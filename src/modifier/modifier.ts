import { FusionSpeciesFormEvolution, pokemonEvolutions } from "#app/data/balance/pokemon-evolutions";
import { getLevelTotalExp } from "#app/data/exp";
<<<<<<< HEAD
=======
import { allMoves, modifierTypes } from "#app/data/data-lists";
>>>>>>> 9a525ac8
import { MAX_PER_TYPE_POKEBALLS } from "#app/data/pokeball";
import { getStatusEffectHealText } from "#app/data/status-effect";
<<<<<<< HEAD
import type Pokemon from "#app/field/pokemon";
import type { PlayerPokemon } from "#app/field/pokemon";
=======
import type { PlayerPokemon } from "#app/field/pokemon";
import type Pokemon from "#app/field/pokemon";
>>>>>>> 9a525ac8
import { getPokemonNameWithAffix } from "#app/messages";
import Overrides from "#app/overrides";
import { LearnMoveType } from "#enums/learn-move-type";
import type { VoucherType } from "#app/system/voucher";
import { addTextObject, TextStyle } from "#app/ui/text";
import {
  type BooleanHolder,
  hslToHex,
  isNullOrUndefined,
  NumberHolder,
  randSeedFloat,
  toDmgValue,
} from "#app/utils/common";
import { BattlerTagType } from "#enums/battler-tag-type";
import type { Nature } from "#enums/nature";
import type { PokeballType } from "#enums/pokeball";
import { SpeciesId } from "#enums/species-id";
import { type TempBattleStat, Stat, TEMP_BATTLE_STATS } from "#enums/stat";
import { StatusEffect } from "#enums/status-effect";
import type { PokemonType } from "#enums/pokemon-type";
import i18next from "i18next";
<<<<<<< HEAD
import {
  type DoubleBattleChanceBoosterModifierType,
  type EvolutionItemModifierType,
  type ModifierOverride,
  type ModifierType,
  type TerastallizeModifierType,
  type TmModifierType,
  getModifierType,
  ModifierTypeGenerator,
  modifierTypes,
} from "./modifier-type";
import { FRIENDSHIP_GAIN_FROM_RARE_CANDY } from "#app/data/balance/starters";
=======
import type {
  DoubleBattleChanceBoosterModifierType,
  EvolutionItemModifierType,
  FormChangeItemModifierType,
  ModifierOverride,
  ModifierType,
  PokemonBaseStatTotalModifierType,
  PokemonExpBoosterModifierType,
  PokemonFriendshipBoosterModifierType,
  PokemonMoveAccuracyBoosterModifierType,
  PokemonMultiHitModifierType,
  TerastallizeModifierType,
  TmModifierType,
} from "./modifier-type";
import { getModifierType } from "#app/utils/modifier-utils";
import { Color, ShadowColor } from "#enums/color";
import { FRIENDSHIP_GAIN_FROM_RARE_CANDY } from "#app/data/balance/starters";
import { applyAbAttrs, applyPostItemLostAbAttrs } from "#app/data/abilities/apply-ab-attrs";
>>>>>>> 9a525ac8
import { globalScene } from "#app/global-scene";
import type { ModifierInstanceMap, ModifierString } from "#app/@types/modifier-types";

export type ModifierPredicate = (modifier: Modifier) => boolean;

export abstract class Modifier {
  public type: ModifierType;

  constructor(type: ModifierType) {
    this.type = type;
  }

  /**
   * Return whether this modifier is of the given class
   *
   * @remarks
   * Used to avoid requiring the caller to have imported the specific modifier class, avoiding circular dependencies.
   *
   * @param modifier - The modifier to check against
   * @returns Whether the modiifer is an instance of the given type
   */
  public is<T extends ModifierString>(modifier: T): this is ModifierInstanceMap[T] {
    const targetModifier = ModifierClassMap[modifier];
    if (!targetModifier) {
      return false;
    }
    return this instanceof targetModifier;
  }

  match(_modifier: Modifier): boolean {
    return false;
  }

  /**
   * Checks if {@linkcode Modifier} should be applied
   * @param _args parameters passed to {@linkcode Modifier.apply}
   * @returns always `true` by default
   */
  shouldApply(..._args: Parameters<this["apply"]>): boolean {
    return true;
  }

  /**
   * Handles applying of {@linkcode Modifier}
   * @param args collection of all passed parameters
   */
  abstract apply(...args: unknown[]): boolean;
}

export abstract class PersistentModifier extends Modifier {
  public stackCount: number;
  public virtualStackCount: number;

  /** This field does not exist at runtime and must not be used.
   * Its sole purpose is to ensure that typescript is able to properly narrow when the `is` method is called.
   */
  private declare _: never;

  constructor(type: ModifierType, stackCount = 1) {
    super(type);
    this.stackCount = stackCount;
    this.virtualStackCount = 0;
  }

  add(modifiers: PersistentModifier[], virtual: boolean): boolean {
    for (const modifier of modifiers) {
      if (this.match(modifier)) {
        return modifier.incrementStack(this.stackCount, virtual);
      }
    }

    if (virtual) {
      this.virtualStackCount += this.stackCount;
      this.stackCount = 0;
    }
    modifiers.push(this);
    return true;
  }

  abstract clone(): PersistentModifier;

  getArgs(): any[] {
    return [];
  }

  incrementStack(amount: number, virtual: boolean): boolean {
    if (this.getStackCount() + amount <= this.getMaxStackCount()) {
      if (!virtual) {
        this.stackCount += amount;
      } else {
        this.virtualStackCount += amount;
      }
      return true;
    }

    return false;
  }

  getStackCount(): number {
    return this.stackCount + this.virtualStackCount;
  }

  abstract getMaxStackCount(forThreshold?: boolean): number;

  getCountUnderMax(): number {
    return this.getMaxStackCount() - this.getStackCount();
  }

  isIconVisible(): boolean {
    return true;
  }

  getIcon(_forSummary?: boolean): Phaser.GameObjects.Container {
    const container = globalScene.add.container(0, 0);

    const item = globalScene.add.sprite(0, 12, "items");
    item.setFrame(this.type.iconImage);
    item.setOrigin(0, 0.5);
    container.add(item);

    const stackText = this.getIconStackText();
    if (stackText) {
      container.add(stackText);
    }

    const virtualStackText = this.getIconStackText(true);
    if (virtualStackText) {
      container.add(virtualStackText);
    }

    return container;
  }

  getIconStackText(virtual?: boolean): Phaser.GameObjects.BitmapText | null {
    if (this.getMaxStackCount() === 1 || (virtual && !this.virtualStackCount)) {
      return null;
    }

    const text = globalScene.add.bitmapText(10, 15, "item-count", this.stackCount.toString(), 11);
    text.letterSpacing = -0.5;
    if (this.getStackCount() >= this.getMaxStackCount()) {
      text.setTint(0xf89890);
    }
    text.setOrigin(0, 0);

    return text;
  }
}

export abstract class ConsumableModifier extends Modifier {
  add(_modifiers: Modifier[]): boolean {
    return true;
  }
}

export class AddPokeballModifier extends ConsumableModifier {
  private pokeballType: PokeballType;
  private count: number;

  constructor(type: ModifierType, pokeballType: PokeballType, count: number) {
    super(type);

    this.pokeballType = pokeballType;
    this.count = count;
  }

  /**
   * Applies {@linkcode AddPokeballModifier}
   * @param battleScene {@linkcode BattleScene}
   * @returns always `true`
   */
  override apply(): boolean {
    const pokeballCounts = globalScene.pokeballCounts;
    pokeballCounts[this.pokeballType] = Math.min(
      pokeballCounts[this.pokeballType] + this.count,
      MAX_PER_TYPE_POKEBALLS,
    );

    return true;
  }
}

export class AddVoucherModifier extends ConsumableModifier {
  private voucherType: VoucherType;
  private count: number;

  constructor(type: ModifierType, voucherType: VoucherType, count: number) {
    super(type);

    this.voucherType = voucherType;
    this.count = count;
  }

  /**
   * Applies {@linkcode AddVoucherModifier}
   * @param battleScene {@linkcode BattleScene}
   * @returns always `true`
   */
  override apply(): boolean {
    const voucherCounts = globalScene.gameData.voucherCounts;
    voucherCounts[this.voucherType] += this.count;

    return true;
  }
}

/**
 * Modifier used for party-wide or passive items that start an initial
 * {@linkcode battleCount} equal to {@linkcode maxBattles} that, for every
 * battle, decrements. Typically, when {@linkcode battleCount} reaches 0, the
 * modifier will be removed. If a modifier of the same type is to be added, it
 * will reset {@linkcode battleCount} back to {@linkcode maxBattles} of the
 * existing modifier instead of adding that modifier directly.
 * @extends PersistentModifier
 * @abstract
 * @see {@linkcode add}
 */
export abstract class LapsingPersistentModifier extends PersistentModifier {
  /** The maximum amount of battles the modifier will exist for */
  private maxBattles: number;
  /** The current amount of battles the modifier will exist for */
  private battleCount: number;

  constructor(type: ModifierType, maxBattles: number, battleCount?: number, stackCount?: number) {
    super(type, stackCount);

    this.maxBattles = maxBattles;
    this.battleCount = battleCount ?? this.maxBattles;
  }

  /**
   * Goes through existing modifiers for any that match the selected modifier,
   * which will then either add it to the existing modifiers if none were found
   * or, if one was found, it will refresh {@linkcode battleCount}.
   * @param modifiers {@linkcode PersistentModifier} array of the player's modifiers
   * @param _virtual N/A
   * @param _scene N/A
   * @returns `true` if the modifier was successfully added or applied, false otherwise
   */
  add(modifiers: PersistentModifier[], _virtual: boolean): boolean {
    for (const modifier of modifiers) {
      if (this.match(modifier)) {
        const modifierInstance = modifier as LapsingPersistentModifier;
        if (modifierInstance.getBattleCount() < modifierInstance.getMaxBattles()) {
          modifierInstance.resetBattleCount();
          globalScene.playSound("se/restore");
          return true;
        }
        // should never get here
        return false;
      }
    }

    modifiers.push(this);
    return true;
  }

  /**
   * Lapses the {@linkcode battleCount} by 1.
   * @param _args passed arguments (not in use here)
   * @returns `true` if the {@linkcode battleCount} is greater than 0
   */
  public lapse(..._args: unknown[]): boolean {
    this.battleCount--;
    return this.battleCount > 0;
  }

  getIcon(): Phaser.GameObjects.Container {
    const container = super.getIcon();

    // Linear interpolation on hue
    const hue = Math.floor(120 * (this.battleCount / this.maxBattles) + 5);

    // Generates the color hex code with a constant saturation and lightness but varying hue
    const typeHex = hslToHex(hue, 0.5, 0.9);
    const strokeHex = hslToHex(hue, 0.7, 0.3);

    const battleCountText = addTextObject(27, 0, this.battleCount.toString(), TextStyle.PARTY, {
      fontSize: "66px",
      color: typeHex,
    });
    battleCountText.setShadow(0, 0);
    battleCountText.setStroke(strokeHex, 16);
    battleCountText.setOrigin(1, 0);
    container.add(battleCountText);

    return container;
  }

  getIconStackText(_virtual?: boolean): Phaser.GameObjects.BitmapText | null {
    return null;
  }

  getBattleCount(): number {
    return this.battleCount;
  }

  resetBattleCount(): void {
    this.battleCount = this.maxBattles;
  }

  /**
   * Updates an existing modifier with a new `maxBattles` and `battleCount`.
   */
  setNewBattleCount(count: number): void {
    this.maxBattles = count;
    this.battleCount = count;
  }

  getMaxBattles(): number {
    return this.maxBattles;
  }

  getArgs(): any[] {
    return [this.maxBattles, this.battleCount];
  }

  getMaxStackCount(_forThreshold?: boolean): number {
    // Must be an abitrary number greater than 1
    return 2;
  }
}

/**
 * Modifier used for passive items, specifically lures, that
 * temporarily increases the chance of a double battle.
 * @extends LapsingPersistentModifier
 * @see {@linkcode apply}
 */
export class DoubleBattleChanceBoosterModifier extends LapsingPersistentModifier {
  public override type: DoubleBattleChanceBoosterModifierType;

  match(modifier: Modifier): boolean {
    return modifier instanceof DoubleBattleChanceBoosterModifier && modifier.getMaxBattles() === this.getMaxBattles();
  }

  clone(): DoubleBattleChanceBoosterModifier {
    return new DoubleBattleChanceBoosterModifier(
      this.type,
      this.getMaxBattles(),
      this.getBattleCount(),
      this.stackCount,
    );
  }

  /**
   * Increases the chance of a double battle occurring
   * @param doubleBattleChance {@linkcode NumberHolder} for double battle chance
   * @returns true
   */
  override apply(doubleBattleChance: NumberHolder): boolean {
    // This is divided because the chance is generated as a number from 0 to doubleBattleChance.value using randSeedInt
    // A double battle will initiate if the generated number is 0
    doubleBattleChance.value = doubleBattleChance.value / 4;

    return true;
  }
}

/**
 * Modifier used for party-wide items, specifically the X items, that
 * temporarily increases the stat stage multiplier of the corresponding
 * {@linkcode TempBattleStat}.
 * @extends LapsingPersistentModifier
 * @see {@linkcode apply}
 */
export class TempStatStageBoosterModifier extends LapsingPersistentModifier {
  /** The stat whose stat stage multiplier will be temporarily increased */
  private stat: TempBattleStat;
  /** The amount by which the stat stage itself or its multiplier will be increased by */
  private boost: number;

  constructor(type: ModifierType, stat: TempBattleStat, maxBattles: number, battleCount?: number, stackCount?: number) {
    super(type, maxBattles, battleCount, stackCount);

    this.stat = stat;
    // Note that, because we want X Accuracy to maintain its original behavior,
    // it will increment as it did previously, directly to the stat stage.
    this.boost = stat !== Stat.ACC ? 0.3 : 1;
  }

  match(modifier: Modifier): boolean {
    if (modifier instanceof TempStatStageBoosterModifier) {
      const modifierInstance = modifier as TempStatStageBoosterModifier;
      return modifierInstance.stat === this.stat;
    }
    return false;
  }

  clone() {
    return new TempStatStageBoosterModifier(
      this.type,
      this.stat,
      this.getMaxBattles(),
      this.getBattleCount(),
      this.stackCount,
    );
  }

  getArgs(): any[] {
    return [this.stat, ...super.getArgs()];
  }

  /**
   * Checks if {@linkcode args} contains the necessary elements and if the
   * incoming stat is matches {@linkcode stat}.
   * @param tempBattleStat {@linkcode TempBattleStat} being affected
   * @param statLevel {@linkcode NumberHolder} that holds the resulting value of the stat stage multiplier
   * @returns `true` if the modifier can be applied, false otherwise
   */
  override shouldApply(tempBattleStat?: TempBattleStat, statLevel?: NumberHolder): boolean {
    return (
      !!tempBattleStat && !!statLevel && TEMP_BATTLE_STATS.includes(tempBattleStat) && tempBattleStat === this.stat
    );
  }

  /**
   * Increases the incoming stat stage matching {@linkcode stat} by {@linkcode boost}.
   * @param _tempBattleStat {@linkcode TempBattleStat} N/A
   * @param statLevel {@linkcode NumberHolder} that holds the resulting value of the stat stage multiplier
   */
  override apply(_tempBattleStat: TempBattleStat, statLevel: NumberHolder): boolean {
    statLevel.value += this.boost;
    return true;
  }
}

/**
 * Modifier used for party-wide items, namely Dire Hit, that
 * temporarily increments the critical-hit stage
 * @extends LapsingPersistentModifier
 * @see {@linkcode apply}
 */
export class TempCritBoosterModifier extends LapsingPersistentModifier {
  clone() {
    return new TempCritBoosterModifier(this.type, this.getMaxBattles(), this.getBattleCount(), this.stackCount);
  }

  match(modifier: Modifier): boolean {
    return modifier instanceof TempCritBoosterModifier;
  }

  /**
   * Checks if {@linkcode args} contains the necessary elements.
   * @param critLevel {@linkcode NumberHolder} that holds the resulting critical-hit level
   * @returns `true` if the critical-hit stage boost applies successfully
   */
  override shouldApply(critLevel?: NumberHolder): boolean {
    return !!critLevel;
  }

  /**
   * Increases the current critical-hit stage value by 1.
   * @param critLevel {@linkcode NumberHolder} that holds the resulting critical-hit level
   * @returns `true` if the critical-hit stage boost applies successfully
   */
  override apply(critLevel: NumberHolder): boolean {
    critLevel.value++;
    return true;
  }
}

export class MapModifier extends PersistentModifier {
  clone(): MapModifier {
    return new MapModifier(this.type, this.stackCount);
  }

  override apply(..._args: unknown[]): boolean {
    return true;
  }

  getMaxStackCount(): number {
    return 1;
  }
}

export class MegaEvolutionAccessModifier extends PersistentModifier {
  clone(): MegaEvolutionAccessModifier {
    return new MegaEvolutionAccessModifier(this.type, this.stackCount);
  }

  override apply(..._args: unknown[]): boolean {
    return true;
  }

  getMaxStackCount(): number {
    return 1;
  }
}

export class GigantamaxAccessModifier extends PersistentModifier {
  clone(): GigantamaxAccessModifier {
    return new GigantamaxAccessModifier(this.type, this.stackCount);
  }

  /**
   * Applies {@linkcode GigantamaxAccessModifier}
   * @param _args N/A
   * @returns always `true`
   */
  apply(..._args: unknown[]): boolean {
    return true;
  }

  getMaxStackCount(): number {
    return 1;
  }
}

export class TerastallizeAccessModifier extends PersistentModifier {
  clone(): TerastallizeAccessModifier {
    return new TerastallizeAccessModifier(this.type, this.stackCount);
  }

  /**
   * Applies {@linkcode TerastallizeAccessModifier}
   * @param _args N/A
   * @returns always `true`
   */
  override apply(..._args: unknown[]): boolean {
    return true;
  }

  getMaxStackCount(): number {
    return 1;
  }
}

export class LevelIncrementBoosterModifier extends PersistentModifier {
  match(modifier: Modifier) {
    return modifier instanceof LevelIncrementBoosterModifier;
  }

  clone() {
    return new LevelIncrementBoosterModifier(this.type, this.stackCount);
  }

  /**
   * Checks if {@linkcode LevelIncrementBoosterModifier} should be applied
   * @param count {@linkcode NumberHolder} holding the level increment count
   * @returns `true` if {@linkcode LevelIncrementBoosterModifier} should be applied
   */
  override shouldApply(count: NumberHolder): boolean {
    return !!count;
  }

  /**
   * Applies {@linkcode LevelIncrementBoosterModifier}
   * @param count {@linkcode NumberHolder} holding the level increment count
   * @returns always `true`
   */
  override apply(count: NumberHolder): boolean {
    count.value += this.getStackCount();

    return true;
  }

  getMaxStackCount(_forThreshold?: boolean): number {
    return 99;
  }
}

export class PreserveBerryModifier extends PersistentModifier {
  match(modifier: Modifier) {
    return modifier instanceof PreserveBerryModifier;
  }

  clone() {
    return new PreserveBerryModifier(this.type, this.stackCount);
  }

  /**
   * Checks if all prequired conditions are met to apply {@linkcode PreserveBerryModifier}
   * @param pokemon {@linkcode Pokemon} that holds the berry
   * @param doPreserve {@linkcode BooleanHolder} that is `true` if the berry should be preserved
   * @returns `true` if {@linkcode PreserveBerryModifier} should be applied
   */
  override shouldApply(pokemon?: Pokemon, doPreserve?: BooleanHolder): boolean {
    return !!pokemon && !!doPreserve;
  }

  /**
   * Applies {@linkcode PreserveBerryModifier}
   * @param pokemon The {@linkcode Pokemon} that holds the berry
   * @param doPreserve {@linkcode BooleanHolder} that is `true` if the berry should be preserved
   * @returns always `true`
   */
  override apply(pokemon: Pokemon, doPreserve: BooleanHolder): boolean {
    doPreserve.value ||= pokemon.randBattleSeedInt(10) < this.getStackCount() * 3;

    return true;
  }

  getMaxStackCount(): number {
    return 3;
  }
}

export abstract class ConsumablePokemonModifier extends ConsumableModifier {
  public pokemonId: number;

  constructor(type: ModifierType, pokemonId: number) {
    super(type);

    this.pokemonId = pokemonId;
  }

  /**
   * Checks if {@linkcode ConsumablePokemonModifier} should be applied
   * @param playerPokemon The {@linkcode PlayerPokemon} that consumes the item
   * @param _args N/A
   * @returns `true` if {@linkcode ConsumablePokemonModifier} should be applied
   */
  override shouldApply(playerPokemon?: PlayerPokemon, ..._args: unknown[]): boolean {
    return !!playerPokemon && (this.pokemonId === -1 || playerPokemon.id === this.pokemonId);
  }

  /**
   * Applies {@linkcode ConsumablePokemonModifier}
   * @param playerPokemon The {@linkcode PlayerPokemon} that consumes the item
   * @param args Additional arguments passed to {@linkcode ConsumablePokemonModifier.apply}
   */
  abstract override apply(playerPokemon: PlayerPokemon, ...args: unknown[]): boolean;

  getPokemon() {
    return globalScene.getPlayerParty().find(p => p.id === this.pokemonId);
  }
}

export class TerrastalizeModifier extends ConsumablePokemonModifier {
  public override type: TerastallizeModifierType;
  public teraType: PokemonType;

  constructor(type: TerastallizeModifierType, pokemonId: number, teraType: PokemonType) {
    super(type, pokemonId);

    this.teraType = teraType;
  }

  /**
   * Checks if {@linkcode TerrastalizeModifier} should be applied
   * @param playerPokemon The {@linkcode PlayerPokemon} that consumes the item
   * @returns `true` if the {@linkcode TerrastalizeModifier} should be applied
   */
  override shouldApply(playerPokemon?: PlayerPokemon): boolean {
    return (
      super.shouldApply(playerPokemon) &&
      [playerPokemon?.species.speciesId, playerPokemon?.fusionSpecies?.speciesId].filter(
        s => s === SpeciesId.TERAPAGOS || s === SpeciesId.OGERPON || s === SpeciesId.SHEDINJA,
      ).length === 0
    );
  }

  /**
   * Applies {@linkcode TerrastalizeModifier}
   * @param pokemon The {@linkcode PlayerPokemon} that consumes the item
   * @returns `true` if hp was restored
   */
  override apply(pokemon: Pokemon): boolean {
    pokemon.teraType = this.teraType;
    return true;
  }
}

export class PokemonHpRestoreModifier extends ConsumablePokemonModifier {
  private restorePoints: number;
  private restorePercent: number;
  private healStatus: boolean;
  public fainted: boolean;

  constructor(
    type: ModifierType,
    pokemonId: number,
    restorePoints: number,
    restorePercent: number,
    healStatus: boolean,
    fainted?: boolean,
  ) {
    super(type, pokemonId);

    this.restorePoints = restorePoints;
    this.restorePercent = restorePercent;
    this.healStatus = healStatus;
    this.fainted = !!fainted;
  }

  /**
   * Checks if {@linkcode PokemonHpRestoreModifier} should be applied
   * @param playerPokemon The {@linkcode PlayerPokemon} that consumes the item
   * @param multiplier The multiplier of the hp restore
   * @returns `true` if the {@linkcode PokemonHpRestoreModifier} should be applied
   */
  override shouldApply(playerPokemon?: PlayerPokemon, multiplier?: number): boolean {
    return (
      super.shouldApply(playerPokemon) &&
      (this.fainted || (!isNullOrUndefined(multiplier) && typeof multiplier === "number"))
    );
  }

  /**
   * Applies {@linkcode PokemonHpRestoreModifier}
   * @param pokemon The {@linkcode PlayerPokemon} that consumes the item
   * @param multiplier The multiplier of the hp restore
   * @returns `true` if hp was restored
   */
  override apply(pokemon: Pokemon, multiplier: number): boolean {
    if (!pokemon.hp === this.fainted) {
      let restorePoints = this.restorePoints;
      if (!this.fainted) {
        restorePoints = Math.floor(restorePoints * multiplier);
      }
      if (this.fainted || this.healStatus) {
        pokemon.resetStatus(true, true, false, false);
      }
      pokemon.hp = Math.min(
        pokemon.hp +
          Math.max(Math.ceil(Math.max(Math.floor(this.restorePercent * 0.01 * pokemon.getMaxHp()), restorePoints)), 1),
        pokemon.getMaxHp(),
      );
      return true;
    }
    return false;
  }
}

export class PokemonStatusHealModifier extends ConsumablePokemonModifier {
  /**
   * Applies {@linkcode PokemonStatusHealModifier}
   * @param playerPokemon The {@linkcode PlayerPokemon} that gets healed from the status
   * @returns always `true`
   */
  override apply(playerPokemon: PlayerPokemon): boolean {
    playerPokemon.resetStatus(true, true, false, false);
    return true;
  }
}

export abstract class ConsumablePokemonMoveModifier extends ConsumablePokemonModifier {
  public moveIndex: number;

  constructor(type: ModifierType, pokemonId: number, moveIndex: number) {
    super(type, pokemonId);

    this.moveIndex = moveIndex;
  }
}

export class PokemonPpRestoreModifier extends ConsumablePokemonMoveModifier {
  private restorePoints: number;

  constructor(type: ModifierType, pokemonId: number, moveIndex: number, restorePoints: number) {
    super(type, pokemonId, moveIndex);

<<<<<<< HEAD
=======
  constructor(type: PokemonBaseStatTotalModifierType, pokemonId: number, statModifier: number, stackCount?: number) {
    super(type, pokemonId, stackCount);
    this.statModifier = statModifier;
  }

  override matchType(modifier: Modifier): boolean {
    return modifier instanceof PokemonBaseStatTotalModifier && this.statModifier === modifier.statModifier;
  }

  override clone(): PersistentModifier {
    return new PokemonBaseStatTotalModifier(this.type, this.pokemonId, this.statModifier, this.stackCount);
  }

  override getArgs(): any[] {
    return super.getArgs().concat(this.statModifier);
  }

  /**
   * Checks if {@linkcode PokemonBaseStatTotalModifier} should be applied to the specified {@linkcode Pokemon}.
   * @param pokemon the {@linkcode Pokemon} to be modified
   * @param baseStats the base stats of the {@linkcode Pokemon}
   * @returns `true` if the {@linkcode Pokemon} should be modified
   */
  override shouldApply(pokemon?: Pokemon, baseStats?: number[]): boolean {
    return super.shouldApply(pokemon, baseStats) && Array.isArray(baseStats);
  }

  /**
   * Applies the {@linkcode PokemonBaseStatTotalModifier}
   * @param _pokemon the {@linkcode Pokemon} to be modified
   * @param baseStats the base stats of the {@linkcode Pokemon}
   * @returns always `true`
   */
  override apply(_pokemon: Pokemon, baseStats: number[]): boolean {
    // Modifies the passed in baseStats[] array
    baseStats.forEach((v, i) => {
      // HP is affected by half as much as other stats
      const newVal = i === 0 ? Math.floor(v + this.statModifier / 2) : Math.floor(v + this.statModifier);
      baseStats[i] = Math.min(Math.max(newVal, 1), 999999);
    });

    return true;
  }

  override getScoreMultiplier(): number {
    return 1.2;
  }

  override getMaxHeldItemCount(_pokemon: Pokemon): number {
    return 2;
  }
}

/**
 * Currently used by Old Gateau item
 */
export class PokemonBaseStatFlatModifier extends PokemonHeldItemModifier {
  private statModifier: number;
  private stats: Stat[];
  public isTransferable = false;

  constructor(type: ModifierType, pokemonId: number, statModifier: number, stats: Stat[], stackCount?: number) {
    super(type, pokemonId, stackCount);

    this.statModifier = statModifier;
    this.stats = stats;
  }

  override matchType(modifier: Modifier): boolean {
    return (
      modifier instanceof PokemonBaseStatFlatModifier &&
      modifier.statModifier === this.statModifier &&
      this.stats.every(s => modifier.stats.some(stat => s === stat))
    );
  }

  override clone(): PersistentModifier {
    return new PokemonBaseStatFlatModifier(this.type, this.pokemonId, this.statModifier, this.stats, this.stackCount);
  }

  override getArgs(): any[] {
    return [...super.getArgs(), this.statModifier, this.stats];
  }

  /**
   * Checks if the {@linkcode PokemonBaseStatFlatModifier} should be applied to the {@linkcode Pokemon}.
   * @param pokemon The {@linkcode Pokemon} that holds the item
   * @param baseStats The base stats of the {@linkcode Pokemon}
   * @returns `true` if the {@linkcode PokemonBaseStatFlatModifier} should be applied
   */
  override shouldApply(pokemon?: Pokemon, baseStats?: number[]): boolean {
    return super.shouldApply(pokemon, baseStats) && Array.isArray(baseStats);
  }

  /**
   * Applies the {@linkcode PokemonBaseStatFlatModifier}
   * @param _pokemon The {@linkcode Pokemon} that holds the item
   * @param baseStats The base stats of the {@linkcode Pokemon}
   * @returns always `true`
   */
  override apply(_pokemon: Pokemon, baseStats: number[]): boolean {
    // Modifies the passed in baseStats[] array by a flat value, only if the stat is specified in this.stats
    baseStats.forEach((v, i) => {
      if (this.stats.includes(i)) {
        const newVal = Math.floor(v + this.statModifier);
        baseStats[i] = Math.min(Math.max(newVal, 1), 999999);
      }
    });

    return true;
  }

  override getScoreMultiplier(): number {
    return 1.1;
  }

  override getMaxHeldItemCount(_pokemon: Pokemon): number {
    return 1;
  }
}

/**
 * Currently used by Macho Brace item
 */
export class PokemonIncrementingStatModifier extends PokemonHeldItemModifier {
  public isTransferable = false;

  matchType(modifier: Modifier): boolean {
    return modifier instanceof PokemonIncrementingStatModifier;
  }

  clone(): PokemonIncrementingStatModifier {
    return new PokemonIncrementingStatModifier(this.type, this.pokemonId, this.stackCount);
  }

  /**
   * Checks if the {@linkcode PokemonIncrementingStatModifier} should be applied to the {@linkcode Pokemon}.
   * @param pokemon The {@linkcode Pokemon} that holds the item
   * @param stat The affected {@linkcode Stat}
   * @param statHolder The {@linkcode NumberHolder} that holds the stat
   * @returns `true` if the {@linkcode PokemonBaseStatFlatModifier} should be applied
   */
  override shouldApply(pokemon?: Pokemon, stat?: Stat, statHolder?: NumberHolder): boolean {
    return super.shouldApply(pokemon, stat, statHolder) && !!statHolder;
  }

  /**
   * Applies the {@linkcode PokemonIncrementingStatModifier}
   * @param _pokemon The {@linkcode Pokemon} that holds the item
   * @param stat The affected {@linkcode Stat}
   * @param statHolder The {@linkcode NumberHolder} that holds the stat
   * @returns always `true`
   */
  override apply(_pokemon: Pokemon, stat: Stat, statHolder: NumberHolder): boolean {
    // Modifies the passed in stat number holder by +2 per stack for HP, +1 per stack for other stats
    // If the Macho Brace is at max stacks (50), adds additional 10% to total HP and 5% to other stats
    const isHp = stat === Stat.HP;

    if (isHp) {
      statHolder.value += 2 * this.stackCount;
      if (this.stackCount === this.getMaxHeldItemCount()) {
        statHolder.value = Math.floor(statHolder.value * 1.1);
      }
    } else {
      statHolder.value += this.stackCount;
      if (this.stackCount === this.getMaxHeldItemCount()) {
        statHolder.value = Math.floor(statHolder.value * 1.05);
      }
    }

    return true;
  }

  getScoreMultiplier(): number {
    return 1.2;
  }

  getMaxHeldItemCount(_pokemon?: Pokemon): number {
    return 50;
  }
}

/**
 * Modifier used for held items that Applies {@linkcode Stat} boost(s)
 * using a multiplier.
 * @extends PokemonHeldItemModifier
 * @see {@linkcode apply}
 */
export class StatBoosterModifier extends PokemonHeldItemModifier {
  /** The stats that the held item boosts */
  protected stats: Stat[];
  /** The multiplier used to increase the relevant stat(s) */
  protected multiplier: number;

  constructor(type: ModifierType, pokemonId: number, stats: Stat[], multiplier: number, stackCount?: number) {
    super(type, pokemonId, stackCount);

    this.stats = stats;
    this.multiplier = multiplier;
  }

  clone() {
    return new StatBoosterModifier(this.type, this.pokemonId, this.stats, this.multiplier, this.stackCount);
  }

  getArgs(): any[] {
    return [...super.getArgs(), this.stats, this.multiplier];
  }

  matchType(modifier: Modifier): boolean {
    if (modifier instanceof StatBoosterModifier) {
      const modifierInstance = modifier as StatBoosterModifier;
      if (modifierInstance.multiplier === this.multiplier && modifierInstance.stats.length === this.stats.length) {
        return modifierInstance.stats.every((e, i) => e === this.stats[i]);
      }
    }

    return false;
  }

  /**
   * Checks if the incoming stat is listed in {@linkcode stats}
   * @param _pokemon the {@linkcode Pokemon} that holds the item
   * @param _stat the {@linkcode Stat} to be boosted
   * @param statValue {@linkcode NumberHolder} that holds the resulting value of the stat
   * @returns `true` if the stat could be boosted, false otherwise
   */
  override shouldApply(pokemon: Pokemon, stat: Stat, statValue: NumberHolder): boolean {
    return super.shouldApply(pokemon, stat, statValue) && this.stats.includes(stat);
  }

  /**
   * Boosts the incoming stat by a {@linkcode multiplier} if the stat is listed
   * in {@linkcode stats}.
   * @param _pokemon the {@linkcode Pokemon} that holds the item
   * @param _stat the {@linkcode Stat} to be boosted
   * @param statValue {@linkcode NumberHolder} that holds the resulting value of the stat
   * @returns `true` if the stat boost applies successfully, false otherwise
   * @see shouldApply
   */
  override apply(_pokemon: Pokemon, _stat: Stat, statValue: NumberHolder): boolean {
    statValue.value *= this.multiplier;
    return true;
  }

  getMaxHeldItemCount(_pokemon: Pokemon): number {
    return 1;
  }
}

/**
 * Modifier used for held items, specifically Eviolite, that apply
 * {@linkcode Stat} boost(s) using a multiplier if the holder can evolve.
 * @extends StatBoosterModifier
 * @see {@linkcode apply}
 */
export class EvolutionStatBoosterModifier extends StatBoosterModifier {
  matchType(modifier: Modifier): boolean {
    return modifier instanceof EvolutionStatBoosterModifier;
  }

  /**
   * Checks if the stat boosts can apply and if the holder is not currently
   * Gigantamax'd.
   * @param pokemon {@linkcode Pokemon} that holds the held item
   * @param stat {@linkcode Stat} The {@linkcode Stat} to be boosted
   * @param statValue {@linkcode NumberHolder} that holds the resulting value of the stat
   * @returns `true` if the stat boosts can be applied, false otherwise
   */
  override shouldApply(pokemon: Pokemon, stat: Stat, statValue: NumberHolder): boolean {
    return super.shouldApply(pokemon, stat, statValue) && !pokemon.isMax();
  }

  /**
   * Boosts the incoming stat value by a {@linkcode EvolutionStatBoosterModifier.multiplier} if the holder
   * can evolve. Note that, if the holder is a fusion, they will receive
   * only half of the boost if either of the fused members are fully
   * evolved. However, if they are both unevolved, the full boost
   * will apply.
   * @param pokemon {@linkcode Pokemon} that holds the item
   * @param _stat {@linkcode Stat} The {@linkcode Stat} to be boosted
   * @param statValue{@linkcode NumberHolder} that holds the resulting value of the stat
   * @returns `true` if the stat boost applies successfully, false otherwise
   * @see shouldApply
   */
  override apply(pokemon: Pokemon, stat: Stat, statValue: NumberHolder): boolean {
    const isUnevolved = pokemon.getSpeciesForm(true).speciesId in pokemonEvolutions;

    if (pokemon.isFusion() && pokemon.getFusionSpeciesForm(true).speciesId in pokemonEvolutions !== isUnevolved) {
      // Half boost applied if pokemon is fused and either part of fusion is fully evolved
      statValue.value *= 1 + (this.multiplier - 1) / 2;
      return true;
    }
    if (isUnevolved) {
      // Full boost applied if holder is unfused and unevolved or, if fused, both parts of fusion are unevolved
      return super.apply(pokemon, stat, statValue);
    }

    return false;
  }
}

/**
 * Modifier used for held items that Applies {@linkcode Stat} boost(s) using a
 * multiplier if the holder is of a specific {@linkcode SpeciesId}.
 * @extends StatBoosterModifier
 * @see {@linkcode apply}
 */
export class SpeciesStatBoosterModifier extends StatBoosterModifier {
  /** The species that the held item's stat boost(s) apply to */
  private species: SpeciesId[];

  constructor(
    type: ModifierType,
    pokemonId: number,
    stats: Stat[],
    multiplier: number,
    species: SpeciesId[],
    stackCount?: number,
  ) {
    super(type, pokemonId, stats, multiplier, stackCount);

    this.species = species;
  }

  clone() {
    return new SpeciesStatBoosterModifier(
      this.type,
      this.pokemonId,
      this.stats,
      this.multiplier,
      this.species,
      this.stackCount,
    );
  }

  getArgs(): any[] {
    return [...super.getArgs(), this.species];
  }

  matchType(modifier: Modifier): boolean {
    if (modifier instanceof SpeciesStatBoosterModifier) {
      const modifierInstance = modifier as SpeciesStatBoosterModifier;
      if (modifierInstance.species.length === this.species.length) {
        return super.matchType(modifier) && modifierInstance.species.every((e, i) => e === this.species[i]);
      }
    }

    return false;
  }

  /**
   * Checks if the incoming stat is listed in {@linkcode stats} and if the holder's {@linkcode SpeciesId}
   * (or its fused species) is listed in {@linkcode species}.
   * @param pokemon {@linkcode Pokemon} that holds the item
   * @param stat {@linkcode Stat} being checked at the time
   * @param statValue {@linkcode NumberHolder} that holds the resulting value of the stat
   * @returns `true` if the stat could be boosted, false otherwise
   */
  override shouldApply(pokemon: Pokemon, stat: Stat, statValue: NumberHolder): boolean {
    return (
      super.shouldApply(pokemon, stat, statValue) &&
      (this.species.includes(pokemon.getSpeciesForm(true).speciesId) ||
        (pokemon.isFusion() && this.species.includes(pokemon.getFusionSpeciesForm(true).speciesId)))
    );
  }

  /**
   * Checks if either parameter is included in the corresponding lists
   * @param speciesId {@linkcode SpeciesId} being checked
   * @param stat {@linkcode Stat} being checked
   * @returns `true` if both parameters are in {@linkcode species} and {@linkcode stats} respectively, false otherwise
   */
  contains(speciesId: SpeciesId, stat: Stat): boolean {
    return this.species.includes(speciesId) && this.stats.includes(stat);
  }
}

/**
 * Modifier used for held items that apply critical-hit stage boost(s).
 * @extends PokemonHeldItemModifier
 * @see {@linkcode apply}
 */
export class CritBoosterModifier extends PokemonHeldItemModifier {
  /** The amount of stages by which the held item increases the current critical-hit stage value */
  protected stageIncrement: number;

  constructor(type: ModifierType, pokemonId: number, stageIncrement: number, stackCount?: number) {
    super(type, pokemonId, stackCount);

    this.stageIncrement = stageIncrement;
  }

  clone() {
    return new CritBoosterModifier(this.type, this.pokemonId, this.stageIncrement, this.stackCount);
  }

  getArgs(): any[] {
    return super.getArgs().concat(this.stageIncrement);
  }

  matchType(modifier: Modifier): boolean {
    if (modifier instanceof CritBoosterModifier) {
      return (modifier as CritBoosterModifier).stageIncrement === this.stageIncrement;
    }

    return false;
  }

  /**
   * Increases the current critical-hit stage value by {@linkcode stageIncrement}.
   * @param _pokemon {@linkcode Pokemon} N/A
   * @param critStage {@linkcode NumberHolder} that holds the resulting critical-hit level
   * @returns always `true`
   */
  override apply(_pokemon: Pokemon, critStage: NumberHolder): boolean {
    critStage.value += this.stageIncrement;
    return true;
  }

  getMaxHeldItemCount(_pokemon: Pokemon): number {
    return 1;
  }
}

/**
 * Modifier used for held items that apply critical-hit stage boost(s)
 * if the holder is of a specific {@linkcode SpeciesId}.
 * @extends CritBoosterModifier
 * @see {@linkcode shouldApply}
 */
export class SpeciesCritBoosterModifier extends CritBoosterModifier {
  /** The species that the held item's critical-hit stage boost applies to */
  private species: SpeciesId[];

  constructor(
    type: ModifierType,
    pokemonId: number,
    stageIncrement: number,
    species: SpeciesId[],
    stackCount?: number,
  ) {
    super(type, pokemonId, stageIncrement, stackCount);

    this.species = species;
  }

  clone() {
    return new SpeciesCritBoosterModifier(
      this.type,
      this.pokemonId,
      this.stageIncrement,
      this.species,
      this.stackCount,
    );
  }

  getArgs(): any[] {
    return [...super.getArgs(), this.species];
  }

  matchType(modifier: Modifier): boolean {
    return modifier instanceof SpeciesCritBoosterModifier;
  }

  /**
   * Checks if the holder's {@linkcode SpeciesId} (or its fused species) is listed
   * in {@linkcode species}.
   * @param pokemon {@linkcode Pokemon} that holds the held item
   * @param critStage {@linkcode NumberHolder} that holds the resulting critical-hit level
   * @returns `true` if the critical-hit level can be incremented, false otherwise
   */
  override shouldApply(pokemon: Pokemon, critStage: NumberHolder): boolean {
    return (
      super.shouldApply(pokemon, critStage) &&
      (this.species.includes(pokemon.getSpeciesForm(true).speciesId) ||
        (pokemon.isFusion() && this.species.includes(pokemon.getFusionSpeciesForm(true).speciesId)))
    );
  }
}

/**
 * Applies Specific Type item boosts (e.g., Magnet)
 */
export class AttackTypeBoosterModifier extends PokemonHeldItemModifier {
  public moveType: PokemonType;
  private boostMultiplier: number;

  constructor(type: ModifierType, pokemonId: number, moveType: PokemonType, boostPercent: number, stackCount?: number) {
    super(type, pokemonId, stackCount);

    this.moveType = moveType;
    this.boostMultiplier = boostPercent * 0.01;
  }

  matchType(modifier: Modifier): boolean {
    if (modifier instanceof AttackTypeBoosterModifier) {
      const attackTypeBoosterModifier = modifier as AttackTypeBoosterModifier;
      return (
        attackTypeBoosterModifier.moveType === this.moveType &&
        attackTypeBoosterModifier.boostMultiplier === this.boostMultiplier
      );
    }

    return false;
  }

  clone() {
    return new AttackTypeBoosterModifier(
      this.type,
      this.pokemonId,
      this.moveType,
      this.boostMultiplier * 100,
      this.stackCount,
    );
  }

  getArgs(): any[] {
    return super.getArgs().concat([this.moveType, this.boostMultiplier * 100]);
  }

  /**
   * Checks if {@linkcode AttackTypeBoosterModifier} should be applied
   * @param pokemon the {@linkcode Pokemon} that holds the held item
   * @param moveType the {@linkcode PokemonType} of the move being used
   * @param movePower the {@linkcode NumberHolder} that holds the power of the move
   * @returns `true` if boosts should be applied to the move.
   */
  override shouldApply(pokemon?: Pokemon, moveType?: PokemonType, movePower?: NumberHolder): boolean {
    return (
      super.shouldApply(pokemon, moveType, movePower) &&
      typeof moveType === "number" &&
      movePower instanceof NumberHolder &&
      this.moveType === moveType
    );
  }

  /**
   * Applies {@linkcode AttackTypeBoosterModifier}
   * @param pokemon {@linkcode Pokemon} that holds the held item
   * @param moveType {@linkcode PokemonType} of the move being used
   * @param movePower {@linkcode NumberHolder} that holds the power of the move
   * @returns `true` if boosts have been applied to the move.
   */
  override apply(_pokemon: Pokemon, moveType: PokemonType, movePower: NumberHolder): boolean {
    if (moveType === this.moveType && movePower.value >= 1) {
      (movePower as NumberHolder).value = Math.floor(
        (movePower as NumberHolder).value * (1 + this.getStackCount() * this.boostMultiplier),
      );
      return true;
    }

    return false;
  }

  getScoreMultiplier(): number {
    return 1.2;
  }

  getMaxHeldItemCount(_pokemon: Pokemon): number {
    return 99;
  }
}

export class SurviveDamageModifier extends PokemonHeldItemModifier {
  matchType(modifier: Modifier): boolean {
    return modifier instanceof SurviveDamageModifier;
  }

  clone() {
    return new SurviveDamageModifier(this.type, this.pokemonId, this.stackCount);
  }

  /**
   * Checks if the {@linkcode SurviveDamageModifier} should be applied
   * @param pokemon the {@linkcode Pokemon} that holds the item
   * @param surviveDamage {@linkcode BooleanHolder} that holds the survive damage
   * @returns `true` if the {@linkcode SurviveDamageModifier} should be applied
   */
  override shouldApply(pokemon?: Pokemon, surviveDamage?: BooleanHolder): boolean {
    return super.shouldApply(pokemon, surviveDamage) && !!surviveDamage;
  }

  /**
   * Applies {@linkcode SurviveDamageModifier}
   * @param pokemon the {@linkcode Pokemon} that holds the item
   * @param surviveDamage {@linkcode BooleanHolder} that holds the survive damage
   * @returns `true` if the survive damage has been applied
   */
  override apply(pokemon: Pokemon, surviveDamage: BooleanHolder): boolean {
    if (!surviveDamage.value && pokemon.randBattleSeedInt(10) < this.getStackCount()) {
      surviveDamage.value = true;

      globalScene.phaseManager.queueMessage(
        i18next.t("modifier:surviveDamageApply", {
          pokemonNameWithAffix: getPokemonNameWithAffix(pokemon),
          typeName: this.type.name,
        }),
      );
      return true;
    }

    return false;
  }

  getMaxHeldItemCount(_pokemon: Pokemon): number {
    return 5;
  }
}

export class BypassSpeedChanceModifier extends PokemonHeldItemModifier {
  matchType(modifier: Modifier) {
    return modifier instanceof BypassSpeedChanceModifier;
  }

  clone() {
    return new BypassSpeedChanceModifier(this.type, this.pokemonId, this.stackCount);
  }

  /**
   * Checks if {@linkcode BypassSpeedChanceModifier} should be applied
   * @param pokemon the {@linkcode Pokemon} that holds the item
   * @param doBypassSpeed {@linkcode BooleanHolder} that is `true` if speed should be bypassed
   * @returns `true` if {@linkcode BypassSpeedChanceModifier} should be applied
   */
  override shouldApply(pokemon?: Pokemon, doBypassSpeed?: BooleanHolder): boolean {
    return super.shouldApply(pokemon, doBypassSpeed) && !!doBypassSpeed;
  }

  /**
   * Applies {@linkcode BypassSpeedChanceModifier}
   * @param pokemon the {@linkcode Pokemon} that holds the item
   * @param doBypassSpeed {@linkcode BooleanHolder} that is `true` if speed should be bypassed
   * @returns `true` if {@linkcode BypassSpeedChanceModifier} has been applied
   */
  override apply(pokemon: Pokemon, doBypassSpeed: BooleanHolder): boolean {
    if (!doBypassSpeed.value && pokemon.randBattleSeedInt(10) < this.getStackCount()) {
      doBypassSpeed.value = true;
      const isCommandFight =
        globalScene.currentBattle.turnCommands[pokemon.getBattlerIndex()]?.command === Command.FIGHT;
      const hasQuickClaw = this.type.is("PokemonHeldItemModifierType") && this.type.id === "QUICK_CLAW";

      if (isCommandFight && hasQuickClaw) {
        globalScene.phaseManager.queueMessage(
          i18next.t("modifier:bypassSpeedChanceApply", {
            pokemonName: getPokemonNameWithAffix(pokemon),
            itemName: i18next.t("modifierType:ModifierType.QUICK_CLAW.name"),
          }),
        );
      }
      return true;
    }

    return false;
  }

  getMaxHeldItemCount(_pokemon: Pokemon): number {
    return 3;
  }
}

/**
 * Class for Pokemon held items like King's Rock
 * Because King's Rock can be stacked in PokeRogue, unlike mainline, it does not receive a boost from AbilityId.SERENE_GRACE
 */
export class FlinchChanceModifier extends PokemonHeldItemModifier {
  private chance: number;
  constructor(type: ModifierType, pokemonId: number, stackCount?: number) {
    super(type, pokemonId, stackCount);

    this.chance = 10;
  }

  matchType(modifier: Modifier) {
    return modifier instanceof FlinchChanceModifier;
  }

  clone() {
    return new FlinchChanceModifier(this.type, this.pokemonId, this.stackCount);
  }

  /**
   * Checks if {@linkcode FlinchChanceModifier} should be applied
   * @param pokemon the {@linkcode Pokemon} that holds the item
   * @param flinched {@linkcode BooleanHolder} that is `true` if the pokemon flinched
   * @returns `true` if {@linkcode FlinchChanceModifier} should be applied
   */
  override shouldApply(pokemon?: Pokemon, flinched?: BooleanHolder): boolean {
    return super.shouldApply(pokemon, flinched) && !!flinched;
  }

  /**
   * Applies {@linkcode FlinchChanceModifier} to randomly flinch targets hit.
   * @param pokemon - The {@linkcode Pokemon} that holds the item
   * @param flinched - A {@linkcode BooleanHolder} holding whether the pokemon has flinched
   * @returns `true` if {@linkcode FlinchChanceModifier} was applied successfully
   */
  override apply(pokemon: Pokemon, flinched: BooleanHolder): boolean {
    // The check for pokemon.summonData is to ensure that a crash doesn't occur when a Pokemon with King's Rock procs a flinch
    // TODO: Since summonData is always defined now, we can probably remove this
    if (pokemon.summonData && !flinched.value && pokemon.randBattleSeedInt(100) < this.getStackCount() * this.chance) {
      flinched.value = true;
      return true;
    }

    return false;
  }

  getMaxHeldItemCount(_pokemon: Pokemon): number {
    return 3;
  }
}

export class TurnHealModifier extends PokemonHeldItemModifier {
  matchType(modifier: Modifier) {
    return modifier instanceof TurnHealModifier;
  }

  clone() {
    return new TurnHealModifier(this.type, this.pokemonId, this.stackCount);
  }

  /**
   * Applies {@linkcode TurnHealModifier}
   * @param pokemon The {@linkcode Pokemon} that holds the item
   * @returns `true` if the {@linkcode Pokemon} was healed
   */
  override apply(pokemon: Pokemon): boolean {
    if (!pokemon.isFullHp()) {
      globalScene.phaseManager.unshiftNew(
        "PokemonHealPhase",
        pokemon.getBattlerIndex(),
        toDmgValue(pokemon.getMaxHp() / 16) * this.stackCount,
        i18next.t("modifier:turnHealApply", {
          pokemonNameWithAffix: getPokemonNameWithAffix(pokemon),
          typeName: this.type.name,
        }),
        true,
      );
      return true;
    }

    return false;
  }

  getMaxHeldItemCount(_pokemon: Pokemon): number {
    return 4;
  }
}

/**
 * Modifier used for held items, namely Toxic Orb and Flame Orb, that apply a
 * set {@linkcode StatusEffect} at the end of a turn.
 * @extends PokemonHeldItemModifier
 * @see {@linkcode apply}
 */
export class TurnStatusEffectModifier extends PokemonHeldItemModifier {
  /** The status effect to be applied by the held item */
  private effect: StatusEffect;

  constructor(type: ModifierType, pokemonId: number, stackCount?: number) {
    super(type, pokemonId, stackCount);

    switch (type.id) {
      case "TOXIC_ORB":
        this.effect = StatusEffect.TOXIC;
        break;
      case "FLAME_ORB":
        this.effect = StatusEffect.BURN;
        break;
    }
  }

  /**
   * Checks if {@linkcode modifier} is an instance of this class,
   * intentionally ignoring potentially different {@linkcode effect}s
   * to prevent held item stockpiling since the item obtained first
   * would be the only item able to {@linkcode apply} successfully.
   * @override
   * @param modifier {@linkcode Modifier} being type tested
   * @return `true` if {@linkcode modifier} is an instance of
   * TurnStatusEffectModifier, false otherwise
   */
  matchType(modifier: Modifier): boolean {
    return modifier instanceof TurnStatusEffectModifier;
  }

  clone() {
    return new TurnStatusEffectModifier(this.type, this.pokemonId, this.stackCount);
  }

  /**
   * Tries to inflicts the holder with the associated {@linkcode StatusEffect}.
   * @param pokemon {@linkcode Pokemon} that holds the held item
   * @returns `true` if the status effect was applied successfully
   */
  override apply(pokemon: Pokemon): boolean {
    return pokemon.trySetStatus(this.effect, true, undefined, undefined, this.type.name);
  }

  getMaxHeldItemCount(_pokemon: Pokemon): number {
    return 1;
  }

  getStatusEffect(): StatusEffect {
    return this.effect;
  }
}

export class HitHealModifier extends PokemonHeldItemModifier {
  matchType(modifier: Modifier) {
    return modifier instanceof HitHealModifier;
  }

  clone() {
    return new HitHealModifier(this.type, this.pokemonId, this.stackCount);
  }

  /**
   * Applies {@linkcode HitHealModifier}
   * @param pokemon The {@linkcode Pokemon} that holds the item
   * @returns `true` if the {@linkcode Pokemon} was healed
   */
  override apply(pokemon: Pokemon): boolean {
    if (pokemon.turnData.totalDamageDealt && !pokemon.isFullHp()) {
      // TODO: this shouldn't be undefined AFAIK
      globalScene.phaseManager.unshiftNew(
        "PokemonHealPhase",
        pokemon.getBattlerIndex(),
        toDmgValue(pokemon.turnData.totalDamageDealt / 8) * this.stackCount,
        i18next.t("modifier:hitHealApply", {
          pokemonNameWithAffix: getPokemonNameWithAffix(pokemon),
          typeName: this.type.name,
        }),
        true,
      );
    }

    return true;
  }

  getMaxHeldItemCount(_pokemon: Pokemon): number {
    return 4;
  }
}

export class LevelIncrementBoosterModifier extends PersistentModifier {
  match(modifier: Modifier) {
    return modifier instanceof LevelIncrementBoosterModifier;
  }

  clone() {
    return new LevelIncrementBoosterModifier(this.type, this.stackCount);
  }

  /**
   * Checks if {@linkcode LevelIncrementBoosterModifier} should be applied
   * @param count {@linkcode NumberHolder} holding the level increment count
   * @returns `true` if {@linkcode LevelIncrementBoosterModifier} should be applied
   */
  override shouldApply(count: NumberHolder): boolean {
    return !!count;
  }

  /**
   * Applies {@linkcode LevelIncrementBoosterModifier}
   * @param count {@linkcode NumberHolder} holding the level increment count
   * @returns always `true`
   */
  override apply(count: NumberHolder): boolean {
    count.value += this.getStackCount();

    return true;
  }

  getMaxStackCount(_forThreshold?: boolean): number {
    return 99;
  }
}

export class BerryModifier extends PokemonHeldItemModifier {
  public berryType: BerryType;
  public consumed: boolean;

  constructor(type: ModifierType, pokemonId: number, berryType: BerryType, stackCount?: number) {
    super(type, pokemonId, stackCount);

    this.berryType = berryType;
    this.consumed = false;
  }

  matchType(modifier: Modifier) {
    return modifier instanceof BerryModifier && (modifier as BerryModifier).berryType === this.berryType;
  }

  clone() {
    return new BerryModifier(this.type, this.pokemonId, this.berryType, this.stackCount);
  }

  getArgs(): any[] {
    return super.getArgs().concat(this.berryType);
  }

  /**
   * Checks if {@linkcode BerryModifier} should be applied
   * @param pokemon The {@linkcode Pokemon} that holds the berry
   * @returns `true` if {@linkcode BerryModifier} should be applied
   */
  override shouldApply(pokemon: Pokemon): boolean {
    return !this.consumed && super.shouldApply(pokemon) && getBerryPredicate(this.berryType)(pokemon);
  }

  /**
   * Applies {@linkcode BerryModifier}
   * @param pokemon The {@linkcode Pokemon} that holds the berry
   * @returns always `true`
   */
  override apply(pokemon: Pokemon): boolean {
    const preserve = new BooleanHolder(false);
    globalScene.applyModifiers(PreserveBerryModifier, pokemon.isPlayer(), pokemon, preserve);
    this.consumed = !preserve.value;

    // munch the berry and trigger unburden-like effects
    getBerryEffectFunc(this.berryType)(pokemon);
    applyPostItemLostAbAttrs("PostItemLostAbAttr", pokemon, false);

    // Update berry eaten trackers for Belch, Harvest, Cud Chew, etc.
    // Don't recover it if we proc berry pouch (no item duplication)
    pokemon.recordEatenBerry(this.berryType, this.consumed);

    return true;
  }

  getMaxHeldItemCount(_pokemon: Pokemon): number {
    if ([BerryType.LUM, BerryType.LEPPA, BerryType.SITRUS, BerryType.ENIGMA].includes(this.berryType)) {
      return 2;
    }
    return 3;
  }
}

export class PreserveBerryModifier extends PersistentModifier {
  match(modifier: Modifier) {
    return modifier instanceof PreserveBerryModifier;
  }

  clone() {
    return new PreserveBerryModifier(this.type, this.stackCount);
  }

  /**
   * Checks if all prequired conditions are met to apply {@linkcode PreserveBerryModifier}
   * @param pokemon {@linkcode Pokemon} that holds the berry
   * @param doPreserve {@linkcode BooleanHolder} that is `true` if the berry should be preserved
   * @returns `true` if {@linkcode PreserveBerryModifier} should be applied
   */
  override shouldApply(pokemon?: Pokemon, doPreserve?: BooleanHolder): boolean {
    return !!pokemon && !!doPreserve;
  }

  /**
   * Applies {@linkcode PreserveBerryModifier}
   * @param pokemon The {@linkcode Pokemon} that holds the berry
   * @param doPreserve {@linkcode BooleanHolder} that is `true` if the berry should be preserved
   * @returns always `true`
   */
  override apply(pokemon: Pokemon, doPreserve: BooleanHolder): boolean {
    doPreserve.value ||= pokemon.randBattleSeedInt(10) < this.getStackCount() * 3;

    return true;
  }

  getMaxStackCount(): number {
    return 3;
  }
}

export class PokemonInstantReviveModifier extends PokemonHeldItemModifier {
  matchType(modifier: Modifier) {
    return modifier instanceof PokemonInstantReviveModifier;
  }

  clone() {
    return new PokemonInstantReviveModifier(this.type, this.pokemonId, this.stackCount);
  }

  /**
   * Applies {@linkcode PokemonInstantReviveModifier}
   * @param pokemon The {@linkcode Pokemon} that holds the item
   * @returns always `true`
   */
  override apply(pokemon: Pokemon): boolean {
    // Restore the Pokemon to half HP
    globalScene.phaseManager.unshiftNew(
      "PokemonHealPhase",
      pokemon.getBattlerIndex(),
      toDmgValue(pokemon.getMaxHp() / 2),
      i18next.t("modifier:pokemonInstantReviveApply", {
        pokemonNameWithAffix: getPokemonNameWithAffix(pokemon),
        typeName: this.type.name,
      }),
      false,
      false,
      true,
    );

    // Remove the Pokemon's FAINT status
    pokemon.resetStatus(true, false, true, false);

    // Reapply Commander on the Pokemon's side of the field, if applicable
    const field = pokemon.isPlayer() ? globalScene.getPlayerField() : globalScene.getEnemyField();
    for (const p of field) {
      applyAbAttrs("CommanderAbAttr", p, null, false);
    }
    return true;
  }

  getMaxHeldItemCount(_pokemon: Pokemon): number {
    return 1;
  }
}

/**
 * Modifier used for held items, namely White Herb, that restore adverse stat
 * stages in battle.
 * @extends PokemonHeldItemModifier
 * @see {@linkcode apply}
 */
export class ResetNegativeStatStageModifier extends PokemonHeldItemModifier {
  matchType(modifier: Modifier) {
    return modifier instanceof ResetNegativeStatStageModifier;
  }

  clone() {
    return new ResetNegativeStatStageModifier(this.type, this.pokemonId, this.stackCount);
  }

  /**
   * Goes through the holder's stat stages and, if any are negative, resets that
   * stat stage back to 0.
   * @param pokemon {@linkcode Pokemon} that holds the item
   * @returns `true` if any stat stages were reset, false otherwise
   */
  override apply(pokemon: Pokemon): boolean {
    let statRestored = false;

    for (const s of BATTLE_STATS) {
      if (pokemon.getStatStage(s) < 0) {
        pokemon.setStatStage(s, 0);
        statRestored = true;
      }
    }

    if (statRestored) {
      globalScene.phaseManager.queueMessage(
        i18next.t("modifier:resetNegativeStatStageApply", {
          pokemonNameWithAffix: getPokemonNameWithAffix(pokemon),
          typeName: this.type.name,
        }),
      );
    }
    return statRestored;
  }

  getMaxHeldItemCount(_pokemon: Pokemon): number {
    return 2;
  }
}

/**
 * Modifier used for held items, namely Mystical Rock, that extend the
 * duration of weather and terrain effects.
 * @extends PokemonHeldItemModifier
 * @see {@linkcode apply}
 */
export class FieldEffectModifier extends PokemonHeldItemModifier {
  /**
   * Provides two more turns per stack to any weather or terrain effect caused
   * by the holder.
   * @param pokemon {@linkcode Pokemon} that holds the held item
   * @param fieldDuration {@linkcode NumberHolder} that stores the current field effect duration
   * @returns `true` if the field effect extension was applied successfully
   */
  override apply(_pokemon: Pokemon, fieldDuration: NumberHolder): boolean {
    fieldDuration.value += 2 * this.stackCount;
    return true;
  }

  override matchType(modifier: Modifier): boolean {
    return modifier instanceof FieldEffectModifier;
  }

  override clone(): FieldEffectModifier {
    return new FieldEffectModifier(this.type, this.pokemonId, this.stackCount);
  }

  override getMaxHeldItemCount(_pokemon?: Pokemon): number {
    return 2;
  }
}

export abstract class ConsumablePokemonModifier extends ConsumableModifier {
  public pokemonId: number;

  constructor(type: ModifierType, pokemonId: number) {
    super(type);

    this.pokemonId = pokemonId;
  }

  /**
   * Checks if {@linkcode ConsumablePokemonModifier} should be applied
   * @param playerPokemon The {@linkcode PlayerPokemon} that consumes the item
   * @param _args N/A
   * @returns `true` if {@linkcode ConsumablePokemonModifier} should be applied
   */
  override shouldApply(playerPokemon?: PlayerPokemon, ..._args: unknown[]): boolean {
    return !!playerPokemon && (this.pokemonId === -1 || playerPokemon.id === this.pokemonId);
  }

  /**
   * Applies {@linkcode ConsumablePokemonModifier}
   * @param playerPokemon The {@linkcode PlayerPokemon} that consumes the item
   * @param args Additional arguments passed to {@linkcode ConsumablePokemonModifier.apply}
   */
  abstract override apply(playerPokemon: PlayerPokemon, ...args: unknown[]): boolean;

  getPokemon() {
    return globalScene.getPlayerParty().find(p => p.id === this.pokemonId);
  }
}

export class TerrastalizeModifier extends ConsumablePokemonModifier {
  public override type: TerastallizeModifierType;
  public teraType: PokemonType;

  constructor(type: TerastallizeModifierType, pokemonId: number, teraType: PokemonType) {
    super(type, pokemonId);

    this.teraType = teraType;
  }

  /**
   * Checks if {@linkcode TerrastalizeModifier} should be applied
   * @param playerPokemon The {@linkcode PlayerPokemon} that consumes the item
   * @returns `true` if the {@linkcode TerrastalizeModifier} should be applied
   */
  override shouldApply(playerPokemon?: PlayerPokemon): boolean {
    return (
      super.shouldApply(playerPokemon) &&
      [playerPokemon?.species.speciesId, playerPokemon?.fusionSpecies?.speciesId].filter(
        s => s === SpeciesId.TERAPAGOS || s === SpeciesId.OGERPON || s === SpeciesId.SHEDINJA,
      ).length === 0
    );
  }

  /**
   * Applies {@linkcode TerrastalizeModifier}
   * @param pokemon The {@linkcode PlayerPokemon} that consumes the item
   * @returns `true` if hp was restored
   */
  override apply(pokemon: Pokemon): boolean {
    pokemon.teraType = this.teraType;
    return true;
  }
}

export class PokemonHpRestoreModifier extends ConsumablePokemonModifier {
  private restorePoints: number;
  private restorePercent: number;
  private healStatus: boolean;
  public fainted: boolean;

  constructor(
    type: ModifierType,
    pokemonId: number,
    restorePoints: number,
    restorePercent: number,
    healStatus: boolean,
    fainted?: boolean,
  ) {
    super(type, pokemonId);

    this.restorePoints = restorePoints;
    this.restorePercent = restorePercent;
    this.healStatus = healStatus;
    this.fainted = !!fainted;
  }

  /**
   * Checks if {@linkcode PokemonHpRestoreModifier} should be applied
   * @param playerPokemon The {@linkcode PlayerPokemon} that consumes the item
   * @param multiplier The multiplier of the hp restore
   * @returns `true` if the {@linkcode PokemonHpRestoreModifier} should be applied
   */
  override shouldApply(playerPokemon?: PlayerPokemon, multiplier?: number): boolean {
    return (
      super.shouldApply(playerPokemon) &&
      (this.fainted || (!isNullOrUndefined(multiplier) && typeof multiplier === "number"))
    );
  }

  /**
   * Applies {@linkcode PokemonHpRestoreModifier}
   * @param pokemon The {@linkcode PlayerPokemon} that consumes the item
   * @param multiplier The multiplier of the hp restore
   * @returns `true` if hp was restored
   */
  override apply(pokemon: Pokemon, multiplier: number): boolean {
    if (!pokemon.hp === this.fainted) {
      let restorePoints = this.restorePoints;
      if (!this.fainted) {
        restorePoints = Math.floor(restorePoints * multiplier);
      }
      if (this.fainted || this.healStatus) {
        pokemon.resetStatus(true, true, false, false);
      }
      pokemon.hp = Math.min(
        pokemon.hp +
          Math.max(Math.ceil(Math.max(Math.floor(this.restorePercent * 0.01 * pokemon.getMaxHp()), restorePoints)), 1),
        pokemon.getMaxHp(),
      );
      return true;
    }
    return false;
  }
}

export class PokemonStatusHealModifier extends ConsumablePokemonModifier {
  /**
   * Applies {@linkcode PokemonStatusHealModifier}
   * @param playerPokemon The {@linkcode PlayerPokemon} that gets healed from the status
   * @returns always `true`
   */
  override apply(playerPokemon: PlayerPokemon): boolean {
    playerPokemon.resetStatus(true, true, false, false);
    return true;
  }
}

export abstract class ConsumablePokemonMoveModifier extends ConsumablePokemonModifier {
  public moveIndex: number;

  constructor(type: ModifierType, pokemonId: number, moveIndex: number) {
    super(type, pokemonId);

    this.moveIndex = moveIndex;
  }
}

export class PokemonPpRestoreModifier extends ConsumablePokemonMoveModifier {
  private restorePoints: number;

  constructor(type: ModifierType, pokemonId: number, moveIndex: number, restorePoints: number) {
    super(type, pokemonId, moveIndex);

>>>>>>> 9a525ac8
    this.restorePoints = restorePoints;
  }

  /**
   * Applies {@linkcode PokemonPpRestoreModifier}
   * @param playerPokemon The {@linkcode PlayerPokemon} that should get move pp restored
   * @returns always `true`
   */
  override apply(playerPokemon: PlayerPokemon): boolean {
    const move = playerPokemon.getMoveset()[this.moveIndex];

    if (move) {
      move.ppUsed = this.restorePoints > -1 ? Math.max(move.ppUsed - this.restorePoints, 0) : 0;
    }

    return true;
  }
}

export class PokemonAllMovePpRestoreModifier extends ConsumablePokemonModifier {
  private restorePoints: number;

  constructor(type: ModifierType, pokemonId: number, restorePoints: number) {
    super(type, pokemonId);

    this.restorePoints = restorePoints;
  }

  /**
   * Applies {@linkcode PokemonAllMovePpRestoreModifier}
   * @param playerPokemon The {@linkcode PlayerPokemon} that should get all move pp restored
   * @returns always `true`
   */
  override apply(playerPokemon: PlayerPokemon): boolean {
    for (const move of playerPokemon.getMoveset()) {
      if (move) {
        move.ppUsed = this.restorePoints > -1 ? Math.max(move.ppUsed - this.restorePoints, 0) : 0;
      }
    }

    return true;
  }
}

export class PokemonPpUpModifier extends ConsumablePokemonMoveModifier {
  private upPoints: number;

  constructor(type: ModifierType, pokemonId: number, moveIndex: number, upPoints: number) {
    super(type, pokemonId, moveIndex);

    this.upPoints = upPoints;
  }

  /**
   * Applies {@linkcode PokemonPpUpModifier}
   * @param playerPokemon The {@linkcode PlayerPokemon} that gets a pp up on move-slot {@linkcode moveIndex}
   * @returns
   */
  override apply(playerPokemon: PlayerPokemon): boolean {
    const move = playerPokemon.getMoveset()[this.moveIndex];

    if (move && !move.maxPpOverride) {
      move.ppUp = Math.min(move.ppUp + this.upPoints, 3);
    }

    return true;
  }
}

export class PokemonNatureChangeModifier extends ConsumablePokemonModifier {
  public nature: Nature;

  constructor(type: ModifierType, pokemonId: number, nature: Nature) {
    super(type, pokemonId);

    this.nature = nature;
  }

  /**
   * Applies {@linkcode PokemonNatureChangeModifier}
   * @param playerPokemon {@linkcode PlayerPokemon} to apply the {@linkcode Nature} change to
   * @returns
   */
  override apply(playerPokemon: PlayerPokemon): boolean {
    playerPokemon.setCustomNature(this.nature);
    globalScene.gameData.unlockSpeciesNature(playerPokemon.species, this.nature);

    return true;
  }
}

export class PokemonLevelIncrementModifier extends ConsumablePokemonModifier {
  /**
   * Applies {@linkcode PokemonLevelIncrementModifier}
   * @param playerPokemon The {@linkcode PlayerPokemon} that should get levels incremented
   * @param levelCount The amount of levels to increment
   * @returns always `true`
   */
  override apply(playerPokemon: PlayerPokemon, levelCount: NumberHolder = new NumberHolder(1)): boolean {
    globalScene.applyModifiers(LevelIncrementBoosterModifier, true, levelCount);

    playerPokemon.level += levelCount.value;
    if (playerPokemon.level <= globalScene.getMaxExpLevel(true)) {
      playerPokemon.exp = getLevelTotalExp(playerPokemon.level, playerPokemon.species.growthRate);
      playerPokemon.levelExp = 0;
    }

    playerPokemon.addFriendship(FRIENDSHIP_GAIN_FROM_RARE_CANDY);

    globalScene.phaseManager.unshiftNew(
      "LevelUpPhase",
      globalScene.getPlayerParty().indexOf(playerPokemon),
      playerPokemon.level - levelCount.value,
      playerPokemon.level,
    );

    return true;
  }
}

export class TmModifier extends ConsumablePokemonModifier {
  public override type: TmModifierType;

  /**
   * Applies {@linkcode TmModifier}
   * @param playerPokemon The {@linkcode PlayerPokemon} that should learn the TM
   * @returns always `true`
   */
  override apply(playerPokemon: PlayerPokemon): boolean {
    globalScene.phaseManager.unshiftNew(
      "LearnMovePhase",
      globalScene.getPlayerParty().indexOf(playerPokemon),
      this.type.moveId,
      LearnMoveType.TM,
    );

    return true;
  }
}

export class RememberMoveModifier extends ConsumablePokemonModifier {
  public levelMoveIndex: number;

  constructor(type: ModifierType, pokemonId: number, levelMoveIndex: number) {
    super(type, pokemonId);

    this.levelMoveIndex = levelMoveIndex;
  }

  /**
   * Applies {@linkcode RememberMoveModifier}
   * @param playerPokemon The {@linkcode PlayerPokemon} that should remember the move
   * @returns always `true`
   */
  override apply(playerPokemon: PlayerPokemon, cost?: number): boolean {
    globalScene.phaseManager.unshiftNew(
      "LearnMovePhase",
      globalScene.getPlayerParty().indexOf(playerPokemon),
      playerPokemon.getLearnableLevelMoves()[this.levelMoveIndex],
      LearnMoveType.MEMORY,
      cost,
    );

    return true;
  }
}

export class EvolutionItemModifier extends ConsumablePokemonModifier {
  public override type: EvolutionItemModifierType;
  /**
   * Applies {@linkcode EvolutionItemModifier}
   * @param playerPokemon The {@linkcode PlayerPokemon} that should evolve via item
   * @returns `true` if the evolution was successful
   */
  override apply(playerPokemon: PlayerPokemon): boolean {
    let matchingEvolution = pokemonEvolutions.hasOwnProperty(playerPokemon.species.speciesId)
      ? pokemonEvolutions[playerPokemon.species.speciesId].find(
          e =>
            e.item === this.type.evolutionItem &&
            (e.evoFormKey === null || (e.preFormKey || "") === playerPokemon.getFormKey()) &&
            (!e.condition || e.condition.predicate(playerPokemon)),
        )
      : null;

    if (!matchingEvolution && playerPokemon.isFusion()) {
      matchingEvolution = pokemonEvolutions[playerPokemon.fusionSpecies!.speciesId].find(
        e =>
          e.item === this.type.evolutionItem && // TODO: is the bang correct?
          (e.evoFormKey === null || (e.preFormKey || "") === playerPokemon.getFusionFormKey()) &&
          (!e.condition || e.condition.predicate(playerPokemon)),
      );
      if (matchingEvolution) {
        matchingEvolution = new FusionSpeciesFormEvolution(playerPokemon.species.speciesId, matchingEvolution);
      }
    }

    if (matchingEvolution) {
      globalScene.phaseManager.unshiftNew("EvolutionPhase", playerPokemon, matchingEvolution, playerPokemon.level - 1);
      return true;
    }

    return false;
  }
}

export class FusePokemonModifier extends ConsumablePokemonModifier {
  public fusePokemonId: number;

  constructor(type: ModifierType, pokemonId: number, fusePokemonId: number) {
    super(type, pokemonId);

    this.fusePokemonId = fusePokemonId;
  }

  /**
   * Checks if {@linkcode FusePokemonModifier} should be applied
   * @param playerPokemon {@linkcode PlayerPokemon} that should be fused
   * @param playerPokemon2 {@linkcode PlayerPokemon} that should be fused with {@linkcode playerPokemon}
   * @returns `true` if {@linkcode FusePokemonModifier} should be applied
   */
  override shouldApply(playerPokemon?: PlayerPokemon, playerPokemon2?: PlayerPokemon): boolean {
    return (
      super.shouldApply(playerPokemon, playerPokemon2) && !!playerPokemon2 && this.fusePokemonId === playerPokemon2.id
    );
  }

  /**
   * Applies {@linkcode FusePokemonModifier}
   * @param playerPokemon {@linkcode PlayerPokemon} that should be fused
   * @param playerPokemon2 {@linkcode PlayerPokemon} that should be fused with {@linkcode playerPokemon}
   * @returns always Promise<true>
   */
  override apply(playerPokemon: PlayerPokemon, playerPokemon2: PlayerPokemon): boolean {
    playerPokemon.fuse(playerPokemon2);
    return true;
  }
}

export class MultipleParticipantExpBonusModifier extends PersistentModifier {
  match(modifier: Modifier): boolean {
    return modifier instanceof MultipleParticipantExpBonusModifier;
  }

  /**
   * Applies {@linkcode MultipleParticipantExpBonusModifier}
   * @returns always `true`
   */
  apply(): boolean {
    return true;
  }

  clone(): MultipleParticipantExpBonusModifier {
    return new MultipleParticipantExpBonusModifier(this.type, this.stackCount);
  }

  getMaxStackCount(): number {
    return 5;
  }
}

export class HealingBoosterModifier extends PersistentModifier {
  private multiplier: number;

  constructor(type: ModifierType, multiplier: number, stackCount?: number) {
    super(type, stackCount);

    this.multiplier = multiplier;
  }

  match(modifier: Modifier): boolean {
    return modifier instanceof HealingBoosterModifier;
  }

  clone(): HealingBoosterModifier {
    return new HealingBoosterModifier(this.type, this.multiplier, this.stackCount);
  }

  getArgs(): any[] {
    return [this.multiplier];
  }

  /**
   * Applies {@linkcode HealingBoosterModifier}
   * @param healingMultiplier the multiplier to apply to the healing
   * @returns always `true`
   */
  override apply(healingMultiplier: NumberHolder): boolean {
    healingMultiplier.value *= 1 + (this.multiplier - 1) * this.getStackCount();

    return true;
  }

  getMaxStackCount(): number {
    return 5;
  }
}

export class ExpBoosterModifier extends PersistentModifier {
  private boostMultiplier: number;

  constructor(type: ModifierType, boostPercent: number, stackCount?: number) {
    super(type, stackCount);

    this.boostMultiplier = boostPercent * 0.01;
  }

  match(modifier: Modifier): boolean {
    if (modifier instanceof ExpBoosterModifier) {
      const expModifier = modifier as ExpBoosterModifier;
      return expModifier.boostMultiplier === this.boostMultiplier;
    }
    return false;
  }

  clone(): ExpBoosterModifier {
    return new ExpBoosterModifier(this.type, this.boostMultiplier * 100, this.stackCount);
  }

  getArgs(): any[] {
    return [this.boostMultiplier * 100];
  }

  /**
   * Applies {@linkcode ExpBoosterModifier}
   * @param boost {@linkcode NumberHolder} holding the boost value
   * @returns always `true`
   */
  override apply(boost: NumberHolder): boolean {
    boost.value = Math.floor(boost.value * (1 + this.getStackCount() * this.boostMultiplier));

    return true;
  }

  getMaxStackCount(_forThreshold?: boolean): number {
    return this.boostMultiplier < 1 ? (this.boostMultiplier < 0.6 ? 99 : 30) : 10;
  }
}

export class ExpShareModifier extends PersistentModifier {
  match(modifier: Modifier): boolean {
    return modifier instanceof ExpShareModifier;
  }

  clone(): ExpShareModifier {
    return new ExpShareModifier(this.type, this.stackCount);
  }

  /**
   * Applies {@linkcode ExpShareModifier}
   * @returns always `true`
   */
  override apply(): boolean {
    return true;
  }

  getMaxStackCount(): number {
    return 5;
  }
}

export class ExpBalanceModifier extends PersistentModifier {
  match(modifier: Modifier): boolean {
    return modifier instanceof ExpBalanceModifier;
  }

  clone(): ExpBalanceModifier {
    return new ExpBalanceModifier(this.type, this.stackCount);
  }

  /**
   * Applies {@linkcode ExpBalanceModifier}
   * @returns always `true`
   */
  override apply(): boolean {
    return true;
  }

  getMaxStackCount(): number {
    return 4;
  }
}

export class MoneyRewardModifier extends ConsumableModifier {
  private moneyMultiplier: number;

  constructor(type: ModifierType, moneyMultiplier: number) {
    super(type);

    this.moneyMultiplier = moneyMultiplier;
  }

  /**
   * Applies {@linkcode MoneyRewardModifier}
   * @returns always `true`
   */
  override apply(): boolean {
    const moneyAmount = new NumberHolder(globalScene.getWaveMoneyAmount(this.moneyMultiplier));

    globalScene.applyModifiers(MoneyMultiplierModifier, true, moneyAmount);

    globalScene.addMoney(moneyAmount.value);

    globalScene.getPlayerParty().map(p => {
      if (p.species?.speciesId === SpeciesId.GIMMIGHOUL || p.fusionSpecies?.speciesId === SpeciesId.GIMMIGHOUL) {
        p.evoCounter
          ? (p.evoCounter += Math.min(Math.floor(this.moneyMultiplier), 3))
          : (p.evoCounter = Math.min(Math.floor(this.moneyMultiplier), 3));
        const modifier = getModifierType(modifierTypes.EVOLUTION_TRACKER_GIMMIGHOUL).newModifier(p); // as EvoTrackerModifier;
        globalScene.addModifier(modifier);
      }
    });

    return true;
  }
}

export class MoneyMultiplierModifier extends PersistentModifier {
  match(modifier: Modifier): boolean {
    return modifier instanceof MoneyMultiplierModifier;
  }

  clone(): MoneyMultiplierModifier {
    return new MoneyMultiplierModifier(this.type, this.stackCount);
  }

  /**
   * Applies {@linkcode MoneyMultiplierModifier}
   * @param multiplier {@linkcode NumberHolder} holding the money multiplier value
   * @returns always `true`
   */
  override apply(multiplier: NumberHolder): boolean {
    multiplier.value += Math.floor(multiplier.value * 0.2 * this.getStackCount());

    return true;
  }

  getMaxStackCount(): number {
    return 5;
  }
}

export class MoneyInterestModifier extends PersistentModifier {
  match(modifier: Modifier): boolean {
    return modifier instanceof MoneyInterestModifier;
  }

  /**
   * Applies {@linkcode MoneyInterestModifier}
   * @returns always `true`
   */
  override apply(): boolean {
    const interestAmount = Math.floor(globalScene.money * 0.1 * this.getStackCount());
    globalScene.addMoney(interestAmount);

    const userLocale = navigator.language || "en-US";
    const formattedMoneyAmount = interestAmount.toLocaleString(userLocale);
    const message = i18next.t("modifier:moneyInterestApply", {
      moneyAmount: formattedMoneyAmount,
      typeName: this.type.name,
    });
    globalScene.phaseManager.queueMessage(message, undefined, true);

    return true;
  }

  clone(): MoneyInterestModifier {
    return new MoneyInterestModifier(this.type, this.stackCount);
  }

  getMaxStackCount(): number {
    return 5;
  }
}

export class HiddenAbilityRateBoosterModifier extends PersistentModifier {
  match(modifier: Modifier): boolean {
    return modifier instanceof HiddenAbilityRateBoosterModifier;
  }

  clone(): HiddenAbilityRateBoosterModifier {
    return new HiddenAbilityRateBoosterModifier(this.type, this.stackCount);
  }

  /**
   * Applies {@linkcode HiddenAbilityRateBoosterModifier}
   * @param boost {@linkcode NumberHolder} holding the boost value
   * @returns always `true`
   */
  override apply(boost: NumberHolder): boolean {
    boost.value *= Math.pow(2, -1 - this.getStackCount());

    return true;
  }

  getMaxStackCount(): number {
    return 4;
  }
}

export class ShinyRateBoosterModifier extends PersistentModifier {
  match(modifier: Modifier): boolean {
    return modifier instanceof ShinyRateBoosterModifier;
  }

  clone(): ShinyRateBoosterModifier {
    return new ShinyRateBoosterModifier(this.type, this.stackCount);
  }

  /**
   * Applies {@linkcode ShinyRateBoosterModifier}
   * @param boost {@linkcode NumberHolder} holding the boost value
   * @returns always `true`
   */
  override apply(boost: NumberHolder): boolean {
    boost.value *= Math.pow(2, 1 + this.getStackCount());

    return true;
  }

  getMaxStackCount(): number {
    return 4;
  }
}

export class CriticalCatchChanceBoosterModifier extends PersistentModifier {
  match(modifier: Modifier): boolean {
    return modifier instanceof CriticalCatchChanceBoosterModifier;
  }

  clone(): CriticalCatchChanceBoosterModifier {
    return new CriticalCatchChanceBoosterModifier(this.type, this.stackCount);
  }

  /**
   * Applies {@linkcode CriticalCatchChanceBoosterModifier}
   * @param boost {@linkcode NumberHolder} holding the boost value
   * @returns always `true`
   */
  override apply(boost: NumberHolder): boolean {
    // 1 stack: 2x
    // 2 stack: 2.5x
    // 3 stack: 3x
    boost.value *= 1.5 + this.getStackCount() / 2;

    return true;
  }

  getMaxStackCount(): number {
    return 3;
  }
}

export class LockModifierTiersModifier extends PersistentModifier {
  match(modifier: Modifier): boolean {
    return modifier instanceof LockModifierTiersModifier;
  }

  /**
   * Applies {@linkcode LockModifierTiersModifier}
   * @returns always `true`
   */
  override apply(): boolean {
    return true;
  }

  clone(): LockModifierTiersModifier {
    return new LockModifierTiersModifier(this.type, this.stackCount);
  }

  getMaxStackCount(): number {
    return 1;
  }
}

/**
 * Black Sludge item
 */
export class HealShopCostModifier extends PersistentModifier {
  public readonly shopMultiplier: number;

  constructor(type: ModifierType, shopMultiplier: number, stackCount?: number) {
    super(type, stackCount);

    this.shopMultiplier = shopMultiplier ?? 2.5;
  }

  match(modifier: Modifier): boolean {
    return modifier instanceof HealShopCostModifier;
  }

  clone(): HealShopCostModifier {
    return new HealShopCostModifier(this.type, this.shopMultiplier, this.stackCount);
  }

  /**
   * Applies {@linkcode HealShopCostModifier}
   * @param cost {@linkcode NumberHolder} holding the heal shop cost
   * @returns always `true`
   */
  apply(moneyCost: NumberHolder): boolean {
    moneyCost.value = Math.floor(moneyCost.value * this.shopMultiplier);

    return true;
  }

  getArgs(): any[] {
    return super.getArgs().concat(this.shopMultiplier);
  }

  getMaxStackCount(): number {
    return 1;
  }
}

export class BoostBugSpawnModifier extends PersistentModifier {
  match(modifier: Modifier): boolean {
    return modifier instanceof BoostBugSpawnModifier;
  }

  clone(): BoostBugSpawnModifier {
    return new BoostBugSpawnModifier(this.type, this.stackCount);
  }

  /**
   * Applies {@linkcode BoostBugSpawnModifier}
   * @returns always `true`
   */
  override apply(): boolean {
    return true;
  }

  getMaxStackCount(): number {
    return 1;
  }
}

<<<<<<< HEAD
=======
export class SwitchEffectTransferModifier extends PokemonHeldItemModifier {
  matchType(modifier: Modifier): boolean {
    return modifier instanceof SwitchEffectTransferModifier;
  }

  clone(): SwitchEffectTransferModifier {
    return new SwitchEffectTransferModifier(this.type, this.pokemonId, this.stackCount);
  }

  /**
   * Applies {@linkcode SwitchEffectTransferModifier}
   * @returns always `true`
   */
  override apply(): boolean {
    return true;
  }

  getMaxHeldItemCount(_pokemon: Pokemon): number {
    return 1;
  }
}

/**
 * Abstract class for held items that steal other Pokemon's items.
 * @see {@linkcode TurnHeldItemTransferModifier}
 * @see {@linkcode ContactHeldItemTransferChanceModifier}
 */
export abstract class HeldItemTransferModifier extends PokemonHeldItemModifier {
  /**
   * Determines the targets to transfer items from when this applies.
   * @param pokemon the {@linkcode Pokemon} holding this item
   * @param _args N/A
   * @returns the opponents of the source {@linkcode Pokemon}
   */
  getTargets(pokemon?: Pokemon, ..._args: unknown[]): Pokemon[] {
    return pokemon?.getOpponents?.() ?? [];
  }

  /**
   * Steals an item, chosen randomly, from a set of target Pokemon.
   * @param pokemon The {@linkcode Pokemon} holding this item
   * @param target The {@linkcode Pokemon} to steal from (optional)
   * @param _args N/A
   * @returns `true` if an item was stolen; false otherwise.
   */
  override apply(pokemon: Pokemon, target?: Pokemon, ..._args: unknown[]): boolean {
    const opponents = this.getTargets(pokemon, target);

    if (!opponents.length) {
      return false;
    }

    const targetPokemon = opponents[pokemon.randBattleSeedInt(opponents.length)];

    const transferredItemCount = this.getTransferredItemCount();
    if (!transferredItemCount) {
      return false;
    }

    const transferredModifierTypes: ModifierType[] = [];
    const itemModifiers = globalScene.findModifiers(
      m => m instanceof PokemonHeldItemModifier && m.pokemonId === targetPokemon.id && m.isTransferable,
      targetPokemon.isPlayer(),
    ) as PokemonHeldItemModifier[];

    for (let i = 0; i < transferredItemCount; i++) {
      if (!itemModifiers.length) {
        break;
      }
      const randItemIndex = pokemon.randBattleSeedInt(itemModifiers.length);
      const randItem = itemModifiers[randItemIndex];
      if (globalScene.tryTransferHeldItemModifier(randItem, pokemon, false)) {
        transferredModifierTypes.push(randItem.type);
        itemModifiers.splice(randItemIndex, 1);
      }
    }

    for (const mt of transferredModifierTypes) {
      globalScene.phaseManager.queueMessage(this.getTransferMessage(pokemon, targetPokemon, mt));
    }

    return !!transferredModifierTypes.length;
  }

  abstract getTransferredItemCount(): number;

  abstract getTransferMessage(pokemon: Pokemon, targetPokemon: Pokemon, item: ModifierType): string;
}

/**
 * Modifier for held items that steal items from the enemy at the end of
 * each turn.
 * @see {@linkcode modifierTypes[MINI_BLACK_HOLE]}
 */
export class TurnHeldItemTransferModifier extends HeldItemTransferModifier {
  isTransferable = true;

  matchType(modifier: Modifier): boolean {
    return modifier instanceof TurnHeldItemTransferModifier;
  }

  clone(): TurnHeldItemTransferModifier {
    return new TurnHeldItemTransferModifier(this.type, this.pokemonId, this.stackCount);
  }

  getTransferredItemCount(): number {
    return this.getStackCount();
  }

  getTransferMessage(pokemon: Pokemon, targetPokemon: Pokemon, item: ModifierType): string {
    return i18next.t("modifier:turnHeldItemTransferApply", {
      pokemonNameWithAffix: getPokemonNameWithAffix(targetPokemon),
      itemName: item.name,
      pokemonName: pokemon.getNameToRender(),
      typeName: this.type.name,
    });
  }

  getMaxHeldItemCount(_pokemon: Pokemon): number {
    return 1;
  }

  setTransferrableFalse(): void {
    this.isTransferable = false;
  }
}

/**
 * Modifier for held items that add a chance to steal items from the target of a
 * successful attack.
 * @see {@linkcode modifierTypes[GRIP_CLAW]}
 * @see {@linkcode HeldItemTransferModifier}
 */
export class ContactHeldItemTransferChanceModifier extends HeldItemTransferModifier {
  public readonly chance: number;

  constructor(type: ModifierType, pokemonId: number, chancePercent: number, stackCount?: number) {
    super(type, pokemonId, stackCount);

    this.chance = chancePercent / 100;
  }

  /**
   * Determines the target to steal items from when this applies.
   * @param _holderPokemon The {@linkcode Pokemon} holding this item
   * @param targetPokemon The {@linkcode Pokemon} the holder is targeting with an attack
   * @returns The target {@linkcode Pokemon} as array for further use in `apply` implementations
   */
  override getTargets(_holderPokemon: Pokemon, targetPokemon: Pokemon): Pokemon[] {
    return targetPokemon ? [targetPokemon] : [];
  }

  matchType(modifier: Modifier): boolean {
    return modifier instanceof ContactHeldItemTransferChanceModifier;
  }

  clone(): ContactHeldItemTransferChanceModifier {
    return new ContactHeldItemTransferChanceModifier(this.type, this.pokemonId, this.chance * 100, this.stackCount);
  }

  getArgs(): any[] {
    return super.getArgs().concat(this.chance * 100);
  }

  getTransferredItemCount(): number {
    return randSeedFloat() <= this.chance * this.getStackCount() ? 1 : 0;
  }

  getTransferMessage(pokemon: Pokemon, targetPokemon: Pokemon, item: ModifierType): string {
    return i18next.t("modifier:contactHeldItemTransferApply", {
      pokemonNameWithAffix: getPokemonNameWithAffix(targetPokemon),
      itemName: item.name,
      pokemonName: getPokemonNameWithAffix(pokemon),
      typeName: this.type.name,
    });
  }

  getMaxHeldItemCount(_pokemon: Pokemon): number {
    return 5;
  }
}

>>>>>>> 9a525ac8
export class IvScannerModifier extends PersistentModifier {
  constructor(type: ModifierType, _stackCount?: number) {
    super(type);
  }

  match(modifier: Modifier): boolean {
    return modifier instanceof IvScannerModifier;
  }

  clone(): IvScannerModifier {
    return new IvScannerModifier(this.type);
  }

  /**
   * Applies {@linkcode IvScannerModifier}
   * @returns always `true`
   */
  override apply(): boolean {
    return true; //Dude are you kidding me
  }

  getMaxStackCount(): number {
    return 1;
  }
}

export class ExtraModifierModifier extends PersistentModifier {
  match(modifier: Modifier): boolean {
    return modifier instanceof ExtraModifierModifier;
  }

  clone(): ExtraModifierModifier {
    return new ExtraModifierModifier(this.type, this.stackCount);
  }

  /**
   * Applies {@linkcode ExtraModifierModifier}
   * @param count {NumberHolder} holding the count value
   * @returns always `true`
   */
  override apply(count: NumberHolder): boolean {
    count.value += this.getStackCount();

    return true;
  }

  getMaxStackCount(): number {
    return 3;
  }
}

/**
 * Modifier used for timed boosts to the player's shop item rewards.
 * @extends LapsingPersistentModifier
 * @see {@linkcode apply}
 */
export class TempExtraModifierModifier extends LapsingPersistentModifier {
  /**
   * Goes through existing modifiers for any that match Silver Pokeball,
   * which will then add the max count of the new item to the existing count of the current item.
   * If no existing Silver Pokeballs are found, will add a new one.
   * @param modifiers {@linkcode PersistentModifier} array of the player's modifiers
   * @param _virtual N/A
   * @returns true if the modifier was successfully added or applied, false otherwise
   */
  add(modifiers: PersistentModifier[], _virtual: boolean): boolean {
    for (const modifier of modifiers) {
      if (this.match(modifier)) {
        const modifierInstance = modifier as TempExtraModifierModifier;
        const newBattleCount = this.getMaxBattles() + modifierInstance.getBattleCount();

        modifierInstance.setNewBattleCount(newBattleCount);
        globalScene.playSound("se/restore");
        return true;
      }
    }

    modifiers.push(this);
    return true;
  }

  clone() {
    return new TempExtraModifierModifier(this.type, this.getMaxBattles(), this.getBattleCount(), this.stackCount);
  }

  match(modifier: Modifier): boolean {
    return modifier instanceof TempExtraModifierModifier;
  }

  /**
   * Increases the current rewards in the battle by the `stackCount`.
   * @returns `true` if the shop reward number modifier applies successfully
   * @param count {@linkcode NumberHolder} that holds the resulting shop item reward count
   */
  apply(count: NumberHolder): boolean {
    count.value += this.getStackCount();
    return true;
  }
}

export abstract class EnemyPersistentModifier extends PersistentModifier {
  getMaxStackCount(): number {
    return 5;
  }
}

abstract class EnemyDamageMultiplierModifier extends EnemyPersistentModifier {
  protected damageMultiplier: number;

  constructor(type: ModifierType, damageMultiplier: number, stackCount?: number) {
    super(type, stackCount);

    this.damageMultiplier = damageMultiplier;
  }

  /**
   * Applies {@linkcode EnemyDamageMultiplierModifier}
   * @param multiplier {NumberHolder} holding the multiplier value
   * @returns always `true`
   */
  override apply(multiplier: NumberHolder): boolean {
    multiplier.value = toDmgValue(multiplier.value * Math.pow(this.damageMultiplier, this.getStackCount()));

    return true;
  }

  getMaxStackCount(): number {
    return 99;
  }
}

export class EnemyDamageBoosterModifier extends EnemyDamageMultiplierModifier {
  constructor(type: ModifierType, _boostPercent: number, stackCount?: number) {
    //super(type, 1 + ((boostPercent || 10) * 0.01), stackCount);
    super(type, 1.05, stackCount); // Hardcode multiplier temporarily
  }

  match(modifier: Modifier): boolean {
    return modifier instanceof EnemyDamageBoosterModifier;
  }

  clone(): EnemyDamageBoosterModifier {
    return new EnemyDamageBoosterModifier(this.type, (this.damageMultiplier - 1) * 100, this.stackCount);
  }

  getArgs(): any[] {
    return [(this.damageMultiplier - 1) * 100];
  }

  getMaxStackCount(): number {
    return 999;
  }
}

export class EnemyDamageReducerModifier extends EnemyDamageMultiplierModifier {
  constructor(type: ModifierType, _reductionPercent: number, stackCount?: number) {
    //super(type, 1 - ((reductionPercent || 5) * 0.01), stackCount);
    super(type, 0.975, stackCount); // Hardcode multiplier temporarily
  }

  match(modifier: Modifier): boolean {
    return modifier instanceof EnemyDamageReducerModifier;
  }

  clone(): EnemyDamageReducerModifier {
    return new EnemyDamageReducerModifier(this.type, (1 - this.damageMultiplier) * 100, this.stackCount);
  }

  getArgs(): any[] {
    return [(1 - this.damageMultiplier) * 100];
  }

  getMaxStackCount(): number {
    return globalScene.currentBattle.waveIndex < 2000 ? super.getMaxStackCount() : 999;
  }
}

export class EnemyTurnHealModifier extends EnemyPersistentModifier {
  public healPercent: number;

  constructor(type: ModifierType, _healPercent: number, stackCount?: number) {
    super(type, stackCount);

    // Hardcode temporarily
    this.healPercent = 2;
  }

  match(modifier: Modifier): boolean {
    return modifier instanceof EnemyTurnHealModifier;
  }

  clone(): EnemyTurnHealModifier {
    return new EnemyTurnHealModifier(this.type, this.healPercent, this.stackCount);
  }

  getArgs(): any[] {
    return [this.healPercent];
  }

  /**
   * Applies {@linkcode EnemyTurnHealModifier}
   * @param enemyPokemon The {@linkcode Pokemon} to heal
   * @returns `true` if the {@linkcode Pokemon} was healed
   */
  override apply(enemyPokemon: Pokemon): boolean {
    if (!enemyPokemon.isFullHp()) {
      globalScene.phaseManager.unshiftNew(
        "PokemonHealPhase",
        enemyPokemon.getBattlerIndex(),
        Math.max(Math.floor(enemyPokemon.getMaxHp() / (100 / this.healPercent)) * this.stackCount, 1),
        i18next.t("modifier:enemyTurnHealApply", {
          pokemonNameWithAffix: getPokemonNameWithAffix(enemyPokemon),
        }),
        true,
        false,
        false,
        false,
        true,
      );
      return true;
    }

    return false;
  }

  getMaxStackCount(): number {
    return 10;
  }
}

export class EnemyAttackStatusEffectChanceModifier extends EnemyPersistentModifier {
  public effect: StatusEffect;
  public chance: number;

  constructor(type: ModifierType, effect: StatusEffect, _chancePercent: number, stackCount?: number) {
    super(type, stackCount);

    this.effect = effect;
    // Hardcode temporarily
    this.chance = 0.025 * (this.effect === StatusEffect.BURN || this.effect === StatusEffect.POISON ? 2 : 1);
  }

  match(modifier: Modifier): boolean {
    return modifier instanceof EnemyAttackStatusEffectChanceModifier && modifier.effect === this.effect;
  }

  clone(): EnemyAttackStatusEffectChanceModifier {
    return new EnemyAttackStatusEffectChanceModifier(this.type, this.effect, this.chance * 100, this.stackCount);
  }

  getArgs(): any[] {
    return [this.effect, this.chance * 100];
  }

  /**
   * Applies {@linkcode EnemyAttackStatusEffectChanceModifier}
   * @param enemyPokemon {@linkcode Pokemon} to apply the status effect to
   * @returns `true` if the {@linkcode Pokemon} was affected
   */
  override apply(enemyPokemon: Pokemon): boolean {
    if (randSeedFloat() <= this.chance * this.getStackCount()) {
      return enemyPokemon.trySetStatus(this.effect, true);
    }

    return false;
  }

  getMaxStackCount(): number {
    return 10;
  }
}

export class EnemyStatusEffectHealChanceModifier extends EnemyPersistentModifier {
  public chance: number;

  constructor(type: ModifierType, _chancePercent: number, stackCount?: number) {
    super(type, stackCount);

    //Hardcode temporarily
    this.chance = 0.025;
  }

  match(modifier: Modifier): boolean {
    return modifier instanceof EnemyStatusEffectHealChanceModifier;
  }

  clone(): EnemyStatusEffectHealChanceModifier {
    return new EnemyStatusEffectHealChanceModifier(this.type, this.chance * 100, this.stackCount);
  }

  getArgs(): any[] {
    return [this.chance * 100];
  }

  /**
   * Applies {@linkcode EnemyStatusEffectHealChanceModifier} to randomly heal status.
   * @param enemyPokemon - The {@linkcode Pokemon} to heal
   * @returns `true` if the {@linkcode Pokemon} was healed
   */
  override apply(enemyPokemon: Pokemon): boolean {
    if (!enemyPokemon.status || randSeedFloat() > this.chance * this.getStackCount()) {
      return false;
    }

    globalScene.phaseManager.queueMessage(
      getStatusEffectHealText(enemyPokemon.status.effect, getPokemonNameWithAffix(enemyPokemon)),
    );
    enemyPokemon.resetStatus();
    enemyPokemon.updateInfo();
    return true;
  }

  getMaxStackCount(): number {
    return 10;
  }
}

export class EnemyEndureChanceModifier extends EnemyPersistentModifier {
  public chance: number;

  constructor(type: ModifierType, _chancePercent?: number, stackCount?: number) {
    super(type, stackCount || 10);

    //Hardcode temporarily
    this.chance = 2;
  }

  match(modifier: Modifier) {
    return modifier instanceof EnemyEndureChanceModifier;
  }

  clone() {
    return new EnemyEndureChanceModifier(this.type, this.chance, this.stackCount);
  }

  getArgs(): any[] {
    return [this.chance];
  }

  /**
   * Applies a chance of enduring a lethal hit of an attack
   * @param target the {@linkcode Pokemon} to apply the {@linkcode BattlerTagType.ENDURING} chance to
   * @returns `true` if {@linkcode Pokemon} endured
   */
  override apply(target: Pokemon): boolean {
    if (target.waveData.endured || target.randBattleSeedInt(100) >= this.chance * this.getStackCount()) {
      return false;
    }

    target.addTag(BattlerTagType.ENDURE_TOKEN, 1);

    target.waveData.endured = true;

    return true;
  }

  getMaxStackCount(): number {
    return 10;
  }
}

export class EnemyFusionChanceModifier extends EnemyPersistentModifier {
  private chance: number;

  constructor(type: ModifierType, chancePercent: number, stackCount?: number) {
    super(type, stackCount);

    this.chance = chancePercent / 100;
  }

  match(modifier: Modifier) {
    return modifier instanceof EnemyFusionChanceModifier && modifier.chance === this.chance;
  }

  clone() {
    return new EnemyFusionChanceModifier(this.type, this.chance * 100, this.stackCount);
  }

  getArgs(): any[] {
    return [this.chance * 100];
  }

  /**
   * Applies {@linkcode EnemyFusionChanceModifier}
   * @param isFusion {@linkcode BooleanHolder} that will be set to `true` if the {@linkcode EnemyPokemon} is a fusion
   * @returns `true` if the {@linkcode EnemyPokemon} is a fusion
   */
  override apply(isFusion: BooleanHolder): boolean {
    if (randSeedFloat() > this.chance * this.getStackCount()) {
      return false;
    }

    isFusion.value = true;

    return true;
  }

  getMaxStackCount(): number {
    return 10;
  }
}

/**
 * Uses either `MODIFIER_OVERRIDE` in overrides.ts to set {@linkcode PersistentModifier}s for either:
 *  - The player
 *  - The enemy
 * @param isPlayer {@linkcode boolean} for whether the player (`true`) or enemy (`false`) is being overridden
 */
export function overrideModifiers(isPlayer = true): void {
  const modifiersOverride: ModifierOverride[] = isPlayer
    ? Overrides.STARTING_MODIFIER_OVERRIDE
    : Overrides.OPP_MODIFIER_OVERRIDE;
  if (!modifiersOverride || modifiersOverride.length === 0 || !globalScene) {
    return;
  }

  // If it's the opponent, clear all of their current modifiers to avoid stacking
  if (!isPlayer) {
    globalScene.clearEnemyModifiers();
  }

  for (const item of modifiersOverride) {
    const modifierFunc = modifierTypes[item.name];
    let modifierType: ModifierType | null = modifierFunc();

    if (modifierType.is("ModifierTypeGenerator")) {
      const pregenArgs = "type" in item && item.type !== null ? [item.type] : undefined;
      modifierType = modifierType.generateType([], pregenArgs);
    }

    const modifier = modifierType && (modifierType.withIdFromFunc(modifierFunc).newModifier() as PersistentModifier);
    if (modifier) {
      modifier.stackCount = item.count || 1;

      if (isPlayer) {
        globalScene.addModifier(modifier, true, false, false, true);
      } else {
        globalScene.addEnemyModifier(modifier, true, true);
      }
    }
  }
}

/**
 * Uses either `HELD_ITEMS_OVERRIDE` in overrides.ts to set {@linkcode PokemonHeldItemModifier}s for either:
 *  - The first member of the player's team when starting a new game
 *  - An enemy {@linkcode Pokemon} being spawned in
 * @param pokemon {@linkcode Pokemon} whose held items are being overridden
 * @param isPlayer {@linkcode boolean} for whether the {@linkcode pokemon} is the player's (`true`) or an enemy (`false`)
 */
export function overrideHeldItems(pokemon: Pokemon, isPlayer = true): void {
  const heldItemsOverride: ModifierOverride[] = isPlayer
    ? Overrides.STARTING_HELD_ITEMS_OVERRIDE
    : Overrides.OPP_HELD_ITEMS_OVERRIDE;
  if (!heldItemsOverride || heldItemsOverride.length === 0 || !globalScene) {
    return;
  }

  if (!isPlayer) {
    globalScene.clearEnemyHeldItemModifiers(pokemon);
  }

  for (const item of heldItemsOverride) {
    const modifierFunc = modifierTypes[item.name];
    let modifierType: ModifierType | null = modifierFunc();
    const qty = item.count || 1;

    if (modifierType.is("ModifierTypeGenerator")) {
      const pregenArgs = "type" in item && item.type !== null ? [item.type] : undefined;
      modifierType = modifierType.generateType([], pregenArgs);
    }

    const heldItemModifier =
      modifierType && (modifierType.withIdFromFunc(modifierFunc).newModifier(pokemon) as PokemonHeldItemModifier);
    if (heldItemModifier) {
      heldItemModifier.pokemonId = pokemon.id;
      heldItemModifier.stackCount = qty;
      if (isPlayer) {
        globalScene.addModifier(heldItemModifier, true, false, false, true);
      } else {
        globalScene.addEnemyModifier(heldItemModifier, true, true);
      }
    }
  }
}

/**
 * Private map from modifier strings to their constructors.
 *
 * @remarks
 * Used for {@linkcode Modifier.is} to check if a modifier is of a certain type without
 * requiring modifier types to be imported in every file.
 */
const ModifierClassMap = Object.freeze({
  PersistentModifier,
  ConsumableModifier,
  AddPokeballModifier,
  AddVoucherModifier,
  LapsingPersistentModifier,
  DoubleBattleChanceBoosterModifier,
  TempStatStageBoosterModifier,
  TempCritBoosterModifier,
  MapModifier,
  MegaEvolutionAccessModifier,
  GigantamaxAccessModifier,
  TerastallizeAccessModifier,
  PokemonHeldItemModifier,
  LapsingPokemonHeldItemModifier,
  BaseStatModifier,
  EvoTrackerModifier,
  PokemonBaseStatTotalModifier,
  PokemonBaseStatFlatModifier,
  PokemonIncrementingStatModifier,
  StatBoosterModifier,
  SpeciesStatBoosterModifier,
  CritBoosterModifier,
  SpeciesCritBoosterModifier,
  AttackTypeBoosterModifier,
  SurviveDamageModifier,
  BypassSpeedChanceModifier,
  FlinchChanceModifier,
  TurnHealModifier,
  TurnStatusEffectModifier,
  HitHealModifier,
  LevelIncrementBoosterModifier,
  BerryModifier,
  PreserveBerryModifier,
  PokemonInstantReviveModifier,
  ResetNegativeStatStageModifier,
  FieldEffectModifier,
  ConsumablePokemonModifier,
  TerrastalizeModifier,
  PokemonHpRestoreModifier,
  PokemonStatusHealModifier,
  ConsumablePokemonMoveModifier,
  PokemonPpRestoreModifier,
  PokemonAllMovePpRestoreModifier,
  PokemonPpUpModifier,
  PokemonNatureChangeModifier,
  PokemonLevelIncrementModifier,
  TmModifier,
  RememberMoveModifier,
  EvolutionItemModifier,
  FusePokemonModifier,
  MultipleParticipantExpBonusModifier,
  HealingBoosterModifier,
  ExpBoosterModifier,
  PokemonExpBoosterModifier,
  ExpShareModifier,
  ExpBalanceModifier,
  PokemonFriendshipBoosterModifier,
  PokemonNatureWeightModifier,
  PokemonMoveAccuracyBoosterModifier,
  PokemonMultiHitModifier,
  PokemonFormChangeItemModifier,
  MoneyRewardModifier,
  DamageMoneyRewardModifier,
  MoneyInterestModifier,
  HiddenAbilityRateBoosterModifier,
  ShinyRateBoosterModifier,
  CriticalCatchChanceBoosterModifier,
  LockModifierTiersModifier,
  HealShopCostModifier,
  BoostBugSpawnModifier,
  SwitchEffectTransferModifier,
  HeldItemTransferModifier,
  TurnHeldItemTransferModifier,
  ContactHeldItemTransferChanceModifier,
  IvScannerModifier,
  ExtraModifierModifier,
  TempExtraModifierModifier,
  EnemyPersistentModifier,
  EnemyDamageMultiplierModifier,
  EnemyDamageBoosterModifier,
  EnemyDamageReducerModifier,
  EnemyTurnHealModifier,
  EnemyAttackStatusEffectChanceModifier,
  EnemyStatusEffectHealChanceModifier,
  EnemyEndureChanceModifier,
  EnemyFusionChanceModifier,
  MoneyMultiplierModifier,
});

export type ModifierConstructorMap = typeof ModifierClassMap;<|MERGE_RESOLUTION|>--- conflicted
+++ resolved
@@ -1,18 +1,10 @@
 import { FusionSpeciesFormEvolution, pokemonEvolutions } from "#app/data/balance/pokemon-evolutions";
 import { getLevelTotalExp } from "#app/data/exp";
-<<<<<<< HEAD
-=======
 import { allMoves, modifierTypes } from "#app/data/data-lists";
->>>>>>> 9a525ac8
 import { MAX_PER_TYPE_POKEBALLS } from "#app/data/pokeball";
 import { getStatusEffectHealText } from "#app/data/status-effect";
-<<<<<<< HEAD
 import type Pokemon from "#app/field/pokemon";
 import type { PlayerPokemon } from "#app/field/pokemon";
-=======
-import type { PlayerPokemon } from "#app/field/pokemon";
-import type Pokemon from "#app/field/pokemon";
->>>>>>> 9a525ac8
 import { getPokemonNameWithAffix } from "#app/messages";
 import Overrides from "#app/overrides";
 import { LearnMoveType } from "#enums/learn-move-type";
@@ -34,7 +26,6 @@
 import { StatusEffect } from "#enums/status-effect";
 import type { PokemonType } from "#enums/pokemon-type";
 import i18next from "i18next";
-<<<<<<< HEAD
 import {
   type DoubleBattleChanceBoosterModifierType,
   type EvolutionItemModifierType,
@@ -46,37 +37,139 @@
   ModifierTypeGenerator,
   modifierTypes,
 } from "./modifier-type";
+import { getModifierType } from "#app/utils/modifier-utils";
 import { FRIENDSHIP_GAIN_FROM_RARE_CANDY } from "#app/data/balance/starters";
-=======
-import type {
-  DoubleBattleChanceBoosterModifierType,
-  EvolutionItemModifierType,
-  FormChangeItemModifierType,
-  ModifierOverride,
-  ModifierType,
-  PokemonBaseStatTotalModifierType,
-  PokemonExpBoosterModifierType,
-  PokemonFriendshipBoosterModifierType,
-  PokemonMoveAccuracyBoosterModifierType,
-  PokemonMultiHitModifierType,
-  TerastallizeModifierType,
-  TmModifierType,
-} from "./modifier-type";
-import { getModifierType } from "#app/utils/modifier-utils";
-import { Color, ShadowColor } from "#enums/color";
-import { FRIENDSHIP_GAIN_FROM_RARE_CANDY } from "#app/data/balance/starters";
-import { applyAbAttrs, applyPostItemLostAbAttrs } from "#app/data/abilities/apply-ab-attrs";
->>>>>>> 9a525ac8
 import { globalScene } from "#app/global-scene";
 import type { ModifierInstanceMap, ModifierString } from "#app/@types/modifier-types";
 
 export type ModifierPredicate = (modifier: Modifier) => boolean;
 
+
+const iconOverflowIndex = 24;
+
+export const modifierSortFunc = (a: Modifier, b: Modifier): number => {
+  const itemNameMatch = a.type.name.localeCompare(b.type.name);
+  const typeNameMatch = a.constructor.name.localeCompare(b.constructor.name);
+  const aId = a instanceof PokemonHeldItemModifier && a.pokemonId ? a.pokemonId : 4294967295;
+  const bId = b instanceof PokemonHeldItemModifier && b.pokemonId ? b.pokemonId : 4294967295;
+
+  //First sort by pokemonID
+  if (aId < bId) {
+    return 1;
+  }
+  if (aId > bId) {
+    return -1;
+  }
+  if (aId === bId) {
+    //Then sort by item type
+    if (typeNameMatch === 0) {
+      return itemNameMatch;
+      //Finally sort by item name
+    }
+    return typeNameMatch;
+  }
+  return 0;
+};
+
+export class ModifierBar extends Phaser.GameObjects.Container {
+  private player: boolean;
+  private modifierCache: PersistentModifier[];
+
+  constructor(enemy?: boolean) {
+    super(globalScene, 1 + (enemy ? 302 : 0), 2);
+
+    this.player = !enemy;
+    this.setScale(0.5);
+  }
+
+  /**
+   * Method to update content displayed in {@linkcode ModifierBar}
+   * @param {PersistentModifier[]} modifiers - The list of modifiers to be displayed in the {@linkcode ModifierBar}
+   * @param {boolean} hideHeldItems - If set to "true", only modifiers not assigned to a Pokémon are displayed
+   */
+  updateModifiers(modifiers: PersistentModifier[], hideHeldItems = false) {
+    this.removeAll(true);
+
+    const visibleIconModifiers = modifiers.filter(m => m.isIconVisible());
+    const nonPokemonSpecificModifiers = visibleIconModifiers
+      .filter(m => !(m as PokemonHeldItemModifier).pokemonId)
+      .sort(modifierSortFunc);
+    const pokemonSpecificModifiers = visibleIconModifiers
+      .filter(m => (m as PokemonHeldItemModifier).pokemonId)
+      .sort(modifierSortFunc);
+
+    const sortedVisibleIconModifiers = hideHeldItems
+      ? nonPokemonSpecificModifiers
+      : nonPokemonSpecificModifiers.concat(pokemonSpecificModifiers);
+
+    sortedVisibleIconModifiers.forEach((modifier: PersistentModifier, i: number) => {
+      const icon = modifier.getIcon();
+      if (i >= iconOverflowIndex) {
+        icon.setVisible(false);
+      }
+      this.add(icon);
+      this.setModifierIconPosition(icon, sortedVisibleIconModifiers.length);
+      icon.setInteractive(new Phaser.Geom.Rectangle(0, 0, 32, 24), Phaser.Geom.Rectangle.Contains);
+      icon.on("pointerover", () => {
+        globalScene.ui.showTooltip(modifier.type.name, modifier.type.getDescription());
+        if (this.modifierCache && this.modifierCache.length > iconOverflowIndex) {
+          this.updateModifierOverflowVisibility(true);
+        }
+      });
+      icon.on("pointerout", () => {
+        globalScene.ui.hideTooltip();
+        if (this.modifierCache && this.modifierCache.length > iconOverflowIndex) {
+          this.updateModifierOverflowVisibility(false);
+        }
+      });
+    });
+
+    for (const icon of this.getAll()) {
+      this.sendToBack(icon);
+    }
+
+    this.modifierCache = modifiers;
+  }
+
+  updateModifierOverflowVisibility(ignoreLimit: boolean) {
+    const modifierIcons = this.getAll().reverse();
+    for (const modifier of modifierIcons.map(m => m as Phaser.GameObjects.Container).slice(iconOverflowIndex)) {
+      modifier.setVisible(ignoreLimit);
+    }
+  }
+
+  setModifierIconPosition(icon: Phaser.GameObjects.Container, modifierCount: number) {
+    const rowIcons: number = 12 + 6 * Math.max(Math.ceil(Math.min(modifierCount, 24) / 12) - 2, 0);
+
+    const x = ((this.getIndex(icon) % rowIcons) * 26) / (rowIcons / 12);
+    const y = Math.floor(this.getIndex(icon) / rowIcons) * 20;
+
+    icon.setPosition(this.player ? x : -x, y);
+  }
+}
+
 export abstract class Modifier {
   public type: ModifierType;
 
   constructor(type: ModifierType) {
     this.type = type;
+  }
+
+  /**
+   * Return whether this modifier is of the given class
+   *
+   * @remarks
+   * Used to avoid requiring the caller to have imported the specific modifier class, avoiding circular dependencies.
+   *
+   * @param modifier - The modifier to check against
+   * @returns Whether the modiifer is an instance of the given type
+   */
+  public is<T extends ModifierString>(modifier: T): this is ModifierInstanceMap[T] {
+    const targetModifier = ModifierClassMap[modifier];
+    if (!targetModifier) {
+      return false;
+    }
+    return this instanceof targetModifier;
   }
 
   /**
@@ -820,1265 +913,6 @@
   constructor(type: ModifierType, pokemonId: number, moveIndex: number, restorePoints: number) {
     super(type, pokemonId, moveIndex);
 
-<<<<<<< HEAD
-=======
-  constructor(type: PokemonBaseStatTotalModifierType, pokemonId: number, statModifier: number, stackCount?: number) {
-    super(type, pokemonId, stackCount);
-    this.statModifier = statModifier;
-  }
-
-  override matchType(modifier: Modifier): boolean {
-    return modifier instanceof PokemonBaseStatTotalModifier && this.statModifier === modifier.statModifier;
-  }
-
-  override clone(): PersistentModifier {
-    return new PokemonBaseStatTotalModifier(this.type, this.pokemonId, this.statModifier, this.stackCount);
-  }
-
-  override getArgs(): any[] {
-    return super.getArgs().concat(this.statModifier);
-  }
-
-  /**
-   * Checks if {@linkcode PokemonBaseStatTotalModifier} should be applied to the specified {@linkcode Pokemon}.
-   * @param pokemon the {@linkcode Pokemon} to be modified
-   * @param baseStats the base stats of the {@linkcode Pokemon}
-   * @returns `true` if the {@linkcode Pokemon} should be modified
-   */
-  override shouldApply(pokemon?: Pokemon, baseStats?: number[]): boolean {
-    return super.shouldApply(pokemon, baseStats) && Array.isArray(baseStats);
-  }
-
-  /**
-   * Applies the {@linkcode PokemonBaseStatTotalModifier}
-   * @param _pokemon the {@linkcode Pokemon} to be modified
-   * @param baseStats the base stats of the {@linkcode Pokemon}
-   * @returns always `true`
-   */
-  override apply(_pokemon: Pokemon, baseStats: number[]): boolean {
-    // Modifies the passed in baseStats[] array
-    baseStats.forEach((v, i) => {
-      // HP is affected by half as much as other stats
-      const newVal = i === 0 ? Math.floor(v + this.statModifier / 2) : Math.floor(v + this.statModifier);
-      baseStats[i] = Math.min(Math.max(newVal, 1), 999999);
-    });
-
-    return true;
-  }
-
-  override getScoreMultiplier(): number {
-    return 1.2;
-  }
-
-  override getMaxHeldItemCount(_pokemon: Pokemon): number {
-    return 2;
-  }
-}
-
-/**
- * Currently used by Old Gateau item
- */
-export class PokemonBaseStatFlatModifier extends PokemonHeldItemModifier {
-  private statModifier: number;
-  private stats: Stat[];
-  public isTransferable = false;
-
-  constructor(type: ModifierType, pokemonId: number, statModifier: number, stats: Stat[], stackCount?: number) {
-    super(type, pokemonId, stackCount);
-
-    this.statModifier = statModifier;
-    this.stats = stats;
-  }
-
-  override matchType(modifier: Modifier): boolean {
-    return (
-      modifier instanceof PokemonBaseStatFlatModifier &&
-      modifier.statModifier === this.statModifier &&
-      this.stats.every(s => modifier.stats.some(stat => s === stat))
-    );
-  }
-
-  override clone(): PersistentModifier {
-    return new PokemonBaseStatFlatModifier(this.type, this.pokemonId, this.statModifier, this.stats, this.stackCount);
-  }
-
-  override getArgs(): any[] {
-    return [...super.getArgs(), this.statModifier, this.stats];
-  }
-
-  /**
-   * Checks if the {@linkcode PokemonBaseStatFlatModifier} should be applied to the {@linkcode Pokemon}.
-   * @param pokemon The {@linkcode Pokemon} that holds the item
-   * @param baseStats The base stats of the {@linkcode Pokemon}
-   * @returns `true` if the {@linkcode PokemonBaseStatFlatModifier} should be applied
-   */
-  override shouldApply(pokemon?: Pokemon, baseStats?: number[]): boolean {
-    return super.shouldApply(pokemon, baseStats) && Array.isArray(baseStats);
-  }
-
-  /**
-   * Applies the {@linkcode PokemonBaseStatFlatModifier}
-   * @param _pokemon The {@linkcode Pokemon} that holds the item
-   * @param baseStats The base stats of the {@linkcode Pokemon}
-   * @returns always `true`
-   */
-  override apply(_pokemon: Pokemon, baseStats: number[]): boolean {
-    // Modifies the passed in baseStats[] array by a flat value, only if the stat is specified in this.stats
-    baseStats.forEach((v, i) => {
-      if (this.stats.includes(i)) {
-        const newVal = Math.floor(v + this.statModifier);
-        baseStats[i] = Math.min(Math.max(newVal, 1), 999999);
-      }
-    });
-
-    return true;
-  }
-
-  override getScoreMultiplier(): number {
-    return 1.1;
-  }
-
-  override getMaxHeldItemCount(_pokemon: Pokemon): number {
-    return 1;
-  }
-}
-
-/**
- * Currently used by Macho Brace item
- */
-export class PokemonIncrementingStatModifier extends PokemonHeldItemModifier {
-  public isTransferable = false;
-
-  matchType(modifier: Modifier): boolean {
-    return modifier instanceof PokemonIncrementingStatModifier;
-  }
-
-  clone(): PokemonIncrementingStatModifier {
-    return new PokemonIncrementingStatModifier(this.type, this.pokemonId, this.stackCount);
-  }
-
-  /**
-   * Checks if the {@linkcode PokemonIncrementingStatModifier} should be applied to the {@linkcode Pokemon}.
-   * @param pokemon The {@linkcode Pokemon} that holds the item
-   * @param stat The affected {@linkcode Stat}
-   * @param statHolder The {@linkcode NumberHolder} that holds the stat
-   * @returns `true` if the {@linkcode PokemonBaseStatFlatModifier} should be applied
-   */
-  override shouldApply(pokemon?: Pokemon, stat?: Stat, statHolder?: NumberHolder): boolean {
-    return super.shouldApply(pokemon, stat, statHolder) && !!statHolder;
-  }
-
-  /**
-   * Applies the {@linkcode PokemonIncrementingStatModifier}
-   * @param _pokemon The {@linkcode Pokemon} that holds the item
-   * @param stat The affected {@linkcode Stat}
-   * @param statHolder The {@linkcode NumberHolder} that holds the stat
-   * @returns always `true`
-   */
-  override apply(_pokemon: Pokemon, stat: Stat, statHolder: NumberHolder): boolean {
-    // Modifies the passed in stat number holder by +2 per stack for HP, +1 per stack for other stats
-    // If the Macho Brace is at max stacks (50), adds additional 10% to total HP and 5% to other stats
-    const isHp = stat === Stat.HP;
-
-    if (isHp) {
-      statHolder.value += 2 * this.stackCount;
-      if (this.stackCount === this.getMaxHeldItemCount()) {
-        statHolder.value = Math.floor(statHolder.value * 1.1);
-      }
-    } else {
-      statHolder.value += this.stackCount;
-      if (this.stackCount === this.getMaxHeldItemCount()) {
-        statHolder.value = Math.floor(statHolder.value * 1.05);
-      }
-    }
-
-    return true;
-  }
-
-  getScoreMultiplier(): number {
-    return 1.2;
-  }
-
-  getMaxHeldItemCount(_pokemon?: Pokemon): number {
-    return 50;
-  }
-}
-
-/**
- * Modifier used for held items that Applies {@linkcode Stat} boost(s)
- * using a multiplier.
- * @extends PokemonHeldItemModifier
- * @see {@linkcode apply}
- */
-export class StatBoosterModifier extends PokemonHeldItemModifier {
-  /** The stats that the held item boosts */
-  protected stats: Stat[];
-  /** The multiplier used to increase the relevant stat(s) */
-  protected multiplier: number;
-
-  constructor(type: ModifierType, pokemonId: number, stats: Stat[], multiplier: number, stackCount?: number) {
-    super(type, pokemonId, stackCount);
-
-    this.stats = stats;
-    this.multiplier = multiplier;
-  }
-
-  clone() {
-    return new StatBoosterModifier(this.type, this.pokemonId, this.stats, this.multiplier, this.stackCount);
-  }
-
-  getArgs(): any[] {
-    return [...super.getArgs(), this.stats, this.multiplier];
-  }
-
-  matchType(modifier: Modifier): boolean {
-    if (modifier instanceof StatBoosterModifier) {
-      const modifierInstance = modifier as StatBoosterModifier;
-      if (modifierInstance.multiplier === this.multiplier && modifierInstance.stats.length === this.stats.length) {
-        return modifierInstance.stats.every((e, i) => e === this.stats[i]);
-      }
-    }
-
-    return false;
-  }
-
-  /**
-   * Checks if the incoming stat is listed in {@linkcode stats}
-   * @param _pokemon the {@linkcode Pokemon} that holds the item
-   * @param _stat the {@linkcode Stat} to be boosted
-   * @param statValue {@linkcode NumberHolder} that holds the resulting value of the stat
-   * @returns `true` if the stat could be boosted, false otherwise
-   */
-  override shouldApply(pokemon: Pokemon, stat: Stat, statValue: NumberHolder): boolean {
-    return super.shouldApply(pokemon, stat, statValue) && this.stats.includes(stat);
-  }
-
-  /**
-   * Boosts the incoming stat by a {@linkcode multiplier} if the stat is listed
-   * in {@linkcode stats}.
-   * @param _pokemon the {@linkcode Pokemon} that holds the item
-   * @param _stat the {@linkcode Stat} to be boosted
-   * @param statValue {@linkcode NumberHolder} that holds the resulting value of the stat
-   * @returns `true` if the stat boost applies successfully, false otherwise
-   * @see shouldApply
-   */
-  override apply(_pokemon: Pokemon, _stat: Stat, statValue: NumberHolder): boolean {
-    statValue.value *= this.multiplier;
-    return true;
-  }
-
-  getMaxHeldItemCount(_pokemon: Pokemon): number {
-    return 1;
-  }
-}
-
-/**
- * Modifier used for held items, specifically Eviolite, that apply
- * {@linkcode Stat} boost(s) using a multiplier if the holder can evolve.
- * @extends StatBoosterModifier
- * @see {@linkcode apply}
- */
-export class EvolutionStatBoosterModifier extends StatBoosterModifier {
-  matchType(modifier: Modifier): boolean {
-    return modifier instanceof EvolutionStatBoosterModifier;
-  }
-
-  /**
-   * Checks if the stat boosts can apply and if the holder is not currently
-   * Gigantamax'd.
-   * @param pokemon {@linkcode Pokemon} that holds the held item
-   * @param stat {@linkcode Stat} The {@linkcode Stat} to be boosted
-   * @param statValue {@linkcode NumberHolder} that holds the resulting value of the stat
-   * @returns `true` if the stat boosts can be applied, false otherwise
-   */
-  override shouldApply(pokemon: Pokemon, stat: Stat, statValue: NumberHolder): boolean {
-    return super.shouldApply(pokemon, stat, statValue) && !pokemon.isMax();
-  }
-
-  /**
-   * Boosts the incoming stat value by a {@linkcode EvolutionStatBoosterModifier.multiplier} if the holder
-   * can evolve. Note that, if the holder is a fusion, they will receive
-   * only half of the boost if either of the fused members are fully
-   * evolved. However, if they are both unevolved, the full boost
-   * will apply.
-   * @param pokemon {@linkcode Pokemon} that holds the item
-   * @param _stat {@linkcode Stat} The {@linkcode Stat} to be boosted
-   * @param statValue{@linkcode NumberHolder} that holds the resulting value of the stat
-   * @returns `true` if the stat boost applies successfully, false otherwise
-   * @see shouldApply
-   */
-  override apply(pokemon: Pokemon, stat: Stat, statValue: NumberHolder): boolean {
-    const isUnevolved = pokemon.getSpeciesForm(true).speciesId in pokemonEvolutions;
-
-    if (pokemon.isFusion() && pokemon.getFusionSpeciesForm(true).speciesId in pokemonEvolutions !== isUnevolved) {
-      // Half boost applied if pokemon is fused and either part of fusion is fully evolved
-      statValue.value *= 1 + (this.multiplier - 1) / 2;
-      return true;
-    }
-    if (isUnevolved) {
-      // Full boost applied if holder is unfused and unevolved or, if fused, both parts of fusion are unevolved
-      return super.apply(pokemon, stat, statValue);
-    }
-
-    return false;
-  }
-}
-
-/**
- * Modifier used for held items that Applies {@linkcode Stat} boost(s) using a
- * multiplier if the holder is of a specific {@linkcode SpeciesId}.
- * @extends StatBoosterModifier
- * @see {@linkcode apply}
- */
-export class SpeciesStatBoosterModifier extends StatBoosterModifier {
-  /** The species that the held item's stat boost(s) apply to */
-  private species: SpeciesId[];
-
-  constructor(
-    type: ModifierType,
-    pokemonId: number,
-    stats: Stat[],
-    multiplier: number,
-    species: SpeciesId[],
-    stackCount?: number,
-  ) {
-    super(type, pokemonId, stats, multiplier, stackCount);
-
-    this.species = species;
-  }
-
-  clone() {
-    return new SpeciesStatBoosterModifier(
-      this.type,
-      this.pokemonId,
-      this.stats,
-      this.multiplier,
-      this.species,
-      this.stackCount,
-    );
-  }
-
-  getArgs(): any[] {
-    return [...super.getArgs(), this.species];
-  }
-
-  matchType(modifier: Modifier): boolean {
-    if (modifier instanceof SpeciesStatBoosterModifier) {
-      const modifierInstance = modifier as SpeciesStatBoosterModifier;
-      if (modifierInstance.species.length === this.species.length) {
-        return super.matchType(modifier) && modifierInstance.species.every((e, i) => e === this.species[i]);
-      }
-    }
-
-    return false;
-  }
-
-  /**
-   * Checks if the incoming stat is listed in {@linkcode stats} and if the holder's {@linkcode SpeciesId}
-   * (or its fused species) is listed in {@linkcode species}.
-   * @param pokemon {@linkcode Pokemon} that holds the item
-   * @param stat {@linkcode Stat} being checked at the time
-   * @param statValue {@linkcode NumberHolder} that holds the resulting value of the stat
-   * @returns `true` if the stat could be boosted, false otherwise
-   */
-  override shouldApply(pokemon: Pokemon, stat: Stat, statValue: NumberHolder): boolean {
-    return (
-      super.shouldApply(pokemon, stat, statValue) &&
-      (this.species.includes(pokemon.getSpeciesForm(true).speciesId) ||
-        (pokemon.isFusion() && this.species.includes(pokemon.getFusionSpeciesForm(true).speciesId)))
-    );
-  }
-
-  /**
-   * Checks if either parameter is included in the corresponding lists
-   * @param speciesId {@linkcode SpeciesId} being checked
-   * @param stat {@linkcode Stat} being checked
-   * @returns `true` if both parameters are in {@linkcode species} and {@linkcode stats} respectively, false otherwise
-   */
-  contains(speciesId: SpeciesId, stat: Stat): boolean {
-    return this.species.includes(speciesId) && this.stats.includes(stat);
-  }
-}
-
-/**
- * Modifier used for held items that apply critical-hit stage boost(s).
- * @extends PokemonHeldItemModifier
- * @see {@linkcode apply}
- */
-export class CritBoosterModifier extends PokemonHeldItemModifier {
-  /** The amount of stages by which the held item increases the current critical-hit stage value */
-  protected stageIncrement: number;
-
-  constructor(type: ModifierType, pokemonId: number, stageIncrement: number, stackCount?: number) {
-    super(type, pokemonId, stackCount);
-
-    this.stageIncrement = stageIncrement;
-  }
-
-  clone() {
-    return new CritBoosterModifier(this.type, this.pokemonId, this.stageIncrement, this.stackCount);
-  }
-
-  getArgs(): any[] {
-    return super.getArgs().concat(this.stageIncrement);
-  }
-
-  matchType(modifier: Modifier): boolean {
-    if (modifier instanceof CritBoosterModifier) {
-      return (modifier as CritBoosterModifier).stageIncrement === this.stageIncrement;
-    }
-
-    return false;
-  }
-
-  /**
-   * Increases the current critical-hit stage value by {@linkcode stageIncrement}.
-   * @param _pokemon {@linkcode Pokemon} N/A
-   * @param critStage {@linkcode NumberHolder} that holds the resulting critical-hit level
-   * @returns always `true`
-   */
-  override apply(_pokemon: Pokemon, critStage: NumberHolder): boolean {
-    critStage.value += this.stageIncrement;
-    return true;
-  }
-
-  getMaxHeldItemCount(_pokemon: Pokemon): number {
-    return 1;
-  }
-}
-
-/**
- * Modifier used for held items that apply critical-hit stage boost(s)
- * if the holder is of a specific {@linkcode SpeciesId}.
- * @extends CritBoosterModifier
- * @see {@linkcode shouldApply}
- */
-export class SpeciesCritBoosterModifier extends CritBoosterModifier {
-  /** The species that the held item's critical-hit stage boost applies to */
-  private species: SpeciesId[];
-
-  constructor(
-    type: ModifierType,
-    pokemonId: number,
-    stageIncrement: number,
-    species: SpeciesId[],
-    stackCount?: number,
-  ) {
-    super(type, pokemonId, stageIncrement, stackCount);
-
-    this.species = species;
-  }
-
-  clone() {
-    return new SpeciesCritBoosterModifier(
-      this.type,
-      this.pokemonId,
-      this.stageIncrement,
-      this.species,
-      this.stackCount,
-    );
-  }
-
-  getArgs(): any[] {
-    return [...super.getArgs(), this.species];
-  }
-
-  matchType(modifier: Modifier): boolean {
-    return modifier instanceof SpeciesCritBoosterModifier;
-  }
-
-  /**
-   * Checks if the holder's {@linkcode SpeciesId} (or its fused species) is listed
-   * in {@linkcode species}.
-   * @param pokemon {@linkcode Pokemon} that holds the held item
-   * @param critStage {@linkcode NumberHolder} that holds the resulting critical-hit level
-   * @returns `true` if the critical-hit level can be incremented, false otherwise
-   */
-  override shouldApply(pokemon: Pokemon, critStage: NumberHolder): boolean {
-    return (
-      super.shouldApply(pokemon, critStage) &&
-      (this.species.includes(pokemon.getSpeciesForm(true).speciesId) ||
-        (pokemon.isFusion() && this.species.includes(pokemon.getFusionSpeciesForm(true).speciesId)))
-    );
-  }
-}
-
-/**
- * Applies Specific Type item boosts (e.g., Magnet)
- */
-export class AttackTypeBoosterModifier extends PokemonHeldItemModifier {
-  public moveType: PokemonType;
-  private boostMultiplier: number;
-
-  constructor(type: ModifierType, pokemonId: number, moveType: PokemonType, boostPercent: number, stackCount?: number) {
-    super(type, pokemonId, stackCount);
-
-    this.moveType = moveType;
-    this.boostMultiplier = boostPercent * 0.01;
-  }
-
-  matchType(modifier: Modifier): boolean {
-    if (modifier instanceof AttackTypeBoosterModifier) {
-      const attackTypeBoosterModifier = modifier as AttackTypeBoosterModifier;
-      return (
-        attackTypeBoosterModifier.moveType === this.moveType &&
-        attackTypeBoosterModifier.boostMultiplier === this.boostMultiplier
-      );
-    }
-
-    return false;
-  }
-
-  clone() {
-    return new AttackTypeBoosterModifier(
-      this.type,
-      this.pokemonId,
-      this.moveType,
-      this.boostMultiplier * 100,
-      this.stackCount,
-    );
-  }
-
-  getArgs(): any[] {
-    return super.getArgs().concat([this.moveType, this.boostMultiplier * 100]);
-  }
-
-  /**
-   * Checks if {@linkcode AttackTypeBoosterModifier} should be applied
-   * @param pokemon the {@linkcode Pokemon} that holds the held item
-   * @param moveType the {@linkcode PokemonType} of the move being used
-   * @param movePower the {@linkcode NumberHolder} that holds the power of the move
-   * @returns `true` if boosts should be applied to the move.
-   */
-  override shouldApply(pokemon?: Pokemon, moveType?: PokemonType, movePower?: NumberHolder): boolean {
-    return (
-      super.shouldApply(pokemon, moveType, movePower) &&
-      typeof moveType === "number" &&
-      movePower instanceof NumberHolder &&
-      this.moveType === moveType
-    );
-  }
-
-  /**
-   * Applies {@linkcode AttackTypeBoosterModifier}
-   * @param pokemon {@linkcode Pokemon} that holds the held item
-   * @param moveType {@linkcode PokemonType} of the move being used
-   * @param movePower {@linkcode NumberHolder} that holds the power of the move
-   * @returns `true` if boosts have been applied to the move.
-   */
-  override apply(_pokemon: Pokemon, moveType: PokemonType, movePower: NumberHolder): boolean {
-    if (moveType === this.moveType && movePower.value >= 1) {
-      (movePower as NumberHolder).value = Math.floor(
-        (movePower as NumberHolder).value * (1 + this.getStackCount() * this.boostMultiplier),
-      );
-      return true;
-    }
-
-    return false;
-  }
-
-  getScoreMultiplier(): number {
-    return 1.2;
-  }
-
-  getMaxHeldItemCount(_pokemon: Pokemon): number {
-    return 99;
-  }
-}
-
-export class SurviveDamageModifier extends PokemonHeldItemModifier {
-  matchType(modifier: Modifier): boolean {
-    return modifier instanceof SurviveDamageModifier;
-  }
-
-  clone() {
-    return new SurviveDamageModifier(this.type, this.pokemonId, this.stackCount);
-  }
-
-  /**
-   * Checks if the {@linkcode SurviveDamageModifier} should be applied
-   * @param pokemon the {@linkcode Pokemon} that holds the item
-   * @param surviveDamage {@linkcode BooleanHolder} that holds the survive damage
-   * @returns `true` if the {@linkcode SurviveDamageModifier} should be applied
-   */
-  override shouldApply(pokemon?: Pokemon, surviveDamage?: BooleanHolder): boolean {
-    return super.shouldApply(pokemon, surviveDamage) && !!surviveDamage;
-  }
-
-  /**
-   * Applies {@linkcode SurviveDamageModifier}
-   * @param pokemon the {@linkcode Pokemon} that holds the item
-   * @param surviveDamage {@linkcode BooleanHolder} that holds the survive damage
-   * @returns `true` if the survive damage has been applied
-   */
-  override apply(pokemon: Pokemon, surviveDamage: BooleanHolder): boolean {
-    if (!surviveDamage.value && pokemon.randBattleSeedInt(10) < this.getStackCount()) {
-      surviveDamage.value = true;
-
-      globalScene.phaseManager.queueMessage(
-        i18next.t("modifier:surviveDamageApply", {
-          pokemonNameWithAffix: getPokemonNameWithAffix(pokemon),
-          typeName: this.type.name,
-        }),
-      );
-      return true;
-    }
-
-    return false;
-  }
-
-  getMaxHeldItemCount(_pokemon: Pokemon): number {
-    return 5;
-  }
-}
-
-export class BypassSpeedChanceModifier extends PokemonHeldItemModifier {
-  matchType(modifier: Modifier) {
-    return modifier instanceof BypassSpeedChanceModifier;
-  }
-
-  clone() {
-    return new BypassSpeedChanceModifier(this.type, this.pokemonId, this.stackCount);
-  }
-
-  /**
-   * Checks if {@linkcode BypassSpeedChanceModifier} should be applied
-   * @param pokemon the {@linkcode Pokemon} that holds the item
-   * @param doBypassSpeed {@linkcode BooleanHolder} that is `true` if speed should be bypassed
-   * @returns `true` if {@linkcode BypassSpeedChanceModifier} should be applied
-   */
-  override shouldApply(pokemon?: Pokemon, doBypassSpeed?: BooleanHolder): boolean {
-    return super.shouldApply(pokemon, doBypassSpeed) && !!doBypassSpeed;
-  }
-
-  /**
-   * Applies {@linkcode BypassSpeedChanceModifier}
-   * @param pokemon the {@linkcode Pokemon} that holds the item
-   * @param doBypassSpeed {@linkcode BooleanHolder} that is `true` if speed should be bypassed
-   * @returns `true` if {@linkcode BypassSpeedChanceModifier} has been applied
-   */
-  override apply(pokemon: Pokemon, doBypassSpeed: BooleanHolder): boolean {
-    if (!doBypassSpeed.value && pokemon.randBattleSeedInt(10) < this.getStackCount()) {
-      doBypassSpeed.value = true;
-      const isCommandFight =
-        globalScene.currentBattle.turnCommands[pokemon.getBattlerIndex()]?.command === Command.FIGHT;
-      const hasQuickClaw = this.type.is("PokemonHeldItemModifierType") && this.type.id === "QUICK_CLAW";
-
-      if (isCommandFight && hasQuickClaw) {
-        globalScene.phaseManager.queueMessage(
-          i18next.t("modifier:bypassSpeedChanceApply", {
-            pokemonName: getPokemonNameWithAffix(pokemon),
-            itemName: i18next.t("modifierType:ModifierType.QUICK_CLAW.name"),
-          }),
-        );
-      }
-      return true;
-    }
-
-    return false;
-  }
-
-  getMaxHeldItemCount(_pokemon: Pokemon): number {
-    return 3;
-  }
-}
-
-/**
- * Class for Pokemon held items like King's Rock
- * Because King's Rock can be stacked in PokeRogue, unlike mainline, it does not receive a boost from AbilityId.SERENE_GRACE
- */
-export class FlinchChanceModifier extends PokemonHeldItemModifier {
-  private chance: number;
-  constructor(type: ModifierType, pokemonId: number, stackCount?: number) {
-    super(type, pokemonId, stackCount);
-
-    this.chance = 10;
-  }
-
-  matchType(modifier: Modifier) {
-    return modifier instanceof FlinchChanceModifier;
-  }
-
-  clone() {
-    return new FlinchChanceModifier(this.type, this.pokemonId, this.stackCount);
-  }
-
-  /**
-   * Checks if {@linkcode FlinchChanceModifier} should be applied
-   * @param pokemon the {@linkcode Pokemon} that holds the item
-   * @param flinched {@linkcode BooleanHolder} that is `true` if the pokemon flinched
-   * @returns `true` if {@linkcode FlinchChanceModifier} should be applied
-   */
-  override shouldApply(pokemon?: Pokemon, flinched?: BooleanHolder): boolean {
-    return super.shouldApply(pokemon, flinched) && !!flinched;
-  }
-
-  /**
-   * Applies {@linkcode FlinchChanceModifier} to randomly flinch targets hit.
-   * @param pokemon - The {@linkcode Pokemon} that holds the item
-   * @param flinched - A {@linkcode BooleanHolder} holding whether the pokemon has flinched
-   * @returns `true` if {@linkcode FlinchChanceModifier} was applied successfully
-   */
-  override apply(pokemon: Pokemon, flinched: BooleanHolder): boolean {
-    // The check for pokemon.summonData is to ensure that a crash doesn't occur when a Pokemon with King's Rock procs a flinch
-    // TODO: Since summonData is always defined now, we can probably remove this
-    if (pokemon.summonData && !flinched.value && pokemon.randBattleSeedInt(100) < this.getStackCount() * this.chance) {
-      flinched.value = true;
-      return true;
-    }
-
-    return false;
-  }
-
-  getMaxHeldItemCount(_pokemon: Pokemon): number {
-    return 3;
-  }
-}
-
-export class TurnHealModifier extends PokemonHeldItemModifier {
-  matchType(modifier: Modifier) {
-    return modifier instanceof TurnHealModifier;
-  }
-
-  clone() {
-    return new TurnHealModifier(this.type, this.pokemonId, this.stackCount);
-  }
-
-  /**
-   * Applies {@linkcode TurnHealModifier}
-   * @param pokemon The {@linkcode Pokemon} that holds the item
-   * @returns `true` if the {@linkcode Pokemon} was healed
-   */
-  override apply(pokemon: Pokemon): boolean {
-    if (!pokemon.isFullHp()) {
-      globalScene.phaseManager.unshiftNew(
-        "PokemonHealPhase",
-        pokemon.getBattlerIndex(),
-        toDmgValue(pokemon.getMaxHp() / 16) * this.stackCount,
-        i18next.t("modifier:turnHealApply", {
-          pokemonNameWithAffix: getPokemonNameWithAffix(pokemon),
-          typeName: this.type.name,
-        }),
-        true,
-      );
-      return true;
-    }
-
-    return false;
-  }
-
-  getMaxHeldItemCount(_pokemon: Pokemon): number {
-    return 4;
-  }
-}
-
-/**
- * Modifier used for held items, namely Toxic Orb and Flame Orb, that apply a
- * set {@linkcode StatusEffect} at the end of a turn.
- * @extends PokemonHeldItemModifier
- * @see {@linkcode apply}
- */
-export class TurnStatusEffectModifier extends PokemonHeldItemModifier {
-  /** The status effect to be applied by the held item */
-  private effect: StatusEffect;
-
-  constructor(type: ModifierType, pokemonId: number, stackCount?: number) {
-    super(type, pokemonId, stackCount);
-
-    switch (type.id) {
-      case "TOXIC_ORB":
-        this.effect = StatusEffect.TOXIC;
-        break;
-      case "FLAME_ORB":
-        this.effect = StatusEffect.BURN;
-        break;
-    }
-  }
-
-  /**
-   * Checks if {@linkcode modifier} is an instance of this class,
-   * intentionally ignoring potentially different {@linkcode effect}s
-   * to prevent held item stockpiling since the item obtained first
-   * would be the only item able to {@linkcode apply} successfully.
-   * @override
-   * @param modifier {@linkcode Modifier} being type tested
-   * @return `true` if {@linkcode modifier} is an instance of
-   * TurnStatusEffectModifier, false otherwise
-   */
-  matchType(modifier: Modifier): boolean {
-    return modifier instanceof TurnStatusEffectModifier;
-  }
-
-  clone() {
-    return new TurnStatusEffectModifier(this.type, this.pokemonId, this.stackCount);
-  }
-
-  /**
-   * Tries to inflicts the holder with the associated {@linkcode StatusEffect}.
-   * @param pokemon {@linkcode Pokemon} that holds the held item
-   * @returns `true` if the status effect was applied successfully
-   */
-  override apply(pokemon: Pokemon): boolean {
-    return pokemon.trySetStatus(this.effect, true, undefined, undefined, this.type.name);
-  }
-
-  getMaxHeldItemCount(_pokemon: Pokemon): number {
-    return 1;
-  }
-
-  getStatusEffect(): StatusEffect {
-    return this.effect;
-  }
-}
-
-export class HitHealModifier extends PokemonHeldItemModifier {
-  matchType(modifier: Modifier) {
-    return modifier instanceof HitHealModifier;
-  }
-
-  clone() {
-    return new HitHealModifier(this.type, this.pokemonId, this.stackCount);
-  }
-
-  /**
-   * Applies {@linkcode HitHealModifier}
-   * @param pokemon The {@linkcode Pokemon} that holds the item
-   * @returns `true` if the {@linkcode Pokemon} was healed
-   */
-  override apply(pokemon: Pokemon): boolean {
-    if (pokemon.turnData.totalDamageDealt && !pokemon.isFullHp()) {
-      // TODO: this shouldn't be undefined AFAIK
-      globalScene.phaseManager.unshiftNew(
-        "PokemonHealPhase",
-        pokemon.getBattlerIndex(),
-        toDmgValue(pokemon.turnData.totalDamageDealt / 8) * this.stackCount,
-        i18next.t("modifier:hitHealApply", {
-          pokemonNameWithAffix: getPokemonNameWithAffix(pokemon),
-          typeName: this.type.name,
-        }),
-        true,
-      );
-    }
-
-    return true;
-  }
-
-  getMaxHeldItemCount(_pokemon: Pokemon): number {
-    return 4;
-  }
-}
-
-export class LevelIncrementBoosterModifier extends PersistentModifier {
-  match(modifier: Modifier) {
-    return modifier instanceof LevelIncrementBoosterModifier;
-  }
-
-  clone() {
-    return new LevelIncrementBoosterModifier(this.type, this.stackCount);
-  }
-
-  /**
-   * Checks if {@linkcode LevelIncrementBoosterModifier} should be applied
-   * @param count {@linkcode NumberHolder} holding the level increment count
-   * @returns `true` if {@linkcode LevelIncrementBoosterModifier} should be applied
-   */
-  override shouldApply(count: NumberHolder): boolean {
-    return !!count;
-  }
-
-  /**
-   * Applies {@linkcode LevelIncrementBoosterModifier}
-   * @param count {@linkcode NumberHolder} holding the level increment count
-   * @returns always `true`
-   */
-  override apply(count: NumberHolder): boolean {
-    count.value += this.getStackCount();
-
-    return true;
-  }
-
-  getMaxStackCount(_forThreshold?: boolean): number {
-    return 99;
-  }
-}
-
-export class BerryModifier extends PokemonHeldItemModifier {
-  public berryType: BerryType;
-  public consumed: boolean;
-
-  constructor(type: ModifierType, pokemonId: number, berryType: BerryType, stackCount?: number) {
-    super(type, pokemonId, stackCount);
-
-    this.berryType = berryType;
-    this.consumed = false;
-  }
-
-  matchType(modifier: Modifier) {
-    return modifier instanceof BerryModifier && (modifier as BerryModifier).berryType === this.berryType;
-  }
-
-  clone() {
-    return new BerryModifier(this.type, this.pokemonId, this.berryType, this.stackCount);
-  }
-
-  getArgs(): any[] {
-    return super.getArgs().concat(this.berryType);
-  }
-
-  /**
-   * Checks if {@linkcode BerryModifier} should be applied
-   * @param pokemon The {@linkcode Pokemon} that holds the berry
-   * @returns `true` if {@linkcode BerryModifier} should be applied
-   */
-  override shouldApply(pokemon: Pokemon): boolean {
-    return !this.consumed && super.shouldApply(pokemon) && getBerryPredicate(this.berryType)(pokemon);
-  }
-
-  /**
-   * Applies {@linkcode BerryModifier}
-   * @param pokemon The {@linkcode Pokemon} that holds the berry
-   * @returns always `true`
-   */
-  override apply(pokemon: Pokemon): boolean {
-    const preserve = new BooleanHolder(false);
-    globalScene.applyModifiers(PreserveBerryModifier, pokemon.isPlayer(), pokemon, preserve);
-    this.consumed = !preserve.value;
-
-    // munch the berry and trigger unburden-like effects
-    getBerryEffectFunc(this.berryType)(pokemon);
-    applyPostItemLostAbAttrs("PostItemLostAbAttr", pokemon, false);
-
-    // Update berry eaten trackers for Belch, Harvest, Cud Chew, etc.
-    // Don't recover it if we proc berry pouch (no item duplication)
-    pokemon.recordEatenBerry(this.berryType, this.consumed);
-
-    return true;
-  }
-
-  getMaxHeldItemCount(_pokemon: Pokemon): number {
-    if ([BerryType.LUM, BerryType.LEPPA, BerryType.SITRUS, BerryType.ENIGMA].includes(this.berryType)) {
-      return 2;
-    }
-    return 3;
-  }
-}
-
-export class PreserveBerryModifier extends PersistentModifier {
-  match(modifier: Modifier) {
-    return modifier instanceof PreserveBerryModifier;
-  }
-
-  clone() {
-    return new PreserveBerryModifier(this.type, this.stackCount);
-  }
-
-  /**
-   * Checks if all prequired conditions are met to apply {@linkcode PreserveBerryModifier}
-   * @param pokemon {@linkcode Pokemon} that holds the berry
-   * @param doPreserve {@linkcode BooleanHolder} that is `true` if the berry should be preserved
-   * @returns `true` if {@linkcode PreserveBerryModifier} should be applied
-   */
-  override shouldApply(pokemon?: Pokemon, doPreserve?: BooleanHolder): boolean {
-    return !!pokemon && !!doPreserve;
-  }
-
-  /**
-   * Applies {@linkcode PreserveBerryModifier}
-   * @param pokemon The {@linkcode Pokemon} that holds the berry
-   * @param doPreserve {@linkcode BooleanHolder} that is `true` if the berry should be preserved
-   * @returns always `true`
-   */
-  override apply(pokemon: Pokemon, doPreserve: BooleanHolder): boolean {
-    doPreserve.value ||= pokemon.randBattleSeedInt(10) < this.getStackCount() * 3;
-
-    return true;
-  }
-
-  getMaxStackCount(): number {
-    return 3;
-  }
-}
-
-export class PokemonInstantReviveModifier extends PokemonHeldItemModifier {
-  matchType(modifier: Modifier) {
-    return modifier instanceof PokemonInstantReviveModifier;
-  }
-
-  clone() {
-    return new PokemonInstantReviveModifier(this.type, this.pokemonId, this.stackCount);
-  }
-
-  /**
-   * Applies {@linkcode PokemonInstantReviveModifier}
-   * @param pokemon The {@linkcode Pokemon} that holds the item
-   * @returns always `true`
-   */
-  override apply(pokemon: Pokemon): boolean {
-    // Restore the Pokemon to half HP
-    globalScene.phaseManager.unshiftNew(
-      "PokemonHealPhase",
-      pokemon.getBattlerIndex(),
-      toDmgValue(pokemon.getMaxHp() / 2),
-      i18next.t("modifier:pokemonInstantReviveApply", {
-        pokemonNameWithAffix: getPokemonNameWithAffix(pokemon),
-        typeName: this.type.name,
-      }),
-      false,
-      false,
-      true,
-    );
-
-    // Remove the Pokemon's FAINT status
-    pokemon.resetStatus(true, false, true, false);
-
-    // Reapply Commander on the Pokemon's side of the field, if applicable
-    const field = pokemon.isPlayer() ? globalScene.getPlayerField() : globalScene.getEnemyField();
-    for (const p of field) {
-      applyAbAttrs("CommanderAbAttr", p, null, false);
-    }
-    return true;
-  }
-
-  getMaxHeldItemCount(_pokemon: Pokemon): number {
-    return 1;
-  }
-}
-
-/**
- * Modifier used for held items, namely White Herb, that restore adverse stat
- * stages in battle.
- * @extends PokemonHeldItemModifier
- * @see {@linkcode apply}
- */
-export class ResetNegativeStatStageModifier extends PokemonHeldItemModifier {
-  matchType(modifier: Modifier) {
-    return modifier instanceof ResetNegativeStatStageModifier;
-  }
-
-  clone() {
-    return new ResetNegativeStatStageModifier(this.type, this.pokemonId, this.stackCount);
-  }
-
-  /**
-   * Goes through the holder's stat stages and, if any are negative, resets that
-   * stat stage back to 0.
-   * @param pokemon {@linkcode Pokemon} that holds the item
-   * @returns `true` if any stat stages were reset, false otherwise
-   */
-  override apply(pokemon: Pokemon): boolean {
-    let statRestored = false;
-
-    for (const s of BATTLE_STATS) {
-      if (pokemon.getStatStage(s) < 0) {
-        pokemon.setStatStage(s, 0);
-        statRestored = true;
-      }
-    }
-
-    if (statRestored) {
-      globalScene.phaseManager.queueMessage(
-        i18next.t("modifier:resetNegativeStatStageApply", {
-          pokemonNameWithAffix: getPokemonNameWithAffix(pokemon),
-          typeName: this.type.name,
-        }),
-      );
-    }
-    return statRestored;
-  }
-
-  getMaxHeldItemCount(_pokemon: Pokemon): number {
-    return 2;
-  }
-}
-
-/**
- * Modifier used for held items, namely Mystical Rock, that extend the
- * duration of weather and terrain effects.
- * @extends PokemonHeldItemModifier
- * @see {@linkcode apply}
- */
-export class FieldEffectModifier extends PokemonHeldItemModifier {
-  /**
-   * Provides two more turns per stack to any weather or terrain effect caused
-   * by the holder.
-   * @param pokemon {@linkcode Pokemon} that holds the held item
-   * @param fieldDuration {@linkcode NumberHolder} that stores the current field effect duration
-   * @returns `true` if the field effect extension was applied successfully
-   */
-  override apply(_pokemon: Pokemon, fieldDuration: NumberHolder): boolean {
-    fieldDuration.value += 2 * this.stackCount;
-    return true;
-  }
-
-  override matchType(modifier: Modifier): boolean {
-    return modifier instanceof FieldEffectModifier;
-  }
-
-  override clone(): FieldEffectModifier {
-    return new FieldEffectModifier(this.type, this.pokemonId, this.stackCount);
-  }
-
-  override getMaxHeldItemCount(_pokemon?: Pokemon): number {
-    return 2;
-  }
-}
-
-export abstract class ConsumablePokemonModifier extends ConsumableModifier {
-  public pokemonId: number;
-
-  constructor(type: ModifierType, pokemonId: number) {
-    super(type);
-
-    this.pokemonId = pokemonId;
-  }
-
-  /**
-   * Checks if {@linkcode ConsumablePokemonModifier} should be applied
-   * @param playerPokemon The {@linkcode PlayerPokemon} that consumes the item
-   * @param _args N/A
-   * @returns `true` if {@linkcode ConsumablePokemonModifier} should be applied
-   */
-  override shouldApply(playerPokemon?: PlayerPokemon, ..._args: unknown[]): boolean {
-    return !!playerPokemon && (this.pokemonId === -1 || playerPokemon.id === this.pokemonId);
-  }
-
-  /**
-   * Applies {@linkcode ConsumablePokemonModifier}
-   * @param playerPokemon The {@linkcode PlayerPokemon} that consumes the item
-   * @param args Additional arguments passed to {@linkcode ConsumablePokemonModifier.apply}
-   */
-  abstract override apply(playerPokemon: PlayerPokemon, ...args: unknown[]): boolean;
-
-  getPokemon() {
-    return globalScene.getPlayerParty().find(p => p.id === this.pokemonId);
-  }
-}
-
-export class TerrastalizeModifier extends ConsumablePokemonModifier {
-  public override type: TerastallizeModifierType;
-  public teraType: PokemonType;
-
-  constructor(type: TerastallizeModifierType, pokemonId: number, teraType: PokemonType) {
-    super(type, pokemonId);
-
-    this.teraType = teraType;
-  }
-
-  /**
-   * Checks if {@linkcode TerrastalizeModifier} should be applied
-   * @param playerPokemon The {@linkcode PlayerPokemon} that consumes the item
-   * @returns `true` if the {@linkcode TerrastalizeModifier} should be applied
-   */
-  override shouldApply(playerPokemon?: PlayerPokemon): boolean {
-    return (
-      super.shouldApply(playerPokemon) &&
-      [playerPokemon?.species.speciesId, playerPokemon?.fusionSpecies?.speciesId].filter(
-        s => s === SpeciesId.TERAPAGOS || s === SpeciesId.OGERPON || s === SpeciesId.SHEDINJA,
-      ).length === 0
-    );
-  }
-
-  /**
-   * Applies {@linkcode TerrastalizeModifier}
-   * @param pokemon The {@linkcode PlayerPokemon} that consumes the item
-   * @returns `true` if hp was restored
-   */
-  override apply(pokemon: Pokemon): boolean {
-    pokemon.teraType = this.teraType;
-    return true;
-  }
-}
-
-export class PokemonHpRestoreModifier extends ConsumablePokemonModifier {
-  private restorePoints: number;
-  private restorePercent: number;
-  private healStatus: boolean;
-  public fainted: boolean;
-
-  constructor(
-    type: ModifierType,
-    pokemonId: number,
-    restorePoints: number,
-    restorePercent: number,
-    healStatus: boolean,
-    fainted?: boolean,
-  ) {
-    super(type, pokemonId);
-
-    this.restorePoints = restorePoints;
-    this.restorePercent = restorePercent;
-    this.healStatus = healStatus;
-    this.fainted = !!fainted;
-  }
-
-  /**
-   * Checks if {@linkcode PokemonHpRestoreModifier} should be applied
-   * @param playerPokemon The {@linkcode PlayerPokemon} that consumes the item
-   * @param multiplier The multiplier of the hp restore
-   * @returns `true` if the {@linkcode PokemonHpRestoreModifier} should be applied
-   */
-  override shouldApply(playerPokemon?: PlayerPokemon, multiplier?: number): boolean {
-    return (
-      super.shouldApply(playerPokemon) &&
-      (this.fainted || (!isNullOrUndefined(multiplier) && typeof multiplier === "number"))
-    );
-  }
-
-  /**
-   * Applies {@linkcode PokemonHpRestoreModifier}
-   * @param pokemon The {@linkcode PlayerPokemon} that consumes the item
-   * @param multiplier The multiplier of the hp restore
-   * @returns `true` if hp was restored
-   */
-  override apply(pokemon: Pokemon, multiplier: number): boolean {
-    if (!pokemon.hp === this.fainted) {
-      let restorePoints = this.restorePoints;
-      if (!this.fainted) {
-        restorePoints = Math.floor(restorePoints * multiplier);
-      }
-      if (this.fainted || this.healStatus) {
-        pokemon.resetStatus(true, true, false, false);
-      }
-      pokemon.hp = Math.min(
-        pokemon.hp +
-          Math.max(Math.ceil(Math.max(Math.floor(this.restorePercent * 0.01 * pokemon.getMaxHp()), restorePoints)), 1),
-        pokemon.getMaxHp(),
-      );
-      return true;
-    }
-    return false;
-  }
-}
-
-export class PokemonStatusHealModifier extends ConsumablePokemonModifier {
-  /**
-   * Applies {@linkcode PokemonStatusHealModifier}
-   * @param playerPokemon The {@linkcode PlayerPokemon} that gets healed from the status
-   * @returns always `true`
-   */
-  override apply(playerPokemon: PlayerPokemon): boolean {
-    playerPokemon.resetStatus(true, true, false, false);
-    return true;
-  }
-}
-
-export abstract class ConsumablePokemonMoveModifier extends ConsumablePokemonModifier {
-  public moveIndex: number;
-
-  constructor(type: ModifierType, pokemonId: number, moveIndex: number) {
-    super(type, pokemonId);
-
-    this.moveIndex = moveIndex;
-  }
-}
-
-export class PokemonPpRestoreModifier extends ConsumablePokemonMoveModifier {
-  private restorePoints: number;
-
-  constructor(type: ModifierType, pokemonId: number, moveIndex: number, restorePoints: number) {
-    super(type, pokemonId, moveIndex);
-
->>>>>>> 9a525ac8
     this.restorePoints = restorePoints;
   }
 
@@ -2715,191 +1549,6 @@
   }
 }
 
-<<<<<<< HEAD
-=======
-export class SwitchEffectTransferModifier extends PokemonHeldItemModifier {
-  matchType(modifier: Modifier): boolean {
-    return modifier instanceof SwitchEffectTransferModifier;
-  }
-
-  clone(): SwitchEffectTransferModifier {
-    return new SwitchEffectTransferModifier(this.type, this.pokemonId, this.stackCount);
-  }
-
-  /**
-   * Applies {@linkcode SwitchEffectTransferModifier}
-   * @returns always `true`
-   */
-  override apply(): boolean {
-    return true;
-  }
-
-  getMaxHeldItemCount(_pokemon: Pokemon): number {
-    return 1;
-  }
-}
-
-/**
- * Abstract class for held items that steal other Pokemon's items.
- * @see {@linkcode TurnHeldItemTransferModifier}
- * @see {@linkcode ContactHeldItemTransferChanceModifier}
- */
-export abstract class HeldItemTransferModifier extends PokemonHeldItemModifier {
-  /**
-   * Determines the targets to transfer items from when this applies.
-   * @param pokemon the {@linkcode Pokemon} holding this item
-   * @param _args N/A
-   * @returns the opponents of the source {@linkcode Pokemon}
-   */
-  getTargets(pokemon?: Pokemon, ..._args: unknown[]): Pokemon[] {
-    return pokemon?.getOpponents?.() ?? [];
-  }
-
-  /**
-   * Steals an item, chosen randomly, from a set of target Pokemon.
-   * @param pokemon The {@linkcode Pokemon} holding this item
-   * @param target The {@linkcode Pokemon} to steal from (optional)
-   * @param _args N/A
-   * @returns `true` if an item was stolen; false otherwise.
-   */
-  override apply(pokemon: Pokemon, target?: Pokemon, ..._args: unknown[]): boolean {
-    const opponents = this.getTargets(pokemon, target);
-
-    if (!opponents.length) {
-      return false;
-    }
-
-    const targetPokemon = opponents[pokemon.randBattleSeedInt(opponents.length)];
-
-    const transferredItemCount = this.getTransferredItemCount();
-    if (!transferredItemCount) {
-      return false;
-    }
-
-    const transferredModifierTypes: ModifierType[] = [];
-    const itemModifiers = globalScene.findModifiers(
-      m => m instanceof PokemonHeldItemModifier && m.pokemonId === targetPokemon.id && m.isTransferable,
-      targetPokemon.isPlayer(),
-    ) as PokemonHeldItemModifier[];
-
-    for (let i = 0; i < transferredItemCount; i++) {
-      if (!itemModifiers.length) {
-        break;
-      }
-      const randItemIndex = pokemon.randBattleSeedInt(itemModifiers.length);
-      const randItem = itemModifiers[randItemIndex];
-      if (globalScene.tryTransferHeldItemModifier(randItem, pokemon, false)) {
-        transferredModifierTypes.push(randItem.type);
-        itemModifiers.splice(randItemIndex, 1);
-      }
-    }
-
-    for (const mt of transferredModifierTypes) {
-      globalScene.phaseManager.queueMessage(this.getTransferMessage(pokemon, targetPokemon, mt));
-    }
-
-    return !!transferredModifierTypes.length;
-  }
-
-  abstract getTransferredItemCount(): number;
-
-  abstract getTransferMessage(pokemon: Pokemon, targetPokemon: Pokemon, item: ModifierType): string;
-}
-
-/**
- * Modifier for held items that steal items from the enemy at the end of
- * each turn.
- * @see {@linkcode modifierTypes[MINI_BLACK_HOLE]}
- */
-export class TurnHeldItemTransferModifier extends HeldItemTransferModifier {
-  isTransferable = true;
-
-  matchType(modifier: Modifier): boolean {
-    return modifier instanceof TurnHeldItemTransferModifier;
-  }
-
-  clone(): TurnHeldItemTransferModifier {
-    return new TurnHeldItemTransferModifier(this.type, this.pokemonId, this.stackCount);
-  }
-
-  getTransferredItemCount(): number {
-    return this.getStackCount();
-  }
-
-  getTransferMessage(pokemon: Pokemon, targetPokemon: Pokemon, item: ModifierType): string {
-    return i18next.t("modifier:turnHeldItemTransferApply", {
-      pokemonNameWithAffix: getPokemonNameWithAffix(targetPokemon),
-      itemName: item.name,
-      pokemonName: pokemon.getNameToRender(),
-      typeName: this.type.name,
-    });
-  }
-
-  getMaxHeldItemCount(_pokemon: Pokemon): number {
-    return 1;
-  }
-
-  setTransferrableFalse(): void {
-    this.isTransferable = false;
-  }
-}
-
-/**
- * Modifier for held items that add a chance to steal items from the target of a
- * successful attack.
- * @see {@linkcode modifierTypes[GRIP_CLAW]}
- * @see {@linkcode HeldItemTransferModifier}
- */
-export class ContactHeldItemTransferChanceModifier extends HeldItemTransferModifier {
-  public readonly chance: number;
-
-  constructor(type: ModifierType, pokemonId: number, chancePercent: number, stackCount?: number) {
-    super(type, pokemonId, stackCount);
-
-    this.chance = chancePercent / 100;
-  }
-
-  /**
-   * Determines the target to steal items from when this applies.
-   * @param _holderPokemon The {@linkcode Pokemon} holding this item
-   * @param targetPokemon The {@linkcode Pokemon} the holder is targeting with an attack
-   * @returns The target {@linkcode Pokemon} as array for further use in `apply` implementations
-   */
-  override getTargets(_holderPokemon: Pokemon, targetPokemon: Pokemon): Pokemon[] {
-    return targetPokemon ? [targetPokemon] : [];
-  }
-
-  matchType(modifier: Modifier): boolean {
-    return modifier instanceof ContactHeldItemTransferChanceModifier;
-  }
-
-  clone(): ContactHeldItemTransferChanceModifier {
-    return new ContactHeldItemTransferChanceModifier(this.type, this.pokemonId, this.chance * 100, this.stackCount);
-  }
-
-  getArgs(): any[] {
-    return super.getArgs().concat(this.chance * 100);
-  }
-
-  getTransferredItemCount(): number {
-    return randSeedFloat() <= this.chance * this.getStackCount() ? 1 : 0;
-  }
-
-  getTransferMessage(pokemon: Pokemon, targetPokemon: Pokemon, item: ModifierType): string {
-    return i18next.t("modifier:contactHeldItemTransferApply", {
-      pokemonNameWithAffix: getPokemonNameWithAffix(targetPokemon),
-      itemName: item.name,
-      pokemonName: getPokemonNameWithAffix(pokemon),
-      typeName: this.type.name,
-    });
-  }
-
-  getMaxHeldItemCount(_pokemon: Pokemon): number {
-    return 5;
-  }
-}
-
->>>>>>> 9a525ac8
 export class IvScannerModifier extends PersistentModifier {
   constructor(type: ModifierType, _stackCount?: number) {
     super(type);
