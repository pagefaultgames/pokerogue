import * as ModifierTypes from "./modifier-type";
import { LearnMovePhase, LevelUpPhase, PokemonHealPhase } from "../phases";
import BattleScene from "../battle-scene";
import { getLevelTotalExp } from "../data/exp";
import { MAX_PER_TYPE_POKEBALLS, PokeballType } from "../data/pokeball";
import Pokemon, { PlayerPokemon } from "../field/pokemon";
import { Stat } from "../data/pokemon-stat";
import { addTextObject, TextStyle } from "../ui/text";
import { Type } from "../data/type";
import { EvolutionPhase } from "../evolution-phase";
import { FusionSpeciesFormEvolution, pokemonEvolutions, pokemonPrevolutions } from "../data/pokemon-evolutions";
import {getPokemonMessage, getPokemonNameWithAffix} from "../messages";
import * as Utils from "../utils";
import { TempBattleStat } from "../data/temp-battle-stat";
import { getBerryEffectFunc, getBerryPredicate } from "../data/berry";
import { BattlerTagType} from "#enums/battler-tag-type";
import { BerryType } from "#enums/berry-type";
import { StatusEffect, getStatusEffectHealText } from "../data/status-effect";
import { achvs } from "../system/achv";
import { VoucherType } from "../system/voucher";
import { FormChangeItem, SpeciesFormChangeItemTrigger } from "../data/pokemon-forms";
import { Nature } from "#app/data/nature";
import * as Overrides from "../overrides";
import { ModifierType, modifierTypes } from "./modifier-type";
import { Command } from "#app/ui/command-ui-handler.js";
import { Species } from "#enums/species";
import i18next from "i18next";

import { allMoves } from "#app/data/move.js";
import { Abilities } from "#app/enums/abilities.js";

export type ModifierPredicate = (modifier: Modifier) => boolean;

const iconOverflowIndex = 24;

export const modifierSortFunc = (a: Modifier, b: Modifier) => {
  const itemNameMatch = a.type.name.localeCompare(b.type.name);
  const typeNameMatch = a.constructor.name.localeCompare(b.constructor.name);
  const aId = a instanceof PokemonHeldItemModifier ? a.pokemonId : 4294967295;
  const bId = b instanceof PokemonHeldItemModifier ? b.pokemonId : 4294967295;

  //First sort by pokemonID
  if (aId < bId) {
    return 1;
  } else if (aId>bId) {
    return -1;
  } else if (aId === bId) {
    //Then sort by item type
    if (typeNameMatch === 0) {
      return itemNameMatch;
      //Finally sort by item name
    } else {
      return typeNameMatch;
    }
  }
};

export class ModifierBar extends Phaser.GameObjects.Container {
  private player: boolean;
  private modifierCache: PersistentModifier[];

  constructor(scene: BattleScene, enemy?: boolean) {
    super(scene, 1 + (enemy ? 302 : 0), 2);

    this.player = !enemy;
    this.setScale(0.5);
  }

  /**
   * Method to update content displayed in {@linkcode ModifierBar}
   * @param {PersistentModifier[]} modifiers - The list of modifiers to be displayed in the {@linkcode ModifierBar}
   * @param {boolean} hideHeldItems - If set to "true", only modifiers not assigned to a Pokémon are displayed
   */
  updateModifiers(modifiers: PersistentModifier[], hideHeldItems: boolean = false) {
    this.removeAll(true);

    const visibleIconModifiers = modifiers.filter(m => m.isIconVisible(this.scene as BattleScene));
    const nonPokemonSpecificModifiers = visibleIconModifiers.filter(m => !(m as PokemonHeldItemModifier).pokemonId).sort(modifierSortFunc);
    const pokemonSpecificModifiers = visibleIconModifiers.filter(m => (m as PokemonHeldItemModifier).pokemonId).sort(modifierSortFunc);

    const sortedVisibleIconModifiers = hideHeldItems ? nonPokemonSpecificModifiers : nonPokemonSpecificModifiers.concat(pokemonSpecificModifiers);

    const thisArg = this;

    sortedVisibleIconModifiers.forEach((modifier: PersistentModifier, i: integer) => {
      const icon = modifier.getIcon(this.scene as BattleScene);
      if (i >= iconOverflowIndex) {
        icon.setVisible(false);
      }
      this.add(icon);
      this.setModifierIconPosition(icon, sortedVisibleIconModifiers.length);
      icon.setInteractive(new Phaser.Geom.Rectangle(0, 0, 32, 24), Phaser.Geom.Rectangle.Contains);
      icon.on("pointerover", () => {
        (this.scene as BattleScene).ui.showTooltip(modifier.type.name, modifier.type.getDescription(this.scene as BattleScene));
        if (this.modifierCache && this.modifierCache.length > iconOverflowIndex) {
          thisArg.updateModifierOverflowVisibility(true);
        }
      });
      icon.on("pointerout", () => {
        (this.scene as BattleScene).ui.hideTooltip();
        if (this.modifierCache && this.modifierCache.length > iconOverflowIndex) {
          thisArg.updateModifierOverflowVisibility(false);
        }
      });
    });

    for (const icon of this.getAll()) {
      this.sendToBack(icon);
    }

    this.modifierCache = modifiers;
  }

  updateModifierOverflowVisibility(ignoreLimit: boolean) {
    const modifierIcons = this.getAll().reverse();
    for (const modifier of modifierIcons.map(m => m as Phaser.GameObjects.Container).slice(iconOverflowIndex)) {
      modifier.setVisible(ignoreLimit);
    }
  }

  setModifierIconPosition(icon: Phaser.GameObjects.Container, modifierCount: integer) {
    const rowIcons: integer = 12 + 6 * Math.max((Math.ceil(Math.min(modifierCount, 24) / 12) - 2), 0);

    const x = (this.getIndex(icon) % rowIcons) * 26 / (rowIcons / 12);
    const y = Math.floor(this.getIndex(icon) / rowIcons) * 20;

    icon.setPosition(this.player ? x : -x, y);
  }
}

export abstract class Modifier {
  public type: ModifierType;

  constructor(type: ModifierType) {
    this.type = type;
  }

  match(_modifier: Modifier): boolean {
    return false;
  }

  shouldApply(_args: any[]): boolean {
    return true;
  }

  abstract apply(args: any[]): boolean | Promise<boolean>;
}

export abstract class PersistentModifier extends Modifier {
  public stackCount: integer;
  public virtualStackCount: integer;

  constructor(type: ModifierType, stackCount: integer) {
    super(type);
    this.stackCount = stackCount === undefined ? 1 : stackCount;
    this.virtualStackCount = 0;
  }

  add(modifiers: PersistentModifier[], virtual: boolean, scene: BattleScene): boolean {
    for (const modifier of modifiers) {
      if (this.match(modifier)) {
        return modifier.incrementStack(scene, this.stackCount, virtual);
      }
    }

    if (virtual) {
      this.virtualStackCount += this.stackCount;
      this.stackCount = 0;
    }
    modifiers.push(this);
    return true;
  }

  abstract clone(): PersistentModifier;

  getArgs(): any[] {
    return [];
  }

  incrementStack(scene: BattleScene, amount: integer, virtual: boolean): boolean {
    if (this.getStackCount() + amount <= this.getMaxStackCount(scene)) {
      if (!virtual) {
        this.stackCount += amount;
      } else {
        this.virtualStackCount += amount;
      }
      return true;
    }

    return false;
  }

  getStackCount(): integer {
    return this.stackCount + this.virtualStackCount;
  }

  abstract getMaxStackCount(scene: BattleScene, forThreshold?: boolean): integer;

  isIconVisible(scene: BattleScene): boolean {
    return true;
  }

  getIcon(scene: BattleScene, forSummary?: boolean): Phaser.GameObjects.Container {
    const container = scene.add.container(0, 0);

    const item = scene.add.sprite(0, 12, "items");
    item.setFrame(this.type.iconImage);
    item.setOrigin(0, 0.5);
    container.add(item);

    const stackText = this.getIconStackText(scene);
    if (stackText) {
      container.add(stackText);
    }

    const virtualStackText = this.getIconStackText(scene, true);
    if (virtualStackText) {
      container.add(virtualStackText);
    }

    return container;
  }

  getIconStackText(scene: BattleScene, virtual?: boolean): Phaser.GameObjects.BitmapText {
    if (this.getMaxStackCount(scene) === 1 || (virtual && !this.virtualStackCount)) {
      return null;
    }

    const text = scene.add.bitmapText(10, 15, "item-count", this.stackCount.toString(), 11);
    text.letterSpacing = -0.5;
    if (this.getStackCount() >= this.getMaxStackCount(scene)) {
      text.setTint(0xf89890);
    }
    text.setOrigin(0, 0);

    return text;
  }
}

export abstract class ConsumableModifier extends Modifier {
  constructor(type: ModifierType) {
    super(type);
  }

  add(_modifiers: Modifier[]): boolean {
    return true;
  }

  shouldApply(args: any[]): boolean {
    return super.shouldApply(args) && args.length === 1 && args[0] instanceof BattleScene;
  }
}

export class AddPokeballModifier extends ConsumableModifier {
  private pokeballType: PokeballType;
  private count: integer;

  constructor(type: ModifierType, pokeballType: PokeballType, count: integer) {
    super(type);

    this.pokeballType = pokeballType;
    this.count = count;
  }

  apply(args: any[]): boolean {
    const pokeballCounts = (args[0] as BattleScene).pokeballCounts;
    pokeballCounts[this.pokeballType] = Math.min(pokeballCounts[this.pokeballType] + this.count, MAX_PER_TYPE_POKEBALLS);

    return true;
  }
}

export class AddVoucherModifier extends ConsumableModifier {
  private voucherType: VoucherType;
  private count: integer;

  constructor(type: ModifierType, voucherType: VoucherType, count: integer) {
    super(type);

    this.voucherType = voucherType;
    this.count = count;
  }

  apply(args: any[]): boolean {
    const voucherCounts = (args[0] as BattleScene).gameData.voucherCounts;
    voucherCounts[this.voucherType] += this.count;

    return true;
  }
}

export abstract class LapsingPersistentModifier extends PersistentModifier {
  protected battlesLeft: integer;

  constructor(type: ModifierTypes.ModifierType, battlesLeft?: integer, stackCount?: integer) {
    super(type, stackCount);

    this.battlesLeft = battlesLeft;
  }

  lapse(args: any[]): boolean {
    return !!--this.battlesLeft;
  }

  getIcon(scene: BattleScene): Phaser.GameObjects.Container {
    const container = super.getIcon(scene);

    const battleCountText = addTextObject(scene, 27, 0, this.battlesLeft.toString(), TextStyle.PARTY, { fontSize: "66px", color: "#f89890" });
    battleCountText.setShadow(0, 0, null);
    battleCountText.setStroke("#984038", 16);
    battleCountText.setOrigin(1, 0);
    container.add(battleCountText);

    return container;
  }

  getBattlesLeft(): integer {
    return this.battlesLeft;
  }

  getMaxStackCount(scene: BattleScene, forThreshold?: boolean): number {
    return 99;
  }
}

export class DoubleBattleChanceBoosterModifier extends LapsingPersistentModifier {
  constructor(type: ModifierTypes.DoubleBattleChanceBoosterModifierType, battlesLeft: integer, stackCount?: integer) {
    super(type, battlesLeft, stackCount);
  }

  match(modifier: Modifier): boolean {
    if (modifier instanceof DoubleBattleChanceBoosterModifier) {
      // Check type id to not match different tiers of lures
      return modifier.type.id === this.type.id && modifier.battlesLeft === this.battlesLeft;
    }
    return false;
  }

  clone(): DoubleBattleChanceBoosterModifier {
    return new DoubleBattleChanceBoosterModifier(this.type as ModifierTypes.DoubleBattleChanceBoosterModifierType, this.battlesLeft, this.stackCount);
  }

  getArgs(): any[] {
    return [ this.battlesLeft ];
  }
  /**
   * Modifies the chance of a double battle occurring
   * @param args A single element array containing the double battle chance as a NumberHolder
   * @returns {boolean} Returns true if the modifier was applied
   */
  apply(args: any[]): boolean {
    const doubleBattleChance = args[0] as Utils.NumberHolder;
    // This is divided because the chance is generated as a number from 0 to doubleBattleChance.value using Utils.randSeedInt
    // A double battle will initiate if the generated number is 0
    doubleBattleChance.value = Math.ceil(doubleBattleChance.value / 2);

    return true;
  }
}

export class TempBattleStatBoosterModifier extends LapsingPersistentModifier {
  private tempBattleStat: TempBattleStat;

  constructor(type: ModifierTypes.TempBattleStatBoosterModifierType, tempBattleStat: TempBattleStat, battlesLeft?: integer, stackCount?: integer) {
    super(type, battlesLeft || 5, stackCount);

    this.tempBattleStat = tempBattleStat;
  }

  match(modifier: Modifier): boolean {
    if (modifier instanceof TempBattleStatBoosterModifier) {
      return (modifier as TempBattleStatBoosterModifier).tempBattleStat === this.tempBattleStat
        && (modifier as TempBattleStatBoosterModifier).battlesLeft === this.battlesLeft;
    }
    return false;
  }

  clone(): TempBattleStatBoosterModifier {
    return new TempBattleStatBoosterModifier(this.type as ModifierTypes.TempBattleStatBoosterModifierType, this.tempBattleStat, this.battlesLeft, this.stackCount);
  }

  getArgs(): any[] {
    return [ this.tempBattleStat, this.battlesLeft ];
  }

  apply(args: any[]): boolean {
    const tempBattleStat = args[0] as TempBattleStat;

    if (tempBattleStat === this.tempBattleStat) {
      const statLevel = args[1] as Utils.IntegerHolder;
      statLevel.value = Math.min(statLevel.value + 1, 6);
      return true;
    }

    return false;
  }
}

export class MapModifier extends PersistentModifier {
  constructor(type: ModifierType, stackCount?: integer) {
    super(type, stackCount);
  }

  clone(): MapModifier {
    return new MapModifier(this.type, this.stackCount);
  }

  apply(args: any[]): boolean {
    return true;
  }

  getMaxStackCount(scene: BattleScene): integer {
    return 1;
  }
}

export class MegaEvolutionAccessModifier extends PersistentModifier {
  constructor(type: ModifierType, stackCount?: integer) {
    super(type, stackCount);
  }

  clone(): MegaEvolutionAccessModifier {
    return new MegaEvolutionAccessModifier(this.type, this.stackCount);
  }

  apply(args: any[]): boolean {
    return true;
  }

  getMaxStackCount(scene: BattleScene): integer {
    return 1;
  }
}

export class GigantamaxAccessModifier extends PersistentModifier {
  constructor(type: ModifierType, stackCount?: integer) {
    super(type, stackCount);
  }

  clone(): GigantamaxAccessModifier {
    return new GigantamaxAccessModifier(this.type, this.stackCount);
  }

  apply(args: any[]): boolean {
    return true;
  }

  getMaxStackCount(scene: BattleScene): integer {
    return 1;
  }
}

export class TerastallizeAccessModifier extends PersistentModifier {
  constructor(type: ModifierType, stackCount?: integer) {
    super(type, stackCount);
  }

  clone(): TerastallizeAccessModifier {
    return new TerastallizeAccessModifier(this.type, this.stackCount);
  }

  apply(args: any[]): boolean {
    return true;
  }

  getMaxStackCount(scene: BattleScene): integer {
    return 1;
  }
}

export abstract class PokemonHeldItemModifier extends PersistentModifier {
  public pokemonId: integer;

  constructor(type: ModifierType, pokemonId: integer, stackCount: integer) {
    super(type, stackCount);

    this.pokemonId = pokemonId;
  }

  abstract matchType(_modifier: Modifier): boolean;

  match(modifier: Modifier) {
    return this.matchType(modifier) && (modifier as PokemonHeldItemModifier).pokemonId === this.pokemonId;
  }

  getArgs(): any[] {
    return [ this.pokemonId ];
  }

  shouldApply(args: any[]): boolean {
    return super.shouldApply(args) && args.length && args[0] instanceof Pokemon && (this.pokemonId === -1 || (args[0] as Pokemon).id === this.pokemonId);
  }

  getTransferrable(withinParty: boolean) {
    return true;
  }

  isIconVisible(scene: BattleScene): boolean {
    return this.getPokemon(scene).isOnField();
  }

  getIcon(scene: BattleScene, forSummary?: boolean): Phaser.GameObjects.Container {
    const container = !forSummary ? scene.add.container(0, 0) : super.getIcon(scene);

    if (!forSummary) {
      const pokemon = this.getPokemon(scene);
      const pokemonIcon = scene.addPokemonIcon(pokemon, -2, 10, 0, 0.5);

      container.add(pokemonIcon);

      const item = scene.add.sprite(16, this.virtualStackCount ? 8 : 16, "items");
      item.setScale(0.5);
      item.setOrigin(0, 0.5);
      item.setTexture("items", this.type.iconImage);
      container.add(item);

      const stackText = this.getIconStackText(scene);
      if (stackText) {
        container.add(stackText);
      }

      const virtualStackText = this.getIconStackText(scene, true);
      if (virtualStackText) {
        container.add(virtualStackText);
      }
    } else {
      container.setScale(0.5);
    }

    return container;
  }

  getPokemon(scene: BattleScene): Pokemon {
    return scene.getPokemonById(this.pokemonId);
  }

  getScoreMultiplier(): number {
    return 1;
  }

  //Applies to items with chance of activating secondary effects ie Kings Rock
  getSecondaryChanceMultiplier(pokemon: Pokemon): integer {
    // Temporary quickfix to stop game from freezing when the opponet uses u-turn while holding on to king's rock
    if (!pokemon.getLastXMoves(0)[0]) {
      return 1;
    }
    const sheerForceAffected = allMoves[pokemon.getLastXMoves(0)[0].move].chance >= 0 && pokemon.hasAbility(Abilities.SHEER_FORCE);

    if (sheerForceAffected) {
      return 0;
    } else if (pokemon.hasAbility(Abilities.SERENE_GRACE)) {
      return 2;
    }
    return 1;
  }

  getMaxStackCount(scene: BattleScene, forThreshold?: boolean): integer {
    const pokemon = this.getPokemon(scene);
    if (!pokemon) {
      return 0;
    }
    if (pokemon.isPlayer() && forThreshold) {
      return scene.getParty().map(p => this.getMaxHeldItemCount(p)).reduce((stackCount: integer, maxStackCount: integer) => Math.max(stackCount, maxStackCount), 0);
    }
    return this.getMaxHeldItemCount(pokemon);
  }

  abstract getMaxHeldItemCount(pokemon: Pokemon): integer;
}

export abstract class LapsingPokemonHeldItemModifier extends PokemonHeldItemModifier {
  protected battlesLeft: integer;

  constructor(type: ModifierTypes.ModifierType, pokemonId: integer, battlesLeft?: integer, stackCount?: integer) {
    super(type, pokemonId, stackCount);

    this.battlesLeft = battlesLeft;
  }

  lapse(args: any[]): boolean {
    return !!--this.battlesLeft;
  }

  getIcon(scene: BattleScene, forSummary?: boolean): Phaser.GameObjects.Container {
    const container = super.getIcon(scene, forSummary);

    if (this.getPokemon(scene).isPlayer()) {
      const battleCountText = addTextObject(scene, 27, 0, this.battlesLeft.toString(), TextStyle.PARTY, { fontSize: "66px", color: "#f89890" });
      battleCountText.setShadow(0, 0, null);
      battleCountText.setStroke("#984038", 16);
      battleCountText.setOrigin(1, 0);
      container.add(battleCountText);
    }

    return container;
  }

  getBattlesLeft(): integer {
    return this.battlesLeft;
  }

  getMaxStackCount(scene: BattleScene, forThreshold?: boolean): number {
    return 1;
  }
}

export class TerastallizeModifier extends LapsingPokemonHeldItemModifier {
  public teraType: Type;

  constructor(type: ModifierTypes.TerastallizeModifierType, pokemonId: integer, teraType: Type, battlesLeft?: integer, stackCount?: integer) {
    super(type, pokemonId, battlesLeft || 10, stackCount);

    this.teraType = teraType;
  }

  matchType(modifier: Modifier): boolean {
    if (modifier instanceof TerastallizeModifier && modifier.teraType === this.teraType) {
      return true;
    }
    return false;
  }

  clone(): TerastallizeModifier {
    return new TerastallizeModifier(this.type as ModifierTypes.TerastallizeModifierType, this.pokemonId, this.teraType, this.battlesLeft, this.stackCount);
  }

  getArgs(): any[] {
    return [ this.pokemonId, this.teraType, this.battlesLeft ];
  }

  apply(args: any[]): boolean {
    const pokemon = args[0] as Pokemon;
    if (pokemon.isPlayer()) {
      pokemon.scene.validateAchv(achvs.TERASTALLIZE);
      if (this.teraType === Type.STELLAR) {
        pokemon.scene.validateAchv(achvs.STELLAR_TERASTALLIZE);
      }
    }
    pokemon.updateSpritePipelineData();
    return true;
  }

  lapse(args: any[]): boolean {
    const ret = super.lapse(args);
    if (!ret) {
      const pokemon = args[0] as Pokemon;
      pokemon.updateSpritePipelineData();
    }
    return ret;
  }

  getTransferrable(withinParty: boolean): boolean {
    return false;
  }

  getScoreMultiplier(): number {
    return 1.25;
  }

  getMaxHeldItemCount(pokemon: Pokemon): integer {
    return 1;
  }
}

export class PokemonBaseStatModifier extends PokemonHeldItemModifier {
  protected stat: Stat;

  constructor(type: ModifierTypes.PokemonBaseStatBoosterModifierType, pokemonId: integer, stat: Stat, stackCount?: integer) {
    super(type, pokemonId, stackCount);
    this.stat = stat;
  }

  matchType(modifier: Modifier): boolean {
    if (modifier instanceof PokemonBaseStatModifier) {
      return (modifier as PokemonBaseStatModifier).stat === this.stat;
    }
    return false;
  }

  clone(): PersistentModifier {
    return new PokemonBaseStatModifier(this.type as ModifierTypes.PokemonBaseStatBoosterModifierType, this.pokemonId, this.stat, this.stackCount);
  }

  getArgs(): any[] {
    return super.getArgs().concat(this.stat);
  }

  shouldApply(args: any[]): boolean {
    return super.shouldApply(args) && args.length === 2 && args[1] instanceof Array;
  }

  apply(args: any[]): boolean {
    args[1][this.stat] = Math.min(Math.floor(args[1][this.stat] * (1 + this.getStackCount() * 0.1)), 999999);

    return true;
  }

  getTransferrable(_withinParty: boolean): boolean {
    return false;
  }

  getScoreMultiplier(): number {
    return 1.1;
  }

  getMaxHeldItemCount(pokemon: Pokemon): integer {
    return pokemon.ivs[this.stat];
  }
}

/**
 * Modifier used for held items that apply {@linkcode Stat} boost(s)
 * using a multiplier.
 * @extends PokemonHeldItemModifier
 * @see {@linkcode apply}
 */
export class StatBoosterModifier extends PokemonHeldItemModifier {
  /** The stats that the held item boosts */
  protected stats: Stat[];
  /** The multiplier used to increase the relevant stat(s) */
  protected multiplier: number;

  constructor(type: ModifierType, pokemonId: integer, stats: Stat[], multiplier: number, stackCount?: integer) {
    super(type, pokemonId, stackCount);

    this.stats = stats;
    this.multiplier = multiplier;
  }

  clone() {
    return new StatBoosterModifier(this.type, this.pokemonId, this.stats, this.multiplier, this.stackCount);
  }

  getArgs(): any[] {
    return [ ...super.getArgs(), this.stats, this.multiplier ];
  }

  matchType(modifier: Modifier): boolean {
    if (modifier instanceof StatBoosterModifier) {
      const modifierInstance = modifier as StatBoosterModifier;
      if ((modifierInstance.multiplier === this.multiplier) && (modifierInstance.stats.length === this.stats.length)) {
        return modifierInstance.stats.every((e, i) => e === this.stats[i]);
      }
    }

    return false;
  }

  /**
   * Checks if the incoming stat is listed in {@linkcode stats}
   * @param args [0] {@linkcode Pokemon} N/A
   *             [1] {@linkcode Stat} being checked at the time
   *             [2] {@linkcode Utils.NumberHolder} N/A
   * @returns true if the stat could be boosted, false otherwise
   */
  shouldApply(args: any[]): boolean {
    return super.shouldApply(args) && this.stats.includes(args[1] as Stat);
  }

  /**
   * Boosts the incoming stat by a {@linkcode multiplier} if the stat is listed
   * in {@linkcode stats}.
   * @param args [0] {@linkcode Pokemon} N/A
   *             [1] {@linkcode Stat} N/A
   *             [2] {@linkcode Utils.NumberHolder} that holds the resulting value of the stat
   * @returns true if the stat boost applies successfully, false otherwise
   * @see shouldApply
   */
  apply(args: any[]): boolean {
    const statValue = args[2] as Utils.NumberHolder;

    statValue.value *= this.multiplier;
    return true;
  }

  getMaxHeldItemCount(_pokemon: Pokemon): number {
    return 1;
  }
}

/**
 * Modifier used for held items, specifically Eviolite, that apply
 * {@linkcode Stat} boost(s) using a multiplier if the holder can evolve.
 * @extends StatBoosterModifier
 * @see {@linkcode apply}
 */
export class EvolutionStatBoosterModifier extends StatBoosterModifier {
  clone() {
    return super.clone() as EvolutionStatBoosterModifier;
  }

  matchType(modifier: Modifier): boolean {
    return modifier instanceof EvolutionStatBoosterModifier;
  }

  /**
   * Boosts the incoming stat value by a {@linkcode multiplier} if the holder
   * can evolve. Note that, if the holder is a fusion, they will receive
   * only half of the boost if either of the fused members are fully
   * evolved. However, if they are both unevolved, the full boost
   * will apply.
   * @param args [0] {@linkcode Pokemon} that holds the held item
   *             [1] {@linkcode Stat} N/A
   *             [2] {@linkcode Utils.NumberHolder} that holds the resulting value of the stat
   * @returns true if the stat boost applies successfully, false otherwise
   * @see shouldApply
   */
  apply(args: any[]): boolean {
    const holder = args[0] as Pokemon;
    const statValue = args[2] as Utils.NumberHolder;
    const isUnevolved = holder.getSpeciesForm(true).speciesId in pokemonEvolutions;

    if (holder.isFusion() && (holder.getFusionSpeciesForm(true).speciesId in pokemonEvolutions) !== isUnevolved) {
      // Half boost applied if holder is fused and either part of fusion is fully evolved
      statValue.value *= 1 + (this.multiplier - 1) / 2;
      return true;
    } else if (isUnevolved) {
      // Full boost applied if holder is unfused and unevolved or, if fused, both parts of fusion are unevolved
      return super.apply(args);
    }

    return false;
  }
}

/**
 * Modifier used for held items that apply {@linkcode Stat} boost(s) using a
 * multiplier if the holder is of a specific {@linkcode Species}.
 * @extends StatBoosterModifier
 * @see {@linkcode apply}
 */
export class SpeciesStatBoosterModifier extends StatBoosterModifier {
  /** The species that the held item's stat boost(s) apply to */
  private species: Species[];

  constructor(type: ModifierType, pokemonId: integer, stats: Stat[], multiplier: number, species: Species[], stackCount?: integer) {
    super(type, pokemonId, stats, multiplier, stackCount);

    this.species = species;
  }

  clone() {
    return new SpeciesStatBoosterModifier(this.type, this.pokemonId, this.stats, this.multiplier, this.species, this.stackCount);
  }

  getArgs(): any[] {
    return [ ...super.getArgs(), this.species ];
  }

  matchType(modifier: Modifier): boolean {
    if (modifier instanceof SpeciesStatBoosterModifier) {
      const modifierInstance = modifier as SpeciesStatBoosterModifier;
      if (modifierInstance.species.length === this.species.length) {
        return super.matchType(modifier) && modifierInstance.species.every((e, i) => e === this.species[i]);
      }
    }

    return false;
  }

  /**
   * Checks if the incoming stat is listed in {@linkcode stats} and if the holder's {@linkcode Species}
   * (or its fused species) is listed in {@linkcode species}.
   * @param args [0] {@linkcode Pokemon} that holds the held item
   *             [1] {@linkcode Stat} being checked at the time
   *             [2] {@linkcode Utils.NumberHolder} N/A
   * @returns true if the stat could be boosted, false otherwise
   */
  shouldApply(args: any[]): boolean {
    const holder = args[0] as Pokemon;
    return super.shouldApply(args) && (this.species.includes(holder.getSpeciesForm(true).speciesId) || (holder.isFusion() && this.species.includes(holder.getFusionSpeciesForm(true).speciesId)));
  }

  /**
   * Checks if either parameter is included in the corresponding lists
   * @param speciesId {@linkcode Species} being checked
   * @param stat {@linkcode Stat} being checked
   * @returns true if both parameters are in {@linkcode species} and {@linkcode stats} respectively, false otherwise
   */
  contains(speciesId: Species, stat: Stat): boolean {
    return this.species.includes(speciesId) && this.stats.includes(stat);
  }
}

/**
 * Applies Specific Type item boosts (e.g., Magnet)
 */
export class AttackTypeBoosterModifier extends PokemonHeldItemModifier {
  private moveType: Type;
  private boostMultiplier: number;

  constructor(type: ModifierType, pokemonId: integer, moveType: Type, boostPercent: number, stackCount?: integer) {
    super(type, pokemonId, stackCount);

    this.moveType = moveType;
    this.boostMultiplier = boostPercent * 0.01;
  }

  matchType(modifier: Modifier): boolean {
    if (modifier instanceof AttackTypeBoosterModifier) {
      const attackTypeBoosterModifier = modifier as AttackTypeBoosterModifier;
      return attackTypeBoosterModifier.moveType === this.moveType && attackTypeBoosterModifier.boostMultiplier === this.boostMultiplier;
    }

    return false;
  }

  clone() {
    return new AttackTypeBoosterModifier(this.type, this.pokemonId, this.moveType, this.boostMultiplier * 100, this.stackCount);
  }

  getArgs(): any[] {
    return super.getArgs().concat([ this.moveType, this.boostMultiplier * 100 ]);
  }

  shouldApply(args: any[]): boolean {
    return super.shouldApply(args) && args.length === 3 && typeof args[1] === "number" && args[2] instanceof Utils.NumberHolder;
  }

  /**
 * @param {Array<any>} args Array
 *                          - Index 0: {Pokemon} Pokemon
 *                          - Index 1: {number} Move type
 *                          - Index 2: {Utils.NumberHolder} Move power
 * @returns {boolean} Returns true if boosts have been applied to the move.
 */
  apply(args: any[]): boolean {
    if (args[1] === this.moveType && (args[2] as Utils.NumberHolder).value >= 1) {
      (args[2] as Utils.NumberHolder).value = Math.floor((args[2] as Utils.NumberHolder).value * (1 + (this.getStackCount() * this.boostMultiplier)));
      return true;
    }

    return false;
  }

  getScoreMultiplier(): number {
    return 1.2;
  }

  getMaxHeldItemCount(pokemon: Pokemon): integer {
    return 99;
  }
}

export class SurviveDamageModifier extends PokemonHeldItemModifier {
  constructor(type: ModifierType, pokemonId: integer, stackCount?: integer) {
    super(type, pokemonId, stackCount);
  }

  matchType(modifier: Modifier): boolean {
    return modifier instanceof SurviveDamageModifier;
  }

  clone() {
    return new SurviveDamageModifier(this.type, this.pokemonId, this.stackCount);
  }

  shouldApply(args: any[]): boolean {
    return super.shouldApply(args) && args.length === 2 && args[1] instanceof Utils.BooleanHolder;
  }

  apply(args: any[]): boolean {
    const pokemon = args[0] as Pokemon;
    const surviveDamage = args[1] as Utils.BooleanHolder;

    if (!surviveDamage.value && pokemon.randSeedInt(10) < this.getStackCount()) {
      surviveDamage.value = true;

      pokemon.scene.queueMessage(i18next.t("modifier:surviveDamageApply", { pokemonNameWithAffix: getPokemonNameWithAffix(pokemon), typeName: this.type.name }));
      return true;
    }

    return false;
  }

  getMaxHeldItemCount(pokemon: Pokemon): integer {
    return 5;
  }
}

export class BypassSpeedChanceModifier extends PokemonHeldItemModifier {
  constructor(type: ModifierType, pokemonId: integer, stackCount?: integer) {
    super(type, pokemonId, stackCount);
  }

  matchType(modifier: Modifier) {
    return modifier instanceof BypassSpeedChanceModifier;
  }

  clone() {
    return new BypassSpeedChanceModifier(this.type, this.pokemonId, this.stackCount);
  }

  shouldApply(args: any[]): boolean {
    return super.shouldApply(args) && args.length === 2 && args[1] instanceof Utils.BooleanHolder;
  }

  apply(args: any[]): boolean {
    const pokemon = args[0] as Pokemon;
    const bypassSpeed = args[1] as Utils.BooleanHolder;

    if (!bypassSpeed.value && pokemon.randSeedInt(10) < this.getStackCount()) {
      bypassSpeed.value = true;
      const isCommandFight = pokemon.scene.currentBattle.turnCommands[pokemon.getBattlerIndex()]?.command === Command.FIGHT;
      const hasQuickClaw = this.type instanceof ModifierTypes.PokemonHeldItemModifierType && this.type.id === "QUICK_CLAW";

      if (isCommandFight && hasQuickClaw) {
        pokemon.scene.queueMessage(getPokemonMessage(pokemon, " used its Quick Claw to move faster!"));
      }
      return true;
    }

    return false;
  }

  getMaxHeldItemCount(pokemon: Pokemon): integer {
    return 3;
  }
}

export class FlinchChanceModifier extends PokemonHeldItemModifier {
  constructor(type: ModifierType, pokemonId: integer, stackCount?: integer) {
    super(type, pokemonId, stackCount);
  }

  matchType(modifier: Modifier) {
    return modifier instanceof FlinchChanceModifier;
  }

  clone() {
    return new FlinchChanceModifier(this.type, this.pokemonId, this.stackCount);
  }

  shouldApply(args: any[]): boolean {
    return super.shouldApply(args) && args.length === 2 && args[1] instanceof Utils.BooleanHolder;
  }

  apply(args: any[]): boolean {
    const pokemon = args[0] as Pokemon;
    const flinched = args[1] as Utils.BooleanHolder;

    if (!flinched.value && pokemon.randSeedInt(10) < (this.getStackCount() * this.getSecondaryChanceMultiplier(pokemon))) {
      flinched.value = true;
      return true;
    }

    return false;
  }

  getMaxHeldItemCount(pokemon: Pokemon): integer {
    return 3;
  }
}

export class TurnHealModifier extends PokemonHeldItemModifier {
  constructor(type: ModifierType, pokemonId: integer, stackCount?: integer) {
    super(type, pokemonId, stackCount);
  }

  matchType(modifier: Modifier) {
    return modifier instanceof TurnHealModifier;
  }

  clone() {
    return new TurnHealModifier(this.type, this.pokemonId, this.stackCount);
  }

  apply(args: any[]): boolean {
    const pokemon = args[0] as Pokemon;

    if (pokemon.getHpRatio() < 1) {
      const scene = pokemon.scene;
      scene.unshiftPhase(new PokemonHealPhase(scene, pokemon.getBattlerIndex(),
        Math.max(Math.floor(pokemon.getMaxHp() / 16) * this.stackCount, 1), i18next.t("modifier:turnHealApply", { pokemonNameWithAffix: getPokemonNameWithAffix(pokemon), typeName: this.type.name }), true));
      return true;
    }

    return false;
  }

  getMaxHeldItemCount(pokemon: Pokemon): integer {
    return 4;
  }
}

/**
 * Modifier used for held items, namely Toxic Orb and Flame Orb, that apply a
 * set {@linkcode StatusEffect} at the end of a turn.
 * @extends PokemonHeldItemModifier
 * @see {@linkcode apply}
 */
export class TurnStatusEffectModifier extends PokemonHeldItemModifier {
  /** The status effect to be applied by the held item */
  private effect: StatusEffect;

  constructor (type: ModifierType, pokemonId: integer, stackCount?: integer) {
    super(type, pokemonId, stackCount);

    switch (type.id) {
    case "TOXIC_ORB":
      this.effect = StatusEffect.TOXIC;
      break;
    case "FLAME_ORB":
      this.effect = StatusEffect.BURN;
      break;
    }
  }

  /**
   * Checks if {@linkcode modifier} is an instance of this class,
   * intentionally ignoring potentially different {@linkcode effect}s
   * to prevent held item stockpiling since the item obtained first
   * would be the only item able to {@linkcode apply} successfully.
   * @override
   * @param modifier {@linkcode Modifier} being type tested
   * @return true if {@linkcode modifier} is an instance of
   * TurnStatusEffectModifier, false otherwise
   */
  matchType(modifier: Modifier): boolean {
    return modifier instanceof TurnStatusEffectModifier;
  }

  clone() {
    return new TurnStatusEffectModifier(this.type, this.pokemonId, this.stackCount);
  }

  /**
   * Tries to inflicts the holder with the associated {@linkcode StatusEffect}.
   * @param args [0] {@linkcode Pokemon} that holds the held item
   * @returns true if the status effect was applied successfully, false if
   * otherwise
   */
  apply(args: any[]): boolean {
    return (args[0] as Pokemon).trySetStatus(this.effect, true, undefined, undefined, this.type.name);
  }

  getMaxHeldItemCount(pokemon: Pokemon): integer {
    return 1;
  }

  getStatusEffect(): StatusEffect {
    return this.effect;
  }
}

export class HitHealModifier extends PokemonHeldItemModifier {
  constructor(type: ModifierType, pokemonId: integer, stackCount?: integer) {
    super(type, pokemonId, stackCount);
  }

  matchType(modifier: Modifier) {
    return modifier instanceof HitHealModifier;
  }

  clone() {
    return new HitHealModifier(this.type, this.pokemonId, this.stackCount);
  }

  apply(args: any[]): boolean {
    const pokemon = args[0] as Pokemon;

    if (pokemon.turnData.damageDealt && pokemon.getHpRatio() < 1) {
      const scene = pokemon.scene;
      scene.unshiftPhase(new PokemonHealPhase(scene, pokemon.getBattlerIndex(),
        Math.max(Math.floor(pokemon.turnData.damageDealt / 8) * this.stackCount, 1), i18next.t("modifier:hitHealApply", { pokemonNameWithAffix: getPokemonNameWithAffix(pokemon), typeName: this.type.name }), true));
    }

    return true;
  }

  getMaxHeldItemCount(pokemon: Pokemon): integer {
    return 4;
  }
}

export class LevelIncrementBoosterModifier extends PersistentModifier {
  constructor(type: ModifierType, stackCount?: integer) {
    super(type, stackCount);
  }

  match(modifier: Modifier) {
    return modifier instanceof LevelIncrementBoosterModifier;
  }

  clone() {
    return new LevelIncrementBoosterModifier(this.type, this.stackCount);
  }

  shouldApply(args: any[]): boolean {
    return super.shouldApply(args) && args[0] instanceof Utils.IntegerHolder;
  }

  apply(args: any[]): boolean {
    (args[0] as Utils.IntegerHolder).value += this.getStackCount();

    return true;
  }

  getMaxStackCount(scene: BattleScene, forThreshold?: boolean): number {
    return 99;
  }
}

export class BerryModifier extends PokemonHeldItemModifier {
  public berryType: BerryType;
  public consumed: boolean;

  constructor(type: ModifierType, pokemonId: integer, berryType: BerryType, stackCount?: integer) {
    super(type, pokemonId, stackCount);

    this.berryType = berryType;
    this.consumed = false;
  }

  matchType(modifier: Modifier) {
    return modifier instanceof BerryModifier && (modifier as BerryModifier).berryType === this.berryType;
  }

  clone() {
    return new BerryModifier(this.type, this.pokemonId, this.berryType, this.stackCount);
  }

  getArgs(): any[] {
    return super.getArgs().concat(this.berryType);
  }

  shouldApply(args: any[]): boolean {
    return !this.consumed && super.shouldApply(args) && getBerryPredicate(this.berryType)(args[0] as Pokemon);
  }

  apply(args: any[]): boolean {
    const pokemon = args[0] as Pokemon;

    const preserve = new Utils.BooleanHolder(false);
    pokemon.scene.applyModifiers(PreserveBerryModifier, pokemon.isPlayer(), pokemon, preserve);

    getBerryEffectFunc(this.berryType)(pokemon);
    if (!preserve.value) {
      this.consumed = true;
    }

    return true;
  }

  getMaxHeldItemCount(pokemon: Pokemon): integer {
    if ([BerryType.LUM, BerryType.LEPPA, BerryType.SITRUS, BerryType.ENIGMA].includes(this.berryType)) {
      return 2;
    }
    return 3;
  }
}

export class PreserveBerryModifier extends PersistentModifier {
  constructor(type: ModifierType, stackCount?: integer) {
    super(type, stackCount);
  }

  match(modifier: Modifier) {
    return modifier instanceof PreserveBerryModifier;
  }

  clone() {
    return new PreserveBerryModifier(this.type, this.stackCount);
  }

  shouldApply(args: any[]): boolean {
    return super.shouldApply(args) && args[0] instanceof Pokemon && args[1] instanceof Utils.BooleanHolder;
  }

  apply(args: any[]): boolean {
    if (!(args[1] as Utils.BooleanHolder).value) {
      (args[1] as Utils.BooleanHolder).value = (args[0] as Pokemon).randSeedInt(10) < this.getStackCount() * 3;
    }

    return true;
  }

  getMaxStackCount(scene: BattleScene): integer {
    return 3;
  }
}

export class PokemonInstantReviveModifier extends PokemonHeldItemModifier {
  constructor(type: ModifierType, pokemonId: integer, stackCount?: integer) {
    super(type, pokemonId, stackCount);
  }

  matchType(modifier: Modifier) {
    return modifier instanceof PokemonInstantReviveModifier;
  }

  clone() {
    return new PokemonInstantReviveModifier(this.type, this.pokemonId, this.stackCount);
  }

  apply(args: any[]): boolean {
    const pokemon = args[0] as Pokemon;

    pokemon.scene.unshiftPhase(new PokemonHealPhase(pokemon.scene, pokemon.getBattlerIndex(),
      Math.max(Math.floor(pokemon.getMaxHp() / 2), 1), i18next.t("modifier:pokemonInstantReviveApply", { pokemonNameWithAffix: getPokemonNameWithAffix(pokemon), typeName: this.type.name }), false, false, true));

    pokemon.resetStatus(true, false, true);
    return true;
  }

  getMaxHeldItemCount(pokemon: Pokemon): integer {
    return 1;
  }
}

export abstract class ConsumablePokemonModifier extends ConsumableModifier {
  public pokemonId: integer;

  constructor(type: ModifierType, pokemonId: integer) {
    super(type);

    this.pokemonId = pokemonId;
  }

  shouldApply(args: any[]): boolean {
    return args.length && args[0] instanceof PlayerPokemon && (this.pokemonId === -1 || (args[0] as PlayerPokemon).id === this.pokemonId);
  }

  getPokemon(scene: BattleScene) {
    return scene.getParty().find(p => p.id === this.pokemonId);
  }
}

export class PokemonHpRestoreModifier extends ConsumablePokemonModifier {
  private restorePoints: integer;
  private restorePercent: number;
  private healStatus: boolean;
  public fainted: boolean;

  constructor(type: ModifierType, pokemonId: integer, restorePoints: integer, restorePercent: number, healStatus: boolean, fainted?: boolean) {
    super(type, pokemonId);

    this.restorePoints = restorePoints;
    this.restorePercent = restorePercent;
    this.healStatus = healStatus;
    this.fainted = !!fainted;
  }

  shouldApply(args: any[]): boolean {
    return super.shouldApply(args) && (this.fainted || (args.length > 1 && typeof(args[1]) === "number"));
  }

  apply(args: any[]): boolean {
    const pokemon = args[0] as Pokemon;
    if (!pokemon.hp === this.fainted) {
      let restorePoints = this.restorePoints;
      if (!this.fainted) {
        restorePoints = Math.floor(restorePoints * (args[1] as number));
      }
      if (this.fainted || this.healStatus) {
        pokemon.resetStatus(true, true);
      }
      pokemon.hp = Math.min(pokemon.hp + Math.max(Math.ceil(Math.max(Math.floor((this.restorePercent * 0.01) * pokemon.getMaxHp()), restorePoints)), 1), pokemon.getMaxHp());
      return true;
    }
    return false;
  }
}

export class PokemonStatusHealModifier extends ConsumablePokemonModifier {
  constructor(type: ModifierType, pokemonId: integer) {
    super(type, pokemonId);
  }

  apply(args: any[]): boolean {
    const pokemon = args[0] as Pokemon;
    pokemon.resetStatus(true, true);
    return true;
  }
}

export abstract class ConsumablePokemonMoveModifier extends ConsumablePokemonModifier {
  public moveIndex: integer;

  constructor(type: ModifierType, pokemonId: integer, moveIndex: integer) {
    super(type, pokemonId);

    this.moveIndex = moveIndex;
  }
}

export class PokemonPpRestoreModifier extends ConsumablePokemonMoveModifier {
  private restorePoints: integer;

  constructor(type: ModifierType, pokemonId: integer, moveIndex: integer, restorePoints: integer) {
    super(type, pokemonId, moveIndex);

    this.restorePoints = restorePoints;
  }

  apply(args: any[]): boolean {
    const pokemon = args[0] as Pokemon;
    const move = pokemon.getMoveset()[this.moveIndex];
    move.ppUsed = this.restorePoints > -1 ? Math.max(move.ppUsed - this.restorePoints, 0) : 0;

    return true;
  }
}

export class PokemonAllMovePpRestoreModifier extends ConsumablePokemonModifier {
  private restorePoints: integer;

  constructor(type: ModifierType, pokemonId: integer, restorePoints: integer) {
    super(type, pokemonId);

    this.restorePoints = restorePoints;
  }

  apply(args: any[]): boolean {
    const pokemon = args[0] as Pokemon;
    for (const move of pokemon.getMoveset()) {
      move.ppUsed = this.restorePoints > -1 ? Math.max(move.ppUsed - this.restorePoints, 0) : 0;
    }

    return true;
  }
}

export class PokemonPpUpModifier extends ConsumablePokemonMoveModifier {
  private upPoints: integer;

  constructor(type: ModifierType, pokemonId: integer, moveIndex: integer, upPoints: integer) {
    super(type, pokemonId, moveIndex);

    this.upPoints = upPoints;
  }

  apply(args: any[]): boolean {
    const pokemon = args[0] as Pokemon;
    const move = pokemon.getMoveset()[this.moveIndex];
    move.ppUp = Math.min(move.ppUp + this.upPoints, 3);

    return true;
  }
}

export class PokemonNatureChangeModifier extends ConsumablePokemonModifier {
  public nature: Nature;

  constructor(type: ModifierType, pokemonId: integer, nature: Nature) {
    super(type, pokemonId);

    this.nature = nature;
  }

  apply(args: any[]): boolean {
    const pokemon = args[0] as Pokemon;
    pokemon.natureOverride = this.nature;
    let speciesId = pokemon.species.speciesId;
    pokemon.scene.gameData.dexData[speciesId].natureAttr |= Math.pow(2, this.nature + 1);

    while (pokemonPrevolutions.hasOwnProperty(speciesId)) {
      speciesId = pokemonPrevolutions[speciesId];
      pokemon.scene.gameData.dexData[speciesId].natureAttr |= Math.pow(2, this.nature + 1);
    }

    return true;
  }
}

export class PokemonLevelIncrementModifier extends ConsumablePokemonModifier {
  constructor(type: ModifierType, pokemonId: integer) {
    super(type, pokemonId);
  }

  apply(args: any[]): boolean {
    const pokemon = args[0] as PlayerPokemon;
    const levelCount = new Utils.IntegerHolder(1);
    pokemon.scene.applyModifiers(LevelIncrementBoosterModifier, true, levelCount);

    pokemon.level += levelCount.value;
    if (pokemon.level <= pokemon.scene.getMaxExpLevel(true)) {
      pokemon.exp = getLevelTotalExp(pokemon.level, pokemon.species.growthRate);
      pokemon.levelExp = 0;
    }

    pokemon.addFriendship(5);

    pokemon.scene.unshiftPhase(new LevelUpPhase(pokemon.scene, pokemon.scene.getParty().indexOf(pokemon), pokemon.level - levelCount.value, pokemon.level));

    return true;
  }
}

export class TmModifier extends ConsumablePokemonModifier {
  constructor(type: ModifierTypes.TmModifierType, pokemonId: integer) {
    super(type, pokemonId);
  }

  apply(args: any[]): boolean {
    const pokemon = args[0] as PlayerPokemon;

    pokemon.scene.unshiftPhase(new LearnMovePhase(pokemon.scene, pokemon.scene.getParty().indexOf(pokemon), (this.type as ModifierTypes.TmModifierType).moveId));

    return true;
  }
}

export class RememberMoveModifier extends ConsumablePokemonModifier {
  public levelMoveIndex: integer;

  constructor(type: ModifierTypes.ModifierType, pokemonId: integer, levelMoveIndex: integer) {
    super(type, pokemonId);

    this.levelMoveIndex = levelMoveIndex;
  }

  apply(args: any[]): boolean {
    const pokemon = args[0] as PlayerPokemon;

    pokemon.scene.unshiftPhase(new LearnMovePhase(pokemon.scene, pokemon.scene.getParty().indexOf(pokemon), pokemon.getLearnableLevelMoves()[this.levelMoveIndex]));

    return true;
  }
}

export class EvolutionItemModifier extends ConsumablePokemonModifier {
  constructor(type: ModifierTypes.EvolutionItemModifierType, pokemonId: integer) {
    super(type, pokemonId);
  }

  apply(args: any[]): boolean {
    const pokemon = args[0] as PlayerPokemon;

    let matchingEvolution = pokemonEvolutions.hasOwnProperty(pokemon.species.speciesId)
      ? pokemonEvolutions[pokemon.species.speciesId].find(e => e.item === (this.type as ModifierTypes.EvolutionItemModifierType).evolutionItem
        && (e.evoFormKey === null || (e.preFormKey || "") === pokemon.getFormKey())
        && (!e.condition || e.condition.predicate(pokemon)))
      : null;

    if (!matchingEvolution && pokemon.isFusion()) {
      matchingEvolution = pokemonEvolutions[pokemon.fusionSpecies.speciesId].find(e => e.item === (this.type as ModifierTypes.EvolutionItemModifierType).evolutionItem
        && (e.evoFormKey === null || (e.preFormKey || "") === pokemon.getFusionFormKey())
        && (!e.condition || e.condition.predicate(pokemon)));
      if (matchingEvolution) {
        matchingEvolution = new FusionSpeciesFormEvolution(pokemon.species.speciesId, matchingEvolution);
      }
    }

    if (matchingEvolution) {
      pokemon.scene.unshiftPhase(new EvolutionPhase(pokemon.scene, pokemon, matchingEvolution, pokemon.level - 1));
      return true;
    }

    return false;
  }
}

export class FusePokemonModifier extends ConsumablePokemonModifier {
  public fusePokemonId: integer;

  constructor(type: ModifierType, pokemonId: integer, fusePokemonId: integer) {
    super(type, pokemonId);

    this.fusePokemonId = fusePokemonId;
  }

  shouldApply(args: any[]): boolean {
    return super.shouldApply(args) && args[1] instanceof PlayerPokemon && this.fusePokemonId === (args[1] as PlayerPokemon).id;
  }

  apply(args: any[]): Promise<boolean> {
    return new Promise<boolean>(resolve => {
      (args[0] as PlayerPokemon).fuse(args[1] as PlayerPokemon).then(() => resolve(true));
    });
  }
}

export class MultipleParticipantExpBonusModifier extends PersistentModifier {
  constructor(type: ModifierType, stackCount?: integer) {
    super(type, stackCount);
  }

  match(modifier: Modifier): boolean {
    return modifier instanceof MultipleParticipantExpBonusModifier;
  }

  apply(_args: any[]): boolean {
    return true;
  }

  clone(): MultipleParticipantExpBonusModifier {
    return new MultipleParticipantExpBonusModifier(this.type, this.stackCount);
  }

  getMaxStackCount(scene: BattleScene): integer {
    return 5;
  }
}

export class HealingBoosterModifier extends PersistentModifier {
  private multiplier: number;

  constructor(type: ModifierType, multiplier: number, stackCount?: integer) {
    super(type, stackCount);

    this.multiplier = multiplier;
  }

  match(modifier: Modifier): boolean {
    return modifier instanceof HealingBoosterModifier;
  }

  clone(): HealingBoosterModifier {
    return new HealingBoosterModifier(this.type, this.multiplier, this.stackCount);
  }

  getArgs(): any[] {
    return [ this.multiplier ];
  }

  apply(args: any[]): boolean {
    const healingMultiplier = args[0] as Utils.IntegerHolder;
    healingMultiplier.value *= 1 + ((this.multiplier - 1) * this.getStackCount());

    return true;
  }

  getMaxStackCount(scene: BattleScene): integer {
    return 5;
  }
}

export class ExpBoosterModifier extends PersistentModifier {
  private boostMultiplier: integer;

  constructor(type: ModifierType, boostPercent: number, stackCount?: integer) {
    super(type, stackCount);

    this.boostMultiplier = boostPercent * 0.01;
  }

  match(modifier: Modifier): boolean {
    if (modifier instanceof ExpBoosterModifier) {
      const expModifier = modifier as ExpBoosterModifier;
      return expModifier.boostMultiplier === this.boostMultiplier;
    }
    return false;
  }

  clone(): ExpBoosterModifier {
    return new ExpBoosterModifier(this.type, this.boostMultiplier * 100, this.stackCount);
  }

  getArgs(): any[] {
    return [ this.boostMultiplier * 100 ];
  }

  apply(args: any[]): boolean {
    (args[0] as Utils.NumberHolder).value = Math.floor((args[0] as Utils.NumberHolder).value * (1 + (this.getStackCount() * this.boostMultiplier)));

    return true;
  }

  getMaxStackCount(scene: BattleScene, forThreshold?: boolean): integer {
    return this.boostMultiplier < 1 ? this.boostMultiplier < 0.6 ? 99 : 30 : 10;
  }
}

export class PokemonExpBoosterModifier extends PokemonHeldItemModifier {
  private boostMultiplier: integer;

  constructor(type: ModifierTypes.PokemonExpBoosterModifierType, pokemonId: integer, boostPercent: number, stackCount?: integer) {
    super(type, pokemonId, stackCount);
    this.boostMultiplier = boostPercent * 0.01;
  }

  matchType(modifier: Modifier): boolean {
    if (modifier instanceof PokemonExpBoosterModifier) {
      const pokemonExpModifier = modifier as PokemonExpBoosterModifier;
      return pokemonExpModifier.boostMultiplier === this.boostMultiplier;
    }
    return false;
  }

  clone(): PersistentModifier {
    return new PokemonExpBoosterModifier(this.type as ModifierTypes.PokemonExpBoosterModifierType, this.pokemonId, this.boostMultiplier * 100, this.stackCount);
  }

  getArgs(): any[] {
    return super.getArgs().concat(this.boostMultiplier * 100);
  }

  shouldApply(args: any[]): boolean {
    return super.shouldApply(args) && args.length === 2 && args[1] instanceof Utils.NumberHolder;
  }

  apply(args: any[]): boolean {
    (args[1] as Utils.NumberHolder).value = Math.floor((args[1] as Utils.NumberHolder).value * (1 + (this.getStackCount() * this.boostMultiplier)));

    return true;
  }

  getMaxHeldItemCount(pokemon: Pokemon): integer {
    return 99;
  }
}

export class ExpShareModifier extends PersistentModifier {
  constructor(type: ModifierType, stackCount?: integer) {
    super(type, stackCount);
  }

  match(modifier: Modifier): boolean {
    return modifier instanceof ExpShareModifier;
  }

  clone(): ExpShareModifier {
    return new ExpShareModifier(this.type, this.stackCount);
  }

  apply(_args: any[]): boolean {
    return true;
  }

  getMaxStackCount(scene: BattleScene): integer {
    return 5;
  }
}

export class ExpBalanceModifier extends PersistentModifier {
  constructor(type: ModifierType, stackCount?: integer) {
    super(type, stackCount);
  }

  match(modifier: Modifier): boolean {
    return modifier instanceof ExpBalanceModifier;
  }

  clone(): ExpBalanceModifier {
    return new ExpBalanceModifier(this.type, this.stackCount);
  }

  apply(_args: any[]): boolean {
    return true;
  }

  getMaxStackCount(scene: BattleScene): integer {
    return 4;
  }
}

export class PokemonFriendshipBoosterModifier extends PokemonHeldItemModifier {
  constructor(type: ModifierTypes.PokemonFriendshipBoosterModifierType, pokemonId: integer, stackCount?: integer) {
    super(type, pokemonId, stackCount);
  }

  matchType(modifier: Modifier): boolean {
    return modifier instanceof PokemonFriendshipBoosterModifier;
  }

  clone(): PersistentModifier {
    return new PokemonFriendshipBoosterModifier(this.type as ModifierTypes.PokemonFriendshipBoosterModifierType, this.pokemonId, this.stackCount);
  }

  apply(args: any[]): boolean {
    const friendship = args[1] as Utils.IntegerHolder;
    friendship.value = Math.floor(friendship.value * (1 + 0.5 * this.getStackCount()));

    return true;
  }

  getMaxHeldItemCount(pokemon: Pokemon): integer {
    return 3;
  }
}

export class PokemonNatureWeightModifier extends PokemonHeldItemModifier {
  constructor(type: ModifierTypes.ModifierType, pokemonId: integer, stackCount?: integer) {
    super(type, pokemonId, stackCount);
  }

  matchType(modifier: Modifier): boolean {
    return modifier instanceof PokemonNatureWeightModifier;
  }

  clone(): PersistentModifier {
    return new PokemonNatureWeightModifier(this.type, this.pokemonId, this.stackCount);
  }

  apply(args: any[]): boolean {
    const multiplier = args[1] as Utils.IntegerHolder;
    if (multiplier.value !== 1) {
      multiplier.value += 0.1 * this.getStackCount() * (multiplier.value > 1 ? 1 : -1);
      return true;
    }

    return false;
  }

  getMaxHeldItemCount(pokemon: Pokemon): integer {
    return 10;
  }
}

export class PokemonMoveAccuracyBoosterModifier extends PokemonHeldItemModifier {
  private accuracyAmount: integer;

  constructor(type: ModifierTypes.PokemonMoveAccuracyBoosterModifierType, pokemonId: integer, accuracy: integer, stackCount?: integer) {
    super(type, pokemonId, stackCount);
    this.accuracyAmount = accuracy;
  }

  matchType(modifier: Modifier): boolean {
    if (modifier instanceof PokemonMoveAccuracyBoosterModifier) {
      const pokemonAccuracyBoosterModifier = modifier as PokemonMoveAccuracyBoosterModifier;
      return pokemonAccuracyBoosterModifier.accuracyAmount === this.accuracyAmount;
    }
    return false;
  }

  clone(): PersistentModifier {
    return new PokemonMoveAccuracyBoosterModifier(this.type as ModifierTypes.PokemonMoveAccuracyBoosterModifierType, this.pokemonId, this.accuracyAmount, this.stackCount);
  }

  getArgs(): any[] {
    return super.getArgs().concat(this.accuracyAmount);
  }

  shouldApply(args: any[]): boolean {
    return super.shouldApply(args) && args.length === 2 && args[1] instanceof Utils.NumberHolder;
  }

  apply(args: any[]): boolean {
    const moveAccuracy = (args[1] as Utils.IntegerHolder);
    moveAccuracy.value = Math.min(moveAccuracy.value + this.accuracyAmount * this.getStackCount(), 100);

    return true;
  }

  getMaxHeldItemCount(pokemon: Pokemon): integer {
    return 3;
  }
}

export class PokemonMultiHitModifier extends PokemonHeldItemModifier {
  constructor(type: ModifierTypes.PokemonMultiHitModifierType, pokemonId: integer, stackCount?: integer) {
    super(type, pokemonId, stackCount);
  }

  matchType(modifier: Modifier): boolean {
    return modifier instanceof PokemonMultiHitModifier;
  }

  clone(): PersistentModifier {
    return new PokemonMultiHitModifier(this.type as ModifierTypes.PokemonMultiHitModifierType, this.pokemonId, this.stackCount);
  }

  apply(args: any[]): boolean {
    (args[1] as Utils.IntegerHolder).value *= (this.getStackCount() + 1);

    const power = args[2] as Utils.NumberHolder;
    switch (this.getStackCount()) {
    case 1:
      power.value *= 0.4;
      break;
    case 2:
      power.value *= 0.25;
      break;
    case 3:
      power.value *= 0.175;
      break;
    }

    return true;
  }

  getMaxHeldItemCount(pokemon: Pokemon): integer {
    return 3;
  }
}

export class PokemonFormChangeItemModifier extends PokemonHeldItemModifier {
  public formChangeItem: FormChangeItem;
  public active: boolean;

  constructor(type: ModifierTypes.FormChangeItemModifierType, pokemonId: integer, formChangeItem: FormChangeItem, active: boolean, stackCount?: integer) {
    super(type, pokemonId, stackCount);
    this.formChangeItem = formChangeItem;
    this.active = active;
  }

  matchType(modifier: Modifier): boolean {
    return modifier instanceof PokemonFormChangeItemModifier && modifier.formChangeItem === this.formChangeItem;
  }

  clone(): PersistentModifier {
    return new PokemonFormChangeItemModifier(this.type as ModifierTypes.FormChangeItemModifierType, this.pokemonId, this.formChangeItem, this.active, this.stackCount);
  }

  getArgs(): any[] {
    return super.getArgs().concat(this.formChangeItem, this.active);
  }

  apply(args: any[]): boolean {
    const pokemon = args[0] as Pokemon;
    const active = args[1] as boolean;

    const switchActive = this.active && !active;

    if (switchActive) {
      this.active = false;
    }

    const ret = pokemon.scene.triggerPokemonFormChange(pokemon, SpeciesFormChangeItemTrigger);

    if (switchActive) {
      this.active = true;
    }

    return ret;
  }

  getTransferrable(withinParty: boolean) {
    return withinParty;
  }

  getMaxHeldItemCount(pokemon: Pokemon): integer {
    return 1;
  }
}

export class MoneyRewardModifier extends ConsumableModifier {
  private moneyMultiplier: number;

  constructor(type: ModifierType, moneyMultiplier: number) {
    super(type);

    this.moneyMultiplier = moneyMultiplier;
  }

  apply(args: any[]): boolean {
    const scene = args[0] as BattleScene;
    const moneyAmount = new Utils.IntegerHolder(scene.getWaveMoneyAmount(this.moneyMultiplier));

    scene.applyModifiers(MoneyMultiplierModifier, true, moneyAmount);

    scene.addMoney(moneyAmount.value);

    return true;
  }
}

export class MoneyMultiplierModifier extends PersistentModifier {
  constructor(type: ModifierType, stackCount?: integer) {
    super(type, stackCount);
  }

  match(modifier: Modifier): boolean {
    return modifier instanceof MoneyMultiplierModifier;
  }

  clone(): MoneyMultiplierModifier {
    return new MoneyMultiplierModifier(this.type, this.stackCount);
  }

  apply(args: any[]): boolean {
    (args[0] as Utils.IntegerHolder).value += Math.floor((args[0] as Utils.IntegerHolder).value * 0.2 * this.getStackCount());

    return true;
  }

  getMaxStackCount(scene: BattleScene): integer {
    return 5;
  }
}

export class DamageMoneyRewardModifier extends PokemonHeldItemModifier {
  constructor(type: ModifierType, pokemonId: integer, stackCount?: integer) {
    super(type, pokemonId, stackCount);
  }

  matchType(modifier: Modifier): boolean {
    return modifier instanceof DamageMoneyRewardModifier;
  }

  clone(): DamageMoneyRewardModifier {
    return new DamageMoneyRewardModifier(this.type, this.pokemonId, this.stackCount);
  }

  apply(args: any[]): boolean {
    const scene = (args[0] as Pokemon).scene;
    const moneyAmount = new Utils.IntegerHolder(Math.floor((args[1] as Utils.IntegerHolder).value * (0.5 * this.getStackCount())));
    scene.applyModifiers(MoneyMultiplierModifier, true, moneyAmount);
    scene.addMoney(moneyAmount.value);

    return true;
  }

  getMaxHeldItemCount(pokemon: Pokemon): integer {
    return 5;
  }
}

export class MoneyInterestModifier extends PersistentModifier {
  constructor(type: ModifierType, stackCount?: integer) {
    super(type, stackCount);
  }

  match(modifier: Modifier): boolean {
    return modifier instanceof MoneyInterestModifier;
  }

  apply(args: any[]): boolean {
    const scene = args[0] as BattleScene;
    const interestAmount = Math.floor(scene.money * 0.1 * this.getStackCount());
    scene.addMoney(interestAmount);

    const userLocale = navigator.language || "en-US";
    const formattedMoneyAmount = interestAmount.toLocaleString(userLocale);
    const message = i18next.t("modifier:moneyInterestApply", { moneyAmount: formattedMoneyAmount, typeName: this.type.name });
    scene.queueMessage(message, null, true);

    return true;
  }

  clone(): MoneyInterestModifier {
    return new MoneyInterestModifier(this.type, this.stackCount);
  }

  getMaxStackCount(scene: BattleScene): integer {
    return 5;
  }
}

export class HiddenAbilityRateBoosterModifier extends PersistentModifier {
  constructor(type: ModifierType, stackCount?: integer) {
    super(type, stackCount);
  }

  match(modifier: Modifier): boolean {
    return modifier instanceof HiddenAbilityRateBoosterModifier;
  }

  clone(): HiddenAbilityRateBoosterModifier {
    return new HiddenAbilityRateBoosterModifier(this.type, this.stackCount);
  }

  apply(args: any[]): boolean {
    (args[0] as Utils.IntegerHolder).value *= Math.pow(2, -1 - this.getStackCount());

    return true;
  }

  getMaxStackCount(scene: BattleScene): integer {
    return 4;
  }
}

export class ShinyRateBoosterModifier extends PersistentModifier {
  constructor(type: ModifierType, stackCount?: integer) {
    super(type, stackCount);
  }

  match(modifier: Modifier): boolean {
    return modifier instanceof ShinyRateBoosterModifier;
  }

  clone(): ShinyRateBoosterModifier {
    return new ShinyRateBoosterModifier(this.type, this.stackCount);
  }

  apply(args: any[]): boolean {
    (args[0] as Utils.IntegerHolder).value *= Math.pow(2, 2 + this.getStackCount());

    return true;
  }

  getMaxStackCount(scene: BattleScene): integer {
    return 4;
  }
}

export class LockModifierTiersModifier extends PersistentModifier {
  constructor(type: ModifierType, stackCount?: integer) {
    super(type, stackCount);
  }

  match(modifier: Modifier): boolean {
    return modifier instanceof LockModifierTiersModifier;
  }

  apply(args: any[]): boolean {
    return true;
  }

  clone(): LockModifierTiersModifier {
    return new LockModifierTiersModifier(this.type, this.stackCount);
  }

  getMaxStackCount(scene: BattleScene): integer {
    return 1;
  }
}

export class SwitchEffectTransferModifier extends PokemonHeldItemModifier {
  constructor(type: ModifierType, pokemonId: integer, stackCount?: integer) {
    super(type, pokemonId, stackCount);
  }

  matchType(modifier: Modifier): boolean {
    return modifier instanceof SwitchEffectTransferModifier;
  }

  clone(): SwitchEffectTransferModifier {
    return new SwitchEffectTransferModifier(this.type, this.pokemonId, this.stackCount);
  }

  apply(args: any[]): boolean {
    return true;
  }

  getMaxHeldItemCount(pokemon: Pokemon): integer {
    return 1;
  }
}

/**
 * Abstract class for held items that steal other Pokemon's items.
 * @see {@linkcode TurnHeldItemTransferModifier}
 * @see {@linkcode ContactHeldItemTransferChanceModifier}
 */
export abstract class HeldItemTransferModifier extends PokemonHeldItemModifier {
  constructor(type: ModifierType, pokemonId: integer, stackCount?: integer) {
    super(type, pokemonId, stackCount);
  }

  /**
   * Determines the targets to transfer items from when this applies.
   * @param args\[0\] the {@linkcode Pokemon} holding this item
   * @returns the opponents of the source {@linkcode Pokemon}
   */
  getTargets(args: any[]): Pokemon[] {
    const pokemon = args[0];

    return pokemon instanceof Pokemon
      ? pokemon.getOpponents()
      : [];
  }

  /**
   * Steals an item from a set of target Pokemon.
   * This prioritizes high-tier held items when selecting the item to steal.
   * @param args \[0\] The {@linkcode Pokemon} holding this item
   * @returns true if an item was stolen; false otherwise.
   */
  apply(args: any[]): boolean {
    const pokemon = args[0] as Pokemon;
    const opponents = this.getTargets(args);

    if (!opponents.length) {
      return false;
    }

    const targetPokemon = opponents[pokemon.randSeedInt(opponents.length)];

    const transferredItemCount = this.getTransferredItemCount();
    if (!transferredItemCount) {
      return false;
    }

    const withinParty = pokemon.isPlayer() === targetPokemon.isPlayer();
    const poolType = pokemon.isPlayer() ? ModifierTypes.ModifierPoolType.PLAYER : pokemon.hasTrainer() ? ModifierTypes.ModifierPoolType.TRAINER : ModifierTypes.ModifierPoolType.WILD;

    const transferredModifierTypes: ModifierTypes.ModifierType[] = [];
    const itemModifiers = pokemon.scene.findModifiers(m => m instanceof PokemonHeldItemModifier
        && (m as PokemonHeldItemModifier).pokemonId === targetPokemon.id && m.getTransferrable(withinParty), targetPokemon.isPlayer()) as PokemonHeldItemModifier[];
    let highestItemTier = itemModifiers.map(m => m.type.getOrInferTier(poolType)).reduce((highestTier, tier) => Math.max(tier, highestTier), 0);
    let tierItemModifiers = itemModifiers.filter(m => m.type.getOrInferTier(poolType) === highestItemTier);

    const heldItemTransferPromises: Promise<void>[] = [];

    for (let i = 0; i < transferredItemCount; i++) {
      if (!tierItemModifiers.length) {
        while (highestItemTier-- && !tierItemModifiers.length) {
          tierItemModifiers = itemModifiers.filter(m => m.type.tier === highestItemTier);
        }
        if (!tierItemModifiers.length) {
          break;
        }
      }
      const randItemIndex = pokemon.randSeedInt(itemModifiers.length);
      const randItem = itemModifiers[randItemIndex];
      heldItemTransferPromises.push(pokemon.scene.tryTransferHeldItemModifier(randItem, pokemon, false).then(success => {
        if (success) {
          transferredModifierTypes.push(randItem.type);
          itemModifiers.splice(randItemIndex, 1);
        }
      }));
    }

    Promise.all(heldItemTransferPromises).then(() => {
      for (const mt of transferredModifierTypes) {
        pokemon.scene.queueMessage(this.getTransferMessage(pokemon, targetPokemon, mt));
      }
    });

    return !!transferredModifierTypes.length;
  }

  abstract getTransferredItemCount(): integer;

  abstract getTransferMessage(pokemon: Pokemon, targetPokemon: Pokemon, item: ModifierTypes.ModifierType): string;
}

/**
 * Modifier for held items that steal items from the enemy at the end of
 * each turn.
 * @see {@linkcode modifierTypes[MINI_BLACK_HOLE]}
 */
export class TurnHeldItemTransferModifier extends HeldItemTransferModifier {
  constructor(type: ModifierType, pokemonId: integer, stackCount?: integer) {
    super(type, pokemonId, stackCount);
  }

  matchType(modifier: Modifier): boolean {
    return modifier instanceof TurnHeldItemTransferModifier;
  }

  clone(): TurnHeldItemTransferModifier {
    return new TurnHeldItemTransferModifier(this.type, this.pokemonId, this.stackCount);
  }

  getTransferrable(withinParty: boolean) {
    return withinParty;
  }

  getTransferredItemCount(): integer {
    return this.getStackCount();
  }

  getTransferMessage(pokemon: Pokemon, targetPokemon: Pokemon, item: ModifierTypes.ModifierType): string {
<<<<<<< HEAD
    return getPokemonMessage(targetPokemon, `'s ${item.name} was absorbed\nby ${pokemon.getNameToRender()}'s ${this.type.name}!`);
=======
    return i18next.t("modifier:turnHeldItemTransferApply", { pokemonNameWithAffix: getPokemonNameWithAffix(targetPokemon), itemName: item.name, pokemonName: pokemon.name, typeName: this.type.name });
>>>>>>> ffbc922e
  }

  getMaxHeldItemCount(pokemon: Pokemon): integer {
    return 1;
  }
}

/**
 * Modifier for held items that add a chance to steal items from the target of a
 * successful attack.
 * @see {@linkcode modifierTypes[GRIP_CLAW]}
 * @see {@linkcode HeldItemTransferModifier}
 */
export class ContactHeldItemTransferChanceModifier extends HeldItemTransferModifier {
  private chance: number;

  constructor(type: ModifierType, pokemonId: integer, chancePercent: number, stackCount?: integer) {
    super(type, pokemonId, stackCount);

    this.chance = chancePercent / 100;
  }

  /**
   * Determines the target to steal items from when this applies.
   * @param args\[0\] The {@linkcode Pokemon} holding this item
   * @param args\[1\] The {@linkcode Pokemon} the holder is targeting with an attack
   * @returns The target (args[1]) stored in array format for use in {@linkcode HeldItemTransferModifier.apply}
   */
  getTargets(args: any[]): Pokemon[] {
    const target = args[1];

    return target instanceof Pokemon
      ? [ target ]
      : [];
  }

  matchType(modifier: Modifier): boolean {
    return modifier instanceof ContactHeldItemTransferChanceModifier;
  }

  clone(): ContactHeldItemTransferChanceModifier {
    return new ContactHeldItemTransferChanceModifier(this.type, this.pokemonId, this.chance * 100, this.stackCount);
  }

  getArgs(): any[] {
    return super.getArgs().concat(this.chance * 100);
  }

  getTransferredItemCount(): integer {
    return Phaser.Math.RND.realInRange(0, 1) < (this.chance * this.getStackCount()) ? 1 : 0;
  }

  getTransferMessage(pokemon: Pokemon, targetPokemon: Pokemon, item: ModifierTypes.ModifierType): string {
<<<<<<< HEAD
    return getPokemonMessage(targetPokemon, `'s ${item.name} was snatched\nby ${pokemon.getNameToRender()}'s ${this.type.name}!`);
=======
    return i18next.t("modifier:contactHeldItemTransferApply", { pokemonNameWithAffix: getPokemonNameWithAffix(targetPokemon), itemName: item.name, pokemonName: pokemon.name, typeName: this.type.name });
>>>>>>> ffbc922e
  }

  getMaxHeldItemCount(pokemon: Pokemon): integer {
    return 5;
  }
}

export class IvScannerModifier extends PersistentModifier {
  constructor(type: ModifierType, stackCount?: integer) {
    super(type, stackCount);
  }

  match(modifier: Modifier): boolean {
    return modifier instanceof IvScannerModifier;
  }

  clone(): IvScannerModifier {
    return new IvScannerModifier(this.type, this.stackCount);
  }

  apply(args: any[]): boolean {
    return true;
  }

  getMaxStackCount(scene: BattleScene): integer {
    return 3;
  }
}

export class ExtraModifierModifier extends PersistentModifier {
  constructor(type: ModifierType, stackCount?: integer) {
    super(type, stackCount);
  }

  match(modifier: Modifier): boolean {
    return modifier instanceof ExtraModifierModifier;
  }

  clone(): ExtraModifierModifier {
    return new ExtraModifierModifier(this.type, this.stackCount);
  }

  apply(args: any[]): boolean {
    (args[0] as Utils.IntegerHolder).value += this.getStackCount();

    return true;
  }

  getMaxStackCount(scene: BattleScene): integer {
    return 3;
  }
}

export abstract class EnemyPersistentModifier extends PersistentModifier {
  constructor(type: ModifierType, stackCount?: integer) {
    super(type, stackCount);
  }

  getMaxStackCount(scene: BattleScene): integer {
    return 5;
  }
}

abstract class EnemyDamageMultiplierModifier extends EnemyPersistentModifier {
  protected damageMultiplier: number;

  constructor(type: ModifierType, damageMultiplier: number, stackCount?: integer) {
    super(type, stackCount);

    this.damageMultiplier = damageMultiplier;
  }

  apply(args: any[]): boolean {
    (args[0] as Utils.NumberHolder).value = Math.floor((args[0] as Utils.NumberHolder).value * Math.pow(this.damageMultiplier, this.getStackCount()));

    return true;
  }

  getMaxStackCount(scene: BattleScene): integer {
    return 99;
  }
}

export class EnemyDamageBoosterModifier extends EnemyDamageMultiplierModifier {
  constructor(type: ModifierType, boostPercent: number, stackCount?: integer) {
    //super(type, 1 + ((boostPercent || 10) * 0.01), stackCount);
    super(type, 1.05, stackCount); // Hardcode multiplier temporarily
  }

  match(modifier: Modifier): boolean {
    return modifier instanceof EnemyDamageBoosterModifier;
  }

  clone(): EnemyDamageBoosterModifier {
    return new EnemyDamageBoosterModifier(this.type, (this.damageMultiplier - 1) * 100, this.stackCount);
  }

  getArgs(): any[] {
    return [ (this.damageMultiplier - 1) * 100 ];
  }

  getMaxStackCount(scene: BattleScene): integer {
    return 999;
  }
}

export class EnemyDamageReducerModifier extends EnemyDamageMultiplierModifier {
  constructor(type: ModifierType, reductionPercent: number, stackCount?: integer) {
    //super(type, 1 - ((reductionPercent || 5) * 0.01), stackCount);
    super(type, 0.975, stackCount); // Hardcode multiplier temporarily
  }

  match(modifier: Modifier): boolean {
    return modifier instanceof EnemyDamageReducerModifier;
  }

  clone(): EnemyDamageReducerModifier {
    return new EnemyDamageReducerModifier(this.type, (1 - this.damageMultiplier) * 100, this.stackCount);
  }

  getArgs(): any[] {
    return [ (1 - this.damageMultiplier) * 100 ];
  }

  getMaxStackCount(scene: BattleScene): integer {
    return scene.currentBattle.waveIndex < 2000 ? super.getMaxStackCount(scene) : 999;
  }
}

export class EnemyTurnHealModifier extends EnemyPersistentModifier {
  public healPercent: number;

  constructor(type: ModifierType, healPercent: number, stackCount?: integer) {
    super(type, stackCount);

    // Hardcode temporarily
    this.healPercent = 2;
  }

  match(modifier: Modifier): boolean {
    return modifier instanceof EnemyTurnHealModifier;
  }

  clone(): EnemyTurnHealModifier {
    return new EnemyTurnHealModifier(this.type, this.healPercent, this.stackCount);
  }

  getArgs(): any[] {
    return [ this.healPercent ];
  }

  apply(args: any[]): boolean {
    const pokemon = args[0] as Pokemon;

    if (pokemon.getHpRatio() < 1) {
      const scene = pokemon.scene;
      scene.unshiftPhase(new PokemonHealPhase(scene, pokemon.getBattlerIndex(),
        Math.max(Math.floor(pokemon.getMaxHp() / (100 / this.healPercent)) * this.stackCount, 1), i18next.t("modifier:enemyTurnHealApply", { pokemonNameWithAffix: getPokemonNameWithAffix(pokemon) }), true, false, false, false, true));
      return true;
    }

    return false;
  }

  getMaxStackCount(scene: BattleScene): integer {
    return 10;
  }
}

export class EnemyAttackStatusEffectChanceModifier extends EnemyPersistentModifier {
  public effect: StatusEffect;
  public chance: number;

  constructor(type: ModifierType, effect: StatusEffect, chancePercent: number, stackCount?: integer) {
    super(type, stackCount);

    this.effect = effect;
    //Hardcode temporarily
    this.chance = .025 * ((this.effect === StatusEffect.BURN || this.effect === StatusEffect.POISON) ? 2 : 1);
  }

  match(modifier: Modifier): boolean {
    return modifier instanceof EnemyAttackStatusEffectChanceModifier && modifier.effect === this.effect;
  }

  clone(): EnemyAttackStatusEffectChanceModifier {
    return new EnemyAttackStatusEffectChanceModifier(this.type, this.effect, this.chance * 100, this.stackCount);
  }

  getArgs(): any[] {
    return [ this.effect, this.chance * 100 ];
  }

  apply(args: any[]): boolean {
    const target = (args[0] as Pokemon);
    if (Phaser.Math.RND.realInRange(0, 1) < (this.chance * this.getStackCount())) {
      return target.trySetStatus(this.effect, true);
    }

    return false;
  }

  getMaxStackCount(scene: BattleScene): integer {
    return 10;
  }
}

export class EnemyStatusEffectHealChanceModifier extends EnemyPersistentModifier {
  public chance: number;

  constructor(type: ModifierType, chancePercent: number, stackCount?: integer) {
    super(type, stackCount);

    //Hardcode temporarily
    this.chance = .025;
  }

  match(modifier: Modifier): boolean {
    return modifier instanceof EnemyStatusEffectHealChanceModifier;
  }

  clone(): EnemyStatusEffectHealChanceModifier {
    return new EnemyStatusEffectHealChanceModifier(this.type, this.chance * 100, this.stackCount);
  }

  getArgs(): any[] {
    return [ this.chance * 100 ];
  }

  apply(args: any[]): boolean {
    const target = (args[0] as Pokemon);
    if (target.status && Phaser.Math.RND.realInRange(0, 1) < (this.chance * this.getStackCount())) {
      target.scene.queueMessage(getStatusEffectHealText(target.status.effect, getPokemonNameWithAffix(target)));
      target.resetStatus();
      target.updateInfo();
      return true;
    }

    return false;
  }

  getMaxStackCount(scene: BattleScene): integer {
    return 10;
  }
}

export class EnemyEndureChanceModifier extends EnemyPersistentModifier {
  public chance: number;

  constructor(type: ModifierType, chancePercent?: number, stackCount?: integer) {
    super(type, stackCount || 10);

    //Hardcode temporarily
    this.chance = .02;
  }

  match(modifier: Modifier) {
    return modifier instanceof EnemyEndureChanceModifier;
  }

  clone() {
    return new EnemyEndureChanceModifier(this.type, this.chance * 100, this.stackCount);
  }

  getArgs(): any[] {
    return [ this.chance * 100 ];
  }

  apply(args: any[]): boolean {
    const target = (args[0] as Pokemon);

    if (target.battleData.endured || Phaser.Math.RND.realInRange(0, 1) >= (this.chance * this.getStackCount())) {
      return false;
    }

    target.addTag(BattlerTagType.ENDURING, 1);

    target.battleData.endured = true;

    return true;
  }

  getMaxStackCount(scene: BattleScene): integer {
    return 10;
  }
}

export class EnemyFusionChanceModifier extends EnemyPersistentModifier {
  private chance: number;

  constructor(type: ModifierType, chancePercent: number, stackCount?: integer) {
    super(type, stackCount);

    this.chance = chancePercent / 100;
  }

  match(modifier: Modifier) {
    return modifier instanceof EnemyFusionChanceModifier && modifier.chance === this.chance;
  }

  clone() {
    return new EnemyFusionChanceModifier(this.type, this.chance * 100, this.stackCount);
  }

  getArgs(): any[] {
    return [ this.chance * 100 ];
  }

  apply(args: any[]): boolean {
    if (Phaser.Math.RND.realInRange(0, 1) >= (this.chance * this.getStackCount())) {
      return false;
    }

    (args[0] as Utils.BooleanHolder).value = true;

    return true;
  }

  getMaxStackCount(scene: BattleScene): integer {
    return 10;
  }
}

/**
 * Uses override from overrides.ts to set PersistentModifiers for starting a new game
 * @param scene current BattleScene
 * @param player is this for player for enemy
 */
export function overrideModifiers(scene: BattleScene, player: boolean = true): void {
  const modifierOverride = player ? Overrides.STARTING_MODIFIER_OVERRIDE : Overrides.OPP_MODIFIER_OVERRIDE;
  if (!modifierOverride || modifierOverride.length === 0 || !scene) {
    return;
  } // if no override, do nothing
  // if it's the opponent, we clear all his current modifiers to avoid stacking
  if (!player) {
    scene.clearEnemyModifiers();
  }
  // we loop through all the modifier name given in the override file
  modifierOverride.forEach(item => {
    const modifierName = item.name;
    const qty = item.count || 1;
    if (!modifierTypes.hasOwnProperty(modifierName)) {
      return;
    } // if the modifier does not exist, we skip it
    const modifierType: ModifierType = modifierTypes[modifierName]();
    const modifier: PersistentModifier = modifierType.withIdFromFunc(modifierTypes[modifierName]).newModifier() as PersistentModifier;
    modifier.stackCount = qty;
    if (player) {
      scene.addModifier(modifier, true, false, false, true);
    } else {
      scene.addEnemyModifier(modifier, true, true);
    }
  });
}

/**
 * Uses override from overrides.ts to set PokemonHeldItemModifiers for starting a new game
 * @param scene current BattleScene
 * @param player is this for player for enemy
 */
export function overrideHeldItems(scene: BattleScene, pokemon: Pokemon, player: boolean = true): void {
  const heldItemsOverride = player ? Overrides.STARTING_HELD_ITEMS_OVERRIDE : Overrides.OPP_HELD_ITEMS_OVERRIDE;
  if (!heldItemsOverride || heldItemsOverride.length === 0 || !scene) {
    return;
  } // if no override, do nothing
  // we loop through all the itemName given in the override file
  heldItemsOverride.forEach(item => {
    const itemName = item.name;
    const qty = item.count || 1;
    if (!modifierTypes.hasOwnProperty(itemName)) {
      return;
    } // if the item does not exist, we skip it
    const modifierType: ModifierType = modifierTypes[itemName](); // we retrieve the item in the list
    let itemModifier: PokemonHeldItemModifier;
    if (modifierType instanceof ModifierTypes.ModifierTypeGenerator) {
      itemModifier = modifierType.generateType(null, [item.type]).withIdFromFunc(modifierTypes[itemName]).newModifier(pokemon) as PokemonHeldItemModifier;
    } else {
      itemModifier = modifierType.withIdFromFunc(modifierTypes[itemName]).newModifier(pokemon) as PokemonHeldItemModifier;
    }
    // we create the item
    itemModifier.pokemonId = pokemon.id; // we assign the created item to the pokemon
    itemModifier.stackCount = qty; // we say how many items we want
    if (player) {
      scene.addModifier(itemModifier, true, false, false, true);
    } else {
      scene.addEnemyModifier(itemModifier, true, true);
    }
  });
}<|MERGE_RESOLUTION|>--- conflicted
+++ resolved
@@ -2235,11 +2235,7 @@
   }
 
   getTransferMessage(pokemon: Pokemon, targetPokemon: Pokemon, item: ModifierTypes.ModifierType): string {
-<<<<<<< HEAD
-    return getPokemonMessage(targetPokemon, `'s ${item.name} was absorbed\nby ${pokemon.getNameToRender()}'s ${this.type.name}!`);
-=======
     return i18next.t("modifier:turnHeldItemTransferApply", { pokemonNameWithAffix: getPokemonNameWithAffix(targetPokemon), itemName: item.name, pokemonName: pokemon.name, typeName: this.type.name });
->>>>>>> ffbc922e
   }
 
   getMaxHeldItemCount(pokemon: Pokemon): integer {
@@ -2293,11 +2289,7 @@
   }
 
   getTransferMessage(pokemon: Pokemon, targetPokemon: Pokemon, item: ModifierTypes.ModifierType): string {
-<<<<<<< HEAD
-    return getPokemonMessage(targetPokemon, `'s ${item.name} was snatched\nby ${pokemon.getNameToRender()}'s ${this.type.name}!`);
-=======
     return i18next.t("modifier:contactHeldItemTransferApply", { pokemonNameWithAffix: getPokemonNameWithAffix(targetPokemon), itemName: item.name, pokemonName: pokemon.name, typeName: this.type.name });
->>>>>>> ffbc922e
   }
 
   getMaxHeldItemCount(pokemon: Pokemon): integer {
