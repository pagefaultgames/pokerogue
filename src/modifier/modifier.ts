--- conflicted
+++ resolved
@@ -8,13 +8,8 @@
 import { addTextObject, TextStyle } from "../ui/text";
 import { Type } from "../data/type";
 import { EvolutionPhase } from "../evolution-phase";
-<<<<<<< HEAD
 import { EvolutionItem, FusionSpeciesFormEvolution, pokemonEvolutions, pokemonPrevolutions } from "../data/pokemon-evolutions";
-import {getPokemonMessage, getPokemonNameWithAffix} from "../messages";
-=======
-import { FusionSpeciesFormEvolution, pokemonEvolutions, pokemonPrevolutions } from "../data/pokemon-evolutions";
 import { getPokemonNameWithAffix } from "../messages";
->>>>>>> de29c1f0
 import * as Utils from "../utils";
 import { TempBattleStat } from "../data/temp-battle-stat";
 import { getBerryEffectFunc, getBerryPredicate } from "../data/berry";
@@ -1672,12 +1667,8 @@
       : null;
 
     if (!matchingEvolution && pokemon.isFusion()) {
-<<<<<<< HEAD
       var bypassC = EvolutionItem.SUPER_EVO_ITEM_FUSION === (this.type as ModifierTypes.EvolutionItemModifierType).evolutionItem
       matchingEvolution = pokemonEvolutions[pokemon.fusionSpecies.speciesId].find(e => (e.item === (this.type as ModifierTypes.EvolutionItemModifierType).evolutionItem || bypassC)
-=======
-      matchingEvolution = pokemonEvolutions[pokemon.fusionSpecies!.speciesId].find(e => e.item === (this.type as ModifierTypes.EvolutionItemModifierType).evolutionItem // TODO: is the bang correct?
->>>>>>> de29c1f0
         && (e.evoFormKey === null || (e.preFormKey || "") === pokemon.getFusionFormKey())
         && (!e.condition || e.condition.predicate(pokemon) || bypassC));
       if (matchingEvolution) {
