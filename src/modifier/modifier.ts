--- conflicted
+++ resolved
@@ -5,6 +5,7 @@
 import { FusionSpeciesFormEvolution, pokemonEvolutions } from "#balance/pokemon-evolutions";
 import { FRIENDSHIP_GAIN_FROM_RARE_CANDY } from "#balance/starters";
 import { getBerryEffectFunc, getBerryPredicate } from "#data/berry";
+import { applyChallenges } from "#data/challenge";
 import { allMoves, modifierTypes } from "#data/data-lists";
 import { getLevelTotalExp } from "#data/exp";
 import { SpeciesFormChangeItemTrigger } from "#data/form-change-triggers";
@@ -12,6 +13,7 @@
 import { getStatusEffectHealText } from "#data/status-effect";
 import { BattlerTagType } from "#enums/battler-tag-type";
 import { BerryType } from "#enums/berry-type";
+import { ChallengeType } from "#enums/challenge-type";
 import { Color, ShadowColor } from "#enums/color";
 import { Command } from "#enums/command";
 import type { FormChangeItem } from "#enums/form-change-item";
@@ -37,17 +39,6 @@
   PokemonMultiHitModifierType,
   TerastallizeModifierType,
   TmModifierType,
-<<<<<<< HEAD
-} from "./modifier-type";
-import { getModifierType } from "#app/utils/modifier-utils";
-import { Color, ShadowColor } from "#enums/color";
-import { FRIENDSHIP_GAIN_FROM_RARE_CANDY } from "#app/data/balance/starters";
-import { applyAbAttrs } from "#app/data/abilities/apply-ab-attrs";
-import { globalScene } from "#app/global-scene";
-import type { ModifierInstanceMap, ModifierString } from "#app/@types/modifier-types";
-import { applyChallenges } from "#app/data/challenge";
-import { ChallengeType } from "#enums/challenge-type";
-=======
 } from "#modifiers/modifier-type";
 import type { VoucherType } from "#system/voucher";
 import type { ModifierInstanceMap, ModifierString } from "#types/modifier-types";
@@ -55,7 +46,6 @@
 import { BooleanHolder, hslToHex, isNullOrUndefined, NumberHolder, randSeedFloat, toDmgValue } from "#utils/common";
 import { getModifierType } from "#utils/modifier-utils";
 import i18next from "i18next";
->>>>>>> b3f4005a
 
 export type ModifierPredicate = (modifier: Modifier) => boolean;
 
