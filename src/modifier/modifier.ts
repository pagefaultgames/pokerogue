--- conflicted
+++ resolved
@@ -1057,21 +1057,12 @@
       let restorePoints = this.restorePoints;
       if (!this.fainted) {
         restorePoints = Math.floor(restorePoints * (args[1] as number));
-<<<<<<< HEAD
-      if (this.fainted || this.healStatus)
+      if (this.fainted || this.healStatus) {
         pokemon.resetStatus(true, true);
-      pokemon.hp = Math.min(pokemon.hp + Math.max(Math.ceil(Math.max(Math.floor((this.restorePercent * 0.01) * pokemon.getMaxHp()), restorePoints)), 1), pokemon.getMaxHp());
-=======
-      }
-      if (this.fainted || this.healStatus) {
-        pokemon.resetStatus();
       }
       pokemon.hp = Math.min(pokemon.hp + Math.max(Math.ceil(Math.max(Math.floor((this.restorePercent * 0.01) * pokemon.getMaxHp()), restorePoints)), 1), pokemon.getMaxHp());
-
->>>>>>> 62288576
       return true;
     }
-
     return false;
   }
 }
