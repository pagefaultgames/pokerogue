--- conflicted
+++ resolved
@@ -257,15 +257,9 @@
     this.count = count;
   }
 
-<<<<<<< HEAD
   apply(battleScene: BattleScene): boolean {
     const pokeballCounts = battleScene.pokeballCounts;
-    pokeballCounts[this.pokeballType] = Math.min(pokeballCounts[this.pokeballType] + this.count, 99);
-=======
-  apply(args: any[]): boolean {
-    const pokeballCounts = (args[0] as BattleScene).pokeballCounts;
     pokeballCounts[this.pokeballType] = Math.min(pokeballCounts[this.pokeballType] + this.count, MAX_PER_TYPE_POKEBALLS);
->>>>>>> db27fd63
 
     return true;
   }
@@ -344,20 +338,14 @@
   getArgs(): any[] {
     return [ this.battlesLeft ];
   }
-<<<<<<< HEAD
-
-  apply(doubleBattleChance: Utils.NumberHolder): boolean {
-=======
   /**
    * Modifies the chance of a double battle occurring
-   * @param args A single element array containing the double battle chance as a NumberHolder
+   * @param doubleBattleChance The double battle chance as a {@linkcode Utils.NumberHolder}
    * @returns {boolean} Returns true if the modifier was applied
    */
-  apply(args: any[]): boolean {
-    const doubleBattleChance = args[0] as Utils.NumberHolder;
+  apply(doubleBattleChance: Utils.NumberHolder): boolean {
     // This is divided because the chance is generated as a number from 0 to doubleBattleChance.value using Utils.randSeedInt
     // A double battle will initiate if the generated number is 0
->>>>>>> db27fd63
     doubleBattleChance.value = Math.ceil(doubleBattleChance.value / 2);
     return true;
   }
@@ -1011,20 +999,8 @@
     return new FlinchChanceModifier(this.type, this.pokemonId, this.stackCount);
   }
 
-<<<<<<< HEAD
   apply(pokemon: Pokemon, flinched: Utils.BooleanHolder): boolean {
-    if (!flinched.value && pokemon.randSeedInt(10) < this.getStackCount()) {
-=======
-  shouldApply(args: any[]): boolean {
-    return super.shouldApply(args) && args.length === 2 && args[1] instanceof Utils.BooleanHolder;
-  }
-
-  apply(args: any[]): boolean {
-    const pokemon = args[0] as Pokemon;
-    const flinched = args[1] as Utils.BooleanHolder;
-
     if (!flinched.value && pokemon.randSeedInt(10) < (this.getStackCount() * this.getSecondaryChanceMultiplier(pokemon))) {
->>>>>>> db27fd63
       flinched.value = true;
       return true;
     }
@@ -1337,15 +1313,8 @@
     super(type, pokemonId);
   }
 
-<<<<<<< HEAD
   apply(pokemon: Pokemon): boolean {
-    pokemon.resetStatus();
-
-=======
-  apply(args: any[]): boolean {
-    const pokemon = args[0] as Pokemon;
     pokemon.resetStatus(true, true);
->>>>>>> db27fd63
     return true;
   }
 }
