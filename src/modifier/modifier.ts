--- conflicted
+++ resolved
@@ -1,35 +1,6 @@
-<<<<<<< HEAD
 import BattleScene from "#app/battle-scene";
 import { getBerryEffectFunc, getBerryPredicate } from "#app/data/berry";
 import { getLevelTotalExp } from "#app/data/exp";
-=======
-import * as ModifierTypes from "./modifier-type";
-import { getModifierType, ModifierType, modifierTypes } from "./modifier-type";
-import BattleScene from "../battle-scene";
-import { getLevelTotalExp } from "../data/exp";
-import { MAX_PER_TYPE_POKEBALLS, PokeballType } from "../data/pokeball";
-import Pokemon, { PlayerPokemon } from "../field/pokemon";
-import { addTextObject, TextStyle } from "../ui/text";
-import { Type } from "../data/type";
-import { EvolutionPhase } from "../phases/evolution-phase";
-import { FusionSpeciesFormEvolution, pokemonEvolutions, pokemonPrevolutions } from "../data/pokemon-evolutions";
-import { getPokemonNameWithAffix } from "../messages";
-import * as Utils from "../utils";
-import { getBerryEffectFunc, getBerryPredicate } from "../data/berry";
-import { BattlerTagType } from "#enums/battler-tag-type";
-import { BerryType } from "#enums/berry-type";
-import { getStatusEffectHealText, StatusEffect } from "#app/data/status-effect";
-import { achvs } from "../system/achv";
-import { VoucherType } from "../system/voucher";
-import { FormChangeItem, SpeciesFormChangeItemTrigger, SpeciesFormChangeLapseTeraTrigger, SpeciesFormChangeTeraTrigger } from "../data/pokemon-forms";
-import { Nature } from "#app/data/nature";
-import Overrides from "#app/overrides";
-import { Command } from "#app/ui/command-ui-handler";
-import { Species } from "#enums/species";
-import { BATTLE_STATS, type PermanentStat, Stat, TEMP_BATTLE_STATS, type TempBattleStat } from "#app/enums/stat";
-import i18next from "i18next";
-
->>>>>>> 145b80f4
 import { allMoves } from "#app/data/move";
 import { Nature } from "#app/data/nature";
 import { MAX_PER_TYPE_POKEBALLS, PokeballType } from "#app/data/pokeball";
@@ -41,7 +12,7 @@
 import { default as EnemyPokemon, PlayerPokemon, default as Pokemon } from "#app/field/pokemon";
 import { getPokemonNameWithAffix } from "#app/messages";
 import * as ModifierTypes from "#app/modifier/modifier-type";
-import { ModifierType, modifierTypes } from "#app/modifier/modifier-type";
+import { getModifierType, ModifierType, modifierTypes } from "#app/modifier/modifier-type";
 import Overrides from "#app/overrides";
 import { EvolutionPhase } from "#app/phases/evolution-phase";
 import { LearnMovePhase } from "#app/phases/learn-move-phase";
@@ -1131,58 +1102,40 @@
     return super.getArgs();
   }
 
-<<<<<<< HEAD
   /**
    * Checks if the {@linkcode PokemonIncrementingStatModifier} should be applied to the {@linkcode Pokemon}.
    * @param pokemon The {@linkcode Pokemon} that holds the item
-   * @param baseStats The base stats of the {@linkcode Pokemon}
+   * @param stat The affected {@linkcode Stat}
+   * @param statHolder The {@linkcode Utils.NumberHolder} that holds the stat
    * @returns `true` if the {@linkcode PokemonBaseStatFlatModifier} should be applied
    */
-  override shouldApply(pokemon?: Pokemon, baseStats?: number[]): boolean {
-    return super.shouldApply(pokemon, baseStats) && Array.isArray(baseStats);
+  override shouldApply(pokemon?: Pokemon, stat?: Stat, statHolder: Utils.NumberHolder): boolean {
+    return super.shouldApply(pokemon, stat, statHolder) && statHolder instanceof Utils.IntegerHolder;
   }
 
   /**
    * Applies the {@linkcode PokemonIncrementingStatModifier}
    * @param _pokemon The {@linkcode Pokemon} that holds the item
-   * @param baseStats The base stats of the {@linkcode Pokemon}
-   * @returns always `true`
-   */
-  override apply(_pokemon: Pokemon, baseStats: number[]): boolean {
-    // Modifies the passed in stats[] array by +1 per stack for HP, +2 per stack for other stats
-    // If the Macho Brace is at max stacks (50), adds additional 5% to total HP and 10% to other stats
-    baseStats.forEach((v, i) => {
-      const isHp = i === 0;
-      let mult = 1;
-=======
-  shouldApply(args: any[]): boolean {
-    return super.shouldApply(args) && args.length === 3 && args[2] instanceof Utils.IntegerHolder;
-  }
-
-  apply(args: any[]): boolean {
+   * @param stat The affected {@linkcode Stat}
+   * @param statHolder The {@linkcode Utils.NumberHolder} that holds the stat
+   * @returns always `true`
+   */
+  override apply(_pokemon: Pokemon, stat: Stat, statHolder: Utils.NumberHolder): boolean {
     // Modifies the passed in stat integer holder by +1 per stack for HP, +2 per stack for other stats
     // If the Macho Brace is at max stacks (50), adds additional 5% to total HP and 10% to other stats
-    const isHp = args[1] === Stat.HP;
-    const statHolder = args[2] as Utils.IntegerHolder;
+    const isHp = stat === Stat.HP;
 
     if (isHp) {
       statHolder.value += this.stackCount;
->>>>>>> 145b80f4
       if (this.stackCount === this.getMaxHeldItemCount()) {
         statHolder.value = Math.floor(statHolder.value * 1.05);
       }
-<<<<<<< HEAD
-      const newVal = Math.floor((v + this.stackCount * (isHp ? 1 : 2)) * mult);
-      baseStats[i] = Math.min(Math.max(newVal, 1), 999999);
-    });
-=======
     } else {
       statHolder.value += 2 * this.stackCount;
       if (this.stackCount === this.getMaxHeldItemCount()) {
         statHolder.value = Math.floor(statHolder.value * 1.1);
       }
     }
->>>>>>> 145b80f4
 
     return true;
   }
@@ -2785,16 +2738,9 @@
 
     battleScene.getParty().map(p => {
       if (p.species?.speciesId === Species.GIMMIGHOUL || p.fusionSpecies?.speciesId === Species.GIMMIGHOUL) {
-<<<<<<< HEAD
-        p.evoCounter++;
-        const modifierType: ModifierType = modifierTypes.EVOLUTION_TRACKER_GIMMIGHOUL();
-        const modifier = modifierType!.newModifier(p);
-        battleScene.addModifier(modifier);
-=======
         p.evoCounter ? p.evoCounter++ : p.evoCounter = 1;
         const modifier = getModifierType(modifierTypes.EVOLUTION_TRACKER_GIMMIGHOUL).newModifier(p) as EvoTrackerModifier;
-        scene.addModifier(modifier);
->>>>>>> 145b80f4
+        battleScene.addModifier(modifier);
       }
     });
 
@@ -3003,19 +2949,13 @@
     return new HealShopCostModifier(this.type, this.shopMultiplier, this.stackCount);
   }
 
-<<<<<<< HEAD
   /**
    * Applies {@linkcode HealShopCostModifier}
-   * @param cost {@linkcode Utils.IntegerHolder} holding the heal shop cost
-   * @returns always `true`
-   */
-  override apply(cost: Utils.IntegerHolder): boolean {
-    cost.value *= this.shopMultiplier;
-=======
-  apply(args: any[]): boolean {
-    const moneyCost = args[0] as Utils.NumberHolder;
+   * @param cost {@linkcode Utils.NumberHolder} holding the heal shop cost
+   * @returns always `true`
+   */
+  apply(moneyCost: Utils.NumberHolder): boolean {
     moneyCost.value = Math.floor(moneyCost.value * this.shopMultiplier);
->>>>>>> 145b80f4
 
     return true;
   }
