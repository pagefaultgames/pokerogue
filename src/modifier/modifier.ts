--- conflicted
+++ resolved
@@ -30,11 +30,8 @@
 import { type DoubleBattleChanceBoosterModifierType, type EvolutionItemModifierType, type FormChangeItemModifierType, type ModifierOverride, type ModifierType, type PokemonBaseStatTotalModifierType, type PokemonExpBoosterModifierType, type PokemonFriendshipBoosterModifierType, type PokemonMoveAccuracyBoosterModifierType, type PokemonMultiHitModifierType, type TerastallizeModifierType, type TmModifierType, getModifierType, ModifierPoolType, ModifierTypeGenerator, modifierTypes, PokemonHeldItemModifierType } from "./modifier-type";
 import { Color, ShadowColor } from "#enums/color";
 import { FRIENDSHIP_GAIN_FROM_RARE_CANDY } from "#app/data/balance/starters";
-<<<<<<< HEAD
+import { applyAbAttrs, CommanderAbAttr } from "#app/data/ability";
 import { globalScene } from "#app/battle-scene";
-=======
-import { applyAbAttrs, CommanderAbAttr } from "#app/data/ability";
->>>>>>> f2a2281f
 
 export type ModifierPredicate = (modifier: Modifier) => boolean;
 
@@ -750,11 +747,7 @@
       return 0;
     }
     if (pokemon.isPlayer() && forThreshold) {
-<<<<<<< HEAD
-      return globalScene.getParty().map(p => this.getMaxHeldItemCount(p)).reduce((stackCount: number, maxStackCount: number) => Math.max(stackCount, maxStackCount), 0);
-=======
-      return scene.getPlayerParty().map(p => this.getMaxHeldItemCount(p)).reduce((stackCount: number, maxStackCount: number) => Math.max(stackCount, maxStackCount), 0);
->>>>>>> f2a2281f
+      return globalScene.getPlayerParty().map(p => this.getMaxHeldItemCount(p)).reduce((stackCount: number, maxStackCount: number) => Math.max(stackCount, maxStackCount), 0);
     }
     return this.getMaxHeldItemCount(pokemon);
   }
@@ -1774,16 +1767,9 @@
    * @returns `true` if the {@linkcode Pokemon} was healed
    */
   override apply(pokemon: Pokemon): boolean {
-<<<<<<< HEAD
-    if (pokemon.turnData.damageDealt && !pokemon.isFullHp()) {
+    if (pokemon.turnData.totalDamageDealt && !pokemon.isFullHp()) {
       globalScene.unshiftPhase(new PokemonHealPhase(pokemon.getBattlerIndex(),
-        toDmgValue(pokemon.turnData.damageDealt / 8) * this.stackCount, i18next.t("modifier:hitHealApply", { pokemonNameWithAffix: getPokemonNameWithAffix(pokemon), typeName: this.type.name }), true));
-=======
-    if (pokemon.turnData.totalDamageDealt && !pokemon.isFullHp()) {
-      const scene = pokemon.scene;
-      scene.unshiftPhase(new PokemonHealPhase(scene, pokemon.getBattlerIndex(),
         toDmgValue(pokemon.turnData.totalDamageDealt / 8) * this.stackCount, i18next.t("modifier:hitHealApply", { pokemonNameWithAffix: getPokemonNameWithAffix(pokemon), typeName: this.type.name }), true));
->>>>>>> f2a2281f
     }
 
     return true;
@@ -1950,19 +1936,15 @@
    * @returns always `true`
    */
   override apply(pokemon: Pokemon): boolean {
-<<<<<<< HEAD
+    // Restore the Pokemon to half HP
     globalScene.unshiftPhase(new PokemonHealPhase(pokemon.getBattlerIndex(),
-=======
-    // Restore the Pokemon to half HP
-    pokemon.scene.unshiftPhase(new PokemonHealPhase(pokemon.scene, pokemon.getBattlerIndex(),
->>>>>>> f2a2281f
       toDmgValue(pokemon.getMaxHp() / 2), i18next.t("modifier:pokemonInstantReviveApply", { pokemonNameWithAffix: getPokemonNameWithAffix(pokemon), typeName: this.type.name }), false, false, true));
 
     // Remove the Pokemon's FAINT status
     pokemon.resetStatus(true, false, true);
 
     // Reapply Commander on the Pokemon's side of the field, if applicable
-    const field = pokemon.isPlayer() ? pokemon.scene.getPlayerField() : pokemon.scene.getEnemyField();
+    const field = pokemon.isPlayer() ? globalScene.getPlayerField() : globalScene.getEnemyField();
     field.forEach((p) => applyAbAttrs(CommanderAbAttr, p, null, false));
     return true;
   }
@@ -2044,13 +2026,8 @@
    */
   abstract override apply(playerPokemon: PlayerPokemon, ...args: unknown[]): boolean | Promise<boolean>;
 
-<<<<<<< HEAD
   getPokemon() {
-    return globalScene.getParty().find(p => p.id === this.pokemonId);
-=======
-  getPokemon(scene: BattleScene) {
-    return scene.getPlayerParty().find(p => p.id === this.pokemonId);
->>>>>>> f2a2281f
+    return globalScene.getPlayerParty().find(p => p.id === this.pokemonId);
   }
 }
 
@@ -2252,11 +2229,7 @@
 
     playerPokemon.addFriendship(FRIENDSHIP_GAIN_FROM_RARE_CANDY);
 
-<<<<<<< HEAD
-    globalScene.unshiftPhase(new LevelUpPhase(globalScene.getParty().indexOf(playerPokemon), playerPokemon.level - levelCount.value, playerPokemon.level));
-=======
-    playerPokemon.scene.unshiftPhase(new LevelUpPhase(playerPokemon.scene, playerPokemon.scene.getPlayerParty().indexOf(playerPokemon), playerPokemon.level - levelCount.value, playerPokemon.level));
->>>>>>> f2a2281f
+    globalScene.unshiftPhase(new LevelUpPhase(globalScene.getPlayerParty().indexOf(playerPokemon), playerPokemon.level - levelCount.value, playerPokemon.level));
 
     return true;
   }
@@ -2276,11 +2249,7 @@
    */
   override apply(playerPokemon: PlayerPokemon): boolean {
 
-<<<<<<< HEAD
-    globalScene.unshiftPhase(new LearnMovePhase(globalScene.getParty().indexOf(playerPokemon), this.type.moveId, LearnMoveType.TM));
-=======
-    playerPokemon.scene.unshiftPhase(new LearnMovePhase(playerPokemon.scene, playerPokemon.scene.getPlayerParty().indexOf(playerPokemon), this.type.moveId, LearnMoveType.TM));
->>>>>>> f2a2281f
+    globalScene.unshiftPhase(new LearnMovePhase(globalScene.getPlayerParty().indexOf(playerPokemon), this.type.moveId, LearnMoveType.TM));
 
     return true;
   }
@@ -2302,11 +2271,7 @@
    */
   override apply(playerPokemon: PlayerPokemon, cost?: number): boolean {
 
-<<<<<<< HEAD
-    globalScene.unshiftPhase(new LearnMovePhase(globalScene.getParty().indexOf(playerPokemon), playerPokemon.getLearnableLevelMoves()[this.levelMoveIndex], LearnMoveType.MEMORY, cost));
-=======
-    playerPokemon.scene.unshiftPhase(new LearnMovePhase(playerPokemon.scene, playerPokemon.scene.getPlayerParty().indexOf(playerPokemon), playerPokemon.getLearnableLevelMoves()[this.levelMoveIndex], LearnMoveType.MEMORY, cost));
->>>>>>> f2a2281f
+    globalScene.unshiftPhase(new LearnMovePhase(globalScene.getPlayerParty().indexOf(playerPokemon), playerPokemon.getLearnableLevelMoves()[this.levelMoveIndex], LearnMoveType.MEMORY, cost));
 
     return true;
   }
@@ -2822,11 +2787,7 @@
 
     globalScene.addMoney(moneyAmount.value);
 
-<<<<<<< HEAD
-    globalScene.getParty().map(p => {
-=======
-    battleScene.getPlayerParty().map(p => {
->>>>>>> f2a2281f
+    globalScene.getPlayerParty().map(p => {
       if (p.species?.speciesId === Species.GIMMIGHOUL || p.fusionSpecies?.speciesId === Species.GIMMIGHOUL) {
         p.evoCounter ? p.evoCounter++ : p.evoCounter = 1;
         const modifier = getModifierType(modifierTypes.EVOLUTION_TRACKER_GIMMIGHOUL).newModifier(p) as EvoTrackerModifier;
@@ -3018,7 +2979,7 @@
     return true;
   }
 
-  getMaxStackCount(scene: BattleScene): number {
+  getMaxStackCount(): number {
     return 3;
   }
 }
