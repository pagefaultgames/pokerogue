import type BattleScene from "#app/battle-scene";
import { FusionSpeciesFormEvolution, pokemonEvolutions, pokemonPrevolutions } from "#app/data/balance/pokemon-evolutions";
import { getBerryEffectFunc, getBerryPredicate } from "#app/data/berry";
import { getLevelTotalExp } from "#app/data/exp";
import { allMoves } from "#app/data/move";
import { MAX_PER_TYPE_POKEBALLS } from "#app/data/pokeball";
import { type FormChangeItem, SpeciesFormChangeItemTrigger, SpeciesFormChangeLapseTeraTrigger, SpeciesFormChangeTeraTrigger } from "#app/data/pokemon-forms";
import { getStatusEffectHealText } from "#app/data/status-effect";
import { Type } from "#app/data/type";
import Pokemon, { type PlayerPokemon } from "#app/field/pokemon";
import { getPokemonNameWithAffix } from "#app/messages";
import Overrides from "#app/overrides";
<<<<<<< HEAD
import { Command } from "#app/ui/command-ui-handler";
import { Species } from "#enums/species";
import { BATTLE_STATS, type PermanentStat, Stat, TEMP_BATTLE_STATS, type TempBattleStat } from "#enums/stat";
import i18next from "i18next";
import { allMoves } from "#app/data/move";
import { Abilities } from "#enums/abilities";
import { LearnMovePhase, LearnMoveType } from "#app/phases/learn-move-phase";
=======
import { EvolutionPhase } from "#app/phases/evolution-phase";
import { LearnMovePhase } from "#app/phases/learn-move-phase";
>>>>>>> 9c56c15a
import { LevelUpPhase } from "#app/phases/level-up-phase";
import { PokemonHealPhase } from "#app/phases/pokemon-heal-phase";
import { achvs } from "#app/system/achv";
import type { VoucherType } from "#app/system/voucher";
import { Command } from "#app/ui/command-ui-handler";
import { addTextObject, TextStyle } from "#app/ui/text";
import { BooleanHolder, hslToHex, isNullOrUndefined, NumberHolder, toDmgValue } from "#app/utils";
import { Abilities } from "#enums/abilities";
import { BattlerTagType } from "#enums/battler-tag-type";
import { BerryType } from "#enums/berry-type";
import type { Nature } from "#enums/nature";
import type { PokeballType } from "#enums/pokeball";
import { Species } from "#enums/species";
import { type PermanentStat, type TempBattleStat, BATTLE_STATS, Stat, TEMP_BATTLE_STATS } from "#enums/stat";
import { StatusEffect } from "#enums/status-effect";
import i18next from "i18next";
import { type DoubleBattleChanceBoosterModifierType, type EvolutionItemModifierType, type FormChangeItemModifierType, type ModifierOverride, type ModifierType, type PokemonBaseStatTotalModifierType, type PokemonExpBoosterModifierType, type PokemonFriendshipBoosterModifierType, type PokemonMoveAccuracyBoosterModifierType, type PokemonMultiHitModifierType, type TerastallizeModifierType, type TmModifierType, getModifierType, ModifierPoolType, ModifierTypeGenerator, modifierTypes, PokemonHeldItemModifierType } from "./modifier-type";
import { Color, ShadowColor } from "#enums/color";

export type ModifierPredicate = (modifier: Modifier) => boolean;

const iconOverflowIndex = 24;

export const modifierSortFunc = (a: Modifier, b: Modifier): number => {
  const itemNameMatch = a.type.name.localeCompare(b.type.name);
  const typeNameMatch = a.constructor.name.localeCompare(b.constructor.name);
  const aId = a instanceof PokemonHeldItemModifier && a.pokemonId ? a.pokemonId : 4294967295;
  const bId = b instanceof PokemonHeldItemModifier && b.pokemonId ? b.pokemonId : 4294967295;

  //First sort by pokemonID
  if (aId < bId) {
    return 1;
  } else if (aId > bId) {
    return -1;
  } else if (aId === bId) {
    //Then sort by item type
    if (typeNameMatch === 0) {
      return itemNameMatch;
      //Finally sort by item name
    } else {
      return typeNameMatch;
    }
  } else {
    return 0;
  }
};

export class ModifierBar extends Phaser.GameObjects.Container {
  private player: boolean;
  private modifierCache: PersistentModifier[];

  constructor(scene: BattleScene, enemy?: boolean) {
    super(scene, 1 + (enemy ? 302 : 0), 2);

    this.player = !enemy;
    this.setScale(0.5);
  }

  /**
   * Method to update content displayed in {@linkcode ModifierBar}
   * @param {PersistentModifier[]} modifiers - The list of modifiers to be displayed in the {@linkcode ModifierBar}
   * @param {boolean} hideHeldItems - If set to "true", only modifiers not assigned to a Pokémon are displayed
   */
  updateModifiers(modifiers: PersistentModifier[], hideHeldItems: boolean = false) {
    this.removeAll(true);

    const visibleIconModifiers = modifiers.filter(m => m.isIconVisible(this.scene as BattleScene));
    const nonPokemonSpecificModifiers = visibleIconModifiers.filter(m => !(m as PokemonHeldItemModifier).pokemonId).sort(modifierSortFunc);
    const pokemonSpecificModifiers = visibleIconModifiers.filter(m => (m as PokemonHeldItemModifier).pokemonId).sort(modifierSortFunc);

    const sortedVisibleIconModifiers = hideHeldItems ? nonPokemonSpecificModifiers : nonPokemonSpecificModifiers.concat(pokemonSpecificModifiers);

    const thisArg = this;

    sortedVisibleIconModifiers.forEach((modifier: PersistentModifier, i: number) => {
      const icon = modifier.getIcon(this.scene as BattleScene);
      if (i >= iconOverflowIndex) {
        icon.setVisible(false);
      }
      this.add(icon);
      this.setModifierIconPosition(icon, sortedVisibleIconModifiers.length);
      icon.setInteractive(new Phaser.Geom.Rectangle(0, 0, 32, 24), Phaser.Geom.Rectangle.Contains);
      icon.on("pointerover", () => {
        (this.scene as BattleScene).ui.showTooltip(modifier.type.name, modifier.type.getDescription(this.scene as BattleScene));
        if (this.modifierCache && this.modifierCache.length > iconOverflowIndex) {
          thisArg.updateModifierOverflowVisibility(true);
        }
      });
      icon.on("pointerout", () => {
        (this.scene as BattleScene).ui.hideTooltip();
        if (this.modifierCache && this.modifierCache.length > iconOverflowIndex) {
          thisArg.updateModifierOverflowVisibility(false);
        }
      });
    });

    for (const icon of this.getAll()) {
      this.sendToBack(icon);
    }

    this.modifierCache = modifiers;
  }

  updateModifierOverflowVisibility(ignoreLimit: boolean) {
    const modifierIcons = this.getAll().reverse();
    for (const modifier of modifierIcons.map(m => m as Phaser.GameObjects.Container).slice(iconOverflowIndex)) {
      modifier.setVisible(ignoreLimit);
    }
  }

  setModifierIconPosition(icon: Phaser.GameObjects.Container, modifierCount: number) {
    const rowIcons: number = 12 + 6 * Math.max((Math.ceil(Math.min(modifierCount, 24) / 12) - 2), 0);

    const x = (this.getIndex(icon) % rowIcons) * 26 / (rowIcons / 12);
    const y = Math.floor(this.getIndex(icon) / rowIcons) * 20;

    icon.setPosition(this.player ? x : -x, y);
  }
}

export abstract class Modifier {
  public type: ModifierType;

  constructor(type: ModifierType) {
    this.type = type;
  }

  match(_modifier: Modifier): boolean {
    return false;
  }

  /**
   * Checks if {@linkcode Modifier} should be applied
   * @param _args parameters passed to {@linkcode Modifier.apply}
   * @returns always `true` by default
   */
  shouldApply(..._args: Parameters<this["apply"]>): boolean {
    return true;
  }

  /**
   * Handles applying of {@linkcode Modifier}
   * @param args collection of all passed parameters
   */
  abstract apply(...args: unknown[]): boolean | Promise<boolean>;
}

export abstract class PersistentModifier extends Modifier {
  public stackCount: number;
  public virtualStackCount: number;

  constructor(type: ModifierType, stackCount?: number) {
    super(type);
    this.stackCount = stackCount === undefined ? 1 : stackCount;
    this.virtualStackCount = 0;
  }

  add(modifiers: PersistentModifier[], virtual: boolean, scene: BattleScene): boolean {
    for (const modifier of modifiers) {
      if (this.match(modifier)) {
        return modifier.incrementStack(scene, this.stackCount, virtual);
      }
    }

    if (virtual) {
      this.virtualStackCount += this.stackCount;
      this.stackCount = 0;
    }
    modifiers.push(this);
    return true;
  }

  abstract clone(): PersistentModifier;

  getArgs(): any[] {
    return [];
  }

  incrementStack(scene: BattleScene, amount: number, virtual: boolean): boolean {
    if (this.getStackCount() + amount <= this.getMaxStackCount(scene)) {
      if (!virtual) {
        this.stackCount += amount;
      } else {
        this.virtualStackCount += amount;
      }
      return true;
    }

    return false;
  }

  getStackCount(): number {
    return this.stackCount + this.virtualStackCount;
  }

  abstract getMaxStackCount(scene: BattleScene, forThreshold?: boolean): number;

  isIconVisible(scene: BattleScene): boolean {
    return true;
  }

  getIcon(scene: BattleScene, forSummary?: boolean): Phaser.GameObjects.Container {
    const container = scene.add.container(0, 0);

    const item = scene.add.sprite(0, 12, "items");
    item.setFrame(this.type.iconImage);
    item.setOrigin(0, 0.5);
    container.add(item);

    const stackText = this.getIconStackText(scene);
    if (stackText) {
      container.add(stackText);
    }

    const virtualStackText = this.getIconStackText(scene, true);
    if (virtualStackText) {
      container.add(virtualStackText);
    }

    return container;
  }

  getIconStackText(scene: BattleScene, virtual?: boolean): Phaser.GameObjects.BitmapText | null {
    if (this.getMaxStackCount(scene) === 1 || (virtual && !this.virtualStackCount)) {
      return null;
    }

    const text = scene.add.bitmapText(10, 15, "item-count", this.stackCount.toString(), 11);
    text.letterSpacing = -0.5;
    if (this.getStackCount() >= this.getMaxStackCount(scene)) {
      text.setTint(0xf89890);
    }
    text.setOrigin(0, 0);

    return text;
  }
}

export abstract class ConsumableModifier extends Modifier {
  constructor(type: ModifierType) {
    super(type);
  }

  add(_modifiers: Modifier[]): boolean {
    return true;
  }
}

export class AddPokeballModifier extends ConsumableModifier {
  private pokeballType: PokeballType;
  private count: number;

  constructor(type: ModifierType, pokeballType: PokeballType, count: number) {
    super(type);

    this.pokeballType = pokeballType;
    this.count = count;
  }

  /**
   * Applies {@linkcode AddPokeballModifier}
   * @param battleScene {@linkcode BattleScene}
   * @returns always `true`
   */
  override apply(battleScene: BattleScene): boolean {
    const pokeballCounts = battleScene.pokeballCounts;
    pokeballCounts[this.pokeballType] = Math.min(pokeballCounts[this.pokeballType] + this.count, MAX_PER_TYPE_POKEBALLS);

    return true;
  }
}

export class AddVoucherModifier extends ConsumableModifier {
  private voucherType: VoucherType;
  private count: number;

  constructor(type: ModifierType, voucherType: VoucherType, count: number) {
    super(type);

    this.voucherType = voucherType;
    this.count = count;
  }

  /**
   * Applies {@linkcode AddVoucherModifier}
   * @param battleScene {@linkcode BattleScene}
   * @returns always `true`
   */
  override apply(battleScene: BattleScene): boolean {
    const voucherCounts = battleScene.gameData.voucherCounts;
    voucherCounts[this.voucherType] += this.count;

    return true;
  }
}

/**
 * Modifier used for party-wide or passive items that start an initial
 * {@linkcode battleCount} equal to {@linkcode maxBattles} that, for every
 * battle, decrements. Typically, when {@linkcode battleCount} reaches 0, the
 * modifier will be removed. If a modifier of the same type is to be added, it
 * will reset {@linkcode battleCount} back to {@linkcode maxBattles} of the
 * existing modifier instead of adding that modifier directly.
 * @extends PersistentModifier
 * @abstract
 * @see {@linkcode add}
 */
export abstract class LapsingPersistentModifier extends PersistentModifier {
  /** The maximum amount of battles the modifier will exist for */
  private maxBattles: number;
  /** The current amount of battles the modifier will exist for */
  private battleCount: number;

  constructor(type: ModifierType, maxBattles: number, battleCount?: number, stackCount?: number) {
    super(type, stackCount);

    this.maxBattles = maxBattles;
    this.battleCount = battleCount ?? this.maxBattles;
  }

  /**
   * Goes through existing modifiers for any that match the selected modifier,
   * which will then either add it to the existing modifiers if none were found
   * or, if one was found, it will refresh {@linkcode battleCount}.
   * @param modifiers {@linkcode PersistentModifier} array of the player's modifiers
   * @param _virtual N/A
   * @param _scene N/A
   * @returns `true` if the modifier was successfully added or applied, false otherwise
   */
  add(modifiers: PersistentModifier[], _virtual: boolean, scene: BattleScene): boolean {
    for (const modifier of modifiers) {
      if (this.match(modifier)) {
        const modifierInstance = modifier as LapsingPersistentModifier;
        if (modifierInstance.getBattleCount() < modifierInstance.getMaxBattles()) {
          modifierInstance.resetBattleCount();
          scene.playSound("se/restore");
          return true;
        }
        // should never get here
        return false;
      }
    }

    modifiers.push(this);
    return true;
  }

  /**
   * Lapses the {@linkcode battleCount} by 1.
   * @param _args passed arguments (not in use here)
   * @returns `true` if the {@linkcode battleCount} is greater than 0
   */
  public lapse(..._args: unknown[]): boolean {
    this.battleCount--;
    return this.battleCount > 0;
  }

  getIcon(scene: BattleScene): Phaser.GameObjects.Container {
    const container = super.getIcon(scene);

    // Linear interpolation on hue
    const hue = Math.floor(120 * (this.battleCount / this.maxBattles) + 5);

    // Generates the color hex code with a constant saturation and lightness but varying hue
    const typeHex = hslToHex(hue, 0.5, 0.9);
    const strokeHex = hslToHex(hue, 0.7, 0.3);

    const battleCountText = addTextObject(scene, 27, 0, this.battleCount.toString(), TextStyle.PARTY, {
      fontSize: "66px",
      color: typeHex,
    });
    battleCountText.setShadow(0, 0);
    battleCountText.setStroke(strokeHex, 16);
    battleCountText.setOrigin(1, 0);
    container.add(battleCountText);

    return container;
  }

  getIconStackText(_scene: BattleScene, _virtual?: boolean): Phaser.GameObjects.BitmapText | null {
    return null;
  }

  getBattleCount(): number {
    return this.battleCount;
  }

  resetBattleCount(): void {
    this.battleCount = this.maxBattles;
  }

  getMaxBattles(): number {
    return this.maxBattles;
  }

  getArgs(): any[] {
    return [this.maxBattles, this.battleCount];
  }

  getMaxStackCount(_scene: BattleScene, _forThreshold?: boolean): number {
    // Must be an abitrary number greater than 1
    return 2;
  }
}

/**
 * Modifier used for passive items, specifically lures, that
 * temporarily increases the chance of a double battle.
 * @extends LapsingPersistentModifier
 * @see {@linkcode apply}
 */
export class DoubleBattleChanceBoosterModifier extends LapsingPersistentModifier {
  public override type: DoubleBattleChanceBoosterModifierType;

  constructor(type: ModifierType, maxBattles:number, battleCount?: number, stackCount?: number) {
    super(type, maxBattles, battleCount, stackCount);
  }

  match(modifier: Modifier): boolean {
    return (modifier instanceof DoubleBattleChanceBoosterModifier) && (modifier.getMaxBattles() === this.getMaxBattles());
  }

  clone(): DoubleBattleChanceBoosterModifier {
    return new DoubleBattleChanceBoosterModifier(this.type, this.getMaxBattles(), this.getBattleCount(), this.stackCount);
  }

  /**
   * Increases the chance of a double battle occurring
   * @param doubleBattleChance {@linkcode NumberHolder} for double battle chance
   * @returns true
   */
  override apply(doubleBattleChance: NumberHolder): boolean {
    // This is divided because the chance is generated as a number from 0 to doubleBattleChance.value using randSeedInt
    // A double battle will initiate if the generated number is 0
    doubleBattleChance.value = doubleBattleChance.value / 4;

    return true;
  }
}

/**
 * Modifier used for party-wide items, specifically the X items, that
 * temporarily increases the stat stage multiplier of the corresponding
 * {@linkcode TempBattleStat}.
 * @extends LapsingPersistentModifier
 * @see {@linkcode apply}
 */
export class TempStatStageBoosterModifier extends LapsingPersistentModifier {
  /** The stat whose stat stage multiplier will be temporarily increased */
  private stat: TempBattleStat;
  /** The amount by which the stat stage itself or its multiplier will be increased by */
  private boost: number;

  constructor(type: ModifierType, stat: TempBattleStat, maxBattles: number, battleCount?: number, stackCount?: number) {
    super(type, maxBattles, battleCount, stackCount);

    this.stat = stat;
    // Note that, because we want X Accuracy to maintain its original behavior,
    // it will increment as it did previously, directly to the stat stage.
    this.boost = (stat !== Stat.ACC) ? 0.3 : 1;
  }

  match(modifier: Modifier): boolean {
    if (modifier instanceof TempStatStageBoosterModifier) {
      const modifierInstance = modifier as TempStatStageBoosterModifier;
      return (modifierInstance.stat === this.stat);
    }
    return false;
  }

  clone() {
    return new TempStatStageBoosterModifier(this.type, this.stat, this.getMaxBattles(), this.getBattleCount(), this.stackCount);
  }

  getArgs(): any[] {
    return [ this.stat, ...super.getArgs() ];
  }

  /**
   * Checks if {@linkcode args} contains the necessary elements and if the
   * incoming stat is matches {@linkcode stat}.
   * @param tempBattleStat {@linkcode TempBattleStat} being affected
   * @param statLevel {@linkcode NumberHolder} that holds the resulting value of the stat stage multiplier
   * @returns `true` if the modifier can be applied, false otherwise
   */
  override shouldApply(tempBattleStat?: TempBattleStat, statLevel?: NumberHolder): boolean {
    return !!tempBattleStat && !!statLevel && TEMP_BATTLE_STATS.includes(tempBattleStat) && (tempBattleStat === this.stat);
  }

  /**
   * Increases the incoming stat stage matching {@linkcode stat} by {@linkcode boost}.
   * @param _tempBattleStat {@linkcode TempBattleStat} N/A
   * @param statLevel {@linkcode NumberHolder} that holds the resulting value of the stat stage multiplier
   */
  override apply(_tempBattleStat: TempBattleStat, statLevel: NumberHolder): boolean {
    statLevel.value += this.boost;
    return true;
  }
}

/**
 * Modifier used for party-wide items, namely Dire Hit, that
 * temporarily increments the critical-hit stage
 * @extends LapsingPersistentModifier
 * @see {@linkcode apply}
 */
export class TempCritBoosterModifier extends LapsingPersistentModifier {
  constructor(type: ModifierType, maxBattles: number, battleCount?: number, stackCount?: number) {
    super(type, maxBattles, battleCount, stackCount);
  }

  clone() {
    return new TempCritBoosterModifier(this.type, this.getMaxBattles(), this.getBattleCount(), this.stackCount);
  }

  match(modifier: Modifier): boolean {
    return (modifier instanceof TempCritBoosterModifier);
  }

  /**
   * Checks if {@linkcode args} contains the necessary elements.
   * @param critLevel {@linkcode NumberHolder} that holds the resulting critical-hit level
   * @returns `true` if the critical-hit stage boost applies successfully
   */
  override shouldApply(critLevel?: NumberHolder): boolean {
    return !!critLevel;
  }

  /**
   * Increases the current critical-hit stage value by 1.
   * @param critLevel {@linkcode NumberHolder} that holds the resulting critical-hit level
   * @returns `true` if the critical-hit stage boost applies successfully
   */
  override apply(critLevel: NumberHolder): boolean {
    critLevel.value++;
    return true;
  }
}

export class MapModifier extends PersistentModifier {
  constructor(type: ModifierType, stackCount?: number) {
    super(type, stackCount);
  }

  clone(): MapModifier {
    return new MapModifier(this.type, this.stackCount);
  }

  override apply(..._args: unknown[]): boolean {
    return true;
  }

  getMaxStackCount(scene: BattleScene): number {
    return 1;
  }
}

export class MegaEvolutionAccessModifier extends PersistentModifier {
  constructor(type: ModifierType, stackCount?: number) {
    super(type, stackCount);
  }

  clone(): MegaEvolutionAccessModifier {
    return new MegaEvolutionAccessModifier(this.type, this.stackCount);
  }

  override apply(..._args: unknown[]): boolean {
    return true;
  }

  getMaxStackCount(scene: BattleScene): number {
    return 1;
  }
}

export class GigantamaxAccessModifier extends PersistentModifier {
  constructor(type: ModifierType, stackCount?: number) {
    super(type, stackCount);
  }

  clone(): GigantamaxAccessModifier {
    return new GigantamaxAccessModifier(this.type, this.stackCount);
  }

  /**
   * Applies {@linkcode GigantamaxAccessModifier}
   * @param _args N/A
   * @returns always `true`
   */
  apply(..._args: unknown[]): boolean {
    return true;
  }

  getMaxStackCount(scene: BattleScene): number {
    return 1;
  }
}

export class TerastallizeAccessModifier extends PersistentModifier {
  constructor(type: ModifierType, stackCount?: number) {
    super(type, stackCount);
  }

  clone(): TerastallizeAccessModifier {
    return new TerastallizeAccessModifier(this.type, this.stackCount);
  }

  /**
   * Applies {@linkcode TerastallizeAccessModifier}
   * @param _args N/A
   * @returns always `true`
   */
  override apply(..._args: unknown[]): boolean {
    return true;
  }

  getMaxStackCount(scene: BattleScene): number {
    return 1;
  }
}

export abstract class PokemonHeldItemModifier extends PersistentModifier {
  public pokemonId: number;
  public isTransferable: boolean = true;

  constructor(type: ModifierType, pokemonId: number, stackCount?: number) {
    super(type, stackCount);

    this.pokemonId = pokemonId;
  }

  abstract matchType(_modifier: Modifier): boolean;

  match(modifier: Modifier) {
    return this.matchType(modifier) && (modifier as PokemonHeldItemModifier).pokemonId === this.pokemonId;
  }

  getArgs(): any[] {
    return [ this.pokemonId ];
  }

  /**
   * Applies the {@linkcode PokemonHeldItemModifier} to the given {@linkcode Pokemon}.
   * @param pokemon The {@linkcode Pokemon} that holds the held item
   * @param args additional parameters
   */
  abstract override apply(pokemon: Pokemon, ...args: unknown[]): boolean;

  /**
   * Checks if {@linkcode PokemonHeldItemModifier} should be applied.
   * @param pokemon The {@linkcode Pokemon} that holds the item
   * @param _args N/A
   * @returns if {@linkcode PokemonHeldItemModifier} should be applied
   */
  override shouldApply(pokemon?: Pokemon, ..._args: unknown[]): boolean {
    return !!pokemon && (this.pokemonId === -1 || pokemon.id === this.pokemonId);
  }

  isIconVisible(scene: BattleScene): boolean {
    return !!(this.getPokemon(scene)?.isOnField());
  }

  getIcon(scene: BattleScene, forSummary?: boolean): Phaser.GameObjects.Container {
    const container = !forSummary ? scene.add.container(0, 0) : super.getIcon(scene);

    if (!forSummary) {
      const pokemon = this.getPokemon(scene);
      if (pokemon) {
        const pokemonIcon = scene.addPokemonIcon(pokemon, -2, 10, 0, 0.5);
        container.add(pokemonIcon);
        container.setName(pokemon.id.toString());
      }

      const item = scene.add.sprite(16, this.virtualStackCount ? 8 : 16, "items");
      item.setScale(0.5);
      item.setOrigin(0, 0.5);
      item.setTexture("items", this.type.iconImage);
      container.add(item);

      const stackText = this.getIconStackText(scene);
      if (stackText) {
        container.add(stackText);
      }

      const virtualStackText = this.getIconStackText(scene, true);
      if (virtualStackText) {
        container.add(virtualStackText);
      }
    } else {
      container.setScale(0.5);
    }

    return container;
  }

  getPokemon(scene: BattleScene): Pokemon | undefined {
    return this.pokemonId ? scene.getPokemonById(this.pokemonId) ?? undefined : undefined;
  }

  getScoreMultiplier(): number {
    return 1;
  }

  //Applies to items with chance of activating secondary effects ie Kings Rock
  getSecondaryChanceMultiplier(pokemon: Pokemon): number {
    // Temporary quickfix to stop game from freezing when the opponet uses u-turn while holding on to king's rock
    if (!pokemon.getLastXMoves(0)[0]) {
      return 1;
    }
    const sheerForceAffected = allMoves[pokemon.getLastXMoves(0)[0].move].chance >= 0 && pokemon.hasAbility(Abilities.SHEER_FORCE);

    if (sheerForceAffected) {
      return 0;
    } else if (pokemon.hasAbility(Abilities.SERENE_GRACE)) {
      return 2;
    }
    return 1;
  }

  getMaxStackCount(scene: BattleScene, forThreshold?: boolean): number {
    const pokemon = this.getPokemon(scene);
    if (!pokemon) {
      return 0;
    }
    if (pokemon.isPlayer() && forThreshold) {
      return scene.getParty().map(p => this.getMaxHeldItemCount(p)).reduce((stackCount: number, maxStackCount: number) => Math.max(stackCount, maxStackCount), 0);
    }
    return this.getMaxHeldItemCount(pokemon);
  }

  abstract getMaxHeldItemCount(pokemon?: Pokemon): number;
}

export abstract class LapsingPokemonHeldItemModifier extends PokemonHeldItemModifier {
  protected battlesLeft: number;
  public isTransferable: boolean = false;

  constructor(type: ModifierType, pokemonId: number, battlesLeft?: number, stackCount?: number) {
    super(type, pokemonId, stackCount);

    this.battlesLeft = battlesLeft!; // TODO: is this bang correct?
  }

  /**
   * Lapse the {@linkcode battlesLeft} counter (reduce it by 1)
   * @param _args arguments passed (not used here)
   * @returns `true` if {@linkcode battlesLeft} is not null
   */
  public lapse(..._args: unknown[]): boolean {
    return !!--this.battlesLeft;
  }

  /**
   * Retrieve the {@linkcode Modifier | Modifiers} icon as a {@linkcode Phaser.GameObjects.Container | Container}
   * @param scene The {@linkcode BattleScene}
   * @param forSummary `true` if the icon is for the summary screen
   * @returns the icon as a {@linkcode Phaser.GameObjects.Container | Container}
   */
  public getIcon(scene: BattleScene, forSummary?: boolean): Phaser.GameObjects.Container {
    const container = super.getIcon(scene, forSummary);

    if (this.getPokemon(scene)?.isPlayer()) {
      const battleCountText = addTextObject(scene, 27, 0, this.battlesLeft.toString(), TextStyle.PARTY, { fontSize: "66px", color: Color.PINK });
      battleCountText.setShadow(0, 0);
      battleCountText.setStroke(ShadowColor.RED, 16);
      battleCountText.setOrigin(1, 0);
      container.add(battleCountText);
    }

    return container;
  }

  getBattlesLeft(): number {
    return this.battlesLeft;
  }

  getMaxStackCount(scene: BattleScene, forThreshold?: boolean): number {
    return 1;
  }
}

export class TerastallizeModifier extends LapsingPokemonHeldItemModifier {
  public override type: TerastallizeModifierType;
  public teraType: Type;
  public isTransferable: boolean = false;

  constructor(type: TerastallizeModifierType, pokemonId: number, teraType: Type, battlesLeft?: number, stackCount?: number) {
    super(type, pokemonId, battlesLeft || 10, stackCount);

    this.teraType = teraType;
  }

  matchType(modifier: Modifier): boolean {
    if (modifier instanceof TerastallizeModifier && modifier.teraType === this.teraType) {
      return true;
    }
    return false;
  }

  clone(): TerastallizeModifier {
    return new TerastallizeModifier(this.type, this.pokemonId, this.teraType, this.battlesLeft, this.stackCount);
  }

  getArgs(): any[] {
    return [ this.pokemonId, this.teraType, this.battlesLeft ];
  }

  /**
   * Applies the {@linkcode TerastallizeModifier} to the specified {@linkcode Pokemon}.
   * @param pokemon the {@linkcode Pokemon} to be terastallized
   * @returns always `true`
   */
  override apply(pokemon: Pokemon): boolean {
    if (pokemon.isPlayer()) {
      pokemon.scene.triggerPokemonFormChange(pokemon, SpeciesFormChangeTeraTrigger);
      pokemon.scene.validateAchv(achvs.TERASTALLIZE);
      if (this.teraType === Type.STELLAR) {
        pokemon.scene.validateAchv(achvs.STELLAR_TERASTALLIZE);
      }
    }
    pokemon.updateSpritePipelineData();
    return true;
  }

  /**
   * Triggers {@linkcode LapsingPokemonHeldItemModifier.lapse} and if it returns `0` a form change is triggered.
   * @param pokemon THe {@linkcode Pokemon} to be terastallized
   * @returns the result of {@linkcode LapsingPokemonHeldItemModifier.lapse}
   */
  public override lapse(pokemon: Pokemon): boolean {
    const ret = super.lapse(pokemon);
    if (!ret) {
      pokemon.scene.triggerPokemonFormChange(pokemon, SpeciesFormChangeLapseTeraTrigger);
      pokemon.updateSpritePipelineData();
    }
    return ret;
  }

  getScoreMultiplier(): number {
    return 1.25;
  }

  getMaxHeldItemCount(pokemon: Pokemon): number {
    return 1;
  }
}

/**
 * Modifier used for held items, specifically vitamins like Carbos, Hp Up, etc., that
 * increase the value of a given {@linkcode PermanentStat}.
 * @extends PokemonHeldItemModifier
 * @see {@linkcode apply}
 */
export class BaseStatModifier extends PokemonHeldItemModifier {
  protected stat: PermanentStat;
  public isTransferable: boolean = false;

  constructor(type: ModifierType, pokemonId: number, stat: PermanentStat, stackCount?: number) {
    super(type, pokemonId, stackCount);
    this.stat = stat;
  }

  matchType(modifier: Modifier): boolean {
    if (modifier instanceof BaseStatModifier) {
      return (modifier as BaseStatModifier).stat === this.stat;
    }
    return false;
  }

  clone(): PersistentModifier {
    return new BaseStatModifier(this.type, this.pokemonId, this.stat, this.stackCount);
  }

  getArgs(): any[] {
    return super.getArgs().concat(this.stat);
  }

  /**
   * Checks if {@linkcode BaseStatModifier} should be applied to the specified {@linkcode Pokemon}.
   * @param _pokemon the {@linkcode Pokemon} to be modified
   * @param baseStats the base stats of the {@linkcode Pokemon}
   * @returns `true` if the {@linkcode Pokemon} should be modified
   */
  override shouldApply(_pokemon?: Pokemon, baseStats?: number[]): boolean {
    return super.shouldApply(_pokemon, baseStats) && Array.isArray(baseStats);
  }

  /**
   * Applies the {@linkcode BaseStatModifier} to the specified {@linkcode Pokemon}.
   * @param _pokemon the {@linkcode Pokemon} to be modified
   * @param baseStats the base stats of the {@linkcode Pokemon}
   * @returns always `true`
   */
  override apply(_pokemon: Pokemon, baseStats: number[]): boolean {
    baseStats[this.stat] = Math.floor(baseStats[this.stat] * (1 + this.getStackCount() * 0.1));
    return true;
  }

  getScoreMultiplier(): number {
    return 1.1;
  }

  getMaxHeldItemCount(pokemon: Pokemon): number {
    return pokemon.ivs[this.stat];
  }
}

export class EvoTrackerModifier extends PokemonHeldItemModifier {
  protected species: Species;
  protected required: number;
  public isTransferable: boolean = false;

  constructor(type: ModifierType, pokemonId: number, species: Species, required: number, stackCount?: number) {
    super(type, pokemonId, stackCount);
    this.species = species;
    this.required = required;
  }

  matchType(modifier: Modifier): boolean {
    return modifier instanceof EvoTrackerModifier && modifier.species === this.species && modifier.required === this.required;
  }

  clone(): PersistentModifier {
    return new EvoTrackerModifier(this.type, this.pokemonId, this.species, this.required, this.stackCount);
  }

  getArgs(): any[] {
    return super.getArgs().concat([this.species, this.required]);
  }

  /**
   * Applies the {@linkcode EvoTrackerModifier}
   * @returns always `true`
   */
  override apply(): boolean {
    return true;
  }

  getIconStackText(scene: BattleScene, virtual?: boolean): Phaser.GameObjects.BitmapText | null {
    if (this.getMaxStackCount(scene) === 1 || (virtual && !this.virtualStackCount)) {
      return null;
    }

    const pokemon = scene.getPokemonById(this.pokemonId);

    this.stackCount = pokemon
      ? pokemon.evoCounter + pokemon.getHeldItems().filter(m => m instanceof DamageMoneyRewardModifier).length
        + pokemon.scene.findModifiers(m => m instanceof MoneyMultiplierModifier || m instanceof ExtraModifierModifier).length
      : this.stackCount;

    const text = scene.add.bitmapText(10, 15, "item-count", this.stackCount.toString(), 11);
    text.letterSpacing = -0.5;
    if (this.getStackCount() >= this.required) {
      text.setTint(0xf89890);
    }
    text.setOrigin(0, 0);

    return text;
  }

  getMaxHeldItemCount(pokemon: Pokemon): number {
    this.stackCount = pokemon.evoCounter + pokemon.getHeldItems().filter(m => m instanceof DamageMoneyRewardModifier).length
      + pokemon.scene.findModifiers(m => m instanceof MoneyMultiplierModifier || m instanceof ExtraModifierModifier).length;
    return 999;
  }
}

/**
 * Currently used by Shuckle Juice item
 */
export class PokemonBaseStatTotalModifier extends PokemonHeldItemModifier {
  public override type: PokemonBaseStatTotalModifierType;
  public isTransferable: boolean = false;

  private statModifier: number;

  constructor(type: PokemonBaseStatTotalModifierType, pokemonId: number, statModifier: number, stackCount?: number) {
    super(type, pokemonId, stackCount);
    this.statModifier = statModifier;
  }

  override matchType(modifier: Modifier): boolean {
    return modifier instanceof PokemonBaseStatTotalModifier && this.statModifier === modifier.statModifier;
  }

  override clone(): PersistentModifier {
    return new PokemonBaseStatTotalModifier(this.type, this.pokemonId, this.statModifier, this.stackCount);
  }

  override getArgs(): any[] {
    return super.getArgs().concat(this.statModifier);
  }

  /**
   * Checks if {@linkcode PokemonBaseStatTotalModifier} should be applied to the specified {@linkcode Pokemon}.
   * @param pokemon the {@linkcode Pokemon} to be modified
   * @param baseStats the base stats of the {@linkcode Pokemon}
   * @returns `true` if the {@linkcode Pokemon} should be modified
   */
  override shouldApply(pokemon?: Pokemon, baseStats?: number[]): boolean {
    return super.shouldApply(pokemon, baseStats) && Array.isArray(baseStats);
  }

  /**
   * Applies the {@linkcode PokemonBaseStatTotalModifier}
   * @param _pokemon the {@linkcode Pokemon} to be modified
   * @param baseStats the base stats of the {@linkcode Pokemon}
   * @returns always `true`
   */
  override apply(_pokemon: Pokemon, baseStats: number[]): boolean {
    // Modifies the passed in baseStats[] array
    baseStats.forEach((v, i) => {
      // HP is affected by half as much as other stats
      const newVal = i === 0 ? Math.floor(v + this.statModifier / 2) : Math.floor(v + this.statModifier);
      baseStats[i] = Math.min(Math.max(newVal, 1), 999999);
    });

    return true;
  }

  override getScoreMultiplier(): number {
    return 1.2;
  }

  override getMaxHeldItemCount(pokemon: Pokemon): number {
    return 2;
  }
}

/**
 * Currently used by Old Gateau item
 */
export class PokemonBaseStatFlatModifier extends PokemonHeldItemModifier {
  private statModifier: number;
  private stats: Stat[];
  public isTransferable: boolean = false;

  constructor (type: ModifierType, pokemonId: number, statModifier: number, stats: Stat[], stackCount?: number) {
    super(type, pokemonId, stackCount);

    this.statModifier = statModifier;
    this.stats = stats;
  }

  override matchType(modifier: Modifier): boolean {
    return modifier instanceof PokemonBaseStatFlatModifier && modifier.statModifier === this.statModifier && this.stats.every(s => modifier.stats.some(stat => s === stat));
  }

  override clone(): PersistentModifier {
    return new PokemonBaseStatFlatModifier(this.type, this.pokemonId, this.statModifier, this.stats, this.stackCount);
  }

  override getArgs(): any[] {
    return [ ...super.getArgs(), this.statModifier, this.stats ];
  }

  /**
   * Checks if the {@linkcode PokemonBaseStatFlatModifier} should be applied to the {@linkcode Pokemon}.
   * @param pokemon The {@linkcode Pokemon} that holds the item
   * @param baseStats The base stats of the {@linkcode Pokemon}
   * @returns `true` if the {@linkcode PokemonBaseStatFlatModifier} should be applied
   */
  override shouldApply(pokemon?: Pokemon, baseStats?: number[]): boolean {
    return super.shouldApply(pokemon, baseStats) && Array.isArray(baseStats);
  }

  /**
   * Applies the {@linkcode PokemonBaseStatFlatModifier}
   * @param _pokemon The {@linkcode Pokemon} that holds the item
   * @param baseStats The base stats of the {@linkcode Pokemon}
   * @returns always `true`
   */
  override apply(_pokemon: Pokemon, baseStats: number[]): boolean {
    // Modifies the passed in baseStats[] array by a flat value, only if the stat is specified in this.stats
    baseStats.forEach((v, i) => {
      if (this.stats.includes(i)) {
        const newVal = Math.floor(v + this.statModifier);
        baseStats[i] = Math.min(Math.max(newVal, 1), 999999);
      }
    });

    return true;
  }

  override getScoreMultiplier(): number {
    return 1.1;
  }

  override getMaxHeldItemCount(pokemon: Pokemon): number {
    return 1;
  }
}

/**
 * Currently used by Macho Brace item
 */
export class PokemonIncrementingStatModifier extends PokemonHeldItemModifier {
  public isTransferable: boolean = false;

  constructor (type: ModifierType, pokemonId: number, stackCount?: number) {
    super(type, pokemonId, stackCount);
  }

  matchType(modifier: Modifier): boolean {
    return modifier instanceof PokemonIncrementingStatModifier;
  }

  clone(): PokemonIncrementingStatModifier {
    return new PokemonIncrementingStatModifier(this.type, this.pokemonId, this.stackCount);
  }

  getArgs(): any[] {
    return super.getArgs();
  }

  /**
   * Checks if the {@linkcode PokemonIncrementingStatModifier} should be applied to the {@linkcode Pokemon}.
   * @param pokemon The {@linkcode Pokemon} that holds the item
   * @param stat The affected {@linkcode Stat}
   * @param statHolder The {@linkcode NumberHolder} that holds the stat
   * @returns `true` if the {@linkcode PokemonBaseStatFlatModifier} should be applied
   */
  override shouldApply(pokemon?: Pokemon, stat?: Stat, statHolder?: NumberHolder): boolean {
    return super.shouldApply(pokemon, stat, statHolder) && !!statHolder;
  }

  /**
   * Applies the {@linkcode PokemonIncrementingStatModifier}
   * @param _pokemon The {@linkcode Pokemon} that holds the item
   * @param stat The affected {@linkcode Stat}
   * @param statHolder The {@linkcode NumberHolder} that holds the stat
   * @returns always `true`
   */
  override apply(_pokemon: Pokemon, stat: Stat, statHolder: NumberHolder): boolean {
    // Modifies the passed in stat number holder by +1 per stack for HP, +2 per stack for other stats
    // If the Macho Brace is at max stacks (50), adds additional 5% to total HP and 10% to other stats
    const isHp = stat === Stat.HP;

    if (isHp) {
      statHolder.value += this.stackCount;
      if (this.stackCount === this.getMaxHeldItemCount()) {
        statHolder.value = Math.floor(statHolder.value * 1.05);
      }
    } else {
      statHolder.value += 2 * this.stackCount;
      if (this.stackCount === this.getMaxHeldItemCount()) {
        statHolder.value = Math.floor(statHolder.value * 1.1);
      }
    }

    return true;
  }

  getScoreMultiplier(): number {
    return 1.2;
  }

  getMaxHeldItemCount(pokemon?: Pokemon): number {
    return 50;
  }
}

/**
 * Modifier used for held items that Applies {@linkcode Stat} boost(s)
 * using a multiplier.
 * @extends PokemonHeldItemModifier
 * @see {@linkcode apply}
 */
export class StatBoosterModifier extends PokemonHeldItemModifier {
  /** The stats that the held item boosts */
  protected stats: Stat[];
  /** The multiplier used to increase the relevant stat(s) */
  protected multiplier: number;

  constructor(type: ModifierType, pokemonId: number, stats: Stat[], multiplier: number, stackCount?: number) {
    super(type, pokemonId, stackCount);

    this.stats = stats;
    this.multiplier = multiplier;
  }

  clone() {
    return new StatBoosterModifier(this.type, this.pokemonId, this.stats, this.multiplier, this.stackCount);
  }

  getArgs(): any[] {
    return [ ...super.getArgs(), this.stats, this.multiplier ];
  }

  matchType(modifier: Modifier): boolean {
    if (modifier instanceof StatBoosterModifier) {
      const modifierInstance = modifier as StatBoosterModifier;
      if ((modifierInstance.multiplier === this.multiplier) && (modifierInstance.stats.length === this.stats.length)) {
        return modifierInstance.stats.every((e, i) => e === this.stats[i]);
      }
    }

    return false;
  }

  /**
   * Checks if the incoming stat is listed in {@linkcode stats}
   * @param _pokemon the {@linkcode Pokemon} that holds the item
   * @param _stat the {@linkcode Stat} to be boosted
   * @param statValue {@linkcode NumberHolder} that holds the resulting value of the stat
   * @returns `true` if the stat could be boosted, false otherwise
   */
  override shouldApply(pokemon: Pokemon, stat: Stat, statValue: NumberHolder): boolean {
    return super.shouldApply(pokemon, stat, statValue) && this.stats.includes(stat);
  }

  /**
   * Boosts the incoming stat by a {@linkcode multiplier} if the stat is listed
   * in {@linkcode stats}.
   * @param _pokemon the {@linkcode Pokemon} that holds the item
   * @param _stat the {@linkcode Stat} to be boosted
   * @param statValue {@linkcode NumberHolder} that holds the resulting value of the stat
   * @returns `true` if the stat boost applies successfully, false otherwise
   * @see shouldApply
   */
  override apply(_pokemon: Pokemon, _stat: Stat, statValue: NumberHolder): boolean {
    statValue.value *= this.multiplier;
    return true;
  }

  getMaxHeldItemCount(_pokemon: Pokemon): number {
    return 1;
  }
}

/**
 * Modifier used for held items, specifically Eviolite, that apply
 * {@linkcode Stat} boost(s) using a multiplier if the holder can evolve.
 * @extends StatBoosterModifier
 * @see {@linkcode apply}
 */
export class EvolutionStatBoosterModifier extends StatBoosterModifier {
  clone() {
    return super.clone() as EvolutionStatBoosterModifier;
  }

  matchType(modifier: Modifier): boolean {
    return modifier instanceof EvolutionStatBoosterModifier;
  }

  /**
   * Checks if the stat boosts can apply and if the holder is not currently
   * Gigantamax'd.
   * @param pokemon {@linkcode Pokemon} that holds the held item
   * @param stat {@linkcode Stat} The {@linkcode Stat} to be boosted
   * @param statValue {@linkcode NumberHolder} that holds the resulting value of the stat
   * @returns `true` if the stat boosts can be applied, false otherwise
   */
  override shouldApply(pokemon: Pokemon, stat: Stat, statValue: NumberHolder): boolean {
    return super.shouldApply(pokemon, stat, statValue) && !pokemon.isMax();
  }

  /**
   * Boosts the incoming stat value by a {@linkcode EvolutionStatBoosterModifier.multiplier} if the holder
   * can evolve. Note that, if the holder is a fusion, they will receive
   * only half of the boost if either of the fused members are fully
   * evolved. However, if they are both unevolved, the full boost
   * will apply.
   * @param pokemon {@linkcode Pokemon} that holds the item
   * @param _stat {@linkcode Stat} The {@linkcode Stat} to be boosted
   * @param statValue{@linkcode NumberHolder} that holds the resulting value of the stat
   * @returns `true` if the stat boost applies successfully, false otherwise
   * @see shouldApply
   */
  override apply(pokemon: Pokemon, stat: Stat, statValue: NumberHolder): boolean {
    const isUnevolved = pokemon.getSpeciesForm(true).speciesId in pokemonEvolutions;

    if (pokemon.isFusion() && (pokemon.getFusionSpeciesForm(true).speciesId in pokemonEvolutions) !== isUnevolved) {
      // Half boost applied if pokemon is fused and either part of fusion is fully evolved
      statValue.value *= 1 + (this.multiplier - 1) / 2;
      return true;
    } else if (isUnevolved) {
      // Full boost applied if holder is unfused and unevolved or, if fused, both parts of fusion are unevolved
      return super.apply(pokemon, stat, statValue);
    }

    return false;
  }
}

/**
 * Modifier used for held items that Applies {@linkcode Stat} boost(s) using a
 * multiplier if the holder is of a specific {@linkcode Species}.
 * @extends StatBoosterModifier
 * @see {@linkcode apply}
 */
export class SpeciesStatBoosterModifier extends StatBoosterModifier {
  /** The species that the held item's stat boost(s) apply to */
  private species: Species[];

  constructor(type: ModifierType, pokemonId: number, stats: Stat[], multiplier: number, species: Species[], stackCount?: number) {
    super(type, pokemonId, stats, multiplier, stackCount);

    this.species = species;
  }

  clone() {
    return new SpeciesStatBoosterModifier(this.type, this.pokemonId, this.stats, this.multiplier, this.species, this.stackCount);
  }

  getArgs(): any[] {
    return [ ...super.getArgs(), this.species ];
  }

  matchType(modifier: Modifier): boolean {
    if (modifier instanceof SpeciesStatBoosterModifier) {
      const modifierInstance = modifier as SpeciesStatBoosterModifier;
      if (modifierInstance.species.length === this.species.length) {
        return super.matchType(modifier) && modifierInstance.species.every((e, i) => e === this.species[i]);
      }
    }

    return false;
  }

  /**
   * Checks if the incoming stat is listed in {@linkcode stats} and if the holder's {@linkcode Species}
   * (or its fused species) is listed in {@linkcode species}.
   * @param pokemon {@linkcode Pokemon} that holds the item
   * @param stat {@linkcode Stat} being checked at the time
   * @param statValue {@linkcode NumberHolder} that holds the resulting value of the stat
   * @returns `true` if the stat could be boosted, false otherwise
   */
  override shouldApply(pokemon: Pokemon, stat: Stat, statValue: NumberHolder): boolean {
    return super.shouldApply(pokemon, stat, statValue) && (this.species.includes(pokemon.getSpeciesForm(true).speciesId) || (pokemon.isFusion() && this.species.includes(pokemon.getFusionSpeciesForm(true).speciesId)));
  }

  /**
   * Checks if either parameter is included in the corresponding lists
   * @param speciesId {@linkcode Species} being checked
   * @param stat {@linkcode Stat} being checked
   * @returns `true` if both parameters are in {@linkcode species} and {@linkcode stats} respectively, false otherwise
   */
  contains(speciesId: Species, stat: Stat): boolean {
    return this.species.includes(speciesId) && this.stats.includes(stat);
  }
}

/**
 * Modifier used for held items that apply critical-hit stage boost(s).
 * @extends PokemonHeldItemModifier
 * @see {@linkcode apply}
 */
export class CritBoosterModifier extends PokemonHeldItemModifier {
  /** The amount of stages by which the held item increases the current critical-hit stage value */
  protected stageIncrement: number;

  constructor(type: ModifierType, pokemonId: number, stageIncrement: number, stackCount?: number) {
    super(type, pokemonId, stackCount);

    this.stageIncrement = stageIncrement;
  }

  clone() {
    return new CritBoosterModifier(this.type, this.pokemonId, this.stageIncrement, this.stackCount);
  }

  getArgs(): any[] {
    return super.getArgs().concat(this.stageIncrement);
  }

  matchType(modifier: Modifier): boolean {
    if (modifier instanceof CritBoosterModifier) {
      return (modifier as CritBoosterModifier).stageIncrement === this.stageIncrement;
    }

    return false;
  }

  /**
   * Increases the current critical-hit stage value by {@linkcode stageIncrement}.
   * @param _pokemon {@linkcode Pokemon} N/A
   * @param critStage {@linkcode NumberHolder} that holds the resulting critical-hit level
   * @returns always `true`
   */
  override apply(_pokemon: Pokemon, critStage: NumberHolder): boolean {
    critStage.value += this.stageIncrement;
    return true;
  }

  getMaxHeldItemCount(_pokemon: Pokemon): number {
    return 1;
  }
}

/**
 * Modifier used for held items that apply critical-hit stage boost(s)
 * if the holder is of a specific {@linkcode Species}.
 * @extends CritBoosterModifier
 * @see {@linkcode shouldApply}
 */
export class SpeciesCritBoosterModifier extends CritBoosterModifier {
  /** The species that the held item's critical-hit stage boost applies to */
  private species: Species[];

  constructor(type: ModifierType, pokemonId: number, stageIncrement: number, species: Species[], stackCount?: number) {
    super(type, pokemonId, stageIncrement, stackCount);

    this.species = species;
  }

  clone() {
    return new SpeciesCritBoosterModifier(this.type, this.pokemonId, this.stageIncrement, this.species, this.stackCount);
  }

  getArgs(): any[] {
    return [ ...super.getArgs(), this.species ];
  }

  matchType(modifier: Modifier): boolean {
    return modifier instanceof SpeciesCritBoosterModifier;
  }

  /**
   * Checks if the holder's {@linkcode Species} (or its fused species) is listed
   * in {@linkcode species}.
   * @param pokemon {@linkcode Pokemon} that holds the held item
   * @param critStage {@linkcode NumberHolder} that holds the resulting critical-hit level
   * @returns `true` if the critical-hit level can be incremented, false otherwise
   */
  override shouldApply(pokemon: Pokemon, critStage: NumberHolder): boolean {
    return super.shouldApply(pokemon, critStage) && (this.species.includes(pokemon.getSpeciesForm(true).speciesId) || (pokemon.isFusion() && this.species.includes(pokemon.getFusionSpeciesForm(true).speciesId)));
  }
}

/**
 * Applies Specific Type item boosts (e.g., Magnet)
 */
export class AttackTypeBoosterModifier extends PokemonHeldItemModifier {
  public moveType: Type;
  private boostMultiplier: number;

  constructor(type: ModifierType, pokemonId: number, moveType: Type, boostPercent: number, stackCount?: number) {
    super(type, pokemonId, stackCount);

    this.moveType = moveType;
    this.boostMultiplier = boostPercent * 0.01;
  }

  matchType(modifier: Modifier): boolean {
    if (modifier instanceof AttackTypeBoosterModifier) {
      const attackTypeBoosterModifier = modifier as AttackTypeBoosterModifier;
      return attackTypeBoosterModifier.moveType === this.moveType && attackTypeBoosterModifier.boostMultiplier === this.boostMultiplier;
    }

    return false;
  }

  clone() {
    return new AttackTypeBoosterModifier(this.type, this.pokemonId, this.moveType, this.boostMultiplier * 100, this.stackCount);
  }

  getArgs(): any[] {
    return super.getArgs().concat([ this.moveType, this.boostMultiplier * 100 ]);
  }

  /**
   * Checks if {@linkcode AttackTypeBoosterModifier} should be applied
   * @param pokemon the {@linkcode Pokemon} that holds the held item
   * @param moveType the {@linkcode Type} of the move being used
   * @param movePower the {@linkcode NumberHolder} that holds the power of the move
   * @returns `true` if boosts should be applied to the move.
   */
  override shouldApply(pokemon?: Pokemon, moveType?: Type, movePower?: NumberHolder): boolean {
    return super.shouldApply(pokemon, moveType, movePower) && typeof moveType === "number" && movePower instanceof NumberHolder;
  }

  /**
   * Applies {@linkcode AttackTypeBoosterModifier}
   * @param pokemon {@linkcode Pokemon} that holds the held item
   * @param moveType {@linkcode Type} of the move being used
   * @param movePower {@linkcode NumberHolder} that holds the power of the move
   * @returns `true` if boosts have been applied to the move.
   */
  override apply(_pokemon: Pokemon, moveType: Type, movePower: NumberHolder): boolean {
    if (moveType === this.moveType && movePower.value >= 1) {
      (movePower as NumberHolder).value = Math.floor((movePower as NumberHolder).value * (1 + (this.getStackCount() * this.boostMultiplier)));
      return true;
    }

    return false;
  }

  getScoreMultiplier(): number {
    return 1.2;
  }

  getMaxHeldItemCount(pokemon: Pokemon): number {
    return 99;
  }
}

export class SurviveDamageModifier extends PokemonHeldItemModifier {
  constructor(type: ModifierType, pokemonId: number, stackCount?: number) {
    super(type, pokemonId, stackCount);
  }

  matchType(modifier: Modifier): boolean {
    return modifier instanceof SurviveDamageModifier;
  }

  clone() {
    return new SurviveDamageModifier(this.type, this.pokemonId, this.stackCount);
  }

  /**
   * Checks if the {@linkcode SurviveDamageModifier} should be applied
   * @param pokemon the {@linkcode Pokemon} that holds the item
   * @param surviveDamage {@linkcode BooleanHolder} that holds the survive damage
   * @returns `true` if the {@linkcode SurviveDamageModifier} should be applied
   */
  override shouldApply(pokemon?: Pokemon, surviveDamage?: BooleanHolder): boolean {
    return super.shouldApply(pokemon, surviveDamage) && !!surviveDamage;
  }

  /**
   * Applies {@linkcode SurviveDamageModifier}
   * @param pokemon the {@linkcode Pokemon} that holds the item
   * @param surviveDamage {@linkcode BooleanHolder} that holds the survive damage
   * @returns `true` if the survive damage has been applied
   */
  override apply(pokemon: Pokemon, surviveDamage: BooleanHolder): boolean {
    if (!surviveDamage.value && pokemon.randSeedInt(10) < this.getStackCount()) {
      surviveDamage.value = true;

      pokemon.scene.queueMessage(i18next.t("modifier:surviveDamageApply", { pokemonNameWithAffix: getPokemonNameWithAffix(pokemon), typeName: this.type.name }));
      return true;
    }

    return false;
  }

  getMaxHeldItemCount(pokemon: Pokemon): number {
    return 5;
  }
}

export class BypassSpeedChanceModifier extends PokemonHeldItemModifier {
  constructor(type: ModifierType, pokemonId: number, stackCount?: number) {
    super(type, pokemonId, stackCount);
  }

  matchType(modifier: Modifier) {
    return modifier instanceof BypassSpeedChanceModifier;
  }

  clone() {
    return new BypassSpeedChanceModifier(this.type, this.pokemonId, this.stackCount);
  }

  /**
   * Checks if {@linkcode BypassSpeedChanceModifier} should be applied
   * @param pokemon the {@linkcode Pokemon} that holds the item
   * @param doBypassSpeed {@linkcode BooleanHolder} that is `true` if speed should be bypassed
   * @returns `true` if {@linkcode BypassSpeedChanceModifier} should be applied
   */
  override shouldApply(pokemon?: Pokemon, doBypassSpeed?: BooleanHolder): boolean {
    return super.shouldApply(pokemon, doBypassSpeed) && !!doBypassSpeed;
  }

  /**
   * Applies {@linkcode BypassSpeedChanceModifier}
   * @param pokemon the {@linkcode Pokemon} that holds the item
   * @param doBypassSpeed {@linkcode BooleanHolder} that is `true` if speed should be bypassed
   * @returns `true` if {@linkcode BypassSpeedChanceModifier} has been applied
   */
  override apply(pokemon: Pokemon, doBypassSpeed: BooleanHolder): boolean {
    if (!doBypassSpeed.value && pokemon.randSeedInt(10) < this.getStackCount()) {
      doBypassSpeed.value = true;
      const isCommandFight = pokemon.scene.currentBattle.turnCommands[pokemon.getBattlerIndex()]?.command === Command.FIGHT;
      const hasQuickClaw = this.type instanceof PokemonHeldItemModifierType && this.type.id === "QUICK_CLAW";

      if (isCommandFight && hasQuickClaw) {
        pokemon.scene.queueMessage(i18next.t("modifier:bypassSpeedChanceApply", { pokemonName: getPokemonNameWithAffix(pokemon), itemName: i18next.t("modifierType:ModifierType.QUICK_CLAW.name") }));
      }
      return true;
    }

    return false;
  }

  getMaxHeldItemCount(pokemon: Pokemon): number {
    return 3;
  }
}

export class FlinchChanceModifier extends PokemonHeldItemModifier {
  constructor(type: ModifierType, pokemonId: number, stackCount?: number) {
    super(type, pokemonId, stackCount);
  }

  matchType(modifier: Modifier) {
    return modifier instanceof FlinchChanceModifier;
  }

  clone() {
    return new FlinchChanceModifier(this.type, this.pokemonId, this.stackCount);
  }

  /**
   * Checks if {@linkcode FlinchChanceModifier} should be applied
   * @param pokemon the {@linkcode Pokemon} that holds the item
   * @param flinched {@linkcode BooleanHolder} that is `true` if the pokemon flinched
   * @returns `true` if {@linkcode FlinchChanceModifier} should be applied
   */
  override shouldApply(pokemon?: Pokemon, flinched?: BooleanHolder): boolean {
    return super.shouldApply(pokemon, flinched) && !!flinched;
  }

  /**
   * Applies {@linkcode FlinchChanceModifier}
   * @param pokemon the {@linkcode Pokemon} that holds the item
   * @param flinched {@linkcode BooleanHolder} that is `true` if the pokemon flinched
   * @returns `true` if {@linkcode FlinchChanceModifier} has been applied
   */
  override apply(pokemon: Pokemon, flinched: BooleanHolder): boolean {
    if (!flinched.value && pokemon.randSeedInt(10) < (this.getStackCount() * this.getSecondaryChanceMultiplier(pokemon))) {
      flinched.value = true;
      return true;
    }

    return false;
  }

  getMaxHeldItemCount(pokemon: Pokemon): number {
    return 3;
  }
}

export class TurnHealModifier extends PokemonHeldItemModifier {
  constructor(type: ModifierType, pokemonId: number, stackCount?: number) {
    super(type, pokemonId, stackCount);
  }

  matchType(modifier: Modifier) {
    return modifier instanceof TurnHealModifier;
  }

  clone() {
    return new TurnHealModifier(this.type, this.pokemonId, this.stackCount);
  }

  /**
   * Applies {@linkcode TurnHealModifier}
   * @param pokemon The {@linkcode Pokemon} that holds the item
   * @returns `true` if the {@linkcode Pokemon} was healed
   */
  override apply(pokemon: Pokemon): boolean {
    if (!pokemon.isFullHp()) {
      const scene = pokemon.scene;
      scene.unshiftPhase(new PokemonHealPhase(scene, pokemon.getBattlerIndex(),
        toDmgValue(pokemon.getMaxHp() / 16) * this.stackCount, i18next.t("modifier:turnHealApply", { pokemonNameWithAffix: getPokemonNameWithAffix(pokemon), typeName: this.type.name }), true));
      return true;
    }

    return false;
  }

  getMaxHeldItemCount(pokemon: Pokemon): number {
    return 4;
  }
}

/**
 * Modifier used for held items, namely Toxic Orb and Flame Orb, that apply a
 * set {@linkcode StatusEffect} at the end of a turn.
 * @extends PokemonHeldItemModifier
 * @see {@linkcode apply}
 */
export class TurnStatusEffectModifier extends PokemonHeldItemModifier {
  /** The status effect to be applied by the held item */
  private effect: StatusEffect;

  constructor (type: ModifierType, pokemonId: number, stackCount?: number) {
    super(type, pokemonId, stackCount);

    switch (type.id) {
    case "TOXIC_ORB":
      this.effect = StatusEffect.TOXIC;
      break;
    case "FLAME_ORB":
      this.effect = StatusEffect.BURN;
      break;
    }
  }

  /**
   * Checks if {@linkcode modifier} is an instance of this class,
   * intentionally ignoring potentially different {@linkcode effect}s
   * to prevent held item stockpiling since the item obtained first
   * would be the only item able to {@linkcode apply} successfully.
   * @override
   * @param modifier {@linkcode Modifier} being type tested
   * @return `true` if {@linkcode modifier} is an instance of
   * TurnStatusEffectModifier, false otherwise
   */
  matchType(modifier: Modifier): boolean {
    return modifier instanceof TurnStatusEffectModifier;
  }

  clone() {
    return new TurnStatusEffectModifier(this.type, this.pokemonId, this.stackCount);
  }

  /**
   * Tries to inflicts the holder with the associated {@linkcode StatusEffect}.
   * @param pokemon {@linkcode Pokemon} that holds the held item
   * @returns `true` if the status effect was applied successfully
   */
  override apply(pokemon: Pokemon): boolean {
    return pokemon.trySetStatus(this.effect, true, undefined, undefined, this.type.name);
  }

  getMaxHeldItemCount(pokemon: Pokemon): number {
    return 1;
  }

  getStatusEffect(): StatusEffect {
    return this.effect;
  }
}

export class HitHealModifier extends PokemonHeldItemModifier {
  constructor(type: ModifierType, pokemonId: number, stackCount?: number) {
    super(type, pokemonId, stackCount);
  }

  matchType(modifier: Modifier) {
    return modifier instanceof HitHealModifier;
  }

  clone() {
    return new HitHealModifier(this.type, this.pokemonId, this.stackCount);
  }

  /**
   * Applies {@linkcode HitHealModifier}
   * @param pokemon The {@linkcode Pokemon} that holds the item
   * @returns `true` if the {@linkcode Pokemon} was healed
   */
  override apply(pokemon: Pokemon): boolean {
    if (pokemon.turnData.damageDealt && !pokemon.isFullHp()) {
      const scene = pokemon.scene;
      scene.unshiftPhase(new PokemonHealPhase(scene, pokemon.getBattlerIndex(),
        toDmgValue(pokemon.turnData.damageDealt / 8) * this.stackCount, i18next.t("modifier:hitHealApply", { pokemonNameWithAffix: getPokemonNameWithAffix(pokemon), typeName: this.type.name }), true));
    }

    return true;
  }

  getMaxHeldItemCount(pokemon: Pokemon): number {
    return 4;
  }
}

export class LevelIncrementBoosterModifier extends PersistentModifier {
  constructor(type: ModifierType, stackCount?: number) {
    super(type, stackCount);
  }

  match(modifier: Modifier) {
    return modifier instanceof LevelIncrementBoosterModifier;
  }

  clone() {
    return new LevelIncrementBoosterModifier(this.type, this.stackCount);
  }

  /**
   * Checks if {@linkcode LevelIncrementBoosterModifier} should be applied
   * @param count {@linkcode NumberHolder} holding the level increment count
   * @returns `true` if {@linkcode LevelIncrementBoosterModifier} should be applied
   */
  override shouldApply(count: NumberHolder): boolean {
    return !!count;
  }

  /**
   * Applies {@linkcode LevelIncrementBoosterModifier}
   * @param count {@linkcode NumberHolder} holding the level increment count
   * @returns always `true`
   */
  override apply(count: NumberHolder): boolean {
    count.value += this.getStackCount();

    return true;
  }

  getMaxStackCount(scene: BattleScene, forThreshold?: boolean): number {
    return 99;
  }
}

export class BerryModifier extends PokemonHeldItemModifier {
  public berryType: BerryType;
  public consumed: boolean;

  constructor(type: ModifierType, pokemonId: number, berryType: BerryType, stackCount?: number) {
    super(type, pokemonId, stackCount);

    this.berryType = berryType;
    this.consumed = false;
  }

  matchType(modifier: Modifier) {
    return modifier instanceof BerryModifier && (modifier as BerryModifier).berryType === this.berryType;
  }

  clone() {
    return new BerryModifier(this.type, this.pokemonId, this.berryType, this.stackCount);
  }

  getArgs(): any[] {
    return super.getArgs().concat(this.berryType);
  }

  /**
   * Checks if {@linkcode BerryModifier} should be applied
   * @param pokemon The {@linkcode Pokemon} that holds the berry
   * @returns `true` if {@linkcode BerryModifier} should be applied
   */
  override shouldApply(pokemon: Pokemon): boolean {
    return !this.consumed && super.shouldApply(pokemon) && getBerryPredicate(this.berryType)(pokemon);
  }

  /**
   * Applies {@linkcode BerryModifier}
   * @param pokemon The {@linkcode Pokemon} that holds the berry
   * @returns always `true`
   */
  override apply(pokemon: Pokemon): boolean {
    const preserve = new BooleanHolder(false);
    pokemon.scene.applyModifiers(PreserveBerryModifier, pokemon.isPlayer(), pokemon, preserve);

    getBerryEffectFunc(this.berryType)(pokemon);
    if (!preserve.value) {
      this.consumed = true;
    }

    return true;
  }

  getMaxHeldItemCount(pokemon: Pokemon): number {
    if ([BerryType.LUM, BerryType.LEPPA, BerryType.SITRUS, BerryType.ENIGMA].includes(this.berryType)) {
      return 2;
    }
    return 3;
  }
}

export class PreserveBerryModifier extends PersistentModifier {
  constructor(type: ModifierType, stackCount?: number) {
    super(type, stackCount);
  }

  match(modifier: Modifier) {
    return modifier instanceof PreserveBerryModifier;
  }

  clone() {
    return new PreserveBerryModifier(this.type, this.stackCount);
  }

  /**
   * Checks if all prequired conditions are met to apply {@linkcode PreserveBerryModifier}
   * @param pokemon {@linkcode Pokemon} that holds the berry
   * @param doPreserve {@linkcode BooleanHolder} that is `true` if the berry should be preserved
   * @returns `true` if {@linkcode PreserveBerryModifier} should be applied
   */
  override shouldApply(pokemon?: Pokemon, doPreserve?: BooleanHolder): boolean {
    return !!pokemon && !!doPreserve;
  }

  /**
   * Applies {@linkcode PreserveBerryModifier}
   * @param pokemon The {@linkcode Pokemon} that holds the berry
   * @param doPreserve {@linkcode BooleanHolder} that is `true` if the berry should be preserved
   * @returns always `true`
   */
  override apply(pokemon: Pokemon, doPreserve: BooleanHolder): boolean {
    if (!doPreserve.value) {
      doPreserve.value = pokemon.randSeedInt(10) < this.getStackCount() * 3;
    }

    return true;
  }

  getMaxStackCount(scene: BattleScene): number {
    return 3;
  }
}

export class PokemonInstantReviveModifier extends PokemonHeldItemModifier {
  constructor(type: ModifierType, pokemonId: number, stackCount?: number) {
    super(type, pokemonId, stackCount);
  }

  matchType(modifier: Modifier) {
    return modifier instanceof PokemonInstantReviveModifier;
  }

  clone() {
    return new PokemonInstantReviveModifier(this.type, this.pokemonId, this.stackCount);
  }

  /**
   * Applies {@linkcode PokemonInstantReviveModifier}
   * @param pokemon The {@linkcode Pokemon} that holds the item
   * @returns always `true`
   */
  override apply(pokemon: Pokemon): boolean {
    pokemon.scene.unshiftPhase(new PokemonHealPhase(pokemon.scene, pokemon.getBattlerIndex(),
      toDmgValue(pokemon.getMaxHp() / 2), i18next.t("modifier:pokemonInstantReviveApply", { pokemonNameWithAffix: getPokemonNameWithAffix(pokemon), typeName: this.type.name }), false, false, true));

    pokemon.resetStatus(true, false, true);
    return true;
  }

  getMaxHeldItemCount(pokemon: Pokemon): number {
    return 1;
  }
}

/**
 * Modifier used for held items, namely White Herb, that restore adverse stat
 * stages in battle.
 * @extends PokemonHeldItemModifier
 * @see {@linkcode apply}
 */
export class ResetNegativeStatStageModifier extends PokemonHeldItemModifier {
  constructor(type: ModifierType, pokemonId: number, stackCount?: number) {
    super(type, pokemonId, stackCount);
  }

  matchType(modifier: Modifier) {
    return modifier instanceof ResetNegativeStatStageModifier;
  }

  clone() {
    return new ResetNegativeStatStageModifier(this.type, this.pokemonId, this.stackCount);
  }

  /**
   * Goes through the holder's stat stages and, if any are negative, resets that
   * stat stage back to 0.
   * @param pokemon {@linkcode Pokemon} that holds the item
   * @returns `true` if any stat stages were reset, false otherwise
   */
  override apply(pokemon: Pokemon): boolean {
    let statRestored = false;

    for (const s of BATTLE_STATS) {
      if (pokemon.getStatStage(s) < 0) {
        pokemon.setStatStage(s, 0);
        statRestored = true;
      }
    }

    if (statRestored) {
      pokemon.scene.queueMessage(i18next.t("modifier:resetNegativeStatStageApply", { pokemonNameWithAffix: getPokemonNameWithAffix(pokemon), typeName: this.type.name }));
    }
    return statRestored;
  }

  getMaxHeldItemCount(_pokemon: Pokemon): number {
    return 2;
  }
}

export abstract class ConsumablePokemonModifier extends ConsumableModifier {
  public pokemonId: number;

  constructor(type: ModifierType, pokemonId: number) {
    super(type);

    this.pokemonId = pokemonId;
  }

  /**
   * Checks if {@linkcode ConsumablePokemonModifier} should be applied
   * @param playerPokemon The {@linkcode PlayerPokemon} that consumes the item
   * @param _args N/A
   * @returns `true` if {@linkcode ConsumablePokemonModifier} should be applied
   */
  override shouldApply(playerPokemon?: PlayerPokemon, ..._args: unknown[]): boolean {
    return !!playerPokemon && (this.pokemonId === -1 || playerPokemon.id === this.pokemonId);
  }

  /**
   * Applies {@linkcode ConsumablePokemonModifier}
   * @param playerPokemon The {@linkcode PlayerPokemon} that consumes the item
   * @param args Additional arguments passed to {@linkcode ConsumablePokemonModifier.apply}
   */
  abstract override apply(playerPokemon: PlayerPokemon, ...args: unknown[]): boolean | Promise<boolean>;

  getPokemon(scene: BattleScene) {
    return scene.getParty().find(p => p.id === this.pokemonId);
  }
}

export class PokemonHpRestoreModifier extends ConsumablePokemonModifier {
  private restorePoints: number;
  private restorePercent: number;
  private healStatus: boolean;
  public fainted: boolean;

  constructor(type: ModifierType, pokemonId: number, restorePoints: number, restorePercent: number, healStatus: boolean, fainted?: boolean) {
    super(type, pokemonId);

    this.restorePoints = restorePoints;
    this.restorePercent = restorePercent;
    this.healStatus = healStatus;
    this.fainted = !!fainted;
  }

  /**
   * Checks if {@linkcode PokemonHpRestoreModifier} should be applied
   * @param playerPokemon The {@linkcode PlayerPokemon} that consumes the item
   * @param multiplier The multiplier of the hp restore
   * @returns `true` if the {@linkcode PokemonHpRestoreModifier} should be applied
   */
  override shouldApply(playerPokemon?: PlayerPokemon, multiplier?: number): boolean {
    return super.shouldApply(playerPokemon) && (this.fainted || (!isNullOrUndefined(multiplier) && typeof(multiplier) === "number"));
  }

  /**
   * Applies {@linkcode PokemonHpRestoreModifier}
   * @param pokemon The {@linkcode PlayerPokemon} that consumes the item
   * @param multiplier The multiplier of the hp restore
   * @returns `true` if hp was restored
   */
  override apply(pokemon: Pokemon, multiplier: number): boolean {
    if (!pokemon.hp === this.fainted) {
      let restorePoints = this.restorePoints;
      if (!this.fainted) {
        restorePoints = Math.floor(restorePoints * multiplier);
      }
      if (this.fainted || this.healStatus) {
        pokemon.resetStatus(true, true);
      }
      pokemon.hp = Math.min(pokemon.hp + Math.max(Math.ceil(Math.max(Math.floor((this.restorePercent * 0.01) * pokemon.getMaxHp()), restorePoints)), 1), pokemon.getMaxHp());
      return true;
    }
    return false;
  }
}

export class PokemonStatusHealModifier extends ConsumablePokemonModifier {
  constructor(type: ModifierType, pokemonId: number) {
    super(type, pokemonId);
  }

  /**
   * Applies {@linkcode PokemonStatusHealModifier}
   * @param playerPokemon The {@linkcode PlayerPokemon} that gets healed from the status
   * @returns always `true`
   */
  override apply(playerPokemon: PlayerPokemon): boolean {
    playerPokemon.resetStatus(true, true);
    return true;
  }
}

export abstract class ConsumablePokemonMoveModifier extends ConsumablePokemonModifier {
  public moveIndex: number;

  constructor(type: ModifierType, pokemonId: number, moveIndex: number) {
    super(type, pokemonId);

    this.moveIndex = moveIndex;
  }
}

export class PokemonPpRestoreModifier extends ConsumablePokemonMoveModifier {
  private restorePoints: number;

  constructor(type: ModifierType, pokemonId: number, moveIndex: number, restorePoints: number) {
    super(type, pokemonId, moveIndex);

    this.restorePoints = restorePoints;
  }

  /**
   * Applies {@linkcode PokemonPpRestoreModifier}
   * @param playerPokemon The {@linkcode PlayerPokemon} that should get move pp restored
   * @returns always `true`
   */
  override apply(playerPokemon: PlayerPokemon): boolean {
    const move = playerPokemon.getMoveset()[this.moveIndex];

    if (move) {
      move.ppUsed = this.restorePoints > -1 ? Math.max(move.ppUsed - this.restorePoints, 0) : 0;
    }

    return true;
  }
}

export class PokemonAllMovePpRestoreModifier extends ConsumablePokemonModifier {
  private restorePoints: number;

  constructor(type: ModifierType, pokemonId: number, restorePoints: number) {
    super(type, pokemonId);

    this.restorePoints = restorePoints;
  }

  /**
   * Applies {@linkcode PokemonAllMovePpRestoreModifier}
   * @param playerPokemon The {@linkcode PlayerPokemon} that should get all move pp restored
   * @returns always `true`
   */
  override apply(playerPokemon: PlayerPokemon): boolean {
    for (const move of playerPokemon.getMoveset()) {
      if (move) {
        move.ppUsed = this.restorePoints > -1 ? Math.max(move.ppUsed - this.restorePoints, 0) : 0;
      }
    }

    return true;
  }
}

export class PokemonPpUpModifier extends ConsumablePokemonMoveModifier {
  private upPoints: number;

  constructor(type: ModifierType, pokemonId: number, moveIndex: number, upPoints: number) {
    super(type, pokemonId, moveIndex);

    this.upPoints = upPoints;
  }

  /**
   * Applies {@linkcode PokemonPpUpModifier}
   * @param playerPokemon The {@linkcode PlayerPokemon} that gets a pp up on move-slot {@linkcode moveIndex}
   * @returns
   */
  override apply(playerPokemon: PlayerPokemon): boolean {
    const move = playerPokemon.getMoveset()[this.moveIndex];

    if (move) {
      move.ppUp = Math.min(move.ppUp + this.upPoints, 3);
    }

    return true;
  }
}

export class PokemonNatureChangeModifier extends ConsumablePokemonModifier {
  public nature: Nature;

  constructor(type: ModifierType, pokemonId: number, nature: Nature) {
    super(type, pokemonId);

    this.nature = nature;
  }

  /**
   * Applies {@linkcode PokemonNatureChangeModifier}
   * @param playerPokemon {@linkcode PlayerPokemon} to apply the {@linkcode Nature} change to
   * @returns
   */
  override apply(playerPokemon: PlayerPokemon): boolean {
    playerPokemon.natureOverride = this.nature;
    let speciesId = playerPokemon.species.speciesId;
    playerPokemon.scene.gameData.dexData[speciesId].natureAttr |= 1 << (this.nature + 1);

    while (pokemonPrevolutions.hasOwnProperty(speciesId)) {
      speciesId = pokemonPrevolutions[speciesId];
      playerPokemon.scene.gameData.dexData[speciesId].natureAttr |= 1 << (this.nature + 1);
    }

    return true;
  }
}

export class PokemonLevelIncrementModifier extends ConsumablePokemonModifier {
  constructor(type: ModifierType, pokemonId: number) {
    super(type, pokemonId);
  }

  /**
   * Applies {@linkcode PokemonLevelIncrementModifier}
   * @param playerPokemon The {@linkcode PlayerPokemon} that should get levels incremented
   * @param levelCount The amount of levels to increment
   * @returns always `true`
   */
  override apply(playerPokemon: PlayerPokemon, levelCount: NumberHolder = new NumberHolder(1)): boolean {
    playerPokemon.scene.applyModifiers(LevelIncrementBoosterModifier, true, levelCount);

    playerPokemon.level += levelCount.value;
    if (playerPokemon.level <= playerPokemon.scene.getMaxExpLevel(true)) {
      playerPokemon.exp = getLevelTotalExp(playerPokemon.level, playerPokemon.species.growthRate);
      playerPokemon.levelExp = 0;
    }

    playerPokemon.addFriendship(5);

    playerPokemon.scene.unshiftPhase(new LevelUpPhase(playerPokemon.scene, playerPokemon.scene.getParty().indexOf(playerPokemon), playerPokemon.level - levelCount.value, playerPokemon.level));

    return true;
  }
}

export class TmModifier extends ConsumablePokemonModifier {
  public override type: TmModifierType;

  constructor(type: TmModifierType, pokemonId: number) {
    super(type, pokemonId);
  }

  /**
   * Applies {@linkcode TmModifier}
   * @param playerPokemon The {@linkcode PlayerPokemon} that should learn the TM
   * @returns always `true`
   */
  override apply(playerPokemon: PlayerPokemon): boolean {

<<<<<<< HEAD
    pokemon.scene.unshiftPhase(new LearnMovePhase(pokemon.scene, pokemon.scene.getParty().indexOf(pokemon), (this.type as ModifierTypes.TmModifierType).moveId, LearnMoveType.TM));
=======
    playerPokemon.scene.unshiftPhase(new LearnMovePhase(playerPokemon.scene, playerPokemon.scene.getParty().indexOf(playerPokemon), this.type.moveId, true));
>>>>>>> 9c56c15a

    return true;
  }
}

export class RememberMoveModifier extends ConsumablePokemonModifier {
  public levelMoveIndex: number;

  constructor(type: ModifierType, pokemonId: number, levelMoveIndex: number) {
    super(type, pokemonId);

    this.levelMoveIndex = levelMoveIndex;
  }

<<<<<<< HEAD
  apply(args: any[]): boolean {
    const pokemon = args[0] as PlayerPokemon;
    const cost = args[1] as number;

    pokemon.scene.unshiftPhase(new LearnMovePhase(pokemon.scene, pokemon.scene.getParty().indexOf(pokemon), pokemon.getLearnableLevelMoves()[this.levelMoveIndex], LearnMoveType.MEMORY, cost));
=======
  /**
   * Applies {@linkcode RememberMoveModifier}
   * @param playerPokemon The {@linkcode PlayerPokemon} that should remember the move
   * @returns always `true`
   */
  override apply(playerPokemon: PlayerPokemon): boolean {
    playerPokemon.scene.unshiftPhase(new LearnMovePhase(playerPokemon.scene, playerPokemon.scene.getParty().indexOf(playerPokemon), playerPokemon.getLearnableLevelMoves()[this.levelMoveIndex]));
>>>>>>> 9c56c15a

    return true;
  }
}

export class EvolutionItemModifier extends ConsumablePokemonModifier {
  public override type: EvolutionItemModifierType;

  constructor(type: EvolutionItemModifierType, pokemonId: number) {
    super(type, pokemonId);
  }

  /**
   * Applies {@linkcode EvolutionItemModifier}
   * @param playerPokemon The {@linkcode PlayerPokemon} that should evolve via item
   * @returns `true` if the evolution was successful
   */
  override apply(playerPokemon: PlayerPokemon): boolean {
    let matchingEvolution = pokemonEvolutions.hasOwnProperty(playerPokemon.species.speciesId)
      ? pokemonEvolutions[playerPokemon.species.speciesId].find(e => e.item === this.type.evolutionItem
        && (e.evoFormKey === null || (e.preFormKey || "") === playerPokemon.getFormKey())
        && (!e.condition || e.condition.predicate(playerPokemon)))
      : null;

    if (!matchingEvolution && playerPokemon.isFusion()) {
      matchingEvolution = pokemonEvolutions[playerPokemon.fusionSpecies!.speciesId].find(e => e.item === this.type.evolutionItem // TODO: is the bang correct?
        && (e.evoFormKey === null || (e.preFormKey || "") === playerPokemon.getFusionFormKey())
        && (!e.condition || e.condition.predicate(playerPokemon)));
      if (matchingEvolution) {
        matchingEvolution = new FusionSpeciesFormEvolution(playerPokemon.species.speciesId, matchingEvolution);
      }
    }

    if (matchingEvolution) {
      playerPokemon.scene.unshiftPhase(new EvolutionPhase(playerPokemon.scene, playerPokemon, matchingEvolution, playerPokemon.level - 1));
      return true;
    }

    return false;
  }
}

export class FusePokemonModifier extends ConsumablePokemonModifier {
  public fusePokemonId: number;

  constructor(type: ModifierType, pokemonId: number, fusePokemonId: number) {
    super(type, pokemonId);

    this.fusePokemonId = fusePokemonId;
  }

  /**
   * Checks if {@linkcode FusePokemonModifier} should be applied
   * @param playerPokemon {@linkcode PlayerPokemon} that should be fused
   * @param playerPokemon2 {@linkcode PlayerPokemon} that should be fused with {@linkcode playerPokemon}
   * @returns `true` if {@linkcode FusePokemonModifier} should be applied
   */
  override shouldApply(playerPokemon?: PlayerPokemon, playerPokemon2?: PlayerPokemon): boolean {
    return super.shouldApply(playerPokemon, playerPokemon2) && !!playerPokemon2 && this.fusePokemonId === playerPokemon2.id;
  }

  /**
   * Applies {@linkcode FusePokemonModifier}
   * @param playerPokemon {@linkcode PlayerPokemon} that should be fused
   * @param playerPokemon2 {@linkcode PlayerPokemon} that should be fused with {@linkcode playerPokemon}
   * @returns always Promise<true>
   */
  override async apply(playerPokemon: PlayerPokemon, playerPokemon2: PlayerPokemon): Promise<boolean> {
    await playerPokemon.fuse(playerPokemon2);
    return true;
  }
}

export class MultipleParticipantExpBonusModifier extends PersistentModifier {
  constructor(type: ModifierType, stackCount?: number) {
    super(type, stackCount);
  }

  match(modifier: Modifier): boolean {
    return modifier instanceof MultipleParticipantExpBonusModifier;
  }

  /**
   * Applies {@linkcode MultipleParticipantExpBonusModifier}
   * @returns always `true`
   */
  apply(): boolean {
    return true;
  }

  clone(): MultipleParticipantExpBonusModifier {
    return new MultipleParticipantExpBonusModifier(this.type, this.stackCount);
  }

  getMaxStackCount(scene: BattleScene): number {
    return 5;
  }
}

export class HealingBoosterModifier extends PersistentModifier {
  private multiplier: number;

  constructor(type: ModifierType, multiplier: number, stackCount?: number) {
    super(type, stackCount);

    this.multiplier = multiplier;
  }

  match(modifier: Modifier): boolean {
    return modifier instanceof HealingBoosterModifier;
  }

  clone(): HealingBoosterModifier {
    return new HealingBoosterModifier(this.type, this.multiplier, this.stackCount);
  }

  getArgs(): any[] {
    return [ this.multiplier ];
  }

  /**
   * Applies {@linkcode HealingBoosterModifier}
   * @param healingMultiplier the multiplier to apply to the healing
   * @returns always `true`
   */
  override apply(healingMultiplier: NumberHolder): boolean {
    healingMultiplier.value *= 1 + ((this.multiplier - 1) * this.getStackCount());

    return true;
  }

  getMaxStackCount(scene: BattleScene): number {
    return 5;
  }
}

export class ExpBoosterModifier extends PersistentModifier {
  private boostMultiplier: number;

  constructor(type: ModifierType, boostPercent: number, stackCount?: number) {
    super(type, stackCount);

    this.boostMultiplier = boostPercent * 0.01;
  }

  match(modifier: Modifier): boolean {
    if (modifier instanceof ExpBoosterModifier) {
      const expModifier = modifier as ExpBoosterModifier;
      return expModifier.boostMultiplier === this.boostMultiplier;
    }
    return false;
  }

  clone(): ExpBoosterModifier {
    return new ExpBoosterModifier(this.type, this.boostMultiplier * 100, this.stackCount);
  }

  getArgs(): any[] {
    return [ this.boostMultiplier * 100 ];
  }

  /**
   * Applies {@linkcode ExpBoosterModifier}
   * @param boost {@linkcode NumberHolder} holding the boost value
   * @returns always `true`
   */
  override apply(boost: NumberHolder): boolean {
    boost.value = Math.floor(boost.value * (1 + (this.getStackCount() * this.boostMultiplier)));

    return true;
  }

  getMaxStackCount(scene: BattleScene, forThreshold?: boolean): number {
    return this.boostMultiplier < 1 ? this.boostMultiplier < 0.6 ? 99 : 30 : 10;
  }
}

export class PokemonExpBoosterModifier extends PokemonHeldItemModifier {
  public override type: PokemonExpBoosterModifierType;

  private boostMultiplier: number;

  constructor(type: PokemonExpBoosterModifierType, pokemonId: number, boostPercent: number, stackCount?: number) {
    super(type, pokemonId, stackCount);
    this.boostMultiplier = boostPercent * 0.01;
  }

  matchType(modifier: Modifier): boolean {
    if (modifier instanceof PokemonExpBoosterModifier) {
      const pokemonExpModifier = modifier as PokemonExpBoosterModifier;
      return pokemonExpModifier.boostMultiplier === this.boostMultiplier;
    }
    return false;
  }

  clone(): PersistentModifier {
    return new PokemonExpBoosterModifier(this.type, this.pokemonId, this.boostMultiplier * 100, this.stackCount);
  }

  getArgs(): any[] {
    return super.getArgs().concat(this.boostMultiplier * 100);
  }

  /**
   * Checks if {@linkcode PokemonExpBoosterModifier} should be applied
   * @param pokemon The {@linkcode Pokemon} to apply the exp boost to
   * @param boost {@linkcode NumberHolder} holding the exp boost value
   * @returns `true` if {@linkcode PokemonExpBoosterModifier} should be applied
   */
  override shouldApply(pokemon: Pokemon, boost: NumberHolder): boolean {
    return super.shouldApply(pokemon, boost) && !!boost;
  }

  /**
   * Applies {@linkcode PokemonExpBoosterModifier}
   * @param _pokemon The {@linkcode Pokemon} to apply the exp boost to
   * @param boost {@linkcode NumberHolder} holding the exp boost value
   * @returns always `true`
   */
  override apply(_pokemon: Pokemon, boost: NumberHolder): boolean {
    boost.value = Math.floor(boost.value * (1 + (this.getStackCount() * this.boostMultiplier)));

    return true;
  }

  getMaxHeldItemCount(pokemon: Pokemon): number {
    return 99;
  }
}

export class ExpShareModifier extends PersistentModifier {
  constructor(type: ModifierType, stackCount?: number) {
    super(type, stackCount);
  }

  match(modifier: Modifier): boolean {
    return modifier instanceof ExpShareModifier;
  }

  clone(): ExpShareModifier {
    return new ExpShareModifier(this.type, this.stackCount);
  }

  /**
   * Applies {@linkcode ExpShareModifier}
   * @returns always `true`
   */
  override apply(): boolean {
    return true;
  }

  getMaxStackCount(scene: BattleScene): number {
    return 5;
  }
}

export class ExpBalanceModifier extends PersistentModifier {
  constructor(type: ModifierType, stackCount?: number) {
    super(type, stackCount);
  }

  match(modifier: Modifier): boolean {
    return modifier instanceof ExpBalanceModifier;
  }

  clone(): ExpBalanceModifier {
    return new ExpBalanceModifier(this.type, this.stackCount);
  }

  /**
   * Applies {@linkcode ExpBalanceModifier}
   * @returns always `true`
   */
  override apply(): boolean {
    return true;
  }

  getMaxStackCount(scene: BattleScene): number {
    return 4;
  }
}

export class PokemonFriendshipBoosterModifier extends PokemonHeldItemModifier {
  public override type: PokemonFriendshipBoosterModifierType;

  constructor(type: PokemonFriendshipBoosterModifierType, pokemonId: number, stackCount?: number) {
    super(type, pokemonId, stackCount);
  }

  matchType(modifier: Modifier): boolean {
    return modifier instanceof PokemonFriendshipBoosterModifier;
  }

  clone(): PersistentModifier {
    return new PokemonFriendshipBoosterModifier(this.type, this.pokemonId, this.stackCount);
  }

  /**
   * Applies {@linkcode PokemonFriendshipBoosterModifier}
   * @param _pokemon The {@linkcode Pokemon} to apply the friendship boost to
   * @param friendship {@linkcode NumberHolder} holding the friendship boost value
   * @returns always `true`
   */
  override apply(_pokemon: Pokemon, friendship: NumberHolder): boolean {
    friendship.value = Math.floor(friendship.value * (1 + 0.5 * this.getStackCount()));

    return true;
  }

  getMaxHeldItemCount(pokemon: Pokemon): number {
    return 3;
  }
}

export class PokemonNatureWeightModifier extends PokemonHeldItemModifier {
  constructor(type: ModifierType, pokemonId: number, stackCount?: number) {
    super(type, pokemonId, stackCount);
  }

  matchType(modifier: Modifier): boolean {
    return modifier instanceof PokemonNatureWeightModifier;
  }

  clone(): PersistentModifier {
    return new PokemonNatureWeightModifier(this.type, this.pokemonId, this.stackCount);
  }

  /**
   * Applies {@linkcode PokemonNatureWeightModifier}
   * @param _pokemon The {@linkcode Pokemon} to apply the nature weight to
   * @param multiplier {@linkcode NumberHolder} holding the nature weight
   * @returns `true` if multiplier was applied
   */
  override apply(_pokemon: Pokemon, multiplier: NumberHolder): boolean {
    if (multiplier.value !== 1) {
      multiplier.value += 0.1 * this.getStackCount() * (multiplier.value > 1 ? 1 : -1);
      return true;
    }

    return false;
  }

  getMaxHeldItemCount(pokemon: Pokemon): number {
    return 10;
  }
}

export class PokemonMoveAccuracyBoosterModifier extends PokemonHeldItemModifier {
  public override type: PokemonMoveAccuracyBoosterModifierType;
  private accuracyAmount: number;

  constructor(type: PokemonMoveAccuracyBoosterModifierType, pokemonId: number, accuracy: number, stackCount?: number) {
    super(type, pokemonId, stackCount);
    this.accuracyAmount = accuracy;
  }

  matchType(modifier: Modifier): boolean {
    if (modifier instanceof PokemonMoveAccuracyBoosterModifier) {
      const pokemonAccuracyBoosterModifier = modifier as PokemonMoveAccuracyBoosterModifier;
      return pokemonAccuracyBoosterModifier.accuracyAmount === this.accuracyAmount;
    }
    return false;
  }

  clone(): PersistentModifier {
    return new PokemonMoveAccuracyBoosterModifier(this.type, this.pokemonId, this.accuracyAmount, this.stackCount);
  }

  getArgs(): any[] {
    return super.getArgs().concat(this.accuracyAmount);
  }

  /**
   * Checks if {@linkcode PokemonMoveAccuracyBoosterModifier} should be applied
   * @param pokemon The {@linkcode Pokemon} to apply the move accuracy boost to
   * @param moveAccuracy {@linkcode NumberHolder} holding the move accuracy boost
   * @returns `true` if {@linkcode PokemonMoveAccuracyBoosterModifier} should be applied
   */
  override shouldApply(pokemon?: Pokemon, moveAccuracy?: NumberHolder): boolean {
    return super.shouldApply(pokemon, moveAccuracy) && !!moveAccuracy;
  }

  /**
   * Applies {@linkcode PokemonMoveAccuracyBoosterModifier}
   * @param _pokemon The {@linkcode Pokemon} to apply the move accuracy boost to
   * @param moveAccuracy {@linkcode NumberHolder} holding the move accuracy boost
   * @returns always `true`
   */
  override apply(_pokemon: Pokemon, moveAccuracy: NumberHolder): boolean {
    moveAccuracy.value = Math.min(moveAccuracy.value + this.accuracyAmount * this.getStackCount(), 100);

    return true;
  }

  getMaxHeldItemCount(pokemon: Pokemon): number {
    return 3;
  }
}

export class PokemonMultiHitModifier extends PokemonHeldItemModifier {
  public override type: PokemonMultiHitModifierType;

  constructor(type: PokemonMultiHitModifierType, pokemonId: number, stackCount?: number) {
    super(type, pokemonId, stackCount);
  }

  matchType(modifier: Modifier): boolean {
    return modifier instanceof PokemonMultiHitModifier;
  }

  clone(): PersistentModifier {
    return new PokemonMultiHitModifier(this.type, this.pokemonId, this.stackCount);
  }

  /**
   * Applies {@linkcode PokemonMultiHitModifier}
   * @param _pokemon The {@linkcode Pokemon} using the move
   * @param count {@linkcode NumberHolder} holding the number of items
   * @param power {@linkcode NumberHolder} holding the power of the move
   * @returns always `true`
   */
  override apply(_pokemon: Pokemon, count: NumberHolder, power: NumberHolder): boolean {
    count.value *= (this.getStackCount() + 1);

    switch (this.getStackCount()) {
    case 1:
      power.value *= 0.4;
      break;
    case 2:
      power.value *= 0.25;
      break;
    case 3:
      power.value *= 0.175;
      break;
    }

    return true;
  }

  getMaxHeldItemCount(pokemon: Pokemon): number {
    return 3;
  }
}

export class PokemonFormChangeItemModifier extends PokemonHeldItemModifier {
  public override type: FormChangeItemModifierType;
  public formChangeItem: FormChangeItem;
  public active: boolean;
  public isTransferable: boolean = false;

  constructor(type: FormChangeItemModifierType, pokemonId: number, formChangeItem: FormChangeItem, active: boolean, stackCount?: number) {
    super(type, pokemonId, stackCount);
    this.formChangeItem = formChangeItem;
    this.active = active;
  }

  matchType(modifier: Modifier): boolean {
    return modifier instanceof PokemonFormChangeItemModifier && modifier.formChangeItem === this.formChangeItem;
  }

  clone(): PersistentModifier {
    return new PokemonFormChangeItemModifier(this.type, this.pokemonId, this.formChangeItem, this.active, this.stackCount);
  }

  getArgs(): any[] {
    return super.getArgs().concat(this.formChangeItem, this.active);
  }

  /**
   * Applies {@linkcode PokemonFormChangeItemModifier}
   * @param pokemon The {@linkcode Pokemon} to apply the form change item to
   * @param active `true` if the form change item is active
   * @returns `true` if the form change item was applied
   */
  override apply(pokemon: Pokemon, active: boolean): boolean {
    const switchActive = this.active && !active;

    if (switchActive) {
      this.active = false;
    }

    const ret = pokemon.scene.triggerPokemonFormChange(pokemon, SpeciesFormChangeItemTrigger);

    if (switchActive) {
      this.active = true;
    }

    return ret;
  }

  getMaxHeldItemCount(pokemon: Pokemon): number {
    return 1;
  }
}

export class MoneyRewardModifier extends ConsumableModifier {
  private moneyMultiplier: number;

  constructor(type: ModifierType, moneyMultiplier: number) {
    super(type);

    this.moneyMultiplier = moneyMultiplier;
  }

  /**
   * Applies {@linkcode MoneyRewardModifier}
   * @param battleScene The current {@linkcode BattleScene}
   * @returns always `true`
   */
  override apply(battleScene: BattleScene): boolean {
    const moneyAmount = new NumberHolder(battleScene.getWaveMoneyAmount(this.moneyMultiplier));

    battleScene.applyModifiers(MoneyMultiplierModifier, true, moneyAmount);

    battleScene.addMoney(moneyAmount.value);

    battleScene.getParty().map(p => {
      if (p.species?.speciesId === Species.GIMMIGHOUL || p.fusionSpecies?.speciesId === Species.GIMMIGHOUL) {
        p.evoCounter ? p.evoCounter++ : p.evoCounter = 1;
        const modifier = getModifierType(modifierTypes.EVOLUTION_TRACKER_GIMMIGHOUL).newModifier(p) as EvoTrackerModifier;
        battleScene.addModifier(modifier);
      }
    });

    return true;
  }
}

export class MoneyMultiplierModifier extends PersistentModifier {
  constructor(type: ModifierType, stackCount?: number) {
    super(type, stackCount);
  }

  match(modifier: Modifier): boolean {
    return modifier instanceof MoneyMultiplierModifier;
  }

  clone(): MoneyMultiplierModifier {
    return new MoneyMultiplierModifier(this.type, this.stackCount);
  }

  /**
   * Applies {@linkcode MoneyMultiplierModifier}
   * @param multiplier {@linkcode NumberHolder} holding the money multiplier value
   * @returns always `true`
   */
  override apply(multiplier: NumberHolder): boolean {
    multiplier.value += Math.floor(multiplier.value * 0.2 * this.getStackCount());

    return true;
  }

  getMaxStackCount(scene: BattleScene): number {
    return 5;
  }
}

export class DamageMoneyRewardModifier extends PokemonHeldItemModifier {
  constructor(type: ModifierType, pokemonId: number, stackCount?: number) {
    super(type, pokemonId, stackCount);
  }

  matchType(modifier: Modifier): boolean {
    return modifier instanceof DamageMoneyRewardModifier;
  }

  clone(): DamageMoneyRewardModifier {
    return new DamageMoneyRewardModifier(this.type, this.pokemonId, this.stackCount);
  }

  /**
   * Applies {@linkcode DamageMoneyRewardModifier}
   * @param pokemon The {@linkcode Pokemon} attacking
   * @param multiplier {@linkcode NumberHolder} holding the multiplier value
   * @returns always `true`
   */
  override apply(pokemon: Pokemon, multiplier: NumberHolder): boolean {
    const battleScene = pokemon.scene;
    const moneyAmount = new NumberHolder(Math.floor(multiplier.value * (0.5 * this.getStackCount())));
    battleScene.applyModifiers(MoneyMultiplierModifier, true, moneyAmount);
    battleScene.addMoney(moneyAmount.value);

    return true;
  }

  getMaxHeldItemCount(pokemon: Pokemon): number {
    return 5;
  }
}

export class MoneyInterestModifier extends PersistentModifier {
  constructor(type: ModifierType, stackCount?: number) {
    super(type, stackCount);
  }

  match(modifier: Modifier): boolean {
    return modifier instanceof MoneyInterestModifier;
  }

  /**
   * Applies {@linkcode MoneyInterestModifier}
   * @param battleScene The current {@linkcode BattleScene}
   * @returns always `true`
   */
  override apply(battleScene: BattleScene): boolean {
    const interestAmount = Math.floor(battleScene.money * 0.1 * this.getStackCount());
    battleScene.addMoney(interestAmount);

    const userLocale = navigator.language || "en-US";
    const formattedMoneyAmount = interestAmount.toLocaleString(userLocale);
    const message = i18next.t("modifier:moneyInterestApply", { moneyAmount: formattedMoneyAmount, typeName: this.type.name });
    battleScene.queueMessage(message, undefined, true);

    return true;
  }

  clone(): MoneyInterestModifier {
    return new MoneyInterestModifier(this.type, this.stackCount);
  }

  getMaxStackCount(scene: BattleScene): number {
    return 5;
  }
}

export class HiddenAbilityRateBoosterModifier extends PersistentModifier {
  constructor(type: ModifierType, stackCount?: number) {
    super(type, stackCount);
  }

  match(modifier: Modifier): boolean {
    return modifier instanceof HiddenAbilityRateBoosterModifier;
  }

  clone(): HiddenAbilityRateBoosterModifier {
    return new HiddenAbilityRateBoosterModifier(this.type, this.stackCount);
  }

  /**
   * Applies {@linkcode HiddenAbilityRateBoosterModifier}
   * @param boost {@linkcode NumberHolder} holding the boost value
   * @returns always `true`
   */
  override apply(boost: NumberHolder): boolean {
    boost.value *= Math.pow(2, -1 - this.getStackCount());

    return true;
  }

  getMaxStackCount(scene: BattleScene): number {
    return 4;
  }
}

export class ShinyRateBoosterModifier extends PersistentModifier {
  constructor(type: ModifierType, stackCount?: number) {
    super(type, stackCount);
  }

  match(modifier: Modifier): boolean {
    return modifier instanceof ShinyRateBoosterModifier;
  }

  clone(): ShinyRateBoosterModifier {
    return new ShinyRateBoosterModifier(this.type, this.stackCount);
  }

  /**
   * Applies {@linkcode ShinyRateBoosterModifier}
   * @param boost {@linkcode NumberHolder} holding the boost value
   * @returns always `true`
   */
  override apply(boost: NumberHolder): boolean {
    boost.value *= Math.pow(2, 1 + this.getStackCount());

    return true;
  }

  getMaxStackCount(scene: BattleScene): number {
    return 4;
  }
}

export class LockModifierTiersModifier extends PersistentModifier {
  constructor(type: ModifierType, stackCount?: number) {
    super(type, stackCount);
  }

  match(modifier: Modifier): boolean {
    return modifier instanceof LockModifierTiersModifier;
  }

  /**
   * Applies {@linkcode LockModifierTiersModifier}
   * @returns always `true`
   */
  override apply(): boolean {
    return true;
  }

  clone(): LockModifierTiersModifier {
    return new LockModifierTiersModifier(this.type, this.stackCount);
  }

  getMaxStackCount(scene: BattleScene): number {
    return 1;
  }
}

/**
 * Black Sludge item
 */
export class HealShopCostModifier extends PersistentModifier {
  public readonly shopMultiplier: number;

  constructor(type: ModifierType, shopMultiplier: number, stackCount?: number) {
    super(type, stackCount);

    this.shopMultiplier = shopMultiplier ?? 2.5;
  }

  match(modifier: Modifier): boolean {
    return modifier instanceof HealShopCostModifier;
  }

  clone(): HealShopCostModifier {
    return new HealShopCostModifier(this.type, this.shopMultiplier, this.stackCount);
  }

  /**
   * Applies {@linkcode HealShopCostModifier}
   * @param cost {@linkcode NumberHolder} holding the heal shop cost
   * @returns always `true`
   */
  apply(moneyCost: NumberHolder): boolean {
    moneyCost.value = Math.floor(moneyCost.value * this.shopMultiplier);

    return true;
  }

  getArgs(): any[] {
    return super.getArgs().concat(this.shopMultiplier);
  }

  getMaxStackCount(scene: BattleScene): number {
    return 1;
  }
}

export class BoostBugSpawnModifier extends PersistentModifier {
  constructor(type: ModifierType, stackCount?: number) {
    super(type, stackCount);
  }

  match(modifier: Modifier): boolean {
    return modifier instanceof BoostBugSpawnModifier;
  }

  clone(): BoostBugSpawnModifier {
    return new BoostBugSpawnModifier(this.type, this.stackCount);
  }

  /**
   * Applies {@linkcode BoostBugSpawnModifier}
   * @returns always `true`
   */
  override apply(): boolean {
    return true;
  }

  getMaxStackCount(scene: BattleScene): number {
    return 1;
  }
}

export class SwitchEffectTransferModifier extends PokemonHeldItemModifier {
  constructor(type: ModifierType, pokemonId: number, stackCount?: number) {
    super(type, pokemonId, stackCount);
  }

  matchType(modifier: Modifier): boolean {
    return modifier instanceof SwitchEffectTransferModifier;
  }

  clone(): SwitchEffectTransferModifier {
    return new SwitchEffectTransferModifier(this.type, this.pokemonId, this.stackCount);
  }

  /**
   * Applies {@linkcode SwitchEffectTransferModifier}
   * @returns always `true`
   */
  override apply(): boolean {
    return true;
  }

  getMaxHeldItemCount(pokemon: Pokemon): number {
    return 1;
  }
}

/**
 * Abstract class for held items that steal other Pokemon's items.
 * @see {@linkcode TurnHeldItemTransferModifier}
 * @see {@linkcode ContactHeldItemTransferChanceModifier}
 */
export abstract class HeldItemTransferModifier extends PokemonHeldItemModifier {
  constructor(type: ModifierType, pokemonId: number, stackCount?: number) {
    super(type, pokemonId, stackCount);
  }

  /**
   * Determines the targets to transfer items from when this applies.
   * @param pokemon the {@linkcode Pokemon} holding this item
   * @param _args N/A
   * @returns the opponents of the source {@linkcode Pokemon}
   */
  getTargets(pokemon?: Pokemon, ..._args: unknown[]): Pokemon[] {
    return pokemon instanceof Pokemon
      ? pokemon.getOpponents()
      : [];
  }

  /**
   * Steals an item from a set of target Pokemon.
   * This prioritizes high-tier held items when selecting the item to steal.
   * @param pokemon The {@linkcode Pokemon} holding this item
   * @param _args N/A
   * @returns `true` if an item was stolen; false otherwise.
   */
  override apply(pokemon: Pokemon, ..._args: unknown[]): boolean {
    const opponents = this.getTargets(pokemon);

    if (!opponents.length) {
      return false;
    }

    const targetPokemon = opponents[pokemon.randSeedInt(opponents.length)];

    const transferredItemCount = this.getTransferredItemCount();
    if (!transferredItemCount) {
      return false;
    }

    const poolType = pokemon.isPlayer() ? ModifierPoolType.PLAYER : pokemon.hasTrainer() ? ModifierPoolType.TRAINER : ModifierPoolType.WILD;

    const transferredModifierTypes: ModifierType[] = [];
    const itemModifiers = pokemon.scene.findModifiers(m => m instanceof PokemonHeldItemModifier
        && m.pokemonId === targetPokemon.id && m.isTransferable, targetPokemon.isPlayer()) as PokemonHeldItemModifier[];
    let highestItemTier = itemModifiers.map(m => m.type.getOrInferTier(poolType)).reduce((highestTier, tier) => Math.max(tier!, highestTier), 0); // TODO: is this bang correct?
    let tierItemModifiers = itemModifiers.filter(m => m.type.getOrInferTier(poolType) === highestItemTier);

    const heldItemTransferPromises: Promise<void>[] = [];

    for (let i = 0; i < transferredItemCount; i++) {
      if (!tierItemModifiers.length) {
        while (highestItemTier-- && !tierItemModifiers.length) {
          tierItemModifiers = itemModifiers.filter(m => m.type.tier === highestItemTier);
        }
        if (!tierItemModifiers.length) {
          break;
        }
      }
      const randItemIndex = pokemon.randSeedInt(itemModifiers.length);
      const randItem = itemModifiers[randItemIndex];
      heldItemTransferPromises.push(pokemon.scene.tryTransferHeldItemModifier(randItem, pokemon, false).then(success => {
        if (success) {
          transferredModifierTypes.push(randItem.type);
          itemModifiers.splice(randItemIndex, 1);
        }
      }));
    }

    Promise.all(heldItemTransferPromises).then(() => {
      for (const mt of transferredModifierTypes) {
        pokemon.scene.queueMessage(this.getTransferMessage(pokemon, targetPokemon, mt));
      }
    });

    return !!transferredModifierTypes.length;
  }

  abstract getTransferredItemCount(): number;

  abstract getTransferMessage(pokemon: Pokemon, targetPokemon: Pokemon, item: ModifierType): string;
}

/**
 * Modifier for held items that steal items from the enemy at the end of
 * each turn.
 * @see {@linkcode modifierTypes[MINI_BLACK_HOLE]}
 */
export class TurnHeldItemTransferModifier extends HeldItemTransferModifier {
  isTransferable: boolean = true;
  constructor(type: ModifierType, pokemonId: number, stackCount?: number) {
    super(type, pokemonId, stackCount);
  }

  matchType(modifier: Modifier): boolean {
    return modifier instanceof TurnHeldItemTransferModifier;
  }

  clone(): TurnHeldItemTransferModifier {
    return new TurnHeldItemTransferModifier(this.type, this.pokemonId, this.stackCount);
  }

  getTransferredItemCount(): number {
    return this.getStackCount();
  }

  getTransferMessage(pokemon: Pokemon, targetPokemon: Pokemon, item: ModifierType): string {
    return i18next.t("modifier:turnHeldItemTransferApply", { pokemonNameWithAffix: getPokemonNameWithAffix(targetPokemon), itemName: item.name, pokemonName: pokemon.getNameToRender(), typeName: this.type.name });
  }

  getMaxHeldItemCount(pokemon: Pokemon): number {
    return 1;
  }

  setTransferrableFalse(): void {
    this.isTransferable = false;
  }
}

/**
 * Modifier for held items that add a chance to steal items from the target of a
 * successful attack.
 * @see {@linkcode modifierTypes[GRIP_CLAW]}
 * @see {@linkcode HeldItemTransferModifier}
 */
export class ContactHeldItemTransferChanceModifier extends HeldItemTransferModifier {
  private chance: number;

  constructor(type: ModifierType, pokemonId: number, chancePercent: number, stackCount?: number) {
    super(type, pokemonId, stackCount);

    this.chance = chancePercent / 100;
  }

  /**
   * Determines the target to steal items from when this applies.
   * @param _holderPokemon The {@linkcode Pokemon} holding this item
   * @param targetPokemon The {@linkcode Pokemon} the holder is targeting with an attack
   * @returns The target {@linkcode Pokemon} as array for further use in `apply` implementations
   */
  override getTargets(_holderPokemon: Pokemon, targetPokemon: Pokemon): Pokemon[] {
    return !!targetPokemon ? [ targetPokemon ] : [];
  }

  matchType(modifier: Modifier): boolean {
    return modifier instanceof ContactHeldItemTransferChanceModifier;
  }

  clone(): ContactHeldItemTransferChanceModifier {
    return new ContactHeldItemTransferChanceModifier(this.type, this.pokemonId, this.chance * 100, this.stackCount);
  }

  getArgs(): any[] {
    return super.getArgs().concat(this.chance * 100);
  }

  getTransferredItemCount(): number {
    return Phaser.Math.RND.realInRange(0, 1) < (this.chance * this.getStackCount()) ? 1 : 0;
  }

  getTransferMessage(pokemon: Pokemon, targetPokemon: Pokemon, item: ModifierType): string {
    return i18next.t("modifier:contactHeldItemTransferApply", { pokemonNameWithAffix: getPokemonNameWithAffix(targetPokemon), itemName: item.name, pokemonName: getPokemonNameWithAffix(pokemon), typeName: this.type.name });
  }

  getMaxHeldItemCount(pokemon: Pokemon): number {
    return 5;
  }
}

export class IvScannerModifier extends PersistentModifier {
  constructor(type: ModifierType, stackCount?: number) {
    super(type, stackCount);
  }

  match(modifier: Modifier): boolean {
    return modifier instanceof IvScannerModifier;
  }

  clone(): IvScannerModifier {
    return new IvScannerModifier(this.type, this.stackCount);
  }

  /**
   * Applies {@linkcode IvScannerModifier}
   * @returns always `true`
   */
  override apply(): boolean {
    return true;
  }

  getMaxStackCount(scene: BattleScene): number {
    return 3;
  }
}

export class ExtraModifierModifier extends PersistentModifier {
  constructor(type: ModifierType, stackCount?: number) {
    super(type, stackCount);
  }

  match(modifier: Modifier): boolean {
    return modifier instanceof ExtraModifierModifier;
  }

  clone(): ExtraModifierModifier {
    return new ExtraModifierModifier(this.type, this.stackCount);
  }

  /**
   * Applies {@linkcode ExtraModifierModifier}
   * @param count {NumberHolder} holding the count value
   * @returns always `true`
   */
  override apply(count: NumberHolder): boolean {
    count.value += this.getStackCount();

    return true;
  }

  getMaxStackCount(scene: BattleScene): number {
    return 3;
  }
}

export abstract class EnemyPersistentModifier extends PersistentModifier {
  constructor(type: ModifierType, stackCount?: number) {
    super(type, stackCount);
  }

  getMaxStackCount(scene: BattleScene): number {
    return 5;
  }
}

abstract class EnemyDamageMultiplierModifier extends EnemyPersistentModifier {
  protected damageMultiplier: number;

  constructor(type: ModifierType, damageMultiplier: number, stackCount?: number) {
    super(type, stackCount);

    this.damageMultiplier = damageMultiplier;
  }

  /**
   * Applies {@linkcode EnemyDamageMultiplierModifier}
   * @param multiplier {NumberHolder} holding the multiplier value
   * @returns always `true`
   */
  override apply(multiplier: NumberHolder): boolean {
    multiplier.value = Math.floor(multiplier.value * Math.pow(this.damageMultiplier, this.getStackCount()));

    return true;
  }

  getMaxStackCount(scene: BattleScene): number {
    return 99;
  }
}

export class EnemyDamageBoosterModifier extends EnemyDamageMultiplierModifier {
  constructor(type: ModifierType, boostPercent: number, stackCount?: number) {
    //super(type, 1 + ((boostPercent || 10) * 0.01), stackCount);
    super(type, 1.05, stackCount); // Hardcode multiplier temporarily
  }

  match(modifier: Modifier): boolean {
    return modifier instanceof EnemyDamageBoosterModifier;
  }

  clone(): EnemyDamageBoosterModifier {
    return new EnemyDamageBoosterModifier(this.type, (this.damageMultiplier - 1) * 100, this.stackCount);
  }

  getArgs(): any[] {
    return [ (this.damageMultiplier - 1) * 100 ];
  }

  getMaxStackCount(scene: BattleScene): number {
    return 999;
  }
}

export class EnemyDamageReducerModifier extends EnemyDamageMultiplierModifier {
  constructor(type: ModifierType, reductionPercent: number, stackCount?: number) {
    //super(type, 1 - ((reductionPercent || 5) * 0.01), stackCount);
    super(type, 0.975, stackCount); // Hardcode multiplier temporarily
  }

  match(modifier: Modifier): boolean {
    return modifier instanceof EnemyDamageReducerModifier;
  }

  clone(): EnemyDamageReducerModifier {
    return new EnemyDamageReducerModifier(this.type, (1 - this.damageMultiplier) * 100, this.stackCount);
  }

  getArgs(): any[] {
    return [ (1 - this.damageMultiplier) * 100 ];
  }

  getMaxStackCount(scene: BattleScene): number {
    return scene.currentBattle.waveIndex < 2000 ? super.getMaxStackCount(scene) : 999;
  }
}

export class EnemyTurnHealModifier extends EnemyPersistentModifier {
  public healPercent: number;

  constructor(type: ModifierType, healPercent: number, stackCount?: number) {
    super(type, stackCount);

    // Hardcode temporarily
    this.healPercent = 2;
  }

  match(modifier: Modifier): boolean {
    return modifier instanceof EnemyTurnHealModifier;
  }

  clone(): EnemyTurnHealModifier {
    return new EnemyTurnHealModifier(this.type, this.healPercent, this.stackCount);
  }

  getArgs(): any[] {
    return [ this.healPercent ];
  }

  /**
   * Applies {@linkcode EnemyTurnHealModifier}
   * @param enemyPokemon The {@linkcode Pokemon} to heal
   * @returns `true` if the {@linkcode Pokemon} was healed
   */
  override apply(enemyPokemon: Pokemon): boolean {
    if (!enemyPokemon.isFullHp()) {
      const scene = enemyPokemon.scene;
      scene.unshiftPhase(new PokemonHealPhase(scene, enemyPokemon.getBattlerIndex(),
        Math.max(Math.floor(enemyPokemon.getMaxHp() / (100 / this.healPercent)) * this.stackCount, 1), i18next.t("modifier:enemyTurnHealApply", { pokemonNameWithAffix: getPokemonNameWithAffix(enemyPokemon) }), true, false, false, false, true));
      return true;
    }

    return false;
  }

  getMaxStackCount(scene: BattleScene): number {
    return 10;
  }
}

export class EnemyAttackStatusEffectChanceModifier extends EnemyPersistentModifier {
  public effect: StatusEffect;
  public chance: number;

  constructor(type: ModifierType, effect: StatusEffect, chancePercent: number, stackCount?: number) {
    super(type, stackCount);

    this.effect = effect;
    //Hardcode temporarily
    this.chance = .025 * ((this.effect === StatusEffect.BURN || this.effect === StatusEffect.POISON) ? 2 : 1);
  }

  match(modifier: Modifier): boolean {
    return modifier instanceof EnemyAttackStatusEffectChanceModifier && modifier.effect === this.effect;
  }

  clone(): EnemyAttackStatusEffectChanceModifier {
    return new EnemyAttackStatusEffectChanceModifier(this.type, this.effect, this.chance * 100, this.stackCount);
  }

  getArgs(): any[] {
    return [ this.effect, this.chance * 100 ];
  }

  /**
   * Applies {@linkcode EnemyAttackStatusEffectChanceModifier}
   * @param enemyPokemon {@linkcode Pokemon} to apply the status effect to
   * @returns `true` if the {@linkcode Pokemon} was affected
   */
  override apply(enemyPokemon: Pokemon): boolean {
    if (Phaser.Math.RND.realInRange(0, 1) < (this.chance * this.getStackCount())) {
      return enemyPokemon.trySetStatus(this.effect, true);
    }

    return false;
  }

  getMaxStackCount(scene: BattleScene): number {
    return 10;
  }
}

export class EnemyStatusEffectHealChanceModifier extends EnemyPersistentModifier {
  public chance: number;

  constructor(type: ModifierType, chancePercent: number, stackCount?: number) {
    super(type, stackCount);

    //Hardcode temporarily
    this.chance = .025;
  }

  match(modifier: Modifier): boolean {
    return modifier instanceof EnemyStatusEffectHealChanceModifier;
  }

  clone(): EnemyStatusEffectHealChanceModifier {
    return new EnemyStatusEffectHealChanceModifier(this.type, this.chance * 100, this.stackCount);
  }

  getArgs(): any[] {
    return [ this.chance * 100 ];
  }

  /**
   * Applies {@linkcode EnemyStatusEffectHealChanceModifier}
   * @param enemyPokemon The {@linkcode Pokemon} to heal
   * @returns `true` if the {@linkcode Pokemon} was healed
   */
  override apply(enemyPokemon: Pokemon): boolean {
    if (enemyPokemon.status && Phaser.Math.RND.realInRange(0, 1) < (this.chance * this.getStackCount())) {
      enemyPokemon.scene.queueMessage(getStatusEffectHealText(enemyPokemon.status.effect, getPokemonNameWithAffix(enemyPokemon)));
      enemyPokemon.resetStatus();
      enemyPokemon.updateInfo();
      return true;
    }

    return false;
  }

  getMaxStackCount(scene: BattleScene): number {
    return 10;
  }
}

export class EnemyEndureChanceModifier extends EnemyPersistentModifier {
  public chance: number;

  constructor(type: ModifierType, chancePercent?: number, stackCount?: number) {
    super(type, stackCount || 10);

    //Hardcode temporarily
    this.chance = .02;
  }

  match(modifier: Modifier) {
    return modifier instanceof EnemyEndureChanceModifier;
  }

  clone() {
    return new EnemyEndureChanceModifier(this.type, this.chance * 100, this.stackCount);
  }

  getArgs(): any[] {
    return [ this.chance * 100 ];
  }

  /**
   * Applies {@linkcode EnemyEndureChanceModifier}
   * @param target {@linkcode Pokemon} to apply the {@linkcode BattlerTagType.ENDURING} chance to
   * @returns `true` if {@linkcode Pokemon} endured
   */
  override apply(target: Pokemon): boolean {
    if (target.battleData.endured || Phaser.Math.RND.realInRange(0, 1) >= (this.chance * this.getStackCount())) {
      return false;
    }

    target.addTag(BattlerTagType.ENDURING, 1);

    target.battleData.endured = true;

    return true;
  }

  getMaxStackCount(scene: BattleScene): number {
    return 10;
  }
}

export class EnemyFusionChanceModifier extends EnemyPersistentModifier {
  private chance: number;

  constructor(type: ModifierType, chancePercent: number, stackCount?: number) {
    super(type, stackCount);

    this.chance = chancePercent / 100;
  }

  match(modifier: Modifier) {
    return modifier instanceof EnemyFusionChanceModifier && modifier.chance === this.chance;
  }

  clone() {
    return new EnemyFusionChanceModifier(this.type, this.chance * 100, this.stackCount);
  }

  getArgs(): any[] {
    return [ this.chance * 100 ];
  }

  /**
   * Applies {@linkcode EnemyFusionChanceModifier}
   * @param isFusion {@linkcode BooleanHolder} that will be set to `true` if the {@linkcode EnemyPokemon} is a fusion
   * @returns `true` if the {@linkcode EnemyPokemon} is a fusion
   */
  override apply(isFusion: BooleanHolder): boolean {
    if (Phaser.Math.RND.realInRange(0, 1) >= (this.chance * this.getStackCount())) {
      return false;
    }

    isFusion.value = true;

    return true;
  }

  getMaxStackCount(scene: BattleScene): number {
    return 10;
  }
}

/**
 * Uses either `MODIFIER_OVERRIDE` in overrides.ts to set {@linkcode PersistentModifier}s for either:
 *  - The player
 *  - The enemy
 * @param scene current {@linkcode BattleScene}
 * @param isPlayer {@linkcode boolean} for whether the player (`true`) or enemy (`false`) is being overridden
 */
export function overrideModifiers(scene: BattleScene, isPlayer: boolean = true): void {
  const modifiersOverride: ModifierOverride[] = isPlayer ? Overrides.STARTING_MODIFIER_OVERRIDE : Overrides.OPP_MODIFIER_OVERRIDE;
  if (!modifiersOverride || modifiersOverride.length === 0 || !scene) {
    return;
  }

  // If it's the opponent, clear all of their current modifiers to avoid stacking
  if (!isPlayer) {
    scene.clearEnemyModifiers();
  }

  modifiersOverride.forEach(item => {
    const modifierFunc = modifierTypes[item.name];
    let modifierType: ModifierType | null = modifierFunc();

    if (modifierType instanceof ModifierTypeGenerator) {
      const pregenArgs = ("type" in item) && (item.type !== null) ? [item.type] : undefined;
      modifierType = modifierType.generateType([], pregenArgs);
    }

    const modifier = modifierType && modifierType.withIdFromFunc(modifierFunc).newModifier() as PersistentModifier;
    if (modifier) {
      modifier.stackCount = item.count || 1;

      if (isPlayer) {
        scene.addModifier(modifier, true, false, false, true);
      } else {
        scene.addEnemyModifier(modifier, true, true);
      }
    }
  });
}

/**
 * Uses either `HELD_ITEMS_OVERRIDE` in overrides.ts to set {@linkcode PokemonHeldItemModifier}s for either:
 *  - The first member of the player's team when starting a new game
 *  - An enemy {@linkcode Pokemon} being spawned in
 * @param scene current {@linkcode BattleScene}
 * @param pokemon {@linkcode Pokemon} whose held items are being overridden
 * @param isPlayer {@linkcode boolean} for whether the {@linkcode pokemon} is the player's (`true`) or an enemy (`false`)
 */
export function overrideHeldItems(scene: BattleScene, pokemon: Pokemon, isPlayer: boolean = true): void {
  const heldItemsOverride: ModifierOverride[] = isPlayer ? Overrides.STARTING_HELD_ITEMS_OVERRIDE : Overrides.OPP_HELD_ITEMS_OVERRIDE;
  if (!heldItemsOverride || heldItemsOverride.length === 0 || !scene) {
    return;
  }

  if (!isPlayer) {
    scene.clearEnemyHeldItemModifiers();
  }

  heldItemsOverride.forEach(item => {
    const modifierFunc = modifierTypes[item.name];
    let modifierType: ModifierType | null = modifierFunc();
    const qty = item.count || 1;

    if (modifierType instanceof ModifierTypeGenerator) {
      const pregenArgs = ("type" in item) && (item.type !== null) ? [item.type] : undefined;
      modifierType = modifierType.generateType([], pregenArgs);
    }

    const heldItemModifier = modifierType && modifierType.withIdFromFunc(modifierFunc).newModifier(pokemon) as PokemonHeldItemModifier;
    if (heldItemModifier) {
      heldItemModifier.pokemonId = pokemon.id;
      heldItemModifier.stackCount = qty;
      if (isPlayer) {
        scene.addModifier(heldItemModifier, true, false, false, true);
      } else {
        scene.addEnemyModifier(heldItemModifier, true, true);
      }
    }
  });
}<|MERGE_RESOLUTION|>--- conflicted
+++ resolved
@@ -10,18 +10,8 @@
 import Pokemon, { type PlayerPokemon } from "#app/field/pokemon";
 import { getPokemonNameWithAffix } from "#app/messages";
 import Overrides from "#app/overrides";
-<<<<<<< HEAD
-import { Command } from "#app/ui/command-ui-handler";
-import { Species } from "#enums/species";
-import { BATTLE_STATS, type PermanentStat, Stat, TEMP_BATTLE_STATS, type TempBattleStat } from "#enums/stat";
-import i18next from "i18next";
-import { allMoves } from "#app/data/move";
-import { Abilities } from "#enums/abilities";
+import { EvolutionPhase } from "#app/phases/evolution-phase";
 import { LearnMovePhase, LearnMoveType } from "#app/phases/learn-move-phase";
-=======
-import { EvolutionPhase } from "#app/phases/evolution-phase";
-import { LearnMovePhase } from "#app/phases/learn-move-phase";
->>>>>>> 9c56c15a
 import { LevelUpPhase } from "#app/phases/level-up-phase";
 import { PokemonHealPhase } from "#app/phases/pokemon-heal-phase";
 import { achvs } from "#app/system/achv";
@@ -2245,11 +2235,7 @@
    */
   override apply(playerPokemon: PlayerPokemon): boolean {
 
-<<<<<<< HEAD
-    pokemon.scene.unshiftPhase(new LearnMovePhase(pokemon.scene, pokemon.scene.getParty().indexOf(pokemon), (this.type as ModifierTypes.TmModifierType).moveId, LearnMoveType.TM));
-=======
-    playerPokemon.scene.unshiftPhase(new LearnMovePhase(playerPokemon.scene, playerPokemon.scene.getParty().indexOf(playerPokemon), this.type.moveId, true));
->>>>>>> 9c56c15a
+    playerPokemon.scene.unshiftPhase(new LearnMovePhase(playerPokemon.scene, playerPokemon.scene.getParty().indexOf(playerPokemon), this.type.moveId, LearnMoveType.TM));
 
     return true;
   }
@@ -2264,21 +2250,14 @@
     this.levelMoveIndex = levelMoveIndex;
   }
 
-<<<<<<< HEAD
-  apply(args: any[]): boolean {
-    const pokemon = args[0] as PlayerPokemon;
-    const cost = args[1] as number;
-
-    pokemon.scene.unshiftPhase(new LearnMovePhase(pokemon.scene, pokemon.scene.getParty().indexOf(pokemon), pokemon.getLearnableLevelMoves()[this.levelMoveIndex], LearnMoveType.MEMORY, cost));
-=======
   /**
    * Applies {@linkcode RememberMoveModifier}
    * @param playerPokemon The {@linkcode PlayerPokemon} that should remember the move
    * @returns always `true`
    */
-  override apply(playerPokemon: PlayerPokemon): boolean {
-    playerPokemon.scene.unshiftPhase(new LearnMovePhase(playerPokemon.scene, playerPokemon.scene.getParty().indexOf(playerPokemon), playerPokemon.getLearnableLevelMoves()[this.levelMoveIndex]));
->>>>>>> 9c56c15a
+  override apply(playerPokemon: PlayerPokemon, cost?: number): boolean {
+
+    playerPokemon.scene.unshiftPhase(new LearnMovePhase(playerPokemon.scene, playerPokemon.scene.getParty().indexOf(playerPokemon), playerPokemon.getLearnableLevelMoves()[this.levelMoveIndex], LearnMoveType.MEMORY, cost));
 
     return true;
   }
