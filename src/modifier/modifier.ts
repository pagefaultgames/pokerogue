--- conflicted
+++ resolved
@@ -22,11 +22,8 @@
 import { BattlerTagType } from "#app/data/enums/battler-tag-type";
 import * as Overrides from "../overrides";
 import { ModifierType, modifierTypes } from "./modifier-type";
-<<<<<<< HEAD
+import { Command } from "#app/ui/command-ui-handler.js";
 import i18next from "i18next";
-=======
-import { Command } from "#app/ui/command-ui-handler.js";
->>>>>>> 4a9fe763
 
 export type ModifierPredicate = (modifier: Modifier) => boolean;
 
