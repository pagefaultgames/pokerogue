import * as ModifierTypes from "./modifier-type";
import { LearnMovePhase, LevelUpPhase, PokemonHealPhase } from "../phases";
import BattleScene from "../battle-scene";
import { getLevelTotalExp } from "../data/exp";
import { MAX_PER_TYPE_POKEBALLS, PokeballType } from "../data/pokeball";
import Pokemon, { PlayerPokemon } from "../field/pokemon";
import { Stat } from "../data/pokemon-stat";
import { addTextObject, TextStyle } from "../ui/text";
import { Type } from "../data/type";
import { EvolutionPhase } from "../evolution-phase";
import { FusionSpeciesFormEvolution, pokemonEvolutions, pokemonPrevolutions } from "../data/pokemon-evolutions";
import { getPokemonNameWithAffix } from "../messages";
import * as Utils from "../utils";
import { TempBattleStat } from "../data/temp-battle-stat";
import { getBerryEffectFunc, getBerryPredicate } from "../data/berry";
import { BattlerTagType} from "#enums/battler-tag-type";
import { BerryType } from "#enums/berry-type";
import { StatusEffect, getStatusEffectHealText } from "../data/status-effect";
import { achvs } from "../system/achv";
import { VoucherType } from "../system/voucher";
import { FormChangeItem, SpeciesFormChangeItemTrigger } from "../data/pokemon-forms";
import { Nature } from "#app/data/nature";
import Overrides from "#app/overrides";
import { ModifierType, modifierTypes } from "./modifier-type";
import { Command } from "#app/ui/command-ui-handler.js";
import { Species } from "#enums/species";
import i18next from "i18next";

import { allMoves } from "#app/data/move.js";
import { Abilities } from "#app/enums/abilities.js";

export type ModifierPredicate = (modifier: Modifier) => boolean;

const iconOverflowIndex = 24;

export const modifierSortFunc = (a: Modifier, b: Modifier): number => {
  const itemNameMatch = a.type.name.localeCompare(b.type.name);
  const typeNameMatch = a.constructor.name.localeCompare(b.constructor.name);
  const aId = a instanceof PokemonHeldItemModifier && a.pokemonId ? a.pokemonId : 4294967295;
  const bId = b instanceof PokemonHeldItemModifier && b.pokemonId ? b.pokemonId : 4294967295;

  //First sort by pokemonID
  if (aId < bId) {
    return 1;
  } else if (aId > bId) {
    return -1;
  } else if (aId === bId) {
    //Then sort by item type
    if (typeNameMatch === 0) {
      return itemNameMatch;
      //Finally sort by item name
    } else {
      return typeNameMatch;
    }
  } else {
    return 0;
  }
};

export class ModifierBar extends Phaser.GameObjects.Container {
  private player: boolean;
  private modifierCache: PersistentModifier[];

  constructor(scene: BattleScene, enemy?: boolean) {
    super(scene, 1 + (enemy ? 302 : 0), 2);

    this.player = !enemy;
    this.setScale(0.5);
  }

  /**
   * Method to update content displayed in {@linkcode ModifierBar}
   * @param {PersistentModifier[]} modifiers - The list of modifiers to be displayed in the {@linkcode ModifierBar}
   * @param {boolean} hideHeldItems - If set to "true", only modifiers not assigned to a Pokémon are displayed
   */
  updateModifiers(modifiers: PersistentModifier[], hideHeldItems: boolean = false) {
    this.removeAll(true);

    const visibleIconModifiers = modifiers.filter(m => m.isIconVisible(this.scene as BattleScene));
    const nonPokemonSpecificModifiers = visibleIconModifiers.filter(m => !(m as PokemonHeldItemModifier).pokemonId).sort(modifierSortFunc);
    const pokemonSpecificModifiers = visibleIconModifiers.filter(m => (m as PokemonHeldItemModifier).pokemonId).sort(modifierSortFunc);

    const sortedVisibleIconModifiers = hideHeldItems ? nonPokemonSpecificModifiers : nonPokemonSpecificModifiers.concat(pokemonSpecificModifiers);

    const thisArg = this;

    sortedVisibleIconModifiers.forEach((modifier: PersistentModifier, i: integer) => {
      const icon = modifier.getIcon(this.scene as BattleScene);
      if (i >= iconOverflowIndex) {
        icon.setVisible(false);
      }
      this.add(icon);
      this.setModifierIconPosition(icon, sortedVisibleIconModifiers.length);
      icon.setInteractive(new Phaser.Geom.Rectangle(0, 0, 32, 24), Phaser.Geom.Rectangle.Contains);
      icon.on("pointerover", () => {
        (this.scene as BattleScene).ui.showTooltip(modifier.type.name, modifier.type.getDescription(this.scene as BattleScene));
        if (this.modifierCache && this.modifierCache.length > iconOverflowIndex) {
          thisArg.updateModifierOverflowVisibility(true);
        }
      });
      icon.on("pointerout", () => {
        (this.scene as BattleScene).ui.hideTooltip();
        if (this.modifierCache && this.modifierCache.length > iconOverflowIndex) {
          thisArg.updateModifierOverflowVisibility(false);
        }
      });
    });

    for (const icon of this.getAll()) {
      this.sendToBack(icon);
    }

    this.modifierCache = modifiers;
  }

  updateModifierOverflowVisibility(ignoreLimit: boolean) {
    const modifierIcons = this.getAll().reverse();
    for (const modifier of modifierIcons.map(m => m as Phaser.GameObjects.Container).slice(iconOverflowIndex)) {
      modifier.setVisible(ignoreLimit);
    }
  }

  setModifierIconPosition(icon: Phaser.GameObjects.Container, modifierCount: integer) {
    const rowIcons: integer = 12 + 6 * Math.max((Math.ceil(Math.min(modifierCount, 24) / 12) - 2), 0);

    const x = (this.getIndex(icon) % rowIcons) * 26 / (rowIcons / 12);
    const y = Math.floor(this.getIndex(icon) / rowIcons) * 20;

    icon.setPosition(this.player ? x : -x, y);
  }
}

export abstract class Modifier {
  public type: ModifierType;

  constructor(type: ModifierType) {
    this.type = type;
  }

  match(_modifier: Modifier): boolean {
    return false;
  }

  shouldApply(_args: any[]): boolean {
    return true;
  }

  abstract apply(args: any[]): boolean | Promise<boolean>;
}

export abstract class PersistentModifier extends Modifier {
  public stackCount: integer;
  public virtualStackCount: integer;

  constructor(type: ModifierType, stackCount?: integer) {
    super(type);
    this.stackCount = stackCount === undefined ? 1 : stackCount;
    this.virtualStackCount = 0;
  }

  add(modifiers: PersistentModifier[], virtual: boolean, scene: BattleScene): boolean {
    for (const modifier of modifiers) {
      if (this.match(modifier)) {
        return modifier.incrementStack(scene, this.stackCount, virtual);
      }
    }

    if (virtual) {
      this.virtualStackCount += this.stackCount;
      this.stackCount = 0;
    }
    modifiers.push(this);
    return true;
  }

  abstract clone(): PersistentModifier;

  getArgs(): any[] {
    return [];
  }

  incrementStack(scene: BattleScene, amount: integer, virtual: boolean): boolean {
    if (this.getStackCount() + amount <= this.getMaxStackCount(scene)) {
      if (!virtual) {
        this.stackCount += amount;
      } else {
        this.virtualStackCount += amount;
      }
      return true;
    }

    return false;
  }

  getStackCount(): integer {
    return this.stackCount + this.virtualStackCount;
  }

  abstract getMaxStackCount(scene: BattleScene, forThreshold?: boolean): integer;

  isIconVisible(scene: BattleScene): boolean {
    return true;
  }

  getIcon(scene: BattleScene, forSummary?: boolean): Phaser.GameObjects.Container {
    const container = scene.add.container(0, 0);

    const item = scene.add.sprite(0, 12, "items");
    item.setFrame(this.type.iconImage);
    item.setOrigin(0, 0.5);
    container.add(item);

    const stackText = this.getIconStackText(scene);
    if (stackText) {
      container.add(stackText);
    }

    const virtualStackText = this.getIconStackText(scene, true);
    if (virtualStackText) {
      container.add(virtualStackText);
    }

    return container;
  }

  getIconStackText(scene: BattleScene, virtual?: boolean): Phaser.GameObjects.BitmapText | null {
    if (this.getMaxStackCount(scene) === 1 || (virtual && !this.virtualStackCount)) {
      return null;
    }

    const text = scene.add.bitmapText(10, 15, "item-count", this.stackCount.toString(), 11);
    text.letterSpacing = -0.5;
    if (this.getStackCount() >= this.getMaxStackCount(scene)) {
      text.setTint(0xf89890);
    }
    text.setOrigin(0, 0);

    return text;
  }
}

export abstract class ConsumableModifier extends Modifier {
  constructor(type: ModifierType) {
    super(type);
  }

  add(_modifiers: Modifier[]): boolean {
    return true;
  }

  shouldApply(args: any[]): boolean {
    return super.shouldApply(args) && args.length === 1 && args[0] instanceof BattleScene;
  }
}

export class AddPokeballModifier extends ConsumableModifier {
  private pokeballType: PokeballType;
  private count: integer;

  constructor(type: ModifierType, pokeballType: PokeballType, count: integer) {
    super(type);

    this.pokeballType = pokeballType;
    this.count = count;
  }

  apply(args: any[]): boolean {
    const pokeballCounts = (args[0] as BattleScene).pokeballCounts;
    pokeballCounts[this.pokeballType] = Math.min(pokeballCounts[this.pokeballType] + this.count, MAX_PER_TYPE_POKEBALLS);

    return true;
  }
}

export class AddVoucherModifier extends ConsumableModifier {
  private voucherType: VoucherType;
  private count: integer;

  constructor(type: ModifierType, voucherType: VoucherType, count: integer) {
    super(type);

    this.voucherType = voucherType;
    this.count = count;
  }

  apply(args: any[]): boolean {
    const voucherCounts = (args[0] as BattleScene).gameData.voucherCounts;
    voucherCounts[this.voucherType] += this.count;

    return true;
  }
}

export abstract class LapsingPersistentModifier extends PersistentModifier {
  protected battlesLeft: integer;

  constructor(type: ModifierTypes.ModifierType, battlesLeft?: integer, stackCount?: integer) {
    super(type, stackCount);

    this.battlesLeft = battlesLeft!; // TODO: is this bang correct?
  }

  lapse(args: any[]): boolean {
    return !!--this.battlesLeft;
  }

  getIcon(scene: BattleScene): Phaser.GameObjects.Container {
    const container = super.getIcon(scene);

    const battleCountText = addTextObject(scene, 27, 0, this.battlesLeft.toString(), TextStyle.PARTY, { fontSize: "66px", color: "#f89890" });
    battleCountText.setShadow(0, 0);
    battleCountText.setStroke("#984038", 16);
    battleCountText.setOrigin(1, 0);
    container.add(battleCountText);

    return container;
  }

  getBattlesLeft(): integer {
    return this.battlesLeft;
  }

  getMaxStackCount(scene: BattleScene, forThreshold?: boolean): number {
    return 99;
  }
}

export class DoubleBattleChanceBoosterModifier extends LapsingPersistentModifier {
  constructor(type: ModifierTypes.DoubleBattleChanceBoosterModifierType, battlesLeft: integer, stackCount?: integer) {
    super(type, battlesLeft, stackCount);
  }

  match(modifier: Modifier): boolean {
    if (modifier instanceof DoubleBattleChanceBoosterModifier) {
      // Check type id to not match different tiers of lures
      return modifier.type.id === this.type.id && modifier.battlesLeft === this.battlesLeft;
    }
    return false;
  }

  clone(): DoubleBattleChanceBoosterModifier {
    return new DoubleBattleChanceBoosterModifier(this.type as ModifierTypes.DoubleBattleChanceBoosterModifierType, this.battlesLeft, this.stackCount);
  }

  getArgs(): any[] {
    return [ this.battlesLeft ];
  }
  /**
   * Modifies the chance of a double battle occurring
   * @param args A single element array containing the double battle chance as a NumberHolder
   * @returns {boolean} Returns true if the modifier was applied
   */
  apply(args: any[]): boolean {
    const doubleBattleChance = args[0] as Utils.NumberHolder;
    // This is divided because the chance is generated as a number from 0 to doubleBattleChance.value using Utils.randSeedInt
    // A double battle will initiate if the generated number is 0
    doubleBattleChance.value = Math.ceil(doubleBattleChance.value / 2);

    return true;
  }
}

export class TempBattleStatBoosterModifier extends LapsingPersistentModifier {
  private tempBattleStat: TempBattleStat;

  constructor(type: ModifierTypes.TempBattleStatBoosterModifierType, tempBattleStat: TempBattleStat, battlesLeft?: integer, stackCount?: integer) {
    super(type, battlesLeft || 5, stackCount);

    this.tempBattleStat = tempBattleStat;
  }

  match(modifier: Modifier): boolean {
    if (modifier instanceof TempBattleStatBoosterModifier) {
      return (modifier as TempBattleStatBoosterModifier).tempBattleStat === this.tempBattleStat
        && (modifier as TempBattleStatBoosterModifier).battlesLeft === this.battlesLeft;
    }
    return false;
  }

  clone(): TempBattleStatBoosterModifier {
    return new TempBattleStatBoosterModifier(this.type as ModifierTypes.TempBattleStatBoosterModifierType, this.tempBattleStat, this.battlesLeft, this.stackCount);
  }

  getArgs(): any[] {
    return [ this.tempBattleStat, this.battlesLeft ];
  }

  apply(args: any[]): boolean {
    const tempBattleStat = args[0] as TempBattleStat;

    if (tempBattleStat === this.tempBattleStat) {
      const statLevel = args[1] as Utils.IntegerHolder;
      statLevel.value = Math.min(statLevel.value + 1, 6);
      return true;
    }

    return false;
  }
}

export class MapModifier extends PersistentModifier {
  constructor(type: ModifierType, stackCount?: integer) {
    super(type, stackCount);
  }

  clone(): MapModifier {
    return new MapModifier(this.type, this.stackCount);
  }

  apply(args: any[]): boolean {
    return true;
  }

  getMaxStackCount(scene: BattleScene): integer {
    return 1;
  }
}

export class MegaEvolutionAccessModifier extends PersistentModifier {
  constructor(type: ModifierType, stackCount?: integer) {
    super(type, stackCount);
  }

  clone(): MegaEvolutionAccessModifier {
    return new MegaEvolutionAccessModifier(this.type, this.stackCount);
  }

  apply(args: any[]): boolean {
    return true;
  }

  getMaxStackCount(scene: BattleScene): integer {
    return 1;
  }
}

export class GigantamaxAccessModifier extends PersistentModifier {
  constructor(type: ModifierType, stackCount?: integer) {
    super(type, stackCount);
  }

  clone(): GigantamaxAccessModifier {
    return new GigantamaxAccessModifier(this.type, this.stackCount);
  }

  apply(args: any[]): boolean {
    return true;
  }

  getMaxStackCount(scene: BattleScene): integer {
    return 1;
  }
}

export class TerastallizeAccessModifier extends PersistentModifier {
  constructor(type: ModifierType, stackCount?: integer) {
    super(type, stackCount);
  }

  clone(): TerastallizeAccessModifier {
    return new TerastallizeAccessModifier(this.type, this.stackCount);
  }

  apply(args: any[]): boolean {
    return true;
  }

  getMaxStackCount(scene: BattleScene): integer {
    return 1;
  }
}

export abstract class PokemonHeldItemModifier extends PersistentModifier {
  public pokemonId: integer;
  readonly isTransferrable: boolean = true;

  constructor(type: ModifierType, pokemonId: integer, stackCount?: integer) {
    super(type, stackCount);

    this.pokemonId = pokemonId;
  }

  abstract matchType(_modifier: Modifier): boolean;

  match(modifier: Modifier) {
    return this.matchType(modifier) && (modifier as PokemonHeldItemModifier).pokemonId === this.pokemonId;
  }

  getArgs(): any[] {
    return [ this.pokemonId ];
  }

  shouldApply(args: any[]): boolean {
    return super.shouldApply(args) && args.length !== 0 && args[0] instanceof Pokemon && (this.pokemonId === -1 || (args[0] as Pokemon).id === this.pokemonId);
  }

  isIconVisible(scene: BattleScene): boolean {
    return !!(this.getPokemon(scene)?.isOnField());
  }

  getIcon(scene: BattleScene, forSummary?: boolean): Phaser.GameObjects.Container {
    const container = !forSummary ? scene.add.container(0, 0) : super.getIcon(scene);

    if (!forSummary) {
      const pokemon = this.getPokemon(scene);
      if (pokemon) {
        const pokemonIcon = scene.addPokemonIcon(pokemon, -2, 10, 0, 0.5);
        container.add(pokemonIcon);
      }

      const item = scene.add.sprite(16, this.virtualStackCount ? 8 : 16, "items");
      item.setScale(0.5);
      item.setOrigin(0, 0.5);
      item.setTexture("items", this.type.iconImage);
      container.add(item);

      const stackText = this.getIconStackText(scene);
      if (stackText) {
        container.add(stackText);
      }

      const virtualStackText = this.getIconStackText(scene, true);
      if (virtualStackText) {
        container.add(virtualStackText);
      }
    } else {
      container.setScale(0.5);
    }

    return container;
  }

  getPokemon(scene: BattleScene): Pokemon | undefined {
    return this.pokemonId ? scene.getPokemonById(this.pokemonId) ?? undefined : undefined;
  }

  getScoreMultiplier(): number {
    return 1;
  }

  //Applies to items with chance of activating secondary effects ie Kings Rock
  getSecondaryChanceMultiplier(pokemon: Pokemon): integer {
    // Temporary quickfix to stop game from freezing when the opponet uses u-turn while holding on to king's rock
    if (!pokemon.getLastXMoves(0)[0]) {
      return 1;
    }
    const sheerForceAffected = allMoves[pokemon.getLastXMoves(0)[0].move].chance >= 0 && pokemon.hasAbility(Abilities.SHEER_FORCE);

    if (sheerForceAffected) {
      return 0;
    } else if (pokemon.hasAbility(Abilities.SERENE_GRACE)) {
      return 2;
    }
    return 1;
  }

  getMaxStackCount(scene: BattleScene, forThreshold?: boolean): integer {
    const pokemon = this.getPokemon(scene);
    if (!pokemon) {
      return 0;
    }
    if (pokemon.isPlayer() && forThreshold) {
      return scene.getParty().map(p => this.getMaxHeldItemCount(p)).reduce((stackCount: integer, maxStackCount: integer) => Math.max(stackCount, maxStackCount), 0);
    }
    return this.getMaxHeldItemCount(pokemon);
  }

  abstract getMaxHeldItemCount(pokemon?: Pokemon): integer;
}

export abstract class LapsingPokemonHeldItemModifier extends PokemonHeldItemModifier {
  protected battlesLeft: integer;
  readonly isTransferrable: boolean = false;

  constructor(type: ModifierTypes.ModifierType, pokemonId: integer, battlesLeft?: integer, stackCount?: integer) {
    super(type, pokemonId, stackCount);

    this.battlesLeft = battlesLeft!; // TODO: is this bang correct?
  }

  lapse(args: any[]): boolean {
    return !!--this.battlesLeft;
  }

  getIcon(scene: BattleScene, forSummary?: boolean): Phaser.GameObjects.Container {
    const container = super.getIcon(scene, forSummary);

    if (this.getPokemon(scene)?.isPlayer()) {
      const battleCountText = addTextObject(scene, 27, 0, this.battlesLeft.toString(), TextStyle.PARTY, { fontSize: "66px", color: "#f89890" });
      battleCountText.setShadow(0, 0);
      battleCountText.setStroke("#984038", 16);
      battleCountText.setOrigin(1, 0);
      container.add(battleCountText);
    }

    return container;
  }

  getBattlesLeft(): integer {
    return this.battlesLeft;
  }

  getMaxStackCount(scene: BattleScene, forThreshold?: boolean): number {
    return 1;
  }
}

export class TerastallizeModifier extends LapsingPokemonHeldItemModifier {
  public teraType: Type;
  readonly isTransferrable: boolean = false;

  constructor(type: ModifierTypes.TerastallizeModifierType, pokemonId: integer, teraType: Type, battlesLeft?: integer, stackCount?: integer) {
    super(type, pokemonId, battlesLeft || 10, stackCount);

    this.teraType = teraType;
  }

  matchType(modifier: Modifier): boolean {
    if (modifier instanceof TerastallizeModifier && modifier.teraType === this.teraType) {
      return true;
    }
    return false;
  }

  clone(): TerastallizeModifier {
    return new TerastallizeModifier(this.type as ModifierTypes.TerastallizeModifierType, this.pokemonId, this.teraType, this.battlesLeft, this.stackCount);
  }

  getArgs(): any[] {
    return [ this.pokemonId, this.teraType, this.battlesLeft ];
  }

  apply(args: any[]): boolean {
    const pokemon = args[0] as Pokemon;
    if (pokemon.isPlayer()) {
      pokemon.scene.validateAchv(achvs.TERASTALLIZE);
      if (this.teraType === Type.STELLAR) {
        pokemon.scene.validateAchv(achvs.STELLAR_TERASTALLIZE);
      }
    }
    pokemon.updateSpritePipelineData();
    return true;
  }

  lapse(args: any[]): boolean {
    const ret = super.lapse(args);
    if (!ret) {
      const pokemon = args[0] as Pokemon;
      pokemon.updateSpritePipelineData();
    }
    return ret;
  }

  getScoreMultiplier(): number {
    return 1.25;
  }

  getMaxHeldItemCount(pokemon: Pokemon): integer {
    return 1;
  }
}

export class PokemonBaseStatModifier extends PokemonHeldItemModifier {
  protected stat: Stat;
  readonly isTransferrable: boolean = false;

  constructor(type: ModifierTypes.PokemonBaseStatBoosterModifierType, pokemonId: integer, stat: Stat, stackCount?: integer) {
    super(type, pokemonId, stackCount);
    this.stat = stat;
  }

  matchType(modifier: Modifier): boolean {
    if (modifier instanceof PokemonBaseStatModifier) {
      return (modifier as PokemonBaseStatModifier).stat === this.stat;
    }
    return false;
  }

  clone(): PersistentModifier {
    return new PokemonBaseStatModifier(this.type as ModifierTypes.PokemonBaseStatBoosterModifierType, this.pokemonId, this.stat, this.stackCount);
  }

  getArgs(): any[] {
    return super.getArgs().concat(this.stat);
  }

  shouldApply(args: any[]): boolean {
    return super.shouldApply(args) && args.length === 2 && args[1] instanceof Array;
  }

  apply(args: any[]): boolean {
    args[1][this.stat] = Math.min(Math.floor(args[1][this.stat] * (1 + this.getStackCount() * 0.1)), 999999);

    return true;
  }

  getScoreMultiplier(): number {
    return 1.1;
  }

  getMaxHeldItemCount(pokemon: Pokemon): integer {
    return pokemon.ivs[this.stat];
  }
}

/**
 * Modifier used for held items that apply {@linkcode Stat} boost(s)
 * using a multiplier.
 * @extends PokemonHeldItemModifier
 * @see {@linkcode apply}
 */
export class StatBoosterModifier extends PokemonHeldItemModifier {
  /** The stats that the held item boosts */
  protected stats: Stat[];
  /** The multiplier used to increase the relevant stat(s) */
  protected multiplier: number;

  constructor(type: ModifierType, pokemonId: integer, stats: Stat[], multiplier: number, stackCount?: integer) {
    super(type, pokemonId, stackCount);

    this.stats = stats;
    this.multiplier = multiplier;
  }

  clone() {
    return new StatBoosterModifier(this.type, this.pokemonId, this.stats, this.multiplier, this.stackCount);
  }

  getArgs(): any[] {
    return [ ...super.getArgs(), this.stats, this.multiplier ];
  }

  matchType(modifier: Modifier): boolean {
    if (modifier instanceof StatBoosterModifier) {
      const modifierInstance = modifier as StatBoosterModifier;
      if ((modifierInstance.multiplier === this.multiplier) && (modifierInstance.stats.length === this.stats.length)) {
        return modifierInstance.stats.every((e, i) => e === this.stats[i]);
      }
    }

    return false;
  }

  /**
   * Checks if the incoming stat is listed in {@linkcode stats}
   * @param args [0] {@linkcode Pokemon} N/A
   *             [1] {@linkcode Stat} being checked at the time
   *             [2] {@linkcode Utils.NumberHolder} N/A
   * @returns true if the stat could be boosted, false otherwise
   */
  shouldApply(args: any[]): boolean {
    return super.shouldApply(args) && this.stats.includes(args[1] as Stat);
  }

  /**
   * Boosts the incoming stat by a {@linkcode multiplier} if the stat is listed
   * in {@linkcode stats}.
   * @param args [0] {@linkcode Pokemon} N/A
   *             [1] {@linkcode Stat} N/A
   *             [2] {@linkcode Utils.NumberHolder} that holds the resulting value of the stat
   * @returns true if the stat boost applies successfully, false otherwise
   * @see shouldApply
   */
  apply(args: any[]): boolean {
    const statValue = args[2] as Utils.NumberHolder;

    statValue.value *= this.multiplier;
    return true;
  }

  getMaxHeldItemCount(_pokemon: Pokemon): number {
    return 1;
  }
}

/**
 * Modifier used for held items, specifically Eviolite, that apply
 * {@linkcode Stat} boost(s) using a multiplier if the holder can evolve.
 * @extends StatBoosterModifier
 * @see {@linkcode apply}
 */
export class EvolutionStatBoosterModifier extends StatBoosterModifier {
  clone() {
    return super.clone() as EvolutionStatBoosterModifier;
  }

  matchType(modifier: Modifier): boolean {
    return modifier instanceof EvolutionStatBoosterModifier;
  }

  /**
   * Boosts the incoming stat value by a {@linkcode multiplier} if the holder
   * can evolve. Note that, if the holder is a fusion, they will receive
   * only half of the boost if either of the fused members are fully
   * evolved. However, if they are both unevolved, the full boost
   * will apply.
   * @param args [0] {@linkcode Pokemon} that holds the held item
   *             [1] {@linkcode Stat} N/A
   *             [2] {@linkcode Utils.NumberHolder} that holds the resulting value of the stat
   * @returns true if the stat boost applies successfully, false otherwise
   * @see shouldApply
   */
  apply(args: any[]): boolean {
    const holder = args[0] as Pokemon;
    const statValue = args[2] as Utils.NumberHolder;
    const isUnevolved = holder.getSpeciesForm(true).speciesId in pokemonEvolutions;

    if (holder.isFusion() && (holder.getFusionSpeciesForm(true).speciesId in pokemonEvolutions) !== isUnevolved) {
      // Half boost applied if holder is fused and either part of fusion is fully evolved
      statValue.value *= 1 + (this.multiplier - 1) / 2;
      return true;
    } else if (isUnevolved) {
      // Full boost applied if holder is unfused and unevolved or, if fused, both parts of fusion are unevolved
      return super.apply(args);
    }

    return false;
  }
}

/**
 * Modifier used for held items that apply {@linkcode Stat} boost(s) using a
 * multiplier if the holder is of a specific {@linkcode Species}.
 * @extends StatBoosterModifier
 * @see {@linkcode apply}
 */
export class SpeciesStatBoosterModifier extends StatBoosterModifier {
  /** The species that the held item's stat boost(s) apply to */
  private species: Species[];

  constructor(type: ModifierType, pokemonId: integer, stats: Stat[], multiplier: number, species: Species[], stackCount?: integer) {
    super(type, pokemonId, stats, multiplier, stackCount);

    this.species = species;
  }

  clone() {
    return new SpeciesStatBoosterModifier(this.type, this.pokemonId, this.stats, this.multiplier, this.species, this.stackCount);
  }

  getArgs(): any[] {
    return [ ...super.getArgs(), this.species ];
  }

  matchType(modifier: Modifier): boolean {
    if (modifier instanceof SpeciesStatBoosterModifier) {
      const modifierInstance = modifier as SpeciesStatBoosterModifier;
      if (modifierInstance.species.length === this.species.length) {
        return super.matchType(modifier) && modifierInstance.species.every((e, i) => e === this.species[i]);
      }
    }

    return false;
  }

  /**
   * Checks if the incoming stat is listed in {@linkcode stats} and if the holder's {@linkcode Species}
   * (or its fused species) is listed in {@linkcode species}.
   * @param args [0] {@linkcode Pokemon} that holds the held item
   *             [1] {@linkcode Stat} being checked at the time
   *             [2] {@linkcode Utils.NumberHolder} N/A
   * @returns true if the stat could be boosted, false otherwise
   */
  shouldApply(args: any[]): boolean {
    const holder = args[0] as Pokemon;
    return super.shouldApply(args) && (this.species.includes(holder.getSpeciesForm(true).speciesId) || (holder.isFusion() && this.species.includes(holder.getFusionSpeciesForm(true).speciesId)));
  }

  /**
   * Checks if either parameter is included in the corresponding lists
   * @param speciesId {@linkcode Species} being checked
   * @param stat {@linkcode Stat} being checked
   * @returns true if both parameters are in {@linkcode species} and {@linkcode stats} respectively, false otherwise
   */
  contains(speciesId: Species, stat: Stat): boolean {
    return this.species.includes(speciesId) && this.stats.includes(stat);
  }
}

/**
 * Modifier used for held items that apply critical-hit stage boost(s).
 * @extends PokemonHeldItemModifier
 * @see {@linkcode apply}
 */
export class CritBoosterModifier extends PokemonHeldItemModifier {
  /** The amount of stages by which the held item increases the current critical-hit stage value */
  protected stageIncrement: number;

  constructor(type: ModifierType, pokemonId: integer, stageIncrement: number, stackCount?: integer) {
    super(type, pokemonId, stackCount);

    this.stageIncrement = stageIncrement;
  }

  clone() {
    return new CritBoosterModifier(this.type, this.pokemonId, this.stageIncrement, this.stackCount);
  }

  getArgs(): any[] {
    return super.getArgs().concat(this.stageIncrement);
  }

  matchType(modifier: Modifier): boolean {
    if (modifier instanceof CritBoosterModifier) {
      return (modifier as CritBoosterModifier).stageIncrement === this.stageIncrement;
    }

    return false;
  }

  /**
   * Increases the current critical-hit stage value by {@linkcode stageIncrement}.
   * @param args [0] {@linkcode Pokemon} N/A
   *             [1] {@linkcode Utils.IntegerHolder} that holds the resulting critical-hit level
   * @returns true if the critical-hit stage boost applies successfully, false otherwise
   */
  apply(args: any[]): boolean {
    const critStage = args[1] as Utils.NumberHolder;

    critStage.value += this.stageIncrement;
    return true;
  }

  getMaxHeldItemCount(_pokemon: Pokemon): number {
    return 1;
  }
}

/**
 * Modifier used for held items that apply critical-hit stage boost(s)
 * if the holder is of a specific {@linkcode Species}.
 * @extends CritBoosterModifier
 * @see {@linkcode shouldApply}
 */
export class SpeciesCritBoosterModifier extends CritBoosterModifier {
  /** The species that the held item's critical-hit stage boost applies to */
  private species: Species[];

  constructor(type: ModifierType, pokemonId: integer, stageIncrement: number, species: Species[], stackCount?: integer) {
    super(type, pokemonId, stageIncrement, stackCount);

    this.species = species;
  }

  clone() {
    return new SpeciesCritBoosterModifier(this.type, this.pokemonId, this.stageIncrement, this.species, this.stackCount);
  }

  getArgs(): any[] {
    return [ ...super.getArgs(), this.species ];
  }

  matchType(modifier: Modifier): boolean {
    return modifier instanceof SpeciesCritBoosterModifier;
  }

  /**
   * Checks if the holder's {@linkcode Species} (or its fused species) is listed
   * in {@linkcode species}.
   * @param args [0] {@linkcode Pokemon} that holds the held item
   *             [1] {@linkcode Utils.IntegerHolder} N/A
   * @returns true if the critical-hit level can be incremented, false otherwise
   */
  shouldApply(args: any[]) {
    const holder = args[0] as Pokemon;

    return super.shouldApply(args) && (this.species.includes(holder.getSpeciesForm(true).speciesId) || (holder.isFusion() && this.species.includes(holder.getFusionSpeciesForm(true).speciesId)));
  }
}

/**
 * Applies Specific Type item boosts (e.g., Magnet)
 */
export class AttackTypeBoosterModifier extends PokemonHeldItemModifier {
  private moveType: Type;
  private boostMultiplier: number;

  constructor(type: ModifierType, pokemonId: integer, moveType: Type, boostPercent: number, stackCount?: integer) {
    super(type, pokemonId, stackCount);

    this.moveType = moveType;
    this.boostMultiplier = boostPercent * 0.01;
  }

  matchType(modifier: Modifier): boolean {
    if (modifier instanceof AttackTypeBoosterModifier) {
      const attackTypeBoosterModifier = modifier as AttackTypeBoosterModifier;
      return attackTypeBoosterModifier.moveType === this.moveType && attackTypeBoosterModifier.boostMultiplier === this.boostMultiplier;
    }

    return false;
  }

  clone() {
    return new AttackTypeBoosterModifier(this.type, this.pokemonId, this.moveType, this.boostMultiplier * 100, this.stackCount);
  }

  getArgs(): any[] {
    return super.getArgs().concat([ this.moveType, this.boostMultiplier * 100 ]);
  }

  shouldApply(args: any[]): boolean {
    return super.shouldApply(args) && args.length === 3 && typeof args[1] === "number" && args[2] instanceof Utils.NumberHolder;
  }

  /**
 * @param {Array<any>} args Array
 *                          - Index 0: {Pokemon} Pokemon
 *                          - Index 1: {number} Move type
 *                          - Index 2: {Utils.NumberHolder} Move power
 * @returns {boolean} Returns true if boosts have been applied to the move.
 */
  apply(args: any[]): boolean {
    if (args[1] === this.moveType && (args[2] as Utils.NumberHolder).value >= 1) {
      (args[2] as Utils.NumberHolder).value = Math.floor((args[2] as Utils.NumberHolder).value * (1 + (this.getStackCount() * this.boostMultiplier)));
      return true;
    }

    return false;
  }

  getScoreMultiplier(): number {
    return 1.2;
  }

  getMaxHeldItemCount(pokemon: Pokemon): integer {
    return 99;
  }
}

export class SurviveDamageModifier extends PokemonHeldItemModifier {
  constructor(type: ModifierType, pokemonId: integer, stackCount?: integer) {
    super(type, pokemonId, stackCount);
  }

  matchType(modifier: Modifier): boolean {
    return modifier instanceof SurviveDamageModifier;
  }

  clone() {
    return new SurviveDamageModifier(this.type, this.pokemonId, this.stackCount);
  }

  shouldApply(args: any[]): boolean {
    return super.shouldApply(args) && args.length === 2 && args[1] instanceof Utils.BooleanHolder;
  }

  apply(args: any[]): boolean {
    const pokemon = args[0] as Pokemon;
    const surviveDamage = args[1] as Utils.BooleanHolder;

    if (!surviveDamage.value && pokemon.randSeedInt(10) < this.getStackCount()) {
      surviveDamage.value = true;

      pokemon.scene.queueMessage(i18next.t("modifier:surviveDamageApply", { pokemonNameWithAffix: getPokemonNameWithAffix(pokemon), typeName: this.type.name }));
      return true;
    }

    return false;
  }

  getMaxHeldItemCount(pokemon: Pokemon): integer {
    return 5;
  }
}

export class BypassSpeedChanceModifier extends PokemonHeldItemModifier {
  constructor(type: ModifierType, pokemonId: integer, stackCount?: integer) {
    super(type, pokemonId, stackCount);
  }

  matchType(modifier: Modifier) {
    return modifier instanceof BypassSpeedChanceModifier;
  }

  clone() {
    return new BypassSpeedChanceModifier(this.type, this.pokemonId, this.stackCount);
  }

  shouldApply(args: any[]): boolean {
    return super.shouldApply(args) && args.length === 2 && args[1] instanceof Utils.BooleanHolder;
  }

  apply(args: any[]): boolean {
    const pokemon = args[0] as Pokemon;
    const bypassSpeed = args[1] as Utils.BooleanHolder;

    if (!bypassSpeed.value && pokemon.randSeedInt(10) < this.getStackCount()) {
      bypassSpeed.value = true;
      const isCommandFight = pokemon.scene.currentBattle.turnCommands[pokemon.getBattlerIndex()]?.command === Command.FIGHT;
      const hasQuickClaw = this.type instanceof ModifierTypes.PokemonHeldItemModifierType && this.type.id === "QUICK_CLAW";

      if (isCommandFight && hasQuickClaw) {
        pokemon.scene.queueMessage(i18next.t("modifier:bypassSpeedChanceApply", { pokemonName: getPokemonNameWithAffix(pokemon), itemName: i18next.t("modifierType:ModifierType.QUICK_CLAW.name") }));
      }
      return true;
    }

    return false;
  }

  getMaxHeldItemCount(pokemon: Pokemon): integer {
    return 3;
  }
}

export class FlinchChanceModifier extends PokemonHeldItemModifier {
  constructor(type: ModifierType, pokemonId: integer, stackCount?: integer) {
    super(type, pokemonId, stackCount);
  }

  matchType(modifier: Modifier) {
    return modifier instanceof FlinchChanceModifier;
  }

  clone() {
    return new FlinchChanceModifier(this.type, this.pokemonId, this.stackCount);
  }

  shouldApply(args: any[]): boolean {
    return super.shouldApply(args) && args.length === 2 && args[1] instanceof Utils.BooleanHolder;
  }

  apply(args: any[]): boolean {
    const pokemon = args[0] as Pokemon;
    const flinched = args[1] as Utils.BooleanHolder;

    if (!flinched.value && pokemon.randSeedInt(10) < (this.getStackCount() * this.getSecondaryChanceMultiplier(pokemon))) {
      flinched.value = true;
      return true;
    }

    return false;
  }

  getMaxHeldItemCount(pokemon: Pokemon): integer {
    return 3;
  }
}

export class TurnHealModifier extends PokemonHeldItemModifier {
  constructor(type: ModifierType, pokemonId: integer, stackCount?: integer) {
    super(type, pokemonId, stackCount);
  }

  matchType(modifier: Modifier) {
    return modifier instanceof TurnHealModifier;
  }

  clone() {
    return new TurnHealModifier(this.type, this.pokemonId, this.stackCount);
  }

  apply(args: any[]): boolean {
    const pokemon = args[0] as Pokemon;

    if (!pokemon.isFullHp()) {
      const scene = pokemon.scene;
      scene.unshiftPhase(new PokemonHealPhase(scene, pokemon.getBattlerIndex(),
        Math.max(Math.floor(pokemon.getMaxHp() / 16) * this.stackCount, 1), i18next.t("modifier:turnHealApply", { pokemonNameWithAffix: getPokemonNameWithAffix(pokemon), typeName: this.type.name }), true));
      return true;
    }

    return false;
  }

  getMaxHeldItemCount(pokemon: Pokemon): integer {
    return 4;
  }
}

/**
 * Modifier used for held items, namely Toxic Orb and Flame Orb, that apply a
 * set {@linkcode StatusEffect} at the end of a turn.
 * @extends PokemonHeldItemModifier
 * @see {@linkcode apply}
 */
export class TurnStatusEffectModifier extends PokemonHeldItemModifier {
  /** The status effect to be applied by the held item */
  private effect: StatusEffect;

  constructor (type: ModifierType, pokemonId: integer, stackCount?: integer) {
    super(type, pokemonId, stackCount);

    switch (type.id) {
    case "TOXIC_ORB":
      this.effect = StatusEffect.TOXIC;
      break;
    case "FLAME_ORB":
      this.effect = StatusEffect.BURN;
      break;
    }
  }

  /**
   * Checks if {@linkcode modifier} is an instance of this class,
   * intentionally ignoring potentially different {@linkcode effect}s
   * to prevent held item stockpiling since the item obtained first
   * would be the only item able to {@linkcode apply} successfully.
   * @override
   * @param modifier {@linkcode Modifier} being type tested
   * @return true if {@linkcode modifier} is an instance of
   * TurnStatusEffectModifier, false otherwise
   */
  matchType(modifier: Modifier): boolean {
    return modifier instanceof TurnStatusEffectModifier;
  }

  clone() {
    return new TurnStatusEffectModifier(this.type, this.pokemonId, this.stackCount);
  }

  /**
   * Tries to inflicts the holder with the associated {@linkcode StatusEffect}.
   * @param args [0] {@linkcode Pokemon} that holds the held item
   * @returns true if the status effect was applied successfully, false if
   * otherwise
   */
  apply(args: any[]): boolean {
    return (args[0] as Pokemon).trySetStatus(this.effect, true, undefined, undefined, this.type.name);
  }

  getMaxHeldItemCount(pokemon: Pokemon): integer {
    return 1;
  }

  getStatusEffect(): StatusEffect {
    return this.effect;
  }
}

export class HitHealModifier extends PokemonHeldItemModifier {
  constructor(type: ModifierType, pokemonId: integer, stackCount?: integer) {
    super(type, pokemonId, stackCount);
  }

  matchType(modifier: Modifier) {
    return modifier instanceof HitHealModifier;
  }

  clone() {
    return new HitHealModifier(this.type, this.pokemonId, this.stackCount);
  }

  apply(args: any[]): boolean {
    const pokemon = args[0] as Pokemon;

    if (pokemon.turnData.damageDealt && !pokemon.isFullHp()) {
      const scene = pokemon.scene;
      scene.unshiftPhase(new PokemonHealPhase(scene, pokemon.getBattlerIndex(),
        Math.max(Math.floor(pokemon.turnData.damageDealt / 8) * this.stackCount, 1), i18next.t("modifier:hitHealApply", { pokemonNameWithAffix: getPokemonNameWithAffix(pokemon), typeName: this.type.name }), true));
    }

    return true;
  }

  getMaxHeldItemCount(pokemon: Pokemon): integer {
    return 4;
  }
}

export class LevelIncrementBoosterModifier extends PersistentModifier {
  constructor(type: ModifierType, stackCount?: integer) {
    super(type, stackCount);
  }

  match(modifier: Modifier) {
    return modifier instanceof LevelIncrementBoosterModifier;
  }

  clone() {
    return new LevelIncrementBoosterModifier(this.type, this.stackCount);
  }

  shouldApply(args: any[]): boolean {
    return super.shouldApply(args) && args[0] instanceof Utils.IntegerHolder;
  }

  apply(args: any[]): boolean {
    (args[0] as Utils.IntegerHolder).value += this.getStackCount();

    return true;
  }

  getMaxStackCount(scene: BattleScene, forThreshold?: boolean): number {
    return 99;
  }
}

export class BerryModifier extends PokemonHeldItemModifier {
  public berryType: BerryType;
  public consumed: boolean;

  constructor(type: ModifierType, pokemonId: integer, berryType: BerryType, stackCount?: integer) {
    super(type, pokemonId, stackCount);

    this.berryType = berryType;
    this.consumed = false;
  }

  matchType(modifier: Modifier) {
    return modifier instanceof BerryModifier && (modifier as BerryModifier).berryType === this.berryType;
  }

  clone() {
    return new BerryModifier(this.type, this.pokemonId, this.berryType, this.stackCount);
  }

  getArgs(): any[] {
    return super.getArgs().concat(this.berryType);
  }

  shouldApply(args: any[]): boolean {
    return !this.consumed && super.shouldApply(args) && getBerryPredicate(this.berryType)(args[0] as Pokemon);
  }

  apply(args: any[]): boolean {
    const pokemon = args[0] as Pokemon;

    const preserve = new Utils.BooleanHolder(false);
    pokemon.scene.applyModifiers(PreserveBerryModifier, pokemon.isPlayer(), pokemon, preserve);

    getBerryEffectFunc(this.berryType)(pokemon);
    if (!preserve.value) {
      this.consumed = true;
    }

    return true;
  }

  getMaxHeldItemCount(pokemon: Pokemon): integer {
    if ([BerryType.LUM, BerryType.LEPPA, BerryType.SITRUS, BerryType.ENIGMA].includes(this.berryType)) {
      return 2;
    }
    return 3;
  }
}

export class PreserveBerryModifier extends PersistentModifier {
  constructor(type: ModifierType, stackCount?: integer) {
    super(type, stackCount);
  }

  match(modifier: Modifier) {
    return modifier instanceof PreserveBerryModifier;
  }

  clone() {
    return new PreserveBerryModifier(this.type, this.stackCount);
  }

  shouldApply(args: any[]): boolean {
    return super.shouldApply(args) && args[0] instanceof Pokemon && args[1] instanceof Utils.BooleanHolder;
  }

  apply(args: any[]): boolean {
    if (!(args[1] as Utils.BooleanHolder).value) {
      (args[1] as Utils.BooleanHolder).value = (args[0] as Pokemon).randSeedInt(10) < this.getStackCount() * 3;
    }

    return true;
  }

  getMaxStackCount(scene: BattleScene): integer {
    return 3;
  }
}

export class PokemonInstantReviveModifier extends PokemonHeldItemModifier {
  constructor(type: ModifierType, pokemonId: integer, stackCount?: integer) {
    super(type, pokemonId, stackCount);
  }

  matchType(modifier: Modifier) {
    return modifier instanceof PokemonInstantReviveModifier;
  }

  clone() {
    return new PokemonInstantReviveModifier(this.type, this.pokemonId, this.stackCount);
  }

  apply(args: any[]): boolean {
    const pokemon = args[0] as Pokemon;

    pokemon.scene.unshiftPhase(new PokemonHealPhase(pokemon.scene, pokemon.getBattlerIndex(),
      Math.max(Math.floor(pokemon.getMaxHp() / 2), 1), i18next.t("modifier:pokemonInstantReviveApply", { pokemonNameWithAffix: getPokemonNameWithAffix(pokemon), typeName: this.type.name }), false, false, true));

    pokemon.resetStatus(true, false, true);
    return true;
  }

  getMaxHeldItemCount(pokemon: Pokemon): integer {
    return 1;
  }
}

/**
 * Modifier used for White Herb, which resets negative {@linkcode Stat} changes
 * @extends PokemonHeldItemModifier
 * @see {@linkcode apply}
 */
export class PokemonResetNegativeStatStageModifier extends PokemonHeldItemModifier {
  constructor(type: ModifierType, pokemonId: integer, stackCount?: integer) {
    super(type, pokemonId, stackCount);
  }

  matchType(modifier: Modifier) {
    return modifier instanceof PokemonResetNegativeStatStageModifier;
  }

  clone() {
    return new PokemonResetNegativeStatStageModifier(this.type, this.pokemonId, this.stackCount);
  }

  /**
   * Restores any negative stat stages of the mon to 0
   * @param args args[0] is the {@linkcode Pokemon} whose stat stages are being checked
   * @returns true if any stat changes were applied (item was used), false otherwise
   */
  apply(args: any[]): boolean {
    const pokemon = args[0] as Pokemon;
    const loweredStats = pokemon.summonData.battleStats.filter(s => s < 0);
    if (loweredStats.length) {
      for (let s = 0; s < pokemon.summonData.battleStats.length; s++) {
        pokemon.summonData.battleStats[s] = Math.max(0, pokemon.summonData.battleStats[s]);
      }
      pokemon.scene.queueMessage(i18next.t("modifier:pokemonResetNegativeStatStageApply", { pokemonNameWithAffix: getPokemonNameWithAffix(pokemon), typeName: this.type.name }));
      return true;
    }
    return false;
  }

  getMaxHeldItemCount(pokemon: Pokemon): integer {
    return 2;
  }
}

export abstract class ConsumablePokemonModifier extends ConsumableModifier {
  public pokemonId: integer;

  constructor(type: ModifierType, pokemonId: integer) {
    super(type);

    this.pokemonId = pokemonId;
  }

  shouldApply(args: any[]): boolean {
    return args.length !== 0 && args[0] instanceof PlayerPokemon && (this.pokemonId === -1 || (args[0] as PlayerPokemon).id === this.pokemonId);
  }

  getPokemon(scene: BattleScene) {
    return scene.getParty().find(p => p.id === this.pokemonId);
  }
}

export class PokemonHpRestoreModifier extends ConsumablePokemonModifier {
  private restorePoints: integer;
  private restorePercent: number;
  private healStatus: boolean;
  public fainted: boolean;

  constructor(type: ModifierType, pokemonId: integer, restorePoints: integer, restorePercent: number, healStatus: boolean, fainted?: boolean) {
    super(type, pokemonId);

    this.restorePoints = restorePoints;
    this.restorePercent = restorePercent;
    this.healStatus = healStatus;
    this.fainted = !!fainted;
  }

  shouldApply(args: any[]): boolean {
    return super.shouldApply(args) && (this.fainted || (args.length > 1 && typeof(args[1]) === "number"));
  }

  apply(args: any[]): boolean {
    const pokemon = args[0] as Pokemon;
    if (!pokemon.hp === this.fainted) {
      let restorePoints = this.restorePoints;
      if (!this.fainted) {
        restorePoints = Math.floor(restorePoints * (args[1] as number));
      }
      if (this.fainted || this.healStatus) {
        pokemon.resetStatus(true, true);
      }
      pokemon.hp = Math.min(pokemon.hp + Math.max(Math.ceil(Math.max(Math.floor((this.restorePercent * 0.01) * pokemon.getMaxHp()), restorePoints)), 1), pokemon.getMaxHp());
      return true;
    }
    return false;
  }
}

export class PokemonStatusHealModifier extends ConsumablePokemonModifier {
  constructor(type: ModifierType, pokemonId: integer) {
    super(type, pokemonId);
  }

  apply(args: any[]): boolean {
    const pokemon = args[0] as Pokemon;
    pokemon.resetStatus(true, true);
    return true;
  }
}

export abstract class ConsumablePokemonMoveModifier extends ConsumablePokemonModifier {
  public moveIndex: integer;

  constructor(type: ModifierType, pokemonId: integer, moveIndex: integer) {
    super(type, pokemonId);

    this.moveIndex = moveIndex;
  }
}

export class PokemonPpRestoreModifier extends ConsumablePokemonMoveModifier {
  private restorePoints: integer;

  constructor(type: ModifierType, pokemonId: integer, moveIndex: integer, restorePoints: integer) {
    super(type, pokemonId, moveIndex);

    this.restorePoints = restorePoints;
  }

  apply(args: any[]): boolean {
    const pokemon = args[0] as Pokemon;
    const move = pokemon.getMoveset()[this.moveIndex]!; //TODO: is the bang correct?
    move.ppUsed = this.restorePoints > -1 ? Math.max(move.ppUsed - this.restorePoints, 0) : 0;

    return true;
  }
}

export class PokemonAllMovePpRestoreModifier extends ConsumablePokemonModifier {
  private restorePoints: integer;

  constructor(type: ModifierType, pokemonId: integer, restorePoints: integer) {
    super(type, pokemonId);

    this.restorePoints = restorePoints;
  }

  apply(args: any[]): boolean {
    const pokemon = args[0] as Pokemon;
    for (const move of pokemon.getMoveset()) {
      move!.ppUsed = this.restorePoints > -1 ? Math.max(move!.ppUsed - this.restorePoints, 0) : 0; // TODO: are those bangs correct?
    }

    return true;
  }
}

export class PokemonPpUpModifier extends ConsumablePokemonMoveModifier {
  private upPoints: integer;

  constructor(type: ModifierType, pokemonId: integer, moveIndex: integer, upPoints: integer) {
    super(type, pokemonId, moveIndex);

    this.upPoints = upPoints;
  }

  apply(args: any[]): boolean {
    const pokemon = args[0] as Pokemon;
    const move = pokemon.getMoveset()[this.moveIndex]!; // TODO: is the bang correct?
    move.ppUp = Math.min(move.ppUp + this.upPoints, 3);

    return true;
  }
}

export class PokemonNatureChangeModifier extends ConsumablePokemonModifier {
  public nature: Nature;

  constructor(type: ModifierType, pokemonId: integer, nature: Nature) {
    super(type, pokemonId);

    this.nature = nature;
  }

  apply(args: any[]): boolean {
    const pokemon = args[0] as Pokemon;
    pokemon.natureOverride = this.nature;
    let speciesId = pokemon.species.speciesId;
    pokemon.scene.gameData.dexData[speciesId].natureAttr |= 1 << (this.nature + 1);

    while (pokemonPrevolutions.hasOwnProperty(speciesId)) {
      speciesId = pokemonPrevolutions[speciesId];
      pokemon.scene.gameData.dexData[speciesId].natureAttr |= 1 << (this.nature + 1);
    }

    return true;
  }
}

export class PokemonLevelIncrementModifier extends ConsumablePokemonModifier {
  constructor(type: ModifierType, pokemonId: integer) {
    super(type, pokemonId);
  }

  apply(args: any[]): boolean {
    const pokemon = args[0] as PlayerPokemon;
    const levelCount = new Utils.IntegerHolder(1);
    pokemon.scene.applyModifiers(LevelIncrementBoosterModifier, true, levelCount);

    pokemon.level += levelCount.value;
    if (pokemon.level <= pokemon.scene.getMaxExpLevel(true)) {
      pokemon.exp = getLevelTotalExp(pokemon.level, pokemon.species.growthRate);
      pokemon.levelExp = 0;
    }

    pokemon.addFriendship(5);

    pokemon.scene.unshiftPhase(new LevelUpPhase(pokemon.scene, pokemon.scene.getParty().indexOf(pokemon), pokemon.level - levelCount.value, pokemon.level));

    return true;
  }
}

export class TmModifier extends ConsumablePokemonModifier {
  constructor(type: ModifierTypes.TmModifierType, pokemonId: integer) {
    super(type, pokemonId);
  }

  apply(args: any[]): boolean {
    const pokemon = args[0] as PlayerPokemon;

    pokemon.scene.unshiftPhase(new LearnMovePhase(pokemon.scene, pokemon.scene.getParty().indexOf(pokemon), (this.type as ModifierTypes.TmModifierType).moveId));

    return true;
  }
}

export class RememberMoveModifier extends ConsumablePokemonModifier {
  public levelMoveIndex: integer;

  constructor(type: ModifierTypes.ModifierType, pokemonId: integer, levelMoveIndex: integer) {
    super(type, pokemonId);

    this.levelMoveIndex = levelMoveIndex;
  }

  apply(args: any[]): boolean {
    const pokemon = args[0] as PlayerPokemon;

    pokemon.scene.unshiftPhase(new LearnMovePhase(pokemon.scene, pokemon.scene.getParty().indexOf(pokemon), pokemon.getLearnableLevelMoves()[this.levelMoveIndex]));

    return true;
  }
}

export class EvolutionItemModifier extends ConsumablePokemonModifier {
  constructor(type: ModifierTypes.EvolutionItemModifierType, pokemonId: integer) {
    super(type, pokemonId);
  }

  apply(args: any[]): boolean {
    const pokemon = args[0] as PlayerPokemon;

    let matchingEvolution = pokemonEvolutions.hasOwnProperty(pokemon.species.speciesId)
      ? pokemonEvolutions[pokemon.species.speciesId].find(e => e.item === (this.type as ModifierTypes.EvolutionItemModifierType).evolutionItem
        && (e.evoFormKey === null || (e.preFormKey || "") === pokemon.getFormKey())
        && (!e.condition || e.condition.predicate(pokemon)))
      : null;

    if (!matchingEvolution && pokemon.isFusion()) {
      matchingEvolution = pokemonEvolutions[pokemon.fusionSpecies!.speciesId].find(e => e.item === (this.type as ModifierTypes.EvolutionItemModifierType).evolutionItem // TODO: is the bang correct?
        && (e.evoFormKey === null || (e.preFormKey || "") === pokemon.getFusionFormKey())
        && (!e.condition || e.condition.predicate(pokemon)));
      if (matchingEvolution) {
        matchingEvolution = new FusionSpeciesFormEvolution(pokemon.species.speciesId, matchingEvolution);
      }
    }

    if (matchingEvolution) {
      pokemon.scene.unshiftPhase(new EvolutionPhase(pokemon.scene, pokemon, matchingEvolution, pokemon.level - 1));
      return true;
    }

    return false;
  }
}

export class FusePokemonModifier extends ConsumablePokemonModifier {
  public fusePokemonId: integer;

  constructor(type: ModifierType, pokemonId: integer, fusePokemonId: integer) {
    super(type, pokemonId);

    this.fusePokemonId = fusePokemonId;
  }

  shouldApply(args: any[]): boolean {
    return super.shouldApply(args) && args[1] instanceof PlayerPokemon && this.fusePokemonId === (args[1] as PlayerPokemon).id;
  }

  apply(args: any[]): Promise<boolean> {
    return new Promise<boolean>(resolve => {
      (args[0] as PlayerPokemon).fuse(args[1] as PlayerPokemon).then(() => resolve(true));
    });
  }
}

export class MultipleParticipantExpBonusModifier extends PersistentModifier {
  constructor(type: ModifierType, stackCount?: integer) {
    super(type, stackCount);
  }

  match(modifier: Modifier): boolean {
    return modifier instanceof MultipleParticipantExpBonusModifier;
  }

  apply(_args: any[]): boolean {
    return true;
  }

  clone(): MultipleParticipantExpBonusModifier {
    return new MultipleParticipantExpBonusModifier(this.type, this.stackCount);
  }

  getMaxStackCount(scene: BattleScene): integer {
    return 5;
  }
}

export class HealingBoosterModifier extends PersistentModifier {
  private multiplier: number;

  constructor(type: ModifierType, multiplier: number, stackCount?: integer) {
    super(type, stackCount);

    this.multiplier = multiplier;
  }

  match(modifier: Modifier): boolean {
    return modifier instanceof HealingBoosterModifier;
  }

  clone(): HealingBoosterModifier {
    return new HealingBoosterModifier(this.type, this.multiplier, this.stackCount);
  }

  getArgs(): any[] {
    return [ this.multiplier ];
  }

  apply(args: any[]): boolean {
    const healingMultiplier = args[0] as Utils.IntegerHolder;
    healingMultiplier.value *= 1 + ((this.multiplier - 1) * this.getStackCount());

    return true;
  }

  getMaxStackCount(scene: BattleScene): integer {
    return 5;
  }
}

export class ExpBoosterModifier extends PersistentModifier {
  private boostMultiplier: integer;

  constructor(type: ModifierType, boostPercent: number, stackCount?: integer) {
    super(type, stackCount);

    this.boostMultiplier = boostPercent * 0.01;
  }

  match(modifier: Modifier): boolean {
    if (modifier instanceof ExpBoosterModifier) {
      const expModifier = modifier as ExpBoosterModifier;
      return expModifier.boostMultiplier === this.boostMultiplier;
    }
    return false;
  }

  clone(): ExpBoosterModifier {
    return new ExpBoosterModifier(this.type, this.boostMultiplier * 100, this.stackCount);
  }

  getArgs(): any[] {
    return [ this.boostMultiplier * 100 ];
  }

  apply(args: any[]): boolean {
    (args[0] as Utils.NumberHolder).value = Math.floor((args[0] as Utils.NumberHolder).value * (1 + (this.getStackCount() * this.boostMultiplier)));

    return true;
  }

  getMaxStackCount(scene: BattleScene, forThreshold?: boolean): integer {
    return this.boostMultiplier < 1 ? this.boostMultiplier < 0.6 ? 99 : 30 : 10;
  }
}

export class PokemonExpBoosterModifier extends PokemonHeldItemModifier {
  private boostMultiplier: integer;

  constructor(type: ModifierTypes.PokemonExpBoosterModifierType, pokemonId: integer, boostPercent: number, stackCount?: integer) {
    super(type, pokemonId, stackCount);
    this.boostMultiplier = boostPercent * 0.01;
  }

  matchType(modifier: Modifier): boolean {
    if (modifier instanceof PokemonExpBoosterModifier) {
      const pokemonExpModifier = modifier as PokemonExpBoosterModifier;
      return pokemonExpModifier.boostMultiplier === this.boostMultiplier;
    }
    return false;
  }

  clone(): PersistentModifier {
    return new PokemonExpBoosterModifier(this.type as ModifierTypes.PokemonExpBoosterModifierType, this.pokemonId, this.boostMultiplier * 100, this.stackCount);
  }

  getArgs(): any[] {
    return super.getArgs().concat(this.boostMultiplier * 100);
  }

  shouldApply(args: any[]): boolean {
    return super.shouldApply(args) && args.length === 2 && args[1] instanceof Utils.NumberHolder;
  }

  apply(args: any[]): boolean {
    (args[1] as Utils.NumberHolder).value = Math.floor((args[1] as Utils.NumberHolder).value * (1 + (this.getStackCount() * this.boostMultiplier)));

    return true;
  }

  getMaxHeldItemCount(pokemon: Pokemon): integer {
    return 99;
  }
}

export class ExpShareModifier extends PersistentModifier {
  constructor(type: ModifierType, stackCount?: integer) {
    super(type, stackCount);
  }

  match(modifier: Modifier): boolean {
    return modifier instanceof ExpShareModifier;
  }

  clone(): ExpShareModifier {
    return new ExpShareModifier(this.type, this.stackCount);
  }

  apply(_args: any[]): boolean {
    return true;
  }

  getMaxStackCount(scene: BattleScene): integer {
    return 5;
  }
}

export class ExpBalanceModifier extends PersistentModifier {
  constructor(type: ModifierType, stackCount?: integer) {
    super(type, stackCount);
  }

  match(modifier: Modifier): boolean {
    return modifier instanceof ExpBalanceModifier;
  }

  clone(): ExpBalanceModifier {
    return new ExpBalanceModifier(this.type, this.stackCount);
  }

  apply(_args: any[]): boolean {
    return true;
  }

  getMaxStackCount(scene: BattleScene): integer {
    return 4;
  }
}

export class PokemonFriendshipBoosterModifier extends PokemonHeldItemModifier {
  constructor(type: ModifierTypes.PokemonFriendshipBoosterModifierType, pokemonId: integer, stackCount?: integer) {
    super(type, pokemonId, stackCount);
  }

  matchType(modifier: Modifier): boolean {
    return modifier instanceof PokemonFriendshipBoosterModifier;
  }

  clone(): PersistentModifier {
    return new PokemonFriendshipBoosterModifier(this.type as ModifierTypes.PokemonFriendshipBoosterModifierType, this.pokemonId, this.stackCount);
  }

  apply(args: any[]): boolean {
    const friendship = args[1] as Utils.IntegerHolder;
    friendship.value = Math.floor(friendship.value * (1 + 0.5 * this.getStackCount()));

    return true;
  }

  getMaxHeldItemCount(pokemon: Pokemon): integer {
    return 3;
  }
}

export class PokemonNatureWeightModifier extends PokemonHeldItemModifier {
  constructor(type: ModifierTypes.ModifierType, pokemonId: integer, stackCount?: integer) {
    super(type, pokemonId, stackCount);
  }

  matchType(modifier: Modifier): boolean {
    return modifier instanceof PokemonNatureWeightModifier;
  }

  clone(): PersistentModifier {
    return new PokemonNatureWeightModifier(this.type, this.pokemonId, this.stackCount);
  }

  apply(args: any[]): boolean {
    const multiplier = args[1] as Utils.IntegerHolder;
    if (multiplier.value !== 1) {
      multiplier.value += 0.1 * this.getStackCount() * (multiplier.value > 1 ? 1 : -1);
      return true;
    }

    return false;
  }

  getMaxHeldItemCount(pokemon: Pokemon): integer {
    return 10;
  }
}

export class PokemonMoveAccuracyBoosterModifier extends PokemonHeldItemModifier {
  private accuracyAmount: integer;

  constructor(type: ModifierTypes.PokemonMoveAccuracyBoosterModifierType, pokemonId: integer, accuracy: integer, stackCount?: integer) {
    super(type, pokemonId, stackCount);
    this.accuracyAmount = accuracy;
  }

  matchType(modifier: Modifier): boolean {
    if (modifier instanceof PokemonMoveAccuracyBoosterModifier) {
      const pokemonAccuracyBoosterModifier = modifier as PokemonMoveAccuracyBoosterModifier;
      return pokemonAccuracyBoosterModifier.accuracyAmount === this.accuracyAmount;
    }
    return false;
  }

  clone(): PersistentModifier {
    return new PokemonMoveAccuracyBoosterModifier(this.type as ModifierTypes.PokemonMoveAccuracyBoosterModifierType, this.pokemonId, this.accuracyAmount, this.stackCount);
  }

  getArgs(): any[] {
    return super.getArgs().concat(this.accuracyAmount);
  }

  shouldApply(args: any[]): boolean {
    return super.shouldApply(args) && args.length === 2 && args[1] instanceof Utils.NumberHolder;
  }

  apply(args: any[]): boolean {
    const moveAccuracy = (args[1] as Utils.IntegerHolder);
    moveAccuracy.value = Math.min(moveAccuracy.value + this.accuracyAmount * this.getStackCount(), 100);

    return true;
  }

  getMaxHeldItemCount(pokemon: Pokemon): integer {
    return 3;
  }
}

export class PokemonMultiHitModifier extends PokemonHeldItemModifier {
  constructor(type: ModifierTypes.PokemonMultiHitModifierType, pokemonId: integer, stackCount?: integer) {
    super(type, pokemonId, stackCount);
  }

  matchType(modifier: Modifier): boolean {
    return modifier instanceof PokemonMultiHitModifier;
  }

  clone(): PersistentModifier {
    return new PokemonMultiHitModifier(this.type as ModifierTypes.PokemonMultiHitModifierType, this.pokemonId, this.stackCount);
  }

  apply(args: any[]): boolean {
    (args[1] as Utils.IntegerHolder).value *= (this.getStackCount() + 1);

    const power = args[2] as Utils.NumberHolder;
    switch (this.getStackCount()) {
    case 1:
      power.value *= 0.4;
      break;
    case 2:
      power.value *= 0.25;
      break;
    case 3:
      power.value *= 0.175;
      break;
    }

    return true;
  }

  getMaxHeldItemCount(pokemon: Pokemon): integer {
    return 3;
  }
}

export class PokemonFormChangeItemModifier extends PokemonHeldItemModifier {
  public formChangeItem: FormChangeItem;
  public active: boolean;
  readonly isTransferrable: boolean = false;

  constructor(type: ModifierTypes.FormChangeItemModifierType, pokemonId: integer, formChangeItem: FormChangeItem, active: boolean, stackCount?: integer) {
    super(type, pokemonId, stackCount);
    this.formChangeItem = formChangeItem;
    this.active = active;
  }

  matchType(modifier: Modifier): boolean {
    return modifier instanceof PokemonFormChangeItemModifier && modifier.formChangeItem === this.formChangeItem;
  }

  clone(): PersistentModifier {
    return new PokemonFormChangeItemModifier(this.type as ModifierTypes.FormChangeItemModifierType, this.pokemonId, this.formChangeItem, this.active, this.stackCount);
  }

  getArgs(): any[] {
    return super.getArgs().concat(this.formChangeItem, this.active);
  }

  apply(args: any[]): boolean {
    const pokemon = args[0] as Pokemon;
    const active = args[1] as boolean;

    const switchActive = this.active && !active;

    if (switchActive) {
      this.active = false;
    }

    const ret = pokemon.scene.triggerPokemonFormChange(pokemon, SpeciesFormChangeItemTrigger);

    if (switchActive) {
      this.active = true;
    }

    return ret;
  }

  getMaxHeldItemCount(pokemon: Pokemon): integer {
    return 1;
  }
}

export class MoneyRewardModifier extends ConsumableModifier {
  private moneyMultiplier: number;

  constructor(type: ModifierType, moneyMultiplier: number) {
    super(type);

    this.moneyMultiplier = moneyMultiplier;
  }

  apply(args: any[]): boolean {
    const scene = args[0] as BattleScene;
    const moneyAmount = new Utils.IntegerHolder(scene.getWaveMoneyAmount(this.moneyMultiplier));

    scene.applyModifiers(MoneyMultiplierModifier, true, moneyAmount);

    scene.addMoney(moneyAmount.value);

    return true;
  }
}

export class MoneyMultiplierModifier extends PersistentModifier {
  constructor(type: ModifierType, stackCount?: integer) {
    super(type, stackCount);
  }

  match(modifier: Modifier): boolean {
    return modifier instanceof MoneyMultiplierModifier;
  }

  clone(): MoneyMultiplierModifier {
    return new MoneyMultiplierModifier(this.type, this.stackCount);
  }

  apply(args: any[]): boolean {
    (args[0] as Utils.IntegerHolder).value += Math.floor((args[0] as Utils.IntegerHolder).value * 0.2 * this.getStackCount());

    return true;
  }

  getMaxStackCount(scene: BattleScene): integer {
    return 5;
  }
}

export class DamageMoneyRewardModifier extends PokemonHeldItemModifier {
  constructor(type: ModifierType, pokemonId: integer, stackCount?: integer) {
    super(type, pokemonId, stackCount);
  }

  matchType(modifier: Modifier): boolean {
    return modifier instanceof DamageMoneyRewardModifier;
  }

  clone(): DamageMoneyRewardModifier {
    return new DamageMoneyRewardModifier(this.type, this.pokemonId, this.stackCount);
  }

  apply(args: any[]): boolean {
    const scene = (args[0] as Pokemon).scene;
    const moneyAmount = new Utils.IntegerHolder(Math.floor((args[1] as Utils.IntegerHolder).value * (0.5 * this.getStackCount())));
    scene.applyModifiers(MoneyMultiplierModifier, true, moneyAmount);
    scene.addMoney(moneyAmount.value);

    return true;
  }

  getMaxHeldItemCount(pokemon: Pokemon): integer {
    return 5;
  }
}

export class MoneyInterestModifier extends PersistentModifier {
  constructor(type: ModifierType, stackCount?: integer) {
    super(type, stackCount);
  }

  match(modifier: Modifier): boolean {
    return modifier instanceof MoneyInterestModifier;
  }

  apply(args: any[]): boolean {
    const scene = args[0] as BattleScene;
    const interestAmount = Math.floor(scene.money * 0.1 * this.getStackCount());
    scene.addMoney(interestAmount);

    const userLocale = navigator.language || "en-US";
    const formattedMoneyAmount = interestAmount.toLocaleString(userLocale);
    const message = i18next.t("modifier:moneyInterestApply", { moneyAmount: formattedMoneyAmount, typeName: this.type.name });
    scene.queueMessage(message, undefined, true);

    return true;
  }

  clone(): MoneyInterestModifier {
    return new MoneyInterestModifier(this.type, this.stackCount);
  }

  getMaxStackCount(scene: BattleScene): integer {
    return 5;
  }
}

export class HiddenAbilityRateBoosterModifier extends PersistentModifier {
  constructor(type: ModifierType, stackCount?: integer) {
    super(type, stackCount);
  }

  match(modifier: Modifier): boolean {
    return modifier instanceof HiddenAbilityRateBoosterModifier;
  }

  clone(): HiddenAbilityRateBoosterModifier {
    return new HiddenAbilityRateBoosterModifier(this.type, this.stackCount);
  }

  apply(args: any[]): boolean {
    (args[0] as Utils.IntegerHolder).value *= Math.pow(2, -1 - this.getStackCount());

    return true;
  }

  getMaxStackCount(scene: BattleScene): integer {
    return 4;
  }
}

export class ShinyRateBoosterModifier extends PersistentModifier {
  constructor(type: ModifierType, stackCount?: integer) {
    super(type, stackCount);
  }

  match(modifier: Modifier): boolean {
    return modifier instanceof ShinyRateBoosterModifier;
  }

  clone(): ShinyRateBoosterModifier {
    return new ShinyRateBoosterModifier(this.type, this.stackCount);
  }

  apply(args: any[]): boolean {
    (args[0] as Utils.IntegerHolder).value *= Math.pow(2, 2 + this.getStackCount());

    return true;
  }

  getMaxStackCount(scene: BattleScene): integer {
    return 4;
  }
}

export class LockModifierTiersModifier extends PersistentModifier {
  constructor(type: ModifierType, stackCount?: integer) {
    super(type, stackCount);
  }

  match(modifier: Modifier): boolean {
    return modifier instanceof LockModifierTiersModifier;
  }

  apply(args: any[]): boolean {
    return true;
  }

  clone(): LockModifierTiersModifier {
    return new LockModifierTiersModifier(this.type, this.stackCount);
  }

  getMaxStackCount(scene: BattleScene): integer {
    return 1;
  }
}

export class SwitchEffectTransferModifier extends PokemonHeldItemModifier {
  constructor(type: ModifierType, pokemonId: integer, stackCount?: integer) {
    super(type, pokemonId, stackCount);
  }

  matchType(modifier: Modifier): boolean {
    return modifier instanceof SwitchEffectTransferModifier;
  }

  clone(): SwitchEffectTransferModifier {
    return new SwitchEffectTransferModifier(this.type, this.pokemonId, this.stackCount);
  }

  apply(args: any[]): boolean {
    return true;
  }

  getMaxHeldItemCount(pokemon: Pokemon): integer {
    return 1;
  }
}

/**
 * Abstract class for held items that steal other Pokemon's items.
 * @see {@linkcode TurnHeldItemTransferModifier}
 * @see {@linkcode ContactHeldItemTransferChanceModifier}
 */
export abstract class HeldItemTransferModifier extends PokemonHeldItemModifier {
  constructor(type: ModifierType, pokemonId: integer, stackCount?: integer) {
    super(type, pokemonId, stackCount);
  }

  /**
   * Determines the targets to transfer items from when this applies.
   * @param args\[0\] the {@linkcode Pokemon} holding this item
   * @returns the opponents of the source {@linkcode Pokemon}
   */
  getTargets(args: any[]): Pokemon[] {
    const pokemon = args[0];

    return pokemon instanceof Pokemon
      ? pokemon.getOpponents()
      : [];
  }

  /**
   * Steals an item from a set of target Pokemon.
   * This prioritizes high-tier held items when selecting the item to steal.
   * @param args \[0\] The {@linkcode Pokemon} holding this item
   * @returns true if an item was stolen; false otherwise.
   */
  apply(args: any[]): boolean {
    const pokemon = args[0] as Pokemon;
    const opponents = this.getTargets(args);

    if (!opponents.length) {
      return false;
    }

    const targetPokemon = opponents[pokemon.randSeedInt(opponents.length)];

    const transferredItemCount = this.getTransferredItemCount();
    if (!transferredItemCount) {
      return false;
    }

    const poolType = pokemon.isPlayer() ? ModifierTypes.ModifierPoolType.PLAYER : pokemon.hasTrainer() ? ModifierTypes.ModifierPoolType.TRAINER : ModifierTypes.ModifierPoolType.WILD;

    const transferredModifierTypes: ModifierTypes.ModifierType[] = [];
    const itemModifiers = pokemon.scene.findModifiers(m => m instanceof PokemonHeldItemModifier
        && m.pokemonId === targetPokemon.id && m.isTransferrable, targetPokemon.isPlayer()) as PokemonHeldItemModifier[];
    let highestItemTier = itemModifiers.map(m => m.type.getOrInferTier(poolType)).reduce((highestTier, tier) => Math.max(tier!, highestTier), 0); // TODO: is this bang correct?
    let tierItemModifiers = itemModifiers.filter(m => m.type.getOrInferTier(poolType) === highestItemTier);

    const heldItemTransferPromises: Promise<void>[] = [];

    for (let i = 0; i < transferredItemCount; i++) {
      if (!tierItemModifiers.length) {
        while (highestItemTier-- && !tierItemModifiers.length) {
          tierItemModifiers = itemModifiers.filter(m => m.type.tier === highestItemTier);
        }
        if (!tierItemModifiers.length) {
          break;
        }
      }
      const randItemIndex = pokemon.randSeedInt(itemModifiers.length);
      const randItem = itemModifiers[randItemIndex];
      heldItemTransferPromises.push(pokemon.scene.tryTransferHeldItemModifier(randItem, pokemon, false).then(success => {
        if (success) {
          transferredModifierTypes.push(randItem.type);
          itemModifiers.splice(randItemIndex, 1);
        }
      }));
    }

    Promise.all(heldItemTransferPromises).then(() => {
      for (const mt of transferredModifierTypes) {
        pokemon.scene.queueMessage(this.getTransferMessage(pokemon, targetPokemon, mt));
      }
    });

    return !!transferredModifierTypes.length;
  }

  abstract getTransferredItemCount(): integer;

  abstract getTransferMessage(pokemon: Pokemon, targetPokemon: Pokemon, item: ModifierTypes.ModifierType): string;
}

/**
 * Modifier for held items that steal items from the enemy at the end of
 * each turn.
 * @see {@linkcode modifierTypes[MINI_BLACK_HOLE]}
 */
export class TurnHeldItemTransferModifier extends HeldItemTransferModifier {
  readonly isTransferrable: boolean = true;
  constructor(type: ModifierType, pokemonId: integer, stackCount?: integer) {
    super(type, pokemonId, stackCount);
  }

  matchType(modifier: Modifier): boolean {
    return modifier instanceof TurnHeldItemTransferModifier;
  }

  clone(): TurnHeldItemTransferModifier {
    return new TurnHeldItemTransferModifier(this.type, this.pokemonId, this.stackCount);
  }

  getTransferredItemCount(): integer {
    return this.getStackCount();
  }

  getTransferMessage(pokemon: Pokemon, targetPokemon: Pokemon, item: ModifierTypes.ModifierType): string {
    return i18next.t("modifier:turnHeldItemTransferApply", { pokemonNameWithAffix: getPokemonNameWithAffix(targetPokemon), itemName: item.name, pokemonName: pokemon.name, typeName: this.type.name });
  }

  getMaxHeldItemCount(pokemon: Pokemon): integer {
    return 1;
  }
}

/**
 * Modifier for held items that add a chance to steal items from the target of a
 * successful attack.
 * @see {@linkcode modifierTypes[GRIP_CLAW]}
 * @see {@linkcode HeldItemTransferModifier}
 */
export class ContactHeldItemTransferChanceModifier extends HeldItemTransferModifier {
  private chance: number;

  constructor(type: ModifierType, pokemonId: integer, chancePercent: number, stackCount?: integer) {
    super(type, pokemonId, stackCount);

    this.chance = chancePercent / 100;
  }

  /**
   * Determines the target to steal items from when this applies.
   * @param args\[0\] The {@linkcode Pokemon} holding this item
   * @param args\[1\] The {@linkcode Pokemon} the holder is targeting with an attack
   * @returns The target (args[1]) stored in array format for use in {@linkcode HeldItemTransferModifier.apply}
   */
  getTargets(args: any[]): Pokemon[] {
    const target = args[1];

    return target instanceof Pokemon
      ? [ target ]
      : [];
  }

  matchType(modifier: Modifier): boolean {
    return modifier instanceof ContactHeldItemTransferChanceModifier;
  }

  clone(): ContactHeldItemTransferChanceModifier {
    return new ContactHeldItemTransferChanceModifier(this.type, this.pokemonId, this.chance * 100, this.stackCount);
  }

  getArgs(): any[] {
    return super.getArgs().concat(this.chance * 100);
  }

  getTransferredItemCount(): integer {
    return Phaser.Math.RND.realInRange(0, 1) < (this.chance * this.getStackCount()) ? 1 : 0;
  }

  getTransferMessage(pokemon: Pokemon, targetPokemon: Pokemon, item: ModifierTypes.ModifierType): string {
    return i18next.t("modifier:contactHeldItemTransferApply", { pokemonNameWithAffix: getPokemonNameWithAffix(targetPokemon), itemName: item.name, pokemonName: pokemon.name, typeName: this.type.name });
  }

  getMaxHeldItemCount(pokemon: Pokemon): integer {
    return 5;
  }
}

export class IvScannerModifier extends PersistentModifier {
  constructor(type: ModifierType, stackCount?: integer) {
    super(type, stackCount);
  }

  match(modifier: Modifier): boolean {
    return modifier instanceof IvScannerModifier;
  }

  clone(): IvScannerModifier {
    return new IvScannerModifier(this.type, this.stackCount);
  }

  apply(args: any[]): boolean {
    return true;
  }

  getMaxStackCount(scene: BattleScene): integer {
    return 3;
  }
}

export class ExtraModifierModifier extends PersistentModifier {
  constructor(type: ModifierType, stackCount?: integer) {
    super(type, stackCount);
  }

  match(modifier: Modifier): boolean {
    return modifier instanceof ExtraModifierModifier;
  }

  clone(): ExtraModifierModifier {
    return new ExtraModifierModifier(this.type, this.stackCount);
  }

  apply(args: any[]): boolean {
    (args[0] as Utils.IntegerHolder).value += this.getStackCount();

    return true;
  }

  getMaxStackCount(scene: BattleScene): integer {
    return 3;
  }
}

export abstract class EnemyPersistentModifier extends PersistentModifier {
  constructor(type: ModifierType, stackCount?: integer) {
    super(type, stackCount);
  }

  getMaxStackCount(scene: BattleScene): integer {
    return 5;
  }
}

abstract class EnemyDamageMultiplierModifier extends EnemyPersistentModifier {
  protected damageMultiplier: number;

  constructor(type: ModifierType, damageMultiplier: number, stackCount?: integer) {
    super(type, stackCount);

    this.damageMultiplier = damageMultiplier;
  }

  apply(args: any[]): boolean {
    (args[0] as Utils.NumberHolder).value = Math.floor((args[0] as Utils.NumberHolder).value * Math.pow(this.damageMultiplier, this.getStackCount()));

    return true;
  }

  getMaxStackCount(scene: BattleScene): integer {
    return 99;
  }
}

export class EnemyDamageBoosterModifier extends EnemyDamageMultiplierModifier {
  constructor(type: ModifierType, boostPercent: number, stackCount?: integer) {
    //super(type, 1 + ((boostPercent || 10) * 0.01), stackCount);
    super(type, 1.05, stackCount); // Hardcode multiplier temporarily
  }

  match(modifier: Modifier): boolean {
    return modifier instanceof EnemyDamageBoosterModifier;
  }

  clone(): EnemyDamageBoosterModifier {
    return new EnemyDamageBoosterModifier(this.type, (this.damageMultiplier - 1) * 100, this.stackCount);
  }

  getArgs(): any[] {
    return [ (this.damageMultiplier - 1) * 100 ];
  }

  getMaxStackCount(scene: BattleScene): integer {
    return 999;
  }
}

export class EnemyDamageReducerModifier extends EnemyDamageMultiplierModifier {
  constructor(type: ModifierType, reductionPercent: number, stackCount?: integer) {
    //super(type, 1 - ((reductionPercent || 5) * 0.01), stackCount);
    super(type, 0.975, stackCount); // Hardcode multiplier temporarily
  }

  match(modifier: Modifier): boolean {
    return modifier instanceof EnemyDamageReducerModifier;
  }

  clone(): EnemyDamageReducerModifier {
    return new EnemyDamageReducerModifier(this.type, (1 - this.damageMultiplier) * 100, this.stackCount);
  }

  getArgs(): any[] {
    return [ (1 - this.damageMultiplier) * 100 ];
  }

  getMaxStackCount(scene: BattleScene): integer {
    return scene.currentBattle.waveIndex < 2000 ? super.getMaxStackCount(scene) : 999;
  }
}

export class EnemyTurnHealModifier extends EnemyPersistentModifier {
  public healPercent: number;

  constructor(type: ModifierType, healPercent: number, stackCount?: integer) {
    super(type, stackCount);

    // Hardcode temporarily
    this.healPercent = 2;
  }

  match(modifier: Modifier): boolean {
    return modifier instanceof EnemyTurnHealModifier;
  }

  clone(): EnemyTurnHealModifier {
    return new EnemyTurnHealModifier(this.type, this.healPercent, this.stackCount);
  }

  getArgs(): any[] {
    return [ this.healPercent ];
  }

  apply(args: any[]): boolean {
    const pokemon = args[0] as Pokemon;

    if (!pokemon.isFullHp()) {
      const scene = pokemon.scene;
      scene.unshiftPhase(new PokemonHealPhase(scene, pokemon.getBattlerIndex(),
        Math.max(Math.floor(pokemon.getMaxHp() / (100 / this.healPercent)) * this.stackCount, 1), i18next.t("modifier:enemyTurnHealApply", { pokemonNameWithAffix: getPokemonNameWithAffix(pokemon) }), true, false, false, false, true));
      return true;
    }

    return false;
  }

  getMaxStackCount(scene: BattleScene): integer {
    return 10;
  }
}

export class EnemyAttackStatusEffectChanceModifier extends EnemyPersistentModifier {
  public effect: StatusEffect;
  public chance: number;

  constructor(type: ModifierType, effect: StatusEffect, chancePercent: number, stackCount?: integer) {
    super(type, stackCount);

    this.effect = effect;
    //Hardcode temporarily
    this.chance = .025 * ((this.effect === StatusEffect.BURN || this.effect === StatusEffect.POISON) ? 2 : 1);
  }

  match(modifier: Modifier): boolean {
    return modifier instanceof EnemyAttackStatusEffectChanceModifier && modifier.effect === this.effect;
  }

  clone(): EnemyAttackStatusEffectChanceModifier {
    return new EnemyAttackStatusEffectChanceModifier(this.type, this.effect, this.chance * 100, this.stackCount);
  }

  getArgs(): any[] {
    return [ this.effect, this.chance * 100 ];
  }

  apply(args: any[]): boolean {
    const target = (args[0] as Pokemon);
    if (Phaser.Math.RND.realInRange(0, 1) < (this.chance * this.getStackCount())) {
      return target.trySetStatus(this.effect, true);
    }

    return false;
  }

  getMaxStackCount(scene: BattleScene): integer {
    return 10;
  }
}

export class EnemyStatusEffectHealChanceModifier extends EnemyPersistentModifier {
  public chance: number;

  constructor(type: ModifierType, chancePercent: number, stackCount?: integer) {
    super(type, stackCount);

    //Hardcode temporarily
    this.chance = .025;
  }

  match(modifier: Modifier): boolean {
    return modifier instanceof EnemyStatusEffectHealChanceModifier;
  }

  clone(): EnemyStatusEffectHealChanceModifier {
    return new EnemyStatusEffectHealChanceModifier(this.type, this.chance * 100, this.stackCount);
  }

  getArgs(): any[] {
    return [ this.chance * 100 ];
  }

  apply(args: any[]): boolean {
    const target = (args[0] as Pokemon);
    if (target.status && Phaser.Math.RND.realInRange(0, 1) < (this.chance * this.getStackCount())) {
      target.scene.queueMessage(getStatusEffectHealText(target.status.effect, getPokemonNameWithAffix(target)));
      target.resetStatus();
      target.updateInfo();
      return true;
    }

    return false;
  }

  getMaxStackCount(scene: BattleScene): integer {
    return 10;
  }
}

export class EnemyEndureChanceModifier extends EnemyPersistentModifier {
  public chance: number;

  constructor(type: ModifierType, chancePercent?: number, stackCount?: integer) {
    super(type, stackCount || 10);

    //Hardcode temporarily
    this.chance = .02;
  }

  match(modifier: Modifier) {
    return modifier instanceof EnemyEndureChanceModifier;
  }

  clone() {
    return new EnemyEndureChanceModifier(this.type, this.chance * 100, this.stackCount);
  }

  getArgs(): any[] {
    return [ this.chance * 100 ];
  }

  apply(args: any[]): boolean {
    const target = (args[0] as Pokemon);

    if (target.battleData.endured || Phaser.Math.RND.realInRange(0, 1) >= (this.chance * this.getStackCount())) {
      return false;
    }

    target.addTag(BattlerTagType.ENDURING, 1);

    target.battleData.endured = true;

    return true;
  }

  getMaxStackCount(scene: BattleScene): integer {
    return 10;
  }
}

export class EnemyFusionChanceModifier extends EnemyPersistentModifier {
  private chance: number;

  constructor(type: ModifierType, chancePercent: number, stackCount?: integer) {
    super(type, stackCount);

    this.chance = chancePercent / 100;
  }

  match(modifier: Modifier) {
    return modifier instanceof EnemyFusionChanceModifier && modifier.chance === this.chance;
  }

  clone() {
    return new EnemyFusionChanceModifier(this.type, this.chance * 100, this.stackCount);
  }

  getArgs(): any[] {
    return [ this.chance * 100 ];
  }

  apply(args: any[]): boolean {
    if (Phaser.Math.RND.realInRange(0, 1) >= (this.chance * this.getStackCount())) {
      return false;
    }

    (args[0] as Utils.BooleanHolder).value = true;

    return true;
  }

  getMaxStackCount(scene: BattleScene): integer {
    return 10;
  }
}

/**
 * Uses either `MODIFIER_OVERRIDE` in overrides.ts to set {@linkcode PersistentModifier}s for either:
 *  - The player
 *  - The enemy
 * @param scene current {@linkcode BattleScene}
 * @param isPlayer {@linkcode boolean} for whether the the player (`true`) or enemy (`false`) is being overridden
 */
export function overrideModifiers(scene: BattleScene, isPlayer: boolean = true): void {
  const modifiersOverride: ModifierTypes.ModifierOverride[] = isPlayer ? Overrides.STARTING_MODIFIER_OVERRIDE : Overrides.OPP_MODIFIER_OVERRIDE;
  if (!modifiersOverride || modifiersOverride.length === 0 || !scene) {
    return;
  }

  // If it's the opponent, clear all of their current modifiers to avoid stacking
  if (!isPlayer) {
    scene.clearEnemyModifiers();
  }

  modifiersOverride.forEach(item => {
    const modifierFunc = modifierTypes[item.name];
    const modifier = modifierFunc().withIdFromFunc(modifierFunc).newModifier() as PersistentModifier;
    modifier.stackCount = item.count || 1;

    if (isPlayer) {
      scene.addModifier(modifier, true, false, false, true);
    } else {
      scene.addEnemyModifier(modifier, true, true);
    }
  });
}

/**
 * Uses either `HELD_ITEMS_OVERRIDE` in overrides.ts to set {@linkcode PokemonHeldItemModifier}s for either:
 *  - The first member of the player's team when starting a new game
 *  - An enemy {@linkcode Pokemon} being spawned in
 * @param scene current {@linkcode BattleScene}
 * @param pokemon {@linkcode Pokemon} whose held items are being overridden
 * @param isPlayer {@linkcode boolean} for whether the {@linkcode pokemon} is the player's (`true`) or an enemy (`false`)
 */
export function overrideHeldItems(scene: BattleScene, pokemon: Pokemon, isPlayer: boolean = true): void {
  const heldItemsOverride: ModifierTypes.ModifierOverride[] = isPlayer ? Overrides.STARTING_HELD_ITEMS_OVERRIDE : Overrides.OPP_HELD_ITEMS_OVERRIDE;
  if (!heldItemsOverride || heldItemsOverride.length === 0 || !scene) {
    return;
  }

  heldItemsOverride.forEach(item => {
    const modifierFunc = modifierTypes[item.name];
    let modifierType = modifierFunc();
    const qty = item.count || 1;

    if (modifierType instanceof ModifierTypes.ModifierTypeGenerator) {
<<<<<<< HEAD
      const pregenArgs = ("type" in item) && (item.type !== null) ? [item.type] : null;
      modifierType = modifierType.generateType(null, pregenArgs);
=======
      const pregenArgs = "type" in item ? [item.type] : undefined;
      itemModifier = modifierType.generateType([], pregenArgs)?.withIdFromFunc(modifierTypes[itemName]).newModifier(pokemon) as PokemonHeldItemModifier;
    } else {
      itemModifier = modifierType.withIdFromFunc(modifierTypes[itemName]).newModifier(pokemon) as PokemonHeldItemModifier;
>>>>>>> b54a255c
    }

    const heldItemModifier = modifierType.withIdFromFunc(modifierFunc).newModifier(pokemon) as PokemonHeldItemModifier;
    heldItemModifier.pokemonId = pokemon.id;
    heldItemModifier.stackCount = qty;

    if (isPlayer) {
      scene.addModifier(heldItemModifier, true, false, false, true);
    } else {
      scene.addEnemyModifier(heldItemModifier, true, true);
    }
  });
}<|MERGE_RESOLUTION|>--- conflicted
+++ resolved
@@ -2780,29 +2780,23 @@
 
   heldItemsOverride.forEach(item => {
     const modifierFunc = modifierTypes[item.name];
-    let modifierType = modifierFunc();
+    let modifierType: ModifierType | null = modifierFunc();
     const qty = item.count || 1;
 
     if (modifierType instanceof ModifierTypes.ModifierTypeGenerator) {
-<<<<<<< HEAD
-      const pregenArgs = ("type" in item) && (item.type !== null) ? [item.type] : null;
-      modifierType = modifierType.generateType(null, pregenArgs);
-=======
-      const pregenArgs = "type" in item ? [item.type] : undefined;
-      itemModifier = modifierType.generateType([], pregenArgs)?.withIdFromFunc(modifierTypes[itemName]).newModifier(pokemon) as PokemonHeldItemModifier;
-    } else {
-      itemModifier = modifierType.withIdFromFunc(modifierTypes[itemName]).newModifier(pokemon) as PokemonHeldItemModifier;
->>>>>>> b54a255c
-    }
-
-    const heldItemModifier = modifierType.withIdFromFunc(modifierFunc).newModifier(pokemon) as PokemonHeldItemModifier;
-    heldItemModifier.pokemonId = pokemon.id;
-    heldItemModifier.stackCount = qty;
-
-    if (isPlayer) {
-      scene.addModifier(heldItemModifier, true, false, false, true);
-    } else {
-      scene.addEnemyModifier(heldItemModifier, true, true);
+      const pregenArgs = ("type" in item) && (item.type !== null) ? [item.type] : undefined;
+      modifierType = modifierType.generateType([], pregenArgs);
+    }
+
+    const heldItemModifier = modifierType && modifierType.withIdFromFunc(modifierFunc).newModifier(pokemon) as PokemonHeldItemModifier;
+    if (heldItemModifier) {
+      heldItemModifier.pokemonId = pokemon.id;
+      heldItemModifier.stackCount = qty;
+      if (isPlayer) {
+        scene.addModifier(heldItemModifier, true, false, false, true);
+      } else {
+        scene.addEnemyModifier(heldItemModifier, true, true);
+      }
     }
   });
 }