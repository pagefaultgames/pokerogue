import * as Modifiers from "./modifier";
import { AttackMove, allMoves, selfStatLowerMoves } from "../data/move";
import { MAX_PER_TYPE_POKEBALLS, PokeballType, getPokeballCatchMultiplier, getPokeballName } from "../data/pokeball";
import Pokemon, { EnemyPokemon, PlayerPokemon, PokemonMove } from "../field/pokemon";
import { EvolutionItem, pokemonEvolutions } from "../data/pokemon-evolutions";
import { Stat, getStatName } from "../data/pokemon-stat";
import { tmPoolTiers, tmSpecies } from "../data/tms";
import { Type } from "../data/type";
import PartyUiHandler, { PokemonMoveSelectFilter, PokemonSelectFilter } from "../ui/party-ui-handler";
import * as Utils from "../utils";
import { TempBattleStat, getTempBattleStatBoosterItemName, getTempBattleStatName } from "../data/temp-battle-stat";
import { getBerryEffectDescription, getBerryName } from "../data/berry";
import { Unlockables } from "../system/unlockables";
import { StatusEffect, getStatusEffectDescriptor } from "../data/status-effect";
import { SpeciesFormKey } from "../data/pokemon-species";
import BattleScene from "../battle-scene";
import { VoucherType, getVoucherTypeIcon, getVoucherTypeName } from "../system/voucher";
import { FormChangeItem, SpeciesFormChangeCondition, SpeciesFormChangeItemTrigger, pokemonFormChanges } from "../data/pokemon-forms";
import { ModifierTier } from "./modifier-tier";
import { Nature, getNatureName, getNatureStatMultiplier } from "#app/data/nature";
import i18next from "i18next";
import { getModifierTierTextTint } from "#app/ui/text";
import Overrides from "#app/overrides";
import { MoneyMultiplierModifier } from "./modifier";
import { Abilities } from "#enums/abilities";
import { BattlerTagType } from "#enums/battler-tag-type";
import { BerryType } from "#enums/berry-type";
import { Moves } from "#enums/moves";
import { Species } from "#enums/species";
import { getPokemonNameWithAffix } from "#app/messages.js";

const outputModifierData = false;
const useMaxWeightForOutput = false;

type Modifier = Modifiers.Modifier;

export enum ModifierPoolType {
  PLAYER,
  WILD,
  TRAINER,
  ENEMY_BUFF,
  DAILY_STARTER
}

type NewModifierFunc = (type: ModifierType, args: any[]) => Modifier;

export class ModifierType {
  public id: string;
  public localeKey: string;
  public iconImage: string;
  public group: string;
  public soundName: string;
  public tier: ModifierTier;
  protected newModifierFunc: NewModifierFunc;

  constructor(localeKey: string, iconImage: string, newModifierFunc: NewModifierFunc, group?: string, soundName?: string) {
    this.localeKey = localeKey;
    this.iconImage = iconImage;
    this.group = group || "";
    this.soundName = soundName || "restore";
    this.newModifierFunc = newModifierFunc;
  }

  get name(): string {
    return i18next.t(`${this.localeKey}.name` as any);
  }

  getDescription(scene: BattleScene): string {
    return i18next.t(`${this.localeKey}.description` as any);
  }

  setTier(tier: ModifierTier): void {
    this.tier = tier;
  }

  getOrInferTier(poolType: ModifierPoolType = ModifierPoolType.PLAYER): ModifierTier {
    if (this.tier) {
      return this.tier;
    }
    if (!this.id) {
      return null;
    }
    let poolTypes: ModifierPoolType[];
    switch (poolType) {
    case ModifierPoolType.PLAYER:
      poolTypes = [ poolType, ModifierPoolType.TRAINER, ModifierPoolType.WILD ];
      break;
    case ModifierPoolType.WILD:
      poolTypes = [ poolType, ModifierPoolType.PLAYER, ModifierPoolType.TRAINER ];
      break;
    case ModifierPoolType.TRAINER:
      poolTypes = [ poolType, ModifierPoolType.PLAYER, ModifierPoolType.WILD ];
      break;
    default:
      poolTypes = [ poolType ];
      break;
    }
    // Try multiple pool types in case of stolen items
    for (const type of poolTypes) {
      const pool = getModifierPoolForType(type);
      for (const tier of Utils.getEnumValues(ModifierTier)) {
        if (!pool.hasOwnProperty(tier)) {
          continue;
        }
        if (pool[tier].find(m => (m as WeightedModifierType).modifierType.id === this.id)) {
          return (this.tier = tier);
        }
      }
    }
    return null;
  }

  withIdFromFunc(func: ModifierTypeFunc): ModifierType {
    this.id = Object.keys(modifierTypes).find(k => modifierTypes[k] === func);
    return this;
  }

  newModifier(...args: any[]): Modifier {
    return this.newModifierFunc(this, args);
  }
}

type ModifierTypeGeneratorFunc = (party: Pokemon[], pregenArgs?: any[]) => ModifierType;

export class ModifierTypeGenerator extends ModifierType {
  private genTypeFunc:  ModifierTypeGeneratorFunc;

  constructor(genTypeFunc: ModifierTypeGeneratorFunc) {
    super(null, null, null);
    this.genTypeFunc = genTypeFunc;
  }

  generateType(party: Pokemon[], pregenArgs?: any[]) {
    const ret = this.genTypeFunc(party, pregenArgs);
    if (ret) {
      ret.id = this.id;
      ret.setTier(this.tier);
    }
    return ret;
  }
}

export interface GeneratedPersistentModifierType {
  getPregenArgs(): any[];
}

class AddPokeballModifierType extends ModifierType {
  private pokeballType: PokeballType;
  private count: integer;

  constructor(iconImage: string, pokeballType: PokeballType, count: integer) {
    super("", iconImage, (_type, _args) => new Modifiers.AddPokeballModifier(this, pokeballType, count), "pb", "pb_bounce_1");
    this.pokeballType = pokeballType;
    this.count = count;
  }

  get name(): string {
    return i18next.t("modifierType:ModifierType.AddPokeballModifierType.name", {
      "modifierCount": this.count,
      "pokeballName": getPokeballName(this.pokeballType),
    });
  }

  getDescription(scene: BattleScene): string {
    return i18next.t("modifierType:ModifierType.AddPokeballModifierType.description", {
      "modifierCount": this.count,
      "pokeballName": getPokeballName(this.pokeballType),
      "catchRate": getPokeballCatchMultiplier(this.pokeballType) > -1 ? `${getPokeballCatchMultiplier(this.pokeballType)}x` : "100%",
      "pokeballAmount": `${scene.pokeballCounts[this.pokeballType]}`,
    });
  }
}

class AddVoucherModifierType extends ModifierType {
  private voucherType: VoucherType;
  private count: integer;

  constructor(voucherType: VoucherType, count: integer) {
    super("", getVoucherTypeIcon(voucherType), (_type, _args) => new Modifiers.AddVoucherModifier(this, voucherType, count), "voucher");
    this.count = count;
    this.voucherType = voucherType;
  }

  get name(): string {
    return i18next.t("modifierType:ModifierType.AddVoucherModifierType.name", {
      "modifierCount": this.count,
      "voucherTypeName": getVoucherTypeName(this.voucherType),
    });
  }

  getDescription(scene: BattleScene): string {
    return i18next.t("modifierType:ModifierType.AddVoucherModifierType.description", {
      "modifierCount": this.count,
      "voucherTypeName": getVoucherTypeName(this.voucherType),
    });
  }
}

export class PokemonModifierType extends ModifierType {
  public selectFilter: PokemonSelectFilter;

  constructor(localeKey: string, iconImage: string, newModifierFunc: NewModifierFunc, selectFilter?: PokemonSelectFilter, group?: string, soundName?: string) {
    super(localeKey, iconImage, newModifierFunc, group, soundName);

    this.selectFilter = selectFilter;
  }
}

export class PokemonHeldItemModifierType extends PokemonModifierType {
  constructor(localeKey: string, iconImage: string, newModifierFunc: NewModifierFunc, group?: string, soundName?: string) {
    super(localeKey, iconImage, newModifierFunc, (pokemon: PlayerPokemon) => {
      const dummyModifier = this.newModifier(pokemon);
      const matchingModifier = pokemon.scene.findModifier(m => m instanceof Modifiers.PokemonHeldItemModifier && m.pokemonId === pokemon.id && m.matchType(dummyModifier)) as Modifiers.PokemonHeldItemModifier;
      const maxStackCount = dummyModifier.getMaxStackCount(pokemon.scene);
      if (!maxStackCount) {
        return i18next.t("modifierType:ModifierType.PokemonHeldItemModifierType.extra.inoperable", { "pokemonName": getPokemonNameWithAffix(pokemon) });
      }
      if (matchingModifier && matchingModifier.stackCount === maxStackCount) {
        return i18next.t("modifierType:ModifierType.PokemonHeldItemModifierType.extra.tooMany", { "pokemonName": getPokemonNameWithAffix(pokemon) });
      }
      return null;
    }, group, soundName);
  }

  newModifier(...args: any[]): Modifiers.PokemonHeldItemModifier {
    return super.newModifier(...args) as Modifiers.PokemonHeldItemModifier;
  }
}

export class PokemonHpRestoreModifierType extends PokemonModifierType {
  protected restorePoints: integer;
  protected restorePercent: integer;
  protected healStatus: boolean;

  constructor(localeKey: string, iconImage: string, restorePoints: integer, restorePercent: integer, healStatus: boolean = false, newModifierFunc?: NewModifierFunc, selectFilter?: PokemonSelectFilter, group?: string) {
    super(localeKey, iconImage, newModifierFunc || ((_type, args) => new Modifiers.PokemonHpRestoreModifier(this, (args[0] as PlayerPokemon).id, this.restorePoints, this.restorePercent, this.healStatus, false)),
      selectFilter || ((pokemon: PlayerPokemon) => {
        if (!pokemon.hp || (pokemon.isFullHp() && (!this.healStatus || (!pokemon.status && !pokemon.getTag(BattlerTagType.CONFUSED))))) {
          return PartyUiHandler.NoEffectMessage;
        }
        return null;
      }), group || "potion");

    this.restorePoints = restorePoints;
    this.restorePercent = restorePercent;
    this.healStatus = healStatus;
  }

  getDescription(scene: BattleScene): string {
    return this.restorePoints
      ? i18next.t("modifierType:ModifierType.PokemonHpRestoreModifierType.description", {
        restorePoints: this.restorePoints,
        restorePercent: this.restorePercent,
      })
      : this.healStatus
        ? i18next.t("modifierType:ModifierType.PokemonHpRestoreModifierType.extra.fullyWithStatus")
        : i18next.t("modifierType:ModifierType.PokemonHpRestoreModifierType.extra.fully");
  }
}

export class PokemonReviveModifierType extends PokemonHpRestoreModifierType {
  constructor(localeKey: string, iconImage: string, restorePercent: integer) {
    super(localeKey, iconImage, 0, restorePercent, false, (_type, args) => new Modifiers.PokemonHpRestoreModifier(this, (args[0] as PlayerPokemon).id, 0, this.restorePercent, false, true),
      ((pokemon: PlayerPokemon) => {
        if (!pokemon.isFainted()) {
          return PartyUiHandler.NoEffectMessage;
        }
        return null;
      }), "revive");

    this.selectFilter = (pokemon: PlayerPokemon) => {
      if (pokemon.hp) {
        return PartyUiHandler.NoEffectMessage;
      }
      return null;
    };
  }

  getDescription(scene: BattleScene): string {
    return i18next.t("modifierType:ModifierType.PokemonReviveModifierType.description", { restorePercent: this.restorePercent });
  }
}

export class PokemonStatusHealModifierType extends PokemonModifierType {
  constructor(localeKey: string, iconImage: string) {
    super(localeKey, iconImage, ((_type, args) => new Modifiers.PokemonStatusHealModifier(this, (args[0] as PlayerPokemon).id)),
      ((pokemon: PlayerPokemon) => {
        if (!pokemon.hp || (!pokemon.status && !pokemon.getTag(BattlerTagType.CONFUSED))) {
          return PartyUiHandler.NoEffectMessage;
        }
        return null;
      }));
  }

  getDescription(scene: BattleScene): string {
    return i18next.t("modifierType:ModifierType.PokemonStatusHealModifierType.description");
  }
}

export abstract class PokemonMoveModifierType extends PokemonModifierType {
  public moveSelectFilter: PokemonMoveSelectFilter;

  constructor(localeKey: string, iconImage: string, newModifierFunc: NewModifierFunc, selectFilter?: PokemonSelectFilter, moveSelectFilter?: PokemonMoveSelectFilter, group?: string) {
    super(localeKey, iconImage, newModifierFunc, selectFilter, group);

    this.moveSelectFilter = moveSelectFilter;
  }
}

export class PokemonPpRestoreModifierType extends PokemonMoveModifierType {
  protected restorePoints: integer;

  constructor(localeKey: string, iconImage: string, restorePoints: integer) {
    super(localeKey, iconImage, (_type, args) => new Modifiers.PokemonPpRestoreModifier(this, (args[0] as PlayerPokemon).id, (args[1] as integer), this.restorePoints),
      (_pokemon: PlayerPokemon) => {
        return null;
      }, (pokemonMove: PokemonMove) => {
        if (!pokemonMove.ppUsed) {
          return PartyUiHandler.NoEffectMessage;
        }
        return null;
      }, "ether");

    this.restorePoints = restorePoints;
  }

  getDescription(scene: BattleScene): string {
    return this.restorePoints > -1
      ? i18next.t("modifierType:ModifierType.PokemonPpRestoreModifierType.description", { restorePoints: this.restorePoints })
      : i18next.t("modifierType:ModifierType.PokemonPpRestoreModifierType.extra.fully")
    ;
  }
}

export class PokemonAllMovePpRestoreModifierType extends PokemonModifierType {
  protected restorePoints: integer;

  constructor(localeKey: string, iconImage: string, restorePoints: integer) {
    super(localeKey, iconImage, (_type, args) => new Modifiers.PokemonAllMovePpRestoreModifier(this, (args[0] as PlayerPokemon).id, this.restorePoints),
      (pokemon: PlayerPokemon) => {
        if (!pokemon.getMoveset().filter(m => m.ppUsed).length) {
          return PartyUiHandler.NoEffectMessage;
        }
        return null;
      }, "elixir");

    this.restorePoints = restorePoints;
  }

  getDescription(scene: BattleScene): string {
    return this.restorePoints > -1
      ? i18next.t("modifierType:ModifierType.PokemonAllMovePpRestoreModifierType.description", { restorePoints: this.restorePoints })
      : i18next.t("modifierType:ModifierType.PokemonAllMovePpRestoreModifierType.extra.fully")
    ;
  }
}

export class PokemonPpUpModifierType extends PokemonMoveModifierType {
  protected upPoints: integer;

  constructor(localeKey: string, iconImage: string, upPoints: integer) {
    super(localeKey, iconImage, (_type, args) => new Modifiers.PokemonPpUpModifier(this, (args[0] as PlayerPokemon).id, (args[1] as integer), this.upPoints),
      (_pokemon: PlayerPokemon) => {
        return null;
      }, (pokemonMove: PokemonMove) => {
        if (pokemonMove.getMove().pp < 5 || pokemonMove.ppUp >= 3) {
          return PartyUiHandler.NoEffectMessage;
        }
        return null;
      }, "ppUp");

    this.upPoints = upPoints;
  }

  getDescription(scene: BattleScene): string {
    return i18next.t("modifierType:ModifierType.PokemonPpUpModifierType.description", { upPoints: this.upPoints });
  }
}

export class PokemonNatureChangeModifierType extends PokemonModifierType {
  protected nature: Nature;

  constructor(nature: Nature) {
    super("", `mint_${Utils.getEnumKeys(Stat).find(s => getNatureStatMultiplier(nature, Stat[s]) > 1)?.toLowerCase() || "neutral" }`, ((_type, args) => new Modifiers.PokemonNatureChangeModifier(this, (args[0] as PlayerPokemon).id, this.nature)),
      ((pokemon: PlayerPokemon) => {
        if (pokemon.getNature() === this.nature) {
          return PartyUiHandler.NoEffectMessage;
        }
        return null;
      }), "mint");

    this.nature = nature;
  }

  get name(): string {
    return i18next.t("modifierType:ModifierType.PokemonNatureChangeModifierType.name", { natureName: getNatureName(this.nature) });
  }

  getDescription(scene: BattleScene): string {
    return i18next.t("modifierType:ModifierType.PokemonNatureChangeModifierType.description", { natureName: getNatureName(this.nature, true, true, true) });
  }
}

export class RememberMoveModifierType extends PokemonModifierType {
  constructor(localeKey: string, iconImage: string, group?: string) {
    super(localeKey, iconImage, (type, args) => new Modifiers.RememberMoveModifier(type, (args[0] as PlayerPokemon).id, (args[1] as integer)),
      (pokemon: PlayerPokemon) => {
        if (!pokemon.getLearnableLevelMoves().length) {
          return PartyUiHandler.NoEffectMessage;
        }
        return null;
      }, group);
  }
}

export class DoubleBattleChanceBoosterModifierType extends ModifierType {
  public battleCount: integer;

  constructor(localeKey: string, iconImage: string, battleCount: integer) {
    super(localeKey, iconImage, (_type, _args) => new Modifiers.DoubleBattleChanceBoosterModifier(this, this.battleCount), "lure");

    this.battleCount = battleCount;
  }

  getDescription(scene: BattleScene): string {
    return i18next.t("modifierType:ModifierType.DoubleBattleChanceBoosterModifierType.description", { battleCount: this.battleCount });
  }
}

export class TempBattleStatBoosterModifierType extends ModifierType implements GeneratedPersistentModifierType {
  public tempBattleStat: TempBattleStat;

  constructor(tempBattleStat: TempBattleStat) {
    super("", getTempBattleStatBoosterItemName(tempBattleStat).replace(/\./g, "").replace(/[ ]/g, "_").toLowerCase(),
      (_type, _args) => new Modifiers.TempBattleStatBoosterModifier(this, this.tempBattleStat));

    this.tempBattleStat = tempBattleStat;
  }

  get name(): string {
    return i18next.t(`modifierType:TempBattleStatBoosterItem.${getTempBattleStatBoosterItemName(this.tempBattleStat).replace(/\./g, "").replace(/[ ]/g, "_").toLowerCase()}`);
  }

  getDescription(scene: BattleScene): string {
    return i18next.t("modifierType:ModifierType.TempBattleStatBoosterModifierType.description", { tempBattleStatName: getTempBattleStatName(this.tempBattleStat) });
  }

  getPregenArgs(): any[] {
    return [ this.tempBattleStat ];
  }
}

export class BerryModifierType extends PokemonHeldItemModifierType implements GeneratedPersistentModifierType {
  private berryType: BerryType;

  constructor(berryType: BerryType) {
    super("", `${BerryType[berryType].toLowerCase()}_berry`, (type, args) => new Modifiers.BerryModifier(type, (args[0] as Pokemon).id, berryType), "berry");

    this.berryType = berryType;
  }

  get name(): string {
    return getBerryName(this.berryType);
  }

  getDescription(scene: BattleScene): string {
    return getBerryEffectDescription(this.berryType);
  }

  getPregenArgs(): any[] {
    return [ this.berryType ];
  }
}

function getAttackTypeBoosterItemName(type: Type) {
  switch (type) {
  case Type.NORMAL:
    return "Silk Scarf";
  case Type.FIGHTING:
    return "Black Belt";
  case Type.FLYING:
    return "Sharp Beak";
  case Type.POISON:
    return "Poison Barb";
  case Type.GROUND:
    return "Soft Sand";
  case Type.ROCK:
    return "Hard Stone";
  case Type.BUG:
    return "Silver Powder";
  case Type.GHOST:
    return "Spell Tag";
  case Type.STEEL:
    return "Metal Coat";
  case Type.FIRE:
    return "Charcoal";
  case Type.WATER:
    return "Mystic Water";
  case Type.GRASS:
    return "Miracle Seed";
  case Type.ELECTRIC:
    return "Magnet";
  case Type.PSYCHIC:
    return "Twisted Spoon";
  case Type.ICE:
    return "Never-Melt Ice";
  case Type.DRAGON:
    return "Dragon Fang";
  case Type.DARK:
    return "Black Glasses";
  case Type.FAIRY:
    return "Fairy Feather";
  }
}

export class AttackTypeBoosterModifierType extends PokemonHeldItemModifierType implements GeneratedPersistentModifierType {
  public moveType: Type;
  public boostPercent: integer;

  constructor(moveType: Type, boostPercent: integer) {
    super("", `${getAttackTypeBoosterItemName(moveType).replace(/[ \-]/g, "_").toLowerCase()}`,
      (_type, args) => new Modifiers.AttackTypeBoosterModifier(this, (args[0] as Pokemon).id, moveType, boostPercent));

    this.moveType = moveType;
    this.boostPercent = boostPercent;
  }

  get name(): string {
    return i18next.t(`modifierType:AttackTypeBoosterItem.${getAttackTypeBoosterItemName(this.moveType).replace(/[ \-]/g, "_").toLowerCase()}`);
  }

  getDescription(scene: BattleScene): string {
    // TODO: Need getTypeName?
    return i18next.t("modifierType:ModifierType.AttackTypeBoosterModifierType.description", { moveType: i18next.t(`pokemonInfo:Type.${Type[this.moveType]}`) });
  }

  getPregenArgs(): any[] {
    return [ this.moveType ];
  }
}

export type SpeciesStatBoosterItem = keyof typeof SpeciesStatBoosterModifierTypeGenerator.items;

/**
 * Modifier type for {@linkcode Modifiers.SpeciesStatBoosterModifier}
 * @extends PokemonHeldItemModifierType
 * @implements GeneratedPersistentModifierType
 */
export class SpeciesStatBoosterModifierType extends PokemonHeldItemModifierType implements GeneratedPersistentModifierType {
  private key: SpeciesStatBoosterItem;

  constructor(key: SpeciesStatBoosterItem) {
    const item = SpeciesStatBoosterModifierTypeGenerator.items[key];
    super(`modifierType:SpeciesBoosterItem.${key}`, key.toLowerCase(), (type, args) => new Modifiers.SpeciesStatBoosterModifier(type, (args[0] as Pokemon).id, item.stats, item.multiplier, item.species));

    this.key = key;
  }

  getPregenArgs(): any[] {
    return [ this.key ];
  }
}

export class PokemonLevelIncrementModifierType extends PokemonModifierType {
  constructor(localeKey: string, iconImage: string) {
    super(localeKey, iconImage, (_type, args) => new Modifiers.PokemonLevelIncrementModifier(this, (args[0] as PlayerPokemon).id), (_pokemon: PlayerPokemon) => null);
  }

  getDescription(scene: BattleScene): string {
    let levels = 1;
    const hasCandyJar = scene.modifiers.find(modifier => modifier instanceof Modifiers.LevelIncrementBoosterModifier);
    if (hasCandyJar) {
      levels += hasCandyJar.stackCount;
    }
    return i18next.t("modifierType:ModifierType.PokemonLevelIncrementModifierType.description", {levels });
  }
}

export class AllPokemonLevelIncrementModifierType extends ModifierType {
  constructor(localeKey: string, iconImage: string) {
    super(localeKey, iconImage, (_type, _args) => new Modifiers.PokemonLevelIncrementModifier(this, -1));
  }

  getDescription(scene: BattleScene): string {
    let levels = 1;
    const hasCandyJar = scene.modifiers.find(modifier => modifier instanceof Modifiers.LevelIncrementBoosterModifier);
    if (hasCandyJar) {
      levels += hasCandyJar.stackCount;
    }
    return i18next.t("modifierType:ModifierType.AllPokemonLevelIncrementModifierType.description", { levels });
  }
}

function getBaseStatBoosterItemName(stat: Stat) {
  switch (stat) {
  case Stat.HP:
    return "HP Up";
  case Stat.ATK:
    return "Protein";
  case Stat.DEF:
    return "Iron";
  case Stat.SPATK:
    return "Calcium";
  case Stat.SPDEF:
    return "Zinc";
  case Stat.SPD:
    return "Carbos";
  }
}

export class PokemonBaseStatBoosterModifierType extends PokemonHeldItemModifierType implements GeneratedPersistentModifierType {
  private localeName: string;
  private stat: Stat;

  constructor(localeName: string, stat: Stat) {
    super("", localeName.replace(/[ \-]/g, "_").toLowerCase(), (_type, args) => new Modifiers.PokemonBaseStatModifier(this, (args[0] as Pokemon).id, this.stat));

    this.localeName = localeName;
    this.stat = stat;
  }

  get name(): string {
    return i18next.t(`modifierType:BaseStatBoosterItem.${this.localeName.replace(/[ \-]/g, "_").toLowerCase()}`);
  }

  getDescription(scene: BattleScene): string {
    return i18next.t("modifierType:ModifierType.PokemonBaseStatBoosterModifierType.description", { statName: getStatName(this.stat) });
  }

  getPregenArgs(): any[] {
    return [ this.stat ];
  }
}

class AllPokemonFullHpRestoreModifierType extends ModifierType {
  private descriptionKey: string;

  constructor(localeKey: string, iconImage: string, descriptionKey?: string, newModifierFunc?: NewModifierFunc) {
    super(localeKey, iconImage, newModifierFunc || ((_type, _args) => new Modifiers.PokemonHpRestoreModifier(this, -1, 0, 100, false)));

    this.descriptionKey = descriptionKey;
  }

  getDescription(scene: BattleScene): string {
    return i18next.t(`${this.descriptionKey || "modifierType:ModifierType.AllPokemonFullHpRestoreModifierType"}.description` as any);
  }
}

class AllPokemonFullReviveModifierType extends AllPokemonFullHpRestoreModifierType {
  constructor(localeKey: string, iconImage: string) {
    super(localeKey, iconImage, "modifierType:ModifierType.AllPokemonFullReviveModifierType", (_type, _args) => new Modifiers.PokemonHpRestoreModifier(this, -1, 0, 100, false, true));
  }
}

export class MoneyRewardModifierType extends ModifierType {
  private moneyMultiplier: number;
  private moneyMultiplierDescriptorKey: string;

  constructor(localeKey: string, iconImage: string, moneyMultiplier: number, moneyMultiplierDescriptorKey: string) {
    super(localeKey, iconImage, (_type, _args) => new Modifiers.MoneyRewardModifier(this, moneyMultiplier), "money", "buy");

    this.moneyMultiplier = moneyMultiplier;
    this.moneyMultiplierDescriptorKey = moneyMultiplierDescriptorKey;
  }

  getDescription(scene: BattleScene): string {
    const moneyAmount = new Utils.IntegerHolder(scene.getWaveMoneyAmount(this.moneyMultiplier));
    scene.applyModifiers(MoneyMultiplierModifier, true, moneyAmount);
    const formattedMoney = Utils.formatMoney(scene.moneyFormat, moneyAmount.value);

    return i18next.t("modifierType:ModifierType.MoneyRewardModifierType.description", {
      moneyMultiplier: i18next.t(this.moneyMultiplierDescriptorKey as any),
      moneyAmount: formattedMoney,
    });
  }
}

export class ExpBoosterModifierType extends ModifierType {
  private boostPercent: integer;

  constructor(localeKey: string, iconImage: string, boostPercent: integer) {
    super(localeKey, iconImage, () => new Modifiers.ExpBoosterModifier(this, boostPercent));

    this.boostPercent = boostPercent;
  }

  getDescription(scene: BattleScene): string {
    return i18next.t("modifierType:ModifierType.ExpBoosterModifierType.description", { boostPercent: this.boostPercent });
  }
}

export class PokemonExpBoosterModifierType extends PokemonHeldItemModifierType {
  private boostPercent: integer;

  constructor(localeKey: string, iconImage: string, boostPercent: integer) {
    super(localeKey, iconImage, (_type, args) => new Modifiers.PokemonExpBoosterModifier(this, (args[0] as Pokemon).id, boostPercent));

    this.boostPercent = boostPercent;
  }

  getDescription(scene: BattleScene): string {
    return i18next.t("modifierType:ModifierType.PokemonExpBoosterModifierType.description", { boostPercent: this.boostPercent });
  }
}

export class PokemonFriendshipBoosterModifierType extends PokemonHeldItemModifierType {
  constructor(localeKey: string, iconImage: string) {
    super(localeKey, iconImage, (_type, args) => new Modifiers.PokemonFriendshipBoosterModifier(this, (args[0] as Pokemon).id));
  }

  getDescription(scene: BattleScene): string {
    return i18next.t("modifierType:ModifierType.PokemonFriendshipBoosterModifierType.description");
  }
}

export class PokemonMoveAccuracyBoosterModifierType extends PokemonHeldItemModifierType {
  private amount: integer;

  constructor(localeKey: string, iconImage: string, amount: integer, group?: string, soundName?: string) {
    super(localeKey, iconImage, (_type, args) => new Modifiers.PokemonMoveAccuracyBoosterModifier(this, (args[0] as Pokemon).id, amount), group, soundName);

    this.amount = amount;
  }

  getDescription(scene: BattleScene): string {
    return i18next.t("modifierType:ModifierType.PokemonMoveAccuracyBoosterModifierType.description", { accuracyAmount: this.amount });
  }
}

export class PokemonMultiHitModifierType extends PokemonHeldItemModifierType {
  constructor(localeKey: string, iconImage: string) {
    super(localeKey, iconImage, (type, args) => new Modifiers.PokemonMultiHitModifier(type as PokemonMultiHitModifierType, (args[0] as Pokemon).id));
  }

  getDescription(scene: BattleScene): string {
    return i18next.t("modifierType:ModifierType.PokemonMultiHitModifierType.description");
  }
}

export class TmModifierType extends PokemonModifierType {
  public moveId: Moves;

  constructor(moveId: Moves) {
    super("", `tm_${Type[allMoves[moveId].type].toLowerCase()}`, (_type, args) => new Modifiers.TmModifier(this, (args[0] as PlayerPokemon).id),
      (pokemon: PlayerPokemon) => {
        if (pokemon.compatibleTms.indexOf(moveId) === -1 || pokemon.getMoveset().filter(m => m?.moveId === moveId).length) {
          return PartyUiHandler.NoEffectMessage;
        }
        return null;
      }, "tm");

    this.moveId = moveId;
  }

  get name(): string {
    return i18next.t("modifierType:ModifierType.TmModifierType.name", {
      moveId: Utils.padInt(Object.keys(tmSpecies).indexOf(this.moveId.toString()) + 1, 3),
      moveName: allMoves[this.moveId].name,
    });
  }

  getDescription(scene: BattleScene): string {
    return i18next.t(scene.enableMoveInfo ? "modifierType:ModifierType.TmModifierTypeWithInfo.description" : "modifierType:ModifierType.TmModifierType.description", { moveName: allMoves[this.moveId].name });
  }
}

export class EvolutionItemModifierType extends PokemonModifierType implements GeneratedPersistentModifierType {
  public evolutionItem: EvolutionItem;

  constructor(evolutionItem: EvolutionItem) {
    super("", EvolutionItem[evolutionItem].toLowerCase(), (_type, args) => new Modifiers.EvolutionItemModifier(this, (args[0] as PlayerPokemon).id),
      (pokemon: PlayerPokemon) => {
        if (pokemonEvolutions.hasOwnProperty(pokemon.species.speciesId) && pokemonEvolutions[pokemon.species.speciesId].filter(e => e.item === this.evolutionItem
          && (!e.condition || e.condition.predicate(pokemon))).length && (pokemon.getFormKey() !== SpeciesFormKey.GIGANTAMAX)) {
          return null;
        } else if (pokemon.isFusion() && pokemonEvolutions.hasOwnProperty(pokemon.fusionSpecies.speciesId) && pokemonEvolutions[pokemon.fusionSpecies.speciesId].filter(e => e.item === this.evolutionItem
        && (!e.condition || e.condition.predicate(pokemon))).length && (pokemon.getFusionFormKey() !== SpeciesFormKey.GIGANTAMAX)) {
          return null;
        }

        return PartyUiHandler.NoEffectMessage;
      });

    this.evolutionItem = evolutionItem;
  }

  get name(): string {
    return i18next.t(`modifierType:EvolutionItem.${EvolutionItem[this.evolutionItem]}`);
  }

  getDescription(scene: BattleScene): string {
    return i18next.t("modifierType:ModifierType.EvolutionItemModifierType.description");
  }

  getPregenArgs(): any[] {
    return [ this.evolutionItem ];
  }
}

/**
 * Class that represents form changing items
 */
export class FormChangeItemModifierType extends PokemonModifierType implements GeneratedPersistentModifierType {
  public formChangeItem: FormChangeItem;

  constructor(formChangeItem: FormChangeItem) {
    super("", FormChangeItem[formChangeItem].toLowerCase(), (_type, args) => new Modifiers.PokemonFormChangeItemModifier(this, (args[0] as PlayerPokemon).id, formChangeItem, true),
      (pokemon: PlayerPokemon) => {
        // Make sure the Pokemon has alternate forms
        if (pokemonFormChanges.hasOwnProperty(pokemon.species.speciesId)
          // Get all form changes for this species with an item trigger, including any compound triggers
          && pokemonFormChanges[pokemon.species.speciesId].filter(fc => fc.trigger.hasTriggerType(SpeciesFormChangeItemTrigger))
          // Returns true if any form changes match this item
            .map(fc => fc.findTrigger(SpeciesFormChangeItemTrigger) as SpeciesFormChangeItemTrigger)
            .flat().flatMap(fc => fc.item).includes(this.formChangeItem)
        ) {
          return null;
        }

        return PartyUiHandler.NoEffectMessage;
      });

    this.formChangeItem = formChangeItem;
  }

  get name(): string {
    return i18next.t(`modifierType:FormChangeItem.${FormChangeItem[this.formChangeItem]}`);
  }

  getDescription(scene: BattleScene): string {
    return i18next.t("modifierType:ModifierType.FormChangeItemModifierType.description");
  }

  getPregenArgs(): any[] {
    return [ this.formChangeItem ];
  }
}

export class FusePokemonModifierType extends PokemonModifierType {
  constructor(localeKey: string, iconImage: string) {
    super(localeKey, iconImage, (_type, args) => new Modifiers.FusePokemonModifier(this, (args[0] as PlayerPokemon).id, (args[1] as PlayerPokemon).id),
      (pokemon: PlayerPokemon) => {
        if (pokemon.isFusion()) {
          return PartyUiHandler.NoEffectMessage;
        }
        return null;
      });
  }

  getDescription(scene: BattleScene): string {
    return i18next.t("modifierType:ModifierType.FusePokemonModifierType.description");
  }
}

class AttackTypeBoosterModifierTypeGenerator extends ModifierTypeGenerator {
  constructor() {
    super((party: Pokemon[], pregenArgs?: any[]) => {
      if (pregenArgs) {
        return new AttackTypeBoosterModifierType(pregenArgs[0] as Type, 20);
      }

      const attackMoveTypes = party.map(p => p.getMoveset().map(m => m.getMove()).filter(m => m instanceof AttackMove).map(m => m.type)).flat();
      if (!attackMoveTypes.length) {
        return null;
      }

      const attackMoveTypeWeights = new Map<Type, integer>();
      let totalWeight = 0;
      for (const t of attackMoveTypes) {
        if (attackMoveTypeWeights.has(t)) {
          if (attackMoveTypeWeights.get(t) < 3) {
            attackMoveTypeWeights.set(t, attackMoveTypeWeights.get(t) + 1);
          } else {
            continue;
          }
        } else {
          attackMoveTypeWeights.set(t, 1);
        }
        totalWeight++;
      }

      if (!totalWeight) {
        return null;
      }

      let type: Type;

      const randInt = Utils.randSeedInt(totalWeight);
      let weight = 0;

      for (const t of attackMoveTypeWeights.keys()) {
        const typeWeight = attackMoveTypeWeights.get(t);
        if (randInt <= weight + typeWeight) {
          type = t;
          break;
        }
        weight += typeWeight;
      }

      return new AttackTypeBoosterModifierType(type, 20);
    });
  }
}

/**
 * Modifier type generator for {@linkcode SpeciesStatBoosterModifierType}, which
 * encapsulates the logic for weighting the most useful held item from
 * the current list of {@linkcode items}.
 * @extends ModifierTypeGenerator
 */
class SpeciesStatBoosterModifierTypeGenerator extends ModifierTypeGenerator {
  /** Object comprised of the currently available species-based stat boosting held items */
  public static items = {
    LIGHT_BALL: { stats: [Stat.ATK, Stat.SPATK], multiplier: 2, species: [Species.PIKACHU] },
    THICK_CLUB: { stats: [Stat.ATK], multiplier: 2, species: [Species.CUBONE, Species.MAROWAK, Species.ALOLA_MAROWAK] },
    METAL_POWDER: { stats: [Stat.DEF], multiplier: 2, species: [Species.DITTO] },
    QUICK_POWDER: { stats: [Stat.SPD], multiplier: 2, species: [Species.DITTO] },
  };

  constructor() {
    super((party: Pokemon[], pregenArgs?: any[]) => {
      if (pregenArgs) {
        return new SpeciesStatBoosterModifierType(pregenArgs[0] as SpeciesStatBoosterItem);
      }

      const values = Object.values(SpeciesStatBoosterModifierTypeGenerator.items);
      const keys = Object.keys(SpeciesStatBoosterModifierTypeGenerator.items);
      const weights = keys.map(() => 0);

      for (const p of party) {
        const speciesId = p.getSpeciesForm(true).speciesId;
        const fusionSpeciesId = p.isFusion() ? p.getFusionSpeciesForm(true).speciesId : null;
        const hasFling = p.getMoveset(true).some(m => m.moveId === Moves.FLING);

        for (const i in values) {
          const checkedSpecies = values[i].species;
          const checkedStats = values[i].stats;

          // If party member already has the item being weighted currently, skip to the next item
          const hasItem = p.getHeldItems().some(m => m instanceof Modifiers.SpeciesStatBoosterModifier
            && (m as Modifiers.SpeciesStatBoosterModifier).contains(checkedSpecies[0], checkedStats[0]));

          if (!hasItem) {
            if (checkedSpecies.includes(speciesId) || (!!fusionSpeciesId && checkedSpecies.includes(fusionSpeciesId))) {
              // Add weight if party member has a matching species or, if applicable, a matching fusion species
              weights[i]++;
            } else if (checkedSpecies.includes(Species.PIKACHU) && hasFling) {
              // Add weight to Light Ball if party member has Fling
              weights[i]++;
            }
          }
        }
      }

      let totalWeight = 0;
      for (const weight of weights) {
        totalWeight += weight;
      }

      if (totalWeight !== 0) {
        const randInt = Utils.randSeedInt(totalWeight, 1);
        let weight = 0;

        for (const i in weights) {
          if (weights[i] !== 0) {
            const curWeight = weight + weights[i];
            if (randInt <= weight + weights[i]) {
              return new SpeciesStatBoosterModifierType(keys[i] as SpeciesStatBoosterItem);
            }
            weight = curWeight;
          }
        }
      }

      return null;
    });
  }
}

class TmModifierTypeGenerator extends ModifierTypeGenerator {
  constructor(tier: ModifierTier) {
    super((party: Pokemon[]) => {
      const partyMemberCompatibleTms = party.map(p => (p as PlayerPokemon).compatibleTms.filter(tm => !p.moveset.find(m => m.moveId === tm)));
      const tierUniqueCompatibleTms = partyMemberCompatibleTms.flat().filter(tm => tmPoolTiers[tm] === tier).filter(tm => !allMoves[tm].name.endsWith(" (N)")).filter((tm, i, array) => array.indexOf(tm) === i);
      if (!tierUniqueCompatibleTms.length) {
        return null;
      }
      const randTmIndex = Utils.randSeedInt(tierUniqueCompatibleTms.length);
      return new TmModifierType(tierUniqueCompatibleTms[randTmIndex]);
    });
  }
}

class EvolutionItemModifierTypeGenerator extends ModifierTypeGenerator {
  constructor(rare: boolean) {
    super((party: Pokemon[], pregenArgs?: any[]) => {
      if (pregenArgs) {
        return new EvolutionItemModifierType(pregenArgs[0] as EvolutionItem);
      }

      const evolutionItemPool = [
        party.filter(p => pokemonEvolutions.hasOwnProperty(p.species.speciesId)).map(p => {
          const evolutions = pokemonEvolutions[p.species.speciesId];
          return evolutions.filter(e => e.item !== EvolutionItem.NONE && (e.evoFormKey === null || (e.preFormKey || "") === p.getFormKey()) && (!e.condition || e.condition.predicate(p)));
        }).flat(),
        party.filter(p => p.isFusion() && pokemonEvolutions.hasOwnProperty(p.fusionSpecies.speciesId)).map(p => {
          const evolutions = pokemonEvolutions[p.fusionSpecies.speciesId];
          return evolutions.filter(e => e.item !== EvolutionItem.NONE && (e.evoFormKey === null || (e.preFormKey || "") === p.getFusionFormKey()) && (!e.condition || e.condition.predicate(p)));
        }).flat()
      ].flat().flatMap(e => e.item).filter(i => (i > 50) === rare);

      if (!evolutionItemPool.length) {
        return null;
      }

      return new EvolutionItemModifierType(evolutionItemPool[Utils.randSeedInt(evolutionItemPool.length)]);
    });
  }
}

class FormChangeItemModifierTypeGenerator extends ModifierTypeGenerator {
  constructor() {
    super((party: Pokemon[], pregenArgs?: any[]) => {
      if (pregenArgs) {
        return new FormChangeItemModifierType(pregenArgs[0] as FormChangeItem);
      }

      const formChangeItemPool = party.filter(p => pokemonFormChanges.hasOwnProperty(p.species.speciesId)).map(p => {
        const formChanges = pokemonFormChanges[p.species.speciesId];
        return formChanges.filter(fc => ((fc.formKey.indexOf(SpeciesFormKey.MEGA) === -1 && fc.formKey.indexOf(SpeciesFormKey.PRIMAL) === -1) || party[0].scene.getModifiers(Modifiers.MegaEvolutionAccessModifier).length)
          && ((fc.formKey.indexOf(SpeciesFormKey.GIGANTAMAX) === -1 && fc.formKey.indexOf(SpeciesFormKey.ETERNAMAX) === -1) || party[0].scene.getModifiers(Modifiers.GigantamaxAccessModifier).length)
          && (!fc.conditions.length || fc.conditions.filter(cond => cond instanceof SpeciesFormChangeCondition && cond.predicate(p)).length))
          .map(fc => fc.findTrigger(SpeciesFormChangeItemTrigger) as SpeciesFormChangeItemTrigger)
          .filter(t => t && t.active && !p.scene.findModifier(m => m instanceof Modifiers.PokemonFormChangeItemModifier && m.pokemonId === p.id && m.formChangeItem === t.item));
      }).flat().flatMap(fc => fc.item);

      if (!formChangeItemPool.length) {
        return null;
      }

      return new FormChangeItemModifierType(formChangeItemPool[Utils.randSeedInt(formChangeItemPool.length)]);
    });
  }
}

export class TerastallizeModifierType extends PokemonHeldItemModifierType implements GeneratedPersistentModifierType {
  private teraType: Type;

  constructor(teraType: Type) {
    super("", `${Type[teraType].toLowerCase()}_tera_shard`, (type, args) => new Modifiers.TerastallizeModifier(type as TerastallizeModifierType, (args[0] as Pokemon).id, teraType), "tera_shard");

    this.teraType = teraType;
  }

  get name(): string {
    return i18next.t("modifierType:ModifierType.TerastallizeModifierType.name", { teraType: i18next.t(`pokemonInfo:Type.${Type[this.teraType]}`) });
  }

  getDescription(scene: BattleScene): string {
    return i18next.t("modifierType:ModifierType.TerastallizeModifierType.description", { teraType: i18next.t(`pokemonInfo:Type.${Type[this.teraType]}`) });
  }

  getPregenArgs(): any[] {
    return [ this.teraType ];
  }
}

export class ContactHeldItemTransferChanceModifierType extends PokemonHeldItemModifierType {
  private chancePercent: integer;

  constructor(localeKey: string, iconImage: string, chancePercent: integer, group?: string, soundName?: string) {
    super(localeKey, iconImage, (type, args) => new Modifiers.ContactHeldItemTransferChanceModifier(type, (args[0] as Pokemon).id, chancePercent), group, soundName);

    this.chancePercent = chancePercent;
  }

  getDescription(scene: BattleScene): string {
    return i18next.t("modifierType:ModifierType.ContactHeldItemTransferChanceModifierType.description", { chancePercent: this.chancePercent });
  }
}

export class TurnHeldItemTransferModifierType extends PokemonHeldItemModifierType {
  constructor(localeKey: string, iconImage: string, group?: string, soundName?: string) {
    super(localeKey, iconImage, (type, args) => new Modifiers.TurnHeldItemTransferModifier(type, (args[0] as Pokemon).id), group, soundName);
  }

  getDescription(scene: BattleScene): string {
    return i18next.t("modifierType:ModifierType.TurnHeldItemTransferModifierType.description");
  }
}

export class EnemyAttackStatusEffectChanceModifierType extends ModifierType {
  private chancePercent: integer;
  private effect: StatusEffect;

  constructor(localeKey: string, iconImage: string, chancePercent: integer, effect: StatusEffect, stackCount?: integer) {
    super(localeKey, iconImage, (type, args) => new Modifiers.EnemyAttackStatusEffectChanceModifier(type, effect, chancePercent, stackCount), "enemy_status_chance");

    this.chancePercent = chancePercent;
    this.effect = effect;
  }

  getDescription(scene: BattleScene): string {
    return i18next.t("modifierType:ModifierType.EnemyAttackStatusEffectChanceModifierType.description", {
      chancePercent: this.chancePercent,
      statusEffect: getStatusEffectDescriptor(this.effect),
    });
  }
}

export class EnemyEndureChanceModifierType extends ModifierType {
  private chancePercent: number;

  constructor(localeKey: string, iconImage: string, chancePercent: number) {
    super(localeKey, iconImage, (type, _args) => new Modifiers.EnemyEndureChanceModifier(type, chancePercent), "enemy_endure");

    this.chancePercent = chancePercent;
  }

  getDescription(scene: BattleScene): string {
    return i18next.t("modifierType:ModifierType.EnemyEndureChanceModifierType.description", { chancePercent: this.chancePercent });
  }
}

export type ModifierTypeFunc = () => ModifierType;
type WeightedModifierTypeWeightFunc = (party: Pokemon[], rerollCount?: integer) => integer;

/**
 * High order function that returns a WeightedModifierTypeWeightFunc that will only be applied on
 * classic and skip an ModifierType if current wave is greater or equal to the one passed down
 * @param wave - Wave where we should stop showing the modifier
 * @param defaultWeight - ModifierType default weight
 * @returns A WeightedModifierTypeWeightFunc
 */
function skipInClassicAfterWave(wave: integer, defaultWeight: integer): WeightedModifierTypeWeightFunc {
  return (party: Pokemon[]) => {
    const gameMode =  party[0].scene.gameMode;
    const currentWave = party[0].scene.currentBattle.waveIndex;
    return gameMode.isClassic && currentWave >= wave ? 0 : defaultWeight;
  };
}

/**
 * High order function that returns a WeightedModifierTypeWeightFunc that will only be applied on
 * classic and it will skip a ModifierType if it is the last wave pull.
 * @param defaultWeight ModifierType default weight
 * @returns A WeightedModifierTypeWeightFunc
 */
function skipInLastClassicWaveOrDefault(defaultWeight: integer) : WeightedModifierTypeWeightFunc {
  return skipInClassicAfterWave(199, defaultWeight);
}
class WeightedModifierType {
  public modifierType: ModifierType;
  public weight: integer | WeightedModifierTypeWeightFunc;
  public maxWeight: integer;

  constructor(modifierTypeFunc: ModifierTypeFunc, weight: integer | WeightedModifierTypeWeightFunc, maxWeight?: integer) {
    this.modifierType = modifierTypeFunc();
    this.modifierType.id = Object.keys(modifierTypes).find(k => modifierTypes[k] === modifierTypeFunc);
    this.weight = weight;
    this.maxWeight = maxWeight || (!(weight instanceof Function) ? weight : 0);
  }

  setTier(tier: ModifierTier) {
    this.modifierType.setTier(tier);
  }
}

type BaseModifierOverride = {
  name: Exclude<ModifierTypeKeys, GeneratorModifierOverride["name"]>;
  count?: number;
};

/** Type for modifiers and held items that are constructed via {@linkcode ModifierTypeGenerator}. */
export type GeneratorModifierOverride = {
  count?: number;
} & (
  | {
      name: keyof Pick<typeof modifierTypes, "SPECIES_STAT_BOOSTER">;
      type?: SpeciesStatBoosterItem;
    }
  | {
      name: keyof Pick<typeof modifierTypes, "TEMP_STAT_BOOSTER">;
      type?: TempBattleStat;
    }
  | {
      name: keyof Pick<typeof modifierTypes, "BASE_STAT_BOOSTER">;
      type?: Stat;
    }
  | {
      name: keyof Pick<typeof modifierTypes, "MINT">;
      type?: Nature;
    }
  | {
      name: keyof Pick<typeof modifierTypes, "ATTACK_TYPE_BOOSTER" | "TERA_SHARD">;
      type?: Type;
    }
  | {
      name: keyof Pick<typeof modifierTypes, "BERRY">;
      type?: BerryType;
    }
  | {
      name: keyof Pick<typeof modifierTypes, "EVOLUTION_ITEM" | "RARE_EVOLUTION_ITEM">;
      type?: EvolutionItem;
    }
  | {
      name: keyof Pick<typeof modifierTypes, "FORM_CHANGE_ITEM">;
      type?: FormChangeItem;
    }
  | {
      name: keyof Pick<typeof modifierTypes, "TM_COMMON" | "TM_GREAT" | "TM_ULTRA">;
      type?: Moves;
    }
);

/** Type used to construct modifiers and held items for overriding purposes. */
export type ModifierOverride = GeneratorModifierOverride | BaseModifierOverride;

export type ModifierTypeKeys = keyof typeof modifierTypes;

export const modifierTypes = {
  POKEBALL: () => new AddPokeballModifierType("pb", PokeballType.POKEBALL, 5),
  GREAT_BALL: () => new AddPokeballModifierType("gb", PokeballType.GREAT_BALL, 5),
  ULTRA_BALL: () => new AddPokeballModifierType("ub", PokeballType.ULTRA_BALL, 5),
  ROGUE_BALL: () => new AddPokeballModifierType("rb", PokeballType.ROGUE_BALL, 5),
  MASTER_BALL: () => new AddPokeballModifierType("mb", PokeballType.MASTER_BALL, 1),

  RARE_CANDY: () => new PokemonLevelIncrementModifierType("modifierType:ModifierType.RARE_CANDY", "rare_candy"),
  RARER_CANDY: () => new AllPokemonLevelIncrementModifierType("modifierType:ModifierType.RARER_CANDY", "rarer_candy"),

  EVOLUTION_ITEM: () => new EvolutionItemModifierTypeGenerator(false),
  RARE_EVOLUTION_ITEM: () => new EvolutionItemModifierTypeGenerator(true),
  FORM_CHANGE_ITEM: () => new FormChangeItemModifierTypeGenerator(),

  MEGA_BRACELET: () => new ModifierType("modifierType:ModifierType.MEGA_BRACELET", "mega_bracelet", (type, _args) => new Modifiers.MegaEvolutionAccessModifier(type)),
  DYNAMAX_BAND: () => new ModifierType("modifierType:ModifierType.DYNAMAX_BAND", "dynamax_band", (type, _args) => new Modifiers.GigantamaxAccessModifier(type)),
  TERA_ORB: () => new ModifierType("modifierType:ModifierType.TERA_ORB", "tera_orb", (type, _args) => new Modifiers.TerastallizeAccessModifier(type)),

  MAP: () => new ModifierType("modifierType:ModifierType.MAP", "map", (type, _args) => new Modifiers.MapModifier(type)),

  POTION: () => new PokemonHpRestoreModifierType("modifierType:ModifierType.POTION", "potion", 20, 10),
  SUPER_POTION: () => new PokemonHpRestoreModifierType("modifierType:ModifierType.SUPER_POTION", "super_potion", 50, 25),
  HYPER_POTION: () => new PokemonHpRestoreModifierType("modifierType:ModifierType.HYPER_POTION", "hyper_potion", 200, 50),
  MAX_POTION: () => new PokemonHpRestoreModifierType("modifierType:ModifierType.MAX_POTION", "max_potion", 0, 100),
  FULL_RESTORE: () => new PokemonHpRestoreModifierType("modifierType:ModifierType.FULL_RESTORE", "full_restore", 0, 100, true),

  REVIVE: () => new PokemonReviveModifierType("modifierType:ModifierType.REVIVE", "revive", 50),
  MAX_REVIVE: () => new PokemonReviveModifierType("modifierType:ModifierType.MAX_REVIVE", "max_revive", 100),

  FULL_HEAL: () => new PokemonStatusHealModifierType("modifierType:ModifierType.FULL_HEAL", "full_heal"),

  SACRED_ASH: () => new AllPokemonFullReviveModifierType("modifierType:ModifierType.SACRED_ASH", "sacred_ash"),

  REVIVER_SEED: () => new PokemonHeldItemModifierType("modifierType:ModifierType.REVIVER_SEED", "reviver_seed", (type, args) => new Modifiers.PokemonInstantReviveModifier(type, (args[0] as Pokemon).id)),
  WHITE_HERB: () => new PokemonHeldItemModifierType("modifierType:ModifierType.WHITE_HERB", "white_herb", (type, args) => new Modifiers.PokemonResetNegativeStatStageModifier(type, (args[0] as Pokemon).id)),

  ETHER: () => new PokemonPpRestoreModifierType("modifierType:ModifierType.ETHER", "ether", 10),
  MAX_ETHER: () => new PokemonPpRestoreModifierType("modifierType:ModifierType.MAX_ETHER", "max_ether", -1),

  ELIXIR: () => new PokemonAllMovePpRestoreModifierType("modifierType:ModifierType.ELIXIR", "elixir", 10),
  MAX_ELIXIR: () => new PokemonAllMovePpRestoreModifierType("modifierType:ModifierType.MAX_ELIXIR", "max_elixir", -1),

  PP_UP: () => new PokemonPpUpModifierType("modifierType:ModifierType.PP_UP", "pp_up", 1),
  PP_MAX: () => new PokemonPpUpModifierType("modifierType:ModifierType.PP_MAX", "pp_max", 3),

  /*REPEL: () => new DoubleBattleChanceBoosterModifierType('Repel', 5),
  SUPER_REPEL: () => new DoubleBattleChanceBoosterModifierType('Super Repel', 10),
  MAX_REPEL: () => new DoubleBattleChanceBoosterModifierType('Max Repel', 25),*/

  LURE: () => new DoubleBattleChanceBoosterModifierType("modifierType:ModifierType.LURE", "lure", 5),
  SUPER_LURE: () => new DoubleBattleChanceBoosterModifierType("modifierType:ModifierType.SUPER_LURE", "super_lure", 10),
  MAX_LURE: () => new DoubleBattleChanceBoosterModifierType("modifierType:ModifierType.MAX_LURE", "max_lure", 25),

  SPECIES_STAT_BOOSTER: () => new SpeciesStatBoosterModifierTypeGenerator(),

  TEMP_STAT_BOOSTER: () => new ModifierTypeGenerator((party: Pokemon[], pregenArgs?: any[]) => {
    if (pregenArgs) {
      return new TempBattleStatBoosterModifierType(pregenArgs[0] as TempBattleStat);
    }
    const randTempBattleStat = Utils.randSeedInt(6) as TempBattleStat;
    return new TempBattleStatBoosterModifierType(randTempBattleStat);
  }),
  DIRE_HIT: () => new TempBattleStatBoosterModifierType(TempBattleStat.CRIT),

  BASE_STAT_BOOSTER: () => new ModifierTypeGenerator((party: Pokemon[], pregenArgs?: any[]) => {
    if (pregenArgs) {
      const stat = pregenArgs[0] as Stat;
      return new PokemonBaseStatBoosterModifierType(getBaseStatBoosterItemName(stat), stat);
    }
    const randStat = Utils.randSeedInt(6) as Stat;
    return new PokemonBaseStatBoosterModifierType(getBaseStatBoosterItemName(randStat), randStat);
  }),

  ATTACK_TYPE_BOOSTER: () => new AttackTypeBoosterModifierTypeGenerator(),

  MINT: () => new ModifierTypeGenerator((party: Pokemon[], pregenArgs?: any[]) => {
    if (pregenArgs) {
      return new PokemonNatureChangeModifierType(pregenArgs[0] as Nature);
    }
    return new PokemonNatureChangeModifierType(Utils.randSeedInt(Utils.getEnumValues(Nature).length) as Nature);
  }),

  TERA_SHARD: () => new ModifierTypeGenerator((party: Pokemon[], pregenArgs?: any[]) => {
    if (pregenArgs) {
      return new TerastallizeModifierType(pregenArgs[0] as Type);
    }
    if (!party[0].scene.getModifiers(Modifiers.TerastallizeAccessModifier).length) {
      return null;
    }
    let type: Type;
    if (!Utils.randSeedInt(3)) {
      const partyMemberTypes = party.map(p => p.getTypes(false, false, true)).flat();
      type = Utils.randSeedItem(partyMemberTypes);
    } else {
      type = Utils.randSeedInt(64) ? Utils.randSeedInt(18) as Type : Type.STELLAR;
    }
    return new TerastallizeModifierType(type);
  }),

  BERRY: () => new ModifierTypeGenerator((party: Pokemon[], pregenArgs?: any[]) => {
    if (pregenArgs) {
      return new BerryModifierType(pregenArgs[0] as BerryType);
    }
    const berryTypes = Utils.getEnumValues(BerryType);
    let randBerryType: BerryType;
    const rand = Utils.randSeedInt(12);
    if (rand < 2) {
      randBerryType = BerryType.SITRUS;
    } else if (rand < 4) {
      randBerryType = BerryType.LUM;
    } else if (rand < 6) {
      randBerryType = BerryType.LEPPA;
    } else {
      randBerryType = berryTypes[Utils.randSeedInt(berryTypes.length - 3) + 2];
    }
    return new BerryModifierType(randBerryType);
  }),

  TM_COMMON: () => new TmModifierTypeGenerator(ModifierTier.COMMON),
  TM_GREAT: () => new TmModifierTypeGenerator(ModifierTier.GREAT),
  TM_ULTRA: () => new TmModifierTypeGenerator(ModifierTier.ULTRA),

  MEMORY_MUSHROOM: () => new RememberMoveModifierType("modifierType:ModifierType.MEMORY_MUSHROOM", "big_mushroom"),

  EXP_SHARE: () => new ModifierType("modifierType:ModifierType.EXP_SHARE", "exp_share", (type, _args) => new Modifiers.ExpShareModifier(type)),
  EXP_BALANCE: () => new ModifierType("modifierType:ModifierType.EXP_BALANCE", "exp_balance", (type, _args) => new Modifiers.ExpBalanceModifier(type)),

  OVAL_CHARM: () => new ModifierType("modifierType:ModifierType.OVAL_CHARM", "oval_charm", (type, _args) => new Modifiers.MultipleParticipantExpBonusModifier(type)),

  EXP_CHARM: () => new ExpBoosterModifierType("modifierType:ModifierType.EXP_CHARM", "exp_charm", 25),
  SUPER_EXP_CHARM: () => new ExpBoosterModifierType("modifierType:ModifierType.SUPER_EXP_CHARM", "super_exp_charm", 60),
  GOLDEN_EXP_CHARM: () => new ExpBoosterModifierType("modifierType:ModifierType.GOLDEN_EXP_CHARM", "golden_exp_charm", 100),

  LUCKY_EGG: () => new PokemonExpBoosterModifierType("modifierType:ModifierType.LUCKY_EGG", "lucky_egg", 40),
  GOLDEN_EGG: () => new PokemonExpBoosterModifierType("modifierType:ModifierType.GOLDEN_EGG", "golden_egg", 100),

  SOOTHE_BELL: () => new PokemonFriendshipBoosterModifierType("modifierType:ModifierType.SOOTHE_BELL", "soothe_bell"),

  SCOPE_LENS: () => new PokemonHeldItemModifierType("modifierType:ModifierType.SCOPE_LENS", "scope_lens", (type, args) => new Modifiers.CritBoosterModifier(type, (args[0] as Pokemon).id, 1)),
  LEEK: () => new PokemonHeldItemModifierType("modifierType:ModifierType.LEEK", "leek", (type, args) => new Modifiers.SpeciesCritBoosterModifier(type, (args[0] as Pokemon).id, 2, [Species.FARFETCHD, Species.GALAR_FARFETCHD, Species.SIRFETCHD])),

  EVIOLITE: () => new PokemonHeldItemModifierType("modifierType:ModifierType.EVIOLITE", "eviolite", (type, args) => new Modifiers.EvolutionStatBoosterModifier(type, (args[0] as Pokemon).id, [Stat.DEF, Stat.SPDEF], 1.5)),

  SOUL_DEW: () => new PokemonHeldItemModifierType("modifierType:ModifierType.SOUL_DEW", "soul_dew", (type, args) => new Modifiers.PokemonNatureWeightModifier(type, (args[0] as Pokemon).id)),

  NUGGET: () => new MoneyRewardModifierType("modifierType:ModifierType.NUGGET", "nugget", 1, "modifierType:ModifierType.MoneyRewardModifierType.extra.small"),
  BIG_NUGGET: () => new MoneyRewardModifierType("modifierType:ModifierType.BIG_NUGGET", "big_nugget", 2.5, "modifierType:ModifierType.MoneyRewardModifierType.extra.moderate"),
  RELIC_GOLD: () => new MoneyRewardModifierType("modifierType:ModifierType.RELIC_GOLD", "relic_gold", 10, "modifierType:ModifierType.MoneyRewardModifierType.extra.large"),

  AMULET_COIN: () => new ModifierType("modifierType:ModifierType.AMULET_COIN", "amulet_coin", (type, _args) => new Modifiers.MoneyMultiplierModifier(type)),
  GOLDEN_PUNCH: () => new PokemonHeldItemModifierType("modifierType:ModifierType.GOLDEN_PUNCH", "golden_punch", (type, args) => new Modifiers.DamageMoneyRewardModifier(type, (args[0] as Pokemon).id)),
  COIN_CASE: () => new ModifierType("modifierType:ModifierType.COIN_CASE", "coin_case", (type, _args) => new Modifiers.MoneyInterestModifier(type)),

  LOCK_CAPSULE: () => new ModifierType("modifierType:ModifierType.LOCK_CAPSULE", "lock_capsule", (type, _args) => new Modifiers.LockModifierTiersModifier(type)),

  GRIP_CLAW: () => new ContactHeldItemTransferChanceModifierType("modifierType:ModifierType.GRIP_CLAW", "grip_claw", 10),
  WIDE_LENS: () => new PokemonMoveAccuracyBoosterModifierType("modifierType:ModifierType.WIDE_LENS", "wide_lens", 5),

  MULTI_LENS: () => new PokemonMultiHitModifierType("modifierType:ModifierType.MULTI_LENS", "zoom_lens"),

  HEALING_CHARM: () => new ModifierType("modifierType:ModifierType.HEALING_CHARM", "healing_charm", (type, _args) => new Modifiers.HealingBoosterModifier(type, 1.1)),
  CANDY_JAR: () => new ModifierType("modifierType:ModifierType.CANDY_JAR", "candy_jar", (type, _args) => new Modifiers.LevelIncrementBoosterModifier(type)),

  BERRY_POUCH: () => new ModifierType("modifierType:ModifierType.BERRY_POUCH", "berry_pouch", (type, _args) => new Modifiers.PreserveBerryModifier(type)),

  FOCUS_BAND: () => new PokemonHeldItemModifierType("modifierType:ModifierType.FOCUS_BAND", "focus_band", (type, args) => new Modifiers.SurviveDamageModifier(type, (args[0] as Pokemon).id)),

  QUICK_CLAW: () => new PokemonHeldItemModifierType("modifierType:ModifierType.QUICK_CLAW", "quick_claw", (type, args) => new Modifiers.BypassSpeedChanceModifier(type, (args[0] as Pokemon).id)),

  KINGS_ROCK: () => new PokemonHeldItemModifierType("modifierType:ModifierType.KINGS_ROCK", "kings_rock", (type, args) => new Modifiers.FlinchChanceModifier(type, (args[0] as Pokemon).id)),

  LEFTOVERS: () => new PokemonHeldItemModifierType("modifierType:ModifierType.LEFTOVERS", "leftovers", (type, args) => new Modifiers.TurnHealModifier(type, (args[0] as Pokemon).id)),
  SHELL_BELL: () => new PokemonHeldItemModifierType("modifierType:ModifierType.SHELL_BELL", "shell_bell", (type, args) => new Modifiers.HitHealModifier(type, (args[0] as Pokemon).id)),

  TOXIC_ORB: () => new PokemonHeldItemModifierType("modifierType:ModifierType.TOXIC_ORB", "toxic_orb", (type, args) => new Modifiers.TurnStatusEffectModifier(type, (args[0] as Pokemon).id)),
  FLAME_ORB: () => new PokemonHeldItemModifierType("modifierType:ModifierType.FLAME_ORB", "flame_orb", (type, args) => new Modifiers.TurnStatusEffectModifier(type, (args[0] as Pokemon).id)),

  BATON: () => new PokemonHeldItemModifierType("modifierType:ModifierType.BATON", "baton", (type, args) => new Modifiers.SwitchEffectTransferModifier(type, (args[0] as Pokemon).id)),

  SHINY_CHARM: () => new ModifierType("modifierType:ModifierType.SHINY_CHARM", "shiny_charm", (type, _args) => new Modifiers.ShinyRateBoosterModifier(type)),
  ABILITY_CHARM: () => new ModifierType("modifierType:ModifierType.ABILITY_CHARM", "ability_charm", (type, _args) => new Modifiers.HiddenAbilityRateBoosterModifier(type)),

  IV_SCANNER: () => new ModifierType("modifierType:ModifierType.IV_SCANNER", "scanner", (type, _args) => new Modifiers.IvScannerModifier(type)),

  DNA_SPLICERS: () => new FusePokemonModifierType("modifierType:ModifierType.DNA_SPLICERS", "dna_splicers"),

  MINI_BLACK_HOLE: () => new TurnHeldItemTransferModifierType("modifierType:ModifierType.MINI_BLACK_HOLE", "mini_black_hole"),

  VOUCHER: () => new AddVoucherModifierType(VoucherType.REGULAR, 1),
  VOUCHER_PLUS: () => new AddVoucherModifierType(VoucherType.PLUS, 1),
  VOUCHER_PREMIUM: () => new AddVoucherModifierType(VoucherType.PREMIUM, 1),

  GOLDEN_POKEBALL: () => new ModifierType("modifierType:ModifierType.GOLDEN_POKEBALL", "pb_gold", (type, _args) => new Modifiers.ExtraModifierModifier(type), null, "pb_bounce_1"),

  ENEMY_DAMAGE_BOOSTER: () => new ModifierType("modifierType:ModifierType.ENEMY_DAMAGE_BOOSTER", "wl_item_drop", (type, _args) => new Modifiers.EnemyDamageBoosterModifier(type, 5)),
  ENEMY_DAMAGE_REDUCTION: () => new ModifierType("modifierType:ModifierType.ENEMY_DAMAGE_REDUCTION", "wl_guard_spec", (type, _args) => new Modifiers.EnemyDamageReducerModifier(type, 2.5)),
  //ENEMY_SUPER_EFFECT_BOOSTER: () => new ModifierType('Type Advantage Token', 'Increases damage of super effective attacks by 30%', (type, _args) => new Modifiers.EnemySuperEffectiveDamageBoosterModifier(type, 30), 'wl_custom_super_effective'),
  ENEMY_HEAL: () => new ModifierType("modifierType:ModifierType.ENEMY_HEAL", "wl_potion", (type, _args) => new Modifiers.EnemyTurnHealModifier(type, 2, 10)),
  ENEMY_ATTACK_POISON_CHANCE: () => new EnemyAttackStatusEffectChanceModifierType("modifierType:ModifierType.ENEMY_ATTACK_POISON_CHANCE", "wl_antidote", 5, StatusEffect.POISON, 10),
  ENEMY_ATTACK_PARALYZE_CHANCE: () => new EnemyAttackStatusEffectChanceModifierType("modifierType:ModifierType.ENEMY_ATTACK_PARALYZE_CHANCE", "wl_paralyze_heal", 2.5, StatusEffect.PARALYSIS, 10),
  ENEMY_ATTACK_BURN_CHANCE: () => new EnemyAttackStatusEffectChanceModifierType("modifierType:ModifierType.ENEMY_ATTACK_BURN_CHANCE", "wl_burn_heal", 5, StatusEffect.BURN, 10),
  ENEMY_STATUS_EFFECT_HEAL_CHANCE: () => new ModifierType("modifierType:ModifierType.ENEMY_STATUS_EFFECT_HEAL_CHANCE", "wl_full_heal", (type, _args) => new Modifiers.EnemyStatusEffectHealChanceModifier(type, 2.5, 10)),
  ENEMY_ENDURE_CHANCE: () => new EnemyEndureChanceModifierType("modifierType:ModifierType.ENEMY_ENDURE_CHANCE", "wl_reset_urge", 2),
  ENEMY_FUSED_CHANCE: () => new ModifierType("modifierType:ModifierType.ENEMY_FUSED_CHANCE", "wl_custom_spliced", (type, _args) => new Modifiers.EnemyFusionChanceModifier(type, 1)),
};

interface ModifierPool {
  [tier: string]: WeightedModifierType[]
}

/**
 * Used to check if the player has max of a given ball type in Classic
 * @param party The player's party, just used to access the scene
 * @param ballType The {@linkcode PokeballType} being checked
 * @returns boolean: true if the player has the maximum of a given ball type
 */
function hasMaximumBalls(party: Pokemon[], ballType: PokeballType): boolean {
  return (party[0].scene.gameMode.isClassic && party[0].scene.pokeballCounts[ballType] >= MAX_PER_TYPE_POKEBALLS);
}

const modifierPool: ModifierPool = {
  [ModifierTier.COMMON]: [
<<<<<<< HEAD
    new WeightedModifierType(modifierTypes.POKEBALL, 6),
    new WeightedModifierType(modifierTypes.VOUCHER_PLUS, 50),
=======
    new WeightedModifierType(modifierTypes.POKEBALL, (party: Pokemon[]) => (hasMaximumBalls(party, PokeballType.POKEBALL)) ? 0 : 6, 6),
>>>>>>> e1de9373
    new WeightedModifierType(modifierTypes.RARE_CANDY, 2),
    new WeightedModifierType(modifierTypes.POTION, (party: Pokemon[]) => {
      const thresholdPartyMemberCount = Math.min(party.filter(p => (p.getInverseHp() >= 10 || p.getHpRatio() <= 0.875) && !p.isFainted()).length, 3);
      return thresholdPartyMemberCount * 3;
    }, 9),
    new WeightedModifierType(modifierTypes.SUPER_POTION, (party: Pokemon[]) => {
      const thresholdPartyMemberCount = Math.min(party.filter(p => (p.getInverseHp() >= 25 || p.getHpRatio() <= 0.75) && !p.isFainted()).length, 3);
      return thresholdPartyMemberCount;
    }, 3),
    new WeightedModifierType(modifierTypes.ETHER, (party: Pokemon[]) => {
      const thresholdPartyMemberCount = Math.min(party.filter(p => p.hp && p.getMoveset().filter(m => m.ppUsed && (m.getMovePp() - m.ppUsed) <= 5).length).length, 3);
      return thresholdPartyMemberCount * 3;
    }, 9),
    new WeightedModifierType(modifierTypes.MAX_ETHER, (party: Pokemon[]) => {
      const thresholdPartyMemberCount = Math.min(party.filter(p => p.hp && p.getMoveset().filter(m => m.ppUsed && (m.getMovePp() - m.ppUsed) <= 5).length).length, 3);
      return thresholdPartyMemberCount;
    }, 3),
    new WeightedModifierType(modifierTypes.LURE, 2),
    new WeightedModifierType(modifierTypes.TEMP_STAT_BOOSTER, 4),
    new WeightedModifierType(modifierTypes.BERRY, 2),
    new WeightedModifierType(modifierTypes.TM_COMMON, 2),
  ].map(m => {
    m.setTier(ModifierTier.COMMON); return m;
  }),
  [ModifierTier.GREAT]: [
    new WeightedModifierType(modifierTypes.GREAT_BALL, (party: Pokemon[]) => (hasMaximumBalls(party, PokeballType.GREAT_BALL)) ? 0 : 6, 6),
    new WeightedModifierType(modifierTypes.PP_UP, 2),
    new WeightedModifierType(modifierTypes.FULL_HEAL, (party: Pokemon[]) => {
      const statusEffectPartyMemberCount = Math.min(party.filter(p => p.hp && !!p.status && !p.getHeldItems().some(i => {
        if (i instanceof Modifiers.TurnStatusEffectModifier) {
          return (i as Modifiers.TurnStatusEffectModifier).getStatusEffect() === p.status.effect;
        }
        return false;
      })).length, 3);
      return statusEffectPartyMemberCount * 6;
    }, 18),
    new WeightedModifierType(modifierTypes.REVIVE, (party: Pokemon[]) => {
      const faintedPartyMemberCount = Math.min(party.filter(p => p.isFainted()).length, 3);
      return faintedPartyMemberCount * 9;
    }, 27),
    new WeightedModifierType(modifierTypes.MAX_REVIVE, (party: Pokemon[]) => {
      const faintedPartyMemberCount = Math.min(party.filter(p => p.isFainted()).length, 3);
      return faintedPartyMemberCount * 3;
    }, 9),
    new WeightedModifierType(modifierTypes.SACRED_ASH, (party: Pokemon[]) => {
      return party.filter(p => p.isFainted()).length >= Math.ceil(party.length / 2) ? 1 : 0;
    }, 1),
    new WeightedModifierType(modifierTypes.HYPER_POTION, (party: Pokemon[]) => {
      const thresholdPartyMemberCount = Math.min(party.filter(p => (p.getInverseHp() >= 100 || p.getHpRatio() <= 0.625) && !p.isFainted()).length, 3);
      return thresholdPartyMemberCount * 3;
    }, 9),
    new WeightedModifierType(modifierTypes.MAX_POTION, (party: Pokemon[]) => {
      const thresholdPartyMemberCount = Math.min(party.filter(p => (p.getInverseHp() >= 150 || p.getHpRatio() <= 0.5) && !p.isFainted()).length, 3);
      return thresholdPartyMemberCount;
    }, 3),
    new WeightedModifierType(modifierTypes.FULL_RESTORE, (party: Pokemon[]) => {
      const statusEffectPartyMemberCount = Math.min(party.filter(p => p.hp && !!p.status && !p.getHeldItems().some(i => {
        if (i instanceof Modifiers.TurnStatusEffectModifier) {
          return (i as Modifiers.TurnStatusEffectModifier).getStatusEffect() === p.status.effect;
        }
        return false;
      })).length, 3);
      const thresholdPartyMemberCount = Math.floor((Math.min(party.filter(p => (p.getInverseHp() >= 150 || p.getHpRatio() <= 0.5) && !p.isFainted()).length, 3) + statusEffectPartyMemberCount) / 2);
      return thresholdPartyMemberCount;
    }, 3),
    new WeightedModifierType(modifierTypes.ELIXIR, (party: Pokemon[]) => {
      const thresholdPartyMemberCount = Math.min(party.filter(p => p.hp && p.getMoveset().filter(m => m.ppUsed && (m.getMovePp() - m.ppUsed) <= 5).length).length, 3);
      return thresholdPartyMemberCount * 3;
    }, 9),
    new WeightedModifierType(modifierTypes.MAX_ELIXIR, (party: Pokemon[]) => {
      const thresholdPartyMemberCount = Math.min(party.filter(p => p.hp && p.getMoveset().filter(m => m.ppUsed && (m.getMovePp() - m.ppUsed) <= 5).length).length, 3);
      return thresholdPartyMemberCount;
    }, 3),
    new WeightedModifierType(modifierTypes.DIRE_HIT, 4),
    new WeightedModifierType(modifierTypes.SUPER_LURE, 4),
    new WeightedModifierType(modifierTypes.NUGGET, skipInLastClassicWaveOrDefault(5)),
    new WeightedModifierType(modifierTypes.EVOLUTION_ITEM, (party: Pokemon[]) => {
      return Math.min(Math.ceil(party[0].scene.currentBattle.waveIndex / 15), 8);
    }, 8),
    new WeightedModifierType(modifierTypes.MAP, (party: Pokemon[]) => party[0].scene.gameMode.isClassic && party[0].scene.currentBattle.waveIndex < 180 ? 1 : 0, 1),
    new WeightedModifierType(modifierTypes.TM_GREAT, 3),
    new WeightedModifierType(modifierTypes.MEMORY_MUSHROOM, (party: Pokemon[]) => {
      if (!party.find(p => p.getLearnableLevelMoves().length)) {
        return 0;
      }
      const highestPartyLevel = party.map(p => p.level).reduce((highestLevel: integer, level: integer) => Math.max(highestLevel, level), 1);
      return Math.min(Math.ceil(highestPartyLevel / 20), 4);
    }, 4),
    new WeightedModifierType(modifierTypes.BASE_STAT_BOOSTER, 3),
    new WeightedModifierType(modifierTypes.TERA_SHARD, 1),
    new WeightedModifierType(modifierTypes.DNA_SPLICERS, (party: Pokemon[]) => party[0].scene.gameMode.isSplicedOnly && party.filter(p => !p.fusionSpecies).length > 1 ? 4 : 0),
    new WeightedModifierType(modifierTypes.VOUCHER, (party: Pokemon[], rerollCount: integer) => !party[0].scene.gameMode.isDaily ? Math.max(1 - rerollCount, 0) : 0, 1),
  ].map(m => {
    m.setTier(ModifierTier.GREAT); return m;
  }),
  [ModifierTier.ULTRA]: [
    new WeightedModifierType(modifierTypes.ULTRA_BALL, (party: Pokemon[]) => (hasMaximumBalls(party, PokeballType.ULTRA_BALL)) ? 0 : 15, 15),
    new WeightedModifierType(modifierTypes.MAX_LURE, 4),
    new WeightedModifierType(modifierTypes.BIG_NUGGET, skipInLastClassicWaveOrDefault(12)),
    new WeightedModifierType(modifierTypes.PP_MAX, 3),
    new WeightedModifierType(modifierTypes.MINT, 4),
    new WeightedModifierType(modifierTypes.RARE_EVOLUTION_ITEM, (party: Pokemon[]) => Math.min(Math.ceil(party[0].scene.currentBattle.waveIndex / 15) * 4, 32), 32),
    new WeightedModifierType(modifierTypes.AMULET_COIN, skipInLastClassicWaveOrDefault(3)),
    //new WeightedModifierType(modifierTypes.EVIOLITE, (party: Pokemon[]) => party.some(p => ((p.getSpeciesForm(true).speciesId in pokemonEvolutions) || (p.isFusion() && (p.getFusionSpeciesForm(true).speciesId in pokemonEvolutions))) && !p.getHeldItems().some(i => i instanceof Modifiers.EvolutionStatBoosterModifier)) ? 10 : 0),
    new WeightedModifierType(modifierTypes.SPECIES_STAT_BOOSTER, 12),
    new WeightedModifierType(modifierTypes.LEEK, (party: Pokemon[]) => {
      const checkedSpecies = [ Species.FARFETCHD, Species.GALAR_FARFETCHD, Species.SIRFETCHD ];
      // If a party member doesn't already have a Leek and is one of the relevant species, Leek can appear
      return party.some(p => !p.getHeldItems().some(i => i instanceof Modifiers.SpeciesCritBoosterModifier) && (checkedSpecies.includes(p.getSpeciesForm(true).speciesId) || (p.isFusion() && checkedSpecies.includes(p.getFusionSpeciesForm(true).speciesId)))) ? 12 : 0;
    }, 12),
    new WeightedModifierType(modifierTypes.TOXIC_ORB, (party: Pokemon[]) => {
      const checkedAbilities = [Abilities.QUICK_FEET, Abilities.GUTS, Abilities.MARVEL_SCALE, Abilities.TOXIC_BOOST, Abilities.POISON_HEAL, Abilities.MAGIC_GUARD];
      const checkedMoves = [Moves.FACADE, Moves.TRICK, Moves.FLING, Moves.SWITCHEROO, Moves.PSYCHO_SHIFT];
      // If a party member doesn't already have one of these two orbs and has one of the above moves or abilities, the orb can appear
      return party.some(p => !p.getHeldItems().some(i => i instanceof Modifiers.TurnStatusEffectModifier) && (checkedAbilities.some(a => p.hasAbility(a, false, true)) || p.getMoveset(true).some(m => checkedMoves.includes(m.moveId)))) ? 10 : 0;
    }, 10),
    new WeightedModifierType(modifierTypes.FLAME_ORB, (party: Pokemon[]) => {
      const checkedAbilities = [Abilities.QUICK_FEET, Abilities.GUTS, Abilities.MARVEL_SCALE, Abilities.FLARE_BOOST, Abilities.MAGIC_GUARD];
      const checkedMoves = [Moves.FACADE, Moves.TRICK, Moves.FLING, Moves.SWITCHEROO, Moves.PSYCHO_SHIFT];
      // If a party member doesn't already have one of these two orbs and has one of the above moves or abilities, the orb can appear
      return party.some(p => !p.getHeldItems().some(i => i instanceof Modifiers.TurnStatusEffectModifier) && (checkedAbilities.some(a => p.hasAbility(a, false, true)) || p.getMoveset(true).some(m => checkedMoves.includes(m.moveId)))) ? 10 : 0;
    }, 10),
    new WeightedModifierType(modifierTypes.WHITE_HERB, (party: Pokemon[]) => {
      const checkedAbilities = [Abilities.WEAK_ARMOR, Abilities.CONTRARY, Abilities.MOODY, Abilities.ANGER_SHELL, Abilities.COMPETITIVE, Abilities.DEFIANT];
      const weightMultiplier = party.filter(
        p => !p.getHeldItems().some(i => i instanceof Modifiers.PokemonResetNegativeStatStageModifier && i.stackCount >= i.getMaxHeldItemCount(p)) &&
          (checkedAbilities.some(a => p.hasAbility(a, false, true)) || p.getMoveset(true).some(m => selfStatLowerMoves.includes(m.moveId)))).length;
      // If a party member has one of the above moves or abilities and doesn't have max herbs, the herb will appear more frequently
      return 3*(weightMultiplier? 2: 1)+(weightMultiplier? weightMultiplier-1: 0);
    }, 10),
    new WeightedModifierType(modifierTypes.REVIVER_SEED, 4),
    new WeightedModifierType(modifierTypes.CANDY_JAR, 5),
    new WeightedModifierType(modifierTypes.ATTACK_TYPE_BOOSTER, 9),
    new WeightedModifierType(modifierTypes.TM_ULTRA, 11),
    new WeightedModifierType(modifierTypes.RARER_CANDY, 4),
    new WeightedModifierType(modifierTypes.GOLDEN_PUNCH, skipInLastClassicWaveOrDefault(2)),
    new WeightedModifierType(modifierTypes.IV_SCANNER, 4),
    new WeightedModifierType(modifierTypes.EXP_CHARM, 8),
    new WeightedModifierType(modifierTypes.EXP_SHARE, 10),
    new WeightedModifierType(modifierTypes.EXP_BALANCE, 3),
    new WeightedModifierType(modifierTypes.TERA_ORB, (party: Pokemon[]) => Math.min(Math.max(Math.floor(party[0].scene.currentBattle.waveIndex / 50) * 2, 1), 4), 4),
    new WeightedModifierType(modifierTypes.QUICK_CLAW, 3),
    new WeightedModifierType(modifierTypes.WIDE_LENS, 4),
  ].map(m => {
    m.setTier(ModifierTier.ULTRA); return m;
  }),
  [ModifierTier.ROGUE]: [
    new WeightedModifierType(modifierTypes.ROGUE_BALL, (party: Pokemon[]) => (hasMaximumBalls(party, PokeballType.ROGUE_BALL)) ? 0 : 16, 16),
    new WeightedModifierType(modifierTypes.RELIC_GOLD, skipInLastClassicWaveOrDefault(2)),
    new WeightedModifierType(modifierTypes.LEFTOVERS, 3),
    new WeightedModifierType(modifierTypes.SHELL_BELL, 3),
    new WeightedModifierType(modifierTypes.BERRY_POUCH, 4),
    new WeightedModifierType(modifierTypes.GRIP_CLAW, 5),
    new WeightedModifierType(modifierTypes.SCOPE_LENS, 4),
    new WeightedModifierType(modifierTypes.BATON, 2),
    new WeightedModifierType(modifierTypes.SOUL_DEW, 7),
    //new WeightedModifierType(modifierTypes.OVAL_CHARM, 6),
    new WeightedModifierType(modifierTypes.SOOTHE_BELL, 4),
    new WeightedModifierType(modifierTypes.ABILITY_CHARM, 6),
    new WeightedModifierType(modifierTypes.FOCUS_BAND, 5),
    new WeightedModifierType(modifierTypes.KINGS_ROCK, 3),
    new WeightedModifierType(modifierTypes.LOCK_CAPSULE, 3),
    new WeightedModifierType(modifierTypes.SUPER_EXP_CHARM, 8),
    new WeightedModifierType(modifierTypes.FORM_CHANGE_ITEM, (party: Pokemon[]) => Math.min(Math.ceil(party[0].scene.currentBattle.waveIndex / 50), 4) * 6, 24),
    new WeightedModifierType(modifierTypes.MEGA_BRACELET, (party: Pokemon[]) => Math.min(Math.ceil(party[0].scene.currentBattle.waveIndex / 50), 4) * 9, 36),
    new WeightedModifierType(modifierTypes.DYNAMAX_BAND, (party: Pokemon[]) => Math.min(Math.ceil(party[0].scene.currentBattle.waveIndex / 50), 4) * 9, 36),
    new WeightedModifierType(modifierTypes.VOUCHER_PLUS, (party: Pokemon[], rerollCount: integer) => !party[0].scene.gameMode.isDaily ? Math.max(3 - rerollCount * 1, 0) : 0, 3),
  ].map(m => {
    m.setTier(ModifierTier.ROGUE); return m;
  }),
  [ModifierTier.MASTER]: [
    new WeightedModifierType(modifierTypes.MASTER_BALL, (party: Pokemon[]) => (hasMaximumBalls(party, PokeballType.MASTER_BALL)) ? 0 : 24, 24),
    new WeightedModifierType(modifierTypes.SHINY_CHARM, 14),
    new WeightedModifierType(modifierTypes.HEALING_CHARM, 18),
    new WeightedModifierType(modifierTypes.MULTI_LENS, 18),
    new WeightedModifierType(modifierTypes.VOUCHER_PREMIUM, (party: Pokemon[], rerollCount: integer) => !party[0].scene.gameMode.isDaily && !party[0].scene.gameMode.isEndless && !party[0].scene.gameMode.isSplicedOnly ? Math.max(5 - rerollCount * 2, 0) : 0, 5),
    new WeightedModifierType(modifierTypes.DNA_SPLICERS, (party: Pokemon[]) => !party[0].scene.gameMode.isSplicedOnly && party.filter(p => !p.fusionSpecies).length > 1 ? 24 : 0, 24),
    new WeightedModifierType(modifierTypes.MINI_BLACK_HOLE, (party: Pokemon[]) => party[0].scene.gameData.unlocks[Unlockables.MINI_BLACK_HOLE] ? 1 : 0, 1),
  ].map(m => {
    m.setTier(ModifierTier.MASTER); return m;
  })
};

const wildModifierPool: ModifierPool = {
  [ModifierTier.COMMON]: [
    new WeightedModifierType(modifierTypes.BERRY, 1)
  ].map(m => {
    m.setTier(ModifierTier.COMMON); return m;
  }),
  [ModifierTier.GREAT]: [
    new WeightedModifierType(modifierTypes.BASE_STAT_BOOSTER, 1)
  ].map(m => {
    m.setTier(ModifierTier.GREAT); return m;
  }),
  [ModifierTier.ULTRA]: [
    new WeightedModifierType(modifierTypes.ATTACK_TYPE_BOOSTER, 10),
    new WeightedModifierType(modifierTypes.WHITE_HERB, 2)
  ].map(m => {
    m.setTier(ModifierTier.ULTRA); return m;
  }),
  [ModifierTier.ROGUE]: [
    new WeightedModifierType(modifierTypes.LUCKY_EGG, 4),
  ].map(m => {
    m.setTier(ModifierTier.ROGUE); return m;
  }),
  [ModifierTier.MASTER]: [
    new WeightedModifierType(modifierTypes.GOLDEN_EGG, 1)
  ].map(m => {
    m.setTier(ModifierTier.MASTER); return m;
  })
};

const trainerModifierPool: ModifierPool = {
  [ModifierTier.COMMON]: [
    new WeightedModifierType(modifierTypes.BERRY, 8),
    new WeightedModifierType(modifierTypes.BASE_STAT_BOOSTER, 3)
  ].map(m => {
    m.setTier(ModifierTier.COMMON); return m;
  }),
  [ModifierTier.GREAT]: [
    new WeightedModifierType(modifierTypes.BASE_STAT_BOOSTER, 3),
  ].map(m => {
    m.setTier(ModifierTier.GREAT); return m;
  }),
  [ModifierTier.ULTRA]: [
    new WeightedModifierType(modifierTypes.ATTACK_TYPE_BOOSTER, 5),
    new WeightedModifierType(modifierTypes.WHITE_HERB, 1),
  ].map(m => {
    m.setTier(ModifierTier.ULTRA); return m;
  }),
  [ModifierTier.ROGUE]: [
    new WeightedModifierType(modifierTypes.REVIVER_SEED, 2),
    new WeightedModifierType(modifierTypes.FOCUS_BAND, 2),
    new WeightedModifierType(modifierTypes.LUCKY_EGG, 4),
    new WeightedModifierType(modifierTypes.QUICK_CLAW, 1),
    new WeightedModifierType(modifierTypes.GRIP_CLAW, 1),
    new WeightedModifierType(modifierTypes.WIDE_LENS, 1),
  ].map(m => {
    m.setTier(ModifierTier.ROGUE); return m;
  }),
  [ModifierTier.MASTER]: [
    new WeightedModifierType(modifierTypes.KINGS_ROCK, 1),
    new WeightedModifierType(modifierTypes.LEFTOVERS, 1),
    new WeightedModifierType(modifierTypes.SHELL_BELL, 1),
  ].map(m => {
    m.setTier(ModifierTier.MASTER); return m;
  })
};

const enemyBuffModifierPool: ModifierPool = {
  [ModifierTier.COMMON]: [
    new WeightedModifierType(modifierTypes.ENEMY_DAMAGE_BOOSTER, 9),
    new WeightedModifierType(modifierTypes.ENEMY_DAMAGE_REDUCTION, 9),
    new WeightedModifierType(modifierTypes.ENEMY_ATTACK_POISON_CHANCE, 3),
    new WeightedModifierType(modifierTypes.ENEMY_ATTACK_PARALYZE_CHANCE, 3),
    new WeightedModifierType(modifierTypes.ENEMY_ATTACK_BURN_CHANCE, 3),
    new WeightedModifierType(modifierTypes.ENEMY_STATUS_EFFECT_HEAL_CHANCE, 9),
    new WeightedModifierType(modifierTypes.ENEMY_ENDURE_CHANCE, 4),
    new WeightedModifierType(modifierTypes.ENEMY_FUSED_CHANCE, 1)
  ].map(m => {
    m.setTier(ModifierTier.COMMON); return m;
  }),
  [ModifierTier.GREAT]: [
    new WeightedModifierType(modifierTypes.ENEMY_DAMAGE_BOOSTER, 5),
    new WeightedModifierType(modifierTypes.ENEMY_DAMAGE_REDUCTION, 5),
    new WeightedModifierType(modifierTypes.ENEMY_STATUS_EFFECT_HEAL_CHANCE, 5),
    new WeightedModifierType(modifierTypes.ENEMY_ENDURE_CHANCE, 5),
    new WeightedModifierType(modifierTypes.ENEMY_FUSED_CHANCE, 1)
  ].map(m => {
    m.setTier(ModifierTier.GREAT); return m;
  }),
  [ModifierTier.ULTRA]: [
    new WeightedModifierType(modifierTypes.ENEMY_DAMAGE_BOOSTER, 10),
    new WeightedModifierType(modifierTypes.ENEMY_DAMAGE_REDUCTION, 10),
    new WeightedModifierType(modifierTypes.ENEMY_HEAL, 10),
    new WeightedModifierType(modifierTypes.ENEMY_STATUS_EFFECT_HEAL_CHANCE, 10),
    new WeightedModifierType(modifierTypes.ENEMY_ENDURE_CHANCE, 10),
    new WeightedModifierType(modifierTypes.ENEMY_FUSED_CHANCE, 5)
  ].map(m => {
    m.setTier(ModifierTier.ULTRA); return m;
  }),
  [ModifierTier.ROGUE]: [ ].map(m => {
    m.setTier(ModifierTier.ROGUE); return m;
  }),
  [ModifierTier.MASTER]: [ ].map(m => {
    m.setTier(ModifierTier.MASTER); return m;
  })
};

const dailyStarterModifierPool: ModifierPool = {
  [ModifierTier.COMMON]: [
    new WeightedModifierType(modifierTypes.BASE_STAT_BOOSTER, 1),
    new WeightedModifierType(modifierTypes.BERRY, 3),
  ].map(m => {
    m.setTier(ModifierTier.COMMON); return m;
  }),
  [ModifierTier.GREAT]: [
    new WeightedModifierType(modifierTypes.ATTACK_TYPE_BOOSTER, 5),
  ].map(m => {
    m.setTier(ModifierTier.GREAT); return m;
  }),
  [ModifierTier.ULTRA]: [
    new WeightedModifierType(modifierTypes.REVIVER_SEED, 4),
    new WeightedModifierType(modifierTypes.SOOTHE_BELL, 1),
    new WeightedModifierType(modifierTypes.SOUL_DEW, 1),
    new WeightedModifierType(modifierTypes.GOLDEN_PUNCH, 1),
  ].map(m => {
    m.setTier(ModifierTier.ULTRA); return m;
  }),
  [ModifierTier.ROGUE]: [
    new WeightedModifierType(modifierTypes.GRIP_CLAW, 5),
    new WeightedModifierType(modifierTypes.BATON, 2),
    new WeightedModifierType(modifierTypes.FOCUS_BAND, 5),
    new WeightedModifierType(modifierTypes.QUICK_CLAW, 3),
    new WeightedModifierType(modifierTypes.KINGS_ROCK, 3),
  ].map(m => {
    m.setTier(ModifierTier.ROGUE); return m;
  }),
  [ModifierTier.MASTER]: [
    new WeightedModifierType(modifierTypes.LEFTOVERS, 1),
    new WeightedModifierType(modifierTypes.SHELL_BELL, 1),
  ].map(m => {
    m.setTier(ModifierTier.MASTER); return m;
  })
};

export function getModifierType(modifierTypeFunc: ModifierTypeFunc): ModifierType {
  const modifierType = modifierTypeFunc();
  if (!modifierType.id) {
    modifierType.id = Object.keys(modifierTypes).find(k => modifierTypes[k] === modifierTypeFunc);
  }
  return modifierType;
}

let modifierPoolThresholds = {};
let ignoredPoolIndexes = {};

let dailyStarterModifierPoolThresholds = {};
let ignoredDailyStarterPoolIndexes = {}; // eslint-disable-line @typescript-eslint/no-unused-vars

let enemyModifierPoolThresholds = {};
let enemyIgnoredPoolIndexes = {}; // eslint-disable-line @typescript-eslint/no-unused-vars

let enemyBuffModifierPoolThresholds = {};
let enemyBuffIgnoredPoolIndexes = {}; // eslint-disable-line @typescript-eslint/no-unused-vars

export function getModifierPoolForType(poolType: ModifierPoolType): ModifierPool {
  let pool: ModifierPool;
  switch (poolType) {
  case ModifierPoolType.PLAYER:
    pool = modifierPool;
    break;
  case ModifierPoolType.WILD:
    pool = wildModifierPool;
    break;
  case ModifierPoolType.TRAINER:
    pool = trainerModifierPool;
    break;
  case ModifierPoolType.ENEMY_BUFF:
    pool = enemyBuffModifierPool;
    break;
  case ModifierPoolType.DAILY_STARTER:
    pool = dailyStarterModifierPool;
    break;
  }
  return pool;
}

const tierWeights = [ 769 / 1024, 192 / 1024, 48 / 1024, 12 / 1024, 1 / 1024 ];

export function regenerateModifierPoolThresholds(party: Pokemon[], poolType: ModifierPoolType, rerollCount: integer = 0) {
  const pool = getModifierPoolForType(poolType);

  const ignoredIndexes = {};
  const modifierTableData = {};
  const thresholds = Object.fromEntries(new Map(Object.keys(pool).map(t => {
    ignoredIndexes[t] = [];
    const thresholds = new Map();
    const tierModifierIds: string[] = [];
    let tierMaxWeight = 0;
    let i = 0;
    pool[t].reduce((total: integer, modifierType: WeightedModifierType) => {
      const weightedModifierType = modifierType as WeightedModifierType;
      const existingModifiers = party[0].scene.findModifiers(m => m.type.id === weightedModifierType.modifierType.id, poolType === ModifierPoolType.PLAYER);
      const itemModifierType = weightedModifierType.modifierType instanceof ModifierTypeGenerator
        ? weightedModifierType.modifierType.generateType(party)
        : weightedModifierType.modifierType;
      const weight = !existingModifiers.length
        || itemModifierType instanceof PokemonHeldItemModifierType
        || itemModifierType instanceof FormChangeItemModifierType
        || existingModifiers.find(m => m.stackCount < m.getMaxStackCount(party[0].scene, true))
        ? weightedModifierType.weight instanceof Function
          ? (weightedModifierType.weight as Function)(party, rerollCount)
          : weightedModifierType.weight as integer
        : 0;
      if (weightedModifierType.maxWeight) {
        const modifierId = weightedModifierType.modifierType.id;
        tierModifierIds.push(modifierId);
        const outputWeight = useMaxWeightForOutput ? weightedModifierType.maxWeight : weight;
        modifierTableData[modifierId] = { weight: outputWeight, tier: parseInt(t), tierPercent: 0, totalPercent: 0 };
        tierMaxWeight += outputWeight;
      }
      if (weight) {
        total += weight;
      } else {
        ignoredIndexes[t].push(i++);
        return total;
      }
      thresholds.set(total, i++);
      return total;
    }, 0);
    for (const id of tierModifierIds) {
      modifierTableData[id].tierPercent = Math.floor((modifierTableData[id].weight / tierMaxWeight) * 10000) / 100;
    }
    return [ t, Object.fromEntries(thresholds) ];
  })));
  for (const id of Object.keys(modifierTableData)) {
    modifierTableData[id].totalPercent = Math.floor(modifierTableData[id].tierPercent * tierWeights[modifierTableData[id].tier] * 100) / 100;
    modifierTableData[id].tier = ModifierTier[modifierTableData[id].tier];
  }
  if (outputModifierData) {
    console.table(modifierTableData);
  }
  switch (poolType) {
  case ModifierPoolType.PLAYER:
    modifierPoolThresholds = thresholds;
    ignoredPoolIndexes = ignoredIndexes;
    break;
  case ModifierPoolType.WILD:
  case ModifierPoolType.TRAINER:
    enemyModifierPoolThresholds = thresholds;
    enemyIgnoredPoolIndexes = ignoredIndexes;
    break;
  case ModifierPoolType.ENEMY_BUFF:
    enemyBuffModifierPoolThresholds = thresholds;
    enemyBuffIgnoredPoolIndexes = ignoredIndexes;
    break;
  case ModifierPoolType.DAILY_STARTER:
    dailyStarterModifierPoolThresholds = thresholds;
    ignoredDailyStarterPoolIndexes = ignoredIndexes;
    break;
  }
}

export function getModifierTypeFuncById(id: string): ModifierTypeFunc {
  return modifierTypes[id];
}

export function getPlayerModifierTypeOptions(count: integer, party: PlayerPokemon[], modifierTiers?: ModifierTier[]): ModifierTypeOption[] {
  const options: ModifierTypeOption[] = [];
  const retryCount = Math.min(count * 5, 50);
  new Array(count).fill(0).map((_, i) => {
    let candidate = getNewModifierTypeOption(party, ModifierPoolType.PLAYER, modifierTiers?.length > i ? modifierTiers[i] : undefined);
    let r = 0;
    while (options.length && ++r < retryCount && options.filter(o => o.type.name === candidate.type.name || o.type.group === candidate.type.group).length) {
      candidate = getNewModifierTypeOption(party, ModifierPoolType.PLAYER, candidate.type.tier, candidate.upgradeCount);
    }
    options.push(candidate);
  });

  // OVERRIDE IF NECESSARY
  Overrides.ITEM_REWARD_OVERRIDE.forEach((item, i) => {
    const override = modifierTypes[item]();
    options[i].type = override instanceof ModifierTypeGenerator ? override.generateType(party) : override;
  });

  return options;
}

export function getPlayerShopModifierTypeOptionsForWave(waveIndex: integer, baseCost: integer): ModifierTypeOption[] {
  if (!(waveIndex % 10)) {
    return [];
  }

  const options = [
    [
      new ModifierTypeOption(modifierTypes.POTION(), 0, baseCost * 0.2),
      new ModifierTypeOption(modifierTypes.ETHER(), 0, baseCost * 0.4),
      new ModifierTypeOption(modifierTypes.REVIVE(), 0, baseCost * 2)
    ],
    [
      new ModifierTypeOption(modifierTypes.SUPER_POTION(), 0, baseCost * 0.45),
      new ModifierTypeOption(modifierTypes.FULL_HEAL(), 0, baseCost),
    ],
    [
      new ModifierTypeOption(modifierTypes.ELIXIR(), 0, baseCost),
      new ModifierTypeOption(modifierTypes.MAX_ETHER(), 0, baseCost)
    ],
    [
      new ModifierTypeOption(modifierTypes.HYPER_POTION(), 0, baseCost * 0.8),
      new ModifierTypeOption(modifierTypes.MAX_REVIVE(), 0, baseCost * 2.75)
    ],
    [
      new ModifierTypeOption(modifierTypes.MAX_POTION(), 0, baseCost * 1.5),
      new ModifierTypeOption(modifierTypes.MAX_ELIXIR(), 0, baseCost * 2.5)
    ],
    [
      new ModifierTypeOption(modifierTypes.FULL_RESTORE(), 0, baseCost * 2.25)
    ],
    [
      new ModifierTypeOption(modifierTypes.SACRED_ASH(), 0, baseCost * 10)
    ]
  ];
  return options.slice(0, Math.ceil(Math.max(waveIndex + 10, 0) / 30)).flat();
}

export function getEnemyBuffModifierForWave(tier: ModifierTier, enemyModifiers: Modifiers.PersistentModifier[], scene: BattleScene): Modifiers.EnemyPersistentModifier {
  const tierStackCount = tier === ModifierTier.ULTRA ? 5 : tier === ModifierTier.GREAT ? 3 : 1;
  const retryCount = 50;
  let candidate = getNewModifierTypeOption(null, ModifierPoolType.ENEMY_BUFF, tier);
  let r = 0;
  let matchingModifier: Modifiers.PersistentModifier;
  while (++r < retryCount && (matchingModifier = enemyModifiers.find(m => m.type.id === candidate.type.id)) && matchingModifier.getMaxStackCount(scene) < matchingModifier.stackCount + (r < 10 ? tierStackCount : 1)) {
    candidate = getNewModifierTypeOption(null, ModifierPoolType.ENEMY_BUFF, tier);
  }

  const modifier = candidate.type.newModifier() as Modifiers.EnemyPersistentModifier;
  modifier.stackCount = tierStackCount;

  return modifier;
}

export function getEnemyModifierTypesForWave(waveIndex: integer, count: integer, party: EnemyPokemon[], poolType: ModifierPoolType.WILD | ModifierPoolType.TRAINER, upgradeChance: integer = 0): PokemonHeldItemModifierType[] {
  const ret = new Array(count).fill(0).map(() => getNewModifierTypeOption(party, poolType, undefined, upgradeChance && !Utils.randSeedInt(upgradeChance) ? 1 : 0).type as PokemonHeldItemModifierType);
  if (!(waveIndex % 1000)) {
    ret.push(getModifierType(modifierTypes.MINI_BLACK_HOLE) as PokemonHeldItemModifierType);
  }
  return ret;
}

export function getDailyRunStarterModifiers(party: PlayerPokemon[]): Modifiers.PokemonHeldItemModifier[] {
  const ret: Modifiers.PokemonHeldItemModifier[] = [];
  for (const p of party) {
    for (let m = 0; m < 3; m++) {
      const tierValue = Utils.randSeedInt(64);
      const tier = tierValue > 25 ? ModifierTier.COMMON : tierValue > 12 ? ModifierTier.GREAT : tierValue > 4 ? ModifierTier.ULTRA : tierValue ? ModifierTier.ROGUE : ModifierTier.MASTER;
      const modifier = getNewModifierTypeOption(party, ModifierPoolType.DAILY_STARTER, tier).type.newModifier(p) as Modifiers.PokemonHeldItemModifier;
      ret.push(modifier);
    }
  }

  return ret;
}

function getNewModifierTypeOption(party: Pokemon[], poolType: ModifierPoolType, tier?: ModifierTier, upgradeCount?: integer, retryCount: integer = 0): ModifierTypeOption {
  const player = !poolType;
  const pool = getModifierPoolForType(poolType);
  let thresholds: object;
  switch (poolType) {
  case ModifierPoolType.PLAYER:
    thresholds = modifierPoolThresholds;
    break;
  case ModifierPoolType.WILD:
    thresholds = enemyModifierPoolThresholds;
    break;
  case ModifierPoolType.TRAINER:
    thresholds = enemyModifierPoolThresholds;
    break;
  case ModifierPoolType.ENEMY_BUFF:
    thresholds = enemyBuffModifierPoolThresholds;
    break;
  case ModifierPoolType.DAILY_STARTER:
    thresholds = dailyStarterModifierPoolThresholds;
    break;
  }
  if (tier === undefined) {
    const tierValue = Utils.randSeedInt(1024);
    if (!upgradeCount) {
      upgradeCount = 0;
    }
    if (player && tierValue) {
      const partyLuckValue = getPartyLuckValue(party);
      const upgradeOdds = Math.floor(128 / ((partyLuckValue + 4) / 4));
      let upgraded = false;
      do {
        upgraded = Utils.randSeedInt(upgradeOdds) < 4;
        if (upgraded) {
          upgradeCount++;
        }
      } while (upgraded);
    }
    tier = tierValue > 255 ? ModifierTier.COMMON : tierValue > 60 ? ModifierTier.GREAT : tierValue > 12 ? ModifierTier.ULTRA : tierValue ? ModifierTier.ROGUE : ModifierTier.MASTER;
    // Does this actually do anything?
    if (!upgradeCount) {
      upgradeCount = Math.min(upgradeCount, ModifierTier.MASTER - tier);
    }
    tier += upgradeCount;
    while (tier && (!modifierPool.hasOwnProperty(tier) || !modifierPool[tier].length)) {
      tier--;
      if (upgradeCount) {
        upgradeCount--;
      }
    }
  } else if (upgradeCount === undefined && player) {
    upgradeCount = 0;
    if (tier < ModifierTier.MASTER) {
      const partyShinyCount = party.filter(p => p.isShiny() && !p.isFainted()).length;
      const upgradeOdds = Math.floor(32 / ((partyShinyCount + 2) / 2));
      while (modifierPool.hasOwnProperty(tier + upgradeCount + 1) && modifierPool[tier + upgradeCount + 1].length) {
        if (!Utils.randSeedInt(upgradeOdds)) {
          upgradeCount++;
        } else {
          break;
        }
      }
      tier += upgradeCount;
    }
  } else if (retryCount === 10 && tier) {
    retryCount = 0;
    tier--;
  }

  const tierThresholds = Object.keys(thresholds[tier]);
  const totalWeight = parseInt(tierThresholds[tierThresholds.length - 1]);
  const value = Utils.randSeedInt(totalWeight);
  let index: integer;
  for (const t of tierThresholds) {
    const threshold = parseInt(t);
    if (value < threshold) {
      index = thresholds[tier][threshold];
      break;
    }
  }

  if (index === undefined) {
    return null;
  }

  if (player) {
    console.log(index, ignoredPoolIndexes[tier].filter(i => i <= index).length, ignoredPoolIndexes[tier]);
  }
  let modifierType: ModifierType = (pool[tier][index]).modifierType;
  if (modifierType instanceof ModifierTypeGenerator) {
    modifierType = (modifierType as ModifierTypeGenerator).generateType(party);
    if (modifierType === null) {
      if (player) {
        console.log(ModifierTier[tier], upgradeCount);
      }
      return getNewModifierTypeOption(party, poolType, tier, upgradeCount, ++retryCount);
    }
  }

  console.log(modifierType, !player ? "(enemy)" : "");

  return new ModifierTypeOption(modifierType as ModifierType, upgradeCount);
}

export function getDefaultModifierTypeForTier(tier: ModifierTier): ModifierType {
  let modifierType: ModifierType | WeightedModifierType = modifierPool[tier || ModifierTier.COMMON][0];
  if (modifierType instanceof WeightedModifierType) {
    modifierType = (modifierType as WeightedModifierType).modifierType;
  }
  return modifierType;
}

export class ModifierTypeOption {
  public type: ModifierType;
  public upgradeCount: integer;
  public cost: integer;

  constructor(type: ModifierType, upgradeCount: integer, cost: number = 0) {
    this.type = type;
    this.upgradeCount = upgradeCount;
    this.cost = Math.min(Math.round(cost), Number.MAX_SAFE_INTEGER);
  }
}

export function getPartyLuckValue(party: Pokemon[]): integer {
  const luck = Phaser.Math.Clamp(party.map(p => p.isFainted() ? 0 : p.getLuck())
    .reduce((total: integer, value: integer) => total += value, 0), 0, 14);
  return luck || 0;
}

export function getLuckString(luckValue: integer): string {
  return [ "D", "C", "C+", "B-", "B", "B+", "A-", "A", "A+", "A++", "S", "S+", "SS", "SS+", "SSS" ][luckValue];
}

export function getLuckTextTint(luckValue: integer): integer {
  const modifierTier = luckValue ? luckValue > 2 ? luckValue > 5 ? luckValue > 9 ? luckValue > 11 ? ModifierTier.LUXURY : ModifierTier.MASTER : ModifierTier.ROGUE : ModifierTier.ULTRA : ModifierTier.GREAT : ModifierTier.COMMON;
  return getModifierTierTextTint(modifierTier);
}<|MERGE_RESOLUTION|>--- conflicted
+++ resolved
@@ -1440,12 +1440,9 @@
 
 const modifierPool: ModifierPool = {
   [ModifierTier.COMMON]: [
-<<<<<<< HEAD
     new WeightedModifierType(modifierTypes.POKEBALL, 6),
     new WeightedModifierType(modifierTypes.VOUCHER_PLUS, 50),
-=======
     new WeightedModifierType(modifierTypes.POKEBALL, (party: Pokemon[]) => (hasMaximumBalls(party, PokeballType.POKEBALL)) ? 0 : 6, 6),
->>>>>>> e1de9373
     new WeightedModifierType(modifierTypes.RARE_CANDY, 2),
     new WeightedModifierType(modifierTypes.POTION, (party: Pokemon[]) => {
       const thresholdPartyMemberCount = Math.min(party.filter(p => (p.getInverseHp() >= 10 || p.getHpRatio() <= 0.875) && !p.isFainted()).length, 3);
