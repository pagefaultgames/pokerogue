--- conflicted
+++ resolved
@@ -1,7 +1,6 @@
 import * as Modifiers from "./modifier";
 import { AttackMove, allMoves } from "../data/move";
 import { Moves } from "../data/enums/moves";
-<<<<<<< HEAD
 import { PokeballType, getPokeballCatchMultiplier, getPokeballName } from '../data/pokeball';
 import Pokemon, { EnemyPokemon, PlayerPokemon, PokemonMove } from '../field/pokemon';
 import { EvolutionItem, pokemonEvolutions } from '../data/pokemon-evolutions';
@@ -23,28 +22,6 @@
 import i18next from '#app/plugins/i18n';
 import { getModifierTierTextTint } from '#app/ui/text';
 import { BattlerTagType } from '#app/data/enums/battler-tag-type.js';
-=======
-import { PokeballType, getPokeballCatchMultiplier, getPokeballName } from "../data/pokeball";
-import Pokemon, { EnemyPokemon, PlayerPokemon, PokemonMove } from "../field/pokemon";
-import { EvolutionItem, pokemonEvolutions } from "../data/pokemon-evolutions";
-import { Stat, getStatName } from "../data/pokemon-stat";
-import { tmPoolTiers, tmSpecies } from "../data/tms";
-import { Type } from "../data/type";
-import PartyUiHandler, { PokemonMoveSelectFilter, PokemonSelectFilter } from "../ui/party-ui-handler";
-import * as Utils from "../utils";
-import { TempBattleStat, getTempBattleStatBoosterItemName, getTempBattleStatName } from "../data/temp-battle-stat";
-import { BerryType, getBerryEffectDescription, getBerryName } from "../data/berry";
-import { Unlockables } from "../system/unlockables";
-import { StatusEffect, getStatusEffectDescriptor } from "../data/status-effect";
-import { SpeciesFormKey } from "../data/pokemon-species";
-import BattleScene from "../battle-scene";
-import { VoucherType, getVoucherTypeIcon, getVoucherTypeName } from "../system/voucher";
-import { FormChangeItem, SpeciesFormChangeItemTrigger, pokemonFormChanges } from "../data/pokemon-forms";
-import { ModifierTier } from "./modifier-tier";
-import { Nature, getNatureName, getNatureStatMultiplier } from "#app/data/nature";
-import i18next from "#app/plugins/i18n";
-import { getModifierTierTextTint } from "#app/ui/text";
->>>>>>> 62288576
 
 const outputModifierData = false;
 const useMaxWeightForOutput = false;
@@ -253,20 +230,11 @@
 
   constructor(localeKey: string, iconImage: string, restorePoints: integer, restorePercent: integer, healStatus: boolean = false, newModifierFunc?: NewModifierFunc, selectFilter?: PokemonSelectFilter, group?: string) {
     super(localeKey, iconImage, newModifierFunc || ((_type, args) => new Modifiers.PokemonHpRestoreModifier(this, (args[0] as PlayerPokemon).id, this.restorePoints, this.restorePercent, this.healStatus, false)),
-<<<<<<< HEAD
     selectFilter || ((pokemon: PlayerPokemon) => {
       if (!pokemon.hp || (pokemon.hp >= pokemon.getMaxHp() && (!this.healStatus || (!pokemon.status && !pokemon.getTag(BattlerTagType.CONFUSED)))))
         return PartyUiHandler.NoEffectMessage;
       return null;
     }), group || 'potion');
-=======
-      selectFilter || ((pokemon: PlayerPokemon) => {
-        if (!pokemon.hp || (pokemon.hp >= pokemon.getMaxHp() && (!this.healStatus || !pokemon.status))) {
-          return PartyUiHandler.NoEffectMessage;
-        }
-        return null;
-      }), group || "potion");
->>>>>>> 62288576
 
     this.restorePoints = restorePoints;
     this.restorePercent = restorePercent;
@@ -312,11 +280,7 @@
   constructor(localeKey: string, iconImage: string) {
     super(localeKey, iconImage, ((_type, args) => new Modifiers.PokemonStatusHealModifier(this, (args[0] as PlayerPokemon).id)),
       ((pokemon: PlayerPokemon) => {
-<<<<<<< HEAD
         if (!pokemon.hp || (!pokemon.status && !pokemon.getTag(BattlerTagType.CONFUSED)))
-=======
-        if (!pokemon.hp || !pokemon.status) {
->>>>>>> 62288576
           return PartyUiHandler.NoEffectMessage;
         }
         return null;
