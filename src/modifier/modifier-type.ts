--- conflicted
+++ resolved
@@ -1842,11 +1842,7 @@
     new WeightedModifierType(modifierTypes.BATON, 2),
     new WeightedModifierType(modifierTypes.SOUL_DEW, 7),
     //new WeightedModifierType(modifierTypes.OVAL_CHARM, 6),
-<<<<<<< HEAD
-    new WeightedModifierType(modifierTypes.CATCHING_CHARM, () => !globalScene.gameMode.isFreshStartChallenge() && globalScene.gameData.getSpeciesCount(d => !!d.caughtAttr) > 100 ? 4 : 0, 4),
-=======
-    new WeightedModifierType(modifierTypes.CATCHING_CHARM, (party: Pokemon[]) => party[0].scene.gameMode.isDaily || (!party[0].scene.gameMode.isFreshStartChallenge() && party[0].scene.gameData.getSpeciesCount(d => !!d.caughtAttr) > 100) ? 4 : 0, 4),
->>>>>>> d0db6a35
+    new WeightedModifierType(modifierTypes.CATCHING_CHARM, () => globalScene.gameMode.isDaily || (!globalScene.gameMode.isFreshStartChallenge() && globalScene.gameData.getSpeciesCount(d => !!d.caughtAttr) > 100) ? 4 : 0, 4),
     new WeightedModifierType(modifierTypes.ABILITY_CHARM, skipInClassicAfterWave(189, 6)),
     new WeightedModifierType(modifierTypes.FOCUS_BAND, 5),
     new WeightedModifierType(modifierTypes.KINGS_ROCK, 3),
