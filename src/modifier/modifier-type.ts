import * as Modifiers from "./modifier";
import { AttackMove, allMoves, selfStatLowerMoves } from "../data/move";
import { MAX_PER_TYPE_POKEBALLS, PokeballType, getPokeballCatchMultiplier, getPokeballName } from "../data/pokeball";
import Pokemon, { EnemyPokemon, PlayerPokemon, PokemonMove } from "../field/pokemon";
import { EvolutionItem, pokemonEvolutions } from "../data/pokemon-evolutions";
import { Stat, getStatName } from "../data/pokemon-stat";
import { tmPoolTiers, tmSpecies } from "../data/tms";
import { Type } from "../data/type";
import PartyUiHandler, { PokemonMoveSelectFilter, PokemonSelectFilter } from "../ui/party-ui-handler";
import * as Utils from "../utils";
import { TempBattleStat, getTempBattleStatBoosterItemName, getTempBattleStatName } from "../data/temp-battle-stat";
import { getBerryEffectDescription, getBerryName } from "../data/berry";
import { Unlockables } from "../system/unlockables";
import { StatusEffect, getStatusEffectDescriptor } from "../data/status-effect";
import { SpeciesFormKey } from "../data/pokemon-species";
import BattleScene from "../battle-scene";
import { VoucherType, getVoucherTypeIcon, getVoucherTypeName } from "../system/voucher";
import { FormChangeItem, SpeciesFormChangeCondition, SpeciesFormChangeItemTrigger, pokemonFormChanges } from "../data/pokemon-forms";
import { ModifierTier } from "./modifier-tier";
import { Nature, getNatureName, getNatureStatMultiplier } from "#app/data/nature";
import i18next from "i18next";
import { getModifierTierTextTint } from "#app/ui/text";
import Overrides from "#app/overrides";
import { MoneyMultiplierModifier } from "./modifier";
import { Abilities } from "#enums/abilities";
import { BattlerTagType } from "#enums/battler-tag-type";
import { BerryType } from "#enums/berry-type";
import { Moves } from "#enums/moves";
import { Species } from "#enums/species";
import { GameModes } from "#app/game-mode.js";
import { getPokemonNameWithAffix } from "#app/messages.js";

const outputModifierData = false;
const useMaxWeightForOutput = false;

type Modifier = Modifiers.Modifier;

export enum ModifierPoolType {
  PLAYER,
  WILD,
  TRAINER,
  ENEMY_BUFF,
  DAILY_STARTER
}

type NewModifierFunc = (type: ModifierType, args: any[]) => Modifier;

export class ModifierType {
  public id: string;
  public localeKey: string;
  public iconImage: string;
  public group: string;
  public soundName: string;
  public tier: ModifierTier;
  protected newModifierFunc: NewModifierFunc | null;

  constructor(localeKey: string | null, iconImage: string | null, newModifierFunc: NewModifierFunc | null, group?: string, soundName?: string) {
    this.localeKey = localeKey!; // TODO: is this bang correct?
    this.iconImage = iconImage!; // TODO: is this bang correct?
    this.group = group!; // TODO: is this bang correct?
    this.soundName = soundName ?? "se/restore";
    this.newModifierFunc = newModifierFunc;
  }

  get name(): string {
    return i18next.t(`${this.localeKey}.name` as any);
  }

  get identifier(): string {
    return "Modifier:" + this.localeKey.split(".")[1];
  }

  getDescription(scene: BattleScene): string {
    return i18next.t(`${this.localeKey}.description` as any);
  }

  setTier(tier: ModifierTier): void {
    this.tier = tier;
  }

  getOrInferTier(poolType: ModifierPoolType = ModifierPoolType.PLAYER): ModifierTier | null {
    if (this.tier) {
      return this.tier;
    }
    if (!this.id) {
      return null;
    }
    let poolTypes: ModifierPoolType[];
    switch (poolType) {
    case ModifierPoolType.PLAYER:
      poolTypes = [ poolType, ModifierPoolType.TRAINER, ModifierPoolType.WILD ];
      break;
    case ModifierPoolType.WILD:
      poolTypes = [ poolType, ModifierPoolType.PLAYER, ModifierPoolType.TRAINER ];
      break;
    case ModifierPoolType.TRAINER:
      poolTypes = [ poolType, ModifierPoolType.PLAYER, ModifierPoolType.WILD ];
      break;
    default:
      poolTypes = [ poolType ];
      break;
    }
    // Try multiple pool types in case of stolen items
    for (const type of poolTypes) {
      const pool = getModifierPoolForType(type);
      for (const tier of Utils.getEnumValues(ModifierTier)) {
        if (!pool.hasOwnProperty(tier)) {
          continue;
        }
        if (pool[tier].find(m => (m as WeightedModifierType).modifierType.id === this.id)) {
          return (this.tier = tier);
        }
      }
    }
    return null;
  }

  withIdFromFunc(func: ModifierTypeFunc): ModifierType {
    this.id = Object.keys(modifierTypes).find(k => modifierTypes[k] === func)!; // TODO: is this bang correct?
    return this;
  }

  /**
   * Populates the tier field by performing a reverse lookup on the modifier pool specified by {@linkcode poolType} using the
   * {@linkcode ModifierType}'s id.
   * @param poolType the {@linkcode ModifierPoolType} to look into to derive the item's tier; defaults to {@linkcode ModifierPoolType.PLAYER}
   */
  withTierFromPool(poolType: ModifierPoolType = ModifierPoolType.PLAYER): ModifierType {
    for (const tier of Object.values(getModifierPoolForType(poolType))) {
      for (const modifier of tier) {
        if (this.id === modifier.modifierType.id) {
          this.tier = modifier.modifierType.tier;
          break;
        }
      }
      if (this.tier) {
        break;
      }
    }
    return this;
  }

  newModifier(...args: any[]): Modifier | null {
    return this.newModifierFunc && this.newModifierFunc(this, args);
  }
}

type ModifierTypeGeneratorFunc = (party: Pokemon[], pregenArgs?: any[]) => ModifierType | null;

export class ModifierTypeGenerator extends ModifierType {
  private genTypeFunc:  ModifierTypeGeneratorFunc;

  constructor(genTypeFunc: ModifierTypeGeneratorFunc) {
    super(null, null, null);
    this.genTypeFunc = genTypeFunc;
  }

  generateType(party: Pokemon[], pregenArgs?: any[]) {
    const ret = this.genTypeFunc(party, pregenArgs);
    if (ret) {
      ret.id = this.id;
      ret.setTier(this.tier);
    }
    return ret;
  }
}

export interface GeneratedPersistentModifierType {
  getPregenArgs(): any[];
}

class AddPokeballModifierType extends ModifierType {
  private pokeballType: PokeballType;
  private count: integer;

  constructor(iconImage: string, pokeballType: PokeballType, count: integer) {
    super("", iconImage, (_type, _args) => new Modifiers.AddPokeballModifier(this, pokeballType, count), "pb", "se/pb_bounce_1");
    this.pokeballType = pokeballType;
    this.count = count;
  }

  get name(): string {
    return i18next.t("modifierType:ModifierType.AddPokeballModifierType.name", {
      "modifierCount": this.count,
      "pokeballName": getPokeballName(this.pokeballType),
    });
  }
  get identifier(): string {
    return "PokeballModifier:" + Utils.getEnumKeys(PokeballType)[this.pokeballType];
  }

  getDescription(scene: BattleScene): string {
    return i18next.t("modifierType:ModifierType.AddPokeballModifierType.description", {
      "modifierCount": this.count,
      "pokeballName": getPokeballName(this.pokeballType),
      "catchRate": getPokeballCatchMultiplier(this.pokeballType) > -1 ? `${getPokeballCatchMultiplier(this.pokeballType)}x` : "100%",
      "pokeballAmount": `${scene.pokeballCounts[this.pokeballType]}`,
    });
  }
}

class AddVoucherModifierType extends ModifierType {
  private voucherType: VoucherType;
  private count: integer;

  constructor(voucherType: VoucherType, count: integer) {
    super("", getVoucherTypeIcon(voucherType), (_type, _args) => new Modifiers.AddVoucherModifier(this, voucherType, count), "voucher");
    this.count = count;
    this.voucherType = voucherType;
  }

  get name(): string {
    return i18next.t("modifierType:ModifierType.AddVoucherModifierType.name", {
      "modifierCount": this.count,
      "voucherTypeName": getVoucherTypeName(this.voucherType),
    });
  }

  getDescription(scene: BattleScene): string {
    return i18next.t("modifierType:ModifierType.AddVoucherModifierType.description", {
      "modifierCount": this.count,
      "voucherTypeName": getVoucherTypeName(this.voucherType),
    });
  }
}

export class PokemonModifierType extends ModifierType {
  public selectFilter: PokemonSelectFilter | undefined;

  get identifier(): string {
    return "PokemonModifier:undefined";
  }

  constructor(localeKey: string, iconImage: string, newModifierFunc: NewModifierFunc, selectFilter?: PokemonSelectFilter, group?: string, soundName?: string) {
    super(localeKey, iconImage, newModifierFunc, group, soundName);

    this.selectFilter = selectFilter;
  }
}

export class PokemonHeldItemModifierType extends PokemonModifierType {
  constructor(localeKey: string, iconImage: string, newModifierFunc: NewModifierFunc, group?: string, soundName?: string) {
    super(localeKey, iconImage, newModifierFunc, (pokemon: PlayerPokemon) => {
      const dummyModifier = this.newModifier(pokemon);
      const matchingModifier = pokemon.scene.findModifier(m => m instanceof Modifiers.PokemonHeldItemModifier && m.pokemonId === pokemon.id && m.matchType(dummyModifier)) as Modifiers.PokemonHeldItemModifier;
      const maxStackCount = dummyModifier.getMaxStackCount(pokemon.scene);
      if (!maxStackCount) {
        return i18next.t("modifierType:ModifierType.PokemonHeldItemModifierType.extra.inoperable", { "pokemonName": getPokemonNameWithAffix(pokemon) });
      }
      if (matchingModifier && matchingModifier.stackCount === maxStackCount) {
        return i18next.t("modifierType:ModifierType.PokemonHeldItemModifierType.extra.tooMany", { "pokemonName": getPokemonNameWithAffix(pokemon) });
      }
      return null;
    }, group, soundName);
  }

  get identifier(): string {
    return "HeldItem:" + this.localeKey.split(".")[1];
  }

  newModifier(...args: any[]): Modifiers.PokemonHeldItemModifier {
    return super.newModifier(...args) as Modifiers.PokemonHeldItemModifier;
  }
}

export class PokemonHpRestoreModifierType extends PokemonModifierType {
  protected restorePoints: integer;
  protected restorePercent: integer;
  protected healStatus: boolean;

  constructor(localeKey: string, iconImage: string, restorePoints: integer, restorePercent: integer, healStatus: boolean = false, newModifierFunc?: NewModifierFunc, selectFilter?: PokemonSelectFilter, group?: string) {
    super(localeKey, iconImage, newModifierFunc || ((_type, args) => new Modifiers.PokemonHpRestoreModifier(this, (args[0] as PlayerPokemon).id, this.restorePoints, this.restorePercent, this.healStatus, false)),
      selectFilter || ((pokemon: PlayerPokemon) => {
        if (!pokemon.hp || (pokemon.isFullHp() && (!this.healStatus || (!pokemon.status && !pokemon.getTag(BattlerTagType.CONFUSED))))) {
          return PartyUiHandler.NoEffectMessage;
        }
        return null;
      }), group || "potion");

    this.restorePoints = restorePoints;
    this.restorePercent = restorePercent;
    this.healStatus = healStatus;
  }

  get identifier(): string {
    return "HpRestore:" + this.localeKey.split(".")[1];
  }

  getDescription(scene: BattleScene): string {
    return this.restorePoints
      ? i18next.t("modifierType:ModifierType.PokemonHpRestoreModifierType.description", {
        restorePoints: this.restorePoints,
        restorePercent: this.restorePercent,
      })
      : this.healStatus
        ? i18next.t("modifierType:ModifierType.PokemonHpRestoreModifierType.extra.fullyWithStatus")
        : i18next.t("modifierType:ModifierType.PokemonHpRestoreModifierType.extra.fully");
  }
}

export class PokemonReviveModifierType extends PokemonHpRestoreModifierType {
  constructor(localeKey: string, iconImage: string, restorePercent: integer) {
    super(localeKey, iconImage, 0, restorePercent, false, (_type, args) => new Modifiers.PokemonHpRestoreModifier(this, (args[0] as PlayerPokemon).id, 0, this.restorePercent, false, true),
      ((pokemon: PlayerPokemon) => {
        if (!pokemon.isFainted()) {
          return PartyUiHandler.NoEffectMessage;
        }
        return null;
      }), "revive");

    this.selectFilter = (pokemon: PlayerPokemon) => {
      if (pokemon.hp) {
        return PartyUiHandler.NoEffectMessage;
      }
      return null;
    };
  }
  get identifier(): string {
    return "Revive:" + this.localeKey.split(".")[1];
  }

  getDescription(scene: BattleScene): string {
    return i18next.t("modifierType:ModifierType.PokemonReviveModifierType.description", { restorePercent: this.restorePercent });
  }
}

export class PokemonStatusHealModifierType extends PokemonModifierType {
  constructor(localeKey: string, iconImage: string) {
    super(localeKey, iconImage, ((_type, args) => new Modifiers.PokemonStatusHealModifier(this, (args[0] as PlayerPokemon).id)),
      ((pokemon: PlayerPokemon) => {
        if (!pokemon.hp || (!pokemon.status && !pokemon.getTag(BattlerTagType.CONFUSED))) {
          return PartyUiHandler.NoEffectMessage;
        }
        return null;
      }));
  }

  get identifier(): string {
    return "StatusCure:" + this.localeKey.split(".")[1];
  }

  getDescription(scene: BattleScene): string {
    return i18next.t("modifierType:ModifierType.PokemonStatusHealModifierType.description");
  }
}

export abstract class PokemonMoveModifierType extends PokemonModifierType {
  public moveSelectFilter: PokemonMoveSelectFilter | undefined;

  constructor(localeKey: string, iconImage: string, newModifierFunc: NewModifierFunc, selectFilter?: PokemonSelectFilter, moveSelectFilter?: PokemonMoveSelectFilter, group?: string) {
    super(localeKey, iconImage, newModifierFunc, selectFilter, group);

    this.moveSelectFilter = moveSelectFilter;
  }
}

export class PokemonPpRestoreModifierType extends PokemonMoveModifierType {
  protected restorePoints: integer;

  constructor(localeKey: string, iconImage: string, restorePoints: integer) {
    super(localeKey, iconImage, (_type, args) => new Modifiers.PokemonPpRestoreModifier(this, (args[0] as PlayerPokemon).id, (args[1] as integer), this.restorePoints),
      (_pokemon: PlayerPokemon) => {
        return null;
      }, (pokemonMove: PokemonMove) => {
        if (!pokemonMove.ppUsed) {
          return PartyUiHandler.NoEffectMessage;
        }
        return null;
      }, "ether");

    this.restorePoints = restorePoints;
  }

  get identifier(): string {
    return "PpRestore:" + this.localeKey.split(".")[1];
  }

  getDescription(scene: BattleScene): string {
    return this.restorePoints > -1
      ? i18next.t("modifierType:ModifierType.PokemonPpRestoreModifierType.description", { restorePoints: this.restorePoints })
      : i18next.t("modifierType:ModifierType.PokemonPpRestoreModifierType.extra.fully")
    ;
  }
}

export class PokemonAllMovePpRestoreModifierType extends PokemonModifierType {
  protected restorePoints: integer;

  constructor(localeKey: string, iconImage: string, restorePoints: integer) {
    super(localeKey, iconImage, (_type, args) => new Modifiers.PokemonAllMovePpRestoreModifier(this, (args[0] as PlayerPokemon).id, this.restorePoints),
      (pokemon: PlayerPokemon) => {
        if (!pokemon.getMoveset().filter(m => m?.ppUsed).length) {
          return PartyUiHandler.NoEffectMessage;
        }
        return null;
      }, "elixir");

    this.restorePoints = restorePoints;
  }

  get identifier(): string {
    return "PpAllRestore:" + this.localeKey.split(".")[1];
  }

  getDescription(scene: BattleScene): string {
    return this.restorePoints > -1
      ? i18next.t("modifierType:ModifierType.PokemonAllMovePpRestoreModifierType.description", { restorePoints: this.restorePoints })
      : i18next.t("modifierType:ModifierType.PokemonAllMovePpRestoreModifierType.extra.fully")
    ;
  }
}

export class PokemonPpUpModifierType extends PokemonMoveModifierType {
  protected upPoints: integer;

  constructor(localeKey: string, iconImage: string, upPoints: integer) {
    super(localeKey, iconImage, (_type, args) => new Modifiers.PokemonPpUpModifier(this, (args[0] as PlayerPokemon).id, (args[1] as integer), this.upPoints),
      (_pokemon: PlayerPokemon) => {
        return null;
      }, (pokemonMove: PokemonMove) => {
        if (pokemonMove.getMove().pp < 5 || pokemonMove.ppUp >= 3) {
          return PartyUiHandler.NoEffectMessage;
        }
        return null;
      }, "ppUp");

    this.upPoints = upPoints;
  }

  get identifier(): string {
    return "PpBooster:" + this.localeKey.split(".")[1];
  }

  getDescription(scene: BattleScene): string {
    return i18next.t("modifierType:ModifierType.PokemonPpUpModifierType.description", { upPoints: this.upPoints });
  }
}

export class PokemonNatureChangeModifierType extends PokemonModifierType {
  protected nature: Nature;

  constructor(nature: Nature) {
    super("", `mint_${Utils.getEnumKeys(Stat).find(s => getNatureStatMultiplier(nature, Stat[s]) > 1)?.toLowerCase() || "neutral" }`, ((_type, args) => new Modifiers.PokemonNatureChangeModifier(this, (args[0] as PlayerPokemon).id, this.nature)),
      ((pokemon: PlayerPokemon) => {
        if (pokemon.getNature() === this.nature) {
          return PartyUiHandler.NoEffectMessage;
        }
        return null;
      }), "mint");

    this.nature = nature;
  }

  get name(): string {
    return i18next.t("modifierType:ModifierType.PokemonNatureChangeModifierType.name", { natureName: getNatureName(this.nature) });
  }

  get identifier(): string {
    return "Mint:" + this.localeKey.split(".")[1];
  }

  getDescription(scene: BattleScene): string {
    return i18next.t("modifierType:ModifierType.PokemonNatureChangeModifierType.description", { natureName: getNatureName(this.nature, true, true, true) });
  }
}

export class RememberMoveModifierType extends PokemonModifierType {
  constructor(localeKey: string, iconImage: string, group?: string) {
    super(localeKey, iconImage, (type, args) => new Modifiers.RememberMoveModifier(type, (args[0] as PlayerPokemon).id, (args[1] as integer)),
      (pokemon: PlayerPokemon) => {
        if (!pokemon.getLearnableLevelMoves().length) {
          return PartyUiHandler.NoEffectMessage;
        }
        return null;
      }, group);
  }

  get identifier(): string {
    return "MemoryMushroom:" + this.localeKey.split(".")[1];
  }
}

export class DoubleBattleChanceBoosterModifierType extends ModifierType {
  public battleCount: integer;

  constructor(localeKey: string, iconImage: string, battleCount: integer) {
    super(localeKey, iconImage, (_type, _args) => new Modifiers.DoubleBattleChanceBoosterModifier(this, this.battleCount), "lure");

    this.battleCount = battleCount;
  }

  get identifier(): string {
    return "DoubleModifier:" + this.localeKey.split(".")[1];
  }

  getDescription(scene: BattleScene): string {
    return i18next.t("modifierType:ModifierType.DoubleBattleChanceBoosterModifierType.description", { battleCount: this.battleCount });
  }
}

export class TempBattleStatBoosterModifierType extends ModifierType implements GeneratedPersistentModifierType {
  public tempBattleStat: TempBattleStat;

  constructor(tempBattleStat: TempBattleStat) {
    super("", getTempBattleStatBoosterItemName(tempBattleStat).replace(/\./g, "").replace(/[ ]/g, "_").toLowerCase(),
      (_type, _args) => new Modifiers.TempBattleStatBoosterModifier(this, this.tempBattleStat));

    this.tempBattleStat = tempBattleStat;
  }

  get name(): string {
    return i18next.t(`modifierType:TempBattleStatBoosterItem.${getTempBattleStatBoosterItemName(this.tempBattleStat).replace(/\./g, "").replace(/[ ]/g, "_").toLowerCase()}`);
  }

  get identifier(): string {
    return "TempStatBooster:" + Utils.getEnumKeys(TempBattleStat)[this.tempBattleStat]
  }

  getDescription(scene: BattleScene): string {
    return i18next.t("modifierType:ModifierType.TempBattleStatBoosterModifierType.description", { tempBattleStatName: getTempBattleStatName(this.tempBattleStat) });
  }

  getPregenArgs(): any[] {
    return [ this.tempBattleStat ];
  }
}

export class BerryModifierType extends PokemonHeldItemModifierType implements GeneratedPersistentModifierType {
  private berryType: BerryType;

  constructor(berryType: BerryType) {
    super("", `${BerryType[berryType].toLowerCase()}_berry`, (type, args) => new Modifiers.BerryModifier(type, (args[0] as Pokemon).id, berryType), "berry");

    this.berryType = berryType;
  }

  get name(): string {
    return getBerryName(this.berryType);
  }

  get identifier(): string {
    return "Berry:" + Utils.getEnumKeys(BerryType)[this.berryType]
  }

  getDescription(scene: BattleScene): string {
    return getBerryEffectDescription(this.berryType);
  }

  getPregenArgs(): any[] {
    return [ this.berryType ];
  }
}

function getAttackTypeBoosterItemName(type: Type) {
  switch (type) {
  case Type.NORMAL:
    return "Silk Scarf";
  case Type.FIGHTING:
    return "Black Belt";
  case Type.FLYING:
    return "Sharp Beak";
  case Type.POISON:
    return "Poison Barb";
  case Type.GROUND:
    return "Soft Sand";
  case Type.ROCK:
    return "Hard Stone";
  case Type.BUG:
    return "Silver Powder";
  case Type.GHOST:
    return "Spell Tag";
  case Type.STEEL:
    return "Metal Coat";
  case Type.FIRE:
    return "Charcoal";
  case Type.WATER:
    return "Mystic Water";
  case Type.GRASS:
    return "Miracle Seed";
  case Type.ELECTRIC:
    return "Magnet";
  case Type.PSYCHIC:
    return "Twisted Spoon";
  case Type.ICE:
    return "Never-Melt Ice";
  case Type.DRAGON:
    return "Dragon Fang";
  case Type.DARK:
    return "Black Glasses";
  case Type.FAIRY:
    return "Fairy Feather";
  }
}

export class AttackTypeBoosterModifierType extends PokemonHeldItemModifierType implements GeneratedPersistentModifierType {
  public moveType: Type;
  public boostPercent: integer;

  constructor(moveType: Type, boostPercent: integer) {
    super("", `${getAttackTypeBoosterItemName(moveType)?.replace(/[ \-]/g, "_").toLowerCase()}`,
      (_type, args) => new Modifiers.AttackTypeBoosterModifier(this, (args[0] as Pokemon).id, moveType, boostPercent));

    this.moveType = moveType;
    this.boostPercent = boostPercent;
  }

  get name(): string {
    return i18next.t(`modifierType:AttackTypeBoosterItem.${getAttackTypeBoosterItemName(this.moveType)?.replace(/[ \-]/g, "_").toLowerCase()}`);
  }

  get identifier(): string {
    return "MoveBooster:" + Utils.getEnumKeys(Type)[this.moveType]
  }

  getDescription(scene: BattleScene): string {
    // TODO: Need getTypeName?
    return i18next.t("modifierType:ModifierType.AttackTypeBoosterModifierType.description", { moveType: i18next.t(`pokemonInfo:Type.${Type[this.moveType]}`) });
  }

  getPregenArgs(): any[] {
    return [ this.moveType ];
  }
}

export type SpeciesStatBoosterItem = keyof typeof SpeciesStatBoosterModifierTypeGenerator.items;

/**
 * Modifier type for {@linkcode Modifiers.SpeciesStatBoosterModifier}
 * @extends PokemonHeldItemModifierType
 * @implements GeneratedPersistentModifierType
 */
export class SpeciesStatBoosterModifierType extends PokemonHeldItemModifierType implements GeneratedPersistentModifierType {
  private key: SpeciesStatBoosterItem;

  constructor(key: SpeciesStatBoosterItem) {
    const item = SpeciesStatBoosterModifierTypeGenerator.items[key];
    super(`modifierType:SpeciesBoosterItem.${key}`, key.toLowerCase(), (type, args) => new Modifiers.SpeciesStatBoosterModifier(type, (args[0] as Pokemon).id, item.stats, item.multiplier, item.species));

    this.key = key;
  }
  
  get identifier(): string {
    return "SpeciesBooster:" + this.key
  }

  getPregenArgs(): any[] {
    return [ this.key ];
  }
}

export class PokemonLevelIncrementModifierType extends PokemonModifierType {
  constructor(localeKey: string, iconImage: string) {
    super(localeKey, iconImage, (_type, args) => new Modifiers.PokemonLevelIncrementModifier(this, (args[0] as PlayerPokemon).id), (_pokemon: PlayerPokemon) => null);
  }

  get identifier(): string {
    return "RareCandy:" + this.localeKey.split(".")[1]
  }

  getDescription(scene: BattleScene): string {
    let levels = 1;
    const hasCandyJar = scene.modifiers.find(modifier => modifier instanceof Modifiers.LevelIncrementBoosterModifier);
    if (hasCandyJar) {
      levels += hasCandyJar.stackCount;
    }
    return i18next.t("modifierType:ModifierType.PokemonLevelIncrementModifierType.description", { levels });
  }
}

export class AllPokemonLevelIncrementModifierType extends ModifierType {
  constructor(localeKey: string, iconImage: string) {
    super(localeKey, iconImage, (_type, _args) => new Modifiers.PokemonLevelIncrementModifier(this, -1));
  }

  get identifier(): string {
    return "RareCandy:" + this.localeKey.split(".")[1]
  }

  getDescription(scene: BattleScene): string {
    let levels = 1;
    const hasCandyJar = scene.modifiers.find(modifier => modifier instanceof Modifiers.LevelIncrementBoosterModifier);
    if (hasCandyJar) {
      levels += hasCandyJar.stackCount;
    }
    return i18next.t("modifierType:ModifierType.AllPokemonLevelIncrementModifierType.description", { levels });
  }
}

function getBaseStatBoosterItemName(stat: Stat) {
  switch (stat) {
  case Stat.HP:
    return "HP Up";
  case Stat.ATK:
    return "Protein";
  case Stat.DEF:
    return "Iron";
  case Stat.SPATK:
    return "Calcium";
  case Stat.SPDEF:
    return "Zinc";
  case Stat.SPD:
    return "Carbos";
  }
}

export class PokemonBaseStatBoosterModifierType extends PokemonHeldItemModifierType implements GeneratedPersistentModifierType {
  private localeName: string;
  private stat: Stat;

  constructor(localeName: string, stat: Stat) {
    super("", localeName.replace(/[ \-]/g, "_").toLowerCase(), (_type, args) => new Modifiers.PokemonBaseStatModifier(this, (args[0] as Pokemon).id, this.stat));

    this.localeName = localeName;
    this.stat = stat;
  }

  get name(): string {
    return i18next.t(`modifierType:BaseStatBoosterItem.${this.localeName.replace(/[ \-]/g, "_").toLowerCase()}`);
  }

  get identifier(): string {
    return "StatBooster:" + Utils.getEnumKeys(Stat)[this.stat]
  }

  getDescription(scene: BattleScene): string {
    return i18next.t("modifierType:ModifierType.PokemonBaseStatBoosterModifierType.description", { statName: getStatName(this.stat) });
  }

  getPregenArgs(): any[] {
    return [ this.stat ];
  }
}

class AllPokemonFullHpRestoreModifierType extends ModifierType {
  private descriptionKey: string;

  constructor(localeKey: string, iconImage: string, descriptionKey?: string, newModifierFunc?: NewModifierFunc) {
    super(localeKey, iconImage, newModifierFunc || ((_type, _args) => new Modifiers.PokemonHpRestoreModifier(this, -1, 0, 100, false)));

    this.descriptionKey = descriptionKey!; // TODO: is this bang correct?
  }

  get identifier(): string {
    return "HealAll:" + this.localeKey.split(".")[1]
  }

  getDescription(scene: BattleScene): string {
    return i18next.t(`${this.descriptionKey || "modifierType:ModifierType.AllPokemonFullHpRestoreModifierType"}.description` as any);
  }
}

class AllPokemonFullReviveModifierType extends AllPokemonFullHpRestoreModifierType {
  constructor(localeKey: string, iconImage: string) {
    super(localeKey, iconImage, "modifierType:ModifierType.AllPokemonFullReviveModifierType", (_type, _args) => new Modifiers.PokemonHpRestoreModifier(this, -1, 0, 100, false, true));
  }

  get identifier(): string {
    return "ReviveAll:" + this.localeKey.split(".")[1]
  }
}

export class MoneyRewardModifierType extends ModifierType {
  private moneyMultiplier: number;
  private moneyMultiplierDescriptorKey: string;

  constructor(localeKey: string, iconImage: string, moneyMultiplier: number, moneyMultiplierDescriptorKey: string) {
    super(localeKey, iconImage, (_type, _args) => new Modifiers.MoneyRewardModifier(this, moneyMultiplier), "money", "se/buy");

    this.moneyMultiplier = moneyMultiplier;
    this.moneyMultiplierDescriptorKey = moneyMultiplierDescriptorKey;
  }

  get identifier(): string {
    return "Money:" + this.localeKey.split(".")[1]
  }

  getDescription(scene: BattleScene): string {
    const moneyAmount = new Utils.IntegerHolder(scene.getWaveMoneyAmount(this.moneyMultiplier));
    scene.applyModifiers(MoneyMultiplierModifier, true, moneyAmount);
    const formattedMoney = Utils.formatMoney(scene.moneyFormat, moneyAmount.value);

    return i18next.t("modifierType:ModifierType.MoneyRewardModifierType.description", {
      moneyMultiplier: i18next.t(this.moneyMultiplierDescriptorKey as any),
      moneyAmount: formattedMoney,
    });
  }
}

export class ExpBoosterModifierType extends ModifierType {
  private boostPercent: integer;

  constructor(localeKey: string, iconImage: string, boostPercent: integer) {
    super(localeKey, iconImage, () => new Modifiers.ExpBoosterModifier(this, boostPercent));

    this.boostPercent = boostPercent;
  }

  get identifier(): string {
    return "ExpBooster:" + this.localeKey.split(".")[1]
  }

  getDescription(scene: BattleScene): string {
    return i18next.t("modifierType:ModifierType.ExpBoosterModifierType.description", { boostPercent: this.boostPercent });
  }
}

export class PokemonExpBoosterModifierType extends PokemonHeldItemModifierType {
  private boostPercent: integer;

  constructor(localeKey: string, iconImage: string, boostPercent: integer) {
    super(localeKey, iconImage, (_type, args) => new Modifiers.PokemonExpBoosterModifier(this, (args[0] as Pokemon).id, boostPercent));

    this.boostPercent = boostPercent;
  }

  get identifier(): string {
    return "PokemonExpBooster:" + this.localeKey.split(".")[1]
  }

  getDescription(scene: BattleScene): string {
    return i18next.t("modifierType:ModifierType.PokemonExpBoosterModifierType.description", { boostPercent: this.boostPercent });
  }
}

export class PokemonFriendshipBoosterModifierType extends PokemonHeldItemModifierType {
  constructor(localeKey: string, iconImage: string) {
    super(localeKey, iconImage, (_type, args) => new Modifiers.PokemonFriendshipBoosterModifier(this, (args[0] as Pokemon).id));
  }

  get identifier(): string {
    return "FriendshipBooster:" + this.localeKey.split(".")[1]
  }

  getDescription(scene: BattleScene): string {
    return i18next.t("modifierType:ModifierType.PokemonFriendshipBoosterModifierType.description");
  }
}

export class PokemonMoveAccuracyBoosterModifierType extends PokemonHeldItemModifierType {
  private amount: integer;

  constructor(localeKey: string, iconImage: string, amount: integer, group?: string, soundName?: string) {
    super(localeKey, iconImage, (_type, args) => new Modifiers.PokemonMoveAccuracyBoosterModifier(this, (args[0] as Pokemon).id, amount), group, soundName);

    this.amount = amount;
  }

  get identifier(): string {
    return "AccuracyBooster:" + this.localeKey.split(".")[1]
  }

  getDescription(scene: BattleScene): string {
    return i18next.t("modifierType:ModifierType.PokemonMoveAccuracyBoosterModifierType.description", { accuracyAmount: this.amount });
  }
}

export class PokemonMultiHitModifierType extends PokemonHeldItemModifierType {
  constructor(localeKey: string, iconImage: string) {
    super(localeKey, iconImage, (type, args) => new Modifiers.PokemonMultiHitModifier(type as PokemonMultiHitModifierType, (args[0] as Pokemon).id));
  }

  get identifier(): string {
    return "MultiHit:" + this.localeKey.split(".")[1]
  }

  getDescription(scene: BattleScene): string {
    return i18next.t("modifierType:ModifierType.PokemonMultiHitModifierType.description");
  }
}

export class TmModifierType extends PokemonModifierType {
  public moveId: Moves;
  public rarity: string;

  constructor(moveId: Moves, rarity: ModifierTier) {
    super("", `tm_${Type[allMoves[moveId].type].toLowerCase()}`, (_type, args) => new Modifiers.TmModifier(this, (args[0] as PlayerPokemon).id),
      (pokemon: PlayerPokemon) => {
        if (pokemon.compatibleTms.indexOf(moveId) === -1 || pokemon.getMoveset().filter(m => m?.moveId === moveId).length) {
          return PartyUiHandler.NoEffectMessage;
        }
        return null;
      }, "tm");

    this.moveId = moveId;
    switch (rarity) {
      case ModifierTier.COMMON:
        this.rarity = "Common"
        break;
      case ModifierTier.GREAT:
        this.rarity = "Great"
        break;
      case ModifierTier.ULTRA:
        this.rarity = "Ultra"
        break;
      case ModifierTier.ROGUE:
        this.rarity = "Rogue"
        break;
      case ModifierTier.MASTER:
        this.rarity = "Master"
        break;
      case ModifierTier.LUXURY:
        this.rarity = "Luxury"
        break;
    }
  }

  get name(): string {
    return i18next.t("modifierType:ModifierType.TmModifierType.name", {
      moveId: Utils.padInt(Object.keys(tmSpecies).indexOf(this.moveId.toString()) + 1, 3),
      moveName: allMoves[this.moveId].name,
    });
  }

  get identifier(): string {
    return "Tm" + this.rarity + ":" + Utils.getEnumKeys(Moves)[this.moveId]
  }

  getDescription(scene: BattleScene): string {
    return i18next.t(scene.enableMoveInfo ? "modifierType:ModifierType.TmModifierTypeWithInfo.description" : "modifierType:ModifierType.TmModifierType.description", { moveName: allMoves[this.moveId].name });
  }
}

export class EvolutionItemModifierType extends PokemonModifierType implements GeneratedPersistentModifierType {
  public evolutionItem: EvolutionItem;

  constructor(evolutionItem: EvolutionItem) {
    super("", EvolutionItem[evolutionItem].toLowerCase(), (_type, args) => new Modifiers.EvolutionItemModifier(this, (args[0] as PlayerPokemon).id),
      (pokemon: PlayerPokemon) => {
<<<<<<< HEAD
        if (pokemonEvolutions.hasOwnProperty(pokemon.species.speciesId) && pokemonEvolutions[pokemon.species.speciesId].filter(e => (e.item === this.evolutionItem || this.evolutionItem === EvolutionItem.SUPER_EVO_ITEM)
          && (!e.condition || e.condition.predicate(pokemon) || this.evolutionItem === EvolutionItem.SUPER_EVO_ITEM)).length && (pokemon.getFormKey() !== SpeciesFormKey.GIGANTAMAX || this.evolutionItem === EvolutionItem.SUPER_EVO_ITEM)) {
          return null;
        } else if (pokemon.isFusion() && pokemon.fusionSpecies && pokemonEvolutions.hasOwnProperty(pokemon.fusionSpecies.speciesId) && pokemonEvolutions[pokemon.fusionSpecies.speciesId].filter(e => (e.item === this.evolutionItem || this.evolutionItem === EvolutionItem.SUPER_EVO_ITEM_FUSION)
        && (!e.condition || e.condition.predicate(pokemon) || this.evolutionItem === EvolutionItem.SUPER_EVO_ITEM_FUSION)).length && (pokemon.getFusionFormKey() !== SpeciesFormKey.GIGANTAMAX || this.evolutionItem === EvolutionItem.SUPER_EVO_ITEM_FUSION)) {
=======
        if (pokemonEvolutions.hasOwnProperty(pokemon.species.speciesId) && pokemonEvolutions[pokemon.species.speciesId].filter(e => e.item === this.evolutionItem
          && (!e.condition || e.condition.predicate(pokemon)) && (e.preFormKey === null || e.preFormKey === pokemon.getFormKey())).length && (pokemon.getFormKey() !== SpeciesFormKey.GIGANTAMAX)) {
          return null;
        } else if (pokemon.isFusion() && pokemon.fusionSpecies && pokemonEvolutions.hasOwnProperty(pokemon.fusionSpecies.speciesId) && pokemonEvolutions[pokemon.fusionSpecies.speciesId].filter(e => e.item === this.evolutionItem
        && (!e.condition || e.condition.predicate(pokemon)) && (e.preFormKey === null || e.preFormKey === pokemon.getFusionFormKey())).length && (pokemon.getFusionFormKey() !== SpeciesFormKey.GIGANTAMAX)) {
>>>>>>> 8edb9ca6
          return null;
        }

        return PartyUiHandler.NoEffectMessage;
      });

    this.evolutionItem = evolutionItem;
  }

  get name(): string {
    return i18next.t(`modifierType:EvolutionItem.${EvolutionItem[this.evolutionItem]}`);
  }

  get identifier(): string {
    return "Evolution" + (this.evolutionItem > 50 ? "Rare" : "") + ":" + Utils.getEnumKeys(EvolutionItem)[this.evolutionItem]
  }

  getDescription(scene: BattleScene): string {
    return i18next.t("modifierType:ModifierType.EvolutionItemModifierType.description");
  }

  getPregenArgs(): any[] {
    return [ this.evolutionItem ];
  }
}

/**
 * Class that represents form changing items
 */
export class FormChangeItemModifierType extends PokemonModifierType implements GeneratedPersistentModifierType {
  public formChangeItem: FormChangeItem;

  constructor(formChangeItem: FormChangeItem) {
    super("", FormChangeItem[formChangeItem].toLowerCase(), (_type, args) => new Modifiers.PokemonFormChangeItemModifier(this, (args[0] as PlayerPokemon).id, formChangeItem, true),
      (pokemon: PlayerPokemon) => {
        // Make sure the Pokemon has alternate forms
        if (pokemonFormChanges.hasOwnProperty(pokemon.species.speciesId)
          // Get all form changes for this species with an item trigger, including any compound triggers
          && pokemonFormChanges[pokemon.species.speciesId].filter(fc => fc.trigger.hasTriggerType(SpeciesFormChangeItemTrigger) && (fc.preFormKey === pokemon.getFormKey()))
          // Returns true if any form changes match this item
            .map(fc => fc.findTrigger(SpeciesFormChangeItemTrigger) as SpeciesFormChangeItemTrigger)
            .flat().flatMap(fc => fc.item).includes(this.formChangeItem)
        ) {
          return null;
        }

        return PartyUiHandler.NoEffectMessage;
      });

    this.formChangeItem = formChangeItem;
  }

  get name(): string {
    return i18next.t(`modifierType:FormChangeItem.${FormChangeItem[this.formChangeItem]}`);
  }
  get identifier(): string {
    return "FormChange:" + Utils.getEnumKeys(FormChangeItem)[this.formChangeItem]
  }

  getDescription(scene: BattleScene): string {
    return i18next.t("modifierType:ModifierType.FormChangeItemModifierType.description");
  }

  getPregenArgs(): any[] {
    return [ this.formChangeItem ];
  }
}

export class FusePokemonModifierType extends PokemonModifierType {
  constructor(localeKey: string, iconImage: string) {
    super(localeKey, iconImage, (_type, args) => new Modifiers.FusePokemonModifier(this, (args[0] as PlayerPokemon).id, (args[1] as PlayerPokemon).id),
      (pokemon: PlayerPokemon) => {
        if (pokemon.isFusion()) {
          return PartyUiHandler.NoEffectMessage;
        }
        return null;
      });
  }

  get identifier(): string {
    return "Fusion:" + this.localeKey.split(".")[1]
  }

  getDescription(scene: BattleScene): string {
    return i18next.t("modifierType:ModifierType.FusePokemonModifierType.description");
  }
}

class AttackTypeBoosterModifierTypeGenerator extends ModifierTypeGenerator {
  constructor() {
    super((party: Pokemon[], pregenArgs?: any[]) => {
      if (pregenArgs && (pregenArgs.length === 1) && (pregenArgs[0] in Type)) {
        return new AttackTypeBoosterModifierType(pregenArgs[0] as Type, 20);
      }

      console.log("Generating item: Attack Type Booster")

      const attackMoveTypes = party.map(p => p.getMoveset().map(m => m?.getMove()).filter(m => m instanceof AttackMove).map(m => m.type)).flat();
      if (!attackMoveTypes.length) {
        return null;
      }

      const attackMoveTypeWeights = new Map<Type, integer>();
      let totalWeight = 0;
      for (const t of attackMoveTypes) {
        if (attackMoveTypeWeights.has(t)) {
          if (attackMoveTypeWeights.get(t)! < 3) { // attackMoveTypeWeights.has(t) was checked before
            attackMoveTypeWeights.set(t, attackMoveTypeWeights.get(t)! + 1);
          } else {
            continue;
          }
        } else {
          attackMoveTypeWeights.set(t, 1);
        }
        totalWeight++;
      }

      if (!totalWeight) {
        return null;
      }

      let type: Type;

      const randInt = Utils.randSeedInt(totalWeight);
      let weight = 0;

      var fullweights: integer[] = []
      attackMoveTypeWeights.forEach((v, idx) => {
        for (var i = 0; i < v; i++) {
          fullweights.push(idx)
        }
      })

      for (const t of attackMoveTypeWeights.keys()) {
        const typeWeight = attackMoveTypeWeights.get(t)!; // guranteed to be defined
        if (randInt <= weight + typeWeight) {
          type = t;
          break;
        }
        weight += typeWeight;
      }

      //console.log(fullweights.map((v, i) => i == randInt ? `> ${Utils.getEnumKeys(Type)[v]} <` : `${Utils.getEnumKeys(Type)[v]}`))

      return new AttackTypeBoosterModifierType(type!, 20);
    });
  }
}

/**
 * Modifier type generator for {@linkcode SpeciesStatBoosterModifierType}, which
 * encapsulates the logic for weighting the most useful held item from
 * the current list of {@linkcode items}.
 * @extends ModifierTypeGenerator
 */
class SpeciesStatBoosterModifierTypeGenerator extends ModifierTypeGenerator {
  /** Object comprised of the currently available species-based stat boosting held items */
  public static items = {
    LIGHT_BALL: { stats: [Stat.ATK, Stat.SPATK], multiplier: 2, species: [Species.PIKACHU] },
    THICK_CLUB: { stats: [Stat.ATK], multiplier: 2, species: [Species.CUBONE, Species.MAROWAK, Species.ALOLA_MAROWAK] },
    METAL_POWDER: { stats: [Stat.DEF], multiplier: 2, species: [Species.DITTO] },
    QUICK_POWDER: { stats: [Stat.SPD], multiplier: 2, species: [Species.DITTO] },
  };

  constructor() {
    super((party: Pokemon[], pregenArgs?: any[]) => {
      const items = SpeciesStatBoosterModifierTypeGenerator.items;
      if (pregenArgs && (pregenArgs.length === 1) && (pregenArgs[0] in items)) {
        return new SpeciesStatBoosterModifierType(pregenArgs[0] as SpeciesStatBoosterItem);
      }

      console.log("Generating item: Species Booster")

      const values = Object.values(items);
      const keys = Object.keys(items);
      const weights = keys.map(() => 0);

      for (const p of party) {
        const speciesId = p.getSpeciesForm(true).speciesId;
        const fusionSpeciesId = p.isFusion() ? p.getFusionSpeciesForm(true).speciesId : null;
        const hasFling = p.getMoveset(true).some(m => m?.moveId === Moves.FLING);

        for (const i in values) {
          const checkedSpecies = values[i].species;
          const checkedStats = values[i].stats;

          // If party member already has the item being weighted currently, skip to the next item
          const hasItem = p.getHeldItems().some(m => m instanceof Modifiers.SpeciesStatBoosterModifier
            && (m as Modifiers.SpeciesStatBoosterModifier).contains(checkedSpecies[0], checkedStats[0]));

          if (!hasItem) {
            if (checkedSpecies.includes(speciesId) || (!!fusionSpeciesId && checkedSpecies.includes(fusionSpeciesId))) {
              // Add weight if party member has a matching species or, if applicable, a matching fusion species
              weights[i]++;
            } else if (checkedSpecies.includes(Species.PIKACHU) && hasFling) {
              // Add weight to Light Ball if party member has Fling
              weights[i]++;
            }
          }
        }
      }

      let totalWeight = 0;
      for (const weight of weights) {
        totalWeight += weight;
      }

      if (totalWeight !== 0) {
        const randInt = Utils.randSeedInt(totalWeight, 1);
        let weight = 0;

        var fullweights: integer[] = []
        weights.forEach((v, idx) => {
          for (var i = 0; i < v; i++) {
            fullweights.push(idx)
          }
        })

        //console.log(fullweights.map((v, i) => i == randInt ? `> ${keys[v]} <` : `${keys[v]}`))

        for (const i in weights) {
          if (weights[i] !== 0) {
            const curWeight = weight + weights[i];
            if (randInt <= weight + weights[i]) {
              return new SpeciesStatBoosterModifierType(keys[i] as SpeciesStatBoosterItem);
            }
            weight = curWeight;
          }
        }
      }

      return null;
    });
  }
}

class TmModifierTypeGenerator extends ModifierTypeGenerator {
  constructor(tier: ModifierTier) {
    super((party: Pokemon[], pregenArgs?: any[]) => {
      if (pregenArgs && (pregenArgs.length === 1) && (pregenArgs[0] in Moves)) {
        return new TmModifierType(pregenArgs[0] as Moves, tier);
      }

      console.log("Generating item: TM (Tier: " + Utils.getEnumKeys(ModifierTier)[tier].toLowerCase() + ")")

      const partyMemberCompatibleTms = party.map(p => (p as PlayerPokemon).compatibleTms.filter(tm => !p.moveset.find(m => m?.moveId === tm)));
      const tierUniqueCompatibleTms = partyMemberCompatibleTms.flat().filter(tm => tmPoolTiers[tm] === tier).filter(tm => !allMoves[tm].name.endsWith(" (N)")).filter((tm, i, array) => array.indexOf(tm) === i);
      if (!tierUniqueCompatibleTms.length) {
        return null;
      }
      const randTmIndex = Utils.randSeedInt(tierUniqueCompatibleTms.length);
      //console.log(tierUniqueCompatibleTms.map((v, i) => i == randTmIndex ? `> ${Utils.getEnumKeys(Moves)[v].toUpperCase() + Utils.getEnumKeys(Moves)[v].substring(1).toLowerCase()} <` : `${Utils.getEnumKeys(Moves)[v].toUpperCase() + Utils.getEnumKeys(Moves)[v].substring(1).toLowerCase()}`))
      return new TmModifierType(tierUniqueCompatibleTms[randTmIndex], tier);
    });
  }
}

class EvolutionItemModifierTypeGenerator extends ModifierTypeGenerator {
  constructor(rare: boolean) {
    super((party: Pokemon[], pregenArgs?: any[]) => {
      if (pregenArgs && (pregenArgs.length === 1) && (pregenArgs[0] in EvolutionItem)) {
        return new EvolutionItemModifierType(pregenArgs[0] as EvolutionItem);
      }

      console.log("Generating item: Evolution Item")

      const evolutionItemPool = [
        party.filter(p => pokemonEvolutions.hasOwnProperty(p.species.speciesId)).map(p => {
          const evolutions = pokemonEvolutions[p.species.speciesId];
          return evolutions.filter(e => e.item !== EvolutionItem.NONE && (e.evoFormKey === null || (e.preFormKey || "") === p.getFormKey()) && (!e.condition || e.condition.predicate(p)));
        }).flat(),
        party.filter(p => p.isFusion() && p.fusionSpecies && pokemonEvolutions.hasOwnProperty(p.fusionSpecies.speciesId)).map(p => {
          const evolutions = pokemonEvolutions[p.fusionSpecies!.speciesId];
          return evolutions.filter(e => e.item !== EvolutionItem.NONE && (e.evoFormKey === null || (e.preFormKey || "") === p.getFusionFormKey()) && (!e.condition || e.condition.predicate(p)));
        }).flat()
      ].flat().flatMap(e => e.item).filter(i => (!!i && i > 50) === rare);

      if (!evolutionItemPool.length) {
        return null;
      }

      const idx = Utils.randSeedInt(evolutionItemPool.length)
      // console.log(evolutionItemPool.map((v, i) => i == idx ? `> ${Utils.getEnumKeys(EvolutionItem)[v!]} <` : Utils.getEnumKeys(EvolutionItem)[v!]))
      return new EvolutionItemModifierType(evolutionItemPool[idx]!); // TODO: is the bang correct?
    });
  }
}

class FormChangeItemModifierTypeGenerator extends ModifierTypeGenerator {
  constructor() {
    super((party: Pokemon[], pregenArgs?: any[]) => {
      if (pregenArgs && (pregenArgs.length === 1) && (pregenArgs[0] in FormChangeItem)) {
        return new FormChangeItemModifierType(pregenArgs[0] as FormChangeItem);
      }

      console.log("Generating item: Form Change Item")

      const formChangeItemPool = [...new Set(party.filter(p => pokemonFormChanges.hasOwnProperty(p.species.speciesId)).map(p => {
        const formChanges = pokemonFormChanges[p.species.speciesId];
        let formChangeItemTriggers = formChanges.filter(fc => ((fc.formKey.indexOf(SpeciesFormKey.MEGA) === -1 && fc.formKey.indexOf(SpeciesFormKey.PRIMAL) === -1) || party[0].scene.getModifiers(Modifiers.MegaEvolutionAccessModifier).length)
          && ((fc.formKey.indexOf(SpeciesFormKey.GIGANTAMAX) === -1 && fc.formKey.indexOf(SpeciesFormKey.ETERNAMAX) === -1) || party[0].scene.getModifiers(Modifiers.GigantamaxAccessModifier).length)
          && (!fc.conditions.length || fc.conditions.filter(cond => cond instanceof SpeciesFormChangeCondition && cond.predicate(p)).length)
          && (fc.preFormKey === p.getFormKey()))
          .map(fc => fc.findTrigger(SpeciesFormChangeItemTrigger) as SpeciesFormChangeItemTrigger)
          .filter(t => t && t.active && !p.scene.findModifier(m => m instanceof Modifiers.PokemonFormChangeItemModifier && m.pokemonId === p.id && m.formChangeItem === t.item));

        if (p.species.speciesId === Species.NECROZMA) {
          // technically we could use a simplified version and check for formChanges.length > 3, but in case any code changes later, this might break...

          let foundULTRA_Z = false,
            foundN_LUNA = false,
            foundN_SOLAR = false;
          formChangeItemTriggers.forEach((fc, i) => {
            switch (fc.item) {
            case FormChangeItem.ULTRANECROZIUM_Z:
              foundULTRA_Z = true;
              break;
            case FormChangeItem.N_LUNARIZER:
              foundN_LUNA = true;
              break;
            case FormChangeItem.N_SOLARIZER:
              foundN_SOLAR = true;
              break;
            }
          });
          if (foundULTRA_Z && foundN_LUNA && foundN_SOLAR) {
            // all three items are present -> user hasn't acquired any of the N_*ARIZERs -> block ULTRANECROZIUM_Z acquisition.
            formChangeItemTriggers = formChangeItemTriggers.filter(fc => fc.item !== FormChangeItem.ULTRANECROZIUM_Z);
          }
        }
        return formChangeItemTriggers;
      }).flat().flatMap(fc => fc.item))];
      // convert it into a set to remove duplicate values, which can appear when the same species with a potential form change is in the party.

      if (!formChangeItemPool.length) {
        return null;
      }

      const idx = Utils.randSeedInt(formChangeItemPool.length)
      // console.log(formChangeItemPool.map((v, i) => i == idx ? `> ${Utils.getEnumKeys(FormChangeItem)[v!]} <` : Utils.getEnumKeys(FormChangeItem)[v!]))
      return new FormChangeItemModifierType(formChangeItemPool[idx]!);
    });
  }
}

export class TerastallizeModifierType extends PokemonHeldItemModifierType implements GeneratedPersistentModifierType {
  private teraType: Type;

  constructor(teraType: Type) {
    super("", `${Type[teraType].toLowerCase()}_tera_shard`, (type, args) => new Modifiers.TerastallizeModifier(type as TerastallizeModifierType, (args[0] as Pokemon).id, teraType), "tera_shard");

    this.teraType = teraType;
  }

  get name(): string {
    return i18next.t("modifierType:ModifierType.TerastallizeModifierType.name", { teraType: i18next.t(`pokemonInfo:Type.${Type[this.teraType]}`) });
  }

  get identifier(): string {
    return "TeraShard:" + Utils.getEnumKeys(Type)[this.teraType]
  }

  getDescription(scene: BattleScene): string {
    return i18next.t("modifierType:ModifierType.TerastallizeModifierType.description", { teraType: i18next.t(`pokemonInfo:Type.${Type[this.teraType]}`) });
  }

  getPregenArgs(): any[] {
    return [ this.teraType ];
  }
}

export class ContactHeldItemTransferChanceModifierType extends PokemonHeldItemModifierType {
  private chancePercent: integer;

  constructor(localeKey: string, iconImage: string, chancePercent: integer, group?: string, soundName?: string) {
    super(localeKey, iconImage, (type, args) => new Modifiers.ContactHeldItemTransferChanceModifier(type, (args[0] as Pokemon).id, chancePercent), group, soundName);

    this.chancePercent = chancePercent;
  }

  getDescription(scene: BattleScene): string {
    return i18next.t("modifierType:ModifierType.ContactHeldItemTransferChanceModifierType.description", { chancePercent: this.chancePercent });
  }
}

export class TurnHeldItemTransferModifierType extends PokemonHeldItemModifierType {
  constructor(localeKey: string, iconImage: string, group?: string, soundName?: string) {
    super(localeKey, iconImage, (type, args) => new Modifiers.TurnHeldItemTransferModifier(type, (args[0] as Pokemon).id), group, soundName);
  }

  getDescription(scene: BattleScene): string {
    return i18next.t("modifierType:ModifierType.TurnHeldItemTransferModifierType.description");
  }
}

export class EnemyAttackStatusEffectChanceModifierType extends ModifierType {
  private chancePercent: integer;
  private effect: StatusEffect;

  constructor(localeKey: string, iconImage: string, chancePercent: integer, effect: StatusEffect, stackCount?: integer) {
    super(localeKey, iconImage, (type, args) => new Modifiers.EnemyAttackStatusEffectChanceModifier(type, effect, chancePercent, stackCount), "enemy_status_chance");

    this.chancePercent = chancePercent;
    this.effect = effect;
  }

  getDescription(scene: BattleScene): string {
    return i18next.t("modifierType:ModifierType.EnemyAttackStatusEffectChanceModifierType.description", {
      chancePercent: this.chancePercent,
      statusEffect: getStatusEffectDescriptor(this.effect),
    });
  }
}

export class EnemyEndureChanceModifierType extends ModifierType {
  private chancePercent: number;

  constructor(localeKey: string, iconImage: string, chancePercent: number) {
    super(localeKey, iconImage, (type, _args) => new Modifiers.EnemyEndureChanceModifier(type, chancePercent), "enemy_endure");

    this.chancePercent = chancePercent;
  }

  getDescription(scene: BattleScene): string {
    return i18next.t("modifierType:ModifierType.EnemyEndureChanceModifierType.description", { chancePercent: this.chancePercent });
  }
}

export type ModifierTypeFunc = () => ModifierType;
type WeightedModifierTypeWeightFunc = (party: Pokemon[], rerollCount?: integer) => integer;

/**
 * High order function that returns a WeightedModifierTypeWeightFunc that will only be applied on
 * classic and skip an ModifierType if current wave is greater or equal to the one passed down
 * @param wave - Wave where we should stop showing the modifier
 * @param defaultWeight - ModifierType default weight
 * @returns A WeightedModifierTypeWeightFunc
 */
function skipInClassicAfterWave(wave: integer, defaultWeight: integer): WeightedModifierTypeWeightFunc {
  return (party: Pokemon[]) => {
    const gameMode =  party[0].scene.gameMode;
    const currentWave = party[0].scene.currentBattle.waveIndex;
    return gameMode.isClassic && currentWave >= wave ? 0 : defaultWeight;
  };
}

/**
 * High order function that returns a WeightedModifierTypeWeightFunc that will only be applied on
 * classic and it will skip a ModifierType if it is the last wave pull.
 * @param defaultWeight ModifierType default weight
 * @returns A WeightedModifierTypeWeightFunc
 */
function skipInLastClassicWaveOrDefault(defaultWeight: integer) : WeightedModifierTypeWeightFunc {
  return skipInClassicAfterWave(199, defaultWeight);
}
class WeightedModifierType {
  public modifierType: ModifierType;
  public weight: integer | WeightedModifierTypeWeightFunc;
  public maxWeight: integer;

  constructor(modifierTypeFunc: ModifierTypeFunc, weight: integer | WeightedModifierTypeWeightFunc, maxWeight?: integer) {
    this.modifierType = modifierTypeFunc();
    this.modifierType.id = Object.keys(modifierTypes).find(k => modifierTypes[k] === modifierTypeFunc)!; // TODO: is this bang correct?
    this.weight = weight;
    this.maxWeight = maxWeight || (!(weight instanceof Function) ? weight : 0);
  }

  setTier(tier: ModifierTier) {
    this.modifierType.setTier(tier);
  }
}

type BaseModifierOverride = {
  name: Exclude<ModifierTypeKeys, GeneratorModifierOverride["name"]>;
  count?: number;
};

/** Type for modifiers and held items that are constructed via {@linkcode ModifierTypeGenerator}. */
export type GeneratorModifierOverride = {
  count?: number;
} & (
  | {
      name: keyof Pick<typeof modifierTypes, "SPECIES_STAT_BOOSTER">;
      type?: SpeciesStatBoosterItem;
    }
  | {
      name: keyof Pick<typeof modifierTypes, "TEMP_STAT_BOOSTER">;
      type?: TempBattleStat;
    }
  | {
      name: keyof Pick<typeof modifierTypes, "BASE_STAT_BOOSTER">;
      type?: Stat;
    }
  | {
      name: keyof Pick<typeof modifierTypes, "MINT">;
      type?: Nature;
    }
  | {
      name: keyof Pick<typeof modifierTypes, "ATTACK_TYPE_BOOSTER" | "TERA_SHARD">;
      type?: Type;
    }
  | {
      name: keyof Pick<typeof modifierTypes, "BERRY">;
      type?: BerryType;
    }
  | {
      name: keyof Pick<typeof modifierTypes, "EVOLUTION_ITEM" | "RARE_EVOLUTION_ITEM">;
      type?: EvolutionItem;
    }
  | {
      name: keyof Pick<typeof modifierTypes, "FORM_CHANGE_ITEM">;
      type?: FormChangeItem;
    }
  | {
      name: keyof Pick<typeof modifierTypes, "TM_COMMON" | "TM_GREAT" | "TM_ULTRA">;
      type?: Moves;
    }
);

/** Type used to construct modifiers and held items for overriding purposes. */
export type ModifierOverride = GeneratorModifierOverride | BaseModifierOverride;

export type ModifierTypeKeys = keyof typeof modifierTypes;

export const modifierTypes = {
  POKEBALL: () => new AddPokeballModifierType("pb", PokeballType.POKEBALL, 5),
  GREAT_BALL: () => new AddPokeballModifierType("gb", PokeballType.GREAT_BALL, 5),
  ULTRA_BALL: () => new AddPokeballModifierType("ub", PokeballType.ULTRA_BALL, 5),
  ROGUE_BALL: () => new AddPokeballModifierType("rb", PokeballType.ROGUE_BALL, 5),
  MASTER_BALL: () => new AddPokeballModifierType("mb", PokeballType.MASTER_BALL, 1),

  RARE_CANDY: () => new PokemonLevelIncrementModifierType("modifierType:ModifierType.RARE_CANDY", "rare_candy"),
  RARER_CANDY: () => new AllPokemonLevelIncrementModifierType("modifierType:ModifierType.RARER_CANDY", "rarer_candy"),

  EVOLUTION_ITEM: () => new EvolutionItemModifierTypeGenerator(false),
  RARE_EVOLUTION_ITEM: () => new EvolutionItemModifierTypeGenerator(true),
  FORM_CHANGE_ITEM: () => new FormChangeItemModifierTypeGenerator(),
  FORCE_EVOLVE_ITEM: () => new EvolutionItemModifierType(EvolutionItem.SUPER_EVO_ITEM),
  FORCE_FUSE_EVOLVE_ITEM: () => new EvolutionItemModifierType(EvolutionItem.SUPER_EVO_ITEM_FUSION),

  MEGA_BRACELET: () => new ModifierType("modifierType:ModifierType.MEGA_BRACELET", "mega_bracelet", (type, _args) => new Modifiers.MegaEvolutionAccessModifier(type)),
  DYNAMAX_BAND: () => new ModifierType("modifierType:ModifierType.DYNAMAX_BAND", "dynamax_band", (type, _args) => new Modifiers.GigantamaxAccessModifier(type)),
  TERA_ORB: () => new ModifierType("modifierType:ModifierType.TERA_ORB", "tera_orb", (type, _args) => new Modifiers.TerastallizeAccessModifier(type)),

  MAP: () => new ModifierType("modifierType:ModifierType.MAP", "map", (type, _args) => new Modifiers.MapModifier(type)),

  POTION: () => new PokemonHpRestoreModifierType("modifierType:ModifierType.POTION", "potion", 20, 10),
  SUPER_POTION: () => new PokemonHpRestoreModifierType("modifierType:ModifierType.SUPER_POTION", "super_potion", 50, 25),
  HYPER_POTION: () => new PokemonHpRestoreModifierType("modifierType:ModifierType.HYPER_POTION", "hyper_potion", 200, 50),
  MAX_POTION: () => new PokemonHpRestoreModifierType("modifierType:ModifierType.MAX_POTION", "max_potion", 0, 100),
  FULL_RESTORE: () => new PokemonHpRestoreModifierType("modifierType:ModifierType.FULL_RESTORE", "full_restore", 0, 100, true),

  REVIVE: () => new PokemonReviveModifierType("modifierType:ModifierType.REVIVE", "revive", 50),
  MAX_REVIVE: () => new PokemonReviveModifierType("modifierType:ModifierType.MAX_REVIVE", "max_revive", 100),

  FULL_HEAL: () => new PokemonStatusHealModifierType("modifierType:ModifierType.FULL_HEAL", "full_heal"),

  SACRED_ASH: () => new AllPokemonFullReviveModifierType("modifierType:ModifierType.SACRED_ASH", "sacred_ash"),

  REVIVER_SEED: () => new PokemonHeldItemModifierType("modifierType:ModifierType.REVIVER_SEED", "reviver_seed", (type, args) => new Modifiers.PokemonInstantReviveModifier(type, (args[0] as Pokemon).id)),
  WHITE_HERB: () => new PokemonHeldItemModifierType("modifierType:ModifierType.WHITE_HERB", "white_herb", (type, args) => new Modifiers.PokemonResetNegativeStatStageModifier(type, (args[0] as Pokemon).id)),

  ETHER: () => new PokemonPpRestoreModifierType("modifierType:ModifierType.ETHER", "ether", 10),
  MAX_ETHER: () => new PokemonPpRestoreModifierType("modifierType:ModifierType.MAX_ETHER", "max_ether", -1),

  ELIXIR: () => new PokemonAllMovePpRestoreModifierType("modifierType:ModifierType.ELIXIR", "elixir", 10),
  MAX_ELIXIR: () => new PokemonAllMovePpRestoreModifierType("modifierType:ModifierType.MAX_ELIXIR", "max_elixir", -1),

  PP_UP: () => new PokemonPpUpModifierType("modifierType:ModifierType.PP_UP", "pp_up", 1),
  PP_MAX: () => new PokemonPpUpModifierType("modifierType:ModifierType.PP_MAX", "pp_max", 3),

  /*REPEL: () => new DoubleBattleChanceBoosterModifierType('Repel', 5),
  SUPER_REPEL: () => new DoubleBattleChanceBoosterModifierType('Super Repel', 10),
  MAX_REPEL: () => new DoubleBattleChanceBoosterModifierType('Max Repel', 25),*/

  LURE: () => new DoubleBattleChanceBoosterModifierType("modifierType:ModifierType.LURE", "lure", 5),
  SUPER_LURE: () => new DoubleBattleChanceBoosterModifierType("modifierType:ModifierType.SUPER_LURE", "super_lure", 10),
  MAX_LURE: () => new DoubleBattleChanceBoosterModifierType("modifierType:ModifierType.MAX_LURE", "max_lure", 25),

  SPECIES_STAT_BOOSTER: () => new SpeciesStatBoosterModifierTypeGenerator(),

  TEMP_STAT_BOOSTER: () => new ModifierTypeGenerator((party: Pokemon[], pregenArgs?: any[]) => {
    if (pregenArgs && (pregenArgs.length === 1) && (pregenArgs[0] in TempBattleStat)) {
      return new TempBattleStatBoosterModifierType(pregenArgs[0] as TempBattleStat);
    }
    const randTempBattleStat = Utils.randSeedInt(6) as TempBattleStat;
    return new TempBattleStatBoosterModifierType(randTempBattleStat);
  }),
  DIRE_HIT: () => new TempBattleStatBoosterModifierType(TempBattleStat.CRIT),

  BASE_STAT_BOOSTER: () => new ModifierTypeGenerator((party: Pokemon[], pregenArgs?: any[]) => {
    if (pregenArgs && (pregenArgs.length === 1) && (pregenArgs[0] in Stat)) {
      const stat = pregenArgs[0] as Stat;
      return new PokemonBaseStatBoosterModifierType(getBaseStatBoosterItemName(stat), stat);
    }
    const randStat = Utils.randSeedInt(6) as Stat;
    return new PokemonBaseStatBoosterModifierType(getBaseStatBoosterItemName(randStat), randStat);
  }),

  ATTACK_TYPE_BOOSTER: () => new AttackTypeBoosterModifierTypeGenerator(),

  MINT: () => new ModifierTypeGenerator((party: Pokemon[], pregenArgs?: any[]) => {
    if (pregenArgs && (pregenArgs.length === 1) && (pregenArgs[0] in Nature)) {
      return new PokemonNatureChangeModifierType(pregenArgs[0] as Nature);
    }
    return new PokemonNatureChangeModifierType(Utils.randSeedInt(Utils.getEnumValues(Nature).length) as Nature);
  }),

  TERA_SHARD: () => new ModifierTypeGenerator((party: Pokemon[], pregenArgs?: any[]) => {
    if (pregenArgs && (pregenArgs.length === 1) && (pregenArgs[0] in Type)) {
      return new TerastallizeModifierType(pregenArgs[0] as Type);
    }
    if (!party[0].scene.getModifiers(Modifiers.TerastallizeAccessModifier).length) {
      return null;
    }
    let type: Type;
    if (!Utils.randSeedInt(3)) {
      const partyMemberTypes = party.map(p => p.getTypes(false, false, true)).flat();
      type = Utils.randSeedItem(partyMemberTypes);
    } else {
      type = Utils.randSeedInt(64) ? Utils.randSeedInt(18) as Type : Type.STELLAR;
    }
    return new TerastallizeModifierType(type);
  }),

  BERRY: () => new ModifierTypeGenerator((party: Pokemon[], pregenArgs?: any[]) => {
    if (pregenArgs && (pregenArgs.length === 1) && (pregenArgs[0] in BerryType)) {
      return new BerryModifierType(pregenArgs[0] as BerryType);
    }
    const berryTypes = Utils.getEnumValues(BerryType);
    let randBerryType: BerryType;
    const rand = Utils.randSeedInt(12);
    if (rand < 2) {
      randBerryType = BerryType.SITRUS;
    } else if (rand < 4) {
      randBerryType = BerryType.LUM;
    } else if (rand < 6) {
      randBerryType = BerryType.LEPPA;
    } else {
      randBerryType = berryTypes[Utils.randSeedInt(berryTypes.length - 3) + 2];
    }
    return new BerryModifierType(randBerryType);
  }),

  TM_COMMON: () => new TmModifierTypeGenerator(ModifierTier.COMMON),
  TM_GREAT: () => new TmModifierTypeGenerator(ModifierTier.GREAT),
  TM_ULTRA: () => new TmModifierTypeGenerator(ModifierTier.ULTRA),

  MEMORY_MUSHROOM: () => new RememberMoveModifierType("modifierType:ModifierType.MEMORY_MUSHROOM", "big_mushroom"),

  EXP_SHARE: () => new ModifierType("modifierType:ModifierType.EXP_SHARE", "exp_share", (type, _args) => new Modifiers.ExpShareModifier(type)),
  EXP_BALANCE: () => new ModifierType("modifierType:ModifierType.EXP_BALANCE", "exp_balance", (type, _args) => new Modifiers.ExpBalanceModifier(type)),

  OVAL_CHARM: () => new ModifierType("modifierType:ModifierType.OVAL_CHARM", "oval_charm", (type, _args) => new Modifiers.MultipleParticipantExpBonusModifier(type)),

  EXP_CHARM: () => new ExpBoosterModifierType("modifierType:ModifierType.EXP_CHARM", "exp_charm", 25),
  SUPER_EXP_CHARM: () => new ExpBoosterModifierType("modifierType:ModifierType.SUPER_EXP_CHARM", "super_exp_charm", 60),
  GOLDEN_EXP_CHARM: () => new ExpBoosterModifierType("modifierType:ModifierType.GOLDEN_EXP_CHARM", "golden_exp_charm", 100),

  LUCKY_EGG: () => new PokemonExpBoosterModifierType("modifierType:ModifierType.LUCKY_EGG", "lucky_egg", 40),
  GOLDEN_EGG: () => new PokemonExpBoosterModifierType("modifierType:ModifierType.GOLDEN_EGG", "golden_egg", 100),

  SOOTHE_BELL: () => new PokemonFriendshipBoosterModifierType("modifierType:ModifierType.SOOTHE_BELL", "soothe_bell"),

  SCOPE_LENS: () => new PokemonHeldItemModifierType("modifierType:ModifierType.SCOPE_LENS", "scope_lens", (type, args) => new Modifiers.CritBoosterModifier(type, (args[0] as Pokemon).id, 1)),
  LEEK: () => new PokemonHeldItemModifierType("modifierType:ModifierType.LEEK", "leek", (type, args) => new Modifiers.SpeciesCritBoosterModifier(type, (args[0] as Pokemon).id, 2, [Species.FARFETCHD, Species.GALAR_FARFETCHD, Species.SIRFETCHD])),

  EVIOLITE: () => new PokemonHeldItemModifierType("modifierType:ModifierType.EVIOLITE", "eviolite", (type, args) => new Modifiers.EvolutionStatBoosterModifier(type, (args[0] as Pokemon).id, [Stat.DEF, Stat.SPDEF], 1.5)),

  SOUL_DEW: () => new PokemonHeldItemModifierType("modifierType:ModifierType.SOUL_DEW", "soul_dew", (type, args) => new Modifiers.PokemonNatureWeightModifier(type, (args[0] as Pokemon).id)),

  NUGGET: () => new MoneyRewardModifierType("modifierType:ModifierType.NUGGET", "nugget", 1, "modifierType:ModifierType.MoneyRewardModifierType.extra.small"),
  BIG_NUGGET: () => new MoneyRewardModifierType("modifierType:ModifierType.BIG_NUGGET", "big_nugget", 2.5, "modifierType:ModifierType.MoneyRewardModifierType.extra.moderate"),
  RELIC_GOLD: () => new MoneyRewardModifierType("modifierType:ModifierType.RELIC_GOLD", "relic_gold", 10, "modifierType:ModifierType.MoneyRewardModifierType.extra.large"),

  AMULET_COIN: () => new ModifierType("modifierType:ModifierType.AMULET_COIN", "amulet_coin", (type, _args) => new Modifiers.MoneyMultiplierModifier(type)),
  GOLDEN_PUNCH: () => new PokemonHeldItemModifierType("modifierType:ModifierType.GOLDEN_PUNCH", "golden_punch", (type, args) => new Modifiers.DamageMoneyRewardModifier(type, (args[0] as Pokemon).id)),
  COIN_CASE: () => new ModifierType("modifierType:ModifierType.COIN_CASE", "coin_case", (type, _args) => new Modifiers.MoneyInterestModifier(type)),

  LOCK_CAPSULE: () => new ModifierType("modifierType:ModifierType.LOCK_CAPSULE", "lock_capsule", (type, _args) => new Modifiers.LockModifierTiersModifier(type)),

  GRIP_CLAW: () => new ContactHeldItemTransferChanceModifierType("modifierType:ModifierType.GRIP_CLAW", "grip_claw", 10),
  WIDE_LENS: () => new PokemonMoveAccuracyBoosterModifierType("modifierType:ModifierType.WIDE_LENS", "wide_lens", 5),

  MULTI_LENS: () => new PokemonMultiHitModifierType("modifierType:ModifierType.MULTI_LENS", "zoom_lens"),

  HEALING_CHARM: () => new ModifierType("modifierType:ModifierType.HEALING_CHARM", "healing_charm", (type, _args) => new Modifiers.HealingBoosterModifier(type, 1.1)),
  CANDY_JAR: () => new ModifierType("modifierType:ModifierType.CANDY_JAR", "candy_jar", (type, _args) => new Modifiers.LevelIncrementBoosterModifier(type)),

  BERRY_POUCH: () => new ModifierType("modifierType:ModifierType.BERRY_POUCH", "berry_pouch", (type, _args) => new Modifiers.PreserveBerryModifier(type)),

  FOCUS_BAND: () => new PokemonHeldItemModifierType("modifierType:ModifierType.FOCUS_BAND", "focus_band", (type, args) => new Modifiers.SurviveDamageModifier(type, (args[0] as Pokemon).id)),

  QUICK_CLAW: () => new PokemonHeldItemModifierType("modifierType:ModifierType.QUICK_CLAW", "quick_claw", (type, args) => new Modifiers.BypassSpeedChanceModifier(type, (args[0] as Pokemon).id)),

  KINGS_ROCK: () => new PokemonHeldItemModifierType("modifierType:ModifierType.KINGS_ROCK", "kings_rock", (type, args) => new Modifiers.FlinchChanceModifier(type, (args[0] as Pokemon).id)),

  LEFTOVERS: () => new PokemonHeldItemModifierType("modifierType:ModifierType.LEFTOVERS", "leftovers", (type, args) => new Modifiers.TurnHealModifier(type, (args[0] as Pokemon).id)),
  SHELL_BELL: () => new PokemonHeldItemModifierType("modifierType:ModifierType.SHELL_BELL", "shell_bell", (type, args) => new Modifiers.HitHealModifier(type, (args[0] as Pokemon).id)),

  TOXIC_ORB: () => new PokemonHeldItemModifierType("modifierType:ModifierType.TOXIC_ORB", "toxic_orb", (type, args) => new Modifiers.TurnStatusEffectModifier(type, (args[0] as Pokemon).id)),
  FLAME_ORB: () => new PokemonHeldItemModifierType("modifierType:ModifierType.FLAME_ORB", "flame_orb", (type, args) => new Modifiers.TurnStatusEffectModifier(type, (args[0] as Pokemon).id)),

  BATON: () => new PokemonHeldItemModifierType("modifierType:ModifierType.BATON", "baton", (type, args) => new Modifiers.SwitchEffectTransferModifier(type, (args[0] as Pokemon).id)),

  SHINY_CHARM: () => new ModifierType("modifierType:ModifierType.SHINY_CHARM", "shiny_charm", (type, _args) => new Modifiers.ShinyRateBoosterModifier(type)),
  ABILITY_CHARM: () => new ModifierType("modifierType:ModifierType.ABILITY_CHARM", "ability_charm", (type, _args) => new Modifiers.HiddenAbilityRateBoosterModifier(type)),

  IV_SCANNER: () => new ModifierType("modifierType:ModifierType.IV_SCANNER", "scanner", (type, _args) => new Modifiers.IvScannerModifier(type)),

  DNA_SPLICERS: () => new FusePokemonModifierType("modifierType:ModifierType.DNA_SPLICERS", "dna_splicers"),

  MINI_BLACK_HOLE: () => new TurnHeldItemTransferModifierType("modifierType:ModifierType.MINI_BLACK_HOLE", "mini_black_hole"),

  VOUCHER: () => new AddVoucherModifierType(VoucherType.REGULAR, 1),
  VOUCHER_PLUS: () => new AddVoucherModifierType(VoucherType.PLUS, 1),
  VOUCHER_PREMIUM: () => new AddVoucherModifierType(VoucherType.PREMIUM, 1),

  GOLDEN_POKEBALL: () => new ModifierType("modifierType:ModifierType.GOLDEN_POKEBALL", "pb_gold", (type, _args) => new Modifiers.ExtraModifierModifier(type), undefined, "se/pb_bounce_1"),

  ENEMY_DAMAGE_BOOSTER: () => new ModifierType("modifierType:ModifierType.ENEMY_DAMAGE_BOOSTER", "wl_item_drop", (type, _args) => new Modifiers.EnemyDamageBoosterModifier(type, 5)),
  ENEMY_DAMAGE_REDUCTION: () => new ModifierType("modifierType:ModifierType.ENEMY_DAMAGE_REDUCTION", "wl_guard_spec", (type, _args) => new Modifiers.EnemyDamageReducerModifier(type, 2.5)),
  //ENEMY_SUPER_EFFECT_BOOSTER: () => new ModifierType('Type Advantage Token', 'Increases damage of super effective attacks by 30%', (type, _args) => new Modifiers.EnemySuperEffectiveDamageBoosterModifier(type, 30), 'wl_custom_super_effective'),
  ENEMY_HEAL: () => new ModifierType("modifierType:ModifierType.ENEMY_HEAL", "wl_potion", (type, _args) => new Modifiers.EnemyTurnHealModifier(type, 2, 10)),
  ENEMY_ATTACK_POISON_CHANCE: () => new EnemyAttackStatusEffectChanceModifierType("modifierType:ModifierType.ENEMY_ATTACK_POISON_CHANCE", "wl_antidote", 5, StatusEffect.POISON, 10),
  ENEMY_ATTACK_PARALYZE_CHANCE: () => new EnemyAttackStatusEffectChanceModifierType("modifierType:ModifierType.ENEMY_ATTACK_PARALYZE_CHANCE", "wl_paralyze_heal", 2.5, StatusEffect.PARALYSIS, 10),
  ENEMY_ATTACK_BURN_CHANCE: () => new EnemyAttackStatusEffectChanceModifierType("modifierType:ModifierType.ENEMY_ATTACK_BURN_CHANCE", "wl_burn_heal", 5, StatusEffect.BURN, 10),
  ENEMY_STATUS_EFFECT_HEAL_CHANCE: () => new ModifierType("modifierType:ModifierType.ENEMY_STATUS_EFFECT_HEAL_CHANCE", "wl_full_heal", (type, _args) => new Modifiers.EnemyStatusEffectHealChanceModifier(type, 2.5, 10)),
  ENEMY_ENDURE_CHANCE: () => new EnemyEndureChanceModifierType("modifierType:ModifierType.ENEMY_ENDURE_CHANCE", "wl_reset_urge", 2),
  ENEMY_FUSED_CHANCE: () => new ModifierType("modifierType:ModifierType.ENEMY_FUSED_CHANCE", "wl_custom_spliced", (type, _args) => new Modifiers.EnemyFusionChanceModifier(type, 1)),
};

interface ModifierPool {
  [tier: string]: WeightedModifierType[]
}

/**
 * Used to check if the player has max of a given ball type in Classic
 * @param party The player's party, just used to access the scene
 * @param ballType The {@linkcode PokeballType} being checked
 * @returns boolean: true if the player has the maximum of a given ball type
 */
function hasMaximumBalls(party: Pokemon[], ballType: PokeballType): boolean {
  return (party[0].scene.gameMode.isClassic && party[0].scene.pokeballCounts[ballType] >= MAX_PER_TYPE_POKEBALLS);
}

var evioliteOverride = "";

export function setEvioliteOverride(v: string) {
  evioliteOverride = v;
}

export function calculateItemConditions(party: Pokemon[], log?: boolean, showAll?: boolean) {
  let total_common = 0
  let total_great = 0
  let total_ultra = 0
  let total_rogue = 0
  let total_master = 0
  let items: string[][] = [[], [], [], [], []]
  if (!hasMaximumBalls(party, PokeballType.POKEBALL)) {
    items[0].push(`Poké Ball (6)`)
    total_common += 6
  }
  items[0].push(`Rare Candy (2)`)
  total_common += 2
  var potion = Math.min(party.filter(p => (p.getInverseHp() >= 10 || p.getHpRatio() <= 0.875) && !p.isFainted()).length, 3)
  if (potion > 0) {
    items[0].push(`Potion (${potion * 3})`)
    total_common += potion * 3
  }
  var superpotion = Math.min(party.filter(p => (p.getInverseHp() >= 25 || p.getHpRatio() <= 0.75) && !p.isFainted()).length, 3)
  if (superpotion > 0) {
    items[0].push(`Super Potion (${superpotion})`)
    total_common += superpotion
  }
  var ether = Math.min(party.filter(p => p.hp && p.getMoveset().filter(m => m?.ppUsed && (m.getMovePp() - m.ppUsed) <= 5 && m.ppUsed >= Math.floor(m.getMovePp() / 2)).length).length, 3)
  if (ether > 0) {
    items[0].push(`Ether (${ether * 3})`)
    items[0].push(`Max Ether (${ether})`)
    total_common += ether * 4
  }
  let lure = skipInLastClassicWaveOrDefault(2)(party)
  if (lure > 0) {
    items[0].push(`Lure (${lure})`)
    total_common += lure;
  }
  if (showAll) {
    items[0].push(`X Attack (0.66)`)
    items[0].push(`X Defense (0.66)`)
    items[0].push(`X Sp. Atk (0.66)`)
    items[0].push(`X Sp. Def (0.66)`)
    items[0].push(`X Speed (0.66)`)
    items[0].push(`X Accuracy (0.66)`)
  } else {
    items[0].push(`Any X Item (4, 6 kinds)`)
  }
  items[0].push(`Berry (2)`)
  items[0].push(`Common TM (2)`)
  total_common += 8 // X item = 4, berry = 2, common TM = 2



  if (!hasMaximumBalls(party, PokeballType.GREAT_BALL)) {
    items[1].push(`Great Ball (6)`)
    total_great += 6
  }
  items[1].push(`PP Up (2)`)
  total_great += 2
  let statusPartyCount = Math.min(party.filter(p => p.hp && !!p.status && !p.getHeldItems().some(i => {
    if (i instanceof Modifiers.TurnStatusEffectModifier) {
      return (i as Modifiers.TurnStatusEffectModifier).getStatusEffect() === p.status?.effect;
    }
    return false;
  })).length, 3)
  if (statusPartyCount > 0) {
    items[1].push(`Full Heal (${statusPartyCount * 3})`)
    total_great += statusPartyCount * 3
  }
  let reviveCount = Math.min(party.filter(p => p.isFainted()).length, 3);
  if (reviveCount > 0) {
    items[1].push(`Revive (${reviveCount * 9})`)
    items[1].push(`Max Revive (${reviveCount * 3})`)
    total_great += reviveCount * 12
  }
  if (party.filter(p => p.isFainted()).length >= Math.ceil(party.length / 2)) {
    items[1].push(`Sacred Ash (1)`)
    total_great++
  }
  let hyperpotion = Math.min(party.filter(p => (p.getInverseHp() >= 100 || p.getHpRatio() <= 0.625) && !p.isFainted()).length, 3)
  if (hyperpotion > 0) {
    items[1].push(`Hyper Potion (${hyperpotion * 3})`)
    total_great += hyperpotion * 3
  }
  let maxpotion = Math.min(party.filter(p => (p.getInverseHp() >= 150 || p.getHpRatio() <= 0.5) && !p.isFainted()).length, 3)
  if (maxpotion > 0) {
    items[1].push(`Max Potion (${maxpotion})`)
    total_great += maxpotion
  }
  let fullrestore = Math.floor((Math.min(party.filter(p => (p.getInverseHp() >= 150 || p.getHpRatio() <= 0.5) && !p.isFainted()).length, 3) + statusPartyCount) / 2)
  if (fullrestore > 0) {
    items[1].push(`Full Restore (${fullrestore})`)
    total_great += fullrestore
  }
  let elexir = Math.min(party.filter(p => p.hp && p.getMoveset().filter(m => m?.ppUsed && (m.getMovePp() - m.ppUsed) <= 5 && m.ppUsed >= Math.floor(m.getMovePp() / 2)).length).length, 3)
  if (elexir) {
    items[1].push(`Elexir (${elexir * 3})`)
    items[1].push(`Max Elexir (${elexir})`)
    total_great += elexir * 4
  }
  items[1].push("Dire Hit (4)")
  total_great += 4
  let superlure = skipInLastClassicWaveOrDefault(4)(party)
  if (superlure > 0) {
    items[1].push(`Super Lure (4)`)
    items[1].push(`Nugget (5)`)
    total_great += 9
  }
  let evo = Math.min(Math.ceil(party[0].scene.currentBattle.waveIndex / 15), 8)
  if (evo > 0) {
    items[1].push(`Evolution Item (${evo})`)
    total_great += evo
  }
  if (party[0].scene.gameMode.isClassic && party[0].scene.currentBattle.waveIndex < 180) {
    if (!party[0].scene.getModifiers(Modifiers.MapModifier).length) {
      console.log(`Map (1)`)
    } else {
      console.log(`Map (1, results in a retry as it's already owned)`)
    }
    total_great++
  }
  items[1].push(`Rare TM (2)`)
  total_great += 3
  if (party.find(p => p.getLearnableLevelMoves().length)) {
    // Memory Mushroom
    let highestLev = party.map(p => p.level).reduce((highestLevel: integer, level: integer) => Math.max(highestLevel, level), 1)
    let memoryshroom = Math.min(Math.ceil(highestLev / 20), 4)
    if (memoryshroom > 0) {
      items[1].push(`Memory Mushroom (${memoryshroom})`)
      total_great += memoryshroom
    }
  }
  if (showAll) {
    items[1].push(`${getBaseStatBoosterItemName(Stat.HP)} (0.5)`)
    items[1].push(`${getBaseStatBoosterItemName(Stat.ATK)} (0.5)`)
    items[1].push(`${getBaseStatBoosterItemName(Stat.DEF)} (0.5)`)
    items[1].push(`${getBaseStatBoosterItemName(Stat.SPATK)} (0.5)`)
    items[1].push(`${getBaseStatBoosterItemName(Stat.SPDEF)} (0.5)`)
    items[1].push(`${getBaseStatBoosterItemName(Stat.SPD)} (0.5)`)
  } else {
    items[1].push(`Any Vitamin (3, 6 kinds)`)
  }
  total_great += 3
  if (party[0].scene.getModifiers(Modifiers.TerastallizeAccessModifier).length) {
    if (showAll) {
      const teratypes = [0, 0, 0, 0, 0, 0, 0, 0, 0, 0, 0, 0, 0, 0, 0, 0, 0, 0, 0]
      const randomchance1 = 1/3 * 1/64
      const randomchance2 = 1/3 * 63/64 * 1/18
      const teamTypes = party.map(p => p.getTypes(false, false, true)).flat()
      teratypes.forEach((v, i) => {
        if (i == Type.STELLAR) {
          teratypes[i] += randomchance1
        } else {
          teratypes[i] += randomchance2
        }
      })
      teamTypes.forEach(v => {
        teratypes[v] += 2/3 * 1/teamTypes.length
      })
      items[1].push(`Any Tera Shard (1, 19 kinds)`)
      teratypes.forEach((v, i) => {
        items[1].push(`  ${i18next.t(`pokemonInfo:Type.${Type[i]}`)}: ${Math.round(v*1000)/10}%`)
      })
    } else {
      items[1].push(`Any Tera Shard (1, 19 kinds)`)
    }
    total_great++;
  }
  if (party[0].scene.gameMode.isSplicedOnly && party.filter(p => !p.fusionSpecies).length > 1) {
    items[1].push(`DNA Splicer (4)`)
    total_great += 4
  }
  if (!party[0].scene.gameMode.isDaily ) {
    items[1].push("Voucher (1, or 0 if reroll)")
    total_great += 1
  }



  if (!hasMaximumBalls(party, PokeballType.ULTRA_BALL)) {
    items[2].push(`Ultra Ball (15)`)
    total_ultra += 15
  }
  if (superlure) {
    items[2].push(`Max Lure (4)`)
    items[2].push(`Big Nugget (12)`)
    total_ultra += 16
  }
  items[2].push(`PP Max (3)`)
  items[2].push(`Mint (4)`)
  total_ultra += 7
  let evoRare = Math.min(Math.ceil(party[0].scene.currentBattle.waveIndex / 15) * 4, 32)
  if (evoRare) {
    items[2].push(`Rare Evolution Item (${evoRare})`)
    total_ultra += evoRare
  }
  if (superlure) {
    items[2].push(`Amulet Coin (3)`)
    total_ultra += 3
  }
  if (!party[0].scene.gameMode.isFreshStartChallenge() && party[0].scene.gameData.unlocks[Unlockables.EVIOLITE]) {
    if (party.some(p => ((p.getSpeciesForm(true).speciesId in pokemonEvolutions) || (p.isFusion() && (p.getFusionSpeciesForm(true).speciesId in pokemonEvolutions))) && !p.getHeldItems().some(i => i instanceof Modifiers.EvolutionStatBoosterModifier))) {
      items[2].push(`Eviolite (10)`)
      total_ultra += 10
    }
  }
  items[2].push(`Species Stat Booster (12, retries if incompatible)`)
  total_ultra += 12
  const checkedSpecies = [ Species.FARFETCHD, Species.GALAR_FARFETCHD, Species.SIRFETCHD ]
  const checkedAbilitiesT = [Abilities.QUICK_FEET, Abilities.GUTS, Abilities.MARVEL_SCALE, Abilities.TOXIC_BOOST, Abilities.POISON_HEAL, Abilities.MAGIC_GUARD];
  const checkedAbilitiesF = [Abilities.QUICK_FEET, Abilities.GUTS, Abilities.MARVEL_SCALE, Abilities.FLARE_BOOST, Abilities.MAGIC_GUARD];
  const checkedAbilitiesW = [Abilities.WEAK_ARMOR, Abilities.CONTRARY, Abilities.MOODY, Abilities.ANGER_SHELL, Abilities.COMPETITIVE, Abilities.DEFIANT];
  const checkedMoves = [Moves.FACADE, Moves.TRICK, Moves.FLING, Moves.SWITCHEROO, Moves.PSYCHO_SHIFT];
  const weightMultiplier = party.filter(
    p => !p.getHeldItems().some(i => i instanceof Modifiers.PokemonResetNegativeStatStageModifier && i.stackCount >= i.getMaxHeldItemCount(p)) &&
      (checkedAbilitiesW.some(a => p.hasAbility(a, false, true)) || p.getMoveset(true).some(m => m && selfStatLowerMoves.includes(m.moveId)))).length;
  if (party.some(p => !p.getHeldItems().some(i => i instanceof Modifiers.SpeciesCritBoosterModifier) && (checkedSpecies.includes(p.getSpeciesForm(true).speciesId) || (p.isFusion() && checkedSpecies.includes(p.getFusionSpeciesForm(true).speciesId))))) {
    items[2].push(`Leek (12)`)
    total_ultra += 12
  }
  if (party.some(p => !p.getHeldItems().some(i => i instanceof Modifiers.TurnStatusEffectModifier) && (checkedAbilitiesT.some(a => p.hasAbility(a, false, true)) || p.getMoveset(true).some(m => m && checkedMoves.includes(m.moveId))))) {
    items[2].push(`Toxic Orb (10)`)
    total_ultra += 10
  }
  if (party.some(p => !p.getHeldItems().some(i => i instanceof Modifiers.TurnStatusEffectModifier) && (checkedAbilitiesF.some(a => p.hasAbility(a, false, true)) || p.getMoveset(true).some(m => m && checkedMoves.includes(m.moveId))))) {
    items[2].push(`Flame Orb (10)`)
    total_ultra += 10
  }
  let whiteherb = 0 * (weightMultiplier ? 2 : 1) + (weightMultiplier ? weightMultiplier * 0 : 0)
  if (whiteherb) {
    items[2].push(`White Herb (${whiteherb})`)
    total_ultra += whiteherb
  }
  if (superlure) {
    items[2].push(`Wide Lens (5)`)
    total_ultra += 5
  }
  items[2].push(`Reviver Seed (4)`)
  items[2].push(`Attack Type Booster (9)`)
  items[2].push(`Epic TM (11)`)
  items[2].push(`Rarer Candy (4)`)
  if (superlure) {
    items[2].push(`Golden Punch (2)`)
    items[2].push(`IV Scanner (4)`)
    items[2].push(`EXP Charm (8)`)
    items[2].push(`EXP Share (10)`)
    items[2].push(`EXP Balance (3)`)
    total_ultra += 27
  }
  let teraorb = Math.min(Math.max(Math.floor(party[0].scene.currentBattle.waveIndex / 50) * 2, 1), 4)
  if (teraorb) {
    items[2].push(`Tera Orb (${teraorb})`)
    total_ultra += teraorb
  }
  items[2].push(`Quick Claw (3)`)
  items[2].push(`Wide Lens (4)`)
  total_ultra += 35



  if (!hasMaximumBalls(party, PokeballType.ROGUE_BALL)) {
    items[3].push(`Rogue Ball (16)`)
    total_rogue += 16
  }
  if (superlure) {
    items[3].push(`Relic Gold (2)`)
    total_rogue += 2
  }
  items[3].push(`Leftovers (3)`)
  items[3].push(`Shell Bell (3)`)
  items[3].push(`Berry Pouch (4)`)
  items[3].push(`Grip Claw (5)`)
  items[3].push(`Scope Lens (4)`)
  items[3].push(`Baton (2)`)
  items[3].push(`Soul Dew (7)`)
  items[3].push(`Soothe Bell (4)`)
  let abilitycharm = skipInClassicAfterWave(189, 6)(party);
  if (abilitycharm) {
    items[3].push(`Ability Charm (${abilitycharm})`)
    total_rogue += abilitycharm
  }
  items[3].push(`Focus Band (5)`)
  items[3].push(`King's Rock (3)`)
  total_rogue += 40
  if (superlure) {
    items[3].push(`Lock Capsule (3)`)
    items[3].push(`Super EXP Charm (8)`)
    total_rogue += 11
  }
  let formchanger = Math.min(Math.ceil(party[0].scene.currentBattle.waveIndex / 50), 4) * 6
  let megabraclet = Math.min(Math.ceil(party[0].scene.currentBattle.waveIndex / 50), 4) * 9
  let dynamaxband = Math.min(Math.ceil(party[0].scene.currentBattle.waveIndex / 50), 4) * 9
  if (formchanger) {
    items[3].push(`Form Change Item (${formchanger}, retries if incompatible)`)
    total_rogue += formchanger
  }
  if (megabraclet) {
    items[3].push(`Mega Bracelet (${megabraclet}, retries if already owned)`)
    total_rogue += megabraclet
  }
  if (dynamaxband) {
    items[3].push(`Dynamax Band (${dynamaxband}, retries if already owned)`)
    total_rogue += dynamaxband
  }
  if (!party[0].scene.gameMode.isDaily) {
    items[3].push(`Voucher Plus (3 - number of rerolls)`)
    total_rogue += 3
  }



  if (!hasMaximumBalls(party, PokeballType.MASTER_BALL)) {
    items[4].push(`Master Ball (24)`)
    total_master += 24
  }
  items[4].push(`Shiny Charm (14)`)
  total_master += 14
  items[4].push(`Healing Charm (18)`)
  total_master += 18
  items[4].push(`Multi Lens (18)`)
  total_master += 18
  if (!party[0].scene.gameMode.isDaily && !party[0].scene.gameMode.isEndless && !party[0].scene.gameMode.isSplicedOnly) {
    items[4].push(`Voucher Premium (5, -2 per reroll)`)
    total_master += 3
  }
  if (!party[0].scene.gameMode.isSplicedOnly && party.filter(p => !p.fusionSpecies).length > 1) {
    items[4].push(`DNA Splicer (24)`)
    total_master += 24
  }
  if ((!party[0].scene.gameMode.isFreshStartChallenge() && party[0].scene.gameData.unlocks[Unlockables.MINI_BLACK_HOLE])) {
    items[4].push(`Mini Black Hole (1)`)
    total_master += 1
  }



  items[0].sort()
  items[1].sort()
  items[2].sort()
  items[3].sort()
  items[4].sort()
  if (!log)
    return items;
  let itemlabels = [
    `Poké (${items[0].length}, weight ${total_common})`,
    `Great (${items[1].length}, weight ${total_great})`,
    `Ultra (${items[2].length}, weight ${total_ultra})`,
    `Rogue (${items[3].length}, weight ${total_rogue})`,
    `Master (${items[4].length}, weight ${total_master})`
  ]
  items.forEach((mi, idx) => {
    console.log(itemlabels[idx])
    mi.forEach(m => {
      console.log("  " + mi)
    })
  })
  return items;
}

const modifierPool: ModifierPool = {
  [ModifierTier.COMMON]: [
    new WeightedModifierType(modifierTypes.POKEBALL, (party: Pokemon[]) => (hasMaximumBalls(party, PokeballType.POKEBALL)) ? 0 : 6, 6),
    new WeightedModifierType(modifierTypes.RARE_CANDY, 2),
    new WeightedModifierType(modifierTypes.POTION, (party: Pokemon[]) => {
      const thresholdPartyMemberCount = Math.min(party.filter(p => (p.getInverseHp() >= 10 || p.getHpRatio() <= 0.875) && !p.isFainted()).length, 3);
      return thresholdPartyMemberCount * 3;
    }, 9),
    new WeightedModifierType(modifierTypes.SUPER_POTION, (party: Pokemon[]) => {
      const thresholdPartyMemberCount = Math.min(party.filter(p => (p.getInverseHp() >= 25 || p.getHpRatio() <= 0.75) && !p.isFainted()).length, 3);
      return thresholdPartyMemberCount;
    }, 3),
    new WeightedModifierType(modifierTypes.ETHER, (party: Pokemon[]) => {
      const thresholdPartyMemberCount = Math.min(party.filter(p => p.hp && p.getMoveset().filter(m => m?.ppUsed && (m.getMovePp() - m.ppUsed) <= 5 && m.ppUsed >= Math.floor(m.getMovePp() / 2)).length).length, 3);
      return thresholdPartyMemberCount * 3;
    }, 9),
    new WeightedModifierType(modifierTypes.MAX_ETHER, (party: Pokemon[]) => {
      const thresholdPartyMemberCount = Math.min(party.filter(p => p.hp && p.getMoveset().filter(m => m?.ppUsed && (m.getMovePp() - m.ppUsed) <= 5 && m.ppUsed >= Math.floor(m.getMovePp() / 2)).length).length, 3);
      return thresholdPartyMemberCount;
    }, 3),
    new WeightedModifierType(modifierTypes.LURE, skipInLastClassicWaveOrDefault(2)),
    new WeightedModifierType(modifierTypes.TEMP_STAT_BOOSTER, 4),
    new WeightedModifierType(modifierTypes.BERRY, 2),
    new WeightedModifierType(modifierTypes.TM_COMMON, 2),
  ].map(m => {
    m.setTier(ModifierTier.COMMON); return m;
  }),
  [ModifierTier.GREAT]: [
    new WeightedModifierType(modifierTypes.GREAT_BALL, (party: Pokemon[]) => (hasMaximumBalls(party, PokeballType.GREAT_BALL)) ? 0 : 6, 6),
    new WeightedModifierType(modifierTypes.PP_UP, 2),
    new WeightedModifierType(modifierTypes.FULL_HEAL, (party: Pokemon[]) => {
      const statusEffectPartyMemberCount = Math.min(party.filter(p => p.hp && !!p.status && !p.getHeldItems().some(i => {
        if (i instanceof Modifiers.TurnStatusEffectModifier) {
          return (i as Modifiers.TurnStatusEffectModifier).getStatusEffect() === p.status?.effect;
        }
        return false;
      })).length, 3);
      return statusEffectPartyMemberCount * 6;
    }, 18),
    new WeightedModifierType(modifierTypes.REVIVE, (party: Pokemon[]) => {
      const faintedPartyMemberCount = Math.min(party.filter(p => p.isFainted()).length, 3);
      return faintedPartyMemberCount * 9;
    }, 27),
    new WeightedModifierType(modifierTypes.MAX_REVIVE, (party: Pokemon[]) => {
      const faintedPartyMemberCount = Math.min(party.filter(p => p.isFainted()).length, 3);
      return faintedPartyMemberCount * 3;
    }, 9),
    new WeightedModifierType(modifierTypes.SACRED_ASH, (party: Pokemon[]) => {
      return party.filter(p => p.isFainted()).length >= Math.ceil(party.length / 2) ? 1 : 0;
    }, 1),
    new WeightedModifierType(modifierTypes.HYPER_POTION, (party: Pokemon[]) => {
      const thresholdPartyMemberCount = Math.min(party.filter(p => (p.getInverseHp() >= 100 || p.getHpRatio() <= 0.625) && !p.isFainted()).length, 3);
      return thresholdPartyMemberCount * 3;
    }, 9),
    new WeightedModifierType(modifierTypes.MAX_POTION, (party: Pokemon[]) => {
      const thresholdPartyMemberCount = Math.min(party.filter(p => (p.getInverseHp() >= 150 || p.getHpRatio() <= 0.5) && !p.isFainted()).length, 3);
      return thresholdPartyMemberCount;
    }, 3),
    new WeightedModifierType(modifierTypes.FULL_RESTORE, (party: Pokemon[]) => {
      const statusEffectPartyMemberCount = Math.min(party.filter(p => p.hp && !!p.status && !p.getHeldItems().some(i => {
        if (i instanceof Modifiers.TurnStatusEffectModifier) {
          return (i as Modifiers.TurnStatusEffectModifier).getStatusEffect() === p.status?.effect;
        }
        return false;
      })).length, 3);
      const thresholdPartyMemberCount = Math.floor((Math.min(party.filter(p => (p.getInverseHp() >= 150 || p.getHpRatio() <= 0.5) && !p.isFainted()).length, 3) + statusEffectPartyMemberCount) / 2);
      return thresholdPartyMemberCount;
    }, 3),
    new WeightedModifierType(modifierTypes.ELIXIR, (party: Pokemon[]) => {
      const thresholdPartyMemberCount = Math.min(party.filter(p => p.hp && p.getMoveset().filter(m => m?.ppUsed && (m.getMovePp() - m.ppUsed) <= 5 && m.ppUsed >= Math.floor(m.getMovePp() / 2)).length).length, 3);
      return thresholdPartyMemberCount * 3;
    }, 9),
    new WeightedModifierType(modifierTypes.MAX_ELIXIR, (party: Pokemon[]) => {
      const thresholdPartyMemberCount = Math.min(party.filter(p => p.hp && p.getMoveset().filter(m => m?.ppUsed && (m.getMovePp() - m.ppUsed) <= 5 && m.ppUsed >= Math.floor(m.getMovePp() / 2)).length).length, 3);
      return thresholdPartyMemberCount;
    }, 3),
    new WeightedModifierType(modifierTypes.DIRE_HIT, 4),
    new WeightedModifierType(modifierTypes.SUPER_LURE, skipInLastClassicWaveOrDefault(4)),
    new WeightedModifierType(modifierTypes.NUGGET, skipInLastClassicWaveOrDefault(5)),
    new WeightedModifierType(modifierTypes.EVOLUTION_ITEM, (party: Pokemon[]) => {
      return Math.min(Math.ceil(party[0].scene.currentBattle.waveIndex / 15), 8);
    }, 8),
    new WeightedModifierType(modifierTypes.MAP, (party: Pokemon[]) => party[0].scene.gameMode.isClassic && party[0].scene.currentBattle.waveIndex < 180 ? 1 : 0, 1),
    new WeightedModifierType(modifierTypes.TM_GREAT, 3),
    new WeightedModifierType(modifierTypes.MEMORY_MUSHROOM, (party: Pokemon[]) => {
      if (!party.find(p => p.getLearnableLevelMoves().length)) {
        return 0;
      }
      const highestPartyLevel = party.map(p => p.level).reduce((highestLevel: integer, level: integer) => Math.max(highestLevel, level), 1);
      return Math.min(Math.ceil(highestPartyLevel / 20), 4);
    }, 4),
    new WeightedModifierType(modifierTypes.BASE_STAT_BOOSTER, 3),
    new WeightedModifierType(modifierTypes.TERA_SHARD, 1),
    new WeightedModifierType(modifierTypes.DNA_SPLICERS, (party: Pokemon[]) => party[0].scene.gameMode.isSplicedOnly && party.filter(p => !p.fusionSpecies).length > 1 ? 4 : 0),
    new WeightedModifierType(modifierTypes.VOUCHER, (party: Pokemon[], rerollCount: integer) => !party[0].scene.gameMode.isDaily ? Math.max(1 - rerollCount, 0) : 0, 1),
  ].map(m => {
    m.setTier(ModifierTier.GREAT); return m;
  }),
  [ModifierTier.ULTRA]: [
    new WeightedModifierType(modifierTypes.ULTRA_BALL, (party: Pokemon[]) => (hasMaximumBalls(party, PokeballType.ULTRA_BALL)) ? 0 : 15, 15),
    new WeightedModifierType(modifierTypes.MAX_LURE, skipInLastClassicWaveOrDefault(4)),
    new WeightedModifierType(modifierTypes.BIG_NUGGET, skipInLastClassicWaveOrDefault(12)),
    new WeightedModifierType(modifierTypes.PP_MAX, 3),
    new WeightedModifierType(modifierTypes.MINT, 4),
    new WeightedModifierType(modifierTypes.RARE_EVOLUTION_ITEM, (party: Pokemon[]) => Math.min(Math.ceil(party[0].scene.currentBattle.waveIndex / 15) * 4, 32), 32),
    new WeightedModifierType(modifierTypes.AMULET_COIN, skipInLastClassicWaveOrDefault(3)),
    new WeightedModifierType(modifierTypes.EVIOLITE, (party: Pokemon[]) => {
      if (evioliteOverride == "on" || (evioliteOverride != "off" && (!party[0].scene.gameMode.isFreshStartChallenge() && party[0].scene.gameData.unlocks[Unlockables.EVIOLITE]))) {
        return party.some(p => ((p.getSpeciesForm(true).speciesId in pokemonEvolutions) || (p.isFusion() && (p.getFusionSpeciesForm(true).speciesId in pokemonEvolutions))) && !p.getHeldItems().some(i => i instanceof Modifiers.EvolutionStatBoosterModifier)) ? 10 : 0;
      }
      return 0;
    }),
    new WeightedModifierType(modifierTypes.SPECIES_STAT_BOOSTER, 12),
    new WeightedModifierType(modifierTypes.LEEK, (party: Pokemon[]) => {
      const checkedSpecies = [ Species.FARFETCHD, Species.GALAR_FARFETCHD, Species.SIRFETCHD ];
      // If a party member doesn't already have a Leek and is one of the relevant species, Leek can appear
      return party.some(p => !p.getHeldItems().some(i => i instanceof Modifiers.SpeciesCritBoosterModifier) && (checkedSpecies.includes(p.getSpeciesForm(true).speciesId) || (p.isFusion() && checkedSpecies.includes(p.getFusionSpeciesForm(true).speciesId)))) ? 12 : 0;
    }, 12),
    new WeightedModifierType(modifierTypes.TOXIC_ORB, (party: Pokemon[]) => {
      const checkedAbilities = [Abilities.QUICK_FEET, Abilities.GUTS, Abilities.MARVEL_SCALE, Abilities.TOXIC_BOOST, Abilities.POISON_HEAL, Abilities.MAGIC_GUARD];
      const checkedMoves = [Moves.FACADE, Moves.TRICK, Moves.FLING, Moves.SWITCHEROO, Moves.PSYCHO_SHIFT];
      // If a party member doesn't already have one of these two orbs and has one of the above moves or abilities, the orb can appear
      return party.some(p => !p.getHeldItems().some(i => i instanceof Modifiers.TurnStatusEffectModifier) && (checkedAbilities.some(a => p.hasAbility(a, false, true)) || p.getMoveset(true).some(m => m && checkedMoves.includes(m.moveId)))) ? 10 : 0;
    }, 10),
    new WeightedModifierType(modifierTypes.FLAME_ORB, (party: Pokemon[]) => {
      const checkedAbilities = [Abilities.QUICK_FEET, Abilities.GUTS, Abilities.MARVEL_SCALE, Abilities.FLARE_BOOST, Abilities.MAGIC_GUARD];
      const checkedMoves = [Moves.FACADE, Moves.TRICK, Moves.FLING, Moves.SWITCHEROO, Moves.PSYCHO_SHIFT];
      // If a party member doesn't already have one of these two orbs and has one of the above moves or abilities, the orb can appear
      return party.some(p => !p.getHeldItems().some(i => i instanceof Modifiers.TurnStatusEffectModifier) && (checkedAbilities.some(a => p.hasAbility(a, false, true)) || p.getMoveset(true).some(m => m && checkedMoves.includes(m.moveId)))) ? 10 : 0;
    }, 10),
    new WeightedModifierType(modifierTypes.WHITE_HERB, (party: Pokemon[]) => {
      const checkedAbilities = [Abilities.WEAK_ARMOR, Abilities.CONTRARY, Abilities.MOODY, Abilities.ANGER_SHELL, Abilities.COMPETITIVE, Abilities.DEFIANT];
      const weightMultiplier = party.filter(
        p => !p.getHeldItems().some(i => i instanceof Modifiers.PokemonResetNegativeStatStageModifier && i.stackCount >= i.getMaxHeldItemCount(p)) &&
          (checkedAbilities.some(a => p.hasAbility(a, false, true)) || p.getMoveset(true).some(m => m && selfStatLowerMoves.includes(m.moveId)))).length;
      // If a party member has one of the above moves or abilities and doesn't have max herbs, the herb will appear more frequently
      return 0 * (weightMultiplier ? 2 : 1) + (weightMultiplier ? weightMultiplier * 0 : 0);
    }, 10),
    new WeightedModifierType(modifierTypes.REVIVER_SEED, 4),
    new WeightedModifierType(modifierTypes.CANDY_JAR, skipInLastClassicWaveOrDefault(5)),
    new WeightedModifierType(modifierTypes.ATTACK_TYPE_BOOSTER, 9),
    new WeightedModifierType(modifierTypes.TM_ULTRA, 11),
    new WeightedModifierType(modifierTypes.RARER_CANDY, 4),
    new WeightedModifierType(modifierTypes.GOLDEN_PUNCH, skipInLastClassicWaveOrDefault(2)),
    new WeightedModifierType(modifierTypes.IV_SCANNER, skipInLastClassicWaveOrDefault(4)),
    new WeightedModifierType(modifierTypes.EXP_CHARM, skipInLastClassicWaveOrDefault(8)),
    new WeightedModifierType(modifierTypes.EXP_SHARE, skipInLastClassicWaveOrDefault(10)),
    new WeightedModifierType(modifierTypes.EXP_BALANCE, skipInLastClassicWaveOrDefault(3)),
    new WeightedModifierType(modifierTypes.TERA_ORB, (party: Pokemon[]) => Math.min(Math.max(Math.floor(party[0].scene.currentBattle.waveIndex / 50) * 2, 1), 4), 4),
    new WeightedModifierType(modifierTypes.QUICK_CLAW, 3),
    new WeightedModifierType(modifierTypes.WIDE_LENS, 4),
  ].map(m => {
    m.setTier(ModifierTier.ULTRA); return m;
  }),
  [ModifierTier.ROGUE]: [
    new WeightedModifierType(modifierTypes.ROGUE_BALL, (party: Pokemon[]) => (hasMaximumBalls(party, PokeballType.ROGUE_BALL)) ? 0 : 16, 16),
    new WeightedModifierType(modifierTypes.RELIC_GOLD, skipInLastClassicWaveOrDefault(2)),
    new WeightedModifierType(modifierTypes.LEFTOVERS, 3),
    new WeightedModifierType(modifierTypes.SHELL_BELL, 3),
    new WeightedModifierType(modifierTypes.BERRY_POUCH, 4),
    new WeightedModifierType(modifierTypes.GRIP_CLAW, 5),
    new WeightedModifierType(modifierTypes.SCOPE_LENS, 4),
    new WeightedModifierType(modifierTypes.BATON, 2),
    new WeightedModifierType(modifierTypes.SOUL_DEW, 7),
    //new WeightedModifierType(modifierTypes.OVAL_CHARM, 6),
    new WeightedModifierType(modifierTypes.SOOTHE_BELL, 4),
    new WeightedModifierType(modifierTypes.ABILITY_CHARM, skipInClassicAfterWave(189, 6)),
    new WeightedModifierType(modifierTypes.FOCUS_BAND, 5),
    new WeightedModifierType(modifierTypes.KINGS_ROCK, 3),
    new WeightedModifierType(modifierTypes.LOCK_CAPSULE, skipInLastClassicWaveOrDefault(3)),
    new WeightedModifierType(modifierTypes.SUPER_EXP_CHARM, skipInLastClassicWaveOrDefault(8)),
    new WeightedModifierType(modifierTypes.FORM_CHANGE_ITEM, (party: Pokemon[]) => Math.min(Math.ceil(party[0].scene.currentBattle.waveIndex / 50), 4) * 6, 24),
    new WeightedModifierType(modifierTypes.MEGA_BRACELET, (party: Pokemon[]) => Math.min(Math.ceil(party[0].scene.currentBattle.waveIndex / 50), 4) * 9, 36),
    new WeightedModifierType(modifierTypes.DYNAMAX_BAND, (party: Pokemon[]) => Math.min(Math.ceil(party[0].scene.currentBattle.waveIndex / 50), 4) * 9, 36),
    new WeightedModifierType(modifierTypes.VOUCHER_PLUS, (party: Pokemon[], rerollCount: integer) => !party[0].scene.gameMode.isDaily ? Math.max(3 - rerollCount * 1, 0) : 0, 3),
  ].map(m => {
    m.setTier(ModifierTier.ROGUE); return m;
  }),
  [ModifierTier.MASTER]: [
    new WeightedModifierType(modifierTypes.MASTER_BALL, (party: Pokemon[]) => (hasMaximumBalls(party, PokeballType.MASTER_BALL)) ? 0 : 24, 24),
    new WeightedModifierType(modifierTypes.SHINY_CHARM, 14),
    new WeightedModifierType(modifierTypes.HEALING_CHARM, 18),
    new WeightedModifierType(modifierTypes.MULTI_LENS, 18),
    new WeightedModifierType(modifierTypes.VOUCHER_PREMIUM, (party: Pokemon[], rerollCount: integer) => !party[0].scene.gameMode.isDaily && !party[0].scene.gameMode.isEndless && !party[0].scene.gameMode.isSplicedOnly ? Math.max(5 - rerollCount * 2, 0) : 0, 5),
    new WeightedModifierType(modifierTypes.DNA_SPLICERS, (party: Pokemon[]) => !party[0].scene.gameMode.isSplicedOnly && party.filter(p => !p.fusionSpecies).length > 1 ? 24 : 0, 24),
    new WeightedModifierType(modifierTypes.MINI_BLACK_HOLE, (party: Pokemon[]) => (!party[0].scene.gameMode.isFreshStartChallenge() && party[0].scene.gameData.unlocks[Unlockables.MINI_BLACK_HOLE]) ? 1 : 0, 1),
  ].map(m => {
    m.setTier(ModifierTier.MASTER); return m;
  })
};

const wildModifierPool: ModifierPool = {
  [ModifierTier.COMMON]: [
    new WeightedModifierType(modifierTypes.BERRY, 1)
  ].map(m => {
    m.setTier(ModifierTier.COMMON); return m;
  }),
  [ModifierTier.GREAT]: [
    new WeightedModifierType(modifierTypes.BASE_STAT_BOOSTER, 1)
  ].map(m => {
    m.setTier(ModifierTier.GREAT); return m;
  }),
  [ModifierTier.ULTRA]: [
    new WeightedModifierType(modifierTypes.ATTACK_TYPE_BOOSTER, 10),
    new WeightedModifierType(modifierTypes.WHITE_HERB, 0)
  ].map(m => {
    m.setTier(ModifierTier.ULTRA); return m;
  }),
  [ModifierTier.ROGUE]: [
    new WeightedModifierType(modifierTypes.LUCKY_EGG, 4),
  ].map(m => {
    m.setTier(ModifierTier.ROGUE); return m;
  }),
  [ModifierTier.MASTER]: [
    new WeightedModifierType(modifierTypes.GOLDEN_EGG, 1)
  ].map(m => {
    m.setTier(ModifierTier.MASTER); return m;
  })
};

const trainerModifierPool: ModifierPool = {
  [ModifierTier.COMMON]: [
    new WeightedModifierType(modifierTypes.BERRY, 8),
    new WeightedModifierType(modifierTypes.BASE_STAT_BOOSTER, 3)
  ].map(m => {
    m.setTier(ModifierTier.COMMON); return m;
  }),
  [ModifierTier.GREAT]: [
    new WeightedModifierType(modifierTypes.BASE_STAT_BOOSTER, 3),
  ].map(m => {
    m.setTier(ModifierTier.GREAT); return m;
  }),
  [ModifierTier.ULTRA]: [
    new WeightedModifierType(modifierTypes.ATTACK_TYPE_BOOSTER, 10),
    new WeightedModifierType(modifierTypes.WHITE_HERB, 0),
  ].map(m => {
    m.setTier(ModifierTier.ULTRA); return m;
  }),
  [ModifierTier.ROGUE]: [
    new WeightedModifierType(modifierTypes.FOCUS_BAND, 2),
    new WeightedModifierType(modifierTypes.LUCKY_EGG, 4),
    new WeightedModifierType(modifierTypes.QUICK_CLAW, 1),
    new WeightedModifierType(modifierTypes.GRIP_CLAW, 1),
    new WeightedModifierType(modifierTypes.WIDE_LENS, 1),
  ].map(m => {
    m.setTier(ModifierTier.ROGUE); return m;
  }),
  [ModifierTier.MASTER]: [
    new WeightedModifierType(modifierTypes.KINGS_ROCK, 1),
    new WeightedModifierType(modifierTypes.LEFTOVERS, 1),
    new WeightedModifierType(modifierTypes.SHELL_BELL, 1),
    new WeightedModifierType(modifierTypes.SCOPE_LENS, 1),
  ].map(m => {
    m.setTier(ModifierTier.MASTER); return m;
  })
};

const enemyBuffModifierPool: ModifierPool = {
  [ModifierTier.COMMON]: [
    new WeightedModifierType(modifierTypes.ENEMY_DAMAGE_BOOSTER, 9),
    new WeightedModifierType(modifierTypes.ENEMY_DAMAGE_REDUCTION, 9),
    new WeightedModifierType(modifierTypes.ENEMY_ATTACK_POISON_CHANCE, 3),
    new WeightedModifierType(modifierTypes.ENEMY_ATTACK_PARALYZE_CHANCE, 3),
    new WeightedModifierType(modifierTypes.ENEMY_ATTACK_BURN_CHANCE, 3),
    new WeightedModifierType(modifierTypes.ENEMY_STATUS_EFFECT_HEAL_CHANCE, 9),
    new WeightedModifierType(modifierTypes.ENEMY_ENDURE_CHANCE, 4),
    new WeightedModifierType(modifierTypes.ENEMY_FUSED_CHANCE, 1)
  ].map(m => {
    m.setTier(ModifierTier.COMMON); return m;
  }),
  [ModifierTier.GREAT]: [
    new WeightedModifierType(modifierTypes.ENEMY_DAMAGE_BOOSTER, 5),
    new WeightedModifierType(modifierTypes.ENEMY_DAMAGE_REDUCTION, 5),
    new WeightedModifierType(modifierTypes.ENEMY_STATUS_EFFECT_HEAL_CHANCE, 5),
    new WeightedModifierType(modifierTypes.ENEMY_ENDURE_CHANCE, 5),
    new WeightedModifierType(modifierTypes.ENEMY_FUSED_CHANCE, 1)
  ].map(m => {
    m.setTier(ModifierTier.GREAT); return m;
  }),
  [ModifierTier.ULTRA]: [
    new WeightedModifierType(modifierTypes.ENEMY_DAMAGE_BOOSTER, 10),
    new WeightedModifierType(modifierTypes.ENEMY_DAMAGE_REDUCTION, 10),
    new WeightedModifierType(modifierTypes.ENEMY_HEAL, 10),
    new WeightedModifierType(modifierTypes.ENEMY_STATUS_EFFECT_HEAL_CHANCE, 10),
    new WeightedModifierType(modifierTypes.ENEMY_ENDURE_CHANCE, 10),
    new WeightedModifierType(modifierTypes.ENEMY_FUSED_CHANCE, 5)
  ].map(m => {
    m.setTier(ModifierTier.ULTRA); return m;
  }),
  [ModifierTier.ROGUE]: [ ].map((m: WeightedModifierType) => {
    m.setTier(ModifierTier.ROGUE); return m;
  }),
  [ModifierTier.MASTER]: [ ].map((m: WeightedModifierType) => {
    m.setTier(ModifierTier.MASTER); return m;
  })
};

const dailyStarterModifierPool: ModifierPool = {
  [ModifierTier.COMMON]: [
    new WeightedModifierType(modifierTypes.BASE_STAT_BOOSTER, 1),
    new WeightedModifierType(modifierTypes.BERRY, 3),
  ].map(m => {
    m.setTier(ModifierTier.COMMON); return m;
  }),
  [ModifierTier.GREAT]: [
    new WeightedModifierType(modifierTypes.ATTACK_TYPE_BOOSTER, 5),
  ].map(m => {
    m.setTier(ModifierTier.GREAT); return m;
  }),
  [ModifierTier.ULTRA]: [
    new WeightedModifierType(modifierTypes.REVIVER_SEED, 4),
    new WeightedModifierType(modifierTypes.SOOTHE_BELL, 1),
    new WeightedModifierType(modifierTypes.SOUL_DEW, 1),
    new WeightedModifierType(modifierTypes.GOLDEN_PUNCH, 1),
  ].map(m => {
    m.setTier(ModifierTier.ULTRA); return m;
  }),
  [ModifierTier.ROGUE]: [
    new WeightedModifierType(modifierTypes.GRIP_CLAW, 5),
    new WeightedModifierType(modifierTypes.BATON, 2),
    new WeightedModifierType(modifierTypes.FOCUS_BAND, 5),
    new WeightedModifierType(modifierTypes.QUICK_CLAW, 3),
    new WeightedModifierType(modifierTypes.KINGS_ROCK, 3),
  ].map(m => {
    m.setTier(ModifierTier.ROGUE); return m;
  }),
  [ModifierTier.MASTER]: [
    new WeightedModifierType(modifierTypes.LEFTOVERS, 1),
    new WeightedModifierType(modifierTypes.SHELL_BELL, 1),
  ].map(m => {
    m.setTier(ModifierTier.MASTER); return m;
  })
};

export function getModifierType(modifierTypeFunc: ModifierTypeFunc): ModifierType {
  const modifierType = modifierTypeFunc();
  if (!modifierType.id) {
    modifierType.id = Object.keys(modifierTypes).find(k => modifierTypes[k] === modifierTypeFunc)!; // TODO: is this bang correct?
  }
  return modifierType;
}

let modifierPoolThresholds = {};
let ignoredPoolIndexes = {};
let ignoredPoolNames: string[][] = [];

let dailyStarterModifierPoolThresholds = {};
let ignoredDailyStarterPoolIndexes = {}; // eslint-disable-line @typescript-eslint/no-unused-vars

let enemyModifierPoolThresholds = {};
let enemyIgnoredPoolIndexes = {}; // eslint-disable-line @typescript-eslint/no-unused-vars

let enemyBuffModifierPoolThresholds = {};
let enemyBuffIgnoredPoolIndexes = {}; // eslint-disable-line @typescript-eslint/no-unused-vars

export function getModifierPoolForType(poolType: ModifierPoolType): ModifierPool {
  let pool: ModifierPool;
  switch (poolType) {
  case ModifierPoolType.PLAYER:
    pool = modifierPool;
    break;
  case ModifierPoolType.WILD:
    pool = wildModifierPool;
    break;
  case ModifierPoolType.TRAINER:
    pool = trainerModifierPool;
    break;
  case ModifierPoolType.ENEMY_BUFF:
    pool = enemyBuffModifierPool;
    break;
  case ModifierPoolType.DAILY_STARTER:
    pool = dailyStarterModifierPool;
    break;
  }
  return pool;
}

const tierWeights = [ 768 / 1024, 195 / 1024, 48 / 1024, 12 / 1024, 1 / 1024 ];

export function regenerateModifierPoolThresholds(party: Pokemon[], poolType: ModifierPoolType, rerollCount: integer = 0) {
  console.log("Regenerating item pool")
  const pool = getModifierPoolForType(poolType);

  const ignoredIndexes = {};
  const ignoredNames: string[][] = [];
  const modifierTableData = {};
  const thresholds = Object.fromEntries(new Map(Object.keys(pool).map(t => {
    ignoredIndexes[t] = [];
    ignoredNames[t] = []
    const thresholds = new Map();
    const tierModifierIds: string[] = [];
    let tierMaxWeight = 0;
    let i = 0;
    console.log("Summing pool weights")
    pool[t].reduce((total: integer, modifierType: WeightedModifierType) => {
      //console.warn(`  ${modifierType.modifierType.name} (Running total: ${total})`)
      const weightedModifierType = modifierType as WeightedModifierType;
      const existingModifiers = party[0].scene.findModifiers(m => m.type.id === weightedModifierType.modifierType.id, poolType === ModifierPoolType.PLAYER);
      if (weightedModifierType.modifierType instanceof ModifierTypeGenerator) {
        //console.warn("    Generating modifier type based on party contents")
      }
      const itemModifierType = weightedModifierType.modifierType instanceof ModifierTypeGenerator
        ? weightedModifierType.modifierType.generateType(party)
        : weightedModifierType.modifierType;
      if (weightedModifierType.modifierType instanceof ModifierTypeGenerator) {
        //console.warn("      --> " + itemModifierType?.name)
      }
      if (!existingModifiers.length) {
        //console.warn ("    No existing modifiers that match type '" + weightedModifierType.modifierType.id + "'")
      } else if (itemModifierType instanceof PokemonHeldItemModifierType) {
        //console.warn("    Modifier is a Held Item")
      } else if (itemModifierType instanceof FormChangeItemModifierType) {
        //console.warn("    Modifier is a Form Change item")
      } else if (existingModifiers.find(m => m.stackCount < m.getMaxStackCount(party[0].scene, true))) {
        //console.warn("    Modifier exists, but the player can hold more")
      } else {
        //console.warn("    All conditions failed - ignoring this modifier")
      }
      const weight = !existingModifiers.length
        || itemModifierType instanceof PokemonHeldItemModifierType
        || itemModifierType instanceof FormChangeItemModifierType
        || existingModifiers.find(m => m.stackCount < m.getMaxStackCount(party[0].scene, true))
        ? weightedModifierType.weight instanceof Function
          ? (weightedModifierType.weight as Function)(party, rerollCount)
          : weightedModifierType.weight as integer
        : 0;
      if (weightedModifierType.maxWeight) {
        const modifierId = weightedModifierType.modifierType.id;
        tierModifierIds.push(modifierId);
        const outputWeight = useMaxWeightForOutput ? weightedModifierType.maxWeight : weight;
        modifierTableData[modifierId] = { weight: outputWeight, tier: parseInt(t), tierPercent: 0, totalPercent: 0 };
        //console.warn("    Added '" + modifierId + "' to modifier IDs list")
        //console.warn("    Incremented tierMaxWeight: " + tierMaxWeight + " --> " + (tierMaxWeight + outputWeight))
        if (weight) {
          //console.warn("    Incremented total: " + total + " --> " + (total + weight))
        }
        tierMaxWeight += outputWeight;
      }
      if (weight) {
        total += weight;
        //console.warn("Added " + weightedModifierType.modifierType.id)
      } else {
        ignoredIndexes[t].push(i++);
        ignoredNames[t].push(weightedModifierType.modifierType.name)
        //console.warn("Ignored " + weightedModifierType.modifierType.id)
        return total;
      }
      thresholds.set(total, i++);
      return total;
    }, 0);
    for (const id of tierModifierIds) {
      modifierTableData[id].tierPercent = Math.floor((modifierTableData[id].weight / tierMaxWeight) * 10000) / 100;
    }
    return [ t, Object.fromEntries(thresholds) ];
  })));
  for (const id of Object.keys(modifierTableData)) {
    modifierTableData[id].totalPercent = Math.floor(modifierTableData[id].tierPercent * tierWeights[modifierTableData[id].tier] * 100) / 100;
    modifierTableData[id].tier = ModifierTier[modifierTableData[id].tier];
  }
  if (outputModifierData) {
    console.table(modifierTableData);
  }
  switch (poolType) {
  case ModifierPoolType.PLAYER:
    modifierPoolThresholds = thresholds;
    ignoredPoolIndexes = ignoredIndexes;
    break;
  case ModifierPoolType.WILD:
  case ModifierPoolType.TRAINER:
    enemyModifierPoolThresholds = thresholds;
    enemyIgnoredPoolIndexes = ignoredIndexes;
    break;
  case ModifierPoolType.ENEMY_BUFF:
    enemyBuffModifierPoolThresholds = thresholds;
    enemyBuffIgnoredPoolIndexes = ignoredIndexes;
    break;
  case ModifierPoolType.DAILY_STARTER:
    dailyStarterModifierPoolThresholds = thresholds;
    ignoredDailyStarterPoolIndexes = ignoredIndexes;
    break;
  }
  ignoredPoolNames = ignoredNames;
}

export function getModifierTypeFuncById(id: string): ModifierTypeFunc {
  return modifierTypes[id];
}

export function getPlayerModifierTypeOptions(count: integer, party: PlayerPokemon[], modifierTiers?: ModifierTier[], scene?: BattleScene, shutUpBro?: boolean, generateAltTiers?: boolean, advanced?: boolean): ModifierTypeOption[] {
  const options: ModifierTypeOption[] = [];
  const retryCount = Math.min(count * 5, 50);
  new Array(count).fill(0).map((_, i) => {
    let candidate = getNewModifierTypeOption(party, ModifierPoolType.PLAYER, modifierTiers && modifierTiers.length > i ? modifierTiers[i] : undefined, undefined, undefined, scene, shutUpBro, generateAltTiers, advanced);
    let r = 0;
    const aT = candidate?.alternates
    const aT2 = candidate?.advancedAlternates
    while (options.length && ++r < retryCount && options.filter(o => o.type?.name === candidate?.type?.name || o.type?.group === candidate?.type?.group).length) {
      //if (options.filter(o => o.type?.name === candidate?.type?.name))
        //console.error(options.filter(o => o.type?.name === candidate?.type?.name).map((v, q) => v.type.name + " (" + v.type.group + ") - conflicting name").join("\n"))
      //if (options.filter(o => o.type?.group === candidate?.type?.group))
        //console.error(options.filter(o => o.type?.group === candidate?.type?.group).map((v, q) => v.type.name + " (" + v.type.group + ") - conflicting group").join("\n"))
      candidate = getNewModifierTypeOption(party, ModifierPoolType.PLAYER, candidate?.type?.tier, candidate?.upgradeCount, undefined, scene, shutUpBro, generateAltTiers, advanced);
      //console.log("    Retrying - attempt " + r, candidate?.type.name)
    }
    if (options.length && options.filter(o => o.type?.name === candidate?.type?.name || o.type?.group === candidate?.type?.group).length) {
      //console.log("  Item " + (i+1) + "/" + count + " (+" + r + ")", candidate?.type.name, "(Out of retries)")
    } else {
      //console.log("  Item " + (i+1) + "/" + count + " (+" + r + ")", candidate?.type.name)
    }
    if (candidate && candidate.alternates == undefined) {
      candidate.alternates = aT
      candidate.advancedAlternates = aT2
    }
    if (candidate) {
      options.push(candidate);
    }
  });

  overridePlayerModifierTypeOptions(options, party);

  return options;
}

/**
 * Replaces the {@linkcode ModifierType} of the entries within {@linkcode options} with any
 * {@linkcode ModifierOverride} entries listed in {@linkcode Overrides.ITEM_REWARD_OVERRIDE}
 * up to the smallest amount of entries between {@linkcode options} and the override array.
 * @param options Array of naturally rolled {@linkcode ModifierTypeOption}s
 * @param party Array of the player's current party
 */
export function overridePlayerModifierTypeOptions(options: ModifierTypeOption[], party: PlayerPokemon[]) {
  const minLength = Math.min(options.length, Overrides.ITEM_REWARD_OVERRIDE.length);
  for (let i = 0; i < minLength; i++) {
    const override: ModifierOverride = Overrides.ITEM_REWARD_OVERRIDE[i];
    const modifierFunc = modifierTypes[override.name];
    let modifierType: ModifierType | null = modifierFunc();

    if (modifierType instanceof ModifierTypeGenerator) {
      const pregenArgs = ("type" in override) && (override.type !== null) ? [override.type] : undefined;
      modifierType = modifierType.generateType(party, pregenArgs);
    }

    if (modifierType) {
      options[i].type = modifierType.withIdFromFunc(modifierFunc).withTierFromPool();
    }
  }
}

export function getPlayerShopModifierTypeOptionsForWave(waveIndex: integer, baseCost: integer): ModifierTypeOption[] {
  if (!(waveIndex % 10)) {
    return [];
  }

  const options = [
    [
      new ModifierTypeOption(modifierTypes.POTION(), 0, baseCost * 0.2),
      new ModifierTypeOption(modifierTypes.ETHER(), 0, baseCost * 0.4),
      new ModifierTypeOption(modifierTypes.REVIVE(), 0, baseCost * 2)
    ],
    [
      new ModifierTypeOption(modifierTypes.SUPER_POTION(), 0, baseCost * 0.45),
      new ModifierTypeOption(modifierTypes.FULL_HEAL(), 0, baseCost),
    ],
    [
      new ModifierTypeOption(modifierTypes.ELIXIR(), 0, baseCost),
      new ModifierTypeOption(modifierTypes.MAX_ETHER(), 0, baseCost)
    ],
    [
      new ModifierTypeOption(modifierTypes.HYPER_POTION(), 0, baseCost * 0.8),
      new ModifierTypeOption(modifierTypes.MAX_REVIVE(), 0, baseCost * 2.75)
    ],
    [
      new ModifierTypeOption(modifierTypes.MAX_POTION(), 0, baseCost * 1.5),
      new ModifierTypeOption(modifierTypes.MAX_ELIXIR(), 0, baseCost * 2.5)
    ],
    [
      new ModifierTypeOption(modifierTypes.FULL_RESTORE(), 0, baseCost * 2.25)
    ],
    [
      new ModifierTypeOption(modifierTypes.SACRED_ASH(), 0, baseCost * 10)
    ]
  ];
  return options.slice(0, Math.ceil(Math.max(waveIndex + 10, 0) / 30)).flat();
}

export function getEnemyBuffModifierForWave(tier: ModifierTier, enemyModifiers: Modifiers.PersistentModifier[], scene: BattleScene): Modifiers.EnemyPersistentModifier {
  let tierStackCount: number;
  switch (tier) {
  case ModifierTier.ULTRA:
    tierStackCount = 5;
    break;
  case ModifierTier.GREAT:
    tierStackCount = 3;
    break;
  default:
    tierStackCount = 1;
    break;
  }

  const retryCount = 50;
  let candidate = getNewModifierTypeOption(scene.getEnemyParty(), ModifierPoolType.ENEMY_BUFF, tier, undefined, undefined, scene);
  let r = 0;
  const aT = candidate?.alternates
  const aT2 = candidate?.advancedAlternates
  let matchingModifier: Modifiers.PersistentModifier;
  while (++r < retryCount && (matchingModifier = enemyModifiers.find(m => m.type.id === candidate?.type?.id)!) && matchingModifier.getMaxStackCount(scene) < matchingModifier.stackCount + (r < 10 ? tierStackCount : 1)) {
    candidate = getNewModifierTypeOption(scene.getEnemyParty(), ModifierPoolType.ENEMY_BUFF, tier, undefined, undefined, scene);
  }
  if (candidate && candidate.alternates == undefined) {
    candidate.alternates = aT
    candidate.advancedAlternates = aT2
  }

  const modifier = candidate?.type?.newModifier() as Modifiers.EnemyPersistentModifier;
  modifier.stackCount = tierStackCount;

  return modifier;
}

export function getEnemyModifierTypesForWave(waveIndex: integer, count: integer, party: EnemyPokemon[], poolType: ModifierPoolType.WILD | ModifierPoolType.TRAINER, upgradeChance: integer = 0, scene?: BattleScene): PokemonHeldItemModifierType[] {
  const ret = new Array(count).fill(0).map(() => getNewModifierTypeOption(party, poolType, undefined, upgradeChance && !Utils.randSeedInt(upgradeChance) ? 1 : 0, undefined, scene)?.type as PokemonHeldItemModifierType);
  if (!(waveIndex % 1000)) {
    ret.push(getModifierType(modifierTypes.MINI_BLACK_HOLE) as PokemonHeldItemModifierType);
  }
  return ret;
}

export function getDailyRunStarterModifiers(party: PlayerPokemon[], scene?: BattleScene): Modifiers.PokemonHeldItemModifier[] {
  const ret: Modifiers.PokemonHeldItemModifier[] = [];
  for (const p of party) {
    for (let m = 0; m < 3; m++) {
      const tierValue = Utils.randSeedInt(64);

      let tier: ModifierTier;
      if (tierValue > 25) {
        tier = ModifierTier.COMMON;
      } else if (tierValue > 12) {
        tier = ModifierTier.GREAT;
      } else if (tierValue > 4) {
        tier = ModifierTier.ULTRA;
      } else if (tierValue) {
        tier = ModifierTier.ROGUE;
      } else {
        tier = ModifierTier.MASTER;
      }

      const modifier = getNewModifierTypeOption(party, ModifierPoolType.DAILY_STARTER, tier, undefined, undefined, scene)?.type?.newModifier(p) as Modifiers.PokemonHeldItemModifier;
      ret.push(modifier);
    }
  }

  return ret;
}

function getNewModifierTypeOption(party: Pokemon[], poolType: ModifierPoolType, tier?: ModifierTier, upgradeCount?: integer, retryCount: integer = 0, scene?: BattleScene, shutUpBro?: boolean, generateAltTiers?: boolean, advanced?: boolean): ModifierTypeOption | null {
  const player = !poolType;
  const pool = getModifierPoolForType(poolType);
  let thresholds: object;
  switch (poolType) {
  case ModifierPoolType.PLAYER:
    thresholds = modifierPoolThresholds;
    break;
  case ModifierPoolType.WILD:
    thresholds = enemyModifierPoolThresholds;
    break;
  case ModifierPoolType.TRAINER:
    thresholds = enemyModifierPoolThresholds;
    break;
  case ModifierPoolType.ENEMY_BUFF:
    thresholds = enemyBuffModifierPoolThresholds;
    break;
  case ModifierPoolType.DAILY_STARTER:
    thresholds = dailyStarterModifierPoolThresholds;
    break;
  }
  var alternateTiers: ModifierTier[] = []
  var alternateTierContents: string[] = []
  if (tier === undefined) {
    if (generateAltTiers) {
      for (var luck = 0; luck <= 14; luck++) {
        var state = Phaser.Math.RND.state()
        var tierValueTemp = Utils.randSeedInt(1024);
        var upgradeCountTemp = 0;
        var tierTemp: ModifierTier;
        if (upgradeCount) {
          upgradeCountTemp = upgradeCount;
        }
        if (player && tierValueTemp) {
          var partyLuckValue = luck
          const upgradeOddsTemp = Math.floor(128 / ((partyLuckValue + 4) / 4));
          let upgraded = false;
          do {
            upgraded = Utils.randSeedInt(upgradeOddsTemp) < 4;
            if (upgraded) {
              upgradeCountTemp++;
            }
          } while (upgraded);
        }
        tierTemp = tierValueTemp > 255 ? ModifierTier.COMMON : tierValueTemp > 60 ? ModifierTier.GREAT : tierValueTemp > 12 ? ModifierTier.ULTRA : tierValueTemp ? ModifierTier.ROGUE : ModifierTier.MASTER;
        // Does this actually do anything?
        if (!upgradeCountTemp) {
          upgradeCountTemp = Math.min(upgradeCountTemp, ModifierTier.MASTER - tierTemp);
        }
        tierTemp += upgradeCountTemp;
        while (tierTemp && (!modifierPool.hasOwnProperty(tierTemp) || !modifierPool[tierTemp].length)) {
          tierTemp--;
          if (upgradeCountTemp) {
            upgradeCountTemp--;
          }
        }
        alternateTiers[luck] = tierTemp
        if (advanced) {
          var itemIndex = getItemIndex(thresholds, tierTemp)
          var itemName = getModifierTypeSimulated(pool, tierTemp, itemIndex, party)
          alternateTierContents[luck] = itemName
        }
        Phaser.Math.RND.state(state)
      }
    }
    const tierValue = Utils.randSeedInt(1024);
    if (!upgradeCount) {
      upgradeCount = 0;
    }
    if (player && tierValue) {
      var partyLuckValue = getPartyLuckValue(party);
      if (scene) {
        if (scene.gameMode.modeId == GameModes.DAILY && scene.disableDailyShinies) {
          partyLuckValue = 0
        }
      }
      const upgradeOdds = Math.floor(128 / ((partyLuckValue + 4) / 4));
      let upgraded = false;
      do {
        upgraded = Utils.randSeedInt(upgradeOdds) < 4;
        if (upgraded) {
          upgradeCount++;
        }
      } while (upgraded);
    }

    if (tierValue > 255) {
      tier = ModifierTier.COMMON;
    } else if (tierValue > 60) {
      tier = ModifierTier.GREAT;
    } else if (tierValue > 12) {
      tier = ModifierTier.ULTRA;
    } else if (tierValue) {
      tier = ModifierTier.ROGUE;
    } else {
      tier = ModifierTier.MASTER;
    }

    tier += upgradeCount;
    while (tier && (!modifierPool.hasOwnProperty(tier) || !modifierPool[tier].length)) {
      tier--;
      if (upgradeCount) {
        upgradeCount--;
      }
    }
  } else if (upgradeCount === undefined && player) {
    upgradeCount = 0;
    if (tier < ModifierTier.MASTER) {
      var partyShinyCount = party.filter(p => p.isShiny() && !p.isFainted() && (!this.scene.disableDailyShinies || p.species.luckOverride != 0)).length;
      if (scene) {
        if (scene.gameMode.modeId == GameModes.DAILY && scene.disableDailyShinies) {
          partyShinyCount = 0
        }
      }
      if (generateAltTiers) {
        for (var luck = 0; luck <= 14; luck++) {
          var state = Phaser.Math.RND.state()
          var upgradeOddsTemp = Math.floor(32 / ((luck + 2) / 2));
          var upgradeCountTemp = 0;
          while (modifierPool.hasOwnProperty(tier + upgradeCountTemp + 1) && modifierPool[tier + upgradeCountTemp + 1].length) {
            if (!Utils.randSeedInt(upgradeOddsTemp)) {
              upgradeCountTemp++;
            } else {
              break;
            }
          }
          alternateTiers[luck] = tier + upgradeCountTemp
          if (advanced) {
            var itemIndex = getItemIndex(thresholds, tier + upgradeCountTemp)
            var itemName = getModifierTypeSimulated(pool, tier + upgradeCountTemp, itemIndex, party)
            alternateTierContents[luck] = itemName
          }
          Phaser.Math.RND.state(state)
        }
      }
      const upgradeOdds = Math.floor(32 / ((partyShinyCount + 2) / 2));
      while (modifierPool.hasOwnProperty(tier + upgradeCount + 1) && modifierPool[tier + upgradeCount + 1].length) {
        if (!Utils.randSeedInt(upgradeOdds)) {
          upgradeCount++;
        } else {
          break;
        }
      }
      tier += upgradeCount;
    }
  } else if (retryCount === 10 && tier) {
    retryCount = 0;
    tier--;
  }

  let index = getItemIndex(thresholds, tier);

  if (index === undefined) {
    return null;
  }

  if (player) {
    if (!shutUpBro) {
      console.log(index, ignoredPoolIndexes[tier].filter(i => i <= index).length, ignoredPoolIndexes[tier].filter(i => i <= index).length)
      //console.log("Index ", index);
      //console.log("# of ignored items for this tier", ignoredPoolIndexes[tier].filter(i => i <= index).length)
      //console.log("Ignored items for this tier", ignoredPoolIndexes[tier].map((v, i) => [ignoredPoolNames[i], v]).flat())
    }
  }
  let modifierType: ModifierType = (pool[tier][index]).modifierType;
  if (modifierType instanceof ModifierTypeGenerator) {
    modifierType = (modifierType as ModifierTypeGenerator).generateType(party)!;
    if (modifierType === null) {
      if (player) {
        if (!shutUpBro) console.log(ModifierTier[tier], upgradeCount);
      }
      console.error("Null Modifier - regenerating")
      return getNewModifierTypeOption(party, poolType, tier, upgradeCount, ++retryCount, scene, shutUpBro, generateAltTiers);
    } else {
      console.log("Generated type", modifierType)
    }
  }

  if (!shutUpBro) console.log(modifierType, !player ? "(enemy)" : "");

  var Option = new ModifierTypeOption(modifierType as ModifierType, upgradeCount!);
  if (alternateTiers.length > 0) {
    //console.log(Option.type.name, alternateTiers)
    Option.alternates = alternateTiers
  }
  if (alternateTierContents.length > 0) {
    //console.log(Option.type.name, alternateTiers)
    Option.advancedAlternates = alternateTierContents
  }
  if (!generateAltTiers) {
    //Option.alternates = [-1, -1, -1, -1, -1, -1, -1, -1, -1, -1, -1, -1, -1, -1, -1]
  }
  return Option;
}
/**
 * Gets an item index to add to shop rewards. Used for reroll predictions.
 * @param thresholds The "loot table" for this floor
 * @param tier The rarity tier to pull from
 * @returns An index for use in {@linkcode getModifierTypeSimulated}
 */
function getItemIndex(thresholds, tier) {
  const tierThresholds = Object.keys(thresholds[tier]);
  const totalWeight = parseInt(tierThresholds[tierThresholds.length - 1]);
  const value = Utils.randSeedInt(totalWeight);
  let index: integer;
  for (const t of tierThresholds) {
    const threshold = parseInt(t);
    if (value < threshold) {
      index = thresholds[tier][threshold];
      break;
    }
  }
  return index!;
}
/**
 * Uses an index (generated from {@linkcode getItemIndex}) to get a reward item
 * @param pool The items to pull from, based on the PoolType specified in {@linkcode getNewModifierTypeOption}
 * @param tier The rarity tier to pull from
 * @param index The item index from the loot pool
 * @param party The player's party, used for generating some specific items
 * @returns An item name, or `[Failed to generate]` if a `ModifierTypeGenerator` was rolled, but no item was available to generate (It won't retry)
 */
function getModifierTypeSimulated(pool, tier, index, party): string {
  let modifierType: ModifierType = (pool[tier][index]).modifierType;
  if (modifierType instanceof ModifierTypeGenerator) {
    modifierType = (modifierType as ModifierTypeGenerator).generateType(party)!;
    if (modifierType === null) {
      return "[nothing generated]"
      return ((pool[tier][index]).modifierType as ModifierType).name
    }
  }
  return modifierType.name;
}

export function getDefaultModifierTypeForTier(tier: ModifierTier): ModifierType {
  let modifierType: ModifierType | WeightedModifierType = modifierPool[tier || ModifierTier.COMMON][0];
  if (modifierType instanceof WeightedModifierType) {
    modifierType = (modifierType as WeightedModifierType).modifierType;
  }
  return modifierType;
}

export class ModifierTypeOption {
  public type: ModifierType;
  public eviolite: ModifierType;
  public upgradeCount: integer;
  public cost: integer;
  public alternates?: integer[];
  public netprice: integer;
  public advancedAlternates?: string[];

  constructor(type: ModifierType, upgradeCount: integer, cost: number = 0) {
    this.type = type;
    this.upgradeCount = upgradeCount;
    this.cost = Math.min(Math.round(cost), Number.MAX_SAFE_INTEGER);
  }
}

export function getPartyLuckValue(party: Pokemon[]): integer {
  const luck = Phaser.Math.Clamp(party.map(p => p.isFainted() ? 0 : p.getLuck())
    .reduce((total: integer, value: integer) => total += value, 0), 0, 14);
  return luck || 0;
}

export function getLuckString(luckValue: integer): string {
  return [ "D", "C", "C+", "B-", "B", "B+", "A-", "A", "A+", "A++", "S", "S+", "SS", "SS+", "SSS" ][luckValue];
}

export function getLuckTextTint(luckValue: integer): integer {
  let modifierTier: ModifierTier;
  if (luckValue > 11) {
    modifierTier = ModifierTier.LUXURY;
  } else if (luckValue > 9) {
    modifierTier = ModifierTier.MASTER;
  } else if (luckValue > 5) {
    modifierTier = ModifierTier.ROGUE;
  } else if (luckValue > 2) {
    modifierTier = ModifierTier.ULTRA;
  } else if (luckValue) {
    modifierTier = ModifierTier.GREAT;
  } else {
    modifierTier = ModifierTier.COMMON;
  }
  return getModifierTierTextTint(modifierTier);
}<|MERGE_RESOLUTION|>--- conflicted
+++ resolved
@@ -926,19 +926,11 @@
   constructor(evolutionItem: EvolutionItem) {
     super("", EvolutionItem[evolutionItem].toLowerCase(), (_type, args) => new Modifiers.EvolutionItemModifier(this, (args[0] as PlayerPokemon).id),
       (pokemon: PlayerPokemon) => {
-<<<<<<< HEAD
         if (pokemonEvolutions.hasOwnProperty(pokemon.species.speciesId) && pokemonEvolutions[pokemon.species.speciesId].filter(e => (e.item === this.evolutionItem || this.evolutionItem === EvolutionItem.SUPER_EVO_ITEM)
           && (!e.condition || e.condition.predicate(pokemon) || this.evolutionItem === EvolutionItem.SUPER_EVO_ITEM)).length && (pokemon.getFormKey() !== SpeciesFormKey.GIGANTAMAX || this.evolutionItem === EvolutionItem.SUPER_EVO_ITEM)) {
           return null;
         } else if (pokemon.isFusion() && pokemon.fusionSpecies && pokemonEvolutions.hasOwnProperty(pokemon.fusionSpecies.speciesId) && pokemonEvolutions[pokemon.fusionSpecies.speciesId].filter(e => (e.item === this.evolutionItem || this.evolutionItem === EvolutionItem.SUPER_EVO_ITEM_FUSION)
         && (!e.condition || e.condition.predicate(pokemon) || this.evolutionItem === EvolutionItem.SUPER_EVO_ITEM_FUSION)).length && (pokemon.getFusionFormKey() !== SpeciesFormKey.GIGANTAMAX || this.evolutionItem === EvolutionItem.SUPER_EVO_ITEM_FUSION)) {
-=======
-        if (pokemonEvolutions.hasOwnProperty(pokemon.species.speciesId) && pokemonEvolutions[pokemon.species.speciesId].filter(e => e.item === this.evolutionItem
-          && (!e.condition || e.condition.predicate(pokemon)) && (e.preFormKey === null || e.preFormKey === pokemon.getFormKey())).length && (pokemon.getFormKey() !== SpeciesFormKey.GIGANTAMAX)) {
-          return null;
-        } else if (pokemon.isFusion() && pokemon.fusionSpecies && pokemonEvolutions.hasOwnProperty(pokemon.fusionSpecies.speciesId) && pokemonEvolutions[pokemon.fusionSpecies.speciesId].filter(e => e.item === this.evolutionItem
-        && (!e.condition || e.condition.predicate(pokemon)) && (e.preFormKey === null || e.preFormKey === pokemon.getFusionFormKey())).length && (pokemon.getFusionFormKey() !== SpeciesFormKey.GIGANTAMAX)) {
->>>>>>> 8edb9ca6
           return null;
         }
 
