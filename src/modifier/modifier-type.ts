import * as Modifiers from "./modifier";
import { MoneyMultiplierModifier } from "./modifier";
import { allMoves, AttackMove, selfStatLowerMoves } from "../data/move";
import { getPokeballCatchMultiplier, getPokeballName, MAX_PER_TYPE_POKEBALLS, PokeballType } from "../data/pokeball";
import Pokemon, { EnemyPokemon, PlayerPokemon, PokemonMove } from "../field/pokemon";
import { EvolutionItem, pokemonEvolutions } from "../data/pokemon-evolutions";
import { tmPoolTiers, tmSpecies } from "../data/tms";
import { Type } from "../data/type";
import PartyUiHandler, { PokemonMoveSelectFilter, PokemonSelectFilter } from "../ui/party-ui-handler";
import * as Utils from "../utils";
import { getBerryEffectDescription, getBerryName } from "../data/berry";
import { Unlockables } from "../system/unlockables";
import { getStatusEffectDescriptor, StatusEffect } from "../data/status-effect";
import { SpeciesFormKey } from "../data/pokemon-species";
import BattleScene from "../battle-scene";
import { getVoucherTypeIcon, getVoucherTypeName, VoucherType } from "../system/voucher";
import { FormChangeItem, pokemonFormChanges, SpeciesFormChangeCondition, SpeciesFormChangeItemTrigger } from "../data/pokemon-forms";
import { ModifierTier } from "./modifier-tier";
import { getNatureName, getNatureStatMultiplier, Nature } from "#app/data/nature";
import i18next from "i18next";
import { getModifierTierTextTint } from "#app/ui/text";
import Overrides from "#app/overrides";
import { Abilities } from "#enums/abilities";
import { BattlerTagType } from "#enums/battler-tag-type";
import { BerryType } from "#enums/berry-type";
import { Moves } from "#enums/moves";
import { Species } from "#enums/species";
import { getPokemonNameWithAffix } from "#app/messages";
import { PermanentStat, TEMP_BATTLE_STATS, TempBattleStat, Stat, getStatKey } from "#app/enums/stat";

const outputModifierData = false;
const useMaxWeightForOutput = false;

type Modifier = Modifiers.Modifier;

export enum ModifierPoolType {
  PLAYER,
  WILD,
  TRAINER,
  ENEMY_BUFF,
  DAILY_STARTER
}

type NewModifierFunc = (type: ModifierType, args: any[]) => Modifier;

export class ModifierType {
  public id: string;
  public localeKey: string;
  public iconImage: string;
  public group: string;
  public soundName: string;
  public tier: ModifierTier;
  protected newModifierFunc: NewModifierFunc | null;

  constructor(localeKey: string | null, iconImage: string | null, newModifierFunc: NewModifierFunc | null, group?: string, soundName?: string) {
    this.localeKey = localeKey!; // TODO: is this bang correct?
    this.iconImage = iconImage!; // TODO: is this bang correct?
    this.group = group!; // TODO: is this bang correct?
    this.soundName = soundName ?? "se/restore";
    this.newModifierFunc = newModifierFunc;
  }

  get name(): string {
    return i18next.t(`${this.localeKey}.name` as any);
  }

  getDescription(scene: BattleScene): string {
    return i18next.t(`${this.localeKey}.description` as any);
  }

  setTier(tier: ModifierTier): void {
    this.tier = tier;
  }

  getOrInferTier(poolType: ModifierPoolType = ModifierPoolType.PLAYER): ModifierTier | null {
    if (this.tier) {
      return this.tier;
    }
    if (!this.id) {
      return null;
    }
    let poolTypes: ModifierPoolType[];
    switch (poolType) {
    case ModifierPoolType.PLAYER:
      poolTypes = [ poolType, ModifierPoolType.TRAINER, ModifierPoolType.WILD ];
      break;
    case ModifierPoolType.WILD:
      poolTypes = [ poolType, ModifierPoolType.PLAYER, ModifierPoolType.TRAINER ];
      break;
    case ModifierPoolType.TRAINER:
      poolTypes = [ poolType, ModifierPoolType.PLAYER, ModifierPoolType.WILD ];
      break;
    default:
      poolTypes = [ poolType ];
      break;
    }
    // Try multiple pool types in case of stolen items
    for (const type of poolTypes) {
      const pool = getModifierPoolForType(type);
      for (const tier of Utils.getEnumValues(ModifierTier)) {
        if (!pool.hasOwnProperty(tier)) {
          continue;
        }
        if (pool[tier].find(m => (m as WeightedModifierType).modifierType.id === this.id)) {
          return (this.tier = tier);
        }
      }
    }
    return null;
  }

  /**
   * Populates item id for ModifierType instance
   * @param func
   */
  withIdFromFunc(func: ModifierTypeFunc): ModifierType {
    this.id = Object.keys(modifierTypes).find(k => modifierTypes[k] === func)!; // TODO: is this bang correct?
    return this;
  }

  /**
   * Populates item tier for ModifierType instance
   * Tier is a necessary field for items that appear in player shop (determines the Pokeball visual they use)
   * To find the tier, this function performs a reverse lookup of the item type in modifier pools
   * @param poolType Default 'ModifierPoolType.PLAYER'. Which pool to lookup item tier from
   */
  withTierFromPool(poolType: ModifierPoolType = ModifierPoolType.PLAYER): ModifierType {
    for (const tier of Object.values(getModifierPoolForType(poolType))) {
      for (const modifier of tier) {
        if (this.id === modifier.modifierType.id) {
          this.tier = modifier.modifierType.tier;
          return this;
        }
      }
    }

    return this;
  }

  newModifier(...args: any[]): Modifier | null {
    return this.newModifierFunc && this.newModifierFunc(this, args);
  }
}

type ModifierTypeGeneratorFunc = (party: Pokemon[], pregenArgs?: any[]) => ModifierType | null;

export class ModifierTypeGenerator extends ModifierType {
  private genTypeFunc:  ModifierTypeGeneratorFunc;

  constructor(genTypeFunc: ModifierTypeGeneratorFunc) {
    super(null, null, null);
    this.genTypeFunc = genTypeFunc;
  }

  generateType(party: Pokemon[], pregenArgs?: any[]) {
    const ret = this.genTypeFunc(party, pregenArgs);
    if (ret) {
      ret.id = this.id;
      ret.setTier(this.tier);
    }
    return ret;
  }
}

export interface GeneratedPersistentModifierType {
  getPregenArgs(): any[];
}

class AddPokeballModifierType extends ModifierType {
  private pokeballType: PokeballType;
  private count: integer;

  constructor(iconImage: string, pokeballType: PokeballType, count: integer) {
    super("", iconImage, (_type, _args) => new Modifiers.AddPokeballModifier(this, pokeballType, count), "pb", "se/pb_bounce_1");
    this.pokeballType = pokeballType;
    this.count = count;
  }

  get name(): string {
    return i18next.t("modifierType:ModifierType.AddPokeballModifierType.name", {
      "modifierCount": this.count,
      "pokeballName": getPokeballName(this.pokeballType),
    });
  }

  getDescription(scene: BattleScene): string {
    return i18next.t("modifierType:ModifierType.AddPokeballModifierType.description", {
      "modifierCount": this.count,
      "pokeballName": getPokeballName(this.pokeballType),
      "catchRate": getPokeballCatchMultiplier(this.pokeballType) > -1 ? `${getPokeballCatchMultiplier(this.pokeballType)}x` : "100%",
      "pokeballAmount": `${scene.pokeballCounts[this.pokeballType]}`,
    });
  }
}

class AddVoucherModifierType extends ModifierType {
  private voucherType: VoucherType;
  private count: integer;

  constructor(voucherType: VoucherType, count: integer) {
    super("", getVoucherTypeIcon(voucherType), (_type, _args) => new Modifiers.AddVoucherModifier(this, voucherType, count), "voucher");
    this.count = count;
    this.voucherType = voucherType;
  }

  get name(): string {
    return i18next.t("modifierType:ModifierType.AddVoucherModifierType.name", {
      "modifierCount": this.count,
      "voucherTypeName": getVoucherTypeName(this.voucherType),
    });
  }

  getDescription(scene: BattleScene): string {
    return i18next.t("modifierType:ModifierType.AddVoucherModifierType.description", {
      "modifierCount": this.count,
      "voucherTypeName": getVoucherTypeName(this.voucherType),
    });
  }
}

export class PokemonModifierType extends ModifierType {
  public selectFilter: PokemonSelectFilter | undefined;

  constructor(localeKey: string, iconImage: string, newModifierFunc: NewModifierFunc, selectFilter?: PokemonSelectFilter, group?: string, soundName?: string) {
    super(localeKey, iconImage, newModifierFunc, group, soundName);

    this.selectFilter = selectFilter;
  }
}

export class PokemonHeldItemModifierType extends PokemonModifierType {
  constructor(localeKey: string, iconImage: string, newModifierFunc: NewModifierFunc, group?: string, soundName?: string) {
    super(localeKey, iconImage, newModifierFunc, (pokemon: PlayerPokemon) => {
      const dummyModifier = this.newModifier(pokemon);
      const matchingModifier = pokemon.scene.findModifier(m => m instanceof Modifiers.PokemonHeldItemModifier && m.pokemonId === pokemon.id && m.matchType(dummyModifier)) as Modifiers.PokemonHeldItemModifier;
      const maxStackCount = dummyModifier.getMaxStackCount(pokemon.scene);
      if (!maxStackCount) {
        return i18next.t("modifierType:ModifierType.PokemonHeldItemModifierType.extra.inoperable", { "pokemonName": getPokemonNameWithAffix(pokemon) });
      }
      if (matchingModifier && matchingModifier.stackCount === maxStackCount) {
        return i18next.t("modifierType:ModifierType.PokemonHeldItemModifierType.extra.tooMany", { "pokemonName": getPokemonNameWithAffix(pokemon) });
      }
      return null;
    }, group, soundName);
  }

  newModifier(...args: any[]): Modifiers.PokemonHeldItemModifier {
    return super.newModifier(...args) as Modifiers.PokemonHeldItemModifier;
  }
}

export class PokemonHpRestoreModifierType extends PokemonModifierType {
  protected restorePoints: integer;
  protected restorePercent: integer;
  protected healStatus: boolean;

  constructor(localeKey: string, iconImage: string, restorePoints: integer, restorePercent: integer, healStatus: boolean = false, newModifierFunc?: NewModifierFunc, selectFilter?: PokemonSelectFilter, group?: string) {
    super(localeKey, iconImage, newModifierFunc || ((_type, args) => new Modifiers.PokemonHpRestoreModifier(this, (args[0] as PlayerPokemon).id, this.restorePoints, this.restorePercent, this.healStatus, false)),
      selectFilter || ((pokemon: PlayerPokemon) => {
        if (!pokemon.hp || (pokemon.isFullHp() && (!this.healStatus || (!pokemon.status && !pokemon.getTag(BattlerTagType.CONFUSED))))) {
          return PartyUiHandler.NoEffectMessage;
        }
        return null;
      }), group || "potion");

    this.restorePoints = restorePoints;
    this.restorePercent = restorePercent;
    this.healStatus = healStatus;
  }

  getDescription(scene: BattleScene): string {
    return this.restorePoints
      ? i18next.t("modifierType:ModifierType.PokemonHpRestoreModifierType.description", {
        restorePoints: this.restorePoints,
        restorePercent: this.restorePercent,
      })
      : this.healStatus
        ? i18next.t("modifierType:ModifierType.PokemonHpRestoreModifierType.extra.fullyWithStatus")
        : i18next.t("modifierType:ModifierType.PokemonHpRestoreModifierType.extra.fully");
  }
}

export class PokemonReviveModifierType extends PokemonHpRestoreModifierType {
  constructor(localeKey: string, iconImage: string, restorePercent: integer) {
    super(localeKey, iconImage, 0, restorePercent, false, (_type, args) => new Modifiers.PokemonHpRestoreModifier(this, (args[0] as PlayerPokemon).id, 0, this.restorePercent, false, true),
      ((pokemon: PlayerPokemon) => {
        if (!pokemon.isFainted()) {
          return PartyUiHandler.NoEffectMessage;
        }
        return null;
      }), "revive");

    this.selectFilter = (pokemon: PlayerPokemon) => {
      if (pokemon.hp) {
        return PartyUiHandler.NoEffectMessage;
      }
      return null;
    };
  }

  getDescription(scene: BattleScene): string {
    return i18next.t("modifierType:ModifierType.PokemonReviveModifierType.description", { restorePercent: this.restorePercent });
  }
}

export class PokemonStatusHealModifierType extends PokemonModifierType {
  constructor(localeKey: string, iconImage: string) {
    super(localeKey, iconImage, ((_type, args) => new Modifiers.PokemonStatusHealModifier(this, (args[0] as PlayerPokemon).id)),
      ((pokemon: PlayerPokemon) => {
        if (!pokemon.hp || (!pokemon.status && !pokemon.getTag(BattlerTagType.CONFUSED))) {
          return PartyUiHandler.NoEffectMessage;
        }
        return null;
      }));
  }

  getDescription(scene: BattleScene): string {
    return i18next.t("modifierType:ModifierType.PokemonStatusHealModifierType.description");
  }
}

export abstract class PokemonMoveModifierType extends PokemonModifierType {
  public moveSelectFilter: PokemonMoveSelectFilter | undefined;

  constructor(localeKey: string, iconImage: string, newModifierFunc: NewModifierFunc, selectFilter?: PokemonSelectFilter, moveSelectFilter?: PokemonMoveSelectFilter, group?: string) {
    super(localeKey, iconImage, newModifierFunc, selectFilter, group);

    this.moveSelectFilter = moveSelectFilter;
  }
}

export class PokemonPpRestoreModifierType extends PokemonMoveModifierType {
  protected restorePoints: integer;

  constructor(localeKey: string, iconImage: string, restorePoints: integer) {
    super(localeKey, iconImage, (_type, args) => new Modifiers.PokemonPpRestoreModifier(this, (args[0] as PlayerPokemon).id, (args[1] as integer), this.restorePoints),
      (_pokemon: PlayerPokemon) => {
        return null;
      }, (pokemonMove: PokemonMove) => {
        if (!pokemonMove.ppUsed) {
          return PartyUiHandler.NoEffectMessage;
        }
        return null;
      }, "ether");

    this.restorePoints = restorePoints;
  }

  getDescription(scene: BattleScene): string {
    return this.restorePoints > -1
      ? i18next.t("modifierType:ModifierType.PokemonPpRestoreModifierType.description", { restorePoints: this.restorePoints })
      : i18next.t("modifierType:ModifierType.PokemonPpRestoreModifierType.extra.fully")
    ;
  }
}

export class PokemonAllMovePpRestoreModifierType extends PokemonModifierType {
  protected restorePoints: integer;

  constructor(localeKey: string, iconImage: string, restorePoints: integer) {
    super(localeKey, iconImage, (_type, args) => new Modifiers.PokemonAllMovePpRestoreModifier(this, (args[0] as PlayerPokemon).id, this.restorePoints),
      (pokemon: PlayerPokemon) => {
        if (!pokemon.getMoveset().filter(m => m?.ppUsed).length) {
          return PartyUiHandler.NoEffectMessage;
        }
        return null;
      }, "elixir");

    this.restorePoints = restorePoints;
  }

  getDescription(scene: BattleScene): string {
    return this.restorePoints > -1
      ? i18next.t("modifierType:ModifierType.PokemonAllMovePpRestoreModifierType.description", { restorePoints: this.restorePoints })
      : i18next.t("modifierType:ModifierType.PokemonAllMovePpRestoreModifierType.extra.fully")
    ;
  }
}

export class PokemonPpUpModifierType extends PokemonMoveModifierType {
  protected upPoints: integer;

  constructor(localeKey: string, iconImage: string, upPoints: integer) {
    super(localeKey, iconImage, (_type, args) => new Modifiers.PokemonPpUpModifier(this, (args[0] as PlayerPokemon).id, (args[1] as integer), this.upPoints),
      (_pokemon: PlayerPokemon) => {
        return null;
      }, (pokemonMove: PokemonMove) => {
        if (pokemonMove.getMove().pp < 5 || pokemonMove.ppUp >= 3) {
          return PartyUiHandler.NoEffectMessage;
        }
        return null;
      }, "ppUp");

    this.upPoints = upPoints;
  }

  getDescription(scene: BattleScene): string {
    return i18next.t("modifierType:ModifierType.PokemonPpUpModifierType.description", { upPoints: this.upPoints });
  }
}

export class PokemonNatureChangeModifierType extends PokemonModifierType {
  protected nature: Nature;

  constructor(nature: Nature) {
    super("", `mint_${Utils.getEnumKeys(Stat).find(s => getNatureStatMultiplier(nature, Stat[s]) > 1)?.toLowerCase() || "neutral" }`, ((_type, args) => new Modifiers.PokemonNatureChangeModifier(this, (args[0] as PlayerPokemon).id, this.nature)),
      ((pokemon: PlayerPokemon) => {
        if (pokemon.getNature() === this.nature) {
          return PartyUiHandler.NoEffectMessage;
        }
        return null;
      }), "mint");

    this.nature = nature;
  }

  get name(): string {
    return i18next.t("modifierType:ModifierType.PokemonNatureChangeModifierType.name", { natureName: getNatureName(this.nature) });
  }

  getDescription(scene: BattleScene): string {
    return i18next.t("modifierType:ModifierType.PokemonNatureChangeModifierType.description", { natureName: getNatureName(this.nature, true, true, true) });
  }
}

export class RememberMoveModifierType extends PokemonModifierType {
  constructor(localeKey: string, iconImage: string, group?: string) {
    super(localeKey, iconImage, (type, args) => new Modifiers.RememberMoveModifier(type, (args[0] as PlayerPokemon).id, (args[1] as integer)),
      (pokemon: PlayerPokemon) => {
        if (!pokemon.getLearnableLevelMoves().length) {
          return PartyUiHandler.NoEffectMessage;
        }
        return null;
      }, group);
  }
}

export class DoubleBattleChanceBoosterModifierType extends ModifierType {
  private maxBattles: number;

  constructor(localeKey: string, iconImage: string, maxBattles: number) {
    super(localeKey, iconImage, (_type, _args) => new Modifiers.DoubleBattleChanceBoosterModifier(this, maxBattles), "lure");

    this.maxBattles = maxBattles;
  }

  getDescription(_scene: BattleScene): string {
    return i18next.t("modifierType:ModifierType.DoubleBattleChanceBoosterModifierType.description", {
      battleCount: this.maxBattles
    });
  }
}

export class TempStatStageBoosterModifierType extends ModifierType implements GeneratedPersistentModifierType {
  private stat: TempBattleStat;
  private nameKey: string;
  private quantityKey: string;

  constructor(stat: TempBattleStat) {
    const nameKey = TempStatStageBoosterModifierTypeGenerator.items[stat];
    super("", nameKey, (_type, _args) => new Modifiers.TempStatStageBoosterModifier(this, this.stat, 5));

    this.stat = stat;
    this.nameKey = nameKey;
    this.quantityKey = (stat !== Stat.ACC) ? "percentage" : "stage";
  }

  get name(): string {
    return i18next.t(`modifierType:TempStatStageBoosterItem.${this.nameKey}`);
  }

  getDescription(_scene: BattleScene): string {
    return i18next.t("modifierType:ModifierType.TempStatStageBoosterModifierType.description", {
      stat: i18next.t(getStatKey(this.stat)),
      amount: i18next.t(`modifierType:ModifierType.TempStatStageBoosterModifierType.extra.${this.quantityKey}`)
    });
  }

  getPregenArgs(): any[] {
    return [ this.stat ];
  }
}

export class BerryModifierType extends PokemonHeldItemModifierType implements GeneratedPersistentModifierType {
  private berryType: BerryType;

  constructor(berryType: BerryType) {
    super("", `${BerryType[berryType].toLowerCase()}_berry`, (type, args) => new Modifiers.BerryModifier(type, (args[0] as Pokemon).id, berryType), "berry");

    this.berryType = berryType;
  }

  get name(): string {
    return getBerryName(this.berryType);
  }

  getDescription(scene: BattleScene): string {
    return getBerryEffectDescription(this.berryType);
  }

  getPregenArgs(): any[] {
    return [ this.berryType ];
  }
}

function getAttackTypeBoosterItemName(type: Type) {
  switch (type) {
  case Type.NORMAL:
    return "Silk Scarf";
  case Type.FIGHTING:
    return "Black Belt";
  case Type.FLYING:
    return "Sharp Beak";
  case Type.POISON:
    return "Poison Barb";
  case Type.GROUND:
    return "Soft Sand";
  case Type.ROCK:
    return "Hard Stone";
  case Type.BUG:
    return "Silver Powder";
  case Type.GHOST:
    return "Spell Tag";
  case Type.STEEL:
    return "Metal Coat";
  case Type.FIRE:
    return "Charcoal";
  case Type.WATER:
    return "Mystic Water";
  case Type.GRASS:
    return "Miracle Seed";
  case Type.ELECTRIC:
    return "Magnet";
  case Type.PSYCHIC:
    return "Twisted Spoon";
  case Type.ICE:
    return "Never-Melt Ice";
  case Type.DRAGON:
    return "Dragon Fang";
  case Type.DARK:
    return "Black Glasses";
  case Type.FAIRY:
    return "Fairy Feather";
  }
}

export class AttackTypeBoosterModifierType extends PokemonHeldItemModifierType implements GeneratedPersistentModifierType {
  public moveType: Type;
  public boostPercent: integer;

  constructor(moveType: Type, boostPercent: integer) {
    super("", `${getAttackTypeBoosterItemName(moveType)?.replace(/[ \-]/g, "_").toLowerCase()}`,
      (_type, args) => new Modifiers.AttackTypeBoosterModifier(this, (args[0] as Pokemon).id, moveType, boostPercent));

    this.moveType = moveType;
    this.boostPercent = boostPercent;
  }

  get name(): string {
    return i18next.t(`modifierType:AttackTypeBoosterItem.${getAttackTypeBoosterItemName(this.moveType)?.replace(/[ \-]/g, "_").toLowerCase()}`);
  }

  getDescription(scene: BattleScene): string {
    // TODO: Need getTypeName?
    return i18next.t("modifierType:ModifierType.AttackTypeBoosterModifierType.description", { moveType: i18next.t(`pokemonInfo:Type.${Type[this.moveType]}`) });
  }

  getPregenArgs(): any[] {
    return [ this.moveType ];
  }
}

export type SpeciesStatBoosterItem = keyof typeof SpeciesStatBoosterModifierTypeGenerator.items;

/**
 * Modifier type for {@linkcode Modifiers.SpeciesStatBoosterModifier}
 * @extends PokemonHeldItemModifierType
 * @implements GeneratedPersistentModifierType
 */
export class SpeciesStatBoosterModifierType extends PokemonHeldItemModifierType implements GeneratedPersistentModifierType {
  private key: SpeciesStatBoosterItem;

  constructor(key: SpeciesStatBoosterItem) {
    const item = SpeciesStatBoosterModifierTypeGenerator.items[key];
    super(`modifierType:SpeciesBoosterItem.${key}`, key.toLowerCase(), (type, args) => new Modifiers.SpeciesStatBoosterModifier(type, (args[0] as Pokemon).id, item.stats, item.multiplier, item.species));

    this.key = key;
  }

  getPregenArgs(): any[] {
    return [ this.key ];
  }
}

export class PokemonLevelIncrementModifierType extends PokemonModifierType {
  constructor(localeKey: string, iconImage: string) {
    super(localeKey, iconImage, (_type, args) => new Modifiers.PokemonLevelIncrementModifier(this, (args[0] as PlayerPokemon).id), (_pokemon: PlayerPokemon) => null);
  }

  getDescription(scene: BattleScene): string {
    let levels = 1;
    const hasCandyJar = scene.modifiers.find(modifier => modifier instanceof Modifiers.LevelIncrementBoosterModifier);
    if (hasCandyJar) {
      levels += hasCandyJar.stackCount;
    }
    return i18next.t("modifierType:ModifierType.PokemonLevelIncrementModifierType.description", { levels });
  }
}

export class AllPokemonLevelIncrementModifierType extends ModifierType {
  constructor(localeKey: string, iconImage: string) {
    super(localeKey, iconImage, (_type, _args) => new Modifiers.PokemonLevelIncrementModifier(this, -1));
  }

  getDescription(scene: BattleScene): string {
    let levels = 1;
    const hasCandyJar = scene.modifiers.find(modifier => modifier instanceof Modifiers.LevelIncrementBoosterModifier);
    if (hasCandyJar) {
      levels += hasCandyJar.stackCount;
    }
    return i18next.t("modifierType:ModifierType.AllPokemonLevelIncrementModifierType.description", { levels });
  }
}

export class BaseStatBoosterModifierType extends PokemonHeldItemModifierType implements GeneratedPersistentModifierType {
  private stat: PermanentStat;
  private key: string;

  constructor(stat: PermanentStat) {
    const key = BaseStatBoosterModifierTypeGenerator.items[stat];
    super("", key, (_type, args) => new Modifiers.BaseStatModifier(this, (args[0] as Pokemon).id, this.stat));

    this.stat = stat;
    this.key = key;
  }

  get name(): string {
    return i18next.t(`modifierType:BaseStatBoosterItem.${this.key}`);
  }

  getDescription(_scene: BattleScene): string {
    return i18next.t("modifierType:ModifierType.BaseStatBoosterModifierType.description", { stat: i18next.t(getStatKey(this.stat)) });
  }

  getPregenArgs(): any[] {
    return [ this.stat ];
  }
}

/**
 * Shuckle Juice item
 */
export class PokemonBaseStatTotalModifierType extends PokemonHeldItemModifierType implements GeneratedPersistentModifierType {
  private readonly statModifier: integer;

  constructor(statModifier: integer) {
    super("modifierType:ModifierType.MYSTERY_ENCOUNTER_SHUCKLE_JUICE", "berry_juice", (_type, args) => new Modifiers.PokemonBaseStatTotalModifier(this, (args[0] as Pokemon).id, this.statModifier));
    this.statModifier = statModifier;
  }

  override getDescription(scene: BattleScene): string {
    return i18next.t("modifierType:ModifierType.PokemonBaseStatTotalModifierType.description", {
      increaseDecrease: i18next.t(this.statModifier >= 0 ? "modifierType:ModifierType.PokemonBaseStatTotalModifierType.extra.increase" : "modifierType:ModifierType.PokemonBaseStatTotalModifierType.extra.decrease"),
      blessCurse: i18next.t(this.statModifier >= 0 ? "modifierType:ModifierType.PokemonBaseStatTotalModifierType.extra.blessed" : "modifierType:ModifierType.PokemonBaseStatTotalModifierType.extra.cursed"),
      statValue: this.statModifier,
    });
  }

  public getPregenArgs(): any[] {
    return [ this.statModifier ];
  }
}

/**
 * Old Gateau item
 */
export class PokemonBaseStatFlatModifierType extends PokemonHeldItemModifierType implements GeneratedPersistentModifierType {
  private readonly statModifier: integer;
  private readonly stats: Stat[];

  constructor(statModifier: integer, stats: Stat[]) {
    super("modifierType:ModifierType.MYSTERY_ENCOUNTER_OLD_GATEAU", "old_gateau", (_type, args) => new Modifiers.PokemonBaseStatFlatModifier(this, (args[0] as Pokemon).id, this.statModifier, this.stats));
    this.statModifier = statModifier;
    this.stats = stats;
  }

  override getDescription(scene: BattleScene): string {
    return i18next.t("modifierType:ModifierType.PokemonBaseStatFlatModifierType.description", {
      stats: this.stats.map(stat => i18next.t(getStatKey(stat))).join("/"),
      statValue: this.statModifier,
    });
  }

  public getPregenArgs(): any[] {
    return [ this.statModifier, this.stats ];
  }
}

class AllPokemonFullHpRestoreModifierType extends ModifierType {
  private descriptionKey: string;

  constructor(localeKey: string, iconImage: string, descriptionKey?: string, newModifierFunc?: NewModifierFunc) {
    super(localeKey, iconImage, newModifierFunc || ((_type, _args) => new Modifiers.PokemonHpRestoreModifier(this, -1, 0, 100, false)));

    this.descriptionKey = descriptionKey!; // TODO: is this bang correct?
  }

  getDescription(scene: BattleScene): string {
    return i18next.t(`${this.descriptionKey || "modifierType:ModifierType.AllPokemonFullHpRestoreModifierType"}.description` as any);
  }
}

class AllPokemonFullReviveModifierType extends AllPokemonFullHpRestoreModifierType {
  constructor(localeKey: string, iconImage: string) {
    super(localeKey, iconImage, "modifierType:ModifierType.AllPokemonFullReviveModifierType", (_type, _args) => new Modifiers.PokemonHpRestoreModifier(this, -1, 0, 100, false, true));
  }
}

export class MoneyRewardModifierType extends ModifierType {
  private moneyMultiplier: number;
  private moneyMultiplierDescriptorKey: string;

  constructor(localeKey: string, iconImage: string, moneyMultiplier: number, moneyMultiplierDescriptorKey: string) {
    super(localeKey, iconImage, (_type, _args) => new Modifiers.MoneyRewardModifier(this, moneyMultiplier), "money", "se/buy");

    this.moneyMultiplier = moneyMultiplier;
    this.moneyMultiplierDescriptorKey = moneyMultiplierDescriptorKey;
  }

  getDescription(scene: BattleScene): string {
    const moneyAmount = new Utils.IntegerHolder(scene.getWaveMoneyAmount(this.moneyMultiplier));
    scene.applyModifiers(MoneyMultiplierModifier, true, moneyAmount);
    const formattedMoney = Utils.formatMoney(scene.moneyFormat, moneyAmount.value);

    return i18next.t("modifierType:ModifierType.MoneyRewardModifierType.description", {
      moneyMultiplier: i18next.t(this.moneyMultiplierDescriptorKey as any),
      moneyAmount: formattedMoney,
    });
  }
}

export class ExpBoosterModifierType extends ModifierType {
  private boostPercent: integer;

  constructor(localeKey: string, iconImage: string, boostPercent: integer) {
    super(localeKey, iconImage, () => new Modifiers.ExpBoosterModifier(this, boostPercent));

    this.boostPercent = boostPercent;
  }

  getDescription(scene: BattleScene): string {
    return i18next.t("modifierType:ModifierType.ExpBoosterModifierType.description", { boostPercent: this.boostPercent });
  }
}

export class PokemonExpBoosterModifierType extends PokemonHeldItemModifierType {
  private boostPercent: integer;

  constructor(localeKey: string, iconImage: string, boostPercent: integer) {
    super(localeKey, iconImage, (_type, args) => new Modifiers.PokemonExpBoosterModifier(this, (args[0] as Pokemon).id, boostPercent));

    this.boostPercent = boostPercent;
  }

  getDescription(scene: BattleScene): string {
    return i18next.t("modifierType:ModifierType.PokemonExpBoosterModifierType.description", { boostPercent: this.boostPercent });
  }
}

export class PokemonFriendshipBoosterModifierType extends PokemonHeldItemModifierType {
  constructor(localeKey: string, iconImage: string) {
    super(localeKey, iconImage, (_type, args) => new Modifiers.PokemonFriendshipBoosterModifier(this, (args[0] as Pokemon).id));
  }

  getDescription(scene: BattleScene): string {
    return i18next.t("modifierType:ModifierType.PokemonFriendshipBoosterModifierType.description");
  }
}

export class PokemonMoveAccuracyBoosterModifierType extends PokemonHeldItemModifierType {
  private amount: integer;

  constructor(localeKey: string, iconImage: string, amount: integer, group?: string, soundName?: string) {
    super(localeKey, iconImage, (_type, args) => new Modifiers.PokemonMoveAccuracyBoosterModifier(this, (args[0] as Pokemon).id, amount), group, soundName);

    this.amount = amount;
  }

  getDescription(scene: BattleScene): string {
    return i18next.t("modifierType:ModifierType.PokemonMoveAccuracyBoosterModifierType.description", { accuracyAmount: this.amount });
  }
}

export class PokemonMultiHitModifierType extends PokemonHeldItemModifierType {
  constructor(localeKey: string, iconImage: string) {
    super(localeKey, iconImage, (type, args) => new Modifiers.PokemonMultiHitModifier(type as PokemonMultiHitModifierType, (args[0] as Pokemon).id));
  }

  getDescription(scene: BattleScene): string {
    return i18next.t("modifierType:ModifierType.PokemonMultiHitModifierType.description");
  }
}

export class TmModifierType extends PokemonModifierType {
  public moveId: Moves;

  constructor(moveId: Moves) {
    super("", `tm_${Type[allMoves[moveId].type].toLowerCase()}`, (_type, args) => new Modifiers.TmModifier(this, (args[0] as PlayerPokemon).id),
      (pokemon: PlayerPokemon) => {
        if (pokemon.compatibleTms.indexOf(moveId) === -1 || pokemon.getMoveset().filter(m => m?.moveId === moveId).length) {
          return PartyUiHandler.NoEffectMessage;
        }
        return null;
      }, "tm");

    this.moveId = moveId;
  }

  get name(): string {
    return i18next.t("modifierType:ModifierType.TmModifierType.name", {
      moveId: Utils.padInt(Object.keys(tmSpecies).indexOf(this.moveId.toString()) + 1, 3),
      moveName: allMoves[this.moveId].name,
    });
  }

  getDescription(scene: BattleScene): string {
    return i18next.t(scene.enableMoveInfo ? "modifierType:ModifierType.TmModifierTypeWithInfo.description" : "modifierType:ModifierType.TmModifierType.description", { moveName: allMoves[this.moveId].name });
  }
}

export class EvolutionItemModifierType extends PokemonModifierType implements GeneratedPersistentModifierType {
  public evolutionItem: EvolutionItem;

  constructor(evolutionItem: EvolutionItem) {
    super("", EvolutionItem[evolutionItem].toLowerCase(), (_type, args) => new Modifiers.EvolutionItemModifier(this, (args[0] as PlayerPokemon).id),
      (pokemon: PlayerPokemon) => {
        if (pokemonEvolutions.hasOwnProperty(pokemon.species.speciesId) && pokemonEvolutions[pokemon.species.speciesId].filter(e => e.item === this.evolutionItem
          && (!e.condition || e.condition.predicate(pokemon)) && (e.preFormKey === null || e.preFormKey === pokemon.getFormKey())).length && (pokemon.getFormKey() !== SpeciesFormKey.GIGANTAMAX)) {
          return null;
        } else if (pokemon.isFusion() && pokemon.fusionSpecies && pokemonEvolutions.hasOwnProperty(pokemon.fusionSpecies.speciesId) && pokemonEvolutions[pokemon.fusionSpecies.speciesId].filter(e => e.item === this.evolutionItem
        && (!e.condition || e.condition.predicate(pokemon)) && (e.preFormKey === null || e.preFormKey === pokemon.getFusionFormKey())).length && (pokemon.getFusionFormKey() !== SpeciesFormKey.GIGANTAMAX)) {
          return null;
        }

        return PartyUiHandler.NoEffectMessage;
      });

    this.evolutionItem = evolutionItem;
  }

  get name(): string {
    return i18next.t(`modifierType:EvolutionItem.${EvolutionItem[this.evolutionItem]}`);
  }

  getDescription(scene: BattleScene): string {
    return i18next.t("modifierType:ModifierType.EvolutionItemModifierType.description");
  }

  getPregenArgs(): any[] {
    return [ this.evolutionItem ];
  }
}

/**
 * Class that represents form changing items
 */
export class FormChangeItemModifierType extends PokemonModifierType implements GeneratedPersistentModifierType {
  public formChangeItem: FormChangeItem;

  constructor(formChangeItem: FormChangeItem) {
    super("", FormChangeItem[formChangeItem].toLowerCase(), (_type, args) => new Modifiers.PokemonFormChangeItemModifier(this, (args[0] as PlayerPokemon).id, formChangeItem, true),
      (pokemon: PlayerPokemon) => {
        // Make sure the Pokemon has alternate forms
        if (pokemonFormChanges.hasOwnProperty(pokemon.species.speciesId)
          // Get all form changes for this species with an item trigger, including any compound triggers
          && pokemonFormChanges[pokemon.species.speciesId].filter(fc => fc.trigger.hasTriggerType(SpeciesFormChangeItemTrigger) && (fc.preFormKey === pokemon.getFormKey()))
          // Returns true if any form changes match this item
            .map(fc => fc.findTrigger(SpeciesFormChangeItemTrigger) as SpeciesFormChangeItemTrigger)
            .flat().flatMap(fc => fc.item).includes(this.formChangeItem)
        ) {
          return null;
        }

        return PartyUiHandler.NoEffectMessage;
      });

    this.formChangeItem = formChangeItem;
  }

  get name(): string {
    return i18next.t(`modifierType:FormChangeItem.${FormChangeItem[this.formChangeItem]}`);
  }

  getDescription(scene: BattleScene): string {
    return i18next.t("modifierType:ModifierType.FormChangeItemModifierType.description");
  }

  getPregenArgs(): any[] {
    return [ this.formChangeItem ];
  }
}

export class FusePokemonModifierType extends PokemonModifierType {
  constructor(localeKey: string, iconImage: string) {
    super(localeKey, iconImage, (_type, args) => new Modifiers.FusePokemonModifier(this, (args[0] as PlayerPokemon).id, (args[1] as PlayerPokemon).id),
      (pokemon: PlayerPokemon) => {
        if (pokemon.isFusion()) {
          return PartyUiHandler.NoEffectMessage;
        }
        return null;
      });
  }

  getDescription(scene: BattleScene): string {
    return i18next.t("modifierType:ModifierType.FusePokemonModifierType.description");
  }
}

class AttackTypeBoosterModifierTypeGenerator extends ModifierTypeGenerator {
  constructor() {
    super((party: Pokemon[], pregenArgs?: any[]) => {
      if (pregenArgs && (pregenArgs.length === 1) && (pregenArgs[0] in Type)) {
        return new AttackTypeBoosterModifierType(pregenArgs[0] as Type, 20);
      }

      const attackMoveTypes = party.map(p => p.getMoveset().map(m => m?.getMove()).filter(m => m instanceof AttackMove).map(m => m.type)).flat();
      if (!attackMoveTypes.length) {
        return null;
      }

      const attackMoveTypeWeights = new Map<Type, integer>();
      let totalWeight = 0;
      for (const t of attackMoveTypes) {
        if (attackMoveTypeWeights.has(t)) {
          if (attackMoveTypeWeights.get(t)! < 3) { // attackMoveTypeWeights.has(t) was checked before
            attackMoveTypeWeights.set(t, attackMoveTypeWeights.get(t)! + 1);
          } else {
            continue;
          }
        } else {
          attackMoveTypeWeights.set(t, 1);
        }
        totalWeight++;
      }

      if (!totalWeight) {
        return null;
      }

      let type: Type;

      const randInt = Utils.randSeedInt(totalWeight);
      let weight = 0;

      for (const t of attackMoveTypeWeights.keys()) {
        const typeWeight = attackMoveTypeWeights.get(t)!; // guranteed to be defined
        if (randInt <= weight + typeWeight) {
          type = t;
          break;
        }
        weight += typeWeight;
      }

      return new AttackTypeBoosterModifierType(type!, 20);
    });
  }
}

class BaseStatBoosterModifierTypeGenerator extends ModifierTypeGenerator {
  public static readonly items: Record<PermanentStat, string> = {
    [Stat.HP]: "hp_up",
    [Stat.ATK]: "protein",
    [Stat.DEF]: "iron",
    [Stat.SPATK]: "calcium",
    [Stat.SPDEF]: "zinc",
    [Stat.SPD]: "carbos"
  };

  constructor() {
    super((_party: Pokemon[], pregenArgs?: any[]) => {
      if (pregenArgs) {
        return new BaseStatBoosterModifierType(pregenArgs[0]);
      }
      const randStat: PermanentStat = Utils.randSeedInt(Stat.SPD + 1);
      return new BaseStatBoosterModifierType(randStat);
    });
  }
}

class TempStatStageBoosterModifierTypeGenerator extends ModifierTypeGenerator {
  public static readonly items: Record<TempBattleStat, string> = {
    [Stat.ATK]: "x_attack",
    [Stat.DEF]: "x_defense",
    [Stat.SPATK]: "x_sp_atk",
    [Stat.SPDEF]: "x_sp_def",
    [Stat.SPD]: "x_speed",
    [Stat.ACC]: "x_accuracy"
  };

  constructor() {
    super((_party: Pokemon[], pregenArgs?: any[]) => {
      if (pregenArgs && (pregenArgs.length === 1) && TEMP_BATTLE_STATS.includes(pregenArgs[0])) {
        return new TempStatStageBoosterModifierType(pregenArgs[0]);
      }
      const randStat: TempBattleStat = Utils.randSeedInt(Stat.ACC, Stat.ATK);
      return new TempStatStageBoosterModifierType(randStat);
    });
  }
}

/**
 * Modifier type generator for {@linkcode SpeciesStatBoosterModifierType}, which
 * encapsulates the logic for weighting the most useful held item from
 * the current list of {@linkcode items}.
 * @extends ModifierTypeGenerator
 */
class SpeciesStatBoosterModifierTypeGenerator extends ModifierTypeGenerator {
  /** Object comprised of the currently available species-based stat boosting held items */
  public static readonly items = {
    LIGHT_BALL: { stats: [Stat.ATK, Stat.SPATK], multiplier: 2, species: [Species.PIKACHU] },
    THICK_CLUB: { stats: [Stat.ATK], multiplier: 2, species: [Species.CUBONE, Species.MAROWAK, Species.ALOLA_MAROWAK] },
    METAL_POWDER: { stats: [Stat.DEF], multiplier: 2, species: [Species.DITTO] },
    QUICK_POWDER: { stats: [Stat.SPD], multiplier: 2, species: [Species.DITTO] },
  };

  constructor() {
    super((party: Pokemon[], pregenArgs?: any[]) => {
      const items = SpeciesStatBoosterModifierTypeGenerator.items;
      if (pregenArgs && (pregenArgs.length === 1) && (pregenArgs[0] in items)) {
        return new SpeciesStatBoosterModifierType(pregenArgs[0] as SpeciesStatBoosterItem);
      }

      const values = Object.values(items);
      const keys = Object.keys(items);
      const weights = keys.map(() => 0);

      for (const p of party) {
        const speciesId = p.getSpeciesForm(true).speciesId;
        const fusionSpeciesId = p.isFusion() ? p.getFusionSpeciesForm(true).speciesId : null;
        const hasFling = p.getMoveset(true).some(m => m?.moveId === Moves.FLING);

        for (const i in values) {
          const checkedSpecies = values[i].species;
          const checkedStats = values[i].stats;

          // If party member already has the item being weighted currently, skip to the next item
          const hasItem = p.getHeldItems().some(m => m instanceof Modifiers.SpeciesStatBoosterModifier
            && (m as Modifiers.SpeciesStatBoosterModifier).contains(checkedSpecies[0], checkedStats[0]));

          if (!hasItem) {
            if (checkedSpecies.includes(speciesId) || (!!fusionSpeciesId && checkedSpecies.includes(fusionSpeciesId))) {
              // Add weight if party member has a matching species or, if applicable, a matching fusion species
              weights[i]++;
            } else if (checkedSpecies.includes(Species.PIKACHU) && hasFling) {
              // Add weight to Light Ball if party member has Fling
              weights[i]++;
            }
          }
        }
      }

      let totalWeight = 0;
      for (const weight of weights) {
        totalWeight += weight;
      }

      if (totalWeight !== 0) {
        const randInt = Utils.randSeedInt(totalWeight, 1);
        let weight = 0;

        for (const i in weights) {
          if (weights[i] !== 0) {
            const curWeight = weight + weights[i];
            if (randInt <= weight + weights[i]) {
              return new SpeciesStatBoosterModifierType(keys[i] as SpeciesStatBoosterItem);
            }
            weight = curWeight;
          }
        }
      }

      return null;
    });
  }
}

class TmModifierTypeGenerator extends ModifierTypeGenerator {
  constructor(tier: ModifierTier) {
    super((party: Pokemon[], pregenArgs?: any[]) => {
      if (pregenArgs && (pregenArgs.length === 1) && (pregenArgs[0] in Moves)) {
        return new TmModifierType(pregenArgs[0] as Moves);
      }
      const partyMemberCompatibleTms = party.map(p => (p as PlayerPokemon).compatibleTms.filter(tm => !p.moveset.find(m => m?.moveId === tm)));
      const tierUniqueCompatibleTms = partyMemberCompatibleTms.flat().filter(tm => tmPoolTiers[tm] === tier).filter(tm => !allMoves[tm].name.endsWith(" (N)")).filter((tm, i, array) => array.indexOf(tm) === i);
      if (!tierUniqueCompatibleTms.length) {
        return null;
      }
      const randTmIndex = Utils.randSeedInt(tierUniqueCompatibleTms.length);
      return new TmModifierType(tierUniqueCompatibleTms[randTmIndex]);
    });
  }
}

class EvolutionItemModifierTypeGenerator extends ModifierTypeGenerator {
  constructor(rare: boolean) {
    super((party: Pokemon[], pregenArgs?: any[]) => {
      if (pregenArgs && (pregenArgs.length === 1) && (pregenArgs[0] in EvolutionItem)) {
        return new EvolutionItemModifierType(pregenArgs[0] as EvolutionItem);
      }

      const evolutionItemPool = [
        party.filter(p => pokemonEvolutions.hasOwnProperty(p.species.speciesId) && (!p.pauseEvolutions || p.species.speciesId === Species.SLOWPOKE || p.species.speciesId === Species.EEVEE)).map(p => {
          const evolutions = pokemonEvolutions[p.species.speciesId];
          return evolutions.filter(e => e.item !== EvolutionItem.NONE && (e.evoFormKey === null || (e.preFormKey || "") === p.getFormKey()) && (!e.condition || e.condition.predicate(p)));
        }).flat(),
        party.filter(p => p.isFusion() && p.fusionSpecies && pokemonEvolutions.hasOwnProperty(p.fusionSpecies.speciesId) && (!p.pauseEvolutions || p.fusionSpecies.speciesId === Species.SLOWPOKE || p.fusionSpecies.speciesId === Species.EEVEE)).map(p => {
          const evolutions = pokemonEvolutions[p.fusionSpecies!.speciesId];
          return evolutions.filter(e => e.item !== EvolutionItem.NONE && (e.evoFormKey === null || (e.preFormKey || "") === p.getFusionFormKey()) && (!e.condition || e.condition.predicate(p)));
        }).flat()
      ].flat().flatMap(e => e.item).filter(i => (!!i && i > 50) === rare);

      if (!evolutionItemPool.length) {
        return null;
      }

      return new EvolutionItemModifierType(evolutionItemPool[Utils.randSeedInt(evolutionItemPool.length)]!); // TODO: is the bang correct?
    });
  }
}

class FormChangeItemModifierTypeGenerator extends ModifierTypeGenerator {
  constructor(rare: boolean) {
    super((party: Pokemon[], pregenArgs?: any[]) => {
      if (pregenArgs && (pregenArgs.length === 1) && (pregenArgs[0] in FormChangeItem)) {
        return new FormChangeItemModifierType(pregenArgs[0] as FormChangeItem);
      }

      const formChangeItemPool = [...new Set(party.filter(p => pokemonFormChanges.hasOwnProperty(p.species.speciesId)).map(p => {
        const formChanges = pokemonFormChanges[p.species.speciesId];
        let formChangeItemTriggers = formChanges.filter(fc => ((fc.formKey.indexOf(SpeciesFormKey.MEGA) === -1 && fc.formKey.indexOf(SpeciesFormKey.PRIMAL) === -1) || party[0].scene.getModifiers(Modifiers.MegaEvolutionAccessModifier).length)
          && ((fc.formKey.indexOf(SpeciesFormKey.GIGANTAMAX) === -1 && fc.formKey.indexOf(SpeciesFormKey.ETERNAMAX) === -1) || party[0].scene.getModifiers(Modifiers.GigantamaxAccessModifier).length)
          && (!fc.conditions.length || fc.conditions.filter(cond => cond instanceof SpeciesFormChangeCondition && cond.predicate(p)).length)
          && (fc.preFormKey === p.getFormKey()))
          .map(fc => fc.findTrigger(SpeciesFormChangeItemTrigger) as SpeciesFormChangeItemTrigger)
          .filter(t => t && t.active && !p.scene.findModifier(m => m instanceof Modifiers.PokemonFormChangeItemModifier && m.pokemonId === p.id && m.formChangeItem === t.item));

        if (p.species.speciesId === Species.NECROZMA) {
          // technically we could use a simplified version and check for formChanges.length > 3, but in case any code changes later, this might break...

          let foundULTRA_Z = false,
            foundN_LUNA = false,
            foundN_SOLAR = false;
          formChangeItemTriggers.forEach((fc, i) => {
            switch (fc.item) {
            case FormChangeItem.ULTRANECROZIUM_Z:
              foundULTRA_Z = true;
              break;
            case FormChangeItem.N_LUNARIZER:
              foundN_LUNA = true;
              break;
            case FormChangeItem.N_SOLARIZER:
              foundN_SOLAR = true;
              break;
            }
          });
          if (foundULTRA_Z && foundN_LUNA && foundN_SOLAR) {
            // all three items are present -> user hasn't acquired any of the N_*ARIZERs -> block ULTRANECROZIUM_Z acquisition.
            formChangeItemTriggers = formChangeItemTriggers.filter(fc => fc.item !== FormChangeItem.ULTRANECROZIUM_Z);
          }
        }
        return formChangeItemTriggers;
      }).flat())
      ].flat().flatMap(fc => fc.item).filter(i => (i && i < 100) === rare);
      // convert it into a set to remove duplicate values, which can appear when the same species with a potential form change is in the party.

      if (!formChangeItemPool.length) {
        return null;
      }

      return new FormChangeItemModifierType(formChangeItemPool[Utils.randSeedInt(formChangeItemPool.length)]);
    });
  }
}

export class TerastallizeModifierType extends PokemonHeldItemModifierType implements GeneratedPersistentModifierType {
  private teraType: Type;

  constructor(teraType: Type) {
    super("", `${Type[teraType].toLowerCase()}_tera_shard`, (type, args) => new Modifiers.TerastallizeModifier(type as TerastallizeModifierType, (args[0] as Pokemon).id, teraType), "tera_shard");

    this.teraType = teraType;
  }

  get name(): string {
    return i18next.t("modifierType:ModifierType.TerastallizeModifierType.name", { teraType: i18next.t(`pokemonInfo:Type.${Type[this.teraType]}`) });
  }

  getDescription(scene: BattleScene): string {
    return i18next.t("modifierType:ModifierType.TerastallizeModifierType.description", { teraType: i18next.t(`pokemonInfo:Type.${Type[this.teraType]}`) });
  }

  getPregenArgs(): any[] {
    return [ this.teraType ];
  }
}

export class ContactHeldItemTransferChanceModifierType extends PokemonHeldItemModifierType {
  private chancePercent: integer;

  constructor(localeKey: string, iconImage: string, chancePercent: integer, group?: string, soundName?: string) {
    super(localeKey, iconImage, (type, args) => new Modifiers.ContactHeldItemTransferChanceModifier(type, (args[0] as Pokemon).id, chancePercent), group, soundName);

    this.chancePercent = chancePercent;
  }

  getDescription(scene: BattleScene): string {
    return i18next.t("modifierType:ModifierType.ContactHeldItemTransferChanceModifierType.description", { chancePercent: this.chancePercent });
  }
}

export class TurnHeldItemTransferModifierType extends PokemonHeldItemModifierType {
  constructor(localeKey: string, iconImage: string, group?: string, soundName?: string) {
    super(localeKey, iconImage, (type, args) => new Modifiers.TurnHeldItemTransferModifier(type, (args[0] as Pokemon).id), group, soundName);
  }

  getDescription(scene: BattleScene): string {
    return i18next.t("modifierType:ModifierType.TurnHeldItemTransferModifierType.description");
  }
}

export class EnemyAttackStatusEffectChanceModifierType extends ModifierType {
  private chancePercent: integer;
  private effect: StatusEffect;

  constructor(localeKey: string, iconImage: string, chancePercent: integer, effect: StatusEffect, stackCount?: integer) {
    super(localeKey, iconImage, (type, args) => new Modifiers.EnemyAttackStatusEffectChanceModifier(type, effect, chancePercent, stackCount), "enemy_status_chance");

    this.chancePercent = chancePercent;
    this.effect = effect;
  }

  getDescription(scene: BattleScene): string {
    return i18next.t("modifierType:ModifierType.EnemyAttackStatusEffectChanceModifierType.description", {
      chancePercent: this.chancePercent,
      statusEffect: getStatusEffectDescriptor(this.effect),
    });
  }
}

export class EnemyEndureChanceModifierType extends ModifierType {
  private chancePercent: number;

  constructor(localeKey: string, iconImage: string, chancePercent: number) {
    super(localeKey, iconImage, (type, _args) => new Modifiers.EnemyEndureChanceModifier(type, chancePercent), "enemy_endure");

    this.chancePercent = chancePercent;
  }

  getDescription(scene: BattleScene): string {
    return i18next.t("modifierType:ModifierType.EnemyEndureChanceModifierType.description", { chancePercent: this.chancePercent });
  }
}

export type ModifierTypeFunc = () => ModifierType;
type WeightedModifierTypeWeightFunc = (party: Pokemon[], rerollCount?: integer) => integer;

/**
 * High order function that returns a WeightedModifierTypeWeightFunc that will only be applied on
 * classic and skip an ModifierType if current wave is greater or equal to the one passed down
 * @param wave - Wave where we should stop showing the modifier
 * @param defaultWeight - ModifierType default weight
 * @returns A WeightedModifierTypeWeightFunc
 */
function skipInClassicAfterWave(wave: integer, defaultWeight: integer): WeightedModifierTypeWeightFunc {
  return (party: Pokemon[]) => {
    const gameMode =  party[0].scene.gameMode;
    const currentWave = party[0].scene.currentBattle.waveIndex;
    return gameMode.isClassic && currentWave >= wave ? 0 : defaultWeight;
  };
}

/**
 * High order function that returns a WeightedModifierTypeWeightFunc that will only be applied on
 * classic and it will skip a ModifierType if it is the last wave pull.
 * @param defaultWeight ModifierType default weight
 * @returns A WeightedModifierTypeWeightFunc
 */
function skipInLastClassicWaveOrDefault(defaultWeight: integer) : WeightedModifierTypeWeightFunc {
  return skipInClassicAfterWave(199, defaultWeight);
}

/**
 * High order function that returns a WeightedModifierTypeWeightFunc to ensure Lures don't spawn on Classic 199
 * or if the lure still has over 60% of its duration left
 * @param maxBattles The max battles the lure type in question lasts. 10 for green, 15 for Super, 30 for Max
 * @param weight The desired weight for the lure when it does spawn
 * @returns A WeightedModifierTypeWeightFunc
 */
function lureWeightFunc(maxBattles: number, weight: number): WeightedModifierTypeWeightFunc {
  return (party: Pokemon[]) => {
    const lures = party[0].scene.getModifiers(Modifiers.DoubleBattleChanceBoosterModifier);
    return !(party[0].scene.gameMode.isClassic && party[0].scene.currentBattle.waveIndex === 199) && (lures.length === 0 || lures.filter(m => m.getMaxBattles() === maxBattles && m.getBattleCount() >= maxBattles * 0.6).length === 0) ? weight : 0;
  };
}

class WeightedModifierType {
  public modifierType: ModifierType;
  public weight: integer | WeightedModifierTypeWeightFunc;
  public maxWeight: integer;

  constructor(modifierTypeFunc: ModifierTypeFunc, weight: integer | WeightedModifierTypeWeightFunc, maxWeight?: integer) {
    this.modifierType = modifierTypeFunc();
    this.modifierType.id = Object.keys(modifierTypes).find(k => modifierTypes[k] === modifierTypeFunc)!; // TODO: is this bang correct?
    this.weight = weight;
    this.maxWeight = maxWeight || (!(weight instanceof Function) ? weight : 0);
  }

  setTier(tier: ModifierTier) {
    this.modifierType.setTier(tier);
  }
}

type BaseModifierOverride = {
  name: Exclude<ModifierTypeKeys, GeneratorModifierOverride["name"]>;
  count?: number;
};

/** Type for modifiers and held items that are constructed via {@linkcode ModifierTypeGenerator}. */
export type GeneratorModifierOverride = {
  count?: number;
} & (
  | {
      name: keyof Pick<typeof modifierTypes, "SPECIES_STAT_BOOSTER">;
      type?: SpeciesStatBoosterItem;
    }
  | {
      name: keyof Pick<typeof modifierTypes, "TEMP_STAT_STAGE_BOOSTER">;
      type?: TempBattleStat;
    }
  | {
      name: keyof Pick<typeof modifierTypes, "BASE_STAT_BOOSTER">;
      type?: Stat;
    }
  | {
      name: keyof Pick<typeof modifierTypes, "MINT">;
      type?: Nature;
    }
  | {
      name: keyof Pick<typeof modifierTypes, "ATTACK_TYPE_BOOSTER" | "TERA_SHARD">;
      type?: Type;
    }
  | {
      name: keyof Pick<typeof modifierTypes, "BERRY">;
      type?: BerryType;
    }
  | {
      name: keyof Pick<typeof modifierTypes, "EVOLUTION_ITEM" | "RARE_EVOLUTION_ITEM">;
      type?: EvolutionItem;
    }
  | {
      name: keyof Pick<typeof modifierTypes, "FORM_CHANGE_ITEM">;
      type?: FormChangeItem;
    }
  | {
      name: keyof Pick<typeof modifierTypes, "TM_COMMON" | "TM_GREAT" | "TM_ULTRA">;
      type?: Moves;
    }
);

/** Type used to construct modifiers and held items for overriding purposes. */
export type ModifierOverride = GeneratorModifierOverride | BaseModifierOverride;

export type ModifierTypeKeys = keyof typeof modifierTypes;

export const modifierTypes = {
  POKEBALL: () => new AddPokeballModifierType("pb", PokeballType.POKEBALL, 5),
  GREAT_BALL: () => new AddPokeballModifierType("gb", PokeballType.GREAT_BALL, 5),
  ULTRA_BALL: () => new AddPokeballModifierType("ub", PokeballType.ULTRA_BALL, 5),
  ROGUE_BALL: () => new AddPokeballModifierType("rb", PokeballType.ROGUE_BALL, 5),
  MASTER_BALL: () => new AddPokeballModifierType("mb", PokeballType.MASTER_BALL, 1),

  RARE_CANDY: () => new PokemonLevelIncrementModifierType("modifierType:ModifierType.RARE_CANDY", "rare_candy"),
  RARER_CANDY: () => new AllPokemonLevelIncrementModifierType("modifierType:ModifierType.RARER_CANDY", "rarer_candy"),

  EVOLUTION_ITEM: () => new EvolutionItemModifierTypeGenerator(false),
  RARE_EVOLUTION_ITEM: () => new EvolutionItemModifierTypeGenerator(true),
  FORM_CHANGE_ITEM: () => new FormChangeItemModifierTypeGenerator(false),
  RARE_FORM_CHANGE_ITEM: () => new FormChangeItemModifierTypeGenerator(true),

  EVOLUTION_TRACKER_GIMMIGHOUL: () => new PokemonHeldItemModifierType("modifierType:ModifierType.EVOLUTION_TRACKER_GIMMIGHOUL", "relic_gold", (type, _args) => new Modifiers.EvoTrackerModifier(type, (_args[0] as Pokemon).id, Species.GIMMIGHOUL, 10)),

  MEGA_BRACELET: () => new ModifierType("modifierType:ModifierType.MEGA_BRACELET", "mega_bracelet", (type, _args) => new Modifiers.MegaEvolutionAccessModifier(type)),
  DYNAMAX_BAND: () => new ModifierType("modifierType:ModifierType.DYNAMAX_BAND", "dynamax_band", (type, _args) => new Modifiers.GigantamaxAccessModifier(type)),
  TERA_ORB: () => new ModifierType("modifierType:ModifierType.TERA_ORB", "tera_orb", (type, _args) => new Modifiers.TerastallizeAccessModifier(type)),

  MAP: () => new ModifierType("modifierType:ModifierType.MAP", "map", (type, _args) => new Modifiers.MapModifier(type)),

  POTION: () => new PokemonHpRestoreModifierType("modifierType:ModifierType.POTION", "potion", 20, 10),
  SUPER_POTION: () => new PokemonHpRestoreModifierType("modifierType:ModifierType.SUPER_POTION", "super_potion", 50, 25),
  HYPER_POTION: () => new PokemonHpRestoreModifierType("modifierType:ModifierType.HYPER_POTION", "hyper_potion", 200, 50),
  MAX_POTION: () => new PokemonHpRestoreModifierType("modifierType:ModifierType.MAX_POTION", "max_potion", 0, 100),
  FULL_RESTORE: () => new PokemonHpRestoreModifierType("modifierType:ModifierType.FULL_RESTORE", "full_restore", 0, 100, true),

  REVIVE: () => new PokemonReviveModifierType("modifierType:ModifierType.REVIVE", "revive", 50),
  MAX_REVIVE: () => new PokemonReviveModifierType("modifierType:ModifierType.MAX_REVIVE", "max_revive", 100),

  FULL_HEAL: () => new PokemonStatusHealModifierType("modifierType:ModifierType.FULL_HEAL", "full_heal"),

  SACRED_ASH: () => new AllPokemonFullReviveModifierType("modifierType:ModifierType.SACRED_ASH", "sacred_ash"),

  REVIVER_SEED: () => new PokemonHeldItemModifierType("modifierType:ModifierType.REVIVER_SEED", "reviver_seed", (type, args) => new Modifiers.PokemonInstantReviveModifier(type, (args[0] as Pokemon).id)),
  WHITE_HERB: () => new PokemonHeldItemModifierType("modifierType:ModifierType.WHITE_HERB", "white_herb", (type, args) => new Modifiers.ResetNegativeStatStageModifier(type, (args[0] as Pokemon).id)),

  ETHER: () => new PokemonPpRestoreModifierType("modifierType:ModifierType.ETHER", "ether", 10),
  MAX_ETHER: () => new PokemonPpRestoreModifierType("modifierType:ModifierType.MAX_ETHER", "max_ether", -1),

  ELIXIR: () => new PokemonAllMovePpRestoreModifierType("modifierType:ModifierType.ELIXIR", "elixir", 10),
  MAX_ELIXIR: () => new PokemonAllMovePpRestoreModifierType("modifierType:ModifierType.MAX_ELIXIR", "max_elixir", -1),

  PP_UP: () => new PokemonPpUpModifierType("modifierType:ModifierType.PP_UP", "pp_up", 1),
  PP_MAX: () => new PokemonPpUpModifierType("modifierType:ModifierType.PP_MAX", "pp_max", 3),

  /*REPEL: () => new DoubleBattleChanceBoosterModifierType('Repel', 5),
  SUPER_REPEL: () => new DoubleBattleChanceBoosterModifierType('Super Repel', 10),
  MAX_REPEL: () => new DoubleBattleChanceBoosterModifierType('Max Repel', 25),*/

  LURE: () => new DoubleBattleChanceBoosterModifierType("modifierType:ModifierType.LURE", "lure", 10),
  SUPER_LURE: () => new DoubleBattleChanceBoosterModifierType("modifierType:ModifierType.SUPER_LURE", "super_lure", 15),
  MAX_LURE: () => new DoubleBattleChanceBoosterModifierType("modifierType:ModifierType.MAX_LURE", "max_lure", 30),

  SPECIES_STAT_BOOSTER: () => new SpeciesStatBoosterModifierTypeGenerator(),

  TEMP_STAT_STAGE_BOOSTER: () => new TempStatStageBoosterModifierTypeGenerator(),

  DIRE_HIT: () => new class extends ModifierType {
    getDescription(_scene: BattleScene): string {
      return i18next.t("modifierType:ModifierType.TempStatStageBoosterModifierType.description", {
        stat: i18next.t("modifierType:ModifierType.DIRE_HIT.extra.raises"),
        amount: i18next.t("modifierType:ModifierType.TempStatStageBoosterModifierType.extra.stage")
      });
    }
  }("modifierType:ModifierType.DIRE_HIT", "dire_hit", (type, _args) => new Modifiers.TempCritBoosterModifier(type, 5)),

  BASE_STAT_BOOSTER: () => new BaseStatBoosterModifierTypeGenerator(),

  ATTACK_TYPE_BOOSTER: () => new AttackTypeBoosterModifierTypeGenerator(),

  MINT: () => new ModifierTypeGenerator((party: Pokemon[], pregenArgs?: any[]) => {
    if (pregenArgs && (pregenArgs.length === 1) && (pregenArgs[0] in Nature)) {
      return new PokemonNatureChangeModifierType(pregenArgs[0] as Nature);
    }
    return new PokemonNatureChangeModifierType(Utils.randSeedInt(Utils.getEnumValues(Nature).length) as Nature);
  }),

  TERA_SHARD: () => new ModifierTypeGenerator((party: Pokemon[], pregenArgs?: any[]) => {
    if (pregenArgs && (pregenArgs.length === 1) && (pregenArgs[0] in Type)) {
      return new TerastallizeModifierType(pregenArgs[0] as Type);
    }
    if (!party[0].scene.getModifiers(Modifiers.TerastallizeAccessModifier).length) {
      return null;
    }
    let type: Type;
    if (!Utils.randSeedInt(3)) {
      const partyMemberTypes = party.map(p => p.getTypes(false, false, true)).flat();
      type = Utils.randSeedItem(partyMemberTypes);
    } else {
      type = Utils.randSeedInt(64) ? Utils.randSeedInt(18) as Type : Type.STELLAR;
    }
    return new TerastallizeModifierType(type);
  }),

  BERRY: () => new ModifierTypeGenerator((party: Pokemon[], pregenArgs?: any[]) => {
    if (pregenArgs && (pregenArgs.length === 1) && (pregenArgs[0] in BerryType)) {
      return new BerryModifierType(pregenArgs[0] as BerryType);
    }
    const berryTypes = Utils.getEnumValues(BerryType);
    let randBerryType: BerryType;
    const rand = Utils.randSeedInt(12);
    if (rand < 2) {
      randBerryType = BerryType.SITRUS;
    } else if (rand < 4) {
      randBerryType = BerryType.LUM;
    } else if (rand < 6) {
      randBerryType = BerryType.LEPPA;
    } else {
      randBerryType = berryTypes[Utils.randSeedInt(berryTypes.length - 3) + 2];
    }
    return new BerryModifierType(randBerryType);
  }),

  TM_COMMON: () => new TmModifierTypeGenerator(ModifierTier.COMMON),
  TM_GREAT: () => new TmModifierTypeGenerator(ModifierTier.GREAT),
  TM_ULTRA: () => new TmModifierTypeGenerator(ModifierTier.ULTRA),

  MEMORY_MUSHROOM: () => new RememberMoveModifierType("modifierType:ModifierType.MEMORY_MUSHROOM", "big_mushroom"),

  EXP_SHARE: () => new ModifierType("modifierType:ModifierType.EXP_SHARE", "exp_share", (type, _args) => new Modifiers.ExpShareModifier(type)),
  EXP_BALANCE: () => new ModifierType("modifierType:ModifierType.EXP_BALANCE", "exp_balance", (type, _args) => new Modifiers.ExpBalanceModifier(type)),

  OVAL_CHARM: () => new ModifierType("modifierType:ModifierType.OVAL_CHARM", "oval_charm", (type, _args) => new Modifiers.MultipleParticipantExpBonusModifier(type)),

  EXP_CHARM: () => new ExpBoosterModifierType("modifierType:ModifierType.EXP_CHARM", "exp_charm", 25),
  SUPER_EXP_CHARM: () => new ExpBoosterModifierType("modifierType:ModifierType.SUPER_EXP_CHARM", "super_exp_charm", 60),
  GOLDEN_EXP_CHARM: () => new ExpBoosterModifierType("modifierType:ModifierType.GOLDEN_EXP_CHARM", "golden_exp_charm", 100),

  LUCKY_EGG: () => new PokemonExpBoosterModifierType("modifierType:ModifierType.LUCKY_EGG", "lucky_egg", 40),
  GOLDEN_EGG: () => new PokemonExpBoosterModifierType("modifierType:ModifierType.GOLDEN_EGG", "golden_egg", 100),

  SOOTHE_BELL: () => new PokemonFriendshipBoosterModifierType("modifierType:ModifierType.SOOTHE_BELL", "soothe_bell"),

  SCOPE_LENS: () => new PokemonHeldItemModifierType("modifierType:ModifierType.SCOPE_LENS", "scope_lens", (type, args) => new Modifiers.CritBoosterModifier(type, (args[0] as Pokemon).id, 1)),
  LEEK: () => new PokemonHeldItemModifierType("modifierType:ModifierType.LEEK", "leek", (type, args) => new Modifiers.SpeciesCritBoosterModifier(type, (args[0] as Pokemon).id, 2, [Species.FARFETCHD, Species.GALAR_FARFETCHD, Species.SIRFETCHD])),

  EVIOLITE: () => new PokemonHeldItemModifierType("modifierType:ModifierType.EVIOLITE", "eviolite", (type, args) => new Modifiers.EvolutionStatBoosterModifier(type, (args[0] as Pokemon).id, [Stat.DEF, Stat.SPDEF], 1.5)),

  SOUL_DEW: () => new PokemonHeldItemModifierType("modifierType:ModifierType.SOUL_DEW", "soul_dew", (type, args) => new Modifiers.PokemonNatureWeightModifier(type, (args[0] as Pokemon).id)),

  NUGGET: () => new MoneyRewardModifierType("modifierType:ModifierType.NUGGET", "nugget", 1, "modifierType:ModifierType.MoneyRewardModifierType.extra.small"),
  BIG_NUGGET: () => new MoneyRewardModifierType("modifierType:ModifierType.BIG_NUGGET", "big_nugget", 2.5, "modifierType:ModifierType.MoneyRewardModifierType.extra.moderate"),
  RELIC_GOLD: () => new MoneyRewardModifierType("modifierType:ModifierType.RELIC_GOLD", "relic_gold", 10, "modifierType:ModifierType.MoneyRewardModifierType.extra.large"),

  AMULET_COIN: () => new ModifierType("modifierType:ModifierType.AMULET_COIN", "amulet_coin", (type, _args) => new Modifiers.MoneyMultiplierModifier(type)),
  GOLDEN_PUNCH: () => new PokemonHeldItemModifierType("modifierType:ModifierType.GOLDEN_PUNCH", "golden_punch", (type, args) => new Modifiers.DamageMoneyRewardModifier(type, (args[0] as Pokemon).id)),
  COIN_CASE: () => new ModifierType("modifierType:ModifierType.COIN_CASE", "coin_case", (type, _args) => new Modifiers.MoneyInterestModifier(type)),

  LOCK_CAPSULE: () => new ModifierType("modifierType:ModifierType.LOCK_CAPSULE", "lock_capsule", (type, _args) => new Modifiers.LockModifierTiersModifier(type)),

  GRIP_CLAW: () => new ContactHeldItemTransferChanceModifierType("modifierType:ModifierType.GRIP_CLAW", "grip_claw", 10),
  WIDE_LENS: () => new PokemonMoveAccuracyBoosterModifierType("modifierType:ModifierType.WIDE_LENS", "wide_lens", 5),

  MULTI_LENS: () => new PokemonMultiHitModifierType("modifierType:ModifierType.MULTI_LENS", "zoom_lens"),

  HEALING_CHARM: () => new ModifierType("modifierType:ModifierType.HEALING_CHARM", "healing_charm", (type, _args) => new Modifiers.HealingBoosterModifier(type, 1.1)),
  CANDY_JAR: () => new ModifierType("modifierType:ModifierType.CANDY_JAR", "candy_jar", (type, _args) => new Modifiers.LevelIncrementBoosterModifier(type)),

  BERRY_POUCH: () => new ModifierType("modifierType:ModifierType.BERRY_POUCH", "berry_pouch", (type, _args) => new Modifiers.PreserveBerryModifier(type)),

  FOCUS_BAND: () => new PokemonHeldItemModifierType("modifierType:ModifierType.FOCUS_BAND", "focus_band", (type, args) => new Modifiers.SurviveDamageModifier(type, (args[0] as Pokemon).id)),

  QUICK_CLAW: () => new PokemonHeldItemModifierType("modifierType:ModifierType.QUICK_CLAW", "quick_claw", (type, args) => new Modifiers.BypassSpeedChanceModifier(type, (args[0] as Pokemon).id)),

  KINGS_ROCK: () => new PokemonHeldItemModifierType("modifierType:ModifierType.KINGS_ROCK", "kings_rock", (type, args) => new Modifiers.FlinchChanceModifier(type, (args[0] as Pokemon).id)),

  LEFTOVERS: () => new PokemonHeldItemModifierType("modifierType:ModifierType.LEFTOVERS", "leftovers", (type, args) => new Modifiers.TurnHealModifier(type, (args[0] as Pokemon).id)),
  SHELL_BELL: () => new PokemonHeldItemModifierType("modifierType:ModifierType.SHELL_BELL", "shell_bell", (type, args) => new Modifiers.HitHealModifier(type, (args[0] as Pokemon).id)),

  TOXIC_ORB: () => new PokemonHeldItemModifierType("modifierType:ModifierType.TOXIC_ORB", "toxic_orb", (type, args) => new Modifiers.TurnStatusEffectModifier(type, (args[0] as Pokemon).id)),
  FLAME_ORB: () => new PokemonHeldItemModifierType("modifierType:ModifierType.FLAME_ORB", "flame_orb", (type, args) => new Modifiers.TurnStatusEffectModifier(type, (args[0] as Pokemon).id)),

  BATON: () => new PokemonHeldItemModifierType("modifierType:ModifierType.BATON", "baton", (type, args) => new Modifiers.SwitchEffectTransferModifier(type, (args[0] as Pokemon).id)),

  SHINY_CHARM: () => new ModifierType("modifierType:ModifierType.SHINY_CHARM", "shiny_charm", (type, _args) => new Modifiers.ShinyRateBoosterModifier(type)),
  ABILITY_CHARM: () => new ModifierType("modifierType:ModifierType.ABILITY_CHARM", "ability_charm", (type, _args) => new Modifiers.HiddenAbilityRateBoosterModifier(type)),

  IV_SCANNER: () => new ModifierType("modifierType:ModifierType.IV_SCANNER", "scanner", (type, _args) => new Modifiers.IvScannerModifier(type)),

  DNA_SPLICERS: () => new FusePokemonModifierType("modifierType:ModifierType.DNA_SPLICERS", "dna_splicers"),

  MINI_BLACK_HOLE: () => new TurnHeldItemTransferModifierType("modifierType:ModifierType.MINI_BLACK_HOLE", "mini_black_hole"),

  VOUCHER: () => new AddVoucherModifierType(VoucherType.REGULAR, 1),
  VOUCHER_PLUS: () => new AddVoucherModifierType(VoucherType.PLUS, 1),
  VOUCHER_PREMIUM: () => new AddVoucherModifierType(VoucherType.PREMIUM, 1),

  GOLDEN_POKEBALL: () => new ModifierType("modifierType:ModifierType.GOLDEN_POKEBALL", "pb_gold", (type, _args) => new Modifiers.ExtraModifierModifier(type), undefined, "se/pb_bounce_1"),

  ENEMY_DAMAGE_BOOSTER: () => new ModifierType("modifierType:ModifierType.ENEMY_DAMAGE_BOOSTER", "wl_item_drop", (type, _args) => new Modifiers.EnemyDamageBoosterModifier(type, 5)),
  ENEMY_DAMAGE_REDUCTION: () => new ModifierType("modifierType:ModifierType.ENEMY_DAMAGE_REDUCTION", "wl_guard_spec", (type, _args) => new Modifiers.EnemyDamageReducerModifier(type, 2.5)),
  //ENEMY_SUPER_EFFECT_BOOSTER: () => new ModifierType('Type Advantage Token', 'Increases damage of super effective attacks by 30%', (type, _args) => new Modifiers.EnemySuperEffectiveDamageBoosterModifier(type, 30), 'wl_custom_super_effective'),
  ENEMY_HEAL: () => new ModifierType("modifierType:ModifierType.ENEMY_HEAL", "wl_potion", (type, _args) => new Modifiers.EnemyTurnHealModifier(type, 2, 10)),
  ENEMY_ATTACK_POISON_CHANCE: () => new EnemyAttackStatusEffectChanceModifierType("modifierType:ModifierType.ENEMY_ATTACK_POISON_CHANCE", "wl_antidote", 5, StatusEffect.POISON, 10),
  ENEMY_ATTACK_PARALYZE_CHANCE: () => new EnemyAttackStatusEffectChanceModifierType("modifierType:ModifierType.ENEMY_ATTACK_PARALYZE_CHANCE", "wl_paralyze_heal", 2.5, StatusEffect.PARALYSIS, 10),
  ENEMY_ATTACK_BURN_CHANCE: () => new EnemyAttackStatusEffectChanceModifierType("modifierType:ModifierType.ENEMY_ATTACK_BURN_CHANCE", "wl_burn_heal", 5, StatusEffect.BURN, 10),
  ENEMY_STATUS_EFFECT_HEAL_CHANCE: () => new ModifierType("modifierType:ModifierType.ENEMY_STATUS_EFFECT_HEAL_CHANCE", "wl_full_heal", (type, _args) => new Modifiers.EnemyStatusEffectHealChanceModifier(type, 2.5, 10)),
  ENEMY_ENDURE_CHANCE: () => new EnemyEndureChanceModifierType("modifierType:ModifierType.ENEMY_ENDURE_CHANCE", "wl_reset_urge", 2),
  ENEMY_FUSED_CHANCE: () => new ModifierType("modifierType:ModifierType.ENEMY_FUSED_CHANCE", "wl_custom_spliced", (type, _args) => new Modifiers.EnemyFusionChanceModifier(type, 1)),

  MYSTERY_ENCOUNTER_SHUCKLE_JUICE: () => new ModifierTypeGenerator((party: Pokemon[], pregenArgs?: any[]) => {
    if (pregenArgs) {
      return new PokemonBaseStatTotalModifierType(pregenArgs[0] as number);
    }
    return new PokemonBaseStatTotalModifierType(Utils.randSeedInt(20));
  }),
  MYSTERY_ENCOUNTER_OLD_GATEAU: () => new ModifierTypeGenerator((party: Pokemon[], pregenArgs?: any[]) => {
    if (pregenArgs) {
      return new PokemonBaseStatFlatModifierType(pregenArgs[0] as number, pregenArgs[1] as Stat[]);
    }
    return new PokemonBaseStatFlatModifierType(Utils.randSeedInt(20), [Stat.HP, Stat.ATK, Stat.DEF]);
  }),
  MYSTERY_ENCOUNTER_BLACK_SLUDGE: () => new ModifierTypeGenerator((party: Pokemon[], pregenArgs?: any[]) => {
    if (pregenArgs) {
      return new ModifierType("modifierType:ModifierType.MYSTERY_ENCOUNTER_BLACK_SLUDGE", "black_sludge", (type, _args) => new Modifiers.HealShopCostModifier(type, pregenArgs[0] as number));
    }
    return new ModifierType("modifierType:ModifierType.MYSTERY_ENCOUNTER_BLACK_SLUDGE", "black_sludge", (type, _args) => new Modifiers.HealShopCostModifier(type, 2.5));
  }),
  MYSTERY_ENCOUNTER_MACHO_BRACE: () => new PokemonHeldItemModifierType("modifierType:ModifierType.MYSTERY_ENCOUNTER_MACHO_BRACE", "macho_brace", (type, args) => new Modifiers.PokemonIncrementingStatModifier(type, (args[0] as Pokemon).id)),
  MYSTERY_ENCOUNTER_GOLDEN_BUG_NET: () => new ModifierType("modifierType:ModifierType.MYSTERY_ENCOUNTER_GOLDEN_BUG_NET", "golden_net", (type, _args) => new Modifiers.BoostBugSpawnModifier(type)),
};

interface ModifierPool {
  [tier: string]: WeightedModifierType[]
}

/**
 * Used to check if the player has max of a given ball type in Classic
 * @param party The player's party, just used to access the scene
 * @param ballType The {@linkcode PokeballType} being checked
 * @returns boolean: true if the player has the maximum of a given ball type
 */
function hasMaximumBalls(party: Pokemon[], ballType: PokeballType): boolean {
  return (party[0].scene.gameMode.isClassic && party[0].scene.pokeballCounts[ballType] >= MAX_PER_TYPE_POKEBALLS);
}

const modifierPool: ModifierPool = {
  [ModifierTier.COMMON]: [
    new WeightedModifierType(modifierTypes.POKEBALL, (party: Pokemon[]) => (hasMaximumBalls(party, PokeballType.POKEBALL)) ? 0 : 6, 6),
    new WeightedModifierType(modifierTypes.RARE_CANDY, 2),
    new WeightedModifierType(modifierTypes.POTION, (party: Pokemon[]) => {
      const thresholdPartyMemberCount = Math.min(party.filter(p => (p.getInverseHp() >= 10 || p.getHpRatio() <= 0.875) && !p.isFainted()).length, 3);
      return thresholdPartyMemberCount * 3;
    }, 9),
    new WeightedModifierType(modifierTypes.SUPER_POTION, (party: Pokemon[]) => {
      const thresholdPartyMemberCount = Math.min(party.filter(p => (p.getInverseHp() >= 25 || p.getHpRatio() <= 0.75) && !p.isFainted()).length, 3);
      return thresholdPartyMemberCount;
    }, 3),
    new WeightedModifierType(modifierTypes.ETHER, (party: Pokemon[]) => {
      const thresholdPartyMemberCount = Math.min(party.filter(p => p.hp && p.getMoveset().filter(m => m?.ppUsed && (m.getMovePp() - m.ppUsed) <= 5 && m.ppUsed >= Math.floor(m.getMovePp() / 2)).length).length, 3);
      return thresholdPartyMemberCount * 3;
    }, 9),
    new WeightedModifierType(modifierTypes.MAX_ETHER, (party: Pokemon[]) => {
      const thresholdPartyMemberCount = Math.min(party.filter(p => p.hp && p.getMoveset().filter(m => m?.ppUsed && (m.getMovePp() - m.ppUsed) <= 5 && m.ppUsed >= Math.floor(m.getMovePp() / 2)).length).length, 3);
      return thresholdPartyMemberCount;
    }, 3),
    new WeightedModifierType(modifierTypes.LURE, lureWeightFunc(10, 2)),
    new WeightedModifierType(modifierTypes.TEMP_STAT_STAGE_BOOSTER, 4),
    new WeightedModifierType(modifierTypes.BERRY, 2),
    new WeightedModifierType(modifierTypes.TM_COMMON, 2),
  ].map(m => {
    m.setTier(ModifierTier.COMMON); return m;
  }),
  [ModifierTier.GREAT]: [
    new WeightedModifierType(modifierTypes.GREAT_BALL, (party: Pokemon[]) => (hasMaximumBalls(party, PokeballType.GREAT_BALL)) ? 0 : 6, 6),
    new WeightedModifierType(modifierTypes.PP_UP, 2),
    new WeightedModifierType(modifierTypes.FULL_HEAL, (party: Pokemon[]) => {
      const statusEffectPartyMemberCount = Math.min(party.filter(p => p.hp && !!p.status && !p.getHeldItems().some(i => {
        if (i instanceof Modifiers.TurnStatusEffectModifier) {
          return (i as Modifiers.TurnStatusEffectModifier).getStatusEffect() === p.status?.effect;
        }
        return false;
      })).length, 3);
      return statusEffectPartyMemberCount * 6;
    }, 18),
    new WeightedModifierType(modifierTypes.REVIVE, (party: Pokemon[]) => {
      const faintedPartyMemberCount = Math.min(party.filter(p => p.isFainted()).length, 3);
      return faintedPartyMemberCount * 9;
    }, 27),
    new WeightedModifierType(modifierTypes.MAX_REVIVE, (party: Pokemon[]) => {
      const faintedPartyMemberCount = Math.min(party.filter(p => p.isFainted()).length, 3);
      return faintedPartyMemberCount * 3;
    }, 9),
    new WeightedModifierType(modifierTypes.SACRED_ASH, (party: Pokemon[]) => {
      return party.filter(p => p.isFainted()).length >= Math.ceil(party.length / 2) ? 1 : 0;
    }, 1),
    new WeightedModifierType(modifierTypes.HYPER_POTION, (party: Pokemon[]) => {
      const thresholdPartyMemberCount = Math.min(party.filter(p => (p.getInverseHp() >= 100 || p.getHpRatio() <= 0.625) && !p.isFainted()).length, 3);
      return thresholdPartyMemberCount * 3;
    }, 9),
    new WeightedModifierType(modifierTypes.MAX_POTION, (party: Pokemon[]) => {
      const thresholdPartyMemberCount = Math.min(party.filter(p => (p.getInverseHp() >= 150 || p.getHpRatio() <= 0.5) && !p.isFainted()).length, 3);
      return thresholdPartyMemberCount;
    }, 3),
    new WeightedModifierType(modifierTypes.FULL_RESTORE, (party: Pokemon[]) => {
      const statusEffectPartyMemberCount = Math.min(party.filter(p => p.hp && !!p.status && !p.getHeldItems().some(i => {
        if (i instanceof Modifiers.TurnStatusEffectModifier) {
          return (i as Modifiers.TurnStatusEffectModifier).getStatusEffect() === p.status?.effect;
        }
        return false;
      })).length, 3);
      const thresholdPartyMemberCount = Math.floor((Math.min(party.filter(p => (p.getInverseHp() >= 150 || p.getHpRatio() <= 0.5) && !p.isFainted()).length, 3) + statusEffectPartyMemberCount) / 2);
      return thresholdPartyMemberCount;
    }, 3),
    new WeightedModifierType(modifierTypes.ELIXIR, (party: Pokemon[]) => {
      const thresholdPartyMemberCount = Math.min(party.filter(p => p.hp && p.getMoveset().filter(m => m?.ppUsed && (m.getMovePp() - m.ppUsed) <= 5 && m.ppUsed >= Math.floor(m.getMovePp() / 2)).length).length, 3);
      return thresholdPartyMemberCount * 3;
    }, 9),
    new WeightedModifierType(modifierTypes.MAX_ELIXIR, (party: Pokemon[]) => {
      const thresholdPartyMemberCount = Math.min(party.filter(p => p.hp && p.getMoveset().filter(m => m?.ppUsed && (m.getMovePp() - m.ppUsed) <= 5 && m.ppUsed >= Math.floor(m.getMovePp() / 2)).length).length, 3);
      return thresholdPartyMemberCount;
    }, 3),
    new WeightedModifierType(modifierTypes.DIRE_HIT, 4),
    new WeightedModifierType(modifierTypes.SUPER_LURE, lureWeightFunc(15, 4)),
    new WeightedModifierType(modifierTypes.NUGGET, skipInLastClassicWaveOrDefault(5)),
    new WeightedModifierType(modifierTypes.EVOLUTION_ITEM, (party: Pokemon[]) => {
      return Math.min(Math.ceil(party[0].scene.currentBattle.waveIndex / 15), 8);
    }, 8),
    new WeightedModifierType(modifierTypes.MAP, (party: Pokemon[]) => party[0].scene.gameMode.isClassic && party[0].scene.currentBattle.waveIndex < 180 ? 1 : 0, 1),
    new WeightedModifierType(modifierTypes.TM_GREAT, 3),
    new WeightedModifierType(modifierTypes.MEMORY_MUSHROOM, (party: Pokemon[]) => {
      if (!party.find(p => p.getLearnableLevelMoves().length)) {
        return 0;
      }
      const highestPartyLevel = party.map(p => p.level).reduce((highestLevel: integer, level: integer) => Math.max(highestLevel, level), 1);
      return Math.min(Math.ceil(highestPartyLevel / 20), 4);
    }, 4),
    new WeightedModifierType(modifierTypes.BASE_STAT_BOOSTER, 3),
    new WeightedModifierType(modifierTypes.TERA_SHARD, 1),
    new WeightedModifierType(modifierTypes.DNA_SPLICERS, (party: Pokemon[]) => party[0].scene.gameMode.isSplicedOnly && party.filter(p => !p.fusionSpecies).length > 1 ? 4 : 0),
    new WeightedModifierType(modifierTypes.VOUCHER, (party: Pokemon[], rerollCount: integer) => !party[0].scene.gameMode.isDaily ? Math.max(1 - rerollCount, 0) : 0, 1),
  ].map(m => {
    m.setTier(ModifierTier.GREAT); return m;
  }),
  [ModifierTier.ULTRA]: [
    new WeightedModifierType(modifierTypes.ULTRA_BALL, (party: Pokemon[]) => (hasMaximumBalls(party, PokeballType.ULTRA_BALL)) ? 0 : 15, 15),
    new WeightedModifierType(modifierTypes.MAX_LURE, lureWeightFunc(30, 4)),
    new WeightedModifierType(modifierTypes.BIG_NUGGET, skipInLastClassicWaveOrDefault(12)),
    new WeightedModifierType(modifierTypes.PP_MAX, 3),
    new WeightedModifierType(modifierTypes.MINT, 4),
    new WeightedModifierType(modifierTypes.RARE_EVOLUTION_ITEM, (party: Pokemon[]) => Math.min(Math.ceil(party[0].scene.currentBattle.waveIndex / 15) * 4, 32), 32),
    new WeightedModifierType(modifierTypes.FORM_CHANGE_ITEM, (party: Pokemon[]) => Math.min(Math.ceil(party[0].scene.currentBattle.waveIndex / 50), 4) * 6, 24),
    new WeightedModifierType(modifierTypes.AMULET_COIN, skipInLastClassicWaveOrDefault(3)),
    new WeightedModifierType(modifierTypes.EVIOLITE, (party: Pokemon[]) => {
<<<<<<< HEAD
      const { gameMode, gameData } = party[0].scene;
      if (gameMode.isDaily || (!gameMode.isFreshStartChallenge() && gameData.isUnlocked(Unlockables.EVIOLITE))) {
        return party.some(p => ((p.getSpeciesForm(true).speciesId in pokemonEvolutions) || (p.isFusion() && (p.getFusionSpeciesForm(true).speciesId in pokemonEvolutions))) && !p.getHeldItems().some(i => i instanceof Modifiers.EvolutionStatBoosterModifier)) ? 10 : 0;
=======
      if (!party[0].scene.gameMode.isFreshStartChallenge() && party[0].scene.gameData.unlocks[Unlockables.EVIOLITE]) {
        return party.some(p => ((p.getSpeciesForm(true).speciesId in pokemonEvolutions) || (p.isFusion() && (p.getFusionSpeciesForm(true).speciesId in pokemonEvolutions)))
          && !p.getHeldItems().some(i => i instanceof Modifiers.EvolutionStatBoosterModifier) && !p.isMax()) ? 10 : 0;
>>>>>>> 03bedac2
      }
      return 0;
    }),
    new WeightedModifierType(modifierTypes.SPECIES_STAT_BOOSTER, 12),
    new WeightedModifierType(modifierTypes.LEEK, (party: Pokemon[]) => {
      const checkedSpecies = [ Species.FARFETCHD, Species.GALAR_FARFETCHD, Species.SIRFETCHD ];
      // If a party member doesn't already have a Leek and is one of the relevant species, Leek can appear
      return party.some(p => !p.getHeldItems().some(i => i instanceof Modifiers.SpeciesCritBoosterModifier)
        && (checkedSpecies.includes(p.getSpeciesForm(true).speciesId)
        || (p.isFusion() && checkedSpecies.includes(p.getFusionSpeciesForm(true).speciesId)))) ? 12 : 0;
    }, 12),
    new WeightedModifierType(modifierTypes.TOXIC_ORB, (party: Pokemon[]) => {
      const checkedAbilities = [Abilities.QUICK_FEET, Abilities.GUTS, Abilities.MARVEL_SCALE, Abilities.TOXIC_BOOST, Abilities.POISON_HEAL, Abilities.MAGIC_GUARD];
      const checkedMoves = [Moves.FACADE, Moves.TRICK, Moves.FLING, Moves.SWITCHEROO, Moves.PSYCHO_SHIFT];
      // If a party member doesn't already have one of these two orbs and has one of the above moves or abilities, the orb can appear
      return party.some(p => !p.getHeldItems().some(i => i instanceof Modifiers.TurnStatusEffectModifier)
        && (checkedAbilities.some(a => p.hasAbility(a, false, true))
        || p.getMoveset(true).some(m => m && checkedMoves.includes(m.moveId)))) ? 10 : 0;
    }, 10),
    new WeightedModifierType(modifierTypes.FLAME_ORB, (party: Pokemon[]) => {
      const checkedAbilities = [Abilities.QUICK_FEET, Abilities.GUTS, Abilities.MARVEL_SCALE, Abilities.FLARE_BOOST, Abilities.MAGIC_GUARD];
      const checkedMoves = [Moves.FACADE, Moves.TRICK, Moves.FLING, Moves.SWITCHEROO, Moves.PSYCHO_SHIFT];
      // If a party member doesn't already have one of these two orbs and has one of the above moves or abilities, the orb can appear
      return party.some(p => !p.getHeldItems().some(i => i instanceof Modifiers.TurnStatusEffectModifier)
        && (checkedAbilities.some(a => p.hasAbility(a, false, true)) || p.getMoveset(true).some(m => m && checkedMoves.includes(m.moveId)))) ? 10 : 0;
    }, 10),
    new WeightedModifierType(modifierTypes.WHITE_HERB, (party: Pokemon[]) => {
      const checkedAbilities = [Abilities.WEAK_ARMOR, Abilities.CONTRARY, Abilities.MOODY, Abilities.ANGER_SHELL, Abilities.COMPETITIVE, Abilities.DEFIANT];
      const weightMultiplier = party.filter(
        p => !p.getHeldItems().some(i => i instanceof Modifiers.ResetNegativeStatStageModifier && i.stackCount >= i.getMaxHeldItemCount(p)) &&
          (checkedAbilities.some(a => p.hasAbility(a, false, true)) || p.getMoveset(true).some(m => m && selfStatLowerMoves.includes(m.moveId)))).length;
      // If a party member has one of the above moves or abilities and doesn't have max herbs, the herb will appear more frequently
      return 0 * (weightMultiplier ? 2 : 1) + (weightMultiplier ? weightMultiplier * 0 : 0);
    }, 10),
    new WeightedModifierType(modifierTypes.REVIVER_SEED, 4),
    new WeightedModifierType(modifierTypes.CANDY_JAR, skipInLastClassicWaveOrDefault(5)),
    new WeightedModifierType(modifierTypes.ATTACK_TYPE_BOOSTER, 9),
    new WeightedModifierType(modifierTypes.TM_ULTRA, 11),
    new WeightedModifierType(modifierTypes.RARER_CANDY, 4),
    new WeightedModifierType(modifierTypes.GOLDEN_PUNCH, skipInLastClassicWaveOrDefault(2)),
    new WeightedModifierType(modifierTypes.IV_SCANNER, skipInLastClassicWaveOrDefault(4)),
    new WeightedModifierType(modifierTypes.EXP_CHARM, skipInLastClassicWaveOrDefault(8)),
    new WeightedModifierType(modifierTypes.EXP_SHARE, skipInLastClassicWaveOrDefault(10)),
    new WeightedModifierType(modifierTypes.EXP_BALANCE, skipInLastClassicWaveOrDefault(3)),
    new WeightedModifierType(modifierTypes.TERA_ORB, (party: Pokemon[]) => Math.min(Math.max(Math.floor(party[0].scene.currentBattle.waveIndex / 50) * 2, 1), 4), 4),
    new WeightedModifierType(modifierTypes.QUICK_CLAW, 3),
    new WeightedModifierType(modifierTypes.WIDE_LENS, 4),
  ].map(m => {
    m.setTier(ModifierTier.ULTRA); return m;
  }),
  [ModifierTier.ROGUE]: [
    new WeightedModifierType(modifierTypes.ROGUE_BALL, (party: Pokemon[]) => (hasMaximumBalls(party, PokeballType.ROGUE_BALL)) ? 0 : 16, 16),
    new WeightedModifierType(modifierTypes.RELIC_GOLD, skipInLastClassicWaveOrDefault(2)),
    new WeightedModifierType(modifierTypes.LEFTOVERS, 3),
    new WeightedModifierType(modifierTypes.SHELL_BELL, 3),
    new WeightedModifierType(modifierTypes.BERRY_POUCH, 4),
    new WeightedModifierType(modifierTypes.GRIP_CLAW, 5),
    new WeightedModifierType(modifierTypes.SCOPE_LENS, 4),
    new WeightedModifierType(modifierTypes.BATON, 2),
    new WeightedModifierType(modifierTypes.SOUL_DEW, 7),
    //new WeightedModifierType(modifierTypes.OVAL_CHARM, 6),
    new WeightedModifierType(modifierTypes.SOOTHE_BELL, 4),
    new WeightedModifierType(modifierTypes.ABILITY_CHARM, skipInClassicAfterWave(189, 6)),
    new WeightedModifierType(modifierTypes.FOCUS_BAND, 5),
    new WeightedModifierType(modifierTypes.KINGS_ROCK, 3),
    new WeightedModifierType(modifierTypes.LOCK_CAPSULE, (party: Pokemon[]) => party[0].scene.gameMode.isClassic ? 0 : 3),
    new WeightedModifierType(modifierTypes.SUPER_EXP_CHARM, skipInLastClassicWaveOrDefault(8)),
    new WeightedModifierType(modifierTypes.RARE_FORM_CHANGE_ITEM, (party: Pokemon[]) => Math.min(Math.ceil(party[0].scene.currentBattle.waveIndex / 50), 4) * 6, 24),
    new WeightedModifierType(modifierTypes.MEGA_BRACELET, (party: Pokemon[]) => Math.min(Math.ceil(party[0].scene.currentBattle.waveIndex / 50), 4) * 9, 36),
    new WeightedModifierType(modifierTypes.DYNAMAX_BAND, (party: Pokemon[]) => Math.min(Math.ceil(party[0].scene.currentBattle.waveIndex / 50), 4) * 9, 36),
    new WeightedModifierType(modifierTypes.VOUCHER_PLUS, (party: Pokemon[], rerollCount: integer) => !party[0].scene.gameMode.isDaily ? Math.max(3 - rerollCount * 1, 0) : 0, 3),
  ].map(m => {
    m.setTier(ModifierTier.ROGUE); return m;
  }),
  [ModifierTier.MASTER]: [
    new WeightedModifierType(modifierTypes.MASTER_BALL, (party: Pokemon[]) => (hasMaximumBalls(party, PokeballType.MASTER_BALL)) ? 0 : 24, 24),
    new WeightedModifierType(modifierTypes.SHINY_CHARM, 14),
    new WeightedModifierType(modifierTypes.HEALING_CHARM, 18),
    new WeightedModifierType(modifierTypes.MULTI_LENS, 18),
    new WeightedModifierType(modifierTypes.VOUCHER_PREMIUM, (party: Pokemon[], rerollCount: integer) =>
      !party[0].scene.gameMode.isDaily && !party[0].scene.gameMode.isEndless && !party[0].scene.gameMode.isSplicedOnly ? Math.max(5 - rerollCount * 2, 0) : 0, 5),
    new WeightedModifierType(modifierTypes.DNA_SPLICERS, (party: Pokemon[]) => !party[0].scene.gameMode.isSplicedOnly && party.filter(p => !p.fusionSpecies).length > 1 ? 24 : 0, 24),
    new WeightedModifierType(modifierTypes.MINI_BLACK_HOLE, (party: Pokemon[]) => (party[0].scene.gameMode.isDaily || (!party[0].scene.gameMode.isFreshStartChallenge() && party[0].scene.gameData.isUnlocked(Unlockables.MINI_BLACK_HOLE))) ? 1 : 0, 1),
  ].map(m => {
    m.setTier(ModifierTier.MASTER); return m;
  })
};

const wildModifierPool: ModifierPool = {
  [ModifierTier.COMMON]: [
    new WeightedModifierType(modifierTypes.BERRY, 1)
  ].map(m => {
    m.setTier(ModifierTier.COMMON); return m;
  }),
  [ModifierTier.GREAT]: [
    new WeightedModifierType(modifierTypes.BASE_STAT_BOOSTER, 1)
  ].map(m => {
    m.setTier(ModifierTier.GREAT); return m;
  }),
  [ModifierTier.ULTRA]: [
    new WeightedModifierType(modifierTypes.ATTACK_TYPE_BOOSTER, 10),
    new WeightedModifierType(modifierTypes.WHITE_HERB, 0)
  ].map(m => {
    m.setTier(ModifierTier.ULTRA); return m;
  }),
  [ModifierTier.ROGUE]: [
    new WeightedModifierType(modifierTypes.LUCKY_EGG, 4),
  ].map(m => {
    m.setTier(ModifierTier.ROGUE); return m;
  }),
  [ModifierTier.MASTER]: [
    new WeightedModifierType(modifierTypes.GOLDEN_EGG, 1)
  ].map(m => {
    m.setTier(ModifierTier.MASTER); return m;
  })
};

const trainerModifierPool: ModifierPool = {
  [ModifierTier.COMMON]: [
    new WeightedModifierType(modifierTypes.BERRY, 8),
    new WeightedModifierType(modifierTypes.BASE_STAT_BOOSTER, 3)
  ].map(m => {
    m.setTier(ModifierTier.COMMON); return m;
  }),
  [ModifierTier.GREAT]: [
    new WeightedModifierType(modifierTypes.BASE_STAT_BOOSTER, 3),
  ].map(m => {
    m.setTier(ModifierTier.GREAT); return m;
  }),
  [ModifierTier.ULTRA]: [
    new WeightedModifierType(modifierTypes.ATTACK_TYPE_BOOSTER, 10),
    new WeightedModifierType(modifierTypes.WHITE_HERB, 0),
  ].map(m => {
    m.setTier(ModifierTier.ULTRA); return m;
  }),
  [ModifierTier.ROGUE]: [
    new WeightedModifierType(modifierTypes.FOCUS_BAND, 2),
    new WeightedModifierType(modifierTypes.LUCKY_EGG, 4),
    new WeightedModifierType(modifierTypes.QUICK_CLAW, 1),
    new WeightedModifierType(modifierTypes.GRIP_CLAW, 1),
    new WeightedModifierType(modifierTypes.WIDE_LENS, 1),
  ].map(m => {
    m.setTier(ModifierTier.ROGUE); return m;
  }),
  [ModifierTier.MASTER]: [
    new WeightedModifierType(modifierTypes.KINGS_ROCK, 1),
    new WeightedModifierType(modifierTypes.LEFTOVERS, 1),
    new WeightedModifierType(modifierTypes.SHELL_BELL, 1),
    new WeightedModifierType(modifierTypes.SCOPE_LENS, 1),
  ].map(m => {
    m.setTier(ModifierTier.MASTER); return m;
  })
};

const enemyBuffModifierPool: ModifierPool = {
  [ModifierTier.COMMON]: [
    new WeightedModifierType(modifierTypes.ENEMY_DAMAGE_BOOSTER, 9),
    new WeightedModifierType(modifierTypes.ENEMY_DAMAGE_REDUCTION, 9),
    new WeightedModifierType(modifierTypes.ENEMY_ATTACK_POISON_CHANCE, 3),
    new WeightedModifierType(modifierTypes.ENEMY_ATTACK_PARALYZE_CHANCE, 3),
    new WeightedModifierType(modifierTypes.ENEMY_ATTACK_BURN_CHANCE, 3),
    new WeightedModifierType(modifierTypes.ENEMY_STATUS_EFFECT_HEAL_CHANCE, 9),
    new WeightedModifierType(modifierTypes.ENEMY_ENDURE_CHANCE, 4),
    new WeightedModifierType(modifierTypes.ENEMY_FUSED_CHANCE, 1)
  ].map(m => {
    m.setTier(ModifierTier.COMMON); return m;
  }),
  [ModifierTier.GREAT]: [
    new WeightedModifierType(modifierTypes.ENEMY_DAMAGE_BOOSTER, 5),
    new WeightedModifierType(modifierTypes.ENEMY_DAMAGE_REDUCTION, 5),
    new WeightedModifierType(modifierTypes.ENEMY_STATUS_EFFECT_HEAL_CHANCE, 5),
    new WeightedModifierType(modifierTypes.ENEMY_ENDURE_CHANCE, 5),
    new WeightedModifierType(modifierTypes.ENEMY_FUSED_CHANCE, 1)
  ].map(m => {
    m.setTier(ModifierTier.GREAT); return m;
  }),
  [ModifierTier.ULTRA]: [
    new WeightedModifierType(modifierTypes.ENEMY_DAMAGE_BOOSTER, 10),
    new WeightedModifierType(modifierTypes.ENEMY_DAMAGE_REDUCTION, 10),
    new WeightedModifierType(modifierTypes.ENEMY_HEAL, 10),
    new WeightedModifierType(modifierTypes.ENEMY_STATUS_EFFECT_HEAL_CHANCE, 10),
    new WeightedModifierType(modifierTypes.ENEMY_ENDURE_CHANCE, 10),
    new WeightedModifierType(modifierTypes.ENEMY_FUSED_CHANCE, 5)
  ].map(m => {
    m.setTier(ModifierTier.ULTRA); return m;
  }),
  [ModifierTier.ROGUE]: [ ].map((m: WeightedModifierType) => {
    m.setTier(ModifierTier.ROGUE); return m;
  }),
  [ModifierTier.MASTER]: [ ].map((m: WeightedModifierType) => {
    m.setTier(ModifierTier.MASTER); return m;
  })
};

const dailyStarterModifierPool: ModifierPool = {
  [ModifierTier.COMMON]: [
    new WeightedModifierType(modifierTypes.BASE_STAT_BOOSTER, 1),
    new WeightedModifierType(modifierTypes.BERRY, 3),
  ].map(m => {
    m.setTier(ModifierTier.COMMON); return m;
  }),
  [ModifierTier.GREAT]: [
    new WeightedModifierType(modifierTypes.ATTACK_TYPE_BOOSTER, 5),
  ].map(m => {
    m.setTier(ModifierTier.GREAT); return m;
  }),
  [ModifierTier.ULTRA]: [
    new WeightedModifierType(modifierTypes.REVIVER_SEED, 4),
    new WeightedModifierType(modifierTypes.SOOTHE_BELL, 1),
    new WeightedModifierType(modifierTypes.SOUL_DEW, 1),
    new WeightedModifierType(modifierTypes.GOLDEN_PUNCH, 1),
  ].map(m => {
    m.setTier(ModifierTier.ULTRA); return m;
  }),
  [ModifierTier.ROGUE]: [
    new WeightedModifierType(modifierTypes.GRIP_CLAW, 5),
    new WeightedModifierType(modifierTypes.BATON, 2),
    new WeightedModifierType(modifierTypes.FOCUS_BAND, 5),
    new WeightedModifierType(modifierTypes.QUICK_CLAW, 3),
    new WeightedModifierType(modifierTypes.KINGS_ROCK, 3),
  ].map(m => {
    m.setTier(ModifierTier.ROGUE); return m;
  }),
  [ModifierTier.MASTER]: [
    new WeightedModifierType(modifierTypes.LEFTOVERS, 1),
    new WeightedModifierType(modifierTypes.SHELL_BELL, 1),
  ].map(m => {
    m.setTier(ModifierTier.MASTER); return m;
  })
};

export function getModifierType(modifierTypeFunc: ModifierTypeFunc): ModifierType {
  const modifierType = modifierTypeFunc();
  if (!modifierType.id) {
    modifierType.id = Object.keys(modifierTypes).find(k => modifierTypes[k] === modifierTypeFunc)!; // TODO: is this bang correct?
  }
  return modifierType;
}

let modifierPoolThresholds = {};
let ignoredPoolIndexes = {};

let dailyStarterModifierPoolThresholds = {};
let ignoredDailyStarterPoolIndexes = {}; // eslint-disable-line @typescript-eslint/no-unused-vars

let enemyModifierPoolThresholds = {};
let enemyIgnoredPoolIndexes = {}; // eslint-disable-line @typescript-eslint/no-unused-vars

let enemyBuffModifierPoolThresholds = {};
let enemyBuffIgnoredPoolIndexes = {}; // eslint-disable-line @typescript-eslint/no-unused-vars

export function getModifierPoolForType(poolType: ModifierPoolType): ModifierPool {
  let pool: ModifierPool;
  switch (poolType) {
  case ModifierPoolType.PLAYER:
    pool = modifierPool;
    break;
  case ModifierPoolType.WILD:
    pool = wildModifierPool;
    break;
  case ModifierPoolType.TRAINER:
    pool = trainerModifierPool;
    break;
  case ModifierPoolType.ENEMY_BUFF:
    pool = enemyBuffModifierPool;
    break;
  case ModifierPoolType.DAILY_STARTER:
    pool = dailyStarterModifierPool;
    break;
  }
  return pool;
}

const tierWeights = [ 768 / 1024, 195 / 1024, 48 / 1024, 12 / 1024, 1 / 1024 ];
/**
 * Allows a unit test to check if an item exists in the Modifier Pool. Checks the pool directly, rather than attempting to reroll for the item.
 */
export const itemPoolChecks: Map<ModifierTypeKeys, boolean | undefined> = new Map();

export function regenerateModifierPoolThresholds(party: Pokemon[], poolType: ModifierPoolType, rerollCount: integer = 0) {
  const pool = getModifierPoolForType(poolType);
  itemPoolChecks.forEach((v, k) => {
    itemPoolChecks.set(k, false);
  });

  const ignoredIndexes = {};
  const modifierTableData = {};
  const thresholds = Object.fromEntries(new Map(Object.keys(pool).map(t => {
    ignoredIndexes[t] = [];
    const thresholds = new Map();
    const tierModifierIds: string[] = [];
    let tierMaxWeight = 0;
    let i = 0;
    pool[t].reduce((total: integer, modifierType: WeightedModifierType) => {
      const weightedModifierType = modifierType as WeightedModifierType;
      const existingModifiers = party[0].scene.findModifiers(m => m.type.id === weightedModifierType.modifierType.id, poolType === ModifierPoolType.PLAYER);
      const itemModifierType = weightedModifierType.modifierType instanceof ModifierTypeGenerator
        ? weightedModifierType.modifierType.generateType(party)
        : weightedModifierType.modifierType;
      const weight = !existingModifiers.length
        || itemModifierType instanceof PokemonHeldItemModifierType
        || itemModifierType instanceof FormChangeItemModifierType
        || existingModifiers.find(m => m.stackCount < m.getMaxStackCount(party[0].scene, true))
        ? weightedModifierType.weight instanceof Function
          ? (weightedModifierType.weight as Function)(party, rerollCount)
          : weightedModifierType.weight as integer
        : 0;
      if (weightedModifierType.maxWeight) {
        const modifierId = weightedModifierType.modifierType.id;
        tierModifierIds.push(modifierId);
        const outputWeight = useMaxWeightForOutput ? weightedModifierType.maxWeight : weight;
        modifierTableData[modifierId] = { weight: outputWeight, tier: parseInt(t), tierPercent: 0, totalPercent: 0 };
        tierMaxWeight += outputWeight;
      }
      if (weight) {
        total += weight;
      } else {
        ignoredIndexes[t].push(i++);
        return total;
      }
      if (itemPoolChecks.has(modifierType.modifierType.id as ModifierTypeKeys)) {
        itemPoolChecks.set(modifierType.modifierType.id as ModifierTypeKeys, true);
      }
      thresholds.set(total, i++);
      return total;
    }, 0);
    for (const id of tierModifierIds) {
      modifierTableData[id].tierPercent = Math.floor((modifierTableData[id].weight / tierMaxWeight) * 10000) / 100;
    }
    return [ t, Object.fromEntries(thresholds) ];
  })));
  for (const id of Object.keys(modifierTableData)) {
    modifierTableData[id].totalPercent = Math.floor(modifierTableData[id].tierPercent * tierWeights[modifierTableData[id].tier] * 100) / 100;
    modifierTableData[id].tier = ModifierTier[modifierTableData[id].tier];
  }
  if (outputModifierData) {
    console.table(modifierTableData);
  }
  switch (poolType) {
  case ModifierPoolType.PLAYER:
    modifierPoolThresholds = thresholds;
    ignoredPoolIndexes = ignoredIndexes;
    break;
  case ModifierPoolType.WILD:
  case ModifierPoolType.TRAINER:
    enemyModifierPoolThresholds = thresholds;
    enemyIgnoredPoolIndexes = ignoredIndexes;
    break;
  case ModifierPoolType.ENEMY_BUFF:
    enemyBuffModifierPoolThresholds = thresholds;
    enemyBuffIgnoredPoolIndexes = ignoredIndexes;
    break;
  case ModifierPoolType.DAILY_STARTER:
    dailyStarterModifierPoolThresholds = thresholds;
    ignoredDailyStarterPoolIndexes = ignoredIndexes;
    break;
  }
}

export interface CustomModifierSettings {
  guaranteedModifierTiers?: ModifierTier[];
  guaranteedModifierTypeOptions?: ModifierTypeOption[];
  guaranteedModifierTypeFuncs?: ModifierTypeFunc[];
  fillRemaining?: boolean;
  /** Set to negative value to disable rerolls completely in shop */
  rerollMultiplier?: number;
  allowLuckUpgrades?: boolean;
}

export function getModifierTypeFuncById(id: string): ModifierTypeFunc {
  return modifierTypes[id];
}

/**
 * Generates modifier options for a {@linkcode SelectModifierPhase}
 * @param count Determines the number of items to generate
 * @param party Party is required for generating proper modifier pools
 * @param modifierTiers (Optional) If specified, rolls items in the specified tiers. Commonly used for tier-locking with Lock Capsule.
 * @param customModifierSettings (Optional) If specified, can customize the item shop rewards further.
 *  - `guaranteedModifierTypeOptions?: ModifierTypeOption[]` If specified, will override the first X items to be specific modifier options (these should be pre-genned).
 *  - `guaranteedModifierTypeFuncs?: ModifierTypeFunc[]` If specified, will override the next X items to be auto-generated from specific modifier functions (these don't have to be pre-genned).
 *  - `guaranteedModifierTiers?: ModifierTier[]` If specified, will override the next X items to be the specified tier. These can upgrade with luck.
 *  - `fillRemaining?: boolean` Default 'false'. If set to true, will fill the remainder of shop items that were not overridden by the 3 options above, up to the 'count' param value.
 *    - Example: `count = 4`, `customModifierSettings = { guaranteedModifierTiers: [ModifierTier.GREAT], fillRemaining: true }`,
 *    - The first item in the shop will be `GREAT` tier, and the remaining 3 items will be generated normally.
 *    - If `fillRemaining = false` in the same scenario, only 1 `GREAT` tier item will appear in the shop (regardless of `count` value).
 *  - `rerollMultiplier?: number` If specified, can adjust the amount of money required for a shop reroll. If set to a negative value, the shop will not allow rerolls at all.
 *  - `allowLuckUpgrades?: boolean` Default `true`, if `false` will prevent set item tiers from upgrading via luck
 */
export function getPlayerModifierTypeOptions(count: integer, party: PlayerPokemon[], modifierTiers?: ModifierTier[], customModifierSettings?: CustomModifierSettings): ModifierTypeOption[] {
  const options: ModifierTypeOption[] = [];
  const retryCount = Math.min(count * 5, 50);
  if (!customModifierSettings) {
    new Array(count).fill(0).map((_, i) => {
      options.push(getModifierTypeOptionWithRetry(options, retryCount, party, modifierTiers && modifierTiers.length > i ? modifierTiers[i] : undefined));
    });
  } else {
    // Guaranteed mod options first
    if (customModifierSettings?.guaranteedModifierTypeOptions && customModifierSettings.guaranteedModifierTypeOptions.length > 0) {
      options.push(...customModifierSettings.guaranteedModifierTypeOptions!);
    }

    // Guaranteed mod functions second
    if (customModifierSettings.guaranteedModifierTypeFuncs && customModifierSettings.guaranteedModifierTypeFuncs.length > 0) {
      customModifierSettings.guaranteedModifierTypeFuncs!.forEach((mod, i) => {
        const modifierId = Object.keys(modifierTypes).find(k => modifierTypes[k] === mod) as string;
        let guaranteedMod: ModifierType = modifierTypes[modifierId]?.();

        // Populates item id and tier
        guaranteedMod = guaranteedMod
          .withIdFromFunc(modifierTypes[modifierId])
          .withTierFromPool();

        const modType = guaranteedMod instanceof ModifierTypeGenerator ? guaranteedMod.generateType(party) : guaranteedMod;
        if (modType) {
          const option = new ModifierTypeOption(modType, 0);
          options.push(option);
        }
      });
    }

    // Guaranteed tiers third
    if (customModifierSettings.guaranteedModifierTiers && customModifierSettings.guaranteedModifierTiers.length > 0) {
      const allowLuckUpgrades = customModifierSettings.allowLuckUpgrades ?? true;
      customModifierSettings.guaranteedModifierTiers.forEach((tier) => {
        options.push(getModifierTypeOptionWithRetry(options, retryCount, party, tier, allowLuckUpgrades));
      });
    }

    // Fill remaining
    if (options.length < count && customModifierSettings.fillRemaining) {
      while (options.length < count) {
        options.push(getModifierTypeOptionWithRetry(options, retryCount, party, undefined));
      }
    }
  }

  overridePlayerModifierTypeOptions(options, party);

  return options;
}

/**
 * Will generate a {@linkcode ModifierType} from the {@linkcode ModifierPoolType.PLAYER} pool, attempting to retry duplicated items up to retryCount
 * @param existingOptions Currently generated options
 * @param retryCount How many times to retry before allowing a dupe item
 * @param party Current player party, used to calculate items in the pool
 * @param tier If specified will generate item of tier
 * @param allowLuckUpgrades `true` to allow items to upgrade tiers (the little animation that plays and is affected by luck)
 */
function getModifierTypeOptionWithRetry(existingOptions: ModifierTypeOption[], retryCount: integer, party: PlayerPokemon[], tier?: ModifierTier, allowLuckUpgrades?: boolean): ModifierTypeOption {
  allowLuckUpgrades = allowLuckUpgrades ?? true;
  let candidate = getNewModifierTypeOption(party, ModifierPoolType.PLAYER, tier, undefined, 0, allowLuckUpgrades);
  let r = 0;
  while (existingOptions.length && ++r < retryCount && existingOptions.filter(o => o.type.name === candidate?.type.name || o.type.group === candidate?.type.group).length) {
    candidate = getNewModifierTypeOption(party, ModifierPoolType.PLAYER, candidate?.type.tier ?? tier, candidate?.upgradeCount, 0, allowLuckUpgrades);
  }
  return candidate!;
}

/**
 * Replaces the {@linkcode ModifierType} of the entries within {@linkcode options} with any
 * {@linkcode ModifierOverride} entries listed in {@linkcode Overrides.ITEM_REWARD_OVERRIDE}
 * up to the smallest amount of entries between {@linkcode options} and the override array.
 * @param options Array of naturally rolled {@linkcode ModifierTypeOption}s
 * @param party Array of the player's current party
 */
export function overridePlayerModifierTypeOptions(options: ModifierTypeOption[], party: PlayerPokemon[]) {
  const minLength = Math.min(options.length, Overrides.ITEM_REWARD_OVERRIDE.length);
  for (let i = 0; i < minLength; i++) {
    const override: ModifierOverride = Overrides.ITEM_REWARD_OVERRIDE[i];
    const modifierFunc = modifierTypes[override.name];
    let modifierType: ModifierType | null = modifierFunc();

    if (modifierType instanceof ModifierTypeGenerator) {
      const pregenArgs = ("type" in override) && (override.type !== null) ? [override.type] : undefined;
      modifierType = modifierType.generateType(party, pregenArgs);
    }

    if (modifierType) {
      options[i].type = modifierType.withIdFromFunc(modifierFunc).withTierFromPool();
    }
  }
}

export function getPlayerShopModifierTypeOptionsForWave(waveIndex: integer, baseCost: integer): ModifierTypeOption[] {
  if (!(waveIndex % 10)) {
    return [];
  }

  const options = [
    [
      new ModifierTypeOption(modifierTypes.POTION(), 0, baseCost * 0.2),
      new ModifierTypeOption(modifierTypes.ETHER(), 0, baseCost * 0.4),
      new ModifierTypeOption(modifierTypes.REVIVE(), 0, baseCost * 2)
    ],
    [
      new ModifierTypeOption(modifierTypes.SUPER_POTION(), 0, baseCost * 0.45),
      new ModifierTypeOption(modifierTypes.FULL_HEAL(), 0, baseCost),
    ],
    [
      new ModifierTypeOption(modifierTypes.ELIXIR(), 0, baseCost),
      new ModifierTypeOption(modifierTypes.MAX_ETHER(), 0, baseCost)
    ],
    [
      new ModifierTypeOption(modifierTypes.HYPER_POTION(), 0, baseCost * 0.8),
      new ModifierTypeOption(modifierTypes.MAX_REVIVE(), 0, baseCost * 2.75)
    ],
    [
      new ModifierTypeOption(modifierTypes.MAX_POTION(), 0, baseCost * 1.5),
      new ModifierTypeOption(modifierTypes.MAX_ELIXIR(), 0, baseCost * 2.5)
    ],
    [
      new ModifierTypeOption(modifierTypes.FULL_RESTORE(), 0, baseCost * 2.25)
    ],
    [
      new ModifierTypeOption(modifierTypes.SACRED_ASH(), 0, baseCost * 10)
    ]
  ];
  return options.slice(0, Math.ceil(Math.max(waveIndex + 10, 0) / 30)).flat();
}

export function getEnemyBuffModifierForWave(tier: ModifierTier, enemyModifiers: Modifiers.PersistentModifier[], scene: BattleScene): Modifiers.EnemyPersistentModifier {
  let tierStackCount: number;
  switch (tier) {
  case ModifierTier.ULTRA:
    tierStackCount = 5;
    break;
  case ModifierTier.GREAT:
    tierStackCount = 3;
    break;
  default:
    tierStackCount = 1;
    break;
  }

  const retryCount = 50;
  let candidate = getNewModifierTypeOption([], ModifierPoolType.ENEMY_BUFF, tier);
  let r = 0;
  let matchingModifier: Modifiers.PersistentModifier | undefined;
  while (++r < retryCount && (matchingModifier = enemyModifiers.find(m => m.type.id === candidate?.type?.id)) && matchingModifier.getMaxStackCount(scene) < matchingModifier.stackCount + (r < 10 ? tierStackCount : 1)) {
    candidate = getNewModifierTypeOption([], ModifierPoolType.ENEMY_BUFF, tier);
  }

  const modifier = candidate?.type?.newModifier() as Modifiers.EnemyPersistentModifier;
  modifier.stackCount = tierStackCount;

  return modifier;
}

export function getEnemyModifierTypesForWave(waveIndex: integer, count: integer, party: EnemyPokemon[], poolType: ModifierPoolType.WILD | ModifierPoolType.TRAINER, upgradeChance: integer = 0): PokemonHeldItemModifierType[] {
  const ret = new Array(count).fill(0).map(() => getNewModifierTypeOption(party, poolType, undefined, upgradeChance && !Utils.randSeedInt(upgradeChance) ? 1 : 0)?.type as PokemonHeldItemModifierType);
  if (!(waveIndex % 1000)) {
    ret.push(getModifierType(modifierTypes.MINI_BLACK_HOLE) as PokemonHeldItemModifierType);
  }
  return ret;
}

export function getDailyRunStarterModifiers(party: PlayerPokemon[]): Modifiers.PokemonHeldItemModifier[] {
  const ret: Modifiers.PokemonHeldItemModifier[] = [];
  for (const p of party) {
    for (let m = 0; m < 3; m++) {
      const tierValue = Utils.randSeedInt(64);

      let tier: ModifierTier;
      if (tierValue > 25) {
        tier = ModifierTier.COMMON;
      } else if (tierValue > 12) {
        tier = ModifierTier.GREAT;
      } else if (tierValue > 4) {
        tier = ModifierTier.ULTRA;
      } else if (tierValue) {
        tier = ModifierTier.ROGUE;
      } else {
        tier = ModifierTier.MASTER;
      }

      const modifier = getNewModifierTypeOption(party, ModifierPoolType.DAILY_STARTER, tier)?.type?.newModifier(p) as Modifiers.PokemonHeldItemModifier;
      ret.push(modifier);
    }
  }

  return ret;
}

/**
 * Generates a ModifierType from the specified pool
 * @param party party of the trainer using the item
 * @param poolType PLAYER/WILD/TRAINER
 * @param tier If specified, will override the initial tier of an item (can still upgrade with luck)
 * @param upgradeCount If defined, means that this is a new ModifierType being generated to override another via luck upgrade. Used for recursive logic
 * @param retryCount Max allowed tries before the next tier down is checked for a valid ModifierType
 * @param allowLuckUpgrades Default true. If false, will not allow ModifierType to randomly upgrade to next tier
 */
function getNewModifierTypeOption(party: Pokemon[], poolType: ModifierPoolType, tier?: ModifierTier, upgradeCount?: integer, retryCount: integer = 0, allowLuckUpgrades: boolean = true): ModifierTypeOption | null {
  const player = !poolType;
  const pool = getModifierPoolForType(poolType);
  let thresholds: object;
  switch (poolType) {
  case ModifierPoolType.PLAYER:
    thresholds = modifierPoolThresholds;
    break;
  case ModifierPoolType.WILD:
    thresholds = enemyModifierPoolThresholds;
    break;
  case ModifierPoolType.TRAINER:
    thresholds = enemyModifierPoolThresholds;
    break;
  case ModifierPoolType.ENEMY_BUFF:
    thresholds = enemyBuffModifierPoolThresholds;
    break;
  case ModifierPoolType.DAILY_STARTER:
    thresholds = dailyStarterModifierPoolThresholds;
    break;
  }
  if (tier === undefined) {
    const tierValue = Utils.randSeedInt(1024);
    if (!upgradeCount) {
      upgradeCount = 0;
    }
    if (player && tierValue && allowLuckUpgrades) {
      const partyLuckValue = getPartyLuckValue(party);
      const upgradeOdds = Math.floor(128 / ((partyLuckValue + 4) / 4));
      let upgraded = false;
      do {
        upgraded = Utils.randSeedInt(upgradeOdds) < 4;
        if (upgraded) {
          upgradeCount++;
        }
      } while (upgraded);
    }

    if (tierValue > 255) {
      tier = ModifierTier.COMMON;
    } else if (tierValue > 60) {
      tier = ModifierTier.GREAT;
    } else if (tierValue > 12) {
      tier = ModifierTier.ULTRA;
    } else if (tierValue) {
      tier = ModifierTier.ROGUE;
    } else {
      tier = ModifierTier.MASTER;
    }

    tier += upgradeCount;
    while (tier && (!modifierPool.hasOwnProperty(tier) || !modifierPool[tier].length)) {
      tier--;
      if (upgradeCount) {
        upgradeCount--;
      }
    }
  } else if (upgradeCount === undefined && player) {
    upgradeCount = 0;
    if (tier < ModifierTier.MASTER && allowLuckUpgrades) {
      const partyShinyCount = party.filter(p => p.isShiny() && !p.isFainted()).length;
      const upgradeOdds = Math.floor(32 / ((partyShinyCount + 2) / 2));
      while (modifierPool.hasOwnProperty(tier + upgradeCount + 1) && modifierPool[tier + upgradeCount + 1].length) {
        if (!Utils.randSeedInt(upgradeOdds)) {
          upgradeCount++;
        } else {
          break;
        }
      }
      tier += upgradeCount;
    }
  } else if (retryCount === 10 && tier) {
    retryCount = 0;
    tier--;
  }

  const tierThresholds = Object.keys(thresholds[tier]);
  const totalWeight = parseInt(tierThresholds[tierThresholds.length - 1]);
  const value = Utils.randSeedInt(totalWeight);
  let index: integer | undefined;
  for (const t of tierThresholds) {
    const threshold = parseInt(t);
    if (value < threshold) {
      index = thresholds[tier][threshold];
      break;
    }
  }

  if (index === undefined) {
    return null;
  }

  if (player) {
    console.log(index, ignoredPoolIndexes[tier].filter(i => i <= index).length, ignoredPoolIndexes[tier]);
  }
  let modifierType: ModifierType | null = (pool[tier][index]).modifierType;
  if (modifierType instanceof ModifierTypeGenerator) {
    modifierType = (modifierType as ModifierTypeGenerator).generateType(party);
    if (modifierType === null) {
      if (player) {
        console.log(ModifierTier[tier], upgradeCount);
      }
      return getNewModifierTypeOption(party, poolType, tier, upgradeCount, ++retryCount);
    }
  }

  console.log(modifierType, !player ? "(enemy)" : "");

  return new ModifierTypeOption(modifierType as ModifierType, upgradeCount!); // TODO: is this bang correct?
}

export function getDefaultModifierTypeForTier(tier: ModifierTier): ModifierType {
  let modifierType: ModifierType | WeightedModifierType = modifierPool[tier || ModifierTier.COMMON][0];
  if (modifierType instanceof WeightedModifierType) {
    modifierType = (modifierType as WeightedModifierType).modifierType;
  }
  return modifierType;
}

export class ModifierTypeOption {
  public type: ModifierType;
  public upgradeCount: integer;
  public cost: integer;

  constructor(type: ModifierType, upgradeCount: integer, cost: number = 0) {
    this.type = type;
    this.upgradeCount = upgradeCount;
    this.cost = Math.min(Math.round(cost), Number.MAX_SAFE_INTEGER);
  }
}

/**
 * Calculates the team's luck value.
 * @param party The player's party.
 * @returns A number between 0 and 14 based on the party's total luck value, or a random number between 0 and 14 if the player is in Daily Run mode.
 */
export function getPartyLuckValue(party: Pokemon[]): integer {
  if (party[0].scene.gameMode.isDaily) {
    const DailyLuck = new Utils.NumberHolder(0);
    party[0].scene.executeWithSeedOffset(() => {
      DailyLuck.value = Utils.randSeedInt(15); // Random number between 0 and 14
    }, 0, party[0].scene.seed);
    return DailyLuck.value;
  }
  const luck = Phaser.Math.Clamp(party.map(p => p.isAllowedInBattle() ? p.getLuck() : 0)
    .reduce((total: integer, value: integer) => total += value, 0), 0, 14);
  return luck ?? 0;
}

export function getLuckString(luckValue: integer): string {
  return [ "D", "C", "C+", "B-", "B", "B+", "A-", "A", "A+", "A++", "S", "S+", "SS", "SS+", "SSS" ][luckValue];
}

export function getLuckTextTint(luckValue: integer): integer {
  let modifierTier: ModifierTier;
  if (luckValue > 11) {
    modifierTier = ModifierTier.LUXURY;
  } else if (luckValue > 9) {
    modifierTier = ModifierTier.MASTER;
  } else if (luckValue > 5) {
    modifierTier = ModifierTier.ROGUE;
  } else if (luckValue > 2) {
    modifierTier = ModifierTier.ULTRA;
  } else if (luckValue) {
    modifierTier = ModifierTier.GREAT;
  } else {
    modifierTier = ModifierTier.COMMON;
  }
  return getModifierTierTextTint(modifierTier);
}<|MERGE_RESOLUTION|>--- conflicted
+++ resolved
@@ -1719,15 +1719,10 @@
     new WeightedModifierType(modifierTypes.FORM_CHANGE_ITEM, (party: Pokemon[]) => Math.min(Math.ceil(party[0].scene.currentBattle.waveIndex / 50), 4) * 6, 24),
     new WeightedModifierType(modifierTypes.AMULET_COIN, skipInLastClassicWaveOrDefault(3)),
     new WeightedModifierType(modifierTypes.EVIOLITE, (party: Pokemon[]) => {
-<<<<<<< HEAD
       const { gameMode, gameData } = party[0].scene;
       if (gameMode.isDaily || (!gameMode.isFreshStartChallenge() && gameData.isUnlocked(Unlockables.EVIOLITE))) {
         return party.some(p => ((p.getSpeciesForm(true).speciesId in pokemonEvolutions) || (p.isFusion() && (p.getFusionSpeciesForm(true).speciesId in pokemonEvolutions))) && !p.getHeldItems().some(i => i instanceof Modifiers.EvolutionStatBoosterModifier)) ? 10 : 0;
-=======
-      if (!party[0].scene.gameMode.isFreshStartChallenge() && party[0].scene.gameData.unlocks[Unlockables.EVIOLITE]) {
-        return party.some(p => ((p.getSpeciesForm(true).speciesId in pokemonEvolutions) || (p.isFusion() && (p.getFusionSpeciesForm(true).speciesId in pokemonEvolutions)))
           && !p.getHeldItems().some(i => i instanceof Modifiers.EvolutionStatBoosterModifier) && !p.isMax()) ? 10 : 0;
->>>>>>> 03bedac2
       }
       return 0;
     }),
