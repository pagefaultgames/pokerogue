import * as Modifiers from './modifier';
import { AttackMove, allMoves } from '../data/move';
import { Moves } from "../data/enums/moves";
import { PokeballType, getPokeballCatchMultiplier, getPokeballName } from '../data/pokeball';
import Pokemon, { EnemyPokemon, PlayerPokemon, PokemonMove } from '../field/pokemon';
import { EvolutionItem, pokemonEvolutions } from '../data/pokemon-evolutions';
import { Stat, getStatName } from '../data/pokemon-stat';
import { tmPoolTiers, tmSpecies } from '../data/tms';
import { Type } from '../data/type';
import PartyUiHandler, { PokemonMoveSelectFilter, PokemonSelectFilter } from '../ui/party-ui-handler';
import * as Utils from '../utils';
import { TempBattleStat, getTempBattleStatBoosterItemName, getTempBattleStatName } from '../data/temp-battle-stat';
import { BerryType, getBerryEffectDescription, getBerryName } from '../data/berry';
import { Unlockables } from '../system/unlockables';
import { StatusEffect, getStatusEffectDescriptor } from '../data/status-effect';
import { SpeciesFormKey } from '../data/pokemon-species';
import BattleScene from '../battle-scene';
import { VoucherType, getVoucherTypeIcon, getVoucherTypeName } from '../system/voucher';
import { FormChangeItem, SpeciesFormChangeItemTrigger, pokemonFormChanges } from '../data/pokemon-forms';
import { ModifierTier } from './modifier-tier';
import { Nature, getNatureName, getNatureStatMultiplier } from '#app/data/nature';
import i18next from '#app/plugins/i18n';
import { getModifierTierTextTint } from '#app/ui/text';

const outputModifierData = false;
const useMaxWeightForOutput = false;

type Modifier = Modifiers.Modifier;

export enum ModifierPoolType {
  PLAYER,
  WILD,
  TRAINER,
  ENEMY_BUFF,
  DAILY_STARTER
}

type NewModifierFunc = (type: ModifierType, args: any[]) => Modifier;

export class ModifierType {
  public id: string;
  public generatorId: string;
  public localeKey: string;
  public iconImage: string;
  public group: string;
  public soundName: string;
  public tier: ModifierTier;
  protected newModifierFunc: NewModifierFunc;

  constructor(localeKey: string, iconImage: string, newModifierFunc: NewModifierFunc, group?: string, soundName?: string) {
    this.localeKey = localeKey;
    this.iconImage = iconImage;
    this.group = group || '';
    this.soundName = soundName || 'restore';
    this.newModifierFunc = newModifierFunc;
  }

  get name(): string {
    return i18next.t(`${this.localeKey}.name` as any);
  }

  getDescription(scene: BattleScene): string {
    return i18next.t(`${this.localeKey}.description` as any);
  }

  setTier(tier: ModifierTier): void {
    this.tier = tier;
  }

  getOrInferTier(poolType: ModifierPoolType = ModifierPoolType.PLAYER): ModifierTier {
    if (this.tier)
      return this.tier;
    if (!this.id)
      return null;
    let poolTypes: ModifierPoolType[];
    switch (poolType) {
      case ModifierPoolType.PLAYER:
        poolTypes = [ poolType, ModifierPoolType.TRAINER, ModifierPoolType.WILD ];
        break;
      case ModifierPoolType.WILD:
        poolTypes = [ poolType, ModifierPoolType.PLAYER, ModifierPoolType.TRAINER ];
        break;
      case ModifierPoolType.TRAINER:
        poolTypes = [ poolType, ModifierPoolType.PLAYER, ModifierPoolType.WILD ];
        break;
      default:
        poolTypes = [ poolType ];
        break;
    }
    // Try multiple pool types in case of stolen items
    for (let type of poolTypes) {
      const pool = getModifierPoolForType(type);
      for (let tier of Utils.getEnumValues(ModifierTier)) {
        if (!pool.hasOwnProperty(tier))
          continue;
        if (pool[tier].find(m => (m as WeightedModifierType).modifierType.id === (this.generatorId || this.id)))
          return (this.tier = tier);
      }
    }
    return null;
  }

  withIdFromFunc(func: ModifierTypeFunc): ModifierType {
    this.id = Object.keys(modifierTypes).find(k => modifierTypes[k] === func);
    return this;
  }

  newModifier(...args: any[]): Modifier {
    return this.newModifierFunc(this, args);
  }
}

type ModifierTypeGeneratorFunc = (party: Pokemon[], pregenArgs?: any[]) => ModifierType;

export class ModifierTypeGenerator extends ModifierType {
  private genTypeFunc:  ModifierTypeGeneratorFunc;

  constructor(genTypeFunc: ModifierTypeGeneratorFunc) {
    super(null, null, null);
    this.genTypeFunc = genTypeFunc;
  }

  generateType(party: Pokemon[], pregenArgs?: any[]) {
    const ret = this.genTypeFunc(party, pregenArgs);
    if (ret) {
      ret.generatorId = ret.id;
      ret.id = this.id;
      ret.setTier(this.tier);
    }
    return ret;
  }
}

export interface GeneratedPersistentModifierType {
  getPregenArgs(): any[];
}

class AddPokeballModifierType extends ModifierType {
  private pokeballType: PokeballType;
  private count: integer;

  constructor(iconImage: string, pokeballType: PokeballType, count: integer) {
    super('', iconImage, (_type, _args) => new Modifiers.AddPokeballModifier(this, pokeballType, count), 'pb', 'pb_bounce_1');
    this.pokeballType = pokeballType;
    this.count = count;
  }

  get name(): string {
    return i18next.t(`modifierType:ModifierType.AddPokeballModifierType.name`, {
      'modifierCount': this.count,
      'pokeballName': getPokeballName(this.pokeballType),
    });
  }

  getDescription(scene: BattleScene): string {
    return i18next.t(`modifierType:ModifierType.AddPokeballModifierType.description`, {
      'modifierCount': this.count,
      'pokeballName': getPokeballName(this.pokeballType),
      'catchRate': getPokeballCatchMultiplier(this.pokeballType) > -1 ? `${getPokeballCatchMultiplier(this.pokeballType)}x` : '100%',
      'pokeballAmount': `${scene.pokeballCounts[this.pokeballType]}`,
    });
  }
}

class AddVoucherModifierType extends ModifierType {
  private voucherType: VoucherType;
  private count: integer;

  constructor(voucherType: VoucherType, count: integer) {
    super('', getVoucherTypeIcon(voucherType), (_type, _args) => new Modifiers.AddVoucherModifier(this, voucherType, count), 'voucher');
    this.count = count;
    this.voucherType = voucherType;
  }

  get name(): string {
    return i18next.t(`modifierType:ModifierType.AddVoucherModifierType.name`, {
      'modifierCount': this.count,
      'voucherTypeName': getVoucherTypeName(this.voucherType),
    });
  }

  getDescription(scene: BattleScene): string {
    return i18next.t(`modifierType:ModifierType.AddVoucherModifierType.description`, {
      'modifierCount': this.count,
      'voucherTypeName': getVoucherTypeName(this.voucherType),
    });
  }
}

export class PokemonModifierType extends ModifierType {
  public selectFilter: PokemonSelectFilter;

  constructor(localeKey: string, iconImage: string, newModifierFunc: NewModifierFunc, selectFilter?: PokemonSelectFilter, group?: string, soundName?: string) {
    super(localeKey, iconImage, newModifierFunc, group, soundName);

    this.selectFilter = selectFilter;
  }
}

export class PokemonHeldItemModifierType extends PokemonModifierType {
  constructor(localeKey: string, iconImage: string, newModifierFunc: NewModifierFunc, group?: string, soundName?: string) {
    super(localeKey, iconImage, newModifierFunc, (pokemon: PlayerPokemon) => {
      const dummyModifier = this.newModifier(pokemon);
      const matchingModifier = pokemon.scene.findModifier(m => m instanceof Modifiers.PokemonHeldItemModifier && m.pokemonId === pokemon.id && m.matchType(dummyModifier)) as Modifiers.PokemonHeldItemModifier;
      const maxStackCount = dummyModifier.getMaxStackCount(pokemon.scene);
      if (!maxStackCount)
        return i18next.t(`modifierType:ModifierType.PokemonHeldItemModifierType.extra.inoperable`, { 'pokemonName': pokemon.name });
      if (matchingModifier && matchingModifier.stackCount === maxStackCount)
        return i18next.t(`modifierType:ModifierType.PokemonHeldItemModifierType.extra.tooMany`, { 'pokemonName': pokemon.name });
      return null;
    }, group, soundName);
  }

  newModifier(...args: any[]): Modifiers.PokemonHeldItemModifier {
    return super.newModifier(...args) as Modifiers.PokemonHeldItemModifier;
  }
}

export class PokemonHpRestoreModifierType extends PokemonModifierType {
  protected restorePoints: integer;
  protected restorePercent: integer;
  protected healStatus: boolean;

  constructor(localeKey: string, iconImage: string, restorePoints: integer, restorePercent: integer, healStatus: boolean = false, newModifierFunc?: NewModifierFunc, selectFilter?: PokemonSelectFilter, group?: string) {
    super(localeKey, iconImage, newModifierFunc || ((_type, args) => new Modifiers.PokemonHpRestoreModifier(this, (args[0] as PlayerPokemon).id, this.restorePoints, this.restorePercent, this.healStatus, false)),
    selectFilter || ((pokemon: PlayerPokemon) => {
      if (!pokemon.hp || (pokemon.hp >= pokemon.getMaxHp() && (!this.healStatus || !pokemon.status)))
        return PartyUiHandler.NoEffectMessage;
      return null;
    }), group || 'potion');

    this.restorePoints = restorePoints;
    this.restorePercent = restorePercent;
    this.healStatus = healStatus;
  }

  getDescription(scene: BattleScene): string {
    return this.restorePoints
      ? i18next.t(`modifierType:ModifierType.PokemonHpRestoreModifierType.description`, {
        restorePoints: this.restorePoints,
        restorePercent: this.restorePercent,
      })
      : this.healStatus
        ? i18next.t(`modifierType:ModifierType.PokemonHpRestoreModifierType.extra.fullyWithStatus`)
        : i18next.t(`modifierType:ModifierType.PokemonHpRestoreModifierType.extra.fully`);
  }
}

export class PokemonReviveModifierType extends PokemonHpRestoreModifierType {
  constructor(localeKey: string, iconImage: string, restorePercent: integer) {
    super(localeKey, iconImage, 0, restorePercent, false, (_type, args) => new Modifiers.PokemonHpRestoreModifier(this, (args[0] as PlayerPokemon).id, 0, this.restorePercent, false, true),
      ((pokemon: PlayerPokemon) => {
        if (!pokemon.isFainted())
          return PartyUiHandler.NoEffectMessage;
        return null;
      }), 'revive');

    this.selectFilter = (pokemon: PlayerPokemon) => {
      if (pokemon.hp)
        return PartyUiHandler.NoEffectMessage;
      return null;
    };
  }

  getDescription(scene: BattleScene): string {
    return i18next.t(`modifierType:ModifierType.PokemonReviveModifierType.description`, { restorePercent: this.restorePercent });
  }
}

export class PokemonStatusHealModifierType extends PokemonModifierType {
  constructor(localeKey: string, iconImage: string) {
    super(localeKey, iconImage, ((_type, args) => new Modifiers.PokemonStatusHealModifier(this, (args[0] as PlayerPokemon).id)),
      ((pokemon: PlayerPokemon) => {
        if (!pokemon.hp || !pokemon.status)
          return PartyUiHandler.NoEffectMessage;
        return null;
      }));
  }

  getDescription(scene: BattleScene): string {
    return i18next.t(`modifierType:ModifierType.PokemonStatusHealModifierType.description`);
  }
}

export abstract class PokemonMoveModifierType extends PokemonModifierType {
  public moveSelectFilter: PokemonMoveSelectFilter;

  constructor(localeKey: string, iconImage: string, newModifierFunc: NewModifierFunc, selectFilter?: PokemonSelectFilter, moveSelectFilter?: PokemonMoveSelectFilter, group?: string) {
    super(localeKey, iconImage, newModifierFunc, selectFilter, group);

    this.moveSelectFilter = moveSelectFilter;
  }
}

export class PokemonPpRestoreModifierType extends PokemonMoveModifierType {
  protected restorePoints: integer;

  constructor(localeKey: string, iconImage: string, restorePoints: integer) {
    super(localeKey, iconImage, (_type, args) => new Modifiers.PokemonPpRestoreModifier(this, (args[0] as PlayerPokemon).id, (args[1] as integer), this.restorePoints),
      (_pokemon: PlayerPokemon) => {
      return null;
    }, (pokemonMove: PokemonMove) => {
      if (!pokemonMove.ppUsed)
        return PartyUiHandler.NoEffectMessage;
      return null;
    }, 'ether');

    this.restorePoints = restorePoints;
  }

  getDescription(scene: BattleScene): string {
    return this.restorePoints > -1
      ? i18next.t(`modifierType:ModifierType.PokemonPpRestoreModifierType.description`, { restorePoints: this.restorePoints })
      : i18next.t(`modifierType:ModifierType.PokemonPpRestoreModifierType.extra.fully`)
      ;
  }
}

export class PokemonAllMovePpRestoreModifierType extends PokemonModifierType {
  protected restorePoints: integer;

  constructor(localeKey: string, iconImage: string, restorePoints: integer) {
    super(localeKey, iconImage, (_type, args) => new Modifiers.PokemonAllMovePpRestoreModifier(this, (args[0] as PlayerPokemon).id, this.restorePoints),
      (pokemon: PlayerPokemon) => {
        if (!pokemon.getMoveset().filter(m => m.ppUsed).length)
          return PartyUiHandler.NoEffectMessage;
        return null;
      }, 'elixir');

    this.restorePoints = restorePoints;
  }

  getDescription(scene: BattleScene): string {
    return this.restorePoints > -1
      ? i18next.t(`modifierType:ModifierType.PokemonAllMovePpRestoreModifierType.description`, { restorePoints: this.restorePoints })
      : i18next.t(`modifierType:ModifierType.PokemonAllMovePpRestoreModifierType.extra.fully`)
      ;
  }
}

export class PokemonPpUpModifierType extends PokemonMoveModifierType {
  protected upPoints: integer;

  constructor(localeKey: string, iconImage: string, upPoints: integer) {
    super(localeKey, iconImage, (_type, args) => new Modifiers.PokemonPpUpModifier(this, (args[0] as PlayerPokemon).id, (args[1] as integer), this.upPoints),
      (_pokemon: PlayerPokemon) => {
      return null;
    }, (pokemonMove: PokemonMove) => {
      if (pokemonMove.getMove().pp < 5 || pokemonMove.ppUp >= 3)
        return PartyUiHandler.NoEffectMessage;
      return null;
    }, 'ppUp');

    this.upPoints = upPoints;
  }

  getDescription(scene: BattleScene): string {
    return i18next.t(`modifierType:ModifierType.PokemonPpUpModifierType.description`, { upPoints: this.upPoints });
  }
}

export class PokemonNatureChangeModifierType extends PokemonModifierType {
  protected nature: Nature;

  constructor(nature: Nature) {
    super('', `mint_${Utils.getEnumKeys(Stat).find(s => getNatureStatMultiplier(nature, Stat[s]) > 1)?.toLowerCase() || 'neutral' }`, ((_type, args) => new Modifiers.PokemonNatureChangeModifier(this, (args[0] as PlayerPokemon).id, this.nature)),
      ((pokemon: PlayerPokemon) => {
        if (pokemon.getNature() === this.nature)
          return PartyUiHandler.NoEffectMessage;
        return null;
      }), 'mint');

    this.nature = nature;
  }

  get name(): string {
    return i18next.t(`modifierType:ModifierType.PokemonNatureChangeModifierType.name`, { natureName: getNatureName(this.nature) });
  }

  getDescription(scene: BattleScene): string {
    return i18next.t(`modifierType:ModifierType.PokemonNatureChangeModifierType.description`, { natureName: getNatureName(this.nature, true, true, true) });
  }
}

export class RememberMoveModifierType extends PokemonModifierType {
  constructor(localeKey: string, iconImage: string, group?: string) {
    super(localeKey, iconImage, (type, args) => new Modifiers.RememberMoveModifier(type, (args[0] as PlayerPokemon).id, (args[1] as integer)),
      (pokemon: PlayerPokemon) => {
        if (!pokemon.getLearnableLevelMoves().length)
          return PartyUiHandler.NoEffectMessage;
        return null;
      }, group);
  }
}

export class DoubleBattleChanceBoosterModifierType extends ModifierType {
  public battleCount: integer;

  constructor(localeKey: string, iconImage: string, battleCount: integer) {
    super(localeKey, iconImage, (_type, _args) => new Modifiers.DoubleBattleChanceBoosterModifier(this, this.battleCount), 'lure');

    this.battleCount = battleCount;
  }

  getDescription(scene: BattleScene): string {
    return i18next.t(`modifierType:ModifierType.DoubleBattleChanceBoosterModifierType.description`, { battleCount: this.battleCount });
  }
}

export class TempBattleStatBoosterModifierType extends ModifierType implements GeneratedPersistentModifierType {
  public tempBattleStat: TempBattleStat;

  constructor(tempBattleStat: TempBattleStat) {
    super('', getTempBattleStatBoosterItemName(tempBattleStat).replace(/\./g, '').replace(/[ ]/g, '_').toLowerCase(),
      (_type, _args) => new Modifiers.TempBattleStatBoosterModifier(this, this.tempBattleStat));

    this.tempBattleStat = tempBattleStat;
  }

  get name(): string {
    return i18next.t(`modifierType:TempBattleStatBoosterItem.${getTempBattleStatBoosterItemName(this.tempBattleStat).replace(/\./g, '').replace(/[ ]/g, '_').toLowerCase()}`);
  }

  getDescription(scene: BattleScene): string {
    return i18next.t(`modifierType:ModifierType.TempBattleStatBoosterModifierType.description`, { tempBattleStatName: getTempBattleStatName(this.tempBattleStat) });
  }

  getPregenArgs(): any[] {
    return [ this.tempBattleStat ];
  }
}

export class BerryModifierType extends PokemonHeldItemModifierType implements GeneratedPersistentModifierType {
  private berryType: BerryType;

  constructor(berryType: BerryType) {
    super('', `${BerryType[berryType].toLowerCase()}_berry`, (type, args) => new Modifiers.BerryModifier(type, (args[0] as Pokemon).id, berryType), 'berry');
    
    this.berryType = berryType;
  }

  get name(): string {
    return getBerryName(this.berryType);
  }

  getDescription(scene: BattleScene): string {
    return getBerryEffectDescription(this.berryType);
  }

  getPregenArgs(): any[] {
    return [ this.berryType ];
  }
}

function getAttackTypeBoosterItemName(type: Type) {
  switch (type) {
    case Type.NORMAL:
      return 'Silk Scarf';
    case Type.FIGHTING:
      return 'Black Belt';
    case Type.FLYING:
      return 'Sharp Beak';
    case Type.POISON:
      return 'Poison Barb';
    case Type.GROUND:
      return 'Soft Sand';
    case Type.ROCK:
      return 'Hard Stone';
    case Type.BUG:
      return 'Silver Powder';
    case Type.GHOST:
      return 'Spell Tag';
    case Type.STEEL:
      return 'Metal Coat';
    case Type.FIRE:
      return 'Charcoal';
    case Type.WATER:
      return 'Mystic Water';
    case Type.GRASS:
      return 'Miracle Seed';
    case Type.ELECTRIC:
      return 'Magnet';
    case Type.PSYCHIC:
      return 'Twisted Spoon';
    case Type.ICE:
      return 'Never-Melt Ice'
    case Type.DRAGON:
      return 'Dragon Fang';
    case Type.DARK:
      return 'Black Glasses';
    case Type.FAIRY:
      return 'Fairy Feather';
  }
}

export class AttackTypeBoosterModifierType extends PokemonHeldItemModifierType implements GeneratedPersistentModifierType {
  public moveType: Type;
  public boostPercent: integer;

  constructor(moveType: Type, boostPercent: integer) {
    super('', `${getAttackTypeBoosterItemName(moveType).replace(/[ \-]/g, '_').toLowerCase()}`,
      (_type, args) => new Modifiers.AttackTypeBoosterModifier(this, (args[0] as Pokemon).id, moveType, boostPercent));

    this.moveType = moveType;
    this.boostPercent = boostPercent;
  }

  get name(): string {
    return i18next.t(`modifierType:AttackTypeBoosterItem.${getAttackTypeBoosterItemName(this.moveType).replace(/[ \-]/g, '_').toLowerCase()}`);
  }

  getDescription(scene: BattleScene): string {
    // TODO: Need getTypeName?
    return i18next.t(`modifierType:ModifierType.AttackTypeBoosterModifierType.description`, { moveType: Utils.toReadableString(Type[this.moveType]) });
  }

  getPregenArgs(): any[] {
    return [ this.moveType ];
  }
}

export class PokemonLevelIncrementModifierType extends PokemonModifierType {
  constructor(localeKey: string, iconImage: string) {
    super(localeKey, iconImage, (_type, args) => new Modifiers.PokemonLevelIncrementModifier(this, (args[0] as PlayerPokemon).id), (_pokemon: PlayerPokemon) => null);
  }

  getDescription(scene: BattleScene): string {
    return i18next.t(`modifierType:ModifierType.PokemonLevelIncrementModifierType.description`);
  }
}

export class AllPokemonLevelIncrementModifierType extends ModifierType {
  constructor(localeKey: string, iconImage: string) {
    super(localeKey, iconImage, (_type, _args) => new Modifiers.PokemonLevelIncrementModifier(this, -1));
  }

  getDescription(scene: BattleScene): string {
    return i18next.t(`modifierType:ModifierType.AllPokemonLevelIncrementModifierType.description`);
  }
}

function getBaseStatBoosterItemName(stat: Stat) {
  switch (stat) {
    case Stat.HP:
      return 'HP Up';
    case Stat.ATK:
      return 'Protein';
    case Stat.DEF:
      return 'Iron';
    case Stat.SPATK:
      return 'Calcium';
    case Stat.SPDEF:
      return 'Zinc';
    case Stat.SPD:
      return 'Carbos';
  }
}

export class PokemonBaseStatBoosterModifierType extends PokemonHeldItemModifierType implements GeneratedPersistentModifierType {
  private localeName: string;
  private stat: Stat;

  constructor(localeName: string, stat: Stat) {
    super('', localeName.replace(/[ \-]/g, '_').toLowerCase(), (_type, args) => new Modifiers.PokemonBaseStatModifier(this, (args[0] as Pokemon).id, this.stat));

    this.localeName = localeName;
    this.stat = stat;
  }

  get name(): string {
    return i18next.t(`modifierType:BaseStatBoosterItem.${this.localeName.replace(/[ \-]/g, '_').toLowerCase()}`);
  }

  getDescription(scene: BattleScene): string {
    return i18next.t(`modifierType:ModifierType.PokemonBaseStatBoosterModifierType.description`, { statName: getStatName(this.stat) });
  }

  getPregenArgs(): any[] {
    return [ this.stat ];
  }
}

class AllPokemonFullHpRestoreModifierType extends ModifierType {
  private descriptionKey: string;

  constructor(localeKey: string, iconImage: string, descriptionKey?: string, newModifierFunc?: NewModifierFunc) {
    super(localeKey, iconImage, newModifierFunc || ((_type, _args) => new Modifiers.PokemonHpRestoreModifier(this, -1, 0, 100, false)));

    this.descriptionKey = descriptionKey;
  }

  getDescription(scene: BattleScene): string {
    return i18next.t(`${this.descriptionKey || `modifierType:ModifierType.AllPokemonFullHpRestoreModifierType`}.description` as any);
  }
}

class AllPokemonFullReviveModifierType extends AllPokemonFullHpRestoreModifierType {
  constructor(localeKey: string, iconImage: string) {
    super(localeKey, iconImage, `modifierType:ModifierType.AllPokemonFullReviveModifierType`, (_type, _args) => new Modifiers.PokemonHpRestoreModifier(this, -1, 0, 100, false, true));
  }
}

export class MoneyRewardModifierType extends ModifierType {
  private moneyMultiplier: number;
  private moneyMultiplierDescriptorKey: string;

  constructor(localeKey: string, iconImage: string, moneyMultiplier: number, moneyMultiplierDescriptorKey: string) {
    super(localeKey, iconImage, (_type, _args) => new Modifiers.MoneyRewardModifier(this, moneyMultiplier), 'money', 'buy');

    this.moneyMultiplier = moneyMultiplier;
    this.moneyMultiplierDescriptorKey = moneyMultiplierDescriptorKey;
  }

  getDescription(scene: BattleScene): string {
    return i18next.t(`modifierType:ModifierType.MoneyRewardModifierType.description`, {
      moneyMultiplier: i18next.t(this.moneyMultiplierDescriptorKey as any),
      moneyAmount: scene.getWaveMoneyAmount(this.moneyMultiplier).toLocaleString('en-US'),
    });
  }
}

export class ExpBoosterModifierType extends ModifierType {
  private boostPercent: integer;

  constructor(localeKey: string, iconImage: string, boostPercent: integer) {
    super(localeKey, iconImage, () => new Modifiers.ExpBoosterModifier(this, boostPercent));

    this.boostPercent = boostPercent;
  }

  getDescription(scene: BattleScene): string {
    return i18next.t(`modifierType:ModifierType.ExpBoosterModifierType.description`, { boostPercent: this.boostPercent });
  }
}

export class PokemonExpBoosterModifierType extends PokemonHeldItemModifierType {
  private boostPercent: integer;

  constructor(localeKey: string, iconImage: string, boostPercent: integer) {
    super(localeKey, iconImage, (_type, args) => new Modifiers.PokemonExpBoosterModifier(this, (args[0] as Pokemon).id, boostPercent));
    
    this.boostPercent = boostPercent;
  }

  getDescription(scene: BattleScene): string {
    return i18next.t(`modifierType:ModifierType.PokemonExpBoosterModifierType.description`, { boostPercent: this.boostPercent });
  }
}

export class PokemonFriendshipBoosterModifierType extends PokemonHeldItemModifierType {
  constructor(localeKey: string, iconImage: string) {
    super(localeKey, iconImage, (_type, args) => new Modifiers.PokemonFriendshipBoosterModifier(this, (args[0] as Pokemon).id));
  }

  getDescription(scene: BattleScene): string {
    return i18next.t(`modifierType:ModifierType.PokemonFriendshipBoosterModifierType.description`);
  }
}

export class PokemonMoveAccuracyBoosterModifierType extends PokemonHeldItemModifierType {
  private amount: integer;

  constructor(localeKey: string, iconImage: string, amount: integer, group?: string, soundName?: string) {
    super(localeKey, iconImage, (_type, args) => new Modifiers.PokemonMoveAccuracyBoosterModifier(this, (args[0] as Pokemon).id, amount), group, soundName);

    this.amount = amount;
  }

  getDescription(scene: BattleScene): string {
    return i18next.t(`modifierType:ModifierType.PokemonMoveAccuracyBoosterModifierType.description`, { accuracyAmount: this.amount });
  }
}

export class PokemonMultiHitModifierType extends PokemonHeldItemModifierType {
  constructor(localeKey: string, iconImage: string) {
    super(localeKey, iconImage, (type, args) => new Modifiers.PokemonMultiHitModifier(type as PokemonMultiHitModifierType, (args[0] as Pokemon).id));
  }

  getDescription(scene: BattleScene): string {
    return i18next.t(`modifierType:ModifierType.PokemonMultiHitModifierType.description`);
  }
}

export class TmModifierType extends PokemonModifierType {
  public moveId: Moves;

  constructor(moveId: Moves) {
    super('', `tm_${Type[allMoves[moveId].type].toLowerCase()}`, (_type, args) => new Modifiers.TmModifier(this, (args[0] as PlayerPokemon).id),
      (pokemon: PlayerPokemon) => {
        if (pokemon.compatibleTms.indexOf(moveId) === -1 || pokemon.getMoveset().filter(m => m?.moveId === moveId).length)
          return PartyUiHandler.NoEffectMessage;
        return null;
      }, 'tm');

    this.moveId = moveId;
  }

  get name(): string {
    return i18next.t(`modifierType:ModifierType.TmModifierType.name`, {
      moveId: Utils.padInt(Object.keys(tmSpecies).indexOf(this.moveId.toString()) + 1, 3),
      moveName: allMoves[this.moveId].name,
    });
  }

  getDescription(scene: BattleScene): string {
    return i18next.t(`modifierType:ModifierType.TmModifierType.description`, { moveName: allMoves[this.moveId].name });
  }
}

export class EvolutionItemModifierType extends PokemonModifierType implements GeneratedPersistentModifierType {
  public evolutionItem: EvolutionItem;

  constructor(evolutionItem: EvolutionItem) {
    super('', EvolutionItem[evolutionItem].toLowerCase(), (_type, args) => new Modifiers.EvolutionItemModifier(this, (args[0] as PlayerPokemon).id),
    (pokemon: PlayerPokemon) => {
      if (pokemonEvolutions.hasOwnProperty(pokemon.species.speciesId) && pokemonEvolutions[pokemon.species.speciesId].filter(e => e.item === this.evolutionItem
          && (!e.condition || e.condition.predicate(pokemon))).length && (pokemon.getFormKey() !== SpeciesFormKey.GIGANTAMAX))
        return null;
      else if (pokemon.isFusion() && pokemonEvolutions.hasOwnProperty(pokemon.fusionSpecies.speciesId) && pokemonEvolutions[pokemon.fusionSpecies.speciesId].filter(e => e.item === this.evolutionItem
        && (!e.condition || e.condition.predicate(pokemon))).length && (pokemon.getFusionFormKey() !== SpeciesFormKey.GIGANTAMAX))
        return null;

      return PartyUiHandler.NoEffectMessage;
    });

    this.evolutionItem = evolutionItem;
  }
  
  get name(): string {
    return i18next.t(`modifierType:EvolutionItem.${EvolutionItem[this.evolutionItem]}`);
  }

  getDescription(scene: BattleScene): string {
    return i18next.t(`modifierType:ModifierType.EvolutionItemModifierType.description`);
  }

  getPregenArgs(): any[] {
    return [ this.evolutionItem ];
  }
}

export class FormChangeItemModifierType extends PokemonModifierType implements GeneratedPersistentModifierType {
  public formChangeItem: FormChangeItem;

  constructor(formChangeItem: FormChangeItem) {
    super('', FormChangeItem[formChangeItem].toLowerCase(), (_type, args) => new Modifiers.PokemonFormChangeItemModifier(this, (args[0] as PlayerPokemon).id, formChangeItem, true),
    (pokemon: PlayerPokemon) => {
      if (pokemonFormChanges.hasOwnProperty(pokemon.species.speciesId) && !!pokemonFormChanges[pokemon.species.speciesId].find(fc => fc.trigger.hasTriggerType(SpeciesFormChangeItemTrigger)
        && (fc.trigger as SpeciesFormChangeItemTrigger).item === this.formChangeItem))
        return null;

      return PartyUiHandler.NoEffectMessage;
    });

    this.formChangeItem = formChangeItem;
  }

  get name(): string {
    return i18next.t(`modifierType:FormChangeItem.${FormChangeItem[this.formChangeItem]}`);
  }

  getDescription(scene: BattleScene): string {
    return i18next.t(`modifierType:ModifierType.FormChangeItemModifierType.description`);
  }

  getPregenArgs(): any[] {
    return [ this.formChangeItem ];
  }
}

export class FusePokemonModifierType extends PokemonModifierType {
  constructor(localeKey: string, iconImage: string) {
    super(localeKey, iconImage, (_type, args) => new Modifiers.FusePokemonModifier(this, (args[0] as PlayerPokemon).id, (args[1] as PlayerPokemon).id),
      (pokemon: PlayerPokemon) => {
        if (pokemon.isFusion())
          return PartyUiHandler.NoEffectMessage;
        return null;
      });
  }

  getDescription(scene: BattleScene): string {
    return i18next.t(`modifierType:ModifierType.FusePokemonModifierType.description`);
  }
}

class AttackTypeBoosterModifierTypeGenerator extends ModifierTypeGenerator {
  constructor() {
    super((party: Pokemon[], pregenArgs?: any[]) => {
      if (pregenArgs)
        return new AttackTypeBoosterModifierType(pregenArgs[0] as Type, 20);

      const attackMoveTypes = party.map(p => p.getMoveset().map(m => m.getMove()).filter(m => m instanceof AttackMove).map(m => m.type)).flat();
      if (!attackMoveTypes.length)
        return null;

      const attackMoveTypeWeights = new Map<Type, integer>();
      let totalWeight = 0;
      for (let t of attackMoveTypes) {
        if (attackMoveTypeWeights.has(t)) {
          if (attackMoveTypeWeights.get(t) < 3)
            attackMoveTypeWeights.set(t, attackMoveTypeWeights.get(t) + 1);
          else
            continue;
        } else
          attackMoveTypeWeights.set(t, 1);
        totalWeight++;
      }

      if (!totalWeight)
        return null;

      let type: Type;
      
      const randInt = Utils.randSeedInt(totalWeight);
      let weight = 0;

      for (let t of attackMoveTypeWeights.keys()) {
        const typeWeight = attackMoveTypeWeights.get(t);
        if (randInt <= weight + typeWeight) {
          type = t;
          break;
        }
        weight += typeWeight;
      }
      
      return new AttackTypeBoosterModifierType(type, 20);
    });
  }
}

class TmModifierTypeGenerator extends ModifierTypeGenerator {
  constructor(tier: ModifierTier) {
    super((party: Pokemon[]) => {
      const partyMemberCompatibleTms = party.map(p => (p as PlayerPokemon).compatibleTms.filter(tm => !p.moveset.find(m => m.moveId === tm)));
      const tierUniqueCompatibleTms = partyMemberCompatibleTms.flat().filter(tm => tmPoolTiers[tm] === tier).filter(tm => !allMoves[tm].name.endsWith(' (N)')).filter((tm, i, array) => array.indexOf(tm) === i);
      if (!tierUniqueCompatibleTms.length)
        return null;
      const randTmIndex = Utils.randSeedInt(tierUniqueCompatibleTms.length);
      return new TmModifierType(tierUniqueCompatibleTms[randTmIndex]);
    });
  }
}

class EvolutionItemModifierTypeGenerator extends ModifierTypeGenerator {
  constructor(rare: boolean) {
    super((party: Pokemon[], pregenArgs?: any[]) => {
      if (pregenArgs)
        return new EvolutionItemModifierType(pregenArgs[0] as EvolutionItem);

      const evolutionItemPool = [
        party.filter(p => pokemonEvolutions.hasOwnProperty(p.species.speciesId)).map(p => {
          const evolutions = pokemonEvolutions[p.species.speciesId];
          return evolutions.filter(e => e.item !== EvolutionItem.NONE && (e.evoFormKey === null || (e.preFormKey || '') === p.getFormKey()) && (!e.condition || e.condition.predicate(p)));
        }).flat(),
        party.filter(p => p.isFusion() && pokemonEvolutions.hasOwnProperty(p.fusionSpecies.speciesId)).map(p => {
          const evolutions = pokemonEvolutions[p.fusionSpecies.speciesId];
          return evolutions.filter(e => e.item !== EvolutionItem.NONE && (e.evoFormKey === null || (e.preFormKey || '') === p.getFusionFormKey()) && (!e.condition || e.condition.predicate(p)));
        }).flat()
      ].flat().flatMap(e => e.item).filter(i => (i > 50) === rare);

      if (!evolutionItemPool.length)
        return null;

      return new EvolutionItemModifierType(evolutionItemPool[Utils.randSeedInt(evolutionItemPool.length)]);
    });
  }
}

class FormChangeItemModifierTypeGenerator extends ModifierTypeGenerator {
  constructor() {
    super((party: Pokemon[], pregenArgs?: any[]) => {
      if (pregenArgs)
        return new FormChangeItemModifierType(pregenArgs[0] as FormChangeItem);

      const formChangeItemPool = party.filter(p => pokemonFormChanges.hasOwnProperty(p.species.speciesId)).map(p => {
        const formChanges = pokemonFormChanges[p.species.speciesId];
        return formChanges.filter(fc => ((fc.formKey.indexOf(SpeciesFormKey.MEGA) === -1 && fc.formKey.indexOf(SpeciesFormKey.PRIMAL) === -1) || party[0].scene.getModifiers(Modifiers.MegaEvolutionAccessModifier).length)
          && ((fc.formKey.indexOf(SpeciesFormKey.GIGANTAMAX) === -1 && fc.formKey.indexOf(SpeciesFormKey.ETERNAMAX) === -1) || party[0].scene.getModifiers(Modifiers.GigantamaxAccessModifier).length))
          .map(fc => fc.findTrigger(SpeciesFormChangeItemTrigger) as SpeciesFormChangeItemTrigger)
          .filter(t => t && t.active && !p.scene.findModifier(m => m instanceof Modifiers.PokemonFormChangeItemModifier && m.pokemonId === p.id && m.formChangeItem === t.item));
      }).flat().flatMap(fc => fc.item);

      if (!formChangeItemPool.length)
        return null;

      return new FormChangeItemModifierType(formChangeItemPool[Utils.randSeedInt(formChangeItemPool.length)]);
    });
  }
}

export class TerastallizeModifierType extends PokemonHeldItemModifierType implements GeneratedPersistentModifierType {
  private teraType: Type;

  constructor(teraType: Type) {
    super('', `${Type[teraType].toLowerCase()}_tera_shard`, (type, args) => new Modifiers.TerastallizeModifier(type as TerastallizeModifierType, (args[0] as Pokemon).id, teraType), 'tera_shard');

    this.teraType = teraType;
  }

  get name(): string {
    return i18next.t(`modifierType:ModifierType.TerastallizeModifierType.name`, { teraType: i18next.t(`modifierType:FormChangeItem.${Type[this.teraType]}`) });
  }

  getDescription(scene: BattleScene): string {
    return i18next.t(`modifierType:ModifierType.TerastallizeModifierType.description`, { teraType: i18next.t(`modifierType:FormChangeItem.${Type[this.teraType]}`) });
  }

  getPregenArgs(): any[] {
    return [ this.teraType ];
  }
}

export class ContactHeldItemTransferChanceModifierType extends PokemonHeldItemModifierType {
  private chancePercent: integer;

  constructor(localeKey: string, iconImage: string, chancePercent: integer, group?: string, soundName?: string) {
    super(localeKey, iconImage, (type, args) => new Modifiers.ContactHeldItemTransferChanceModifier(type, (args[0] as Pokemon).id, chancePercent), group, soundName);

    this.chancePercent = chancePercent;
  }

  getDescription(scene: BattleScene): string {
    return i18next.t(`modifierType:ModifierType.ContactHeldItemTransferChanceModifierType.description`, { chancePercent: this.chancePercent });
  }
}

export class TurnHeldItemTransferModifierType extends PokemonHeldItemModifierType {
  constructor(localeKey: string, iconImage: string, group?: string, soundName?: string) {
    super(localeKey, iconImage, (type, args) => new Modifiers.TurnHeldItemTransferModifier(type, (args[0] as Pokemon).id), group, soundName);
  }

  getDescription(scene: BattleScene): string {
    return i18next.t(`modifierType:ModifierType.TurnHeldItemTransferModifierType.description`);
  }
}

export class EnemyAttackStatusEffectChanceModifierType extends ModifierType {
  private chancePercent: integer;
  private effect: StatusEffect;

  constructor(localeKey: string, iconImage: string, chancePercent: integer, effect: StatusEffect) {
    super(localeKey, iconImage, (type, args) => new Modifiers.EnemyAttackStatusEffectChanceModifier(type, effect, chancePercent), 'enemy_status_chance')

    this.chancePercent = chancePercent;
    this.effect = effect;
  }

  getDescription(scene: BattleScene): string {
    return i18next.t(`modifierType:ModifierType.EnemyAttackStatusEffectChanceModifierType.description`, {
      chancePercent: this.chancePercent,
      statusEffect: getStatusEffectDescriptor(this.effect),
    });
  }
}

export class EnemyEndureChanceModifierType extends ModifierType {
  private chancePercent: number;

  constructor(localeKey: string, iconImage: string, chancePercent: number) {
    super(localeKey, iconImage, (type, _args) => new Modifiers.EnemyEndureChanceModifier(type, chancePercent), 'enemy_endure');

    this.chancePercent = chancePercent;
  }

  getDescription(scene: BattleScene): string {
    return i18next.t(`modifierType:ModifierType.EnemyEndureChanceModifierType.description`, { chancePercent: this.chancePercent });
  }
}

export type ModifierTypeFunc = () => ModifierType;
type WeightedModifierTypeWeightFunc = (party: Pokemon[], rerollCount?: integer) => integer;

class WeightedModifierType {
  public modifierType: ModifierType;
  public weight: integer | WeightedModifierTypeWeightFunc;
  public maxWeight: integer;

  constructor(modifierTypeFunc: ModifierTypeFunc, weight: integer | WeightedModifierTypeWeightFunc, maxWeight?: integer) {
    this.modifierType = modifierTypeFunc();
    this.modifierType.id = Object.keys(modifierTypes).find(k => modifierTypes[k] === modifierTypeFunc);
    this.weight = weight;
    this.maxWeight = maxWeight || (!(weight instanceof Function) ? weight : 0);
  }

  setTier(tier: ModifierTier) {
    this.modifierType.setTier(tier);
  }
}

export const modifierTypes = {
  POKEBALL: () => new AddPokeballModifierType('pb', PokeballType.POKEBALL, 5),
  GREAT_BALL: () => new AddPokeballModifierType('gb', PokeballType.GREAT_BALL, 5),
  ULTRA_BALL: () => new AddPokeballModifierType('ub', PokeballType.ULTRA_BALL, 5),
  ROGUE_BALL: () => new AddPokeballModifierType('rb', PokeballType.ROGUE_BALL, 5),
  MASTER_BALL: () => new AddPokeballModifierType('mb', PokeballType.MASTER_BALL, 1),

  RARE_CANDY: () => new PokemonLevelIncrementModifierType(`modifierType:ModifierType.RARE_CANDY`, 'rare_candy'),
  RARER_CANDY: () => new AllPokemonLevelIncrementModifierType(`modifierType:ModifierType.RARER_CANDY`, 'rarer_candy'),

  EVOLUTION_ITEM: () => new EvolutionItemModifierTypeGenerator(false),
  RARE_EVOLUTION_ITEM: () => new EvolutionItemModifierTypeGenerator(true),
  FORM_CHANGE_ITEM: () => new FormChangeItemModifierTypeGenerator(),

  MEGA_BRACELET: () => new ModifierType(`modifierType:ModifierType.MEGA_BRACELET`, 'mega_bracelet', (type, _args) => new Modifiers.MegaEvolutionAccessModifier(type)),
  DYNAMAX_BAND: () => new ModifierType(`modifierType:ModifierType.DYNAMAX_BAND`, 'dynamax_band', (type, _args) => new Modifiers.GigantamaxAccessModifier(type)),
  TERA_ORB: () => new ModifierType(`modifierType:ModifierType.TERA_ORB`, 'tera_orb', (type, _args) => new Modifiers.TerastallizeAccessModifier(type)),

  MAP: () => new ModifierType(`modifierType:ModifierType.MAP`, 'map', (type, _args) => new Modifiers.MapModifier(type)),

  POTION: () => new PokemonHpRestoreModifierType(`modifierType:ModifierType.POTION`, 'potion', 20, 10),
  SUPER_POTION: () => new PokemonHpRestoreModifierType(`modifierType:ModifierType.SUPER_POTION`, 'super_potion', 50, 25),
  HYPER_POTION: () => new PokemonHpRestoreModifierType(`modifierType:ModifierType.HYPER_POTION`, 'hyper_potion', 200, 50),
  MAX_POTION: () => new PokemonHpRestoreModifierType(`modifierType:ModifierType.MAX_POTION`, 'max_potion', 0, 100),
  FULL_RESTORE: () => new PokemonHpRestoreModifierType(`modifierType:ModifierType.FULL_RESTORE`, 'full_restore', 0, 100),
  
  REVIVE: () => new PokemonReviveModifierType(`modifierType:ModifierType.REVIVE`, 'revive', 50),
  MAX_REVIVE: () => new PokemonReviveModifierType(`modifierType:ModifierType.MAX_REVIVE`, 'max_revive', 100),

  FULL_HEAL: () => new PokemonStatusHealModifierType(`modifierType:ModifierType.FULL_HEAL`, 'full_heal'),

  SACRED_ASH: () => new AllPokemonFullReviveModifierType(`modifierType:ModifierType.SACRED_ASH`, 'sacred_ash'),

  REVIVER_SEED: () => new PokemonHeldItemModifierType(`modifierType:ModifierType.REVIVER_SEED`, 'reviver_seed', (type, args) => new Modifiers.PokemonInstantReviveModifier(type, (args[0] as Pokemon).id)),

  ETHER: () => new PokemonPpRestoreModifierType(`modifierType:ModifierType.ETHER`, 'ether', 10),
  MAX_ETHER: () => new PokemonPpRestoreModifierType(`modifierType:ModifierType.MAX_ETHER`, 'max_ether', -1),

  ELIXIR: () => new PokemonAllMovePpRestoreModifierType(`modifierType:ModifierType.ELIXIR`, 'elixir', 10),
  MAX_ELIXIR: () => new PokemonAllMovePpRestoreModifierType(`modifierType:ModifierType.MAX_ELIXIR`, 'max_elixir', -1),

  PP_UP: () => new PokemonPpUpModifierType(`modifierType:ModifierType.PP_UP`, 'pp_up', 1),
  PP_MAX: () => new PokemonPpUpModifierType(`modifierType:ModifierType.PP_MAX`, 'pp_max', 3),

  /*REPEL: () => new DoubleBattleChanceBoosterModifierType('Repel', 5),
  SUPER_REPEL: () => new DoubleBattleChanceBoosterModifierType('Super Repel', 10),
  MAX_REPEL: () => new DoubleBattleChanceBoosterModifierType('Max Repel', 25),*/

  LURE: () => new DoubleBattleChanceBoosterModifierType(`modifierType:ModifierType.LURE`, 'lure', 5),
  SUPER_LURE: () => new DoubleBattleChanceBoosterModifierType(`modifierType:ModifierType.SUPER_LURE`, 'super_lure', 10),
  MAX_LURE: () => new DoubleBattleChanceBoosterModifierType(`modifierType:ModifierType.MAX_LURE`, 'max_lure', 25),

  TEMP_STAT_BOOSTER: () => new ModifierTypeGenerator((party: Pokemon[], pregenArgs?: any[]) => {
    if (pregenArgs)
      return new TempBattleStatBoosterModifierType(pregenArgs[0] as TempBattleStat);
    const randTempBattleStat = Utils.randSeedInt(6) as TempBattleStat;
    return new TempBattleStatBoosterModifierType(randTempBattleStat);
  }),
  DIRE_HIT: () => new TempBattleStatBoosterModifierType(TempBattleStat.CRIT),

  BASE_STAT_BOOSTER: () => new ModifierTypeGenerator((party: Pokemon[], pregenArgs?: any[]) => {
    if (pregenArgs) {
      const stat = pregenArgs[0] as Stat;
      return new PokemonBaseStatBoosterModifierType(getBaseStatBoosterItemName(stat), stat);
    }
    const randStat = Utils.randSeedInt(6) as Stat;
    return new PokemonBaseStatBoosterModifierType(getBaseStatBoosterItemName(randStat), randStat);
  }),

  ATTACK_TYPE_BOOSTER: () => new AttackTypeBoosterModifierTypeGenerator(),

  MINT: () => new ModifierTypeGenerator((party: Pokemon[], pregenArgs?: any[]) => {
    if (pregenArgs)
      return new PokemonNatureChangeModifierType(pregenArgs[0] as Nature);
    return new PokemonNatureChangeModifierType(Utils.randSeedInt(Utils.getEnumValues(Nature).length) as Nature);
  }),

  TERA_SHARD: () => new ModifierTypeGenerator((party: Pokemon[], pregenArgs?: any[]) => {
    if (pregenArgs)
      return new TerastallizeModifierType(pregenArgs[0] as Type);
    if (!party[0].scene.getModifiers(Modifiers.TerastallizeAccessModifier).length)
      return null;
    let type: Type;
    if (!Utils.randSeedInt(3)) {
      const partyMemberTypes = party.map(p => p.getTypes(false, false, true)).flat();
      type = Utils.randSeedItem(partyMemberTypes);
    } else
      type = Utils.randSeedInt(64) ? Utils.randSeedInt(18) as Type : Type.STELLAR;
    return new TerastallizeModifierType(type);
  }),

  BERRY: () => new ModifierTypeGenerator((party: Pokemon[], pregenArgs?: any[]) => {
    if (pregenArgs)
      return new BerryModifierType(pregenArgs[0] as BerryType);
    const berryTypes = Utils.getEnumValues(BerryType);
    let randBerryType: BerryType;
    let rand = Utils.randSeedInt(12);
    if (rand < 2)
      randBerryType = BerryType.SITRUS;
    else if (rand < 4)
      randBerryType = BerryType.LUM;
    else if (rand < 6)
      randBerryType = BerryType.LEPPA;
    else
      randBerryType = berryTypes[Utils.randSeedInt(berryTypes.length - 3) + 2];
    return new BerryModifierType(randBerryType);
  }),

  TM_COMMON: () => new TmModifierTypeGenerator(ModifierTier.COMMON),
  TM_GREAT: () => new TmModifierTypeGenerator(ModifierTier.GREAT),
  TM_ULTRA: () => new TmModifierTypeGenerator(ModifierTier.ULTRA),

  MEMORY_MUSHROOM: () => new RememberMoveModifierType(`modifierType:ModifierType.MEMORY_MUSHROOM`, 'big_mushroom'),

  EXP_SHARE: () => new ModifierType(`modifierType:ModifierType.EXP_SHARE`, 'exp_share', (type, _args) => new Modifiers.ExpShareModifier(type), 'exp_share'),
  EXP_BALANCE: () => new ModifierType(`modifierType:ModifierType.EXP_BALANCE`, 'exp_balance', (type, _args) => new Modifiers.ExpBalanceModifier(type)),

  OVAL_CHARM: () => new ModifierType(`modifierType:ModifierType.OVAL_CHARM`, 'oval_charm', (type, _args) => new Modifiers.MultipleParticipantExpBonusModifier(type)),

  EXP_CHARM: () => new ExpBoosterModifierType(`modifierType:ModifierType.EXP_CHARM`, 'exp_charm', 25),
  SUPER_EXP_CHARM: () => new ExpBoosterModifierType(`modifierType:ModifierType.SUPER_EXP_CHARM`, 'super_exp_charm', 60),
  GOLDEN_EXP_CHARM: () => new ExpBoosterModifierType(`modifierType:ModifierType.GOLDEN_EXP_CHARM`, 'golden_exp_charm', 100),

  LUCKY_EGG: () => new PokemonExpBoosterModifierType(`modifierType:ModifierType.LUCKY_EGG`, 'lucky_egg', 40),
  GOLDEN_EGG: () => new PokemonExpBoosterModifierType(`modifierType:ModifierType.GOLDEN_EGG`, 'golden_egg', 100),

  SOOTHE_BELL: () => new PokemonFriendshipBoosterModifierType(`modifierType:ModifierType.SOOTHE_BELL`, 'soothe_bell'),

  SOUL_DEW: () => new PokemonHeldItemModifierType(`modifierType:ModifierType.SOUL_DEW`, 'soul_dew', (type, args) => new Modifiers.PokemonNatureWeightModifier(type, (args[0] as Pokemon).id)),

  NUGGET: () => new MoneyRewardModifierType(`modifierType:ModifierType.NUGGET`, 'nugget', 1, `modifierType:ModifierType.MoneyRewardModifierType.extra.small`),
  BIG_NUGGET: () => new MoneyRewardModifierType(`modifierType:ModifierType.BIG_NUGGET`, 'big_nugget', 2.5, `modifierType:ModifierType.MoneyRewardModifierType.extra.moderate`),
  RELIC_GOLD: () => new MoneyRewardModifierType(`modifierType:ModifierType.RELIC_GOLD`, 'relic_gold', 10, `modifierType:ModifierType.MoneyRewardModifierType.extra.large`),

  AMULET_COIN: () => new ModifierType(`modifierType:ModifierType.AMULET_COIN`, 'amulet_coin', (type, _args) => new Modifiers.MoneyMultiplierModifier(type)),
  GOLDEN_PUNCH: () => new PokemonHeldItemModifierType(`modifierType:ModifierType.GOLDEN_PUNCH`, 'golden_punch', (type, args) => new Modifiers.DamageMoneyRewardModifier(type, (args[0] as Pokemon).id)),
  COIN_CASE: () => new ModifierType(`modifierType:ModifierType.COIN_CASE`, 'coin_case', (type, _args) => new Modifiers.MoneyInterestModifier(type)),

  LOCK_CAPSULE: () => new ModifierType(`modifierType:ModifierType.LOCK_CAPSULE`, 'lock_capsule', (type, _args) => new Modifiers.LockModifierTiersModifier(type)),

  GRIP_CLAW: () => new ContactHeldItemTransferChanceModifierType(`modifierType:ModifierType.GRIP_CLAW`, 'grip_claw', 10),
  WIDE_LENS: () => new PokemonMoveAccuracyBoosterModifierType(`modifierType:ModifierType.WIDE_LENS`, 'wide_lens', 5),

  MULTI_LENS: () => new PokemonMultiHitModifierType(`modifierType:ModifierType.MULTI_LENS`, 'zoom_lens'),

  HEALING_CHARM: () => new ModifierType(`modifierType:ModifierType.HEALING_CHARM`, 'healing_charm', (type, _args) => new Modifiers.HealingBoosterModifier(type, 1.1)),
  CANDY_JAR: () => new ModifierType(`modifierType:ModifierType.CANDY_JAR`, 'candy_jar', (type, _args) => new Modifiers.LevelIncrementBoosterModifier(type)),

  BERRY_POUCH: () => new ModifierType(`modifierType:ModifierType.BERRY_POUCH`, 'berry_pouch', (type, _args) => new Modifiers.PreserveBerryModifier(type)),

  FOCUS_BAND: () => new PokemonHeldItemModifierType(`modifierType:ModifierType.FOCUS_BAND`, 'focus_band', (type, args) => new Modifiers.SurviveDamageModifier(type, (args[0] as Pokemon).id)),

<<<<<<< HEAD
  KINGS_ROCK: () => new PokemonHeldItemModifierType(`modifierType:ModifierType.KINGS_ROCK`, 'kings_rock', (type, args) => new Modifiers.FlinchChanceModifier(type, (args[0] as Pokemon).id)),
=======
  QUICK_CLAW: () => new PokemonHeldItemModifierType('Quick Claw', 'Adds a 10% chance to move first regardless of speed (after priority)',
    (type, args) => new Modifiers.BypassSpeedChanceModifier(type, (args[0] as Pokemon).id)),

  KINGS_ROCK: () => new PokemonHeldItemModifierType('King\'s Rock', 'Adds a 10% chance an attack move will cause the opponent to flinch',
    (type, args) => new Modifiers.FlinchChanceModifier(type, (args[0] as Pokemon).id)),
>>>>>>> d32dbddd

  LEFTOVERS: () => new PokemonHeldItemModifierType(`modifierType:ModifierType.LEFTOVERS`, 'leftovers', (type, args) => new Modifiers.TurnHealModifier(type, (args[0] as Pokemon).id)),
  SHELL_BELL: () => new PokemonHeldItemModifierType(`modifierType:ModifierType.SHELL_BELL`, 'shell_bell', (type, args) => new Modifiers.HitHealModifier(type, (args[0] as Pokemon).id)),

  BATON: () => new PokemonHeldItemModifierType(`modifierType:ModifierType.BATON`, 'stick', (type, args) => new Modifiers.SwitchEffectTransferModifier(type, (args[0] as Pokemon).id)),

  SHINY_CHARM: () => new ModifierType(`modifierType:ModifierType.SHINY_CHARM`, 'shiny_charm', (type, _args) => new Modifiers.ShinyRateBoosterModifier(type)),
  ABILITY_CHARM: () => new ModifierType(`modifierType:ModifierType.ABILITY_CHARM`, 'ability_charm', (type, _args) => new Modifiers.HiddenAbilityRateBoosterModifier(type)),

  IV_SCANNER: () => new ModifierType(`modifierType:ModifierType.IV_SCANNER`, 'scanner', (type, _args) => new Modifiers.IvScannerModifier(type)),

  DNA_SPLICERS: () => new FusePokemonModifierType(`modifierType:ModifierType.DNA_SPLICERS`, 'dna_splicers'),

  MINI_BLACK_HOLE: () => new TurnHeldItemTransferModifierType(`modifierType:ModifierType.MINI_BLACK_HOLE`, 'mini_black_hole'),
  
  VOUCHER: () => new AddVoucherModifierType(VoucherType.REGULAR, 1),
  VOUCHER_PLUS: () => new AddVoucherModifierType(VoucherType.PLUS, 1),
  VOUCHER_PREMIUM: () => new AddVoucherModifierType(VoucherType.PREMIUM, 1),

  GOLDEN_POKEBALL: () => new ModifierType(`modifierType:ModifierType.GOLDEN_POKEBALL`, 'pb_gold', (type, _args) => new Modifiers.ExtraModifierModifier(type), null, 'pb_bounce_1'),

  ENEMY_DAMAGE_BOOSTER: () => new ModifierType(`modifierType:ModifierType.ENEMY_DAMAGE_BOOSTER`, 'wl_item_drop', (type, _args) => new Modifiers.EnemyDamageBoosterModifier(type, 5)),
  ENEMY_DAMAGE_REDUCTION: () => new ModifierType(`modifierType:ModifierType.ENEMY_DAMAGE_REDUCTION`, 'wl_guard_spec', (type, _args) => new Modifiers.EnemyDamageReducerModifier(type, 2.5)),
  //ENEMY_SUPER_EFFECT_BOOSTER: () => new ModifierType('Type Advantage Token', 'Increases damage of super effective attacks by 30%', (type, _args) => new Modifiers.EnemySuperEffectiveDamageBoosterModifier(type, 30), 'wl_custom_super_effective'),
  ENEMY_HEAL: () => new ModifierType(`modifierType:ModifierType.ENEMY_HEAL`, 'wl_potion', (type, _args) => new Modifiers.EnemyTurnHealModifier(type, 2)),
  ENEMY_ATTACK_POISON_CHANCE: () => new EnemyAttackStatusEffectChanceModifierType(`modifierType:ModifierType.ENEMY_ATTACK_POISON_CHANCE`, 'wl_antidote', 10, StatusEffect.POISON),
  ENEMY_ATTACK_PARALYZE_CHANCE: () => new EnemyAttackStatusEffectChanceModifierType(`modifierType:ModifierType.ENEMY_ATTACK_PARALYZE_CHANCE`, 'wl_paralyze_heal', 10, StatusEffect.PARALYSIS),
  ENEMY_ATTACK_SLEEP_CHANCE: () => new EnemyAttackStatusEffectChanceModifierType(`modifierType:ModifierType.ENEMY_ATTACK_SLEEP_CHANCE`, 'wl_awakening', 10, StatusEffect.SLEEP),
  ENEMY_ATTACK_FREEZE_CHANCE: () => new EnemyAttackStatusEffectChanceModifierType(`modifierType:ModifierType.ENEMY_ATTACK_FREEZE_CHANCE`, 'wl_ice_heal', 10, StatusEffect.FREEZE),
  ENEMY_ATTACK_BURN_CHANCE: () => new EnemyAttackStatusEffectChanceModifierType(`modifierType:ModifierType.ENEMY_ATTACK_BURN_CHANCE`, 'wl_burn_heal', 10, StatusEffect.BURN),
  ENEMY_STATUS_EFFECT_HEAL_CHANCE: () => new ModifierType(`modifierType:ModifierType.ENEMY_STATUS_EFFECT_HEAL_CHANCE`, 'wl_full_heal', (type, _args) => new Modifiers.EnemyStatusEffectHealChanceModifier(type, 10)),
  ENEMY_ENDURE_CHANCE: () => new EnemyEndureChanceModifierType(`modifierType:ModifierType.ENEMY_ENDURE_CHANCE`, 'wl_reset_urge', 2.5),
  ENEMY_FUSED_CHANCE: () => new ModifierType(`modifierType:ModifierType.ENEMY_FUSED_CHANCE`, 'wl_custom_spliced', (type, _args) => new Modifiers.EnemyFusionChanceModifier(type, 1)),
};

interface ModifierPool {
  [tier: string]: WeightedModifierType[]
}

const modifierPool: ModifierPool = {
  [ModifierTier.COMMON]: [
    new WeightedModifierType(modifierTypes.POKEBALL, 6),
    new WeightedModifierType(modifierTypes.RARE_CANDY, 2),
    new WeightedModifierType(modifierTypes.POTION, (party: Pokemon[]) => {
      const thresholdPartyMemberCount = Math.min(party.filter(p => p.getInverseHp() >= 10 || p.getHpRatio() <= 0.875).length, 3);
      return thresholdPartyMemberCount * 3;
    }, 9),
    new WeightedModifierType(modifierTypes.SUPER_POTION, (party: Pokemon[]) => {
      const thresholdPartyMemberCount = Math.min(party.filter(p => p.getInverseHp() >= 25 || p.getHpRatio() <= 0.75).length, 3);
      return thresholdPartyMemberCount;
    }, 3),
    new WeightedModifierType(modifierTypes.ETHER, (party: Pokemon[]) => {
      const thresholdPartyMemberCount = Math.min(party.filter(p => p.hp && p.getMoveset().filter(m => (m.getMove().pp - m.ppUsed) <= 5).length).length, 3);
      return thresholdPartyMemberCount * 3;
    }, 9),
    new WeightedModifierType(modifierTypes.MAX_ETHER, (party: Pokemon[]) => {
      const thresholdPartyMemberCount = Math.min(party.filter(p => p.hp && p.getMoveset().filter(m => (m.getMove().pp - m.ppUsed) <= 5).length).length, 3);
      return thresholdPartyMemberCount;
    }, 3),
    new WeightedModifierType(modifierTypes.LURE, 2),
    new WeightedModifierType(modifierTypes.TEMP_STAT_BOOSTER, 4),
    new WeightedModifierType(modifierTypes.BERRY, 2),
    new WeightedModifierType(modifierTypes.TM_COMMON, 1),
  ].map(m => { m.setTier(ModifierTier.COMMON); return m; }),
  [ModifierTier.GREAT]: [
    new WeightedModifierType(modifierTypes.GREAT_BALL, 6),
    new WeightedModifierType(modifierTypes.FULL_HEAL, (party: Pokemon[]) => {
      const statusEffectPartyMemberCount = Math.min(party.filter(p => p.hp && !!p.status).length, 3);
      return statusEffectPartyMemberCount * 6;
    }, 18),
    new WeightedModifierType(modifierTypes.REVIVE, (party: Pokemon[]) => {
      const faintedPartyMemberCount = Math.min(party.filter(p => p.isFainted()).length, 3);
      return faintedPartyMemberCount * 9;
    }, 27),
    new WeightedModifierType(modifierTypes.MAX_REVIVE, (party: Pokemon[]) => {
      const faintedPartyMemberCount = Math.min(party.filter(p => p.isFainted()).length, 3);
      return faintedPartyMemberCount * 3;
    }, 9),
    new WeightedModifierType(modifierTypes.SACRED_ASH, (party: Pokemon[]) => {
      return party.filter(p => p.isFainted()).length >= Math.ceil(party.length / 2) ? 1 : 0;
    }, 1),
    new WeightedModifierType(modifierTypes.HYPER_POTION, (party: Pokemon[]) => {
      const thresholdPartyMemberCount = Math.min(party.filter(p => p.getInverseHp() >= 100 || p.getHpRatio() <= 0.625).length, 3);
      return thresholdPartyMemberCount * 3;
    }, 9),
    new WeightedModifierType(modifierTypes.MAX_POTION, (party: Pokemon[]) => {
      const thresholdPartyMemberCount = Math.min(party.filter(p => p.getInverseHp() >= 150 || p.getHpRatio() <= 0.5).length, 3);
      return thresholdPartyMemberCount;
    }, 3),
    new WeightedModifierType(modifierTypes.FULL_RESTORE, (party: Pokemon[]) => {
      const statusEffectPartyMemberCount = Math.min(party.filter(p => p.hp && !!p.status).length, 3);
      const thresholdPartyMemberCount = Math.floor((Math.min(party.filter(p => p.getInverseHp() >= 150 || p.getHpRatio() <= 0.5).length, 3) + statusEffectPartyMemberCount) / 2);
      return thresholdPartyMemberCount;
    }, 3),
    new WeightedModifierType(modifierTypes.ELIXIR, (party: Pokemon[]) => {
      const thresholdPartyMemberCount = Math.min(party.filter(p => p.hp && p.getMoveset().filter(m => (m.getMove().pp - m.ppUsed) <= 5).length).length, 3);
      return thresholdPartyMemberCount * 3;
    }, 9),
    new WeightedModifierType(modifierTypes.MAX_ELIXIR, (party: Pokemon[]) => {
      const thresholdPartyMemberCount = Math.min(party.filter(p => p.hp && p.getMoveset().filter(m => (m.getMove().pp - m.ppUsed) <= 5).length).length, 3);
      return thresholdPartyMemberCount;
    }, 3),
    new WeightedModifierType(modifierTypes.DIRE_HIT, 4),
    new WeightedModifierType(modifierTypes.SUPER_LURE, 4),
    new WeightedModifierType(modifierTypes.NUGGET, 5),
    new WeightedModifierType(modifierTypes.EVOLUTION_ITEM, (party: Pokemon[]) => {
      return Math.min(Math.ceil(party[0].scene.currentBattle.waveIndex / 15), 8);
    }, 8),
    new WeightedModifierType(modifierTypes.MAP, (party: Pokemon[]) => party[0].scene.gameMode.isClassic ? 1 : 0, 1),
    new WeightedModifierType(modifierTypes.TM_GREAT, 2),
    new WeightedModifierType(modifierTypes.MEMORY_MUSHROOM, (party: Pokemon[]) => {
      if (!party.find(p => p.getLearnableLevelMoves().length))
        return 0;
      const highestPartyLevel = party.map(p => p.level).reduce((highestLevel: integer, level: integer) => Math.max(highestLevel, level), 1);
      return Math.min(Math.ceil(highestPartyLevel / 20), 4);
    }, 4),
    new WeightedModifierType(modifierTypes.BASE_STAT_BOOSTER, 3),
    new WeightedModifierType(modifierTypes.TERA_SHARD, 1),
    new WeightedModifierType(modifierTypes.DNA_SPLICERS, (party: Pokemon[]) => party[0].scene.gameMode.isSplicedOnly && party.filter(p => !p.fusionSpecies).length > 1 ? 4 : 0),
  ].map(m => { m.setTier(ModifierTier.GREAT); return m; }),
  [ModifierTier.ULTRA]: [
    new WeightedModifierType(modifierTypes.ULTRA_BALL, 24),
    new WeightedModifierType(modifierTypes.MAX_LURE, 4),
    new WeightedModifierType(modifierTypes.BIG_NUGGET, 12),
    new WeightedModifierType(modifierTypes.PP_UP, 9),
    new WeightedModifierType(modifierTypes.PP_MAX, 3),
    new WeightedModifierType(modifierTypes.MINT, 4),
    new WeightedModifierType(modifierTypes.RARE_EVOLUTION_ITEM, (party: Pokemon[]) => Math.min(Math.ceil(party[0].scene.currentBattle.waveIndex / 15) * 4, 32), 32),
    new WeightedModifierType(modifierTypes.AMULET_COIN, 3),
    new WeightedModifierType(modifierTypes.REVIVER_SEED, 4),
    new WeightedModifierType(modifierTypes.CANDY_JAR, 5),
    new WeightedModifierType(modifierTypes.ATTACK_TYPE_BOOSTER, 10),
    new WeightedModifierType(modifierTypes.TM_ULTRA, 8),
    new WeightedModifierType(modifierTypes.RARER_CANDY, 4),
    new WeightedModifierType(modifierTypes.GOLDEN_PUNCH, 2),
    new WeightedModifierType(modifierTypes.IV_SCANNER, 4),
    new WeightedModifierType(modifierTypes.EXP_CHARM, 8),
    new WeightedModifierType(modifierTypes.EXP_SHARE, 12),
    new WeightedModifierType(modifierTypes.EXP_BALANCE, 4),
    new WeightedModifierType(modifierTypes.TERA_ORB, (party: Pokemon[]) => Math.min(Math.max(Math.floor(party[0].scene.currentBattle.waveIndex / 50) * 2, 1), 4), 4),
    new WeightedModifierType(modifierTypes.VOUCHER, (party: Pokemon[], rerollCount: integer) => !party[0].scene.gameMode.isDaily ? Math.max(3 - rerollCount, 0) : 0, 3),
  ].map(m => { m.setTier(ModifierTier.ULTRA); return m; }),
  [ModifierTier.ROGUE]: [
    new WeightedModifierType(modifierTypes.ROGUE_BALL, 24),
    new WeightedModifierType(modifierTypes.RELIC_GOLD, 2),
    new WeightedModifierType(modifierTypes.LEFTOVERS, 3),
    new WeightedModifierType(modifierTypes.SHELL_BELL, 3),
    new WeightedModifierType(modifierTypes.BERRY_POUCH, 4),
    new WeightedModifierType(modifierTypes.GRIP_CLAW, 5),
    new WeightedModifierType(modifierTypes.WIDE_LENS, 4),
    new WeightedModifierType(modifierTypes.BATON, 2),
    new WeightedModifierType(modifierTypes.SOUL_DEW, 8),
    //new WeightedModifierType(modifierTypes.OVAL_CHARM, 6),
    new WeightedModifierType(modifierTypes.SOOTHE_BELL, 4),
    new WeightedModifierType(modifierTypes.ABILITY_CHARM, 6),
    new WeightedModifierType(modifierTypes.FOCUS_BAND, 5),
    new WeightedModifierType(modifierTypes.QUICK_CLAW, 3),
    new WeightedModifierType(modifierTypes.KINGS_ROCK, 3),
    new WeightedModifierType(modifierTypes.LOCK_CAPSULE, 3),
    new WeightedModifierType(modifierTypes.SUPER_EXP_CHARM, 10),
    new WeightedModifierType(modifierTypes.FORM_CHANGE_ITEM, 18),
    new WeightedModifierType(modifierTypes.MEGA_BRACELET, (party: Pokemon[]) => Math.min(Math.ceil(party[0].scene.currentBattle.waveIndex / 50), 4) * 8, 32),
    new WeightedModifierType(modifierTypes.DYNAMAX_BAND, (party: Pokemon[]) => Math.min(Math.ceil(party[0].scene.currentBattle.waveIndex / 50), 4) * 8, 32),
  ].map(m => { m.setTier(ModifierTier.ROGUE); return m; }),
  [ModifierTier.MASTER]: [
    new WeightedModifierType(modifierTypes.MASTER_BALL, 24),
    new WeightedModifierType(modifierTypes.SHINY_CHARM, 14),
    new WeightedModifierType(modifierTypes.HEALING_CHARM, 18),
    new WeightedModifierType(modifierTypes.MULTI_LENS, 18),
    new WeightedModifierType(modifierTypes.VOUCHER_PLUS, (party: Pokemon[], rerollCount: integer) => !party[0].scene.gameMode.isDaily ? Math.max(9 - rerollCount * 3, 0) : 0, 9),
    new WeightedModifierType(modifierTypes.DNA_SPLICERS, (party: Pokemon[]) => !party[0].scene.gameMode.isSplicedOnly && party.filter(p => !p.fusionSpecies).length > 1 ? 24 : 0, 24),
    new WeightedModifierType(modifierTypes.MINI_BLACK_HOLE, (party: Pokemon[]) => party[0].scene.gameData.unlocks[Unlockables.MINI_BLACK_HOLE] ? 1 : 0, 1),
  ].map(m => { m.setTier(ModifierTier.MASTER); return m; })
};

const wildModifierPool: ModifierPool = {
  [ModifierTier.COMMON]: [
    new WeightedModifierType(modifierTypes.BERRY, 1)
  ].map(m => { m.setTier(ModifierTier.COMMON); return m; }),
  [ModifierTier.GREAT]: [
    new WeightedModifierType(modifierTypes.BASE_STAT_BOOSTER, 1)
  ].map(m => { m.setTier(ModifierTier.GREAT); return m; }),
  [ModifierTier.ULTRA]: [
    new WeightedModifierType(modifierTypes.ATTACK_TYPE_BOOSTER, 10),
  ].map(m => { m.setTier(ModifierTier.ULTRA); return m; }),
  [ModifierTier.ROGUE]: [
    new WeightedModifierType(modifierTypes.LUCKY_EGG, 4),
  ].map(m => { m.setTier(ModifierTier.ROGUE); return m; }),
  [ModifierTier.MASTER]: [
    new WeightedModifierType(modifierTypes.GOLDEN_EGG, 1)
  ].map(m => { m.setTier(ModifierTier.MASTER); return m; })
};

const trainerModifierPool: ModifierPool = {
  [ModifierTier.COMMON]: [
    new WeightedModifierType(modifierTypes.BERRY, 8),
    new WeightedModifierType(modifierTypes.BASE_STAT_BOOSTER, 3)
  ].map(m => { m.setTier(ModifierTier.COMMON); return m; }),
  [ModifierTier.GREAT]: [
    new WeightedModifierType(modifierTypes.BASE_STAT_BOOSTER, 3),
  ].map(m => { m.setTier(ModifierTier.GREAT); return m; }),
  [ModifierTier.ULTRA]: [
    new WeightedModifierType(modifierTypes.ATTACK_TYPE_BOOSTER, 1),
  ].map(m => { m.setTier(ModifierTier.ULTRA); return m; }),
  [ModifierTier.ROGUE]: [
    new WeightedModifierType(modifierTypes.REVIVER_SEED, 2),
    new WeightedModifierType(modifierTypes.FOCUS_BAND, 2),
    new WeightedModifierType(modifierTypes.LUCKY_EGG, 4),
    new WeightedModifierType(modifierTypes.QUICK_CLAW, 1),
    new WeightedModifierType(modifierTypes.GRIP_CLAW, 1),
    new WeightedModifierType(modifierTypes.WIDE_LENS, 1),
  ].map(m => { m.setTier(ModifierTier.ROGUE); return m; }),
  [ModifierTier.MASTER]: [
    new WeightedModifierType(modifierTypes.KINGS_ROCK, 1),
    new WeightedModifierType(modifierTypes.LEFTOVERS, 1),
    new WeightedModifierType(modifierTypes.SHELL_BELL, 1),
  ].map(m => { m.setTier(ModifierTier.MASTER); return m; })
};

const enemyBuffModifierPool: ModifierPool = {
  [ModifierTier.COMMON]: [
    new WeightedModifierType(modifierTypes.ENEMY_DAMAGE_BOOSTER, 10),
    new WeightedModifierType(modifierTypes.ENEMY_DAMAGE_REDUCTION, 10),
    new WeightedModifierType(modifierTypes.ENEMY_ATTACK_POISON_CHANCE, 2),
    new WeightedModifierType(modifierTypes.ENEMY_ATTACK_PARALYZE_CHANCE, 2),
    new WeightedModifierType(modifierTypes.ENEMY_ATTACK_SLEEP_CHANCE, 2),
    new WeightedModifierType(modifierTypes.ENEMY_ATTACK_FREEZE_CHANCE, 2),
    new WeightedModifierType(modifierTypes.ENEMY_ATTACK_BURN_CHANCE, 2),
    new WeightedModifierType(modifierTypes.ENEMY_STATUS_EFFECT_HEAL_CHANCE, 10),
    new WeightedModifierType(modifierTypes.ENEMY_ENDURE_CHANCE, 5),
    new WeightedModifierType(modifierTypes.ENEMY_FUSED_CHANCE, 1)
  ].map(m => { m.setTier(ModifierTier.COMMON); return m; }),
  [ModifierTier.GREAT]: [
    new WeightedModifierType(modifierTypes.ENEMY_DAMAGE_BOOSTER, 5),
    new WeightedModifierType(modifierTypes.ENEMY_DAMAGE_REDUCTION, 5),
    new WeightedModifierType(modifierTypes.ENEMY_STATUS_EFFECT_HEAL_CHANCE, 5),
    new WeightedModifierType(modifierTypes.ENEMY_ENDURE_CHANCE, 5),
    new WeightedModifierType(modifierTypes.ENEMY_FUSED_CHANCE, 1)
  ].map(m => { m.setTier(ModifierTier.GREAT); return m; }),
  [ModifierTier.ULTRA]: [
    new WeightedModifierType(modifierTypes.ENEMY_DAMAGE_BOOSTER, 10),
    new WeightedModifierType(modifierTypes.ENEMY_DAMAGE_REDUCTION, 10),
    new WeightedModifierType(modifierTypes.ENEMY_HEAL, 10),
    new WeightedModifierType(modifierTypes.ENEMY_STATUS_EFFECT_HEAL_CHANCE, 10),
    new WeightedModifierType(modifierTypes.ENEMY_ENDURE_CHANCE, 10),
    new WeightedModifierType(modifierTypes.ENEMY_FUSED_CHANCE, 5)
  ].map(m => { m.setTier(ModifierTier.ULTRA); return m; }),
  [ModifierTier.ROGUE]: [ ].map(m => { m.setTier(ModifierTier.ROGUE); return m; }),
  [ModifierTier.MASTER]: [ ].map(m => { m.setTier(ModifierTier.MASTER); return m; })
};

const dailyStarterModifierPool: ModifierPool = {
  [ModifierTier.COMMON]: [
    new WeightedModifierType(modifierTypes.BASE_STAT_BOOSTER, 1),
    new WeightedModifierType(modifierTypes.BERRY, 3),
  ].map(m => { m.setTier(ModifierTier.COMMON); return m; }),
  [ModifierTier.GREAT]: [
    new WeightedModifierType(modifierTypes.ATTACK_TYPE_BOOSTER, 5),
  ].map(m => { m.setTier(ModifierTier.GREAT); return m; }),
  [ModifierTier.ULTRA]: [
    new WeightedModifierType(modifierTypes.REVIVER_SEED, 4),
    new WeightedModifierType(modifierTypes.SOOTHE_BELL, 1),
    new WeightedModifierType(modifierTypes.SOUL_DEW, 1),
    new WeightedModifierType(modifierTypes.GOLDEN_PUNCH, 1),
  ].map(m => { m.setTier(ModifierTier.ULTRA); return m; }),
  [ModifierTier.ROGUE]: [
    new WeightedModifierType(modifierTypes.GRIP_CLAW, 5),
    new WeightedModifierType(modifierTypes.BATON, 2),
    new WeightedModifierType(modifierTypes.FOCUS_BAND, 5),
    new WeightedModifierType(modifierTypes.QUICK_CLAW, 3),
    new WeightedModifierType(modifierTypes.KINGS_ROCK, 3),
  ].map(m => { m.setTier(ModifierTier.ROGUE); return m; }),
  [ModifierTier.MASTER]: [
    new WeightedModifierType(modifierTypes.LEFTOVERS, 1),
    new WeightedModifierType(modifierTypes.SHELL_BELL, 1),
  ].map(m => { m.setTier(ModifierTier.MASTER); return m; })
};

export function getModifierType(modifierTypeFunc: ModifierTypeFunc): ModifierType {
  const modifierType = modifierTypeFunc();
  if (!modifierType.id)
    modifierType.id = Object.keys(modifierTypes).find(k => modifierTypes[k] === modifierTypeFunc);
  return modifierType;
}

let modifierPoolThresholds = {};
let ignoredPoolIndexes = {};

let dailyStarterModifierPoolThresholds = {};
let ignoredDailyStarterPoolIndexes = {};

let enemyModifierPoolThresholds = {};
let enemyIgnoredPoolIndexes = {};

let enemyBuffModifierPoolThresholds = {};
let enemyBuffIgnoredPoolIndexes = {};

export function getModifierPoolForType(poolType: ModifierPoolType): ModifierPool {
  let pool: ModifierPool;
  switch (poolType) {
    case ModifierPoolType.PLAYER:
      pool = modifierPool;
      break;
    case ModifierPoolType.WILD:
      pool = wildModifierPool;
      break;
    case ModifierPoolType.TRAINER:
      pool = trainerModifierPool;
      break;
    case ModifierPoolType.ENEMY_BUFF:
      pool = enemyBuffModifierPool;
      break;
    case ModifierPoolType.DAILY_STARTER:
      pool = dailyStarterModifierPool;
      break;
  }
  return pool;
}

const tierWeights = [ 769 / 1024, 192 / 1024, 48 / 1024, 12 / 1024, 1 / 1024 ];

export function regenerateModifierPoolThresholds(party: Pokemon[], poolType: ModifierPoolType, rerollCount: integer = 0) {
  const pool = getModifierPoolForType(poolType);
 
  const ignoredIndexes = {};
  const modifierTableData = {};
  const thresholds = Object.fromEntries(new Map(Object.keys(pool).map(t => {
    ignoredIndexes[t] = [];
    const thresholds = new Map();
    const tierModifierIds: string[] = [];
    let tierMaxWeight = 0;
    let i = 0;
    pool[t].reduce((total: integer, modifierType: WeightedModifierType) => {
      const weightedModifierType = modifierType as WeightedModifierType;
      const existingModifiers = party[0].scene.findModifiers(m => (m.type.generatorId || m.type.id) === weightedModifierType.modifierType.id, poolType === ModifierPoolType.PLAYER);
      const itemModifierType = weightedModifierType.modifierType instanceof ModifierTypeGenerator
        ? weightedModifierType.modifierType.generateType(party)
        : weightedModifierType.modifierType;
      const weight = !existingModifiers.length
        || itemModifierType instanceof PokemonHeldItemModifierType
        || itemModifierType instanceof FormChangeItemModifierType
        || existingModifiers.find(m => m.stackCount < m.getMaxStackCount(party[0].scene, true))
        ? weightedModifierType.weight instanceof Function
          ? (weightedModifierType.weight as Function)(party, rerollCount)
          : weightedModifierType.weight as integer
        : 0;
      if (weightedModifierType.maxWeight) {
        const modifierId = weightedModifierType.modifierType.generatorId || weightedModifierType.modifierType.id;
        tierModifierIds.push(modifierId);
        const outputWeight = useMaxWeightForOutput ? weightedModifierType.maxWeight : weight;
        modifierTableData[modifierId] = { weight: outputWeight, tier: parseInt(t), tierPercent: 0, totalPercent: 0 };
        tierMaxWeight += outputWeight;
      }
      if (weight)
        total += weight;
      else {
        ignoredIndexes[t].push(i++);
        return total;
      }
      thresholds.set(total, i++);
      return total;
    }, 0);
    for (let id of tierModifierIds)
      modifierTableData[id].tierPercent = Math.floor((modifierTableData[id].weight / tierMaxWeight) * 10000) / 100;
    return [ t, Object.fromEntries(thresholds) ];
  })));
  for (let id of Object.keys(modifierTableData)) {
    modifierTableData[id].totalPercent = Math.floor(modifierTableData[id].tierPercent * tierWeights[modifierTableData[id].tier] * 100) / 100;
    modifierTableData[id].tier = ModifierTier[modifierTableData[id].tier];
  }
  if (outputModifierData)
    console.table(modifierTableData);
  switch (poolType) {
    case ModifierPoolType.PLAYER:
      modifierPoolThresholds = thresholds;
      ignoredPoolIndexes = ignoredIndexes;
      break;
    case ModifierPoolType.WILD:
    case ModifierPoolType.TRAINER:
      enemyModifierPoolThresholds = thresholds;
      enemyIgnoredPoolIndexes = ignoredIndexes;
      break;
    case ModifierPoolType.ENEMY_BUFF:
      enemyBuffModifierPoolThresholds = thresholds;
      enemyBuffIgnoredPoolIndexes = ignoredIndexes;
      break;
    case ModifierPoolType.DAILY_STARTER:
      dailyStarterModifierPoolThresholds = thresholds;
      ignoredDailyStarterPoolIndexes = ignoredIndexes;
      break;
  }
}

export function getModifierTypeFuncById(id: string): ModifierTypeFunc {
  return modifierTypes[id];
}

export function getPlayerModifierTypeOptions(count: integer, party: PlayerPokemon[], modifierTiers?: ModifierTier[]): ModifierTypeOption[] {
  const options: ModifierTypeOption[] = [];
  const retryCount = Math.min(count * 5, 50);
  new Array(count).fill(0).map((_, i) => {
    let candidate = getNewModifierTypeOption(party, ModifierPoolType.PLAYER, modifierTiers?.length > i ? modifierTiers[i] : undefined);
    let r = 0;
    while (options.length && ++r < retryCount && options.filter(o => o.type.name === candidate.type.name || o.type.group === candidate.type.group).length)
      candidate = getNewModifierTypeOption(party, ModifierPoolType.PLAYER, candidate.type.tier, candidate.upgradeCount);
    options.push(candidate);
  });
  return options;
}

export function getPlayerShopModifierTypeOptionsForWave(waveIndex: integer, baseCost: integer): ModifierTypeOption[] {
  if (!(waveIndex % 10))
    return [];

  const options = [
    [
      new ModifierTypeOption(modifierTypes.POTION(), 0, baseCost * 0.2),
      new ModifierTypeOption(modifierTypes.ETHER(), 0, baseCost * 0.4),
      new ModifierTypeOption(modifierTypes.REVIVE(), 0, baseCost * 2)
    ],
    [
      new ModifierTypeOption(modifierTypes.SUPER_POTION(), 0, baseCost * 0.45),
      new ModifierTypeOption(modifierTypes.FULL_HEAL(), 0, baseCost),
    ],
    [
      new ModifierTypeOption(modifierTypes.ELIXIR(), 0, baseCost),
      new ModifierTypeOption(modifierTypes.MAX_ETHER(), 0, baseCost)
    ],
    [
      new ModifierTypeOption(modifierTypes.HYPER_POTION(), 0, baseCost * 0.8),
      new ModifierTypeOption(modifierTypes.MAX_REVIVE(), 0, baseCost * 2.75)
    ],
    [
      new ModifierTypeOption(modifierTypes.MAX_POTION(), 0, baseCost * 1.5),
      new ModifierTypeOption(modifierTypes.MAX_ELIXIR(), 0, baseCost * 2.5)
    ],
    [
      new ModifierTypeOption(modifierTypes.FULL_RESTORE(), 0, baseCost * 2.25)
    ],
    [
      new ModifierTypeOption(modifierTypes.SACRED_ASH(), 0, baseCost * 10)
    ]
  ];
  return options.slice(0, Math.ceil(Math.max(waveIndex + 10, 0) / 30)).flat();
}

export function getEnemyBuffModifierForWave(tier: ModifierTier, enemyModifiers: Modifiers.PersistentModifier[], scene: BattleScene): Modifiers.EnemyPersistentModifier {
  const tierStackCount = tier === ModifierTier.ULTRA ? 5 : tier === ModifierTier.GREAT ? 3 : 1;
  const retryCount = 50;
  let candidate = getNewModifierTypeOption(null, ModifierPoolType.ENEMY_BUFF, tier);
  let r = 0;
  let matchingModifier: Modifiers.PersistentModifier;
  while (++r < retryCount && (matchingModifier = enemyModifiers.find(m => m.type.id === candidate.type.id)) && matchingModifier.getMaxStackCount(scene) < matchingModifier.stackCount + (r < 10 ? tierStackCount : 1))
    candidate = getNewModifierTypeOption(null, ModifierPoolType.ENEMY_BUFF, tier);

  const modifier = candidate.type.newModifier() as Modifiers.EnemyPersistentModifier;
  modifier.stackCount = tierStackCount;

  return modifier;
}

export function getEnemyModifierTypesForWave(waveIndex: integer, count: integer, party: EnemyPokemon[], poolType: ModifierPoolType.WILD | ModifierPoolType.TRAINER, upgradeChance: integer = 0): PokemonHeldItemModifierType[] {
  const ret = new Array(count).fill(0).map(() => getNewModifierTypeOption(party, poolType, undefined, upgradeChance && !Utils.randSeedInt(upgradeChance) ? 1 : 0).type as PokemonHeldItemModifierType);
  if (!(waveIndex % 1000))
    ret.push(getModifierType(modifierTypes.MINI_BLACK_HOLE) as PokemonHeldItemModifierType);
  return ret;
}

export function getDailyRunStarterModifiers(party: PlayerPokemon[]): Modifiers.PokemonHeldItemModifier[] {
  const ret: Modifiers.PokemonHeldItemModifier[] = [];
  for (let p of party) {
    for (let m = 0; m < 3; m++) {
      const tierValue = Utils.randSeedInt(64);
      const tier = tierValue > 25 ? ModifierTier.COMMON : tierValue > 12 ? ModifierTier.GREAT : tierValue > 4 ? ModifierTier.ULTRA : tierValue ? ModifierTier.ROGUE : ModifierTier.MASTER;
      const modifier = getNewModifierTypeOption(party, ModifierPoolType.DAILY_STARTER, tier).type.newModifier(p) as Modifiers.PokemonHeldItemModifier;
      ret.push(modifier);
    }
  }

  return ret;
}

function getNewModifierTypeOption(party: Pokemon[], poolType: ModifierPoolType, tier?: ModifierTier, upgradeCount?: integer, retryCount: integer = 0): ModifierTypeOption {
  const player = !poolType;
  const pool = getModifierPoolForType(poolType);
  let thresholds: object;
  switch (poolType) {
    case ModifierPoolType.PLAYER:
      thresholds = modifierPoolThresholds;
      break;
    case ModifierPoolType.WILD:
      thresholds = enemyModifierPoolThresholds;
      break;
    case ModifierPoolType.TRAINER:
      thresholds = enemyModifierPoolThresholds;
      break;
    case ModifierPoolType.ENEMY_BUFF:
      thresholds = enemyBuffModifierPoolThresholds;
      break;
    case ModifierPoolType.DAILY_STARTER:
      thresholds = dailyStarterModifierPoolThresholds;
      break;
  }
  if (tier === undefined) {
    const tierValue = Utils.randSeedInt(1024);
    if (!upgradeCount)
      upgradeCount = 0;
    if (player && tierValue) {
      const partyLuckValue = getPartyLuckValue(party);
      const upgradeOdds = Math.floor(128 / ((partyLuckValue + 4) / 4));
      let upgraded = false;
      do {
        upgraded = Utils.randSeedInt(upgradeOdds) < 4;
        if (upgraded)
          upgradeCount++;
      } while (upgraded);
    }
    tier = tierValue > 255 ? ModifierTier.COMMON : tierValue > 60 ? ModifierTier.GREAT : tierValue > 12 ? ModifierTier.ULTRA : tierValue ? ModifierTier.ROGUE : ModifierTier.MASTER;
    // Does this actually do anything?
    if (!upgradeCount)
      upgradeCount = Math.min(upgradeCount, ModifierTier.MASTER - tier);
    tier += upgradeCount;
    while (tier && (!modifierPool.hasOwnProperty(tier) || !modifierPool[tier].length)) {
      tier--;
      if (upgradeCount)
        upgradeCount--;
    }
  } else if (upgradeCount === undefined && player) {
    upgradeCount = 0;
    if (tier < ModifierTier.MASTER) {
      const partyShinyCount = party.filter(p => p.isShiny() && !p.isFainted()).length;
      const upgradeOdds = Math.floor(32 / ((partyShinyCount + 2) / 2));
      while (modifierPool.hasOwnProperty(tier + upgradeCount + 1) && modifierPool[tier + upgradeCount + 1].length) {
        if (!Utils.randSeedInt(upgradeOdds))
          upgradeCount++;
        else
          break;
      }
      tier += upgradeCount;
    }
  } else if (retryCount === 10 && tier) {
    retryCount = 0;
    tier--;
  }

  const tierThresholds = Object.keys(thresholds[tier]);
  const totalWeight = parseInt(tierThresholds[tierThresholds.length - 1]);
  const value = Utils.randSeedInt(totalWeight);
  let index: integer;
  for (let t of tierThresholds) {
    let threshold = parseInt(t);
    if (value < threshold) {
      index = thresholds[tier][threshold];
      break;
    }
  }

  if (index === undefined)
    return null;
  
  if (player)
    console.log(index, ignoredPoolIndexes[tier].filter(i => i <= index).length, ignoredPoolIndexes[tier])
  let modifierType: ModifierType = (pool[tier][index]).modifierType;
  if (modifierType instanceof ModifierTypeGenerator) {
    modifierType = (modifierType as ModifierTypeGenerator).generateType(party);
    if (modifierType === null) {
      if (player)
        console.log(ModifierTier[tier], upgradeCount);
      return getNewModifierTypeOption(party, poolType, tier, upgradeCount, ++retryCount);
    }
  }

  console.log(modifierType, !player ? '(enemy)' : '');

  return new ModifierTypeOption(modifierType as ModifierType, upgradeCount);
}

export function getDefaultModifierTypeForTier(tier: ModifierTier): ModifierType {
  let modifierType: ModifierType | WeightedModifierType = modifierPool[tier || ModifierTier.COMMON][0];
  if (modifierType instanceof WeightedModifierType)
    modifierType = (modifierType as WeightedModifierType).modifierType;
  return modifierType;
}

export class ModifierTypeOption {
  public type: ModifierType;
  public upgradeCount: integer;
  public cost: integer;

  constructor(type: ModifierType, upgradeCount: integer, cost: number = 0) {
    this.type = type;
    this.upgradeCount = upgradeCount;
    this.cost = Math.min(Math.round(cost), Number.MAX_SAFE_INTEGER);
  }
}

export function getPartyLuckValue(party: Pokemon[]): integer {
  return Phaser.Math.Clamp(party.map(p => p.isFainted() ? 0 : p.getLuck())
    .reduce((total: integer, value: integer) => total += value, 0), 0, 14);
}

export function getLuckString(luckValue: integer): string {
  return [ 'D', 'C', 'C+', 'B-', 'B', 'B+', 'A-', 'A', 'A+', 'A++', 'S', 'S+', 'SS', 'SS+', 'SSS' ][luckValue];
}

export function getLuckTextTint(luckValue: integer): integer {
  const modifierTier = luckValue ? luckValue > 2 ? luckValue > 5 ? luckValue > 9 ? luckValue > 11 ? ModifierTier.LUXURY : ModifierTier.MASTER : ModifierTier.ROGUE : ModifierTier.ULTRA : ModifierTier.GREAT : ModifierTier.COMMON;
  return getModifierTierTextTint(modifierTier);
}<|MERGE_RESOLUTION|>--- conflicted
+++ resolved
@@ -1139,15 +1139,9 @@
 
   FOCUS_BAND: () => new PokemonHeldItemModifierType(`modifierType:ModifierType.FOCUS_BAND`, 'focus_band', (type, args) => new Modifiers.SurviveDamageModifier(type, (args[0] as Pokemon).id)),
 
-<<<<<<< HEAD
+  QUICK_CLAW: () => new PokemonHeldItemModifierType(`modifierType:ModifierType.QUICK_CLAW`, 'quick_claw', (type, args) => new Modifiers.BypassSpeedChanceModifier(type, (args[0] as Pokemon).id)),
+
   KINGS_ROCK: () => new PokemonHeldItemModifierType(`modifierType:ModifierType.KINGS_ROCK`, 'kings_rock', (type, args) => new Modifiers.FlinchChanceModifier(type, (args[0] as Pokemon).id)),
-=======
-  QUICK_CLAW: () => new PokemonHeldItemModifierType('Quick Claw', 'Adds a 10% chance to move first regardless of speed (after priority)',
-    (type, args) => new Modifiers.BypassSpeedChanceModifier(type, (args[0] as Pokemon).id)),
-
-  KINGS_ROCK: () => new PokemonHeldItemModifierType('King\'s Rock', 'Adds a 10% chance an attack move will cause the opponent to flinch',
-    (type, args) => new Modifiers.FlinchChanceModifier(type, (args[0] as Pokemon).id)),
->>>>>>> d32dbddd
 
   LEFTOVERS: () => new PokemonHeldItemModifierType(`modifierType:ModifierType.LEFTOVERS`, 'leftovers', (type, args) => new Modifiers.TurnHealModifier(type, (args[0] as Pokemon).id)),
   SHELL_BELL: () => new PokemonHeldItemModifierType(`modifierType:ModifierType.SHELL_BELL`, 'shell_bell', (type, args) => new Modifiers.HitHealModifier(type, (args[0] as Pokemon).id)),
