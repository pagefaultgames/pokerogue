import * as Modifiers from "./modifier";
import { AttackMove, allMoves } from "../data/move";
import { Moves } from "../data/enums/moves";
import { Abilities } from "../data/enums/abilities";
import { PokeballType, getPokeballCatchMultiplier, getPokeballName } from "../data/pokeball";
import Pokemon, { EnemyPokemon, PlayerPokemon, PokemonMove } from "../field/pokemon";
import { EvolutionItem, pokemonEvolutions } from "../data/pokemon-evolutions";
import { Stat, getStatName } from "../data/pokemon-stat";
import { tmPoolTiers, tmSpecies } from "../data/tms";
import { Type } from "../data/type";
import PartyUiHandler, { PokemonMoveSelectFilter, PokemonSelectFilter } from "../ui/party-ui-handler";
import * as Utils from "../utils";
import { TempBattleStat, getTempBattleStatBoosterItemName, getTempBattleStatName } from "../data/temp-battle-stat";
import { getBerryEffectDescription, getBerryName } from "../data/berry";
import { BerryType } from "../data/enums/berry-type";
import { Unlockables } from "../system/unlockables";
import { StatusEffect, getStatusEffectDescriptor } from "../data/status-effect";
import { SpeciesFormKey } from "../data/pokemon-species";
import BattleScene from "../battle-scene";
import { VoucherType, getVoucherTypeIcon, getVoucherTypeName } from "../system/voucher";
import { FormChangeItem, SpeciesFormChangeItemTrigger, pokemonFormChanges } from "../data/pokemon-forms";
import { ModifierTier } from "./modifier-tier";
import { Nature, getNatureName, getNatureStatMultiplier } from "#app/data/nature";
import i18next from "#app/plugins/i18n";
import { getModifierTierTextTint } from "#app/ui/text";
import { BattlerTagType } from "#app/data/enums/battler-tag-type.js";
import * as Overrides from "../overrides";
<<<<<<< HEAD
import { Species } from "#app/data/enums/species.ts";
=======
import { MoneyMultiplierModifier } from "./modifier";
>>>>>>> dc6c8f22

const outputModifierData = false;
const useMaxWeightForOutput = false;

type Modifier = Modifiers.Modifier;

export enum ModifierPoolType {
  PLAYER,
  WILD,
  TRAINER,
  ENEMY_BUFF,
  DAILY_STARTER
}

type NewModifierFunc = (type: ModifierType, args: any[]) => Modifier;

export class ModifierType {
  public id: string;
  public generatorId: string;
  public localeKey: string;
  public iconImage: string;
  public group: string;
  public soundName: string;
  public tier: ModifierTier;
  protected newModifierFunc: NewModifierFunc;

  constructor(localeKey: string, iconImage: string, newModifierFunc: NewModifierFunc, group?: string, soundName?: string) {
    this.localeKey = localeKey;
    this.iconImage = iconImage;
    this.group = group || "";
    this.soundName = soundName || "restore";
    this.newModifierFunc = newModifierFunc;
  }

  get name(): string {
    return i18next.t(`${this.localeKey}.name` as any);
  }

  getDescription(scene: BattleScene): string {
    return i18next.t(`${this.localeKey}.description` as any);
  }

  setTier(tier: ModifierTier): void {
    this.tier = tier;
  }

  getOrInferTier(poolType: ModifierPoolType = ModifierPoolType.PLAYER): ModifierTier {
    if (this.tier) {
      return this.tier;
    }
    if (!this.id) {
      return null;
    }
    let poolTypes: ModifierPoolType[];
    switch (poolType) {
    case ModifierPoolType.PLAYER:
      poolTypes = [ poolType, ModifierPoolType.TRAINER, ModifierPoolType.WILD ];
      break;
    case ModifierPoolType.WILD:
      poolTypes = [ poolType, ModifierPoolType.PLAYER, ModifierPoolType.TRAINER ];
      break;
    case ModifierPoolType.TRAINER:
      poolTypes = [ poolType, ModifierPoolType.PLAYER, ModifierPoolType.WILD ];
      break;
    default:
      poolTypes = [ poolType ];
      break;
    }
    // Try multiple pool types in case of stolen items
    for (const type of poolTypes) {
      const pool = getModifierPoolForType(type);
      for (const tier of Utils.getEnumValues(ModifierTier)) {
        if (!pool.hasOwnProperty(tier)) {
          continue;
        }
        if (pool[tier].find(m => (m as WeightedModifierType).modifierType.id === (this.generatorId || this.id))) {
          return (this.tier = tier);
        }
      }
    }
    return null;
  }

  withIdFromFunc(func: ModifierTypeFunc): ModifierType {
    this.id = Object.keys(modifierTypes).find(k => modifierTypes[k] === func);
    return this;
  }

  newModifier(...args: any[]): Modifier {
    return this.newModifierFunc(this, args);
  }
}

type ModifierTypeGeneratorFunc = (party: Pokemon[], pregenArgs?: any[]) => ModifierType;

export class ModifierTypeGenerator extends ModifierType {
  private genTypeFunc:  ModifierTypeGeneratorFunc;

  constructor(genTypeFunc: ModifierTypeGeneratorFunc) {
    super(null, null, null);
    this.genTypeFunc = genTypeFunc;
  }

  generateType(party: Pokemon[], pregenArgs?: any[]) {
    const ret = this.genTypeFunc(party, pregenArgs);
    if (ret) {
      ret.generatorId = ret.id;
      ret.id = this.id;
      ret.setTier(this.tier);
    }
    return ret;
  }
}

export interface GeneratedPersistentModifierType {
  getPregenArgs(): any[];
}

class AddPokeballModifierType extends ModifierType {
  private pokeballType: PokeballType;
  private count: integer;

  constructor(iconImage: string, pokeballType: PokeballType, count: integer) {
    super("", iconImage, (_type, _args) => new Modifiers.AddPokeballModifier(this, pokeballType, count), "pb", "pb_bounce_1");
    this.pokeballType = pokeballType;
    this.count = count;
  }

  get name(): string {
    return i18next.t("modifierType:ModifierType.AddPokeballModifierType.name", {
      "modifierCount": this.count,
      "pokeballName": getPokeballName(this.pokeballType),
    });
  }

  getDescription(scene: BattleScene): string {
    return i18next.t("modifierType:ModifierType.AddPokeballModifierType.description", {
      "modifierCount": this.count,
      "pokeballName": getPokeballName(this.pokeballType),
      "catchRate": getPokeballCatchMultiplier(this.pokeballType) > -1 ? `${getPokeballCatchMultiplier(this.pokeballType)}x` : "100%",
      "pokeballAmount": `${scene.pokeballCounts[this.pokeballType]}`,
    });
  }
}

class AddVoucherModifierType extends ModifierType {
  private voucherType: VoucherType;
  private count: integer;

  constructor(voucherType: VoucherType, count: integer) {
    super("", getVoucherTypeIcon(voucherType), (_type, _args) => new Modifiers.AddVoucherModifier(this, voucherType, count), "voucher");
    this.count = count;
    this.voucherType = voucherType;
  }

  get name(): string {
    return i18next.t("modifierType:ModifierType.AddVoucherModifierType.name", {
      "modifierCount": this.count,
      "voucherTypeName": getVoucherTypeName(this.voucherType),
    });
  }

  getDescription(scene: BattleScene): string {
    return i18next.t("modifierType:ModifierType.AddVoucherModifierType.description", {
      "modifierCount": this.count,
      "voucherTypeName": getVoucherTypeName(this.voucherType),
    });
  }
}

export class PokemonModifierType extends ModifierType {
  public selectFilter: PokemonSelectFilter;

  constructor(localeKey: string, iconImage: string, newModifierFunc: NewModifierFunc, selectFilter?: PokemonSelectFilter, group?: string, soundName?: string) {
    super(localeKey, iconImage, newModifierFunc, group, soundName);

    this.selectFilter = selectFilter;
  }
}

export class PokemonHeldItemModifierType extends PokemonModifierType {
  constructor(localeKey: string, iconImage: string, newModifierFunc: NewModifierFunc, group?: string, soundName?: string) {
    super(localeKey, iconImage, newModifierFunc, (pokemon: PlayerPokemon) => {
      const dummyModifier = this.newModifier(pokemon);
      const matchingModifier = pokemon.scene.findModifier(m => m instanceof Modifiers.PokemonHeldItemModifier && m.pokemonId === pokemon.id && m.matchType(dummyModifier)) as Modifiers.PokemonHeldItemModifier;
      const maxStackCount = dummyModifier.getMaxStackCount(pokemon.scene);
      if (!maxStackCount) {
        return i18next.t("modifierType:ModifierType.PokemonHeldItemModifierType.extra.inoperable", { "pokemonName": pokemon.name });
      }
      if (matchingModifier && matchingModifier.stackCount === maxStackCount) {
        return i18next.t("modifierType:ModifierType.PokemonHeldItemModifierType.extra.tooMany", { "pokemonName": pokemon.name });
      }
      return null;
    }, group, soundName);
  }

  newModifier(...args: any[]): Modifiers.PokemonHeldItemModifier {
    return super.newModifier(...args) as Modifiers.PokemonHeldItemModifier;
  }
}

export class PokemonHpRestoreModifierType extends PokemonModifierType {
  protected restorePoints: integer;
  protected restorePercent: integer;
  protected healStatus: boolean;

  constructor(localeKey: string, iconImage: string, restorePoints: integer, restorePercent: integer, healStatus: boolean = false, newModifierFunc?: NewModifierFunc, selectFilter?: PokemonSelectFilter, group?: string) {
    super(localeKey, iconImage, newModifierFunc || ((_type, args) => new Modifiers.PokemonHpRestoreModifier(this, (args[0] as PlayerPokemon).id, this.restorePoints, this.restorePercent, this.healStatus, false)),
      selectFilter || ((pokemon: PlayerPokemon) => {
        if (!pokemon.hp || (pokemon.hp >= pokemon.getMaxHp() && (!this.healStatus || (!pokemon.status && !pokemon.getTag(BattlerTagType.CONFUSED))))) {
          return PartyUiHandler.NoEffectMessage;
        }
        return null;
      }), group || "potion");

    this.restorePoints = restorePoints;
    this.restorePercent = restorePercent;
    this.healStatus = healStatus;
  }

  getDescription(scene: BattleScene): string {
    return this.restorePoints
      ? i18next.t("modifierType:ModifierType.PokemonHpRestoreModifierType.description", {
        restorePoints: this.restorePoints,
        restorePercent: this.restorePercent,
      })
      : this.healStatus
        ? i18next.t("modifierType:ModifierType.PokemonHpRestoreModifierType.extra.fullyWithStatus")
        : i18next.t("modifierType:ModifierType.PokemonHpRestoreModifierType.extra.fully");
  }
}

export class PokemonReviveModifierType extends PokemonHpRestoreModifierType {
  constructor(localeKey: string, iconImage: string, restorePercent: integer) {
    super(localeKey, iconImage, 0, restorePercent, false, (_type, args) => new Modifiers.PokemonHpRestoreModifier(this, (args[0] as PlayerPokemon).id, 0, this.restorePercent, false, true),
      ((pokemon: PlayerPokemon) => {
        if (!pokemon.isFainted()) {
          return PartyUiHandler.NoEffectMessage;
        }
        return null;
      }), "revive");

    this.selectFilter = (pokemon: PlayerPokemon) => {
      if (pokemon.hp) {
        return PartyUiHandler.NoEffectMessage;
      }
      return null;
    };
  }

  getDescription(scene: BattleScene): string {
    return i18next.t("modifierType:ModifierType.PokemonReviveModifierType.description", { restorePercent: this.restorePercent });
  }
}

export class PokemonStatusHealModifierType extends PokemonModifierType {
  constructor(localeKey: string, iconImage: string) {
    super(localeKey, iconImage, ((_type, args) => new Modifiers.PokemonStatusHealModifier(this, (args[0] as PlayerPokemon).id)),
      ((pokemon: PlayerPokemon) => {
        if (!pokemon.hp || (!pokemon.status && !pokemon.getTag(BattlerTagType.CONFUSED))) {
          return PartyUiHandler.NoEffectMessage;
        }
        return null;
      }));
  }

  getDescription(scene: BattleScene): string {
    return i18next.t("modifierType:ModifierType.PokemonStatusHealModifierType.description");
  }
}

export abstract class PokemonMoveModifierType extends PokemonModifierType {
  public moveSelectFilter: PokemonMoveSelectFilter;

  constructor(localeKey: string, iconImage: string, newModifierFunc: NewModifierFunc, selectFilter?: PokemonSelectFilter, moveSelectFilter?: PokemonMoveSelectFilter, group?: string) {
    super(localeKey, iconImage, newModifierFunc, selectFilter, group);

    this.moveSelectFilter = moveSelectFilter;
  }
}

export class PokemonPpRestoreModifierType extends PokemonMoveModifierType {
  protected restorePoints: integer;

  constructor(localeKey: string, iconImage: string, restorePoints: integer) {
    super(localeKey, iconImage, (_type, args) => new Modifiers.PokemonPpRestoreModifier(this, (args[0] as PlayerPokemon).id, (args[1] as integer), this.restorePoints),
      (_pokemon: PlayerPokemon) => {
        return null;
      }, (pokemonMove: PokemonMove) => {
        if (!pokemonMove.ppUsed) {
          return PartyUiHandler.NoEffectMessage;
        }
        return null;
      }, "ether");

    this.restorePoints = restorePoints;
  }

  getDescription(scene: BattleScene): string {
    return this.restorePoints > -1
      ? i18next.t("modifierType:ModifierType.PokemonPpRestoreModifierType.description", { restorePoints: this.restorePoints })
      : i18next.t("modifierType:ModifierType.PokemonPpRestoreModifierType.extra.fully")
    ;
  }
}

export class PokemonAllMovePpRestoreModifierType extends PokemonModifierType {
  protected restorePoints: integer;

  constructor(localeKey: string, iconImage: string, restorePoints: integer) {
    super(localeKey, iconImage, (_type, args) => new Modifiers.PokemonAllMovePpRestoreModifier(this, (args[0] as PlayerPokemon).id, this.restorePoints),
      (pokemon: PlayerPokemon) => {
        if (!pokemon.getMoveset().filter(m => m.ppUsed).length) {
          return PartyUiHandler.NoEffectMessage;
        }
        return null;
      }, "elixir");

    this.restorePoints = restorePoints;
  }

  getDescription(scene: BattleScene): string {
    return this.restorePoints > -1
      ? i18next.t("modifierType:ModifierType.PokemonAllMovePpRestoreModifierType.description", { restorePoints: this.restorePoints })
      : i18next.t("modifierType:ModifierType.PokemonAllMovePpRestoreModifierType.extra.fully")
    ;
  }
}

export class PokemonPpUpModifierType extends PokemonMoveModifierType {
  protected upPoints: integer;

  constructor(localeKey: string, iconImage: string, upPoints: integer) {
    super(localeKey, iconImage, (_type, args) => new Modifiers.PokemonPpUpModifier(this, (args[0] as PlayerPokemon).id, (args[1] as integer), this.upPoints),
      (_pokemon: PlayerPokemon) => {
        return null;
      }, (pokemonMove: PokemonMove) => {
        if (pokemonMove.getMove().pp < 5 || pokemonMove.ppUp >= 3) {
          return PartyUiHandler.NoEffectMessage;
        }
        return null;
      }, "ppUp");

    this.upPoints = upPoints;
  }

  getDescription(scene: BattleScene): string {
    return i18next.t("modifierType:ModifierType.PokemonPpUpModifierType.description", { upPoints: this.upPoints });
  }
}

export class PokemonNatureChangeModifierType extends PokemonModifierType {
  protected nature: Nature;

  constructor(nature: Nature) {
    super("", `mint_${Utils.getEnumKeys(Stat).find(s => getNatureStatMultiplier(nature, Stat[s]) > 1)?.toLowerCase() || "neutral" }`, ((_type, args) => new Modifiers.PokemonNatureChangeModifier(this, (args[0] as PlayerPokemon).id, this.nature)),
      ((pokemon: PlayerPokemon) => {
        if (pokemon.getNature() === this.nature) {
          return PartyUiHandler.NoEffectMessage;
        }
        return null;
      }), "mint");

    this.nature = nature;
  }

  get name(): string {
    return i18next.t("modifierType:ModifierType.PokemonNatureChangeModifierType.name", { natureName: getNatureName(this.nature) });
  }

  getDescription(scene: BattleScene): string {
    return i18next.t("modifierType:ModifierType.PokemonNatureChangeModifierType.description", { natureName: getNatureName(this.nature, true, true, true) });
  }
}

export class RememberMoveModifierType extends PokemonModifierType {
  constructor(localeKey: string, iconImage: string, group?: string) {
    super(localeKey, iconImage, (type, args) => new Modifiers.RememberMoveModifier(type, (args[0] as PlayerPokemon).id, (args[1] as integer)),
      (pokemon: PlayerPokemon) => {
        if (!pokemon.getLearnableLevelMoves().length) {
          return PartyUiHandler.NoEffectMessage;
        }
        return null;
      }, group);
  }
}

export class DoubleBattleChanceBoosterModifierType extends ModifierType {
  public battleCount: integer;

  constructor(localeKey: string, iconImage: string, battleCount: integer) {
    super(localeKey, iconImage, (_type, _args) => new Modifiers.DoubleBattleChanceBoosterModifier(this, this.battleCount), "lure");

    this.battleCount = battleCount;
  }

  getDescription(scene: BattleScene): string {
    return i18next.t("modifierType:ModifierType.DoubleBattleChanceBoosterModifierType.description", { battleCount: this.battleCount });
  }
}

export class TempBattleStatBoosterModifierType extends ModifierType implements GeneratedPersistentModifierType {
  public tempBattleStat: TempBattleStat;

  constructor(tempBattleStat: TempBattleStat) {
    super("", getTempBattleStatBoosterItemName(tempBattleStat).replace(/\./g, "").replace(/[ ]/g, "_").toLowerCase(),
      (_type, _args) => new Modifiers.TempBattleStatBoosterModifier(this, this.tempBattleStat));

    this.tempBattleStat = tempBattleStat;
  }

  get name(): string {
    return i18next.t(`modifierType:TempBattleStatBoosterItem.${getTempBattleStatBoosterItemName(this.tempBattleStat).replace(/\./g, "").replace(/[ ]/g, "_").toLowerCase()}`);
  }

  getDescription(scene: BattleScene): string {
    return i18next.t("modifierType:ModifierType.TempBattleStatBoosterModifierType.description", { tempBattleStatName: getTempBattleStatName(this.tempBattleStat) });
  }

  getPregenArgs(): any[] {
    return [ this.tempBattleStat ];
  }
}

export class BerryModifierType extends PokemonHeldItemModifierType implements GeneratedPersistentModifierType {
  private berryType: BerryType;

  constructor(berryType: BerryType) {
    super("", `${BerryType[berryType].toLowerCase()}_berry`, (type, args) => new Modifiers.BerryModifier(type, (args[0] as Pokemon).id, berryType), "berry");

    this.berryType = berryType;
  }

  get name(): string {
    return getBerryName(this.berryType);
  }

  getDescription(scene: BattleScene): string {
    return getBerryEffectDescription(this.berryType);
  }

  getPregenArgs(): any[] {
    return [ this.berryType ];
  }
}

function getAttackTypeBoosterItemName(type: Type) {
  switch (type) {
  case Type.NORMAL:
    return "Silk Scarf";
  case Type.FIGHTING:
    return "Black Belt";
  case Type.FLYING:
    return "Sharp Beak";
  case Type.POISON:
    return "Poison Barb";
  case Type.GROUND:
    return "Soft Sand";
  case Type.ROCK:
    return "Hard Stone";
  case Type.BUG:
    return "Silver Powder";
  case Type.GHOST:
    return "Spell Tag";
  case Type.STEEL:
    return "Metal Coat";
  case Type.FIRE:
    return "Charcoal";
  case Type.WATER:
    return "Mystic Water";
  case Type.GRASS:
    return "Miracle Seed";
  case Type.ELECTRIC:
    return "Magnet";
  case Type.PSYCHIC:
    return "Twisted Spoon";
  case Type.ICE:
    return "Never-Melt Ice";
  case Type.DRAGON:
    return "Dragon Fang";
  case Type.DARK:
    return "Black Glasses";
  case Type.FAIRY:
    return "Fairy Feather";
  }
}

export class AttackTypeBoosterModifierType extends PokemonHeldItemModifierType implements GeneratedPersistentModifierType {
  public moveType: Type;
  public boostPercent: integer;

  constructor(moveType: Type, boostPercent: integer) {
    super("", `${getAttackTypeBoosterItemName(moveType).replace(/[ \-]/g, "_").toLowerCase()}`,
      (_type, args) => new Modifiers.AttackTypeBoosterModifier(this, (args[0] as Pokemon).id, moveType, boostPercent));

    this.moveType = moveType;
    this.boostPercent = boostPercent;
  }

  get name(): string {
    return i18next.t(`modifierType:AttackTypeBoosterItem.${getAttackTypeBoosterItemName(this.moveType).replace(/[ \-]/g, "_").toLowerCase()}`);
  }

  getDescription(scene: BattleScene): string {
    // TODO: Need getTypeName?
    return i18next.t("modifierType:ModifierType.AttackTypeBoosterModifierType.description", { moveType: i18next.t(`pokemonInfo:Type.${Type[this.moveType]}`) });
  }

  getPregenArgs(): any[] {
    return [ this.moveType ];
  }
}

export class PokemonLevelIncrementModifierType extends PokemonModifierType {
  constructor(localeKey: string, iconImage: string) {
    super(localeKey, iconImage, (_type, args) => new Modifiers.PokemonLevelIncrementModifier(this, (args[0] as PlayerPokemon).id), (_pokemon: PlayerPokemon) => null);
  }

  getDescription(scene: BattleScene): string {
    return i18next.t("modifierType:ModifierType.PokemonLevelIncrementModifierType.description");
  }
}

export class AllPokemonLevelIncrementModifierType extends ModifierType {
  constructor(localeKey: string, iconImage: string) {
    super(localeKey, iconImage, (_type, _args) => new Modifiers.PokemonLevelIncrementModifier(this, -1));
  }

  getDescription(scene: BattleScene): string {
    return i18next.t("modifierType:ModifierType.AllPokemonLevelIncrementModifierType.description");
  }
}

function getBaseStatBoosterItemName(stat: Stat) {
  switch (stat) {
  case Stat.HP:
    return "HP Up";
  case Stat.ATK:
    return "Protein";
  case Stat.DEF:
    return "Iron";
  case Stat.SPATK:
    return "Calcium";
  case Stat.SPDEF:
    return "Zinc";
  case Stat.SPD:
    return "Carbos";
  }
}

export class PokemonBaseStatBoosterModifierType extends PokemonHeldItemModifierType implements GeneratedPersistentModifierType {
  private localeName: string;
  private stat: Stat;

  constructor(localeName: string, stat: Stat) {
    super("", localeName.replace(/[ \-]/g, "_").toLowerCase(), (_type, args) => new Modifiers.PokemonBaseStatModifier(this, (args[0] as Pokemon).id, this.stat));

    this.localeName = localeName;
    this.stat = stat;
  }

  get name(): string {
    return i18next.t(`modifierType:BaseStatBoosterItem.${this.localeName.replace(/[ \-]/g, "_").toLowerCase()}`);
  }

  getDescription(scene: BattleScene): string {
    return i18next.t("modifierType:ModifierType.PokemonBaseStatBoosterModifierType.description", { statName: getStatName(this.stat) });
  }

  getPregenArgs(): any[] {
    return [ this.stat ];
  }
}

class AllPokemonFullHpRestoreModifierType extends ModifierType {
  private descriptionKey: string;

  constructor(localeKey: string, iconImage: string, descriptionKey?: string, newModifierFunc?: NewModifierFunc) {
    super(localeKey, iconImage, newModifierFunc || ((_type, _args) => new Modifiers.PokemonHpRestoreModifier(this, -1, 0, 100, false)));

    this.descriptionKey = descriptionKey;
  }

  getDescription(scene: BattleScene): string {
    return i18next.t(`${this.descriptionKey || "modifierType:ModifierType.AllPokemonFullHpRestoreModifierType"}.description` as any);
  }
}

class AllPokemonFullReviveModifierType extends AllPokemonFullHpRestoreModifierType {
  constructor(localeKey: string, iconImage: string) {
    super(localeKey, iconImage, "modifierType:ModifierType.AllPokemonFullReviveModifierType", (_type, _args) => new Modifiers.PokemonHpRestoreModifier(this, -1, 0, 100, false, true));
  }
}

export class MoneyRewardModifierType extends ModifierType {
  private moneyMultiplier: number;
  private moneyMultiplierDescriptorKey: string;

  constructor(localeKey: string, iconImage: string, moneyMultiplier: number, moneyMultiplierDescriptorKey: string) {
    super(localeKey, iconImage, (_type, _args) => new Modifiers.MoneyRewardModifier(this, moneyMultiplier), "money", "buy");

    this.moneyMultiplier = moneyMultiplier;
    this.moneyMultiplierDescriptorKey = moneyMultiplierDescriptorKey;
  }

  getDescription(scene: BattleScene): string {
    const moneyAmount = new Utils.IntegerHolder(scene.getWaveMoneyAmount(this.moneyMultiplier));
    scene.applyModifiers(MoneyMultiplierModifier, true, moneyAmount);
    const formattedMoney = Utils.formatMoney(scene.moneyFormat, moneyAmount.value);

    return i18next.t("modifierType:ModifierType.MoneyRewardModifierType.description", {
      moneyMultiplier: i18next.t(this.moneyMultiplierDescriptorKey as any),
      moneyAmount: formattedMoney,
    });
  }
}

export class ExpBoosterModifierType extends ModifierType {
  private boostPercent: integer;

  constructor(localeKey: string, iconImage: string, boostPercent: integer) {
    super(localeKey, iconImage, () => new Modifiers.ExpBoosterModifier(this, boostPercent));

    this.boostPercent = boostPercent;
  }

  getDescription(scene: BattleScene): string {
    return i18next.t("modifierType:ModifierType.ExpBoosterModifierType.description", { boostPercent: this.boostPercent });
  }
}

export class PokemonExpBoosterModifierType extends PokemonHeldItemModifierType {
  private boostPercent: integer;

  constructor(localeKey: string, iconImage: string, boostPercent: integer) {
    super(localeKey, iconImage, (_type, args) => new Modifiers.PokemonExpBoosterModifier(this, (args[0] as Pokemon).id, boostPercent));

    this.boostPercent = boostPercent;
  }

  getDescription(scene: BattleScene): string {
    return i18next.t("modifierType:ModifierType.PokemonExpBoosterModifierType.description", { boostPercent: this.boostPercent });
  }
}

export class PokemonFriendshipBoosterModifierType extends PokemonHeldItemModifierType {
  constructor(localeKey: string, iconImage: string) {
    super(localeKey, iconImage, (_type, args) => new Modifiers.PokemonFriendshipBoosterModifier(this, (args[0] as Pokemon).id));
  }

  getDescription(scene: BattleScene): string {
    return i18next.t("modifierType:ModifierType.PokemonFriendshipBoosterModifierType.description");
  }
}

export class PokemonMoveAccuracyBoosterModifierType extends PokemonHeldItemModifierType {
  private amount: integer;

  constructor(localeKey: string, iconImage: string, amount: integer, group?: string, soundName?: string) {
    super(localeKey, iconImage, (_type, args) => new Modifiers.PokemonMoveAccuracyBoosterModifier(this, (args[0] as Pokemon).id, amount), group, soundName);

    this.amount = amount;
  }

  getDescription(scene: BattleScene): string {
    return i18next.t("modifierType:ModifierType.PokemonMoveAccuracyBoosterModifierType.description", { accuracyAmount: this.amount });
  }
}

export class PokemonMultiHitModifierType extends PokemonHeldItemModifierType {
  constructor(localeKey: string, iconImage: string) {
    super(localeKey, iconImage, (type, args) => new Modifiers.PokemonMultiHitModifier(type as PokemonMultiHitModifierType, (args[0] as Pokemon).id));
  }

  getDescription(scene: BattleScene): string {
    return i18next.t("modifierType:ModifierType.PokemonMultiHitModifierType.description");
  }
}

export class TmModifierType extends PokemonModifierType {
  public moveId: Moves;

  constructor(moveId: Moves) {
    super("", `tm_${Type[allMoves[moveId].type].toLowerCase()}`, (_type, args) => new Modifiers.TmModifier(this, (args[0] as PlayerPokemon).id),
      (pokemon: PlayerPokemon) => {
        if (pokemon.compatibleTms.indexOf(moveId) === -1 || pokemon.getMoveset().filter(m => m?.moveId === moveId).length) {
          return PartyUiHandler.NoEffectMessage;
        }
        return null;
      }, "tm");

    this.moveId = moveId;
  }

  get name(): string {
    return i18next.t("modifierType:ModifierType.TmModifierType.name", {
      moveId: Utils.padInt(Object.keys(tmSpecies).indexOf(this.moveId.toString()) + 1, 3),
      moveName: allMoves[this.moveId].name,
    });
  }

  getDescription(scene: BattleScene): string {
    return i18next.t(scene.enableMoveInfo ? "modifierType:ModifierType.TmModifierTypeWithInfo.description" : "modifierType:ModifierType.TmModifierType.description", { moveName: allMoves[this.moveId].name });
  }
}

export class EvolutionItemModifierType extends PokemonModifierType implements GeneratedPersistentModifierType {
  public evolutionItem: EvolutionItem;

  constructor(evolutionItem: EvolutionItem) {
    super("", EvolutionItem[evolutionItem].toLowerCase(), (_type, args) => new Modifiers.EvolutionItemModifier(this, (args[0] as PlayerPokemon).id),
      (pokemon: PlayerPokemon) => {
        if (pokemonEvolutions.hasOwnProperty(pokemon.species.speciesId) && pokemonEvolutions[pokemon.species.speciesId].filter(e => e.item === this.evolutionItem
          && (!e.condition || e.condition.predicate(pokemon))).length && (pokemon.getFormKey() !== SpeciesFormKey.GIGANTAMAX)) {
          return null;
        } else if (pokemon.isFusion() && pokemonEvolutions.hasOwnProperty(pokemon.fusionSpecies.speciesId) && pokemonEvolutions[pokemon.fusionSpecies.speciesId].filter(e => e.item === this.evolutionItem
        && (!e.condition || e.condition.predicate(pokemon))).length && (pokemon.getFusionFormKey() !== SpeciesFormKey.GIGANTAMAX)) {
          return null;
        }

        return PartyUiHandler.NoEffectMessage;
      });

    this.evolutionItem = evolutionItem;
  }

  get name(): string {
    return i18next.t(`modifierType:EvolutionItem.${EvolutionItem[this.evolutionItem]}`);
  }

  getDescription(scene: BattleScene): string {
    return i18next.t("modifierType:ModifierType.EvolutionItemModifierType.description");
  }

  getPregenArgs(): any[] {
    return [ this.evolutionItem ];
  }
}

/**
 * Class that represents form changing items
 */
export class FormChangeItemModifierType extends PokemonModifierType implements GeneratedPersistentModifierType {
  public formChangeItem: FormChangeItem;

  constructor(formChangeItem: FormChangeItem) {
    super("", FormChangeItem[formChangeItem].toLowerCase(), (_type, args) => new Modifiers.PokemonFormChangeItemModifier(this, (args[0] as PlayerPokemon).id, formChangeItem, true),
      (pokemon: PlayerPokemon) => {
        // Make sure the Pokemon has alternate forms
        if (pokemonFormChanges.hasOwnProperty(pokemon.species.speciesId)
          // Get all form changes for this species with an item trigger, including any compound triggers
          && pokemonFormChanges[pokemon.species.speciesId].filter(fc => fc.trigger.hasTriggerType(SpeciesFormChangeItemTrigger))
          // Returns true if any form changes match this item
            .map(fc => fc.findTrigger(SpeciesFormChangeItemTrigger) as SpeciesFormChangeItemTrigger)
            .flat().flatMap(fc => fc.item).includes(this.formChangeItem)
        ) {
          return null;
        }

        return PartyUiHandler.NoEffectMessage;
      });

    this.formChangeItem = formChangeItem;
  }

  get name(): string {
    return i18next.t(`modifierType:FormChangeItem.${FormChangeItem[this.formChangeItem]}`);
  }

  getDescription(scene: BattleScene): string {
    return i18next.t("modifierType:ModifierType.FormChangeItemModifierType.description");
  }

  getPregenArgs(): any[] {
    return [ this.formChangeItem ];
  }
}

export class FusePokemonModifierType extends PokemonModifierType {
  constructor(localeKey: string, iconImage: string) {
    super(localeKey, iconImage, (_type, args) => new Modifiers.FusePokemonModifier(this, (args[0] as PlayerPokemon).id, (args[1] as PlayerPokemon).id),
      (pokemon: PlayerPokemon) => {
        if (pokemon.isFusion()) {
          return PartyUiHandler.NoEffectMessage;
        }
        return null;
      });
  }

  getDescription(scene: BattleScene): string {
    return i18next.t("modifierType:ModifierType.FusePokemonModifierType.description");
  }
}

class AttackTypeBoosterModifierTypeGenerator extends ModifierTypeGenerator {
  constructor() {
    super((party: Pokemon[], pregenArgs?: any[]) => {
      if (pregenArgs) {
        return new AttackTypeBoosterModifierType(pregenArgs[0] as Type, 20);
      }

      const attackMoveTypes = party.map(p => p.getMoveset().map(m => m.getMove()).filter(m => m instanceof AttackMove).map(m => m.type)).flat();
      if (!attackMoveTypes.length) {
        return null;
      }

      const attackMoveTypeWeights = new Map<Type, integer>();
      let totalWeight = 0;
      for (const t of attackMoveTypes) {
        if (attackMoveTypeWeights.has(t)) {
          if (attackMoveTypeWeights.get(t) < 3) {
            attackMoveTypeWeights.set(t, attackMoveTypeWeights.get(t) + 1);
          } else {
            continue;
          }
        } else {
          attackMoveTypeWeights.set(t, 1);
        }
        totalWeight++;
      }

      if (!totalWeight) {
        return null;
      }

      let type: Type;

      const randInt = Utils.randSeedInt(totalWeight);
      let weight = 0;

      for (const t of attackMoveTypeWeights.keys()) {
        const typeWeight = attackMoveTypeWeights.get(t);
        if (randInt <= weight + typeWeight) {
          type = t;
          break;
        }
        weight += typeWeight;
      }

      return new AttackTypeBoosterModifierType(type, 20);
    });
  }
}

class TmModifierTypeGenerator extends ModifierTypeGenerator {
  constructor(tier: ModifierTier) {
    super((party: Pokemon[]) => {
      const partyMemberCompatibleTms = party.map(p => (p as PlayerPokemon).compatibleTms.filter(tm => !p.moveset.find(m => m.moveId === tm)));
      const tierUniqueCompatibleTms = partyMemberCompatibleTms.flat().filter(tm => tmPoolTiers[tm] === tier).filter(tm => !allMoves[tm].name.endsWith(" (N)")).filter((tm, i, array) => array.indexOf(tm) === i);
      if (!tierUniqueCompatibleTms.length) {
        return null;
      }
      const randTmIndex = Utils.randSeedInt(tierUniqueCompatibleTms.length);
      return new TmModifierType(tierUniqueCompatibleTms[randTmIndex]);
    });
  }
}

class EvolutionItemModifierTypeGenerator extends ModifierTypeGenerator {
  constructor(rare: boolean) {
    super((party: Pokemon[], pregenArgs?: any[]) => {
      if (pregenArgs) {
        return new EvolutionItemModifierType(pregenArgs[0] as EvolutionItem);
      }

      const evolutionItemPool = [
        party.filter(p => pokemonEvolutions.hasOwnProperty(p.species.speciesId)).map(p => {
          const evolutions = pokemonEvolutions[p.species.speciesId];
          return evolutions.filter(e => e.item !== EvolutionItem.NONE && (e.evoFormKey === null || (e.preFormKey || "") === p.getFormKey()) && (!e.condition || e.condition.predicate(p)));
        }).flat(),
        party.filter(p => p.isFusion() && pokemonEvolutions.hasOwnProperty(p.fusionSpecies.speciesId)).map(p => {
          const evolutions = pokemonEvolutions[p.fusionSpecies.speciesId];
          return evolutions.filter(e => e.item !== EvolutionItem.NONE && (e.evoFormKey === null || (e.preFormKey || "") === p.getFusionFormKey()) && (!e.condition || e.condition.predicate(p)));
        }).flat()
      ].flat().flatMap(e => e.item).filter(i => (i > 50) === rare);

      if (!evolutionItemPool.length) {
        return null;
      }

      return new EvolutionItemModifierType(evolutionItemPool[Utils.randSeedInt(evolutionItemPool.length)]);
    });
  }
}

class FormChangeItemModifierTypeGenerator extends ModifierTypeGenerator {
  constructor() {
    super((party: Pokemon[], pregenArgs?: any[]) => {
      if (pregenArgs) {
        return new FormChangeItemModifierType(pregenArgs[0] as FormChangeItem);
      }

      const formChangeItemPool = party.filter(p => pokemonFormChanges.hasOwnProperty(p.species.speciesId)).map(p => {
        const formChanges = pokemonFormChanges[p.species.speciesId];
        return formChanges.filter(fc => ((fc.formKey.indexOf(SpeciesFormKey.MEGA) === -1 && fc.formKey.indexOf(SpeciesFormKey.PRIMAL) === -1) || party[0].scene.getModifiers(Modifiers.MegaEvolutionAccessModifier).length)
          && ((fc.formKey.indexOf(SpeciesFormKey.GIGANTAMAX) === -1 && fc.formKey.indexOf(SpeciesFormKey.ETERNAMAX) === -1) || party[0].scene.getModifiers(Modifiers.GigantamaxAccessModifier).length))
          .map(fc => fc.findTrigger(SpeciesFormChangeItemTrigger) as SpeciesFormChangeItemTrigger)
          .filter(t => t && t.active && !p.scene.findModifier(m => m instanceof Modifiers.PokemonFormChangeItemModifier && m.pokemonId === p.id && m.formChangeItem === t.item));
      }).flat().flatMap(fc => fc.item);

      if (!formChangeItemPool.length) {
        return null;
      }

      return new FormChangeItemModifierType(formChangeItemPool[Utils.randSeedInt(formChangeItemPool.length)]);
    });
  }
}

export class TerastallizeModifierType extends PokemonHeldItemModifierType implements GeneratedPersistentModifierType {
  private teraType: Type;

  constructor(teraType: Type) {
    super("", `${Type[teraType].toLowerCase()}_tera_shard`, (type, args) => new Modifiers.TerastallizeModifier(type as TerastallizeModifierType, (args[0] as Pokemon).id, teraType), "tera_shard");

    this.teraType = teraType;
  }

  get name(): string {
    return i18next.t("modifierType:ModifierType.TerastallizeModifierType.name", { teraType: i18next.t(`pokemonInfo:Type.${Type[this.teraType]}`) });
  }

  getDescription(scene: BattleScene): string {
    return i18next.t("modifierType:ModifierType.TerastallizeModifierType.description", { teraType: i18next.t(`pokemonInfo:Type.${Type[this.teraType]}`) });
  }

  getPregenArgs(): any[] {
    return [ this.teraType ];
  }
}

export class ContactHeldItemTransferChanceModifierType extends PokemonHeldItemModifierType {
  private chancePercent: integer;

  constructor(localeKey: string, iconImage: string, chancePercent: integer, group?: string, soundName?: string) {
    super(localeKey, iconImage, (type, args) => new Modifiers.ContactHeldItemTransferChanceModifier(type, (args[0] as Pokemon).id, chancePercent), group, soundName);

    this.chancePercent = chancePercent;
  }

  getDescription(scene: BattleScene): string {
    return i18next.t("modifierType:ModifierType.ContactHeldItemTransferChanceModifierType.description", { chancePercent: this.chancePercent });
  }
}

export class TurnHeldItemTransferModifierType extends PokemonHeldItemModifierType {
  constructor(localeKey: string, iconImage: string, group?: string, soundName?: string) {
    super(localeKey, iconImage, (type, args) => new Modifiers.TurnHeldItemTransferModifier(type, (args[0] as Pokemon).id), group, soundName);
  }

  getDescription(scene: BattleScene): string {
    return i18next.t("modifierType:ModifierType.TurnHeldItemTransferModifierType.description");
  }
}

export class EnemyAttackStatusEffectChanceModifierType extends ModifierType {
  private chancePercent: integer;
  private effect: StatusEffect;

  constructor(localeKey: string, iconImage: string, chancePercent: integer, effect: StatusEffect, stackCount?: integer) {
    super(localeKey, iconImage, (type, args) => new Modifiers.EnemyAttackStatusEffectChanceModifier(type, effect, chancePercent, stackCount), "enemy_status_chance");

    this.chancePercent = chancePercent;
    this.effect = effect;
  }

  getDescription(scene: BattleScene): string {
    return i18next.t("modifierType:ModifierType.EnemyAttackStatusEffectChanceModifierType.description", {
      chancePercent: this.chancePercent,
      statusEffect: getStatusEffectDescriptor(this.effect),
    });
  }
}

export class EnemyEndureChanceModifierType extends ModifierType {
  private chancePercent: number;

  constructor(localeKey: string, iconImage: string, chancePercent: number) {
    super(localeKey, iconImage, (type, _args) => new Modifiers.EnemyEndureChanceModifier(type, chancePercent), "enemy_endure");

    this.chancePercent = chancePercent;
  }

  getDescription(scene: BattleScene): string {
    return i18next.t("modifierType:ModifierType.EnemyEndureChanceModifierType.description", { chancePercent: this.chancePercent });
  }
}

export type ModifierTypeFunc = () => ModifierType;
type WeightedModifierTypeWeightFunc = (party: Pokemon[], rerollCount?: integer) => integer;

class WeightedModifierType {
  public modifierType: ModifierType;
  public weight: integer | WeightedModifierTypeWeightFunc;
  public maxWeight: integer;

  constructor(modifierTypeFunc: ModifierTypeFunc, weight: integer | WeightedModifierTypeWeightFunc, maxWeight?: integer) {
    this.modifierType = modifierTypeFunc();
    this.modifierType.id = Object.keys(modifierTypes).find(k => modifierTypes[k] === modifierTypeFunc);
    this.weight = weight;
    this.maxWeight = maxWeight || (!(weight instanceof Function) ? weight : 0);
  }

  setTier(tier: ModifierTier) {
    this.modifierType.setTier(tier);
  }
}

export const modifierTypes = {
  POKEBALL: () => new AddPokeballModifierType("pb", PokeballType.POKEBALL, 5),
  GREAT_BALL: () => new AddPokeballModifierType("gb", PokeballType.GREAT_BALL, 5),
  ULTRA_BALL: () => new AddPokeballModifierType("ub", PokeballType.ULTRA_BALL, 5),
  ROGUE_BALL: () => new AddPokeballModifierType("rb", PokeballType.ROGUE_BALL, 5),
  MASTER_BALL: () => new AddPokeballModifierType("mb", PokeballType.MASTER_BALL, 1),

  RARE_CANDY: () => new PokemonLevelIncrementModifierType("modifierType:ModifierType.RARE_CANDY", "rare_candy"),
  RARER_CANDY: () => new AllPokemonLevelIncrementModifierType("modifierType:ModifierType.RARER_CANDY", "rarer_candy"),

  EVOLUTION_ITEM: () => new EvolutionItemModifierTypeGenerator(false),
  RARE_EVOLUTION_ITEM: () => new EvolutionItemModifierTypeGenerator(true),
  FORM_CHANGE_ITEM: () => new FormChangeItemModifierTypeGenerator(),

  MEGA_BRACELET: () => new ModifierType("modifierType:ModifierType.MEGA_BRACELET", "mega_bracelet", (type, _args) => new Modifiers.MegaEvolutionAccessModifier(type)),
  DYNAMAX_BAND: () => new ModifierType("modifierType:ModifierType.DYNAMAX_BAND", "dynamax_band", (type, _args) => new Modifiers.GigantamaxAccessModifier(type)),
  TERA_ORB: () => new ModifierType("modifierType:ModifierType.TERA_ORB", "tera_orb", (type, _args) => new Modifiers.TerastallizeAccessModifier(type)),

  MAP: () => new ModifierType("modifierType:ModifierType.MAP", "map", (type, _args) => new Modifiers.MapModifier(type)),

  POTION: () => new PokemonHpRestoreModifierType("modifierType:ModifierType.POTION", "potion", 20, 10),
  SUPER_POTION: () => new PokemonHpRestoreModifierType("modifierType:ModifierType.SUPER_POTION", "super_potion", 50, 25),
  HYPER_POTION: () => new PokemonHpRestoreModifierType("modifierType:ModifierType.HYPER_POTION", "hyper_potion", 200, 50),
  MAX_POTION: () => new PokemonHpRestoreModifierType("modifierType:ModifierType.MAX_POTION", "max_potion", 0, 100),
  FULL_RESTORE: () => new PokemonHpRestoreModifierType("modifierType:ModifierType.FULL_RESTORE", "full_restore", 0, 100, true),

  REVIVE: () => new PokemonReviveModifierType("modifierType:ModifierType.REVIVE", "revive", 50),
  MAX_REVIVE: () => new PokemonReviveModifierType("modifierType:ModifierType.MAX_REVIVE", "max_revive", 100),

  FULL_HEAL: () => new PokemonStatusHealModifierType("modifierType:ModifierType.FULL_HEAL", "full_heal"),

  SACRED_ASH: () => new AllPokemonFullReviveModifierType("modifierType:ModifierType.SACRED_ASH", "sacred_ash"),

  REVIVER_SEED: () => new PokemonHeldItemModifierType("modifierType:ModifierType.REVIVER_SEED", "reviver_seed", (type, args) => new Modifiers.PokemonInstantReviveModifier(type, (args[0] as Pokemon).id)),

  ETHER: () => new PokemonPpRestoreModifierType("modifierType:ModifierType.ETHER", "ether", 10),
  MAX_ETHER: () => new PokemonPpRestoreModifierType("modifierType:ModifierType.MAX_ETHER", "max_ether", -1),

  ELIXIR: () => new PokemonAllMovePpRestoreModifierType("modifierType:ModifierType.ELIXIR", "elixir", 10),
  MAX_ELIXIR: () => new PokemonAllMovePpRestoreModifierType("modifierType:ModifierType.MAX_ELIXIR", "max_elixir", -1),

  PP_UP: () => new PokemonPpUpModifierType("modifierType:ModifierType.PP_UP", "pp_up", 1),
  PP_MAX: () => new PokemonPpUpModifierType("modifierType:ModifierType.PP_MAX", "pp_max", 3),

  /*REPEL: () => new DoubleBattleChanceBoosterModifierType('Repel', 5),
  SUPER_REPEL: () => new DoubleBattleChanceBoosterModifierType('Super Repel', 10),
  MAX_REPEL: () => new DoubleBattleChanceBoosterModifierType('Max Repel', 25),*/

  LURE: () => new DoubleBattleChanceBoosterModifierType("modifierType:ModifierType.LURE", "lure", 5),
  SUPER_LURE: () => new DoubleBattleChanceBoosterModifierType("modifierType:ModifierType.SUPER_LURE", "super_lure", 10),
  MAX_LURE: () => new DoubleBattleChanceBoosterModifierType("modifierType:ModifierType.MAX_LURE", "max_lure", 25),

  TEMP_STAT_BOOSTER: () => new ModifierTypeGenerator((party: Pokemon[], pregenArgs?: any[]) => {
    if (pregenArgs) {
      return new TempBattleStatBoosterModifierType(pregenArgs[0] as TempBattleStat);
    }
    const randTempBattleStat = Utils.randSeedInt(6) as TempBattleStat;
    return new TempBattleStatBoosterModifierType(randTempBattleStat);
  }),
  DIRE_HIT: () => new TempBattleStatBoosterModifierType(TempBattleStat.CRIT),

  BASE_STAT_BOOSTER: () => new ModifierTypeGenerator((party: Pokemon[], pregenArgs?: any[]) => {
    if (pregenArgs) {
      const stat = pregenArgs[0] as Stat;
      return new PokemonBaseStatBoosterModifierType(getBaseStatBoosterItemName(stat), stat);
    }
    const randStat = Utils.randSeedInt(6) as Stat;
    return new PokemonBaseStatBoosterModifierType(getBaseStatBoosterItemName(randStat), randStat);
  }),

  ATTACK_TYPE_BOOSTER: () => new AttackTypeBoosterModifierTypeGenerator(),

  MINT: () => new ModifierTypeGenerator((party: Pokemon[], pregenArgs?: any[]) => {
    if (pregenArgs) {
      return new PokemonNatureChangeModifierType(pregenArgs[0] as Nature);
    }
    return new PokemonNatureChangeModifierType(Utils.randSeedInt(Utils.getEnumValues(Nature).length) as Nature);
  }),

  TERA_SHARD: () => new ModifierTypeGenerator((party: Pokemon[], pregenArgs?: any[]) => {
    if (pregenArgs) {
      return new TerastallizeModifierType(pregenArgs[0] as Type);
    }
    if (!party[0].scene.getModifiers(Modifiers.TerastallizeAccessModifier).length) {
      return null;
    }
    let type: Type;
    if (!Utils.randSeedInt(3)) {
      const partyMemberTypes = party.map(p => p.getTypes(false, false, true)).flat();
      type = Utils.randSeedItem(partyMemberTypes);
    } else {
      type = Utils.randSeedInt(64) ? Utils.randSeedInt(18) as Type : Type.STELLAR;
    }
    return new TerastallizeModifierType(type);
  }),

  BERRY: () => new ModifierTypeGenerator((party: Pokemon[], pregenArgs?: any[]) => {
    if (pregenArgs) {
      return new BerryModifierType(pregenArgs[0] as BerryType);
    }
    const berryTypes = Utils.getEnumValues(BerryType);
    let randBerryType: BerryType;
    const rand = Utils.randSeedInt(12);
    if (rand < 2) {
      randBerryType = BerryType.SITRUS;
    } else if (rand < 4) {
      randBerryType = BerryType.LUM;
    } else if (rand < 6) {
      randBerryType = BerryType.LEPPA;
    } else {
      randBerryType = berryTypes[Utils.randSeedInt(berryTypes.length - 3) + 2];
    }
    return new BerryModifierType(randBerryType);
  }),

  TM_COMMON: () => new TmModifierTypeGenerator(ModifierTier.COMMON),
  TM_GREAT: () => new TmModifierTypeGenerator(ModifierTier.GREAT),
  TM_ULTRA: () => new TmModifierTypeGenerator(ModifierTier.ULTRA),

  MEMORY_MUSHROOM: () => new RememberMoveModifierType("modifierType:ModifierType.MEMORY_MUSHROOM", "big_mushroom"),

  EXP_SHARE: () => new ModifierType("modifierType:ModifierType.EXP_SHARE", "exp_share", (type, _args) => new Modifiers.ExpShareModifier(type)),
  EXP_BALANCE: () => new ModifierType("modifierType:ModifierType.EXP_BALANCE", "exp_balance", (type, _args) => new Modifiers.ExpBalanceModifier(type)),

  OVAL_CHARM: () => new ModifierType("modifierType:ModifierType.OVAL_CHARM", "oval_charm", (type, _args) => new Modifiers.MultipleParticipantExpBonusModifier(type)),

  EXP_CHARM: () => new ExpBoosterModifierType("modifierType:ModifierType.EXP_CHARM", "exp_charm", 25),
  SUPER_EXP_CHARM: () => new ExpBoosterModifierType("modifierType:ModifierType.SUPER_EXP_CHARM", "super_exp_charm", 60),
  GOLDEN_EXP_CHARM: () => new ExpBoosterModifierType("modifierType:ModifierType.GOLDEN_EXP_CHARM", "golden_exp_charm", 100),

  LUCKY_EGG: () => new PokemonExpBoosterModifierType("modifierType:ModifierType.LUCKY_EGG", "lucky_egg", 40),
  GOLDEN_EGG: () => new PokemonExpBoosterModifierType("modifierType:ModifierType.GOLDEN_EGG", "golden_egg", 100),

  SOOTHE_BELL: () => new PokemonFriendshipBoosterModifierType("modifierType:ModifierType.SOOTHE_BELL", "soothe_bell"),

  LIGHT_BALL: () => new PokemonHeldItemModifierType("modifierType:ModifierType.LIGHT_BALL", "light_ball", (type, args) => new Modifiers.SpeciesStatBoosterModifier(type, (args[0] as Pokemon).id, [ Stat.ATK, Stat.SPATK ], 2, [ Species.PIKACHU ])),
  THICK_CLUB: () => new PokemonHeldItemModifierType("modifierType:ModifierType.THICK_CLUB", "thick_club", (type, args) => new Modifiers.SpeciesStatBoosterModifier(type, (args[0] as Pokemon).id, [ Stat.ATK ], 2, [ Species.CUBONE, Species.MAROWAK, Species.ALOLA_MAROWAK])),
  QUICK_POWDER: () => new PokemonHeldItemModifierType("modifierType:ModifierType.QUICK_POWDER", "quick_powder", (type, args) => new Modifiers.SpeciesStatBoosterModifier(type, (args[0] as Pokemon).id, [ Stat.SPD ], 2, [ Species.DITTO ])),
  METAL_POWDER: () => new PokemonHeldItemModifierType("modifierType:ModifierType.METAL_POWDER", "metal_powder", (type, args) => new Modifiers.SpeciesStatBoosterModifier(type, (args[0] as Pokemon).id, [ Stat.DEF ], 2, [ Species.DITTO ])),

  SOUL_DEW: () => new PokemonHeldItemModifierType("modifierType:ModifierType.SOUL_DEW", "soul_dew", (type, args) => new Modifiers.PokemonNatureWeightModifier(type, (args[0] as Pokemon).id)),

  NUGGET: () => new MoneyRewardModifierType("modifierType:ModifierType.NUGGET", "nugget", 1, "modifierType:ModifierType.MoneyRewardModifierType.extra.small"),
  BIG_NUGGET: () => new MoneyRewardModifierType("modifierType:ModifierType.BIG_NUGGET", "big_nugget", 2.5, "modifierType:ModifierType.MoneyRewardModifierType.extra.moderate"),
  RELIC_GOLD: () => new MoneyRewardModifierType("modifierType:ModifierType.RELIC_GOLD", "relic_gold", 10, "modifierType:ModifierType.MoneyRewardModifierType.extra.large"),

  AMULET_COIN: () => new ModifierType("modifierType:ModifierType.AMULET_COIN", "amulet_coin", (type, _args) => new Modifiers.MoneyMultiplierModifier(type)),
  GOLDEN_PUNCH: () => new PokemonHeldItemModifierType("modifierType:ModifierType.GOLDEN_PUNCH", "golden_punch", (type, args) => new Modifiers.DamageMoneyRewardModifier(type, (args[0] as Pokemon).id)),
  COIN_CASE: () => new ModifierType("modifierType:ModifierType.COIN_CASE", "coin_case", (type, _args) => new Modifiers.MoneyInterestModifier(type)),

  LOCK_CAPSULE: () => new ModifierType("modifierType:ModifierType.LOCK_CAPSULE", "lock_capsule", (type, _args) => new Modifiers.LockModifierTiersModifier(type)),

  GRIP_CLAW: () => new ContactHeldItemTransferChanceModifierType("modifierType:ModifierType.GRIP_CLAW", "grip_claw", 10),
  WIDE_LENS: () => new PokemonMoveAccuracyBoosterModifierType("modifierType:ModifierType.WIDE_LENS", "wide_lens", 5),

  MULTI_LENS: () => new PokemonMultiHitModifierType("modifierType:ModifierType.MULTI_LENS", "zoom_lens"),

  HEALING_CHARM: () => new ModifierType("modifierType:ModifierType.HEALING_CHARM", "healing_charm", (type, _args) => new Modifiers.HealingBoosterModifier(type, 1.1)),
  CANDY_JAR: () => new ModifierType("modifierType:ModifierType.CANDY_JAR", "candy_jar", (type, _args) => new Modifiers.LevelIncrementBoosterModifier(type)),

  BERRY_POUCH: () => new ModifierType("modifierType:ModifierType.BERRY_POUCH", "berry_pouch", (type, _args) => new Modifiers.PreserveBerryModifier(type)),

  FOCUS_BAND: () => new PokemonHeldItemModifierType("modifierType:ModifierType.FOCUS_BAND", "focus_band", (type, args) => new Modifiers.SurviveDamageModifier(type, (args[0] as Pokemon).id)),

  QUICK_CLAW: () => new PokemonHeldItemModifierType("modifierType:ModifierType.QUICK_CLAW", "quick_claw", (type, args) => new Modifiers.BypassSpeedChanceModifier(type, (args[0] as Pokemon).id)),

  KINGS_ROCK: () => new PokemonHeldItemModifierType("modifierType:ModifierType.KINGS_ROCK", "kings_rock", (type, args) => new Modifiers.FlinchChanceModifier(type, (args[0] as Pokemon).id)),

  LEFTOVERS: () => new PokemonHeldItemModifierType("modifierType:ModifierType.LEFTOVERS", "leftovers", (type, args) => new Modifiers.TurnHealModifier(type, (args[0] as Pokemon).id)),
  SHELL_BELL: () => new PokemonHeldItemModifierType("modifierType:ModifierType.SHELL_BELL", "shell_bell", (type, args) => new Modifiers.HitHealModifier(type, (args[0] as Pokemon).id)),

  TOXIC_ORB: () => new PokemonHeldItemModifierType("modifierType:ModifierType.TOXIC_ORB", "toxic_orb", (type, args) => new Modifiers.TurnStatusEffectModifier(type, (args[0] as Pokemon).id)),
  FLAME_ORB: () => new PokemonHeldItemModifierType("modifierType:ModifierType.FLAME_ORB", "flame_orb", (type, args) => new Modifiers.TurnStatusEffectModifier(type, (args[0] as Pokemon).id)),

  BATON: () => new PokemonHeldItemModifierType("modifierType:ModifierType.BATON", "stick", (type, args) => new Modifiers.SwitchEffectTransferModifier(type, (args[0] as Pokemon).id)),

  SHINY_CHARM: () => new ModifierType("modifierType:ModifierType.SHINY_CHARM", "shiny_charm", (type, _args) => new Modifiers.ShinyRateBoosterModifier(type)),
  ABILITY_CHARM: () => new ModifierType("modifierType:ModifierType.ABILITY_CHARM", "ability_charm", (type, _args) => new Modifiers.HiddenAbilityRateBoosterModifier(type)),

  IV_SCANNER: () => new ModifierType("modifierType:ModifierType.IV_SCANNER", "scanner", (type, _args) => new Modifiers.IvScannerModifier(type)),

  DNA_SPLICERS: () => new FusePokemonModifierType("modifierType:ModifierType.DNA_SPLICERS", "dna_splicers"),

  MINI_BLACK_HOLE: () => new TurnHeldItemTransferModifierType("modifierType:ModifierType.MINI_BLACK_HOLE", "mini_black_hole"),

  VOUCHER: () => new AddVoucherModifierType(VoucherType.REGULAR, 1),
  VOUCHER_PLUS: () => new AddVoucherModifierType(VoucherType.PLUS, 1),
  VOUCHER_PREMIUM: () => new AddVoucherModifierType(VoucherType.PREMIUM, 1),

  GOLDEN_POKEBALL: () => new ModifierType("modifierType:ModifierType.GOLDEN_POKEBALL", "pb_gold", (type, _args) => new Modifiers.ExtraModifierModifier(type), null, "pb_bounce_1"),

  ENEMY_DAMAGE_BOOSTER: () => new ModifierType("modifierType:ModifierType.ENEMY_DAMAGE_BOOSTER", "wl_item_drop", (type, _args) => new Modifiers.EnemyDamageBoosterModifier(type, 5)),
  ENEMY_DAMAGE_REDUCTION: () => new ModifierType("modifierType:ModifierType.ENEMY_DAMAGE_REDUCTION", "wl_guard_spec", (type, _args) => new Modifiers.EnemyDamageReducerModifier(type, 2.5)),
  //ENEMY_SUPER_EFFECT_BOOSTER: () => new ModifierType('Type Advantage Token', 'Increases damage of super effective attacks by 30%', (type, _args) => new Modifiers.EnemySuperEffectiveDamageBoosterModifier(type, 30), 'wl_custom_super_effective'),
  ENEMY_HEAL: () => new ModifierType("modifierType:ModifierType.ENEMY_HEAL", "wl_potion", (type, _args) => new Modifiers.EnemyTurnHealModifier(type, 2, 10)),
  ENEMY_ATTACK_POISON_CHANCE: () => new EnemyAttackStatusEffectChanceModifierType("modifierType:ModifierType.ENEMY_ATTACK_POISON_CHANCE", "wl_antidote", 5, StatusEffect.POISON, 10),
  ENEMY_ATTACK_PARALYZE_CHANCE: () => new EnemyAttackStatusEffectChanceModifierType("modifierType:ModifierType.ENEMY_ATTACK_PARALYZE_CHANCE", "wl_paralyze_heal", 2.5, StatusEffect.PARALYSIS, 10),
  ENEMY_ATTACK_BURN_CHANCE: () => new EnemyAttackStatusEffectChanceModifierType("modifierType:ModifierType.ENEMY_ATTACK_BURN_CHANCE", "wl_burn_heal", 5, StatusEffect.BURN, 10),
  ENEMY_STATUS_EFFECT_HEAL_CHANCE: () => new ModifierType("modifierType:ModifierType.ENEMY_STATUS_EFFECT_HEAL_CHANCE", "wl_full_heal", (type, _args) => new Modifiers.EnemyStatusEffectHealChanceModifier(type, 2.5, 10)),
  ENEMY_ENDURE_CHANCE: () => new EnemyEndureChanceModifierType("modifierType:ModifierType.ENEMY_ENDURE_CHANCE", "wl_reset_urge", 2),
  ENEMY_FUSED_CHANCE: () => new ModifierType("modifierType:ModifierType.ENEMY_FUSED_CHANCE", "wl_custom_spliced", (type, _args) => new Modifiers.EnemyFusionChanceModifier(type, 1)),
};

interface ModifierPool {
  [tier: string]: WeightedModifierType[]
}

const modifierPool: ModifierPool = {
  [ModifierTier.COMMON]: [
    new WeightedModifierType(modifierTypes.POKEBALL, 6),
    new WeightedModifierType(modifierTypes.RARE_CANDY, 2),
    new WeightedModifierType(modifierTypes.POTION, (party: Pokemon[]) => {
      const thresholdPartyMemberCount = Math.min(party.filter(p => (p.getInverseHp() >= 10 || p.getHpRatio() <= 0.875) && !p.isFainted()).length, 3);
      return thresholdPartyMemberCount * 3;
    }, 9),
    new WeightedModifierType(modifierTypes.SUPER_POTION, (party: Pokemon[]) => {
      const thresholdPartyMemberCount = Math.min(party.filter(p => (p.getInverseHp() >= 25 || p.getHpRatio() <= 0.75) && !p.isFainted()).length, 3);
      return thresholdPartyMemberCount;
    }, 3),
    new WeightedModifierType(modifierTypes.ETHER, (party: Pokemon[]) => {
      const thresholdPartyMemberCount = Math.min(party.filter(p => p.hp && p.getMoveset().filter(m => m.ppUsed && (m.getMovePp() - m.ppUsed) <= 5).length).length, 3);
      return thresholdPartyMemberCount * 3;
    }, 9),
    new WeightedModifierType(modifierTypes.MAX_ETHER, (party: Pokemon[]) => {
      const thresholdPartyMemberCount = Math.min(party.filter(p => p.hp && p.getMoveset().filter(m => m.ppUsed && (m.getMovePp() - m.ppUsed) <= 5).length).length, 3);
      return thresholdPartyMemberCount;
    }, 3),
    new WeightedModifierType(modifierTypes.LURE, 2),
    new WeightedModifierType(modifierTypes.TEMP_STAT_BOOSTER, 4),
    new WeightedModifierType(modifierTypes.BERRY, 2),
    new WeightedModifierType(modifierTypes.TM_COMMON, 1),
  ].map(m => {
    m.setTier(ModifierTier.COMMON); return m;
  }),
  [ModifierTier.GREAT]: [
    new WeightedModifierType(modifierTypes.GREAT_BALL, 6),
    new WeightedModifierType(modifierTypes.FULL_HEAL, (party: Pokemon[]) => {
      const statusEffectPartyMemberCount = Math.min(party.filter(p => p.hp && !!p.status && !p.getHeldItems().some(i => {
        if (i instanceof Modifiers.TurnStatusEffectModifier) {
          return (i as Modifiers.TurnStatusEffectModifier).getStatusEffect() === p.status.effect;
        }
        return false;
      })).length, 3);
      return statusEffectPartyMemberCount * 6;
    }, 18),
    new WeightedModifierType(modifierTypes.REVIVE, (party: Pokemon[]) => {
      const faintedPartyMemberCount = Math.min(party.filter(p => p.isFainted()).length, 3);
      return faintedPartyMemberCount * 9;
    }, 27),
    new WeightedModifierType(modifierTypes.MAX_REVIVE, (party: Pokemon[]) => {
      const faintedPartyMemberCount = Math.min(party.filter(p => p.isFainted()).length, 3);
      return faintedPartyMemberCount * 3;
    }, 9),
    new WeightedModifierType(modifierTypes.SACRED_ASH, (party: Pokemon[]) => {
      return party.filter(p => p.isFainted()).length >= Math.ceil(party.length / 2) ? 1 : 0;
    }, 1),
    new WeightedModifierType(modifierTypes.HYPER_POTION, (party: Pokemon[]) => {
      const thresholdPartyMemberCount = Math.min(party.filter(p => (p.getInverseHp() >= 100 || p.getHpRatio() <= 0.625) && !p.isFainted()).length, 3);
      return thresholdPartyMemberCount * 3;
    }, 9),
    new WeightedModifierType(modifierTypes.MAX_POTION, (party: Pokemon[]) => {
      const thresholdPartyMemberCount = Math.min(party.filter(p => (p.getInverseHp() >= 150 || p.getHpRatio() <= 0.5) && !p.isFainted()).length, 3);
      return thresholdPartyMemberCount;
    }, 3),
    new WeightedModifierType(modifierTypes.FULL_RESTORE, (party: Pokemon[]) => {
      const statusEffectPartyMemberCount = Math.min(party.filter(p => p.hp && !!p.status && !p.getHeldItems().some(i => {
        if (i instanceof Modifiers.TurnStatusEffectModifier) {
          return (i as Modifiers.TurnStatusEffectModifier).getStatusEffect() === p.status.effect;
        }
        return false;
      })).length, 3);
      const thresholdPartyMemberCount = Math.floor((Math.min(party.filter(p => (p.getInverseHp() >= 150 || p.getHpRatio() <= 0.5) && !p.isFainted()).length, 3) + statusEffectPartyMemberCount) / 2);
      return thresholdPartyMemberCount;
    }, 3),
    new WeightedModifierType(modifierTypes.ELIXIR, (party: Pokemon[]) => {
      const thresholdPartyMemberCount = Math.min(party.filter(p => p.hp && p.getMoveset().filter(m => m.ppUsed && (m.getMovePp() - m.ppUsed) <= 5).length).length, 3);
      return thresholdPartyMemberCount * 3;
    }, 9),
    new WeightedModifierType(modifierTypes.MAX_ELIXIR, (party: Pokemon[]) => {
      const thresholdPartyMemberCount = Math.min(party.filter(p => p.hp && p.getMoveset().filter(m => m.ppUsed && (m.getMovePp() - m.ppUsed) <= 5).length).length, 3);
      return thresholdPartyMemberCount;
    }, 3),
    new WeightedModifierType(modifierTypes.DIRE_HIT, 4),
    new WeightedModifierType(modifierTypes.SUPER_LURE, 4),
    new WeightedModifierType(modifierTypes.NUGGET, 5),
    new WeightedModifierType(modifierTypes.EVOLUTION_ITEM, (party: Pokemon[]) => {
      return Math.min(Math.ceil(party[0].scene.currentBattle.waveIndex / 15), 8);
    }, 8),
    new WeightedModifierType(modifierTypes.MAP, (party: Pokemon[]) => party[0].scene.gameMode.isClassic ? 1 : 0, 1),
    new WeightedModifierType(modifierTypes.TM_GREAT, 2),
    new WeightedModifierType(modifierTypes.MEMORY_MUSHROOM, (party: Pokemon[]) => {
      if (!party.find(p => p.getLearnableLevelMoves().length)) {
        return 0;
      }
      const highestPartyLevel = party.map(p => p.level).reduce((highestLevel: integer, level: integer) => Math.max(highestLevel, level), 1);
      return Math.min(Math.ceil(highestPartyLevel / 20), 4);
    }, 4),
    new WeightedModifierType(modifierTypes.BASE_STAT_BOOSTER, 3),
    new WeightedModifierType(modifierTypes.TERA_SHARD, 1),
    new WeightedModifierType(modifierTypes.DNA_SPLICERS, (party: Pokemon[]) => party[0].scene.gameMode.isSplicedOnly && party.filter(p => !p.fusionSpecies).length > 1 ? 4 : 0),
    new WeightedModifierType(modifierTypes.VOUCHER, (party: Pokemon[], rerollCount: integer) => !party[0].scene.gameMode.isDaily ? Math.max(1 - rerollCount, 0) : 0, 1),
  ].map(m => {
    m.setTier(ModifierTier.GREAT); return m;
  }),
  [ModifierTier.ULTRA]: [
    new WeightedModifierType(modifierTypes.ULTRA_BALL, 24),
    new WeightedModifierType(modifierTypes.MAX_LURE, 4),
    new WeightedModifierType(modifierTypes.BIG_NUGGET, 12),
    new WeightedModifierType(modifierTypes.PP_UP, 9),
    new WeightedModifierType(modifierTypes.PP_MAX, 3),
    new WeightedModifierType(modifierTypes.MINT, 4),
    new WeightedModifierType(modifierTypes.RARE_EVOLUTION_ITEM, (party: Pokemon[]) => Math.min(Math.ceil(party[0].scene.currentBattle.waveIndex / 15) * 4, 32), 32),
    new WeightedModifierType(modifierTypes.AMULET_COIN, 3),
    new WeightedModifierType(modifierTypes.LIGHT_BALL, (party: Pokemon[]) => {
      // If a party member is a Pikachu (or is fused with one) or knows Fling and does not have a Light Ball already, it can appear
      return party.some(p => ((p.getSpeciesForm(true).speciesId === Species.PIKACHU || (p.isFusion() ? p.getFusionSpeciesForm(true).speciesId === Species.PIKACHU : false)) || p.getMoveset(true).some(m => m.moveId === Moves.FLING))
      && !p.getHeldItems().some(i => {
        if (i instanceof Modifiers.SpeciesStatBoosterModifier) {
          return (i as Modifiers.SpeciesStatBoosterModifier).getSpecies().includes(Species.PIKACHU);
        }
        return false;
      })) ? 10 : 0;
    }, 10),
    new WeightedModifierType(modifierTypes.THICK_CLUB, (party: Pokemon[]) => {
      const checkedSpecies = [ Species.CUBONE, Species.MAROWAK, Species.ALOLA_MAROWAK ];
      // If a party member is one of the checked species (or is fused with one) and does not have a Thick Club already, it can appear
      return party.some(p => (checkedSpecies.includes(p.getSpeciesForm(true).speciesId) || (p.isFusion() ? checkedSpecies.includes(p.getFusionSpeciesForm(true).speciesId) : false))
      && !p.getHeldItems().some(i => {
        if (i instanceof Modifiers.SpeciesStatBoosterModifier) {
          return (i as Modifiers.SpeciesStatBoosterModifier).getSpecies().includes(Species.CUBONE);
        }
        return false;
      })) ? 10 : 0;
    }, 10),
    new WeightedModifierType(modifierTypes.QUICK_POWDER, (party: Pokemon[]) => {
      // If a party member is Ditto (or is fused with one) and does not have a Quick Powder already, it can appear
      return party.some(p => (p.getSpeciesForm(true).speciesId === Species.DITTO || (p.isFusion() ? p.getFusionSpeciesForm(true).speciesId === Species.DITTO : false))
      && !p.getHeldItems().some(i => {
        if (i instanceof Modifiers.SpeciesStatBoosterModifier) {
          const modifierInstance = i as Modifiers.SpeciesStatBoosterModifier;
          return modifierInstance.getSpecies().includes(Species.DITTO) && modifierInstance.getStats().includes(Stat.SPD);
        }
        return false;
      })) ? 10 : 0;
    }, 10),
    new WeightedModifierType(modifierTypes.METAL_POWDER, (party: Pokemon[]) => {
      // If a party member is Ditto (or is fused with one) and does not have a Metal Powder already, it can appear
      return party.some(p => (p.getSpeciesForm(true).speciesId === Species.DITTO || (p.isFusion() ? p.getFusionSpeciesForm(true).speciesId === Species.DITTO : false))
      && !p.getHeldItems().some(i => {
        if (i instanceof Modifiers.SpeciesStatBoosterModifier) {
          const modifierInstance = i as Modifiers.SpeciesStatBoosterModifier;
          return modifierInstance.getSpecies().includes(Species.DITTO) && modifierInstance.getStats().includes(Stat.DEF);
        }
        return false;
      })) ? 10 : 0;
    }, 10),
    new WeightedModifierType(modifierTypes.TOXIC_ORB, (party: Pokemon[]) => {
      const checkedAbilities = [Abilities.QUICK_FEET, Abilities.GUTS, Abilities.MARVEL_SCALE, Abilities.TOXIC_BOOST, Abilities.POISON_HEAL];
      const checkedMoves = [Moves.FACADE, Moves.TRICK, Moves.FLING, Moves.SWITCHEROO, Moves.PSYCHO_SHIFT];
      // If a party member doesn't already have one of these two orbs and has one of the above moves or abilities, the orb can appear
      return party.some(p => !p.getHeldItems().some(i => i instanceof Modifiers.TurnStatusEffectModifier) && (checkedAbilities.some(a => p.hasAbility(a, false, true)) || p.getMoveset(true).some(m => checkedMoves.includes(m.moveId)))) ? 10 : 0;
    }, 10),
    new WeightedModifierType(modifierTypes.FLAME_ORB, (party: Pokemon[]) => {
      const checkedAbilities = [Abilities.QUICK_FEET, Abilities.GUTS, Abilities.MARVEL_SCALE, Abilities.FLARE_BOOST];
      const checkedMoves = [Moves.FACADE, Moves.TRICK, Moves.FLING, Moves.SWITCHEROO, Moves.PSYCHO_SHIFT];
      // If a party member doesn't already have one of these two orbs and has one of the above moves or abilities, the orb can appear
      return party.some(p => !p.getHeldItems().some(i => i instanceof Modifiers.TurnStatusEffectModifier) && (checkedAbilities.some(a => p.hasAbility(a, false, true)) || p.getMoveset(true).some(m => checkedMoves.includes(m.moveId)))) ? 10 : 0;
    }, 10),
    new WeightedModifierType(modifierTypes.REVIVER_SEED, 4),
    new WeightedModifierType(modifierTypes.CANDY_JAR, 5),
    new WeightedModifierType(modifierTypes.ATTACK_TYPE_BOOSTER, 10),
    new WeightedModifierType(modifierTypes.TM_ULTRA, 8),
    new WeightedModifierType(modifierTypes.RARER_CANDY, 4),
    new WeightedModifierType(modifierTypes.GOLDEN_PUNCH, 2),
    new WeightedModifierType(modifierTypes.IV_SCANNER, 4),
    new WeightedModifierType(modifierTypes.EXP_CHARM, 8),
    new WeightedModifierType(modifierTypes.EXP_SHARE, 12),
    new WeightedModifierType(modifierTypes.EXP_BALANCE, 4),
    new WeightedModifierType(modifierTypes.TERA_ORB, (party: Pokemon[]) => Math.min(Math.max(Math.floor(party[0].scene.currentBattle.waveIndex / 50) * 2, 1), 4), 4),
    new WeightedModifierType(modifierTypes.WIDE_LENS, 4),
  ].map(m => {
    m.setTier(ModifierTier.ULTRA); return m;
  }),
  [ModifierTier.ROGUE]: [
    new WeightedModifierType(modifierTypes.ROGUE_BALL, 24),
    new WeightedModifierType(modifierTypes.RELIC_GOLD, 2),
    new WeightedModifierType(modifierTypes.LEFTOVERS, 3),
    new WeightedModifierType(modifierTypes.SHELL_BELL, 3),
    new WeightedModifierType(modifierTypes.BERRY_POUCH, 4),
    new WeightedModifierType(modifierTypes.GRIP_CLAW, 5),
    new WeightedModifierType(modifierTypes.BATON, 2),
    new WeightedModifierType(modifierTypes.SOUL_DEW, 8),
    //new WeightedModifierType(modifierTypes.OVAL_CHARM, 6),
    new WeightedModifierType(modifierTypes.SOOTHE_BELL, 4),
    new WeightedModifierType(modifierTypes.ABILITY_CHARM, 6),
    new WeightedModifierType(modifierTypes.FOCUS_BAND, 5),
    new WeightedModifierType(modifierTypes.QUICK_CLAW, 3),
    new WeightedModifierType(modifierTypes.KINGS_ROCK, 3),
    new WeightedModifierType(modifierTypes.LOCK_CAPSULE, 3),
    new WeightedModifierType(modifierTypes.SUPER_EXP_CHARM, 10),
    new WeightedModifierType(modifierTypes.FORM_CHANGE_ITEM, 18),
    new WeightedModifierType(modifierTypes.MEGA_BRACELET, (party: Pokemon[]) => Math.min(Math.ceil(party[0].scene.currentBattle.waveIndex / 50), 4) * 8, 32),
    new WeightedModifierType(modifierTypes.DYNAMAX_BAND, (party: Pokemon[]) => Math.min(Math.ceil(party[0].scene.currentBattle.waveIndex / 50), 4) * 8, 32),
    new WeightedModifierType(modifierTypes.VOUCHER_PLUS, (party: Pokemon[], rerollCount: integer) => !party[0].scene.gameMode.isDaily ? Math.max(5 - rerollCount * 2, 0) : 0, 5),
  ].map(m => {
    m.setTier(ModifierTier.ROGUE); return m;
  }),
  [ModifierTier.MASTER]: [
    new WeightedModifierType(modifierTypes.MASTER_BALL, 24),
    new WeightedModifierType(modifierTypes.SHINY_CHARM, 14),
    new WeightedModifierType(modifierTypes.HEALING_CHARM, 18),
    new WeightedModifierType(modifierTypes.MULTI_LENS, 18),
    new WeightedModifierType(modifierTypes.VOUCHER_PREMIUM, (party: Pokemon[], rerollCount: integer) => !party[0].scene.gameMode.isDaily && !party[0].scene.gameMode.isEndless && !party[0].scene.gameMode.isSplicedOnly ? Math.max(6 - rerollCount * 2, 0) : 0, 6),
    new WeightedModifierType(modifierTypes.DNA_SPLICERS, (party: Pokemon[]) => !party[0].scene.gameMode.isSplicedOnly && party.filter(p => !p.fusionSpecies).length > 1 ? 24 : 0, 24),
    new WeightedModifierType(modifierTypes.MINI_BLACK_HOLE, (party: Pokemon[]) => party[0].scene.gameData.unlocks[Unlockables.MINI_BLACK_HOLE] ? 1 : 0, 1),
  ].map(m => {
    m.setTier(ModifierTier.MASTER); return m;
  })
};

const wildModifierPool: ModifierPool = {
  [ModifierTier.COMMON]: [
    new WeightedModifierType(modifierTypes.BERRY, 1)
  ].map(m => {
    m.setTier(ModifierTier.COMMON); return m;
  }),
  [ModifierTier.GREAT]: [
    new WeightedModifierType(modifierTypes.BASE_STAT_BOOSTER, 1)
  ].map(m => {
    m.setTier(ModifierTier.GREAT); return m;
  }),
  [ModifierTier.ULTRA]: [
    new WeightedModifierType(modifierTypes.ATTACK_TYPE_BOOSTER, 10),
  ].map(m => {
    m.setTier(ModifierTier.ULTRA); return m;
  }),
  [ModifierTier.ROGUE]: [
    new WeightedModifierType(modifierTypes.LUCKY_EGG, 4),
  ].map(m => {
    m.setTier(ModifierTier.ROGUE); return m;
  }),
  [ModifierTier.MASTER]: [
    new WeightedModifierType(modifierTypes.GOLDEN_EGG, 1)
  ].map(m => {
    m.setTier(ModifierTier.MASTER); return m;
  })
};

const trainerModifierPool: ModifierPool = {
  [ModifierTier.COMMON]: [
    new WeightedModifierType(modifierTypes.BERRY, 8),
    new WeightedModifierType(modifierTypes.BASE_STAT_BOOSTER, 3)
  ].map(m => {
    m.setTier(ModifierTier.COMMON); return m;
  }),
  [ModifierTier.GREAT]: [
    new WeightedModifierType(modifierTypes.BASE_STAT_BOOSTER, 3),
  ].map(m => {
    m.setTier(ModifierTier.GREAT); return m;
  }),
  [ModifierTier.ULTRA]: [
    new WeightedModifierType(modifierTypes.ATTACK_TYPE_BOOSTER, 1),
  ].map(m => {
    m.setTier(ModifierTier.ULTRA); return m;
  }),
  [ModifierTier.ROGUE]: [
    new WeightedModifierType(modifierTypes.REVIVER_SEED, 2),
    new WeightedModifierType(modifierTypes.FOCUS_BAND, 2),
    new WeightedModifierType(modifierTypes.LUCKY_EGG, 4),
    new WeightedModifierType(modifierTypes.QUICK_CLAW, 1),
    new WeightedModifierType(modifierTypes.GRIP_CLAW, 1),
    new WeightedModifierType(modifierTypes.WIDE_LENS, 1),
  ].map(m => {
    m.setTier(ModifierTier.ROGUE); return m;
  }),
  [ModifierTier.MASTER]: [
    new WeightedModifierType(modifierTypes.KINGS_ROCK, 1),
    new WeightedModifierType(modifierTypes.LEFTOVERS, 1),
    new WeightedModifierType(modifierTypes.SHELL_BELL, 1),
  ].map(m => {
    m.setTier(ModifierTier.MASTER); return m;
  })
};

const enemyBuffModifierPool: ModifierPool = {
  [ModifierTier.COMMON]: [
    new WeightedModifierType(modifierTypes.ENEMY_DAMAGE_BOOSTER, 9),
    new WeightedModifierType(modifierTypes.ENEMY_DAMAGE_REDUCTION, 9),
    new WeightedModifierType(modifierTypes.ENEMY_ATTACK_POISON_CHANCE, 3),
    new WeightedModifierType(modifierTypes.ENEMY_ATTACK_PARALYZE_CHANCE, 3),
    new WeightedModifierType(modifierTypes.ENEMY_ATTACK_BURN_CHANCE, 3),
    new WeightedModifierType(modifierTypes.ENEMY_STATUS_EFFECT_HEAL_CHANCE, 9),
    new WeightedModifierType(modifierTypes.ENEMY_ENDURE_CHANCE, 4),
    new WeightedModifierType(modifierTypes.ENEMY_FUSED_CHANCE, 1)
  ].map(m => {
    m.setTier(ModifierTier.COMMON); return m;
  }),
  [ModifierTier.GREAT]: [
    new WeightedModifierType(modifierTypes.ENEMY_DAMAGE_BOOSTER, 5),
    new WeightedModifierType(modifierTypes.ENEMY_DAMAGE_REDUCTION, 5),
    new WeightedModifierType(modifierTypes.ENEMY_STATUS_EFFECT_HEAL_CHANCE, 5),
    new WeightedModifierType(modifierTypes.ENEMY_ENDURE_CHANCE, 5),
    new WeightedModifierType(modifierTypes.ENEMY_FUSED_CHANCE, 1)
  ].map(m => {
    m.setTier(ModifierTier.GREAT); return m;
  }),
  [ModifierTier.ULTRA]: [
    new WeightedModifierType(modifierTypes.ENEMY_DAMAGE_BOOSTER, 10),
    new WeightedModifierType(modifierTypes.ENEMY_DAMAGE_REDUCTION, 10),
    new WeightedModifierType(modifierTypes.ENEMY_HEAL, 10),
    new WeightedModifierType(modifierTypes.ENEMY_STATUS_EFFECT_HEAL_CHANCE, 10),
    new WeightedModifierType(modifierTypes.ENEMY_ENDURE_CHANCE, 10),
    new WeightedModifierType(modifierTypes.ENEMY_FUSED_CHANCE, 5)
  ].map(m => {
    m.setTier(ModifierTier.ULTRA); return m;
  }),
  [ModifierTier.ROGUE]: [ ].map(m => {
    m.setTier(ModifierTier.ROGUE); return m;
  }),
  [ModifierTier.MASTER]: [ ].map(m => {
    m.setTier(ModifierTier.MASTER); return m;
  })
};

const dailyStarterModifierPool: ModifierPool = {
  [ModifierTier.COMMON]: [
    new WeightedModifierType(modifierTypes.BASE_STAT_BOOSTER, 1),
    new WeightedModifierType(modifierTypes.BERRY, 3),
  ].map(m => {
    m.setTier(ModifierTier.COMMON); return m;
  }),
  [ModifierTier.GREAT]: [
    new WeightedModifierType(modifierTypes.ATTACK_TYPE_BOOSTER, 5),
  ].map(m => {
    m.setTier(ModifierTier.GREAT); return m;
  }),
  [ModifierTier.ULTRA]: [
    new WeightedModifierType(modifierTypes.REVIVER_SEED, 4),
    new WeightedModifierType(modifierTypes.SOOTHE_BELL, 1),
    new WeightedModifierType(modifierTypes.SOUL_DEW, 1),
    new WeightedModifierType(modifierTypes.GOLDEN_PUNCH, 1),
  ].map(m => {
    m.setTier(ModifierTier.ULTRA); return m;
  }),
  [ModifierTier.ROGUE]: [
    new WeightedModifierType(modifierTypes.GRIP_CLAW, 5),
    new WeightedModifierType(modifierTypes.BATON, 2),
    new WeightedModifierType(modifierTypes.FOCUS_BAND, 5),
    new WeightedModifierType(modifierTypes.QUICK_CLAW, 3),
    new WeightedModifierType(modifierTypes.KINGS_ROCK, 3),
  ].map(m => {
    m.setTier(ModifierTier.ROGUE); return m;
  }),
  [ModifierTier.MASTER]: [
    new WeightedModifierType(modifierTypes.LEFTOVERS, 1),
    new WeightedModifierType(modifierTypes.SHELL_BELL, 1),
  ].map(m => {
    m.setTier(ModifierTier.MASTER); return m;
  })
};

export function getModifierType(modifierTypeFunc: ModifierTypeFunc): ModifierType {
  const modifierType = modifierTypeFunc();
  if (!modifierType.id) {
    modifierType.id = Object.keys(modifierTypes).find(k => modifierTypes[k] === modifierTypeFunc);
  }
  return modifierType;
}

let modifierPoolThresholds = {};
let ignoredPoolIndexes = {};

let dailyStarterModifierPoolThresholds = {};
let ignoredDailyStarterPoolIndexes = {}; // eslint-disable-line @typescript-eslint/no-unused-vars

let enemyModifierPoolThresholds = {};
let enemyIgnoredPoolIndexes = {}; // eslint-disable-line @typescript-eslint/no-unused-vars

let enemyBuffModifierPoolThresholds = {};
let enemyBuffIgnoredPoolIndexes = {}; // eslint-disable-line @typescript-eslint/no-unused-vars

export function getModifierPoolForType(poolType: ModifierPoolType): ModifierPool {
  let pool: ModifierPool;
  switch (poolType) {
  case ModifierPoolType.PLAYER:
    pool = modifierPool;
    break;
  case ModifierPoolType.WILD:
    pool = wildModifierPool;
    break;
  case ModifierPoolType.TRAINER:
    pool = trainerModifierPool;
    break;
  case ModifierPoolType.ENEMY_BUFF:
    pool = enemyBuffModifierPool;
    break;
  case ModifierPoolType.DAILY_STARTER:
    pool = dailyStarterModifierPool;
    break;
  }
  return pool;
}

const tierWeights = [ 769 / 1024, 192 / 1024, 48 / 1024, 12 / 1024, 1 / 1024 ];

export function regenerateModifierPoolThresholds(party: Pokemon[], poolType: ModifierPoolType, rerollCount: integer = 0) {
  const pool = getModifierPoolForType(poolType);

  const ignoredIndexes = {};
  const modifierTableData = {};
  const thresholds = Object.fromEntries(new Map(Object.keys(pool).map(t => {
    ignoredIndexes[t] = [];
    const thresholds = new Map();
    const tierModifierIds: string[] = [];
    let tierMaxWeight = 0;
    let i = 0;
    pool[t].reduce((total: integer, modifierType: WeightedModifierType) => {
      const weightedModifierType = modifierType as WeightedModifierType;
      const existingModifiers = party[0].scene.findModifiers(m => (m.type.generatorId || m.type.id) === weightedModifierType.modifierType.id, poolType === ModifierPoolType.PLAYER);
      const itemModifierType = weightedModifierType.modifierType instanceof ModifierTypeGenerator
        ? weightedModifierType.modifierType.generateType(party)
        : weightedModifierType.modifierType;
      const weight = !existingModifiers.length
        || itemModifierType instanceof PokemonHeldItemModifierType
        || itemModifierType instanceof FormChangeItemModifierType
        || existingModifiers.find(m => m.stackCount < m.getMaxStackCount(party[0].scene, true))
        ? weightedModifierType.weight instanceof Function
          ? (weightedModifierType.weight as Function)(party, rerollCount)
          : weightedModifierType.weight as integer
        : 0;
      if (weightedModifierType.maxWeight) {
        const modifierId = weightedModifierType.modifierType.generatorId || weightedModifierType.modifierType.id;
        tierModifierIds.push(modifierId);
        const outputWeight = useMaxWeightForOutput ? weightedModifierType.maxWeight : weight;
        modifierTableData[modifierId] = { weight: outputWeight, tier: parseInt(t), tierPercent: 0, totalPercent: 0 };
        tierMaxWeight += outputWeight;
      }
      if (weight) {
        total += weight;
      } else {
        ignoredIndexes[t].push(i++);
        return total;
      }
      thresholds.set(total, i++);
      return total;
    }, 0);
    for (const id of tierModifierIds) {
      modifierTableData[id].tierPercent = Math.floor((modifierTableData[id].weight / tierMaxWeight) * 10000) / 100;
    }
    return [ t, Object.fromEntries(thresholds) ];
  })));
  for (const id of Object.keys(modifierTableData)) {
    modifierTableData[id].totalPercent = Math.floor(modifierTableData[id].tierPercent * tierWeights[modifierTableData[id].tier] * 100) / 100;
    modifierTableData[id].tier = ModifierTier[modifierTableData[id].tier];
  }
  if (outputModifierData) {
    console.table(modifierTableData);
  }
  switch (poolType) {
  case ModifierPoolType.PLAYER:
    modifierPoolThresholds = thresholds;
    ignoredPoolIndexes = ignoredIndexes;
    break;
  case ModifierPoolType.WILD:
  case ModifierPoolType.TRAINER:
    enemyModifierPoolThresholds = thresholds;
    enemyIgnoredPoolIndexes = ignoredIndexes;
    break;
  case ModifierPoolType.ENEMY_BUFF:
    enemyBuffModifierPoolThresholds = thresholds;
    enemyBuffIgnoredPoolIndexes = ignoredIndexes;
    break;
  case ModifierPoolType.DAILY_STARTER:
    dailyStarterModifierPoolThresholds = thresholds;
    ignoredDailyStarterPoolIndexes = ignoredIndexes;
    break;
  }
}

export function getModifierTypeFuncById(id: string): ModifierTypeFunc {
  return modifierTypes[id];
}

export function getPlayerModifierTypeOptions(count: integer, party: PlayerPokemon[], modifierTiers?: ModifierTier[]): ModifierTypeOption[] {
  const options: ModifierTypeOption[] = [];
  const retryCount = Math.min(count * 5, 50);
  new Array(count).fill(0).map((_, i) => {
    let candidate = getNewModifierTypeOption(party, ModifierPoolType.PLAYER, modifierTiers?.length > i ? modifierTiers[i] : undefined);
    let r = 0;
    while (options.length && ++r < retryCount && options.filter(o => o.type.name === candidate.type.name || o.type.group === candidate.type.group).length) {
      candidate = getNewModifierTypeOption(party, ModifierPoolType.PLAYER, candidate.type.tier, candidate.upgradeCount);
    }
    options.push(candidate);
  });
  // OVERRIDE IF NECESSARY
  if (Overrides.ITEM_REWARD_OVERRIDE?.length) {
    options.forEach((mod, i) => {
      // @ts-ignore: keeps throwing don't use string as index error in typedoc run
      const override = modifierTypes[Overrides.ITEM_REWARD_OVERRIDE[i]]?.();
      mod.type = (override instanceof ModifierTypeGenerator ? override.generateType(party) : override) || mod.type;
    });
  }
  return options;
}

export function getPlayerShopModifierTypeOptionsForWave(waveIndex: integer, baseCost: integer): ModifierTypeOption[] {
  if (!(waveIndex % 10)) {
    return [];
  }

  const options = [
    [
      new ModifierTypeOption(modifierTypes.POTION(), 0, baseCost * 0.2),
      new ModifierTypeOption(modifierTypes.ETHER(), 0, baseCost * 0.4),
      new ModifierTypeOption(modifierTypes.REVIVE(), 0, baseCost * 2)
    ],
    [
      new ModifierTypeOption(modifierTypes.SUPER_POTION(), 0, baseCost * 0.45),
      new ModifierTypeOption(modifierTypes.FULL_HEAL(), 0, baseCost),
    ],
    [
      new ModifierTypeOption(modifierTypes.ELIXIR(), 0, baseCost),
      new ModifierTypeOption(modifierTypes.MAX_ETHER(), 0, baseCost)
    ],
    [
      new ModifierTypeOption(modifierTypes.HYPER_POTION(), 0, baseCost * 0.8),
      new ModifierTypeOption(modifierTypes.MAX_REVIVE(), 0, baseCost * 2.75)
    ],
    [
      new ModifierTypeOption(modifierTypes.MAX_POTION(), 0, baseCost * 1.5),
      new ModifierTypeOption(modifierTypes.MAX_ELIXIR(), 0, baseCost * 2.5)
    ],
    [
      new ModifierTypeOption(modifierTypes.FULL_RESTORE(), 0, baseCost * 2.25)
    ],
    [
      new ModifierTypeOption(modifierTypes.SACRED_ASH(), 0, baseCost * 10)
    ]
  ];
  return options.slice(0, Math.ceil(Math.max(waveIndex + 10, 0) / 30)).flat();
}

export function getEnemyBuffModifierForWave(tier: ModifierTier, enemyModifiers: Modifiers.PersistentModifier[], scene: BattleScene): Modifiers.EnemyPersistentModifier {
  const tierStackCount = tier === ModifierTier.ULTRA ? 5 : tier === ModifierTier.GREAT ? 3 : 1;
  const retryCount = 50;
  let candidate = getNewModifierTypeOption(null, ModifierPoolType.ENEMY_BUFF, tier);
  let r = 0;
  let matchingModifier: Modifiers.PersistentModifier;
  while (++r < retryCount && (matchingModifier = enemyModifiers.find(m => m.type.id === candidate.type.id)) && matchingModifier.getMaxStackCount(scene) < matchingModifier.stackCount + (r < 10 ? tierStackCount : 1)) {
    candidate = getNewModifierTypeOption(null, ModifierPoolType.ENEMY_BUFF, tier);
  }

  const modifier = candidate.type.newModifier() as Modifiers.EnemyPersistentModifier;
  modifier.stackCount = tierStackCount;

  return modifier;
}

export function getEnemyModifierTypesForWave(waveIndex: integer, count: integer, party: EnemyPokemon[], poolType: ModifierPoolType.WILD | ModifierPoolType.TRAINER, upgradeChance: integer = 0): PokemonHeldItemModifierType[] {
  const ret = new Array(count).fill(0).map(() => getNewModifierTypeOption(party, poolType, undefined, upgradeChance && !Utils.randSeedInt(upgradeChance) ? 1 : 0).type as PokemonHeldItemModifierType);
  if (!(waveIndex % 1000)) {
    ret.push(getModifierType(modifierTypes.MINI_BLACK_HOLE) as PokemonHeldItemModifierType);
  }
  return ret;
}

export function getDailyRunStarterModifiers(party: PlayerPokemon[]): Modifiers.PokemonHeldItemModifier[] {
  const ret: Modifiers.PokemonHeldItemModifier[] = [];
  for (const p of party) {
    for (let m = 0; m < 3; m++) {
      const tierValue = Utils.randSeedInt(64);
      const tier = tierValue > 25 ? ModifierTier.COMMON : tierValue > 12 ? ModifierTier.GREAT : tierValue > 4 ? ModifierTier.ULTRA : tierValue ? ModifierTier.ROGUE : ModifierTier.MASTER;
      const modifier = getNewModifierTypeOption(party, ModifierPoolType.DAILY_STARTER, tier).type.newModifier(p) as Modifiers.PokemonHeldItemModifier;
      ret.push(modifier);
    }
  }

  return ret;
}

function getNewModifierTypeOption(party: Pokemon[], poolType: ModifierPoolType, tier?: ModifierTier, upgradeCount?: integer, retryCount: integer = 0): ModifierTypeOption {
  const player = !poolType;
  const pool = getModifierPoolForType(poolType);
  let thresholds: object;
  switch (poolType) {
  case ModifierPoolType.PLAYER:
    thresholds = modifierPoolThresholds;
    break;
  case ModifierPoolType.WILD:
    thresholds = enemyModifierPoolThresholds;
    break;
  case ModifierPoolType.TRAINER:
    thresholds = enemyModifierPoolThresholds;
    break;
  case ModifierPoolType.ENEMY_BUFF:
    thresholds = enemyBuffModifierPoolThresholds;
    break;
  case ModifierPoolType.DAILY_STARTER:
    thresholds = dailyStarterModifierPoolThresholds;
    break;
  }
  if (tier === undefined) {
    const tierValue = Utils.randSeedInt(1024);
    if (!upgradeCount) {
      upgradeCount = 0;
    }
    if (player && tierValue) {
      const partyLuckValue = getPartyLuckValue(party);
      const upgradeOdds = Math.floor(128 / ((partyLuckValue + 4) / 4));
      let upgraded = false;
      do {
        upgraded = Utils.randSeedInt(upgradeOdds) < 4;
        if (upgraded) {
          upgradeCount++;
        }
      } while (upgraded);
    }
    tier = tierValue > 255 ? ModifierTier.COMMON : tierValue > 60 ? ModifierTier.GREAT : tierValue > 12 ? ModifierTier.ULTRA : tierValue ? ModifierTier.ROGUE : ModifierTier.MASTER;
    // Does this actually do anything?
    if (!upgradeCount) {
      upgradeCount = Math.min(upgradeCount, ModifierTier.MASTER - tier);
    }
    tier += upgradeCount;
    while (tier && (!modifierPool.hasOwnProperty(tier) || !modifierPool[tier].length)) {
      tier--;
      if (upgradeCount) {
        upgradeCount--;
      }
    }
  } else if (upgradeCount === undefined && player) {
    upgradeCount = 0;
    if (tier < ModifierTier.MASTER) {
      const partyShinyCount = party.filter(p => p.isShiny() && !p.isFainted()).length;
      const upgradeOdds = Math.floor(32 / ((partyShinyCount + 2) / 2));
      while (modifierPool.hasOwnProperty(tier + upgradeCount + 1) && modifierPool[tier + upgradeCount + 1].length) {
        if (!Utils.randSeedInt(upgradeOdds)) {
          upgradeCount++;
        } else {
          break;
        }
      }
      tier += upgradeCount;
    }
  } else if (retryCount === 10 && tier) {
    retryCount = 0;
    tier--;
  }

  const tierThresholds = Object.keys(thresholds[tier]);
  const totalWeight = parseInt(tierThresholds[tierThresholds.length - 1]);
  const value = Utils.randSeedInt(totalWeight);
  let index: integer;
  for (const t of tierThresholds) {
    const threshold = parseInt(t);
    if (value < threshold) {
      index = thresholds[tier][threshold];
      break;
    }
  }

  if (index === undefined) {
    return null;
  }

  if (player) {
    console.log(index, ignoredPoolIndexes[tier].filter(i => i <= index).length, ignoredPoolIndexes[tier]);
  }
  let modifierType: ModifierType = (pool[tier][index]).modifierType;
  if (modifierType instanceof ModifierTypeGenerator) {
    modifierType = (modifierType as ModifierTypeGenerator).generateType(party);
    if (modifierType === null) {
      if (player) {
        console.log(ModifierTier[tier], upgradeCount);
      }
      return getNewModifierTypeOption(party, poolType, tier, upgradeCount, ++retryCount);
    }
  }

  console.log(modifierType, !player ? "(enemy)" : "");

  return new ModifierTypeOption(modifierType as ModifierType, upgradeCount);
}

export function getDefaultModifierTypeForTier(tier: ModifierTier): ModifierType {
  let modifierType: ModifierType | WeightedModifierType = modifierPool[tier || ModifierTier.COMMON][0];
  if (modifierType instanceof WeightedModifierType) {
    modifierType = (modifierType as WeightedModifierType).modifierType;
  }
  return modifierType;
}

export class ModifierTypeOption {
  public type: ModifierType;
  public upgradeCount: integer;
  public cost: integer;

  constructor(type: ModifierType, upgradeCount: integer, cost: number = 0) {
    this.type = type;
    this.upgradeCount = upgradeCount;
    this.cost = Math.min(Math.round(cost), Number.MAX_SAFE_INTEGER);
  }
}

export function getPartyLuckValue(party: Pokemon[]): integer {
  const luck = Phaser.Math.Clamp(party.map(p => p.isFainted() ? 0 : p.getLuck())
    .reduce((total: integer, value: integer) => total += value, 0), 0, 14);
  return luck || 0;
}

export function getLuckString(luckValue: integer): string {
  return [ "D", "C", "C+", "B-", "B", "B+", "A-", "A", "A+", "A++", "S", "S+", "SS", "SS+", "SSS" ][luckValue];
}

export function getLuckTextTint(luckValue: integer): integer {
  const modifierTier = luckValue ? luckValue > 2 ? luckValue > 5 ? luckValue > 9 ? luckValue > 11 ? ModifierTier.LUXURY : ModifierTier.MASTER : ModifierTier.ROGUE : ModifierTier.ULTRA : ModifierTier.GREAT : ModifierTier.COMMON;
  return getModifierTierTextTint(modifierTier);
}<|MERGE_RESOLUTION|>--- conflicted
+++ resolved
@@ -25,11 +25,8 @@
 import { getModifierTierTextTint } from "#app/ui/text";
 import { BattlerTagType } from "#app/data/enums/battler-tag-type.js";
 import * as Overrides from "../overrides";
-<<<<<<< HEAD
+import { MoneyMultiplierModifier } from "./modifier";
 import { Species } from "#app/data/enums/species.ts";
-=======
-import { MoneyMultiplierModifier } from "./modifier";
->>>>>>> dc6c8f22
 
 const outputModifierData = false;
 const useMaxWeightForOutput = false;
