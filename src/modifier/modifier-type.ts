import * as Modifiers from "./modifier";
import { AttackMove, allMoves } from "../data/move";
import { PokeballType, getPokeballCatchMultiplier, getPokeballName } from "../data/pokeball";
import Pokemon, { EnemyPokemon, PlayerPokemon, PokemonMove } from "../field/pokemon";
import { EvolutionItem, pokemonEvolutions } from "../data/pokemon-evolutions";
import { Stat, getStatName } from "../data/pokemon-stat";
import { tmPoolTiers, tmSpecies } from "../data/tms";
import { Type } from "../data/type";
import PartyUiHandler, { PokemonMoveSelectFilter, PokemonSelectFilter } from "../ui/party-ui-handler";
import * as Utils from "../utils";
import { TempBattleStat, getTempBattleStatBoosterItemName, getTempBattleStatName } from "../data/temp-battle-stat";
import { getBerryEffectDescription, getBerryName } from "../data/berry";
import { Unlockables } from "../system/unlockables";
import { StatusEffect, getStatusEffectDescriptor } from "../data/status-effect";
import { SpeciesFormKey } from "../data/pokemon-species";
import BattleScene from "../battle-scene";
import { VoucherType, getVoucherTypeIcon, getVoucherTypeName } from "../system/voucher";
import { FormChangeItem, SpeciesFormChangeItemTrigger, pokemonFormChanges } from "../data/pokemon-forms";
import { ModifierTier } from "./modifier-tier";
import { Nature, getNatureName, getNatureStatMultiplier } from "#app/data/nature";
import i18next from "i18next";
import { getModifierTierTextTint } from "#app/ui/text";
import * as Overrides from "../overrides";
import { MoneyMultiplierModifier } from "./modifier";
import { Abilities } from "#enums/abilities";
import { BattlerTagType } from "#enums/battler-tag-type";
import { BerryType } from "#enums/berry-type";
import { Moves } from "#enums/moves";
<<<<<<< HEAD
import { ChallengeType, applyChallenges } from "#app/data/challenge.js";
import { GameMode } from "#app/game-mode.js";
=======
import { Species } from "#enums/species";
>>>>>>> 15671a69

const outputModifierData = false;
const useMaxWeightForOutput = false;

type Modifier = Modifiers.Modifier;

export enum ModifierPoolType {
  PLAYER,
  WILD,
  TRAINER,
  ENEMY_BUFF,
  DAILY_STARTER
}

type NewModifierFunc = (type: ModifierType, args: any[]) => Modifier;

export class ModifierType {
  public id: string;
  public generatorId: string;
  public localeKey: string;
  public iconImage: string;
  public group: string;
  public soundName: string;
  public tier: ModifierTier;
  protected newModifierFunc: NewModifierFunc;

  constructor(localeKey: string, iconImage: string, newModifierFunc: NewModifierFunc, group?: string, soundName?: string) {
    this.localeKey = localeKey;
    this.iconImage = iconImage;
    this.group = group || "";
    this.soundName = soundName || "restore";
    this.newModifierFunc = newModifierFunc;
  }

  get name(): string {
    return i18next.t(`${this.localeKey}.name` as any);
  }

  getDescription(scene: BattleScene): string {
    return i18next.t(`${this.localeKey}.description` as any);
  }

  setTier(tier: ModifierTier): void {
    this.tier = tier;
  }

  getOrInferTier(poolType: ModifierPoolType = ModifierPoolType.PLAYER): ModifierTier {
    if (this.tier) {
      return this.tier;
    }
    if (!this.id) {
      return null;
    }
    let poolTypes: ModifierPoolType[];
    switch (poolType) {
    case ModifierPoolType.PLAYER:
      poolTypes = [ poolType, ModifierPoolType.TRAINER, ModifierPoolType.WILD ];
      break;
    case ModifierPoolType.WILD:
      poolTypes = [ poolType, ModifierPoolType.PLAYER, ModifierPoolType.TRAINER ];
      break;
    case ModifierPoolType.TRAINER:
      poolTypes = [ poolType, ModifierPoolType.PLAYER, ModifierPoolType.WILD ];
      break;
    default:
      poolTypes = [ poolType ];
      break;
    }
    // Try multiple pool types in case of stolen items
    for (const type of poolTypes) {
      const pool = getModifierPoolForType(type);
      for (const tier of Utils.getEnumValues(ModifierTier)) {
        if (!pool.hasOwnProperty(tier)) {
          continue;
        }
        if (pool[tier].find(m => (m as WeightedModifierType).modifierType.id === (this.generatorId || this.id))) {
          return (this.tier = tier);
        }
      }
    }
    return null;
  }

  withIdFromFunc(func: ModifierTypeFunc): ModifierType {
    this.id = Object.keys(modifierTypes).find(k => modifierTypes[k] === func);
    return this;
  }

  newModifier(...args: any[]): Modifier {
    return this.newModifierFunc(this, args);
  }
}

type ModifierTypeGeneratorFunc = (party: Pokemon[], pregenArgs?: any[]) => ModifierType;

export class ModifierTypeGenerator extends ModifierType {
  private genTypeFunc:  ModifierTypeGeneratorFunc;

  constructor(genTypeFunc: ModifierTypeGeneratorFunc) {
    super(null, null, null);
    this.genTypeFunc = genTypeFunc;
  }

  generateType(party: Pokemon[], pregenArgs?: any[]) {
    const ret = this.genTypeFunc(party, pregenArgs);
    if (ret) {
      ret.generatorId = ret.id;
      ret.id = this.id;
      ret.setTier(this.tier);
    }
    return ret;
  }
}

export interface GeneratedPersistentModifierType {
  getPregenArgs(): any[];
}

class AddPokeballModifierType extends ModifierType {
  private pokeballType: PokeballType;
  private count: integer;

  constructor(iconImage: string, pokeballType: PokeballType, count: integer) {
    super("", iconImage, (_type, _args) => new Modifiers.AddPokeballModifier(this, pokeballType, count), "pb", "pb_bounce_1");
    this.pokeballType = pokeballType;
    this.count = count;
  }

  get name(): string {
    return i18next.t("modifierType:ModifierType.AddPokeballModifierType.name", {
      "modifierCount": this.count,
      "pokeballName": getPokeballName(this.pokeballType),
    });
  }

  getDescription(scene: BattleScene): string {
    return i18next.t("modifierType:ModifierType.AddPokeballModifierType.description", {
      "modifierCount": this.count,
      "pokeballName": getPokeballName(this.pokeballType),
      "catchRate": getPokeballCatchMultiplier(this.pokeballType) > -1 ? `${getPokeballCatchMultiplier(this.pokeballType)}x` : "100%",
      "pokeballAmount": `${scene.pokeballCounts[this.pokeballType]}`,
    });
  }
}

class AddVoucherModifierType extends ModifierType {
  private voucherType: VoucherType;
  private count: integer;

  constructor(voucherType: VoucherType, count: integer) {
    super("", getVoucherTypeIcon(voucherType), (_type, _args) => new Modifiers.AddVoucherModifier(this, voucherType, count), "voucher");
    this.count = count;
    this.voucherType = voucherType;
  }

  get name(): string {
    return i18next.t("modifierType:ModifierType.AddVoucherModifierType.name", {
      "modifierCount": this.count,
      "voucherTypeName": getVoucherTypeName(this.voucherType),
    });
  }

  getDescription(scene: BattleScene): string {
    return i18next.t("modifierType:ModifierType.AddVoucherModifierType.description", {
      "modifierCount": this.count,
      "voucherTypeName": getVoucherTypeName(this.voucherType),
    });
  }
}

export class PokemonModifierType extends ModifierType {
  public selectFilter: PokemonSelectFilter;

  constructor(localeKey: string, iconImage: string, newModifierFunc: NewModifierFunc, selectFilter?: PokemonSelectFilter, group?: string, soundName?: string) {
    super(localeKey, iconImage, newModifierFunc, group, soundName);

    this.selectFilter = selectFilter;
  }
}

export class PokemonHeldItemModifierType extends PokemonModifierType {
  constructor(localeKey: string, iconImage: string, newModifierFunc: NewModifierFunc, group?: string, soundName?: string) {
    super(localeKey, iconImage, newModifierFunc, (pokemon: PlayerPokemon) => {
      const dummyModifier = this.newModifier(pokemon);
      const matchingModifier = pokemon.scene.findModifier(m => m instanceof Modifiers.PokemonHeldItemModifier && m.pokemonId === pokemon.id && m.matchType(dummyModifier)) as Modifiers.PokemonHeldItemModifier;
      const maxStackCount = dummyModifier.getMaxStackCount(pokemon.scene);
      if (!maxStackCount) {
        return i18next.t("modifierType:ModifierType.PokemonHeldItemModifierType.extra.inoperable", { "pokemonName": pokemon.name });
      }
      if (matchingModifier && matchingModifier.stackCount === maxStackCount) {
        return i18next.t("modifierType:ModifierType.PokemonHeldItemModifierType.extra.tooMany", { "pokemonName": pokemon.name });
      }
      return null;
    }, group, soundName);
  }

  newModifier(...args: any[]): Modifiers.PokemonHeldItemModifier {
    return super.newModifier(...args) as Modifiers.PokemonHeldItemModifier;
  }
}

export class PokemonHpRestoreModifierType extends PokemonModifierType {
  protected restorePoints: integer;
  protected restorePercent: integer;
  protected healStatus: boolean;

  constructor(localeKey: string, iconImage: string, restorePoints: integer, restorePercent: integer, healStatus: boolean = false, newModifierFunc?: NewModifierFunc, selectFilter?: PokemonSelectFilter, group?: string) {
    super(localeKey, iconImage, newModifierFunc || ((_type, args) => new Modifiers.PokemonHpRestoreModifier(this, (args[0] as PlayerPokemon).id, this.restorePoints, this.restorePercent, this.healStatus, false)),
      selectFilter || ((pokemon: PlayerPokemon) => {
        if (!pokemon.hp || (pokemon.hp >= pokemon.getMaxHp() && (!this.healStatus || (!pokemon.status && !pokemon.getTag(BattlerTagType.CONFUSED))))) {
          return PartyUiHandler.NoEffectMessage;
        }
        return null;
      }), group || "potion");

    this.restorePoints = restorePoints;
    this.restorePercent = restorePercent;
    this.healStatus = healStatus;
  }

  getDescription(scene: BattleScene): string {
    return this.restorePoints
      ? i18next.t("modifierType:ModifierType.PokemonHpRestoreModifierType.description", {
        restorePoints: this.restorePoints,
        restorePercent: this.restorePercent,
      })
      : this.healStatus
        ? i18next.t("modifierType:ModifierType.PokemonHpRestoreModifierType.extra.fullyWithStatus")
        : i18next.t("modifierType:ModifierType.PokemonHpRestoreModifierType.extra.fully");
  }
}

export class PokemonReviveModifierType extends PokemonHpRestoreModifierType {
  constructor(localeKey: string, iconImage: string, restorePercent: integer) {
    super(localeKey, iconImage, 0, restorePercent, false, (_type, args) => new Modifiers.PokemonHpRestoreModifier(this, (args[0] as PlayerPokemon).id, 0, this.restorePercent, false, true),
      ((pokemon: PlayerPokemon) => {
        if (!pokemon.isFainted()) {
          return PartyUiHandler.NoEffectMessage;
        }
        return null;
      }), "revive");

    this.selectFilter = (pokemon: PlayerPokemon) => {
      if (pokemon.hp) {
        return PartyUiHandler.NoEffectMessage;
      }
      return null;
    };
  }

  getDescription(scene: BattleScene): string {
    return i18next.t("modifierType:ModifierType.PokemonReviveModifierType.description", { restorePercent: this.restorePercent });
  }
}

export class PokemonStatusHealModifierType extends PokemonModifierType {
  constructor(localeKey: string, iconImage: string) {
    super(localeKey, iconImage, ((_type, args) => new Modifiers.PokemonStatusHealModifier(this, (args[0] as PlayerPokemon).id)),
      ((pokemon: PlayerPokemon) => {
        if (!pokemon.hp || (!pokemon.status && !pokemon.getTag(BattlerTagType.CONFUSED))) {
          return PartyUiHandler.NoEffectMessage;
        }
        return null;
      }));
  }

  getDescription(scene: BattleScene): string {
    return i18next.t("modifierType:ModifierType.PokemonStatusHealModifierType.description");
  }
}

export abstract class PokemonMoveModifierType extends PokemonModifierType {
  public moveSelectFilter: PokemonMoveSelectFilter;

  constructor(localeKey: string, iconImage: string, newModifierFunc: NewModifierFunc, selectFilter?: PokemonSelectFilter, moveSelectFilter?: PokemonMoveSelectFilter, group?: string) {
    super(localeKey, iconImage, newModifierFunc, selectFilter, group);

    this.moveSelectFilter = moveSelectFilter;
  }
}

export class PokemonPpRestoreModifierType extends PokemonMoveModifierType {
  protected restorePoints: integer;

  constructor(localeKey: string, iconImage: string, restorePoints: integer) {
    super(localeKey, iconImage, (_type, args) => new Modifiers.PokemonPpRestoreModifier(this, (args[0] as PlayerPokemon).id, (args[1] as integer), this.restorePoints),
      (_pokemon: PlayerPokemon) => {
        return null;
      }, (pokemonMove: PokemonMove) => {
        if (!pokemonMove.ppUsed) {
          return PartyUiHandler.NoEffectMessage;
        }
        return null;
      }, "ether");

    this.restorePoints = restorePoints;
  }

  getDescription(scene: BattleScene): string {
    return this.restorePoints > -1
      ? i18next.t("modifierType:ModifierType.PokemonPpRestoreModifierType.description", { restorePoints: this.restorePoints })
      : i18next.t("modifierType:ModifierType.PokemonPpRestoreModifierType.extra.fully")
    ;
  }
}

export class PokemonAllMovePpRestoreModifierType extends PokemonModifierType {
  protected restorePoints: integer;

  constructor(localeKey: string, iconImage: string, restorePoints: integer) {
    super(localeKey, iconImage, (_type, args) => new Modifiers.PokemonAllMovePpRestoreModifier(this, (args[0] as PlayerPokemon).id, this.restorePoints),
      (pokemon: PlayerPokemon) => {
        if (!pokemon.getMoveset().filter(m => m.ppUsed).length) {
          return PartyUiHandler.NoEffectMessage;
        }
        return null;
      }, "elixir");

    this.restorePoints = restorePoints;
  }

  getDescription(scene: BattleScene): string {
    return this.restorePoints > -1
      ? i18next.t("modifierType:ModifierType.PokemonAllMovePpRestoreModifierType.description", { restorePoints: this.restorePoints })
      : i18next.t("modifierType:ModifierType.PokemonAllMovePpRestoreModifierType.extra.fully")
    ;
  }
}

export class PokemonPpUpModifierType extends PokemonMoveModifierType {
  protected upPoints: integer;

  constructor(localeKey: string, iconImage: string, upPoints: integer) {
    super(localeKey, iconImage, (_type, args) => new Modifiers.PokemonPpUpModifier(this, (args[0] as PlayerPokemon).id, (args[1] as integer), this.upPoints),
      (_pokemon: PlayerPokemon) => {
        return null;
      }, (pokemonMove: PokemonMove) => {
        if (pokemonMove.getMove().pp < 5 || pokemonMove.ppUp >= 3) {
          return PartyUiHandler.NoEffectMessage;
        }
        return null;
      }, "ppUp");

    this.upPoints = upPoints;
  }

  getDescription(scene: BattleScene): string {
    return i18next.t("modifierType:ModifierType.PokemonPpUpModifierType.description", { upPoints: this.upPoints });
  }
}

export class PokemonNatureChangeModifierType extends PokemonModifierType {
  protected nature: Nature;

  constructor(nature: Nature) {
    super("", `mint_${Utils.getEnumKeys(Stat).find(s => getNatureStatMultiplier(nature, Stat[s]) > 1)?.toLowerCase() || "neutral" }`, ((_type, args) => new Modifiers.PokemonNatureChangeModifier(this, (args[0] as PlayerPokemon).id, this.nature)),
      ((pokemon: PlayerPokemon) => {
        if (pokemon.getNature() === this.nature) {
          return PartyUiHandler.NoEffectMessage;
        }
        return null;
      }), "mint");

    this.nature = nature;
  }

  get name(): string {
    return i18next.t("modifierType:ModifierType.PokemonNatureChangeModifierType.name", { natureName: getNatureName(this.nature) });
  }

  getDescription(scene: BattleScene): string {
    return i18next.t("modifierType:ModifierType.PokemonNatureChangeModifierType.description", { natureName: getNatureName(this.nature, true, true, true) });
  }
}

export class RememberMoveModifierType extends PokemonModifierType {
  constructor(localeKey: string, iconImage: string, group?: string) {
    super(localeKey, iconImage, (type, args) => new Modifiers.RememberMoveModifier(type, (args[0] as PlayerPokemon).id, (args[1] as integer)),
      (pokemon: PlayerPokemon) => {
        if (!pokemon.getLearnableLevelMoves().length) {
          return PartyUiHandler.NoEffectMessage;
        }
        return null;
      }, group);
  }
}

export class DoubleBattleChanceBoosterModifierType extends ModifierType {
  public battleCount: integer;

  constructor(localeKey: string, iconImage: string, battleCount: integer) {
    super(localeKey, iconImage, (_type, _args) => new Modifiers.DoubleBattleChanceBoosterModifier(this, this.battleCount), "lure");

    this.battleCount = battleCount;
  }

  getDescription(scene: BattleScene): string {
    return i18next.t("modifierType:ModifierType.DoubleBattleChanceBoosterModifierType.description", { battleCount: this.battleCount });
  }
}

export class TempBattleStatBoosterModifierType extends ModifierType implements GeneratedPersistentModifierType {
  public tempBattleStat: TempBattleStat;

  constructor(tempBattleStat: TempBattleStat) {
    super("", getTempBattleStatBoosterItemName(tempBattleStat).replace(/\./g, "").replace(/[ ]/g, "_").toLowerCase(),
      (_type, _args) => new Modifiers.TempBattleStatBoosterModifier(this, this.tempBattleStat));

    this.tempBattleStat = tempBattleStat;
  }

  get name(): string {
    return i18next.t(`modifierType:TempBattleStatBoosterItem.${getTempBattleStatBoosterItemName(this.tempBattleStat).replace(/\./g, "").replace(/[ ]/g, "_").toLowerCase()}`);
  }

  getDescription(scene: BattleScene): string {
    return i18next.t("modifierType:ModifierType.TempBattleStatBoosterModifierType.description", { tempBattleStatName: getTempBattleStatName(this.tempBattleStat) });
  }

  getPregenArgs(): any[] {
    return [ this.tempBattleStat ];
  }
}

export class BerryModifierType extends PokemonHeldItemModifierType implements GeneratedPersistentModifierType {
  private berryType: BerryType;

  constructor(berryType: BerryType) {
    super("", `${BerryType[berryType].toLowerCase()}_berry`, (type, args) => new Modifiers.BerryModifier(type, (args[0] as Pokemon).id, berryType), "berry");

    this.berryType = berryType;
  }

  get name(): string {
    return getBerryName(this.berryType);
  }

  getDescription(scene: BattleScene): string {
    return getBerryEffectDescription(this.berryType);
  }

  getPregenArgs(): any[] {
    return [ this.berryType ];
  }
}

function getAttackTypeBoosterItemName(type: Type) {
  switch (type) {
  case Type.NORMAL:
    return "Silk Scarf";
  case Type.FIGHTING:
    return "Black Belt";
  case Type.FLYING:
    return "Sharp Beak";
  case Type.POISON:
    return "Poison Barb";
  case Type.GROUND:
    return "Soft Sand";
  case Type.ROCK:
    return "Hard Stone";
  case Type.BUG:
    return "Silver Powder";
  case Type.GHOST:
    return "Spell Tag";
  case Type.STEEL:
    return "Metal Coat";
  case Type.FIRE:
    return "Charcoal";
  case Type.WATER:
    return "Mystic Water";
  case Type.GRASS:
    return "Miracle Seed";
  case Type.ELECTRIC:
    return "Magnet";
  case Type.PSYCHIC:
    return "Twisted Spoon";
  case Type.ICE:
    return "Never-Melt Ice";
  case Type.DRAGON:
    return "Dragon Fang";
  case Type.DARK:
    return "Black Glasses";
  case Type.FAIRY:
    return "Fairy Feather";
  }
}

export class AttackTypeBoosterModifierType extends PokemonHeldItemModifierType implements GeneratedPersistentModifierType {
  public moveType: Type;
  public boostPercent: integer;

  constructor(moveType: Type, boostPercent: integer) {
    super("", `${getAttackTypeBoosterItemName(moveType).replace(/[ \-]/g, "_").toLowerCase()}`,
      (_type, args) => new Modifiers.AttackTypeBoosterModifier(this, (args[0] as Pokemon).id, moveType, boostPercent));

    this.moveType = moveType;
    this.boostPercent = boostPercent;
  }

  get name(): string {
    return i18next.t(`modifierType:AttackTypeBoosterItem.${getAttackTypeBoosterItemName(this.moveType).replace(/[ \-]/g, "_").toLowerCase()}`);
  }

  getDescription(scene: BattleScene): string {
    // TODO: Need getTypeName?
    return i18next.t("modifierType:ModifierType.AttackTypeBoosterModifierType.description", { moveType: i18next.t(`pokemonInfo:Type.${Type[this.moveType]}`) });
  }

  getPregenArgs(): any[] {
    return [ this.moveType ];
  }
}

export type SpeciesStatBoosterItem = keyof typeof SpeciesStatBoosterModifierTypeGenerator.items;

/**
 * Modifier type for {@linkcode Modifiers.SpeciesStatBoosterModifier}
 * @extends PokemonHeldItemModifierType
 * @implements GeneratedPersistentModifierType
 */
export class SpeciesStatBoosterModifierType extends PokemonHeldItemModifierType implements GeneratedPersistentModifierType {
  private key: SpeciesStatBoosterItem;

  constructor(key: SpeciesStatBoosterItem) {
    const item = SpeciesStatBoosterModifierTypeGenerator.items[key];
    super(`modifierType:SpeciesBoosterItem.${key}`, key.toLowerCase(), (type, args) => new Modifiers.SpeciesStatBoosterModifier(type, (args[0] as Pokemon).id, item.stats, item.multiplier, item.species));

    this.id = this.key = key;
  }

  getPregenArgs(): any[] {
    return [ this.key ];
  }
}

export class PokemonLevelIncrementModifierType extends PokemonModifierType {
  constructor(localeKey: string, iconImage: string) {
    super(localeKey, iconImage, (_type, args) => new Modifiers.PokemonLevelIncrementModifier(this, (args[0] as PlayerPokemon).id), (_pokemon: PlayerPokemon) => null);
  }

  getDescription(scene: BattleScene): string {
    return i18next.t("modifierType:ModifierType.PokemonLevelIncrementModifierType.description");
  }
}

export class AllPokemonLevelIncrementModifierType extends ModifierType {
  constructor(localeKey: string, iconImage: string) {
    super(localeKey, iconImage, (_type, _args) => new Modifiers.PokemonLevelIncrementModifier(this, -1));
  }

  getDescription(scene: BattleScene): string {
    return i18next.t("modifierType:ModifierType.AllPokemonLevelIncrementModifierType.description");
  }
}

function getBaseStatBoosterItemName(stat: Stat) {
  switch (stat) {
  case Stat.HP:
    return "HP Up";
  case Stat.ATK:
    return "Protein";
  case Stat.DEF:
    return "Iron";
  case Stat.SPATK:
    return "Calcium";
  case Stat.SPDEF:
    return "Zinc";
  case Stat.SPD:
    return "Carbos";
  }
}

export class PokemonBaseStatBoosterModifierType extends PokemonHeldItemModifierType implements GeneratedPersistentModifierType {
  private localeName: string;
  private stat: Stat;

  constructor(localeName: string, stat: Stat) {
    super("", localeName.replace(/[ \-]/g, "_").toLowerCase(), (_type, args) => new Modifiers.PokemonBaseStatModifier(this, (args[0] as Pokemon).id, this.stat));

    this.localeName = localeName;
    this.stat = stat;
  }

  get name(): string {
    return i18next.t(`modifierType:BaseStatBoosterItem.${this.localeName.replace(/[ \-]/g, "_").toLowerCase()}`);
  }

  getDescription(scene: BattleScene): string {
    return i18next.t("modifierType:ModifierType.PokemonBaseStatBoosterModifierType.description", { statName: getStatName(this.stat) });
  }

  getPregenArgs(): any[] {
    return [ this.stat ];
  }
}

class AllPokemonFullHpRestoreModifierType extends ModifierType {
  private descriptionKey: string;

  constructor(localeKey: string, iconImage: string, descriptionKey?: string, newModifierFunc?: NewModifierFunc) {
    super(localeKey, iconImage, newModifierFunc || ((_type, _args) => new Modifiers.PokemonHpRestoreModifier(this, -1, 0, 100, false)));

    this.descriptionKey = descriptionKey;
  }

  getDescription(scene: BattleScene): string {
    return i18next.t(`${this.descriptionKey || "modifierType:ModifierType.AllPokemonFullHpRestoreModifierType"}.description` as any);
  }
}

class AllPokemonFullReviveModifierType extends AllPokemonFullHpRestoreModifierType {
  constructor(localeKey: string, iconImage: string) {
    super(localeKey, iconImage, "modifierType:ModifierType.AllPokemonFullReviveModifierType", (_type, _args) => new Modifiers.PokemonHpRestoreModifier(this, -1, 0, 100, false, true));
  }
}

export class MoneyRewardModifierType extends ModifierType {
  private moneyMultiplier: number;
  private moneyMultiplierDescriptorKey: string;

  constructor(localeKey: string, iconImage: string, moneyMultiplier: number, moneyMultiplierDescriptorKey: string) {
    super(localeKey, iconImage, (_type, _args) => new Modifiers.MoneyRewardModifier(this, moneyMultiplier), "money", "buy");

    this.moneyMultiplier = moneyMultiplier;
    this.moneyMultiplierDescriptorKey = moneyMultiplierDescriptorKey;
  }

  getDescription(scene: BattleScene): string {
    const moneyAmount = new Utils.IntegerHolder(scene.getWaveMoneyAmount(this.moneyMultiplier));
    scene.applyModifiers(MoneyMultiplierModifier, true, moneyAmount);
    const formattedMoney = Utils.formatMoney(scene.moneyFormat, moneyAmount.value);

    return i18next.t("modifierType:ModifierType.MoneyRewardModifierType.description", {
      moneyMultiplier: i18next.t(this.moneyMultiplierDescriptorKey as any),
      moneyAmount: formattedMoney,
    });
  }
}

export class ExpBoosterModifierType extends ModifierType {
  private boostPercent: integer;

  constructor(localeKey: string, iconImage: string, boostPercent: integer) {
    super(localeKey, iconImage, () => new Modifiers.ExpBoosterModifier(this, boostPercent));

    this.boostPercent = boostPercent;
  }

  getDescription(scene: BattleScene): string {
    return i18next.t("modifierType:ModifierType.ExpBoosterModifierType.description", { boostPercent: this.boostPercent });
  }
}

export class PokemonExpBoosterModifierType extends PokemonHeldItemModifierType {
  private boostPercent: integer;

  constructor(localeKey: string, iconImage: string, boostPercent: integer) {
    super(localeKey, iconImage, (_type, args) => new Modifiers.PokemonExpBoosterModifier(this, (args[0] as Pokemon).id, boostPercent));

    this.boostPercent = boostPercent;
  }

  getDescription(scene: BattleScene): string {
    return i18next.t("modifierType:ModifierType.PokemonExpBoosterModifierType.description", { boostPercent: this.boostPercent });
  }
}

export class PokemonFriendshipBoosterModifierType extends PokemonHeldItemModifierType {
  constructor(localeKey: string, iconImage: string) {
    super(localeKey, iconImage, (_type, args) => new Modifiers.PokemonFriendshipBoosterModifier(this, (args[0] as Pokemon).id));
  }

  getDescription(scene: BattleScene): string {
    return i18next.t("modifierType:ModifierType.PokemonFriendshipBoosterModifierType.description");
  }
}

export class PokemonMoveAccuracyBoosterModifierType extends PokemonHeldItemModifierType {
  private amount: integer;

  constructor(localeKey: string, iconImage: string, amount: integer, group?: string, soundName?: string) {
    super(localeKey, iconImage, (_type, args) => new Modifiers.PokemonMoveAccuracyBoosterModifier(this, (args[0] as Pokemon).id, amount), group, soundName);

    this.amount = amount;
  }

  getDescription(scene: BattleScene): string {
    return i18next.t("modifierType:ModifierType.PokemonMoveAccuracyBoosterModifierType.description", { accuracyAmount: this.amount });
  }
}

export class PokemonMultiHitModifierType extends PokemonHeldItemModifierType {
  constructor(localeKey: string, iconImage: string) {
    super(localeKey, iconImage, (type, args) => new Modifiers.PokemonMultiHitModifier(type as PokemonMultiHitModifierType, (args[0] as Pokemon).id));
  }

  getDescription(scene: BattleScene): string {
    return i18next.t("modifierType:ModifierType.PokemonMultiHitModifierType.description");
  }
}

export class TmModifierType extends PokemonModifierType {
  public moveId: Moves;

  constructor(moveId: Moves) {
    super("", `tm_${Type[allMoves[moveId].type].toLowerCase()}`, (_type, args) => new Modifiers.TmModifier(this, (args[0] as PlayerPokemon).id),
      (pokemon: PlayerPokemon) => {
        if (pokemon.compatibleTms.indexOf(moveId) === -1 || pokemon.getMoveset().filter(m => m?.moveId === moveId).length) {
          return PartyUiHandler.NoEffectMessage;
        }
        return null;
      }, "tm");

    this.moveId = moveId;
  }

  get name(): string {
    return i18next.t("modifierType:ModifierType.TmModifierType.name", {
      moveId: Utils.padInt(Object.keys(tmSpecies).indexOf(this.moveId.toString()) + 1, 3),
      moveName: allMoves[this.moveId].name,
    });
  }

  getDescription(scene: BattleScene): string {
    return i18next.t(scene.enableMoveInfo ? "modifierType:ModifierType.TmModifierTypeWithInfo.description" : "modifierType:ModifierType.TmModifierType.description", { moveName: allMoves[this.moveId].name });
  }
}

export class EvolutionItemModifierType extends PokemonModifierType implements GeneratedPersistentModifierType {
  public evolutionItem: EvolutionItem;

  constructor(evolutionItem: EvolutionItem) {
    super("", EvolutionItem[evolutionItem].toLowerCase(), (_type, args) => new Modifiers.EvolutionItemModifier(this, (args[0] as PlayerPokemon).id),
      (pokemon: PlayerPokemon) => {
        if (pokemonEvolutions.hasOwnProperty(pokemon.species.speciesId) && pokemonEvolutions[pokemon.species.speciesId].filter(e => e.item === this.evolutionItem
          && (!e.condition || e.condition.predicate(pokemon))).length && (pokemon.getFormKey() !== SpeciesFormKey.GIGANTAMAX)) {
          return null;
        } else if (pokemon.isFusion() && pokemonEvolutions.hasOwnProperty(pokemon.fusionSpecies.speciesId) && pokemonEvolutions[pokemon.fusionSpecies.speciesId].filter(e => e.item === this.evolutionItem
        && (!e.condition || e.condition.predicate(pokemon))).length && (pokemon.getFusionFormKey() !== SpeciesFormKey.GIGANTAMAX)) {
          return null;
        }

        return PartyUiHandler.NoEffectMessage;
      });

    this.evolutionItem = evolutionItem;
  }

  get name(): string {
    return i18next.t(`modifierType:EvolutionItem.${EvolutionItem[this.evolutionItem]}`);
  }

  getDescription(scene: BattleScene): string {
    return i18next.t("modifierType:ModifierType.EvolutionItemModifierType.description");
  }

  getPregenArgs(): any[] {
    return [ this.evolutionItem ];
  }
}

/**
 * Class that represents form changing items
 */
export class FormChangeItemModifierType extends PokemonModifierType implements GeneratedPersistentModifierType {
  public formChangeItem: FormChangeItem;

  constructor(formChangeItem: FormChangeItem) {
    super("", FormChangeItem[formChangeItem].toLowerCase(), (_type, args) => new Modifiers.PokemonFormChangeItemModifier(this, (args[0] as PlayerPokemon).id, formChangeItem, true),
      (pokemon: PlayerPokemon) => {
        // Make sure the Pokemon has alternate forms
        if (pokemonFormChanges.hasOwnProperty(pokemon.species.speciesId)
          // Get all form changes for this species with an item trigger, including any compound triggers
          && pokemonFormChanges[pokemon.species.speciesId].filter(fc => fc.trigger.hasTriggerType(SpeciesFormChangeItemTrigger))
          // Returns true if any form changes match this item
            .map(fc => fc.findTrigger(SpeciesFormChangeItemTrigger) as SpeciesFormChangeItemTrigger)
            .flat().flatMap(fc => fc.item).includes(this.formChangeItem)
        ) {
          return null;
        }

        return PartyUiHandler.NoEffectMessage;
      });

    this.formChangeItem = formChangeItem;
  }

  get name(): string {
    return i18next.t(`modifierType:FormChangeItem.${FormChangeItem[this.formChangeItem]}`);
  }

  getDescription(scene: BattleScene): string {
    return i18next.t("modifierType:ModifierType.FormChangeItemModifierType.description");
  }

  getPregenArgs(): any[] {
    return [ this.formChangeItem ];
  }
}

export class FusePokemonModifierType extends PokemonModifierType {
  constructor(localeKey: string, iconImage: string) {
    super(localeKey, iconImage, (_type, args) => new Modifiers.FusePokemonModifier(this, (args[0] as PlayerPokemon).id, (args[1] as PlayerPokemon).id),
      (pokemon: PlayerPokemon) => {
        if (pokemon.isFusion()) {
          return PartyUiHandler.NoEffectMessage;
        }
        return null;
      });
  }

  getDescription(scene: BattleScene): string {
    return i18next.t("modifierType:ModifierType.FusePokemonModifierType.description");
  }
}

class AttackTypeBoosterModifierTypeGenerator extends ModifierTypeGenerator {
  constructor() {
    super((party: Pokemon[], pregenArgs?: any[]) => {
      if (pregenArgs) {
        return new AttackTypeBoosterModifierType(pregenArgs[0] as Type, 20);
      }

      const attackMoveTypes = party.map(p => p.getMoveset().map(m => m.getMove()).filter(m => m instanceof AttackMove).map(m => m.type)).flat();
      if (!attackMoveTypes.length) {
        return null;
      }

      const attackMoveTypeWeights = new Map<Type, integer>();
      let totalWeight = 0;
      for (const t of attackMoveTypes) {
        if (attackMoveTypeWeights.has(t)) {
          if (attackMoveTypeWeights.get(t) < 3) {
            attackMoveTypeWeights.set(t, attackMoveTypeWeights.get(t) + 1);
          } else {
            continue;
          }
        } else {
          attackMoveTypeWeights.set(t, 1);
        }
        totalWeight++;
      }

      if (!totalWeight) {
        return null;
      }

      let type: Type;

      const randInt = Utils.randSeedInt(totalWeight);
      let weight = 0;

      for (const t of attackMoveTypeWeights.keys()) {
        const typeWeight = attackMoveTypeWeights.get(t);
        if (randInt <= weight + typeWeight) {
          type = t;
          break;
        }
        weight += typeWeight;
      }

      return new AttackTypeBoosterModifierType(type, 20);
    });
  }
}

/**
 * Modifier type generator for {@linkcode SpeciesStatBoosterModifierType}, which
 * encapsulates the logic for weighting the most useful held item from
 * the current list of {@linkcode items}.
 * @extends ModifierTypeGenerator
 */
class SpeciesStatBoosterModifierTypeGenerator extends ModifierTypeGenerator {
  /** Object comprised of the currently available species-based stat boosting held items */
  public static items = {
    LIGHT_BALL: { stats: [Stat.ATK, Stat.SPATK], multiplier: 2, species: [Species.PIKACHU] },
    THICK_CLUB: { stats: [Stat.ATK], multiplier: 2, species: [Species.CUBONE, Species.MAROWAK, Species.ALOLA_MAROWAK] },
    METAL_POWDER: { stats: [Stat.DEF], multiplier: 2, species: [Species.DITTO] },
    QUICK_POWDER: { stats: [Stat.SPD], multiplier: 2, species: [Species.DITTO] },
  };

  constructor() {
    super((party: Pokemon[], pregenArgs?: any[]) => {
      if (pregenArgs) {
        return new SpeciesStatBoosterModifierType(pregenArgs[0] as SpeciesStatBoosterItem);
      }

      const values = Object.values(SpeciesStatBoosterModifierTypeGenerator.items);
      const keys = Object.keys(SpeciesStatBoosterModifierTypeGenerator.items);
      const weights = keys.map(() => 0);

      for (const p of party) {
        const speciesId = p.getSpeciesForm(true).speciesId;
        const fusionSpeciesId = p.isFusion() ? p.getFusionSpeciesForm(true).speciesId : null;
        const hasFling = p.getMoveset(true).some(m => m.moveId === Moves.FLING);

        for (const i in values) {
          const checkedSpecies = values[i].species;
          const checkedStats = values[i].stats;

          // If party member already has the item being weighted currently, skip to the next item
          const hasItem = p.getHeldItems().some(m => m instanceof Modifiers.SpeciesStatBoosterModifier
            && (m as Modifiers.SpeciesStatBoosterModifier).contains(checkedSpecies[0], checkedStats[0]));

          if (!hasItem) {
            if (checkedSpecies.includes(speciesId) || (!!fusionSpeciesId && checkedSpecies.includes(fusionSpeciesId))) {
              // Add weight if party member has a matching species or, if applicable, a matching fusion species
              weights[i]++;
            } else if (checkedSpecies.includes(Species.PIKACHU) && hasFling) {
              // Add weight to Light Ball if party member has Fling
              weights[i]++;
            }
          }
        }
      }

      let totalWeight = 0;
      for (const weight of weights) {
        totalWeight += weight;
      }

      if (totalWeight !== 0) {
        const randInt = Utils.randSeedInt(totalWeight, 1);
        let weight = 0;

        for (const i in weights) {
          if (weights[i] !== 0) {
            const curWeight = weight + weights[i];
            if (randInt <= weight + weights[i]) {
              return new SpeciesStatBoosterModifierType(keys[i] as SpeciesStatBoosterItem);
            }
            weight = curWeight;
          }
        }
      }

      return null;
    });
  }
}

class TmModifierTypeGenerator extends ModifierTypeGenerator {
  constructor(tier: ModifierTier) {
    super((party: Pokemon[]) => {
      const partyMemberCompatibleTms = party.map(p => (p as PlayerPokemon).compatibleTms.filter(tm => !p.moveset.find(m => m.moveId === tm)));
      const tierUniqueCompatibleTms = partyMemberCompatibleTms.flat().filter(tm => tmPoolTiers[tm] === tier).filter(tm => !allMoves[tm].name.endsWith(" (N)")).filter((tm, i, array) => array.indexOf(tm) === i);
      if (!tierUniqueCompatibleTms.length) {
        return null;
      }
      const randTmIndex = Utils.randSeedInt(tierUniqueCompatibleTms.length);
      return new TmModifierType(tierUniqueCompatibleTms[randTmIndex]);
    });
  }
}

class EvolutionItemModifierTypeGenerator extends ModifierTypeGenerator {
  constructor(rare: boolean) {
    super((party: Pokemon[], pregenArgs?: any[]) => {
      if (pregenArgs) {
        return new EvolutionItemModifierType(pregenArgs[0] as EvolutionItem);
      }

      const evolutionItemPool = [
        party.filter(p => pokemonEvolutions.hasOwnProperty(p.species.speciesId)).map(p => {
          const evolutions = pokemonEvolutions[p.species.speciesId];
          return evolutions.filter(e => e.item !== EvolutionItem.NONE && (e.evoFormKey === null || (e.preFormKey || "") === p.getFormKey()) && (!e.condition || e.condition.predicate(p)));
        }).flat(),
        party.filter(p => p.isFusion() && pokemonEvolutions.hasOwnProperty(p.fusionSpecies.speciesId)).map(p => {
          const evolutions = pokemonEvolutions[p.fusionSpecies.speciesId];
          return evolutions.filter(e => e.item !== EvolutionItem.NONE && (e.evoFormKey === null || (e.preFormKey || "") === p.getFusionFormKey()) && (!e.condition || e.condition.predicate(p)));
        }).flat()
      ].flat().flatMap(e => e.item).filter(i => (i > 50) === rare);

      if (!evolutionItemPool.length) {
        return null;
      }

      return new EvolutionItemModifierType(evolutionItemPool[Utils.randSeedInt(evolutionItemPool.length)]);
    });
  }
}

class FormChangeItemModifierTypeGenerator extends ModifierTypeGenerator {
  constructor() {
    super((party: Pokemon[], pregenArgs?: any[]) => {
      if (pregenArgs) {
        return new FormChangeItemModifierType(pregenArgs[0] as FormChangeItem);
      }

      const formChangeItemPool = party.filter(p => pokemonFormChanges.hasOwnProperty(p.species.speciesId)).map(p => {
        const formChanges = pokemonFormChanges[p.species.speciesId];
        return formChanges.filter(fc => ((fc.formKey.indexOf(SpeciesFormKey.MEGA) === -1 && fc.formKey.indexOf(SpeciesFormKey.PRIMAL) === -1) || party[0].scene.getModifiers(Modifiers.MegaEvolutionAccessModifier).length)
          && ((fc.formKey.indexOf(SpeciesFormKey.GIGANTAMAX) === -1 && fc.formKey.indexOf(SpeciesFormKey.ETERNAMAX) === -1) || party[0].scene.getModifiers(Modifiers.GigantamaxAccessModifier).length))
          .map(fc => fc.findTrigger(SpeciesFormChangeItemTrigger) as SpeciesFormChangeItemTrigger)
          .filter(t => t && t.active && !p.scene.findModifier(m => m instanceof Modifiers.PokemonFormChangeItemModifier && m.pokemonId === p.id && m.formChangeItem === t.item));
      }).flat().flatMap(fc => fc.item);

      if (!formChangeItemPool.length) {
        return null;
      }

      return new FormChangeItemModifierType(formChangeItemPool[Utils.randSeedInt(formChangeItemPool.length)]);
    });
  }
}

export class TerastallizeModifierType extends PokemonHeldItemModifierType implements GeneratedPersistentModifierType {
  private teraType: Type;

  constructor(teraType: Type) {
    super("", `${Type[teraType].toLowerCase()}_tera_shard`, (type, args) => new Modifiers.TerastallizeModifier(type as TerastallizeModifierType, (args[0] as Pokemon).id, teraType), "tera_shard");

    this.teraType = teraType;
  }

  get name(): string {
    return i18next.t("modifierType:ModifierType.TerastallizeModifierType.name", { teraType: i18next.t(`pokemonInfo:Type.${Type[this.teraType]}`) });
  }

  getDescription(scene: BattleScene): string {
    return i18next.t("modifierType:ModifierType.TerastallizeModifierType.description", { teraType: i18next.t(`pokemonInfo:Type.${Type[this.teraType]}`) });
  }

  getPregenArgs(): any[] {
    return [ this.teraType ];
  }
}

export class ContactHeldItemTransferChanceModifierType extends PokemonHeldItemModifierType {
  private chancePercent: integer;

  constructor(localeKey: string, iconImage: string, chancePercent: integer, group?: string, soundName?: string) {
    super(localeKey, iconImage, (type, args) => new Modifiers.ContactHeldItemTransferChanceModifier(type, (args[0] as Pokemon).id, chancePercent), group, soundName);

    this.chancePercent = chancePercent;
  }

  getDescription(scene: BattleScene): string {
    return i18next.t("modifierType:ModifierType.ContactHeldItemTransferChanceModifierType.description", { chancePercent: this.chancePercent });
  }
}

export class TurnHeldItemTransferModifierType extends PokemonHeldItemModifierType {
  constructor(localeKey: string, iconImage: string, group?: string, soundName?: string) {
    super(localeKey, iconImage, (type, args) => new Modifiers.TurnHeldItemTransferModifier(type, (args[0] as Pokemon).id), group, soundName);
  }

  getDescription(scene: BattleScene): string {
    return i18next.t("modifierType:ModifierType.TurnHeldItemTransferModifierType.description");
  }
}

export class EnemyAttackStatusEffectChanceModifierType extends ModifierType {
  private chancePercent: integer;
  private effect: StatusEffect;

  constructor(localeKey: string, iconImage: string, chancePercent: integer, effect: StatusEffect, stackCount?: integer) {
    super(localeKey, iconImage, (type, args) => new Modifiers.EnemyAttackStatusEffectChanceModifier(type, effect, chancePercent, stackCount), "enemy_status_chance");

    this.chancePercent = chancePercent;
    this.effect = effect;
  }

  getDescription(scene: BattleScene): string {
    return i18next.t("modifierType:ModifierType.EnemyAttackStatusEffectChanceModifierType.description", {
      chancePercent: this.chancePercent,
      statusEffect: getStatusEffectDescriptor(this.effect),
    });
  }
}

export class EnemyEndureChanceModifierType extends ModifierType {
  private chancePercent: number;

  constructor(localeKey: string, iconImage: string, chancePercent: number) {
    super(localeKey, iconImage, (type, _args) => new Modifiers.EnemyEndureChanceModifier(type, chancePercent), "enemy_endure");

    this.chancePercent = chancePercent;
  }

  getDescription(scene: BattleScene): string {
    return i18next.t("modifierType:ModifierType.EnemyEndureChanceModifierType.description", { chancePercent: this.chancePercent });
  }
}

export type ModifierTypeFunc = () => ModifierType;
type WeightedModifierTypeWeightFunc = (party: Pokemon[], rerollCount?: integer) => integer;

/**
 * High order function that returns a WeightedModifierTypeWeightFunc that will only be applied on
 * classic and skip an ModifierType if current wave is greater or equal to the one passed down
 * @param wave - Wave where we should stop showing the modifier
 * @param defaultWeight - ModifierType default weight
 * @returns A WeightedModifierTypeWeightFunc
 */
function skipInClassicAfterWave(wave: integer, defaultWeight: integer): WeightedModifierTypeWeightFunc {
  return (party: Pokemon[]) => {
    const gameMode =  party[0].scene.gameMode;
    const currentWave = party[0].scene.currentBattle.waveIndex;
    return gameMode.isClassic && currentWave >= wave ? 0 : defaultWeight;
  };
}

/**
 * High order function that returns a WeightedModifierTypeWeightFunc that will only be applied on
 * classic and it will skip a ModifierType if it is the last wave pull.
 * @param defaultWeight ModifierType default weight
 * @returns A WeightedModifierTypeWeightFunc
 */
function skipInLastClassicWaveOrDefault(defaultWeight: integer) : WeightedModifierTypeWeightFunc {
  return skipInClassicAfterWave(199, defaultWeight);
}
class WeightedModifierType {
  public modifierType: ModifierType;
  public weight: integer | WeightedModifierTypeWeightFunc;
  public maxWeight: integer;

  constructor(modifierTypeFunc: ModifierTypeFunc, weight: integer | WeightedModifierTypeWeightFunc, maxWeight?: integer) {
    this.modifierType = modifierTypeFunc();
    this.modifierType.id = Object.keys(modifierTypes).find(k => modifierTypes[k] === modifierTypeFunc);
    this.weight = weight;
    this.maxWeight = maxWeight || (!(weight instanceof Function) ? weight : 0);
  }

  setTier(tier: ModifierTier) {
    this.modifierType.setTier(tier);
  }
}

export const modifierTypes = {
  POKEBALL: () => new AddPokeballModifierType("pb", PokeballType.POKEBALL, 5),
  GREAT_BALL: () => new AddPokeballModifierType("gb", PokeballType.GREAT_BALL, 5),
  ULTRA_BALL: () => new AddPokeballModifierType("ub", PokeballType.ULTRA_BALL, 5),
  ROGUE_BALL: () => new AddPokeballModifierType("rb", PokeballType.ROGUE_BALL, 5),
  MASTER_BALL: () => new AddPokeballModifierType("mb", PokeballType.MASTER_BALL, 1),

  RARE_CANDY: () => new PokemonLevelIncrementModifierType("modifierType:ModifierType.RARE_CANDY", "rare_candy"),
  RARER_CANDY: () => new AllPokemonLevelIncrementModifierType("modifierType:ModifierType.RARER_CANDY", "rarer_candy"),

  EVOLUTION_ITEM: () => new EvolutionItemModifierTypeGenerator(false),
  RARE_EVOLUTION_ITEM: () => new EvolutionItemModifierTypeGenerator(true),
  FORM_CHANGE_ITEM: () => new FormChangeItemModifierTypeGenerator(),

  MEGA_BRACELET: () => new ModifierType("modifierType:ModifierType.MEGA_BRACELET", "mega_bracelet", (type, _args) => new Modifiers.MegaEvolutionAccessModifier(type)),
  DYNAMAX_BAND: () => new ModifierType("modifierType:ModifierType.DYNAMAX_BAND", "dynamax_band", (type, _args) => new Modifiers.GigantamaxAccessModifier(type)),
  TERA_ORB: () => new ModifierType("modifierType:ModifierType.TERA_ORB", "tera_orb", (type, _args) => new Modifiers.TerastallizeAccessModifier(type)),

  MAP: () => new ModifierType("modifierType:ModifierType.MAP", "map", (type, _args) => new Modifiers.MapModifier(type)),

  POTION: () => new PokemonHpRestoreModifierType("modifierType:ModifierType.POTION", "potion", 20, 10),
  SUPER_POTION: () => new PokemonHpRestoreModifierType("modifierType:ModifierType.SUPER_POTION", "super_potion", 50, 25),
  HYPER_POTION: () => new PokemonHpRestoreModifierType("modifierType:ModifierType.HYPER_POTION", "hyper_potion", 200, 50),
  MAX_POTION: () => new PokemonHpRestoreModifierType("modifierType:ModifierType.MAX_POTION", "max_potion", 0, 100),
  FULL_RESTORE: () => new PokemonHpRestoreModifierType("modifierType:ModifierType.FULL_RESTORE", "full_restore", 0, 100, true),

  REVIVE: () => new PokemonReviveModifierType("modifierType:ModifierType.REVIVE", "revive", 50),
  MAX_REVIVE: () => new PokemonReviveModifierType("modifierType:ModifierType.MAX_REVIVE", "max_revive", 100),

  FULL_HEAL: () => new PokemonStatusHealModifierType("modifierType:ModifierType.FULL_HEAL", "full_heal"),

  SACRED_ASH: () => new AllPokemonFullReviveModifierType("modifierType:ModifierType.SACRED_ASH", "sacred_ash"),

  REVIVER_SEED: () => new PokemonHeldItemModifierType("modifierType:ModifierType.REVIVER_SEED", "reviver_seed", (type, args) => new Modifiers.PokemonInstantReviveModifier(type, (args[0] as Pokemon).id)),

  ETHER: () => new PokemonPpRestoreModifierType("modifierType:ModifierType.ETHER", "ether", 10),
  MAX_ETHER: () => new PokemonPpRestoreModifierType("modifierType:ModifierType.MAX_ETHER", "max_ether", -1),

  ELIXIR: () => new PokemonAllMovePpRestoreModifierType("modifierType:ModifierType.ELIXIR", "elixir", 10),
  MAX_ELIXIR: () => new PokemonAllMovePpRestoreModifierType("modifierType:ModifierType.MAX_ELIXIR", "max_elixir", -1),

  PP_UP: () => new PokemonPpUpModifierType("modifierType:ModifierType.PP_UP", "pp_up", 1),
  PP_MAX: () => new PokemonPpUpModifierType("modifierType:ModifierType.PP_MAX", "pp_max", 3),

  /*REPEL: () => new DoubleBattleChanceBoosterModifierType('Repel', 5),
  SUPER_REPEL: () => new DoubleBattleChanceBoosterModifierType('Super Repel', 10),
  MAX_REPEL: () => new DoubleBattleChanceBoosterModifierType('Max Repel', 25),*/

  LURE: () => new DoubleBattleChanceBoosterModifierType("modifierType:ModifierType.LURE", "lure", 5),
  SUPER_LURE: () => new DoubleBattleChanceBoosterModifierType("modifierType:ModifierType.SUPER_LURE", "super_lure", 10),
  MAX_LURE: () => new DoubleBattleChanceBoosterModifierType("modifierType:ModifierType.MAX_LURE", "max_lure", 25),

  SPECIES_STAT_BOOSTER: () => new SpeciesStatBoosterModifierTypeGenerator(),

  TEMP_STAT_BOOSTER: () => new ModifierTypeGenerator((party: Pokemon[], pregenArgs?: any[]) => {
    if (pregenArgs) {
      return new TempBattleStatBoosterModifierType(pregenArgs[0] as TempBattleStat);
    }
    const randTempBattleStat = Utils.randSeedInt(6) as TempBattleStat;
    return new TempBattleStatBoosterModifierType(randTempBattleStat);
  }),
  DIRE_HIT: () => new TempBattleStatBoosterModifierType(TempBattleStat.CRIT),

  BASE_STAT_BOOSTER: () => new ModifierTypeGenerator((party: Pokemon[], pregenArgs?: any[]) => {
    if (pregenArgs) {
      const stat = pregenArgs[0] as Stat;
      return new PokemonBaseStatBoosterModifierType(getBaseStatBoosterItemName(stat), stat);
    }
    const randStat = Utils.randSeedInt(6) as Stat;
    return new PokemonBaseStatBoosterModifierType(getBaseStatBoosterItemName(randStat), randStat);
  }),

  ATTACK_TYPE_BOOSTER: () => new AttackTypeBoosterModifierTypeGenerator(),

  MINT: () => new ModifierTypeGenerator((party: Pokemon[], pregenArgs?: any[]) => {
    if (pregenArgs) {
      return new PokemonNatureChangeModifierType(pregenArgs[0] as Nature);
    }
    return new PokemonNatureChangeModifierType(Utils.randSeedInt(Utils.getEnumValues(Nature).length) as Nature);
  }),

  TERA_SHARD: () => new ModifierTypeGenerator((party: Pokemon[], pregenArgs?: any[]) => {
    if (pregenArgs) {
      return new TerastallizeModifierType(pregenArgs[0] as Type);
    }
    if (!party[0].scene.getModifiers(Modifiers.TerastallizeAccessModifier).length) {
      return null;
    }
    let type: Type;
    if (!Utils.randSeedInt(3)) {
      const partyMemberTypes = party.map(p => p.getTypes(false, false, true)).flat();
      type = Utils.randSeedItem(partyMemberTypes);
    } else {
      type = Utils.randSeedInt(64) ? Utils.randSeedInt(18) as Type : Type.STELLAR;
    }
    return new TerastallizeModifierType(type);
  }),

  BERRY: () => new ModifierTypeGenerator((party: Pokemon[], pregenArgs?: any[]) => {
    if (pregenArgs) {
      return new BerryModifierType(pregenArgs[0] as BerryType);
    }
    const berryTypes = Utils.getEnumValues(BerryType);
    let randBerryType: BerryType;
    const rand = Utils.randSeedInt(12);
    if (rand < 2) {
      randBerryType = BerryType.SITRUS;
    } else if (rand < 4) {
      randBerryType = BerryType.LUM;
    } else if (rand < 6) {
      randBerryType = BerryType.LEPPA;
    } else {
      randBerryType = berryTypes[Utils.randSeedInt(berryTypes.length - 3) + 2];
    }
    return new BerryModifierType(randBerryType);
  }),

  TM_COMMON: () => new TmModifierTypeGenerator(ModifierTier.COMMON),
  TM_GREAT: () => new TmModifierTypeGenerator(ModifierTier.GREAT),
  TM_ULTRA: () => new TmModifierTypeGenerator(ModifierTier.ULTRA),

  MEMORY_MUSHROOM: () => new RememberMoveModifierType("modifierType:ModifierType.MEMORY_MUSHROOM", "big_mushroom"),

  EXP_SHARE: () => new ModifierType("modifierType:ModifierType.EXP_SHARE", "exp_share", (type, _args) => new Modifiers.ExpShareModifier(type)),
  EXP_BALANCE: () => new ModifierType("modifierType:ModifierType.EXP_BALANCE", "exp_balance", (type, _args) => new Modifiers.ExpBalanceModifier(type)),

  OVAL_CHARM: () => new ModifierType("modifierType:ModifierType.OVAL_CHARM", "oval_charm", (type, _args) => new Modifiers.MultipleParticipantExpBonusModifier(type)),

  EXP_CHARM: () => new ExpBoosterModifierType("modifierType:ModifierType.EXP_CHARM", "exp_charm", 25),
  SUPER_EXP_CHARM: () => new ExpBoosterModifierType("modifierType:ModifierType.SUPER_EXP_CHARM", "super_exp_charm", 60),
  GOLDEN_EXP_CHARM: () => new ExpBoosterModifierType("modifierType:ModifierType.GOLDEN_EXP_CHARM", "golden_exp_charm", 100),

  LUCKY_EGG: () => new PokemonExpBoosterModifierType("modifierType:ModifierType.LUCKY_EGG", "lucky_egg", 40),
  GOLDEN_EGG: () => new PokemonExpBoosterModifierType("modifierType:ModifierType.GOLDEN_EGG", "golden_egg", 100),

  SOOTHE_BELL: () => new PokemonFriendshipBoosterModifierType("modifierType:ModifierType.SOOTHE_BELL", "soothe_bell"),

  EVIOLITE: () => new PokemonHeldItemModifierType("modifierType:ModifierType.EVIOLITE", "eviolite", (type, args) => new Modifiers.EvolutionStatBoosterModifier(type, (args[0] as Pokemon).id, [Stat.DEF, Stat.SPDEF], 1.5)),

  SOUL_DEW: () => new PokemonHeldItemModifierType("modifierType:ModifierType.SOUL_DEW", "soul_dew", (type, args) => new Modifiers.PokemonNatureWeightModifier(type, (args[0] as Pokemon).id)),

  NUGGET: () => new MoneyRewardModifierType("modifierType:ModifierType.NUGGET", "nugget", 1, "modifierType:ModifierType.MoneyRewardModifierType.extra.small"),
  BIG_NUGGET: () => new MoneyRewardModifierType("modifierType:ModifierType.BIG_NUGGET", "big_nugget", 2.5, "modifierType:ModifierType.MoneyRewardModifierType.extra.moderate"),
  RELIC_GOLD: () => new MoneyRewardModifierType("modifierType:ModifierType.RELIC_GOLD", "relic_gold", 10, "modifierType:ModifierType.MoneyRewardModifierType.extra.large"),

  AMULET_COIN: () => new ModifierType("modifierType:ModifierType.AMULET_COIN", "amulet_coin", (type, _args) => new Modifiers.MoneyMultiplierModifier(type)),
  GOLDEN_PUNCH: () => new PokemonHeldItemModifierType("modifierType:ModifierType.GOLDEN_PUNCH", "golden_punch", (type, args) => new Modifiers.DamageMoneyRewardModifier(type, (args[0] as Pokemon).id)),
  COIN_CASE: () => new ModifierType("modifierType:ModifierType.COIN_CASE", "coin_case", (type, _args) => new Modifiers.MoneyInterestModifier(type)),

  LOCK_CAPSULE: () => new ModifierType("modifierType:ModifierType.LOCK_CAPSULE", "lock_capsule", (type, _args) => new Modifiers.LockModifierTiersModifier(type)),

  GRIP_CLAW: () => new ContactHeldItemTransferChanceModifierType("modifierType:ModifierType.GRIP_CLAW", "grip_claw", 10),
  WIDE_LENS: () => new PokemonMoveAccuracyBoosterModifierType("modifierType:ModifierType.WIDE_LENS", "wide_lens", 5),

  MULTI_LENS: () => new PokemonMultiHitModifierType("modifierType:ModifierType.MULTI_LENS", "zoom_lens"),

  HEALING_CHARM: () => new ModifierType("modifierType:ModifierType.HEALING_CHARM", "healing_charm", (type, _args) => new Modifiers.HealingBoosterModifier(type, 1.1)),
  CANDY_JAR: () => new ModifierType("modifierType:ModifierType.CANDY_JAR", "candy_jar", (type, _args) => new Modifiers.LevelIncrementBoosterModifier(type)),

  BERRY_POUCH: () => new ModifierType("modifierType:ModifierType.BERRY_POUCH", "berry_pouch", (type, _args) => new Modifiers.PreserveBerryModifier(type)),

  FOCUS_BAND: () => new PokemonHeldItemModifierType("modifierType:ModifierType.FOCUS_BAND", "focus_band", (type, args) => new Modifiers.SurviveDamageModifier(type, (args[0] as Pokemon).id)),

  QUICK_CLAW: () => new PokemonHeldItemModifierType("modifierType:ModifierType.QUICK_CLAW", "quick_claw", (type, args) => new Modifiers.BypassSpeedChanceModifier(type, (args[0] as Pokemon).id)),

  KINGS_ROCK: () => new PokemonHeldItemModifierType("modifierType:ModifierType.KINGS_ROCK", "kings_rock", (type, args) => new Modifiers.FlinchChanceModifier(type, (args[0] as Pokemon).id)),

  LEFTOVERS: () => new PokemonHeldItemModifierType("modifierType:ModifierType.LEFTOVERS", "leftovers", (type, args) => new Modifiers.TurnHealModifier(type, (args[0] as Pokemon).id)),
  SHELL_BELL: () => new PokemonHeldItemModifierType("modifierType:ModifierType.SHELL_BELL", "shell_bell", (type, args) => new Modifiers.HitHealModifier(type, (args[0] as Pokemon).id)),

  TOXIC_ORB: () => new PokemonHeldItemModifierType("modifierType:ModifierType.TOXIC_ORB", "toxic_orb", (type, args) => new Modifiers.TurnStatusEffectModifier(type, (args[0] as Pokemon).id)),
  FLAME_ORB: () => new PokemonHeldItemModifierType("modifierType:ModifierType.FLAME_ORB", "flame_orb", (type, args) => new Modifiers.TurnStatusEffectModifier(type, (args[0] as Pokemon).id)),

  BATON: () => new PokemonHeldItemModifierType("modifierType:ModifierType.BATON", "stick", (type, args) => new Modifiers.SwitchEffectTransferModifier(type, (args[0] as Pokemon).id)),

  SHINY_CHARM: () => new ModifierType("modifierType:ModifierType.SHINY_CHARM", "shiny_charm", (type, _args) => new Modifiers.ShinyRateBoosterModifier(type)),
  ABILITY_CHARM: () => new ModifierType("modifierType:ModifierType.ABILITY_CHARM", "ability_charm", (type, _args) => new Modifiers.HiddenAbilityRateBoosterModifier(type)),

  IV_SCANNER: () => new ModifierType("modifierType:ModifierType.IV_SCANNER", "scanner", (type, _args) => new Modifiers.IvScannerModifier(type)),

  DNA_SPLICERS: () => new FusePokemonModifierType("modifierType:ModifierType.DNA_SPLICERS", "dna_splicers"),

  MINI_BLACK_HOLE: () => new TurnHeldItemTransferModifierType("modifierType:ModifierType.MINI_BLACK_HOLE", "mini_black_hole"),

  VOUCHER: () => new AddVoucherModifierType(VoucherType.REGULAR, 1),
  VOUCHER_PLUS: () => new AddVoucherModifierType(VoucherType.PLUS, 1),
  VOUCHER_PREMIUM: () => new AddVoucherModifierType(VoucherType.PREMIUM, 1),

  GOLDEN_POKEBALL: () => new ModifierType("modifierType:ModifierType.GOLDEN_POKEBALL", "pb_gold", (type, _args) => new Modifiers.ExtraModifierModifier(type), null, "pb_bounce_1"),

  ENEMY_DAMAGE_BOOSTER: () => new ModifierType("modifierType:ModifierType.ENEMY_DAMAGE_BOOSTER", "wl_item_drop", (type, _args) => new Modifiers.EnemyDamageBoosterModifier(type, 5)),
  ENEMY_DAMAGE_REDUCTION: () => new ModifierType("modifierType:ModifierType.ENEMY_DAMAGE_REDUCTION", "wl_guard_spec", (type, _args) => new Modifiers.EnemyDamageReducerModifier(type, 2.5)),
  //ENEMY_SUPER_EFFECT_BOOSTER: () => new ModifierType('Type Advantage Token', 'Increases damage of super effective attacks by 30%', (type, _args) => new Modifiers.EnemySuperEffectiveDamageBoosterModifier(type, 30), 'wl_custom_super_effective'),
  ENEMY_HEAL: () => new ModifierType("modifierType:ModifierType.ENEMY_HEAL", "wl_potion", (type, _args) => new Modifiers.EnemyTurnHealModifier(type, 2, 10)),
  ENEMY_ATTACK_POISON_CHANCE: () => new EnemyAttackStatusEffectChanceModifierType("modifierType:ModifierType.ENEMY_ATTACK_POISON_CHANCE", "wl_antidote", 5, StatusEffect.POISON, 10),
  ENEMY_ATTACK_PARALYZE_CHANCE: () => new EnemyAttackStatusEffectChanceModifierType("modifierType:ModifierType.ENEMY_ATTACK_PARALYZE_CHANCE", "wl_paralyze_heal", 2.5, StatusEffect.PARALYSIS, 10),
  ENEMY_ATTACK_BURN_CHANCE: () => new EnemyAttackStatusEffectChanceModifierType("modifierType:ModifierType.ENEMY_ATTACK_BURN_CHANCE", "wl_burn_heal", 5, StatusEffect.BURN, 10),
  ENEMY_STATUS_EFFECT_HEAL_CHANCE: () => new ModifierType("modifierType:ModifierType.ENEMY_STATUS_EFFECT_HEAL_CHANCE", "wl_full_heal", (type, _args) => new Modifiers.EnemyStatusEffectHealChanceModifier(type, 2.5, 10)),
  ENEMY_ENDURE_CHANCE: () => new EnemyEndureChanceModifierType("modifierType:ModifierType.ENEMY_ENDURE_CHANCE", "wl_reset_urge", 2),
  ENEMY_FUSED_CHANCE: () => new ModifierType("modifierType:ModifierType.ENEMY_FUSED_CHANCE", "wl_custom_spliced", (type, _args) => new Modifiers.EnemyFusionChanceModifier(type, 1)),
};

interface ModifierPool {
  [tier: string]: WeightedModifierType[]
}

const MAX_BALLS = 99;

/**
 * Used to check if the player has max of a given ball type in Classic
 * @param party The player's party, just used to access the scene
 * @param ballType The {@linkcode PokeballType} being checked
 * @returns boolean: true if the player has the maximum of a given ball type
 */
function hasMaximumBalls(party: Pokemon[], ballType: PokeballType): boolean {
  return (party[0].scene.gameMode.isClassic && party[0].scene.pokeballCounts[ballType] >= MAX_BALLS);
}

const modifierPool: ModifierPool = {
  [ModifierTier.COMMON]: [
    new WeightedModifierType(modifierTypes.POKEBALL, (party: Pokemon[]) => (hasMaximumBalls(party, PokeballType.POKEBALL)) ? 0 : 6, 6),
    new WeightedModifierType(modifierTypes.RARE_CANDY, 2),
    new WeightedModifierType(modifierTypes.POTION, (party: Pokemon[]) => {
      const thresholdPartyMemberCount = Math.min(party.filter(p => (p.getInverseHp() >= 10 || p.getHpRatio() <= 0.875) && !p.isFainted()).length, 3);
      return thresholdPartyMemberCount * 3;
    }, 9),
    new WeightedModifierType(modifierTypes.SUPER_POTION, (party: Pokemon[]) => {
      const thresholdPartyMemberCount = Math.min(party.filter(p => (p.getInverseHp() >= 25 || p.getHpRatio() <= 0.75) && !p.isFainted()).length, 3);
      return thresholdPartyMemberCount;
    }, 3),
    new WeightedModifierType(modifierTypes.ETHER, (party: Pokemon[]) => {
      const thresholdPartyMemberCount = Math.min(party.filter(p => p.hp && p.getMoveset().filter(m => m.ppUsed && (m.getMovePp() - m.ppUsed) <= 5).length).length, 3);
      return thresholdPartyMemberCount * 3;
    }, 9),
    new WeightedModifierType(modifierTypes.MAX_ETHER, (party: Pokemon[]) => {
      const thresholdPartyMemberCount = Math.min(party.filter(p => p.hp && p.getMoveset().filter(m => m.ppUsed && (m.getMovePp() - m.ppUsed) <= 5).length).length, 3);
      return thresholdPartyMemberCount;
    }, 3),
    new WeightedModifierType(modifierTypes.LURE, 2),
    new WeightedModifierType(modifierTypes.TEMP_STAT_BOOSTER, 4),
    new WeightedModifierType(modifierTypes.BERRY, 2),
    new WeightedModifierType(modifierTypes.TM_COMMON, 2),
  ].map(m => {
    m.setTier(ModifierTier.COMMON); return m;
  }),
  [ModifierTier.GREAT]: [
    new WeightedModifierType(modifierTypes.GREAT_BALL, (party: Pokemon[]) => (hasMaximumBalls(party, PokeballType.GREAT_BALL)) ? 0 : 6, 6),
    new WeightedModifierType(modifierTypes.PP_UP, 2),
    new WeightedModifierType(modifierTypes.FULL_HEAL, (party: Pokemon[]) => {
      const statusEffectPartyMemberCount = Math.min(party.filter(p => p.hp && !!p.status && !p.getHeldItems().some(i => {
        if (i instanceof Modifiers.TurnStatusEffectModifier) {
          return (i as Modifiers.TurnStatusEffectModifier).getStatusEffect() === p.status.effect;
        }
        return false;
      })).length, 3);
      return statusEffectPartyMemberCount * 6;
    }, 18),
    new WeightedModifierType(modifierTypes.REVIVE, (party: Pokemon[]) => {
      const faintedPartyMemberCount = Math.min(party.filter(p => p.isFainted()).length, 3);
      return faintedPartyMemberCount * 9;
    }, 27),
    new WeightedModifierType(modifierTypes.MAX_REVIVE, (party: Pokemon[]) => {
      const faintedPartyMemberCount = Math.min(party.filter(p => p.isFainted()).length, 3);
      return faintedPartyMemberCount * 3;
    }, 9),
    new WeightedModifierType(modifierTypes.SACRED_ASH, (party: Pokemon[]) => {
      return party.filter(p => p.isFainted()).length >= Math.ceil(party.length / 2) ? 1 : 0;
    }, 1),
    new WeightedModifierType(modifierTypes.HYPER_POTION, (party: Pokemon[]) => {
      const thresholdPartyMemberCount = Math.min(party.filter(p => (p.getInverseHp() >= 100 || p.getHpRatio() <= 0.625) && !p.isFainted()).length, 3);
      return thresholdPartyMemberCount * 3;
    }, 9),
    new WeightedModifierType(modifierTypes.MAX_POTION, (party: Pokemon[]) => {
      const thresholdPartyMemberCount = Math.min(party.filter(p => (p.getInverseHp() >= 150 || p.getHpRatio() <= 0.5) && !p.isFainted()).length, 3);
      return thresholdPartyMemberCount;
    }, 3),
    new WeightedModifierType(modifierTypes.FULL_RESTORE, (party: Pokemon[]) => {
      const statusEffectPartyMemberCount = Math.min(party.filter(p => p.hp && !!p.status && !p.getHeldItems().some(i => {
        if (i instanceof Modifiers.TurnStatusEffectModifier) {
          return (i as Modifiers.TurnStatusEffectModifier).getStatusEffect() === p.status.effect;
        }
        return false;
      })).length, 3);
      const thresholdPartyMemberCount = Math.floor((Math.min(party.filter(p => (p.getInverseHp() >= 150 || p.getHpRatio() <= 0.5) && !p.isFainted()).length, 3) + statusEffectPartyMemberCount) / 2);
      return thresholdPartyMemberCount;
    }, 3),
    new WeightedModifierType(modifierTypes.ELIXIR, (party: Pokemon[]) => {
      const thresholdPartyMemberCount = Math.min(party.filter(p => p.hp && p.getMoveset().filter(m => m.ppUsed && (m.getMovePp() - m.ppUsed) <= 5).length).length, 3);
      return thresholdPartyMemberCount * 3;
    }, 9),
    new WeightedModifierType(modifierTypes.MAX_ELIXIR, (party: Pokemon[]) => {
      const thresholdPartyMemberCount = Math.min(party.filter(p => p.hp && p.getMoveset().filter(m => m.ppUsed && (m.getMovePp() - m.ppUsed) <= 5).length).length, 3);
      return thresholdPartyMemberCount;
    }, 3),
    new WeightedModifierType(modifierTypes.DIRE_HIT, 4),
    new WeightedModifierType(modifierTypes.SUPER_LURE, 4),
    new WeightedModifierType(modifierTypes.NUGGET, skipInLastClassicWaveOrDefault(5)),
    new WeightedModifierType(modifierTypes.EVOLUTION_ITEM, (party: Pokemon[]) => {
      return Math.min(Math.ceil(party[0].scene.currentBattle.waveIndex / 15), 8);
    }, 8),
    new WeightedModifierType(modifierTypes.MAP, (party: Pokemon[]) => party[0].scene.gameMode.isClassic && party[0].scene.currentBattle.waveIndex < 180 ? 1 : 0, 1),
    new WeightedModifierType(modifierTypes.TM_GREAT, 3),
    new WeightedModifierType(modifierTypes.MEMORY_MUSHROOM, (party: Pokemon[]) => {
      if (!party.find(p => p.getLearnableLevelMoves().length)) {
        return 0;
      }
      const highestPartyLevel = party.map(p => p.level).reduce((highestLevel: integer, level: integer) => Math.max(highestLevel, level), 1);
      return Math.min(Math.ceil(highestPartyLevel / 20), 4);
    }, 4),
    new WeightedModifierType(modifierTypes.BASE_STAT_BOOSTER, 3),
    new WeightedModifierType(modifierTypes.TERA_SHARD, 1),
    new WeightedModifierType(modifierTypes.DNA_SPLICERS, (party: Pokemon[]) => party[0].scene.gameMode.isSplicedOnly && party.filter(p => !p.fusionSpecies).length > 1 ? 4 : 0),
    new WeightedModifierType(modifierTypes.VOUCHER, (party: Pokemon[], rerollCount: integer) => !party[0].scene.gameMode.isDaily ? Math.max(1 - rerollCount, 0) : 0, 1),
  ].map(m => {
    m.setTier(ModifierTier.GREAT); return m;
  }),
  [ModifierTier.ULTRA]: [
    new WeightedModifierType(modifierTypes.ULTRA_BALL, (party: Pokemon[]) => (hasMaximumBalls(party, PokeballType.ULTRA_BALL)) ? 0 : 15, 15),
    new WeightedModifierType(modifierTypes.MAX_LURE, 4),
    new WeightedModifierType(modifierTypes.BIG_NUGGET, skipInLastClassicWaveOrDefault(12)),
    new WeightedModifierType(modifierTypes.PP_MAX, 3),
    new WeightedModifierType(modifierTypes.MINT, 4),
    new WeightedModifierType(modifierTypes.RARE_EVOLUTION_ITEM, (party: Pokemon[]) => Math.min(Math.ceil(party[0].scene.currentBattle.waveIndex / 15) * 4, 32), 32),
    new WeightedModifierType(modifierTypes.AMULET_COIN, 3),
    //new WeightedModifierType(modifierTypes.EVIOLITE, (party: Pokemon[]) => party.some(p => ((p.getSpeciesForm(true).speciesId in pokemonEvolutions) || (p.isFusion() && (p.getFusionSpeciesForm(true).speciesId in pokemonEvolutions))) && !p.getHeldItems().some(i => i instanceof Modifiers.EvolutionStatBoosterModifier)) ? 10 : 0),
    new WeightedModifierType(modifierTypes.SPECIES_STAT_BOOSTER, 12),
    new WeightedModifierType(modifierTypes.TOXIC_ORB, (party: Pokemon[]) => {
      const checkedAbilities = [Abilities.QUICK_FEET, Abilities.GUTS, Abilities.MARVEL_SCALE, Abilities.TOXIC_BOOST, Abilities.POISON_HEAL, Abilities.MAGIC_GUARD];
      const checkedMoves = [Moves.FACADE, Moves.TRICK, Moves.FLING, Moves.SWITCHEROO, Moves.PSYCHO_SHIFT];
      // If a party member doesn't already have one of these two orbs and has one of the above moves or abilities, the orb can appear
      return party.some(p => !p.getHeldItems().some(i => i instanceof Modifiers.TurnStatusEffectModifier) && (checkedAbilities.some(a => p.hasAbility(a, false, true)) || p.getMoveset(true).some(m => checkedMoves.includes(m.moveId)))) ? 10 : 0;
    }, 10),
    new WeightedModifierType(modifierTypes.FLAME_ORB, (party: Pokemon[]) => {
      const checkedAbilities = [Abilities.QUICK_FEET, Abilities.GUTS, Abilities.MARVEL_SCALE, Abilities.FLARE_BOOST, Abilities.MAGIC_GUARD];
      const checkedMoves = [Moves.FACADE, Moves.TRICK, Moves.FLING, Moves.SWITCHEROO, Moves.PSYCHO_SHIFT];
      // If a party member doesn't already have one of these two orbs and has one of the above moves or abilities, the orb can appear
      return party.some(p => !p.getHeldItems().some(i => i instanceof Modifiers.TurnStatusEffectModifier) && (checkedAbilities.some(a => p.hasAbility(a, false, true)) || p.getMoveset(true).some(m => checkedMoves.includes(m.moveId)))) ? 10 : 0;
    }, 10),
    new WeightedModifierType(modifierTypes.REVIVER_SEED, 4),
    new WeightedModifierType(modifierTypes.CANDY_JAR, 5),
    new WeightedModifierType(modifierTypes.ATTACK_TYPE_BOOSTER, 9),
    new WeightedModifierType(modifierTypes.TM_ULTRA, 11),
    new WeightedModifierType(modifierTypes.RARER_CANDY, 4),
    new WeightedModifierType(modifierTypes.GOLDEN_PUNCH, 2),
    new WeightedModifierType(modifierTypes.IV_SCANNER, 4),
    new WeightedModifierType(modifierTypes.EXP_CHARM, 8),
    new WeightedModifierType(modifierTypes.EXP_SHARE, 10),
    new WeightedModifierType(modifierTypes.EXP_BALANCE, 3),
    new WeightedModifierType(modifierTypes.TERA_ORB, (party: Pokemon[]) => Math.min(Math.max(Math.floor(party[0].scene.currentBattle.waveIndex / 50) * 2, 1), 4), 4),
    new WeightedModifierType(modifierTypes.QUICK_CLAW, 3),
    new WeightedModifierType(modifierTypes.WIDE_LENS, 4),
  ].map(m => {
    m.setTier(ModifierTier.ULTRA); return m;
  }),
  [ModifierTier.ROGUE]: [
    new WeightedModifierType(modifierTypes.ROGUE_BALL, (party: Pokemon[]) => (hasMaximumBalls(party, PokeballType.ROGUE_BALL)) ? 0 : 16, 16),
    new WeightedModifierType(modifierTypes.RELIC_GOLD, skipInLastClassicWaveOrDefault(2)),
    new WeightedModifierType(modifierTypes.LEFTOVERS, 3),
    new WeightedModifierType(modifierTypes.SHELL_BELL, 3),
    new WeightedModifierType(modifierTypes.BERRY_POUCH, 4),
    new WeightedModifierType(modifierTypes.GRIP_CLAW, 5),
    new WeightedModifierType(modifierTypes.BATON, 2),
    new WeightedModifierType(modifierTypes.SOUL_DEW, 7),
    //new WeightedModifierType(modifierTypes.OVAL_CHARM, 6),
    new WeightedModifierType(modifierTypes.SOOTHE_BELL, 4),
    new WeightedModifierType(modifierTypes.ABILITY_CHARM, 6),
    new WeightedModifierType(modifierTypes.FOCUS_BAND, 5),
    new WeightedModifierType(modifierTypes.KINGS_ROCK, 3),
    new WeightedModifierType(modifierTypes.LOCK_CAPSULE, 3),
    new WeightedModifierType(modifierTypes.SUPER_EXP_CHARM, 8),
    new WeightedModifierType(modifierTypes.FORM_CHANGE_ITEM, (party: Pokemon[]) => Math.min(Math.ceil(party[0].scene.currentBattle.waveIndex / 50), 4) * 6, 24),
    new WeightedModifierType(modifierTypes.MEGA_BRACELET, (party: Pokemon[]) => Math.min(Math.ceil(party[0].scene.currentBattle.waveIndex / 50), 4) * 9, 36),
    new WeightedModifierType(modifierTypes.DYNAMAX_BAND, (party: Pokemon[]) => Math.min(Math.ceil(party[0].scene.currentBattle.waveIndex / 50), 4) * 9, 36),
    new WeightedModifierType(modifierTypes.VOUCHER_PLUS, (party: Pokemon[], rerollCount: integer) => !party[0].scene.gameMode.isDaily ? Math.max(3 - rerollCount * 1, 0) : 0, 3),
  ].map(m => {
    m.setTier(ModifierTier.ROGUE); return m;
  }),
  [ModifierTier.MASTER]: [
    new WeightedModifierType(modifierTypes.MASTER_BALL, (party: Pokemon[]) => (hasMaximumBalls(party, PokeballType.MASTER_BALL)) ? 0 : 24, 24),
    new WeightedModifierType(modifierTypes.SHINY_CHARM, 14),
    new WeightedModifierType(modifierTypes.HEALING_CHARM, 18),
    new WeightedModifierType(modifierTypes.MULTI_LENS, 18),
    new WeightedModifierType(modifierTypes.VOUCHER_PREMIUM, (party: Pokemon[], rerollCount: integer) => !party[0].scene.gameMode.isDaily && !party[0].scene.gameMode.isEndless && !party[0].scene.gameMode.isSplicedOnly ? Math.max(5 - rerollCount * 2, 0) : 0, 5),
    new WeightedModifierType(modifierTypes.DNA_SPLICERS, (party: Pokemon[]) => !party[0].scene.gameMode.isSplicedOnly && party.filter(p => !p.fusionSpecies).length > 1 ? 24 : 0, 24),
    new WeightedModifierType(modifierTypes.MINI_BLACK_HOLE, (party: Pokemon[]) => party[0].scene.gameData.unlocks[Unlockables.MINI_BLACK_HOLE] ? 1 : 0, 1),
  ].map(m => {
    m.setTier(ModifierTier.MASTER); return m;
  })
};

const wildModifierPool: ModifierPool = {
  [ModifierTier.COMMON]: [
    new WeightedModifierType(modifierTypes.BERRY, 1)
  ].map(m => {
    m.setTier(ModifierTier.COMMON); return m;
  }),
  [ModifierTier.GREAT]: [
    new WeightedModifierType(modifierTypes.BASE_STAT_BOOSTER, 1)
  ].map(m => {
    m.setTier(ModifierTier.GREAT); return m;
  }),
  [ModifierTier.ULTRA]: [
    new WeightedModifierType(modifierTypes.ATTACK_TYPE_BOOSTER, 10),
  ].map(m => {
    m.setTier(ModifierTier.ULTRA); return m;
  }),
  [ModifierTier.ROGUE]: [
    new WeightedModifierType(modifierTypes.LUCKY_EGG, 4),
  ].map(m => {
    m.setTier(ModifierTier.ROGUE); return m;
  }),
  [ModifierTier.MASTER]: [
    new WeightedModifierType(modifierTypes.GOLDEN_EGG, 1)
  ].map(m => {
    m.setTier(ModifierTier.MASTER); return m;
  })
};

const trainerModifierPool: ModifierPool = {
  [ModifierTier.COMMON]: [
    new WeightedModifierType(modifierTypes.BERRY, 8),
    new WeightedModifierType(modifierTypes.BASE_STAT_BOOSTER, 3)
  ].map(m => {
    m.setTier(ModifierTier.COMMON); return m;
  }),
  [ModifierTier.GREAT]: [
    new WeightedModifierType(modifierTypes.BASE_STAT_BOOSTER, 3),
  ].map(m => {
    m.setTier(ModifierTier.GREAT); return m;
  }),
  [ModifierTier.ULTRA]: [
    new WeightedModifierType(modifierTypes.ATTACK_TYPE_BOOSTER, 1),
  ].map(m => {
    m.setTier(ModifierTier.ULTRA); return m;
  }),
  [ModifierTier.ROGUE]: [
    new WeightedModifierType(modifierTypes.REVIVER_SEED, 2),
    new WeightedModifierType(modifierTypes.FOCUS_BAND, 2),
    new WeightedModifierType(modifierTypes.LUCKY_EGG, 4),
    new WeightedModifierType(modifierTypes.QUICK_CLAW, 1),
    new WeightedModifierType(modifierTypes.GRIP_CLAW, 1),
    new WeightedModifierType(modifierTypes.WIDE_LENS, 1),
  ].map(m => {
    m.setTier(ModifierTier.ROGUE); return m;
  }),
  [ModifierTier.MASTER]: [
    new WeightedModifierType(modifierTypes.KINGS_ROCK, 1),
    new WeightedModifierType(modifierTypes.LEFTOVERS, 1),
    new WeightedModifierType(modifierTypes.SHELL_BELL, 1),
  ].map(m => {
    m.setTier(ModifierTier.MASTER); return m;
  })
};

const enemyBuffModifierPool: ModifierPool = {
  [ModifierTier.COMMON]: [
    new WeightedModifierType(modifierTypes.ENEMY_DAMAGE_BOOSTER, 9),
    new WeightedModifierType(modifierTypes.ENEMY_DAMAGE_REDUCTION, 9),
    new WeightedModifierType(modifierTypes.ENEMY_ATTACK_POISON_CHANCE, 3),
    new WeightedModifierType(modifierTypes.ENEMY_ATTACK_PARALYZE_CHANCE, 3),
    new WeightedModifierType(modifierTypes.ENEMY_ATTACK_BURN_CHANCE, 3),
    new WeightedModifierType(modifierTypes.ENEMY_STATUS_EFFECT_HEAL_CHANCE, 9),
    new WeightedModifierType(modifierTypes.ENEMY_ENDURE_CHANCE, 4),
    new WeightedModifierType(modifierTypes.ENEMY_FUSED_CHANCE, 1)
  ].map(m => {
    m.setTier(ModifierTier.COMMON); return m;
  }),
  [ModifierTier.GREAT]: [
    new WeightedModifierType(modifierTypes.ENEMY_DAMAGE_BOOSTER, 5),
    new WeightedModifierType(modifierTypes.ENEMY_DAMAGE_REDUCTION, 5),
    new WeightedModifierType(modifierTypes.ENEMY_STATUS_EFFECT_HEAL_CHANCE, 5),
    new WeightedModifierType(modifierTypes.ENEMY_ENDURE_CHANCE, 5),
    new WeightedModifierType(modifierTypes.ENEMY_FUSED_CHANCE, 1)
  ].map(m => {
    m.setTier(ModifierTier.GREAT); return m;
  }),
  [ModifierTier.ULTRA]: [
    new WeightedModifierType(modifierTypes.ENEMY_DAMAGE_BOOSTER, 10),
    new WeightedModifierType(modifierTypes.ENEMY_DAMAGE_REDUCTION, 10),
    new WeightedModifierType(modifierTypes.ENEMY_HEAL, 10),
    new WeightedModifierType(modifierTypes.ENEMY_STATUS_EFFECT_HEAL_CHANCE, 10),
    new WeightedModifierType(modifierTypes.ENEMY_ENDURE_CHANCE, 10),
    new WeightedModifierType(modifierTypes.ENEMY_FUSED_CHANCE, 5)
  ].map(m => {
    m.setTier(ModifierTier.ULTRA); return m;
  }),
  [ModifierTier.ROGUE]: [ ].map(m => {
    m.setTier(ModifierTier.ROGUE); return m;
  }),
  [ModifierTier.MASTER]: [ ].map(m => {
    m.setTier(ModifierTier.MASTER); return m;
  })
};

const dailyStarterModifierPool: ModifierPool = {
  [ModifierTier.COMMON]: [
    new WeightedModifierType(modifierTypes.BASE_STAT_BOOSTER, 1),
    new WeightedModifierType(modifierTypes.BERRY, 3),
  ].map(m => {
    m.setTier(ModifierTier.COMMON); return m;
  }),
  [ModifierTier.GREAT]: [
    new WeightedModifierType(modifierTypes.ATTACK_TYPE_BOOSTER, 5),
  ].map(m => {
    m.setTier(ModifierTier.GREAT); return m;
  }),
  [ModifierTier.ULTRA]: [
    new WeightedModifierType(modifierTypes.REVIVER_SEED, 4),
    new WeightedModifierType(modifierTypes.SOOTHE_BELL, 1),
    new WeightedModifierType(modifierTypes.SOUL_DEW, 1),
    new WeightedModifierType(modifierTypes.GOLDEN_PUNCH, 1),
  ].map(m => {
    m.setTier(ModifierTier.ULTRA); return m;
  }),
  [ModifierTier.ROGUE]: [
    new WeightedModifierType(modifierTypes.GRIP_CLAW, 5),
    new WeightedModifierType(modifierTypes.BATON, 2),
    new WeightedModifierType(modifierTypes.FOCUS_BAND, 5),
    new WeightedModifierType(modifierTypes.QUICK_CLAW, 3),
    new WeightedModifierType(modifierTypes.KINGS_ROCK, 3),
  ].map(m => {
    m.setTier(ModifierTier.ROGUE); return m;
  }),
  [ModifierTier.MASTER]: [
    new WeightedModifierType(modifierTypes.LEFTOVERS, 1),
    new WeightedModifierType(modifierTypes.SHELL_BELL, 1),
  ].map(m => {
    m.setTier(ModifierTier.MASTER); return m;
  })
};

export function getModifierType(modifierTypeFunc: ModifierTypeFunc): ModifierType {
  const modifierType = modifierTypeFunc();
  if (!modifierType.id) {
    modifierType.id = Object.keys(modifierTypes).find(k => modifierTypes[k] === modifierTypeFunc);
  }
  return modifierType;
}

let modifierPoolThresholds = {};
let ignoredPoolIndexes = {};

let dailyStarterModifierPoolThresholds = {};
let ignoredDailyStarterPoolIndexes = {}; // eslint-disable-line @typescript-eslint/no-unused-vars

let enemyModifierPoolThresholds = {};
let enemyIgnoredPoolIndexes = {}; // eslint-disable-line @typescript-eslint/no-unused-vars

let enemyBuffModifierPoolThresholds = {};
let enemyBuffIgnoredPoolIndexes = {}; // eslint-disable-line @typescript-eslint/no-unused-vars

export function getModifierPoolForType(poolType: ModifierPoolType): ModifierPool {
  let pool: ModifierPool;
  switch (poolType) {
  case ModifierPoolType.PLAYER:
    pool = modifierPool;
    break;
  case ModifierPoolType.WILD:
    pool = wildModifierPool;
    break;
  case ModifierPoolType.TRAINER:
    pool = trainerModifierPool;
    break;
  case ModifierPoolType.ENEMY_BUFF:
    pool = enemyBuffModifierPool;
    break;
  case ModifierPoolType.DAILY_STARTER:
    pool = dailyStarterModifierPool;
    break;
  }
  return pool;
}

const tierWeights = [ 769 / 1024, 192 / 1024, 48 / 1024, 12 / 1024, 1 / 1024 ];

export function regenerateModifierPoolThresholds(party: Pokemon[], poolType: ModifierPoolType, rerollCount: integer = 0) {
  const pool = getModifierPoolForType(poolType);

  const ignoredIndexes = {};
  const modifierTableData = {};
  const thresholds = Object.fromEntries(new Map(Object.keys(pool).map(t => {
    ignoredIndexes[t] = [];
    const thresholds = new Map();
    const tierModifierIds: string[] = [];
    let tierMaxWeight = 0;
    let i = 0;
    pool[t].reduce((total: integer, modifierType: WeightedModifierType) => {
      const weightedModifierType = modifierType as WeightedModifierType;
      const existingModifiers = party[0].scene.findModifiers(m => (m.type.generatorId || m.type.id) === weightedModifierType.modifierType.id, poolType === ModifierPoolType.PLAYER);
      const itemModifierType = weightedModifierType.modifierType instanceof ModifierTypeGenerator
        ? weightedModifierType.modifierType.generateType(party)
        : weightedModifierType.modifierType;
      const weight = !existingModifiers.length
        || itemModifierType instanceof PokemonHeldItemModifierType
        || itemModifierType instanceof FormChangeItemModifierType
        || existingModifiers.find(m => m.stackCount < m.getMaxStackCount(party[0].scene, true))
        ? weightedModifierType.weight instanceof Function
          ? (weightedModifierType.weight as Function)(party, rerollCount)
          : weightedModifierType.weight as integer
        : 0;
      if (weightedModifierType.maxWeight) {
        const modifierId = weightedModifierType.modifierType.generatorId || weightedModifierType.modifierType.id;
        tierModifierIds.push(modifierId);
        const outputWeight = useMaxWeightForOutput ? weightedModifierType.maxWeight : weight;
        modifierTableData[modifierId] = { weight: outputWeight, tier: parseInt(t), tierPercent: 0, totalPercent: 0 };
        tierMaxWeight += outputWeight;
      }
      if (weight) {
        total += weight;
      } else {
        ignoredIndexes[t].push(i++);
        return total;
      }
      thresholds.set(total, i++);
      return total;
    }, 0);
    for (const id of tierModifierIds) {
      modifierTableData[id].tierPercent = Math.floor((modifierTableData[id].weight / tierMaxWeight) * 10000) / 100;
    }
    return [ t, Object.fromEntries(thresholds) ];
  })));
  for (const id of Object.keys(modifierTableData)) {
    modifierTableData[id].totalPercent = Math.floor(modifierTableData[id].tierPercent * tierWeights[modifierTableData[id].tier] * 100) / 100;
    modifierTableData[id].tier = ModifierTier[modifierTableData[id].tier];
  }
  if (outputModifierData) {
    console.table(modifierTableData);
  }
  switch (poolType) {
  case ModifierPoolType.PLAYER:
    modifierPoolThresholds = thresholds;
    ignoredPoolIndexes = ignoredIndexes;
    break;
  case ModifierPoolType.WILD:
  case ModifierPoolType.TRAINER:
    enemyModifierPoolThresholds = thresholds;
    enemyIgnoredPoolIndexes = ignoredIndexes;
    break;
  case ModifierPoolType.ENEMY_BUFF:
    enemyBuffModifierPoolThresholds = thresholds;
    enemyBuffIgnoredPoolIndexes = ignoredIndexes;
    break;
  case ModifierPoolType.DAILY_STARTER:
    dailyStarterModifierPoolThresholds = thresholds;
    ignoredDailyStarterPoolIndexes = ignoredIndexes;
    break;
  }
}

export function getModifierTypeFuncById(id: string): ModifierTypeFunc {
  return modifierTypes[id];
}

export function getPlayerModifierTypeOptions(count: integer, party: PlayerPokemon[], gameMode: GameMode, modifierTiers?: ModifierTier[]): ModifierTypeOption[] {
  const options: ModifierTypeOption[] = [];
  const retryCount = Math.min(count * 5, 50);
  new Array(count).fill(0).map((_, i) => {
    let candidate = getNewModifierTypeOption(party, ModifierPoolType.PLAYER, modifierTiers?.length > i ? modifierTiers[i] : undefined);
    let r = 0;
    let isValidForChallenge = new Utils.BooleanHolder(true);
    applyChallenges(gameMode, ChallengeType.RANDOM_ITEM_BLACKLIST, candidate, isValidForChallenge);
    while (options.length && ++r < retryCount && options.filter(o => o.type.name === candidate.type.name || o.type.group === candidate.type.group).length && !isValidForChallenge.value) {
      candidate = getNewModifierTypeOption(party, ModifierPoolType.PLAYER, candidate.type.tier, candidate.upgradeCount);
      isValidForChallenge = new Utils.BooleanHolder(true);
      applyChallenges(gameMode, ChallengeType.RANDOM_ITEM_BLACKLIST, candidate, isValidForChallenge);
    }
    options.push(candidate);
  });
  // OVERRIDE IF NECESSARY
  if (Overrides.ITEM_REWARD_OVERRIDE?.length) {
    options.forEach((mod, i) => {
      // @ts-ignore: keeps throwing don't use string as index error in typedoc run
      const override = modifierTypes[Overrides.ITEM_REWARD_OVERRIDE[i]]?.();
      mod.type = (override instanceof ModifierTypeGenerator ? override.generateType(party) : override) || mod.type;
    });
  }
  return options;
}

export function getPlayerShopModifierTypeOptionsForWave(waveIndex: integer, baseCost: integer): ModifierTypeOption[] {
  if (!(waveIndex % 10)) {
    return [];
  }

  const options = [
    [
      new ModifierTypeOption(modifierTypes.POTION(), 0, baseCost * 0.2),
      new ModifierTypeOption(modifierTypes.ETHER(), 0, baseCost * 0.4),
      new ModifierTypeOption(modifierTypes.REVIVE(), 0, baseCost * 2)
    ],
    [
      new ModifierTypeOption(modifierTypes.SUPER_POTION(), 0, baseCost * 0.45),
      new ModifierTypeOption(modifierTypes.FULL_HEAL(), 0, baseCost),
    ],
    [
      new ModifierTypeOption(modifierTypes.ELIXIR(), 0, baseCost),
      new ModifierTypeOption(modifierTypes.MAX_ETHER(), 0, baseCost)
    ],
    [
      new ModifierTypeOption(modifierTypes.HYPER_POTION(), 0, baseCost * 0.8),
      new ModifierTypeOption(modifierTypes.MAX_REVIVE(), 0, baseCost * 2.75)
    ],
    [
      new ModifierTypeOption(modifierTypes.MAX_POTION(), 0, baseCost * 1.5),
      new ModifierTypeOption(modifierTypes.MAX_ELIXIR(), 0, baseCost * 2.5)
    ],
    [
      new ModifierTypeOption(modifierTypes.FULL_RESTORE(), 0, baseCost * 2.25)
    ],
    [
      new ModifierTypeOption(modifierTypes.SACRED_ASH(), 0, baseCost * 10)
    ]
  ];
  return options.slice(0, Math.ceil(Math.max(waveIndex + 10, 0) / 30)).flat();
}

export function getEnemyBuffModifierForWave(tier: ModifierTier, enemyModifiers: Modifiers.PersistentModifier[], scene: BattleScene): Modifiers.EnemyPersistentModifier {
  const tierStackCount = tier === ModifierTier.ULTRA ? 5 : tier === ModifierTier.GREAT ? 3 : 1;
  const retryCount = 50;
  let candidate = getNewModifierTypeOption(null, ModifierPoolType.ENEMY_BUFF, tier);
  let r = 0;
  let matchingModifier: Modifiers.PersistentModifier;
  while (++r < retryCount && (matchingModifier = enemyModifiers.find(m => m.type.id === candidate.type.id)) && matchingModifier.getMaxStackCount(scene) < matchingModifier.stackCount + (r < 10 ? tierStackCount : 1)) {
    candidate = getNewModifierTypeOption(null, ModifierPoolType.ENEMY_BUFF, tier);
  }

  const modifier = candidate.type.newModifier() as Modifiers.EnemyPersistentModifier;
  modifier.stackCount = tierStackCount;

  return modifier;
}

export function getEnemyModifierTypesForWave(waveIndex: integer, count: integer, party: EnemyPokemon[], poolType: ModifierPoolType.WILD | ModifierPoolType.TRAINER, upgradeChance: integer = 0): PokemonHeldItemModifierType[] {
  const ret = new Array(count).fill(0).map(() => getNewModifierTypeOption(party, poolType, undefined, upgradeChance && !Utils.randSeedInt(upgradeChance) ? 1 : 0).type as PokemonHeldItemModifierType);
  if (!(waveIndex % 1000)) {
    ret.push(getModifierType(modifierTypes.MINI_BLACK_HOLE) as PokemonHeldItemModifierType);
  }
  return ret;
}

export function getDailyRunStarterModifiers(party: PlayerPokemon[]): Modifiers.PokemonHeldItemModifier[] {
  const ret: Modifiers.PokemonHeldItemModifier[] = [];
  for (const p of party) {
    for (let m = 0; m < 3; m++) {
      const tierValue = Utils.randSeedInt(64);
      const tier = tierValue > 25 ? ModifierTier.COMMON : tierValue > 12 ? ModifierTier.GREAT : tierValue > 4 ? ModifierTier.ULTRA : tierValue ? ModifierTier.ROGUE : ModifierTier.MASTER;
      const modifier = getNewModifierTypeOption(party, ModifierPoolType.DAILY_STARTER, tier).type.newModifier(p) as Modifiers.PokemonHeldItemModifier;
      ret.push(modifier);
    }
  }

  return ret;
}

function getNewModifierTypeOption(party: Pokemon[], poolType: ModifierPoolType, tier?: ModifierTier, upgradeCount?: integer, retryCount: integer = 0): ModifierTypeOption {
  const player = !poolType;
  const pool = getModifierPoolForType(poolType);
  let thresholds: object;
  switch (poolType) {
  case ModifierPoolType.PLAYER:
    thresholds = modifierPoolThresholds;
    break;
  case ModifierPoolType.WILD:
    thresholds = enemyModifierPoolThresholds;
    break;
  case ModifierPoolType.TRAINER:
    thresholds = enemyModifierPoolThresholds;
    break;
  case ModifierPoolType.ENEMY_BUFF:
    thresholds = enemyBuffModifierPoolThresholds;
    break;
  case ModifierPoolType.DAILY_STARTER:
    thresholds = dailyStarterModifierPoolThresholds;
    break;
  }
  if (tier === undefined) {
    const tierValue = Utils.randSeedInt(1024);
    if (!upgradeCount) {
      upgradeCount = 0;
    }
    if (player && tierValue) {
      const partyLuckValue = getPartyLuckValue(party);
      const upgradeOdds = Math.floor(128 / ((partyLuckValue + 4) / 4));
      let upgraded = false;
      do {
        upgraded = Utils.randSeedInt(upgradeOdds) < 4;
        if (upgraded) {
          upgradeCount++;
        }
      } while (upgraded);
    }
    tier = tierValue > 255 ? ModifierTier.COMMON : tierValue > 60 ? ModifierTier.GREAT : tierValue > 12 ? ModifierTier.ULTRA : tierValue ? ModifierTier.ROGUE : ModifierTier.MASTER;
    // Does this actually do anything?
    if (!upgradeCount) {
      upgradeCount = Math.min(upgradeCount, ModifierTier.MASTER - tier);
    }
    tier += upgradeCount;
    while (tier && (!modifierPool.hasOwnProperty(tier) || !modifierPool[tier].length)) {
      tier--;
      if (upgradeCount) {
        upgradeCount--;
      }
    }
  } else if (upgradeCount === undefined && player) {
    upgradeCount = 0;
    if (tier < ModifierTier.MASTER) {
      const partyShinyCount = party.filter(p => p.isShiny() && !p.isFainted()).length;
      const upgradeOdds = Math.floor(32 / ((partyShinyCount + 2) / 2));
      while (modifierPool.hasOwnProperty(tier + upgradeCount + 1) && modifierPool[tier + upgradeCount + 1].length) {
        if (!Utils.randSeedInt(upgradeOdds)) {
          upgradeCount++;
        } else {
          break;
        }
      }
      tier += upgradeCount;
    }
  } else if (retryCount === 10 && tier) {
    retryCount = 0;
    tier--;
  }

  const tierThresholds = Object.keys(thresholds[tier]);
  const totalWeight = parseInt(tierThresholds[tierThresholds.length - 1]);
  const value = Utils.randSeedInt(totalWeight);
  let index: integer;
  for (const t of tierThresholds) {
    const threshold = parseInt(t);
    if (value < threshold) {
      index = thresholds[tier][threshold];
      break;
    }
  }

  if (index === undefined) {
    return null;
  }

  if (player) {
    console.log(index, ignoredPoolIndexes[tier].filter(i => i <= index).length, ignoredPoolIndexes[tier]);
  }
  let modifierType: ModifierType = (pool[tier][index]).modifierType;
  if (modifierType instanceof ModifierTypeGenerator) {
    modifierType = (modifierType as ModifierTypeGenerator).generateType(party);
    if (modifierType === null) {
      if (player) {
        console.log(ModifierTier[tier], upgradeCount);
      }
      return getNewModifierTypeOption(party, poolType, tier, upgradeCount, ++retryCount);
    }
  }

  console.log(modifierType, !player ? "(enemy)" : "");

  return new ModifierTypeOption(modifierType as ModifierType, upgradeCount);
}

export function getDefaultModifierTypeForTier(tier: ModifierTier): ModifierType {
  let modifierType: ModifierType | WeightedModifierType = modifierPool[tier || ModifierTier.COMMON][0];
  if (modifierType instanceof WeightedModifierType) {
    modifierType = (modifierType as WeightedModifierType).modifierType;
  }
  return modifierType;
}

export class ModifierTypeOption {
  public type: ModifierType;
  public upgradeCount: integer;
  public cost: integer;

  constructor(type: ModifierType, upgradeCount: integer, cost: number = 0) {
    this.type = type;
    this.upgradeCount = upgradeCount;
    this.cost = Math.min(Math.round(cost), Number.MAX_SAFE_INTEGER);
  }
}

export function getPartyLuckValue(party: Pokemon[]): integer {
  const luck = Phaser.Math.Clamp(party.map(p => p.isFainted() ? 0 : p.getLuck())
    .reduce((total: integer, value: integer) => total += value, 0), 0, 14);
  return luck || 0;
}

export function getLuckString(luckValue: integer): string {
  return [ "D", "C", "C+", "B-", "B", "B+", "A-", "A", "A+", "A++", "S", "S+", "SS", "SS+", "SSS" ][luckValue];
}

export function getLuckTextTint(luckValue: integer): integer {
  const modifierTier = luckValue ? luckValue > 2 ? luckValue > 5 ? luckValue > 9 ? luckValue > 11 ? ModifierTier.LUXURY : ModifierTier.MASTER : ModifierTier.ROGUE : ModifierTier.ULTRA : ModifierTier.GREAT : ModifierTier.COMMON;
  return getModifierTierTextTint(modifierTier);
}<|MERGE_RESOLUTION|>--- conflicted
+++ resolved
@@ -26,12 +26,9 @@
 import { BattlerTagType } from "#enums/battler-tag-type";
 import { BerryType } from "#enums/berry-type";
 import { Moves } from "#enums/moves";
-<<<<<<< HEAD
 import { ChallengeType, applyChallenges } from "#app/data/challenge.js";
 import { GameMode } from "#app/game-mode.js";
-=======
 import { Species } from "#enums/species";
->>>>>>> 15671a69
 
 const outputModifierData = false;
 const useMaxWeightForOutput = false;
