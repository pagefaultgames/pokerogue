import * as Modifiers from "./modifier";
import { AttackMove, allMoves, selfStatLowerMoves } from "../data/move";
import { MAX_PER_TYPE_POKEBALLS, PokeballType, getPokeballCatchMultiplier, getPokeballName } from "../data/pokeball";
import Pokemon, { EnemyPokemon, PlayerPokemon, PokemonMove } from "../field/pokemon";
import { EvolutionItem, pokemonEvolutions } from "../data/pokemon-evolutions";
import { tmPoolTiers, tmSpecies } from "../data/tms";
import { Type } from "../data/type";
import PartyUiHandler, { PokemonMoveSelectFilter, PokemonSelectFilter } from "../ui/party-ui-handler";
import * as Utils from "../utils";
import { getBerryEffectDescription, getBerryName } from "../data/berry";
import { Unlockables } from "../system/unlockables";
import { StatusEffect, getStatusEffectDescriptor } from "../data/status-effect";
import { SpeciesFormKey } from "../data/pokemon-species";
import BattleScene from "../battle-scene";
import { VoucherType, getVoucherTypeIcon, getVoucherTypeName } from "../system/voucher";
import { FormChangeItem, SpeciesFormChangeCondition, SpeciesFormChangeItemTrigger, pokemonFormChanges } from "../data/pokemon-forms";
import { ModifierTier } from "./modifier-tier";
import { Nature, getNatureName, getNatureStatMultiplier } from "#app/data/nature";
import i18next from "i18next";
import { getModifierTierTextTint } from "#app/ui/text";
import Overrides from "#app/overrides";
import { MoneyMultiplierModifier } from "./modifier";
import { Abilities } from "#enums/abilities";
import { BattlerTagType } from "#enums/battler-tag-type";
import { BerryType } from "#enums/berry-type";
import { Moves } from "#enums/moves";
import { Species } from "#enums/species";
import { getPokemonNameWithAffix } from "#app/messages";
import { PermanentStat, TEMP_BATTLE_STATS, TempBattleStat, Stat, getStatKey } from "#app/enums/stat";

const outputModifierData = false;
const useMaxWeightForOutput = false;

type Modifier = Modifiers.Modifier;

export enum ModifierPoolType {
  PLAYER,
  WILD,
  TRAINER,
  ENEMY_BUFF,
  DAILY_STARTER
}

type NewModifierFunc = (type: ModifierType, args: any[]) => Modifier;

export class ModifierType {
  public id: string;
  public localeKey: string;
  public iconImage: string;
  public group: string;
  public soundName: string;
  public tier: ModifierTier;
  protected newModifierFunc: NewModifierFunc | null;

  constructor(localeKey: string | null, iconImage: string | null, newModifierFunc: NewModifierFunc | null, group?: string, soundName?: string) {
    this.localeKey = localeKey!; // TODO: is this bang correct?
    this.iconImage = iconImage!; // TODO: is this bang correct?
    this.group = group!; // TODO: is this bang correct?
    this.soundName = soundName ?? "se/restore";
    this.newModifierFunc = newModifierFunc;
  }

  get name(): string {
    return i18next.t(`${this.localeKey}.name` as any);
  }

  getDescription(scene: BattleScene): string {
    return i18next.t(`${this.localeKey}.description` as any);
  }

  setTier(tier: ModifierTier): void {
    this.tier = tier;
  }

  getOrInferTier(poolType: ModifierPoolType = ModifierPoolType.PLAYER): ModifierTier | null {
    if (this.tier) {
      return this.tier;
    }
    if (!this.id) {
      return null;
    }
    let poolTypes: ModifierPoolType[];
    switch (poolType) {
    case ModifierPoolType.PLAYER:
      poolTypes = [ poolType, ModifierPoolType.TRAINER, ModifierPoolType.WILD ];
      break;
    case ModifierPoolType.WILD:
      poolTypes = [ poolType, ModifierPoolType.PLAYER, ModifierPoolType.TRAINER ];
      break;
    case ModifierPoolType.TRAINER:
      poolTypes = [ poolType, ModifierPoolType.PLAYER, ModifierPoolType.WILD ];
      break;
    default:
      poolTypes = [ poolType ];
      break;
    }
    // Try multiple pool types in case of stolen items
    for (const type of poolTypes) {
      const pool = getModifierPoolForType(type);
      for (const tier of Utils.getEnumValues(ModifierTier)) {
        if (!pool.hasOwnProperty(tier)) {
          continue;
        }
        if (pool[tier].find(m => (m as WeightedModifierType).modifierType.id === this.id)) {
          return (this.tier = tier);
        }
      }
    }
    return null;
  }

  withIdFromFunc(func: ModifierTypeFunc): ModifierType {
    this.id = Object.keys(modifierTypes).find(k => modifierTypes[k] === func)!; // TODO: is this bang correct?
    return this;
  }

  /**
   * Populates the tier field by performing a reverse lookup on the modifier pool specified by {@linkcode poolType} using the
   * {@linkcode ModifierType}'s id.
   * @param poolType the {@linkcode ModifierPoolType} to look into to derive the item's tier; defaults to {@linkcode ModifierPoolType.PLAYER}
   */
  withTierFromPool(poolType: ModifierPoolType = ModifierPoolType.PLAYER): ModifierType {
    for (const tier of Object.values(getModifierPoolForType(poolType))) {
      for (const modifier of tier) {
        if (this.id === modifier.modifierType.id) {
          this.tier = modifier.modifierType.tier;
          break;
        }
      }
      if (this.tier) {
        break;
      }
    }
    return this;
  }

  newModifier(...args: any[]): Modifier | null {
    return this.newModifierFunc && this.newModifierFunc(this, args);
  }
}

type ModifierTypeGeneratorFunc = (party: Pokemon[], pregenArgs?: any[]) => ModifierType | null;

export class ModifierTypeGenerator extends ModifierType {
  private genTypeFunc:  ModifierTypeGeneratorFunc;

  constructor(genTypeFunc: ModifierTypeGeneratorFunc) {
    super(null, null, null);
    this.genTypeFunc = genTypeFunc;
  }

  generateType(party: Pokemon[], pregenArgs?: any[]) {
    const ret = this.genTypeFunc(party, pregenArgs);
    if (ret) {
      ret.id = this.id;
      ret.setTier(this.tier);
    }
    return ret;
  }
}

export interface GeneratedPersistentModifierType {
  getPregenArgs(): any[];
}

class AddPokeballModifierType extends ModifierType {
  private pokeballType: PokeballType;
  private count: integer;

  constructor(iconImage: string, pokeballType: PokeballType, count: integer) {
    super("", iconImage, (_type, _args) => new Modifiers.AddPokeballModifier(this, pokeballType, count), "pb", "se/pb_bounce_1");
    this.pokeballType = pokeballType;
    this.count = count;
  }

  get name(): string {
    return i18next.t("modifierType:ModifierType.AddPokeballModifierType.name", {
      "modifierCount": this.count,
      "pokeballName": getPokeballName(this.pokeballType),
    });
  }

  getDescription(scene: BattleScene): string {
    return i18next.t("modifierType:ModifierType.AddPokeballModifierType.description", {
      "modifierCount": this.count,
      "pokeballName": getPokeballName(this.pokeballType),
      "catchRate": getPokeballCatchMultiplier(this.pokeballType) > -1 ? `${getPokeballCatchMultiplier(this.pokeballType)}x` : "100%",
      "pokeballAmount": `${scene.pokeballCounts[this.pokeballType]}`,
    });
  }
}

class AddVoucherModifierType extends ModifierType {
  private voucherType: VoucherType;
  private count: integer;

  constructor(voucherType: VoucherType, count: integer) {
    super("", getVoucherTypeIcon(voucherType), (_type, _args) => new Modifiers.AddVoucherModifier(this, voucherType, count), "voucher");
    this.count = count;
    this.voucherType = voucherType;
  }

  get name(): string {
    return i18next.t("modifierType:ModifierType.AddVoucherModifierType.name", {
      "modifierCount": this.count,
      "voucherTypeName": getVoucherTypeName(this.voucherType),
    });
  }

  getDescription(scene: BattleScene): string {
    return i18next.t("modifierType:ModifierType.AddVoucherModifierType.description", {
      "modifierCount": this.count,
      "voucherTypeName": getVoucherTypeName(this.voucherType),
    });
  }
}

export class PokemonModifierType extends ModifierType {
  public selectFilter: PokemonSelectFilter | undefined;

  constructor(localeKey: string, iconImage: string, newModifierFunc: NewModifierFunc, selectFilter?: PokemonSelectFilter, group?: string, soundName?: string) {
    super(localeKey, iconImage, newModifierFunc, group, soundName);

    this.selectFilter = selectFilter;
  }
}

export class PokemonHeldItemModifierType extends PokemonModifierType {
  constructor(localeKey: string, iconImage: string, newModifierFunc: NewModifierFunc, group?: string, soundName?: string) {
    super(localeKey, iconImage, newModifierFunc, (pokemon: PlayerPokemon) => {
      const dummyModifier = this.newModifier(pokemon);
      const matchingModifier = pokemon.scene.findModifier(m => m instanceof Modifiers.PokemonHeldItemModifier && m.pokemonId === pokemon.id && m.matchType(dummyModifier)) as Modifiers.PokemonHeldItemModifier;
      const maxStackCount = dummyModifier.getMaxStackCount(pokemon.scene);
      if (!maxStackCount) {
        return i18next.t("modifierType:ModifierType.PokemonHeldItemModifierType.extra.inoperable", { "pokemonName": getPokemonNameWithAffix(pokemon) });
      }
      if (matchingModifier && matchingModifier.stackCount === maxStackCount) {
        return i18next.t("modifierType:ModifierType.PokemonHeldItemModifierType.extra.tooMany", { "pokemonName": getPokemonNameWithAffix(pokemon) });
      }
      return null;
    }, group, soundName);
  }

  newModifier(...args: any[]): Modifiers.PokemonHeldItemModifier {
    return super.newModifier(...args) as Modifiers.PokemonHeldItemModifier;
  }
}

export class PokemonHpRestoreModifierType extends PokemonModifierType {
  protected restorePoints: integer;
  protected restorePercent: integer;
  protected healStatus: boolean;

  constructor(localeKey: string, iconImage: string, restorePoints: integer, restorePercent: integer, healStatus: boolean = false, newModifierFunc?: NewModifierFunc, selectFilter?: PokemonSelectFilter, group?: string) {
    super(localeKey, iconImage, newModifierFunc || ((_type, args) => new Modifiers.PokemonHpRestoreModifier(this, (args[0] as PlayerPokemon).id, this.restorePoints, this.restorePercent, this.healStatus, false)),
      selectFilter || ((pokemon: PlayerPokemon) => {
        if (!pokemon.hp || (pokemon.isFullHp() && (!this.healStatus || (!pokemon.status && !pokemon.getTag(BattlerTagType.CONFUSED))))) {
          return PartyUiHandler.NoEffectMessage;
        }
        return null;
      }), group || "potion");

    this.restorePoints = restorePoints;
    this.restorePercent = restorePercent;
    this.healStatus = healStatus;
  }

  getDescription(scene: BattleScene): string {
    return this.restorePoints
      ? i18next.t("modifierType:ModifierType.PokemonHpRestoreModifierType.description", {
        restorePoints: this.restorePoints,
        restorePercent: this.restorePercent,
      })
      : this.healStatus
        ? i18next.t("modifierType:ModifierType.PokemonHpRestoreModifierType.extra.fullyWithStatus")
        : i18next.t("modifierType:ModifierType.PokemonHpRestoreModifierType.extra.fully");
  }
}

export class PokemonReviveModifierType extends PokemonHpRestoreModifierType {
  constructor(localeKey: string, iconImage: string, restorePercent: integer) {
    super(localeKey, iconImage, 0, restorePercent, false, (_type, args) => new Modifiers.PokemonHpRestoreModifier(this, (args[0] as PlayerPokemon).id, 0, this.restorePercent, false, true),
      ((pokemon: PlayerPokemon) => {
        if (!pokemon.isFainted()) {
          return PartyUiHandler.NoEffectMessage;
        }
        return null;
      }), "revive");

    this.selectFilter = (pokemon: PlayerPokemon) => {
      if (pokemon.hp) {
        return PartyUiHandler.NoEffectMessage;
      }
      return null;
    };
  }

  getDescription(scene: BattleScene): string {
    return i18next.t("modifierType:ModifierType.PokemonReviveModifierType.description", { restorePercent: this.restorePercent });
  }
}

export class PokemonStatusHealModifierType extends PokemonModifierType {
  constructor(localeKey: string, iconImage: string) {
    super(localeKey, iconImage, ((_type, args) => new Modifiers.PokemonStatusHealModifier(this, (args[0] as PlayerPokemon).id)),
      ((pokemon: PlayerPokemon) => {
        if (!pokemon.hp || (!pokemon.status && !pokemon.getTag(BattlerTagType.CONFUSED))) {
          return PartyUiHandler.NoEffectMessage;
        }
        return null;
      }));
  }

  getDescription(scene: BattleScene): string {
    return i18next.t("modifierType:ModifierType.PokemonStatusHealModifierType.description");
  }
}

export abstract class PokemonMoveModifierType extends PokemonModifierType {
  public moveSelectFilter: PokemonMoveSelectFilter | undefined;

  constructor(localeKey: string, iconImage: string, newModifierFunc: NewModifierFunc, selectFilter?: PokemonSelectFilter, moveSelectFilter?: PokemonMoveSelectFilter, group?: string) {
    super(localeKey, iconImage, newModifierFunc, selectFilter, group);

    this.moveSelectFilter = moveSelectFilter;
  }
}

export class PokemonPpRestoreModifierType extends PokemonMoveModifierType {
  protected restorePoints: integer;

  constructor(localeKey: string, iconImage: string, restorePoints: integer) {
    super(localeKey, iconImage, (_type, args) => new Modifiers.PokemonPpRestoreModifier(this, (args[0] as PlayerPokemon).id, (args[1] as integer), this.restorePoints),
      (_pokemon: PlayerPokemon) => {
        return null;
      }, (pokemonMove: PokemonMove) => {
        if (!pokemonMove.ppUsed) {
          return PartyUiHandler.NoEffectMessage;
        }
        return null;
      }, "ether");

    this.restorePoints = restorePoints;
  }

  getDescription(scene: BattleScene): string {
    return this.restorePoints > -1
      ? i18next.t("modifierType:ModifierType.PokemonPpRestoreModifierType.description", { restorePoints: this.restorePoints })
      : i18next.t("modifierType:ModifierType.PokemonPpRestoreModifierType.extra.fully")
    ;
  }
}

export class PokemonAllMovePpRestoreModifierType extends PokemonModifierType {
  protected restorePoints: integer;

  constructor(localeKey: string, iconImage: string, restorePoints: integer) {
    super(localeKey, iconImage, (_type, args) => new Modifiers.PokemonAllMovePpRestoreModifier(this, (args[0] as PlayerPokemon).id, this.restorePoints),
      (pokemon: PlayerPokemon) => {
        if (!pokemon.getMoveset().filter(m => m?.ppUsed).length) {
          return PartyUiHandler.NoEffectMessage;
        }
        return null;
      }, "elixir");

    this.restorePoints = restorePoints;
  }

  getDescription(scene: BattleScene): string {
    return this.restorePoints > -1
      ? i18next.t("modifierType:ModifierType.PokemonAllMovePpRestoreModifierType.description", { restorePoints: this.restorePoints })
      : i18next.t("modifierType:ModifierType.PokemonAllMovePpRestoreModifierType.extra.fully")
    ;
  }
}

export class PokemonPpUpModifierType extends PokemonMoveModifierType {
  protected upPoints: integer;

  constructor(localeKey: string, iconImage: string, upPoints: integer) {
    super(localeKey, iconImage, (_type, args) => new Modifiers.PokemonPpUpModifier(this, (args[0] as PlayerPokemon).id, (args[1] as integer), this.upPoints),
      (_pokemon: PlayerPokemon) => {
        return null;
      }, (pokemonMove: PokemonMove) => {
        if (pokemonMove.getMove().pp < 5 || pokemonMove.ppUp >= 3) {
          return PartyUiHandler.NoEffectMessage;
        }
        return null;
      }, "ppUp");

    this.upPoints = upPoints;
  }

  getDescription(scene: BattleScene): string {
    return i18next.t("modifierType:ModifierType.PokemonPpUpModifierType.description", { upPoints: this.upPoints });
  }
}

export class PokemonNatureChangeModifierType extends PokemonModifierType {
  protected nature: Nature;

  constructor(nature: Nature) {
    super("", `mint_${Utils.getEnumKeys(Stat).find(s => getNatureStatMultiplier(nature, Stat[s]) > 1)?.toLowerCase() || "neutral" }`, ((_type, args) => new Modifiers.PokemonNatureChangeModifier(this, (args[0] as PlayerPokemon).id, this.nature)),
      ((pokemon: PlayerPokemon) => {
        if (pokemon.getNature() === this.nature) {
          return PartyUiHandler.NoEffectMessage;
        }
        return null;
      }), "mint");

    this.nature = nature;
  }

  get name(): string {
    return i18next.t("modifierType:ModifierType.PokemonNatureChangeModifierType.name", { natureName: getNatureName(this.nature) });
  }

  getDescription(scene: BattleScene): string {
    return i18next.t("modifierType:ModifierType.PokemonNatureChangeModifierType.description", { natureName: getNatureName(this.nature, true, true, true) });
  }
}

export class RememberMoveModifierType extends PokemonModifierType {
  constructor(localeKey: string, iconImage: string, group?: string) {
    super(localeKey, iconImage, (type, args) => new Modifiers.RememberMoveModifier(type, (args[0] as PlayerPokemon).id, (args[1] as integer)),
      (pokemon: PlayerPokemon) => {
        if (!pokemon.getLearnableLevelMoves().length) {
          return PartyUiHandler.NoEffectMessage;
        }
        return null;
      }, group);
  }
}

export class DoubleBattleChanceBoosterModifierType extends ModifierType {
  private maxBattles: number;

  constructor(localeKey: string, iconImage: string, maxBattles: number) {
    super(localeKey, iconImage, (_type, _args) => new Modifiers.DoubleBattleChanceBoosterModifier(this, maxBattles), "lure");

    this.maxBattles = maxBattles;
  }

  getDescription(_scene: BattleScene): string {
    return i18next.t("modifierType:ModifierType.DoubleBattleChanceBoosterModifierType.description", {
      battleCount: this.maxBattles
    });
  }
}

export class TempStatStageBoosterModifierType extends ModifierType implements GeneratedPersistentModifierType {
  private stat: TempBattleStat;
  private nameKey: string;
  private quantityKey: string;

  constructor(stat: TempBattleStat) {
    const nameKey = TempStatStageBoosterModifierTypeGenerator.items[stat];
    super("", nameKey, (_type, _args) => new Modifiers.TempStatStageBoosterModifier(this, this.stat, 5));

    this.stat = stat;
    this.nameKey = nameKey;
    this.quantityKey = (stat !== Stat.ACC) ? "percentage" : "stage";
  }

  get name(): string {
    return i18next.t(`modifierType:TempStatStageBoosterItem.${this.nameKey}`);
  }

  getDescription(_scene: BattleScene): string {
    return i18next.t("modifierType:ModifierType.TempStatStageBoosterModifierType.description", {
      stat: i18next.t(getStatKey(this.stat)),
      amount: i18next.t(`modifierType:ModifierType.TempStatStageBoosterModifierType.extra.${this.quantityKey}`)
    });
  }

  getPregenArgs(): any[] {
    return [ this.stat ];
  }
}

export class BerryModifierType extends PokemonHeldItemModifierType implements GeneratedPersistentModifierType {
  private berryType: BerryType;

  constructor(berryType: BerryType) {
    super("", `${BerryType[berryType].toLowerCase()}_berry`, (type, args) => new Modifiers.BerryModifier(type, (args[0] as Pokemon).id, berryType), "berry");

    this.berryType = berryType;
  }

  get name(): string {
    return getBerryName(this.berryType);
  }

  getDescription(scene: BattleScene): string {
    return getBerryEffectDescription(this.berryType);
  }

  getPregenArgs(): any[] {
    return [ this.berryType ];
  }
}

function getAttackTypeBoosterItemName(type: Type) {
  switch (type) {
  case Type.NORMAL:
    return "Silk Scarf";
  case Type.FIGHTING:
    return "Black Belt";
  case Type.FLYING:
    return "Sharp Beak";
  case Type.POISON:
    return "Poison Barb";
  case Type.GROUND:
    return "Soft Sand";
  case Type.ROCK:
    return "Hard Stone";
  case Type.BUG:
    return "Silver Powder";
  case Type.GHOST:
    return "Spell Tag";
  case Type.STEEL:
    return "Metal Coat";
  case Type.FIRE:
    return "Charcoal";
  case Type.WATER:
    return "Mystic Water";
  case Type.GRASS:
    return "Miracle Seed";
  case Type.ELECTRIC:
    return "Magnet";
  case Type.PSYCHIC:
    return "Twisted Spoon";
  case Type.ICE:
    return "Never-Melt Ice";
  case Type.DRAGON:
    return "Dragon Fang";
  case Type.DARK:
    return "Black Glasses";
  case Type.FAIRY:
    return "Fairy Feather";
  }
}

export class AttackTypeBoosterModifierType extends PokemonHeldItemModifierType implements GeneratedPersistentModifierType {
  public moveType: Type;
  public boostPercent: integer;

  constructor(moveType: Type, boostPercent: integer) {
    super("", `${getAttackTypeBoosterItemName(moveType)?.replace(/[ \-]/g, "_").toLowerCase()}`,
      (_type, args) => new Modifiers.AttackTypeBoosterModifier(this, (args[0] as Pokemon).id, moveType, boostPercent));

    this.moveType = moveType;
    this.boostPercent = boostPercent;
  }

  get name(): string {
    return i18next.t(`modifierType:AttackTypeBoosterItem.${getAttackTypeBoosterItemName(this.moveType)?.replace(/[ \-]/g, "_").toLowerCase()}`);
  }

  getDescription(scene: BattleScene): string {
    // TODO: Need getTypeName?
    return i18next.t("modifierType:ModifierType.AttackTypeBoosterModifierType.description", { moveType: i18next.t(`pokemonInfo:Type.${Type[this.moveType]}`) });
  }

  getPregenArgs(): any[] {
    return [ this.moveType ];
  }
}

export type SpeciesStatBoosterItem = keyof typeof SpeciesStatBoosterModifierTypeGenerator.items;

/**
 * Modifier type for {@linkcode Modifiers.SpeciesStatBoosterModifier}
 * @extends PokemonHeldItemModifierType
 * @implements GeneratedPersistentModifierType
 */
export class SpeciesStatBoosterModifierType extends PokemonHeldItemModifierType implements GeneratedPersistentModifierType {
  private key: SpeciesStatBoosterItem;

  constructor(key: SpeciesStatBoosterItem) {
    const item = SpeciesStatBoosterModifierTypeGenerator.items[key];
    super(`modifierType:SpeciesBoosterItem.${key}`, key.toLowerCase(), (type, args) => new Modifiers.SpeciesStatBoosterModifier(type, (args[0] as Pokemon).id, item.stats, item.multiplier, item.species));

    this.key = key;
  }

  getPregenArgs(): any[] {
    return [ this.key ];
  }
}

export class PokemonLevelIncrementModifierType extends PokemonModifierType {
  constructor(localeKey: string, iconImage: string) {
    super(localeKey, iconImage, (_type, args) => new Modifiers.PokemonLevelIncrementModifier(this, (args[0] as PlayerPokemon).id), (_pokemon: PlayerPokemon) => null);
  }

  getDescription(scene: BattleScene): string {
    let levels = 1;
    const hasCandyJar = scene.modifiers.find(modifier => modifier instanceof Modifiers.LevelIncrementBoosterModifier);
    if (hasCandyJar) {
      levels += hasCandyJar.stackCount;
    }
    return i18next.t("modifierType:ModifierType.PokemonLevelIncrementModifierType.description", { levels });
  }
}

export class AllPokemonLevelIncrementModifierType extends ModifierType {
  constructor(localeKey: string, iconImage: string) {
    super(localeKey, iconImage, (_type, _args) => new Modifiers.PokemonLevelIncrementModifier(this, -1));
  }

  getDescription(scene: BattleScene): string {
    let levels = 1;
    const hasCandyJar = scene.modifiers.find(modifier => modifier instanceof Modifiers.LevelIncrementBoosterModifier);
    if (hasCandyJar) {
      levels += hasCandyJar.stackCount;
    }
    return i18next.t("modifierType:ModifierType.AllPokemonLevelIncrementModifierType.description", { levels });
  }
}

export class BaseStatBoosterModifierType extends PokemonHeldItemModifierType implements GeneratedPersistentModifierType {
  private stat: PermanentStat;
  private key: string;

  constructor(stat: PermanentStat) {
    const key = BaseStatBoosterModifierTypeGenerator.items[stat];
    super("", key, (_type, args) => new Modifiers.BaseStatModifier(this, (args[0] as Pokemon).id, this.stat));

    this.stat = stat;
    this.key = key;
  }

  get name(): string {
    return i18next.t(`modifierType:BaseStatBoosterItem.${this.key}`);
  }

  getDescription(_scene: BattleScene): string {
    return i18next.t("modifierType:ModifierType.BaseStatBoosterModifierType.description", { stat: i18next.t(getStatKey(this.stat)) });
  }

  getPregenArgs(): any[] {
    return [ this.stat ];
  }
}

class AllPokemonFullHpRestoreModifierType extends ModifierType {
  private descriptionKey: string;

  constructor(localeKey: string, iconImage: string, descriptionKey?: string, newModifierFunc?: NewModifierFunc) {
    super(localeKey, iconImage, newModifierFunc || ((_type, _args) => new Modifiers.PokemonHpRestoreModifier(this, -1, 0, 100, false)));

    this.descriptionKey = descriptionKey!; // TODO: is this bang correct?
  }

  getDescription(scene: BattleScene): string {
    return i18next.t(`${this.descriptionKey || "modifierType:ModifierType.AllPokemonFullHpRestoreModifierType"}.description` as any);
  }
}

class AllPokemonFullReviveModifierType extends AllPokemonFullHpRestoreModifierType {
  constructor(localeKey: string, iconImage: string) {
    super(localeKey, iconImage, "modifierType:ModifierType.AllPokemonFullReviveModifierType", (_type, _args) => new Modifiers.PokemonHpRestoreModifier(this, -1, 0, 100, false, true));
  }
}

export class MoneyRewardModifierType extends ModifierType {
  private moneyMultiplier: number;
  private moneyMultiplierDescriptorKey: string;

  constructor(localeKey: string, iconImage: string, moneyMultiplier: number, moneyMultiplierDescriptorKey: string) {
    super(localeKey, iconImage, (_type, _args) => new Modifiers.MoneyRewardModifier(this, moneyMultiplier), "money", "se/buy");

    this.moneyMultiplier = moneyMultiplier;
    this.moneyMultiplierDescriptorKey = moneyMultiplierDescriptorKey;
  }

  getDescription(scene: BattleScene): string {
    const moneyAmount = new Utils.IntegerHolder(scene.getWaveMoneyAmount(this.moneyMultiplier));
    scene.applyModifiers(MoneyMultiplierModifier, true, moneyAmount);
    const formattedMoney = Utils.formatMoney(scene.moneyFormat, moneyAmount.value);

    return i18next.t("modifierType:ModifierType.MoneyRewardModifierType.description", {
      moneyMultiplier: i18next.t(this.moneyMultiplierDescriptorKey as any),
      moneyAmount: formattedMoney,
    });
  }
}

export class ExpBoosterModifierType extends ModifierType {
  private boostPercent: integer;

  constructor(localeKey: string, iconImage: string, boostPercent: integer) {
    super(localeKey, iconImage, () => new Modifiers.ExpBoosterModifier(this, boostPercent));

    this.boostPercent = boostPercent;
  }

  getDescription(scene: BattleScene): string {
    return i18next.t("modifierType:ModifierType.ExpBoosterModifierType.description", { boostPercent: this.boostPercent });
  }
}

export class PokemonExpBoosterModifierType extends PokemonHeldItemModifierType {
  private boostPercent: integer;

  constructor(localeKey: string, iconImage: string, boostPercent: integer) {
    super(localeKey, iconImage, (_type, args) => new Modifiers.PokemonExpBoosterModifier(this, (args[0] as Pokemon).id, boostPercent));

    this.boostPercent = boostPercent;
  }

  getDescription(scene: BattleScene): string {
    return i18next.t("modifierType:ModifierType.PokemonExpBoosterModifierType.description", { boostPercent: this.boostPercent });
  }
}

export class PokemonFriendshipBoosterModifierType extends PokemonHeldItemModifierType {
  constructor(localeKey: string, iconImage: string) {
    super(localeKey, iconImage, (_type, args) => new Modifiers.PokemonFriendshipBoosterModifier(this, (args[0] as Pokemon).id));
  }

  getDescription(scene: BattleScene): string {
    return i18next.t("modifierType:ModifierType.PokemonFriendshipBoosterModifierType.description");
  }
}

export class PokemonMoveAccuracyBoosterModifierType extends PokemonHeldItemModifierType {
  private amount: integer;

  constructor(localeKey: string, iconImage: string, amount: integer, group?: string, soundName?: string) {
    super(localeKey, iconImage, (_type, args) => new Modifiers.PokemonMoveAccuracyBoosterModifier(this, (args[0] as Pokemon).id, amount), group, soundName);

    this.amount = amount;
  }

  getDescription(scene: BattleScene): string {
    return i18next.t("modifierType:ModifierType.PokemonMoveAccuracyBoosterModifierType.description", { accuracyAmount: this.amount });
  }
}

export class PokemonMultiHitModifierType extends PokemonHeldItemModifierType {
  constructor(localeKey: string, iconImage: string) {
    super(localeKey, iconImage, (type, args) => new Modifiers.PokemonMultiHitModifier(type as PokemonMultiHitModifierType, (args[0] as Pokemon).id));
  }

  getDescription(scene: BattleScene): string {
    return i18next.t("modifierType:ModifierType.PokemonMultiHitModifierType.description");
  }
}

export class TmModifierType extends PokemonModifierType {
  public moveId: Moves;

  constructor(moveId: Moves) {
    super("", `tm_${Type[allMoves[moveId].type].toLowerCase()}`, (_type, args) => new Modifiers.TmModifier(this, (args[0] as PlayerPokemon).id),
      (pokemon: PlayerPokemon) => {
        if (pokemon.compatibleTms.indexOf(moveId) === -1 || pokemon.getMoveset().filter(m => m?.moveId === moveId).length) {
          return PartyUiHandler.NoEffectMessage;
        }
        return null;
      }, "tm");

    this.moveId = moveId;
  }

  get name(): string {
    return i18next.t("modifierType:ModifierType.TmModifierType.name", {
      moveId: Utils.padInt(Object.keys(tmSpecies).indexOf(this.moveId.toString()) + 1, 3),
      moveName: allMoves[this.moveId].name,
    });
  }

  getDescription(scene: BattleScene): string {
    return i18next.t(scene.enableMoveInfo ? "modifierType:ModifierType.TmModifierTypeWithInfo.description" : "modifierType:ModifierType.TmModifierType.description", { moveName: allMoves[this.moveId].name });
  }
}

export class EvolutionItemModifierType extends PokemonModifierType implements GeneratedPersistentModifierType {
  public evolutionItem: EvolutionItem;

  constructor(evolutionItem: EvolutionItem) {
    super("", EvolutionItem[evolutionItem].toLowerCase(), (_type, args) => new Modifiers.EvolutionItemModifier(this, (args[0] as PlayerPokemon).id),
      (pokemon: PlayerPokemon) => {
        if (pokemonEvolutions.hasOwnProperty(pokemon.species.speciesId) && pokemonEvolutions[pokemon.species.speciesId].filter(e => e.item === this.evolutionItem
          && (!e.condition || e.condition.predicate(pokemon)) && (e.preFormKey === null || e.preFormKey === pokemon.getFormKey())).length && (pokemon.getFormKey() !== SpeciesFormKey.GIGANTAMAX)) {
          return null;
        } else if (pokemon.isFusion() && pokemon.fusionSpecies && pokemonEvolutions.hasOwnProperty(pokemon.fusionSpecies.speciesId) && pokemonEvolutions[pokemon.fusionSpecies.speciesId].filter(e => e.item === this.evolutionItem
        && (!e.condition || e.condition.predicate(pokemon)) && (e.preFormKey === null || e.preFormKey === pokemon.getFusionFormKey())).length && (pokemon.getFusionFormKey() !== SpeciesFormKey.GIGANTAMAX)) {
          return null;
        }

        return PartyUiHandler.NoEffectMessage;
      });

    this.evolutionItem = evolutionItem;
  }

  get name(): string {
    return i18next.t(`modifierType:EvolutionItem.${EvolutionItem[this.evolutionItem]}`);
  }

  getDescription(scene: BattleScene): string {
    return i18next.t("modifierType:ModifierType.EvolutionItemModifierType.description");
  }

  getPregenArgs(): any[] {
    return [ this.evolutionItem ];
  }
}

/**
 * Class that represents form changing items
 */
export class FormChangeItemModifierType extends PokemonModifierType implements GeneratedPersistentModifierType {
  public formChangeItem: FormChangeItem;

  constructor(formChangeItem: FormChangeItem) {
    super("", FormChangeItem[formChangeItem].toLowerCase(), (_type, args) => new Modifiers.PokemonFormChangeItemModifier(this, (args[0] as PlayerPokemon).id, formChangeItem, true),
      (pokemon: PlayerPokemon) => {
        // Make sure the Pokemon has alternate forms
        if (pokemonFormChanges.hasOwnProperty(pokemon.species.speciesId)
          // Get all form changes for this species with an item trigger, including any compound triggers
          && pokemonFormChanges[pokemon.species.speciesId].filter(fc => fc.trigger.hasTriggerType(SpeciesFormChangeItemTrigger) && (fc.preFormKey === pokemon.getFormKey()))
          // Returns true if any form changes match this item
            .map(fc => fc.findTrigger(SpeciesFormChangeItemTrigger) as SpeciesFormChangeItemTrigger)
            .flat().flatMap(fc => fc.item).includes(this.formChangeItem)
        ) {
          return null;
        }

        return PartyUiHandler.NoEffectMessage;
      });

    this.formChangeItem = formChangeItem;
  }

  get name(): string {
    return i18next.t(`modifierType:FormChangeItem.${FormChangeItem[this.formChangeItem]}`);
  }

  getDescription(scene: BattleScene): string {
    return i18next.t("modifierType:ModifierType.FormChangeItemModifierType.description");
  }

  getPregenArgs(): any[] {
    return [ this.formChangeItem ];
  }
}

export class FusePokemonModifierType extends PokemonModifierType {
  constructor(localeKey: string, iconImage: string) {
    super(localeKey, iconImage, (_type, args) => new Modifiers.FusePokemonModifier(this, (args[0] as PlayerPokemon).id, (args[1] as PlayerPokemon).id),
      (pokemon: PlayerPokemon) => {
        if (pokemon.isFusion()) {
          return PartyUiHandler.NoEffectMessage;
        }
        return null;
      });
  }

  getDescription(scene: BattleScene): string {
    return i18next.t("modifierType:ModifierType.FusePokemonModifierType.description");
  }
}

class AttackTypeBoosterModifierTypeGenerator extends ModifierTypeGenerator {
  constructor() {
    super((party: Pokemon[], pregenArgs?: any[]) => {
      if (pregenArgs && (pregenArgs.length === 1) && (pregenArgs[0] in Type)) {
        return new AttackTypeBoosterModifierType(pregenArgs[0] as Type, 20);
      }

      const attackMoveTypes = party.map(p => p.getMoveset().map(m => m?.getMove()).filter(m => m instanceof AttackMove).map(m => m.type)).flat();
      if (!attackMoveTypes.length) {
        return null;
      }

      const attackMoveTypeWeights = new Map<Type, integer>();
      let totalWeight = 0;
      for (const t of attackMoveTypes) {
        if (attackMoveTypeWeights.has(t)) {
          if (attackMoveTypeWeights.get(t)! < 3) { // attackMoveTypeWeights.has(t) was checked before
            attackMoveTypeWeights.set(t, attackMoveTypeWeights.get(t)! + 1);
          } else {
            continue;
          }
        } else {
          attackMoveTypeWeights.set(t, 1);
        }
        totalWeight++;
      }

      if (!totalWeight) {
        return null;
      }

      let type: Type;

      const randInt = Utils.randSeedInt(totalWeight);
      let weight = 0;

      for (const t of attackMoveTypeWeights.keys()) {
        const typeWeight = attackMoveTypeWeights.get(t)!; // guranteed to be defined
        if (randInt <= weight + typeWeight) {
          type = t;
          break;
        }
        weight += typeWeight;
      }

      return new AttackTypeBoosterModifierType(type!, 20);
    });
  }
}

class BaseStatBoosterModifierTypeGenerator extends ModifierTypeGenerator {
  public static readonly items: Record<PermanentStat, string> = {
    [Stat.HP]: "hp_up",
    [Stat.ATK]: "protein",
    [Stat.DEF]: "iron",
    [Stat.SPATK]: "calcium",
    [Stat.SPDEF]: "zinc",
    [Stat.SPD]: "carbos"
  };

  constructor() {
    super((_party: Pokemon[], pregenArgs?: any[]) => {
      if (pregenArgs) {
        return new BaseStatBoosterModifierType(pregenArgs[0]);
      }
      const randStat: PermanentStat = Utils.randSeedInt(Stat.SPD + 1);
      return new BaseStatBoosterModifierType(randStat);
    });
  }
}

class TempStatStageBoosterModifierTypeGenerator extends ModifierTypeGenerator {
  public static readonly items: Record<TempBattleStat, string> = {
    [Stat.ATK]: "x_attack",
    [Stat.DEF]: "x_defense",
    [Stat.SPATK]: "x_sp_atk",
    [Stat.SPDEF]: "x_sp_def",
    [Stat.SPD]: "x_speed",
    [Stat.ACC]: "x_accuracy"
  };

  constructor() {
    super((_party: Pokemon[], pregenArgs?: any[]) => {
      if (pregenArgs && (pregenArgs.length === 1) && TEMP_BATTLE_STATS.includes(pregenArgs[0])) {
        return new TempStatStageBoosterModifierType(pregenArgs[0]);
      }
      const randStat: TempBattleStat = Utils.randSeedInt(Stat.ACC, Stat.ATK);
      return new TempStatStageBoosterModifierType(randStat);
    });
  }
}

/**
 * Modifier type generator for {@linkcode SpeciesStatBoosterModifierType}, which
 * encapsulates the logic for weighting the most useful held item from
 * the current list of {@linkcode items}.
 * @extends ModifierTypeGenerator
 */
class SpeciesStatBoosterModifierTypeGenerator extends ModifierTypeGenerator {
  /** Object comprised of the currently available species-based stat boosting held items */
  public static readonly items = {
    LIGHT_BALL: { stats: [Stat.ATK, Stat.SPATK], multiplier: 2, species: [Species.PIKACHU] },
    THICK_CLUB: { stats: [Stat.ATK], multiplier: 2, species: [Species.CUBONE, Species.MAROWAK, Species.ALOLA_MAROWAK] },
    METAL_POWDER: { stats: [Stat.DEF], multiplier: 2, species: [Species.DITTO] },
    QUICK_POWDER: { stats: [Stat.SPD], multiplier: 2, species: [Species.DITTO] },
  };

  constructor() {
    super((party: Pokemon[], pregenArgs?: any[]) => {
      const items = SpeciesStatBoosterModifierTypeGenerator.items;
      if (pregenArgs && (pregenArgs.length === 1) && (pregenArgs[0] in items)) {
        return new SpeciesStatBoosterModifierType(pregenArgs[0] as SpeciesStatBoosterItem);
      }

      const values = Object.values(items);
      const keys = Object.keys(items);
      const weights = keys.map(() => 0);

      for (const p of party) {
        const speciesId = p.getSpeciesForm(true).speciesId;
        const fusionSpeciesId = p.isFusion() ? p.getFusionSpeciesForm(true).speciesId : null;
        const hasFling = p.getMoveset(true).some(m => m?.moveId === Moves.FLING);

        for (const i in values) {
          const checkedSpecies = values[i].species;
          const checkedStats = values[i].stats;

          // If party member already has the item being weighted currently, skip to the next item
          const hasItem = p.getHeldItems().some(m => m instanceof Modifiers.SpeciesStatBoosterModifier
            && (m as Modifiers.SpeciesStatBoosterModifier).contains(checkedSpecies[0], checkedStats[0]));

          if (!hasItem) {
            if (checkedSpecies.includes(speciesId) || (!!fusionSpeciesId && checkedSpecies.includes(fusionSpeciesId))) {
              // Add weight if party member has a matching species or, if applicable, a matching fusion species
              weights[i]++;
            } else if (checkedSpecies.includes(Species.PIKACHU) && hasFling) {
              // Add weight to Light Ball if party member has Fling
              weights[i]++;
            }
          }
        }
      }

      let totalWeight = 0;
      for (const weight of weights) {
        totalWeight += weight;
      }

      if (totalWeight !== 0) {
        const randInt = Utils.randSeedInt(totalWeight, 1);
        let weight = 0;

        for (const i in weights) {
          if (weights[i] !== 0) {
            const curWeight = weight + weights[i];
            if (randInt <= weight + weights[i]) {
              return new SpeciesStatBoosterModifierType(keys[i] as SpeciesStatBoosterItem);
            }
            weight = curWeight;
          }
        }
      }

      return null;
    });
  }
}

class TmModifierTypeGenerator extends ModifierTypeGenerator {
  constructor(tier: ModifierTier) {
    super((party: Pokemon[], pregenArgs?: any[]) => {
      if (pregenArgs && (pregenArgs.length === 1) && (pregenArgs[0] in Moves)) {
        return new TmModifierType(pregenArgs[0] as Moves);
      }
      const partyMemberCompatibleTms = party.map(p => (p as PlayerPokemon).compatibleTms.filter(tm => !p.moveset.find(m => m?.moveId === tm)));
      const tierUniqueCompatibleTms = partyMemberCompatibleTms.flat().filter(tm => tmPoolTiers[tm] === tier).filter(tm => !allMoves[tm].name.endsWith(" (N)")).filter((tm, i, array) => array.indexOf(tm) === i);
      if (!tierUniqueCompatibleTms.length) {
        return null;
      }
      const randTmIndex = Utils.randSeedInt(tierUniqueCompatibleTms.length);
      return new TmModifierType(tierUniqueCompatibleTms[randTmIndex]);
    });
  }
}

class EvolutionItemModifierTypeGenerator extends ModifierTypeGenerator {
  constructor(rare: boolean) {
    super((party: Pokemon[], pregenArgs?: any[]) => {
      if (pregenArgs && (pregenArgs.length === 1) && (pregenArgs[0] in EvolutionItem)) {
        return new EvolutionItemModifierType(pregenArgs[0] as EvolutionItem);
      }

      const evolutionItemPool = [
        party.filter(p => pokemonEvolutions.hasOwnProperty(p.species.speciesId)).map(p => {
          const evolutions = pokemonEvolutions[p.species.speciesId];
          return evolutions.filter(e => e.item !== EvolutionItem.NONE && (e.evoFormKey === null || (e.preFormKey || "") === p.getFormKey()) && (!e.condition || e.condition.predicate(p)));
        }).flat(),
        party.filter(p => p.isFusion() && p.fusionSpecies && pokemonEvolutions.hasOwnProperty(p.fusionSpecies.speciesId)).map(p => {
          const evolutions = pokemonEvolutions[p.fusionSpecies!.speciesId];
          return evolutions.filter(e => e.item !== EvolutionItem.NONE && (e.evoFormKey === null || (e.preFormKey || "") === p.getFusionFormKey()) && (!e.condition || e.condition.predicate(p)));
        }).flat()
      ].flat().flatMap(e => e.item).filter(i => (!!i && i > 50) === rare);

      if (!evolutionItemPool.length) {
        return null;
      }

      return new EvolutionItemModifierType(evolutionItemPool[Utils.randSeedInt(evolutionItemPool.length)]!); // TODO: is the bang correct?
    });
  }
}

class FormChangeItemModifierTypeGenerator extends ModifierTypeGenerator {
  constructor(rare: boolean) {
    super((party: Pokemon[], pregenArgs?: any[]) => {
      if (pregenArgs && (pregenArgs.length === 1) && (pregenArgs[0] in FormChangeItem)) {
        return new FormChangeItemModifierType(pregenArgs[0] as FormChangeItem);
      }

      const formChangeItemPool = [...new Set(party.filter(p => pokemonFormChanges.hasOwnProperty(p.species.speciesId)).map(p => {
        const formChanges = pokemonFormChanges[p.species.speciesId];
        let formChangeItemTriggers = formChanges.filter(fc => ((fc.formKey.indexOf(SpeciesFormKey.MEGA) === -1 && fc.formKey.indexOf(SpeciesFormKey.PRIMAL) === -1) || party[0].scene.getModifiers(Modifiers.MegaEvolutionAccessModifier).length)
          && ((fc.formKey.indexOf(SpeciesFormKey.GIGANTAMAX) === -1 && fc.formKey.indexOf(SpeciesFormKey.ETERNAMAX) === -1) || party[0].scene.getModifiers(Modifiers.GigantamaxAccessModifier).length)
          && (!fc.conditions.length || fc.conditions.filter(cond => cond instanceof SpeciesFormChangeCondition && cond.predicate(p)).length)
          && (fc.preFormKey === p.getFormKey()))
          .map(fc => fc.findTrigger(SpeciesFormChangeItemTrigger) as SpeciesFormChangeItemTrigger)
          .filter(t => t && t.active && !p.scene.findModifier(m => m instanceof Modifiers.PokemonFormChangeItemModifier && m.pokemonId === p.id && m.formChangeItem === t.item));

        if (p.species.speciesId === Species.NECROZMA) {
          // technically we could use a simplified version and check for formChanges.length > 3, but in case any code changes later, this might break...

          let foundULTRA_Z = false,
            foundN_LUNA = false,
            foundN_SOLAR = false;
          formChangeItemTriggers.forEach((fc, i) => {
            switch (fc.item) {
            case FormChangeItem.ULTRANECROZIUM_Z:
              foundULTRA_Z = true;
              break;
            case FormChangeItem.N_LUNARIZER:
              foundN_LUNA = true;
              break;
            case FormChangeItem.N_SOLARIZER:
              foundN_SOLAR = true;
              break;
            }
          });
          if (foundULTRA_Z && foundN_LUNA && foundN_SOLAR) {
            // all three items are present -> user hasn't acquired any of the N_*ARIZERs -> block ULTRANECROZIUM_Z acquisition.
            formChangeItemTriggers = formChangeItemTriggers.filter(fc => fc.item !== FormChangeItem.ULTRANECROZIUM_Z);
          }
        }
        return formChangeItemTriggers;
      }).flat())
      ].flat().flatMap(fc => fc.item).filter(i => (i && i < 100) === rare);
      // convert it into a set to remove duplicate values, which can appear when the same species with a potential form change is in the party.

      if (!formChangeItemPool.length) {
        return null;
      }

      return new FormChangeItemModifierType(formChangeItemPool[Utils.randSeedInt(formChangeItemPool.length)]);
    });
  }
}

export class TerastallizeModifierType extends PokemonHeldItemModifierType implements GeneratedPersistentModifierType {
  private teraType: Type;

  constructor(teraType: Type) {
    super("", `${Type[teraType].toLowerCase()}_tera_shard`, (type, args) => new Modifiers.TerastallizeModifier(type as TerastallizeModifierType, (args[0] as Pokemon).id, teraType), "tera_shard");

    this.teraType = teraType;
  }

  get name(): string {
    return i18next.t("modifierType:ModifierType.TerastallizeModifierType.name", { teraType: i18next.t(`pokemonInfo:Type.${Type[this.teraType]}`) });
  }

  getDescription(scene: BattleScene): string {
    return i18next.t("modifierType:ModifierType.TerastallizeModifierType.description", { teraType: i18next.t(`pokemonInfo:Type.${Type[this.teraType]}`) });
  }

  getPregenArgs(): any[] {
    return [ this.teraType ];
  }
}

export class ContactHeldItemTransferChanceModifierType extends PokemonHeldItemModifierType {
  private chancePercent: integer;

  constructor(localeKey: string, iconImage: string, chancePercent: integer, group?: string, soundName?: string) {
    super(localeKey, iconImage, (type, args) => new Modifiers.ContactHeldItemTransferChanceModifier(type, (args[0] as Pokemon).id, chancePercent), group, soundName);

    this.chancePercent = chancePercent;
  }

  getDescription(scene: BattleScene): string {
    return i18next.t("modifierType:ModifierType.ContactHeldItemTransferChanceModifierType.description", { chancePercent: this.chancePercent });
  }
}

export class TurnHeldItemTransferModifierType extends PokemonHeldItemModifierType {
  constructor(localeKey: string, iconImage: string, group?: string, soundName?: string) {
    super(localeKey, iconImage, (type, args) => new Modifiers.TurnHeldItemTransferModifier(type, (args[0] as Pokemon).id), group, soundName);
  }

  getDescription(scene: BattleScene): string {
    return i18next.t("modifierType:ModifierType.TurnHeldItemTransferModifierType.description");
  }
}

export class EnemyAttackStatusEffectChanceModifierType extends ModifierType {
  private chancePercent: integer;
  private effect: StatusEffect;

  constructor(localeKey: string, iconImage: string, chancePercent: integer, effect: StatusEffect, stackCount?: integer) {
    super(localeKey, iconImage, (type, args) => new Modifiers.EnemyAttackStatusEffectChanceModifier(type, effect, chancePercent, stackCount), "enemy_status_chance");

    this.chancePercent = chancePercent;
    this.effect = effect;
  }

  getDescription(scene: BattleScene): string {
    return i18next.t("modifierType:ModifierType.EnemyAttackStatusEffectChanceModifierType.description", {
      chancePercent: this.chancePercent,
      statusEffect: getStatusEffectDescriptor(this.effect),
    });
  }
}

export class EnemyEndureChanceModifierType extends ModifierType {
  private chancePercent: number;

  constructor(localeKey: string, iconImage: string, chancePercent: number) {
    super(localeKey, iconImage, (type, _args) => new Modifiers.EnemyEndureChanceModifier(type, chancePercent), "enemy_endure");

    this.chancePercent = chancePercent;
  }

  getDescription(scene: BattleScene): string {
    return i18next.t("modifierType:ModifierType.EnemyEndureChanceModifierType.description", { chancePercent: this.chancePercent });
  }
}

export type ModifierTypeFunc = () => ModifierType;
type WeightedModifierTypeWeightFunc = (party: Pokemon[], rerollCount?: integer) => integer;

/**
 * High order function that returns a WeightedModifierTypeWeightFunc that will only be applied on
 * classic and skip an ModifierType if current wave is greater or equal to the one passed down
 * @param wave - Wave where we should stop showing the modifier
 * @param defaultWeight - ModifierType default weight
 * @returns A WeightedModifierTypeWeightFunc
 */
function skipInClassicAfterWave(wave: integer, defaultWeight: integer): WeightedModifierTypeWeightFunc {
  return (party: Pokemon[]) => {
    const gameMode =  party[0].scene.gameMode;
    const currentWave = party[0].scene.currentBattle.waveIndex;
    return gameMode.isClassic && currentWave >= wave ? 0 : defaultWeight;
  };
}

/**
 * High order function that returns a WeightedModifierTypeWeightFunc that will only be applied on
 * classic and it will skip a ModifierType if it is the last wave pull.
 * @param defaultWeight ModifierType default weight
 * @returns A WeightedModifierTypeWeightFunc
 */
function skipInLastClassicWaveOrDefault(defaultWeight: integer) : WeightedModifierTypeWeightFunc {
  return skipInClassicAfterWave(199, defaultWeight);
}
class WeightedModifierType {
  public modifierType: ModifierType;
  public weight: integer | WeightedModifierTypeWeightFunc;
  public maxWeight: integer;

  constructor(modifierTypeFunc: ModifierTypeFunc, weight: integer | WeightedModifierTypeWeightFunc, maxWeight?: integer) {
    this.modifierType = modifierTypeFunc();
    this.modifierType.id = Object.keys(modifierTypes).find(k => modifierTypes[k] === modifierTypeFunc)!; // TODO: is this bang correct?
    this.weight = weight;
    this.maxWeight = maxWeight || (!(weight instanceof Function) ? weight : 0);
  }

  setTier(tier: ModifierTier) {
    this.modifierType.setTier(tier);
  }
}

type BaseModifierOverride = {
  name: Exclude<ModifierTypeKeys, GeneratorModifierOverride["name"]>;
  count?: number;
};

/** Type for modifiers and held items that are constructed via {@linkcode ModifierTypeGenerator}. */
export type GeneratorModifierOverride = {
  count?: number;
} & (
  | {
      name: keyof Pick<typeof modifierTypes, "SPECIES_STAT_BOOSTER">;
      type?: SpeciesStatBoosterItem;
    }
  | {
      name: keyof Pick<typeof modifierTypes, "TEMP_STAT_STAGE_BOOSTER">;
      type?: TempBattleStat;
    }
  | {
      name: keyof Pick<typeof modifierTypes, "BASE_STAT_BOOSTER">;
      type?: Stat;
    }
  | {
      name: keyof Pick<typeof modifierTypes, "MINT">;
      type?: Nature;
    }
  | {
      name: keyof Pick<typeof modifierTypes, "ATTACK_TYPE_BOOSTER" | "TERA_SHARD">;
      type?: Type;
    }
  | {
      name: keyof Pick<typeof modifierTypes, "BERRY">;
      type?: BerryType;
    }
  | {
      name: keyof Pick<typeof modifierTypes, "EVOLUTION_ITEM" | "RARE_EVOLUTION_ITEM">;
      type?: EvolutionItem;
    }
  | {
      name: keyof Pick<typeof modifierTypes, "FORM_CHANGE_ITEM">;
      type?: FormChangeItem;
    }
  | {
      name: keyof Pick<typeof modifierTypes, "TM_COMMON" | "TM_GREAT" | "TM_ULTRA">;
      type?: Moves;
    }
);

/** Type used to construct modifiers and held items for overriding purposes. */
export type ModifierOverride = GeneratorModifierOverride | BaseModifierOverride;

export type ModifierTypeKeys = keyof typeof modifierTypes;

export const modifierTypes = {
  POKEBALL: () => new AddPokeballModifierType("pb", PokeballType.POKEBALL, 5),
  GREAT_BALL: () => new AddPokeballModifierType("gb", PokeballType.GREAT_BALL, 5),
  ULTRA_BALL: () => new AddPokeballModifierType("ub", PokeballType.ULTRA_BALL, 5),
  ROGUE_BALL: () => new AddPokeballModifierType("rb", PokeballType.ROGUE_BALL, 5),
  MASTER_BALL: () => new AddPokeballModifierType("mb", PokeballType.MASTER_BALL, 1),

  RARE_CANDY: () => new PokemonLevelIncrementModifierType("modifierType:ModifierType.RARE_CANDY", "rare_candy"),
  RARER_CANDY: () => new AllPokemonLevelIncrementModifierType("modifierType:ModifierType.RARER_CANDY", "rarer_candy"),

  EVOLUTION_ITEM: () => new EvolutionItemModifierTypeGenerator(false),
  RARE_EVOLUTION_ITEM: () => new EvolutionItemModifierTypeGenerator(true),
  FORM_CHANGE_ITEM: () => new FormChangeItemModifierTypeGenerator(false),
  RARE_FORM_CHANGE_ITEM: () => new FormChangeItemModifierTypeGenerator(true),

  MEGA_BRACELET: () => new ModifierType("modifierType:ModifierType.MEGA_BRACELET", "mega_bracelet", (type, _args) => new Modifiers.MegaEvolutionAccessModifier(type)),
  DYNAMAX_BAND: () => new ModifierType("modifierType:ModifierType.DYNAMAX_BAND", "dynamax_band", (type, _args) => new Modifiers.GigantamaxAccessModifier(type)),
  TERA_ORB: () => new ModifierType("modifierType:ModifierType.TERA_ORB", "tera_orb", (type, _args) => new Modifiers.TerastallizeAccessModifier(type)),

  MAP: () => new ModifierType("modifierType:ModifierType.MAP", "map", (type, _args) => new Modifiers.MapModifier(type)),

  POTION: () => new PokemonHpRestoreModifierType("modifierType:ModifierType.POTION", "potion", 20, 10),
  SUPER_POTION: () => new PokemonHpRestoreModifierType("modifierType:ModifierType.SUPER_POTION", "super_potion", 50, 25),
  HYPER_POTION: () => new PokemonHpRestoreModifierType("modifierType:ModifierType.HYPER_POTION", "hyper_potion", 200, 50),
  MAX_POTION: () => new PokemonHpRestoreModifierType("modifierType:ModifierType.MAX_POTION", "max_potion", 0, 100),
  FULL_RESTORE: () => new PokemonHpRestoreModifierType("modifierType:ModifierType.FULL_RESTORE", "full_restore", 0, 100, true),

  REVIVE: () => new PokemonReviveModifierType("modifierType:ModifierType.REVIVE", "revive", 50),
  MAX_REVIVE: () => new PokemonReviveModifierType("modifierType:ModifierType.MAX_REVIVE", "max_revive", 100),

  FULL_HEAL: () => new PokemonStatusHealModifierType("modifierType:ModifierType.FULL_HEAL", "full_heal"),

  SACRED_ASH: () => new AllPokemonFullReviveModifierType("modifierType:ModifierType.SACRED_ASH", "sacred_ash"),

  REVIVER_SEED: () => new PokemonHeldItemModifierType("modifierType:ModifierType.REVIVER_SEED", "reviver_seed", (type, args) => new Modifiers.PokemonInstantReviveModifier(type, (args[0] as Pokemon).id)),
  WHITE_HERB: () => new PokemonHeldItemModifierType("modifierType:ModifierType.WHITE_HERB", "white_herb", (type, args) => new Modifiers.ResetNegativeStatStageModifier(type, (args[0] as Pokemon).id)),

  ETHER: () => new PokemonPpRestoreModifierType("modifierType:ModifierType.ETHER", "ether", 10),
  MAX_ETHER: () => new PokemonPpRestoreModifierType("modifierType:ModifierType.MAX_ETHER", "max_ether", -1),

  ELIXIR: () => new PokemonAllMovePpRestoreModifierType("modifierType:ModifierType.ELIXIR", "elixir", 10),
  MAX_ELIXIR: () => new PokemonAllMovePpRestoreModifierType("modifierType:ModifierType.MAX_ELIXIR", "max_elixir", -1),

  PP_UP: () => new PokemonPpUpModifierType("modifierType:ModifierType.PP_UP", "pp_up", 1),
  PP_MAX: () => new PokemonPpUpModifierType("modifierType:ModifierType.PP_MAX", "pp_max", 3),

  /*REPEL: () => new DoubleBattleChanceBoosterModifierType('Repel', 5),
  SUPER_REPEL: () => new DoubleBattleChanceBoosterModifierType('Super Repel', 10),
  MAX_REPEL: () => new DoubleBattleChanceBoosterModifierType('Max Repel', 25),*/

  LURE: () => new DoubleBattleChanceBoosterModifierType("modifierType:ModifierType.LURE", "lure", 10),
  SUPER_LURE: () => new DoubleBattleChanceBoosterModifierType("modifierType:ModifierType.SUPER_LURE", "super_lure", 15),
  MAX_LURE: () => new DoubleBattleChanceBoosterModifierType("modifierType:ModifierType.MAX_LURE", "max_lure", 30),

  SPECIES_STAT_BOOSTER: () => new SpeciesStatBoosterModifierTypeGenerator(),

  TEMP_STAT_STAGE_BOOSTER: () => new TempStatStageBoosterModifierTypeGenerator(),

  DIRE_HIT: () => new class extends ModifierType {
    getDescription(_scene: BattleScene): string {
      return i18next.t("modifierType:ModifierType.TempStatStageBoosterModifierType.description", {
        stat: i18next.t("modifierType:ModifierType.DIRE_HIT.extra.raises"),
        amount: i18next.t("modifierType:ModifierType.TempStatStageBoosterModifierType.extra.stage")
      });
    }
  }("modifierType:ModifierType.DIRE_HIT", "dire_hit", (type, _args) => new Modifiers.TempCritBoosterModifier(type, 5)),

  BASE_STAT_BOOSTER: () => new BaseStatBoosterModifierTypeGenerator(),

  ATTACK_TYPE_BOOSTER: () => new AttackTypeBoosterModifierTypeGenerator(),

  MINT: () => new ModifierTypeGenerator((party: Pokemon[], pregenArgs?: any[]) => {
    if (pregenArgs && (pregenArgs.length === 1) && (pregenArgs[0] in Nature)) {
      return new PokemonNatureChangeModifierType(pregenArgs[0] as Nature);
    }
    return new PokemonNatureChangeModifierType(Utils.randSeedInt(Utils.getEnumValues(Nature).length) as Nature);
  }),

  TERA_SHARD: () => new ModifierTypeGenerator((party: Pokemon[], pregenArgs?: any[]) => {
    if (pregenArgs && (pregenArgs.length === 1) && (pregenArgs[0] in Type)) {
      return new TerastallizeModifierType(pregenArgs[0] as Type);
    }
    if (!party[0].scene.getModifiers(Modifiers.TerastallizeAccessModifier).length) {
      return null;
    }
    let type: Type;
    if (!Utils.randSeedInt(3)) {
      const partyMemberTypes = party.map(p => p.getTypes(false, false, true)).flat();
      type = Utils.randSeedItem(partyMemberTypes);
    } else {
      type = Utils.randSeedInt(64) ? Utils.randSeedInt(18) as Type : Type.STELLAR;
    }
    return new TerastallizeModifierType(type);
  }),

  BERRY: () => new ModifierTypeGenerator((party: Pokemon[], pregenArgs?: any[]) => {
    if (pregenArgs && (pregenArgs.length === 1) && (pregenArgs[0] in BerryType)) {
      return new BerryModifierType(pregenArgs[0] as BerryType);
    }
    const berryTypes = Utils.getEnumValues(BerryType);
    let randBerryType: BerryType;
    const rand = Utils.randSeedInt(12);
    if (rand < 2) {
      randBerryType = BerryType.SITRUS;
    } else if (rand < 4) {
      randBerryType = BerryType.LUM;
    } else if (rand < 6) {
      randBerryType = BerryType.LEPPA;
    } else {
      randBerryType = berryTypes[Utils.randSeedInt(berryTypes.length - 3) + 2];
    }
    return new BerryModifierType(randBerryType);
  }),

  TM_COMMON: () => new TmModifierTypeGenerator(ModifierTier.COMMON),
  TM_GREAT: () => new TmModifierTypeGenerator(ModifierTier.GREAT),
  TM_ULTRA: () => new TmModifierTypeGenerator(ModifierTier.ULTRA),

  MEMORY_MUSHROOM: () => new RememberMoveModifierType("modifierType:ModifierType.MEMORY_MUSHROOM", "big_mushroom"),

  EXP_SHARE: () => new ModifierType("modifierType:ModifierType.EXP_SHARE", "exp_share", (type, _args) => new Modifiers.ExpShareModifier(type)),
  EXP_BALANCE: () => new ModifierType("modifierType:ModifierType.EXP_BALANCE", "exp_balance", (type, _args) => new Modifiers.ExpBalanceModifier(type)),

  OVAL_CHARM: () => new ModifierType("modifierType:ModifierType.OVAL_CHARM", "oval_charm", (type, _args) => new Modifiers.MultipleParticipantExpBonusModifier(type)),

  EXP_CHARM: () => new ExpBoosterModifierType("modifierType:ModifierType.EXP_CHARM", "exp_charm", 25),
  SUPER_EXP_CHARM: () => new ExpBoosterModifierType("modifierType:ModifierType.SUPER_EXP_CHARM", "super_exp_charm", 60),
  GOLDEN_EXP_CHARM: () => new ExpBoosterModifierType("modifierType:ModifierType.GOLDEN_EXP_CHARM", "golden_exp_charm", 100),

  LUCKY_EGG: () => new PokemonExpBoosterModifierType("modifierType:ModifierType.LUCKY_EGG", "lucky_egg", 40),
  GOLDEN_EGG: () => new PokemonExpBoosterModifierType("modifierType:ModifierType.GOLDEN_EGG", "golden_egg", 100),

  SOOTHE_BELL: () => new PokemonFriendshipBoosterModifierType("modifierType:ModifierType.SOOTHE_BELL", "soothe_bell"),

  SCOPE_LENS: () => new PokemonHeldItemModifierType("modifierType:ModifierType.SCOPE_LENS", "scope_lens", (type, args) => new Modifiers.CritBoosterModifier(type, (args[0] as Pokemon).id, 1)),
  LEEK: () => new PokemonHeldItemModifierType("modifierType:ModifierType.LEEK", "leek", (type, args) => new Modifiers.SpeciesCritBoosterModifier(type, (args[0] as Pokemon).id, 2, [Species.FARFETCHD, Species.GALAR_FARFETCHD, Species.SIRFETCHD])),

  EVIOLITE: () => new PokemonHeldItemModifierType("modifierType:ModifierType.EVIOLITE", "eviolite", (type, args) => new Modifiers.EvolutionStatBoosterModifier(type, (args[0] as Pokemon).id, [Stat.DEF, Stat.SPDEF], 1.5)),

  SOUL_DEW: () => new PokemonHeldItemModifierType("modifierType:ModifierType.SOUL_DEW", "soul_dew", (type, args) => new Modifiers.PokemonNatureWeightModifier(type, (args[0] as Pokemon).id)),

  NUGGET: () => new MoneyRewardModifierType("modifierType:ModifierType.NUGGET", "nugget", 1, "modifierType:ModifierType.MoneyRewardModifierType.extra.small"),
  BIG_NUGGET: () => new MoneyRewardModifierType("modifierType:ModifierType.BIG_NUGGET", "big_nugget", 2.5, "modifierType:ModifierType.MoneyRewardModifierType.extra.moderate"),
  RELIC_GOLD: () => new MoneyRewardModifierType("modifierType:ModifierType.RELIC_GOLD", "relic_gold", 10, "modifierType:ModifierType.MoneyRewardModifierType.extra.large"),

  AMULET_COIN: () => new ModifierType("modifierType:ModifierType.AMULET_COIN", "amulet_coin", (type, _args) => new Modifiers.MoneyMultiplierModifier(type)),
  GOLDEN_PUNCH: () => new PokemonHeldItemModifierType("modifierType:ModifierType.GOLDEN_PUNCH", "golden_punch", (type, args) => new Modifiers.DamageMoneyRewardModifier(type, (args[0] as Pokemon).id)),
  COIN_CASE: () => new ModifierType("modifierType:ModifierType.COIN_CASE", "coin_case", (type, _args) => new Modifiers.MoneyInterestModifier(type)),

  LOCK_CAPSULE: () => new ModifierType("modifierType:ModifierType.LOCK_CAPSULE", "lock_capsule", (type, _args) => new Modifiers.LockModifierTiersModifier(type)),

  GRIP_CLAW: () => new ContactHeldItemTransferChanceModifierType("modifierType:ModifierType.GRIP_CLAW", "grip_claw", 10),
  WIDE_LENS: () => new PokemonMoveAccuracyBoosterModifierType("modifierType:ModifierType.WIDE_LENS", "wide_lens", 5),

  MULTI_LENS: () => new PokemonMultiHitModifierType("modifierType:ModifierType.MULTI_LENS", "zoom_lens"),

  HEALING_CHARM: () => new ModifierType("modifierType:ModifierType.HEALING_CHARM", "healing_charm", (type, _args) => new Modifiers.HealingBoosterModifier(type, 1.1)),
  CANDY_JAR: () => new ModifierType("modifierType:ModifierType.CANDY_JAR", "candy_jar", (type, _args) => new Modifiers.LevelIncrementBoosterModifier(type)),

  BERRY_POUCH: () => new ModifierType("modifierType:ModifierType.BERRY_POUCH", "berry_pouch", (type, _args) => new Modifiers.PreserveBerryModifier(type)),

  FOCUS_BAND: () => new PokemonHeldItemModifierType("modifierType:ModifierType.FOCUS_BAND", "focus_band", (type, args) => new Modifiers.SurviveDamageModifier(type, (args[0] as Pokemon).id)),

  QUICK_CLAW: () => new PokemonHeldItemModifierType("modifierType:ModifierType.QUICK_CLAW", "quick_claw", (type, args) => new Modifiers.BypassSpeedChanceModifier(type, (args[0] as Pokemon).id)),

  KINGS_ROCK: () => new PokemonHeldItemModifierType("modifierType:ModifierType.KINGS_ROCK", "kings_rock", (type, args) => new Modifiers.FlinchChanceModifier(type, (args[0] as Pokemon).id)),

  LEFTOVERS: () => new PokemonHeldItemModifierType("modifierType:ModifierType.LEFTOVERS", "leftovers", (type, args) => new Modifiers.TurnHealModifier(type, (args[0] as Pokemon).id)),
  SHELL_BELL: () => new PokemonHeldItemModifierType("modifierType:ModifierType.SHELL_BELL", "shell_bell", (type, args) => new Modifiers.HitHealModifier(type, (args[0] as Pokemon).id)),

  TOXIC_ORB: () => new PokemonHeldItemModifierType("modifierType:ModifierType.TOXIC_ORB", "toxic_orb", (type, args) => new Modifiers.TurnStatusEffectModifier(type, (args[0] as Pokemon).id)),
  FLAME_ORB: () => new PokemonHeldItemModifierType("modifierType:ModifierType.FLAME_ORB", "flame_orb", (type, args) => new Modifiers.TurnStatusEffectModifier(type, (args[0] as Pokemon).id)),

  BATON: () => new PokemonHeldItemModifierType("modifierType:ModifierType.BATON", "baton", (type, args) => new Modifiers.SwitchEffectTransferModifier(type, (args[0] as Pokemon).id)),

  SHINY_CHARM: () => new ModifierType("modifierType:ModifierType.SHINY_CHARM", "shiny_charm", (type, _args) => new Modifiers.ShinyRateBoosterModifier(type)),
  ABILITY_CHARM: () => new ModifierType("modifierType:ModifierType.ABILITY_CHARM", "ability_charm", (type, _args) => new Modifiers.HiddenAbilityRateBoosterModifier(type)),

  IV_SCANNER: () => new ModifierType("modifierType:ModifierType.IV_SCANNER", "scanner", (type, _args) => new Modifiers.IvScannerModifier(type)),

  DNA_SPLICERS: () => new FusePokemonModifierType("modifierType:ModifierType.DNA_SPLICERS", "dna_splicers"),

  MINI_BLACK_HOLE: () => new TurnHeldItemTransferModifierType("modifierType:ModifierType.MINI_BLACK_HOLE", "mini_black_hole"),

  VOUCHER: () => new AddVoucherModifierType(VoucherType.REGULAR, 1),
  VOUCHER_PLUS: () => new AddVoucherModifierType(VoucherType.PLUS, 1),
  VOUCHER_PREMIUM: () => new AddVoucherModifierType(VoucherType.PREMIUM, 1),

  GOLDEN_POKEBALL: () => new ModifierType("modifierType:ModifierType.GOLDEN_POKEBALL", "pb_gold", (type, _args) => new Modifiers.ExtraModifierModifier(type), undefined, "se/pb_bounce_1"),

  ENEMY_DAMAGE_BOOSTER: () => new ModifierType("modifierType:ModifierType.ENEMY_DAMAGE_BOOSTER", "wl_item_drop", (type, _args) => new Modifiers.EnemyDamageBoosterModifier(type, 5)),
  ENEMY_DAMAGE_REDUCTION: () => new ModifierType("modifierType:ModifierType.ENEMY_DAMAGE_REDUCTION", "wl_guard_spec", (type, _args) => new Modifiers.EnemyDamageReducerModifier(type, 2.5)),
  //ENEMY_SUPER_EFFECT_BOOSTER: () => new ModifierType('Type Advantage Token', 'Increases damage of super effective attacks by 30%', (type, _args) => new Modifiers.EnemySuperEffectiveDamageBoosterModifier(type, 30), 'wl_custom_super_effective'),
  ENEMY_HEAL: () => new ModifierType("modifierType:ModifierType.ENEMY_HEAL", "wl_potion", (type, _args) => new Modifiers.EnemyTurnHealModifier(type, 2, 10)),
  ENEMY_ATTACK_POISON_CHANCE: () => new EnemyAttackStatusEffectChanceModifierType("modifierType:ModifierType.ENEMY_ATTACK_POISON_CHANCE", "wl_antidote", 5, StatusEffect.POISON, 10),
  ENEMY_ATTACK_PARALYZE_CHANCE: () => new EnemyAttackStatusEffectChanceModifierType("modifierType:ModifierType.ENEMY_ATTACK_PARALYZE_CHANCE", "wl_paralyze_heal", 2.5, StatusEffect.PARALYSIS, 10),
  ENEMY_ATTACK_BURN_CHANCE: () => new EnemyAttackStatusEffectChanceModifierType("modifierType:ModifierType.ENEMY_ATTACK_BURN_CHANCE", "wl_burn_heal", 5, StatusEffect.BURN, 10),
  ENEMY_STATUS_EFFECT_HEAL_CHANCE: () => new ModifierType("modifierType:ModifierType.ENEMY_STATUS_EFFECT_HEAL_CHANCE", "wl_full_heal", (type, _args) => new Modifiers.EnemyStatusEffectHealChanceModifier(type, 2.5, 10)),
  ENEMY_ENDURE_CHANCE: () => new EnemyEndureChanceModifierType("modifierType:ModifierType.ENEMY_ENDURE_CHANCE", "wl_reset_urge", 2),
  ENEMY_FUSED_CHANCE: () => new ModifierType("modifierType:ModifierType.ENEMY_FUSED_CHANCE", "wl_custom_spliced", (type, _args) => new Modifiers.EnemyFusionChanceModifier(type, 1)),
};

interface ModifierPool {
  [tier: string]: WeightedModifierType[]
}

/**
 * Used to check if the player has max of a given ball type in Classic
 * @param party The player's party, just used to access the scene
 * @param ballType The {@linkcode PokeballType} being checked
 * @returns boolean: true if the player has the maximum of a given ball type
 */
function hasMaximumBalls(party: Pokemon[], ballType: PokeballType): boolean {
  return (party[0].scene.gameMode.isClassic && party[0].scene.pokeballCounts[ballType] >= MAX_PER_TYPE_POKEBALLS);
}

const modifierPool: ModifierPool = {
  [ModifierTier.COMMON]: [
    new WeightedModifierType(modifierTypes.POKEBALL, (party: Pokemon[]) => (hasMaximumBalls(party, PokeballType.POKEBALL)) ? 0 : 6, 6),
    new WeightedModifierType(modifierTypes.RARE_CANDY, 2),
    new WeightedModifierType(modifierTypes.POTION, (party: Pokemon[]) => {
      const thresholdPartyMemberCount = Math.min(party.filter(p => (p.getInverseHp() >= 10 || p.getHpRatio() <= 0.875) && !p.isFainted()).length, 3);
      return thresholdPartyMemberCount * 3;
    }, 9),
    new WeightedModifierType(modifierTypes.SUPER_POTION, (party: Pokemon[]) => {
      const thresholdPartyMemberCount = Math.min(party.filter(p => (p.getInverseHp() >= 25 || p.getHpRatio() <= 0.75) && !p.isFainted()).length, 3);
      return thresholdPartyMemberCount;
    }, 3),
    new WeightedModifierType(modifierTypes.ETHER, (party: Pokemon[]) => {
      const thresholdPartyMemberCount = Math.min(party.filter(p => p.hp && p.getMoveset().filter(m => m?.ppUsed && (m.getMovePp() - m.ppUsed) <= 5 && m.ppUsed >= Math.floor(m.getMovePp() / 2)).length).length, 3);
      return thresholdPartyMemberCount * 3;
    }, 9),
    new WeightedModifierType(modifierTypes.MAX_ETHER, (party: Pokemon[]) => {
      const thresholdPartyMemberCount = Math.min(party.filter(p => p.hp && p.getMoveset().filter(m => m?.ppUsed && (m.getMovePp() - m.ppUsed) <= 5 && m.ppUsed >= Math.floor(m.getMovePp() / 2)).length).length, 3);
      return thresholdPartyMemberCount;
    }, 3),
    new WeightedModifierType(modifierTypes.LURE, skipInLastClassicWaveOrDefault(2)),
    new WeightedModifierType(modifierTypes.TEMP_STAT_STAGE_BOOSTER, 4),
    new WeightedModifierType(modifierTypes.BERRY, 2),
    new WeightedModifierType(modifierTypes.TM_COMMON, 2),
    new WeightedModifierType(modifierTypes.VOUCHER, (party: Pokemon[], rerollCount: integer) => !party[0].scene.gameMode.isDaily ? Math.max(1 - rerollCount, 0) : 0, 1),
  ].map(m => {
    m.setTier(ModifierTier.COMMON); return m;
  }),
  [ModifierTier.GREAT]: [
    new WeightedModifierType(modifierTypes.GREAT_BALL, (party: Pokemon[]) => (hasMaximumBalls(party, PokeballType.GREAT_BALL)) ? 0 : 6, 6),
    new WeightedModifierType(modifierTypes.PP_UP, 2),
    new WeightedModifierType(modifierTypes.FULL_HEAL, (party: Pokemon[]) => {
      const statusEffectPartyMemberCount = Math.min(party.filter(p => p.hp && !!p.status && !p.getHeldItems().some(i => {
        if (i instanceof Modifiers.TurnStatusEffectModifier) {
          return (i as Modifiers.TurnStatusEffectModifier).getStatusEffect() === p.status?.effect;
        }
        return false;
      })).length, 3);
      return statusEffectPartyMemberCount * 6;
    }, 18),
    new WeightedModifierType(modifierTypes.REVIVE, (party: Pokemon[]) => {
      const faintedPartyMemberCount = Math.min(party.filter(p => p.isFainted()).length, 3);
      return faintedPartyMemberCount * 9;
    }, 27),
    new WeightedModifierType(modifierTypes.MAX_REVIVE, (party: Pokemon[]) => {
      const faintedPartyMemberCount = Math.min(party.filter(p => p.isFainted()).length, 3);
      return faintedPartyMemberCount * 3;
    }, 9),
    new WeightedModifierType(modifierTypes.SACRED_ASH, (party: Pokemon[]) => {
      return party.filter(p => p.isFainted()).length >= Math.ceil(party.length / 2) ? 1 : 0;
    }, 1),
    new WeightedModifierType(modifierTypes.HYPER_POTION, (party: Pokemon[]) => {
      const thresholdPartyMemberCount = Math.min(party.filter(p => (p.getInverseHp() >= 100 || p.getHpRatio() <= 0.625) && !p.isFainted()).length, 3);
      return thresholdPartyMemberCount * 3;
    }, 9),
    new WeightedModifierType(modifierTypes.MAX_POTION, (party: Pokemon[]) => {
      const thresholdPartyMemberCount = Math.min(party.filter(p => (p.getInverseHp() >= 150 || p.getHpRatio() <= 0.5) && !p.isFainted()).length, 3);
      return thresholdPartyMemberCount;
    }, 3),
    new WeightedModifierType(modifierTypes.FULL_RESTORE, (party: Pokemon[]) => {
      const statusEffectPartyMemberCount = Math.min(party.filter(p => p.hp && !!p.status && !p.getHeldItems().some(i => {
        if (i instanceof Modifiers.TurnStatusEffectModifier) {
          return (i as Modifiers.TurnStatusEffectModifier).getStatusEffect() === p.status?.effect;
        }
        return false;
      })).length, 3);
      const thresholdPartyMemberCount = Math.floor((Math.min(party.filter(p => (p.getInverseHp() >= 150 || p.getHpRatio() <= 0.5) && !p.isFainted()).length, 3) + statusEffectPartyMemberCount) / 2);
      return thresholdPartyMemberCount;
    }, 3),
    new WeightedModifierType(modifierTypes.ELIXIR, (party: Pokemon[]) => {
      const thresholdPartyMemberCount = Math.min(party.filter(p => p.hp && p.getMoveset().filter(m => m?.ppUsed && (m.getMovePp() - m.ppUsed) <= 5 && m.ppUsed >= Math.floor(m.getMovePp() / 2)).length).length, 3);
      return thresholdPartyMemberCount * 3;
    }, 9),
    new WeightedModifierType(modifierTypes.MAX_ELIXIR, (party: Pokemon[]) => {
      const thresholdPartyMemberCount = Math.min(party.filter(p => p.hp && p.getMoveset().filter(m => m?.ppUsed && (m.getMovePp() - m.ppUsed) <= 5 && m.ppUsed >= Math.floor(m.getMovePp() / 2)).length).length, 3);
      return thresholdPartyMemberCount;
    }, 3),
    new WeightedModifierType(modifierTypes.DIRE_HIT, 4),
    new WeightedModifierType(modifierTypes.SUPER_LURE, skipInLastClassicWaveOrDefault(4)),
    new WeightedModifierType(modifierTypes.NUGGET, skipInLastClassicWaveOrDefault(5)),
    new WeightedModifierType(modifierTypes.EVOLUTION_ITEM, (party: Pokemon[]) => {
      return Math.min(Math.ceil(party[0].scene.currentBattle.waveIndex / 15), 8);
    }, 8),
    new WeightedModifierType(modifierTypes.MAP, (party: Pokemon[]) => party[0].scene.gameMode.isClassic && party[0].scene.currentBattle.waveIndex < 180 ? 1 : 0, 1),
    new WeightedModifierType(modifierTypes.TM_GREAT, 3),
    new WeightedModifierType(modifierTypes.MEMORY_MUSHROOM, (party: Pokemon[]) => {
      if (!party.find(p => p.getLearnableLevelMoves().length)) {
        return 0;
      }
      const highestPartyLevel = party.map(p => p.level).reduce((highestLevel: integer, level: integer) => Math.max(highestLevel, level), 1);
      return Math.min(Math.ceil(highestPartyLevel / 20), 4);
    }, 4),
    new WeightedModifierType(modifierTypes.BASE_STAT_BOOSTER, 3),
    new WeightedModifierType(modifierTypes.TERA_SHARD, 1),
    new WeightedModifierType(modifierTypes.DNA_SPLICERS, (party: Pokemon[]) => party[0].scene.gameMode.isSplicedOnly && party.filter(p => !p.fusionSpecies).length > 1 ? 4 : 0),
    new WeightedModifierType(modifierTypes.VOUCHER, (party: Pokemon[], rerollCount: integer) => !party[0].scene.gameMode.isDaily ? Math.max(3 - rerollCount * 3, 0) : 0, 3),
  ].map(m => {
    m.setTier(ModifierTier.GREAT); return m;
  }),
  [ModifierTier.ULTRA]: [
    new WeightedModifierType(modifierTypes.ULTRA_BALL, (party: Pokemon[]) => (hasMaximumBalls(party, PokeballType.ULTRA_BALL)) ? 0 : 15, 15),
    new WeightedModifierType(modifierTypes.MAX_LURE, skipInLastClassicWaveOrDefault(4)),
    new WeightedModifierType(modifierTypes.BIG_NUGGET, skipInLastClassicWaveOrDefault(12)),
    new WeightedModifierType(modifierTypes.PP_MAX, 3),
    new WeightedModifierType(modifierTypes.MINT, 4),
    new WeightedModifierType(modifierTypes.RARE_EVOLUTION_ITEM, (party: Pokemon[]) => Math.min(Math.ceil(party[0].scene.currentBattle.waveIndex / 15) * 4, 32), 32),
    new WeightedModifierType(modifierTypes.FORM_CHANGE_ITEM, (party: Pokemon[]) => Math.min(Math.ceil(party[0].scene.currentBattle.waveIndex / 50), 4) * 6, 24),
    new WeightedModifierType(modifierTypes.AMULET_COIN, skipInLastClassicWaveOrDefault(3)),
    new WeightedModifierType(modifierTypes.EVIOLITE, (party: Pokemon[]) => {
      const { gameMode, gameData } = party[0].scene;
      if (gameMode.isDaily || (!gameMode.isFreshStartChallenge() && gameData.isUnlocked(Unlockables.EVIOLITE))) {
        return party.some(p => ((p.getSpeciesForm(true).speciesId in pokemonEvolutions) || (p.isFusion() && (p.getFusionSpeciesForm(true).speciesId in pokemonEvolutions))) && !p.getHeldItems().some(i => i instanceof Modifiers.EvolutionStatBoosterModifier)) ? 10 : 0;
      }
      return 0;
    }),
    new WeightedModifierType(modifierTypes.SPECIES_STAT_BOOSTER, 12),
    new WeightedModifierType(modifierTypes.LEEK, (party: Pokemon[]) => {
      const checkedSpecies = [ Species.FARFETCHD, Species.GALAR_FARFETCHD, Species.SIRFETCHD ];
      // If a party member doesn't already have a Leek and is one of the relevant species, Leek can appear
      return party.some(p => !p.getHeldItems().some(i => i instanceof Modifiers.SpeciesCritBoosterModifier) && (checkedSpecies.includes(p.getSpeciesForm(true).speciesId) || (p.isFusion() && checkedSpecies.includes(p.getFusionSpeciesForm(true).speciesId)))) ? 12 : 0;
    }, 12),
    new WeightedModifierType(modifierTypes.TOXIC_ORB, (party: Pokemon[]) => {
      const checkedAbilities = [Abilities.QUICK_FEET, Abilities.GUTS, Abilities.MARVEL_SCALE, Abilities.TOXIC_BOOST, Abilities.POISON_HEAL, Abilities.MAGIC_GUARD];
      const checkedMoves = [Moves.FACADE, Moves.TRICK, Moves.FLING, Moves.SWITCHEROO, Moves.PSYCHO_SHIFT];
      // If a party member doesn't already have one of these two orbs and has one of the above moves or abilities, the orb can appear
      return party.some(p => !p.getHeldItems().some(i => i instanceof Modifiers.TurnStatusEffectModifier) && (checkedAbilities.some(a => p.hasAbility(a, false, true)) || p.getMoveset(true).some(m => m && checkedMoves.includes(m.moveId)))) ? 10 : 0;
    }, 10),
    new WeightedModifierType(modifierTypes.FLAME_ORB, (party: Pokemon[]) => {
      const checkedAbilities = [Abilities.QUICK_FEET, Abilities.GUTS, Abilities.MARVEL_SCALE, Abilities.FLARE_BOOST, Abilities.MAGIC_GUARD];
      const checkedMoves = [Moves.FACADE, Moves.TRICK, Moves.FLING, Moves.SWITCHEROO, Moves.PSYCHO_SHIFT];
      // If a party member doesn't already have one of these two orbs and has one of the above moves or abilities, the orb can appear
      return party.some(p => !p.getHeldItems().some(i => i instanceof Modifiers.TurnStatusEffectModifier) && (checkedAbilities.some(a => p.hasAbility(a, false, true)) || p.getMoveset(true).some(m => m && checkedMoves.includes(m.moveId)))) ? 10 : 0;
    }, 10),
    new WeightedModifierType(modifierTypes.WHITE_HERB, (party: Pokemon[]) => {
      const checkedAbilities = [Abilities.WEAK_ARMOR, Abilities.CONTRARY, Abilities.MOODY, Abilities.ANGER_SHELL, Abilities.COMPETITIVE, Abilities.DEFIANT];
      const weightMultiplier = party.filter(
        p => !p.getHeldItems().some(i => i instanceof Modifiers.ResetNegativeStatStageModifier && i.stackCount >= i.getMaxHeldItemCount(p)) &&
          (checkedAbilities.some(a => p.hasAbility(a, false, true)) || p.getMoveset(true).some(m => m && selfStatLowerMoves.includes(m.moveId)))).length;
      // If a party member has one of the above moves or abilities and doesn't have max herbs, the herb will appear more frequently
      return 0 * (weightMultiplier ? 2 : 1) + (weightMultiplier ? weightMultiplier * 0 : 0);
    }, 10),
    new WeightedModifierType(modifierTypes.REVIVER_SEED, 4),
    new WeightedModifierType(modifierTypes.CANDY_JAR, skipInLastClassicWaveOrDefault(5)),
    new WeightedModifierType(modifierTypes.ATTACK_TYPE_BOOSTER, 9),
    new WeightedModifierType(modifierTypes.TM_ULTRA, 11),
    new WeightedModifierType(modifierTypes.RARER_CANDY, 4),
    new WeightedModifierType(modifierTypes.GOLDEN_PUNCH, skipInLastClassicWaveOrDefault(2)),
    new WeightedModifierType(modifierTypes.IV_SCANNER, skipInLastClassicWaveOrDefault(4)),
    new WeightedModifierType(modifierTypes.EXP_CHARM, skipInLastClassicWaveOrDefault(8)),
    new WeightedModifierType(modifierTypes.EXP_SHARE, skipInLastClassicWaveOrDefault(10)),
    new WeightedModifierType(modifierTypes.EXP_BALANCE, skipInLastClassicWaveOrDefault(3)),
    new WeightedModifierType(modifierTypes.TERA_ORB, (party: Pokemon[]) => Math.min(Math.max(Math.floor(party[0].scene.currentBattle.waveIndex / 50) * 2, 1), 4), 4),
    new WeightedModifierType(modifierTypes.QUICK_CLAW, 3),
    new WeightedModifierType(modifierTypes.WIDE_LENS, 4),
  ].map(m => {
    m.setTier(ModifierTier.ULTRA); return m;
  }),
  [ModifierTier.ROGUE]: [
    new WeightedModifierType(modifierTypes.ROGUE_BALL, (party: Pokemon[]) => (hasMaximumBalls(party, PokeballType.ROGUE_BALL)) ? 0 : 16, 16),
    new WeightedModifierType(modifierTypes.RELIC_GOLD, skipInLastClassicWaveOrDefault(2)),
    new WeightedModifierType(modifierTypes.LEFTOVERS, 3),
    new WeightedModifierType(modifierTypes.SHELL_BELL, 3),
    new WeightedModifierType(modifierTypes.BERRY_POUCH, 4),
    new WeightedModifierType(modifierTypes.GRIP_CLAW, 5),
    new WeightedModifierType(modifierTypes.SCOPE_LENS, 4),
    new WeightedModifierType(modifierTypes.BATON, 2),
    new WeightedModifierType(modifierTypes.SOUL_DEW, 7),
    //new WeightedModifierType(modifierTypes.OVAL_CHARM, 6),
    new WeightedModifierType(modifierTypes.SOOTHE_BELL, 4),
    new WeightedModifierType(modifierTypes.ABILITY_CHARM, skipInClassicAfterWave(189, 6)),
    new WeightedModifierType(modifierTypes.FOCUS_BAND, 5),
    new WeightedModifierType(modifierTypes.KINGS_ROCK, 3),
    new WeightedModifierType(modifierTypes.LOCK_CAPSULE, skipInLastClassicWaveOrDefault(3)),
    new WeightedModifierType(modifierTypes.SUPER_EXP_CHARM, skipInLastClassicWaveOrDefault(8)),
    new WeightedModifierType(modifierTypes.RARE_FORM_CHANGE_ITEM, (party: Pokemon[]) => Math.min(Math.ceil(party[0].scene.currentBattle.waveIndex / 50), 4) * 6, 24),
    new WeightedModifierType(modifierTypes.MEGA_BRACELET, (party: Pokemon[]) => Math.min(Math.ceil(party[0].scene.currentBattle.waveIndex / 50), 4) * 9, 36),
    new WeightedModifierType(modifierTypes.DYNAMAX_BAND, (party: Pokemon[]) => Math.min(Math.ceil(party[0].scene.currentBattle.waveIndex / 50), 4) * 9, 36),
    new WeightedModifierType(modifierTypes.VOUCHER_PLUS, (party: Pokemon[], rerollCount: integer) => !party[0].scene.gameMode.isDaily ? Math.max(9 - rerollCount * 3, 0) : 0, 9),
  ].map(m => {
    m.setTier(ModifierTier.ROGUE); return m;
  }),
  [ModifierTier.MASTER]: [
    new WeightedModifierType(modifierTypes.MASTER_BALL, (party: Pokemon[]) => (hasMaximumBalls(party, PokeballType.MASTER_BALL)) ? 0 : 24, 24),
    new WeightedModifierType(modifierTypes.SHINY_CHARM, 14),
    new WeightedModifierType(modifierTypes.HEALING_CHARM, 18),
    new WeightedModifierType(modifierTypes.MULTI_LENS, 18),
    new WeightedModifierType(modifierTypes.VOUCHER_PREMIUM, (party: Pokemon[], rerollCount: integer) => !party[0].scene.gameMode.isDaily && !party[0].scene.gameMode.isEndless && !party[0].scene.gameMode.isSplicedOnly ? Math.max(15 - rerollCount * 5, 0) : 0, 15),
    new WeightedModifierType(modifierTypes.DNA_SPLICERS, (party: Pokemon[]) => !party[0].scene.gameMode.isSplicedOnly && party.filter(p => !p.fusionSpecies).length > 1 ? 24 : 0, 24),
    new WeightedModifierType(modifierTypes.MINI_BLACK_HOLE, (party: Pokemon[]) => (party[0].scene.gameMode.isDaily || (!party[0].scene.gameMode.isFreshStartChallenge() && party[0].scene.gameData.isUnlocked(Unlockables.MINI_BLACK_HOLE))) ? 1 : 0, 1),
  ].map(m => {
    m.setTier(ModifierTier.MASTER); return m;
  })
};

const wildModifierPool: ModifierPool = {
  [ModifierTier.COMMON]: [
    new WeightedModifierType(modifierTypes.BERRY, 1)
  ].map(m => {
    m.setTier(ModifierTier.COMMON); return m;
  }),
  [ModifierTier.GREAT]: [
    new WeightedModifierType(modifierTypes.BASE_STAT_BOOSTER, 1)
  ].map(m => {
    m.setTier(ModifierTier.GREAT); return m;
  }),
  [ModifierTier.ULTRA]: [
    new WeightedModifierType(modifierTypes.ATTACK_TYPE_BOOSTER, 10),
    new WeightedModifierType(modifierTypes.WHITE_HERB, 0)
  ].map(m => {
    m.setTier(ModifierTier.ULTRA); return m;
  }),
  [ModifierTier.ROGUE]: [
    new WeightedModifierType(modifierTypes.LUCKY_EGG, 4),
  ].map(m => {
    m.setTier(ModifierTier.ROGUE); return m;
  }),
  [ModifierTier.MASTER]: [
    new WeightedModifierType(modifierTypes.GOLDEN_EGG, 1)
  ].map(m => {
    m.setTier(ModifierTier.MASTER); return m;
  })
};

const trainerModifierPool: ModifierPool = {
  [ModifierTier.COMMON]: [
    new WeightedModifierType(modifierTypes.BERRY, 8),
    new WeightedModifierType(modifierTypes.BASE_STAT_BOOSTER, 3)
  ].map(m => {
    m.setTier(ModifierTier.COMMON); return m;
  }),
  [ModifierTier.GREAT]: [
    new WeightedModifierType(modifierTypes.BASE_STAT_BOOSTER, 3),
  ].map(m => {
    m.setTier(ModifierTier.GREAT); return m;
  }),
  [ModifierTier.ULTRA]: [
    new WeightedModifierType(modifierTypes.ATTACK_TYPE_BOOSTER, 10),
    new WeightedModifierType(modifierTypes.WHITE_HERB, 0),
  ].map(m => {
    m.setTier(ModifierTier.ULTRA); return m;
  }),
  [ModifierTier.ROGUE]: [
    new WeightedModifierType(modifierTypes.FOCUS_BAND, 2),
    new WeightedModifierType(modifierTypes.LUCKY_EGG, 4),
    new WeightedModifierType(modifierTypes.QUICK_CLAW, 1),
    new WeightedModifierType(modifierTypes.GRIP_CLAW, 1),
    new WeightedModifierType(modifierTypes.WIDE_LENS, 1),
  ].map(m => {
    m.setTier(ModifierTier.ROGUE); return m;
  }),
  [ModifierTier.MASTER]: [
    new WeightedModifierType(modifierTypes.KINGS_ROCK, 1),
    new WeightedModifierType(modifierTypes.LEFTOVERS, 1),
    new WeightedModifierType(modifierTypes.SHELL_BELL, 1),
    new WeightedModifierType(modifierTypes.SCOPE_LENS, 1),
  ].map(m => {
    m.setTier(ModifierTier.MASTER); return m;
  })
};

const enemyBuffModifierPool: ModifierPool = {
  [ModifierTier.COMMON]: [
    new WeightedModifierType(modifierTypes.ENEMY_DAMAGE_BOOSTER, 9),
    new WeightedModifierType(modifierTypes.ENEMY_DAMAGE_REDUCTION, 9),
    new WeightedModifierType(modifierTypes.ENEMY_ATTACK_POISON_CHANCE, 3),
    new WeightedModifierType(modifierTypes.ENEMY_ATTACK_PARALYZE_CHANCE, 3),
    new WeightedModifierType(modifierTypes.ENEMY_ATTACK_BURN_CHANCE, 3),
    new WeightedModifierType(modifierTypes.ENEMY_STATUS_EFFECT_HEAL_CHANCE, 9),
    new WeightedModifierType(modifierTypes.ENEMY_ENDURE_CHANCE, 4),
    new WeightedModifierType(modifierTypes.ENEMY_FUSED_CHANCE, 1)
  ].map(m => {
    m.setTier(ModifierTier.COMMON); return m;
  }),
  [ModifierTier.GREAT]: [
    new WeightedModifierType(modifierTypes.ENEMY_DAMAGE_BOOSTER, 5),
    new WeightedModifierType(modifierTypes.ENEMY_DAMAGE_REDUCTION, 5),
    new WeightedModifierType(modifierTypes.ENEMY_STATUS_EFFECT_HEAL_CHANCE, 5),
    new WeightedModifierType(modifierTypes.ENEMY_ENDURE_CHANCE, 5),
    new WeightedModifierType(modifierTypes.ENEMY_FUSED_CHANCE, 1)
  ].map(m => {
    m.setTier(ModifierTier.GREAT); return m;
  }),
  [ModifierTier.ULTRA]: [
    new WeightedModifierType(modifierTypes.ENEMY_DAMAGE_BOOSTER, 10),
    new WeightedModifierType(modifierTypes.ENEMY_DAMAGE_REDUCTION, 10),
    new WeightedModifierType(modifierTypes.ENEMY_HEAL, 10),
    new WeightedModifierType(modifierTypes.ENEMY_STATUS_EFFECT_HEAL_CHANCE, 10),
    new WeightedModifierType(modifierTypes.ENEMY_ENDURE_CHANCE, 10),
    new WeightedModifierType(modifierTypes.ENEMY_FUSED_CHANCE, 5)
  ].map(m => {
    m.setTier(ModifierTier.ULTRA); return m;
  }),
  [ModifierTier.ROGUE]: [ ].map((m: WeightedModifierType) => {
    m.setTier(ModifierTier.ROGUE); return m;
  }),
  [ModifierTier.MASTER]: [ ].map((m: WeightedModifierType) => {
    m.setTier(ModifierTier.MASTER); return m;
  })
};

const dailyStarterModifierPool: ModifierPool = {
  [ModifierTier.COMMON]: [
    new WeightedModifierType(modifierTypes.BASE_STAT_BOOSTER, 1),
    new WeightedModifierType(modifierTypes.BERRY, 3),
  ].map(m => {
    m.setTier(ModifierTier.COMMON); return m;
  }),
  [ModifierTier.GREAT]: [
    new WeightedModifierType(modifierTypes.ATTACK_TYPE_BOOSTER, 5),
  ].map(m => {
    m.setTier(ModifierTier.GREAT); return m;
  }),
  [ModifierTier.ULTRA]: [
    new WeightedModifierType(modifierTypes.REVIVER_SEED, 4),
    new WeightedModifierType(modifierTypes.SOOTHE_BELL, 1),
    new WeightedModifierType(modifierTypes.SOUL_DEW, 1),
    new WeightedModifierType(modifierTypes.GOLDEN_PUNCH, 1),
  ].map(m => {
    m.setTier(ModifierTier.ULTRA); return m;
  }),
  [ModifierTier.ROGUE]: [
    new WeightedModifierType(modifierTypes.GRIP_CLAW, 5),
    new WeightedModifierType(modifierTypes.BATON, 2),
    new WeightedModifierType(modifierTypes.FOCUS_BAND, 5),
    new WeightedModifierType(modifierTypes.QUICK_CLAW, 3),
    new WeightedModifierType(modifierTypes.KINGS_ROCK, 3),
  ].map(m => {
    m.setTier(ModifierTier.ROGUE); return m;
  }),
  [ModifierTier.MASTER]: [
    new WeightedModifierType(modifierTypes.LEFTOVERS, 1),
    new WeightedModifierType(modifierTypes.SHELL_BELL, 1),
  ].map(m => {
    m.setTier(ModifierTier.MASTER); return m;
  })
};

export function getModifierType(modifierTypeFunc: ModifierTypeFunc): ModifierType {
  const modifierType = modifierTypeFunc();
  if (!modifierType.id) {
    modifierType.id = Object.keys(modifierTypes).find(k => modifierTypes[k] === modifierTypeFunc)!; // TODO: is this bang correct?
  }
  return modifierType;
}

let modifierPoolThresholds = {};
let ignoredPoolIndexes = {};

let dailyStarterModifierPoolThresholds = {};
let ignoredDailyStarterPoolIndexes = {}; // eslint-disable-line @typescript-eslint/no-unused-vars

let enemyModifierPoolThresholds = {};
let enemyIgnoredPoolIndexes = {}; // eslint-disable-line @typescript-eslint/no-unused-vars

let enemyBuffModifierPoolThresholds = {};
let enemyBuffIgnoredPoolIndexes = {}; // eslint-disable-line @typescript-eslint/no-unused-vars

export function getModifierPoolForType(poolType: ModifierPoolType): ModifierPool {
  let pool: ModifierPool;
  switch (poolType) {
  case ModifierPoolType.PLAYER:
    pool = modifierPool;
    break;
  case ModifierPoolType.WILD:
    pool = wildModifierPool;
    break;
  case ModifierPoolType.TRAINER:
    pool = trainerModifierPool;
    break;
  case ModifierPoolType.ENEMY_BUFF:
    pool = enemyBuffModifierPool;
    break;
  case ModifierPoolType.DAILY_STARTER:
    pool = dailyStarterModifierPool;
    break;
  }
  return pool;
}

const tierWeights = [ 768 / 1024, 195 / 1024, 48 / 1024, 12 / 1024, 1 / 1024 ];
export let poolHasEviolite: boolean = false;
export let poolHasBlackHole: boolean = false;

export function regenerateModifierPoolThresholds(party: Pokemon[], poolType: ModifierPoolType, rerollCount: integer = 0) {
  const pool = getModifierPoolForType(poolType);
  poolHasEviolite = false;
  poolHasBlackHole = false;

  const ignoredIndexes = {};
  const modifierTableData = {};
  const thresholds = Object.fromEntries(new Map(Object.keys(pool).map(t => {
    ignoredIndexes[t] = [];
    const thresholds = new Map();
    const tierModifierIds: string[] = [];
    let tierMaxWeight = 0;
    let i = 0;
    pool[t].reduce((total: integer, modifierType: WeightedModifierType) => {
      const weightedModifierType = modifierType as WeightedModifierType;
      const existingModifiers = party[0].scene.findModifiers(m => m.type.id === weightedModifierType.modifierType.id, poolType === ModifierPoolType.PLAYER);
      const itemModifierType = weightedModifierType.modifierType instanceof ModifierTypeGenerator
        ? weightedModifierType.modifierType.generateType(party)
        : weightedModifierType.modifierType;
      const weight = !existingModifiers.length
        || itemModifierType instanceof PokemonHeldItemModifierType
        || itemModifierType instanceof FormChangeItemModifierType
        || existingModifiers.find(m => m.stackCount < m.getMaxStackCount(party[0].scene, true))
        ? weightedModifierType.weight instanceof Function
          ? (weightedModifierType.weight as Function)(party, rerollCount)
          : weightedModifierType.weight as integer
        : 0;
      if (weightedModifierType.maxWeight) {
        const modifierId = weightedModifierType.modifierType.id;
        tierModifierIds.push(modifierId);
        const outputWeight = useMaxWeightForOutput ? weightedModifierType.maxWeight : weight;
        modifierTableData[modifierId] = { weight: outputWeight, tier: parseInt(t), tierPercent: 0, totalPercent: 0 };
        tierMaxWeight += outputWeight;
      }
      if (weight) {
        total += weight;
      } else {
        ignoredIndexes[t].push(i++);
        return total;
      }
      if (modifierType.modifierType.id === "EVIOLITE") {
        poolHasEviolite = true;
      }
      if (modifierType.modifierType.id === "MINI_BLACK_HOLE") {
        poolHasBlackHole = true;
      }
      thresholds.set(total, i++);
      return total;
    }, 0);
    for (const id of tierModifierIds) {
      modifierTableData[id].tierPercent = Math.floor((modifierTableData[id].weight / tierMaxWeight) * 10000) / 100;
    }
    return [ t, Object.fromEntries(thresholds) ];
  })));
  for (const id of Object.keys(modifierTableData)) {
    modifierTableData[id].totalPercent = Math.floor(modifierTableData[id].tierPercent * tierWeights[modifierTableData[id].tier] * 100) / 100;
    modifierTableData[id].tier = ModifierTier[modifierTableData[id].tier];
  }
  if (outputModifierData) {
    console.table(modifierTableData);
  }
  switch (poolType) {
  case ModifierPoolType.PLAYER:
    modifierPoolThresholds = thresholds;
    ignoredPoolIndexes = ignoredIndexes;
    break;
  case ModifierPoolType.WILD:
  case ModifierPoolType.TRAINER:
    enemyModifierPoolThresholds = thresholds;
    enemyIgnoredPoolIndexes = ignoredIndexes;
    break;
  case ModifierPoolType.ENEMY_BUFF:
    enemyBuffModifierPoolThresholds = thresholds;
    enemyBuffIgnoredPoolIndexes = ignoredIndexes;
    break;
  case ModifierPoolType.DAILY_STARTER:
    dailyStarterModifierPoolThresholds = thresholds;
    ignoredDailyStarterPoolIndexes = ignoredIndexes;
    break;
  }
}

export function getModifierTypeFuncById(id: string): ModifierTypeFunc {
  return modifierTypes[id];
}

export function getPlayerModifierTypeOptions(count: integer, party: PlayerPokemon[], modifierTiers?: ModifierTier[]): ModifierTypeOption[] {
  const options: ModifierTypeOption[] = [];
  const retryCount = Math.min(count * 5, 50);
  new Array(count).fill(0).map((_, i) => {
    let candidate = getNewModifierTypeOption(party, ModifierPoolType.PLAYER, modifierTiers && modifierTiers.length > i ? modifierTiers[i] : undefined);
    let r = 0;
    while (options.length && ++r < retryCount && options.filter(o => o.type?.name === candidate?.type?.name || o.type?.group === candidate?.type?.group).length) {
      candidate = getNewModifierTypeOption(party, ModifierPoolType.PLAYER, candidate?.type?.tier, candidate?.upgradeCount);
    }
    if (candidate) {
      options.push(candidate);
    }
  });

  overridePlayerModifierTypeOptions(options, party);

  return options;
}

/**
 * Replaces the {@linkcode ModifierType} of the entries within {@linkcode options} with any
 * {@linkcode ModifierOverride} entries listed in {@linkcode Overrides.ITEM_REWARD_OVERRIDE}
 * up to the smallest amount of entries between {@linkcode options} and the override array.
 * @param options Array of naturally rolled {@linkcode ModifierTypeOption}s
 * @param party Array of the player's current party
 */
export function overridePlayerModifierTypeOptions(options: ModifierTypeOption[], party: PlayerPokemon[]) {
  const minLength = Math.min(options.length, Overrides.ITEM_REWARD_OVERRIDE.length);
  for (let i = 0; i < minLength; i++) {
    const override: ModifierOverride = Overrides.ITEM_REWARD_OVERRIDE[i];
    const modifierFunc = modifierTypes[override.name];
    let modifierType: ModifierType | null = modifierFunc();

    if (modifierType instanceof ModifierTypeGenerator) {
      const pregenArgs = ("type" in override) && (override.type !== null) ? [override.type] : undefined;
      modifierType = modifierType.generateType(party, pregenArgs);
    }

    if (modifierType) {
      options[i].type = modifierType.withIdFromFunc(modifierFunc).withTierFromPool();
    }
  }
}

export function getPlayerShopModifierTypeOptionsForWave(waveIndex: integer, baseCost: integer): ModifierTypeOption[] {
  if (!(waveIndex % 10)) {
    return [];
  }

  const options = [
    [
      new ModifierTypeOption(modifierTypes.POTION(), 0, baseCost * 0.2),
      new ModifierTypeOption(modifierTypes.ETHER(), 0, baseCost * 0.4),
      new ModifierTypeOption(modifierTypes.REVIVE(), 0, baseCost * 2)
    ],
    [
      new ModifierTypeOption(modifierTypes.SUPER_POTION(), 0, baseCost * 0.45),
      new ModifierTypeOption(modifierTypes.FULL_HEAL(), 0, baseCost),
    ],
    [
      new ModifierTypeOption(modifierTypes.ELIXIR(), 0, baseCost),
      new ModifierTypeOption(modifierTypes.MAX_ETHER(), 0, baseCost)
    ],
    [
      new ModifierTypeOption(modifierTypes.HYPER_POTION(), 0, baseCost * 0.8),
      new ModifierTypeOption(modifierTypes.MAX_REVIVE(), 0, baseCost * 2.75)
    ],
    [
      new ModifierTypeOption(modifierTypes.MAX_POTION(), 0, baseCost * 1.5),
      new ModifierTypeOption(modifierTypes.MAX_ELIXIR(), 0, baseCost * 2.5)
    ],
    [
      new ModifierTypeOption(modifierTypes.FULL_RESTORE(), 0, baseCost * 2.25)
    ],
    [
      new ModifierTypeOption(modifierTypes.SACRED_ASH(), 0, baseCost * 10)
    ]
  ];
  return options.slice(0, Math.ceil(Math.max(waveIndex + 10, 0) / 30)).flat();
}

export function getEnemyBuffModifierForWave(tier: ModifierTier, enemyModifiers: Modifiers.PersistentModifier[], scene: BattleScene): Modifiers.EnemyPersistentModifier {
  let tierStackCount: number;
  switch (tier) {
  case ModifierTier.ULTRA:
    tierStackCount = 5;
    break;
  case ModifierTier.GREAT:
    tierStackCount = 3;
    break;
  default:
    tierStackCount = 1;
    break;
  }

  const retryCount = 50;
  let candidate = getNewModifierTypeOption([], ModifierPoolType.ENEMY_BUFF, tier);
  let r = 0;
  let matchingModifier: Modifiers.PersistentModifier | undefined;
  while (++r < retryCount && (matchingModifier = enemyModifiers.find(m => m.type.id === candidate?.type?.id)) && matchingModifier.getMaxStackCount(scene) < matchingModifier.stackCount + (r < 10 ? tierStackCount : 1)) {
    candidate = getNewModifierTypeOption([], ModifierPoolType.ENEMY_BUFF, tier);
  }

  const modifier = candidate?.type?.newModifier() as Modifiers.EnemyPersistentModifier;
  modifier.stackCount = tierStackCount;

  return modifier;
}

export function getEnemyModifierTypesForWave(waveIndex: integer, count: integer, party: EnemyPokemon[], poolType: ModifierPoolType.WILD | ModifierPoolType.TRAINER, upgradeChance: integer = 0): PokemonHeldItemModifierType[] {
  const ret = new Array(count).fill(0).map(() => getNewModifierTypeOption(party, poolType, undefined, upgradeChance && !Utils.randSeedInt(upgradeChance) ? 1 : 0)?.type as PokemonHeldItemModifierType);
  if (!(waveIndex % 1000)) {
    ret.push(getModifierType(modifierTypes.MINI_BLACK_HOLE) as PokemonHeldItemModifierType);
  }
  return ret;
}

export function getDailyRunStarterModifiers(party: PlayerPokemon[]): Modifiers.PokemonHeldItemModifier[] {
  const ret: Modifiers.PokemonHeldItemModifier[] = [];
  for (const p of party) {
    for (let m = 0; m < 3; m++) {
      const tierValue = Utils.randSeedInt(64);

      let tier: ModifierTier;
      if (tierValue > 25) {
        tier = ModifierTier.COMMON;
      } else if (tierValue > 12) {
        tier = ModifierTier.GREAT;
      } else if (tierValue > 4) {
        tier = ModifierTier.ULTRA;
      } else if (tierValue) {
        tier = ModifierTier.ROGUE;
      } else {
        tier = ModifierTier.MASTER;
      }

      const modifier = getNewModifierTypeOption(party, ModifierPoolType.DAILY_STARTER, tier)?.type?.newModifier(p) as Modifiers.PokemonHeldItemModifier;
      ret.push(modifier);
    }
  }

  return ret;
}

function getNewModifierTypeOption(party: Pokemon[], poolType: ModifierPoolType, tier?: ModifierTier, upgradeCount?: integer, retryCount: integer = 0): ModifierTypeOption | null {
  const player = !poolType;
  const pool = getModifierPoolForType(poolType);
  let thresholds: object;
  switch (poolType) {
  case ModifierPoolType.PLAYER:
    thresholds = modifierPoolThresholds;
    break;
  case ModifierPoolType.WILD:
    thresholds = enemyModifierPoolThresholds;
    break;
  case ModifierPoolType.TRAINER:
    thresholds = enemyModifierPoolThresholds;
    break;
  case ModifierPoolType.ENEMY_BUFF:
    thresholds = enemyBuffModifierPoolThresholds;
    break;
  case ModifierPoolType.DAILY_STARTER:
    thresholds = dailyStarterModifierPoolThresholds;
    break;
  }
  if (tier === undefined) {
    const tierValue = Utils.randSeedInt(1024);
    if (!upgradeCount) {
      upgradeCount = 0;
    }
    if (player && tierValue) {
      const partyLuckValue = getPartyLuckValue(party);
      const upgradeOdds = Math.floor(128 / ((partyLuckValue + 4) / 4));
      let upgraded = false;
      do {
        upgraded = Utils.randSeedInt(upgradeOdds) < 4;
        if (upgraded) {
          upgradeCount++;
        }
      } while (upgraded);
    }

    if (tierValue > 255) {
      tier = ModifierTier.COMMON;
    } else if (tierValue > 60) {
      tier = ModifierTier.GREAT;
    } else if (tierValue > 12) {
      tier = ModifierTier.ULTRA;
    } else if (tierValue) {
      tier = ModifierTier.ROGUE;
    } else {
      tier = ModifierTier.MASTER;
    }

    tier += upgradeCount;
    while (tier && (!modifierPool.hasOwnProperty(tier) || !modifierPool[tier].length)) {
      tier--;
      if (upgradeCount) {
        upgradeCount--;
      }
    }
  } else if (upgradeCount === undefined && player) {
    upgradeCount = 0;
    if (tier < ModifierTier.MASTER) {
      const partyShinyCount = party.filter(p => p.isShiny() && !p.isFainted()).length;
      const upgradeOdds = Math.floor(32 / ((partyShinyCount + 2) / 2));
      while (modifierPool.hasOwnProperty(tier + upgradeCount + 1) && modifierPool[tier + upgradeCount + 1].length) {
        if (!Utils.randSeedInt(upgradeOdds)) {
          upgradeCount++;
        } else {
          break;
        }
      }
      tier += upgradeCount;
    }
  } else if (retryCount === 10 && tier) {
    retryCount = 0;
    tier--;
  }

  const tierThresholds = Object.keys(thresholds[tier]);
  const totalWeight = parseInt(tierThresholds[tierThresholds.length - 1]);
  const value = Utils.randSeedInt(totalWeight);
  let index: integer | undefined;
  for (const t of tierThresholds) {
    const threshold = parseInt(t);
    if (value < threshold) {
      index = thresholds[tier][threshold];
      break;
    }
  }

  if (index === undefined) {
    return null;
  }

  if (player) {
    console.log(index, ignoredPoolIndexes[tier].filter(i => i <= index).length, ignoredPoolIndexes[tier]);
  }
  let modifierType: ModifierType | null = (pool[tier][index]).modifierType;
  if (modifierType instanceof ModifierTypeGenerator) {
    modifierType = (modifierType as ModifierTypeGenerator).generateType(party);
    if (modifierType === null) {
      if (player) {
        console.log(ModifierTier[tier], upgradeCount);
      }
      return getNewModifierTypeOption(party, poolType, tier, upgradeCount, ++retryCount);
    }
  }

  console.log(modifierType, !player ? "(enemy)" : "");

  return new ModifierTypeOption(modifierType as ModifierType, upgradeCount!); // TODO: is this bang correct?
}

export function getDefaultModifierTypeForTier(tier: ModifierTier): ModifierType {
  let modifierType: ModifierType | WeightedModifierType = modifierPool[tier || ModifierTier.COMMON][0];
  if (modifierType instanceof WeightedModifierType) {
    modifierType = (modifierType as WeightedModifierType).modifierType;
  }
  return modifierType;
}

export class ModifierTypeOption {
  public type: ModifierType;
  public upgradeCount: integer;
  public cost: integer;

  constructor(type: ModifierType, upgradeCount: integer, cost: number = 0) {
    this.type = type;
    this.upgradeCount = upgradeCount;
    this.cost = Math.min(Math.round(cost), Number.MAX_SAFE_INTEGER);
  }
}

export function getPartyLuckValue(party: Pokemon[]): integer {
<<<<<<< HEAD
  if (party[0].scene.gameMode.isDaily) {
    return 0;
  }
  const luck = Phaser.Math.Clamp(party.map(p => p.isFainted() ? 0 : p.getLuck())
=======
  const luck = Phaser.Math.Clamp(party.map(p => p.isAllowedInBattle() ? p.getLuck() : 0)
>>>>>>> 5724ed4a
    .reduce((total: integer, value: integer) => total += value, 0), 0, 14);
  return luck || 0;
}

export function getLuckString(luckValue: integer): string {
  return [ "D", "C", "C+", "B-", "B", "B+", "A-", "A", "A+", "A++", "S", "S+", "SS", "SS+", "SSS" ][luckValue];
}

export function getLuckTextTint(luckValue: integer): integer {
  let modifierTier: ModifierTier;
  if (luckValue > 11) {
    modifierTier = ModifierTier.LUXURY;
  } else if (luckValue > 9) {
    modifierTier = ModifierTier.MASTER;
  } else if (luckValue > 5) {
    modifierTier = ModifierTier.ROGUE;
  } else if (luckValue > 2) {
    modifierTier = ModifierTier.ULTRA;
  } else if (luckValue) {
    modifierTier = ModifierTier.GREAT;
  } else {
    modifierTier = ModifierTier.COMMON;
  }
  return getModifierTierTextTint(modifierTier);
}<|MERGE_RESOLUTION|>--- conflicted
+++ resolved
@@ -2266,14 +2266,10 @@
 }
 
 export function getPartyLuckValue(party: Pokemon[]): integer {
-<<<<<<< HEAD
   if (party[0].scene.gameMode.isDaily) {
     return 0;
   }
-  const luck = Phaser.Math.Clamp(party.map(p => p.isFainted() ? 0 : p.getLuck())
-=======
   const luck = Phaser.Math.Clamp(party.map(p => p.isAllowedInBattle() ? p.getLuck() : 0)
->>>>>>> 5724ed4a
     .reduce((total: integer, value: integer) => total += value, 0), 0, 14);
   return luck || 0;
 }
