import { globalScene } from "#app/global-scene";
import { EvolutionItem, pokemonEvolutions } from "#app/data/balance/pokemon-evolutions";
import { tmPoolTiers, tmSpecies } from "#app/data/balance/tms";
<<<<<<< HEAD
import { allMoves } from "#app/data/data-lists";
=======
import { getBerryEffectDescription, getBerryName } from "#app/data/berry";
import { allMoves, modifierTypes } from "#app/data/data-lists";
>>>>>>> 9a525ac8
import { getNatureName, getNatureStatMultiplier } from "#app/data/nature";
import { getPokeballCatchMultiplier, getPokeballName } from "#app/data/pokeball";
import { pokemonFormChanges, SpeciesFormChangeCondition } from "#app/data/pokemon-forms";
import { SpeciesFormChangeItemTrigger } from "#app/data/pokemon-forms/form-change-triggers";
import { FormChangeItem } from "#enums/form-change-item";
import { formChangeItemName } from "#app/data/pokemon-forms";
import { getStatusEffectDescriptor } from "#app/data/status-effect";
import { PokemonType } from "#enums/pokemon-type";
import type { EnemyPokemon, PlayerPokemon } from "#app/field/pokemon";
import type { PokemonMove } from "#app/data/moves/pokemon-move";
import type Pokemon from "#app/field/pokemon";
import { getPokemonNameWithAffix } from "#app/messages";
import {
  AddPokeballModifier,
  AddVoucherModifier,
  BoostBugSpawnModifier,
  DoubleBattleChanceBoosterModifier,
  EnemyAttackStatusEffectChanceModifier,
  EnemyDamageBoosterModifier,
  EnemyDamageReducerModifier,
  EnemyEndureChanceModifier,
  EnemyFusionChanceModifier,
  EnemyStatusEffectHealChanceModifier,
  EnemyTurnHealModifier,
  EvolutionItemModifier,
  ExpBalanceModifier,
  ExpBoosterModifier,
  ExpShareModifier,
  ExtraModifierModifier,
  FusePokemonModifier,
  GigantamaxAccessModifier,
  HealingBoosterModifier,
  HealShopCostModifier,
  HiddenAbilityRateBoosterModifier,
  IvScannerModifier,
  LevelIncrementBoosterModifier,
  LockModifierTiersModifier,
  MapModifier,
  MegaEvolutionAccessModifier,
  MoneyInterestModifier,
  MoneyMultiplierModifier,
  MoneyRewardModifier,
  MultipleParticipantExpBonusModifier,
  PokemonAllMovePpRestoreModifier,
  type PokemonHeldItemModifier,
  PokemonHpRestoreModifier,
  PokemonLevelIncrementModifier,
  PokemonNatureChangeModifier,
  PokemonPpRestoreModifier,
  PokemonPpUpModifier,
  PokemonStatusHealModifier,
  PreserveBerryModifier,
  RememberMoveModifier,
  ShinyRateBoosterModifier,
  TempCritBoosterModifier,
  TempStatStageBoosterModifier,
  TerastallizeAccessModifier,
  TerrastalizeModifier,
  TmModifier,
  type EnemyPersistentModifier,
  type Modifier,
  type PersistentModifier,
  TempExtraModifierModifier,
  CriticalCatchChanceBoosterModifier,
} from "#app/modifier/modifier";
import { ModifierTier } from "#enums/modifier-tier";
import Overrides from "#app/overrides";
import { getVoucherTypeIcon, getVoucherTypeName, VoucherType } from "#app/system/voucher";
import type { PokemonMoveSelectFilter, PokemonSelectFilter } from "#app/ui/party-ui-handler";
import PartyUiHandler from "#app/ui/party-ui-handler";
import { getModifierTierTextTint } from "#app/ui/text";
import {
  formatMoney,
  getEnumKeys,
  getEnumValues,
  isNullOrUndefined,
  NumberHolder,
  padInt,
  randSeedInt,
} from "#app/utils/common";
import { BattlerTagType } from "#enums/battler-tag-type";
import { BerryType } from "#enums/berry-type";
import { MoveId } from "#enums/move-id";
import { Nature } from "#enums/nature";
import { PokeballType } from "#enums/pokeball";
import { SpeciesId } from "#enums/species-id";
import { SpeciesFormKey } from "#enums/species-form-key";
import type { PermanentStat, TempBattleStat } from "#enums/stat";
import { getStatKey, Stat, TEMP_BATTLE_STATS } from "#enums/stat";
import { StatusEffect } from "#enums/status-effect";
import i18next from "i18next";
import { timedEventManager } from "#app/global-event-manager";
import { HeldItemId } from "#enums/held-item-id";
import { allHeldItems } from "#app/items/all-held-items";
import { TYPE_BOOST_ITEM_BOOST_PERCENT } from "#app/constants";
<<<<<<< HEAD
import { attackTypeToHeldItem } from "#app/items/held-items/attack-type-booster";
import { berryTypeToHeldItem } from "#app/items/held-items/berry";
import { permanentStatToHeldItem, statBoostItems } from "#app/items/held-items/base-stat-booster";
import { SPECIES_STAT_BOOSTER_ITEMS, type SpeciesStatBoosterItemId } from "#app/items/held-items/stat-booster";
=======
import { ModifierPoolType } from "#enums/modifier-pool-type";
import { getModifierPoolForType, getModifierType } from "#app/utils/modifier-utils";
import type { ModifierTypeFunc, WeightedModifierTypeWeightFunc } from "#app/@types/modifier-types";
>>>>>>> 9a525ac8

const outputModifierData = false;
const useMaxWeightForOutput = false;

<<<<<<< HEAD
export enum ModifierPoolType {
  PLAYER,
  WILD,
  TRAINER,
  ENEMY_BUFF,
  DAILY_STARTER,
}

type NewModifierFunc = (type: ModifierType, args: any[]) => Modifier | null;
=======
type NewModifierFunc = (type: ModifierType, args: any[]) => Modifier;
>>>>>>> 9a525ac8

export class ModifierType {
  public id: string;
  public localeKey: string;
  public iconImage: string;
  public group: string;
  public soundName: string;
  public tier: ModifierTier;
  protected newModifierFunc: NewModifierFunc | null;

  /**
   * Checks if the modifier type is of a specific type
   * @param modifierType - The type to check against
   * @return Whether the modifier type is of the specified type
   */
  public is<K extends ModifierTypeString>(modifierType: K): this is ModifierTypeInstanceMap[K] {
    const targetType = ModifierTypeConstructorMap[modifierType];
    if (!targetType) {
      return false;
    }
    return this instanceof targetType;
  }

  constructor(
    localeKey: string | null,
    iconImage: string | null,
    newModifierFunc: NewModifierFunc | null,
    group?: string,
    soundName?: string,
  ) {
    this.localeKey = localeKey!; // TODO: is this bang correct?
    this.iconImage = iconImage!; // TODO: is this bang correct?
    this.group = group!; // TODO: is this bang correct?
    this.soundName = soundName ?? "se/restore";
    this.newModifierFunc = newModifierFunc;
  }

  get name(): string {
    return i18next.t(`${this.localeKey}.name` as any);
  }

  getDescription(): string {
    return i18next.t(`${this.localeKey}.description` as any);
  }

  getIcon(): string {
    return this.iconImage;
  }

  setTier(tier: ModifierTier): void {
    this.tier = tier;
  }

  getOrInferTier(poolType: ModifierPoolType = ModifierPoolType.PLAYER): ModifierTier | null {
    if (this.tier) {
      return this.tier;
    }
    if (!this.id) {
      return null;
    }
    let poolTypes: ModifierPoolType[];
    switch (poolType) {
      case ModifierPoolType.PLAYER:
        poolTypes = [poolType, ModifierPoolType.TRAINER, ModifierPoolType.WILD];
        break;
      case ModifierPoolType.WILD:
        poolTypes = [poolType, ModifierPoolType.PLAYER, ModifierPoolType.TRAINER];
        break;
      case ModifierPoolType.TRAINER:
        poolTypes = [poolType, ModifierPoolType.PLAYER, ModifierPoolType.WILD];
        break;
      default:
        poolTypes = [poolType];
        break;
    }
    // Try multiple pool types in case of stolen items
    for (const type of poolTypes) {
      const pool = getModifierPoolForType(type);
      for (const tier of getEnumValues(ModifierTier)) {
        if (!pool.hasOwnProperty(tier)) {
          continue;
        }
        if (pool[tier].find(m => (m as WeightedModifierType).modifierType.id === this.id)) {
          return (this.tier = tier);
        }
      }
    }
    return null;
  }

  /**
   * Populates item id for ModifierType instance
   * @param func
   */
  withIdFromFunc(func: ModifierTypeFunc): ModifierType {
    this.id = Object.keys(modifierTypeInitObj).find(k => modifierTypeInitObj[k] === func)!; // TODO: is this bang correct?
    return this;
  }

  /**
   * Populates item tier for ModifierType instance
   * Tier is a necessary field for items that appear in player shop (determines the Pokeball visual they use)
   * To find the tier, this function performs a reverse lookup of the item type in modifier pools
   * It checks the weight of the item and will use the first tier for which the weight is greater than 0
   * This is to allow items to be in multiple item pools depending on the conditions, for example for events
   * If all tiers have a weight of 0 for the item, the first tier where the item was found is used
   * @param poolType Default 'ModifierPoolType.PLAYER'. Which pool to lookup item tier from
   * @param party optional. Needed to check the weight of modifiers with conditional weight (see {@linkcode WeightedModifierTypeWeightFunc})
   *  if not provided or empty, the weight check will be ignored
   * @param rerollCount Default `0`. Used to check the weight of modifiers with conditional weight (see {@linkcode WeightedModifierTypeWeightFunc})
   */
  withTierFromPool(
    poolType: ModifierPoolType = ModifierPoolType.PLAYER,
    party?: PlayerPokemon[],
    rerollCount = 0,
  ): ModifierType {
    let defaultTier: undefined | ModifierTier;
    for (const tier of Object.values(getModifierPoolForType(poolType))) {
      for (const modifier of tier) {
        if (this.id === modifier.modifierType.id) {
          let weight: number;
          if (modifier.weight instanceof Function) {
            weight = party ? modifier.weight(party, rerollCount) : 0;
          } else {
            weight = modifier.weight;
          }
          if (weight > 0) {
            this.tier = modifier.modifierType.tier;
            return this;
          }
          if (isNullOrUndefined(defaultTier)) {
            // If weight is 0, keep track of the first tier where the item was found
            defaultTier = modifier.modifierType.tier;
          }
        }
      }
    }

    // Didn't find a pool with weight > 0, fallback to first tier where the item was found, if any
    if (defaultTier) {
      this.tier = defaultTier;
    }

    return this;
  }

  newModifier(...args: any[]): Modifier | null {
    // biome-ignore lint/complexity/useOptionalChain: Changing to optional would coerce null return into undefined
    return this.newModifierFunc && this.newModifierFunc(this, args);
  }
}

type ModifierTypeGeneratorFunc = (party: Pokemon[], pregenArgs?: any[]) => ModifierType | null;

export class ModifierTypeGenerator extends ModifierType {
  private genTypeFunc: ModifierTypeGeneratorFunc;

  constructor(genTypeFunc: ModifierTypeGeneratorFunc) {
    super(null, null, null);
    this.genTypeFunc = genTypeFunc;
  }

  generateType(party: Pokemon[], pregenArgs?: any[]) {
    const ret = this.genTypeFunc(party, pregenArgs);
    if (ret) {
      ret.id = this.id;
      ret.setTier(this.tier);
    }
    return ret;
  }
}

export interface GeneratedPersistentModifierType {
  getPregenArgs(): any[];
}

export class AddPokeballModifierType extends ModifierType {
  private pokeballType: PokeballType;
  private count: number;

  constructor(iconImage: string, pokeballType: PokeballType, count: number) {
    super("", iconImage, (_type, _args) => new AddPokeballModifier(this, pokeballType, count), "pb", "se/pb_bounce_1");
    this.pokeballType = pokeballType;
    this.count = count;
  }

  get name(): string {
    return i18next.t("modifierType:ModifierType.AddPokeballModifierType.name", {
      modifierCount: this.count,
      pokeballName: getPokeballName(this.pokeballType),
    });
  }

  getDescription(): string {
    return i18next.t("modifierType:ModifierType.AddPokeballModifierType.description", {
      modifierCount: this.count,
      pokeballName: getPokeballName(this.pokeballType),
      catchRate:
        getPokeballCatchMultiplier(this.pokeballType) > -1
          ? `${getPokeballCatchMultiplier(this.pokeballType)}x`
          : "100%",
      pokeballAmount: `${globalScene.pokeballCounts[this.pokeballType]}`,
    });
  }
}

export class AddVoucherModifierType extends ModifierType {
  private voucherType: VoucherType;
  private count: number;

  constructor(voucherType: VoucherType, count: number) {
    super(
      "",
      getVoucherTypeIcon(voucherType),
      (_type, _args) => new AddVoucherModifier(this, voucherType, count),
      "voucher",
    );
    this.count = count;
    this.voucherType = voucherType;
  }

  get name(): string {
    return i18next.t("modifierType:ModifierType.AddVoucherModifierType.name", {
      modifierCount: this.count,
      voucherTypeName: getVoucherTypeName(this.voucherType),
    });
  }

  getDescription(): string {
    return i18next.t("modifierType:ModifierType.AddVoucherModifierType.description", {
      modifierCount: this.count,
      voucherTypeName: getVoucherTypeName(this.voucherType),
    });
  }
}

export class PokemonModifierType extends ModifierType {
  public selectFilter: PokemonSelectFilter | undefined;

  constructor(
    localeKey: string,
    iconImage: string,
    newModifierFunc: NewModifierFunc,
    selectFilter?: PokemonSelectFilter,
    group?: string,
    soundName?: string,
  ) {
    super(localeKey, iconImage, newModifierFunc, group, soundName);

    this.selectFilter = selectFilter;
  }
}

export class HeldItemReward extends PokemonModifierType {
  public itemId: HeldItemId;
  constructor(itemId: HeldItemId, group?: string, soundName?: string) {
    super(
      "",
      "",
      () => null,
      (pokemon: PlayerPokemon) => {
        const hasItem = pokemon.heldItemManager.hasItem(this.itemId);
        const maxStackCount = allHeldItems[this.itemId].getMaxStackCount();
        if (!maxStackCount) {
          return i18next.t("modifierType:ModifierType.PokemonHeldItemModifierType.extra.inoperable", {
            pokemonName: getPokemonNameWithAffix(pokemon),
          });
        }
        if (hasItem && pokemon.heldItemManager.getStack(this.itemId) === maxStackCount) {
          return i18next.t("modifierType:ModifierType.PokemonHeldItemModifierType.extra.tooMany", {
            pokemonName: getPokemonNameWithAffix(pokemon),
          });
        }
        return null;
      },
      group,
      soundName,
    );
    this.itemId = itemId;
  }

  get name(): string {
    return allHeldItems[this.itemId].name;
  }

  get description(): string {
    return allHeldItems[this.itemId].name;
  }

  get icon(): string {
    return allHeldItems[this.itemId].name;
  }

  apply(pokemon: Pokemon) {
    pokemon.heldItemManager.add(this.itemId);
  }
}

export class TerastallizeModifierType extends PokemonModifierType {
  private teraType: PokemonType;

  constructor(teraType: PokemonType) {
    super(
      "",
      `${PokemonType[teraType].toLowerCase()}_tera_shard`,
      (type, args) => new TerrastalizeModifier(type as TerastallizeModifierType, (args[0] as Pokemon).id, teraType),
      (pokemon: PlayerPokemon) => {
        if (
          [pokemon.species.speciesId, pokemon.fusionSpecies?.speciesId].filter(
            s => s === SpeciesId.TERAPAGOS || s === SpeciesId.OGERPON || s === SpeciesId.SHEDINJA,
          ).length > 0
        ) {
          return PartyUiHandler.NoEffectMessage;
        }
        return null;
      },
      "tera_shard",
    );

    this.teraType = teraType;
  }

  get name(): string {
    return i18next.t("modifierType:ModifierType.TerastallizeModifierType.name", {
      teraType: i18next.t(`pokemonInfo:Type.${PokemonType[this.teraType]}`),
    });
  }

  getDescription(): string {
    return i18next.t("modifierType:ModifierType.TerastallizeModifierType.description", {
      teraType: i18next.t(`pokemonInfo:Type.${PokemonType[this.teraType]}`),
    });
  }

  getPregenArgs(): any[] {
    return [this.teraType];
  }
}

export class PokemonHpRestoreModifierType extends PokemonModifierType {
  protected restorePoints: number;
  protected restorePercent: number;
  protected healStatus: boolean;

  constructor(
    localeKey: string,
    iconImage: string,
    restorePoints: number,
    restorePercent: number,
    healStatus = false,
    newModifierFunc?: NewModifierFunc,
    selectFilter?: PokemonSelectFilter,
    group?: string,
  ) {
    super(
      localeKey,
      iconImage,
      newModifierFunc ||
        ((_type, args) =>
          new PokemonHpRestoreModifier(
            this,
            (args[0] as PlayerPokemon).id,
            this.restorePoints,
            this.restorePercent,
            this.healStatus,
            false,
          )),
      selectFilter ||
        ((pokemon: PlayerPokemon) => {
          if (
            !pokemon.hp ||
            (pokemon.isFullHp() && (!this.healStatus || (!pokemon.status && !pokemon.getTag(BattlerTagType.CONFUSED))))
          ) {
            return PartyUiHandler.NoEffectMessage;
          }
          return null;
        }),
      group || "potion",
    );

    this.restorePoints = restorePoints;
    this.restorePercent = restorePercent;
    this.healStatus = healStatus;
  }

  getDescription(): string {
    return this.restorePoints
      ? i18next.t("modifierType:ModifierType.PokemonHpRestoreModifierType.description", {
          restorePoints: this.restorePoints,
          restorePercent: this.restorePercent,
        })
      : this.healStatus
        ? i18next.t("modifierType:ModifierType.PokemonHpRestoreModifierType.extra.fullyWithStatus")
        : i18next.t("modifierType:ModifierType.PokemonHpRestoreModifierType.extra.fully");
  }
}

export class PokemonReviveModifierType extends PokemonHpRestoreModifierType {
  constructor(localeKey: string, iconImage: string, restorePercent: number) {
    super(
      localeKey,
      iconImage,
      0,
      restorePercent,
      false,
      (_type, args) =>
        new PokemonHpRestoreModifier(this, (args[0] as PlayerPokemon).id, 0, this.restorePercent, false, true),
      (pokemon: PlayerPokemon) => {
        if (!pokemon.isFainted()) {
          return PartyUiHandler.NoEffectMessage;
        }
        return null;
      },
      "revive",
    );

    this.selectFilter = (pokemon: PlayerPokemon) => {
      if (pokemon.hp) {
        return PartyUiHandler.NoEffectMessage;
      }
      return null;
    };
  }

  getDescription(): string {
    return i18next.t("modifierType:ModifierType.PokemonReviveModifierType.description", {
      restorePercent: this.restorePercent,
    });
  }
}

export class PokemonStatusHealModifierType extends PokemonModifierType {
  constructor(localeKey: string, iconImage: string) {
    super(
      localeKey,
      iconImage,
      (_type, args) => new PokemonStatusHealModifier(this, (args[0] as PlayerPokemon).id),
      (pokemon: PlayerPokemon) => {
        if (!pokemon.hp || (!pokemon.status && !pokemon.getTag(BattlerTagType.CONFUSED))) {
          return PartyUiHandler.NoEffectMessage;
        }
        return null;
      },
    );
  }

  getDescription(): string {
    return i18next.t("modifierType:ModifierType.PokemonStatusHealModifierType.description");
  }
}

export abstract class PokemonMoveModifierType extends PokemonModifierType {
  public moveSelectFilter: PokemonMoveSelectFilter | undefined;

  constructor(
    localeKey: string,
    iconImage: string,
    newModifierFunc: NewModifierFunc,
    selectFilter?: PokemonSelectFilter,
    moveSelectFilter?: PokemonMoveSelectFilter,
    group?: string,
  ) {
    super(localeKey, iconImage, newModifierFunc, selectFilter, group);

    this.moveSelectFilter = moveSelectFilter;
  }
}

export class PokemonPpRestoreModifierType extends PokemonMoveModifierType {
  protected restorePoints: number;

  constructor(localeKey: string, iconImage: string, restorePoints: number) {
    super(
      localeKey,
      iconImage,
      (_type, args) =>
        new PokemonPpRestoreModifier(this, (args[0] as PlayerPokemon).id, args[1] as number, this.restorePoints),
      (_pokemon: PlayerPokemon) => {
        return null;
      },
      (pokemonMove: PokemonMove) => {
        if (!pokemonMove.ppUsed) {
          return PartyUiHandler.NoEffectMessage;
        }
        return null;
      },
      "ether",
    );

    this.restorePoints = restorePoints;
  }

  getDescription(): string {
    return this.restorePoints > -1
      ? i18next.t("modifierType:ModifierType.PokemonPpRestoreModifierType.description", {
          restorePoints: this.restorePoints,
        })
      : i18next.t("modifierType:ModifierType.PokemonPpRestoreModifierType.extra.fully");
  }
}

export class PokemonAllMovePpRestoreModifierType extends PokemonModifierType {
  protected restorePoints: number;

  constructor(localeKey: string, iconImage: string, restorePoints: number) {
    super(
      localeKey,
      iconImage,
      (_type, args) => new PokemonAllMovePpRestoreModifier(this, (args[0] as PlayerPokemon).id, this.restorePoints),
      (pokemon: PlayerPokemon) => {
        if (!pokemon.getMoveset().filter(m => m.ppUsed).length) {
          return PartyUiHandler.NoEffectMessage;
        }
        return null;
      },
      "elixir",
    );

    this.restorePoints = restorePoints;
  }

  getDescription(): string {
    return this.restorePoints > -1
      ? i18next.t("modifierType:ModifierType.PokemonAllMovePpRestoreModifierType.description", {
          restorePoints: this.restorePoints,
        })
      : i18next.t("modifierType:ModifierType.PokemonAllMovePpRestoreModifierType.extra.fully");
  }
}

export class PokemonPpUpModifierType extends PokemonMoveModifierType {
  protected upPoints: number;

  constructor(localeKey: string, iconImage: string, upPoints: number) {
    super(
      localeKey,
      iconImage,
      (_type, args) => new PokemonPpUpModifier(this, (args[0] as PlayerPokemon).id, args[1] as number, this.upPoints),
      (_pokemon: PlayerPokemon) => {
        return null;
      },
      (pokemonMove: PokemonMove) => {
        if (pokemonMove.getMove().pp < 5 || pokemonMove.ppUp >= 3 || pokemonMove.maxPpOverride) {
          return PartyUiHandler.NoEffectMessage;
        }
        return null;
      },
      "ppUp",
    );

    this.upPoints = upPoints;
  }

  getDescription(): string {
    return i18next.t("modifierType:ModifierType.PokemonPpUpModifierType.description", { upPoints: this.upPoints });
  }
}

export class PokemonNatureChangeModifierType extends PokemonModifierType {
  protected nature: Nature;

  constructor(nature: Nature) {
    super(
      "",
      `mint_${
        getEnumKeys(Stat)
          .find(s => getNatureStatMultiplier(nature, Stat[s]) > 1)
          ?.toLowerCase() || "neutral"
      }`,
      (_type, args) => new PokemonNatureChangeModifier(this, (args[0] as PlayerPokemon).id, this.nature),
      (pokemon: PlayerPokemon) => {
        if (pokemon.getNature() === this.nature) {
          return PartyUiHandler.NoEffectMessage;
        }
        return null;
      },
      "mint",
    );

    this.nature = nature;
  }

  get name(): string {
    return i18next.t("modifierType:ModifierType.PokemonNatureChangeModifierType.name", {
      natureName: getNatureName(this.nature),
    });
  }

  getDescription(): string {
    return i18next.t("modifierType:ModifierType.PokemonNatureChangeModifierType.description", {
      natureName: getNatureName(this.nature, true, true, true),
    });
  }
}

export class RememberMoveModifierType extends PokemonModifierType {
  constructor(localeKey: string, iconImage: string, group?: string) {
    super(
      localeKey,
      iconImage,
      (type, args) => new RememberMoveModifier(type, (args[0] as PlayerPokemon).id, args[1] as number),
      (pokemon: PlayerPokemon) => {
        if (!pokemon.getLearnableLevelMoves().length) {
          return PartyUiHandler.NoEffectMessage;
        }
        return null;
      },
      group,
    );
  }
}

export class DoubleBattleChanceBoosterModifierType extends ModifierType {
  private maxBattles: number;

  constructor(localeKey: string, iconImage: string, maxBattles: number) {
    super(localeKey, iconImage, (_type, _args) => new DoubleBattleChanceBoosterModifier(this, maxBattles), "lure");

    this.maxBattles = maxBattles;
  }

  getDescription(): string {
    return i18next.t("modifierType:ModifierType.DoubleBattleChanceBoosterModifierType.description", {
      battleCount: this.maxBattles,
    });
  }
}

export class TempStatStageBoosterModifierType extends ModifierType implements GeneratedPersistentModifierType {
  private stat: TempBattleStat;
  private nameKey: string;
  private quantityKey: string;

  constructor(stat: TempBattleStat) {
    const nameKey = TempStatStageBoosterModifierTypeGenerator.items[stat];
    super("", nameKey, (_type, _args) => new TempStatStageBoosterModifier(this, this.stat, 5));

    this.stat = stat;
    this.nameKey = nameKey;
    this.quantityKey = stat !== Stat.ACC ? "percentage" : "stage";
  }

  get name(): string {
    return i18next.t(`modifierType:TempStatStageBoosterItem.${this.nameKey}`);
  }

  getDescription(): string {
    return i18next.t("modifierType:ModifierType.TempStatStageBoosterModifierType.description", {
      stat: i18next.t(getStatKey(this.stat)),
      amount: i18next.t(`modifierType:ModifierType.TempStatStageBoosterModifierType.extra.${this.quantityKey}`),
    });
  }

  getPregenArgs(): any[] {
    return [this.stat];
  }
}

export class BerryReward extends HeldItemReward implements GeneratedPersistentModifierType {
  private berryType: BerryType;

  constructor(berryType: BerryType) {
    const itemId = berryTypeToHeldItem[berryType];
    super(itemId);

    this.berryType = berryType;
    this.id = "BERRY"; // needed to prevent harvest item deletion; remove after modifier rework
  }

  getPregenArgs(): any[] {
    return [this.berryType];
  }
}

class BerryRewardGenerator extends ModifierTypeGenerator {
  constructor() {
    super((_party: Pokemon[], pregenArgs?: any[]) => {
      if (pregenArgs && pregenArgs.length === 1 && pregenArgs[0] in BerryType) {
        return new BerryReward(pregenArgs[0] as BerryType);
      }
      const berryTypes = getEnumValues(BerryType);
      let randBerryType: BerryType;
      const rand = randSeedInt(12);
      if (rand < 2) {
        randBerryType = BerryType.SITRUS;
      } else if (rand < 4) {
        randBerryType = BerryType.LUM;
      } else if (rand < 6) {
        randBerryType = BerryType.LEPPA;
      } else {
        randBerryType = berryTypes[randSeedInt(berryTypes.length - 3) + 2];
      }
      return new BerryReward(randBerryType);
    });
  }
}

export class AttackTypeBoosterReward extends HeldItemReward implements GeneratedPersistentModifierType {
  public moveType: PokemonType;
  public boostPercent: number;

  constructor(moveType: PokemonType, boostPercent: number) {
    const itemId = attackTypeToHeldItem[moveType];
    super(itemId);
    this.moveType = moveType;
    this.boostPercent = boostPercent;
  }

  getPregenArgs(): any[] {
    return [this.moveType];
  }
}

export class PokemonLevelIncrementModifierType extends PokemonModifierType {
  constructor(localeKey: string, iconImage: string) {
    super(
      localeKey,
      iconImage,
      (_type, args) => new PokemonLevelIncrementModifier(this, (args[0] as PlayerPokemon).id),
      (_pokemon: PlayerPokemon) => null,
    );
  }

  getDescription(): string {
    let levels = 1;
    const hasCandyJar = globalScene.modifiers.find(modifier => modifier instanceof LevelIncrementBoosterModifier);
    if (hasCandyJar) {
      levels += hasCandyJar.stackCount;
    }
    return i18next.t("modifierType:ModifierType.PokemonLevelIncrementModifierType.description", { levels });
  }
}

export class AllPokemonLevelIncrementModifierType extends ModifierType {
  constructor(localeKey: string, iconImage: string) {
    super(localeKey, iconImage, (_type, _args) => new PokemonLevelIncrementModifier(this, -1));
  }

  getDescription(): string {
    let levels = 1;
    const hasCandyJar = globalScene.modifiers.find(modifier => modifier instanceof LevelIncrementBoosterModifier);
    if (hasCandyJar) {
      levels += hasCandyJar.stackCount;
    }
    return i18next.t("modifierType:ModifierType.AllPokemonLevelIncrementModifierType.description", { levels });
  }
}

export class BaseStatBoosterReward extends HeldItemReward {
  private stat: PermanentStat;
  private key: string;

  constructor(stat: PermanentStat) {
    const key = statBoostItems[stat];
    const itemId = permanentStatToHeldItem[stat];
    super(itemId);

    this.stat = stat;
    this.key = key;
  }
}

/**
 * Shuckle Juice item
 */
export class BaseStatTotalHeldItemReward extends HeldItemReward {
  private readonly statModifier: number;

  constructor(itemId: HeldItemId, statModifier: number) {
    super(itemId);
    this.statModifier = statModifier;
  }

  apply(pokemon: Pokemon) {
    super.apply(pokemon);
    pokemon.heldItemManager[this.itemId].data.statModifier = this.statModifier;
  }
}

class BaseStatTotalHeldItemRewardGenerator extends ModifierTypeGenerator {
  constructor() {
    super((_party: Pokemon[], pregenArgs?: any[]) => {
      if (pregenArgs) {
        return new BaseStatTotalHeldItemReward(HeldItemId.SHUCKLE_JUICE, pregenArgs[0] as number);
      }
      return new BaseStatTotalHeldItemReward(HeldItemId.SHUCKLE_JUICE, randSeedInt(20, 1));
    });
  }
}

/**
 * Old Gateau item
 */
export class BaseStatFlatHeldItemReward extends HeldItemReward {
  private readonly statModifier: number;
  private readonly stats: Stat[];

  constructor(itemId: HeldItemId, statModifier: number, stats: Stat[]) {
    super(itemId);
    this.statModifier = statModifier;
    this.stats = stats;
  }

  apply(pokemon: Pokemon) {
    super.apply(pokemon);
    pokemon.heldItemManager[this.itemId].data.statModifier = this.statModifier;
  }
}

class BaseStatFlatHeldItemRewardGenerator extends ModifierTypeGenerator {
  constructor() {
    super((_party: Pokemon[], pregenArgs?: any[]) => {
      if (pregenArgs) {
        return new BaseStatFlatHeldItemReward(HeldItemId.OLD_GATEAU, pregenArgs[0] as number, pregenArgs[1] as Stat[]);
      }
      return new BaseStatFlatHeldItemReward(HeldItemId.OLD_GATEAU, randSeedInt(20, 1), [Stat.HP, Stat.ATK, Stat.DEF]);
    });
  }
}

class AllPokemonFullHpRestoreModifierType extends ModifierType {
  private descriptionKey: string;

  constructor(localeKey: string, iconImage: string, descriptionKey?: string, newModifierFunc?: NewModifierFunc) {
    super(
      localeKey,
      iconImage,
      newModifierFunc || ((_type, _args) => new PokemonHpRestoreModifier(this, -1, 0, 100, false)),
    );

    this.descriptionKey = descriptionKey!; // TODO: is this bang correct?
  }

  getDescription(): string {
    return i18next.t(
      `${this.descriptionKey || "modifierType:ModifierType.AllPokemonFullHpRestoreModifierType"}.description` as any,
    );
  }
}

class AllPokemonFullReviveModifierType extends AllPokemonFullHpRestoreModifierType {
  constructor(localeKey: string, iconImage: string) {
    super(
      localeKey,
      iconImage,
      "modifierType:ModifierType.AllPokemonFullReviveModifierType",
      (_type, _args) => new PokemonHpRestoreModifier(this, -1, 0, 100, false, true),
    );
  }
}

export class MoneyRewardModifierType extends ModifierType {
  private moneyMultiplier: number;
  private moneyMultiplierDescriptorKey: string;

  constructor(localeKey: string, iconImage: string, moneyMultiplier: number, moneyMultiplierDescriptorKey: string) {
    super(localeKey, iconImage, (_type, _args) => new MoneyRewardModifier(this, moneyMultiplier), "money", "se/buy");

    this.moneyMultiplier = moneyMultiplier;
    this.moneyMultiplierDescriptorKey = moneyMultiplierDescriptorKey;
  }

  getDescription(): string {
    const moneyAmount = new NumberHolder(globalScene.getWaveMoneyAmount(this.moneyMultiplier));
    globalScene.applyModifiers(MoneyMultiplierModifier, true, moneyAmount);
    const formattedMoney = formatMoney(globalScene.moneyFormat, moneyAmount.value);

    return i18next.t("modifierType:ModifierType.MoneyRewardModifierType.description", {
      moneyMultiplier: i18next.t(this.moneyMultiplierDescriptorKey as any),
      moneyAmount: formattedMoney,
    });
  }
}

export class ExpBoosterModifierType extends ModifierType {
  private boostPercent: number;

  constructor(localeKey: string, iconImage: string, boostPercent: number) {
    super(localeKey, iconImage, () => new ExpBoosterModifier(this, boostPercent));

    this.boostPercent = boostPercent;
  }

  getDescription(): string {
    return i18next.t("modifierType:ModifierType.ExpBoosterModifierType.description", {
      boostPercent: this.boostPercent,
    });
  }
}

export class TmModifierType extends PokemonModifierType {
  public moveId: MoveId;

  constructor(moveId: MoveId) {
    super(
      "",
      `tm_${PokemonType[allMoves[moveId].type].toLowerCase()}`,
      (_type, args) => new TmModifier(this, (args[0] as PlayerPokemon).id),
      (pokemon: PlayerPokemon) => {
        if (
          pokemon.compatibleTms.indexOf(moveId) === -1 ||
          pokemon.getMoveset().filter(m => m.moveId === moveId).length
        ) {
          return PartyUiHandler.NoEffectMessage;
        }
        return null;
      },
      "tm",
    );

    this.moveId = moveId;
  }

  get name(): string {
    return i18next.t("modifierType:ModifierType.TmModifierType.name", {
      moveId: padInt(Object.keys(tmSpecies).indexOf(this.moveId.toString()) + 1, 3),
      moveName: allMoves[this.moveId].name,
    });
  }

  getDescription(): string {
    return i18next.t(
      globalScene.enableMoveInfo
        ? "modifierType:ModifierType.TmModifierTypeWithInfo.description"
        : "modifierType:ModifierType.TmModifierType.description",
      { moveName: allMoves[this.moveId].name },
    );
  }
}

export class EvolutionItemModifierType extends PokemonModifierType implements GeneratedPersistentModifierType {
  public evolutionItem: EvolutionItem;

  constructor(evolutionItem: EvolutionItem) {
    super(
      "",
      EvolutionItem[evolutionItem].toLowerCase(),
      (_type, args) => new EvolutionItemModifier(this, (args[0] as PlayerPokemon).id),
      (pokemon: PlayerPokemon) => {
        if (
          pokemonEvolutions.hasOwnProperty(pokemon.species.speciesId) &&
          pokemonEvolutions[pokemon.species.speciesId].filter(
            e =>
              e.item === this.evolutionItem &&
              (!e.condition || e.condition.predicate(pokemon)) &&
              (e.preFormKey === null || e.preFormKey === pokemon.getFormKey()),
          ).length &&
          pokemon.getFormKey() !== SpeciesFormKey.GIGANTAMAX
        ) {
          return null;
        }
        if (
          pokemon.isFusion() &&
          pokemon.fusionSpecies &&
          pokemonEvolutions.hasOwnProperty(pokemon.fusionSpecies.speciesId) &&
          pokemonEvolutions[pokemon.fusionSpecies.speciesId].filter(
            e =>
              e.item === this.evolutionItem &&
              (!e.condition || e.condition.predicate(pokemon)) &&
              (e.preFormKey === null || e.preFormKey === pokemon.getFusionFormKey()),
          ).length &&
          pokemon.getFusionFormKey() !== SpeciesFormKey.GIGANTAMAX
        ) {
          return null;
        }

        return PartyUiHandler.NoEffectMessage;
      },
    );

    this.evolutionItem = evolutionItem;
  }

  get name(): string {
    return i18next.t(`modifierType:EvolutionItem.${EvolutionItem[this.evolutionItem]}`);
  }

  getDescription(): string {
    return i18next.t("modifierType:ModifierType.EvolutionItemModifierType.description");
  }

  getPregenArgs(): any[] {
    return [this.evolutionItem];
  }
}

/**
 * Class that represents form changing items
 */
export class FormChangeItemReward extends PokemonModifierType {
  public formChangeItem: FormChangeItem;

  constructor(formChangeItem: FormChangeItem) {
    super(
      "",
      "",
      () => null,
      (pokemon: PlayerPokemon) => {
        // Make sure the Pokemon has alternate forms
        if (
          pokemonFormChanges.hasOwnProperty(pokemon.species.speciesId) &&
          // Get all form changes for this species with an item trigger, including any compound triggers
          pokemonFormChanges[pokemon.species.speciesId]
            .filter(
              fc => fc.trigger.hasTriggerType(SpeciesFormChangeItemTrigger) && fc.preFormKey === pokemon.getFormKey(),
            )
            // Returns true if any form changes match this item
            .flatMap(fc => fc.findTrigger(SpeciesFormChangeItemTrigger) as SpeciesFormChangeItemTrigger)
            .flatMap(fc => fc.item)
            .includes(this.formChangeItem)
        ) {
          return null;
        }

        return PartyUiHandler.NoEffectMessage;
      },
    );

    this.formChangeItem = formChangeItem;
  }

  get name(): string {
    return formChangeItemName(this.formChangeItem);
  }

  getDescription(): string {
    return i18next.t("modifierType:ModifierType.FormChangeItemModifierType.description");
  }
}

export class FusePokemonModifierType extends PokemonModifierType {
  constructor(localeKey: string, iconImage: string) {
    super(
      localeKey,
      iconImage,
      (_type, args) => new FusePokemonModifier(this, (args[0] as PlayerPokemon).id, (args[1] as PlayerPokemon).id),
      (pokemon: PlayerPokemon) => {
        if (pokemon.isFusion()) {
          return PartyUiHandler.NoEffectMessage;
        }
        return null;
      },
    );
  }

  getDescription(): string {
    return i18next.t("modifierType:ModifierType.FusePokemonModifierType.description");
  }
}

class AttackTypeBoosterRewardGenerator extends ModifierTypeGenerator {
  constructor() {
    super((party: Pokemon[], pregenArgs?: any[]) => {
      if (pregenArgs && pregenArgs.length === 1 && pregenArgs[0] in PokemonType) {
        return new AttackTypeBoosterReward(pregenArgs[0] as PokemonType, TYPE_BOOST_ITEM_BOOST_PERCENT);
      }

      // TODO: make this consider moves or abilities that change types
      const attackMoveTypes = party.flatMap(p =>
        p
          .getMoveset()
          .map(m => m.getMove())
          .filter(m => m.is("AttackMove"))
          .map(m => m.type),
      );
      if (!attackMoveTypes.length) {
        return null;
      }

      const attackMoveTypeWeights = new Map<PokemonType, number>();
      let totalWeight = 0;
      for (const t of attackMoveTypes) {
        const weight = attackMoveTypeWeights.get(t) ?? 0;
        if (weight < 3) {
          attackMoveTypeWeights.set(t, weight + 1);
          totalWeight++;
        }
      }

      if (!totalWeight) {
        return null;
      }

      let type: PokemonType;

      const randInt = randSeedInt(totalWeight);
      let weight = 0;

      for (const t of attackMoveTypeWeights.keys()) {
        const typeWeight = attackMoveTypeWeights.get(t)!; // guranteed to be defined
        if (randInt <= weight + typeWeight) {
          type = t;
          break;
        }
        weight += typeWeight;
      }

      return new AttackTypeBoosterReward(type!, TYPE_BOOST_ITEM_BOOST_PERCENT);
    });
  }
}

class BaseStatBoosterRewardGenerator extends ModifierTypeGenerator {
  constructor() {
    super((_party: Pokemon[], pregenArgs?: any[]) => {
      if (pregenArgs) {
        return new BaseStatBoosterReward(pregenArgs[0]);
      }
      const randStat: PermanentStat = randSeedInt(Stat.SPD + 1);
      return new BaseStatBoosterReward(randStat);
    });
  }
}

class TempStatStageBoosterModifierTypeGenerator extends ModifierTypeGenerator {
  public static readonly items: Record<TempBattleStat, string> = {
    [Stat.ATK]: "x_attack",
    [Stat.DEF]: "x_defense",
    [Stat.SPATK]: "x_sp_atk",
    [Stat.SPDEF]: "x_sp_def",
    [Stat.SPD]: "x_speed",
    [Stat.ACC]: "x_accuracy",
  };

  constructor() {
    super((_party: Pokemon[], pregenArgs?: any[]) => {
      if (pregenArgs && pregenArgs.length === 1 && TEMP_BATTLE_STATS.includes(pregenArgs[0])) {
        return new TempStatStageBoosterModifierType(pregenArgs[0]);
      }
      const randStat: TempBattleStat = randSeedInt(Stat.ACC, Stat.ATK);
      return new TempStatStageBoosterModifierType(randStat);
    });
  }
}

/**
 * Modifier type generator for {@linkcode SpeciesStatBoosterModifierType}, which
 * encapsulates the logic for weighting the most useful held item from
 * the current list of {@linkcode items}.
 * @extends ModifierTypeGenerator
 */
class SpeciesStatBoosterRewardGenerator extends ModifierTypeGenerator {
  /** Object comprised of the currently available species-based stat boosting held items */

  constructor(rare: boolean) {
    super((party: Pokemon[], pregenArgs?: any[]) => {
      if (pregenArgs && pregenArgs.length === 1 && pregenArgs[0] in SPECIES_STAT_BOOSTER_ITEMS) {
        return new HeldItemReward(pregenArgs[0] as HeldItemId);
      }

      // Get a pool of items based on the rarity.
      const tierItems = rare
        ? [HeldItemId.LIGHT_BALL, HeldItemId.THICK_CLUB, HeldItemId.METAL_POWDER, HeldItemId.QUICK_POWDER]
        : [HeldItemId.DEEP_SEA_SCALE, HeldItemId.DEEP_SEA_TOOTH];

      const weights = new Array(tierItems.length).fill(0);

      for (const p of party) {
        const speciesId = p.getSpeciesForm(true).speciesId;
        const fusionSpeciesId = p.isFusion() ? p.getFusionSpeciesForm(true).speciesId : null;
        // TODO: Use commented boolean when Fling is implemented
        const hasFling = false; /* p.getMoveset(true).some(m => m.moveId === MoveId.FLING) */

        for (const i in tierItems) {
          const checkedSpecies = allHeldItems[tierItems[i]].species;

          // If party member already has the item being weighted currently, skip to the next item
          const hasItem = p.heldItemManager.hasItem(tierItems[i]);

          if (!hasItem) {
            if (checkedSpecies.includes(speciesId) || (!!fusionSpeciesId && checkedSpecies.includes(fusionSpeciesId))) {
              // Add weight if party member has a matching species or, if applicable, a matching fusion species
              weights[i]++;
            } else if (checkedSpecies.includes(SpeciesId.PIKACHU) && hasFling) {
              // Add weight to Light Ball if party member has Fling
              weights[i]++;
            }
          }
        }
      }

      // TODO: Replace this with a helper function
      let totalWeight = 0;
      for (const weight of weights) {
        totalWeight += weight;
      }

      if (totalWeight !== 0) {
        const randInt = randSeedInt(totalWeight, 1);
        let weight = 0;

        for (const i in weights) {
          if (weights[i] !== 0) {
            const curWeight = weight + weights[i];
            if (randInt <= weight + weights[i]) {
              return new HeldItemReward(tierItems[i]);
            }
            weight = curWeight;
          }
        }
      }

      return null;
    });
  }
}

class TmModifierTypeGenerator extends ModifierTypeGenerator {
  constructor(tier: ModifierTier) {
    super((party: Pokemon[], pregenArgs?: any[]) => {
      if (pregenArgs && pregenArgs.length === 1 && pregenArgs[0] in MoveId) {
        return new TmModifierType(pregenArgs[0] as MoveId);
      }
      const partyMemberCompatibleTms = party.map(p => {
        const previousLevelMoves = p.getLearnableLevelMoves();
        return (p as PlayerPokemon).compatibleTms.filter(
          tm => !p.moveset.find(m => m.moveId === tm) && !previousLevelMoves.find(lm => lm === tm),
        );
      });
      const tierUniqueCompatibleTms = partyMemberCompatibleTms
        .flat()
        .filter(tm => tmPoolTiers[tm] === tier)
        .filter(tm => !allMoves[tm].name.endsWith(" (N)"))
        .filter((tm, i, array) => array.indexOf(tm) === i);
      if (!tierUniqueCompatibleTms.length) {
        return null;
      }
      const randTmIndex = randSeedInt(tierUniqueCompatibleTms.length);
      return new TmModifierType(tierUniqueCompatibleTms[randTmIndex]);
    });
  }
}

class EvolutionItemModifierTypeGenerator extends ModifierTypeGenerator {
  constructor(rare: boolean) {
    super((party: Pokemon[], pregenArgs?: any[]) => {
      if (pregenArgs && pregenArgs.length === 1 && pregenArgs[0] in EvolutionItem) {
        return new EvolutionItemModifierType(pregenArgs[0] as EvolutionItem);
      }

      const evolutionItemPool = [
        party
          .filter(
            p =>
              pokemonEvolutions.hasOwnProperty(p.species.speciesId) &&
              (!p.pauseEvolutions ||
                p.species.speciesId === SpeciesId.SLOWPOKE ||
                p.species.speciesId === SpeciesId.EEVEE),
          )
          .flatMap(p => {
            const evolutions = pokemonEvolutions[p.species.speciesId];
            return evolutions.filter(
              e =>
                e.item !== EvolutionItem.NONE &&
                (e.evoFormKey === null || (e.preFormKey || "") === p.getFormKey()) &&
                (!e.condition || e.condition.predicate(p)),
            );
          }),
        party
          .filter(
            p =>
              p.isFusion() &&
              p.fusionSpecies &&
              pokemonEvolutions.hasOwnProperty(p.fusionSpecies.speciesId) &&
              (!p.pauseEvolutions ||
                p.fusionSpecies.speciesId === SpeciesId.SLOWPOKE ||
                p.fusionSpecies.speciesId === SpeciesId.EEVEE),
          )
          .flatMap(p => {
            const evolutions = pokemonEvolutions[p.fusionSpecies!.speciesId];
            return evolutions.filter(
              e =>
                e.item !== EvolutionItem.NONE &&
                (e.evoFormKey === null || (e.preFormKey || "") === p.getFusionFormKey()) &&
                (!e.condition || e.condition.predicate(p)),
            );
          }),
      ]
        .flat()
        .flatMap(e => e.item)
        .filter(i => (!!i && i > 50) === rare);

      if (!evolutionItemPool.length) {
        return null;
      }

      return new EvolutionItemModifierType(evolutionItemPool[randSeedInt(evolutionItemPool.length)]!); // TODO: is the bang correct?
    });
  }
}

<<<<<<< HEAD
class FormChangeItemRewardGenerator extends ModifierTypeGenerator {
=======
export class FormChangeItemModifierTypeGenerator extends ModifierTypeGenerator {
>>>>>>> 9a525ac8
  constructor(isRareFormChangeItem: boolean) {
    super((party: Pokemon[], pregenArgs?: any[]) => {
      if (pregenArgs && pregenArgs.length === 1 && pregenArgs[0] in FormChangeItem) {
        return new FormChangeItemReward(pregenArgs[0] as FormChangeItem);
      }

      const formChangeItemPool = [
        ...new Set(
          party
            .filter(p => pokemonFormChanges.hasOwnProperty(p.species.speciesId))
            .flatMap(p => {
              const formChanges = pokemonFormChanges[p.species.speciesId];
              let formChangeItemTriggers = formChanges
                .filter(
                  fc =>
                    ((fc.formKey.indexOf(SpeciesFormKey.MEGA) === -1 &&
                      fc.formKey.indexOf(SpeciesFormKey.PRIMAL) === -1) ||
                      globalScene.getModifiers(MegaEvolutionAccessModifier).length) &&
                    ((fc.formKey.indexOf(SpeciesFormKey.GIGANTAMAX) === -1 &&
                      fc.formKey.indexOf(SpeciesFormKey.ETERNAMAX) === -1) ||
                      globalScene.getModifiers(GigantamaxAccessModifier).length) &&
                    (!fc.conditions.length ||
                      fc.conditions.filter(cond => cond instanceof SpeciesFormChangeCondition && cond.predicate(p))
                        .length) &&
                    fc.preFormKey === p.getFormKey(),
                )
                .map(fc => fc.findTrigger(SpeciesFormChangeItemTrigger) as SpeciesFormChangeItemTrigger)
                .filter(t => t?.active && !p.heldItemManager.hasFormChangeItem(t.item));

              if (p.species.speciesId === SpeciesId.NECROZMA) {
                // technically we could use a simplified version and check for formChanges.length > 3, but in case any code changes later, this might break...
                let foundULTRA_Z = false,
                  foundN_LUNA = false,
                  foundN_SOLAR = false;
                formChangeItemTriggers.forEach((fc, _i) => {
                  console.log("Checking ", fc.item);
                  switch (fc.item) {
                    case FormChangeItem.ULTRANECROZIUM_Z:
                      foundULTRA_Z = true;
                      break;
                    case FormChangeItem.N_LUNARIZER:
                      foundN_LUNA = true;
                      break;
                    case FormChangeItem.N_SOLARIZER:
                      foundN_SOLAR = true;
                      break;
                  }
                });
                if (foundULTRA_Z && foundN_LUNA && foundN_SOLAR) {
                  // all three items are present -> user hasn't acquired any of the N_*ARIZERs -> block ULTRANECROZIUM_Z acquisition.
                  formChangeItemTriggers = formChangeItemTriggers.filter(
                    fc => fc.item !== FormChangeItem.ULTRANECROZIUM_Z,
                  );
                } else {
                  console.log("DID NOT FIND ");
                }
              }
              return formChangeItemTriggers;
            }),
        ),
      ]
        .flat()
        .flatMap(fc => fc.item)
        .filter(i => (i && i < 100) === isRareFormChangeItem);
      // convert it into a set to remove duplicate values, which can appear when the same species with a potential form change is in the party.

      if (!formChangeItemPool.length) {
        return null;
      }

      return new FormChangeItemReward(formChangeItemPool[randSeedInt(formChangeItemPool.length)]);
    });
  }
}

export class EnemyAttackStatusEffectChanceModifierType extends ModifierType {
  private chancePercent: number;
  private effect: StatusEffect;

  constructor(localeKey: string, iconImage: string, chancePercent: number, effect: StatusEffect, stackCount?: number) {
    super(
      localeKey,
      iconImage,
      (type, _args) => new EnemyAttackStatusEffectChanceModifier(type, effect, chancePercent, stackCount),
      "enemy_status_chance",
    );

    this.chancePercent = chancePercent;
    this.effect = effect;
  }

  getDescription(): string {
    return i18next.t("modifierType:ModifierType.EnemyAttackStatusEffectChanceModifierType.description", {
      chancePercent: this.chancePercent,
      statusEffect: getStatusEffectDescriptor(this.effect),
    });
  }
}

export class EnemyEndureChanceModifierType extends ModifierType {
  private chancePercent: number;

  constructor(localeKey: string, iconImage: string, chancePercent: number) {
    super(localeKey, iconImage, (type, _args) => new EnemyEndureChanceModifier(type, chancePercent), "enemy_endure");

    this.chancePercent = chancePercent;
  }

  getDescription(): string {
    return i18next.t("modifierType:ModifierType.EnemyEndureChanceModifierType.description", {
      chancePercent: this.chancePercent,
    });
  }
}

export class WeightedModifierType {
  public modifierType: ModifierType;
  public weight: number | WeightedModifierTypeWeightFunc;
  public maxWeight: number | WeightedModifierTypeWeightFunc;

  constructor(
    modifierTypeFunc: ModifierTypeFunc,
    weight: number | WeightedModifierTypeWeightFunc,
    maxWeight?: number | WeightedModifierTypeWeightFunc,
  ) {
    this.modifierType = modifierTypeFunc();
    this.modifierType.id = Object.keys(modifierTypeInitObj).find(k => modifierTypeInitObj[k] === modifierTypeFunc)!; // TODO: is this bang correct?
    this.weight = weight;
    this.maxWeight = maxWeight || (!(weight instanceof Function) ? weight : 0);
  }

  setTier(tier: ModifierTier) {
    this.modifierType.setTier(tier);
  }
}

type BaseModifierOverride = {
  name: Exclude<ModifierTypeKeys, GeneratorModifierOverride["name"]>;
  count?: number;
};

/** Type for modifiers and held items that are constructed via {@linkcode ModifierTypeGenerator}. */
export type GeneratorModifierOverride = {
  count?: number;
} & (
  | {
<<<<<<< HEAD
      name: keyof Pick<typeof modifierTypes, "SPECIES_STAT_BOOSTER" | "RARE_SPECIES_STAT_BOOSTER">;
      type?: SpeciesStatBoosterItemId;
=======
      name: keyof Pick<typeof modifierTypeInitObj, "SPECIES_STAT_BOOSTER" | "RARE_SPECIES_STAT_BOOSTER">;
      type?: SpeciesStatBoosterItem;
>>>>>>> 9a525ac8
    }
  | {
      name: keyof Pick<typeof modifierTypeInitObj, "TEMP_STAT_STAGE_BOOSTER">;
      type?: TempBattleStat;
    }
  | {
      name: keyof Pick<typeof modifierTypeInitObj, "BASE_STAT_BOOSTER">;
      type?: Stat;
    }
  | {
      name: keyof Pick<typeof modifierTypeInitObj, "MINT">;
      type?: Nature;
    }
  | {
      name: keyof Pick<typeof modifierTypeInitObj, "ATTACK_TYPE_BOOSTER" | "TERA_SHARD">;
      type?: PokemonType;
    }
  | {
      name: keyof Pick<typeof modifierTypeInitObj, "BERRY">;
      type?: BerryType;
    }
  | {
      name: keyof Pick<typeof modifierTypeInitObj, "EVOLUTION_ITEM" | "RARE_EVOLUTION_ITEM">;
      type?: EvolutionItem;
    }
  | {
      name: keyof Pick<typeof modifierTypeInitObj, "FORM_CHANGE_ITEM" | "RARE_FORM_CHANGE_ITEM">;
      type?: FormChangeItem;
    }
  | {
      name: keyof Pick<typeof modifierTypeInitObj, "TM_COMMON" | "TM_GREAT" | "TM_ULTRA">;
      type?: MoveId;
    }
);

/** Type used to construct modifiers and held items for overriding purposes. */
export type ModifierOverride = GeneratorModifierOverride | BaseModifierOverride;

export type ModifierTypeKeys = keyof typeof modifierTypeInitObj;

const modifierTypeInitObj = Object.freeze({
  POKEBALL: () => new AddPokeballModifierType("pb", PokeballType.POKEBALL, 5),
  GREAT_BALL: () => new AddPokeballModifierType("gb", PokeballType.GREAT_BALL, 5),
  ULTRA_BALL: () => new AddPokeballModifierType("ub", PokeballType.ULTRA_BALL, 5),
  ROGUE_BALL: () => new AddPokeballModifierType("rb", PokeballType.ROGUE_BALL, 5),
  MASTER_BALL: () => new AddPokeballModifierType("mb", PokeballType.MASTER_BALL, 1),

  RARE_CANDY: () => new PokemonLevelIncrementModifierType("modifierType:ModifierType.RARE_CANDY", "rare_candy"),
  RARER_CANDY: () => new AllPokemonLevelIncrementModifierType("modifierType:ModifierType.RARER_CANDY", "rarer_candy"),

  EVOLUTION_ITEM: () => new EvolutionItemModifierTypeGenerator(false),
  RARE_EVOLUTION_ITEM: () => new EvolutionItemModifierTypeGenerator(true),

  FORM_CHANGE_ITEM: () => new FormChangeItemRewardGenerator(false),
  RARE_FORM_CHANGE_ITEM: () => new FormChangeItemRewardGenerator(true),

  EVOLUTION_TRACKER_GIMMIGHOUL: () => new HeldItemReward(HeldItemId.GIMMIGHOUL_EVO_TRACKER),

  MEGA_BRACELET: () =>
    new ModifierType(
      "modifierType:ModifierType.MEGA_BRACELET",
      "mega_bracelet",
      (type, _args) => new MegaEvolutionAccessModifier(type),
    ),
  DYNAMAX_BAND: () =>
    new ModifierType(
      "modifierType:ModifierType.DYNAMAX_BAND",
      "dynamax_band",
      (type, _args) => new GigantamaxAccessModifier(type),
    ),
  TERA_ORB: () =>
    new ModifierType(
      "modifierType:ModifierType.TERA_ORB",
      "tera_orb",
      (type, _args) => new TerastallizeAccessModifier(type),
    ),

  MAP: () => new ModifierType("modifierType:ModifierType.MAP", "map", (type, _args) => new MapModifier(type)),

  POTION: () => new PokemonHpRestoreModifierType("modifierType:ModifierType.POTION", "potion", 20, 10),
  SUPER_POTION: () =>
    new PokemonHpRestoreModifierType("modifierType:ModifierType.SUPER_POTION", "super_potion", 50, 25),
  HYPER_POTION: () =>
    new PokemonHpRestoreModifierType("modifierType:ModifierType.HYPER_POTION", "hyper_potion", 200, 50),
  MAX_POTION: () => new PokemonHpRestoreModifierType("modifierType:ModifierType.MAX_POTION", "max_potion", 0, 100),
  FULL_RESTORE: () =>
    new PokemonHpRestoreModifierType("modifierType:ModifierType.FULL_RESTORE", "full_restore", 0, 100, true),

  REVIVE: () => new PokemonReviveModifierType("modifierType:ModifierType.REVIVE", "revive", 50),
  MAX_REVIVE: () => new PokemonReviveModifierType("modifierType:ModifierType.MAX_REVIVE", "max_revive", 100),

  FULL_HEAL: () => new PokemonStatusHealModifierType("modifierType:ModifierType.FULL_HEAL", "full_heal"),

  SACRED_ASH: () => new AllPokemonFullReviveModifierType("modifierType:ModifierType.SACRED_ASH", "sacred_ash"),

  REVIVER_SEED: () => new HeldItemReward(HeldItemId.REVIVER_SEED),

  WHITE_HERB: () => new HeldItemReward(HeldItemId.WHITE_HERB),

  ETHER: () => new PokemonPpRestoreModifierType("modifierType:ModifierType.ETHER", "ether", 10),
  MAX_ETHER: () => new PokemonPpRestoreModifierType("modifierType:ModifierType.MAX_ETHER", "max_ether", -1),

  ELIXIR: () => new PokemonAllMovePpRestoreModifierType("modifierType:ModifierType.ELIXIR", "elixir", 10),
  MAX_ELIXIR: () => new PokemonAllMovePpRestoreModifierType("modifierType:ModifierType.MAX_ELIXIR", "max_elixir", -1),

  PP_UP: () => new PokemonPpUpModifierType("modifierType:ModifierType.PP_UP", "pp_up", 1),
  PP_MAX: () => new PokemonPpUpModifierType("modifierType:ModifierType.PP_MAX", "pp_max", 3),

  /*REPEL: () => new DoubleBattleChanceBoosterModifierType('Repel', 5),
  SUPER_REPEL: () => new DoubleBattleChanceBoosterModifierType('Super Repel', 10),
  MAX_REPEL: () => new DoubleBattleChanceBoosterModifierType('Max Repel', 25),*/

  LURE: () => new DoubleBattleChanceBoosterModifierType("modifierType:ModifierType.LURE", "lure", 10),
  SUPER_LURE: () => new DoubleBattleChanceBoosterModifierType("modifierType:ModifierType.SUPER_LURE", "super_lure", 15),
  MAX_LURE: () => new DoubleBattleChanceBoosterModifierType("modifierType:ModifierType.MAX_LURE", "max_lure", 30),

  SPECIES_STAT_BOOSTER: () => new SpeciesStatBoosterRewardGenerator(false),
  RARE_SPECIES_STAT_BOOSTER: () => new SpeciesStatBoosterRewardGenerator(true),

  TEMP_STAT_STAGE_BOOSTER: () => new TempStatStageBoosterModifierTypeGenerator(),

  DIRE_HIT: () =>
    new (class extends ModifierType {
      getDescription(): string {
        return i18next.t("modifierType:ModifierType.TempStatStageBoosterModifierType.description", {
          stat: i18next.t("modifierType:ModifierType.DIRE_HIT.extra.raises"),
          amount: i18next.t("modifierType:ModifierType.TempStatStageBoosterModifierType.extra.stage"),
        });
      }
    })("modifierType:ModifierType.DIRE_HIT", "dire_hit", (type, _args) => new TempCritBoosterModifier(type, 5)),

  BASE_STAT_BOOSTER: () => new BaseStatBoosterRewardGenerator(),

  ATTACK_TYPE_BOOSTER: () => new AttackTypeBoosterRewardGenerator(),

  MINT: () =>
    new ModifierTypeGenerator((_party: Pokemon[], pregenArgs?: any[]) => {
      if (pregenArgs && pregenArgs.length === 1 && pregenArgs[0] in Nature) {
        return new PokemonNatureChangeModifierType(pregenArgs[0] as Nature);
      }
      return new PokemonNatureChangeModifierType(randSeedInt(getEnumValues(Nature).length) as Nature);
    }),

  MYSTICAL_ROCK: () => new HeldItemReward(HeldItemId.MYSTICAL_ROCK),

  TERA_SHARD: () =>
    new ModifierTypeGenerator((party: Pokemon[], pregenArgs?: any[]) => {
      if (pregenArgs && pregenArgs.length === 1 && pregenArgs[0] in PokemonType) {
        return new TerastallizeModifierType(pregenArgs[0] as PokemonType);
      }
      if (!globalScene.getModifiers(TerastallizeAccessModifier).length) {
        return null;
      }
      const teraTypes: PokemonType[] = [];
      for (const p of party) {
        if (
          !(p.hasSpecies(SpeciesId.TERAPAGOS) || p.hasSpecies(SpeciesId.OGERPON) || p.hasSpecies(SpeciesId.SHEDINJA))
        ) {
          teraTypes.push(p.teraType);
        }
      }
      let excludedType = PokemonType.UNKNOWN;
      if (teraTypes.length > 0 && teraTypes.filter(t => t === teraTypes[0]).length === teraTypes.length) {
        excludedType = teraTypes[0];
      }
      let shardType = randSeedInt(64) ? (randSeedInt(18) as PokemonType) : PokemonType.STELLAR;
      while (shardType === excludedType) {
        shardType = randSeedInt(64) ? (randSeedInt(18) as PokemonType) : PokemonType.STELLAR;
      }
      return new TerastallizeModifierType(shardType);
    }),

  BERRY: () => new BerryRewardGenerator(),

  TM_COMMON: () => new TmModifierTypeGenerator(ModifierTier.COMMON),
  TM_GREAT: () => new TmModifierTypeGenerator(ModifierTier.GREAT),
  TM_ULTRA: () => new TmModifierTypeGenerator(ModifierTier.ULTRA),

  MEMORY_MUSHROOM: () => new RememberMoveModifierType("modifierType:ModifierType.MEMORY_MUSHROOM", "big_mushroom"),

  EXP_SHARE: () =>
    new ModifierType("modifierType:ModifierType.EXP_SHARE", "exp_share", (type, _args) => new ExpShareModifier(type)),
  EXP_BALANCE: () =>
    new ModifierType(
      "modifierType:ModifierType.EXP_BALANCE",
      "exp_balance",
      (type, _args) => new ExpBalanceModifier(type),
    ),

  OVAL_CHARM: () =>
    new ModifierType(
      "modifierType:ModifierType.OVAL_CHARM",
      "oval_charm",
      (type, _args) => new MultipleParticipantExpBonusModifier(type),
    ),

  EXP_CHARM: () => new ExpBoosterModifierType("modifierType:ModifierType.EXP_CHARM", "exp_charm", 25),
  SUPER_EXP_CHARM: () => new ExpBoosterModifierType("modifierType:ModifierType.SUPER_EXP_CHARM", "super_exp_charm", 60),
  GOLDEN_EXP_CHARM: () =>
    new ExpBoosterModifierType("modifierType:ModifierType.GOLDEN_EXP_CHARM", "golden_exp_charm", 100),

  LUCKY_EGG: () => new HeldItemReward(HeldItemId.LUCKY_EGG),
  GOLDEN_EGG: () => new HeldItemReward(HeldItemId.GOLDEN_EGG),

  SOOTHE_BELL: () => new HeldItemReward(HeldItemId.SOOTHE_BELL),

  SCOPE_LENS: () => new HeldItemReward(HeldItemId.SCOPE_LENS),
  LEEK: () => new HeldItemReward(HeldItemId.LEEK),

  EVIOLITE: () => new HeldItemReward(HeldItemId.EVIOLITE),

  SOUL_DEW: () => new HeldItemReward(HeldItemId.SOUL_DEW),

  NUGGET: () =>
    new MoneyRewardModifierType(
      "modifierType:ModifierType.NUGGET",
      "nugget",
      1,
      "modifierType:ModifierType.MoneyRewardModifierType.extra.small",
    ),
  BIG_NUGGET: () =>
    new MoneyRewardModifierType(
      "modifierType:ModifierType.BIG_NUGGET",
      "big_nugget",
      2.5,
      "modifierType:ModifierType.MoneyRewardModifierType.extra.moderate",
    ),
  RELIC_GOLD: () =>
    new MoneyRewardModifierType(
      "modifierType:ModifierType.RELIC_GOLD",
      "relic_gold",
      10,
      "modifierType:ModifierType.MoneyRewardModifierType.extra.large",
    ),

  AMULET_COIN: () =>
    new ModifierType(
      "modifierType:ModifierType.AMULET_COIN",
      "amulet_coin",
      (type, _args) => new MoneyMultiplierModifier(type),
    ),
  GOLDEN_PUNCH: () => new HeldItemReward(HeldItemId.GOLDEN_PUNCH),

  COIN_CASE: () =>
    new ModifierType(
      "modifierType:ModifierType.COIN_CASE",
      "coin_case",
      (type, _args) => new MoneyInterestModifier(type),
    ),

  LOCK_CAPSULE: () =>
    new ModifierType(
      "modifierType:ModifierType.LOCK_CAPSULE",
      "lock_capsule",
      (type, _args) => new LockModifierTiersModifier(type),
    ),

  GRIP_CLAW: () => new HeldItemReward(HeldItemId.GRIP_CLAW),
  WIDE_LENS: () => new HeldItemReward(HeldItemId.WIDE_LENS),

  MULTI_LENS: () => new HeldItemReward(HeldItemId.MULTI_LENS),

  HEALING_CHARM: () =>
    new ModifierType(
      "modifierType:ModifierType.HEALING_CHARM",
      "healing_charm",
      (type, _args) => new HealingBoosterModifier(type, 1.1),
    ),
  CANDY_JAR: () =>
    new ModifierType(
      "modifierType:ModifierType.CANDY_JAR",
      "candy_jar",
      (type, _args) => new LevelIncrementBoosterModifier(type),
    ),

  BERRY_POUCH: () =>
    new ModifierType(
      "modifierType:ModifierType.BERRY_POUCH",
      "berry_pouch",
      (type, _args) => new PreserveBerryModifier(type),
    ),

  FOCUS_BAND: () => new HeldItemReward(HeldItemId.FOCUS_BAND),

  QUICK_CLAW: () => new HeldItemReward(HeldItemId.QUICK_CLAW),

  KINGS_ROCK: () => new HeldItemReward(HeldItemId.KINGS_ROCK),

  LEFTOVERS: () => new HeldItemReward(HeldItemId.LEFTOVERS),

  SHELL_BELL: () => new HeldItemReward(HeldItemId.SHELL_BELL),

  TOXIC_ORB: () => new HeldItemReward(HeldItemId.TOXIC_ORB),

  FLAME_ORB: () => new HeldItemReward(HeldItemId.FLAME_ORB),

  BATON: () => new HeldItemReward(HeldItemId.BATON),

  SHINY_CHARM: () =>
    new ModifierType(
      "modifierType:ModifierType.SHINY_CHARM",
      "shiny_charm",
      (type, _args) => new ShinyRateBoosterModifier(type),
    ),
  ABILITY_CHARM: () =>
    new ModifierType(
      "modifierType:ModifierType.ABILITY_CHARM",
      "ability_charm",
      (type, _args) => new HiddenAbilityRateBoosterModifier(type),
    ),
  CATCHING_CHARM: () =>
    new ModifierType(
      "modifierType:ModifierType.CATCHING_CHARM",
      "catching_charm",
      (type, _args) => new CriticalCatchChanceBoosterModifier(type),
    ),

  IV_SCANNER: () =>
    new ModifierType("modifierType:ModifierType.IV_SCANNER", "scanner", (type, _args) => new IvScannerModifier(type)),

  DNA_SPLICERS: () => new FusePokemonModifierType("modifierType:ModifierType.DNA_SPLICERS", "dna_splicers"),

  MINI_BLACK_HOLE: () => new HeldItemReward(HeldItemId.MINI_BLACK_HOLE),

  VOUCHER: () => new AddVoucherModifierType(VoucherType.REGULAR, 1),
  VOUCHER_PLUS: () => new AddVoucherModifierType(VoucherType.PLUS, 1),
  VOUCHER_PREMIUM: () => new AddVoucherModifierType(VoucherType.PREMIUM, 1),

  GOLDEN_POKEBALL: () =>
    new ModifierType(
      "modifierType:ModifierType.GOLDEN_POKEBALL",
      "pb_gold",
      (type, _args) => new ExtraModifierModifier(type),
      undefined,
      "se/pb_bounce_1",
    ),
  SILVER_POKEBALL: () =>
    new ModifierType(
      "modifierType:ModifierType.SILVER_POKEBALL",
      "pb_silver",
      (type, _args) => new TempExtraModifierModifier(type, 100),
      undefined,
      "se/pb_bounce_1",
    ),

  ENEMY_DAMAGE_BOOSTER: () =>
    new ModifierType(
      "modifierType:ModifierType.ENEMY_DAMAGE_BOOSTER",
      "wl_item_drop",
      (type, _args) => new EnemyDamageBoosterModifier(type, 5),
    ),
  ENEMY_DAMAGE_REDUCTION: () =>
    new ModifierType(
      "modifierType:ModifierType.ENEMY_DAMAGE_REDUCTION",
      "wl_guard_spec",
      (type, _args) => new EnemyDamageReducerModifier(type, 2.5),
    ),
  //ENEMY_SUPER_EFFECT_BOOSTER: () => new ModifierType('Type Advantage Token', 'Increases damage of super effective attacks by 30%', (type, _args) => new EnemySuperEffectiveDamageBoosterModifier(type, 30), 'wl_custom_super_effective'),
  ENEMY_HEAL: () =>
    new ModifierType(
      "modifierType:ModifierType.ENEMY_HEAL",
      "wl_potion",
      (type, _args) => new EnemyTurnHealModifier(type, 2, 10),
    ),
  ENEMY_ATTACK_POISON_CHANCE: () =>
    new EnemyAttackStatusEffectChanceModifierType(
      "modifierType:ModifierType.ENEMY_ATTACK_POISON_CHANCE",
      "wl_antidote",
      5,
      StatusEffect.POISON,
      10,
    ),
  ENEMY_ATTACK_PARALYZE_CHANCE: () =>
    new EnemyAttackStatusEffectChanceModifierType(
      "modifierType:ModifierType.ENEMY_ATTACK_PARALYZE_CHANCE",
      "wl_paralyze_heal",
      2.5,
      StatusEffect.PARALYSIS,
      10,
    ),
  ENEMY_ATTACK_BURN_CHANCE: () =>
    new EnemyAttackStatusEffectChanceModifierType(
      "modifierType:ModifierType.ENEMY_ATTACK_BURN_CHANCE",
      "wl_burn_heal",
      5,
      StatusEffect.BURN,
      10,
    ),
  ENEMY_STATUS_EFFECT_HEAL_CHANCE: () =>
    new ModifierType(
      "modifierType:ModifierType.ENEMY_STATUS_EFFECT_HEAL_CHANCE",
      "wl_full_heal",
      (type, _args) => new EnemyStatusEffectHealChanceModifier(type, 2.5, 10),
    ),
  ENEMY_ENDURE_CHANCE: () =>
    new EnemyEndureChanceModifierType("modifierType:ModifierType.ENEMY_ENDURE_CHANCE", "wl_reset_urge", 2),
  ENEMY_FUSED_CHANCE: () =>
    new ModifierType(
      "modifierType:ModifierType.ENEMY_FUSED_CHANCE",
      "wl_custom_spliced",
      (type, _args) => new EnemyFusionChanceModifier(type, 1),
    ),

  MYSTERY_ENCOUNTER_SHUCKLE_JUICE: () => new BaseStatTotalHeldItemRewardGenerator(),

  MYSTERY_ENCOUNTER_OLD_GATEAU: () => new BaseStatFlatHeldItemRewardGenerator(),

  MYSTERY_ENCOUNTER_BLACK_SLUDGE: () =>
    new ModifierTypeGenerator((_party: Pokemon[], pregenArgs?: any[]) => {
      if (pregenArgs) {
        return new ModifierType(
          "modifierType:ModifierType.MYSTERY_ENCOUNTER_BLACK_SLUDGE",
          "black_sludge",
          (type, _args) => new HealShopCostModifier(type, pregenArgs[0] as number),
        );
      }
      return new ModifierType(
        "modifierType:ModifierType.MYSTERY_ENCOUNTER_BLACK_SLUDGE",
        "black_sludge",
        (type, _args) => new HealShopCostModifier(type, 2.5),
      );
    }),
  MYSTERY_ENCOUNTER_MACHO_BRACE: () => new HeldItemReward(HeldItemId.MACHO_BRACE),

  MYSTERY_ENCOUNTER_GOLDEN_BUG_NET: () =>
    new ModifierType(
      "modifierType:ModifierType.MYSTERY_ENCOUNTER_GOLDEN_BUG_NET",
      "golden_net",
      (type, _args) => new BoostBugSpawnModifier(type),
    ),
});

/**
 * The initial set of modifier types, used to generate the modifier pool.
 */
<<<<<<< HEAD
function hasMaximumBalls(ballType: PokeballType): boolean {
  return globalScene.gameMode.isClassic && globalScene.pokeballCounts[ballType] >= MAX_PER_TYPE_POKEBALLS;
}

const modifierPool: ModifierPool = {
  [ModifierTier.COMMON]: [
    new WeightedModifierType(modifierTypes.POKEBALL, () => (hasMaximumBalls(PokeballType.POKEBALL) ? 0 : 6), 6),
    new WeightedModifierType(modifierTypes.RARE_CANDY, 2),
    new WeightedModifierType(
      modifierTypes.POTION,
      (party: Pokemon[]) => {
        const thresholdPartyMemberCount = Math.min(
          party.filter(p => p.getInverseHp() >= 10 && p.getHpRatio() <= 0.875 && !p.isFainted()).length,
          3,
        );
        return thresholdPartyMemberCount * 3;
      },
      9,
    ),
    new WeightedModifierType(
      modifierTypes.SUPER_POTION,
      (party: Pokemon[]) => {
        const thresholdPartyMemberCount = Math.min(
          party.filter(p => p.getInverseHp() >= 25 && p.getHpRatio() <= 0.75 && !p.isFainted()).length,
          3,
        );
        return thresholdPartyMemberCount;
      },
      3,
    ),
    new WeightedModifierType(
      modifierTypes.ETHER,
      (party: Pokemon[]) => {
        const thresholdPartyMemberCount = Math.min(
          party.filter(
            p =>
              p.hp &&
              !p.heldItemManager.hasItem(HeldItemId.LEPPA_BERRY) &&
              p
                .getMoveset()
                .filter(m => m.ppUsed && m.getMovePp() - m.ppUsed <= 5 && m.ppUsed > Math.floor(m.getMovePp() / 2))
                .length,
          ).length,
          3,
        );
        return thresholdPartyMemberCount * 3;
      },
      9,
    ),
    new WeightedModifierType(
      modifierTypes.MAX_ETHER,
      (party: Pokemon[]) => {
        const thresholdPartyMemberCount = Math.min(
          party.filter(
            p =>
              p.hp &&
              !p.heldItemManager.hasItem(HeldItemId.LEPPA_BERRY) &&
              p
                .getMoveset()
                .filter(m => m.ppUsed && m.getMovePp() - m.ppUsed <= 5 && m.ppUsed > Math.floor(m.getMovePp() / 2))
                .length,
          ).length,
          3,
        );
        return thresholdPartyMemberCount;
      },
      3,
    ),
    new WeightedModifierType(modifierTypes.LURE, lureWeightFunc(10, 2)),
    new WeightedModifierType(modifierTypes.TEMP_STAT_STAGE_BOOSTER, 4),
    new WeightedModifierType(modifierTypes.BERRY, 2),
    new WeightedModifierType(modifierTypes.TM_COMMON, 2),
  ].map(m => {
    m.setTier(ModifierTier.COMMON);
    return m;
  }),
  [ModifierTier.GREAT]: [
    new WeightedModifierType(modifierTypes.GREAT_BALL, () => (hasMaximumBalls(PokeballType.GREAT_BALL) ? 0 : 6), 6),
    new WeightedModifierType(modifierTypes.PP_UP, 2),
    new WeightedModifierType(
      modifierTypes.FULL_HEAL,
      (party: Pokemon[]) => {
        const statusEffectPartyMemberCount = Math.min(
          party.filter(
            p =>
              p.hp &&
              !!p.status &&
              !p
                .getHeldItems()
                .filter(i => i in [HeldItemId.TOXIC_ORB, HeldItemId.FLAME_ORB])
                .some(i => allHeldItems[i].effect === p.status?.effect),
          ).length,
          3,
        );
        return statusEffectPartyMemberCount * 6;
      },
      18,
    ),
    new WeightedModifierType(
      modifierTypes.REVIVE,
      (party: Pokemon[]) => {
        const faintedPartyMemberCount = Math.min(party.filter(p => p.isFainted()).length, 3);
        return faintedPartyMemberCount * 9;
      },
      27,
    ),
    new WeightedModifierType(
      modifierTypes.MAX_REVIVE,
      (party: Pokemon[]) => {
        const faintedPartyMemberCount = Math.min(party.filter(p => p.isFainted()).length, 3);
        return faintedPartyMemberCount * 3;
      },
      9,
    ),
    new WeightedModifierType(
      modifierTypes.SACRED_ASH,
      (party: Pokemon[]) => {
        return party.filter(p => p.isFainted()).length >= Math.ceil(party.length / 2) ? 1 : 0;
      },
      1,
    ),
    new WeightedModifierType(
      modifierTypes.HYPER_POTION,
      (party: Pokemon[]) => {
        const thresholdPartyMemberCount = Math.min(
          party.filter(p => p.getInverseHp() >= 100 && p.getHpRatio() <= 0.625 && !p.isFainted()).length,
          3,
        );
        return thresholdPartyMemberCount * 3;
      },
      9,
    ),
    new WeightedModifierType(
      modifierTypes.MAX_POTION,
      (party: Pokemon[]) => {
        const thresholdPartyMemberCount = Math.min(
          party.filter(p => p.getInverseHp() >= 100 && p.getHpRatio() <= 0.5 && !p.isFainted()).length,
          3,
        );
        return thresholdPartyMemberCount;
      },
      3,
    ),
    new WeightedModifierType(
      modifierTypes.FULL_RESTORE,
      (party: Pokemon[]) => {
        const statusEffectPartyMemberCount = Math.min(
          party.filter(
            p =>
              p.hp &&
              !!p.status &&
              !p
                .getHeldItems()
                .filter(i => i in [HeldItemId.TOXIC_ORB, HeldItemId.FLAME_ORB])
                .some(i => allHeldItems[i].effect === p.status?.effect),
          ).length,
          3,
        );
        const thresholdPartyMemberCount = Math.floor(
          (Math.min(party.filter(p => p.getInverseHp() >= 100 && p.getHpRatio() <= 0.5 && !p.isFainted()).length, 3) +
            statusEffectPartyMemberCount) /
            2,
        );
        return thresholdPartyMemberCount;
      },
      3,
    ),
    new WeightedModifierType(
      modifierTypes.ELIXIR,
      (party: Pokemon[]) => {
        const thresholdPartyMemberCount = Math.min(
          party.filter(
            p =>
              p.hp &&
              !p.heldItemManager.hasItem(HeldItemId.LEPPA_BERRY) &&
              p
                .getMoveset()
                .filter(m => m.ppUsed && m.getMovePp() - m.ppUsed <= 5 && m.ppUsed > Math.floor(m.getMovePp() / 2))
                .length,
          ).length,
          3,
        );
        return thresholdPartyMemberCount * 3;
      },
      9,
    ),
    new WeightedModifierType(
      modifierTypes.MAX_ELIXIR,
      (party: Pokemon[]) => {
        const thresholdPartyMemberCount = Math.min(
          party.filter(
            p =>
              p.hp &&
              !p.heldItemManager.hasItem(HeldItemId.LEPPA_BERRY) &&
              p
                .getMoveset()
                .filter(m => m.ppUsed && m.getMovePp() - m.ppUsed <= 5 && m.ppUsed > Math.floor(m.getMovePp() / 2))
                .length,
          ).length,
          3,
        );
        return thresholdPartyMemberCount;
      },
      3,
    ),
    new WeightedModifierType(modifierTypes.DIRE_HIT, 4),
    new WeightedModifierType(modifierTypes.SUPER_LURE, lureWeightFunc(15, 4)),
    new WeightedModifierType(modifierTypes.NUGGET, skipInLastClassicWaveOrDefault(5)),
    new WeightedModifierType(modifierTypes.SPECIES_STAT_BOOSTER, 4),
    new WeightedModifierType(
      modifierTypes.EVOLUTION_ITEM,
      () => {
        return Math.min(Math.ceil(globalScene.currentBattle.waveIndex / 15), 8);
      },
      8,
    ),
    new WeightedModifierType(
      modifierTypes.MAP,
      () => (globalScene.gameMode.isClassic && globalScene.currentBattle.waveIndex < 180 ? 2 : 0),
      2,
    ),
    new WeightedModifierType(modifierTypes.SOOTHE_BELL, 2),
    new WeightedModifierType(modifierTypes.TM_GREAT, 3),
    new WeightedModifierType(
      modifierTypes.MEMORY_MUSHROOM,
      (party: Pokemon[]) => {
        if (!party.find(p => p.getLearnableLevelMoves().length)) {
          return 0;
        }
        const highestPartyLevel = party
          .map(p => p.level)
          .reduce((highestLevel: number, level: number) => Math.max(highestLevel, level), 1);
        return Math.min(Math.ceil(highestPartyLevel / 20), 4);
      },
      4,
    ),
    new WeightedModifierType(modifierTypes.BASE_STAT_BOOSTER, 3),
    new WeightedModifierType(modifierTypes.TERA_SHARD, (party: Pokemon[]) =>
      party.filter(
        p =>
          !(p.hasSpecies(SpeciesId.TERAPAGOS) || p.hasSpecies(SpeciesId.OGERPON) || p.hasSpecies(SpeciesId.SHEDINJA)),
      ).length > 0
        ? 1
        : 0,
    ),
    new WeightedModifierType(
      modifierTypes.DNA_SPLICERS,
      (party: Pokemon[]) => {
        if (party.filter(p => !p.fusionSpecies).length > 1) {
          if (globalScene.gameMode.isSplicedOnly) {
            return 4;
          }
          if (globalScene.gameMode.isClassic && timedEventManager.areFusionsBoosted()) {
            return 2;
          }
        }
        return 0;
      },
      4,
    ),
    new WeightedModifierType(
      modifierTypes.VOUCHER,
      (_party: Pokemon[], rerollCount: number) => (!globalScene.gameMode.isDaily ? Math.max(1 - rerollCount, 0) : 0),
      1,
    ),
  ].map(m => {
    m.setTier(ModifierTier.GREAT);
    return m;
  }),
  [ModifierTier.ULTRA]: [
    new WeightedModifierType(modifierTypes.ULTRA_BALL, () => (hasMaximumBalls(PokeballType.ULTRA_BALL) ? 0 : 15), 15),
    new WeightedModifierType(modifierTypes.MAX_LURE, lureWeightFunc(30, 4)),
    new WeightedModifierType(modifierTypes.BIG_NUGGET, skipInLastClassicWaveOrDefault(12)),
    new WeightedModifierType(modifierTypes.PP_MAX, 3),
    new WeightedModifierType(modifierTypes.MINT, 4),
    new WeightedModifierType(
      modifierTypes.RARE_EVOLUTION_ITEM,
      () => Math.min(Math.ceil(globalScene.currentBattle.waveIndex / 15) * 4, 32),
      32,
    ),
    new WeightedModifierType(
      modifierTypes.FORM_CHANGE_ITEM,
      () => Math.min(Math.ceil(globalScene.currentBattle.waveIndex / 50), 4) * 6,
      24,
    ),
    new WeightedModifierType(modifierTypes.AMULET_COIN, skipInLastClassicWaveOrDefault(3)),
    new WeightedModifierType(modifierTypes.EVIOLITE, (party: Pokemon[]) => {
      const { gameMode, gameData } = globalScene;
      if (gameMode.isDaily || (!gameMode.isFreshStartChallenge() && gameData.isUnlocked(Unlockables.EVIOLITE))) {
        return party.some(p => {
          // Check if Pokemon's species (or fusion species, if applicable) can evolve or if they're G-Max'd
          if (
            !p.isMax() &&
            (p.getSpeciesForm(true).speciesId in pokemonEvolutions ||
              (p.isFusion() && p.getFusionSpeciesForm(true).speciesId in pokemonEvolutions))
          ) {
            // Check if Pokemon is already holding an Eviolite
            return !p.heldItemManager.hasItem(HeldItemId.EVIOLITE);
          }
          return false;
        })
          ? 10
          : 0;
      }
      return 0;
    }),
    new WeightedModifierType(modifierTypes.RARE_SPECIES_STAT_BOOSTER, 12),
    new WeightedModifierType(
      modifierTypes.LEEK,
      (party: Pokemon[]) => {
        const checkedSpecies = [SpeciesId.FARFETCHD, SpeciesId.GALAR_FARFETCHD, SpeciesId.SIRFETCHD];
        // If a party member doesn't already have a Leek and is one of the relevant species, Leek can appear
        return party.some(
          p =>
            !p.heldItemManager.hasItem(HeldItemId.LEEK) &&
            (checkedSpecies.includes(p.getSpeciesForm(true).speciesId) ||
              (p.isFusion() && checkedSpecies.includes(p.getFusionSpeciesForm(true).speciesId))),
        )
          ? 12
          : 0;
      },
      12,
    ),
    new WeightedModifierType(
      modifierTypes.TOXIC_ORB,
      (party: Pokemon[]) => {
        return party.some(p => {
          const isHoldingOrb = p.getHeldItems().some(i => i in [HeldItemId.FLAME_ORB, HeldItemId.TOXIC_ORB]);

          if (!isHoldingOrb) {
            const moveset = p
              .getMoveset(true)
              .filter(m => !isNullOrUndefined(m))
              .map(m => m.moveId);
            const canSetStatus = p.canSetStatus(StatusEffect.TOXIC, true, true, null, true);

            // Moves that take advantage of obtaining the actual status effect
            const hasStatusMoves = [MoveId.FACADE, MoveId.PSYCHO_SHIFT].some(m => moveset.includes(m));
            // Moves that take advantage of being able to give the target a status orb
            // TODO: Take moves (Trick, Fling, Switcheroo) from comment when they are implemented
            const hasItemMoves = [
              /* MoveId.TRICK, MoveId.FLING, MoveId.SWITCHEROO */
            ].some(m => moveset.includes(m));

            if (canSetStatus) {
              // Abilities that take advantage of obtaining the actual status effect, separated based on specificity to the orb
              const hasGeneralAbility = [
                AbilityId.QUICK_FEET,
                AbilityId.GUTS,
                AbilityId.MARVEL_SCALE,
                AbilityId.MAGIC_GUARD,
              ].some(a => p.hasAbility(a, false, true));
              const hasSpecificAbility = [AbilityId.TOXIC_BOOST, AbilityId.POISON_HEAL].some(a =>
                p.hasAbility(a, false, true),
              );
              const hasOppositeAbility = [AbilityId.FLARE_BOOST].some(a => p.hasAbility(a, false, true));

              return hasSpecificAbility || (hasGeneralAbility && !hasOppositeAbility) || hasStatusMoves;
            }
            return hasItemMoves;
          }

          return false;
        })
          ? 10
          : 0;
      },
      10,
    ),
    new WeightedModifierType(
      modifierTypes.FLAME_ORB,
      (party: Pokemon[]) => {
        return party.some(p => {
          const isHoldingOrb = p.getHeldItems().some(i => i in [HeldItemId.FLAME_ORB, HeldItemId.TOXIC_ORB]);

          if (!isHoldingOrb) {
            const moveset = p
              .getMoveset(true)
              .filter(m => !isNullOrUndefined(m))
              .map(m => m.moveId);
            const canSetStatus = p.canSetStatus(StatusEffect.BURN, true, true, null, true);

            // Moves that take advantage of obtaining the actual status effect
            const hasStatusMoves = [MoveId.FACADE, MoveId.PSYCHO_SHIFT].some(m => moveset.includes(m));
            // Moves that take advantage of being able to give the target a status orb
            // TODO: Take moves (Trick, Fling, Switcheroo) from comment when they are implemented
            const hasItemMoves = [
              /* MoveId.TRICK, MoveId.FLING, MoveId.SWITCHEROO */
            ].some(m => moveset.includes(m));

            if (canSetStatus) {
              // Abilities that take advantage of obtaining the actual status effect, separated based on specificity to the orb
              const hasGeneralAbility = [
                AbilityId.QUICK_FEET,
                AbilityId.GUTS,
                AbilityId.MARVEL_SCALE,
                AbilityId.MAGIC_GUARD,
              ].some(a => p.hasAbility(a, false, true));
              const hasSpecificAbility = [AbilityId.FLARE_BOOST].some(a => p.hasAbility(a, false, true));
              const hasOppositeAbility = [AbilityId.TOXIC_BOOST, AbilityId.POISON_HEAL].some(a =>
                p.hasAbility(a, false, true),
              );

              return hasSpecificAbility || (hasGeneralAbility && !hasOppositeAbility) || hasStatusMoves;
            }
            return hasItemMoves;
          }

          return false;
        })
          ? 10
          : 0;
      },
      10,
    ),
    new WeightedModifierType(
      modifierTypes.MYSTICAL_ROCK,
      (party: Pokemon[]) => {
        return party.some(p => {
          const stack = p.heldItemManager.getStack(HeldItemId.MYSTICAL_ROCK);
          const isHoldingMax = stack === allHeldItems[HeldItemId.MYSTICAL_ROCK].maxStackCount;

          if (!isHoldingMax) {
            const moveset = p.getMoveset(true).map(m => m.moveId);

            const hasAbility = [
              AbilityId.DROUGHT,
              AbilityId.ORICHALCUM_PULSE,
              AbilityId.DRIZZLE,
              AbilityId.SAND_STREAM,
              AbilityId.SAND_SPIT,
              AbilityId.SNOW_WARNING,
              AbilityId.ELECTRIC_SURGE,
              AbilityId.HADRON_ENGINE,
              AbilityId.PSYCHIC_SURGE,
              AbilityId.GRASSY_SURGE,
              AbilityId.SEED_SOWER,
              AbilityId.MISTY_SURGE,
            ].some(a => p.hasAbility(a, false, true));

            const hasMoves = [
              MoveId.SUNNY_DAY,
              MoveId.RAIN_DANCE,
              MoveId.SANDSTORM,
              MoveId.SNOWSCAPE,
              MoveId.HAIL,
              MoveId.CHILLY_RECEPTION,
              MoveId.ELECTRIC_TERRAIN,
              MoveId.PSYCHIC_TERRAIN,
              MoveId.GRASSY_TERRAIN,
              MoveId.MISTY_TERRAIN,
            ].some(m => moveset.includes(m));

            return hasAbility || hasMoves;
          }
          return false;
        })
          ? 10
          : 0;
      },
      10,
    ),
    new WeightedModifierType(modifierTypes.REVIVER_SEED, 4),
    new WeightedModifierType(modifierTypes.CANDY_JAR, skipInLastClassicWaveOrDefault(5)),
    new WeightedModifierType(modifierTypes.ATTACK_TYPE_BOOSTER, 9),
    new WeightedModifierType(modifierTypes.TM_ULTRA, 11),
    new WeightedModifierType(modifierTypes.RARER_CANDY, 4),
    new WeightedModifierType(modifierTypes.GOLDEN_PUNCH, skipInLastClassicWaveOrDefault(2)),
    new WeightedModifierType(modifierTypes.IV_SCANNER, skipInLastClassicWaveOrDefault(4)),
    new WeightedModifierType(modifierTypes.EXP_CHARM, skipInLastClassicWaveOrDefault(8)),
    new WeightedModifierType(modifierTypes.EXP_SHARE, skipInLastClassicWaveOrDefault(10)),
    new WeightedModifierType(
      modifierTypes.TERA_ORB,
      () =>
        !globalScene.gameMode.isClassic
          ? Math.min(Math.max(Math.floor(globalScene.currentBattle.waveIndex / 50) * 2, 1), 4)
          : 0,
      4,
    ),
    new WeightedModifierType(modifierTypes.QUICK_CLAW, 3),
    new WeightedModifierType(modifierTypes.WIDE_LENS, 7),
  ].map(m => {
    m.setTier(ModifierTier.ULTRA);
    return m;
  }),
  [ModifierTier.ROGUE]: [
    new WeightedModifierType(modifierTypes.ROGUE_BALL, () => (hasMaximumBalls(PokeballType.ROGUE_BALL) ? 0 : 16), 16),
    new WeightedModifierType(modifierTypes.RELIC_GOLD, skipInLastClassicWaveOrDefault(2)),
    new WeightedModifierType(modifierTypes.LEFTOVERS, 3),
    new WeightedModifierType(modifierTypes.SHELL_BELL, 3),
    new WeightedModifierType(modifierTypes.BERRY_POUCH, 4),
    new WeightedModifierType(modifierTypes.GRIP_CLAW, 5),
    new WeightedModifierType(modifierTypes.SCOPE_LENS, 4),
    new WeightedModifierType(modifierTypes.BATON, 2),
    new WeightedModifierType(modifierTypes.SOUL_DEW, 7),
    new WeightedModifierType(modifierTypes.CATCHING_CHARM, () => (!globalScene.gameMode.isClassic ? 4 : 0), 4),
    new WeightedModifierType(modifierTypes.ABILITY_CHARM, skipInClassicAfterWave(189, 6)),
    new WeightedModifierType(modifierTypes.FOCUS_BAND, 5),
    new WeightedModifierType(modifierTypes.KINGS_ROCK, 3),
    new WeightedModifierType(modifierTypes.LOCK_CAPSULE, () => (globalScene.gameMode.isClassic ? 0 : 3)),
    new WeightedModifierType(modifierTypes.SUPER_EXP_CHARM, skipInLastClassicWaveOrDefault(8)),
    new WeightedModifierType(
      modifierTypes.RARE_FORM_CHANGE_ITEM,
      () => Math.min(Math.ceil(globalScene.currentBattle.waveIndex / 50), 4) * 6,
      24,
    ),
    new WeightedModifierType(
      modifierTypes.MEGA_BRACELET,
      () => Math.min(Math.ceil(globalScene.currentBattle.waveIndex / 50), 4) * 9,
      36,
    ),
    new WeightedModifierType(
      modifierTypes.DYNAMAX_BAND,
      () => Math.min(Math.ceil(globalScene.currentBattle.waveIndex / 50), 4) * 9,
      36,
    ),
    new WeightedModifierType(
      modifierTypes.VOUCHER_PLUS,
      (_party: Pokemon[], rerollCount: number) =>
        !globalScene.gameMode.isDaily ? Math.max(3 - rerollCount * 1, 0) : 0,
      3,
    ),
  ].map(m => {
    m.setTier(ModifierTier.ROGUE);
    return m;
  }),
  [ModifierTier.MASTER]: [
    new WeightedModifierType(modifierTypes.MASTER_BALL, () => (hasMaximumBalls(PokeballType.MASTER_BALL) ? 0 : 24), 24),
    new WeightedModifierType(modifierTypes.SHINY_CHARM, 14),
    new WeightedModifierType(modifierTypes.HEALING_CHARM, 18),
    new WeightedModifierType(modifierTypes.MULTI_LENS, 18),
    new WeightedModifierType(
      modifierTypes.VOUCHER_PREMIUM,
      (_party: Pokemon[], rerollCount: number) =>
        !globalScene.gameMode.isDaily && !globalScene.gameMode.isEndless && !globalScene.gameMode.isSplicedOnly
          ? Math.max(5 - rerollCount * 2, 0)
          : 0,
      5,
    ),
    new WeightedModifierType(
      modifierTypes.DNA_SPLICERS,
      (party: Pokemon[]) =>
        !(globalScene.gameMode.isClassic && timedEventManager.areFusionsBoosted()) &&
        !globalScene.gameMode.isSplicedOnly &&
        party.filter(p => !p.fusionSpecies).length > 1
          ? 24
          : 0,
      24,
    ),
    new WeightedModifierType(
      modifierTypes.MINI_BLACK_HOLE,
      () =>
        globalScene.gameMode.isDaily ||
        (!globalScene.gameMode.isFreshStartChallenge() && globalScene.gameData.isUnlocked(Unlockables.MINI_BLACK_HOLE))
          ? 1
          : 0,
      1,
    ),
  ].map(m => {
    m.setTier(ModifierTier.MASTER);
    return m;
  }),
};

const wildModifierPool: ModifierPool = {
  [ModifierTier.COMMON]: [new WeightedModifierType(modifierTypes.BERRY, 1)].map(m => {
    m.setTier(ModifierTier.COMMON);
    return m;
  }),
  [ModifierTier.GREAT]: [new WeightedModifierType(modifierTypes.BASE_STAT_BOOSTER, 1)].map(m => {
    m.setTier(ModifierTier.GREAT);
    return m;
  }),
  [ModifierTier.ULTRA]: [
    new WeightedModifierType(modifierTypes.ATTACK_TYPE_BOOSTER, 10),
    new WeightedModifierType(modifierTypes.WHITE_HERB, 0),
  ].map(m => {
    m.setTier(ModifierTier.ULTRA);
    return m;
  }),
  [ModifierTier.ROGUE]: [new WeightedModifierType(modifierTypes.LUCKY_EGG, 4)].map(m => {
    m.setTier(ModifierTier.ROGUE);
    return m;
  }),
  [ModifierTier.MASTER]: [new WeightedModifierType(modifierTypes.GOLDEN_EGG, 1)].map(m => {
    m.setTier(ModifierTier.MASTER);
    return m;
  }),
};

const trainerModifierPool: ModifierPool = {
  [ModifierTier.COMMON]: [
    new WeightedModifierType(modifierTypes.BERRY, 8),
    new WeightedModifierType(modifierTypes.BASE_STAT_BOOSTER, 3),
  ].map(m => {
    m.setTier(ModifierTier.COMMON);
    return m;
  }),
  [ModifierTier.GREAT]: [new WeightedModifierType(modifierTypes.BASE_STAT_BOOSTER, 3)].map(m => {
    m.setTier(ModifierTier.GREAT);
    return m;
  }),
  [ModifierTier.ULTRA]: [
    new WeightedModifierType(modifierTypes.ATTACK_TYPE_BOOSTER, 10),
    new WeightedModifierType(modifierTypes.WHITE_HERB, 0),
  ].map(m => {
    m.setTier(ModifierTier.ULTRA);
    return m;
  }),
  [ModifierTier.ROGUE]: [
    new WeightedModifierType(modifierTypes.FOCUS_BAND, 2),
    new WeightedModifierType(modifierTypes.LUCKY_EGG, 4),
    new WeightedModifierType(modifierTypes.QUICK_CLAW, 1),
    new WeightedModifierType(modifierTypes.GRIP_CLAW, 1),
    new WeightedModifierType(modifierTypes.WIDE_LENS, 1),
  ].map(m => {
    m.setTier(ModifierTier.ROGUE);
    return m;
  }),
  [ModifierTier.MASTER]: [
    new WeightedModifierType(modifierTypes.KINGS_ROCK, 1),
    new WeightedModifierType(modifierTypes.LEFTOVERS, 1),
    new WeightedModifierType(modifierTypes.SHELL_BELL, 1),
    new WeightedModifierType(modifierTypes.SCOPE_LENS, 1),
  ].map(m => {
    m.setTier(ModifierTier.MASTER);
    return m;
  }),
};

const enemyBuffModifierPool: ModifierPool = {
  [ModifierTier.COMMON]: [
    new WeightedModifierType(modifierTypes.ENEMY_DAMAGE_BOOSTER, 9),
    new WeightedModifierType(modifierTypes.ENEMY_DAMAGE_REDUCTION, 9),
    new WeightedModifierType(modifierTypes.ENEMY_ATTACK_POISON_CHANCE, 3),
    new WeightedModifierType(modifierTypes.ENEMY_ATTACK_PARALYZE_CHANCE, 3),
    new WeightedModifierType(modifierTypes.ENEMY_ATTACK_BURN_CHANCE, 3),
    new WeightedModifierType(modifierTypes.ENEMY_STATUS_EFFECT_HEAL_CHANCE, 9),
    new WeightedModifierType(modifierTypes.ENEMY_ENDURE_CHANCE, 4),
    new WeightedModifierType(modifierTypes.ENEMY_FUSED_CHANCE, 1),
  ].map(m => {
    m.setTier(ModifierTier.COMMON);
    return m;
  }),
  [ModifierTier.GREAT]: [
    new WeightedModifierType(modifierTypes.ENEMY_DAMAGE_BOOSTER, 5),
    new WeightedModifierType(modifierTypes.ENEMY_DAMAGE_REDUCTION, 5),
    new WeightedModifierType(modifierTypes.ENEMY_STATUS_EFFECT_HEAL_CHANCE, 5),
    new WeightedModifierType(modifierTypes.ENEMY_ENDURE_CHANCE, 5),
    new WeightedModifierType(modifierTypes.ENEMY_FUSED_CHANCE, 1),
  ].map(m => {
    m.setTier(ModifierTier.GREAT);
    return m;
  }),
  [ModifierTier.ULTRA]: [
    new WeightedModifierType(modifierTypes.ENEMY_DAMAGE_BOOSTER, 10),
    new WeightedModifierType(modifierTypes.ENEMY_DAMAGE_REDUCTION, 10),
    new WeightedModifierType(modifierTypes.ENEMY_HEAL, 10),
    new WeightedModifierType(modifierTypes.ENEMY_STATUS_EFFECT_HEAL_CHANCE, 10),
    new WeightedModifierType(modifierTypes.ENEMY_ENDURE_CHANCE, 10),
    new WeightedModifierType(modifierTypes.ENEMY_FUSED_CHANCE, 5),
  ].map(m => {
    m.setTier(ModifierTier.ULTRA);
    return m;
  }),
  [ModifierTier.ROGUE]: [].map((m: WeightedModifierType) => {
    m.setTier(ModifierTier.ROGUE);
    return m;
  }),
  [ModifierTier.MASTER]: [].map((m: WeightedModifierType) => {
    m.setTier(ModifierTier.MASTER);
    return m;
  }),
};

const dailyStarterModifierPool: ModifierPool = {
  [ModifierTier.COMMON]: [
    new WeightedModifierType(modifierTypes.BASE_STAT_BOOSTER, 1),
    new WeightedModifierType(modifierTypes.BERRY, 3),
  ].map(m => {
    m.setTier(ModifierTier.COMMON);
    return m;
  }),
  [ModifierTier.GREAT]: [new WeightedModifierType(modifierTypes.ATTACK_TYPE_BOOSTER, 5)].map(m => {
    m.setTier(ModifierTier.GREAT);
    return m;
  }),
  [ModifierTier.ULTRA]: [
    new WeightedModifierType(modifierTypes.REVIVER_SEED, 4),
    new WeightedModifierType(modifierTypes.SOOTHE_BELL, 1),
    new WeightedModifierType(modifierTypes.SOUL_DEW, 1),
    new WeightedModifierType(modifierTypes.GOLDEN_PUNCH, 1),
  ].map(m => {
    m.setTier(ModifierTier.ULTRA);
    return m;
  }),
  [ModifierTier.ROGUE]: [
    new WeightedModifierType(modifierTypes.GRIP_CLAW, 5),
    new WeightedModifierType(modifierTypes.BATON, 2),
    new WeightedModifierType(modifierTypes.FOCUS_BAND, 5),
    new WeightedModifierType(modifierTypes.QUICK_CLAW, 3),
    new WeightedModifierType(modifierTypes.KINGS_ROCK, 3),
  ].map(m => {
    m.setTier(ModifierTier.ROGUE);
    return m;
  }),
  [ModifierTier.MASTER]: [
    new WeightedModifierType(modifierTypes.LEFTOVERS, 1),
    new WeightedModifierType(modifierTypes.SHELL_BELL, 1),
  ].map(m => {
    m.setTier(ModifierTier.MASTER);
    return m;
  }),
};

export function getModifierType(modifierTypeFunc: ModifierTypeFunc): ModifierType {
  const modifierType = modifierTypeFunc();
  if (!modifierType.id) {
    modifierType.id = Object.keys(modifierTypes).find(k => modifierTypes[k] === modifierTypeFunc)!; // TODO: is this bang correct?
  }
  return modifierType;
=======
export type ModifierTypes = typeof modifierTypeInitObj;

export interface ModifierPool {
  [tier: string]: WeightedModifierType[];
>>>>>>> 9a525ac8
}

const modifierPool: ModifierPool = {};

let modifierPoolThresholds = {};
let ignoredPoolIndexes = {};

let dailyStarterModifierPoolThresholds = {};
// biome-ignore lint/correctness/noUnusedVariables: TODO explain why this is marked as OK
let ignoredDailyStarterPoolIndexes = {};

let enemyModifierPoolThresholds = {};
// biome-ignore lint/correctness/noUnusedVariables: TODO explain why this is marked as OK
let enemyIgnoredPoolIndexes = {};

let enemyBuffModifierPoolThresholds = {};
// biome-ignore lint/correctness/noUnusedVariables: TODO explain why this is marked as OK
let enemyBuffIgnoredPoolIndexes = {};

const tierWeights = [768 / 1024, 195 / 1024, 48 / 1024, 12 / 1024, 1 / 1024];
/**
 * Allows a unit test to check if an item exists in the Modifier Pool. Checks the pool directly, rather than attempting to reroll for the item.
 */
export const itemPoolChecks: Map<ModifierTypeKeys, boolean | undefined> = new Map();

export function regenerateModifierPoolThresholds(party: Pokemon[], poolType: ModifierPoolType, rerollCount = 0) {
  const pool = getModifierPoolForType(poolType);
  itemPoolChecks.forEach((_v, k) => {
    itemPoolChecks.set(k, false);
  });

  const ignoredIndexes = {};
  const modifierTableData = {};
  const thresholds = Object.fromEntries(
    new Map(
      Object.keys(pool).map(t => {
        ignoredIndexes[t] = [];
        const thresholds = new Map();
        const tierModifierIds: string[] = [];
        let tierMaxWeight = 0;
        let i = 0;
        pool[t].reduce((total: number, modifierType: WeightedModifierType) => {
          const weightedModifierType = modifierType as WeightedModifierType;
          const existingModifiers = globalScene.findModifiers(
            m => m.type.id === weightedModifierType.modifierType.id,
            poolType === ModifierPoolType.PLAYER,
          );
          const itemModifierType =
            weightedModifierType.modifierType instanceof ModifierTypeGenerator
              ? weightedModifierType.modifierType.generateType(party)
              : weightedModifierType.modifierType;
          const weight =
            !existingModifiers.length ||
            itemModifierType instanceof HeldItemReward ||
            itemModifierType instanceof FormChangeItemReward ||
            existingModifiers.find(m => m.stackCount < m.getMaxStackCount(true))
              ? weightedModifierType.weight instanceof Function
                ? // biome-ignore lint/complexity/noBannedTypes: TODO: refactor to not use Function type
                  (weightedModifierType.weight as Function)(party, rerollCount)
                : (weightedModifierType.weight as number)
              : 0;
          if (weightedModifierType.maxWeight) {
            const modifierId = weightedModifierType.modifierType.id;
            tierModifierIds.push(modifierId);
            const outputWeight = useMaxWeightForOutput ? weightedModifierType.maxWeight : weight;
            modifierTableData[modifierId] = {
              weight: outputWeight,
              tier: Number.parseInt(t),
              tierPercent: 0,
              totalPercent: 0,
            };
            tierMaxWeight += outputWeight;
          }
          if (weight) {
            total += weight;
          } else {
            ignoredIndexes[t].push(i++);
            return total;
          }
          if (itemPoolChecks.has(modifierType.modifierType.id as ModifierTypeKeys)) {
            itemPoolChecks.set(modifierType.modifierType.id as ModifierTypeKeys, true);
          }
          thresholds.set(total, i++);
          return total;
        }, 0);
        for (const id of tierModifierIds) {
          modifierTableData[id].tierPercent = Math.floor((modifierTableData[id].weight / tierMaxWeight) * 10000) / 100;
        }
        return [t, Object.fromEntries(thresholds)];
      }),
    ),
  );
  for (const id of Object.keys(modifierTableData)) {
    modifierTableData[id].totalPercent =
      Math.floor(modifierTableData[id].tierPercent * tierWeights[modifierTableData[id].tier] * 100) / 100;
    modifierTableData[id].tier = ModifierTier[modifierTableData[id].tier];
  }
  if (outputModifierData) {
    console.table(modifierTableData);
  }
  switch (poolType) {
    case ModifierPoolType.PLAYER:
      modifierPoolThresholds = thresholds;
      ignoredPoolIndexes = ignoredIndexes;
      break;
    case ModifierPoolType.WILD:
    case ModifierPoolType.TRAINER:
      enemyModifierPoolThresholds = thresholds;
      enemyIgnoredPoolIndexes = ignoredIndexes;
      break;
    case ModifierPoolType.ENEMY_BUFF:
      enemyBuffModifierPoolThresholds = thresholds;
      enemyBuffIgnoredPoolIndexes = ignoredIndexes;
      break;
    case ModifierPoolType.DAILY_STARTER:
      dailyStarterModifierPoolThresholds = thresholds;
      ignoredDailyStarterPoolIndexes = ignoredIndexes;
      break;
  }
}

export interface CustomModifierSettings {
  guaranteedModifierTiers?: ModifierTier[];
  guaranteedModifierTypeOptions?: ModifierTypeOption[];
  guaranteedModifierTypeFuncs?: ModifierTypeFunc[];
  fillRemaining?: boolean;
  /** Set to negative value to disable rerolls completely in shop */
  rerollMultiplier?: number;
  allowLuckUpgrades?: boolean;
}

export function getModifierTypeFuncById(id: string): ModifierTypeFunc {
  return modifierTypeInitObj[id];
}

/**
 * Generates modifier options for a {@linkcode SelectModifierPhase}
 * @param count Determines the number of items to generate
 * @param party Party is required for generating proper modifier pools
 * @param modifierTiers (Optional) If specified, rolls items in the specified tiers. Commonly used for tier-locking with Lock Capsule.
 * @param customModifierSettings (Optional) If specified, can customize the item shop rewards further.
 *  - `guaranteedModifierTypeOptions?: ModifierTypeOption[]` If specified, will override the first X items to be specific modifier options (these should be pre-genned).
 *  - `guaranteedModifierTypeFuncs?: ModifierTypeFunc[]` If specified, will override the next X items to be auto-generated from specific modifier functions (these don't have to be pre-genned).
 *  - `guaranteedModifierTiers?: ModifierTier[]` If specified, will override the next X items to be the specified tier. These can upgrade with luck.
 *  - `fillRemaining?: boolean` Default 'false'. If set to true, will fill the remainder of shop items that were not overridden by the 3 options above, up to the 'count' param value.
 *    - Example: `count = 4`, `customModifierSettings = { guaranteedModifierTiers: [ModifierTier.GREAT], fillRemaining: true }`,
 *    - The first item in the shop will be `GREAT` tier, and the remaining 3 items will be generated normally.
 *    - If `fillRemaining = false` in the same scenario, only 1 `GREAT` tier item will appear in the shop (regardless of `count` value).
 *  - `rerollMultiplier?: number` If specified, can adjust the amount of money required for a shop reroll. If set to a negative value, the shop will not allow rerolls at all.
 *  - `allowLuckUpgrades?: boolean` Default `true`, if `false` will prevent set item tiers from upgrading via luck
 */
export function getPlayerModifierTypeOptions(
  count: number,
  party: PlayerPokemon[],
  modifierTiers?: ModifierTier[],
  customModifierSettings?: CustomModifierSettings,
): ModifierTypeOption[] {
  const options: ModifierTypeOption[] = [];
  const retryCount = Math.min(count * 5, 50);
  if (!customModifierSettings) {
    new Array(count).fill(0).map((_, i) => {
      options.push(
        getModifierTypeOptionWithRetry(
          options,
          retryCount,
          party,
          modifierTiers && modifierTiers.length > i ? modifierTiers[i] : undefined,
        ),
      );
    });
  } else {
    // Guaranteed mod options first
    if (
      customModifierSettings?.guaranteedModifierTypeOptions &&
      customModifierSettings.guaranteedModifierTypeOptions.length > 0
    ) {
      options.push(...customModifierSettings.guaranteedModifierTypeOptions!);
    }

    // Guaranteed mod functions second
    if (
      customModifierSettings.guaranteedModifierTypeFuncs &&
      customModifierSettings.guaranteedModifierTypeFuncs.length > 0
    ) {
      customModifierSettings.guaranteedModifierTypeFuncs!.forEach((mod, _i) => {
        const modifierId = Object.keys(modifierTypeInitObj).find(k => modifierTypeInitObj[k] === mod) as string;
        let guaranteedMod: ModifierType = modifierTypeInitObj[modifierId]?.();

        // Populates item id and tier
        guaranteedMod = guaranteedMod
          .withIdFromFunc(modifierTypeInitObj[modifierId])
          .withTierFromPool(ModifierPoolType.PLAYER, party);

        const modType =
          guaranteedMod instanceof ModifierTypeGenerator ? guaranteedMod.generateType(party) : guaranteedMod;
        if (modType) {
          const option = new ModifierTypeOption(modType, 0);
          options.push(option);
        }
      });
    }

    // Guaranteed tiers third
    if (customModifierSettings.guaranteedModifierTiers && customModifierSettings.guaranteedModifierTiers.length > 0) {
      const allowLuckUpgrades = customModifierSettings.allowLuckUpgrades ?? true;
      for (const tier of customModifierSettings.guaranteedModifierTiers) {
        options.push(getModifierTypeOptionWithRetry(options, retryCount, party, tier, allowLuckUpgrades));
      }
    }

    // Fill remaining
    if (options.length < count && customModifierSettings.fillRemaining) {
      while (options.length < count) {
        options.push(getModifierTypeOptionWithRetry(options, retryCount, party, undefined));
      }
    }
  }

  overridePlayerModifierTypeOptions(options, party);

  return options;
}

/**
 * Will generate a {@linkcode ModifierType} from the {@linkcode ModifierPoolType.PLAYER} pool, attempting to retry duplicated items up to retryCount
 * @param existingOptions Currently generated options
 * @param retryCount How many times to retry before allowing a dupe item
 * @param party Current player party, used to calculate items in the pool
 * @param tier If specified will generate item of tier
 * @param allowLuckUpgrades `true` to allow items to upgrade tiers (the little animation that plays and is affected by luck)
 */
function getModifierTypeOptionWithRetry(
  existingOptions: ModifierTypeOption[],
  retryCount: number,
  party: PlayerPokemon[],
  tier?: ModifierTier,
  allowLuckUpgrades?: boolean,
): ModifierTypeOption {
  allowLuckUpgrades = allowLuckUpgrades ?? true;
  let candidate = getNewModifierTypeOption(party, ModifierPoolType.PLAYER, tier, undefined, 0, allowLuckUpgrades);
  let r = 0;
  while (
    existingOptions.length &&
    ++r < retryCount &&
    existingOptions.filter(o => o.type.name === candidate?.type.name || o.type.group === candidate?.type.group).length
  ) {
    candidate = getNewModifierTypeOption(
      party,
      ModifierPoolType.PLAYER,
      candidate?.type.tier ?? tier,
      candidate?.upgradeCount,
      0,
      allowLuckUpgrades,
    );
  }
  return candidate!;
}

/**
 * Replaces the {@linkcode ModifierType} of the entries within {@linkcode options} with any
 * {@linkcode ModifierOverride} entries listed in {@linkcode Overrides.ITEM_REWARD_OVERRIDE}
 * up to the smallest amount of entries between {@linkcode options} and the override array.
 * @param options Array of naturally rolled {@linkcode ModifierTypeOption}s
 * @param party Array of the player's current party
 */
export function overridePlayerModifierTypeOptions(options: ModifierTypeOption[], party: PlayerPokemon[]) {
  const minLength = Math.min(options.length, Overrides.ITEM_REWARD_OVERRIDE.length);
  for (let i = 0; i < minLength; i++) {
    const override: ModifierOverride = Overrides.ITEM_REWARD_OVERRIDE[i];
    const modifierFunc = modifierTypeInitObj[override.name];
    let modifierType: ModifierType | null = modifierFunc();

    if (modifierType instanceof ModifierTypeGenerator) {
      const pregenArgs = "type" in override && override.type !== null ? [override.type] : undefined;
      modifierType = modifierType.generateType(party, pregenArgs);
    }

    if (modifierType) {
      options[i].type = modifierType.withIdFromFunc(modifierFunc).withTierFromPool(ModifierPoolType.PLAYER, party);
    }
  }
}

export function getPlayerShopModifierTypeOptionsForWave(waveIndex: number, baseCost: number): ModifierTypeOption[] {
  if (!(waveIndex % 10)) {
    return [];
  }

  const options = [
    [
      new ModifierTypeOption(modifierTypeInitObj.POTION(), 0, baseCost * 0.2),
      new ModifierTypeOption(modifierTypeInitObj.ETHER(), 0, baseCost * 0.4),
      new ModifierTypeOption(modifierTypeInitObj.REVIVE(), 0, baseCost * 2),
    ],
    [
      new ModifierTypeOption(modifierTypeInitObj.SUPER_POTION(), 0, baseCost * 0.45),
      new ModifierTypeOption(modifierTypeInitObj.FULL_HEAL(), 0, baseCost),
    ],
    [
      new ModifierTypeOption(modifierTypeInitObj.ELIXIR(), 0, baseCost),
      new ModifierTypeOption(modifierTypeInitObj.MAX_ETHER(), 0, baseCost),
    ],
    [
      new ModifierTypeOption(modifierTypeInitObj.HYPER_POTION(), 0, baseCost * 0.8),
      new ModifierTypeOption(modifierTypeInitObj.MAX_REVIVE(), 0, baseCost * 2.75),
      new ModifierTypeOption(modifierTypeInitObj.MEMORY_MUSHROOM(), 0, baseCost * 4),
    ],
    [
      new ModifierTypeOption(modifierTypeInitObj.MAX_POTION(), 0, baseCost * 1.5),
      new ModifierTypeOption(modifierTypeInitObj.MAX_ELIXIR(), 0, baseCost * 2.5),
    ],
    [new ModifierTypeOption(modifierTypeInitObj.FULL_RESTORE(), 0, baseCost * 2.25)],
    [new ModifierTypeOption(modifierTypeInitObj.SACRED_ASH(), 0, baseCost * 10)],
  ];
  return options.slice(0, Math.ceil(Math.max(waveIndex + 10, 0) / 30)).flat();
}

export function getEnemyBuffModifierForWave(
  tier: ModifierTier,
  enemyModifiers: PersistentModifier[],
): EnemyPersistentModifier {
  let tierStackCount: number;
  switch (tier) {
    case ModifierTier.ULTRA:
      tierStackCount = 5;
      break;
    case ModifierTier.GREAT:
      tierStackCount = 3;
      break;
    default:
      tierStackCount = 1;
      break;
  }

  const retryCount = 50;
  let candidate = getNewModifierTypeOption([], ModifierPoolType.ENEMY_BUFF, tier);
  let r = 0;
  let matchingModifier: PersistentModifier | undefined;
  while (
    ++r < retryCount &&
    (matchingModifier = enemyModifiers.find(m => m.type.id === candidate?.type?.id)) &&
    matchingModifier.getMaxStackCount() < matchingModifier.stackCount + (r < 10 ? tierStackCount : 1)
  ) {
    candidate = getNewModifierTypeOption([], ModifierPoolType.ENEMY_BUFF, tier);
  }

  const modifier = candidate?.type?.newModifier() as EnemyPersistentModifier;
  modifier.stackCount = tierStackCount;

  return modifier;
}

// TODO: Add proper documentation to this function (once it fully works...)
export function getEnemyHeldItemsForWave(
  waveIndex: number,
  count: number,
  party: EnemyPokemon[],
  poolType: ModifierPoolType.WILD | ModifierPoolType.TRAINER,
  upgradeChance = 0,
): HeldItemId[] {
  const ret = new Array(count).fill(0).map(() => {
    const reward = getNewModifierTypeOption(
      party,
      poolType,
      undefined,
      upgradeChance && !randSeedInt(upgradeChance) ? 1 : 0,
    )?.type as HeldItemReward;
    return reward.itemId;
  });
  if (!(waveIndex % 1000)) {
<<<<<<< HEAD
    // TODO: Change this line with the actual held item when implemented
    ret.push(HeldItemId.MINI_BLACK_HOLE);
=======
    ret.push(getModifierType(modifierTypeInitObj.MINI_BLACK_HOLE) as PokemonHeldItemModifierType);
>>>>>>> 9a525ac8
  }
  return ret;
}

export function getDailyRunStarterModifiers(party: PlayerPokemon[]): PokemonHeldItemModifier[] {
  const ret: PokemonHeldItemModifier[] = [];
  for (const p of party) {
    for (let m = 0; m < 3; m++) {
      const tierValue = randSeedInt(64);

      let tier: ModifierTier;
      if (tierValue > 25) {
        tier = ModifierTier.COMMON;
      } else if (tierValue > 12) {
        tier = ModifierTier.GREAT;
      } else if (tierValue > 4) {
        tier = ModifierTier.ULTRA;
      } else if (tierValue) {
        tier = ModifierTier.ROGUE;
      } else {
        tier = ModifierTier.MASTER;
      }

      const modifier = getNewModifierTypeOption(party, ModifierPoolType.DAILY_STARTER, tier)?.type?.newModifier(
        p,
      ) as PokemonHeldItemModifier;
      ret.push(modifier);
    }
  }

  return ret;
}

/**
 * Generates a ModifierType from the specified pool
 * @param party party of the trainer using the item
 * @param poolType PLAYER/WILD/TRAINER
 * @param tier If specified, will override the initial tier of an item (can still upgrade with luck)
 * @param upgradeCount If defined, means that this is a new ModifierType being generated to override another via luck upgrade. Used for recursive logic
 * @param retryCount Max allowed tries before the next tier down is checked for a valid ModifierType
 * @param allowLuckUpgrades Default true. If false, will not allow ModifierType to randomly upgrade to next tier
 */
function getNewModifierTypeOption(
  party: Pokemon[],
  poolType: ModifierPoolType,
  baseTier?: ModifierTier,
  upgradeCount?: number,
  retryCount = 0,
  allowLuckUpgrades = true,
): ModifierTypeOption | null {
  const player = !poolType;
  const pool = getModifierPoolForType(poolType);
  const thresholds = getPoolThresholds(poolType);

  const tier = determineTier(party, player, baseTier, upgradeCount, retryCount, allowLuckUpgrades);

  const tierThresholds = Object.keys(thresholds[tier]);
  const totalWeight = Number.parseInt(tierThresholds[tierThresholds.length - 1]);
  const value = randSeedInt(totalWeight);
  let index: number | undefined;
  for (const t of tierThresholds) {
    const threshold = Number.parseInt(t);
    if (value < threshold) {
      index = thresholds[tier][threshold];
      break;
    }
  }

  if (index === undefined) {
    return null;
  }

  if (player) {
    console.log(index, ignoredPoolIndexes[tier].filter(i => i <= index).length, ignoredPoolIndexes[tier]);
  }
  let modifierType: ModifierType | null = pool[tier][index].modifierType;
  if (modifierType instanceof ModifierTypeGenerator) {
    modifierType = (modifierType as ModifierTypeGenerator).generateType(party);
    if (modifierType === null) {
      if (player) {
        console.log(ModifierTier[tier], upgradeCount);
      }
      return getNewModifierTypeOption(party, poolType, tier, upgradeCount, ++retryCount);
    }
  }

  console.log(modifierType, !player ? "(enemy)" : "");

  return new ModifierTypeOption(modifierType as ModifierType, upgradeCount!); // TODO: is this bang correct?
}

function getPoolThresholds(poolType: ModifierPoolType) {
  let thresholds: object;
  switch (poolType) {
    case ModifierPoolType.PLAYER:
      thresholds = modifierPoolThresholds;
      break;
    case ModifierPoolType.WILD:
      thresholds = enemyModifierPoolThresholds;
      break;
    case ModifierPoolType.TRAINER:
      thresholds = enemyModifierPoolThresholds;
      break;
    case ModifierPoolType.ENEMY_BUFF:
      thresholds = enemyBuffModifierPoolThresholds;
      break;
    case ModifierPoolType.DAILY_STARTER:
      thresholds = dailyStarterModifierPoolThresholds;
      break;
  }
  return thresholds;
}

function determineTier(
  party: Pokemon[],
  player: boolean,
  tier?: ModifierTier,
  upgradeCount?: number,
  retryCount = 0,
  allowLuckUpgrades = true,
): ModifierTier {
  if (tier === undefined) {
    const tierValue = randSeedInt(1024);
    if (!upgradeCount) {
      upgradeCount = 0;
    }
    if (player && tierValue && allowLuckUpgrades) {
      const partyLuckValue = getPartyLuckValue(party);
      const upgradeOdds = Math.floor(128 / ((partyLuckValue + 4) / 4));
      let upgraded = false;
      do {
        upgraded = randSeedInt(upgradeOdds) < 4;
        if (upgraded) {
          upgradeCount++;
        }
      } while (upgraded);
    }

    if (tierValue > 255) {
      tier = ModifierTier.COMMON;
    } else if (tierValue > 60) {
      tier = ModifierTier.GREAT;
    } else if (tierValue > 12) {
      tier = ModifierTier.ULTRA;
    } else if (tierValue) {
      tier = ModifierTier.ROGUE;
    } else {
      tier = ModifierTier.MASTER;
    }

    tier += upgradeCount;
    while (tier && (!modifierPool.hasOwnProperty(tier) || !modifierPool[tier].length)) {
      tier--;
      if (upgradeCount) {
        upgradeCount--;
      }
    }
  } else if (upgradeCount === undefined && player) {
    upgradeCount = 0;
    if (tier < ModifierTier.MASTER && allowLuckUpgrades) {
      const partyLuckValue = getPartyLuckValue(party);
      const upgradeOdds = Math.floor(128 / ((partyLuckValue + 4) / 4));
      while (modifierPool.hasOwnProperty(tier + upgradeCount + 1) && modifierPool[tier + upgradeCount + 1].length) {
        if (randSeedInt(upgradeOdds) < 4) {
          upgradeCount++;
        } else {
          break;
        }
      }
      tier += upgradeCount;
    }
  } else if (retryCount >= 100 && tier) {
    retryCount = 0;
    tier--;
  }
  return tier;
}

export function getDefaultModifierTypeForTier(tier: ModifierTier): ModifierType {
  let modifierType: ModifierType | WeightedModifierType = modifierPool[tier || ModifierTier.COMMON][0];
  if (modifierType instanceof WeightedModifierType) {
    modifierType = (modifierType as WeightedModifierType).modifierType;
  }
  return modifierType;
}

export class ModifierTypeOption {
  public type: ModifierType;
  public upgradeCount: number;
  public cost: number;

  constructor(type: ModifierType, upgradeCount: number, cost = 0) {
    this.type = type;
    this.upgradeCount = upgradeCount;
    this.cost = Math.min(Math.round(cost), Number.MAX_SAFE_INTEGER);
  }
}

/**
 * Calculates the team's luck value.
 * @param party The player's party.
 * @returns A number between 0 and 14 based on the party's total luck value, or a random number between 0 and 14 if the player is in Daily Run mode.
 */
export function getPartyLuckValue(party: Pokemon[]): number {
  if (globalScene.gameMode.isDaily) {
    const DailyLuck = new NumberHolder(0);
    globalScene.executeWithSeedOffset(
      () => {
        DailyLuck.value = randSeedInt(15); // Random number between 0 and 14
      },
      0,
      globalScene.seed,
    );
    return DailyLuck.value;
  }
  const eventSpecies = timedEventManager.getEventLuckBoostedSpecies();
  const luck = Phaser.Math.Clamp(
    party
      .map(p => (p.isAllowedInBattle() ? p.getLuck() + (eventSpecies.includes(p.species.speciesId) ? 1 : 0) : 0))
      .reduce((total: number, value: number) => (total += value), 0),
    0,
    14,
  );
  return Math.min(timedEventManager.getEventLuckBoost() + (luck ?? 0), 14);
}

export function getLuckString(luckValue: number): string {
  return ["D", "C", "C+", "B-", "B", "B+", "A-", "A", "A+", "A++", "S", "S+", "SS", "SS+", "SSS"][luckValue];
}

export function getLuckTextTint(luckValue: number): number {
  let modifierTier: ModifierTier;
  if (luckValue > 11) {
    modifierTier = ModifierTier.LUXURY;
  } else if (luckValue > 9) {
    modifierTier = ModifierTier.MASTER;
  } else if (luckValue > 5) {
    modifierTier = ModifierTier.ROGUE;
  } else if (luckValue > 2) {
    modifierTier = ModifierTier.ULTRA;
  } else if (luckValue) {
    modifierTier = ModifierTier.GREAT;
  } else {
    modifierTier = ModifierTier.COMMON;
  }
  return getModifierTierTextTint(modifierTier);
}

export function initModifierTypes() {
  for (const [key, value] of Object.entries(modifierTypeInitObj)) {
    modifierTypes[key] = value;
  }
}

// TODO: If necessary, add the rest of the modifier types here.
// For now, doing the minimal work until the modifier rework lands.
const ModifierTypeConstructorMap = Object.freeze({
  ModifierTypeGenerator,
  PokemonHeldItemModifierType,
});

/**
 * Map of of modifier type strings to their constructor type
 */
export type ModifierTypeConstructorMap = typeof ModifierTypeConstructorMap;

/**
 * Map of modifier type strings to their instance type
 */
export type ModifierTypeInstanceMap = {
  [K in keyof ModifierTypeConstructorMap]: InstanceType<ModifierTypeConstructorMap[K]>;
};

export type ModifierTypeString = keyof ModifierTypeConstructorMap;<|MERGE_RESOLUTION|>--- conflicted
+++ resolved
@@ -1,12 +1,7 @@
 import { globalScene } from "#app/global-scene";
 import { EvolutionItem, pokemonEvolutions } from "#app/data/balance/pokemon-evolutions";
 import { tmPoolTiers, tmSpecies } from "#app/data/balance/tms";
-<<<<<<< HEAD
-import { allMoves } from "#app/data/data-lists";
-=======
-import { getBerryEffectDescription, getBerryName } from "#app/data/berry";
 import { allMoves, modifierTypes } from "#app/data/data-lists";
->>>>>>> 9a525ac8
 import { getNatureName, getNatureStatMultiplier } from "#app/data/nature";
 import { getPokeballCatchMultiplier, getPokeballName } from "#app/data/pokeball";
 import { pokemonFormChanges, SpeciesFormChangeCondition } from "#app/data/pokemon-forms";
@@ -102,33 +97,18 @@
 import { HeldItemId } from "#enums/held-item-id";
 import { allHeldItems } from "#app/items/all-held-items";
 import { TYPE_BOOST_ITEM_BOOST_PERCENT } from "#app/constants";
-<<<<<<< HEAD
 import { attackTypeToHeldItem } from "#app/items/held-items/attack-type-booster";
 import { berryTypeToHeldItem } from "#app/items/held-items/berry";
 import { permanentStatToHeldItem, statBoostItems } from "#app/items/held-items/base-stat-booster";
 import { SPECIES_STAT_BOOSTER_ITEMS, type SpeciesStatBoosterItemId } from "#app/items/held-items/stat-booster";
-=======
 import { ModifierPoolType } from "#enums/modifier-pool-type";
 import { getModifierPoolForType, getModifierType } from "#app/utils/modifier-utils";
 import type { ModifierTypeFunc, WeightedModifierTypeWeightFunc } from "#app/@types/modifier-types";
->>>>>>> 9a525ac8
 
 const outputModifierData = false;
 const useMaxWeightForOutput = false;
 
-<<<<<<< HEAD
-export enum ModifierPoolType {
-  PLAYER,
-  WILD,
-  TRAINER,
-  ENEMY_BUFF,
-  DAILY_STARTER,
-}
-
 type NewModifierFunc = (type: ModifierType, args: any[]) => Modifier | null;
-=======
-type NewModifierFunc = (type: ModifierType, args: any[]) => Modifier;
->>>>>>> 9a525ac8
 
 export class ModifierType {
   public id: string;
@@ -1420,11 +1400,7 @@
   }
 }
 
-<<<<<<< HEAD
-class FormChangeItemRewardGenerator extends ModifierTypeGenerator {
-=======
-export class FormChangeItemModifierTypeGenerator extends ModifierTypeGenerator {
->>>>>>> 9a525ac8
+export class FormChangeItemRewardGenerator extends ModifierTypeGenerator {
   constructor(isRareFormChangeItem: boolean) {
     super((party: Pokemon[], pregenArgs?: any[]) => {
       if (pregenArgs && pregenArgs.length === 1 && pregenArgs[0] in FormChangeItem) {
@@ -1571,13 +1547,8 @@
   count?: number;
 } & (
   | {
-<<<<<<< HEAD
-      name: keyof Pick<typeof modifierTypes, "SPECIES_STAT_BOOSTER" | "RARE_SPECIES_STAT_BOOSTER">;
+      name: keyof Pick<typeof modifierTypeInitObj, "SPECIES_STAT_BOOSTER" | "RARE_SPECIES_STAT_BOOSTER">;
       type?: SpeciesStatBoosterItemId;
-=======
-      name: keyof Pick<typeof modifierTypeInitObj, "SPECIES_STAT_BOOSTER" | "RARE_SPECIES_STAT_BOOSTER">;
-      type?: SpeciesStatBoosterItem;
->>>>>>> 9a525ac8
     }
   | {
       name: keyof Pick<typeof modifierTypeInitObj, "TEMP_STAT_STAGE_BOOSTER">;
@@ -2013,734 +1984,10 @@
 /**
  * The initial set of modifier types, used to generate the modifier pool.
  */
-<<<<<<< HEAD
-function hasMaximumBalls(ballType: PokeballType): boolean {
-  return globalScene.gameMode.isClassic && globalScene.pokeballCounts[ballType] >= MAX_PER_TYPE_POKEBALLS;
-}
-
-const modifierPool: ModifierPool = {
-  [ModifierTier.COMMON]: [
-    new WeightedModifierType(modifierTypes.POKEBALL, () => (hasMaximumBalls(PokeballType.POKEBALL) ? 0 : 6), 6),
-    new WeightedModifierType(modifierTypes.RARE_CANDY, 2),
-    new WeightedModifierType(
-      modifierTypes.POTION,
-      (party: Pokemon[]) => {
-        const thresholdPartyMemberCount = Math.min(
-          party.filter(p => p.getInverseHp() >= 10 && p.getHpRatio() <= 0.875 && !p.isFainted()).length,
-          3,
-        );
-        return thresholdPartyMemberCount * 3;
-      },
-      9,
-    ),
-    new WeightedModifierType(
-      modifierTypes.SUPER_POTION,
-      (party: Pokemon[]) => {
-        const thresholdPartyMemberCount = Math.min(
-          party.filter(p => p.getInverseHp() >= 25 && p.getHpRatio() <= 0.75 && !p.isFainted()).length,
-          3,
-        );
-        return thresholdPartyMemberCount;
-      },
-      3,
-    ),
-    new WeightedModifierType(
-      modifierTypes.ETHER,
-      (party: Pokemon[]) => {
-        const thresholdPartyMemberCount = Math.min(
-          party.filter(
-            p =>
-              p.hp &&
-              !p.heldItemManager.hasItem(HeldItemId.LEPPA_BERRY) &&
-              p
-                .getMoveset()
-                .filter(m => m.ppUsed && m.getMovePp() - m.ppUsed <= 5 && m.ppUsed > Math.floor(m.getMovePp() / 2))
-                .length,
-          ).length,
-          3,
-        );
-        return thresholdPartyMemberCount * 3;
-      },
-      9,
-    ),
-    new WeightedModifierType(
-      modifierTypes.MAX_ETHER,
-      (party: Pokemon[]) => {
-        const thresholdPartyMemberCount = Math.min(
-          party.filter(
-            p =>
-              p.hp &&
-              !p.heldItemManager.hasItem(HeldItemId.LEPPA_BERRY) &&
-              p
-                .getMoveset()
-                .filter(m => m.ppUsed && m.getMovePp() - m.ppUsed <= 5 && m.ppUsed > Math.floor(m.getMovePp() / 2))
-                .length,
-          ).length,
-          3,
-        );
-        return thresholdPartyMemberCount;
-      },
-      3,
-    ),
-    new WeightedModifierType(modifierTypes.LURE, lureWeightFunc(10, 2)),
-    new WeightedModifierType(modifierTypes.TEMP_STAT_STAGE_BOOSTER, 4),
-    new WeightedModifierType(modifierTypes.BERRY, 2),
-    new WeightedModifierType(modifierTypes.TM_COMMON, 2),
-  ].map(m => {
-    m.setTier(ModifierTier.COMMON);
-    return m;
-  }),
-  [ModifierTier.GREAT]: [
-    new WeightedModifierType(modifierTypes.GREAT_BALL, () => (hasMaximumBalls(PokeballType.GREAT_BALL) ? 0 : 6), 6),
-    new WeightedModifierType(modifierTypes.PP_UP, 2),
-    new WeightedModifierType(
-      modifierTypes.FULL_HEAL,
-      (party: Pokemon[]) => {
-        const statusEffectPartyMemberCount = Math.min(
-          party.filter(
-            p =>
-              p.hp &&
-              !!p.status &&
-              !p
-                .getHeldItems()
-                .filter(i => i in [HeldItemId.TOXIC_ORB, HeldItemId.FLAME_ORB])
-                .some(i => allHeldItems[i].effect === p.status?.effect),
-          ).length,
-          3,
-        );
-        return statusEffectPartyMemberCount * 6;
-      },
-      18,
-    ),
-    new WeightedModifierType(
-      modifierTypes.REVIVE,
-      (party: Pokemon[]) => {
-        const faintedPartyMemberCount = Math.min(party.filter(p => p.isFainted()).length, 3);
-        return faintedPartyMemberCount * 9;
-      },
-      27,
-    ),
-    new WeightedModifierType(
-      modifierTypes.MAX_REVIVE,
-      (party: Pokemon[]) => {
-        const faintedPartyMemberCount = Math.min(party.filter(p => p.isFainted()).length, 3);
-        return faintedPartyMemberCount * 3;
-      },
-      9,
-    ),
-    new WeightedModifierType(
-      modifierTypes.SACRED_ASH,
-      (party: Pokemon[]) => {
-        return party.filter(p => p.isFainted()).length >= Math.ceil(party.length / 2) ? 1 : 0;
-      },
-      1,
-    ),
-    new WeightedModifierType(
-      modifierTypes.HYPER_POTION,
-      (party: Pokemon[]) => {
-        const thresholdPartyMemberCount = Math.min(
-          party.filter(p => p.getInverseHp() >= 100 && p.getHpRatio() <= 0.625 && !p.isFainted()).length,
-          3,
-        );
-        return thresholdPartyMemberCount * 3;
-      },
-      9,
-    ),
-    new WeightedModifierType(
-      modifierTypes.MAX_POTION,
-      (party: Pokemon[]) => {
-        const thresholdPartyMemberCount = Math.min(
-          party.filter(p => p.getInverseHp() >= 100 && p.getHpRatio() <= 0.5 && !p.isFainted()).length,
-          3,
-        );
-        return thresholdPartyMemberCount;
-      },
-      3,
-    ),
-    new WeightedModifierType(
-      modifierTypes.FULL_RESTORE,
-      (party: Pokemon[]) => {
-        const statusEffectPartyMemberCount = Math.min(
-          party.filter(
-            p =>
-              p.hp &&
-              !!p.status &&
-              !p
-                .getHeldItems()
-                .filter(i => i in [HeldItemId.TOXIC_ORB, HeldItemId.FLAME_ORB])
-                .some(i => allHeldItems[i].effect === p.status?.effect),
-          ).length,
-          3,
-        );
-        const thresholdPartyMemberCount = Math.floor(
-          (Math.min(party.filter(p => p.getInverseHp() >= 100 && p.getHpRatio() <= 0.5 && !p.isFainted()).length, 3) +
-            statusEffectPartyMemberCount) /
-            2,
-        );
-        return thresholdPartyMemberCount;
-      },
-      3,
-    ),
-    new WeightedModifierType(
-      modifierTypes.ELIXIR,
-      (party: Pokemon[]) => {
-        const thresholdPartyMemberCount = Math.min(
-          party.filter(
-            p =>
-              p.hp &&
-              !p.heldItemManager.hasItem(HeldItemId.LEPPA_BERRY) &&
-              p
-                .getMoveset()
-                .filter(m => m.ppUsed && m.getMovePp() - m.ppUsed <= 5 && m.ppUsed > Math.floor(m.getMovePp() / 2))
-                .length,
-          ).length,
-          3,
-        );
-        return thresholdPartyMemberCount * 3;
-      },
-      9,
-    ),
-    new WeightedModifierType(
-      modifierTypes.MAX_ELIXIR,
-      (party: Pokemon[]) => {
-        const thresholdPartyMemberCount = Math.min(
-          party.filter(
-            p =>
-              p.hp &&
-              !p.heldItemManager.hasItem(HeldItemId.LEPPA_BERRY) &&
-              p
-                .getMoveset()
-                .filter(m => m.ppUsed && m.getMovePp() - m.ppUsed <= 5 && m.ppUsed > Math.floor(m.getMovePp() / 2))
-                .length,
-          ).length,
-          3,
-        );
-        return thresholdPartyMemberCount;
-      },
-      3,
-    ),
-    new WeightedModifierType(modifierTypes.DIRE_HIT, 4),
-    new WeightedModifierType(modifierTypes.SUPER_LURE, lureWeightFunc(15, 4)),
-    new WeightedModifierType(modifierTypes.NUGGET, skipInLastClassicWaveOrDefault(5)),
-    new WeightedModifierType(modifierTypes.SPECIES_STAT_BOOSTER, 4),
-    new WeightedModifierType(
-      modifierTypes.EVOLUTION_ITEM,
-      () => {
-        return Math.min(Math.ceil(globalScene.currentBattle.waveIndex / 15), 8);
-      },
-      8,
-    ),
-    new WeightedModifierType(
-      modifierTypes.MAP,
-      () => (globalScene.gameMode.isClassic && globalScene.currentBattle.waveIndex < 180 ? 2 : 0),
-      2,
-    ),
-    new WeightedModifierType(modifierTypes.SOOTHE_BELL, 2),
-    new WeightedModifierType(modifierTypes.TM_GREAT, 3),
-    new WeightedModifierType(
-      modifierTypes.MEMORY_MUSHROOM,
-      (party: Pokemon[]) => {
-        if (!party.find(p => p.getLearnableLevelMoves().length)) {
-          return 0;
-        }
-        const highestPartyLevel = party
-          .map(p => p.level)
-          .reduce((highestLevel: number, level: number) => Math.max(highestLevel, level), 1);
-        return Math.min(Math.ceil(highestPartyLevel / 20), 4);
-      },
-      4,
-    ),
-    new WeightedModifierType(modifierTypes.BASE_STAT_BOOSTER, 3),
-    new WeightedModifierType(modifierTypes.TERA_SHARD, (party: Pokemon[]) =>
-      party.filter(
-        p =>
-          !(p.hasSpecies(SpeciesId.TERAPAGOS) || p.hasSpecies(SpeciesId.OGERPON) || p.hasSpecies(SpeciesId.SHEDINJA)),
-      ).length > 0
-        ? 1
-        : 0,
-    ),
-    new WeightedModifierType(
-      modifierTypes.DNA_SPLICERS,
-      (party: Pokemon[]) => {
-        if (party.filter(p => !p.fusionSpecies).length > 1) {
-          if (globalScene.gameMode.isSplicedOnly) {
-            return 4;
-          }
-          if (globalScene.gameMode.isClassic && timedEventManager.areFusionsBoosted()) {
-            return 2;
-          }
-        }
-        return 0;
-      },
-      4,
-    ),
-    new WeightedModifierType(
-      modifierTypes.VOUCHER,
-      (_party: Pokemon[], rerollCount: number) => (!globalScene.gameMode.isDaily ? Math.max(1 - rerollCount, 0) : 0),
-      1,
-    ),
-  ].map(m => {
-    m.setTier(ModifierTier.GREAT);
-    return m;
-  }),
-  [ModifierTier.ULTRA]: [
-    new WeightedModifierType(modifierTypes.ULTRA_BALL, () => (hasMaximumBalls(PokeballType.ULTRA_BALL) ? 0 : 15), 15),
-    new WeightedModifierType(modifierTypes.MAX_LURE, lureWeightFunc(30, 4)),
-    new WeightedModifierType(modifierTypes.BIG_NUGGET, skipInLastClassicWaveOrDefault(12)),
-    new WeightedModifierType(modifierTypes.PP_MAX, 3),
-    new WeightedModifierType(modifierTypes.MINT, 4),
-    new WeightedModifierType(
-      modifierTypes.RARE_EVOLUTION_ITEM,
-      () => Math.min(Math.ceil(globalScene.currentBattle.waveIndex / 15) * 4, 32),
-      32,
-    ),
-    new WeightedModifierType(
-      modifierTypes.FORM_CHANGE_ITEM,
-      () => Math.min(Math.ceil(globalScene.currentBattle.waveIndex / 50), 4) * 6,
-      24,
-    ),
-    new WeightedModifierType(modifierTypes.AMULET_COIN, skipInLastClassicWaveOrDefault(3)),
-    new WeightedModifierType(modifierTypes.EVIOLITE, (party: Pokemon[]) => {
-      const { gameMode, gameData } = globalScene;
-      if (gameMode.isDaily || (!gameMode.isFreshStartChallenge() && gameData.isUnlocked(Unlockables.EVIOLITE))) {
-        return party.some(p => {
-          // Check if Pokemon's species (or fusion species, if applicable) can evolve or if they're G-Max'd
-          if (
-            !p.isMax() &&
-            (p.getSpeciesForm(true).speciesId in pokemonEvolutions ||
-              (p.isFusion() && p.getFusionSpeciesForm(true).speciesId in pokemonEvolutions))
-          ) {
-            // Check if Pokemon is already holding an Eviolite
-            return !p.heldItemManager.hasItem(HeldItemId.EVIOLITE);
-          }
-          return false;
-        })
-          ? 10
-          : 0;
-      }
-      return 0;
-    }),
-    new WeightedModifierType(modifierTypes.RARE_SPECIES_STAT_BOOSTER, 12),
-    new WeightedModifierType(
-      modifierTypes.LEEK,
-      (party: Pokemon[]) => {
-        const checkedSpecies = [SpeciesId.FARFETCHD, SpeciesId.GALAR_FARFETCHD, SpeciesId.SIRFETCHD];
-        // If a party member doesn't already have a Leek and is one of the relevant species, Leek can appear
-        return party.some(
-          p =>
-            !p.heldItemManager.hasItem(HeldItemId.LEEK) &&
-            (checkedSpecies.includes(p.getSpeciesForm(true).speciesId) ||
-              (p.isFusion() && checkedSpecies.includes(p.getFusionSpeciesForm(true).speciesId))),
-        )
-          ? 12
-          : 0;
-      },
-      12,
-    ),
-    new WeightedModifierType(
-      modifierTypes.TOXIC_ORB,
-      (party: Pokemon[]) => {
-        return party.some(p => {
-          const isHoldingOrb = p.getHeldItems().some(i => i in [HeldItemId.FLAME_ORB, HeldItemId.TOXIC_ORB]);
-
-          if (!isHoldingOrb) {
-            const moveset = p
-              .getMoveset(true)
-              .filter(m => !isNullOrUndefined(m))
-              .map(m => m.moveId);
-            const canSetStatus = p.canSetStatus(StatusEffect.TOXIC, true, true, null, true);
-
-            // Moves that take advantage of obtaining the actual status effect
-            const hasStatusMoves = [MoveId.FACADE, MoveId.PSYCHO_SHIFT].some(m => moveset.includes(m));
-            // Moves that take advantage of being able to give the target a status orb
-            // TODO: Take moves (Trick, Fling, Switcheroo) from comment when they are implemented
-            const hasItemMoves = [
-              /* MoveId.TRICK, MoveId.FLING, MoveId.SWITCHEROO */
-            ].some(m => moveset.includes(m));
-
-            if (canSetStatus) {
-              // Abilities that take advantage of obtaining the actual status effect, separated based on specificity to the orb
-              const hasGeneralAbility = [
-                AbilityId.QUICK_FEET,
-                AbilityId.GUTS,
-                AbilityId.MARVEL_SCALE,
-                AbilityId.MAGIC_GUARD,
-              ].some(a => p.hasAbility(a, false, true));
-              const hasSpecificAbility = [AbilityId.TOXIC_BOOST, AbilityId.POISON_HEAL].some(a =>
-                p.hasAbility(a, false, true),
-              );
-              const hasOppositeAbility = [AbilityId.FLARE_BOOST].some(a => p.hasAbility(a, false, true));
-
-              return hasSpecificAbility || (hasGeneralAbility && !hasOppositeAbility) || hasStatusMoves;
-            }
-            return hasItemMoves;
-          }
-
-          return false;
-        })
-          ? 10
-          : 0;
-      },
-      10,
-    ),
-    new WeightedModifierType(
-      modifierTypes.FLAME_ORB,
-      (party: Pokemon[]) => {
-        return party.some(p => {
-          const isHoldingOrb = p.getHeldItems().some(i => i in [HeldItemId.FLAME_ORB, HeldItemId.TOXIC_ORB]);
-
-          if (!isHoldingOrb) {
-            const moveset = p
-              .getMoveset(true)
-              .filter(m => !isNullOrUndefined(m))
-              .map(m => m.moveId);
-            const canSetStatus = p.canSetStatus(StatusEffect.BURN, true, true, null, true);
-
-            // Moves that take advantage of obtaining the actual status effect
-            const hasStatusMoves = [MoveId.FACADE, MoveId.PSYCHO_SHIFT].some(m => moveset.includes(m));
-            // Moves that take advantage of being able to give the target a status orb
-            // TODO: Take moves (Trick, Fling, Switcheroo) from comment when they are implemented
-            const hasItemMoves = [
-              /* MoveId.TRICK, MoveId.FLING, MoveId.SWITCHEROO */
-            ].some(m => moveset.includes(m));
-
-            if (canSetStatus) {
-              // Abilities that take advantage of obtaining the actual status effect, separated based on specificity to the orb
-              const hasGeneralAbility = [
-                AbilityId.QUICK_FEET,
-                AbilityId.GUTS,
-                AbilityId.MARVEL_SCALE,
-                AbilityId.MAGIC_GUARD,
-              ].some(a => p.hasAbility(a, false, true));
-              const hasSpecificAbility = [AbilityId.FLARE_BOOST].some(a => p.hasAbility(a, false, true));
-              const hasOppositeAbility = [AbilityId.TOXIC_BOOST, AbilityId.POISON_HEAL].some(a =>
-                p.hasAbility(a, false, true),
-              );
-
-              return hasSpecificAbility || (hasGeneralAbility && !hasOppositeAbility) || hasStatusMoves;
-            }
-            return hasItemMoves;
-          }
-
-          return false;
-        })
-          ? 10
-          : 0;
-      },
-      10,
-    ),
-    new WeightedModifierType(
-      modifierTypes.MYSTICAL_ROCK,
-      (party: Pokemon[]) => {
-        return party.some(p => {
-          const stack = p.heldItemManager.getStack(HeldItemId.MYSTICAL_ROCK);
-          const isHoldingMax = stack === allHeldItems[HeldItemId.MYSTICAL_ROCK].maxStackCount;
-
-          if (!isHoldingMax) {
-            const moveset = p.getMoveset(true).map(m => m.moveId);
-
-            const hasAbility = [
-              AbilityId.DROUGHT,
-              AbilityId.ORICHALCUM_PULSE,
-              AbilityId.DRIZZLE,
-              AbilityId.SAND_STREAM,
-              AbilityId.SAND_SPIT,
-              AbilityId.SNOW_WARNING,
-              AbilityId.ELECTRIC_SURGE,
-              AbilityId.HADRON_ENGINE,
-              AbilityId.PSYCHIC_SURGE,
-              AbilityId.GRASSY_SURGE,
-              AbilityId.SEED_SOWER,
-              AbilityId.MISTY_SURGE,
-            ].some(a => p.hasAbility(a, false, true));
-
-            const hasMoves = [
-              MoveId.SUNNY_DAY,
-              MoveId.RAIN_DANCE,
-              MoveId.SANDSTORM,
-              MoveId.SNOWSCAPE,
-              MoveId.HAIL,
-              MoveId.CHILLY_RECEPTION,
-              MoveId.ELECTRIC_TERRAIN,
-              MoveId.PSYCHIC_TERRAIN,
-              MoveId.GRASSY_TERRAIN,
-              MoveId.MISTY_TERRAIN,
-            ].some(m => moveset.includes(m));
-
-            return hasAbility || hasMoves;
-          }
-          return false;
-        })
-          ? 10
-          : 0;
-      },
-      10,
-    ),
-    new WeightedModifierType(modifierTypes.REVIVER_SEED, 4),
-    new WeightedModifierType(modifierTypes.CANDY_JAR, skipInLastClassicWaveOrDefault(5)),
-    new WeightedModifierType(modifierTypes.ATTACK_TYPE_BOOSTER, 9),
-    new WeightedModifierType(modifierTypes.TM_ULTRA, 11),
-    new WeightedModifierType(modifierTypes.RARER_CANDY, 4),
-    new WeightedModifierType(modifierTypes.GOLDEN_PUNCH, skipInLastClassicWaveOrDefault(2)),
-    new WeightedModifierType(modifierTypes.IV_SCANNER, skipInLastClassicWaveOrDefault(4)),
-    new WeightedModifierType(modifierTypes.EXP_CHARM, skipInLastClassicWaveOrDefault(8)),
-    new WeightedModifierType(modifierTypes.EXP_SHARE, skipInLastClassicWaveOrDefault(10)),
-    new WeightedModifierType(
-      modifierTypes.TERA_ORB,
-      () =>
-        !globalScene.gameMode.isClassic
-          ? Math.min(Math.max(Math.floor(globalScene.currentBattle.waveIndex / 50) * 2, 1), 4)
-          : 0,
-      4,
-    ),
-    new WeightedModifierType(modifierTypes.QUICK_CLAW, 3),
-    new WeightedModifierType(modifierTypes.WIDE_LENS, 7),
-  ].map(m => {
-    m.setTier(ModifierTier.ULTRA);
-    return m;
-  }),
-  [ModifierTier.ROGUE]: [
-    new WeightedModifierType(modifierTypes.ROGUE_BALL, () => (hasMaximumBalls(PokeballType.ROGUE_BALL) ? 0 : 16), 16),
-    new WeightedModifierType(modifierTypes.RELIC_GOLD, skipInLastClassicWaveOrDefault(2)),
-    new WeightedModifierType(modifierTypes.LEFTOVERS, 3),
-    new WeightedModifierType(modifierTypes.SHELL_BELL, 3),
-    new WeightedModifierType(modifierTypes.BERRY_POUCH, 4),
-    new WeightedModifierType(modifierTypes.GRIP_CLAW, 5),
-    new WeightedModifierType(modifierTypes.SCOPE_LENS, 4),
-    new WeightedModifierType(modifierTypes.BATON, 2),
-    new WeightedModifierType(modifierTypes.SOUL_DEW, 7),
-    new WeightedModifierType(modifierTypes.CATCHING_CHARM, () => (!globalScene.gameMode.isClassic ? 4 : 0), 4),
-    new WeightedModifierType(modifierTypes.ABILITY_CHARM, skipInClassicAfterWave(189, 6)),
-    new WeightedModifierType(modifierTypes.FOCUS_BAND, 5),
-    new WeightedModifierType(modifierTypes.KINGS_ROCK, 3),
-    new WeightedModifierType(modifierTypes.LOCK_CAPSULE, () => (globalScene.gameMode.isClassic ? 0 : 3)),
-    new WeightedModifierType(modifierTypes.SUPER_EXP_CHARM, skipInLastClassicWaveOrDefault(8)),
-    new WeightedModifierType(
-      modifierTypes.RARE_FORM_CHANGE_ITEM,
-      () => Math.min(Math.ceil(globalScene.currentBattle.waveIndex / 50), 4) * 6,
-      24,
-    ),
-    new WeightedModifierType(
-      modifierTypes.MEGA_BRACELET,
-      () => Math.min(Math.ceil(globalScene.currentBattle.waveIndex / 50), 4) * 9,
-      36,
-    ),
-    new WeightedModifierType(
-      modifierTypes.DYNAMAX_BAND,
-      () => Math.min(Math.ceil(globalScene.currentBattle.waveIndex / 50), 4) * 9,
-      36,
-    ),
-    new WeightedModifierType(
-      modifierTypes.VOUCHER_PLUS,
-      (_party: Pokemon[], rerollCount: number) =>
-        !globalScene.gameMode.isDaily ? Math.max(3 - rerollCount * 1, 0) : 0,
-      3,
-    ),
-  ].map(m => {
-    m.setTier(ModifierTier.ROGUE);
-    return m;
-  }),
-  [ModifierTier.MASTER]: [
-    new WeightedModifierType(modifierTypes.MASTER_BALL, () => (hasMaximumBalls(PokeballType.MASTER_BALL) ? 0 : 24), 24),
-    new WeightedModifierType(modifierTypes.SHINY_CHARM, 14),
-    new WeightedModifierType(modifierTypes.HEALING_CHARM, 18),
-    new WeightedModifierType(modifierTypes.MULTI_LENS, 18),
-    new WeightedModifierType(
-      modifierTypes.VOUCHER_PREMIUM,
-      (_party: Pokemon[], rerollCount: number) =>
-        !globalScene.gameMode.isDaily && !globalScene.gameMode.isEndless && !globalScene.gameMode.isSplicedOnly
-          ? Math.max(5 - rerollCount * 2, 0)
-          : 0,
-      5,
-    ),
-    new WeightedModifierType(
-      modifierTypes.DNA_SPLICERS,
-      (party: Pokemon[]) =>
-        !(globalScene.gameMode.isClassic && timedEventManager.areFusionsBoosted()) &&
-        !globalScene.gameMode.isSplicedOnly &&
-        party.filter(p => !p.fusionSpecies).length > 1
-          ? 24
-          : 0,
-      24,
-    ),
-    new WeightedModifierType(
-      modifierTypes.MINI_BLACK_HOLE,
-      () =>
-        globalScene.gameMode.isDaily ||
-        (!globalScene.gameMode.isFreshStartChallenge() && globalScene.gameData.isUnlocked(Unlockables.MINI_BLACK_HOLE))
-          ? 1
-          : 0,
-      1,
-    ),
-  ].map(m => {
-    m.setTier(ModifierTier.MASTER);
-    return m;
-  }),
-};
-
-const wildModifierPool: ModifierPool = {
-  [ModifierTier.COMMON]: [new WeightedModifierType(modifierTypes.BERRY, 1)].map(m => {
-    m.setTier(ModifierTier.COMMON);
-    return m;
-  }),
-  [ModifierTier.GREAT]: [new WeightedModifierType(modifierTypes.BASE_STAT_BOOSTER, 1)].map(m => {
-    m.setTier(ModifierTier.GREAT);
-    return m;
-  }),
-  [ModifierTier.ULTRA]: [
-    new WeightedModifierType(modifierTypes.ATTACK_TYPE_BOOSTER, 10),
-    new WeightedModifierType(modifierTypes.WHITE_HERB, 0),
-  ].map(m => {
-    m.setTier(ModifierTier.ULTRA);
-    return m;
-  }),
-  [ModifierTier.ROGUE]: [new WeightedModifierType(modifierTypes.LUCKY_EGG, 4)].map(m => {
-    m.setTier(ModifierTier.ROGUE);
-    return m;
-  }),
-  [ModifierTier.MASTER]: [new WeightedModifierType(modifierTypes.GOLDEN_EGG, 1)].map(m => {
-    m.setTier(ModifierTier.MASTER);
-    return m;
-  }),
-};
-
-const trainerModifierPool: ModifierPool = {
-  [ModifierTier.COMMON]: [
-    new WeightedModifierType(modifierTypes.BERRY, 8),
-    new WeightedModifierType(modifierTypes.BASE_STAT_BOOSTER, 3),
-  ].map(m => {
-    m.setTier(ModifierTier.COMMON);
-    return m;
-  }),
-  [ModifierTier.GREAT]: [new WeightedModifierType(modifierTypes.BASE_STAT_BOOSTER, 3)].map(m => {
-    m.setTier(ModifierTier.GREAT);
-    return m;
-  }),
-  [ModifierTier.ULTRA]: [
-    new WeightedModifierType(modifierTypes.ATTACK_TYPE_BOOSTER, 10),
-    new WeightedModifierType(modifierTypes.WHITE_HERB, 0),
-  ].map(m => {
-    m.setTier(ModifierTier.ULTRA);
-    return m;
-  }),
-  [ModifierTier.ROGUE]: [
-    new WeightedModifierType(modifierTypes.FOCUS_BAND, 2),
-    new WeightedModifierType(modifierTypes.LUCKY_EGG, 4),
-    new WeightedModifierType(modifierTypes.QUICK_CLAW, 1),
-    new WeightedModifierType(modifierTypes.GRIP_CLAW, 1),
-    new WeightedModifierType(modifierTypes.WIDE_LENS, 1),
-  ].map(m => {
-    m.setTier(ModifierTier.ROGUE);
-    return m;
-  }),
-  [ModifierTier.MASTER]: [
-    new WeightedModifierType(modifierTypes.KINGS_ROCK, 1),
-    new WeightedModifierType(modifierTypes.LEFTOVERS, 1),
-    new WeightedModifierType(modifierTypes.SHELL_BELL, 1),
-    new WeightedModifierType(modifierTypes.SCOPE_LENS, 1),
-  ].map(m => {
-    m.setTier(ModifierTier.MASTER);
-    return m;
-  }),
-};
-
-const enemyBuffModifierPool: ModifierPool = {
-  [ModifierTier.COMMON]: [
-    new WeightedModifierType(modifierTypes.ENEMY_DAMAGE_BOOSTER, 9),
-    new WeightedModifierType(modifierTypes.ENEMY_DAMAGE_REDUCTION, 9),
-    new WeightedModifierType(modifierTypes.ENEMY_ATTACK_POISON_CHANCE, 3),
-    new WeightedModifierType(modifierTypes.ENEMY_ATTACK_PARALYZE_CHANCE, 3),
-    new WeightedModifierType(modifierTypes.ENEMY_ATTACK_BURN_CHANCE, 3),
-    new WeightedModifierType(modifierTypes.ENEMY_STATUS_EFFECT_HEAL_CHANCE, 9),
-    new WeightedModifierType(modifierTypes.ENEMY_ENDURE_CHANCE, 4),
-    new WeightedModifierType(modifierTypes.ENEMY_FUSED_CHANCE, 1),
-  ].map(m => {
-    m.setTier(ModifierTier.COMMON);
-    return m;
-  }),
-  [ModifierTier.GREAT]: [
-    new WeightedModifierType(modifierTypes.ENEMY_DAMAGE_BOOSTER, 5),
-    new WeightedModifierType(modifierTypes.ENEMY_DAMAGE_REDUCTION, 5),
-    new WeightedModifierType(modifierTypes.ENEMY_STATUS_EFFECT_HEAL_CHANCE, 5),
-    new WeightedModifierType(modifierTypes.ENEMY_ENDURE_CHANCE, 5),
-    new WeightedModifierType(modifierTypes.ENEMY_FUSED_CHANCE, 1),
-  ].map(m => {
-    m.setTier(ModifierTier.GREAT);
-    return m;
-  }),
-  [ModifierTier.ULTRA]: [
-    new WeightedModifierType(modifierTypes.ENEMY_DAMAGE_BOOSTER, 10),
-    new WeightedModifierType(modifierTypes.ENEMY_DAMAGE_REDUCTION, 10),
-    new WeightedModifierType(modifierTypes.ENEMY_HEAL, 10),
-    new WeightedModifierType(modifierTypes.ENEMY_STATUS_EFFECT_HEAL_CHANCE, 10),
-    new WeightedModifierType(modifierTypes.ENEMY_ENDURE_CHANCE, 10),
-    new WeightedModifierType(modifierTypes.ENEMY_FUSED_CHANCE, 5),
-  ].map(m => {
-    m.setTier(ModifierTier.ULTRA);
-    return m;
-  }),
-  [ModifierTier.ROGUE]: [].map((m: WeightedModifierType) => {
-    m.setTier(ModifierTier.ROGUE);
-    return m;
-  }),
-  [ModifierTier.MASTER]: [].map((m: WeightedModifierType) => {
-    m.setTier(ModifierTier.MASTER);
-    return m;
-  }),
-};
-
-const dailyStarterModifierPool: ModifierPool = {
-  [ModifierTier.COMMON]: [
-    new WeightedModifierType(modifierTypes.BASE_STAT_BOOSTER, 1),
-    new WeightedModifierType(modifierTypes.BERRY, 3),
-  ].map(m => {
-    m.setTier(ModifierTier.COMMON);
-    return m;
-  }),
-  [ModifierTier.GREAT]: [new WeightedModifierType(modifierTypes.ATTACK_TYPE_BOOSTER, 5)].map(m => {
-    m.setTier(ModifierTier.GREAT);
-    return m;
-  }),
-  [ModifierTier.ULTRA]: [
-    new WeightedModifierType(modifierTypes.REVIVER_SEED, 4),
-    new WeightedModifierType(modifierTypes.SOOTHE_BELL, 1),
-    new WeightedModifierType(modifierTypes.SOUL_DEW, 1),
-    new WeightedModifierType(modifierTypes.GOLDEN_PUNCH, 1),
-  ].map(m => {
-    m.setTier(ModifierTier.ULTRA);
-    return m;
-  }),
-  [ModifierTier.ROGUE]: [
-    new WeightedModifierType(modifierTypes.GRIP_CLAW, 5),
-    new WeightedModifierType(modifierTypes.BATON, 2),
-    new WeightedModifierType(modifierTypes.FOCUS_BAND, 5),
-    new WeightedModifierType(modifierTypes.QUICK_CLAW, 3),
-    new WeightedModifierType(modifierTypes.KINGS_ROCK, 3),
-  ].map(m => {
-    m.setTier(ModifierTier.ROGUE);
-    return m;
-  }),
-  [ModifierTier.MASTER]: [
-    new WeightedModifierType(modifierTypes.LEFTOVERS, 1),
-    new WeightedModifierType(modifierTypes.SHELL_BELL, 1),
-  ].map(m => {
-    m.setTier(ModifierTier.MASTER);
-    return m;
-  }),
-};
-
-export function getModifierType(modifierTypeFunc: ModifierTypeFunc): ModifierType {
-  const modifierType = modifierTypeFunc();
-  if (!modifierType.id) {
-    modifierType.id = Object.keys(modifierTypes).find(k => modifierTypes[k] === modifierTypeFunc)!; // TODO: is this bang correct?
-  }
-  return modifierType;
-=======
 export type ModifierTypes = typeof modifierTypeInitObj;
 
 export interface ModifierPool {
   [tier: string]: WeightedModifierType[];
->>>>>>> 9a525ac8
 }
 
 const modifierPool: ModifierPool = {};
@@ -3111,12 +2358,7 @@
     return reward.itemId;
   });
   if (!(waveIndex % 1000)) {
-<<<<<<< HEAD
-    // TODO: Change this line with the actual held item when implemented
     ret.push(HeldItemId.MINI_BLACK_HOLE);
-=======
-    ret.push(getModifierType(modifierTypeInitObj.MINI_BLACK_HOLE) as PokemonHeldItemModifierType);
->>>>>>> 9a525ac8
   }
   return ret;
 }
