import * as Modifiers from "./modifier";
import { AttackMove, allMoves, selfStatLowerMoves } from "../data/move";
import { MAX_PER_TYPE_POKEBALLS, PokeballType, getPokeballCatchMultiplier, getPokeballName } from "../data/pokeball";
import Pokemon, { EnemyPokemon, PlayerPokemon, PokemonMove } from "../field/pokemon";
import { EvolutionItem, pokemonEvolutions } from "../data/pokemon-evolutions";
import { Stat, getStatName } from "../data/pokemon-stat";
import { tmPoolTiers, tmSpecies } from "../data/tms";
import { Type } from "../data/type";
import PartyUiHandler, { PokemonMoveSelectFilter, PokemonSelectFilter } from "../ui/party-ui-handler";
import * as Utils from "../utils";
import { TempBattleStat, getTempBattleStatBoosterItemName, getTempBattleStatName } from "../data/temp-battle-stat";
import { getBerryEffectDescription, getBerryName } from "../data/berry";
import { Unlockables } from "../system/unlockables";
import { StatusEffect, getStatusEffectDescriptor } from "../data/status-effect";
import { SpeciesFormKey } from "../data/pokemon-species";
import BattleScene from "../battle-scene";
import { VoucherType, getVoucherTypeIcon, getVoucherTypeName } from "../system/voucher";
import { FormChangeItem, SpeciesFormChangeCondition, SpeciesFormChangeItemTrigger, pokemonFormChanges } from "../data/pokemon-forms";
import { ModifierTier } from "./modifier-tier";
import { Nature, getNatureName, getNatureStatMultiplier } from "#app/data/nature";
import i18next from "i18next";
import { getModifierTierTextTint } from "#app/ui/text";
import Overrides from "#app/overrides";
import { MoneyMultiplierModifier } from "./modifier";
import { Abilities } from "#enums/abilities";
import { BattlerTagType } from "#enums/battler-tag-type";
import { BerryType } from "#enums/berry-type";
import { Moves } from "#enums/moves";
import { Species } from "#enums/species";
import { getPokemonNameWithAffix } from "#app/messages.js";

const outputModifierData = false;
const useMaxWeightForOutput = false;

type Modifier = Modifiers.Modifier;

export enum ModifierPoolType {
  PLAYER,
  WILD,
  TRAINER,
  ENEMY_BUFF,
  DAILY_STARTER
}

type NewModifierFunc = (type: ModifierType, args: any[]) => Modifier;

export class ModifierType {
  public id: string;
  public localeKey: string;
  public iconImage: string;
  public group: string;
  public soundName: string;
  public tier: ModifierTier;
  protected newModifierFunc: NewModifierFunc | null;

  constructor(localeKey: string | null, iconImage: string | null, newModifierFunc: NewModifierFunc | null, group?: string, soundName?: string) {
    this.localeKey = localeKey!; // TODO: is this bang correct?
    this.iconImage = iconImage!; // TODO: is this bang correct?
    this.group = group!; // TODO: is this bang correct?
    this.soundName = soundName ?? "restore";
    this.newModifierFunc = newModifierFunc;
  }

  get name(): string {
    return i18next.t(`${this.localeKey}.name` as any);
  }

  getDescription(scene: BattleScene): string {
    return i18next.t(`${this.localeKey}.description` as any);
  }

  setTier(tier: ModifierTier): void {
    this.tier = tier;
  }

  getOrInferTier(poolType: ModifierPoolType = ModifierPoolType.PLAYER): ModifierTier | null {
    if (this.tier) {
      return this.tier;
    }
    if (!this.id) {
      return null;
    }
    let poolTypes: ModifierPoolType[];
    switch (poolType) {
    case ModifierPoolType.PLAYER:
      poolTypes = [ poolType, ModifierPoolType.TRAINER, ModifierPoolType.WILD ];
      break;
    case ModifierPoolType.WILD:
      poolTypes = [ poolType, ModifierPoolType.PLAYER, ModifierPoolType.TRAINER ];
      break;
    case ModifierPoolType.TRAINER:
      poolTypes = [ poolType, ModifierPoolType.PLAYER, ModifierPoolType.WILD ];
      break;
    default:
      poolTypes = [ poolType ];
      break;
    }
    // Try multiple pool types in case of stolen items
    for (const type of poolTypes) {
      const pool = getModifierPoolForType(type);
      for (const tier of Utils.getEnumValues(ModifierTier)) {
        if (!pool.hasOwnProperty(tier)) {
          continue;
        }
        if (pool[tier].find(m => (m as WeightedModifierType).modifierType.id === this.id)) {
          return (this.tier = tier);
        }
      }
    }
    return null;
  }

  withIdFromFunc(func: ModifierTypeFunc): ModifierType {
    this.id = Object.keys(modifierTypes).find(k => modifierTypes[k] === func)!; // TODO: is this bang correct?
    return this;
  }

  /**
   * Populates the tier field by performing a reverse lookup on the modifier pool specified by {@linkcode poolType} using the
   * {@linkcode ModifierType}'s id.
   * @param poolType the {@linkcode ModifierPoolType} to look into to derive the item's tier; defaults to {@linkcode ModifierPoolType.PLAYER}
   */
  withTierFromPool(poolType: ModifierPoolType = ModifierPoolType.PLAYER): ModifierType {
    for (const tier of Object.values(getModifierPoolForType(poolType))) {
      for (const modifier of tier) {
        if (this.id === modifier.modifierType.id) {
          this.tier = modifier.modifierType.tier;
          break;
        }
      }
      if (this.tier) {
        break;
      }
    }
    return this;
  }

  newModifier(...args: any[]): Modifier | null {
    return this.newModifierFunc && this.newModifierFunc(this, args);
  }
}

type ModifierTypeGeneratorFunc = (party: Pokemon[], pregenArgs?: any[]) => ModifierType | null;

export class ModifierTypeGenerator extends ModifierType {
  private genTypeFunc:  ModifierTypeGeneratorFunc;

  constructor(genTypeFunc: ModifierTypeGeneratorFunc) {
    super(null, null, null);
    this.genTypeFunc = genTypeFunc;
  }

  generateType(party: Pokemon[], pregenArgs?: any[]) {
    const ret = this.genTypeFunc(party, pregenArgs);
    if (ret) {
      ret.id = this.id;
      ret.setTier(this.tier);
    }
    return ret;
  }
}

export interface GeneratedPersistentModifierType {
  getPregenArgs(): any[];
}

class AddPokeballModifierType extends ModifierType {
  private pokeballType: PokeballType;
  private count: integer;

  constructor(iconImage: string, pokeballType: PokeballType, count: integer) {
    super("", iconImage, (_type, _args) => new Modifiers.AddPokeballModifier(this, pokeballType, count), "pb", "pb_bounce_1");
    this.pokeballType = pokeballType;
    this.count = count;
  }

  get name(): string {
    return i18next.t("modifierType:ModifierType.AddPokeballModifierType.name", {
      "modifierCount": this.count,
      "pokeballName": getPokeballName(this.pokeballType),
    });
  }

  getDescription(scene: BattleScene): string {
    return i18next.t("modifierType:ModifierType.AddPokeballModifierType.description", {
      "modifierCount": this.count,
      "pokeballName": getPokeballName(this.pokeballType),
      "catchRate": getPokeballCatchMultiplier(this.pokeballType) > -1 ? `${getPokeballCatchMultiplier(this.pokeballType)}x` : "100%",
      "pokeballAmount": `${scene.pokeballCounts[this.pokeballType]}`,
    });
  }
}

class AddVoucherModifierType extends ModifierType {
  private voucherType: VoucherType;
  private count: integer;

  constructor(voucherType: VoucherType, count: integer) {
    super("", getVoucherTypeIcon(voucherType), (_type, _args) => new Modifiers.AddVoucherModifier(this, voucherType, count), "voucher");
    this.count = count;
    this.voucherType = voucherType;
  }

  get name(): string {
    return i18next.t("modifierType:ModifierType.AddVoucherModifierType.name", {
      "modifierCount": this.count,
      "voucherTypeName": getVoucherTypeName(this.voucherType),
    });
  }

  getDescription(scene: BattleScene): string {
    return i18next.t("modifierType:ModifierType.AddVoucherModifierType.description", {
      "modifierCount": this.count,
      "voucherTypeName": getVoucherTypeName(this.voucherType),
    });
  }
}

export class PokemonModifierType extends ModifierType {
  public selectFilter: PokemonSelectFilter | undefined;

  constructor(localeKey: string, iconImage: string, newModifierFunc: NewModifierFunc, selectFilter?: PokemonSelectFilter, group?: string, soundName?: string) {
    super(localeKey, iconImage, newModifierFunc, group, soundName);

    this.selectFilter = selectFilter;
  }
}

export class PokemonHeldItemModifierType extends PokemonModifierType {
  constructor(localeKey: string, iconImage: string, newModifierFunc: NewModifierFunc, group?: string, soundName?: string) {
    super(localeKey, iconImage, newModifierFunc, (pokemon: PlayerPokemon) => {
      const dummyModifier = this.newModifier(pokemon);
      const matchingModifier = pokemon.scene.findModifier(m => m instanceof Modifiers.PokemonHeldItemModifier && m.pokemonId === pokemon.id && m.matchType(dummyModifier)) as Modifiers.PokemonHeldItemModifier;
      const maxStackCount = dummyModifier.getMaxStackCount(pokemon.scene);
      if (!maxStackCount) {
        return i18next.t("modifierType:ModifierType.PokemonHeldItemModifierType.extra.inoperable", { "pokemonName": getPokemonNameWithAffix(pokemon) });
      }
      if (matchingModifier && matchingModifier.stackCount === maxStackCount) {
        return i18next.t("modifierType:ModifierType.PokemonHeldItemModifierType.extra.tooMany", { "pokemonName": getPokemonNameWithAffix(pokemon) });
      }
      return null;
    }, group, soundName);
  }

  newModifier(...args: any[]): Modifiers.PokemonHeldItemModifier {
    return super.newModifier(...args) as Modifiers.PokemonHeldItemModifier;
  }
}

export class PokemonHpRestoreModifierType extends PokemonModifierType {
  protected restorePoints: integer;
  protected restorePercent: integer;
  protected healStatus: boolean;

  constructor(localeKey: string, iconImage: string, restorePoints: integer, restorePercent: integer, healStatus: boolean = false, newModifierFunc?: NewModifierFunc, selectFilter?: PokemonSelectFilter, group?: string) {
    super(localeKey, iconImage, newModifierFunc || ((_type, args) => new Modifiers.PokemonHpRestoreModifier(this, (args[0] as PlayerPokemon).id, this.restorePoints, this.restorePercent, this.healStatus, false)),
      selectFilter || ((pokemon: PlayerPokemon) => {
        if (!pokemon.hp || (pokemon.isFullHp() && (!this.healStatus || (!pokemon.status && !pokemon.getTag(BattlerTagType.CONFUSED))))) {
          return PartyUiHandler.NoEffectMessage;
        }
        return null;
      }), group || "potion");

    this.restorePoints = restorePoints;
    this.restorePercent = restorePercent;
    this.healStatus = healStatus;
  }

  getDescription(scene: BattleScene): string {
    return this.restorePoints
      ? i18next.t("modifierType:ModifierType.PokemonHpRestoreModifierType.description", {
        restorePoints: this.restorePoints,
        restorePercent: this.restorePercent,
      })
      : this.healStatus
        ? i18next.t("modifierType:ModifierType.PokemonHpRestoreModifierType.extra.fullyWithStatus")
        : i18next.t("modifierType:ModifierType.PokemonHpRestoreModifierType.extra.fully");
  }
}

export class PokemonReviveModifierType extends PokemonHpRestoreModifierType {
  constructor(localeKey: string, iconImage: string, restorePercent: integer) {
    super(localeKey, iconImage, 0, restorePercent, false, (_type, args) => new Modifiers.PokemonHpRestoreModifier(this, (args[0] as PlayerPokemon).id, 0, this.restorePercent, false, true),
      ((pokemon: PlayerPokemon) => {
        if (!pokemon.isFainted()) {
          return PartyUiHandler.NoEffectMessage;
        }
        return null;
      }), "revive");

    this.selectFilter = (pokemon: PlayerPokemon) => {
      if (pokemon.hp) {
        return PartyUiHandler.NoEffectMessage;
      }
      return null;
    };
  }

  getDescription(scene: BattleScene): string {
    return i18next.t("modifierType:ModifierType.PokemonReviveModifierType.description", { restorePercent: this.restorePercent });
  }
}

export class PokemonStatusHealModifierType extends PokemonModifierType {
  constructor(localeKey: string, iconImage: string) {
    super(localeKey, iconImage, ((_type, args) => new Modifiers.PokemonStatusHealModifier(this, (args[0] as PlayerPokemon).id)),
      ((pokemon: PlayerPokemon) => {
        if (!pokemon.hp || (!pokemon.status && !pokemon.getTag(BattlerTagType.CONFUSED))) {
          return PartyUiHandler.NoEffectMessage;
        }
        return null;
      }));
  }

  getDescription(scene: BattleScene): string {
    return i18next.t("modifierType:ModifierType.PokemonStatusHealModifierType.description");
  }
}

export abstract class PokemonMoveModifierType extends PokemonModifierType {
  public moveSelectFilter: PokemonMoveSelectFilter | undefined;

  constructor(localeKey: string, iconImage: string, newModifierFunc: NewModifierFunc, selectFilter?: PokemonSelectFilter, moveSelectFilter?: PokemonMoveSelectFilter, group?: string) {
    super(localeKey, iconImage, newModifierFunc, selectFilter, group);

    this.moveSelectFilter = moveSelectFilter;
  }
}

export class PokemonPpRestoreModifierType extends PokemonMoveModifierType {
  protected restorePoints: integer;

  constructor(localeKey: string, iconImage: string, restorePoints: integer) {
    super(localeKey, iconImage, (_type, args) => new Modifiers.PokemonPpRestoreModifier(this, (args[0] as PlayerPokemon).id, (args[1] as integer), this.restorePoints),
      (_pokemon: PlayerPokemon) => {
        return null;
      }, (pokemonMove: PokemonMove) => {
        if (!pokemonMove.ppUsed) {
          return PartyUiHandler.NoEffectMessage;
        }
        return null;
      }, "ether");

    this.restorePoints = restorePoints;
  }

  getDescription(scene: BattleScene): string {
    return this.restorePoints > -1
      ? i18next.t("modifierType:ModifierType.PokemonPpRestoreModifierType.description", { restorePoints: this.restorePoints })
      : i18next.t("modifierType:ModifierType.PokemonPpRestoreModifierType.extra.fully")
    ;
  }
}

export class PokemonAllMovePpRestoreModifierType extends PokemonModifierType {
  protected restorePoints: integer;

  constructor(localeKey: string, iconImage: string, restorePoints: integer) {
    super(localeKey, iconImage, (_type, args) => new Modifiers.PokemonAllMovePpRestoreModifier(this, (args[0] as PlayerPokemon).id, this.restorePoints),
      (pokemon: PlayerPokemon) => {
        if (!pokemon.getMoveset().filter(m => m?.ppUsed).length) {
          return PartyUiHandler.NoEffectMessage;
        }
        return null;
      }, "elixir");

    this.restorePoints = restorePoints;
  }

  getDescription(scene: BattleScene): string {
    return this.restorePoints > -1
      ? i18next.t("modifierType:ModifierType.PokemonAllMovePpRestoreModifierType.description", { restorePoints: this.restorePoints })
      : i18next.t("modifierType:ModifierType.PokemonAllMovePpRestoreModifierType.extra.fully")
    ;
  }
}

export class PokemonPpUpModifierType extends PokemonMoveModifierType {
  protected upPoints: integer;

  constructor(localeKey: string, iconImage: string, upPoints: integer) {
    super(localeKey, iconImage, (_type, args) => new Modifiers.PokemonPpUpModifier(this, (args[0] as PlayerPokemon).id, (args[1] as integer), this.upPoints),
      (_pokemon: PlayerPokemon) => {
        return null;
      }, (pokemonMove: PokemonMove) => {
        if (pokemonMove.getMove().pp < 5 || pokemonMove.ppUp >= 3) {
          return PartyUiHandler.NoEffectMessage;
        }
        return null;
      }, "ppUp");

    this.upPoints = upPoints;
  }

  getDescription(scene: BattleScene): string {
    return i18next.t("modifierType:ModifierType.PokemonPpUpModifierType.description", { upPoints: this.upPoints });
  }
}

export class PokemonNatureChangeModifierType extends PokemonModifierType {
  protected nature: Nature;

  constructor(nature: Nature) {
    super("", `mint_${Utils.getEnumKeys(Stat).find(s => getNatureStatMultiplier(nature, Stat[s]) > 1)?.toLowerCase() || "neutral" }`, ((_type, args) => new Modifiers.PokemonNatureChangeModifier(this, (args[0] as PlayerPokemon).id, this.nature)),
      ((pokemon: PlayerPokemon) => {
        if (pokemon.getNature() === this.nature) {
          return PartyUiHandler.NoEffectMessage;
        }
        return null;
      }), "mint");

    this.nature = nature;
  }

  get name(): string {
    return i18next.t("modifierType:ModifierType.PokemonNatureChangeModifierType.name", { natureName: getNatureName(this.nature) });
  }

  getDescription(scene: BattleScene): string {
    return i18next.t("modifierType:ModifierType.PokemonNatureChangeModifierType.description", { natureName: getNatureName(this.nature, true, true, true) });
  }
}

export class RememberMoveModifierType extends PokemonModifierType {
  constructor(localeKey: string, iconImage: string, group?: string) {
    super(localeKey, iconImage, (type, args) => new Modifiers.RememberMoveModifier(type, (args[0] as PlayerPokemon).id, (args[1] as integer)),
      (pokemon: PlayerPokemon) => {
        if (!pokemon.getLearnableLevelMoves().length) {
          return PartyUiHandler.NoEffectMessage;
        }
        return null;
      }, group);
  }
}

export class DoubleBattleChanceBoosterModifierType extends ModifierType {
  public battleCount: integer;

  constructor(localeKey: string, iconImage: string, battleCount: integer) {
    super(localeKey, iconImage, (_type, _args) => new Modifiers.DoubleBattleChanceBoosterModifier(this, this.battleCount), "lure");

    this.battleCount = battleCount;
  }

  getDescription(scene: BattleScene): string {
    return i18next.t("modifierType:ModifierType.DoubleBattleChanceBoosterModifierType.description", { battleCount: this.battleCount });
  }
}

export class TempBattleStatBoosterModifierType extends ModifierType implements GeneratedPersistentModifierType {
  public tempBattleStat: TempBattleStat;

  constructor(tempBattleStat: TempBattleStat) {
    super("", getTempBattleStatBoosterItemName(tempBattleStat).replace(/\./g, "").replace(/[ ]/g, "_").toLowerCase(),
      (_type, _args) => new Modifiers.TempBattleStatBoosterModifier(this, this.tempBattleStat));

    this.tempBattleStat = tempBattleStat;
  }

  get name(): string {
    return i18next.t(`modifierType:TempBattleStatBoosterItem.${getTempBattleStatBoosterItemName(this.tempBattleStat).replace(/\./g, "").replace(/[ ]/g, "_").toLowerCase()}`);
  }

  getDescription(scene: BattleScene): string {
    return i18next.t("modifierType:ModifierType.TempBattleStatBoosterModifierType.description", { tempBattleStatName: getTempBattleStatName(this.tempBattleStat) });
  }

  getPregenArgs(): any[] {
    return [ this.tempBattleStat ];
  }
}

export class BerryModifierType extends PokemonHeldItemModifierType implements GeneratedPersistentModifierType {
  private berryType: BerryType;

  constructor(berryType: BerryType) {
    super("", `${BerryType[berryType].toLowerCase()}_berry`, (type, args) => new Modifiers.BerryModifier(type, (args[0] as Pokemon).id, berryType), "berry");

    this.berryType = berryType;
  }

  get name(): string {
    return getBerryName(this.berryType);
  }

  getDescription(scene: BattleScene): string {
    return getBerryEffectDescription(this.berryType);
  }

  getPregenArgs(): any[] {
    return [ this.berryType ];
  }
}

function getAttackTypeBoosterItemName(type: Type) {
  switch (type) {
  case Type.NORMAL:
    return "Silk Scarf";
  case Type.FIGHTING:
    return "Black Belt";
  case Type.FLYING:
    return "Sharp Beak";
  case Type.POISON:
    return "Poison Barb";
  case Type.GROUND:
    return "Soft Sand";
  case Type.ROCK:
    return "Hard Stone";
  case Type.BUG:
    return "Silver Powder";
  case Type.GHOST:
    return "Spell Tag";
  case Type.STEEL:
    return "Metal Coat";
  case Type.FIRE:
    return "Charcoal";
  case Type.WATER:
    return "Mystic Water";
  case Type.GRASS:
    return "Miracle Seed";
  case Type.ELECTRIC:
    return "Magnet";
  case Type.PSYCHIC:
    return "Twisted Spoon";
  case Type.ICE:
    return "Never-Melt Ice";
  case Type.DRAGON:
    return "Dragon Fang";
  case Type.DARK:
    return "Black Glasses";
  case Type.FAIRY:
    return "Fairy Feather";
  }
}

export class AttackTypeBoosterModifierType extends PokemonHeldItemModifierType implements GeneratedPersistentModifierType {
  public moveType: Type;
  public boostPercent: integer;

  constructor(moveType: Type, boostPercent: integer) {
    super("", `${getAttackTypeBoosterItemName(moveType)?.replace(/[ \-]/g, "_").toLowerCase()}`,
      (_type, args) => new Modifiers.AttackTypeBoosterModifier(this, (args[0] as Pokemon).id, moveType, boostPercent));

    this.moveType = moveType;
    this.boostPercent = boostPercent;
  }

  get name(): string {
    return i18next.t(`modifierType:AttackTypeBoosterItem.${getAttackTypeBoosterItemName(this.moveType)?.replace(/[ \-]/g, "_").toLowerCase()}`);
  }

  getDescription(scene: BattleScene): string {
    // TODO: Need getTypeName?
    return i18next.t("modifierType:ModifierType.AttackTypeBoosterModifierType.description", { moveType: i18next.t(`pokemonInfo:Type.${Type[this.moveType]}`) });
  }

  getPregenArgs(): any[] {
    return [ this.moveType ];
  }
}

export type SpeciesStatBoosterItem = keyof typeof SpeciesStatBoosterModifierTypeGenerator.items;

/**
 * Modifier type for {@linkcode Modifiers.SpeciesStatBoosterModifier}
 * @extends PokemonHeldItemModifierType
 * @implements GeneratedPersistentModifierType
 */
export class SpeciesStatBoosterModifierType extends PokemonHeldItemModifierType implements GeneratedPersistentModifierType {
  private key: SpeciesStatBoosterItem;

  constructor(key: SpeciesStatBoosterItem) {
    const item = SpeciesStatBoosterModifierTypeGenerator.items[key];
    super(`modifierType:SpeciesBoosterItem.${key}`, key.toLowerCase(), (type, args) => new Modifiers.SpeciesStatBoosterModifier(type, (args[0] as Pokemon).id, item.stats, item.multiplier, item.species));

    this.key = key;
  }

  getPregenArgs(): any[] {
    return [ this.key ];
  }
}

export class PokemonLevelIncrementModifierType extends PokemonModifierType {
  constructor(localeKey: string, iconImage: string) {
    super(localeKey, iconImage, (_type, args) => new Modifiers.PokemonLevelIncrementModifier(this, (args[0] as PlayerPokemon).id), (_pokemon: PlayerPokemon) => null);
  }

  getDescription(scene: BattleScene): string {
    let levels = 1;
    const hasCandyJar = scene.modifiers.find(modifier => modifier instanceof Modifiers.LevelIncrementBoosterModifier);
    if (hasCandyJar) {
      levels += hasCandyJar.stackCount;
    }
    return i18next.t("modifierType:ModifierType.PokemonLevelIncrementModifierType.description", { levels });
  }
}

export class AllPokemonLevelIncrementModifierType extends ModifierType {
  constructor(localeKey: string, iconImage: string) {
    super(localeKey, iconImage, (_type, _args) => new Modifiers.PokemonLevelIncrementModifier(this, -1));
  }

  getDescription(scene: BattleScene): string {
    let levels = 1;
    const hasCandyJar = scene.modifiers.find(modifier => modifier instanceof Modifiers.LevelIncrementBoosterModifier);
    if (hasCandyJar) {
      levels += hasCandyJar.stackCount;
    }
    return i18next.t("modifierType:ModifierType.AllPokemonLevelIncrementModifierType.description", { levels });
  }
}

function getBaseStatBoosterItemName(stat: Stat) {
  switch (stat) {
  case Stat.HP:
    return "HP Up";
  case Stat.ATK:
    return "Protein";
  case Stat.DEF:
    return "Iron";
  case Stat.SPATK:
    return "Calcium";
  case Stat.SPDEF:
    return "Zinc";
  case Stat.SPD:
    return "Carbos";
  }
}

export class PokemonBaseStatBoosterModifierType extends PokemonHeldItemModifierType implements GeneratedPersistentModifierType {
  private localeName: string;
  private stat: Stat;

  constructor(localeName: string, stat: Stat) {
    super("", localeName.replace(/[ \-]/g, "_").toLowerCase(), (_type, args) => new Modifiers.PokemonBaseStatModifier(this, (args[0] as Pokemon).id, this.stat));

    this.localeName = localeName;
    this.stat = stat;
  }

  get name(): string {
    return i18next.t(`modifierType:BaseStatBoosterItem.${this.localeName.replace(/[ \-]/g, "_").toLowerCase()}`);
  }

  getDescription(scene: BattleScene): string {
    return i18next.t("modifierType:ModifierType.PokemonBaseStatBoosterModifierType.description", { statName: getStatName(this.stat) });
  }

  getPregenArgs(): any[] {
    return [ this.stat ];
  }
}

class AllPokemonFullHpRestoreModifierType extends ModifierType {
  private descriptionKey: string;

  constructor(localeKey: string, iconImage: string, descriptionKey?: string, newModifierFunc?: NewModifierFunc) {
    super(localeKey, iconImage, newModifierFunc || ((_type, _args) => new Modifiers.PokemonHpRestoreModifier(this, -1, 0, 100, false)));

    this.descriptionKey = descriptionKey!; // TODO: is this bang correct?
  }

  getDescription(scene: BattleScene): string {
    return i18next.t(`${this.descriptionKey || "modifierType:ModifierType.AllPokemonFullHpRestoreModifierType"}.description` as any);
  }
}

class AllPokemonFullReviveModifierType extends AllPokemonFullHpRestoreModifierType {
  constructor(localeKey: string, iconImage: string) {
    super(localeKey, iconImage, "modifierType:ModifierType.AllPokemonFullReviveModifierType", (_type, _args) => new Modifiers.PokemonHpRestoreModifier(this, -1, 0, 100, false, true));
  }
}

export class MoneyRewardModifierType extends ModifierType {
  private moneyMultiplier: number;
  private moneyMultiplierDescriptorKey: string;

  constructor(localeKey: string, iconImage: string, moneyMultiplier: number, moneyMultiplierDescriptorKey: string) {
    super(localeKey, iconImage, (_type, _args) => new Modifiers.MoneyRewardModifier(this, moneyMultiplier), "money", "buy");

    this.moneyMultiplier = moneyMultiplier;
    this.moneyMultiplierDescriptorKey = moneyMultiplierDescriptorKey;
  }

  getDescription(scene: BattleScene): string {
    const moneyAmount = new Utils.IntegerHolder(scene.getWaveMoneyAmount(this.moneyMultiplier));
    scene.applyModifiers(MoneyMultiplierModifier, true, moneyAmount);
    const formattedMoney = Utils.formatMoney(scene.moneyFormat, moneyAmount.value);

    return i18next.t("modifierType:ModifierType.MoneyRewardModifierType.description", {
      moneyMultiplier: i18next.t(this.moneyMultiplierDescriptorKey as any),
      moneyAmount: formattedMoney,
    });
  }
}

export class ExpBoosterModifierType extends ModifierType {
  private boostPercent: integer;

  constructor(localeKey: string, iconImage: string, boostPercent: integer) {
    super(localeKey, iconImage, () => new Modifiers.ExpBoosterModifier(this, boostPercent));

    this.boostPercent = boostPercent;
  }

  getDescription(scene: BattleScene): string {
    return i18next.t("modifierType:ModifierType.ExpBoosterModifierType.description", { boostPercent: this.boostPercent });
  }
}

export class PokemonExpBoosterModifierType extends PokemonHeldItemModifierType {
  private boostPercent: integer;

  constructor(localeKey: string, iconImage: string, boostPercent: integer) {
    super(localeKey, iconImage, (_type, args) => new Modifiers.PokemonExpBoosterModifier(this, (args[0] as Pokemon).id, boostPercent));

    this.boostPercent = boostPercent;
  }

  getDescription(scene: BattleScene): string {
    return i18next.t("modifierType:ModifierType.PokemonExpBoosterModifierType.description", { boostPercent: this.boostPercent });
  }
}

export class PokemonFriendshipBoosterModifierType extends PokemonHeldItemModifierType {
  constructor(localeKey: string, iconImage: string) {
    super(localeKey, iconImage, (_type, args) => new Modifiers.PokemonFriendshipBoosterModifier(this, (args[0] as Pokemon).id));
  }

  getDescription(scene: BattleScene): string {
    return i18next.t("modifierType:ModifierType.PokemonFriendshipBoosterModifierType.description");
  }
}

export class PokemonMoveAccuracyBoosterModifierType extends PokemonHeldItemModifierType {
  private amount: integer;

  constructor(localeKey: string, iconImage: string, amount: integer, group?: string, soundName?: string) {
    super(localeKey, iconImage, (_type, args) => new Modifiers.PokemonMoveAccuracyBoosterModifier(this, (args[0] as Pokemon).id, amount), group, soundName);

    this.amount = amount;
  }

  getDescription(scene: BattleScene): string {
    return i18next.t("modifierType:ModifierType.PokemonMoveAccuracyBoosterModifierType.description", { accuracyAmount: this.amount });
  }
}

export class PokemonMultiHitModifierType extends PokemonHeldItemModifierType {
  constructor(localeKey: string, iconImage: string) {
    super(localeKey, iconImage, (type, args) => new Modifiers.PokemonMultiHitModifier(type as PokemonMultiHitModifierType, (args[0] as Pokemon).id));
  }

  getDescription(scene: BattleScene): string {
    return i18next.t("modifierType:ModifierType.PokemonMultiHitModifierType.description");
  }
}

export class TmModifierType extends PokemonModifierType {
  public moveId: Moves;

  constructor(moveId: Moves) {
    super("", `tm_${Type[allMoves[moveId].type].toLowerCase()}`, (_type, args) => new Modifiers.TmModifier(this, (args[0] as PlayerPokemon).id),
      (pokemon: PlayerPokemon) => {
        if (pokemon.compatibleTms.indexOf(moveId) === -1 || pokemon.getMoveset().filter(m => m?.moveId === moveId).length) {
          return PartyUiHandler.NoEffectMessage;
        }
        return null;
      }, "tm");

    this.moveId = moveId;
  }

  get name(): string {
    return i18next.t("modifierType:ModifierType.TmModifierType.name", {
      moveId: Utils.padInt(Object.keys(tmSpecies).indexOf(this.moveId.toString()) + 1, 3),
      moveName: allMoves[this.moveId].name,
    });
  }

  getDescription(scene: BattleScene): string {
    return i18next.t(scene.enableMoveInfo ? "modifierType:ModifierType.TmModifierTypeWithInfo.description" : "modifierType:ModifierType.TmModifierType.description", { moveName: allMoves[this.moveId].name });
  }
}

export class EvolutionItemModifierType extends PokemonModifierType implements GeneratedPersistentModifierType {
  public evolutionItem: EvolutionItem;

  constructor(evolutionItem: EvolutionItem) {
    super("", EvolutionItem[evolutionItem].toLowerCase(), (_type, args) => new Modifiers.EvolutionItemModifier(this, (args[0] as PlayerPokemon).id),
      (pokemon: PlayerPokemon) => {
        if (pokemonEvolutions.hasOwnProperty(pokemon.species.speciesId) && pokemonEvolutions[pokemon.species.speciesId].filter(e => e.item === this.evolutionItem
          && (!e.condition || e.condition.predicate(pokemon))).length && (pokemon.getFormKey() !== SpeciesFormKey.GIGANTAMAX)) {
          return null;
        } else if (pokemon.isFusion() && pokemon.fusionSpecies && pokemonEvolutions.hasOwnProperty(pokemon.fusionSpecies.speciesId) && pokemonEvolutions[pokemon.fusionSpecies.speciesId].filter(e => e.item === this.evolutionItem
        && (!e.condition || e.condition.predicate(pokemon))).length && (pokemon.getFusionFormKey() !== SpeciesFormKey.GIGANTAMAX)) {
          return null;
        }

        return PartyUiHandler.NoEffectMessage;
      });

    this.evolutionItem = evolutionItem;
  }

  get name(): string {
    return i18next.t(`modifierType:EvolutionItem.${EvolutionItem[this.evolutionItem]}`);
  }

  getDescription(scene: BattleScene): string {
    return i18next.t("modifierType:ModifierType.EvolutionItemModifierType.description");
  }

  getPregenArgs(): any[] {
    return [ this.evolutionItem ];
  }
}

/**
 * Class that represents form changing items
 */
export class FormChangeItemModifierType extends PokemonModifierType implements GeneratedPersistentModifierType {
  public formChangeItem: FormChangeItem;

  constructor(formChangeItem: FormChangeItem) {
    super("", FormChangeItem[formChangeItem].toLowerCase(), (_type, args) => new Modifiers.PokemonFormChangeItemModifier(this, (args[0] as PlayerPokemon).id, formChangeItem, true),
      (pokemon: PlayerPokemon) => {
        // Make sure the Pokemon has alternate forms
        if (pokemonFormChanges.hasOwnProperty(pokemon.species.speciesId)
          // Get all form changes for this species with an item trigger, including any compound triggers
          && pokemonFormChanges[pokemon.species.speciesId].filter(fc => fc.trigger.hasTriggerType(SpeciesFormChangeItemTrigger))
          // Returns true if any form changes match this item
            .map(fc => fc.findTrigger(SpeciesFormChangeItemTrigger) as SpeciesFormChangeItemTrigger)
            .flat().flatMap(fc => fc.item).includes(this.formChangeItem)
        ) {
          return null;
        }

        return PartyUiHandler.NoEffectMessage;
      });

    this.formChangeItem = formChangeItem;
  }

  get name(): string {
    return i18next.t(`modifierType:FormChangeItem.${FormChangeItem[this.formChangeItem]}`);
  }

  getDescription(scene: BattleScene): string {
    return i18next.t("modifierType:ModifierType.FormChangeItemModifierType.description");
  }

  getPregenArgs(): any[] {
    return [ this.formChangeItem ];
  }
}

export class FusePokemonModifierType extends PokemonModifierType {
  constructor(localeKey: string, iconImage: string) {
    super(localeKey, iconImage, (_type, args) => new Modifiers.FusePokemonModifier(this, (args[0] as PlayerPokemon).id, (args[1] as PlayerPokemon).id),
      (pokemon: PlayerPokemon) => {
        if (pokemon.isFusion()) {
          return PartyUiHandler.NoEffectMessage;
        }
        return null;
      });
  }

  getDescription(scene: BattleScene): string {
    return i18next.t("modifierType:ModifierType.FusePokemonModifierType.description");
  }
}

class AttackTypeBoosterModifierTypeGenerator extends ModifierTypeGenerator {
  constructor() {
    super((party: Pokemon[], pregenArgs?: any[]) => {
      if (pregenArgs && (pregenArgs.length === 1) && (pregenArgs[0] in Type)) {
        return new AttackTypeBoosterModifierType(pregenArgs[0] as Type, 20);
      }

      const attackMoveTypes = party.map(p => p.getMoveset().map(m => m?.getMove()).filter(m => m instanceof AttackMove).map(m => m.type)).flat();
      if (!attackMoveTypes.length) {
        return null;
      }

      const attackMoveTypeWeights = new Map<Type, integer>();
      let totalWeight = 0;
      for (const t of attackMoveTypes) {
        if (attackMoveTypeWeights.has(t)) {
          if (attackMoveTypeWeights.get(t)! < 3) { // attackMoveTypeWeights.has(t) was checked before
            attackMoveTypeWeights.set(t, attackMoveTypeWeights.get(t)! + 1);
          } else {
            continue;
          }
        } else {
          attackMoveTypeWeights.set(t, 1);
        }
        totalWeight++;
      }

      if (!totalWeight) {
        return null;
      }

      let type: Type;

      const randInt = Utils.randSeedInt(totalWeight);
      let weight = 0;

      for (const t of attackMoveTypeWeights.keys()) {
        const typeWeight = attackMoveTypeWeights.get(t)!; // guranteed to be defined
        if (randInt <= weight + typeWeight) {
          type = t;
          break;
        }
        weight += typeWeight;
      }

      return new AttackTypeBoosterModifierType(type!, 20);
    });
  }
}

/**
 * Modifier type generator for {@linkcode SpeciesStatBoosterModifierType}, which
 * encapsulates the logic for weighting the most useful held item from
 * the current list of {@linkcode items}.
 * @extends ModifierTypeGenerator
 */
class SpeciesStatBoosterModifierTypeGenerator extends ModifierTypeGenerator {
  /** Object comprised of the currently available species-based stat boosting held items */
  public static items = {
    LIGHT_BALL: { stats: [Stat.ATK, Stat.SPATK], multiplier: 2, species: [Species.PIKACHU] },
    THICK_CLUB: { stats: [Stat.ATK], multiplier: 2, species: [Species.CUBONE, Species.MAROWAK, Species.ALOLA_MAROWAK] },
    METAL_POWDER: { stats: [Stat.DEF], multiplier: 2, species: [Species.DITTO] },
    QUICK_POWDER: { stats: [Stat.SPD], multiplier: 2, species: [Species.DITTO] },
  };

  constructor() {
    super((party: Pokemon[], pregenArgs?: any[]) => {
      const items = SpeciesStatBoosterModifierTypeGenerator.items;
      if (pregenArgs && (pregenArgs.length === 1) && (pregenArgs[0] in items)) {
        return new SpeciesStatBoosterModifierType(pregenArgs[0] as SpeciesStatBoosterItem);
      }

      const values = Object.values(items);
      const keys = Object.keys(items);
      const weights = keys.map(() => 0);

      for (const p of party) {
        const speciesId = p.getSpeciesForm(true).speciesId;
        const fusionSpeciesId = p.isFusion() ? p.getFusionSpeciesForm(true).speciesId : null;
        const hasFling = p.getMoveset(true).some(m => m?.moveId === Moves.FLING);

        for (const i in values) {
          const checkedSpecies = values[i].species;
          const checkedStats = values[i].stats;

          // If party member already has the item being weighted currently, skip to the next item
          const hasItem = p.getHeldItems().some(m => m instanceof Modifiers.SpeciesStatBoosterModifier
            && (m as Modifiers.SpeciesStatBoosterModifier).contains(checkedSpecies[0], checkedStats[0]));

          if (!hasItem) {
            if (checkedSpecies.includes(speciesId) || (!!fusionSpeciesId && checkedSpecies.includes(fusionSpeciesId))) {
              // Add weight if party member has a matching species or, if applicable, a matching fusion species
              weights[i]++;
            } else if (checkedSpecies.includes(Species.PIKACHU) && hasFling) {
              // Add weight to Light Ball if party member has Fling
              weights[i]++;
            }
          }
        }
      }

      let totalWeight = 0;
      for (const weight of weights) {
        totalWeight += weight;
      }

      if (totalWeight !== 0) {
        const randInt = Utils.randSeedInt(totalWeight, 1);
        let weight = 0;

        for (const i in weights) {
          if (weights[i] !== 0) {
            const curWeight = weight + weights[i];
            if (randInt <= weight + weights[i]) {
              return new SpeciesStatBoosterModifierType(keys[i] as SpeciesStatBoosterItem);
            }
            weight = curWeight;
          }
        }
      }

      return null;
    });
  }
}

class TmModifierTypeGenerator extends ModifierTypeGenerator {
  constructor(tier: ModifierTier) {
    super((party: Pokemon[], pregenArgs?: any[]) => {
      if (pregenArgs && (pregenArgs.length === 1) && (pregenArgs[0] in Moves)) {
        return new TmModifierType(pregenArgs[0] as Moves);
      }
      const partyMemberCompatibleTms = party.map(p => (p as PlayerPokemon).compatibleTms.filter(tm => !p.moveset.find(m => m?.moveId === tm)));
      const tierUniqueCompatibleTms = partyMemberCompatibleTms.flat().filter(tm => tmPoolTiers[tm] === tier).filter(tm => !allMoves[tm].name.endsWith(" (N)")).filter((tm, i, array) => array.indexOf(tm) === i);
      if (!tierUniqueCompatibleTms.length) {
        return null;
      }
      const randTmIndex = Utils.randSeedInt(tierUniqueCompatibleTms.length);
      return new TmModifierType(tierUniqueCompatibleTms[randTmIndex]);
    });
  }
}

class EvolutionItemModifierTypeGenerator extends ModifierTypeGenerator {
  constructor(rare: boolean) {
    super((party: Pokemon[], pregenArgs?: any[]) => {
      if (pregenArgs && (pregenArgs.length === 1) && (pregenArgs[0] in EvolutionItem)) {
        return new EvolutionItemModifierType(pregenArgs[0] as EvolutionItem);
      }

      const evolutionItemPool = [
        party.filter(p => pokemonEvolutions.hasOwnProperty(p.species.speciesId) && (!p.pauseEvolutions || p.species.speciesId === Species.SLOWPOKE)).map(p => {
          const evolutions = pokemonEvolutions[p.species.speciesId];
          return evolutions.filter(e => e.item !== EvolutionItem.NONE && (e.evoFormKey === null || (e.preFormKey || "") === p.getFormKey()) && (!e.condition || e.condition.predicate(p)));
        }).flat(),
<<<<<<< HEAD
        party.filter(p => p.isFusion() && pokemonEvolutions.hasOwnProperty(p.fusionSpecies.speciesId) && (!p.pauseEvolutions || p.fusionSpecies.speciesId === Species.SLOWPOKE)).map(p => {
          const evolutions = pokemonEvolutions[p.fusionSpecies.speciesId];
=======
        party.filter(p => p.isFusion() && p.fusionSpecies && pokemonEvolutions.hasOwnProperty(p.fusionSpecies.speciesId)).map(p => {
          const evolutions = pokemonEvolutions[p.fusionSpecies!.speciesId];
>>>>>>> ae2ab120
          return evolutions.filter(e => e.item !== EvolutionItem.NONE && (e.evoFormKey === null || (e.preFormKey || "") === p.getFusionFormKey()) && (!e.condition || e.condition.predicate(p)));
        }).flat()
      ].flat().flatMap(e => e.item).filter(i => (!!i && i > 50) === rare);

      if (!evolutionItemPool.length) {
        return null;
      }

      return new EvolutionItemModifierType(evolutionItemPool[Utils.randSeedInt(evolutionItemPool.length)]!); // TODO: is the bang correct?
    });
  }
}

class FormChangeItemModifierTypeGenerator extends ModifierTypeGenerator {
  constructor() {
    super((party: Pokemon[], pregenArgs?: any[]) => {
      if (pregenArgs && (pregenArgs.length === 1) && (pregenArgs[0] in FormChangeItem)) {
        return new FormChangeItemModifierType(pregenArgs[0] as FormChangeItem);
      }

      const formChangeItemPool = [...new Set(party.filter(p => pokemonFormChanges.hasOwnProperty(p.species.speciesId)).map(p => {
        const formChanges = pokemonFormChanges[p.species.speciesId];
        let formChangeItemTriggers = formChanges.filter(fc => ((fc.formKey.indexOf(SpeciesFormKey.MEGA) === -1 && fc.formKey.indexOf(SpeciesFormKey.PRIMAL) === -1) || party[0].scene.getModifiers(Modifiers.MegaEvolutionAccessModifier).length)
          && ((fc.formKey.indexOf(SpeciesFormKey.GIGANTAMAX) === -1 && fc.formKey.indexOf(SpeciesFormKey.ETERNAMAX) === -1) || party[0].scene.getModifiers(Modifiers.GigantamaxAccessModifier).length)
          && (!fc.conditions.length || fc.conditions.filter(cond => cond instanceof SpeciesFormChangeCondition && cond.predicate(p)).length))
          .map(fc => fc.findTrigger(SpeciesFormChangeItemTrigger) as SpeciesFormChangeItemTrigger)
          .filter(t => t && t.active && !p.scene.findModifier(m => m instanceof Modifiers.PokemonFormChangeItemModifier && m.pokemonId === p.id && m.formChangeItem === t.item));

        if (p.species.speciesId === Species.NECROZMA) {
          // technically we could use a simplified version and check for formChanges.length > 3, but in case any code changes later, this might break...

          let foundULTRA_Z = false,
            foundN_LUNA = false,
            foundN_SOLAR = false;
          formChangeItemTriggers.forEach((fc, i) => {
            switch (fc.item) {
            case FormChangeItem.ULTRANECROZIUM_Z:
              foundULTRA_Z = true;
              break;
            case FormChangeItem.N_LUNARIZER:
              foundN_LUNA = true;
              break;
            case FormChangeItem.N_SOLARIZER:
              foundN_SOLAR = true;
              break;
            }
          });
          if (foundULTRA_Z && foundN_LUNA && foundN_SOLAR) {
            // all three items are present -> user hasn't acquired any of the N_*ARIZERs -> block ULTRANECROZIUM_Z acquisition.
            formChangeItemTriggers = formChangeItemTriggers.filter(fc => fc.item !== FormChangeItem.ULTRANECROZIUM_Z);
          }
        }
        return formChangeItemTriggers;
      }).flat().flatMap(fc => fc.item))];
      // convert it into a set to remove duplicate values, which can appear when the same species with a potential form change is in the party.

      if (!formChangeItemPool.length) {
        return null;
      }

      return new FormChangeItemModifierType(formChangeItemPool[Utils.randSeedInt(formChangeItemPool.length)]);
    });
  }
}

export class TerastallizeModifierType extends PokemonHeldItemModifierType implements GeneratedPersistentModifierType {
  private teraType: Type;

  constructor(teraType: Type) {
    super("", `${Type[teraType].toLowerCase()}_tera_shard`, (type, args) => new Modifiers.TerastallizeModifier(type as TerastallizeModifierType, (args[0] as Pokemon).id, teraType), "tera_shard");

    this.teraType = teraType;
  }

  get name(): string {
    return i18next.t("modifierType:ModifierType.TerastallizeModifierType.name", { teraType: i18next.t(`pokemonInfo:Type.${Type[this.teraType]}`) });
  }

  getDescription(scene: BattleScene): string {
    return i18next.t("modifierType:ModifierType.TerastallizeModifierType.description", { teraType: i18next.t(`pokemonInfo:Type.${Type[this.teraType]}`) });
  }

  getPregenArgs(): any[] {
    return [ this.teraType ];
  }
}

export class ContactHeldItemTransferChanceModifierType extends PokemonHeldItemModifierType {
  private chancePercent: integer;

  constructor(localeKey: string, iconImage: string, chancePercent: integer, group?: string, soundName?: string) {
    super(localeKey, iconImage, (type, args) => new Modifiers.ContactHeldItemTransferChanceModifier(type, (args[0] as Pokemon).id, chancePercent), group, soundName);

    this.chancePercent = chancePercent;
  }

  getDescription(scene: BattleScene): string {
    return i18next.t("modifierType:ModifierType.ContactHeldItemTransferChanceModifierType.description", { chancePercent: this.chancePercent });
  }
}

export class TurnHeldItemTransferModifierType extends PokemonHeldItemModifierType {
  constructor(localeKey: string, iconImage: string, group?: string, soundName?: string) {
    super(localeKey, iconImage, (type, args) => new Modifiers.TurnHeldItemTransferModifier(type, (args[0] as Pokemon).id), group, soundName);
  }

  getDescription(scene: BattleScene): string {
    return i18next.t("modifierType:ModifierType.TurnHeldItemTransferModifierType.description");
  }
}

export class EnemyAttackStatusEffectChanceModifierType extends ModifierType {
  private chancePercent: integer;
  private effect: StatusEffect;

  constructor(localeKey: string, iconImage: string, chancePercent: integer, effect: StatusEffect, stackCount?: integer) {
    super(localeKey, iconImage, (type, args) => new Modifiers.EnemyAttackStatusEffectChanceModifier(type, effect, chancePercent, stackCount), "enemy_status_chance");

    this.chancePercent = chancePercent;
    this.effect = effect;
  }

  getDescription(scene: BattleScene): string {
    return i18next.t("modifierType:ModifierType.EnemyAttackStatusEffectChanceModifierType.description", {
      chancePercent: this.chancePercent,
      statusEffect: getStatusEffectDescriptor(this.effect),
    });
  }
}

export class EnemyEndureChanceModifierType extends ModifierType {
  private chancePercent: number;

  constructor(localeKey: string, iconImage: string, chancePercent: number) {
    super(localeKey, iconImage, (type, _args) => new Modifiers.EnemyEndureChanceModifier(type, chancePercent), "enemy_endure");

    this.chancePercent = chancePercent;
  }

  getDescription(scene: BattleScene): string {
    return i18next.t("modifierType:ModifierType.EnemyEndureChanceModifierType.description", { chancePercent: this.chancePercent });
  }
}

export type ModifierTypeFunc = () => ModifierType;
type WeightedModifierTypeWeightFunc = (party: Pokemon[], rerollCount?: integer) => integer;

/**
 * High order function that returns a WeightedModifierTypeWeightFunc that will only be applied on
 * classic and skip an ModifierType if current wave is greater or equal to the one passed down
 * @param wave - Wave where we should stop showing the modifier
 * @param defaultWeight - ModifierType default weight
 * @returns A WeightedModifierTypeWeightFunc
 */
function skipInClassicAfterWave(wave: integer, defaultWeight: integer): WeightedModifierTypeWeightFunc {
  return (party: Pokemon[]) => {
    const gameMode =  party[0].scene.gameMode;
    const currentWave = party[0].scene.currentBattle.waveIndex;
    return gameMode.isClassic && currentWave >= wave ? 0 : defaultWeight;
  };
}

/**
 * High order function that returns a WeightedModifierTypeWeightFunc that will only be applied on
 * classic and it will skip a ModifierType if it is the last wave pull.
 * @param defaultWeight ModifierType default weight
 * @returns A WeightedModifierTypeWeightFunc
 */
function skipInLastClassicWaveOrDefault(defaultWeight: integer) : WeightedModifierTypeWeightFunc {
  return skipInClassicAfterWave(199, defaultWeight);
}
class WeightedModifierType {
  public modifierType: ModifierType;
  public weight: integer | WeightedModifierTypeWeightFunc;
  public maxWeight: integer;

  constructor(modifierTypeFunc: ModifierTypeFunc, weight: integer | WeightedModifierTypeWeightFunc, maxWeight?: integer) {
    this.modifierType = modifierTypeFunc();
    this.modifierType.id = Object.keys(modifierTypes).find(k => modifierTypes[k] === modifierTypeFunc)!; // TODO: is this bang correct?
    this.weight = weight;
    this.maxWeight = maxWeight || (!(weight instanceof Function) ? weight : 0);
  }

  setTier(tier: ModifierTier) {
    this.modifierType.setTier(tier);
  }
}

type BaseModifierOverride = {
  name: Exclude<ModifierTypeKeys, GeneratorModifierOverride["name"]>;
  count?: number;
};

/** Type for modifiers and held items that are constructed via {@linkcode ModifierTypeGenerator}. */
export type GeneratorModifierOverride = {
  count?: number;
} & (
  | {
      name: keyof Pick<typeof modifierTypes, "SPECIES_STAT_BOOSTER">;
      type?: SpeciesStatBoosterItem;
    }
  | {
      name: keyof Pick<typeof modifierTypes, "TEMP_STAT_BOOSTER">;
      type?: TempBattleStat;
    }
  | {
      name: keyof Pick<typeof modifierTypes, "BASE_STAT_BOOSTER">;
      type?: Stat;
    }
  | {
      name: keyof Pick<typeof modifierTypes, "MINT">;
      type?: Nature;
    }
  | {
      name: keyof Pick<typeof modifierTypes, "ATTACK_TYPE_BOOSTER" | "TERA_SHARD">;
      type?: Type;
    }
  | {
      name: keyof Pick<typeof modifierTypes, "BERRY">;
      type?: BerryType;
    }
  | {
      name: keyof Pick<typeof modifierTypes, "EVOLUTION_ITEM" | "RARE_EVOLUTION_ITEM">;
      type?: EvolutionItem;
    }
  | {
      name: keyof Pick<typeof modifierTypes, "FORM_CHANGE_ITEM">;
      type?: FormChangeItem;
    }
  | {
      name: keyof Pick<typeof modifierTypes, "TM_COMMON" | "TM_GREAT" | "TM_ULTRA">;
      type?: Moves;
    }
);

/** Type used to construct modifiers and held items for overriding purposes. */
export type ModifierOverride = GeneratorModifierOverride | BaseModifierOverride;

export type ModifierTypeKeys = keyof typeof modifierTypes;

export const modifierTypes = {
  POKEBALL: () => new AddPokeballModifierType("pb", PokeballType.POKEBALL, 5),
  GREAT_BALL: () => new AddPokeballModifierType("gb", PokeballType.GREAT_BALL, 5),
  ULTRA_BALL: () => new AddPokeballModifierType("ub", PokeballType.ULTRA_BALL, 5),
  ROGUE_BALL: () => new AddPokeballModifierType("rb", PokeballType.ROGUE_BALL, 5),
  MASTER_BALL: () => new AddPokeballModifierType("mb", PokeballType.MASTER_BALL, 1),

  RARE_CANDY: () => new PokemonLevelIncrementModifierType("modifierType:ModifierType.RARE_CANDY", "rare_candy"),
  RARER_CANDY: () => new AllPokemonLevelIncrementModifierType("modifierType:ModifierType.RARER_CANDY", "rarer_candy"),

  EVOLUTION_ITEM: () => new EvolutionItemModifierTypeGenerator(false),
  RARE_EVOLUTION_ITEM: () => new EvolutionItemModifierTypeGenerator(true),
  FORM_CHANGE_ITEM: () => new FormChangeItemModifierTypeGenerator(),

  MEGA_BRACELET: () => new ModifierType("modifierType:ModifierType.MEGA_BRACELET", "mega_bracelet", (type, _args) => new Modifiers.MegaEvolutionAccessModifier(type)),
  DYNAMAX_BAND: () => new ModifierType("modifierType:ModifierType.DYNAMAX_BAND", "dynamax_band", (type, _args) => new Modifiers.GigantamaxAccessModifier(type)),
  TERA_ORB: () => new ModifierType("modifierType:ModifierType.TERA_ORB", "tera_orb", (type, _args) => new Modifiers.TerastallizeAccessModifier(type)),

  MAP: () => new ModifierType("modifierType:ModifierType.MAP", "map", (type, _args) => new Modifiers.MapModifier(type)),

  POTION: () => new PokemonHpRestoreModifierType("modifierType:ModifierType.POTION", "potion", 20, 10),
  SUPER_POTION: () => new PokemonHpRestoreModifierType("modifierType:ModifierType.SUPER_POTION", "super_potion", 50, 25),
  HYPER_POTION: () => new PokemonHpRestoreModifierType("modifierType:ModifierType.HYPER_POTION", "hyper_potion", 200, 50),
  MAX_POTION: () => new PokemonHpRestoreModifierType("modifierType:ModifierType.MAX_POTION", "max_potion", 0, 100),
  FULL_RESTORE: () => new PokemonHpRestoreModifierType("modifierType:ModifierType.FULL_RESTORE", "full_restore", 0, 100, true),

  REVIVE: () => new PokemonReviveModifierType("modifierType:ModifierType.REVIVE", "revive", 50),
  MAX_REVIVE: () => new PokemonReviveModifierType("modifierType:ModifierType.MAX_REVIVE", "max_revive", 100),

  FULL_HEAL: () => new PokemonStatusHealModifierType("modifierType:ModifierType.FULL_HEAL", "full_heal"),

  SACRED_ASH: () => new AllPokemonFullReviveModifierType("modifierType:ModifierType.SACRED_ASH", "sacred_ash"),

  REVIVER_SEED: () => new PokemonHeldItemModifierType("modifierType:ModifierType.REVIVER_SEED", "reviver_seed", (type, args) => new Modifiers.PokemonInstantReviveModifier(type, (args[0] as Pokemon).id)),
  WHITE_HERB: () => new PokemonHeldItemModifierType("modifierType:ModifierType.WHITE_HERB", "white_herb", (type, args) => new Modifiers.PokemonResetNegativeStatStageModifier(type, (args[0] as Pokemon).id)),

  ETHER: () => new PokemonPpRestoreModifierType("modifierType:ModifierType.ETHER", "ether", 10),
  MAX_ETHER: () => new PokemonPpRestoreModifierType("modifierType:ModifierType.MAX_ETHER", "max_ether", -1),

  ELIXIR: () => new PokemonAllMovePpRestoreModifierType("modifierType:ModifierType.ELIXIR", "elixir", 10),
  MAX_ELIXIR: () => new PokemonAllMovePpRestoreModifierType("modifierType:ModifierType.MAX_ELIXIR", "max_elixir", -1),

  PP_UP: () => new PokemonPpUpModifierType("modifierType:ModifierType.PP_UP", "pp_up", 1),
  PP_MAX: () => new PokemonPpUpModifierType("modifierType:ModifierType.PP_MAX", "pp_max", 3),

  /*REPEL: () => new DoubleBattleChanceBoosterModifierType('Repel', 5),
  SUPER_REPEL: () => new DoubleBattleChanceBoosterModifierType('Super Repel', 10),
  MAX_REPEL: () => new DoubleBattleChanceBoosterModifierType('Max Repel', 25),*/

  LURE: () => new DoubleBattleChanceBoosterModifierType("modifierType:ModifierType.LURE", "lure", 5),
  SUPER_LURE: () => new DoubleBattleChanceBoosterModifierType("modifierType:ModifierType.SUPER_LURE", "super_lure", 10),
  MAX_LURE: () => new DoubleBattleChanceBoosterModifierType("modifierType:ModifierType.MAX_LURE", "max_lure", 25),

  SPECIES_STAT_BOOSTER: () => new SpeciesStatBoosterModifierTypeGenerator(),

  TEMP_STAT_BOOSTER: () => new ModifierTypeGenerator((party: Pokemon[], pregenArgs?: any[]) => {
    if (pregenArgs && (pregenArgs.length === 1) && (pregenArgs[0] in TempBattleStat)) {
      return new TempBattleStatBoosterModifierType(pregenArgs[0] as TempBattleStat);
    }
    const randTempBattleStat = Utils.randSeedInt(6) as TempBattleStat;
    return new TempBattleStatBoosterModifierType(randTempBattleStat);
  }),
  DIRE_HIT: () => new TempBattleStatBoosterModifierType(TempBattleStat.CRIT),

  BASE_STAT_BOOSTER: () => new ModifierTypeGenerator((party: Pokemon[], pregenArgs?: any[]) => {
    if (pregenArgs && (pregenArgs.length === 1) && (pregenArgs[0] in Stat)) {
      const stat = pregenArgs[0] as Stat;
      return new PokemonBaseStatBoosterModifierType(getBaseStatBoosterItemName(stat), stat);
    }
    const randStat = Utils.randSeedInt(6) as Stat;
    return new PokemonBaseStatBoosterModifierType(getBaseStatBoosterItemName(randStat), randStat);
  }),

  ATTACK_TYPE_BOOSTER: () => new AttackTypeBoosterModifierTypeGenerator(),

  MINT: () => new ModifierTypeGenerator((party: Pokemon[], pregenArgs?: any[]) => {
    if (pregenArgs && (pregenArgs.length === 1) && (pregenArgs[0] in Nature)) {
      return new PokemonNatureChangeModifierType(pregenArgs[0] as Nature);
    }
    return new PokemonNatureChangeModifierType(Utils.randSeedInt(Utils.getEnumValues(Nature).length) as Nature);
  }),

  TERA_SHARD: () => new ModifierTypeGenerator((party: Pokemon[], pregenArgs?: any[]) => {
    if (pregenArgs && (pregenArgs.length === 1) && (pregenArgs[0] in Type)) {
      return new TerastallizeModifierType(pregenArgs[0] as Type);
    }
    if (!party[0].scene.getModifiers(Modifiers.TerastallizeAccessModifier).length) {
      return null;
    }
    let type: Type;
    if (!Utils.randSeedInt(3)) {
      const partyMemberTypes = party.map(p => p.getTypes(false, false, true)).flat();
      type = Utils.randSeedItem(partyMemberTypes);
    } else {
      type = Utils.randSeedInt(64) ? Utils.randSeedInt(18) as Type : Type.STELLAR;
    }
    return new TerastallizeModifierType(type);
  }),

  BERRY: () => new ModifierTypeGenerator((party: Pokemon[], pregenArgs?: any[]) => {
    if (pregenArgs && (pregenArgs.length === 1) && (pregenArgs[0] in BerryType)) {
      return new BerryModifierType(pregenArgs[0] as BerryType);
    }
    const berryTypes = Utils.getEnumValues(BerryType);
    let randBerryType: BerryType;
    const rand = Utils.randSeedInt(12);
    if (rand < 2) {
      randBerryType = BerryType.SITRUS;
    } else if (rand < 4) {
      randBerryType = BerryType.LUM;
    } else if (rand < 6) {
      randBerryType = BerryType.LEPPA;
    } else {
      randBerryType = berryTypes[Utils.randSeedInt(berryTypes.length - 3) + 2];
    }
    return new BerryModifierType(randBerryType);
  }),

  TM_COMMON: () => new TmModifierTypeGenerator(ModifierTier.COMMON),
  TM_GREAT: () => new TmModifierTypeGenerator(ModifierTier.GREAT),
  TM_ULTRA: () => new TmModifierTypeGenerator(ModifierTier.ULTRA),

  MEMORY_MUSHROOM: () => new RememberMoveModifierType("modifierType:ModifierType.MEMORY_MUSHROOM", "big_mushroom"),

  EXP_SHARE: () => new ModifierType("modifierType:ModifierType.EXP_SHARE", "exp_share", (type, _args) => new Modifiers.ExpShareModifier(type)),
  EXP_BALANCE: () => new ModifierType("modifierType:ModifierType.EXP_BALANCE", "exp_balance", (type, _args) => new Modifiers.ExpBalanceModifier(type)),

  OVAL_CHARM: () => new ModifierType("modifierType:ModifierType.OVAL_CHARM", "oval_charm", (type, _args) => new Modifiers.MultipleParticipantExpBonusModifier(type)),

  EXP_CHARM: () => new ExpBoosterModifierType("modifierType:ModifierType.EXP_CHARM", "exp_charm", 25),
  SUPER_EXP_CHARM: () => new ExpBoosterModifierType("modifierType:ModifierType.SUPER_EXP_CHARM", "super_exp_charm", 60),
  GOLDEN_EXP_CHARM: () => new ExpBoosterModifierType("modifierType:ModifierType.GOLDEN_EXP_CHARM", "golden_exp_charm", 100),

  LUCKY_EGG: () => new PokemonExpBoosterModifierType("modifierType:ModifierType.LUCKY_EGG", "lucky_egg", 40),
  GOLDEN_EGG: () => new PokemonExpBoosterModifierType("modifierType:ModifierType.GOLDEN_EGG", "golden_egg", 100),

  SOOTHE_BELL: () => new PokemonFriendshipBoosterModifierType("modifierType:ModifierType.SOOTHE_BELL", "soothe_bell"),

  SCOPE_LENS: () => new PokemonHeldItemModifierType("modifierType:ModifierType.SCOPE_LENS", "scope_lens", (type, args) => new Modifiers.CritBoosterModifier(type, (args[0] as Pokemon).id, 1)),
  LEEK: () => new PokemonHeldItemModifierType("modifierType:ModifierType.LEEK", "leek", (type, args) => new Modifiers.SpeciesCritBoosterModifier(type, (args[0] as Pokemon).id, 2, [Species.FARFETCHD, Species.GALAR_FARFETCHD, Species.SIRFETCHD])),

  EVIOLITE: () => new PokemonHeldItemModifierType("modifierType:ModifierType.EVIOLITE", "eviolite", (type, args) => new Modifiers.EvolutionStatBoosterModifier(type, (args[0] as Pokemon).id, [Stat.DEF, Stat.SPDEF], 1.5)),

  SOUL_DEW: () => new PokemonHeldItemModifierType("modifierType:ModifierType.SOUL_DEW", "soul_dew", (type, args) => new Modifiers.PokemonNatureWeightModifier(type, (args[0] as Pokemon).id)),

  NUGGET: () => new MoneyRewardModifierType("modifierType:ModifierType.NUGGET", "nugget", 1, "modifierType:ModifierType.MoneyRewardModifierType.extra.small"),
  BIG_NUGGET: () => new MoneyRewardModifierType("modifierType:ModifierType.BIG_NUGGET", "big_nugget", 2.5, "modifierType:ModifierType.MoneyRewardModifierType.extra.moderate"),
  RELIC_GOLD: () => new MoneyRewardModifierType("modifierType:ModifierType.RELIC_GOLD", "relic_gold", 10, "modifierType:ModifierType.MoneyRewardModifierType.extra.large"),

  AMULET_COIN: () => new ModifierType("modifierType:ModifierType.AMULET_COIN", "amulet_coin", (type, _args) => new Modifiers.MoneyMultiplierModifier(type)),
  GOLDEN_PUNCH: () => new PokemonHeldItemModifierType("modifierType:ModifierType.GOLDEN_PUNCH", "golden_punch", (type, args) => new Modifiers.DamageMoneyRewardModifier(type, (args[0] as Pokemon).id)),
  COIN_CASE: () => new ModifierType("modifierType:ModifierType.COIN_CASE", "coin_case", (type, _args) => new Modifiers.MoneyInterestModifier(type)),

  LOCK_CAPSULE: () => new ModifierType("modifierType:ModifierType.LOCK_CAPSULE", "lock_capsule", (type, _args) => new Modifiers.LockModifierTiersModifier(type)),

  GRIP_CLAW: () => new ContactHeldItemTransferChanceModifierType("modifierType:ModifierType.GRIP_CLAW", "grip_claw", 10),
  WIDE_LENS: () => new PokemonMoveAccuracyBoosterModifierType("modifierType:ModifierType.WIDE_LENS", "wide_lens", 5),

  MULTI_LENS: () => new PokemonMultiHitModifierType("modifierType:ModifierType.MULTI_LENS", "zoom_lens"),

  HEALING_CHARM: () => new ModifierType("modifierType:ModifierType.HEALING_CHARM", "healing_charm", (type, _args) => new Modifiers.HealingBoosterModifier(type, 1.1)),
  CANDY_JAR: () => new ModifierType("modifierType:ModifierType.CANDY_JAR", "candy_jar", (type, _args) => new Modifiers.LevelIncrementBoosterModifier(type)),

  BERRY_POUCH: () => new ModifierType("modifierType:ModifierType.BERRY_POUCH", "berry_pouch", (type, _args) => new Modifiers.PreserveBerryModifier(type)),

  FOCUS_BAND: () => new PokemonHeldItemModifierType("modifierType:ModifierType.FOCUS_BAND", "focus_band", (type, args) => new Modifiers.SurviveDamageModifier(type, (args[0] as Pokemon).id)),

  QUICK_CLAW: () => new PokemonHeldItemModifierType("modifierType:ModifierType.QUICK_CLAW", "quick_claw", (type, args) => new Modifiers.BypassSpeedChanceModifier(type, (args[0] as Pokemon).id)),

  KINGS_ROCK: () => new PokemonHeldItemModifierType("modifierType:ModifierType.KINGS_ROCK", "kings_rock", (type, args) => new Modifiers.FlinchChanceModifier(type, (args[0] as Pokemon).id)),

  LEFTOVERS: () => new PokemonHeldItemModifierType("modifierType:ModifierType.LEFTOVERS", "leftovers", (type, args) => new Modifiers.TurnHealModifier(type, (args[0] as Pokemon).id)),
  SHELL_BELL: () => new PokemonHeldItemModifierType("modifierType:ModifierType.SHELL_BELL", "shell_bell", (type, args) => new Modifiers.HitHealModifier(type, (args[0] as Pokemon).id)),

  TOXIC_ORB: () => new PokemonHeldItemModifierType("modifierType:ModifierType.TOXIC_ORB", "toxic_orb", (type, args) => new Modifiers.TurnStatusEffectModifier(type, (args[0] as Pokemon).id)),
  FLAME_ORB: () => new PokemonHeldItemModifierType("modifierType:ModifierType.FLAME_ORB", "flame_orb", (type, args) => new Modifiers.TurnStatusEffectModifier(type, (args[0] as Pokemon).id)),

  BATON: () => new PokemonHeldItemModifierType("modifierType:ModifierType.BATON", "baton", (type, args) => new Modifiers.SwitchEffectTransferModifier(type, (args[0] as Pokemon).id)),

  SHINY_CHARM: () => new ModifierType("modifierType:ModifierType.SHINY_CHARM", "shiny_charm", (type, _args) => new Modifiers.ShinyRateBoosterModifier(type)),
  ABILITY_CHARM: () => new ModifierType("modifierType:ModifierType.ABILITY_CHARM", "ability_charm", (type, _args) => new Modifiers.HiddenAbilityRateBoosterModifier(type)),

  IV_SCANNER: () => new ModifierType("modifierType:ModifierType.IV_SCANNER", "scanner", (type, _args) => new Modifiers.IvScannerModifier(type)),

  DNA_SPLICERS: () => new FusePokemonModifierType("modifierType:ModifierType.DNA_SPLICERS", "dna_splicers"),

  MINI_BLACK_HOLE: () => new TurnHeldItemTransferModifierType("modifierType:ModifierType.MINI_BLACK_HOLE", "mini_black_hole"),

  VOUCHER: () => new AddVoucherModifierType(VoucherType.REGULAR, 1),
  VOUCHER_PLUS: () => new AddVoucherModifierType(VoucherType.PLUS, 1),
  VOUCHER_PREMIUM: () => new AddVoucherModifierType(VoucherType.PREMIUM, 1),

  GOLDEN_POKEBALL: () => new ModifierType("modifierType:ModifierType.GOLDEN_POKEBALL", "pb_gold", (type, _args) => new Modifiers.ExtraModifierModifier(type), undefined, "pb_bounce_1"),

  ENEMY_DAMAGE_BOOSTER: () => new ModifierType("modifierType:ModifierType.ENEMY_DAMAGE_BOOSTER", "wl_item_drop", (type, _args) => new Modifiers.EnemyDamageBoosterModifier(type, 5)),
  ENEMY_DAMAGE_REDUCTION: () => new ModifierType("modifierType:ModifierType.ENEMY_DAMAGE_REDUCTION", "wl_guard_spec", (type, _args) => new Modifiers.EnemyDamageReducerModifier(type, 2.5)),
  //ENEMY_SUPER_EFFECT_BOOSTER: () => new ModifierType('Type Advantage Token', 'Increases damage of super effective attacks by 30%', (type, _args) => new Modifiers.EnemySuperEffectiveDamageBoosterModifier(type, 30), 'wl_custom_super_effective'),
  ENEMY_HEAL: () => new ModifierType("modifierType:ModifierType.ENEMY_HEAL", "wl_potion", (type, _args) => new Modifiers.EnemyTurnHealModifier(type, 2, 10)),
  ENEMY_ATTACK_POISON_CHANCE: () => new EnemyAttackStatusEffectChanceModifierType("modifierType:ModifierType.ENEMY_ATTACK_POISON_CHANCE", "wl_antidote", 5, StatusEffect.POISON, 10),
  ENEMY_ATTACK_PARALYZE_CHANCE: () => new EnemyAttackStatusEffectChanceModifierType("modifierType:ModifierType.ENEMY_ATTACK_PARALYZE_CHANCE", "wl_paralyze_heal", 2.5, StatusEffect.PARALYSIS, 10),
  ENEMY_ATTACK_BURN_CHANCE: () => new EnemyAttackStatusEffectChanceModifierType("modifierType:ModifierType.ENEMY_ATTACK_BURN_CHANCE", "wl_burn_heal", 5, StatusEffect.BURN, 10),
  ENEMY_STATUS_EFFECT_HEAL_CHANCE: () => new ModifierType("modifierType:ModifierType.ENEMY_STATUS_EFFECT_HEAL_CHANCE", "wl_full_heal", (type, _args) => new Modifiers.EnemyStatusEffectHealChanceModifier(type, 2.5, 10)),
  ENEMY_ENDURE_CHANCE: () => new EnemyEndureChanceModifierType("modifierType:ModifierType.ENEMY_ENDURE_CHANCE", "wl_reset_urge", 2),
  ENEMY_FUSED_CHANCE: () => new ModifierType("modifierType:ModifierType.ENEMY_FUSED_CHANCE", "wl_custom_spliced", (type, _args) => new Modifiers.EnemyFusionChanceModifier(type, 1)),
};

interface ModifierPool {
  [tier: string]: WeightedModifierType[]
}

/**
 * Used to check if the player has max of a given ball type in Classic
 * @param party The player's party, just used to access the scene
 * @param ballType The {@linkcode PokeballType} being checked
 * @returns boolean: true if the player has the maximum of a given ball type
 */
function hasMaximumBalls(party: Pokemon[], ballType: PokeballType): boolean {
  return (party[0].scene.gameMode.isClassic && party[0].scene.pokeballCounts[ballType] >= MAX_PER_TYPE_POKEBALLS);
}

const modifierPool: ModifierPool = {
  [ModifierTier.COMMON]: [
    new WeightedModifierType(modifierTypes.POKEBALL, (party: Pokemon[]) => (hasMaximumBalls(party, PokeballType.POKEBALL)) ? 0 : 6, 6),
    new WeightedModifierType(modifierTypes.RARE_CANDY, 2),
    new WeightedModifierType(modifierTypes.POTION, (party: Pokemon[]) => {
      const thresholdPartyMemberCount = Math.min(party.filter(p => (p.getInverseHp() >= 10 || p.getHpRatio() <= 0.875) && !p.isFainted()).length, 3);
      return thresholdPartyMemberCount * 3;
    }, 9),
    new WeightedModifierType(modifierTypes.SUPER_POTION, (party: Pokemon[]) => {
      const thresholdPartyMemberCount = Math.min(party.filter(p => (p.getInverseHp() >= 25 || p.getHpRatio() <= 0.75) && !p.isFainted()).length, 3);
      return thresholdPartyMemberCount;
    }, 3),
    new WeightedModifierType(modifierTypes.ETHER, (party: Pokemon[]) => {
      const thresholdPartyMemberCount = Math.min(party.filter(p => p.hp && p.getMoveset().filter(m => m?.ppUsed && (m.getMovePp() - m.ppUsed) <= 5 && m.ppUsed >= Math.floor(m.getMovePp() / 2)).length).length, 3);
      return thresholdPartyMemberCount * 3;
    }, 9),
    new WeightedModifierType(modifierTypes.MAX_ETHER, (party: Pokemon[]) => {
      const thresholdPartyMemberCount = Math.min(party.filter(p => p.hp && p.getMoveset().filter(m => m?.ppUsed && (m.getMovePp() - m.ppUsed) <= 5 && m.ppUsed >= Math.floor(m.getMovePp() / 2)).length).length, 3);
      return thresholdPartyMemberCount;
    }, 3),
    new WeightedModifierType(modifierTypes.LURE, skipInLastClassicWaveOrDefault(2)),
    new WeightedModifierType(modifierTypes.TEMP_STAT_BOOSTER, 4),
    new WeightedModifierType(modifierTypes.BERRY, 2),
    new WeightedModifierType(modifierTypes.TM_COMMON, 2),
  ].map(m => {
    m.setTier(ModifierTier.COMMON); return m;
  }),
  [ModifierTier.GREAT]: [
    new WeightedModifierType(modifierTypes.GREAT_BALL, (party: Pokemon[]) => (hasMaximumBalls(party, PokeballType.GREAT_BALL)) ? 0 : 6, 6),
    new WeightedModifierType(modifierTypes.PP_UP, 2),
    new WeightedModifierType(modifierTypes.FULL_HEAL, (party: Pokemon[]) => {
      const statusEffectPartyMemberCount = Math.min(party.filter(p => p.hp && !!p.status && !p.getHeldItems().some(i => {
        if (i instanceof Modifiers.TurnStatusEffectModifier) {
          return (i as Modifiers.TurnStatusEffectModifier).getStatusEffect() === p.status?.effect;
        }
        return false;
      })).length, 3);
      return statusEffectPartyMemberCount * 6;
    }, 18),
    new WeightedModifierType(modifierTypes.REVIVE, (party: Pokemon[]) => {
      const faintedPartyMemberCount = Math.min(party.filter(p => p.isFainted()).length, 3);
      return faintedPartyMemberCount * 9;
    }, 27),
    new WeightedModifierType(modifierTypes.MAX_REVIVE, (party: Pokemon[]) => {
      const faintedPartyMemberCount = Math.min(party.filter(p => p.isFainted()).length, 3);
      return faintedPartyMemberCount * 3;
    }, 9),
    new WeightedModifierType(modifierTypes.SACRED_ASH, (party: Pokemon[]) => {
      return party.filter(p => p.isFainted()).length >= Math.ceil(party.length / 2) ? 1 : 0;
    }, 1),
    new WeightedModifierType(modifierTypes.HYPER_POTION, (party: Pokemon[]) => {
      const thresholdPartyMemberCount = Math.min(party.filter(p => (p.getInverseHp() >= 100 || p.getHpRatio() <= 0.625) && !p.isFainted()).length, 3);
      return thresholdPartyMemberCount * 3;
    }, 9),
    new WeightedModifierType(modifierTypes.MAX_POTION, (party: Pokemon[]) => {
      const thresholdPartyMemberCount = Math.min(party.filter(p => (p.getInverseHp() >= 150 || p.getHpRatio() <= 0.5) && !p.isFainted()).length, 3);
      return thresholdPartyMemberCount;
    }, 3),
    new WeightedModifierType(modifierTypes.FULL_RESTORE, (party: Pokemon[]) => {
      const statusEffectPartyMemberCount = Math.min(party.filter(p => p.hp && !!p.status && !p.getHeldItems().some(i => {
        if (i instanceof Modifiers.TurnStatusEffectModifier) {
          return (i as Modifiers.TurnStatusEffectModifier).getStatusEffect() === p.status?.effect;
        }
        return false;
      })).length, 3);
      const thresholdPartyMemberCount = Math.floor((Math.min(party.filter(p => (p.getInverseHp() >= 150 || p.getHpRatio() <= 0.5) && !p.isFainted()).length, 3) + statusEffectPartyMemberCount) / 2);
      return thresholdPartyMemberCount;
    }, 3),
    new WeightedModifierType(modifierTypes.ELIXIR, (party: Pokemon[]) => {
      const thresholdPartyMemberCount = Math.min(party.filter(p => p.hp && p.getMoveset().filter(m => m?.ppUsed && (m.getMovePp() - m.ppUsed) <= 5 && m.ppUsed >= Math.floor(m.getMovePp() / 2)).length).length, 3);
      return thresholdPartyMemberCount * 3;
    }, 9),
    new WeightedModifierType(modifierTypes.MAX_ELIXIR, (party: Pokemon[]) => {
      const thresholdPartyMemberCount = Math.min(party.filter(p => p.hp && p.getMoveset().filter(m => m?.ppUsed && (m.getMovePp() - m.ppUsed) <= 5 && m.ppUsed >= Math.floor(m.getMovePp() / 2)).length).length, 3);
      return thresholdPartyMemberCount;
    }, 3),
    new WeightedModifierType(modifierTypes.DIRE_HIT, 4),
    new WeightedModifierType(modifierTypes.SUPER_LURE, skipInLastClassicWaveOrDefault(4)),
    new WeightedModifierType(modifierTypes.NUGGET, skipInLastClassicWaveOrDefault(5)),
    new WeightedModifierType(modifierTypes.EVOLUTION_ITEM, (party: Pokemon[]) => {
      return Math.min(Math.ceil(party[0].scene.currentBattle.waveIndex / 15), 8);
    }, 8),
    new WeightedModifierType(modifierTypes.MAP, (party: Pokemon[]) => party[0].scene.gameMode.isClassic && party[0].scene.currentBattle.waveIndex < 180 ? 1 : 0, 1),
    new WeightedModifierType(modifierTypes.TM_GREAT, 3),
    new WeightedModifierType(modifierTypes.MEMORY_MUSHROOM, (party: Pokemon[]) => {
      if (!party.find(p => p.getLearnableLevelMoves().length)) {
        return 0;
      }
      const highestPartyLevel = party.map(p => p.level).reduce((highestLevel: integer, level: integer) => Math.max(highestLevel, level), 1);
      return Math.min(Math.ceil(highestPartyLevel / 20), 4);
    }, 4),
    new WeightedModifierType(modifierTypes.BASE_STAT_BOOSTER, 3),
    new WeightedModifierType(modifierTypes.TERA_SHARD, 1),
    new WeightedModifierType(modifierTypes.DNA_SPLICERS, (party: Pokemon[]) => party[0].scene.gameMode.isSplicedOnly && party.filter(p => !p.fusionSpecies).length > 1 ? 4 : 0),
    new WeightedModifierType(modifierTypes.VOUCHER, (party: Pokemon[], rerollCount: integer) => !party[0].scene.gameMode.isDaily ? Math.max(1 - rerollCount, 0) : 0, 1),
  ].map(m => {
    m.setTier(ModifierTier.GREAT); return m;
  }),
  [ModifierTier.ULTRA]: [
    new WeightedModifierType(modifierTypes.ULTRA_BALL, (party: Pokemon[]) => (hasMaximumBalls(party, PokeballType.ULTRA_BALL)) ? 0 : 15, 15),
    new WeightedModifierType(modifierTypes.MAX_LURE, skipInLastClassicWaveOrDefault(4)),
    new WeightedModifierType(modifierTypes.BIG_NUGGET, skipInLastClassicWaveOrDefault(12)),
    new WeightedModifierType(modifierTypes.PP_MAX, 3),
    new WeightedModifierType(modifierTypes.MINT, 4),
    new WeightedModifierType(modifierTypes.RARE_EVOLUTION_ITEM, (party: Pokemon[]) => Math.min(Math.ceil(party[0].scene.currentBattle.waveIndex / 15) * 4, 32), 32),
    new WeightedModifierType(modifierTypes.AMULET_COIN, skipInLastClassicWaveOrDefault(3)),
    new WeightedModifierType(modifierTypes.EVIOLITE, (party: Pokemon[]) => {
      if (!party[0].scene.gameMode.isFreshStartChallenge() && party[0].scene.gameData.unlocks[Unlockables.EVIOLITE]) {
        return party.some(p => ((p.getSpeciesForm(true).speciesId in pokemonEvolutions) || (p.isFusion() && (p.getFusionSpeciesForm(true).speciesId in pokemonEvolutions))) && !p.getHeldItems().some(i => i instanceof Modifiers.EvolutionStatBoosterModifier)) ? 10 : 0;
      }
      return 0;
    }),
    new WeightedModifierType(modifierTypes.SPECIES_STAT_BOOSTER, 12),
    new WeightedModifierType(modifierTypes.LEEK, (party: Pokemon[]) => {
      const checkedSpecies = [ Species.FARFETCHD, Species.GALAR_FARFETCHD, Species.SIRFETCHD ];
      // If a party member doesn't already have a Leek and is one of the relevant species, Leek can appear
      return party.some(p => !p.getHeldItems().some(i => i instanceof Modifiers.SpeciesCritBoosterModifier) && (checkedSpecies.includes(p.getSpeciesForm(true).speciesId) || (p.isFusion() && checkedSpecies.includes(p.getFusionSpeciesForm(true).speciesId)))) ? 12 : 0;
    }, 12),
    new WeightedModifierType(modifierTypes.TOXIC_ORB, (party: Pokemon[]) => {
      const checkedAbilities = [Abilities.QUICK_FEET, Abilities.GUTS, Abilities.MARVEL_SCALE, Abilities.TOXIC_BOOST, Abilities.POISON_HEAL, Abilities.MAGIC_GUARD];
      const checkedMoves = [Moves.FACADE, Moves.TRICK, Moves.FLING, Moves.SWITCHEROO, Moves.PSYCHO_SHIFT];
      // If a party member doesn't already have one of these two orbs and has one of the above moves or abilities, the orb can appear
      return party.some(p => !p.getHeldItems().some(i => i instanceof Modifiers.TurnStatusEffectModifier) && (checkedAbilities.some(a => p.hasAbility(a, false, true)) || p.getMoveset(true).some(m => m && checkedMoves.includes(m.moveId)))) ? 10 : 0;
    }, 10),
    new WeightedModifierType(modifierTypes.FLAME_ORB, (party: Pokemon[]) => {
      const checkedAbilities = [Abilities.QUICK_FEET, Abilities.GUTS, Abilities.MARVEL_SCALE, Abilities.FLARE_BOOST, Abilities.MAGIC_GUARD];
      const checkedMoves = [Moves.FACADE, Moves.TRICK, Moves.FLING, Moves.SWITCHEROO, Moves.PSYCHO_SHIFT];
      // If a party member doesn't already have one of these two orbs and has one of the above moves or abilities, the orb can appear
      return party.some(p => !p.getHeldItems().some(i => i instanceof Modifiers.TurnStatusEffectModifier) && (checkedAbilities.some(a => p.hasAbility(a, false, true)) || p.getMoveset(true).some(m => m && checkedMoves.includes(m.moveId)))) ? 10 : 0;
    }, 10),
    new WeightedModifierType(modifierTypes.WHITE_HERB, (party: Pokemon[]) => {
      const checkedAbilities = [Abilities.WEAK_ARMOR, Abilities.CONTRARY, Abilities.MOODY, Abilities.ANGER_SHELL, Abilities.COMPETITIVE, Abilities.DEFIANT];
      const weightMultiplier = party.filter(
        p => !p.getHeldItems().some(i => i instanceof Modifiers.PokemonResetNegativeStatStageModifier && i.stackCount >= i.getMaxHeldItemCount(p)) &&
          (checkedAbilities.some(a => p.hasAbility(a, false, true)) || p.getMoveset(true).some(m => m && selfStatLowerMoves.includes(m.moveId)))).length;
      // If a party member has one of the above moves or abilities and doesn't have max herbs, the herb will appear more frequently
      return 0 * (weightMultiplier ? 2 : 1) + (weightMultiplier ? weightMultiplier * 0 : 0);
    }, 10),
    new WeightedModifierType(modifierTypes.REVIVER_SEED, 4),
    new WeightedModifierType(modifierTypes.CANDY_JAR, skipInLastClassicWaveOrDefault(5)),
    new WeightedModifierType(modifierTypes.ATTACK_TYPE_BOOSTER, 9),
    new WeightedModifierType(modifierTypes.TM_ULTRA, 11),
    new WeightedModifierType(modifierTypes.RARER_CANDY, 4),
    new WeightedModifierType(modifierTypes.GOLDEN_PUNCH, skipInLastClassicWaveOrDefault(2)),
    new WeightedModifierType(modifierTypes.IV_SCANNER, skipInLastClassicWaveOrDefault(4)),
    new WeightedModifierType(modifierTypes.EXP_CHARM, skipInLastClassicWaveOrDefault(8)),
    new WeightedModifierType(modifierTypes.EXP_SHARE, skipInLastClassicWaveOrDefault(10)),
    new WeightedModifierType(modifierTypes.EXP_BALANCE, skipInLastClassicWaveOrDefault(3)),
    new WeightedModifierType(modifierTypes.TERA_ORB, (party: Pokemon[]) => Math.min(Math.max(Math.floor(party[0].scene.currentBattle.waveIndex / 50) * 2, 1), 4), 4),
    new WeightedModifierType(modifierTypes.QUICK_CLAW, 3),
    new WeightedModifierType(modifierTypes.WIDE_LENS, 4),
  ].map(m => {
    m.setTier(ModifierTier.ULTRA); return m;
  }),
  [ModifierTier.ROGUE]: [
    new WeightedModifierType(modifierTypes.ROGUE_BALL, (party: Pokemon[]) => (hasMaximumBalls(party, PokeballType.ROGUE_BALL)) ? 0 : 16, 16),
    new WeightedModifierType(modifierTypes.RELIC_GOLD, skipInLastClassicWaveOrDefault(2)),
    new WeightedModifierType(modifierTypes.LEFTOVERS, 3),
    new WeightedModifierType(modifierTypes.SHELL_BELL, 3),
    new WeightedModifierType(modifierTypes.BERRY_POUCH, 4),
    new WeightedModifierType(modifierTypes.GRIP_CLAW, 5),
    new WeightedModifierType(modifierTypes.SCOPE_LENS, 4),
    new WeightedModifierType(modifierTypes.BATON, 2),
    new WeightedModifierType(modifierTypes.SOUL_DEW, 7),
    //new WeightedModifierType(modifierTypes.OVAL_CHARM, 6),
    new WeightedModifierType(modifierTypes.SOOTHE_BELL, 4),
    new WeightedModifierType(modifierTypes.ABILITY_CHARM, skipInClassicAfterWave(189, 6)),
    new WeightedModifierType(modifierTypes.FOCUS_BAND, 5),
    new WeightedModifierType(modifierTypes.KINGS_ROCK, 3),
    new WeightedModifierType(modifierTypes.LOCK_CAPSULE, skipInLastClassicWaveOrDefault(3)),
    new WeightedModifierType(modifierTypes.SUPER_EXP_CHARM, skipInLastClassicWaveOrDefault(8)),
    new WeightedModifierType(modifierTypes.FORM_CHANGE_ITEM, (party: Pokemon[]) => Math.min(Math.ceil(party[0].scene.currentBattle.waveIndex / 50), 4) * 6, 24),
    new WeightedModifierType(modifierTypes.MEGA_BRACELET, (party: Pokemon[]) => Math.min(Math.ceil(party[0].scene.currentBattle.waveIndex / 50), 4) * 9, 36),
    new WeightedModifierType(modifierTypes.DYNAMAX_BAND, (party: Pokemon[]) => Math.min(Math.ceil(party[0].scene.currentBattle.waveIndex / 50), 4) * 9, 36),
    new WeightedModifierType(modifierTypes.VOUCHER_PLUS, (party: Pokemon[], rerollCount: integer) => !party[0].scene.gameMode.isDaily ? Math.max(3 - rerollCount * 1, 0) : 0, 3),
  ].map(m => {
    m.setTier(ModifierTier.ROGUE); return m;
  }),
  [ModifierTier.MASTER]: [
    new WeightedModifierType(modifierTypes.MASTER_BALL, (party: Pokemon[]) => (hasMaximumBalls(party, PokeballType.MASTER_BALL)) ? 0 : 24, 24),
    new WeightedModifierType(modifierTypes.SHINY_CHARM, 14),
    new WeightedModifierType(modifierTypes.HEALING_CHARM, 18),
    new WeightedModifierType(modifierTypes.MULTI_LENS, 18),
    new WeightedModifierType(modifierTypes.VOUCHER_PREMIUM, (party: Pokemon[], rerollCount: integer) => !party[0].scene.gameMode.isDaily && !party[0].scene.gameMode.isEndless && !party[0].scene.gameMode.isSplicedOnly ? Math.max(5 - rerollCount * 2, 0) : 0, 5),
    new WeightedModifierType(modifierTypes.DNA_SPLICERS, (party: Pokemon[]) => !party[0].scene.gameMode.isSplicedOnly && party.filter(p => !p.fusionSpecies).length > 1 ? 24 : 0, 24),
    new WeightedModifierType(modifierTypes.MINI_BLACK_HOLE, (party: Pokemon[]) => (!party[0].scene.gameMode.isFreshStartChallenge() && party[0].scene.gameData.unlocks[Unlockables.MINI_BLACK_HOLE]) ? 1 : 0, 1),
  ].map(m => {
    m.setTier(ModifierTier.MASTER); return m;
  })
};

const wildModifierPool: ModifierPool = {
  [ModifierTier.COMMON]: [
    new WeightedModifierType(modifierTypes.BERRY, 1)
  ].map(m => {
    m.setTier(ModifierTier.COMMON); return m;
  }),
  [ModifierTier.GREAT]: [
    new WeightedModifierType(modifierTypes.BASE_STAT_BOOSTER, 1)
  ].map(m => {
    m.setTier(ModifierTier.GREAT); return m;
  }),
  [ModifierTier.ULTRA]: [
    new WeightedModifierType(modifierTypes.ATTACK_TYPE_BOOSTER, 10),
    new WeightedModifierType(modifierTypes.WHITE_HERB, 0)
  ].map(m => {
    m.setTier(ModifierTier.ULTRA); return m;
  }),
  [ModifierTier.ROGUE]: [
    new WeightedModifierType(modifierTypes.LUCKY_EGG, 4),
  ].map(m => {
    m.setTier(ModifierTier.ROGUE); return m;
  }),
  [ModifierTier.MASTER]: [
    new WeightedModifierType(modifierTypes.GOLDEN_EGG, 1)
  ].map(m => {
    m.setTier(ModifierTier.MASTER); return m;
  })
};

const trainerModifierPool: ModifierPool = {
  [ModifierTier.COMMON]: [
    new WeightedModifierType(modifierTypes.BERRY, 8),
    new WeightedModifierType(modifierTypes.BASE_STAT_BOOSTER, 3)
  ].map(m => {
    m.setTier(ModifierTier.COMMON); return m;
  }),
  [ModifierTier.GREAT]: [
    new WeightedModifierType(modifierTypes.BASE_STAT_BOOSTER, 3),
  ].map(m => {
    m.setTier(ModifierTier.GREAT); return m;
  }),
  [ModifierTier.ULTRA]: [
    new WeightedModifierType(modifierTypes.ATTACK_TYPE_BOOSTER, 10),
    new WeightedModifierType(modifierTypes.WHITE_HERB, 0),
  ].map(m => {
    m.setTier(ModifierTier.ULTRA); return m;
  }),
  [ModifierTier.ROGUE]: [
    new WeightedModifierType(modifierTypes.FOCUS_BAND, 2),
    new WeightedModifierType(modifierTypes.LUCKY_EGG, 4),
    new WeightedModifierType(modifierTypes.QUICK_CLAW, 1),
    new WeightedModifierType(modifierTypes.GRIP_CLAW, 1),
    new WeightedModifierType(modifierTypes.WIDE_LENS, 1),
  ].map(m => {
    m.setTier(ModifierTier.ROGUE); return m;
  }),
  [ModifierTier.MASTER]: [
    new WeightedModifierType(modifierTypes.KINGS_ROCK, 1),
    new WeightedModifierType(modifierTypes.LEFTOVERS, 1),
    new WeightedModifierType(modifierTypes.SHELL_BELL, 1),
    new WeightedModifierType(modifierTypes.SCOPE_LENS, 1),
  ].map(m => {
    m.setTier(ModifierTier.MASTER); return m;
  })
};

const enemyBuffModifierPool: ModifierPool = {
  [ModifierTier.COMMON]: [
    new WeightedModifierType(modifierTypes.ENEMY_DAMAGE_BOOSTER, 9),
    new WeightedModifierType(modifierTypes.ENEMY_DAMAGE_REDUCTION, 9),
    new WeightedModifierType(modifierTypes.ENEMY_ATTACK_POISON_CHANCE, 3),
    new WeightedModifierType(modifierTypes.ENEMY_ATTACK_PARALYZE_CHANCE, 3),
    new WeightedModifierType(modifierTypes.ENEMY_ATTACK_BURN_CHANCE, 3),
    new WeightedModifierType(modifierTypes.ENEMY_STATUS_EFFECT_HEAL_CHANCE, 9),
    new WeightedModifierType(modifierTypes.ENEMY_ENDURE_CHANCE, 4),
    new WeightedModifierType(modifierTypes.ENEMY_FUSED_CHANCE, 1)
  ].map(m => {
    m.setTier(ModifierTier.COMMON); return m;
  }),
  [ModifierTier.GREAT]: [
    new WeightedModifierType(modifierTypes.ENEMY_DAMAGE_BOOSTER, 5),
    new WeightedModifierType(modifierTypes.ENEMY_DAMAGE_REDUCTION, 5),
    new WeightedModifierType(modifierTypes.ENEMY_STATUS_EFFECT_HEAL_CHANCE, 5),
    new WeightedModifierType(modifierTypes.ENEMY_ENDURE_CHANCE, 5),
    new WeightedModifierType(modifierTypes.ENEMY_FUSED_CHANCE, 1)
  ].map(m => {
    m.setTier(ModifierTier.GREAT); return m;
  }),
  [ModifierTier.ULTRA]: [
    new WeightedModifierType(modifierTypes.ENEMY_DAMAGE_BOOSTER, 10),
    new WeightedModifierType(modifierTypes.ENEMY_DAMAGE_REDUCTION, 10),
    new WeightedModifierType(modifierTypes.ENEMY_HEAL, 10),
    new WeightedModifierType(modifierTypes.ENEMY_STATUS_EFFECT_HEAL_CHANCE, 10),
    new WeightedModifierType(modifierTypes.ENEMY_ENDURE_CHANCE, 10),
    new WeightedModifierType(modifierTypes.ENEMY_FUSED_CHANCE, 5)
  ].map(m => {
    m.setTier(ModifierTier.ULTRA); return m;
  }),
  [ModifierTier.ROGUE]: [ ].map((m: WeightedModifierType) => {
    m.setTier(ModifierTier.ROGUE); return m;
  }),
  [ModifierTier.MASTER]: [ ].map((m: WeightedModifierType) => {
    m.setTier(ModifierTier.MASTER); return m;
  })
};

const dailyStarterModifierPool: ModifierPool = {
  [ModifierTier.COMMON]: [
    new WeightedModifierType(modifierTypes.BASE_STAT_BOOSTER, 1),
    new WeightedModifierType(modifierTypes.BERRY, 3),
  ].map(m => {
    m.setTier(ModifierTier.COMMON); return m;
  }),
  [ModifierTier.GREAT]: [
    new WeightedModifierType(modifierTypes.ATTACK_TYPE_BOOSTER, 5),
  ].map(m => {
    m.setTier(ModifierTier.GREAT); return m;
  }),
  [ModifierTier.ULTRA]: [
    new WeightedModifierType(modifierTypes.REVIVER_SEED, 4),
    new WeightedModifierType(modifierTypes.SOOTHE_BELL, 1),
    new WeightedModifierType(modifierTypes.SOUL_DEW, 1),
    new WeightedModifierType(modifierTypes.GOLDEN_PUNCH, 1),
  ].map(m => {
    m.setTier(ModifierTier.ULTRA); return m;
  }),
  [ModifierTier.ROGUE]: [
    new WeightedModifierType(modifierTypes.GRIP_CLAW, 5),
    new WeightedModifierType(modifierTypes.BATON, 2),
    new WeightedModifierType(modifierTypes.FOCUS_BAND, 5),
    new WeightedModifierType(modifierTypes.QUICK_CLAW, 3),
    new WeightedModifierType(modifierTypes.KINGS_ROCK, 3),
  ].map(m => {
    m.setTier(ModifierTier.ROGUE); return m;
  }),
  [ModifierTier.MASTER]: [
    new WeightedModifierType(modifierTypes.LEFTOVERS, 1),
    new WeightedModifierType(modifierTypes.SHELL_BELL, 1),
  ].map(m => {
    m.setTier(ModifierTier.MASTER); return m;
  })
};

export function getModifierType(modifierTypeFunc: ModifierTypeFunc): ModifierType {
  const modifierType = modifierTypeFunc();
  if (!modifierType.id) {
    modifierType.id = Object.keys(modifierTypes).find(k => modifierTypes[k] === modifierTypeFunc)!; // TODO: is this bang correct?
  }
  return modifierType;
}

let modifierPoolThresholds = {};
let ignoredPoolIndexes = {};

let dailyStarterModifierPoolThresholds = {};
let ignoredDailyStarterPoolIndexes = {}; // eslint-disable-line @typescript-eslint/no-unused-vars

let enemyModifierPoolThresholds = {};
let enemyIgnoredPoolIndexes = {}; // eslint-disable-line @typescript-eslint/no-unused-vars

let enemyBuffModifierPoolThresholds = {};
let enemyBuffIgnoredPoolIndexes = {}; // eslint-disable-line @typescript-eslint/no-unused-vars

export function getModifierPoolForType(poolType: ModifierPoolType): ModifierPool {
  let pool: ModifierPool;
  switch (poolType) {
  case ModifierPoolType.PLAYER:
    pool = modifierPool;
    break;
  case ModifierPoolType.WILD:
    pool = wildModifierPool;
    break;
  case ModifierPoolType.TRAINER:
    pool = trainerModifierPool;
    break;
  case ModifierPoolType.ENEMY_BUFF:
    pool = enemyBuffModifierPool;
    break;
  case ModifierPoolType.DAILY_STARTER:
    pool = dailyStarterModifierPool;
    break;
  }
  return pool;
}

const tierWeights = [ 768 / 1024, 195 / 1024, 48 / 1024, 12 / 1024, 1 / 1024 ];

export function regenerateModifierPoolThresholds(party: Pokemon[], poolType: ModifierPoolType, rerollCount: integer = 0) {
  const pool = getModifierPoolForType(poolType);

  const ignoredIndexes = {};
  const modifierTableData = {};
  const thresholds = Object.fromEntries(new Map(Object.keys(pool).map(t => {
    ignoredIndexes[t] = [];
    const thresholds = new Map();
    const tierModifierIds: string[] = [];
    let tierMaxWeight = 0;
    let i = 0;
    pool[t].reduce((total: integer, modifierType: WeightedModifierType) => {
      const weightedModifierType = modifierType as WeightedModifierType;
      const existingModifiers = party[0].scene.findModifiers(m => m.type.id === weightedModifierType.modifierType.id, poolType === ModifierPoolType.PLAYER);
      const itemModifierType = weightedModifierType.modifierType instanceof ModifierTypeGenerator
        ? weightedModifierType.modifierType.generateType(party)
        : weightedModifierType.modifierType;
      const weight = !existingModifiers.length
        || itemModifierType instanceof PokemonHeldItemModifierType
        || itemModifierType instanceof FormChangeItemModifierType
        || existingModifiers.find(m => m.stackCount < m.getMaxStackCount(party[0].scene, true))
        ? weightedModifierType.weight instanceof Function
          ? (weightedModifierType.weight as Function)(party, rerollCount)
          : weightedModifierType.weight as integer
        : 0;
      if (weightedModifierType.maxWeight) {
        const modifierId = weightedModifierType.modifierType.id;
        tierModifierIds.push(modifierId);
        const outputWeight = useMaxWeightForOutput ? weightedModifierType.maxWeight : weight;
        modifierTableData[modifierId] = { weight: outputWeight, tier: parseInt(t), tierPercent: 0, totalPercent: 0 };
        tierMaxWeight += outputWeight;
      }
      if (weight) {
        total += weight;
      } else {
        ignoredIndexes[t].push(i++);
        return total;
      }
      thresholds.set(total, i++);
      return total;
    }, 0);
    for (const id of tierModifierIds) {
      modifierTableData[id].tierPercent = Math.floor((modifierTableData[id].weight / tierMaxWeight) * 10000) / 100;
    }
    return [ t, Object.fromEntries(thresholds) ];
  })));
  for (const id of Object.keys(modifierTableData)) {
    modifierTableData[id].totalPercent = Math.floor(modifierTableData[id].tierPercent * tierWeights[modifierTableData[id].tier] * 100) / 100;
    modifierTableData[id].tier = ModifierTier[modifierTableData[id].tier];
  }
  if (outputModifierData) {
    console.table(modifierTableData);
  }
  switch (poolType) {
  case ModifierPoolType.PLAYER:
    modifierPoolThresholds = thresholds;
    ignoredPoolIndexes = ignoredIndexes;
    break;
  case ModifierPoolType.WILD:
  case ModifierPoolType.TRAINER:
    enemyModifierPoolThresholds = thresholds;
    enemyIgnoredPoolIndexes = ignoredIndexes;
    break;
  case ModifierPoolType.ENEMY_BUFF:
    enemyBuffModifierPoolThresholds = thresholds;
    enemyBuffIgnoredPoolIndexes = ignoredIndexes;
    break;
  case ModifierPoolType.DAILY_STARTER:
    dailyStarterModifierPoolThresholds = thresholds;
    ignoredDailyStarterPoolIndexes = ignoredIndexes;
    break;
  }
}

export function getModifierTypeFuncById(id: string): ModifierTypeFunc {
  return modifierTypes[id];
}

export function getPlayerModifierTypeOptions(count: integer, party: PlayerPokemon[], modifierTiers?: ModifierTier[]): ModifierTypeOption[] {
  const options: ModifierTypeOption[] = [];
  const retryCount = Math.min(count * 5, 50);
  new Array(count).fill(0).map((_, i) => {
    let candidate = getNewModifierTypeOption(party, ModifierPoolType.PLAYER, modifierTiers && modifierTiers.length > i ? modifierTiers[i] : undefined);
    let r = 0;
    while (options.length && ++r < retryCount && options.filter(o => o.type?.name === candidate?.type?.name || o.type?.group === candidate?.type?.group).length) {
      candidate = getNewModifierTypeOption(party, ModifierPoolType.PLAYER, candidate?.type?.tier, candidate?.upgradeCount);
    }
    if (candidate) {
      options.push(candidate);
    }
  });

  overridePlayerModifierTypeOptions(options, party);

  return options;
}

/**
 * Replaces the {@linkcode ModifierType} of the entries within {@linkcode options} with any
 * {@linkcode ModifierOverride} entries listed in {@linkcode Overrides.ITEM_REWARD_OVERRIDE}
 * up to the smallest amount of entries between {@linkcode options} and the override array.
 * @param options Array of naturally rolled {@linkcode ModifierTypeOption}s
 * @param party Array of the player's current party
 */
export function overridePlayerModifierTypeOptions(options: ModifierTypeOption[], party: PlayerPokemon[]) {
  const minLength = Math.min(options.length, Overrides.ITEM_REWARD_OVERRIDE.length);
  for (let i = 0; i < minLength; i++) {
    const override: ModifierOverride = Overrides.ITEM_REWARD_OVERRIDE[i];
    const modifierFunc = modifierTypes[override.name];
    let modifierType: ModifierType | null = modifierFunc();

    if (modifierType instanceof ModifierTypeGenerator) {
      const pregenArgs = ("type" in override) && (override.type !== null) ? [override.type] : undefined;
      modifierType = modifierType.generateType(party, pregenArgs);
    }

    if (modifierType) {
      options[i].type = modifierType.withIdFromFunc(modifierFunc).withTierFromPool();
    }
  }
}

export function getPlayerShopModifierTypeOptionsForWave(waveIndex: integer, baseCost: integer): ModifierTypeOption[] {
  if (!(waveIndex % 10)) {
    return [];
  }

  const options = [
    [
      new ModifierTypeOption(modifierTypes.POTION(), 0, baseCost * 0.2),
      new ModifierTypeOption(modifierTypes.ETHER(), 0, baseCost * 0.4),
      new ModifierTypeOption(modifierTypes.REVIVE(), 0, baseCost * 2)
    ],
    [
      new ModifierTypeOption(modifierTypes.SUPER_POTION(), 0, baseCost * 0.45),
      new ModifierTypeOption(modifierTypes.FULL_HEAL(), 0, baseCost),
    ],
    [
      new ModifierTypeOption(modifierTypes.ELIXIR(), 0, baseCost),
      new ModifierTypeOption(modifierTypes.MAX_ETHER(), 0, baseCost)
    ],
    [
      new ModifierTypeOption(modifierTypes.HYPER_POTION(), 0, baseCost * 0.8),
      new ModifierTypeOption(modifierTypes.MAX_REVIVE(), 0, baseCost * 2.75)
    ],
    [
      new ModifierTypeOption(modifierTypes.MAX_POTION(), 0, baseCost * 1.5),
      new ModifierTypeOption(modifierTypes.MAX_ELIXIR(), 0, baseCost * 2.5)
    ],
    [
      new ModifierTypeOption(modifierTypes.FULL_RESTORE(), 0, baseCost * 2.25)
    ],
    [
      new ModifierTypeOption(modifierTypes.SACRED_ASH(), 0, baseCost * 10)
    ]
  ];
  return options.slice(0, Math.ceil(Math.max(waveIndex + 10, 0) / 30)).flat();
}

export function getEnemyBuffModifierForWave(tier: ModifierTier, enemyModifiers: Modifiers.PersistentModifier[], scene: BattleScene): Modifiers.EnemyPersistentModifier {
  let tierStackCount: number;
  switch (tier) {
  case ModifierTier.ULTRA:
    tierStackCount = 5;
    break;
  case ModifierTier.GREAT:
    tierStackCount = 3;
    break;
  default:
    tierStackCount = 1;
    break;
  }

  const retryCount = 50;
  let candidate = getNewModifierTypeOption([], ModifierPoolType.ENEMY_BUFF, tier);
  let r = 0;
  let matchingModifier: Modifiers.PersistentModifier | undefined;
  while (++r < retryCount && (matchingModifier = enemyModifiers.find(m => m.type.id === candidate?.type?.id)) && matchingModifier.getMaxStackCount(scene) < matchingModifier.stackCount + (r < 10 ? tierStackCount : 1)) {
    candidate = getNewModifierTypeOption([], ModifierPoolType.ENEMY_BUFF, tier);
  }

  const modifier = candidate?.type?.newModifier() as Modifiers.EnemyPersistentModifier;
  modifier.stackCount = tierStackCount;

  return modifier;
}

export function getEnemyModifierTypesForWave(waveIndex: integer, count: integer, party: EnemyPokemon[], poolType: ModifierPoolType.WILD | ModifierPoolType.TRAINER, upgradeChance: integer = 0): PokemonHeldItemModifierType[] {
  const ret = new Array(count).fill(0).map(() => getNewModifierTypeOption(party, poolType, undefined, upgradeChance && !Utils.randSeedInt(upgradeChance) ? 1 : 0)?.type as PokemonHeldItemModifierType);
  if (!(waveIndex % 1000)) {
    ret.push(getModifierType(modifierTypes.MINI_BLACK_HOLE) as PokemonHeldItemModifierType);
  }
  return ret;
}

export function getDailyRunStarterModifiers(party: PlayerPokemon[]): Modifiers.PokemonHeldItemModifier[] {
  const ret: Modifiers.PokemonHeldItemModifier[] = [];
  for (const p of party) {
    for (let m = 0; m < 3; m++) {
      const tierValue = Utils.randSeedInt(64);

      let tier: ModifierTier;
      if (tierValue > 25) {
        tier = ModifierTier.COMMON;
      } else if (tierValue > 12) {
        tier = ModifierTier.GREAT;
      } else if (tierValue > 4) {
        tier = ModifierTier.ULTRA;
      } else if (tierValue) {
        tier = ModifierTier.ROGUE;
      } else {
        tier = ModifierTier.MASTER;
      }

      const modifier = getNewModifierTypeOption(party, ModifierPoolType.DAILY_STARTER, tier)?.type?.newModifier(p) as Modifiers.PokemonHeldItemModifier;
      ret.push(modifier);
    }
  }

  return ret;
}

function getNewModifierTypeOption(party: Pokemon[], poolType: ModifierPoolType, tier?: ModifierTier, upgradeCount?: integer, retryCount: integer = 0): ModifierTypeOption | null {
  const player = !poolType;
  const pool = getModifierPoolForType(poolType);
  let thresholds: object;
  switch (poolType) {
  case ModifierPoolType.PLAYER:
    thresholds = modifierPoolThresholds;
    break;
  case ModifierPoolType.WILD:
    thresholds = enemyModifierPoolThresholds;
    break;
  case ModifierPoolType.TRAINER:
    thresholds = enemyModifierPoolThresholds;
    break;
  case ModifierPoolType.ENEMY_BUFF:
    thresholds = enemyBuffModifierPoolThresholds;
    break;
  case ModifierPoolType.DAILY_STARTER:
    thresholds = dailyStarterModifierPoolThresholds;
    break;
  }
  if (tier === undefined) {
    const tierValue = Utils.randSeedInt(1024);
    if (!upgradeCount) {
      upgradeCount = 0;
    }
    if (player && tierValue) {
      const partyLuckValue = getPartyLuckValue(party);
      const upgradeOdds = Math.floor(128 / ((partyLuckValue + 4) / 4));
      let upgraded = false;
      do {
        upgraded = Utils.randSeedInt(upgradeOdds) < 4;
        if (upgraded) {
          upgradeCount++;
        }
      } while (upgraded);
    }

    if (tierValue > 255) {
      tier = ModifierTier.COMMON;
    } else if (tierValue > 60) {
      tier = ModifierTier.GREAT;
    } else if (tierValue > 12) {
      tier = ModifierTier.ULTRA;
    } else if (tierValue) {
      tier = ModifierTier.ROGUE;
    } else {
      tier = ModifierTier.MASTER;
    }

    tier += upgradeCount;
    while (tier && (!modifierPool.hasOwnProperty(tier) || !modifierPool[tier].length)) {
      tier--;
      if (upgradeCount) {
        upgradeCount--;
      }
    }
  } else if (upgradeCount === undefined && player) {
    upgradeCount = 0;
    if (tier < ModifierTier.MASTER) {
      const partyShinyCount = party.filter(p => p.isShiny() && !p.isFainted()).length;
      const upgradeOdds = Math.floor(32 / ((partyShinyCount + 2) / 2));
      while (modifierPool.hasOwnProperty(tier + upgradeCount + 1) && modifierPool[tier + upgradeCount + 1].length) {
        if (!Utils.randSeedInt(upgradeOdds)) {
          upgradeCount++;
        } else {
          break;
        }
      }
      tier += upgradeCount;
    }
  } else if (retryCount === 10 && tier) {
    retryCount = 0;
    tier--;
  }

  const tierThresholds = Object.keys(thresholds[tier]);
  const totalWeight = parseInt(tierThresholds[tierThresholds.length - 1]);
  const value = Utils.randSeedInt(totalWeight);
  let index: integer | undefined;
  for (const t of tierThresholds) {
    const threshold = parseInt(t);
    if (value < threshold) {
      index = thresholds[tier][threshold];
      break;
    }
  }

  if (index === undefined) {
    return null;
  }

  if (player) {
    console.log(index, ignoredPoolIndexes[tier].filter(i => i <= index).length, ignoredPoolIndexes[tier]);
  }
  let modifierType: ModifierType | null = (pool[tier][index]).modifierType;
  if (modifierType instanceof ModifierTypeGenerator) {
    modifierType = (modifierType as ModifierTypeGenerator).generateType(party);
    if (modifierType === null) {
      if (player) {
        console.log(ModifierTier[tier], upgradeCount);
      }
      return getNewModifierTypeOption(party, poolType, tier, upgradeCount, ++retryCount);
    }
  }

  console.log(modifierType, !player ? "(enemy)" : "");

  return new ModifierTypeOption(modifierType as ModifierType, upgradeCount!); // TODO: is this bang correct?
}

export function getDefaultModifierTypeForTier(tier: ModifierTier): ModifierType {
  let modifierType: ModifierType | WeightedModifierType = modifierPool[tier || ModifierTier.COMMON][0];
  if (modifierType instanceof WeightedModifierType) {
    modifierType = (modifierType as WeightedModifierType).modifierType;
  }
  return modifierType;
}

export class ModifierTypeOption {
  public type: ModifierType;
  public upgradeCount: integer;
  public cost: integer;

  constructor(type: ModifierType, upgradeCount: integer, cost: number = 0) {
    this.type = type;
    this.upgradeCount = upgradeCount;
    this.cost = Math.min(Math.round(cost), Number.MAX_SAFE_INTEGER);
  }
}

export function getPartyLuckValue(party: Pokemon[]): integer {
  const luck = Phaser.Math.Clamp(party.map(p => p.isFainted() ? 0 : p.getLuck())
    .reduce((total: integer, value: integer) => total += value, 0), 0, 14);
  return luck || 0;
}

export function getLuckString(luckValue: integer): string {
  return [ "D", "C", "C+", "B-", "B", "B+", "A-", "A", "A+", "A++", "S", "S+", "SS", "SS+", "SSS" ][luckValue];
}

export function getLuckTextTint(luckValue: integer): integer {
  let modifierTier: ModifierTier;
  if (luckValue > 11) {
    modifierTier = ModifierTier.LUXURY;
  } else if (luckValue > 9) {
    modifierTier = ModifierTier.MASTER;
  } else if (luckValue > 5) {
    modifierTier = ModifierTier.ROGUE;
  } else if (luckValue > 2) {
    modifierTier = ModifierTier.ULTRA;
  } else if (luckValue) {
    modifierTier = ModifierTier.GREAT;
  } else {
    modifierTier = ModifierTier.COMMON;
  }
  return getModifierTierTextTint(modifierTier);
}<|MERGE_RESOLUTION|>--- conflicted
+++ resolved
@@ -1027,13 +1027,8 @@
           const evolutions = pokemonEvolutions[p.species.speciesId];
           return evolutions.filter(e => e.item !== EvolutionItem.NONE && (e.evoFormKey === null || (e.preFormKey || "") === p.getFormKey()) && (!e.condition || e.condition.predicate(p)));
         }).flat(),
-<<<<<<< HEAD
-        party.filter(p => p.isFusion() && pokemonEvolutions.hasOwnProperty(p.fusionSpecies.speciesId) && (!p.pauseEvolutions || p.fusionSpecies.speciesId === Species.SLOWPOKE)).map(p => {
-          const evolutions = pokemonEvolutions[p.fusionSpecies.speciesId];
-=======
-        party.filter(p => p.isFusion() && p.fusionSpecies && pokemonEvolutions.hasOwnProperty(p.fusionSpecies.speciesId)).map(p => {
+        party.filter(p => p.isFusion() && p.fusionSpecies && pokemonEvolutions.hasOwnProperty(p.fusionSpecies.speciesId) && (!p.pauseEvolutions || p.fusionSpecies.speciesId === Species.SLOWPOKE)).map(p => {
           const evolutions = pokemonEvolutions[p.fusionSpecies!.speciesId];
->>>>>>> ae2ab120
           return evolutions.filter(e => e.item !== EvolutionItem.NONE && (e.evoFormKey === null || (e.preFormKey || "") === p.getFusionFormKey()) && (!e.condition || e.condition.predicate(p)));
         }).flat()
       ].flat().flatMap(e => e.item).filter(i => (!!i && i > 50) === rare);
