import * as Modifiers from "./modifier";
import { AttackMove, allMoves } from "../data/move";
import { Moves } from "../data/enums/moves";
import { Abilities } from "../data/enums/abilities";
import { PokeballType, getPokeballCatchMultiplier, getPokeballName } from "../data/pokeball";
import Pokemon, { EnemyPokemon, PlayerPokemon, PokemonMove } from "../field/pokemon";
import { EvolutionItem, pokemonEvolutions } from "../data/pokemon-evolutions";
import { Stat, getStatName } from "../data/pokemon-stat";
import { tmPoolTiers, tmSpecies } from "../data/tms";
import { Type } from "../data/type";
import PartyUiHandler, { PokemonMoveSelectFilter, PokemonSelectFilter } from "../ui/party-ui-handler";
import * as Utils from "../utils";
import { TempBattleStat, getTempBattleStatBoosterItemName, getTempBattleStatName } from "../data/temp-battle-stat";
import { getBerryEffectDescription, getBerryName } from "../data/berry";
import { BerryType } from "../data/enums/berry-type";
import { Unlockables } from "../system/unlockables";
import { StatusEffect, getStatusEffectDescriptor } from "../data/status-effect";
import { SpeciesFormKey } from "../data/pokemon-species";
import BattleScene from "../battle-scene";
import { VoucherType, getVoucherTypeIcon, getVoucherTypeName } from "../system/voucher";
import { FormChangeItem, SpeciesFormChangeItemTrigger, pokemonFormChanges } from "../data/pokemon-forms";
import { ModifierTier } from "./modifier-tier";
import { Nature, getNatureName, getNatureStatMultiplier } from "#app/data/nature";
import i18next from "#app/plugins/i18n";
import { getModifierTierTextTint } from "#app/ui/text";

const outputModifierData = false;
const useMaxWeightForOutput = false;

type Modifier = Modifiers.Modifier;

export enum ModifierPoolType {
  PLAYER,
  WILD,
  TRAINER,
  ENEMY_BUFF,
  DAILY_STARTER
}

type NewModifierFunc = (type: ModifierType, args: any[]) => Modifier;

export class ModifierType {
  public id: string;
  public generatorId: string;
  public localeKey: string;
  public iconImage: string;
  public group: string;
  public soundName: string;
  public tier: ModifierTier;
  protected newModifierFunc: NewModifierFunc;

  constructor(localeKey: string, iconImage: string, newModifierFunc: NewModifierFunc, group?: string, soundName?: string) {
    this.localeKey = localeKey;
    this.iconImage = iconImage;
    this.group = group || "";
    this.soundName = soundName || "restore";
    this.newModifierFunc = newModifierFunc;
  }

  get name(): string {
    return i18next.t(`${this.localeKey}.name` as any);
  }

  getDescription(scene: BattleScene): string {
    return i18next.t(`${this.localeKey}.description` as any);
  }

  setTier(tier: ModifierTier): void {
    this.tier = tier;
  }

  getOrInferTier(poolType: ModifierPoolType = ModifierPoolType.PLAYER): ModifierTier {
    if (this.tier) {
      return this.tier;
    }
    if (!this.id) {
      return null;
    }
    let poolTypes: ModifierPoolType[];
    switch (poolType) {
    case ModifierPoolType.PLAYER:
      poolTypes = [ poolType, ModifierPoolType.TRAINER, ModifierPoolType.WILD ];
      break;
    case ModifierPoolType.WILD:
      poolTypes = [ poolType, ModifierPoolType.PLAYER, ModifierPoolType.TRAINER ];
      break;
    case ModifierPoolType.TRAINER:
      poolTypes = [ poolType, ModifierPoolType.PLAYER, ModifierPoolType.WILD ];
      break;
    default:
      poolTypes = [ poolType ];
      break;
    }
    // Try multiple pool types in case of stolen items
    for (const type of poolTypes) {
      const pool = getModifierPoolForType(type);
      for (const tier of Utils.getEnumValues(ModifierTier)) {
        if (!pool.hasOwnProperty(tier)) {
          continue;
        }
        if (pool[tier].find(m => (m as WeightedModifierType).modifierType.id === (this.generatorId || this.id))) {
          return (this.tier = tier);
        }
      }
    }
    return null;
  }

  withIdFromFunc(func: ModifierTypeFunc): ModifierType {
    this.id = Object.keys(modifierTypes).find(k => modifierTypes[k] === func);
    return this;
  }

  newModifier(...args: any[]): Modifier {
    return this.newModifierFunc(this, args);
  }
}

type ModifierTypeGeneratorFunc = (party: Pokemon[], pregenArgs?: any[]) => ModifierType;

export class ModifierTypeGenerator extends ModifierType {
  private genTypeFunc:  ModifierTypeGeneratorFunc;

  constructor(genTypeFunc: ModifierTypeGeneratorFunc) {
    super(null, null, null);
    this.genTypeFunc = genTypeFunc;
  }

  generateType(party: Pokemon[], pregenArgs?: any[]) {
    const ret = this.genTypeFunc(party, pregenArgs);
    if (ret) {
      ret.generatorId = ret.id;
      ret.id = this.id;
      ret.setTier(this.tier);
    }
    return ret;
  }
}

export interface GeneratedPersistentModifierType {
  getPregenArgs(): any[];
}

class AddPokeballModifierType extends ModifierType {
  private pokeballType: PokeballType;
  private count: integer;

  constructor(iconImage: string, pokeballType: PokeballType, count: integer) {
    super("", iconImage, (_type, _args) => new Modifiers.AddPokeballModifier(this, pokeballType, count), "pb", "pb_bounce_1");
    this.pokeballType = pokeballType;
    this.count = count;
  }

  get name(): string {
    return i18next.t("modifierType:ModifierType.AddPokeballModifierType.name", {
      "modifierCount": this.count,
      "pokeballName": getPokeballName(this.pokeballType),
    });
  }

  getDescription(scene: BattleScene): string {
    return i18next.t("modifierType:ModifierType.AddPokeballModifierType.description", {
      "modifierCount": this.count,
      "pokeballName": getPokeballName(this.pokeballType),
      "catchRate": getPokeballCatchMultiplier(this.pokeballType) > -1 ? `${getPokeballCatchMultiplier(this.pokeballType)}x` : "100%",
      "pokeballAmount": `${scene.pokeballCounts[this.pokeballType]}`,
    });
  }
}

class AddVoucherModifierType extends ModifierType {
  private voucherType: VoucherType;
  private count: integer;

  constructor(voucherType: VoucherType, count: integer) {
    super("", getVoucherTypeIcon(voucherType), (_type, _args) => new Modifiers.AddVoucherModifier(this, voucherType, count), "voucher");
    this.count = count;
    this.voucherType = voucherType;
  }

  get name(): string {
    return i18next.t("modifierType:ModifierType.AddVoucherModifierType.name", {
      "modifierCount": this.count,
      "voucherTypeName": getVoucherTypeName(this.voucherType),
    });
  }

  getDescription(scene: BattleScene): string {
    return i18next.t("modifierType:ModifierType.AddVoucherModifierType.description", {
      "modifierCount": this.count,
      "voucherTypeName": getVoucherTypeName(this.voucherType),
    });
  }
}

export class PokemonModifierType extends ModifierType {
  public selectFilter: PokemonSelectFilter;

  constructor(localeKey: string, iconImage: string, newModifierFunc: NewModifierFunc, selectFilter?: PokemonSelectFilter, group?: string, soundName?: string) {
    super(localeKey, iconImage, newModifierFunc, group, soundName);

    this.selectFilter = selectFilter;
  }
}

export class PokemonHeldItemModifierType extends PokemonModifierType {
  constructor(localeKey: string, iconImage: string, newModifierFunc: NewModifierFunc, group?: string, soundName?: string) {
    super(localeKey, iconImage, newModifierFunc, (pokemon: PlayerPokemon) => {
      const dummyModifier = this.newModifier(pokemon);
      const matchingModifier = pokemon.scene.findModifier(m => m instanceof Modifiers.PokemonHeldItemModifier && m.pokemonId === pokemon.id && m.matchType(dummyModifier)) as Modifiers.PokemonHeldItemModifier;
      const maxStackCount = dummyModifier.getMaxStackCount(pokemon.scene);
      if (!maxStackCount) {
        return i18next.t("modifierType:ModifierType.PokemonHeldItemModifierType.extra.inoperable", { "pokemonName": pokemon.name });
      }
      if (matchingModifier && matchingModifier.stackCount === maxStackCount) {
        return i18next.t("modifierType:ModifierType.PokemonHeldItemModifierType.extra.tooMany", { "pokemonName": pokemon.name });
      }
      return null;
    }, group, soundName);
  }

  newModifier(...args: any[]): Modifiers.PokemonHeldItemModifier {
    return super.newModifier(...args) as Modifiers.PokemonHeldItemModifier;
  }
}

export class PokemonHpRestoreModifierType extends PokemonModifierType {
  protected restorePoints: integer;
  protected restorePercent: integer;
  protected healStatus: boolean;

  constructor(localeKey: string, iconImage: string, restorePoints: integer, restorePercent: integer, healStatus: boolean = false, newModifierFunc?: NewModifierFunc, selectFilter?: PokemonSelectFilter, group?: string) {
    super(localeKey, iconImage, newModifierFunc || ((_type, args) => new Modifiers.PokemonHpRestoreModifier(this, (args[0] as PlayerPokemon).id, this.restorePoints, this.restorePercent, this.healStatus, false)),
      selectFilter || ((pokemon: PlayerPokemon) => {
        if (!pokemon.hp || (pokemon.hp >= pokemon.getMaxHp() && (!this.healStatus || !pokemon.status))) {
          return PartyUiHandler.NoEffectMessage;
        }
        return null;
      }), group || "potion");

    this.restorePoints = restorePoints;
    this.restorePercent = restorePercent;
    this.healStatus = healStatus;
  }

  getDescription(scene: BattleScene): string {
    return this.restorePoints
      ? i18next.t("modifierType:ModifierType.PokemonHpRestoreModifierType.description", {
        restorePoints: this.restorePoints,
        restorePercent: this.restorePercent,
      })
      : this.healStatus
        ? i18next.t("modifierType:ModifierType.PokemonHpRestoreModifierType.extra.fullyWithStatus")
        : i18next.t("modifierType:ModifierType.PokemonHpRestoreModifierType.extra.fully");
  }
}

export class PokemonReviveModifierType extends PokemonHpRestoreModifierType {
  constructor(localeKey: string, iconImage: string, restorePercent: integer) {
    super(localeKey, iconImage, 0, restorePercent, false, (_type, args) => new Modifiers.PokemonHpRestoreModifier(this, (args[0] as PlayerPokemon).id, 0, this.restorePercent, false, true),
      ((pokemon: PlayerPokemon) => {
        if (!pokemon.isFainted()) {
          return PartyUiHandler.NoEffectMessage;
        }
        return null;
      }), "revive");

    this.selectFilter = (pokemon: PlayerPokemon) => {
      if (pokemon.hp) {
        return PartyUiHandler.NoEffectMessage;
      }
      return null;
    };
  }

  getDescription(scene: BattleScene): string {
    return i18next.t("modifierType:ModifierType.PokemonReviveModifierType.description", { restorePercent: this.restorePercent });
  }
}

export class PokemonStatusHealModifierType extends PokemonModifierType {
  constructor(localeKey: string, iconImage: string) {
    super(localeKey, iconImage, ((_type, args) => new Modifiers.PokemonStatusHealModifier(this, (args[0] as PlayerPokemon).id)),
      ((pokemon: PlayerPokemon) => {
        if (!pokemon.hp || !pokemon.status) {
          return PartyUiHandler.NoEffectMessage;
        }
        return null;
      }));
  }

  getDescription(scene: BattleScene): string {
    return i18next.t("modifierType:ModifierType.PokemonStatusHealModifierType.description");
  }
}

export abstract class PokemonMoveModifierType extends PokemonModifierType {
  public moveSelectFilter: PokemonMoveSelectFilter;

  constructor(localeKey: string, iconImage: string, newModifierFunc: NewModifierFunc, selectFilter?: PokemonSelectFilter, moveSelectFilter?: PokemonMoveSelectFilter, group?: string) {
    super(localeKey, iconImage, newModifierFunc, selectFilter, group);

    this.moveSelectFilter = moveSelectFilter;
  }
}

export class PokemonPpRestoreModifierType extends PokemonMoveModifierType {
  protected restorePoints: integer;

  constructor(localeKey: string, iconImage: string, restorePoints: integer) {
    super(localeKey, iconImage, (_type, args) => new Modifiers.PokemonPpRestoreModifier(this, (args[0] as PlayerPokemon).id, (args[1] as integer), this.restorePoints),
      (_pokemon: PlayerPokemon) => {
        return null;
      }, (pokemonMove: PokemonMove) => {
        if (!pokemonMove.ppUsed) {
          return PartyUiHandler.NoEffectMessage;
        }
        return null;
      }, "ether");

    this.restorePoints = restorePoints;
  }

  getDescription(scene: BattleScene): string {
    return this.restorePoints > -1
      ? i18next.t("modifierType:ModifierType.PokemonPpRestoreModifierType.description", { restorePoints: this.restorePoints })
      : i18next.t("modifierType:ModifierType.PokemonPpRestoreModifierType.extra.fully")
    ;
  }
}

export class PokemonAllMovePpRestoreModifierType extends PokemonModifierType {
  protected restorePoints: integer;

  constructor(localeKey: string, iconImage: string, restorePoints: integer) {
    super(localeKey, iconImage, (_type, args) => new Modifiers.PokemonAllMovePpRestoreModifier(this, (args[0] as PlayerPokemon).id, this.restorePoints),
      (pokemon: PlayerPokemon) => {
        if (!pokemon.getMoveset().filter(m => m.ppUsed).length) {
          return PartyUiHandler.NoEffectMessage;
        }
        return null;
      }, "elixir");

    this.restorePoints = restorePoints;
  }

  getDescription(scene: BattleScene): string {
    return this.restorePoints > -1
      ? i18next.t("modifierType:ModifierType.PokemonAllMovePpRestoreModifierType.description", { restorePoints: this.restorePoints })
      : i18next.t("modifierType:ModifierType.PokemonAllMovePpRestoreModifierType.extra.fully")
    ;
  }
}

export class PokemonPpUpModifierType extends PokemonMoveModifierType {
  protected upPoints: integer;

  constructor(localeKey: string, iconImage: string, upPoints: integer) {
    super(localeKey, iconImage, (_type, args) => new Modifiers.PokemonPpUpModifier(this, (args[0] as PlayerPokemon).id, (args[1] as integer), this.upPoints),
      (_pokemon: PlayerPokemon) => {
        return null;
      }, (pokemonMove: PokemonMove) => {
        if (pokemonMove.getMove().pp < 5 || pokemonMove.ppUp >= 3) {
          return PartyUiHandler.NoEffectMessage;
        }
        return null;
      }, "ppUp");

    this.upPoints = upPoints;
  }

  getDescription(scene: BattleScene): string {
    return i18next.t("modifierType:ModifierType.PokemonPpUpModifierType.description", { upPoints: this.upPoints });
  }
}

export class PokemonNatureChangeModifierType extends PokemonModifierType {
  protected nature: Nature;

  constructor(nature: Nature) {
    super("", `mint_${Utils.getEnumKeys(Stat).find(s => getNatureStatMultiplier(nature, Stat[s]) > 1)?.toLowerCase() || "neutral" }`, ((_type, args) => new Modifiers.PokemonNatureChangeModifier(this, (args[0] as PlayerPokemon).id, this.nature)),
      ((pokemon: PlayerPokemon) => {
        if (pokemon.getNature() === this.nature) {
          return PartyUiHandler.NoEffectMessage;
        }
        return null;
      }), "mint");

    this.nature = nature;
  }

  get name(): string {
    return i18next.t("modifierType:ModifierType.PokemonNatureChangeModifierType.name", { natureName: getNatureName(this.nature) });
  }

  getDescription(scene: BattleScene): string {
    return i18next.t("modifierType:ModifierType.PokemonNatureChangeModifierType.description", { natureName: getNatureName(this.nature, true, true, true) });
  }
}

export class RememberMoveModifierType extends PokemonModifierType {
  constructor(localeKey: string, iconImage: string, group?: string) {
    super(localeKey, iconImage, (type, args) => new Modifiers.RememberMoveModifier(type, (args[0] as PlayerPokemon).id, (args[1] as integer)),
      (pokemon: PlayerPokemon) => {
        if (!pokemon.getLearnableLevelMoves().length) {
          return PartyUiHandler.NoEffectMessage;
        }
        return null;
      }, group);
  }
}

export class DoubleBattleChanceBoosterModifierType extends ModifierType {
  public battleCount: integer;

  constructor(localeKey: string, iconImage: string, battleCount: integer) {
    super(localeKey, iconImage, (_type, _args) => new Modifiers.DoubleBattleChanceBoosterModifier(this, this.battleCount), "lure");

    this.battleCount = battleCount;
  }

  getDescription(scene: BattleScene): string {
    return i18next.t("modifierType:ModifierType.DoubleBattleChanceBoosterModifierType.description", { battleCount: this.battleCount });
  }
}

export class TempBattleStatBoosterModifierType extends ModifierType implements GeneratedPersistentModifierType {
  public tempBattleStat: TempBattleStat;

  constructor(tempBattleStat: TempBattleStat) {
    super("", getTempBattleStatBoosterItemName(tempBattleStat).replace(/\./g, "").replace(/[ ]/g, "_").toLowerCase(),
      (_type, _args) => new Modifiers.TempBattleStatBoosterModifier(this, this.tempBattleStat));

    this.tempBattleStat = tempBattleStat;
  }

  get name(): string {
    return i18next.t(`modifierType:TempBattleStatBoosterItem.${getTempBattleStatBoosterItemName(this.tempBattleStat).replace(/\./g, "").replace(/[ ]/g, "_").toLowerCase()}`);
  }

  getDescription(scene: BattleScene): string {
    return i18next.t("modifierType:ModifierType.TempBattleStatBoosterModifierType.description", { tempBattleStatName: getTempBattleStatName(this.tempBattleStat) });
  }

  getPregenArgs(): any[] {
    return [ this.tempBattleStat ];
  }
}

export class BerryModifierType extends PokemonHeldItemModifierType implements GeneratedPersistentModifierType {
  private berryType: BerryType;

  constructor(berryType: BerryType) {
    super("", `${BerryType[berryType].toLowerCase()}_berry`, (type, args) => new Modifiers.BerryModifier(type, (args[0] as Pokemon).id, berryType), "berry");

    this.berryType = berryType;
  }

  get name(): string {
    return getBerryName(this.berryType);
  }

  getDescription(scene: BattleScene): string {
    return getBerryEffectDescription(this.berryType);
  }

  getPregenArgs(): any[] {
    return [ this.berryType ];
  }
}

function getAttackTypeBoosterItemName(type: Type) {
  switch (type) {
  case Type.NORMAL:
    return "Silk Scarf";
  case Type.FIGHTING:
    return "Black Belt";
  case Type.FLYING:
    return "Sharp Beak";
  case Type.POISON:
    return "Poison Barb";
  case Type.GROUND:
    return "Soft Sand";
  case Type.ROCK:
    return "Hard Stone";
  case Type.BUG:
    return "Silver Powder";
  case Type.GHOST:
    return "Spell Tag";
  case Type.STEEL:
    return "Metal Coat";
  case Type.FIRE:
    return "Charcoal";
  case Type.WATER:
    return "Mystic Water";
  case Type.GRASS:
    return "Miracle Seed";
  case Type.ELECTRIC:
    return "Magnet";
  case Type.PSYCHIC:
    return "Twisted Spoon";
  case Type.ICE:
    return "Never-Melt Ice";
  case Type.DRAGON:
    return "Dragon Fang";
  case Type.DARK:
    return "Black Glasses";
  case Type.FAIRY:
    return "Fairy Feather";
  }
}

export class AttackTypeBoosterModifierType extends PokemonHeldItemModifierType implements GeneratedPersistentModifierType {
  public moveType: Type;
  public boostPercent: integer;

  constructor(moveType: Type, boostPercent: integer) {
    super("", `${getAttackTypeBoosterItemName(moveType).replace(/[ \-]/g, "_").toLowerCase()}`,
      (_type, args) => new Modifiers.AttackTypeBoosterModifier(this, (args[0] as Pokemon).id, moveType, boostPercent));

    this.moveType = moveType;
    this.boostPercent = boostPercent;
  }

  get name(): string {
    return i18next.t(`modifierType:AttackTypeBoosterItem.${getAttackTypeBoosterItemName(this.moveType).replace(/[ \-]/g, "_").toLowerCase()}`);
  }

  getDescription(scene: BattleScene): string {
    // TODO: Need getTypeName?
    return i18next.t("modifierType:ModifierType.AttackTypeBoosterModifierType.description", { moveType: i18next.t(`pokemonInfo:Type.${Type[this.moveType]}`) });
  }

  getPregenArgs(): any[] {
    return [ this.moveType ];
  }
}

export class PokemonLevelIncrementModifierType extends PokemonModifierType {
  constructor(localeKey: string, iconImage: string) {
    super(localeKey, iconImage, (_type, args) => new Modifiers.PokemonLevelIncrementModifier(this, (args[0] as PlayerPokemon).id), (_pokemon: PlayerPokemon) => null);
  }

  getDescription(scene: BattleScene): string {
    return i18next.t("modifierType:ModifierType.PokemonLevelIncrementModifierType.description");
  }
}

export class AllPokemonLevelIncrementModifierType extends ModifierType {
  constructor(localeKey: string, iconImage: string) {
    super(localeKey, iconImage, (_type, _args) => new Modifiers.PokemonLevelIncrementModifier(this, -1));
  }

  getDescription(scene: BattleScene): string {
    return i18next.t("modifierType:ModifierType.AllPokemonLevelIncrementModifierType.description");
  }
}

function getBaseStatBoosterItemName(stat: Stat) {
  switch (stat) {
  case Stat.HP:
    return "HP Up";
  case Stat.ATK:
    return "Protein";
  case Stat.DEF:
    return "Iron";
  case Stat.SPATK:
    return "Calcium";
  case Stat.SPDEF:
    return "Zinc";
  case Stat.SPD:
    return "Carbos";
  }
}

export class PokemonBaseStatBoosterModifierType extends PokemonHeldItemModifierType implements GeneratedPersistentModifierType {
  private localeName: string;
  private stat: Stat;

  constructor(localeName: string, stat: Stat) {
    super("", localeName.replace(/[ \-]/g, "_").toLowerCase(), (_type, args) => new Modifiers.PokemonBaseStatModifier(this, (args[0] as Pokemon).id, this.stat));

    this.localeName = localeName;
    this.stat = stat;
  }

  get name(): string {
    return i18next.t(`modifierType:BaseStatBoosterItem.${this.localeName.replace(/[ \-]/g, "_").toLowerCase()}`);
  }

  getDescription(scene: BattleScene): string {
    return i18next.t("modifierType:ModifierType.PokemonBaseStatBoosterModifierType.description", { statName: getStatName(this.stat) });
  }

  getPregenArgs(): any[] {
    return [ this.stat ];
  }
}

class AllPokemonFullHpRestoreModifierType extends ModifierType {
  private descriptionKey: string;

  constructor(localeKey: string, iconImage: string, descriptionKey?: string, newModifierFunc?: NewModifierFunc) {
    super(localeKey, iconImage, newModifierFunc || ((_type, _args) => new Modifiers.PokemonHpRestoreModifier(this, -1, 0, 100, false)));

    this.descriptionKey = descriptionKey;
  }

  getDescription(scene: BattleScene): string {
    return i18next.t(`${this.descriptionKey || "modifierType:ModifierType.AllPokemonFullHpRestoreModifierType"}.description` as any);
  }
}

class AllPokemonFullReviveModifierType extends AllPokemonFullHpRestoreModifierType {
  constructor(localeKey: string, iconImage: string) {
    super(localeKey, iconImage, "modifierType:ModifierType.AllPokemonFullReviveModifierType", (_type, _args) => new Modifiers.PokemonHpRestoreModifier(this, -1, 0, 100, false, true));
  }
}

export class MoneyRewardModifierType extends ModifierType {
  private moneyMultiplier: number;
  private moneyMultiplierDescriptorKey: string;

  constructor(localeKey: string, iconImage: string, moneyMultiplier: number, moneyMultiplierDescriptorKey: string) {
    super(localeKey, iconImage, (_type, _args) => new Modifiers.MoneyRewardModifier(this, moneyMultiplier), "money", "buy");

    this.moneyMultiplier = moneyMultiplier;
    this.moneyMultiplierDescriptorKey = moneyMultiplierDescriptorKey;
  }

  getDescription(scene: BattleScene): string {
    return i18next.t("modifierType:ModifierType.MoneyRewardModifierType.description", {
      moneyMultiplier: i18next.t(this.moneyMultiplierDescriptorKey as any),
      moneyAmount: scene.getWaveMoneyAmount(this.moneyMultiplier).toLocaleString("en-US"),
    });
  }
}

export class ExpBoosterModifierType extends ModifierType {
  private boostPercent: integer;

  constructor(localeKey: string, iconImage: string, boostPercent: integer) {
    super(localeKey, iconImage, () => new Modifiers.ExpBoosterModifier(this, boostPercent));

    this.boostPercent = boostPercent;
  }

  getDescription(scene: BattleScene): string {
    return i18next.t("modifierType:ModifierType.ExpBoosterModifierType.description", { boostPercent: this.boostPercent });
  }
}

export class PokemonExpBoosterModifierType extends PokemonHeldItemModifierType {
  private boostPercent: integer;

  constructor(localeKey: string, iconImage: string, boostPercent: integer) {
    super(localeKey, iconImage, (_type, args) => new Modifiers.PokemonExpBoosterModifier(this, (args[0] as Pokemon).id, boostPercent));

    this.boostPercent = boostPercent;
  }

  getDescription(scene: BattleScene): string {
    return i18next.t("modifierType:ModifierType.PokemonExpBoosterModifierType.description", { boostPercent: this.boostPercent });
  }
}

export class PokemonFriendshipBoosterModifierType extends PokemonHeldItemModifierType {
  constructor(localeKey: string, iconImage: string) {
    super(localeKey, iconImage, (_type, args) => new Modifiers.PokemonFriendshipBoosterModifier(this, (args[0] as Pokemon).id));
  }

  getDescription(scene: BattleScene): string {
    return i18next.t("modifierType:ModifierType.PokemonFriendshipBoosterModifierType.description");
  }
}

export class PokemonMoveAccuracyBoosterModifierType extends PokemonHeldItemModifierType {
  private amount: integer;

  constructor(localeKey: string, iconImage: string, amount: integer, group?: string, soundName?: string) {
    super(localeKey, iconImage, (_type, args) => new Modifiers.PokemonMoveAccuracyBoosterModifier(this, (args[0] as Pokemon).id, amount), group, soundName);

    this.amount = amount;
  }

  getDescription(scene: BattleScene): string {
    return i18next.t("modifierType:ModifierType.PokemonMoveAccuracyBoosterModifierType.description", { accuracyAmount: this.amount });
  }
}

export class PokemonMultiHitModifierType extends PokemonHeldItemModifierType {
  constructor(localeKey: string, iconImage: string) {
    super(localeKey, iconImage, (type, args) => new Modifiers.PokemonMultiHitModifier(type as PokemonMultiHitModifierType, (args[0] as Pokemon).id));
  }

  getDescription(scene: BattleScene): string {
    return i18next.t("modifierType:ModifierType.PokemonMultiHitModifierType.description");
  }
}

export class TmModifierType extends PokemonModifierType {
  public moveId: Moves;

  constructor(moveId: Moves) {
    super("", `tm_${Type[allMoves[moveId].type].toLowerCase()}`, (_type, args) => new Modifiers.TmModifier(this, (args[0] as PlayerPokemon).id),
      (pokemon: PlayerPokemon) => {
        if (pokemon.compatibleTms.indexOf(moveId) === -1 || pokemon.getMoveset().filter(m => m?.moveId === moveId).length) {
          return PartyUiHandler.NoEffectMessage;
        }
        return null;
      }, "tm");

    this.moveId = moveId;
  }

  get name(): string {
    return i18next.t("modifierType:ModifierType.TmModifierType.name", {
      moveId: Utils.padInt(Object.keys(tmSpecies).indexOf(this.moveId.toString()) + 1, 3),
      moveName: allMoves[this.moveId].name,
    });
  }

  getDescription(scene: BattleScene): string {
    return i18next.t("modifierType:ModifierType.TmModifierType.description", { moveName: allMoves[this.moveId].name });
  }
}

export class EvolutionItemModifierType extends PokemonModifierType implements GeneratedPersistentModifierType {
  public evolutionItem: EvolutionItem;

  constructor(evolutionItem: EvolutionItem) {
    super("", EvolutionItem[evolutionItem].toLowerCase(), (_type, args) => new Modifiers.EvolutionItemModifier(this, (args[0] as PlayerPokemon).id),
      (pokemon: PlayerPokemon) => {
        if (pokemonEvolutions.hasOwnProperty(pokemon.species.speciesId) && pokemonEvolutions[pokemon.species.speciesId].filter(e => e.item === this.evolutionItem
          && (!e.condition || e.condition.predicate(pokemon))).length && (pokemon.getFormKey() !== SpeciesFormKey.GIGANTAMAX)) {
          return null;
        } else if (pokemon.isFusion() && pokemonEvolutions.hasOwnProperty(pokemon.fusionSpecies.speciesId) && pokemonEvolutions[pokemon.fusionSpecies.speciesId].filter(e => e.item === this.evolutionItem
        && (!e.condition || e.condition.predicate(pokemon))).length && (pokemon.getFusionFormKey() !== SpeciesFormKey.GIGANTAMAX)) {
          return null;
        }

        return PartyUiHandler.NoEffectMessage;
      });

    this.evolutionItem = evolutionItem;
  }

  get name(): string {
    return i18next.t(`modifierType:EvolutionItem.${EvolutionItem[this.evolutionItem]}`);
  }

  getDescription(scene: BattleScene): string {
    return i18next.t("modifierType:ModifierType.EvolutionItemModifierType.description");
  }

  getPregenArgs(): any[] {
    return [ this.evolutionItem ];
  }
}

/**
 * Class that represents form changing items
 */
export class FormChangeItemModifierType extends PokemonModifierType implements GeneratedPersistentModifierType {
  public formChangeItem: FormChangeItem;

  constructor(formChangeItem: FormChangeItem) {
    super("", FormChangeItem[formChangeItem].toLowerCase(), (_type, args) => new Modifiers.PokemonFormChangeItemModifier(this, (args[0] as PlayerPokemon).id, formChangeItem, true),
      (pokemon: PlayerPokemon) => {
        // Make sure the Pokemon has alternate forms
        if (pokemonFormChanges.hasOwnProperty(pokemon.species.speciesId)
          // Get all form changes for this species with an item trigger, including any compound triggers
          && pokemonFormChanges[pokemon.species.speciesId].filter(fc => fc.trigger.hasTriggerType(SpeciesFormChangeItemTrigger))
          // Returns true if any form changes match this item
            .map(fc => fc.findTrigger(SpeciesFormChangeItemTrigger) as SpeciesFormChangeItemTrigger)
            .flat().flatMap(fc => fc.item).includes(this.formChangeItem)
        ) {
          return null;
        }

        return PartyUiHandler.NoEffectMessage;
      });

    this.formChangeItem = formChangeItem;
  }

  get name(): string {
    return i18next.t(`modifierType:FormChangeItem.${FormChangeItem[this.formChangeItem]}`);
  }

  getDescription(scene: BattleScene): string {
    return i18next.t("modifierType:ModifierType.FormChangeItemModifierType.description");
  }

  getPregenArgs(): any[] {
    return [ this.formChangeItem ];
  }
}

export class FusePokemonModifierType extends PokemonModifierType {
  constructor(localeKey: string, iconImage: string) {
    super(localeKey, iconImage, (_type, args) => new Modifiers.FusePokemonModifier(this, (args[0] as PlayerPokemon).id, (args[1] as PlayerPokemon).id),
      (pokemon: PlayerPokemon) => {
        if (pokemon.isFusion()) {
          return PartyUiHandler.NoEffectMessage;
        }
        return null;
      });
  }

  getDescription(scene: BattleScene): string {
    return i18next.t("modifierType:ModifierType.FusePokemonModifierType.description");
  }
}

class AttackTypeBoosterModifierTypeGenerator extends ModifierTypeGenerator {
  constructor() {
    super((party: Pokemon[], pregenArgs?: any[]) => {
      if (pregenArgs) {
        return new AttackTypeBoosterModifierType(pregenArgs[0] as Type, 20);
      }

      const attackMoveTypes = party.map(p => p.getMoveset().map(m => m.getMove()).filter(m => m instanceof AttackMove).map(m => m.type)).flat();
      if (!attackMoveTypes.length) {
        return null;
      }

      const attackMoveTypeWeights = new Map<Type, integer>();
      let totalWeight = 0;
      for (const t of attackMoveTypes) {
        if (attackMoveTypeWeights.has(t)) {
          if (attackMoveTypeWeights.get(t) < 3) {
            attackMoveTypeWeights.set(t, attackMoveTypeWeights.get(t) + 1);
          } else {
            continue;
          }
        } else {
          attackMoveTypeWeights.set(t, 1);
        }
        totalWeight++;
      }

      if (!totalWeight) {
        return null;
      }

      let type: Type;

      const randInt = Utils.randSeedInt(totalWeight);
      let weight = 0;

      for (const t of attackMoveTypeWeights.keys()) {
        const typeWeight = attackMoveTypeWeights.get(t);
        if (randInt <= weight + typeWeight) {
          type = t;
          break;
        }
        weight += typeWeight;
      }

      return new AttackTypeBoosterModifierType(type, 20);
    });
  }
}

class TmModifierTypeGenerator extends ModifierTypeGenerator {
  constructor(tier: ModifierTier) {
    super((party: Pokemon[]) => {
      const partyMemberCompatibleTms = party.map(p => (p as PlayerPokemon).compatibleTms.filter(tm => !p.moveset.find(m => m.moveId === tm)));
      const tierUniqueCompatibleTms = partyMemberCompatibleTms.flat().filter(tm => tmPoolTiers[tm] === tier).filter(tm => !allMoves[tm].name.endsWith(" (N)")).filter((tm, i, array) => array.indexOf(tm) === i);
      if (!tierUniqueCompatibleTms.length) {
        return null;
      }
      const randTmIndex = Utils.randSeedInt(tierUniqueCompatibleTms.length);
      return new TmModifierType(tierUniqueCompatibleTms[randTmIndex]);
    });
  }
}

class EvolutionItemModifierTypeGenerator extends ModifierTypeGenerator {
  constructor(rare: boolean) {
    super((party: Pokemon[], pregenArgs?: any[]) => {
      if (pregenArgs) {
        return new EvolutionItemModifierType(pregenArgs[0] as EvolutionItem);
      }

      const evolutionItemPool = [
        party.filter(p => pokemonEvolutions.hasOwnProperty(p.species.speciesId)).map(p => {
          const evolutions = pokemonEvolutions[p.species.speciesId];
          return evolutions.filter(e => e.item !== EvolutionItem.NONE && (e.evoFormKey === null || (e.preFormKey || "") === p.getFormKey()) && (!e.condition || e.condition.predicate(p)));
        }).flat(),
        party.filter(p => p.isFusion() && pokemonEvolutions.hasOwnProperty(p.fusionSpecies.speciesId)).map(p => {
          const evolutions = pokemonEvolutions[p.fusionSpecies.speciesId];
          return evolutions.filter(e => e.item !== EvolutionItem.NONE && (e.evoFormKey === null || (e.preFormKey || "") === p.getFusionFormKey()) && (!e.condition || e.condition.predicate(p)));
        }).flat()
      ].flat().flatMap(e => e.item).filter(i => (i > 50) === rare);

      if (!evolutionItemPool.length) {
        return null;
      }

      return new EvolutionItemModifierType(evolutionItemPool[Utils.randSeedInt(evolutionItemPool.length)]);
    });
  }
}

class FormChangeItemModifierTypeGenerator extends ModifierTypeGenerator {
  constructor() {
    super((party: Pokemon[], pregenArgs?: any[]) => {
      if (pregenArgs) {
        return new FormChangeItemModifierType(pregenArgs[0] as FormChangeItem);
      }

      const formChangeItemPool = party.filter(p => pokemonFormChanges.hasOwnProperty(p.species.speciesId)).map(p => {
        const formChanges = pokemonFormChanges[p.species.speciesId];
        return formChanges.filter(fc => ((fc.formKey.indexOf(SpeciesFormKey.MEGA) === -1 && fc.formKey.indexOf(SpeciesFormKey.PRIMAL) === -1) || party[0].scene.getModifiers(Modifiers.MegaEvolutionAccessModifier).length)
          && ((fc.formKey.indexOf(SpeciesFormKey.GIGANTAMAX) === -1 && fc.formKey.indexOf(SpeciesFormKey.ETERNAMAX) === -1) || party[0].scene.getModifiers(Modifiers.GigantamaxAccessModifier).length))
          .map(fc => fc.findTrigger(SpeciesFormChangeItemTrigger) as SpeciesFormChangeItemTrigger)
          .filter(t => t && t.active && !p.scene.findModifier(m => m instanceof Modifiers.PokemonFormChangeItemModifier && m.pokemonId === p.id && m.formChangeItem === t.item));
      }).flat().flatMap(fc => fc.item);

      if (!formChangeItemPool.length) {
        return null;
      }

      return new FormChangeItemModifierType(formChangeItemPool[Utils.randSeedInt(formChangeItemPool.length)]);
    });
  }
}

export class TerastallizeModifierType extends PokemonHeldItemModifierType implements GeneratedPersistentModifierType {
  private teraType: Type;

  constructor(teraType: Type) {
    super("", `${Type[teraType].toLowerCase()}_tera_shard`, (type, args) => new Modifiers.TerastallizeModifier(type as TerastallizeModifierType, (args[0] as Pokemon).id, teraType), "tera_shard");

    this.teraType = teraType;
  }

  get name(): string {
    return i18next.t("modifierType:ModifierType.TerastallizeModifierType.name", { teraType: i18next.t(`pokemonInfo:Type.${Type[this.teraType]}`) });
  }

  getDescription(scene: BattleScene): string {
    return i18next.t("modifierType:ModifierType.TerastallizeModifierType.description", { teraType: i18next.t(`pokemonInfo:Type.${Type[this.teraType]}`) });
  }

  getPregenArgs(): any[] {
    return [ this.teraType ];
  }
}

export class ContactHeldItemTransferChanceModifierType extends PokemonHeldItemModifierType {
  private chancePercent: integer;

  constructor(localeKey: string, iconImage: string, chancePercent: integer, group?: string, soundName?: string) {
    super(localeKey, iconImage, (type, args) => new Modifiers.ContactHeldItemTransferChanceModifier(type, (args[0] as Pokemon).id, chancePercent), group, soundName);

    this.chancePercent = chancePercent;
  }

  getDescription(scene: BattleScene): string {
    return i18next.t("modifierType:ModifierType.ContactHeldItemTransferChanceModifierType.description", { chancePercent: this.chancePercent });
  }
}

export class TurnHeldItemTransferModifierType extends PokemonHeldItemModifierType {
  constructor(localeKey: string, iconImage: string, group?: string, soundName?: string) {
    super(localeKey, iconImage, (type, args) => new Modifiers.TurnHeldItemTransferModifier(type, (args[0] as Pokemon).id), group, soundName);
  }

  getDescription(scene: BattleScene): string {
    return i18next.t("modifierType:ModifierType.TurnHeldItemTransferModifierType.description");
  }
}

export class EnemyAttackStatusEffectChanceModifierType extends ModifierType {
  private chancePercent: integer;
  private effect: StatusEffect;

  constructor(localeKey: string, iconImage: string, chancePercent: integer, effect: StatusEffect, stackCount?: integer) {
    super(localeKey, iconImage, (type, args) => new Modifiers.EnemyAttackStatusEffectChanceModifier(type, effect, chancePercent, stackCount), "enemy_status_chance");

    this.chancePercent = chancePercent;
    this.effect = effect;
  }

  getDescription(scene: BattleScene): string {
    return i18next.t("modifierType:ModifierType.EnemyAttackStatusEffectChanceModifierType.description", {
      chancePercent: this.chancePercent,
      statusEffect: getStatusEffectDescriptor(this.effect),
    });
  }
}

export class EnemyEndureChanceModifierType extends ModifierType {
  private chancePercent: number;

  constructor(localeKey: string, iconImage: string, chancePercent: number) {
    super(localeKey, iconImage, (type, _args) => new Modifiers.EnemyEndureChanceModifier(type, chancePercent), "enemy_endure");

    this.chancePercent = chancePercent;
  }

  getDescription(scene: BattleScene): string {
    return i18next.t("modifierType:ModifierType.EnemyEndureChanceModifierType.description", { chancePercent: this.chancePercent });
  }
}

export type ModifierTypeFunc = () => ModifierType;
type WeightedModifierTypeWeightFunc = (party: Pokemon[], rerollCount?: integer) => integer;

class WeightedModifierType {
  public modifierType: ModifierType;
  public weight: integer | WeightedModifierTypeWeightFunc;
  public maxWeight: integer;

  constructor(modifierTypeFunc: ModifierTypeFunc, weight: integer | WeightedModifierTypeWeightFunc, maxWeight?: integer) {
    this.modifierType = modifierTypeFunc();
    this.modifierType.id = Object.keys(modifierTypes).find(k => modifierTypes[k] === modifierTypeFunc);
    this.weight = weight;
    this.maxWeight = maxWeight || (!(weight instanceof Function) ? weight : 0);
  }

  setTier(tier: ModifierTier) {
    this.modifierType.setTier(tier);
  }
}

export const modifierTypes = {
  POKEBALL: () => new AddPokeballModifierType("pb", PokeballType.POKEBALL, 5),
  GREAT_BALL: () => new AddPokeballModifierType("gb", PokeballType.GREAT_BALL, 5),
  ULTRA_BALL: () => new AddPokeballModifierType("ub", PokeballType.ULTRA_BALL, 5),
  ROGUE_BALL: () => new AddPokeballModifierType("rb", PokeballType.ROGUE_BALL, 5),
  MASTER_BALL: () => new AddPokeballModifierType("mb", PokeballType.MASTER_BALL, 1),

  RARE_CANDY: () => new PokemonLevelIncrementModifierType("modifierType:ModifierType.RARE_CANDY", "rare_candy"),
  RARER_CANDY: () => new AllPokemonLevelIncrementModifierType("modifierType:ModifierType.RARER_CANDY", "rarer_candy"),

  EVOLUTION_ITEM: () => new EvolutionItemModifierTypeGenerator(false),
  RARE_EVOLUTION_ITEM: () => new EvolutionItemModifierTypeGenerator(true),
  FORM_CHANGE_ITEM: () => new FormChangeItemModifierTypeGenerator(),

  MEGA_BRACELET: () => new ModifierType("modifierType:ModifierType.MEGA_BRACELET", "mega_bracelet", (type, _args) => new Modifiers.MegaEvolutionAccessModifier(type)),
  DYNAMAX_BAND: () => new ModifierType("modifierType:ModifierType.DYNAMAX_BAND", "dynamax_band", (type, _args) => new Modifiers.GigantamaxAccessModifier(type)),
  TERA_ORB: () => new ModifierType("modifierType:ModifierType.TERA_ORB", "tera_orb", (type, _args) => new Modifiers.TerastallizeAccessModifier(type)),

  MAP: () => new ModifierType("modifierType:ModifierType.MAP", "map", (type, _args) => new Modifiers.MapModifier(type)),

  POTION: () => new PokemonHpRestoreModifierType("modifierType:ModifierType.POTION", "potion", 20, 10),
  SUPER_POTION: () => new PokemonHpRestoreModifierType("modifierType:ModifierType.SUPER_POTION", "super_potion", 50, 25),
  HYPER_POTION: () => new PokemonHpRestoreModifierType("modifierType:ModifierType.HYPER_POTION", "hyper_potion", 200, 50),
  MAX_POTION: () => new PokemonHpRestoreModifierType("modifierType:ModifierType.MAX_POTION", "max_potion", 0, 100),
  FULL_RESTORE: () => new PokemonHpRestoreModifierType("modifierType:ModifierType.FULL_RESTORE", "full_restore", 0, 100, true),

  REVIVE: () => new PokemonReviveModifierType("modifierType:ModifierType.REVIVE", "revive", 50),
  MAX_REVIVE: () => new PokemonReviveModifierType("modifierType:ModifierType.MAX_REVIVE", "max_revive", 100),

  FULL_HEAL: () => new PokemonStatusHealModifierType("modifierType:ModifierType.FULL_HEAL", "full_heal"),

  SACRED_ASH: () => new AllPokemonFullReviveModifierType("modifierType:ModifierType.SACRED_ASH", "sacred_ash"),

  REVIVER_SEED: () => new PokemonHeldItemModifierType("modifierType:ModifierType.REVIVER_SEED", "reviver_seed", (type, args) => new Modifiers.PokemonInstantReviveModifier(type, (args[0] as Pokemon).id)),

  ETHER: () => new PokemonPpRestoreModifierType("modifierType:ModifierType.ETHER", "ether", 10),
  MAX_ETHER: () => new PokemonPpRestoreModifierType("modifierType:ModifierType.MAX_ETHER", "max_ether", -1),

  ELIXIR: () => new PokemonAllMovePpRestoreModifierType("modifierType:ModifierType.ELIXIR", "elixir", 10),
  MAX_ELIXIR: () => new PokemonAllMovePpRestoreModifierType("modifierType:ModifierType.MAX_ELIXIR", "max_elixir", -1),

  PP_UP: () => new PokemonPpUpModifierType("modifierType:ModifierType.PP_UP", "pp_up", 1),
  PP_MAX: () => new PokemonPpUpModifierType("modifierType:ModifierType.PP_MAX", "pp_max", 3),

  /*REPEL: () => new DoubleBattleChanceBoosterModifierType('Repel', 5),
  SUPER_REPEL: () => new DoubleBattleChanceBoosterModifierType('Super Repel', 10),
  MAX_REPEL: () => new DoubleBattleChanceBoosterModifierType('Max Repel', 25),*/

  LURE: () => new DoubleBattleChanceBoosterModifierType("modifierType:ModifierType.LURE", "lure", 5),
  SUPER_LURE: () => new DoubleBattleChanceBoosterModifierType("modifierType:ModifierType.SUPER_LURE", "super_lure", 10),
  MAX_LURE: () => new DoubleBattleChanceBoosterModifierType("modifierType:ModifierType.MAX_LURE", "max_lure", 25),

  TEMP_STAT_BOOSTER: () => new ModifierTypeGenerator((party: Pokemon[], pregenArgs?: any[]) => {
    if (pregenArgs) {
      return new TempBattleStatBoosterModifierType(pregenArgs[0] as TempBattleStat);
    }
    const randTempBattleStat = Utils.randSeedInt(6) as TempBattleStat;
    return new TempBattleStatBoosterModifierType(randTempBattleStat);
  }),
  DIRE_HIT: () => new TempBattleStatBoosterModifierType(TempBattleStat.CRIT),

  BASE_STAT_BOOSTER: () => new ModifierTypeGenerator((party: Pokemon[], pregenArgs?: any[]) => {
    if (pregenArgs) {
      const stat = pregenArgs[0] as Stat;
      return new PokemonBaseStatBoosterModifierType(getBaseStatBoosterItemName(stat), stat);
    }
    const randStat = Utils.randSeedInt(6) as Stat;
    return new PokemonBaseStatBoosterModifierType(getBaseStatBoosterItemName(randStat), randStat);
  }),

  ATTACK_TYPE_BOOSTER: () => new AttackTypeBoosterModifierTypeGenerator(),

  MINT: () => new ModifierTypeGenerator((party: Pokemon[], pregenArgs?: any[]) => {
    if (pregenArgs) {
      return new PokemonNatureChangeModifierType(pregenArgs[0] as Nature);
    }
    return new PokemonNatureChangeModifierType(Utils.randSeedInt(Utils.getEnumValues(Nature).length) as Nature);
  }),

  TERA_SHARD: () => new ModifierTypeGenerator((party: Pokemon[], pregenArgs?: any[]) => {
    if (pregenArgs) {
      return new TerastallizeModifierType(pregenArgs[0] as Type);
    }
    if (!party[0].scene.getModifiers(Modifiers.TerastallizeAccessModifier).length) {
      return null;
    }
    let type: Type;
    if (!Utils.randSeedInt(3)) {
      const partyMemberTypes = party.map(p => p.getTypes(false, false, true)).flat();
      type = Utils.randSeedItem(partyMemberTypes);
    } else {
      type = Utils.randSeedInt(64) ? Utils.randSeedInt(18) as Type : Type.STELLAR;
    }
    return new TerastallizeModifierType(type);
  }),

  BERRY: () => new ModifierTypeGenerator((party: Pokemon[], pregenArgs?: any[]) => {
    if (pregenArgs) {
      return new BerryModifierType(pregenArgs[0] as BerryType);
    }
    const berryTypes = Utils.getEnumValues(BerryType);
    let randBerryType: BerryType;
    const rand = Utils.randSeedInt(12);
    if (rand < 2) {
      randBerryType = BerryType.SITRUS;
    } else if (rand < 4) {
      randBerryType = BerryType.LUM;
    } else if (rand < 6) {
      randBerryType = BerryType.LEPPA;
    } else {
      randBerryType = berryTypes[Utils.randSeedInt(berryTypes.length - 3) + 2];
    }
    return new BerryModifierType(randBerryType);
  }),

  TM_COMMON: () => new TmModifierTypeGenerator(ModifierTier.COMMON),
  TM_GREAT: () => new TmModifierTypeGenerator(ModifierTier.GREAT),
  TM_ULTRA: () => new TmModifierTypeGenerator(ModifierTier.ULTRA),

  MEMORY_MUSHROOM: () => new RememberMoveModifierType("modifierType:ModifierType.MEMORY_MUSHROOM", "big_mushroom"),

  EXP_SHARE: () => new ModifierType("modifierType:ModifierType.EXP_SHARE", "exp_share", (type, _args) => new Modifiers.ExpShareModifier(type)),
  EXP_BALANCE: () => new ModifierType("modifierType:ModifierType.EXP_BALANCE", "exp_balance", (type, _args) => new Modifiers.ExpBalanceModifier(type)),

  OVAL_CHARM: () => new ModifierType("modifierType:ModifierType.OVAL_CHARM", "oval_charm", (type, _args) => new Modifiers.MultipleParticipantExpBonusModifier(type)),

  EXP_CHARM: () => new ExpBoosterModifierType("modifierType:ModifierType.EXP_CHARM", "exp_charm", 25),
  SUPER_EXP_CHARM: () => new ExpBoosterModifierType("modifierType:ModifierType.SUPER_EXP_CHARM", "super_exp_charm", 60),
  GOLDEN_EXP_CHARM: () => new ExpBoosterModifierType("modifierType:ModifierType.GOLDEN_EXP_CHARM", "golden_exp_charm", 100),

  LUCKY_EGG: () => new PokemonExpBoosterModifierType("modifierType:ModifierType.LUCKY_EGG", "lucky_egg", 40),
  GOLDEN_EGG: () => new PokemonExpBoosterModifierType("modifierType:ModifierType.GOLDEN_EGG", "golden_egg", 100),

  SOOTHE_BELL: () => new PokemonFriendshipBoosterModifierType("modifierType:ModifierType.SOOTHE_BELL", "soothe_bell"),

  SOUL_DEW: () => new PokemonHeldItemModifierType("modifierType:ModifierType.SOUL_DEW", "soul_dew", (type, args) => new Modifiers.PokemonNatureWeightModifier(type, (args[0] as Pokemon).id)),

  NUGGET: () => new MoneyRewardModifierType("modifierType:ModifierType.NUGGET", "nugget", 1, "modifierType:ModifierType.MoneyRewardModifierType.extra.small"),
  BIG_NUGGET: () => new MoneyRewardModifierType("modifierType:ModifierType.BIG_NUGGET", "big_nugget", 2.5, "modifierType:ModifierType.MoneyRewardModifierType.extra.moderate"),
  RELIC_GOLD: () => new MoneyRewardModifierType("modifierType:ModifierType.RELIC_GOLD", "relic_gold", 10, "modifierType:ModifierType.MoneyRewardModifierType.extra.large"),

  AMULET_COIN: () => new ModifierType("modifierType:ModifierType.AMULET_COIN", "amulet_coin", (type, _args) => new Modifiers.MoneyMultiplierModifier(type)),
  GOLDEN_PUNCH: () => new PokemonHeldItemModifierType("modifierType:ModifierType.GOLDEN_PUNCH", "golden_punch", (type, args) => new Modifiers.DamageMoneyRewardModifier(type, (args[0] as Pokemon).id)),
  COIN_CASE: () => new ModifierType("modifierType:ModifierType.COIN_CASE", "coin_case", (type, _args) => new Modifiers.MoneyInterestModifier(type)),

  LOCK_CAPSULE: () => new ModifierType("modifierType:ModifierType.LOCK_CAPSULE", "lock_capsule", (type, _args) => new Modifiers.LockModifierTiersModifier(type)),

  GRIP_CLAW: () => new ContactHeldItemTransferChanceModifierType("modifierType:ModifierType.GRIP_CLAW", "grip_claw", 10),
  WIDE_LENS: () => new PokemonMoveAccuracyBoosterModifierType("modifierType:ModifierType.WIDE_LENS", "wide_lens", 5),

  MULTI_LENS: () => new PokemonMultiHitModifierType("modifierType:ModifierType.MULTI_LENS", "zoom_lens"),

  HEALING_CHARM: () => new ModifierType("modifierType:ModifierType.HEALING_CHARM", "healing_charm", (type, _args) => new Modifiers.HealingBoosterModifier(type, 1.1)),
  CANDY_JAR: () => new ModifierType("modifierType:ModifierType.CANDY_JAR", "candy_jar", (type, _args) => new Modifiers.LevelIncrementBoosterModifier(type)),

  BERRY_POUCH: () => new ModifierType("modifierType:ModifierType.BERRY_POUCH", "berry_pouch", (type, _args) => new Modifiers.PreserveBerryModifier(type)),

  FOCUS_BAND: () => new PokemonHeldItemModifierType("modifierType:ModifierType.FOCUS_BAND", "focus_band", (type, args) => new Modifiers.SurviveDamageModifier(type, (args[0] as Pokemon).id)),

  QUICK_CLAW: () => new PokemonHeldItemModifierType("modifierType:ModifierType.QUICK_CLAW", "quick_claw", (type, args) => new Modifiers.BypassSpeedChanceModifier(type, (args[0] as Pokemon).id)),

  KINGS_ROCK: () => new PokemonHeldItemModifierType("modifierType:ModifierType.KINGS_ROCK", "kings_rock", (type, args) => new Modifiers.FlinchChanceModifier(type, (args[0] as Pokemon).id)),

  LEFTOVERS: () => new PokemonHeldItemModifierType("modifierType:ModifierType.LEFTOVERS", "leftovers", (type, args) => new Modifiers.TurnHealModifier(type, (args[0] as Pokemon).id)),
  SHELL_BELL: () => new PokemonHeldItemModifierType("modifierType:ModifierType.SHELL_BELL", "shell_bell", (type, args) => new Modifiers.HitHealModifier(type, (args[0] as Pokemon).id)),

  TOXIC_ORB: () => new PokemonHeldItemModifierType("modifierType:ModifierType.TOXIC_ORB", "toxic_orb", (type, args) => new Modifiers.TurnStatusEffectModifier(type, (args[0] as Pokemon).id)),
  FLAME_ORB: () => new PokemonHeldItemModifierType("modifierType:ModifierType.FLAME_ORB", "flame_orb", (type, args) => new Modifiers.TurnStatusEffectModifier(type, (args[0] as Pokemon).id)),

  BATON: () => new PokemonHeldItemModifierType("modifierType:ModifierType.BATON", "stick", (type, args) => new Modifiers.SwitchEffectTransferModifier(type, (args[0] as Pokemon).id)),

  SHINY_CHARM: () => new ModifierType("modifierType:ModifierType.SHINY_CHARM", "shiny_charm", (type, _args) => new Modifiers.ShinyRateBoosterModifier(type)),
  ABILITY_CHARM: () => new ModifierType("modifierType:ModifierType.ABILITY_CHARM", "ability_charm", (type, _args) => new Modifiers.HiddenAbilityRateBoosterModifier(type)),

  IV_SCANNER: () => new ModifierType("modifierType:ModifierType.IV_SCANNER", "scanner", (type, _args) => new Modifiers.IvScannerModifier(type)),

  DNA_SPLICERS: () => new FusePokemonModifierType("modifierType:ModifierType.DNA_SPLICERS", "dna_splicers"),

  MINI_BLACK_HOLE: () => new TurnHeldItemTransferModifierType("modifierType:ModifierType.MINI_BLACK_HOLE", "mini_black_hole"),

  VOUCHER: () => new AddVoucherModifierType(VoucherType.REGULAR, 1),
  VOUCHER_PLUS: () => new AddVoucherModifierType(VoucherType.PLUS, 1),
  VOUCHER_PREMIUM: () => new AddVoucherModifierType(VoucherType.PREMIUM, 1),

  GOLDEN_POKEBALL: () => new ModifierType("modifierType:ModifierType.GOLDEN_POKEBALL", "pb_gold", (type, _args) => new Modifiers.ExtraModifierModifier(type), null, "pb_bounce_1"),

  ENEMY_DAMAGE_BOOSTER: () => new ModifierType("modifierType:ModifierType.ENEMY_DAMAGE_BOOSTER", "wl_item_drop", (type, _args) => new Modifiers.EnemyDamageBoosterModifier(type, 5)),
  ENEMY_DAMAGE_REDUCTION: () => new ModifierType("modifierType:ModifierType.ENEMY_DAMAGE_REDUCTION", "wl_guard_spec", (type, _args) => new Modifiers.EnemyDamageReducerModifier(type, 2.5)),
  //ENEMY_SUPER_EFFECT_BOOSTER: () => new ModifierType('Type Advantage Token', 'Increases damage of super effective attacks by 30%', (type, _args) => new Modifiers.EnemySuperEffectiveDamageBoosterModifier(type, 30), 'wl_custom_super_effective'),
  ENEMY_HEAL: () => new ModifierType("modifierType:ModifierType.ENEMY_HEAL", "wl_potion", (type, _args) => new Modifiers.EnemyTurnHealModifier(type, 2, 10)),
  ENEMY_ATTACK_POISON_CHANCE: () => new EnemyAttackStatusEffectChanceModifierType("modifierType:ModifierType.ENEMY_ATTACK_POISON_CHANCE", "wl_antidote", 5, StatusEffect.POISON, 10),
  ENEMY_ATTACK_PARALYZE_CHANCE: () => new EnemyAttackStatusEffectChanceModifierType("modifierType:ModifierType.ENEMY_ATTACK_PARALYZE_CHANCE", "wl_paralyze_heal", 2.5, StatusEffect.PARALYSIS, 10),
  ENEMY_ATTACK_BURN_CHANCE: () => new EnemyAttackStatusEffectChanceModifierType("modifierType:ModifierType.ENEMY_ATTACK_BURN_CHANCE", "wl_burn_heal", 5, StatusEffect.BURN, 10),
  ENEMY_STATUS_EFFECT_HEAL_CHANCE: () => new ModifierType("modifierType:ModifierType.ENEMY_STATUS_EFFECT_HEAL_CHANCE", "wl_full_heal", (type, _args) => new Modifiers.EnemyStatusEffectHealChanceModifier(type, 2.5, 10)),
  ENEMY_ENDURE_CHANCE: () => new EnemyEndureChanceModifierType("modifierType:ModifierType.ENEMY_ENDURE_CHANCE", "wl_reset_urge", 2),
  ENEMY_FUSED_CHANCE: () => new ModifierType("modifierType:ModifierType.ENEMY_FUSED_CHANCE", "wl_custom_spliced", (type, _args) => new Modifiers.EnemyFusionChanceModifier(type, 1)),
};

interface ModifierPool {
  [tier: string]: WeightedModifierType[]
}

const modifierPool: ModifierPool = {
  [ModifierTier.COMMON]: [
    new WeightedModifierType(modifierTypes.POKEBALL, 6),
    new WeightedModifierType(modifierTypes.RARE_CANDY, 2),
    new WeightedModifierType(modifierTypes.POTION, (party: Pokemon[]) => {
      const thresholdPartyMemberCount = Math.min(party.filter(p => (p.getInverseHp() >= 10 || p.getHpRatio() <= 0.875) && !p.isFainted()).length, 3);
      return thresholdPartyMemberCount * 3;
    }, 9),
    new WeightedModifierType(modifierTypes.SUPER_POTION, (party: Pokemon[]) => {
      const thresholdPartyMemberCount = Math.min(party.filter(p => (p.getInverseHp() >= 25 || p.getHpRatio() <= 0.75) && !p.isFainted()).length, 3);
      return thresholdPartyMemberCount;
    }, 3),
    new WeightedModifierType(modifierTypes.ETHER, (party: Pokemon[]) => {
      const thresholdPartyMemberCount = Math.min(party.filter(p => p.hp && p.getMoveset().filter(m => m.ppUsed && (m.getMovePp() - m.ppUsed) <= 5).length).length, 3);
      return thresholdPartyMemberCount * 3;
    }, 9),
    new WeightedModifierType(modifierTypes.MAX_ETHER, (party: Pokemon[]) => {
      const thresholdPartyMemberCount = Math.min(party.filter(p => p.hp && p.getMoveset().filter(m => m.ppUsed && (m.getMovePp() - m.ppUsed) <= 5).length).length, 3);
      return thresholdPartyMemberCount;
    }, 3),
    new WeightedModifierType(modifierTypes.LURE, 2),
    new WeightedModifierType(modifierTypes.TEMP_STAT_BOOSTER, 4),
    new WeightedModifierType(modifierTypes.BERRY, 2),
    new WeightedModifierType(modifierTypes.TM_COMMON, 1),
  ].map(m => {
    m.setTier(ModifierTier.COMMON); return m;
  }),
  [ModifierTier.GREAT]: [
    new WeightedModifierType(modifierTypes.GREAT_BALL, 6),
    new WeightedModifierType(modifierTypes.FULL_HEAL, (party: Pokemon[]) => {
      const statusEffectPartyMemberCount = Math.min(party.filter(p => p.hp && !!p.status && !p.getHeldItems().some(i => {
        if (i instanceof Modifiers.TurnStatusEffectModifier) {
          return (i as Modifiers.TurnStatusEffectModifier).getStatusEffect() === p.status.effect;
        }
        return false;
      })).length, 3);
      return statusEffectPartyMemberCount * 6;
    }, 18),
    new WeightedModifierType(modifierTypes.REVIVE, (party: Pokemon[]) => {
      const faintedPartyMemberCount = Math.min(party.filter(p => p.isFainted()).length, 3);
      return faintedPartyMemberCount * 9;
    }, 27),
    new WeightedModifierType(modifierTypes.MAX_REVIVE, (party: Pokemon[]) => {
      const faintedPartyMemberCount = Math.min(party.filter(p => p.isFainted()).length, 3);
      return faintedPartyMemberCount * 3;
    }, 9),
    new WeightedModifierType(modifierTypes.SACRED_ASH, (party: Pokemon[]) => {
      return party.filter(p => p.isFainted()).length >= Math.ceil(party.length / 2) ? 1 : 0;
    }, 1),
    new WeightedModifierType(modifierTypes.HYPER_POTION, (party: Pokemon[]) => {
      const thresholdPartyMemberCount = Math.min(party.filter(p => (p.getInverseHp() >= 100 || p.getHpRatio() <= 0.625) && !p.isFainted()).length, 3);
      return thresholdPartyMemberCount * 3;
    }, 9),
    new WeightedModifierType(modifierTypes.MAX_POTION, (party: Pokemon[]) => {
      const thresholdPartyMemberCount = Math.min(party.filter(p => (p.getInverseHp() >= 150 || p.getHpRatio() <= 0.5) && !p.isFainted()).length, 3);
      return thresholdPartyMemberCount;
    }, 3),
    new WeightedModifierType(modifierTypes.FULL_RESTORE, (party: Pokemon[]) => {
      const statusEffectPartyMemberCount = Math.min(party.filter(p => p.hp && !!p.status && !p.getHeldItems().some(i => {
        if (i instanceof Modifiers.TurnStatusEffectModifier) {
          return (i as Modifiers.TurnStatusEffectModifier).getStatusEffect() === p.status.effect;
        }
        return false;
      })).length, 3);
      const thresholdPartyMemberCount = Math.floor((Math.min(party.filter(p => (p.getInverseHp() >= 150 || p.getHpRatio() <= 0.5) && !p.isFainted()).length, 3) + statusEffectPartyMemberCount) / 2);
      return thresholdPartyMemberCount;
    }, 3),
    new WeightedModifierType(modifierTypes.ELIXIR, (party: Pokemon[]) => {
      const thresholdPartyMemberCount = Math.min(party.filter(p => p.hp && p.getMoveset().filter(m => m.ppUsed && (m.getMovePp() - m.ppUsed) <= 5).length).length, 3);
      return thresholdPartyMemberCount * 3;
    }, 9),
    new WeightedModifierType(modifierTypes.MAX_ELIXIR, (party: Pokemon[]) => {
      const thresholdPartyMemberCount = Math.min(party.filter(p => p.hp && p.getMoveset().filter(m => m.ppUsed && (m.getMovePp() - m.ppUsed) <= 5).length).length, 3);
      return thresholdPartyMemberCount;
    }, 3),
    new WeightedModifierType(modifierTypes.DIRE_HIT, 4),
    new WeightedModifierType(modifierTypes.SUPER_LURE, 4),
    new WeightedModifierType(modifierTypes.NUGGET, 5),
    new WeightedModifierType(modifierTypes.EVOLUTION_ITEM, (party: Pokemon[]) => {
      return Math.min(Math.ceil(party[0].scene.currentBattle.waveIndex / 15), 8);
    }, 8),
    new WeightedModifierType(modifierTypes.MAP, (party: Pokemon[]) => party[0].scene.gameMode.isClassic ? 1 : 0, 1),
    new WeightedModifierType(modifierTypes.TM_GREAT, 2),
    new WeightedModifierType(modifierTypes.MEMORY_MUSHROOM, (party: Pokemon[]) => {
      if (!party.find(p => p.getLearnableLevelMoves().length)) {
        return 0;
      }
      const highestPartyLevel = party.map(p => p.level).reduce((highestLevel: integer, level: integer) => Math.max(highestLevel, level), 1);
      return Math.min(Math.ceil(highestPartyLevel / 20), 4);
    }, 4),
    new WeightedModifierType(modifierTypes.BASE_STAT_BOOSTER, 3),
    new WeightedModifierType(modifierTypes.TERA_SHARD, 1),
    new WeightedModifierType(modifierTypes.DNA_SPLICERS, (party: Pokemon[]) => party[0].scene.gameMode.isSplicedOnly && party.filter(p => !p.fusionSpecies).length > 1 ? 4 : 0),
    new WeightedModifierType(modifierTypes.VOUCHER, (party: Pokemon[], rerollCount: integer) => !party[0].scene.gameMode.isDaily ? Math.max(1 - rerollCount, 0) : 0, 1),
  ].map(m => {
    m.setTier(ModifierTier.GREAT); return m;
  }),
  [ModifierTier.ULTRA]: [
    new WeightedModifierType(modifierTypes.ULTRA_BALL, 24),
    new WeightedModifierType(modifierTypes.MAX_LURE, 4),
    new WeightedModifierType(modifierTypes.BIG_NUGGET, 12),
    new WeightedModifierType(modifierTypes.PP_UP, 9),
    new WeightedModifierType(modifierTypes.PP_MAX, 3),
    new WeightedModifierType(modifierTypes.MINT, 4),
    new WeightedModifierType(modifierTypes.RARE_EVOLUTION_ITEM, (party: Pokemon[]) => Math.min(Math.ceil(party[0].scene.currentBattle.waveIndex / 15) * 4, 32), 32),
    new WeightedModifierType(modifierTypes.AMULET_COIN, 3),
    new WeightedModifierType(modifierTypes.TOXIC_ORB, (party: Pokemon[]) => {
      const checkedAbilities = [Abilities.QUICK_FEET, Abilities.GUTS, Abilities.MARVEL_SCALE, Abilities.TOXIC_BOOST, Abilities.POISON_HEAL];
      const checkedMoves = [Moves.FACADE, Moves.TRICK, Moves.FLING, Moves.SWITCHEROO, Moves.PSYCHO_SHIFT];
      // If a party member doesn't already have one of these two orbs and has one of the above moves or abilities, the orb can appear
      return party.some(p => !p.getHeldItems().some(i => i instanceof Modifiers.TurnStatusEffectModifier) && (checkedAbilities.some(a => p.hasAbility(a, false, true)) || p.getMoveset(true).some(m => checkedMoves.includes(m.moveId)))) ? 10 : 0;
    }, 10),
    new WeightedModifierType(modifierTypes.FLAME_ORB, (party: Pokemon[]) => {
      const checkedAbilities = [Abilities.QUICK_FEET, Abilities.GUTS, Abilities.MARVEL_SCALE, Abilities.FLARE_BOOST];
      const checkedMoves = [Moves.FACADE, Moves.TRICK, Moves.FLING, Moves.SWITCHEROO, Moves.PSYCHO_SHIFT];
      // If a party member doesn't already have one of these two orbs and has one of the above moves or abilities, the orb can appear
      return party.some(p => !p.getHeldItems().some(i => i instanceof Modifiers.TurnStatusEffectModifier) && (checkedAbilities.some(a => p.hasAbility(a, false, true)) || p.getMoveset(true).some(m => checkedMoves.includes(m.moveId)))) ? 10 : 0;
    }, 10),
    new WeightedModifierType(modifierTypes.REVIVER_SEED, 4),
    new WeightedModifierType(modifierTypes.CANDY_JAR, 5),
    new WeightedModifierType(modifierTypes.ATTACK_TYPE_BOOSTER, 10),
    new WeightedModifierType(modifierTypes.TM_ULTRA, 8),
    new WeightedModifierType(modifierTypes.RARER_CANDY, 4),
    new WeightedModifierType(modifierTypes.GOLDEN_PUNCH, 2),
    new WeightedModifierType(modifierTypes.IV_SCANNER, 4),
    new WeightedModifierType(modifierTypes.EXP_CHARM, 8),
    new WeightedModifierType(modifierTypes.EXP_SHARE, 12),
    new WeightedModifierType(modifierTypes.EXP_BALANCE, 4),
    new WeightedModifierType(modifierTypes.TERA_ORB, (party: Pokemon[]) => Math.min(Math.max(Math.floor(party[0].scene.currentBattle.waveIndex / 50) * 2, 1), 4), 4),
<<<<<<< HEAD
=======
    new WeightedModifierType(modifierTypes.VOUCHER, (party: Pokemon[], rerollCount: integer) => !party[0].scene.gameMode.isDaily ? Math.max(3 - rerollCount, 0) : 0, 3),
    new WeightedModifierType(modifierTypes.WIDE_LENS, 4),
>>>>>>> 7eb0e8e7
  ].map(m => {
    m.setTier(ModifierTier.ULTRA); return m;
  }),
  [ModifierTier.ROGUE]: [
    new WeightedModifierType(modifierTypes.ROGUE_BALL, 24),
    new WeightedModifierType(modifierTypes.RELIC_GOLD, 2),
    new WeightedModifierType(modifierTypes.LEFTOVERS, 3),
    new WeightedModifierType(modifierTypes.SHELL_BELL, 3),
    new WeightedModifierType(modifierTypes.BERRY_POUCH, 4),
    new WeightedModifierType(modifierTypes.GRIP_CLAW, 5),
    new WeightedModifierType(modifierTypes.BATON, 2),
    new WeightedModifierType(modifierTypes.SOUL_DEW, 8),
    //new WeightedModifierType(modifierTypes.OVAL_CHARM, 6),
    new WeightedModifierType(modifierTypes.SOOTHE_BELL, 4),
    new WeightedModifierType(modifierTypes.ABILITY_CHARM, 6),
    new WeightedModifierType(modifierTypes.FOCUS_BAND, 5),
    new WeightedModifierType(modifierTypes.QUICK_CLAW, 3),
    new WeightedModifierType(modifierTypes.KINGS_ROCK, 3),
    new WeightedModifierType(modifierTypes.LOCK_CAPSULE, 3),
    new WeightedModifierType(modifierTypes.SUPER_EXP_CHARM, 10),
    new WeightedModifierType(modifierTypes.FORM_CHANGE_ITEM, 18),
    new WeightedModifierType(modifierTypes.MEGA_BRACELET, (party: Pokemon[]) => Math.min(Math.ceil(party[0].scene.currentBattle.waveIndex / 50), 4) * 8, 32),
    new WeightedModifierType(modifierTypes.DYNAMAX_BAND, (party: Pokemon[]) => Math.min(Math.ceil(party[0].scene.currentBattle.waveIndex / 50), 4) * 8, 32),
    new WeightedModifierType(modifierTypes.VOUCHER_PLUS, (party: Pokemon[], rerollCount: integer) => !party[0].scene.gameMode.isDaily ? Math.max(5 - rerollCount * 2, 0) : 0, 5),
    new WeightedModifierType(modifierTypes.WIDE_LENS, 4),
  ].map(m => {
    m.setTier(ModifierTier.ROGUE); return m;
  }),
  [ModifierTier.MASTER]: [
    new WeightedModifierType(modifierTypes.MASTER_BALL, 24),
    new WeightedModifierType(modifierTypes.SHINY_CHARM, 14),
    new WeightedModifierType(modifierTypes.HEALING_CHARM, 18),
    new WeightedModifierType(modifierTypes.MULTI_LENS, 18),
    new WeightedModifierType(modifierTypes.VOUCHER_PREMIUM, (party: Pokemon[], rerollCount: integer) => !party[0].scene.gameMode.isDaily && !party[0].scene.gameMode.isEndless && !party[0].scene.gameMode.isSplicedOnly ? Math.max(6 - rerollCount * 2, 0) : 0, 6),
    new WeightedModifierType(modifierTypes.DNA_SPLICERS, (party: Pokemon[]) => !party[0].scene.gameMode.isSplicedOnly && party.filter(p => !p.fusionSpecies).length > 1 ? 24 : 0, 24),
    new WeightedModifierType(modifierTypes.MINI_BLACK_HOLE, (party: Pokemon[]) => party[0].scene.gameData.unlocks[Unlockables.MINI_BLACK_HOLE] ? 1 : 0, 1),
  ].map(m => {
    m.setTier(ModifierTier.MASTER); return m;
  })
};

const wildModifierPool: ModifierPool = {
  [ModifierTier.COMMON]: [
    new WeightedModifierType(modifierTypes.BERRY, 1)
  ].map(m => {
    m.setTier(ModifierTier.COMMON); return m;
  }),
  [ModifierTier.GREAT]: [
    new WeightedModifierType(modifierTypes.BASE_STAT_BOOSTER, 1)
  ].map(m => {
    m.setTier(ModifierTier.GREAT); return m;
  }),
  [ModifierTier.ULTRA]: [
    new WeightedModifierType(modifierTypes.ATTACK_TYPE_BOOSTER, 10),
  ].map(m => {
    m.setTier(ModifierTier.ULTRA); return m;
  }),
  [ModifierTier.ROGUE]: [
    new WeightedModifierType(modifierTypes.LUCKY_EGG, 4),
  ].map(m => {
    m.setTier(ModifierTier.ROGUE); return m;
  }),
  [ModifierTier.MASTER]: [
    new WeightedModifierType(modifierTypes.GOLDEN_EGG, 1)
  ].map(m => {
    m.setTier(ModifierTier.MASTER); return m;
  })
};

const trainerModifierPool: ModifierPool = {
  [ModifierTier.COMMON]: [
    new WeightedModifierType(modifierTypes.BERRY, 8),
    new WeightedModifierType(modifierTypes.BASE_STAT_BOOSTER, 3)
  ].map(m => {
    m.setTier(ModifierTier.COMMON); return m;
  }),
  [ModifierTier.GREAT]: [
    new WeightedModifierType(modifierTypes.BASE_STAT_BOOSTER, 3),
  ].map(m => {
    m.setTier(ModifierTier.GREAT); return m;
  }),
  [ModifierTier.ULTRA]: [
    new WeightedModifierType(modifierTypes.ATTACK_TYPE_BOOSTER, 1),
  ].map(m => {
    m.setTier(ModifierTier.ULTRA); return m;
  }),
  [ModifierTier.ROGUE]: [
    new WeightedModifierType(modifierTypes.REVIVER_SEED, 2),
    new WeightedModifierType(modifierTypes.FOCUS_BAND, 2),
    new WeightedModifierType(modifierTypes.LUCKY_EGG, 4),
    new WeightedModifierType(modifierTypes.QUICK_CLAW, 1),
    new WeightedModifierType(modifierTypes.GRIP_CLAW, 1),
    new WeightedModifierType(modifierTypes.WIDE_LENS, 1),
  ].map(m => {
    m.setTier(ModifierTier.ROGUE); return m;
  }),
  [ModifierTier.MASTER]: [
    new WeightedModifierType(modifierTypes.KINGS_ROCK, 1),
    new WeightedModifierType(modifierTypes.LEFTOVERS, 1),
    new WeightedModifierType(modifierTypes.SHELL_BELL, 1),
  ].map(m => {
    m.setTier(ModifierTier.MASTER); return m;
  })
};

const enemyBuffModifierPool: ModifierPool = {
  [ModifierTier.COMMON]: [
    new WeightedModifierType(modifierTypes.ENEMY_DAMAGE_BOOSTER, 9),
    new WeightedModifierType(modifierTypes.ENEMY_DAMAGE_REDUCTION, 9),
    new WeightedModifierType(modifierTypes.ENEMY_ATTACK_POISON_CHANCE, 3),
    new WeightedModifierType(modifierTypes.ENEMY_ATTACK_PARALYZE_CHANCE, 3),
    new WeightedModifierType(modifierTypes.ENEMY_ATTACK_BURN_CHANCE, 3),
    new WeightedModifierType(modifierTypes.ENEMY_STATUS_EFFECT_HEAL_CHANCE, 9),
    new WeightedModifierType(modifierTypes.ENEMY_ENDURE_CHANCE, 4),
    new WeightedModifierType(modifierTypes.ENEMY_FUSED_CHANCE, 1)
  ].map(m => {
    m.setTier(ModifierTier.COMMON); return m;
  }),
  [ModifierTier.GREAT]: [
    new WeightedModifierType(modifierTypes.ENEMY_DAMAGE_BOOSTER, 5),
    new WeightedModifierType(modifierTypes.ENEMY_DAMAGE_REDUCTION, 5),
    new WeightedModifierType(modifierTypes.ENEMY_STATUS_EFFECT_HEAL_CHANCE, 5),
    new WeightedModifierType(modifierTypes.ENEMY_ENDURE_CHANCE, 5),
    new WeightedModifierType(modifierTypes.ENEMY_FUSED_CHANCE, 1)
  ].map(m => {
    m.setTier(ModifierTier.GREAT); return m;
  }),
  [ModifierTier.ULTRA]: [
    new WeightedModifierType(modifierTypes.ENEMY_DAMAGE_BOOSTER, 10),
    new WeightedModifierType(modifierTypes.ENEMY_DAMAGE_REDUCTION, 10),
    new WeightedModifierType(modifierTypes.ENEMY_HEAL, 10),
    new WeightedModifierType(modifierTypes.ENEMY_STATUS_EFFECT_HEAL_CHANCE, 10),
    new WeightedModifierType(modifierTypes.ENEMY_ENDURE_CHANCE, 10),
    new WeightedModifierType(modifierTypes.ENEMY_FUSED_CHANCE, 5)
  ].map(m => {
    m.setTier(ModifierTier.ULTRA); return m;
  }),
  [ModifierTier.ROGUE]: [ ].map(m => {
    m.setTier(ModifierTier.ROGUE); return m;
  }),
  [ModifierTier.MASTER]: [ ].map(m => {
    m.setTier(ModifierTier.MASTER); return m;
  })
};

const dailyStarterModifierPool: ModifierPool = {
  [ModifierTier.COMMON]: [
    new WeightedModifierType(modifierTypes.BASE_STAT_BOOSTER, 1),
    new WeightedModifierType(modifierTypes.BERRY, 3),
  ].map(m => {
    m.setTier(ModifierTier.COMMON); return m;
  }),
  [ModifierTier.GREAT]: [
    new WeightedModifierType(modifierTypes.ATTACK_TYPE_BOOSTER, 5),
  ].map(m => {
    m.setTier(ModifierTier.GREAT); return m;
  }),
  [ModifierTier.ULTRA]: [
    new WeightedModifierType(modifierTypes.REVIVER_SEED, 4),
    new WeightedModifierType(modifierTypes.SOOTHE_BELL, 1),
    new WeightedModifierType(modifierTypes.SOUL_DEW, 1),
    new WeightedModifierType(modifierTypes.GOLDEN_PUNCH, 1),
  ].map(m => {
    m.setTier(ModifierTier.ULTRA); return m;
  }),
  [ModifierTier.ROGUE]: [
    new WeightedModifierType(modifierTypes.GRIP_CLAW, 5),
    new WeightedModifierType(modifierTypes.BATON, 2),
    new WeightedModifierType(modifierTypes.FOCUS_BAND, 5),
    new WeightedModifierType(modifierTypes.QUICK_CLAW, 3),
    new WeightedModifierType(modifierTypes.KINGS_ROCK, 3),
  ].map(m => {
    m.setTier(ModifierTier.ROGUE); return m;
  }),
  [ModifierTier.MASTER]: [
    new WeightedModifierType(modifierTypes.LEFTOVERS, 1),
    new WeightedModifierType(modifierTypes.SHELL_BELL, 1),
  ].map(m => {
    m.setTier(ModifierTier.MASTER); return m;
  })
};

export function getModifierType(modifierTypeFunc: ModifierTypeFunc): ModifierType {
  const modifierType = modifierTypeFunc();
  if (!modifierType.id) {
    modifierType.id = Object.keys(modifierTypes).find(k => modifierTypes[k] === modifierTypeFunc);
  }
  return modifierType;
}

let modifierPoolThresholds = {};
let ignoredPoolIndexes = {};

let dailyStarterModifierPoolThresholds = {};
let ignoredDailyStarterPoolIndexes = {}; // eslint-disable-line @typescript-eslint/no-unused-vars

let enemyModifierPoolThresholds = {};
let enemyIgnoredPoolIndexes = {}; // eslint-disable-line @typescript-eslint/no-unused-vars

let enemyBuffModifierPoolThresholds = {};
let enemyBuffIgnoredPoolIndexes = {}; // eslint-disable-line @typescript-eslint/no-unused-vars

export function getModifierPoolForType(poolType: ModifierPoolType): ModifierPool {
  let pool: ModifierPool;
  switch (poolType) {
  case ModifierPoolType.PLAYER:
    pool = modifierPool;
    break;
  case ModifierPoolType.WILD:
    pool = wildModifierPool;
    break;
  case ModifierPoolType.TRAINER:
    pool = trainerModifierPool;
    break;
  case ModifierPoolType.ENEMY_BUFF:
    pool = enemyBuffModifierPool;
    break;
  case ModifierPoolType.DAILY_STARTER:
    pool = dailyStarterModifierPool;
    break;
  }
  return pool;
}

const tierWeights = [ 769 / 1024, 192 / 1024, 48 / 1024, 12 / 1024, 1 / 1024 ];

export function regenerateModifierPoolThresholds(party: Pokemon[], poolType: ModifierPoolType, rerollCount: integer = 0) {
  const pool = getModifierPoolForType(poolType);

  const ignoredIndexes = {};
  const modifierTableData = {};
  const thresholds = Object.fromEntries(new Map(Object.keys(pool).map(t => {
    ignoredIndexes[t] = [];
    const thresholds = new Map();
    const tierModifierIds: string[] = [];
    let tierMaxWeight = 0;
    let i = 0;
    pool[t].reduce((total: integer, modifierType: WeightedModifierType) => {
      const weightedModifierType = modifierType as WeightedModifierType;
      const existingModifiers = party[0].scene.findModifiers(m => (m.type.generatorId || m.type.id) === weightedModifierType.modifierType.id, poolType === ModifierPoolType.PLAYER);
      const itemModifierType = weightedModifierType.modifierType instanceof ModifierTypeGenerator
        ? weightedModifierType.modifierType.generateType(party)
        : weightedModifierType.modifierType;
      const weight = !existingModifiers.length
        || itemModifierType instanceof PokemonHeldItemModifierType
        || itemModifierType instanceof FormChangeItemModifierType
        || existingModifiers.find(m => m.stackCount < m.getMaxStackCount(party[0].scene, true))
        ? weightedModifierType.weight instanceof Function
          ? (weightedModifierType.weight as Function)(party, rerollCount)
          : weightedModifierType.weight as integer
        : 0;
      if (weightedModifierType.maxWeight) {
        const modifierId = weightedModifierType.modifierType.generatorId || weightedModifierType.modifierType.id;
        tierModifierIds.push(modifierId);
        const outputWeight = useMaxWeightForOutput ? weightedModifierType.maxWeight : weight;
        modifierTableData[modifierId] = { weight: outputWeight, tier: parseInt(t), tierPercent: 0, totalPercent: 0 };
        tierMaxWeight += outputWeight;
      }
      if (weight) {
        total += weight;
      } else {
        ignoredIndexes[t].push(i++);
        return total;
      }
      thresholds.set(total, i++);
      return total;
    }, 0);
    for (const id of tierModifierIds) {
      modifierTableData[id].tierPercent = Math.floor((modifierTableData[id].weight / tierMaxWeight) * 10000) / 100;
    }
    return [ t, Object.fromEntries(thresholds) ];
  })));
  for (const id of Object.keys(modifierTableData)) {
    modifierTableData[id].totalPercent = Math.floor(modifierTableData[id].tierPercent * tierWeights[modifierTableData[id].tier] * 100) / 100;
    modifierTableData[id].tier = ModifierTier[modifierTableData[id].tier];
  }
  if (outputModifierData) {
    console.table(modifierTableData);
  }
  switch (poolType) {
  case ModifierPoolType.PLAYER:
    modifierPoolThresholds = thresholds;
    ignoredPoolIndexes = ignoredIndexes;
    break;
  case ModifierPoolType.WILD:
  case ModifierPoolType.TRAINER:
    enemyModifierPoolThresholds = thresholds;
    enemyIgnoredPoolIndexes = ignoredIndexes;
    break;
  case ModifierPoolType.ENEMY_BUFF:
    enemyBuffModifierPoolThresholds = thresholds;
    enemyBuffIgnoredPoolIndexes = ignoredIndexes;
    break;
  case ModifierPoolType.DAILY_STARTER:
    dailyStarterModifierPoolThresholds = thresholds;
    ignoredDailyStarterPoolIndexes = ignoredIndexes;
    break;
  }
}

export function getModifierTypeFuncById(id: string): ModifierTypeFunc {
  return modifierTypes[id];
}

export function getPlayerModifierTypeOptions(count: integer, party: PlayerPokemon[], modifierTiers?: ModifierTier[]): ModifierTypeOption[] {
  const options: ModifierTypeOption[] = [];
  const retryCount = Math.min(count * 5, 50);
  new Array(count).fill(0).map((_, i) => {
    let candidate = getNewModifierTypeOption(party, ModifierPoolType.PLAYER, modifierTiers?.length > i ? modifierTiers[i] : undefined);
    let r = 0;
    while (options.length && ++r < retryCount && options.filter(o => o.type.name === candidate.type.name || o.type.group === candidate.type.group).length) {
      candidate = getNewModifierTypeOption(party, ModifierPoolType.PLAYER, candidate.type.tier, candidate.upgradeCount);
    }
    options.push(candidate);
  });
  return options;
}

export function getPlayerShopModifierTypeOptionsForWave(waveIndex: integer, baseCost: integer): ModifierTypeOption[] {
  if (!(waveIndex % 10)) {
    return [];
  }

  const options = [
    [
      new ModifierTypeOption(modifierTypes.POTION(), 0, baseCost * 0.2),
      new ModifierTypeOption(modifierTypes.ETHER(), 0, baseCost * 0.4),
      new ModifierTypeOption(modifierTypes.REVIVE(), 0, baseCost * 2)
    ],
    [
      new ModifierTypeOption(modifierTypes.SUPER_POTION(), 0, baseCost * 0.45),
      new ModifierTypeOption(modifierTypes.FULL_HEAL(), 0, baseCost),
    ],
    [
      new ModifierTypeOption(modifierTypes.ELIXIR(), 0, baseCost),
      new ModifierTypeOption(modifierTypes.MAX_ETHER(), 0, baseCost)
    ],
    [
      new ModifierTypeOption(modifierTypes.HYPER_POTION(), 0, baseCost * 0.8),
      new ModifierTypeOption(modifierTypes.MAX_REVIVE(), 0, baseCost * 2.75)
    ],
    [
      new ModifierTypeOption(modifierTypes.MAX_POTION(), 0, baseCost * 1.5),
      new ModifierTypeOption(modifierTypes.MAX_ELIXIR(), 0, baseCost * 2.5)
    ],
    [
      new ModifierTypeOption(modifierTypes.FULL_RESTORE(), 0, baseCost * 2.25)
    ],
    [
      new ModifierTypeOption(modifierTypes.SACRED_ASH(), 0, baseCost * 10)
    ]
  ];
  return options.slice(0, Math.ceil(Math.max(waveIndex + 10, 0) / 30)).flat();
}

export function getEnemyBuffModifierForWave(tier: ModifierTier, enemyModifiers: Modifiers.PersistentModifier[], scene: BattleScene): Modifiers.EnemyPersistentModifier {
  const tierStackCount = tier === ModifierTier.ULTRA ? 5 : tier === ModifierTier.GREAT ? 3 : 1;
  const retryCount = 50;
  let candidate = getNewModifierTypeOption(null, ModifierPoolType.ENEMY_BUFF, tier);
  let r = 0;
  let matchingModifier: Modifiers.PersistentModifier;
  while (++r < retryCount && (matchingModifier = enemyModifiers.find(m => m.type.id === candidate.type.id)) && matchingModifier.getMaxStackCount(scene) < matchingModifier.stackCount + (r < 10 ? tierStackCount : 1)) {
    candidate = getNewModifierTypeOption(null, ModifierPoolType.ENEMY_BUFF, tier);
  }

  const modifier = candidate.type.newModifier() as Modifiers.EnemyPersistentModifier;
  modifier.stackCount = tierStackCount;

  return modifier;
}

export function getEnemyModifierTypesForWave(waveIndex: integer, count: integer, party: EnemyPokemon[], poolType: ModifierPoolType.WILD | ModifierPoolType.TRAINER, upgradeChance: integer = 0): PokemonHeldItemModifierType[] {
  const ret = new Array(count).fill(0).map(() => getNewModifierTypeOption(party, poolType, undefined, upgradeChance && !Utils.randSeedInt(upgradeChance) ? 1 : 0).type as PokemonHeldItemModifierType);
  if (!(waveIndex % 1000)) {
    ret.push(getModifierType(modifierTypes.MINI_BLACK_HOLE) as PokemonHeldItemModifierType);
  }
  return ret;
}

export function getDailyRunStarterModifiers(party: PlayerPokemon[]): Modifiers.PokemonHeldItemModifier[] {
  const ret: Modifiers.PokemonHeldItemModifier[] = [];
  for (const p of party) {
    for (let m = 0; m < 3; m++) {
      const tierValue = Utils.randSeedInt(64);
      const tier = tierValue > 25 ? ModifierTier.COMMON : tierValue > 12 ? ModifierTier.GREAT : tierValue > 4 ? ModifierTier.ULTRA : tierValue ? ModifierTier.ROGUE : ModifierTier.MASTER;
      const modifier = getNewModifierTypeOption(party, ModifierPoolType.DAILY_STARTER, tier).type.newModifier(p) as Modifiers.PokemonHeldItemModifier;
      ret.push(modifier);
    }
  }

  return ret;
}

function getNewModifierTypeOption(party: Pokemon[], poolType: ModifierPoolType, tier?: ModifierTier, upgradeCount?: integer, retryCount: integer = 0): ModifierTypeOption {
  const player = !poolType;
  const pool = getModifierPoolForType(poolType);
  let thresholds: object;
  switch (poolType) {
  case ModifierPoolType.PLAYER:
    thresholds = modifierPoolThresholds;
    break;
  case ModifierPoolType.WILD:
    thresholds = enemyModifierPoolThresholds;
    break;
  case ModifierPoolType.TRAINER:
    thresholds = enemyModifierPoolThresholds;
    break;
  case ModifierPoolType.ENEMY_BUFF:
    thresholds = enemyBuffModifierPoolThresholds;
    break;
  case ModifierPoolType.DAILY_STARTER:
    thresholds = dailyStarterModifierPoolThresholds;
    break;
  }
  if (tier === undefined) {
    const tierValue = Utils.randSeedInt(1024);
    if (!upgradeCount) {
      upgradeCount = 0;
    }
    if (player && tierValue) {
      const partyLuckValue = getPartyLuckValue(party);
      const upgradeOdds = Math.floor(128 / ((partyLuckValue + 4) / 4));
      let upgraded = false;
      do {
        upgraded = Utils.randSeedInt(upgradeOdds) < 4;
        if (upgraded) {
          upgradeCount++;
        }
      } while (upgraded);
    }
    tier = tierValue > 255 ? ModifierTier.COMMON : tierValue > 60 ? ModifierTier.GREAT : tierValue > 12 ? ModifierTier.ULTRA : tierValue ? ModifierTier.ROGUE : ModifierTier.MASTER;
    // Does this actually do anything?
    if (!upgradeCount) {
      upgradeCount = Math.min(upgradeCount, ModifierTier.MASTER - tier);
    }
    tier += upgradeCount;
    while (tier && (!modifierPool.hasOwnProperty(tier) || !modifierPool[tier].length)) {
      tier--;
      if (upgradeCount) {
        upgradeCount--;
      }
    }
  } else if (upgradeCount === undefined && player) {
    upgradeCount = 0;
    if (tier < ModifierTier.MASTER) {
      const partyShinyCount = party.filter(p => p.isShiny() && !p.isFainted()).length;
      const upgradeOdds = Math.floor(32 / ((partyShinyCount + 2) / 2));
      while (modifierPool.hasOwnProperty(tier + upgradeCount + 1) && modifierPool[tier + upgradeCount + 1].length) {
        if (!Utils.randSeedInt(upgradeOdds)) {
          upgradeCount++;
        } else {
          break;
        }
      }
      tier += upgradeCount;
    }
  } else if (retryCount === 10 && tier) {
    retryCount = 0;
    tier--;
  }

  const tierThresholds = Object.keys(thresholds[tier]);
  const totalWeight = parseInt(tierThresholds[tierThresholds.length - 1]);
  const value = Utils.randSeedInt(totalWeight);
  let index: integer;
  for (const t of tierThresholds) {
    const threshold = parseInt(t);
    if (value < threshold) {
      index = thresholds[tier][threshold];
      break;
    }
  }

  if (index === undefined) {
    return null;
  }

  if (player) {
    console.log(index, ignoredPoolIndexes[tier].filter(i => i <= index).length, ignoredPoolIndexes[tier]);
  }
  let modifierType: ModifierType = (pool[tier][index]).modifierType;
  if (modifierType instanceof ModifierTypeGenerator) {
    modifierType = (modifierType as ModifierTypeGenerator).generateType(party);
    if (modifierType === null) {
      if (player) {
        console.log(ModifierTier[tier], upgradeCount);
      }
      return getNewModifierTypeOption(party, poolType, tier, upgradeCount, ++retryCount);
    }
  }

  console.log(modifierType, !player ? "(enemy)" : "");

  return new ModifierTypeOption(modifierType as ModifierType, upgradeCount);
}

export function getDefaultModifierTypeForTier(tier: ModifierTier): ModifierType {
  let modifierType: ModifierType | WeightedModifierType = modifierPool[tier || ModifierTier.COMMON][0];
  if (modifierType instanceof WeightedModifierType) {
    modifierType = (modifierType as WeightedModifierType).modifierType;
  }
  return modifierType;
}

export class ModifierTypeOption {
  public type: ModifierType;
  public upgradeCount: integer;
  public cost: integer;

  constructor(type: ModifierType, upgradeCount: integer, cost: number = 0) {
    this.type = type;
    this.upgradeCount = upgradeCount;
    this.cost = Math.min(Math.round(cost), Number.MAX_SAFE_INTEGER);
  }
}

export function getPartyLuckValue(party: Pokemon[]): integer {
  return Phaser.Math.Clamp(party.map(p => p.isFainted() ? 0 : p.getLuck())
    .reduce((total: integer, value: integer) => total += value, 0), 0, 14);
}

export function getLuckString(luckValue: integer): string {
  return [ "D", "C", "C+", "B-", "B", "B+", "A-", "A", "A+", "A++", "S", "S+", "SS", "SS+", "SSS" ][luckValue];
}

export function getLuckTextTint(luckValue: integer): integer {
  const modifierTier = luckValue ? luckValue > 2 ? luckValue > 5 ? luckValue > 9 ? luckValue > 11 ? ModifierTier.LUXURY : ModifierTier.MASTER : ModifierTier.ROGUE : ModifierTier.ULTRA : ModifierTier.GREAT : ModifierTier.COMMON;
  return getModifierTierTextTint(modifierTier);
}<|MERGE_RESOLUTION|>--- conflicted
+++ resolved
@@ -1358,11 +1358,8 @@
     new WeightedModifierType(modifierTypes.EXP_SHARE, 12),
     new WeightedModifierType(modifierTypes.EXP_BALANCE, 4),
     new WeightedModifierType(modifierTypes.TERA_ORB, (party: Pokemon[]) => Math.min(Math.max(Math.floor(party[0].scene.currentBattle.waveIndex / 50) * 2, 1), 4), 4),
-<<<<<<< HEAD
-=======
     new WeightedModifierType(modifierTypes.VOUCHER, (party: Pokemon[], rerollCount: integer) => !party[0].scene.gameMode.isDaily ? Math.max(3 - rerollCount, 0) : 0, 3),
     new WeightedModifierType(modifierTypes.WIDE_LENS, 4),
->>>>>>> 7eb0e8e7
   ].map(m => {
     m.setTier(ModifierTier.ULTRA); return m;
   }),
