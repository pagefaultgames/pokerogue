--- conflicted
+++ resolved
@@ -1711,14 +1711,9 @@
     new WeightedModifierType(modifierTypes.DIRE_HIT, 4),
     new WeightedModifierType(modifierTypes.SUPER_LURE, lureWeightFunc(15, 4)),
     new WeightedModifierType(modifierTypes.NUGGET, skipInLastClassicWaveOrDefault(5)),
-<<<<<<< HEAD
     new WeightedModifierType(modifierTypes.SPECIES_STAT_BOOSTER, 4),
-    new WeightedModifierType(modifierTypes.EVOLUTION_ITEM, (party: Pokemon[]) => {
-      return Math.min(Math.ceil(party[0].scene.currentBattle.waveIndex / 15), 8);
-=======
     new WeightedModifierType(modifierTypes.EVOLUTION_ITEM, () => {
       return Math.min(Math.ceil(globalScene.currentBattle.waveIndex / 15), 8);
->>>>>>> 3a3ebfb7
     }, 8),
     new WeightedModifierType(modifierTypes.MAP, () => globalScene.gameMode.isClassic && globalScene.currentBattle.waveIndex < 180 ? 2 : 0, 2),
     new WeightedModifierType(modifierTypes.SOOTHE_BELL, 2),
