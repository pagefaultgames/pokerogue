import { globalScene } from "#app/global-scene";
import { EvolutionItem, pokemonEvolutions } from "#app/data/balance/pokemon-evolutions";
import { tmPoolTiers, tmSpecies } from "#app/data/balance/tms";
import { getBerryEffectDescription, getBerryName } from "#app/data/berry";
import { allMoves, AttackMove, selfStatLowerMoves } from "#app/data/move";
import { getNatureName, getNatureStatMultiplier } from "#app/data/nature";
import { getPokeballCatchMultiplier, getPokeballName, MAX_PER_TYPE_POKEBALLS } from "#app/data/pokeball";
import { FormChangeItem, pokemonFormChanges, SpeciesFormChangeCondition, SpeciesFormChangeItemTrigger } from "#app/data/pokemon-forms";
import { getStatusEffectDescriptor } from "#app/data/status-effect";
import { Type } from "#enums/type";
import Pokemon, { EnemyPokemon, PlayerPokemon, PokemonMove } from "#app/field/pokemon";
import { getPokemonNameWithAffix } from "#app/messages";
import { AddPokeballModifier, AddVoucherModifier, AttackTypeBoosterModifier, BaseStatModifier, BerryModifier, BoostBugSpawnModifier, BypassSpeedChanceModifier, ContactHeldItemTransferChanceModifier, CritBoosterModifier, DamageMoneyRewardModifier, DoubleBattleChanceBoosterModifier, EnemyAttackStatusEffectChanceModifier, EnemyDamageBoosterModifier, EnemyDamageReducerModifier, EnemyEndureChanceModifier, EnemyFusionChanceModifier, EnemyStatusEffectHealChanceModifier, EnemyTurnHealModifier, EvolutionItemModifier, EvolutionStatBoosterModifier, EvoTrackerModifier, ExpBalanceModifier, ExpBoosterModifier, ExpShareModifier, ExtraModifierModifier, FlinchChanceModifier, FusePokemonModifier, GigantamaxAccessModifier, HealingBoosterModifier, HealShopCostModifier, HiddenAbilityRateBoosterModifier, HitHealModifier, IvScannerModifier, LevelIncrementBoosterModifier, LockModifierTiersModifier, MapModifier, MegaEvolutionAccessModifier, MoneyInterestModifier, MoneyMultiplierModifier, MoneyRewardModifier, MultipleParticipantExpBonusModifier, PokemonAllMovePpRestoreModifier, PokemonBaseStatFlatModifier, PokemonBaseStatTotalModifier, PokemonExpBoosterModifier, PokemonFormChangeItemModifier, PokemonFriendshipBoosterModifier, PokemonHeldItemModifier, PokemonHpRestoreModifier, PokemonIncrementingStatModifier, PokemonInstantReviveModifier, PokemonLevelIncrementModifier, PokemonMoveAccuracyBoosterModifier, PokemonMultiHitModifier, PokemonNatureChangeModifier, PokemonNatureWeightModifier, PokemonPpRestoreModifier, PokemonPpUpModifier, PokemonStatusHealModifier, PreserveBerryModifier, RememberMoveModifier, ResetNegativeStatStageModifier, ShinyRateBoosterModifier, SpeciesCritBoosterModifier, SpeciesStatBoosterModifier, SurviveDamageModifier, SwitchEffectTransferModifier, TempCritBoosterModifier, TempStatStageBoosterModifier, TerastallizeAccessModifier, TerastallizeModifier, TmModifier, TurnHealModifier, TurnHeldItemTransferModifier, TurnStatusEffectModifier, type EnemyPersistentModifier, type Modifier, type PersistentModifier, TempExtraModifierModifier, CriticalCatchChanceBoosterModifier } from "#app/modifier/modifier";
import { ModifierTier } from "#app/modifier/modifier-tier";
import Overrides from "#app/overrides";
import { Unlockables } from "#app/system/unlockables";
import { getVoucherTypeIcon, getVoucherTypeName, VoucherType } from "#app/system/voucher";
import PartyUiHandler, { PokemonMoveSelectFilter, PokemonSelectFilter } from "#app/ui/party-ui-handler";
import { getModifierTierTextTint } from "#app/ui/text";
import { formatMoney, getEnumKeys, getEnumValues, isNullOrUndefined, NumberHolder, padInt, randSeedInt, randSeedItem } from "#app/utils";
import { Abilities } from "#enums/abilities";
import { BattlerTagType } from "#enums/battler-tag-type";
import { BerryType } from "#enums/berry-type";
import { Moves } from "#enums/moves";
import { Nature } from "#enums/nature";
import { PokeballType } from "#enums/pokeball";
import { Species } from "#enums/species";
import { SpeciesFormKey } from "#enums/species-form-key";
import { getStatKey, PermanentStat, Stat, TEMP_BATTLE_STATS, TempBattleStat } from "#enums/stat";
import { StatusEffect } from "#enums/status-effect";
import i18next from "i18next";

const outputModifierData = false;
const useMaxWeightForOutput = false;

export enum ModifierPoolType {
  PLAYER,
  WILD,
  TRAINER,
  ENEMY_BUFF,
  DAILY_STARTER
}

type NewModifierFunc = (type: ModifierType, args: any[]) => Modifier;

export class ModifierType {
  public id: string;
  public localeKey: string;
  public iconImage: string;
  public group: string;
  public soundName: string;
  public tier: ModifierTier;
  protected newModifierFunc: NewModifierFunc | null;

  constructor(localeKey: string | null, iconImage: string | null, newModifierFunc: NewModifierFunc | null, group?: string, soundName?: string) {
    this.localeKey = localeKey!; // TODO: is this bang correct?
    this.iconImage = iconImage!; // TODO: is this bang correct?
    this.group = group!; // TODO: is this bang correct?
    this.soundName = soundName ?? "se/restore";
    this.newModifierFunc = newModifierFunc;
  }

  get name(): string {
    return i18next.t(`${this.localeKey}.name` as any);
  }

  getDescription(): string {
    return i18next.t(`${this.localeKey}.description` as any);
  }

  setTier(tier: ModifierTier): void {
    this.tier = tier;
  }

  getOrInferTier(poolType: ModifierPoolType = ModifierPoolType.PLAYER): ModifierTier | null {
    if (this.tier) {
      return this.tier;
    }
    if (!this.id) {
      return null;
    }
    let poolTypes: ModifierPoolType[];
    switch (poolType) {
      case ModifierPoolType.PLAYER:
        poolTypes = [ poolType, ModifierPoolType.TRAINER, ModifierPoolType.WILD ];
        break;
      case ModifierPoolType.WILD:
        poolTypes = [ poolType, ModifierPoolType.PLAYER, ModifierPoolType.TRAINER ];
        break;
      case ModifierPoolType.TRAINER:
        poolTypes = [ poolType, ModifierPoolType.PLAYER, ModifierPoolType.WILD ];
        break;
      default:
        poolTypes = [ poolType ];
        break;
    }
    // Try multiple pool types in case of stolen items
    for (const type of poolTypes) {
      const pool = getModifierPoolForType(type);
      for (const tier of getEnumValues(ModifierTier)) {
        if (!pool.hasOwnProperty(tier)) {
          continue;
        }
        if (pool[tier].find(m => (m as WeightedModifierType).modifierType.id === this.id)) {
          return (this.tier = tier);
        }
      }
    }
    return null;
  }

  /**
   * Populates item id for ModifierType instance
   * @param func
   */
  withIdFromFunc(func: ModifierTypeFunc): ModifierType {
    this.id = Object.keys(modifierTypes).find(k => modifierTypes[k] === func)!; // TODO: is this bang correct?
    return this;
  }

  /**
   * Populates item tier for ModifierType instance
   * Tier is a necessary field for items that appear in player shop (determines the Pokeball visual they use)
   * To find the tier, this function performs a reverse lookup of the item type in modifier pools
   * It checks the weight of the item and will use the first tier for which the weight is greater than 0
   * This is to allow items to be in multiple item pools depending on the conditions, for example for events
   * If all tiers have a weight of 0 for the item, the first tier where the item was found is used
   * @param poolType Default 'ModifierPoolType.PLAYER'. Which pool to lookup item tier from
   * @param party optional. Needed to check the weight of modifiers with conditional weight (see {@linkcode WeightedModifierTypeWeightFunc})
   *  if not provided or empty, the weight check will be ignored
   * @param rerollCount Default `0`. Used to check the weight of modifiers with conditional weight (see {@linkcode WeightedModifierTypeWeightFunc})
   */
  withTierFromPool(poolType: ModifierPoolType = ModifierPoolType.PLAYER, party?: PlayerPokemon[], rerollCount: number = 0): ModifierType {
    let defaultTier: undefined | ModifierTier;
    for (const tier of Object.values(getModifierPoolForType(poolType))) {
      for (const modifier of tier) {
        if (this.id === modifier.modifierType.id) {
          let weight: number;
          if (modifier.weight instanceof Function) {
            weight = party ? modifier.weight(party, rerollCount) : 0;
          } else {
            weight = modifier.weight;
          }
          if (weight > 0) {
            this.tier = modifier.modifierType.tier;
            return this;
          } else if (isNullOrUndefined(defaultTier)) {
            // If weight is 0, keep track of the first tier where the item was found
            defaultTier = modifier.modifierType.tier;
          }
        }
      }
    }

    // Didn't find a pool with weight > 0, fallback to first tier where the item was found, if any
    if (defaultTier) {
      this.tier = defaultTier;
    }

    return this;
  }

  newModifier(...args: any[]): Modifier | null {
    return this.newModifierFunc && this.newModifierFunc(this, args);
  }
}

type ModifierTypeGeneratorFunc = (party: Pokemon[], pregenArgs?: any[]) => ModifierType | null;

export class ModifierTypeGenerator extends ModifierType {
  private genTypeFunc:  ModifierTypeGeneratorFunc;

  constructor(genTypeFunc: ModifierTypeGeneratorFunc) {
    super(null, null, null);
    this.genTypeFunc = genTypeFunc;
  }

  generateType(party: Pokemon[], pregenArgs?: any[]) {
    const ret = this.genTypeFunc(party, pregenArgs);
    if (ret) {
      ret.id = this.id;
      ret.setTier(this.tier);
    }
    return ret;
  }
}

export interface GeneratedPersistentModifierType {
  getPregenArgs(): any[];
}

class AddPokeballModifierType extends ModifierType {
  private pokeballType: PokeballType;
  private count: integer;

  constructor(iconImage: string, pokeballType: PokeballType, count: integer) {
    super("", iconImage, (_type, _args) => new AddPokeballModifier(this, pokeballType, count), "pb", "se/pb_bounce_1");
    this.pokeballType = pokeballType;
    this.count = count;
  }

  get name(): string {
    return i18next.t("modifierType:ModifierType.AddPokeballModifierType.name", {
      "modifierCount": this.count,
      "pokeballName": getPokeballName(this.pokeballType),
    });
  }

  getDescription(): string {
    return i18next.t("modifierType:ModifierType.AddPokeballModifierType.description", {
      "modifierCount": this.count,
      "pokeballName": getPokeballName(this.pokeballType),
      "catchRate": getPokeballCatchMultiplier(this.pokeballType) > -1 ? `${getPokeballCatchMultiplier(this.pokeballType)}x` : "100%",
      "pokeballAmount": `${globalScene.pokeballCounts[this.pokeballType]}`,
    });
  }
}

class AddVoucherModifierType extends ModifierType {
  private voucherType: VoucherType;
  private count: integer;

  constructor(voucherType: VoucherType, count: integer) {
    super("", getVoucherTypeIcon(voucherType), (_type, _args) => new AddVoucherModifier(this, voucherType, count), "voucher");
    this.count = count;
    this.voucherType = voucherType;
  }

  get name(): string {
    return i18next.t("modifierType:ModifierType.AddVoucherModifierType.name", {
      "modifierCount": this.count,
      "voucherTypeName": getVoucherTypeName(this.voucherType),
    });
  }

  getDescription(): string {
    return i18next.t("modifierType:ModifierType.AddVoucherModifierType.description", {
      "modifierCount": this.count,
      "voucherTypeName": getVoucherTypeName(this.voucherType),
    });
  }
}

export class PokemonModifierType extends ModifierType {
  public selectFilter: PokemonSelectFilter | undefined;

  constructor(localeKey: string, iconImage: string, newModifierFunc: NewModifierFunc, selectFilter?: PokemonSelectFilter, group?: string, soundName?: string) {
    super(localeKey, iconImage, newModifierFunc, group, soundName);

    this.selectFilter = selectFilter;
  }
}

export class PokemonHeldItemModifierType extends PokemonModifierType {
  constructor(localeKey: string, iconImage: string, newModifierFunc: NewModifierFunc, group?: string, soundName?: string) {
    super(localeKey, iconImage, newModifierFunc, (pokemon: PlayerPokemon) => {
      const dummyModifier = this.newModifier(pokemon);
      const matchingModifier = globalScene.findModifier(m => m instanceof PokemonHeldItemModifier && m.pokemonId === pokemon.id && m.matchType(dummyModifier)) as PokemonHeldItemModifier;
      const maxStackCount = dummyModifier.getMaxStackCount();
      if (!maxStackCount) {
        return i18next.t("modifierType:ModifierType.PokemonHeldItemModifierType.extra.inoperable", { "pokemonName": getPokemonNameWithAffix(pokemon) });
      }
      if (matchingModifier && matchingModifier.stackCount === maxStackCount) {
        return i18next.t("modifierType:ModifierType.PokemonHeldItemModifierType.extra.tooMany", { "pokemonName": getPokemonNameWithAffix(pokemon) });
      }
      return null;
    }, group, soundName);
  }

  newModifier(...args: any[]): PokemonHeldItemModifier {
    return super.newModifier(...args) as PokemonHeldItemModifier;
  }
}

export class PokemonHpRestoreModifierType extends PokemonModifierType {
  protected restorePoints: integer;
  protected restorePercent: integer;
  protected healStatus: boolean;

  constructor(localeKey: string, iconImage: string, restorePoints: integer, restorePercent: integer, healStatus: boolean = false, newModifierFunc?: NewModifierFunc, selectFilter?: PokemonSelectFilter, group?: string) {
    super(localeKey, iconImage, newModifierFunc || ((_type, args) => new PokemonHpRestoreModifier(this, (args[0] as PlayerPokemon).id, this.restorePoints, this.restorePercent, this.healStatus, false)),
      selectFilter || ((pokemon: PlayerPokemon) => {
        if (!pokemon.hp || (pokemon.isFullHp() && (!this.healStatus || (!pokemon.status && !pokemon.getTag(BattlerTagType.CONFUSED))))) {
          return PartyUiHandler.NoEffectMessage;
        }
        return null;
      }), group || "potion");

    this.restorePoints = restorePoints;
    this.restorePercent = restorePercent;
    this.healStatus = healStatus;
  }

  getDescription(): string {
    return this.restorePoints
      ? i18next.t("modifierType:ModifierType.PokemonHpRestoreModifierType.description", {
        restorePoints: this.restorePoints,
        restorePercent: this.restorePercent,
      })
      : this.healStatus
        ? i18next.t("modifierType:ModifierType.PokemonHpRestoreModifierType.extra.fullyWithStatus")
        : i18next.t("modifierType:ModifierType.PokemonHpRestoreModifierType.extra.fully");
  }
}

export class PokemonReviveModifierType extends PokemonHpRestoreModifierType {
  constructor(localeKey: string, iconImage: string, restorePercent: integer) {
    super(localeKey, iconImage, 0, restorePercent, false, (_type, args) => new PokemonHpRestoreModifier(this, (args[0] as PlayerPokemon).id, 0, this.restorePercent, false, true),
      ((pokemon: PlayerPokemon) => {
        if (!pokemon.isFainted()) {
          return PartyUiHandler.NoEffectMessage;
        }
        return null;
      }), "revive");

    this.selectFilter = (pokemon: PlayerPokemon) => {
      if (pokemon.hp) {
        return PartyUiHandler.NoEffectMessage;
      }
      return null;
    };
  }

  getDescription(): string {
    return i18next.t("modifierType:ModifierType.PokemonReviveModifierType.description", { restorePercent: this.restorePercent });
  }
}

export class PokemonStatusHealModifierType extends PokemonModifierType {
  constructor(localeKey: string, iconImage: string) {
    super(localeKey, iconImage, ((_type, args) => new PokemonStatusHealModifier(this, (args[0] as PlayerPokemon).id)),
      ((pokemon: PlayerPokemon) => {
        if (!pokemon.hp || (!pokemon.status && !pokemon.getTag(BattlerTagType.CONFUSED))) {
          return PartyUiHandler.NoEffectMessage;
        }
        return null;
      }));
  }

  getDescription(): string {
    return i18next.t("modifierType:ModifierType.PokemonStatusHealModifierType.description");
  }
}

export abstract class PokemonMoveModifierType extends PokemonModifierType {
  public moveSelectFilter: PokemonMoveSelectFilter | undefined;

  constructor(localeKey: string, iconImage: string, newModifierFunc: NewModifierFunc, selectFilter?: PokemonSelectFilter, moveSelectFilter?: PokemonMoveSelectFilter, group?: string) {
    super(localeKey, iconImage, newModifierFunc, selectFilter, group);

    this.moveSelectFilter = moveSelectFilter;
  }
}

export class PokemonPpRestoreModifierType extends PokemonMoveModifierType {
  protected restorePoints: integer;

  constructor(localeKey: string, iconImage: string, restorePoints: integer) {
    super(localeKey, iconImage, (_type, args) => new PokemonPpRestoreModifier(this, (args[0] as PlayerPokemon).id, (args[1] as integer), this.restorePoints),
      (_pokemon: PlayerPokemon) => {
        return null;
      }, (pokemonMove: PokemonMove) => {
        if (!pokemonMove.ppUsed) {
          return PartyUiHandler.NoEffectMessage;
        }
        return null;
      }, "ether");

    this.restorePoints = restorePoints;
  }

  getDescription(): string {
    return this.restorePoints > -1
      ? i18next.t("modifierType:ModifierType.PokemonPpRestoreModifierType.description", { restorePoints: this.restorePoints })
      : i18next.t("modifierType:ModifierType.PokemonPpRestoreModifierType.extra.fully")
    ;
  }
}

export class PokemonAllMovePpRestoreModifierType extends PokemonModifierType {
  protected restorePoints: integer;

  constructor(localeKey: string, iconImage: string, restorePoints: integer) {
    super(localeKey, iconImage, (_type, args) => new PokemonAllMovePpRestoreModifier(this, (args[0] as PlayerPokemon).id, this.restorePoints),
      (pokemon: PlayerPokemon) => {
        if (!pokemon.getMoveset().filter(m => m?.ppUsed).length) {
          return PartyUiHandler.NoEffectMessage;
        }
        return null;
      }, "elixir");

    this.restorePoints = restorePoints;
  }

  getDescription(): string {
    return this.restorePoints > -1
      ? i18next.t("modifierType:ModifierType.PokemonAllMovePpRestoreModifierType.description", { restorePoints: this.restorePoints })
      : i18next.t("modifierType:ModifierType.PokemonAllMovePpRestoreModifierType.extra.fully")
    ;
  }
}

export class PokemonPpUpModifierType extends PokemonMoveModifierType {
  protected upPoints: integer;

  constructor(localeKey: string, iconImage: string, upPoints: integer) {
    super(localeKey, iconImage, (_type, args) => new PokemonPpUpModifier(this, (args[0] as PlayerPokemon).id, (args[1] as integer), this.upPoints),
      (_pokemon: PlayerPokemon) => {
        return null;
      }, (pokemonMove: PokemonMove) => {
        if (pokemonMove.getMove().pp < 5 || pokemonMove.ppUp >= 3 || pokemonMove.maxPpOverride) {
          return PartyUiHandler.NoEffectMessage;
        }
        return null;
      }, "ppUp");

    this.upPoints = upPoints;
  }

  getDescription(): string {
    return i18next.t("modifierType:ModifierType.PokemonPpUpModifierType.description", { upPoints: this.upPoints });
  }
}

export class PokemonNatureChangeModifierType extends PokemonModifierType {
  protected nature: Nature;

  constructor(nature: Nature) {
    super("", `mint_${getEnumKeys(Stat).find(s => getNatureStatMultiplier(nature, Stat[s]) > 1)?.toLowerCase() || "neutral" }`, ((_type, args) => new PokemonNatureChangeModifier(this, (args[0] as PlayerPokemon).id, this.nature)),
      ((pokemon: PlayerPokemon) => {
        if (pokemon.getNature() === this.nature) {
          return PartyUiHandler.NoEffectMessage;
        }
        return null;
      }), "mint");

    this.nature = nature;
  }

  get name(): string {
    return i18next.t("modifierType:ModifierType.PokemonNatureChangeModifierType.name", { natureName: getNatureName(this.nature) });
  }

  getDescription(): string {
    return i18next.t("modifierType:ModifierType.PokemonNatureChangeModifierType.description", { natureName: getNatureName(this.nature, true, true, true) });
  }
}

export class RememberMoveModifierType extends PokemonModifierType {
  constructor(localeKey: string, iconImage: string, group?: string) {
    super(localeKey, iconImage, (type, args) => new RememberMoveModifier(type, (args[0] as PlayerPokemon).id, (args[1] as integer)),
      (pokemon: PlayerPokemon) => {
        if (!pokemon.getLearnableLevelMoves().length) {
          return PartyUiHandler.NoEffectMessage;
        }
        return null;
      }, group);
  }
}

export class DoubleBattleChanceBoosterModifierType extends ModifierType {
  private maxBattles: number;

  constructor(localeKey: string, iconImage: string, maxBattles: number) {
    super(localeKey, iconImage, (_type, _args) => new DoubleBattleChanceBoosterModifier(this, maxBattles), "lure");

    this.maxBattles = maxBattles;
  }

  getDescription(): string {
    return i18next.t("modifierType:ModifierType.DoubleBattleChanceBoosterModifierType.description", {
      battleCount: this.maxBattles
    });
  }
}

export class TempStatStageBoosterModifierType extends ModifierType implements GeneratedPersistentModifierType {
  private stat: TempBattleStat;
  private nameKey: string;
  private quantityKey: string;

  constructor(stat: TempBattleStat) {
    const nameKey = TempStatStageBoosterModifierTypeGenerator.items[stat];
    super("", nameKey, (_type, _args) => new TempStatStageBoosterModifier(this, this.stat, 5));

    this.stat = stat;
    this.nameKey = nameKey;
    this.quantityKey = (stat !== Stat.ACC) ? "percentage" : "stage";
  }

  get name(): string {
    return i18next.t(`modifierType:TempStatStageBoosterItem.${this.nameKey}`);
  }

  getDescription(): string {
    return i18next.t("modifierType:ModifierType.TempStatStageBoosterModifierType.description", {
      stat: i18next.t(getStatKey(this.stat)),
      amount: i18next.t(`modifierType:ModifierType.TempStatStageBoosterModifierType.extra.${this.quantityKey}`)
    });
  }

  getPregenArgs(): any[] {
    return [ this.stat ];
  }
}

export class BerryModifierType extends PokemonHeldItemModifierType implements GeneratedPersistentModifierType {
  private berryType: BerryType;

  constructor(berryType: BerryType) {
    super("", `${BerryType[berryType].toLowerCase()}_berry`, (type, args) => new BerryModifier(type, (args[0] as Pokemon).id, berryType), "berry");

    this.berryType = berryType;
  }

  get name(): string {
    return getBerryName(this.berryType);
  }

  getDescription(): string {
    return getBerryEffectDescription(this.berryType);
  }

  getPregenArgs(): any[] {
    return [ this.berryType ];
  }
}

enum AttackTypeBoosterItem {
  SILK_SCARF,
  BLACK_BELT,
  SHARP_BEAK,
  POISON_BARB,
  SOFT_SAND,
  HARD_STONE,
  SILVER_POWDER,
  SPELL_TAG,
  METAL_COAT,
  CHARCOAL,
  MYSTIC_WATER,
  MIRACLE_SEED,
  MAGNET,
  TWISTED_SPOON,
  NEVER_MELT_ICE,
  DRAGON_FANG,
  BLACK_GLASSES,
  FAIRY_FEATHER
}

export class AttackTypeBoosterModifierType extends PokemonHeldItemModifierType implements GeneratedPersistentModifierType {
  public moveType: Type;
  public boostPercent: integer;

  constructor(moveType: Type, boostPercent: integer) {
    super("", `${AttackTypeBoosterItem[moveType]?.toLowerCase()}`,
      (_type, args) => new AttackTypeBoosterModifier(this, (args[0] as Pokemon).id, moveType, boostPercent));

    this.moveType = moveType;
    this.boostPercent = boostPercent;
  }

  get name(): string {
    return i18next.t(`modifierType:AttackTypeBoosterItem.${AttackTypeBoosterItem[this.moveType]?.toLowerCase()}`);
  }

  getDescription(): string {
    // TODO: Need getTypeName?
    return i18next.t("modifierType:ModifierType.AttackTypeBoosterModifierType.description", { moveType: i18next.t(`pokemonInfo:Type.${Type[this.moveType]}`) });
  }

  getPregenArgs(): any[] {
    return [ this.moveType ];
  }
}

export type SpeciesStatBoosterItem = keyof typeof SpeciesStatBoosterModifierTypeGenerator.items;

/**
 * Modifier type for {@linkcode SpeciesStatBoosterModifier}
 * @extends PokemonHeldItemModifierType
 * @implements GeneratedPersistentModifierType
 */
export class SpeciesStatBoosterModifierType extends PokemonHeldItemModifierType implements GeneratedPersistentModifierType {
  private key: SpeciesStatBoosterItem;

  constructor(key: SpeciesStatBoosterItem) {
    const item = SpeciesStatBoosterModifierTypeGenerator.items[key];
    super(`modifierType:SpeciesBoosterItem.${key}`, key.toLowerCase(), (type, args) => new SpeciesStatBoosterModifier(type, (args[0] as Pokemon).id, item.stats, item.multiplier, item.species));

    this.key = key;
  }

  getPregenArgs(): any[] {
    return [ this.key ];
  }
}

export class PokemonLevelIncrementModifierType extends PokemonModifierType {
  constructor(localeKey: string, iconImage: string) {
    super(localeKey, iconImage, (_type, args) => new PokemonLevelIncrementModifier(this, (args[0] as PlayerPokemon).id), (_pokemon: PlayerPokemon) => null);
  }

  getDescription(): string {
    let levels = 1;
    const hasCandyJar = globalScene.modifiers.find(modifier => modifier instanceof LevelIncrementBoosterModifier);
    if (hasCandyJar) {
      levels += hasCandyJar.stackCount;
    }
    return i18next.t("modifierType:ModifierType.PokemonLevelIncrementModifierType.description", { levels });
  }
}

export class AllPokemonLevelIncrementModifierType extends ModifierType {
  constructor(localeKey: string, iconImage: string) {
    super(localeKey, iconImage, (_type, _args) => new PokemonLevelIncrementModifier(this, -1));
  }

  getDescription(): string {
    let levels = 1;
    const hasCandyJar = globalScene.modifiers.find(modifier => modifier instanceof LevelIncrementBoosterModifier);
    if (hasCandyJar) {
      levels += hasCandyJar.stackCount;
    }
    return i18next.t("modifierType:ModifierType.AllPokemonLevelIncrementModifierType.description", { levels });
  }
}

export class BaseStatBoosterModifierType extends PokemonHeldItemModifierType implements GeneratedPersistentModifierType {
  private stat: PermanentStat;
  private key: string;

  constructor(stat: PermanentStat) {
    const key = BaseStatBoosterModifierTypeGenerator.items[stat];
    super("", key, (_type, args) => new BaseStatModifier(this, (args[0] as Pokemon).id, this.stat));

    this.stat = stat;
    this.key = key;
  }

  get name(): string {
    return i18next.t(`modifierType:BaseStatBoosterItem.${this.key}`);
  }

  getDescription(): string {
    return i18next.t("modifierType:ModifierType.BaseStatBoosterModifierType.description", { stat: i18next.t(getStatKey(this.stat)) });
  }

  getPregenArgs(): any[] {
    return [ this.stat ];
  }
}

/**
 * Shuckle Juice item
 */
export class PokemonBaseStatTotalModifierType extends PokemonHeldItemModifierType implements GeneratedPersistentModifierType {
  private readonly statModifier: integer;

  constructor(statModifier: integer) {
    super("modifierType:ModifierType.MYSTERY_ENCOUNTER_SHUCKLE_JUICE", "berry_juice", (_type, args) => new PokemonBaseStatTotalModifier(this, (args[0] as Pokemon).id, this.statModifier));
    this.statModifier = statModifier;
  }

  override getDescription(): string {
    return i18next.t("modifierType:ModifierType.PokemonBaseStatTotalModifierType.description", {
      increaseDecrease: i18next.t(this.statModifier >= 0 ? "modifierType:ModifierType.PokemonBaseStatTotalModifierType.extra.increase" : "modifierType:ModifierType.PokemonBaseStatTotalModifierType.extra.decrease"),
      blessCurse: i18next.t(this.statModifier >= 0 ? "modifierType:ModifierType.PokemonBaseStatTotalModifierType.extra.blessed" : "modifierType:ModifierType.PokemonBaseStatTotalModifierType.extra.cursed"),
      statValue: this.statModifier,
    });
  }

  public getPregenArgs(): any[] {
    return [ this.statModifier ];
  }
}

/**
 * Old Gateau item
 */
export class PokemonBaseStatFlatModifierType extends PokemonHeldItemModifierType implements GeneratedPersistentModifierType {
  private readonly statModifier: integer;
  private readonly stats: Stat[];

  constructor(statModifier: integer, stats: Stat[]) {
    super("modifierType:ModifierType.MYSTERY_ENCOUNTER_OLD_GATEAU", "old_gateau", (_type, args) => new PokemonBaseStatFlatModifier(this, (args[0] as Pokemon).id, this.statModifier, this.stats));
    this.statModifier = statModifier;
    this.stats = stats;
  }

  override getDescription(): string {
    return i18next.t("modifierType:ModifierType.PokemonBaseStatFlatModifierType.description", {
      stats: this.stats.map(stat => i18next.t(getStatKey(stat))).join("/"),
      statValue: this.statModifier,
    });
  }

  public getPregenArgs(): any[] {
    return [ this.statModifier, this.stats ];
  }
}

class AllPokemonFullHpRestoreModifierType extends ModifierType {
  private descriptionKey: string;

  constructor(localeKey: string, iconImage: string, descriptionKey?: string, newModifierFunc?: NewModifierFunc) {
    super(localeKey, iconImage, newModifierFunc || ((_type, _args) => new PokemonHpRestoreModifier(this, -1, 0, 100, false)));

    this.descriptionKey = descriptionKey!; // TODO: is this bang correct?
  }

  getDescription(): string {
    return i18next.t(`${this.descriptionKey || "modifierType:ModifierType.AllPokemonFullHpRestoreModifierType"}.description` as any);
  }
}

class AllPokemonFullReviveModifierType extends AllPokemonFullHpRestoreModifierType {
  constructor(localeKey: string, iconImage: string) {
    super(localeKey, iconImage, "modifierType:ModifierType.AllPokemonFullReviveModifierType", (_type, _args) => new PokemonHpRestoreModifier(this, -1, 0, 100, false, true));
  }
}

export class MoneyRewardModifierType extends ModifierType {
  private moneyMultiplier: number;
  private moneyMultiplierDescriptorKey: string;

  constructor(localeKey: string, iconImage: string, moneyMultiplier: number, moneyMultiplierDescriptorKey: string) {
    super(localeKey, iconImage, (_type, _args) => new MoneyRewardModifier(this, moneyMultiplier), "money", "se/buy");

    this.moneyMultiplier = moneyMultiplier;
    this.moneyMultiplierDescriptorKey = moneyMultiplierDescriptorKey;
  }

  getDescription(): string {
    const moneyAmount = new NumberHolder(globalScene.getWaveMoneyAmount(this.moneyMultiplier));
    globalScene.applyModifiers(MoneyMultiplierModifier, true, moneyAmount);
    const formattedMoney = formatMoney(globalScene.moneyFormat, moneyAmount.value);

    return i18next.t("modifierType:ModifierType.MoneyRewardModifierType.description", {
      moneyMultiplier: i18next.t(this.moneyMultiplierDescriptorKey as any),
      moneyAmount: formattedMoney,
    });
  }
}

export class ExpBoosterModifierType extends ModifierType {
  private boostPercent: integer;

  constructor(localeKey: string, iconImage: string, boostPercent: integer) {
    super(localeKey, iconImage, () => new ExpBoosterModifier(this, boostPercent));

    this.boostPercent = boostPercent;
  }

  getDescription(): string {
    return i18next.t("modifierType:ModifierType.ExpBoosterModifierType.description", { boostPercent: this.boostPercent });
  }
}

export class PokemonExpBoosterModifierType extends PokemonHeldItemModifierType {
  private boostPercent: integer;

  constructor(localeKey: string, iconImage: string, boostPercent: integer) {
    super(localeKey, iconImage, (_type, args) => new PokemonExpBoosterModifier(this, (args[0] as Pokemon).id, boostPercent));

    this.boostPercent = boostPercent;
  }

  getDescription(): string {
    return i18next.t("modifierType:ModifierType.PokemonExpBoosterModifierType.description", { boostPercent: this.boostPercent });
  }
}

export class PokemonFriendshipBoosterModifierType extends PokemonHeldItemModifierType {
  constructor(localeKey: string, iconImage: string) {
    super(localeKey, iconImage, (_type, args) => new PokemonFriendshipBoosterModifier(this, (args[0] as Pokemon).id));
  }

  getDescription(): string {
    return i18next.t("modifierType:ModifierType.PokemonFriendshipBoosterModifierType.description");
  }
}

export class PokemonMoveAccuracyBoosterModifierType extends PokemonHeldItemModifierType {
  private amount: integer;

  constructor(localeKey: string, iconImage: string, amount: integer, group?: string, soundName?: string) {
    super(localeKey, iconImage, (_type, args) => new PokemonMoveAccuracyBoosterModifier(this, (args[0] as Pokemon).id, amount), group, soundName);

    this.amount = amount;
  }

  getDescription(): string {
    return i18next.t("modifierType:ModifierType.PokemonMoveAccuracyBoosterModifierType.description", { accuracyAmount: this.amount });
  }
}

export class PokemonMultiHitModifierType extends PokemonHeldItemModifierType {
  constructor(localeKey: string, iconImage: string) {
    super(localeKey, iconImage, (type, args) => new PokemonMultiHitModifier(type as PokemonMultiHitModifierType, (args[0] as Pokemon).id));
  }

  getDescription(): string {
    return i18next.t("modifierType:ModifierType.PokemonMultiHitModifierType.description");
  }
}

export class TmModifierType extends PokemonModifierType {
  public moveId: Moves;

  constructor(moveId: Moves) {
    super("", `tm_${Type[allMoves[moveId].type].toLowerCase()}`, (_type, args) => new TmModifier(this, (args[0] as PlayerPokemon).id),
      (pokemon: PlayerPokemon) => {
        if (pokemon.compatibleTms.indexOf(moveId) === -1 || pokemon.getMoveset().filter(m => m?.moveId === moveId).length) {
          return PartyUiHandler.NoEffectMessage;
        }
        return null;
      }, "tm");

    this.moveId = moveId;
  }

  get name(): string {
    return i18next.t("modifierType:ModifierType.TmModifierType.name", {
      moveId: padInt(Object.keys(tmSpecies).indexOf(this.moveId.toString()) + 1, 3),
      moveName: allMoves[this.moveId].name,
    });
  }

  getDescription(): string {
    return i18next.t(globalScene.enableMoveInfo ? "modifierType:ModifierType.TmModifierTypeWithInfo.description" : "modifierType:ModifierType.TmModifierType.description", { moveName: allMoves[this.moveId].name });
  }
}

export class EvolutionItemModifierType extends PokemonModifierType implements GeneratedPersistentModifierType {
  public evolutionItem: EvolutionItem;

  constructor(evolutionItem: EvolutionItem) {
    super("", EvolutionItem[evolutionItem].toLowerCase(), (_type, args) => new EvolutionItemModifier(this, (args[0] as PlayerPokemon).id),
      (pokemon: PlayerPokemon) => {
        if (pokemonEvolutions.hasOwnProperty(pokemon.species.speciesId) && pokemonEvolutions[pokemon.species.speciesId].filter(e => e.item === this.evolutionItem
          && (!e.condition || e.condition.predicate(pokemon)) && (e.preFormKey === null || e.preFormKey === pokemon.getFormKey())).length && (pokemon.getFormKey() !== SpeciesFormKey.GIGANTAMAX)) {
          return null;
        } else if (pokemon.isFusion() && pokemon.fusionSpecies && pokemonEvolutions.hasOwnProperty(pokemon.fusionSpecies.speciesId) && pokemonEvolutions[pokemon.fusionSpecies.speciesId].filter(e => e.item === this.evolutionItem
        && (!e.condition || e.condition.predicate(pokemon)) && (e.preFormKey === null || e.preFormKey === pokemon.getFusionFormKey())).length && (pokemon.getFusionFormKey() !== SpeciesFormKey.GIGANTAMAX)) {
          return null;
        }

        return PartyUiHandler.NoEffectMessage;
      });

    this.evolutionItem = evolutionItem;
  }

  get name(): string {
    return i18next.t(`modifierType:EvolutionItem.${EvolutionItem[this.evolutionItem]}`);
  }

  getDescription(): string {
    return i18next.t("modifierType:ModifierType.EvolutionItemModifierType.description");
  }

  getPregenArgs(): any[] {
    return [ this.evolutionItem ];
  }
}

/**
 * Class that represents form changing items
 */
export class FormChangeItemModifierType extends PokemonModifierType implements GeneratedPersistentModifierType {
  public formChangeItem: FormChangeItem;

  constructor(formChangeItem: FormChangeItem) {
    super("", FormChangeItem[formChangeItem].toLowerCase(), (_type, args) => new PokemonFormChangeItemModifier(this, (args[0] as PlayerPokemon).id, formChangeItem, true),
      (pokemon: PlayerPokemon) => {
        // Make sure the Pokemon has alternate forms
        if (pokemonFormChanges.hasOwnProperty(pokemon.species.speciesId)
          // Get all form changes for this species with an item trigger, including any compound triggers
          && pokemonFormChanges[pokemon.species.speciesId].filter(fc => fc.trigger.hasTriggerType(SpeciesFormChangeItemTrigger) && (fc.preFormKey === pokemon.getFormKey()))
          // Returns true if any form changes match this item
            .map(fc => fc.findTrigger(SpeciesFormChangeItemTrigger) as SpeciesFormChangeItemTrigger)
            .flat().flatMap(fc => fc.item).includes(this.formChangeItem)
        ) {
          return null;
        }

        return PartyUiHandler.NoEffectMessage;
      });

    this.formChangeItem = formChangeItem;
  }

  get name(): string {
    return i18next.t(`modifierType:FormChangeItem.${FormChangeItem[this.formChangeItem]}`);
  }

  getDescription(): string {
    return i18next.t("modifierType:ModifierType.FormChangeItemModifierType.description");
  }

  getPregenArgs(): any[] {
    return [ this.formChangeItem ];
  }
}

export class FusePokemonModifierType extends PokemonModifierType {
  constructor(localeKey: string, iconImage: string) {
    super(localeKey, iconImage, (_type, args) => new FusePokemonModifier(this, (args[0] as PlayerPokemon).id, (args[1] as PlayerPokemon).id),
      (pokemon: PlayerPokemon) => {
        if (pokemon.isFusion()) {
          return PartyUiHandler.NoEffectMessage;
        }
        return null;
      });
  }

  getDescription(): string {
    return i18next.t("modifierType:ModifierType.FusePokemonModifierType.description");
  }
}

class AttackTypeBoosterModifierTypeGenerator extends ModifierTypeGenerator {
  constructor() {
    super((party: Pokemon[], pregenArgs?: any[]) => {
      if (pregenArgs && (pregenArgs.length === 1) && (pregenArgs[0] in Type)) {
        return new AttackTypeBoosterModifierType(pregenArgs[0] as Type, 20);
      }

      const attackMoveTypes = party.map(p => p.getMoveset().map(m => m?.getMove()).filter(m => m instanceof AttackMove).map(m => m.type)).flat();
      if (!attackMoveTypes.length) {
        return null;
      }

      const attackMoveTypeWeights = new Map<Type, integer>();
      let totalWeight = 0;
      for (const t of attackMoveTypes) {
        if (attackMoveTypeWeights.has(t)) {
          if (attackMoveTypeWeights.get(t)! < 3) { // attackMoveTypeWeights.has(t) was checked before
            attackMoveTypeWeights.set(t, attackMoveTypeWeights.get(t)! + 1);
          } else {
            continue;
          }
        } else {
          attackMoveTypeWeights.set(t, 1);
        }
        totalWeight++;
      }

      if (!totalWeight) {
        return null;
      }

      let type: Type;

      const randInt = randSeedInt(totalWeight);
      let weight = 0;

      for (const t of attackMoveTypeWeights.keys()) {
        const typeWeight = attackMoveTypeWeights.get(t)!; // guranteed to be defined
        if (randInt <= weight + typeWeight) {
          type = t;
          break;
        }
        weight += typeWeight;
      }

      return new AttackTypeBoosterModifierType(type!, 20);
    });
  }
}

class BaseStatBoosterModifierTypeGenerator extends ModifierTypeGenerator {
  public static readonly items: Record<PermanentStat, string> = {
    [Stat.HP]: "hp_up",
    [Stat.ATK]: "protein",
    [Stat.DEF]: "iron",
    [Stat.SPATK]: "calcium",
    [Stat.SPDEF]: "zinc",
    [Stat.SPD]: "carbos"
  };

  constructor() {
    super((_party: Pokemon[], pregenArgs?: any[]) => {
      if (pregenArgs) {
        return new BaseStatBoosterModifierType(pregenArgs[0]);
      }
      const randStat: PermanentStat = randSeedInt(Stat.SPD + 1);
      return new BaseStatBoosterModifierType(randStat);
    });
  }
}

class TempStatStageBoosterModifierTypeGenerator extends ModifierTypeGenerator {
  public static readonly items: Record<TempBattleStat, string> = {
    [Stat.ATK]: "x_attack",
    [Stat.DEF]: "x_defense",
    [Stat.SPATK]: "x_sp_atk",
    [Stat.SPDEF]: "x_sp_def",
    [Stat.SPD]: "x_speed",
    [Stat.ACC]: "x_accuracy"
  };

  constructor() {
    super((_party: Pokemon[], pregenArgs?: any[]) => {
      if (pregenArgs && (pregenArgs.length === 1) && TEMP_BATTLE_STATS.includes(pregenArgs[0])) {
        return new TempStatStageBoosterModifierType(pregenArgs[0]);
      }
      const randStat: TempBattleStat = randSeedInt(Stat.ACC, Stat.ATK);
      return new TempStatStageBoosterModifierType(randStat);
    });
  }
}

/**
 * Modifier type generator for {@linkcode SpeciesStatBoosterModifierType}, which
 * encapsulates the logic for weighting the most useful held item from
 * the current list of {@linkcode items}.
 * @extends ModifierTypeGenerator
 */
class SpeciesStatBoosterModifierTypeGenerator extends ModifierTypeGenerator {
  /** Object comprised of the currently available species-based stat boosting held items */
  public static readonly items = {
    LIGHT_BALL: { stats: [ Stat.ATK, Stat.SPATK ], multiplier: 2, species: [ Species.PIKACHU ]},
    THICK_CLUB: { stats: [ Stat.ATK ], multiplier: 2, species: [ Species.CUBONE, Species.MAROWAK, Species.ALOLA_MAROWAK ]},
    METAL_POWDER: { stats: [ Stat.DEF ], multiplier: 2, species: [ Species.DITTO ]},
    QUICK_POWDER: { stats: [ Stat.SPD ], multiplier: 2, species: [ Species.DITTO ]},
  };

  constructor() {
    super((party: Pokemon[], pregenArgs?: any[]) => {
      const items = SpeciesStatBoosterModifierTypeGenerator.items;
      if (pregenArgs && (pregenArgs.length === 1) && (pregenArgs[0] in items)) {
        return new SpeciesStatBoosterModifierType(pregenArgs[0] as SpeciesStatBoosterItem);
      }

      const values = Object.values(items);
      const keys = Object.keys(items);
      const weights = keys.map(() => 0);

      for (const p of party) {
        const speciesId = p.getSpeciesForm(true).speciesId;
        const fusionSpeciesId = p.isFusion() ? p.getFusionSpeciesForm(true).speciesId : null;
        const hasFling = p.getMoveset(true).some(m => m?.moveId === Moves.FLING);

        for (const i in values) {
          const checkedSpecies = values[i].species;
          const checkedStats = values[i].stats;

          // If party member already has the item being weighted currently, skip to the next item
          const hasItem = p.getHeldItems().some(m => m instanceof SpeciesStatBoosterModifier
            && (m as SpeciesStatBoosterModifier).contains(checkedSpecies[0], checkedStats[0]));

          if (!hasItem) {
            if (checkedSpecies.includes(speciesId) || (!!fusionSpeciesId && checkedSpecies.includes(fusionSpeciesId))) {
              // Add weight if party member has a matching species or, if applicable, a matching fusion species
              weights[i]++;
            } else if (checkedSpecies.includes(Species.PIKACHU) && hasFling) {
              // Add weight to Light Ball if party member has Fling
              weights[i]++;
            }
          }
        }
      }

      let totalWeight = 0;
      for (const weight of weights) {
        totalWeight += weight;
      }

      if (totalWeight !== 0) {
        const randInt = randSeedInt(totalWeight, 1);
        let weight = 0;

        for (const i in weights) {
          if (weights[i] !== 0) {
            const curWeight = weight + weights[i];
            if (randInt <= weight + weights[i]) {
              return new SpeciesStatBoosterModifierType(keys[i] as SpeciesStatBoosterItem);
            }
            weight = curWeight;
          }
        }
      }

      return null;
    });
  }
}

class TmModifierTypeGenerator extends ModifierTypeGenerator {
  constructor(tier: ModifierTier) {
    super((party: Pokemon[], pregenArgs?: any[]) => {
      if (pregenArgs && (pregenArgs.length === 1) && (pregenArgs[0] in Moves)) {
        return new TmModifierType(pregenArgs[0] as Moves);
      }
      const partyMemberCompatibleTms = party.map(p => (p as PlayerPokemon).compatibleTms.filter(tm => !p.moveset.find(m => m?.moveId === tm)));
      const tierUniqueCompatibleTms = partyMemberCompatibleTms.flat().filter(tm => tmPoolTiers[tm] === tier).filter(tm => !allMoves[tm].name.endsWith(" (N)")).filter((tm, i, array) => array.indexOf(tm) === i);
      if (!tierUniqueCompatibleTms.length) {
        return null;
      }
      const randTmIndex = randSeedInt(tierUniqueCompatibleTms.length);
      return new TmModifierType(tierUniqueCompatibleTms[randTmIndex]);
    });
  }
}

class EvolutionItemModifierTypeGenerator extends ModifierTypeGenerator {
  constructor(rare: boolean) {
    super((party: Pokemon[], pregenArgs?: any[]) => {
      if (pregenArgs && (pregenArgs.length === 1) && (pregenArgs[0] in EvolutionItem)) {
        return new EvolutionItemModifierType(pregenArgs[0] as EvolutionItem);
      }

      const evolutionItemPool = [
        party.filter(p => pokemonEvolutions.hasOwnProperty(p.species.speciesId) && (!p.pauseEvolutions || p.species.speciesId === Species.SLOWPOKE || p.species.speciesId === Species.EEVEE)).map(p => {
          const evolutions = pokemonEvolutions[p.species.speciesId];
          return evolutions.filter(e => e.item !== EvolutionItem.NONE && (e.evoFormKey === null || (e.preFormKey || "") === p.getFormKey()) && (!e.condition || e.condition.predicate(p)));
        }).flat(),
        party.filter(p => p.isFusion() && p.fusionSpecies && pokemonEvolutions.hasOwnProperty(p.fusionSpecies.speciesId) && (!p.pauseEvolutions || p.fusionSpecies.speciesId === Species.SLOWPOKE || p.fusionSpecies.speciesId === Species.EEVEE)).map(p => {
          const evolutions = pokemonEvolutions[p.fusionSpecies!.speciesId];
          return evolutions.filter(e => e.item !== EvolutionItem.NONE && (e.evoFormKey === null || (e.preFormKey || "") === p.getFusionFormKey()) && (!e.condition || e.condition.predicate(p)));
        }).flat()
      ].flat().flatMap(e => e.item).filter(i => (!!i && i > 50) === rare);

      if (!evolutionItemPool.length) {
        return null;
      }

      return new EvolutionItemModifierType(evolutionItemPool[randSeedInt(evolutionItemPool.length)]!); // TODO: is the bang correct?
    });
  }
}

class FormChangeItemModifierTypeGenerator extends ModifierTypeGenerator {
  constructor(isRareFormChangeItem: boolean) {
    super((party: Pokemon[], pregenArgs?: any[]) => {
      if (pregenArgs && (pregenArgs.length === 1) && (pregenArgs[0] in FormChangeItem)) {
        return new FormChangeItemModifierType(pregenArgs[0] as FormChangeItem);
      }

      const formChangeItemPool = [ ...new Set(party.filter(p => pokemonFormChanges.hasOwnProperty(p.species.speciesId)).map(p => {
        const formChanges = pokemonFormChanges[p.species.speciesId];
        let formChangeItemTriggers = formChanges.filter(fc => ((fc.formKey.indexOf(SpeciesFormKey.MEGA) === -1 && fc.formKey.indexOf(SpeciesFormKey.PRIMAL) === -1) || globalScene.getModifiers(MegaEvolutionAccessModifier).length)
          && ((fc.formKey.indexOf(SpeciesFormKey.GIGANTAMAX) === -1 && fc.formKey.indexOf(SpeciesFormKey.ETERNAMAX) === -1) || globalScene.getModifiers(GigantamaxAccessModifier).length)
          && (!fc.conditions.length || fc.conditions.filter(cond => cond instanceof SpeciesFormChangeCondition && cond.predicate(p)).length)
          && (fc.preFormKey === p.getFormKey()))
          .map(fc => fc.findTrigger(SpeciesFormChangeItemTrigger) as SpeciesFormChangeItemTrigger)
          .filter(t => t && t.active && !globalScene.findModifier(m => m instanceof PokemonFormChangeItemModifier && m.pokemonId === p.id && m.formChangeItem === t.item));

        if (p.species.speciesId === Species.NECROZMA) {
          // technically we could use a simplified version and check for formChanges.length > 3, but in case any code changes later, this might break...

          let foundULTRA_Z = false,
            foundN_LUNA = false,
            foundN_SOLAR = false;
          formChangeItemTriggers.forEach((fc, i) => {
            switch (fc.item) {
              case FormChangeItem.ULTRANECROZIUM_Z:
                foundULTRA_Z = true;
                break;
              case FormChangeItem.N_LUNARIZER:
                foundN_LUNA = true;
                break;
              case FormChangeItem.N_SOLARIZER:
                foundN_SOLAR = true;
                break;
            }
          });
          if (foundULTRA_Z && foundN_LUNA && foundN_SOLAR) {
            // all three items are present -> user hasn't acquired any of the N_*ARIZERs -> block ULTRANECROZIUM_Z acquisition.
            formChangeItemTriggers = formChangeItemTriggers.filter(fc => fc.item !== FormChangeItem.ULTRANECROZIUM_Z);
          }
        }
        return formChangeItemTriggers;
      }).flat())
      ].flat().flatMap(fc => fc.item).filter(i => (i && i < 100) === isRareFormChangeItem);
      // convert it into a set to remove duplicate values, which can appear when the same species with a potential form change is in the party.

      if (!formChangeItemPool.length) {
        return null;
      }

      return new FormChangeItemModifierType(formChangeItemPool[randSeedInt(formChangeItemPool.length)]);
    });
  }
}

export class TerastallizeModifierType extends PokemonHeldItemModifierType implements GeneratedPersistentModifierType {
  private teraType: Type;

  constructor(teraType: Type) {
    super("", `${Type[teraType].toLowerCase()}_tera_shard`, (type, args) => new TerastallizeModifier(type as TerastallizeModifierType, (args[0] as Pokemon).id, teraType), "tera_shard");

    this.teraType = teraType;
  }

  get name(): string {
    return i18next.t("modifierType:ModifierType.TerastallizeModifierType.name", { teraType: i18next.t(`pokemonInfo:Type.${Type[this.teraType]}`) });
  }

  getDescription(): string {
    return i18next.t("modifierType:ModifierType.TerastallizeModifierType.description", { teraType: i18next.t(`pokemonInfo:Type.${Type[this.teraType]}`) });
  }

  getPregenArgs(): any[] {
    return [ this.teraType ];
  }
}

export class ContactHeldItemTransferChanceModifierType extends PokemonHeldItemModifierType {
  private chancePercent: integer;

  constructor(localeKey: string, iconImage: string, chancePercent: integer, group?: string, soundName?: string) {
    super(localeKey, iconImage, (type, args) => new ContactHeldItemTransferChanceModifier(type, (args[0] as Pokemon).id, chancePercent), group, soundName);

    this.chancePercent = chancePercent;
  }

  getDescription(): string {
    return i18next.t("modifierType:ModifierType.ContactHeldItemTransferChanceModifierType.description", { chancePercent: this.chancePercent });
  }
}

export class TurnHeldItemTransferModifierType extends PokemonHeldItemModifierType {
  constructor(localeKey: string, iconImage: string, group?: string, soundName?: string) {
    super(localeKey, iconImage, (type, args) => new TurnHeldItemTransferModifier(type, (args[0] as Pokemon).id), group, soundName);
  }

  getDescription(): string {
    return i18next.t("modifierType:ModifierType.TurnHeldItemTransferModifierType.description");
  }
}

export class EnemyAttackStatusEffectChanceModifierType extends ModifierType {
  private chancePercent: integer;
  private effect: StatusEffect;

  constructor(localeKey: string, iconImage: string, chancePercent: integer, effect: StatusEffect, stackCount?: integer) {
    super(localeKey, iconImage, (type, args) => new EnemyAttackStatusEffectChanceModifier(type, effect, chancePercent, stackCount), "enemy_status_chance");

    this.chancePercent = chancePercent;
    this.effect = effect;
  }

  getDescription(): string {
    return i18next.t("modifierType:ModifierType.EnemyAttackStatusEffectChanceModifierType.description", {
      chancePercent: this.chancePercent,
      statusEffect: getStatusEffectDescriptor(this.effect),
    });
  }
}

export class EnemyEndureChanceModifierType extends ModifierType {
  private chancePercent: number;

  constructor(localeKey: string, iconImage: string, chancePercent: number) {
    super(localeKey, iconImage, (type, _args) => new EnemyEndureChanceModifier(type, chancePercent), "enemy_endure");

    this.chancePercent = chancePercent;
  }

  getDescription(): string {
    return i18next.t("modifierType:ModifierType.EnemyEndureChanceModifierType.description", { chancePercent: this.chancePercent });
  }
}

export type ModifierTypeFunc = () => ModifierType;
type WeightedModifierTypeWeightFunc = (party: Pokemon[], rerollCount?: integer) => integer;

/**
 * High order function that returns a WeightedModifierTypeWeightFunc that will only be applied on
 * classic and skip an ModifierType if current wave is greater or equal to the one passed down
 * @param wave - Wave where we should stop showing the modifier
 * @param defaultWeight - ModifierType default weight
 * @returns A WeightedModifierTypeWeightFunc
 */
function skipInClassicAfterWave(wave: integer, defaultWeight: integer): WeightedModifierTypeWeightFunc {
  return (party: Pokemon[]) => {
    const gameMode =  globalScene.gameMode;
    const currentWave = globalScene.currentBattle.waveIndex;
    return gameMode.isClassic && currentWave >= wave ? 0 : defaultWeight;
  };
}

/**
 * High order function that returns a WeightedModifierTypeWeightFunc that will only be applied on
 * classic and it will skip a ModifierType if it is the last wave pull.
 * @param defaultWeight ModifierType default weight
 * @returns A WeightedModifierTypeWeightFunc
 */
function skipInLastClassicWaveOrDefault(defaultWeight: integer) : WeightedModifierTypeWeightFunc {
  return skipInClassicAfterWave(199, defaultWeight);
}

/**
 * High order function that returns a WeightedModifierTypeWeightFunc to ensure Lures don't spawn on Classic 199
 * or if the lure still has over 60% of its duration left
 * @param maxBattles The max battles the lure type in question lasts. 10 for green, 15 for Super, 30 for Max
 * @param weight The desired weight for the lure when it does spawn
 * @returns A WeightedModifierTypeWeightFunc
 */
function lureWeightFunc(maxBattles: number, weight: number): WeightedModifierTypeWeightFunc {
  return (party: Pokemon[]) => {
    const lures = globalScene.getModifiers(DoubleBattleChanceBoosterModifier);
    return !(globalScene.gameMode.isClassic && globalScene.currentBattle.waveIndex === 199) && (lures.length === 0 || lures.filter(m => m.getMaxBattles() === maxBattles && m.getBattleCount() >= maxBattles * 0.6).length === 0) ? weight : 0;
  };
}
class WeightedModifierType {
  public modifierType: ModifierType;
  public weight: integer | WeightedModifierTypeWeightFunc;
  public maxWeight: integer | WeightedModifierTypeWeightFunc;

  constructor(modifierTypeFunc: ModifierTypeFunc, weight: integer | WeightedModifierTypeWeightFunc, maxWeight?: integer | WeightedModifierTypeWeightFunc) {
    this.modifierType = modifierTypeFunc();
    this.modifierType.id = Object.keys(modifierTypes).find(k => modifierTypes[k] === modifierTypeFunc)!; // TODO: is this bang correct?
    this.weight = weight;
    this.maxWeight = maxWeight || (!(weight instanceof Function) ? weight : 0);
  }

  setTier(tier: ModifierTier) {
    this.modifierType.setTier(tier);
  }
}

type BaseModifierOverride = {
  name: Exclude<ModifierTypeKeys, GeneratorModifierOverride["name"]>;
  count?: number;
};

/** Type for modifiers and held items that are constructed via {@linkcode ModifierTypeGenerator}. */
export type GeneratorModifierOverride = {
  count?: number;
} & (
  | {
      name: keyof Pick<typeof modifierTypes, "SPECIES_STAT_BOOSTER">;
      type?: SpeciesStatBoosterItem;
    }
  | {
      name: keyof Pick<typeof modifierTypes, "TEMP_STAT_STAGE_BOOSTER">;
      type?: TempBattleStat;
    }
  | {
      name: keyof Pick<typeof modifierTypes, "BASE_STAT_BOOSTER">;
      type?: Stat;
    }
  | {
      name: keyof Pick<typeof modifierTypes, "MINT">;
      type?: Nature;
    }
  | {
      name: keyof Pick<typeof modifierTypes, "ATTACK_TYPE_BOOSTER" | "TERA_SHARD">;
      type?: Type;
    }
  | {
      name: keyof Pick<typeof modifierTypes, "BERRY">;
      type?: BerryType;
    }
  | {
      name: keyof Pick<typeof modifierTypes, "EVOLUTION_ITEM" | "RARE_EVOLUTION_ITEM">;
      type?: EvolutionItem;
    }
  | {
      name: keyof Pick<typeof modifierTypes, "FORM_CHANGE_ITEM">;
      type?: FormChangeItem;
    }
  | {
      name: keyof Pick<typeof modifierTypes, "TM_COMMON" | "TM_GREAT" | "TM_ULTRA">;
      type?: Moves;
    }
);

/** Type used to construct modifiers and held items for overriding purposes. */
export type ModifierOverride = GeneratorModifierOverride | BaseModifierOverride;

export type ModifierTypeKeys = keyof typeof modifierTypes;

export const modifierTypes = {
  POKEBALL: () => new AddPokeballModifierType("pb", PokeballType.POKEBALL, 5),
  GREAT_BALL: () => new AddPokeballModifierType("gb", PokeballType.GREAT_BALL, 5),
  ULTRA_BALL: () => new AddPokeballModifierType("ub", PokeballType.ULTRA_BALL, 5),
  ROGUE_BALL: () => new AddPokeballModifierType("rb", PokeballType.ROGUE_BALL, 5),
  MASTER_BALL: () => new AddPokeballModifierType("mb", PokeballType.MASTER_BALL, 1),

  RARE_CANDY: () => new PokemonLevelIncrementModifierType("modifierType:ModifierType.RARE_CANDY", "rare_candy"),
  RARER_CANDY: () => new AllPokemonLevelIncrementModifierType("modifierType:ModifierType.RARER_CANDY", "rarer_candy"),

  EVOLUTION_ITEM: () => new EvolutionItemModifierTypeGenerator(false),
  RARE_EVOLUTION_ITEM: () => new EvolutionItemModifierTypeGenerator(true),
  FORM_CHANGE_ITEM: () => new FormChangeItemModifierTypeGenerator(false),
  RARE_FORM_CHANGE_ITEM: () => new FormChangeItemModifierTypeGenerator(true),

  EVOLUTION_TRACKER_GIMMIGHOUL: () => new PokemonHeldItemModifierType("modifierType:ModifierType.EVOLUTION_TRACKER_GIMMIGHOUL", "relic_gold",
    (type, args) => new EvoTrackerModifier(type, (args[0] as Pokemon).id, Species.GIMMIGHOUL, 10)),

  MEGA_BRACELET: () => new ModifierType("modifierType:ModifierType.MEGA_BRACELET", "mega_bracelet", (type, _args) => new MegaEvolutionAccessModifier(type)),
  DYNAMAX_BAND: () => new ModifierType("modifierType:ModifierType.DYNAMAX_BAND", "dynamax_band", (type, _args) => new GigantamaxAccessModifier(type)),
  TERA_ORB: () => new ModifierType("modifierType:ModifierType.TERA_ORB", "tera_orb", (type, _args) => new TerastallizeAccessModifier(type)),

  MAP: () => new ModifierType("modifierType:ModifierType.MAP", "map", (type, _args) => new MapModifier(type)),

  POTION: () => new PokemonHpRestoreModifierType("modifierType:ModifierType.POTION", "potion", 20, 10),
  SUPER_POTION: () => new PokemonHpRestoreModifierType("modifierType:ModifierType.SUPER_POTION", "super_potion", 50, 25),
  HYPER_POTION: () => new PokemonHpRestoreModifierType("modifierType:ModifierType.HYPER_POTION", "hyper_potion", 200, 50),
  MAX_POTION: () => new PokemonHpRestoreModifierType("modifierType:ModifierType.MAX_POTION", "max_potion", 0, 100),
  FULL_RESTORE: () => new PokemonHpRestoreModifierType("modifierType:ModifierType.FULL_RESTORE", "full_restore", 0, 100, true),

  REVIVE: () => new PokemonReviveModifierType("modifierType:ModifierType.REVIVE", "revive", 50),
  MAX_REVIVE: () => new PokemonReviveModifierType("modifierType:ModifierType.MAX_REVIVE", "max_revive", 100),

  FULL_HEAL: () => new PokemonStatusHealModifierType("modifierType:ModifierType.FULL_HEAL", "full_heal"),

  SACRED_ASH: () => new AllPokemonFullReviveModifierType("modifierType:ModifierType.SACRED_ASH", "sacred_ash"),

  REVIVER_SEED: () => new PokemonHeldItemModifierType("modifierType:ModifierType.REVIVER_SEED", "reviver_seed", (type, args) => new PokemonInstantReviveModifier(type, (args[0] as Pokemon).id)),
  WHITE_HERB: () => new PokemonHeldItemModifierType("modifierType:ModifierType.WHITE_HERB", "white_herb", (type, args) => new ResetNegativeStatStageModifier(type, (args[0] as Pokemon).id)),

  ETHER: () => new PokemonPpRestoreModifierType("modifierType:ModifierType.ETHER", "ether", 10),
  MAX_ETHER: () => new PokemonPpRestoreModifierType("modifierType:ModifierType.MAX_ETHER", "max_ether", -1),

  ELIXIR: () => new PokemonAllMovePpRestoreModifierType("modifierType:ModifierType.ELIXIR", "elixir", 10),
  MAX_ELIXIR: () => new PokemonAllMovePpRestoreModifierType("modifierType:ModifierType.MAX_ELIXIR", "max_elixir", -1),

  PP_UP: () => new PokemonPpUpModifierType("modifierType:ModifierType.PP_UP", "pp_up", 1),
  PP_MAX: () => new PokemonPpUpModifierType("modifierType:ModifierType.PP_MAX", "pp_max", 3),

  /*REPEL: () => new DoubleBattleChanceBoosterModifierType('Repel', 5),
  SUPER_REPEL: () => new DoubleBattleChanceBoosterModifierType('Super Repel', 10),
  MAX_REPEL: () => new DoubleBattleChanceBoosterModifierType('Max Repel', 25),*/

  LURE: () => new DoubleBattleChanceBoosterModifierType("modifierType:ModifierType.LURE", "lure", 10),
  SUPER_LURE: () => new DoubleBattleChanceBoosterModifierType("modifierType:ModifierType.SUPER_LURE", "super_lure", 15),
  MAX_LURE: () => new DoubleBattleChanceBoosterModifierType("modifierType:ModifierType.MAX_LURE", "max_lure", 30),

  SPECIES_STAT_BOOSTER: () => new SpeciesStatBoosterModifierTypeGenerator(),

  TEMP_STAT_STAGE_BOOSTER: () => new TempStatStageBoosterModifierTypeGenerator(),

  DIRE_HIT: () => new class extends ModifierType {
    getDescription(): string {
      return i18next.t("modifierType:ModifierType.TempStatStageBoosterModifierType.description", {
        stat: i18next.t("modifierType:ModifierType.DIRE_HIT.extra.raises"),
        amount: i18next.t("modifierType:ModifierType.TempStatStageBoosterModifierType.extra.stage")
      });
    }
  }("modifierType:ModifierType.DIRE_HIT", "dire_hit", (type, _args) => new TempCritBoosterModifier(type, 5)),

  BASE_STAT_BOOSTER: () => new BaseStatBoosterModifierTypeGenerator(),

  ATTACK_TYPE_BOOSTER: () => new AttackTypeBoosterModifierTypeGenerator(),

  MINT: () => new ModifierTypeGenerator((party: Pokemon[], pregenArgs?: any[]) => {
    if (pregenArgs && (pregenArgs.length === 1) && (pregenArgs[0] in Nature)) {
      return new PokemonNatureChangeModifierType(pregenArgs[0] as Nature);
    }
    return new PokemonNatureChangeModifierType(randSeedInt(getEnumValues(Nature).length) as Nature);
  }),

  TERA_SHARD: () => new ModifierTypeGenerator((party: Pokemon[], pregenArgs?: any[]) => {
    if (pregenArgs && (pregenArgs.length === 1) && (pregenArgs[0] in Type)) {
      return new TerastallizeModifierType(pregenArgs[0] as Type);
    }
    if (!globalScene.getModifiers(TerastallizeAccessModifier).length) {
      return null;
    }
    let type: Type;
    if (!randSeedInt(3)) {
      const partyMemberTypes = party.map(p => p.getTypes(false, false, true)).flat();
      type = randSeedItem(partyMemberTypes);
    } else {
      type = randSeedInt(64) ? randSeedInt(18) as Type : Type.STELLAR;
    }
    return new TerastallizeModifierType(type);
  }),

  BERRY: () => new ModifierTypeGenerator((party: Pokemon[], pregenArgs?: any[]) => {
    if (pregenArgs && (pregenArgs.length === 1) && (pregenArgs[0] in BerryType)) {
      return new BerryModifierType(pregenArgs[0] as BerryType);
    }
    const berryTypes = getEnumValues(BerryType);
    let randBerryType: BerryType;
    const rand = randSeedInt(12);
    if (rand < 2) {
      randBerryType = BerryType.SITRUS;
    } else if (rand < 4) {
      randBerryType = BerryType.LUM;
    } else if (rand < 6) {
      randBerryType = BerryType.LEPPA;
    } else {
      randBerryType = berryTypes[randSeedInt(berryTypes.length - 3) + 2];
    }
    return new BerryModifierType(randBerryType);
  }),

  TM_COMMON: () => new TmModifierTypeGenerator(ModifierTier.COMMON),
  TM_GREAT: () => new TmModifierTypeGenerator(ModifierTier.GREAT),
  TM_ULTRA: () => new TmModifierTypeGenerator(ModifierTier.ULTRA),

  MEMORY_MUSHROOM: () => new RememberMoveModifierType("modifierType:ModifierType.MEMORY_MUSHROOM", "big_mushroom"),

  EXP_SHARE: () => new ModifierType("modifierType:ModifierType.EXP_SHARE", "exp_share", (type, _args) => new ExpShareModifier(type)),
  EXP_BALANCE: () => new ModifierType("modifierType:ModifierType.EXP_BALANCE", "exp_balance", (type, _args) => new ExpBalanceModifier(type)),

  OVAL_CHARM: () => new ModifierType("modifierType:ModifierType.OVAL_CHARM", "oval_charm", (type, _args) => new MultipleParticipantExpBonusModifier(type)),

  EXP_CHARM: () => new ExpBoosterModifierType("modifierType:ModifierType.EXP_CHARM", "exp_charm", 25),
  SUPER_EXP_CHARM: () => new ExpBoosterModifierType("modifierType:ModifierType.SUPER_EXP_CHARM", "super_exp_charm", 60),
  GOLDEN_EXP_CHARM: () => new ExpBoosterModifierType("modifierType:ModifierType.GOLDEN_EXP_CHARM", "golden_exp_charm", 100),

  LUCKY_EGG: () => new PokemonExpBoosterModifierType("modifierType:ModifierType.LUCKY_EGG", "lucky_egg", 40),
  GOLDEN_EGG: () => new PokemonExpBoosterModifierType("modifierType:ModifierType.GOLDEN_EGG", "golden_egg", 100),

  SOOTHE_BELL: () => new PokemonFriendshipBoosterModifierType("modifierType:ModifierType.SOOTHE_BELL", "soothe_bell"),

  SCOPE_LENS: () => new PokemonHeldItemModifierType("modifierType:ModifierType.SCOPE_LENS", "scope_lens", (type, args) => new CritBoosterModifier(type, (args[0] as Pokemon).id, 1)),
  LEEK: () => new PokemonHeldItemModifierType("modifierType:ModifierType.LEEK", "leek", (type, args) => new SpeciesCritBoosterModifier(type, (args[0] as Pokemon).id, 2, [ Species.FARFETCHD, Species.GALAR_FARFETCHD, Species.SIRFETCHD ])),

  EVIOLITE: () => new PokemonHeldItemModifierType("modifierType:ModifierType.EVIOLITE", "eviolite", (type, args) => new EvolutionStatBoosterModifier(type, (args[0] as Pokemon).id, [ Stat.DEF, Stat.SPDEF ], 1.5)),

  SOUL_DEW: () => new PokemonHeldItemModifierType("modifierType:ModifierType.SOUL_DEW", "soul_dew", (type, args) => new PokemonNatureWeightModifier(type, (args[0] as Pokemon).id)),

  NUGGET: () => new MoneyRewardModifierType("modifierType:ModifierType.NUGGET", "nugget", 1, "modifierType:ModifierType.MoneyRewardModifierType.extra.small"),
  BIG_NUGGET: () => new MoneyRewardModifierType("modifierType:ModifierType.BIG_NUGGET", "big_nugget", 2.5, "modifierType:ModifierType.MoneyRewardModifierType.extra.moderate"),
  RELIC_GOLD: () => new MoneyRewardModifierType("modifierType:ModifierType.RELIC_GOLD", "relic_gold", 10, "modifierType:ModifierType.MoneyRewardModifierType.extra.large"),

  AMULET_COIN: () => new ModifierType("modifierType:ModifierType.AMULET_COIN", "amulet_coin", (type, _args) => new MoneyMultiplierModifier(type)),
  GOLDEN_PUNCH: () => new PokemonHeldItemModifierType("modifierType:ModifierType.GOLDEN_PUNCH", "golden_punch", (type, args) => new DamageMoneyRewardModifier(type, (args[0] as Pokemon).id)),
  COIN_CASE: () => new ModifierType("modifierType:ModifierType.COIN_CASE", "coin_case", (type, _args) => new MoneyInterestModifier(type)),

  LOCK_CAPSULE: () => new ModifierType("modifierType:ModifierType.LOCK_CAPSULE", "lock_capsule", (type, _args) => new LockModifierTiersModifier(type)),

  GRIP_CLAW: () => new ContactHeldItemTransferChanceModifierType("modifierType:ModifierType.GRIP_CLAW", "grip_claw", 10),
  WIDE_LENS: () => new PokemonMoveAccuracyBoosterModifierType("modifierType:ModifierType.WIDE_LENS", "wide_lens", 5),

  MULTI_LENS: () => new PokemonMultiHitModifierType("modifierType:ModifierType.MULTI_LENS", "zoom_lens"),

  HEALING_CHARM: () => new ModifierType("modifierType:ModifierType.HEALING_CHARM", "healing_charm", (type, _args) => new HealingBoosterModifier(type, 1.1)),
  CANDY_JAR: () => new ModifierType("modifierType:ModifierType.CANDY_JAR", "candy_jar", (type, _args) => new LevelIncrementBoosterModifier(type)),

  BERRY_POUCH: () => new ModifierType("modifierType:ModifierType.BERRY_POUCH", "berry_pouch", (type, _args) => new PreserveBerryModifier(type)),

  FOCUS_BAND: () => new PokemonHeldItemModifierType("modifierType:ModifierType.FOCUS_BAND", "focus_band", (type, args) => new SurviveDamageModifier(type, (args[0] as Pokemon).id)),

  QUICK_CLAW: () => new PokemonHeldItemModifierType("modifierType:ModifierType.QUICK_CLAW", "quick_claw", (type, args) => new BypassSpeedChanceModifier(type, (args[0] as Pokemon).id)),

  KINGS_ROCK: () => new PokemonHeldItemModifierType("modifierType:ModifierType.KINGS_ROCK", "kings_rock", (type, args) => new FlinchChanceModifier(type, (args[0] as Pokemon).id)),

  LEFTOVERS: () => new PokemonHeldItemModifierType("modifierType:ModifierType.LEFTOVERS", "leftovers", (type, args) => new TurnHealModifier(type, (args[0] as Pokemon).id)),
  SHELL_BELL: () => new PokemonHeldItemModifierType("modifierType:ModifierType.SHELL_BELL", "shell_bell", (type, args) => new HitHealModifier(type, (args[0] as Pokemon).id)),

  TOXIC_ORB: () => new PokemonHeldItemModifierType("modifierType:ModifierType.TOXIC_ORB", "toxic_orb", (type, args) => new TurnStatusEffectModifier(type, (args[0] as Pokemon).id)),
  FLAME_ORB: () => new PokemonHeldItemModifierType("modifierType:ModifierType.FLAME_ORB", "flame_orb", (type, args) => new TurnStatusEffectModifier(type, (args[0] as Pokemon).id)),

  BATON: () => new PokemonHeldItemModifierType("modifierType:ModifierType.BATON", "baton", (type, args) => new SwitchEffectTransferModifier(type, (args[0] as Pokemon).id)),

  SHINY_CHARM: () => new ModifierType("modifierType:ModifierType.SHINY_CHARM", "shiny_charm", (type, _args) => new ShinyRateBoosterModifier(type)),
  ABILITY_CHARM: () => new ModifierType("modifierType:ModifierType.ABILITY_CHARM", "ability_charm", (type, _args) => new HiddenAbilityRateBoosterModifier(type)),
  CATCHING_CHARM: () => new ModifierType("modifierType:ModifierType.CATCHING_CHARM", "catching_charm", (type, _args) => new CriticalCatchChanceBoosterModifier(type)),

  IV_SCANNER: () => new ModifierType("modifierType:ModifierType.IV_SCANNER", "scanner", (type, _args) => new IvScannerModifier(type)),

  DNA_SPLICERS: () => new FusePokemonModifierType("modifierType:ModifierType.DNA_SPLICERS", "dna_splicers"),

  MINI_BLACK_HOLE: () => new TurnHeldItemTransferModifierType("modifierType:ModifierType.MINI_BLACK_HOLE", "mini_black_hole"),

  VOUCHER: () => new AddVoucherModifierType(VoucherType.REGULAR, 1),
  VOUCHER_PLUS: () => new AddVoucherModifierType(VoucherType.PLUS, 1),
  VOUCHER_PREMIUM: () => new AddVoucherModifierType(VoucherType.PREMIUM, 1),

  GOLDEN_POKEBALL: () => new ModifierType("modifierType:ModifierType.GOLDEN_POKEBALL", "pb_gold", (type, _args) => new ExtraModifierModifier(type), undefined, "se/pb_bounce_1"),
  SILVER_POKEBALL: () => new ModifierType("modifierType:ModifierType.SILVER_POKEBALL", "pb_silver", (type, _args) => new TempExtraModifierModifier(type, 100), undefined, "se/pb_bounce_1"),

  ENEMY_DAMAGE_BOOSTER: () => new ModifierType("modifierType:ModifierType.ENEMY_DAMAGE_BOOSTER", "wl_item_drop", (type, _args) => new EnemyDamageBoosterModifier(type, 5)),
  ENEMY_DAMAGE_REDUCTION: () => new ModifierType("modifierType:ModifierType.ENEMY_DAMAGE_REDUCTION", "wl_guard_spec", (type, _args) => new EnemyDamageReducerModifier(type, 2.5)),
  //ENEMY_SUPER_EFFECT_BOOSTER: () => new ModifierType('Type Advantage Token', 'Increases damage of super effective attacks by 30%', (type, _args) => new EnemySuperEffectiveDamageBoosterModifier(type, 30), 'wl_custom_super_effective'),
  ENEMY_HEAL: () => new ModifierType("modifierType:ModifierType.ENEMY_HEAL", "wl_potion", (type, _args) => new EnemyTurnHealModifier(type, 2, 10)),
  ENEMY_ATTACK_POISON_CHANCE: () => new EnemyAttackStatusEffectChanceModifierType("modifierType:ModifierType.ENEMY_ATTACK_POISON_CHANCE", "wl_antidote", 5, StatusEffect.POISON, 10),
  ENEMY_ATTACK_PARALYZE_CHANCE: () => new EnemyAttackStatusEffectChanceModifierType("modifierType:ModifierType.ENEMY_ATTACK_PARALYZE_CHANCE", "wl_paralyze_heal", 2.5, StatusEffect.PARALYSIS, 10),
  ENEMY_ATTACK_BURN_CHANCE: () => new EnemyAttackStatusEffectChanceModifierType("modifierType:ModifierType.ENEMY_ATTACK_BURN_CHANCE", "wl_burn_heal", 5, StatusEffect.BURN, 10),
  ENEMY_STATUS_EFFECT_HEAL_CHANCE: () => new ModifierType("modifierType:ModifierType.ENEMY_STATUS_EFFECT_HEAL_CHANCE", "wl_full_heal", (type, _args) => new EnemyStatusEffectHealChanceModifier(type, 2.5, 10)),
  ENEMY_ENDURE_CHANCE: () => new EnemyEndureChanceModifierType("modifierType:ModifierType.ENEMY_ENDURE_CHANCE", "wl_reset_urge", 2),
  ENEMY_FUSED_CHANCE: () => new ModifierType("modifierType:ModifierType.ENEMY_FUSED_CHANCE", "wl_custom_spliced", (type, _args) => new EnemyFusionChanceModifier(type, 1)),

  MYSTERY_ENCOUNTER_SHUCKLE_JUICE: () => new ModifierTypeGenerator((party: Pokemon[], pregenArgs?: any[]) => {
    if (pregenArgs) {
      return new PokemonBaseStatTotalModifierType(pregenArgs[0] as number);
    }
    return new PokemonBaseStatTotalModifierType(randSeedInt(20, 1));
  }),
  MYSTERY_ENCOUNTER_OLD_GATEAU: () => new ModifierTypeGenerator((party: Pokemon[], pregenArgs?: any[]) => {
    if (pregenArgs) {
      return new PokemonBaseStatFlatModifierType(pregenArgs[0] as number, pregenArgs[1] as Stat[]);
    }
    return new PokemonBaseStatFlatModifierType(randSeedInt(20, 1), [ Stat.HP, Stat.ATK, Stat.DEF ]);
  }),
  MYSTERY_ENCOUNTER_BLACK_SLUDGE: () => new ModifierTypeGenerator((party: Pokemon[], pregenArgs?: any[]) => {
    if (pregenArgs) {
      return new ModifierType("modifierType:ModifierType.MYSTERY_ENCOUNTER_BLACK_SLUDGE", "black_sludge", (type, _args) => new HealShopCostModifier(type, pregenArgs[0] as number));
    }
    return new ModifierType("modifierType:ModifierType.MYSTERY_ENCOUNTER_BLACK_SLUDGE", "black_sludge", (type, _args) => new HealShopCostModifier(type, 2.5));
  }),
  MYSTERY_ENCOUNTER_MACHO_BRACE: () => new PokemonHeldItemModifierType("modifierType:ModifierType.MYSTERY_ENCOUNTER_MACHO_BRACE", "macho_brace", (type, args) => new PokemonIncrementingStatModifier(type, (args[0] as Pokemon).id)),
  MYSTERY_ENCOUNTER_GOLDEN_BUG_NET: () => new ModifierType("modifierType:ModifierType.MYSTERY_ENCOUNTER_GOLDEN_BUG_NET", "golden_net", (type, _args) => new BoostBugSpawnModifier(type)),
};

interface ModifierPool {
  [tier: string]: WeightedModifierType[]
}

/**
 * Used to check if the player has max of a given ball type in Classic
 * @param party The player's party, just used to access the scene
 * @param ballType The {@linkcode PokeballType} being checked
 * @returns boolean: true if the player has the maximum of a given ball type
 */
function hasMaximumBalls(party: Pokemon[], ballType: PokeballType): boolean {
  return (globalScene.gameMode.isClassic && globalScene.pokeballCounts[ballType] >= MAX_PER_TYPE_POKEBALLS);
}

const modifierPool: ModifierPool = {
  [ModifierTier.COMMON]: [
    new WeightedModifierType(modifierTypes.POKEBALL, (party: Pokemon[]) => (hasMaximumBalls(party, PokeballType.POKEBALL)) ? 0 : 6, 6),
    new WeightedModifierType(modifierTypes.RARE_CANDY, 2),
    new WeightedModifierType(modifierTypes.POTION, (party: Pokemon[]) => {
      const thresholdPartyMemberCount = Math.min(party.filter(p => (p.getInverseHp() >= 10 && p.getHpRatio() <= 0.875) && !p.isFainted()).length, 3);
      return thresholdPartyMemberCount * 3;
    }, 9),
    new WeightedModifierType(modifierTypes.SUPER_POTION, (party: Pokemon[]) => {
      const thresholdPartyMemberCount = Math.min(party.filter(p => (p.getInverseHp() >= 25 && p.getHpRatio() <= 0.75) && !p.isFainted()).length, 3);
      return thresholdPartyMemberCount;
    }, 3),
    new WeightedModifierType(modifierTypes.ETHER, (party: Pokemon[]) => {
      const thresholdPartyMemberCount = Math.min(party.filter(p => p.hp && !p.getHeldItems().some(m => m instanceof BerryModifier && m.berryType === BerryType.LEPPA)
        && p.getMoveset().filter(m => m?.ppUsed && (m.getMovePp() - m.ppUsed) <= 5 && m.ppUsed > Math.floor(m.getMovePp() / 2)).length).length, 3);
      return thresholdPartyMemberCount * 3;
    }, 9),
    new WeightedModifierType(modifierTypes.MAX_ETHER, (party: Pokemon[]) => {
      const thresholdPartyMemberCount = Math.min(party.filter(p => p.hp && !p.getHeldItems().some(m => m instanceof BerryModifier && m.berryType === BerryType.LEPPA)
        && p.getMoveset().filter(m => m?.ppUsed && (m.getMovePp() - m.ppUsed) <= 5 && m.ppUsed > Math.floor(m.getMovePp() / 2)).length).length, 3);
      return thresholdPartyMemberCount;
    }, 3),
    new WeightedModifierType(modifierTypes.LURE, lureWeightFunc(10, 2)),
    new WeightedModifierType(modifierTypes.TEMP_STAT_STAGE_BOOSTER, 4),
    new WeightedModifierType(modifierTypes.BERRY, 2),
    new WeightedModifierType(modifierTypes.TM_COMMON, 2),
  ].map(m => {
    m.setTier(ModifierTier.COMMON); return m;
  }),
  [ModifierTier.GREAT]: [
    new WeightedModifierType(modifierTypes.GREAT_BALL, (party: Pokemon[]) => (hasMaximumBalls(party, PokeballType.GREAT_BALL)) ? 0 : 6, 6),
    new WeightedModifierType(modifierTypes.PP_UP, 2),
    new WeightedModifierType(modifierTypes.FULL_HEAL, (party: Pokemon[]) => {
      const statusEffectPartyMemberCount = Math.min(party.filter(p => p.hp && !!p.status && !p.getHeldItems().some(i => {
        if (i instanceof TurnStatusEffectModifier) {
          return (i as TurnStatusEffectModifier).getStatusEffect() === p.status?.effect;
        }
        return false;
      })).length, 3);
      return statusEffectPartyMemberCount * 6;
    }, 18),
    new WeightedModifierType(modifierTypes.REVIVE, (party: Pokemon[]) => {
      const faintedPartyMemberCount = Math.min(party.filter(p => p.isFainted()).length, 3);
      return faintedPartyMemberCount * 9;
    }, 27),
    new WeightedModifierType(modifierTypes.MAX_REVIVE, (party: Pokemon[]) => {
      const faintedPartyMemberCount = Math.min(party.filter(p => p.isFainted()).length, 3);
      return faintedPartyMemberCount * 3;
    }, 9),
    new WeightedModifierType(modifierTypes.SACRED_ASH, (party: Pokemon[]) => {
      return party.filter(p => p.isFainted()).length >= Math.ceil(party.length / 2) ? 1 : 0;
    }, 1),
    new WeightedModifierType(modifierTypes.HYPER_POTION, (party: Pokemon[]) => {
      const thresholdPartyMemberCount = Math.min(party.filter(p => (p.getInverseHp() >= 100 && p.getHpRatio() <= 0.625) && !p.isFainted()).length, 3);
      return thresholdPartyMemberCount * 3;
    }, 9),
    new WeightedModifierType(modifierTypes.MAX_POTION, (party: Pokemon[]) => {
      const thresholdPartyMemberCount = Math.min(party.filter(p => (p.getInverseHp() >= 100 && p.getHpRatio() <= 0.5) && !p.isFainted()).length, 3);
      return thresholdPartyMemberCount;
    }, 3),
    new WeightedModifierType(modifierTypes.FULL_RESTORE, (party: Pokemon[]) => {
      const statusEffectPartyMemberCount = Math.min(party.filter(p => p.hp && !!p.status && !p.getHeldItems().some(i => {
        if (i instanceof TurnStatusEffectModifier) {
          return (i as TurnStatusEffectModifier).getStatusEffect() === p.status?.effect;
        }
        return false;
      })).length, 3);
      const thresholdPartyMemberCount = Math.floor((Math.min(party.filter(p => (p.getInverseHp() >= 100 && p.getHpRatio() <= 0.5) && !p.isFainted()).length, 3) + statusEffectPartyMemberCount) / 2);
      return thresholdPartyMemberCount;
    }, 3),
    new WeightedModifierType(modifierTypes.ELIXIR, (party: Pokemon[]) => {
      const thresholdPartyMemberCount = Math.min(party.filter(p => p.hp && !p.getHeldItems().some(m => m instanceof BerryModifier && m.berryType === BerryType.LEPPA)
        && p.getMoveset().filter(m => m?.ppUsed && (m.getMovePp() - m.ppUsed) <= 5 && m.ppUsed > Math.floor(m.getMovePp() / 2)).length).length, 3);
      return thresholdPartyMemberCount * 3;
    }, 9),
    new WeightedModifierType(modifierTypes.MAX_ELIXIR, (party: Pokemon[]) => {
      const thresholdPartyMemberCount = Math.min(party.filter(p => p.hp && !p.getHeldItems().some(m => m instanceof BerryModifier && m.berryType === BerryType.LEPPA)
        && p.getMoveset().filter(m => m?.ppUsed && (m.getMovePp() - m.ppUsed) <= 5 && m.ppUsed > Math.floor(m.getMovePp() / 2)).length).length, 3);
      return thresholdPartyMemberCount;
    }, 3),
    new WeightedModifierType(modifierTypes.DIRE_HIT, 4),
    new WeightedModifierType(modifierTypes.SUPER_LURE, lureWeightFunc(15, 4)),
    new WeightedModifierType(modifierTypes.NUGGET, skipInLastClassicWaveOrDefault(5)),
    new WeightedModifierType(modifierTypes.EVOLUTION_ITEM, (party: Pokemon[]) => {
      return Math.min(Math.ceil(globalScene.currentBattle.waveIndex / 15), 8);
    }, 8),
<<<<<<< HEAD
    new WeightedModifierType(modifierTypes.MAP, (party: Pokemon[]) => globalScene.gameMode.isClassic && globalScene.currentBattle.waveIndex < 180 ? 1 : 0, 1),
=======
    new WeightedModifierType(modifierTypes.MAP, (party: Pokemon[]) => party[0].scene.gameMode.isClassic && party[0].scene.currentBattle.waveIndex < 180 ? 2 : 0, 2),
    new WeightedModifierType(modifierTypes.SOOTHE_BELL, 2),
>>>>>>> e930536e
    new WeightedModifierType(modifierTypes.TM_GREAT, 3),
    new WeightedModifierType(modifierTypes.MEMORY_MUSHROOM, (party: Pokemon[]) => {
      if (!party.find(p => p.getLearnableLevelMoves().length)) {
        return 0;
      }
      const highestPartyLevel = party.map(p => p.level).reduce((highestLevel: integer, level: integer) => Math.max(highestLevel, level), 1);
      return Math.min(Math.ceil(highestPartyLevel / 20), 4);
    }, 4),
    new WeightedModifierType(modifierTypes.BASE_STAT_BOOSTER, 3),
    new WeightedModifierType(modifierTypes.TERA_SHARD, 1),
    new WeightedModifierType(modifierTypes.DNA_SPLICERS, (party: Pokemon[]) => globalScene.gameMode.isSplicedOnly && party.filter(p => !p.fusionSpecies).length > 1 ? 4 : 0),
    new WeightedModifierType(modifierTypes.VOUCHER, (party: Pokemon[], rerollCount: integer) => !globalScene.gameMode.isDaily ? Math.max(1 - rerollCount, 0) : 0, 1),
  ].map(m => {
    m.setTier(ModifierTier.GREAT); return m;
  }),
  [ModifierTier.ULTRA]: [
    new WeightedModifierType(modifierTypes.ULTRA_BALL, (party: Pokemon[]) => (hasMaximumBalls(party, PokeballType.ULTRA_BALL)) ? 0 : 15, 15),
    new WeightedModifierType(modifierTypes.MAX_LURE, lureWeightFunc(30, 4)),
    new WeightedModifierType(modifierTypes.BIG_NUGGET, skipInLastClassicWaveOrDefault(12)),
    new WeightedModifierType(modifierTypes.PP_MAX, 3),
    new WeightedModifierType(modifierTypes.MINT, 4),
    new WeightedModifierType(modifierTypes.RARE_EVOLUTION_ITEM, (party: Pokemon[]) => Math.min(Math.ceil(globalScene.currentBattle.waveIndex / 15) * 4, 32), 32),
    new WeightedModifierType(modifierTypes.FORM_CHANGE_ITEM, (party: Pokemon[]) => Math.min(Math.ceil(globalScene.currentBattle.waveIndex / 50), 4) * 6, 24),
    new WeightedModifierType(modifierTypes.AMULET_COIN, skipInLastClassicWaveOrDefault(3)),
    new WeightedModifierType(modifierTypes.EVIOLITE, (party: Pokemon[]) => {
      const { gameMode, gameData } = globalScene;
      if (gameMode.isDaily || (!gameMode.isFreshStartChallenge() && gameData.isUnlocked(Unlockables.EVIOLITE))) {
        return party.some(p => {
          // Check if Pokemon's species (or fusion species, if applicable) can evolve or if they're G-Max'd
          if (!p.isMax() && ((p.getSpeciesForm(true).speciesId in pokemonEvolutions) || (p.isFusion() && (p.getFusionSpeciesForm(true).speciesId in pokemonEvolutions)))) {
            // Check if Pokemon is already holding an Eviolite
            return !p.getHeldItems().some(i => i.type.id === "EVIOLITE");
          }
          return false;
        }) ? 10 : 0;
      }
      return 0;
    }),
    new WeightedModifierType(modifierTypes.SPECIES_STAT_BOOSTER, 12),
    new WeightedModifierType(modifierTypes.LEEK, (party: Pokemon[]) => {
      const checkedSpecies = [ Species.FARFETCHD, Species.GALAR_FARFETCHD, Species.SIRFETCHD ];
      // If a party member doesn't already have a Leek and is one of the relevant species, Leek can appear
      return party.some(p => !p.getHeldItems().some(i => i instanceof SpeciesCritBoosterModifier)
        && (checkedSpecies.includes(p.getSpeciesForm(true).speciesId)
        || (p.isFusion() && checkedSpecies.includes(p.getFusionSpeciesForm(true).speciesId)))) ? 12 : 0;
    }, 12),
    new WeightedModifierType(modifierTypes.TOXIC_ORB, (party: Pokemon[]) => {
      return party.some(p => {
        const moveset = p.getMoveset(true).filter(m => !isNullOrUndefined(m)).map(m => m.moveId);

        const canSetStatus = p.canSetStatus(StatusEffect.TOXIC, true, true, null, true);
        const isHoldingOrb = p.getHeldItems().some(i => i.type.id === "FLAME_ORB" || i.type.id === "TOXIC_ORB");

        // Moves that take advantage of obtaining the actual status effect
        const hasStatusMoves = [ Moves.FACADE, Moves.PSYCHO_SHIFT ]
          .some(m => moveset.includes(m));
        // Moves that take advantage of being able to give the target a status orb
        // TODO: Take moves from comment they are implemented
        const hasItemMoves = [ /* Moves.TRICK, Moves.FLING, Moves.SWITCHEROO */ ]
          .some(m => moveset.includes(m));
        // Abilities that take advantage of obtaining the actual status effect
        const hasRelevantAbilities = [ Abilities.QUICK_FEET, Abilities.GUTS, Abilities.MARVEL_SCALE, Abilities.TOXIC_BOOST, Abilities.POISON_HEAL, Abilities.MAGIC_GUARD ]
          .some(a => p.hasAbility(a, false, true));

        if (!isHoldingOrb) {
          if (canSetStatus) {
            return hasRelevantAbilities || hasStatusMoves;
          } else {
            return hasItemMoves;
          }
        }
        return false;
      }) ? 10 : 0;
    }, 10),
    new WeightedModifierType(modifierTypes.FLAME_ORB, (party: Pokemon[]) => {
      return party.some(p => {
        const moveset = p.getMoveset(true).filter(m => !isNullOrUndefined(m)).map(m => m.moveId);
        const canSetStatus = p.canSetStatus(StatusEffect.BURN, true, true, null, true);
        const isHoldingOrb = p.getHeldItems().some(i => i.type.id === "FLAME_ORB" || i.type.id === "TOXIC_ORB");

        // Moves that take advantage of obtaining the actual status effect
        const hasStatusMoves = [ Moves.FACADE, Moves.PSYCHO_SHIFT ]
          .some(m => moveset.includes(m));
        // Moves that take advantage of being able to give the target a status orb
        // TODO: Take moves from comment they are implemented
        const hasItemMoves = [ /* Moves.TRICK, Moves.FLING, Moves.SWITCHEROO */ ]
          .some(m => moveset.includes(m));
        // Abilities that take advantage of obtaining the actual status effect
        const hasRelevantAbilities = [ Abilities.QUICK_FEET, Abilities.GUTS, Abilities.MARVEL_SCALE, Abilities.FLARE_BOOST, Abilities.MAGIC_GUARD ]
          .some(a => p.hasAbility(a, false, true));

        if (!isHoldingOrb) {
          if (canSetStatus) {
            return hasRelevantAbilities || hasStatusMoves;
          } else {
            return hasItemMoves;
          }
        }
        return false;
      }) ? 10 : 0;
    }, 10),
    new WeightedModifierType(modifierTypes.WHITE_HERB, (party: Pokemon[]) => {
      const checkedAbilities = [ Abilities.WEAK_ARMOR, Abilities.CONTRARY, Abilities.MOODY, Abilities.ANGER_SHELL, Abilities.COMPETITIVE, Abilities.DEFIANT ];
      const weightMultiplier = party.filter(
        p => !p.getHeldItems().some(i => i instanceof ResetNegativeStatStageModifier && i.stackCount >= i.getMaxHeldItemCount(p)) &&
          (checkedAbilities.some(a => p.hasAbility(a, false, true)) || p.getMoveset(true).some(m => m && selfStatLowerMoves.includes(m.moveId)))).length;
      // If a party member has one of the above moves or abilities and doesn't have max herbs, the herb will appear more frequently
      return 0 * (weightMultiplier ? 2 : 1) + (weightMultiplier ? weightMultiplier * 0 : 0);
    }, 10),
    new WeightedModifierType(modifierTypes.REVIVER_SEED, 4),
    new WeightedModifierType(modifierTypes.CANDY_JAR, skipInLastClassicWaveOrDefault(5)),
    new WeightedModifierType(modifierTypes.ATTACK_TYPE_BOOSTER, 9),
    new WeightedModifierType(modifierTypes.TM_ULTRA, 11),
    new WeightedModifierType(modifierTypes.RARER_CANDY, 4),
    new WeightedModifierType(modifierTypes.GOLDEN_PUNCH, skipInLastClassicWaveOrDefault(2)),
    new WeightedModifierType(modifierTypes.IV_SCANNER, skipInLastClassicWaveOrDefault(4)),
    new WeightedModifierType(modifierTypes.EXP_CHARM, skipInLastClassicWaveOrDefault(8)),
    new WeightedModifierType(modifierTypes.EXP_SHARE, skipInLastClassicWaveOrDefault(10)),
    new WeightedModifierType(modifierTypes.EXP_BALANCE, skipInLastClassicWaveOrDefault(3)),
    new WeightedModifierType(modifierTypes.TERA_ORB, (party: Pokemon[]) => Math.min(Math.max(Math.floor(globalScene.currentBattle.waveIndex / 50) * 2, 1), 4), 4),
    new WeightedModifierType(modifierTypes.QUICK_CLAW, 3),
    new WeightedModifierType(modifierTypes.WIDE_LENS, 4),
  ].map(m => {
    m.setTier(ModifierTier.ULTRA); return m;
  }),
  [ModifierTier.ROGUE]: [
    new WeightedModifierType(modifierTypes.ROGUE_BALL, (party: Pokemon[]) => (hasMaximumBalls(party, PokeballType.ROGUE_BALL)) ? 0 : 16, 16),
    new WeightedModifierType(modifierTypes.RELIC_GOLD, skipInLastClassicWaveOrDefault(2)),
    new WeightedModifierType(modifierTypes.LEFTOVERS, 3),
    new WeightedModifierType(modifierTypes.SHELL_BELL, 3),
    new WeightedModifierType(modifierTypes.BERRY_POUCH, 4),
    new WeightedModifierType(modifierTypes.GRIP_CLAW, 5),
    new WeightedModifierType(modifierTypes.SCOPE_LENS, 4),
    new WeightedModifierType(modifierTypes.BATON, 2),
    new WeightedModifierType(modifierTypes.SOUL_DEW, 7),
    //new WeightedModifierType(modifierTypes.OVAL_CHARM, 6),
<<<<<<< HEAD
    new WeightedModifierType(modifierTypes.CATCHING_CHARM, (party: Pokemon[]) => !globalScene.gameMode.isFreshStartChallenge() && globalScene.gameData.getSpeciesCount(d => !!d.caughtAttr) > 100 ? 4 : 0, 4),
    new WeightedModifierType(modifierTypes.SOOTHE_BELL, 4),
=======
    new WeightedModifierType(modifierTypes.CATCHING_CHARM, (party: Pokemon[]) => !party[0].scene.gameMode.isFreshStartChallenge() && party[0].scene.gameData.getSpeciesCount(d => !!d.caughtAttr) > 100 ? 4 : 0, 4),
>>>>>>> e930536e
    new WeightedModifierType(modifierTypes.ABILITY_CHARM, skipInClassicAfterWave(189, 6)),
    new WeightedModifierType(modifierTypes.FOCUS_BAND, 5),
    new WeightedModifierType(modifierTypes.KINGS_ROCK, 3),
    new WeightedModifierType(modifierTypes.LOCK_CAPSULE, (party: Pokemon[]) => globalScene.gameMode.isClassic ? 0 : 3),
    new WeightedModifierType(modifierTypes.SUPER_EXP_CHARM, skipInLastClassicWaveOrDefault(8)),
    new WeightedModifierType(modifierTypes.RARE_FORM_CHANGE_ITEM, (party: Pokemon[]) => Math.min(Math.ceil(globalScene.currentBattle.waveIndex / 50), 4) * 6, 24),
    new WeightedModifierType(modifierTypes.MEGA_BRACELET, (party: Pokemon[]) => Math.min(Math.ceil(globalScene.currentBattle.waveIndex / 50), 4) * 9, 36),
    new WeightedModifierType(modifierTypes.DYNAMAX_BAND, (party: Pokemon[]) => Math.min(Math.ceil(globalScene.currentBattle.waveIndex / 50), 4) * 9, 36),
    new WeightedModifierType(modifierTypes.VOUCHER_PLUS, (party: Pokemon[], rerollCount: integer) => !globalScene.gameMode.isDaily ? Math.max(3 - rerollCount * 1, 0) : 0, 3),
  ].map(m => {
    m.setTier(ModifierTier.ROGUE); return m;
  }),
  [ModifierTier.MASTER]: [
    new WeightedModifierType(modifierTypes.MASTER_BALL, (party: Pokemon[]) => (hasMaximumBalls(party, PokeballType.MASTER_BALL)) ? 0 : 24, 24),
    new WeightedModifierType(modifierTypes.SHINY_CHARM, 14),
    new WeightedModifierType(modifierTypes.HEALING_CHARM, 18),
    new WeightedModifierType(modifierTypes.MULTI_LENS, 18),
    new WeightedModifierType(modifierTypes.VOUCHER_PREMIUM, (party: Pokemon[], rerollCount: integer) =>
      !globalScene.gameMode.isDaily && !globalScene.gameMode.isEndless && !globalScene.gameMode.isSplicedOnly ? Math.max(5 - rerollCount * 2, 0) : 0, 5),
    new WeightedModifierType(modifierTypes.DNA_SPLICERS, (party: Pokemon[]) => !globalScene.gameMode.isSplicedOnly && party.filter(p => !p.fusionSpecies).length > 1 ? 24 : 0, 24),
    new WeightedModifierType(modifierTypes.MINI_BLACK_HOLE, (party: Pokemon[]) => (globalScene.gameMode.isDaily || (!globalScene.gameMode.isFreshStartChallenge() && globalScene.gameData.isUnlocked(Unlockables.MINI_BLACK_HOLE))) ? 1 : 0, 1),
  ].map(m => {
    m.setTier(ModifierTier.MASTER); return m;
  })
};

const wildModifierPool: ModifierPool = {
  [ModifierTier.COMMON]: [
    new WeightedModifierType(modifierTypes.BERRY, 1)
  ].map(m => {
    m.setTier(ModifierTier.COMMON); return m;
  }),
  [ModifierTier.GREAT]: [
    new WeightedModifierType(modifierTypes.BASE_STAT_BOOSTER, 1)
  ].map(m => {
    m.setTier(ModifierTier.GREAT); return m;
  }),
  [ModifierTier.ULTRA]: [
    new WeightedModifierType(modifierTypes.ATTACK_TYPE_BOOSTER, 10),
    new WeightedModifierType(modifierTypes.WHITE_HERB, 0)
  ].map(m => {
    m.setTier(ModifierTier.ULTRA); return m;
  }),
  [ModifierTier.ROGUE]: [
    new WeightedModifierType(modifierTypes.LUCKY_EGG, 4),
  ].map(m => {
    m.setTier(ModifierTier.ROGUE); return m;
  }),
  [ModifierTier.MASTER]: [
    new WeightedModifierType(modifierTypes.GOLDEN_EGG, 1)
  ].map(m => {
    m.setTier(ModifierTier.MASTER); return m;
  })
};

const trainerModifierPool: ModifierPool = {
  [ModifierTier.COMMON]: [
    new WeightedModifierType(modifierTypes.BERRY, 8),
    new WeightedModifierType(modifierTypes.BASE_STAT_BOOSTER, 3)
  ].map(m => {
    m.setTier(ModifierTier.COMMON); return m;
  }),
  [ModifierTier.GREAT]: [
    new WeightedModifierType(modifierTypes.BASE_STAT_BOOSTER, 3),
  ].map(m => {
    m.setTier(ModifierTier.GREAT); return m;
  }),
  [ModifierTier.ULTRA]: [
    new WeightedModifierType(modifierTypes.ATTACK_TYPE_BOOSTER, 10),
    new WeightedModifierType(modifierTypes.WHITE_HERB, 0),
  ].map(m => {
    m.setTier(ModifierTier.ULTRA); return m;
  }),
  [ModifierTier.ROGUE]: [
    new WeightedModifierType(modifierTypes.FOCUS_BAND, 2),
    new WeightedModifierType(modifierTypes.LUCKY_EGG, 4),
    new WeightedModifierType(modifierTypes.QUICK_CLAW, 1),
    new WeightedModifierType(modifierTypes.GRIP_CLAW, 1),
    new WeightedModifierType(modifierTypes.WIDE_LENS, 1),
  ].map(m => {
    m.setTier(ModifierTier.ROGUE); return m;
  }),
  [ModifierTier.MASTER]: [
    new WeightedModifierType(modifierTypes.KINGS_ROCK, 1),
    new WeightedModifierType(modifierTypes.LEFTOVERS, 1),
    new WeightedModifierType(modifierTypes.SHELL_BELL, 1),
    new WeightedModifierType(modifierTypes.SCOPE_LENS, 1),
  ].map(m => {
    m.setTier(ModifierTier.MASTER); return m;
  })
};

const enemyBuffModifierPool: ModifierPool = {
  [ModifierTier.COMMON]: [
    new WeightedModifierType(modifierTypes.ENEMY_DAMAGE_BOOSTER, 9),
    new WeightedModifierType(modifierTypes.ENEMY_DAMAGE_REDUCTION, 9),
    new WeightedModifierType(modifierTypes.ENEMY_ATTACK_POISON_CHANCE, 3),
    new WeightedModifierType(modifierTypes.ENEMY_ATTACK_PARALYZE_CHANCE, 3),
    new WeightedModifierType(modifierTypes.ENEMY_ATTACK_BURN_CHANCE, 3),
    new WeightedModifierType(modifierTypes.ENEMY_STATUS_EFFECT_HEAL_CHANCE, 9),
    new WeightedModifierType(modifierTypes.ENEMY_ENDURE_CHANCE, 4),
    new WeightedModifierType(modifierTypes.ENEMY_FUSED_CHANCE, 1)
  ].map(m => {
    m.setTier(ModifierTier.COMMON); return m;
  }),
  [ModifierTier.GREAT]: [
    new WeightedModifierType(modifierTypes.ENEMY_DAMAGE_BOOSTER, 5),
    new WeightedModifierType(modifierTypes.ENEMY_DAMAGE_REDUCTION, 5),
    new WeightedModifierType(modifierTypes.ENEMY_STATUS_EFFECT_HEAL_CHANCE, 5),
    new WeightedModifierType(modifierTypes.ENEMY_ENDURE_CHANCE, 5),
    new WeightedModifierType(modifierTypes.ENEMY_FUSED_CHANCE, 1)
  ].map(m => {
    m.setTier(ModifierTier.GREAT); return m;
  }),
  [ModifierTier.ULTRA]: [
    new WeightedModifierType(modifierTypes.ENEMY_DAMAGE_BOOSTER, 10),
    new WeightedModifierType(modifierTypes.ENEMY_DAMAGE_REDUCTION, 10),
    new WeightedModifierType(modifierTypes.ENEMY_HEAL, 10),
    new WeightedModifierType(modifierTypes.ENEMY_STATUS_EFFECT_HEAL_CHANCE, 10),
    new WeightedModifierType(modifierTypes.ENEMY_ENDURE_CHANCE, 10),
    new WeightedModifierType(modifierTypes.ENEMY_FUSED_CHANCE, 5)
  ].map(m => {
    m.setTier(ModifierTier.ULTRA); return m;
  }),
  [ModifierTier.ROGUE]: [ ].map((m: WeightedModifierType) => {
    m.setTier(ModifierTier.ROGUE); return m;
  }),
  [ModifierTier.MASTER]: [ ].map((m: WeightedModifierType) => {
    m.setTier(ModifierTier.MASTER); return m;
  })
};

const dailyStarterModifierPool: ModifierPool = {
  [ModifierTier.COMMON]: [
    new WeightedModifierType(modifierTypes.BASE_STAT_BOOSTER, 1),
    new WeightedModifierType(modifierTypes.BERRY, 3),
  ].map(m => {
    m.setTier(ModifierTier.COMMON); return m;
  }),
  [ModifierTier.GREAT]: [
    new WeightedModifierType(modifierTypes.ATTACK_TYPE_BOOSTER, 5),
  ].map(m => {
    m.setTier(ModifierTier.GREAT); return m;
  }),
  [ModifierTier.ULTRA]: [
    new WeightedModifierType(modifierTypes.REVIVER_SEED, 4),
    new WeightedModifierType(modifierTypes.SOOTHE_BELL, 1),
    new WeightedModifierType(modifierTypes.SOUL_DEW, 1),
    new WeightedModifierType(modifierTypes.GOLDEN_PUNCH, 1),
  ].map(m => {
    m.setTier(ModifierTier.ULTRA); return m;
  }),
  [ModifierTier.ROGUE]: [
    new WeightedModifierType(modifierTypes.GRIP_CLAW, 5),
    new WeightedModifierType(modifierTypes.BATON, 2),
    new WeightedModifierType(modifierTypes.FOCUS_BAND, 5),
    new WeightedModifierType(modifierTypes.QUICK_CLAW, 3),
    new WeightedModifierType(modifierTypes.KINGS_ROCK, 3),
  ].map(m => {
    m.setTier(ModifierTier.ROGUE); return m;
  }),
  [ModifierTier.MASTER]: [
    new WeightedModifierType(modifierTypes.LEFTOVERS, 1),
    new WeightedModifierType(modifierTypes.SHELL_BELL, 1),
  ].map(m => {
    m.setTier(ModifierTier.MASTER); return m;
  })
};

export function getModifierType(modifierTypeFunc: ModifierTypeFunc): ModifierType {
  const modifierType = modifierTypeFunc();
  if (!modifierType.id) {
    modifierType.id = Object.keys(modifierTypes).find(k => modifierTypes[k] === modifierTypeFunc)!; // TODO: is this bang correct?
  }
  return modifierType;
}

let modifierPoolThresholds = {};
let ignoredPoolIndexes = {};

let dailyStarterModifierPoolThresholds = {};
let ignoredDailyStarterPoolIndexes = {}; // eslint-disable-line @typescript-eslint/no-unused-vars

let enemyModifierPoolThresholds = {};
let enemyIgnoredPoolIndexes = {}; // eslint-disable-line @typescript-eslint/no-unused-vars

let enemyBuffModifierPoolThresholds = {};
let enemyBuffIgnoredPoolIndexes = {}; // eslint-disable-line @typescript-eslint/no-unused-vars

export function getModifierPoolForType(poolType: ModifierPoolType): ModifierPool {
  let pool: ModifierPool;
  switch (poolType) {
    case ModifierPoolType.PLAYER:
      pool = modifierPool;
      break;
    case ModifierPoolType.WILD:
      pool = wildModifierPool;
      break;
    case ModifierPoolType.TRAINER:
      pool = trainerModifierPool;
      break;
    case ModifierPoolType.ENEMY_BUFF:
      pool = enemyBuffModifierPool;
      break;
    case ModifierPoolType.DAILY_STARTER:
      pool = dailyStarterModifierPool;
      break;
  }
  return pool;
}

const tierWeights = [ 768 / 1024, 195 / 1024, 48 / 1024, 12 / 1024, 1 / 1024 ];
/**
 * Allows a unit test to check if an item exists in the Modifier Pool. Checks the pool directly, rather than attempting to reroll for the item.
 */
export const itemPoolChecks: Map<ModifierTypeKeys, boolean | undefined> = new Map();

export function regenerateModifierPoolThresholds(party: Pokemon[], poolType: ModifierPoolType, rerollCount: integer = 0) {
  const pool = getModifierPoolForType(poolType);
  itemPoolChecks.forEach((v, k) => {
    itemPoolChecks.set(k, false);
  });

  const ignoredIndexes = {};
  const modifierTableData = {};
  const thresholds = Object.fromEntries(new Map(Object.keys(pool).map(t => {
    ignoredIndexes[t] = [];
    const thresholds = new Map();
    const tierModifierIds: string[] = [];
    let tierMaxWeight = 0;
    let i = 0;
    pool[t].reduce((total: integer, modifierType: WeightedModifierType) => {
      const weightedModifierType = modifierType as WeightedModifierType;
      const existingModifiers = globalScene.findModifiers(m => m.type.id === weightedModifierType.modifierType.id, poolType === ModifierPoolType.PLAYER);
      const itemModifierType = weightedModifierType.modifierType instanceof ModifierTypeGenerator
        ? weightedModifierType.modifierType.generateType(party)
        : weightedModifierType.modifierType;
      const weight = !existingModifiers.length
        || itemModifierType instanceof PokemonHeldItemModifierType
        || itemModifierType instanceof FormChangeItemModifierType
        || existingModifiers.find(m => m.stackCount < m.getMaxStackCount(true))
        ? weightedModifierType.weight instanceof Function
          ? (weightedModifierType.weight as Function)(party, rerollCount)
          : weightedModifierType.weight as integer
        : 0;
      if (weightedModifierType.maxWeight) {
        const modifierId = weightedModifierType.modifierType.id;
        tierModifierIds.push(modifierId);
        const outputWeight = useMaxWeightForOutput ? weightedModifierType.maxWeight : weight;
        modifierTableData[modifierId] = { weight: outputWeight, tier: parseInt(t), tierPercent: 0, totalPercent: 0 };
        tierMaxWeight += outputWeight;
      }
      if (weight) {
        total += weight;
      } else {
        ignoredIndexes[t].push(i++);
        return total;
      }
      if (itemPoolChecks.has(modifierType.modifierType.id as ModifierTypeKeys)) {
        itemPoolChecks.set(modifierType.modifierType.id as ModifierTypeKeys, true);
      }
      thresholds.set(total, i++);
      return total;
    }, 0);
    for (const id of tierModifierIds) {
      modifierTableData[id].tierPercent = Math.floor((modifierTableData[id].weight / tierMaxWeight) * 10000) / 100;
    }
    return [ t, Object.fromEntries(thresholds) ];
  })));
  for (const id of Object.keys(modifierTableData)) {
    modifierTableData[id].totalPercent = Math.floor(modifierTableData[id].tierPercent * tierWeights[modifierTableData[id].tier] * 100) / 100;
    modifierTableData[id].tier = ModifierTier[modifierTableData[id].tier];
  }
  if (outputModifierData) {
    console.table(modifierTableData);
  }
  switch (poolType) {
    case ModifierPoolType.PLAYER:
      modifierPoolThresholds = thresholds;
      ignoredPoolIndexes = ignoredIndexes;
      break;
    case ModifierPoolType.WILD:
    case ModifierPoolType.TRAINER:
      enemyModifierPoolThresholds = thresholds;
      enemyIgnoredPoolIndexes = ignoredIndexes;
      break;
    case ModifierPoolType.ENEMY_BUFF:
      enemyBuffModifierPoolThresholds = thresholds;
      enemyBuffIgnoredPoolIndexes = ignoredIndexes;
      break;
    case ModifierPoolType.DAILY_STARTER:
      dailyStarterModifierPoolThresholds = thresholds;
      ignoredDailyStarterPoolIndexes = ignoredIndexes;
      break;
  }
}

export interface CustomModifierSettings {
  guaranteedModifierTiers?: ModifierTier[];
  guaranteedModifierTypeOptions?: ModifierTypeOption[];
  guaranteedModifierTypeFuncs?: ModifierTypeFunc[];
  fillRemaining?: boolean;
  /** Set to negative value to disable rerolls completely in shop */
  rerollMultiplier?: number;
  allowLuckUpgrades?: boolean;
}

export function getModifierTypeFuncById(id: string): ModifierTypeFunc {
  return modifierTypes[id];
}

/**
 * Generates modifier options for a {@linkcode SelectModifierPhase}
 * @param count Determines the number of items to generate
 * @param party Party is required for generating proper modifier pools
 * @param modifierTiers (Optional) If specified, rolls items in the specified tiers. Commonly used for tier-locking with Lock Capsule.
 * @param customModifierSettings (Optional) If specified, can customize the item shop rewards further.
 *  - `guaranteedModifierTypeOptions?: ModifierTypeOption[]` If specified, will override the first X items to be specific modifier options (these should be pre-genned).
 *  - `guaranteedModifierTypeFuncs?: ModifierTypeFunc[]` If specified, will override the next X items to be auto-generated from specific modifier functions (these don't have to be pre-genned).
 *  - `guaranteedModifierTiers?: ModifierTier[]` If specified, will override the next X items to be the specified tier. These can upgrade with luck.
 *  - `fillRemaining?: boolean` Default 'false'. If set to true, will fill the remainder of shop items that were not overridden by the 3 options above, up to the 'count' param value.
 *    - Example: `count = 4`, `customModifierSettings = { guaranteedModifierTiers: [ModifierTier.GREAT], fillRemaining: true }`,
 *    - The first item in the shop will be `GREAT` tier, and the remaining 3 items will be generated normally.
 *    - If `fillRemaining = false` in the same scenario, only 1 `GREAT` tier item will appear in the shop (regardless of `count` value).
 *  - `rerollMultiplier?: number` If specified, can adjust the amount of money required for a shop reroll. If set to a negative value, the shop will not allow rerolls at all.
 *  - `allowLuckUpgrades?: boolean` Default `true`, if `false` will prevent set item tiers from upgrading via luck
 */
export function getPlayerModifierTypeOptions(count: integer, party: PlayerPokemon[], modifierTiers?: ModifierTier[], customModifierSettings?: CustomModifierSettings): ModifierTypeOption[] {
  const options: ModifierTypeOption[] = [];
  const retryCount = Math.min(count * 5, 50);
  if (!customModifierSettings) {
    new Array(count).fill(0).map((_, i) => {
      options.push(getModifierTypeOptionWithRetry(options, retryCount, party, modifierTiers && modifierTiers.length > i ? modifierTiers[i] : undefined));
    });
  } else {
    // Guaranteed mod options first
    if (customModifierSettings?.guaranteedModifierTypeOptions && customModifierSettings.guaranteedModifierTypeOptions.length > 0) {
      options.push(...customModifierSettings.guaranteedModifierTypeOptions!);
    }

    // Guaranteed mod functions second
    if (customModifierSettings.guaranteedModifierTypeFuncs && customModifierSettings.guaranteedModifierTypeFuncs.length > 0) {
      customModifierSettings.guaranteedModifierTypeFuncs!.forEach((mod, i) => {
        const modifierId = Object.keys(modifierTypes).find(k => modifierTypes[k] === mod) as string;
        let guaranteedMod: ModifierType = modifierTypes[modifierId]?.();

        // Populates item id and tier
        guaranteedMod = guaranteedMod
          .withIdFromFunc(modifierTypes[modifierId])
          .withTierFromPool(ModifierPoolType.PLAYER, party);

        const modType = guaranteedMod instanceof ModifierTypeGenerator ? guaranteedMod.generateType(party) : guaranteedMod;
        if (modType) {
          const option = new ModifierTypeOption(modType, 0);
          options.push(option);
        }
      });
    }

    // Guaranteed tiers third
    if (customModifierSettings.guaranteedModifierTiers && customModifierSettings.guaranteedModifierTiers.length > 0) {
      const allowLuckUpgrades = customModifierSettings.allowLuckUpgrades ?? true;
      customModifierSettings.guaranteedModifierTiers.forEach((tier) => {
        options.push(getModifierTypeOptionWithRetry(options, retryCount, party, tier, allowLuckUpgrades));
      });
    }

    // Fill remaining
    if (options.length < count && customModifierSettings.fillRemaining) {
      while (options.length < count) {
        options.push(getModifierTypeOptionWithRetry(options, retryCount, party, undefined));
      }
    }
  }

  overridePlayerModifierTypeOptions(options, party);

  return options;
}

/**
 * Will generate a {@linkcode ModifierType} from the {@linkcode ModifierPoolType.PLAYER} pool, attempting to retry duplicated items up to retryCount
 * @param existingOptions Currently generated options
 * @param retryCount How many times to retry before allowing a dupe item
 * @param party Current player party, used to calculate items in the pool
 * @param tier If specified will generate item of tier
 * @param allowLuckUpgrades `true` to allow items to upgrade tiers (the little animation that plays and is affected by luck)
 */
function getModifierTypeOptionWithRetry(existingOptions: ModifierTypeOption[], retryCount: integer, party: PlayerPokemon[], tier?: ModifierTier, allowLuckUpgrades?: boolean): ModifierTypeOption {
  allowLuckUpgrades = allowLuckUpgrades ?? true;
  let candidate = getNewModifierTypeOption(party, ModifierPoolType.PLAYER, tier, undefined, 0, allowLuckUpgrades);
  let r = 0;
  while (existingOptions.length && ++r < retryCount && existingOptions.filter(o => o.type.name === candidate?.type.name || o.type.group === candidate?.type.group).length) {
    candidate = getNewModifierTypeOption(party, ModifierPoolType.PLAYER, candidate?.type.tier ?? tier, candidate?.upgradeCount, 0, allowLuckUpgrades);
  }
  return candidate!;
}

/**
 * Replaces the {@linkcode ModifierType} of the entries within {@linkcode options} with any
 * {@linkcode ModifierOverride} entries listed in {@linkcode Overrides.ITEM_REWARD_OVERRIDE}
 * up to the smallest amount of entries between {@linkcode options} and the override array.
 * @param options Array of naturally rolled {@linkcode ModifierTypeOption}s
 * @param party Array of the player's current party
 */
export function overridePlayerModifierTypeOptions(options: ModifierTypeOption[], party: PlayerPokemon[]) {
  const minLength = Math.min(options.length, Overrides.ITEM_REWARD_OVERRIDE.length);
  for (let i = 0; i < minLength; i++) {
    const override: ModifierOverride = Overrides.ITEM_REWARD_OVERRIDE[i];
    const modifierFunc = modifierTypes[override.name];
    let modifierType: ModifierType | null = modifierFunc();

    if (modifierType instanceof ModifierTypeGenerator) {
      const pregenArgs = ("type" in override) && (override.type !== null) ? [ override.type ] : undefined;
      modifierType = modifierType.generateType(party, pregenArgs);
    }

    if (modifierType) {
      options[i].type = modifierType.withIdFromFunc(modifierFunc).withTierFromPool(ModifierPoolType.PLAYER, party);
    }
  }
}

export function getPlayerShopModifierTypeOptionsForWave(waveIndex: integer, baseCost: integer): ModifierTypeOption[] {
  if (!(waveIndex % 10)) {
    return [];
  }

  const options = [
    [
      new ModifierTypeOption(modifierTypes.POTION(), 0, baseCost * 0.2),
      new ModifierTypeOption(modifierTypes.ETHER(), 0, baseCost * 0.4),
      new ModifierTypeOption(modifierTypes.REVIVE(), 0, baseCost * 2)
    ],
    [
      new ModifierTypeOption(modifierTypes.SUPER_POTION(), 0, baseCost * 0.45),
      new ModifierTypeOption(modifierTypes.FULL_HEAL(), 0, baseCost),
    ],
    [
      new ModifierTypeOption(modifierTypes.ELIXIR(), 0, baseCost),
      new ModifierTypeOption(modifierTypes.MAX_ETHER(), 0, baseCost)
    ],
    [
      new ModifierTypeOption(modifierTypes.HYPER_POTION(), 0, baseCost * 0.8),
      new ModifierTypeOption(modifierTypes.MAX_REVIVE(), 0, baseCost * 2.75),
      new ModifierTypeOption(modifierTypes.MEMORY_MUSHROOM(), 0, baseCost * 4)
    ],
    [
      new ModifierTypeOption(modifierTypes.MAX_POTION(), 0, baseCost * 1.5),
      new ModifierTypeOption(modifierTypes.MAX_ELIXIR(), 0, baseCost * 2.5)
    ],
    [
      new ModifierTypeOption(modifierTypes.FULL_RESTORE(), 0, baseCost * 2.25)
    ],
    [
      new ModifierTypeOption(modifierTypes.SACRED_ASH(), 0, baseCost * 10)
    ]
  ];
  return options.slice(0, Math.ceil(Math.max(waveIndex + 10, 0) / 30)).flat();
}

export function getEnemyBuffModifierForWave(tier: ModifierTier, enemyModifiers: PersistentModifier[]): EnemyPersistentModifier {
  let tierStackCount: number;
  switch (tier) {
    case ModifierTier.ULTRA:
      tierStackCount = 5;
      break;
    case ModifierTier.GREAT:
      tierStackCount = 3;
      break;
    default:
      tierStackCount = 1;
      break;
  }

  const retryCount = 50;
  let candidate = getNewModifierTypeOption([], ModifierPoolType.ENEMY_BUFF, tier);
  let r = 0;
  let matchingModifier: PersistentModifier | undefined;
  while (++r < retryCount && (matchingModifier = enemyModifiers.find(m => m.type.id === candidate?.type?.id)) && matchingModifier.getMaxStackCount() < matchingModifier.stackCount + (r < 10 ? tierStackCount : 1)) {
    candidate = getNewModifierTypeOption([], ModifierPoolType.ENEMY_BUFF, tier);
  }

  const modifier = candidate?.type?.newModifier() as EnemyPersistentModifier;
  modifier.stackCount = tierStackCount;

  return modifier;
}

export function getEnemyModifierTypesForWave(waveIndex: integer, count: integer, party: EnemyPokemon[], poolType: ModifierPoolType.WILD | ModifierPoolType.TRAINER, upgradeChance: integer = 0): PokemonHeldItemModifierType[] {
  const ret = new Array(count).fill(0).map(() => getNewModifierTypeOption(party, poolType, undefined, upgradeChance && !randSeedInt(upgradeChance) ? 1 : 0)?.type as PokemonHeldItemModifierType);
  if (!(waveIndex % 1000)) {
    ret.push(getModifierType(modifierTypes.MINI_BLACK_HOLE) as PokemonHeldItemModifierType);
  }
  return ret;
}

export function getDailyRunStarterModifiers(party: PlayerPokemon[]): PokemonHeldItemModifier[] {
  const ret: PokemonHeldItemModifier[] = [];
  for (const p of party) {
    for (let m = 0; m < 3; m++) {
      const tierValue = randSeedInt(64);

      let tier: ModifierTier;
      if (tierValue > 25) {
        tier = ModifierTier.COMMON;
      } else if (tierValue > 12) {
        tier = ModifierTier.GREAT;
      } else if (tierValue > 4) {
        tier = ModifierTier.ULTRA;
      } else if (tierValue) {
        tier = ModifierTier.ROGUE;
      } else {
        tier = ModifierTier.MASTER;
      }

      const modifier = getNewModifierTypeOption(party, ModifierPoolType.DAILY_STARTER, tier)?.type?.newModifier(p) as PokemonHeldItemModifier;
      ret.push(modifier);
    }
  }

  return ret;
}

/**
 * Generates a ModifierType from the specified pool
 * @param party party of the trainer using the item
 * @param poolType PLAYER/WILD/TRAINER
 * @param tier If specified, will override the initial tier of an item (can still upgrade with luck)
 * @param upgradeCount If defined, means that this is a new ModifierType being generated to override another via luck upgrade. Used for recursive logic
 * @param retryCount Max allowed tries before the next tier down is checked for a valid ModifierType
 * @param allowLuckUpgrades Default true. If false, will not allow ModifierType to randomly upgrade to next tier
 */
function getNewModifierTypeOption(party: Pokemon[], poolType: ModifierPoolType, tier?: ModifierTier, upgradeCount?: integer, retryCount: integer = 0, allowLuckUpgrades: boolean = true): ModifierTypeOption | null {
  const player = !poolType;
  const pool = getModifierPoolForType(poolType);
  let thresholds: object;
  switch (poolType) {
    case ModifierPoolType.PLAYER:
      thresholds = modifierPoolThresholds;
      break;
    case ModifierPoolType.WILD:
      thresholds = enemyModifierPoolThresholds;
      break;
    case ModifierPoolType.TRAINER:
      thresholds = enemyModifierPoolThresholds;
      break;
    case ModifierPoolType.ENEMY_BUFF:
      thresholds = enemyBuffModifierPoolThresholds;
      break;
    case ModifierPoolType.DAILY_STARTER:
      thresholds = dailyStarterModifierPoolThresholds;
      break;
  }
  if (tier === undefined) {
    const tierValue = randSeedInt(1024);
    if (!upgradeCount) {
      upgradeCount = 0;
    }
    if (player && tierValue && allowLuckUpgrades) {
      const partyLuckValue = getPartyLuckValue(party);
      const upgradeOdds = Math.floor(128 / ((partyLuckValue + 4) / 4));
      let upgraded = false;
      do {
        upgraded = randSeedInt(upgradeOdds) < 4;
        if (upgraded) {
          upgradeCount++;
        }
      } while (upgraded);
    }

    if (tierValue > 255) {
      tier = ModifierTier.COMMON;
    } else if (tierValue > 60) {
      tier = ModifierTier.GREAT;
    } else if (tierValue > 12) {
      tier = ModifierTier.ULTRA;
    } else if (tierValue) {
      tier = ModifierTier.ROGUE;
    } else {
      tier = ModifierTier.MASTER;
    }

    tier += upgradeCount;
    while (tier && (!modifierPool.hasOwnProperty(tier) || !modifierPool[tier].length)) {
      tier--;
      if (upgradeCount) {
        upgradeCount--;
      }
    }
  } else if (upgradeCount === undefined && player) {
    upgradeCount = 0;
    if (tier < ModifierTier.MASTER && allowLuckUpgrades) {
      const partyShinyCount = party.filter(p => p.isShiny() && !p.isFainted()).length;
      const upgradeOdds = Math.floor(32 / ((partyShinyCount + 2) / 2));
      while (modifierPool.hasOwnProperty(tier + upgradeCount + 1) && modifierPool[tier + upgradeCount + 1].length) {
        if (!randSeedInt(upgradeOdds)) {
          upgradeCount++;
        } else {
          break;
        }
      }
      tier += upgradeCount;
    }
  } else if (retryCount === 10 && tier) {
    retryCount = 0;
    tier--;
  }

  const tierThresholds = Object.keys(thresholds[tier]);
  const totalWeight = parseInt(tierThresholds[tierThresholds.length - 1]);
  const value = randSeedInt(totalWeight);
  let index: integer | undefined;
  for (const t of tierThresholds) {
    const threshold = parseInt(t);
    if (value < threshold) {
      index = thresholds[tier][threshold];
      break;
    }
  }

  if (index === undefined) {
    return null;
  }

  if (player) {
    console.log(index, ignoredPoolIndexes[tier].filter(i => i <= index).length, ignoredPoolIndexes[tier]);
  }
  let modifierType: ModifierType | null = (pool[tier][index]).modifierType;
  if (modifierType instanceof ModifierTypeGenerator) {
    modifierType = (modifierType as ModifierTypeGenerator).generateType(party);
    if (modifierType === null) {
      if (player) {
        console.log(ModifierTier[tier], upgradeCount);
      }
      return getNewModifierTypeOption(party, poolType, tier, upgradeCount, ++retryCount);
    }
  }

  console.log(modifierType, !player ? "(enemy)" : "");

  return new ModifierTypeOption(modifierType as ModifierType, upgradeCount!); // TODO: is this bang correct?
}

export function getDefaultModifierTypeForTier(tier: ModifierTier): ModifierType {
  let modifierType: ModifierType | WeightedModifierType = modifierPool[tier || ModifierTier.COMMON][0];
  if (modifierType instanceof WeightedModifierType) {
    modifierType = (modifierType as WeightedModifierType).modifierType;
  }
  return modifierType;
}

export class ModifierTypeOption {
  public type: ModifierType;
  public upgradeCount: integer;
  public cost: integer;

  constructor(type: ModifierType, upgradeCount: integer, cost: number = 0) {
    this.type = type;
    this.upgradeCount = upgradeCount;
    this.cost = Math.min(Math.round(cost), Number.MAX_SAFE_INTEGER);
  }
}

/**
 * Calculates the team's luck value.
 * @param party The player's party.
 * @returns A number between 0 and 14 based on the party's total luck value, or a random number between 0 and 14 if the player is in Daily Run mode.
 */
export function getPartyLuckValue(party: Pokemon[]): integer {
  if (globalScene.gameMode.isDaily) {
    const DailyLuck = new NumberHolder(0);
    globalScene.executeWithSeedOffset(() => {
      DailyLuck.value = randSeedInt(15); // Random number between 0 and 14
    }, 0, globalScene.seed);
    return DailyLuck.value;
  }
  const luck = Phaser.Math.Clamp(party.map(p => p.isAllowedInBattle() ? p.getLuck() : 0)
    .reduce((total: integer, value: integer) => total += value, 0), 0, 14);
  return luck ?? 0;
}

export function getLuckString(luckValue: integer): string {
  return [ "D", "C", "C+", "B-", "B", "B+", "A-", "A", "A+", "A++", "S", "S+", "SS", "SS+", "SSS" ][luckValue];
}

export function getLuckTextTint(luckValue: integer): integer {
  let modifierTier: ModifierTier;
  if (luckValue > 11) {
    modifierTier = ModifierTier.LUXURY;
  } else if (luckValue > 9) {
    modifierTier = ModifierTier.MASTER;
  } else if (luckValue > 5) {
    modifierTier = ModifierTier.ROGUE;
  } else if (luckValue > 2) {
    modifierTier = ModifierTier.ULTRA;
  } else if (luckValue) {
    modifierTier = ModifierTier.GREAT;
  } else {
    modifierTier = ModifierTier.COMMON;
  }
  return getModifierTierTextTint(modifierTier);
}<|MERGE_RESOLUTION|>--- conflicted
+++ resolved
@@ -1702,12 +1702,8 @@
     new WeightedModifierType(modifierTypes.EVOLUTION_ITEM, (party: Pokemon[]) => {
       return Math.min(Math.ceil(globalScene.currentBattle.waveIndex / 15), 8);
     }, 8),
-<<<<<<< HEAD
-    new WeightedModifierType(modifierTypes.MAP, (party: Pokemon[]) => globalScene.gameMode.isClassic && globalScene.currentBattle.waveIndex < 180 ? 1 : 0, 1),
-=======
-    new WeightedModifierType(modifierTypes.MAP, (party: Pokemon[]) => party[0].scene.gameMode.isClassic && party[0].scene.currentBattle.waveIndex < 180 ? 2 : 0, 2),
+    new WeightedModifierType(modifierTypes.MAP, (party: Pokemon[]) => globalScene.gameMode.isClassic && globalScene.currentBattle.waveIndex < 180 ? 2 : 0, 2),
     new WeightedModifierType(modifierTypes.SOOTHE_BELL, 2),
->>>>>>> e930536e
     new WeightedModifierType(modifierTypes.TM_GREAT, 3),
     new WeightedModifierType(modifierTypes.MEMORY_MUSHROOM, (party: Pokemon[]) => {
       if (!party.find(p => p.getLearnableLevelMoves().length)) {
@@ -1844,12 +1840,7 @@
     new WeightedModifierType(modifierTypes.BATON, 2),
     new WeightedModifierType(modifierTypes.SOUL_DEW, 7),
     //new WeightedModifierType(modifierTypes.OVAL_CHARM, 6),
-<<<<<<< HEAD
     new WeightedModifierType(modifierTypes.CATCHING_CHARM, (party: Pokemon[]) => !globalScene.gameMode.isFreshStartChallenge() && globalScene.gameData.getSpeciesCount(d => !!d.caughtAttr) > 100 ? 4 : 0, 4),
-    new WeightedModifierType(modifierTypes.SOOTHE_BELL, 4),
-=======
-    new WeightedModifierType(modifierTypes.CATCHING_CHARM, (party: Pokemon[]) => !party[0].scene.gameMode.isFreshStartChallenge() && party[0].scene.gameData.getSpeciesCount(d => !!d.caughtAttr) > 100 ? 4 : 0, 4),
->>>>>>> e930536e
     new WeightedModifierType(modifierTypes.ABILITY_CHARM, skipInClassicAfterWave(189, 6)),
     new WeightedModifierType(modifierTypes.FOCUS_BAND, 5),
     new WeightedModifierType(modifierTypes.KINGS_ROCK, 3),
