import { TYPE_BOOST_ITEM_BOOST_PERCENT } from "#app/constants";
import { timedEventManager } from "#app/global-event-manager";
import { globalScene } from "#app/global-scene";
import { getPokemonNameWithAffix } from "#app/messages";
import Overrides from "#app/overrides";
import { EvolutionItem, pokemonEvolutions } from "#balance/pokemon-evolutions";
import { tmPoolTiers, tmSpecies } from "#balance/tms";
import { getBerryEffectDescription, getBerryName } from "#data/berry";
import { allMoves, modifierTypes } from "#data/data-lists";
import { SpeciesFormChangeItemTrigger } from "#data/form-change-triggers";
import { getNatureName, getNatureStatMultiplier } from "#data/nature";
import { getPokeballCatchMultiplier, getPokeballName } from "#data/pokeball";
import { pokemonFormChanges, SpeciesFormChangeCondition } from "#data/pokemon-forms";
import { getStatusEffectDescriptor } from "#data/status-effect";
import { BattlerTagType } from "#enums/battler-tag-type";
import { BerryType } from "#enums/berry-type";
import { FormChangeItem } from "#enums/form-change-item";
import { ModifierPoolType } from "#enums/modifier-pool-type";
import { ModifierTier } from "#enums/modifier-tier";
import { MoveId } from "#enums/move-id";
import { Nature } from "#enums/nature";
import { PokeballType } from "#enums/pokeball";
import { PokemonType } from "#enums/pokemon-type";
import { SpeciesFormKey } from "#enums/species-form-key";
import { SpeciesId } from "#enums/species-id";
import type { PermanentStat, TempBattleStat } from "#enums/stat";
import { getStatKey, Stat, TEMP_BATTLE_STATS } from "#enums/stat";
import { StatusEffect } from "#enums/status-effect";
import type { EnemyPokemon, PlayerPokemon, Pokemon } from "#field/pokemon";
import {
  AddPokeballModifier,
  AddVoucherModifier,
  AttackTypeBoosterModifier,
  BaseStatModifier,
  BerryModifier,
  BoostBugSpawnModifier,
  BypassSpeedChanceModifier,
  ContactHeldItemTransferChanceModifier,
  CritBoosterModifier,
  CriticalCatchChanceBoosterModifier,
  DamageMoneyRewardModifier,
  DoubleBattleChanceBoosterModifier,
  EnemyAttackStatusEffectChanceModifier,
  EnemyDamageBoosterModifier,
  EnemyDamageReducerModifier,
  EnemyEndureChanceModifier,
  EnemyFusionChanceModifier,
  type EnemyPersistentModifier,
  EnemyStatusEffectHealChanceModifier,
  EnemyTurnHealModifier,
  EvolutionItemModifier,
  EvolutionStatBoosterModifier,
  EvoTrackerModifier,
  ExpBalanceModifier,
  ExpBoosterModifier,
  ExpShareModifier,
  ExtraModifierModifier,
  FieldEffectModifier,
  FlinchChanceModifier,
  FusePokemonModifier,
  GigantamaxAccessModifier,
  HealingBoosterModifier,
  HealShopCostModifier,
  HiddenAbilityRateBoosterModifier,
  HitHealModifier,
  IvScannerModifier,
  LevelIncrementBoosterModifier,
  LockModifierTiersModifier,
  MapModifier,
  MegaEvolutionAccessModifier,
  type Modifier,
  MoneyInterestModifier,
  MoneyMultiplierModifier,
  MoneyRewardModifier,
  MultipleParticipantExpBonusModifier,
  type PersistentModifier,
  PokemonAllMovePpRestoreModifier,
  PokemonBaseStatFlatModifier,
  PokemonBaseStatTotalModifier,
  PokemonExpBoosterModifier,
  PokemonFormChangeItemModifier,
  PokemonFriendshipBoosterModifier,
  PokemonHeldItemModifier,
  PokemonHpRestoreModifier,
  PokemonIncrementingStatModifier,
  PokemonInstantReviveModifier,
  PokemonLevelIncrementModifier,
  PokemonMoveAccuracyBoosterModifier,
  PokemonMultiHitModifier,
  PokemonNatureChangeModifier,
  PokemonNatureWeightModifier,
  PokemonPpRestoreModifier,
  PokemonPpUpModifier,
  PokemonStatusHealModifier,
  PreserveBerryModifier,
  RememberMoveModifier,
  ResetNegativeStatStageModifier,
  ShinyRateBoosterModifier,
  SpeciesCritBoosterModifier,
  SpeciesStatBoosterModifier,
  SurviveDamageModifier,
  SwitchEffectTransferModifier,
  TempCritBoosterModifier,
  TempExtraModifierModifier,
  TempStatStageBoosterModifier,
  TerastallizeAccessModifier,
  TerrastalizeModifier,
  TmModifier,
  TurnHealModifier,
  TurnHeldItemTransferModifier,
  TurnStatusEffectModifier,
<<<<<<< HEAD
  type EnemyPersistentModifier,
  type Modifier,
  type PersistentModifier,
  TempExtraModifierModifier,
  CriticalCatchChanceBoosterModifier,
  FieldEffectModifier,
} from "#app/modifier/modifier";
import { ModifierTier } from "#enums/modifier-tier";
import Overrides from "#app/overrides";
import { getVoucherTypeIcon, getVoucherTypeName, VoucherType } from "#app/system/voucher";
import type { PokemonMoveSelectFilter, PokemonSelectFilter } from "#app/ui/party-ui-handler";
import PartyUiHandler from "#app/ui/party-ui-handler";
import { getModifierTierTextTint } from "#app/ui/text";
import {
  formatMoney,
  getEnumKeys,
  getEnumValues,
  isNullOrUndefined,
  NumberHolder,
  padInt,
  randSeedInt,
  BooleanHolder,
} from "#app/utils/common";
import { BattlerTagType } from "#enums/battler-tag-type";
import { BerryType } from "#enums/berry-type";
import { MoveId } from "#enums/move-id";
import { Nature } from "#enums/nature";
import { PokeballType } from "#enums/pokeball";
import { SpeciesId } from "#enums/species-id";
import { SpeciesFormKey } from "#enums/species-form-key";
import type { PermanentStat, TempBattleStat } from "#enums/stat";
import { getStatKey, Stat, TEMP_BATTLE_STATS } from "#enums/stat";
import { StatusEffect } from "#enums/status-effect";
import i18next from "i18next";
import { timedEventManager } from "#app/global-event-manager";
import { TYPE_BOOST_ITEM_BOOST_PERCENT } from "#app/constants";
import { ModifierPoolType } from "#enums/modifier-pool-type";
import { getModifierPoolForType, getModifierType } from "#app/utils/modifier-utils";
import type { ModifierTypeFunc, WeightedModifierTypeWeightFunc } from "#app/@types/modifier-types";
import { applyChallenges } from "#app/data/challenge";
import { ChallengeType } from "#enums/challenge-type";
=======
} from "#modifiers/modifier";
import type { PokemonMove } from "#moves/pokemon-move";
import { getVoucherTypeIcon, getVoucherTypeName, VoucherType } from "#system/voucher";
import type { ModifierTypeFunc, WeightedModifierTypeWeightFunc } from "#types/modifier-types";
import type { PokemonMoveSelectFilter, PokemonSelectFilter } from "#ui/party-ui-handler";
import { PartyUiHandler } from "#ui/party-ui-handler";
import { getModifierTierTextTint } from "#ui/text";
import { formatMoney, isNullOrUndefined, NumberHolder, padInt, randSeedInt, randSeedItem } from "#utils/common";
import { getEnumKeys, getEnumValues } from "#utils/enums";
import { getModifierPoolForType, getModifierType } from "#utils/modifier-utils";
import i18next from "i18next";
>>>>>>> b3f4005a

const outputModifierData = false;
const useMaxWeightForOutput = false;

type NewModifierFunc = (type: ModifierType, args: any[]) => Modifier;

export class ModifierType {
  public id: string;
  public localeKey: string;
  public iconImage: string;
  public group: string;
  public soundName: string;
  public tier: ModifierTier;
  protected newModifierFunc: NewModifierFunc | null;

  /**
   * Checks if the modifier type is of a specific type
   * @param modifierType - The type to check against
   * @return Whether the modifier type is of the specified type
   */
  public is<K extends ModifierTypeString>(modifierType: K): this is ModifierTypeInstanceMap[K] {
    const targetType = ModifierTypeConstructorMap[modifierType];
    if (!targetType) {
      return false;
    }
    return this instanceof targetType;
  }

  constructor(
    localeKey: string | null,
    iconImage: string | null,
    newModifierFunc: NewModifierFunc | null,
    group?: string,
    soundName?: string,
  ) {
    this.localeKey = localeKey!; // TODO: is this bang correct?
    this.iconImage = iconImage!; // TODO: is this bang correct?
    this.group = group!; // TODO: is this bang correct?
    this.soundName = soundName ?? "se/restore";
    this.newModifierFunc = newModifierFunc;
  }

  get name(): string {
    return i18next.t(`${this.localeKey}.name` as any);
  }

  getDescription(): string {
    return i18next.t(`${this.localeKey}.description` as any);
  }

  setTier(tier: ModifierTier): void {
    this.tier = tier;
  }

  getOrInferTier(poolType: ModifierPoolType = ModifierPoolType.PLAYER): ModifierTier | null {
    if (this.tier) {
      return this.tier;
    }
    if (!this.id) {
      return null;
    }
    let poolTypes: ModifierPoolType[];
    switch (poolType) {
      case ModifierPoolType.PLAYER:
        poolTypes = [poolType, ModifierPoolType.TRAINER, ModifierPoolType.WILD];
        break;
      case ModifierPoolType.WILD:
        poolTypes = [poolType, ModifierPoolType.PLAYER, ModifierPoolType.TRAINER];
        break;
      case ModifierPoolType.TRAINER:
        poolTypes = [poolType, ModifierPoolType.PLAYER, ModifierPoolType.WILD];
        break;
      default:
        poolTypes = [poolType];
        break;
    }
    // Try multiple pool types in case of stolen items
    for (const type of poolTypes) {
      const pool = getModifierPoolForType(type);
      for (const tier of getEnumValues(ModifierTier)) {
        if (!pool.hasOwnProperty(tier)) {
          continue;
        }
        if (pool[tier].find(m => (m as WeightedModifierType).modifierType.id === this.id)) {
          return (this.tier = tier);
        }
      }
    }
    return null;
  }

  /**
   * Populates item id for ModifierType instance
   * @param func
   */
  withIdFromFunc(func: ModifierTypeFunc): ModifierType {
    this.id = Object.keys(modifierTypeInitObj).find(k => modifierTypeInitObj[k] === func)!; // TODO: is this bang correct?
    return this;
  }

  /**
   * Populates item tier for ModifierType instance
   * Tier is a necessary field for items that appear in player shop (determines the Pokeball visual they use)
   * To find the tier, this function performs a reverse lookup of the item type in modifier pools
   * It checks the weight of the item and will use the first tier for which the weight is greater than 0
   * This is to allow items to be in multiple item pools depending on the conditions, for example for events
   * If all tiers have a weight of 0 for the item, the first tier where the item was found is used
   * @param poolType Default 'ModifierPoolType.PLAYER'. Which pool to lookup item tier from
   * @param party optional. Needed to check the weight of modifiers with conditional weight (see {@linkcode WeightedModifierTypeWeightFunc})
   *  if not provided or empty, the weight check will be ignored
   * @param rerollCount Default `0`. Used to check the weight of modifiers with conditional weight (see {@linkcode WeightedModifierTypeWeightFunc})
   */
  withTierFromPool(
    poolType: ModifierPoolType = ModifierPoolType.PLAYER,
    party?: PlayerPokemon[],
    rerollCount = 0,
  ): ModifierType {
    let defaultTier: undefined | ModifierTier;
    for (const tier of Object.values(getModifierPoolForType(poolType))) {
      for (const modifier of tier) {
        if (this.id === modifier.modifierType.id) {
          let weight: number;
          if (modifier.weight instanceof Function) {
            weight = party ? modifier.weight(party, rerollCount) : 0;
          } else {
            weight = modifier.weight;
          }
          if (weight > 0) {
            this.tier = modifier.modifierType.tier;
            return this;
          }
          if (isNullOrUndefined(defaultTier)) {
            // If weight is 0, keep track of the first tier where the item was found
            defaultTier = modifier.modifierType.tier;
          }
        }
      }
    }

    // Didn't find a pool with weight > 0, fallback to first tier where the item was found, if any
    if (defaultTier) {
      this.tier = defaultTier;
    }

    return this;
  }

  newModifier(...args: any[]): Modifier | null {
    // biome-ignore lint/complexity/useOptionalChain: Changing to optional would coerce null return into undefined
    return this.newModifierFunc && this.newModifierFunc(this, args);
  }
}

type ModifierTypeGeneratorFunc = (party: Pokemon[], pregenArgs?: any[]) => ModifierType | null;

export class ModifierTypeGenerator extends ModifierType {
  private genTypeFunc: ModifierTypeGeneratorFunc;

  constructor(genTypeFunc: ModifierTypeGeneratorFunc) {
    super(null, null, null);
    this.genTypeFunc = genTypeFunc;
  }

  generateType(party: Pokemon[], pregenArgs?: any[]) {
    const ret = this.genTypeFunc(party, pregenArgs);
    if (ret) {
      ret.id = this.id;
      ret.setTier(this.tier);
    }
    return ret;
  }
}

export interface GeneratedPersistentModifierType {
  getPregenArgs(): any[];
}

export class AddPokeballModifierType extends ModifierType {
  private pokeballType: PokeballType;
  private count: number;

  constructor(iconImage: string, pokeballType: PokeballType, count: number) {
    super("", iconImage, (_type, _args) => new AddPokeballModifier(this, pokeballType, count), "pb", "se/pb_bounce_1");
    this.pokeballType = pokeballType;
    this.count = count;
  }

  get name(): string {
    return i18next.t("modifierType:ModifierType.AddPokeballModifierType.name", {
      modifierCount: this.count,
      pokeballName: getPokeballName(this.pokeballType),
    });
  }

  getDescription(): string {
    return i18next.t("modifierType:ModifierType.AddPokeballModifierType.description", {
      modifierCount: this.count,
      pokeballName: getPokeballName(this.pokeballType),
      catchRate:
        getPokeballCatchMultiplier(this.pokeballType) > -1
          ? `${getPokeballCatchMultiplier(this.pokeballType)}x`
          : "100%",
      pokeballAmount: `${globalScene.pokeballCounts[this.pokeballType]}`,
    });
  }
}

export class AddVoucherModifierType extends ModifierType {
  private voucherType: VoucherType;
  private count: number;

  constructor(voucherType: VoucherType, count: number) {
    super(
      "",
      getVoucherTypeIcon(voucherType),
      (_type, _args) => new AddVoucherModifier(this, voucherType, count),
      "voucher",
    );
    this.count = count;
    this.voucherType = voucherType;
  }

  get name(): string {
    return i18next.t("modifierType:ModifierType.AddVoucherModifierType.name", {
      modifierCount: this.count,
      voucherTypeName: getVoucherTypeName(this.voucherType),
    });
  }

  getDescription(): string {
    return i18next.t("modifierType:ModifierType.AddVoucherModifierType.description", {
      modifierCount: this.count,
      voucherTypeName: getVoucherTypeName(this.voucherType),
    });
  }
}

export class PokemonModifierType extends ModifierType {
  public selectFilter: PokemonSelectFilter | undefined;

  constructor(
    localeKey: string,
    iconImage: string,
    newModifierFunc: NewModifierFunc,
    selectFilter?: PokemonSelectFilter,
    group?: string,
    soundName?: string,
  ) {
    super(localeKey, iconImage, newModifierFunc, group, soundName);

    this.selectFilter = selectFilter;
  }
}

export class PokemonHeldItemModifierType extends PokemonModifierType {
  constructor(
    localeKey: string,
    iconImage: string,
    newModifierFunc: NewModifierFunc,
    group?: string,
    soundName?: string,
  ) {
    super(
      localeKey,
      iconImage,
      newModifierFunc,
      (pokemon: PlayerPokemon) => {
        const dummyModifier = this.newModifier(pokemon);
        const matchingModifier = globalScene.findModifier(
          m => m instanceof PokemonHeldItemModifier && m.pokemonId === pokemon.id && m.matchType(dummyModifier),
        ) as PokemonHeldItemModifier;
        const maxStackCount = dummyModifier.getMaxStackCount();
        if (!maxStackCount) {
          return i18next.t("modifierType:ModifierType.PokemonHeldItemModifierType.extra.inoperable", {
            pokemonName: getPokemonNameWithAffix(pokemon),
          });
        }
        if (matchingModifier && matchingModifier.stackCount === maxStackCount) {
          return i18next.t("modifierType:ModifierType.PokemonHeldItemModifierType.extra.tooMany", {
            pokemonName: getPokemonNameWithAffix(pokemon),
          });
        }
        return null;
      },
      group,
      soundName,
    );
  }

  newModifier(...args: any[]): PokemonHeldItemModifier {
    return super.newModifier(...args) as PokemonHeldItemModifier;
  }
}

export class TerastallizeModifierType extends PokemonModifierType {
  private teraType: PokemonType;

  constructor(teraType: PokemonType) {
    super(
      "",
      `${PokemonType[teraType].toLowerCase()}_tera_shard`,
      (type, args) => new TerrastalizeModifier(type as TerastallizeModifierType, (args[0] as Pokemon).id, teraType),
      (pokemon: PlayerPokemon) => {
        if (
          [pokemon.species.speciesId, pokemon.fusionSpecies?.speciesId].filter(
            s => s === SpeciesId.TERAPAGOS || s === SpeciesId.OGERPON || s === SpeciesId.SHEDINJA,
          ).length > 0
        ) {
          return PartyUiHandler.NoEffectMessage;
        }
        return null;
      },
      "tera_shard",
    );

    this.teraType = teraType;
  }

  get name(): string {
    return i18next.t("modifierType:ModifierType.TerastallizeModifierType.name", {
      teraType: i18next.t(`pokemonInfo:Type.${PokemonType[this.teraType]}`),
    });
  }

  getDescription(): string {
    return i18next.t("modifierType:ModifierType.TerastallizeModifierType.description", {
      teraType: i18next.t(`pokemonInfo:Type.${PokemonType[this.teraType]}`),
    });
  }

  getPregenArgs(): any[] {
    return [this.teraType];
  }
}

export class PokemonHpRestoreModifierType extends PokemonModifierType {
  protected restorePoints: number;
  protected restorePercent: number;
  protected healStatus: boolean;

  constructor(
    localeKey: string,
    iconImage: string,
    restorePoints: number,
    restorePercent: number,
    healStatus = false,
    newModifierFunc?: NewModifierFunc,
    selectFilter?: PokemonSelectFilter,
    group?: string,
  ) {
    super(
      localeKey,
      iconImage,
      newModifierFunc ||
        ((_type, args) =>
          new PokemonHpRestoreModifier(
            this,
            (args[0] as PlayerPokemon).id,
            this.restorePoints,
            this.restorePercent,
            this.healStatus,
            false,
          )),
      selectFilter ||
        ((pokemon: PlayerPokemon) => {
          if (
            !pokemon.hp ||
            (pokemon.isFullHp() && (!this.healStatus || (!pokemon.status && !pokemon.getTag(BattlerTagType.CONFUSED))))
          ) {
            return PartyUiHandler.NoEffectMessage;
          }
          return null;
        }),
      group || "potion",
    );

    this.restorePoints = restorePoints;
    this.restorePercent = restorePercent;
    this.healStatus = healStatus;
  }

  getDescription(): string {
    return this.restorePoints
      ? i18next.t("modifierType:ModifierType.PokemonHpRestoreModifierType.description", {
          restorePoints: this.restorePoints,
          restorePercent: this.restorePercent,
        })
      : this.healStatus
        ? i18next.t("modifierType:ModifierType.PokemonHpRestoreModifierType.extra.fullyWithStatus")
        : i18next.t("modifierType:ModifierType.PokemonHpRestoreModifierType.extra.fully");
  }
}

export class PokemonReviveModifierType extends PokemonHpRestoreModifierType {
  constructor(localeKey: string, iconImage: string, restorePercent: number) {
    super(
      localeKey,
      iconImage,
      0,
      restorePercent,
      false,
      (_type, args) =>
        new PokemonHpRestoreModifier(this, (args[0] as PlayerPokemon).id, 0, this.restorePercent, false, true),
      (pokemon: PlayerPokemon) => {
        if (!pokemon.isFainted()) {
          return PartyUiHandler.NoEffectMessage;
        }
        return null;
      },
      "revive",
    );

    this.selectFilter = (pokemon: PlayerPokemon) => {
      if (pokemon.hp) {
        return PartyUiHandler.NoEffectMessage;
      }
      return null;
    };
  }

  getDescription(): string {
    return i18next.t("modifierType:ModifierType.PokemonReviveModifierType.description", {
      restorePercent: this.restorePercent,
    });
  }
}

export class PokemonStatusHealModifierType extends PokemonModifierType {
  constructor(localeKey: string, iconImage: string) {
    super(
      localeKey,
      iconImage,
      (_type, args) => new PokemonStatusHealModifier(this, (args[0] as PlayerPokemon).id),
      (pokemon: PlayerPokemon) => {
        if (!pokemon.hp || (!pokemon.status && !pokemon.getTag(BattlerTagType.CONFUSED))) {
          return PartyUiHandler.NoEffectMessage;
        }
        return null;
      },
    );
  }

  getDescription(): string {
    return i18next.t("modifierType:ModifierType.PokemonStatusHealModifierType.description");
  }
}

export abstract class PokemonMoveModifierType extends PokemonModifierType {
  public moveSelectFilter: PokemonMoveSelectFilter | undefined;

  constructor(
    localeKey: string,
    iconImage: string,
    newModifierFunc: NewModifierFunc,
    selectFilter?: PokemonSelectFilter,
    moveSelectFilter?: PokemonMoveSelectFilter,
    group?: string,
  ) {
    super(localeKey, iconImage, newModifierFunc, selectFilter, group);

    this.moveSelectFilter = moveSelectFilter;
  }
}

export class PokemonPpRestoreModifierType extends PokemonMoveModifierType {
  protected restorePoints: number;

  constructor(localeKey: string, iconImage: string, restorePoints: number) {
    super(
      localeKey,
      iconImage,
      (_type, args) =>
        new PokemonPpRestoreModifier(this, (args[0] as PlayerPokemon).id, args[1] as number, this.restorePoints),
      (_pokemon: PlayerPokemon) => {
        return null;
      },
      (pokemonMove: PokemonMove) => {
        if (!pokemonMove.ppUsed) {
          return PartyUiHandler.NoEffectMessage;
        }
        return null;
      },
      "ether",
    );

    this.restorePoints = restorePoints;
  }

  getDescription(): string {
    return this.restorePoints > -1
      ? i18next.t("modifierType:ModifierType.PokemonPpRestoreModifierType.description", {
          restorePoints: this.restorePoints,
        })
      : i18next.t("modifierType:ModifierType.PokemonPpRestoreModifierType.extra.fully");
  }
}

export class PokemonAllMovePpRestoreModifierType extends PokemonModifierType {
  protected restorePoints: number;

  constructor(localeKey: string, iconImage: string, restorePoints: number) {
    super(
      localeKey,
      iconImage,
      (_type, args) => new PokemonAllMovePpRestoreModifier(this, (args[0] as PlayerPokemon).id, this.restorePoints),
      (pokemon: PlayerPokemon) => {
        if (!pokemon.getMoveset().filter(m => m.ppUsed).length) {
          return PartyUiHandler.NoEffectMessage;
        }
        return null;
      },
      "elixir",
    );

    this.restorePoints = restorePoints;
  }

  getDescription(): string {
    return this.restorePoints > -1
      ? i18next.t("modifierType:ModifierType.PokemonAllMovePpRestoreModifierType.description", {
          restorePoints: this.restorePoints,
        })
      : i18next.t("modifierType:ModifierType.PokemonAllMovePpRestoreModifierType.extra.fully");
  }
}

export class PokemonPpUpModifierType extends PokemonMoveModifierType {
  protected upPoints: number;

  constructor(localeKey: string, iconImage: string, upPoints: number) {
    super(
      localeKey,
      iconImage,
      (_type, args) => new PokemonPpUpModifier(this, (args[0] as PlayerPokemon).id, args[1] as number, this.upPoints),
      (_pokemon: PlayerPokemon) => {
        return null;
      },
      (pokemonMove: PokemonMove) => {
        if (pokemonMove.getMove().pp < 5 || pokemonMove.ppUp >= 3 || pokemonMove.maxPpOverride) {
          return PartyUiHandler.NoEffectMessage;
        }
        return null;
      },
      "ppUp",
    );

    this.upPoints = upPoints;
  }

  getDescription(): string {
    return i18next.t("modifierType:ModifierType.PokemonPpUpModifierType.description", { upPoints: this.upPoints });
  }
}

export class PokemonNatureChangeModifierType extends PokemonModifierType {
  protected nature: Nature;

  constructor(nature: Nature) {
    super(
      "",
      `mint_${
        getEnumKeys(Stat)
          .find(s => getNatureStatMultiplier(nature, Stat[s]) > 1)
          ?.toLowerCase() || "neutral"
      }`,
      (_type, args) => new PokemonNatureChangeModifier(this, (args[0] as PlayerPokemon).id, this.nature),
      (pokemon: PlayerPokemon) => {
        if (pokemon.getNature() === this.nature) {
          return PartyUiHandler.NoEffectMessage;
        }
        return null;
      },
      "mint",
    );

    this.nature = nature;
  }

  get name(): string {
    return i18next.t("modifierType:ModifierType.PokemonNatureChangeModifierType.name", {
      natureName: getNatureName(this.nature),
    });
  }

  getDescription(): string {
    return i18next.t("modifierType:ModifierType.PokemonNatureChangeModifierType.description", {
      natureName: getNatureName(this.nature, true, true, true),
    });
  }
}

export class RememberMoveModifierType extends PokemonModifierType {
  constructor(localeKey: string, iconImage: string, group?: string) {
    super(
      localeKey,
      iconImage,
      (type, args) => new RememberMoveModifier(type, (args[0] as PlayerPokemon).id, args[1] as number),
      (pokemon: PlayerPokemon) => {
        if (!pokemon.getLearnableLevelMoves().length) {
          return PartyUiHandler.NoEffectMessage;
        }
        return null;
      },
      group,
    );
  }
}

export class DoubleBattleChanceBoosterModifierType extends ModifierType {
  private maxBattles: number;

  constructor(localeKey: string, iconImage: string, maxBattles: number) {
    super(localeKey, iconImage, (_type, _args) => new DoubleBattleChanceBoosterModifier(this, maxBattles), "lure");

    this.maxBattles = maxBattles;
  }

  getDescription(): string {
    return i18next.t("modifierType:ModifierType.DoubleBattleChanceBoosterModifierType.description", {
      battleCount: this.maxBattles,
    });
  }
}

export class TempStatStageBoosterModifierType extends ModifierType implements GeneratedPersistentModifierType {
  private stat: TempBattleStat;
  private nameKey: string;
  private quantityKey: string;

  constructor(stat: TempBattleStat) {
    const nameKey = TempStatStageBoosterModifierTypeGenerator.items[stat];
    super("", nameKey, (_type, _args) => new TempStatStageBoosterModifier(this, this.stat, 5));

    this.stat = stat;
    this.nameKey = nameKey;
    this.quantityKey = stat !== Stat.ACC ? "percentage" : "stage";
  }

  get name(): string {
    return i18next.t(`modifierType:TempStatStageBoosterItem.${this.nameKey}`);
  }

  getDescription(): string {
    return i18next.t("modifierType:ModifierType.TempStatStageBoosterModifierType.description", {
      stat: i18next.t(getStatKey(this.stat)),
      amount: i18next.t(`modifierType:ModifierType.TempStatStageBoosterModifierType.extra.${this.quantityKey}`),
    });
  }

  getPregenArgs(): any[] {
    return [this.stat];
  }
}

export class BerryModifierType extends PokemonHeldItemModifierType implements GeneratedPersistentModifierType {
  private berryType: BerryType;

  constructor(berryType: BerryType) {
    super(
      "",
      `${BerryType[berryType].toLowerCase()}_berry`,
      (type, args) => new BerryModifier(type, (args[0] as Pokemon).id, berryType),
      "berry",
    );

    this.berryType = berryType;
    this.id = "BERRY"; // needed to prevent harvest item deletion; remove after modifier rework
  }

  get name(): string {
    return getBerryName(this.berryType);
  }

  getDescription(): string {
    return getBerryEffectDescription(this.berryType);
  }

  getPregenArgs(): any[] {
    return [this.berryType];
  }
}

enum AttackTypeBoosterItem {
  SILK_SCARF,
  BLACK_BELT,
  SHARP_BEAK,
  POISON_BARB,
  SOFT_SAND,
  HARD_STONE,
  SILVER_POWDER,
  SPELL_TAG,
  METAL_COAT,
  CHARCOAL,
  MYSTIC_WATER,
  MIRACLE_SEED,
  MAGNET,
  TWISTED_SPOON,
  NEVER_MELT_ICE,
  DRAGON_FANG,
  BLACK_GLASSES,
  FAIRY_FEATHER,
}

export class AttackTypeBoosterModifierType
  extends PokemonHeldItemModifierType
  implements GeneratedPersistentModifierType
{
  public moveType: PokemonType;
  public boostPercent: number;

  constructor(moveType: PokemonType, boostPercent: number) {
    super(
      "",
      `${AttackTypeBoosterItem[moveType]?.toLowerCase()}`,
      (_type, args) => new AttackTypeBoosterModifier(this, (args[0] as Pokemon).id, moveType, boostPercent),
    );

    this.moveType = moveType;
    this.boostPercent = boostPercent;
  }

  get name(): string {
    return i18next.t(`modifierType:AttackTypeBoosterItem.${AttackTypeBoosterItem[this.moveType]?.toLowerCase()}`);
  }

  getDescription(): string {
    // TODO: Need getTypeName?
    return i18next.t("modifierType:ModifierType.AttackTypeBoosterModifierType.description", {
      moveType: i18next.t(`pokemonInfo:Type.${PokemonType[this.moveType]}`),
    });
  }

  getPregenArgs(): any[] {
    return [this.moveType];
  }
}

export type SpeciesStatBoosterItem = keyof typeof SpeciesStatBoosterModifierTypeGenerator.items;

/**
 * Modifier type for {@linkcode SpeciesStatBoosterModifier}
 * @extends PokemonHeldItemModifierType
 * @implements GeneratedPersistentModifierType
 */
export class SpeciesStatBoosterModifierType
  extends PokemonHeldItemModifierType
  implements GeneratedPersistentModifierType
{
  public key: SpeciesStatBoosterItem;

  constructor(key: SpeciesStatBoosterItem) {
    const item = SpeciesStatBoosterModifierTypeGenerator.items[key];
    super(
      `modifierType:SpeciesBoosterItem.${key}`,
      key.toLowerCase(),
      (type, args) =>
        new SpeciesStatBoosterModifier(type, (args[0] as Pokemon).id, item.stats, item.multiplier, item.species),
    );

    this.key = key;
  }

  getPregenArgs(): any[] {
    return [this.key];
  }
}

export class PokemonLevelIncrementModifierType extends PokemonModifierType {
  constructor(localeKey: string, iconImage: string) {
    super(
      localeKey,
      iconImage,
      (_type, args) => new PokemonLevelIncrementModifier(this, (args[0] as PlayerPokemon).id),
      (_pokemon: PlayerPokemon) => null,
    );
  }

  getDescription(): string {
    let levels = 1;
    const hasCandyJar = globalScene.modifiers.find(modifier => modifier instanceof LevelIncrementBoosterModifier);
    if (hasCandyJar) {
      levels += hasCandyJar.stackCount;
    }
    return i18next.t("modifierType:ModifierType.PokemonLevelIncrementModifierType.description", { levels });
  }
}

export class AllPokemonLevelIncrementModifierType extends ModifierType {
  constructor(localeKey: string, iconImage: string) {
    super(localeKey, iconImage, (_type, _args) => new PokemonLevelIncrementModifier(this, -1));
  }

  getDescription(): string {
    let levels = 1;
    const hasCandyJar = globalScene.modifiers.find(modifier => modifier instanceof LevelIncrementBoosterModifier);
    if (hasCandyJar) {
      levels += hasCandyJar.stackCount;
    }
    return i18next.t("modifierType:ModifierType.AllPokemonLevelIncrementModifierType.description", { levels });
  }
}

export class BaseStatBoosterModifierType
  extends PokemonHeldItemModifierType
  implements GeneratedPersistentModifierType
{
  private stat: PermanentStat;
  private key: string;

  constructor(stat: PermanentStat) {
    const key = BaseStatBoosterModifierTypeGenerator.items[stat];
    super("", key, (_type, args) => new BaseStatModifier(this, (args[0] as Pokemon).id, this.stat));

    this.stat = stat;
    this.key = key;
  }

  get name(): string {
    return i18next.t(`modifierType:BaseStatBoosterItem.${this.key}`);
  }

  getDescription(): string {
    return i18next.t("modifierType:ModifierType.BaseStatBoosterModifierType.description", {
      stat: i18next.t(getStatKey(this.stat)),
    });
  }

  getPregenArgs(): any[] {
    return [this.stat];
  }
}

/**
 * Shuckle Juice item
 */
export class PokemonBaseStatTotalModifierType
  extends PokemonHeldItemModifierType
  implements GeneratedPersistentModifierType
{
  private readonly statModifier: 10 | -15;

  constructor(statModifier: 10 | -15) {
    super(
      statModifier > 0
        ? "modifierType:ModifierType.MYSTERY_ENCOUNTER_SHUCKLE_JUICE_GOOD"
        : "modifierType:ModifierType.MYSTERY_ENCOUNTER_SHUCKLE_JUICE_BAD",
      statModifier > 0 ? "berry_juice_good" : "berry_juice_bad",
      (_type, args) => new PokemonBaseStatTotalModifier(this, (args[0] as Pokemon).id, statModifier),
    );
    this.statModifier = statModifier;
  }

  override getDescription(): string {
    return this.statModifier > 0
      ? i18next.t("modifierType:ModifierType.MYSTERY_ENCOUNTER_SHUCKLE_JUICE_GOOD.description")
      : i18next.t("modifierType:ModifierType.MYSTERY_ENCOUNTER_SHUCKLE_JUICE_BAD.description");
  }

  public getPregenArgs(): any[] {
    return [this.statModifier];
  }
}

class AllPokemonFullHpRestoreModifierType extends ModifierType {
  private descriptionKey: string;

  constructor(localeKey: string, iconImage: string, descriptionKey?: string, newModifierFunc?: NewModifierFunc) {
    super(
      localeKey,
      iconImage,
      newModifierFunc || ((_type, _args) => new PokemonHpRestoreModifier(this, -1, 0, 100, false)),
    );

    this.descriptionKey = descriptionKey!; // TODO: is this bang correct?
  }

  getDescription(): string {
    return i18next.t(
      `${this.descriptionKey || "modifierType:ModifierType.AllPokemonFullHpRestoreModifierType"}.description` as any,
    );
  }
}

class AllPokemonFullReviveModifierType extends AllPokemonFullHpRestoreModifierType {
  constructor(localeKey: string, iconImage: string) {
    super(
      localeKey,
      iconImage,
      "modifierType:ModifierType.AllPokemonFullReviveModifierType",
      (_type, _args) => new PokemonHpRestoreModifier(this, -1, 0, 100, false, true),
    );
  }
}

export class MoneyRewardModifierType extends ModifierType {
  private moneyMultiplier: number;
  private moneyMultiplierDescriptorKey: string;

  constructor(localeKey: string, iconImage: string, moneyMultiplier: number, moneyMultiplierDescriptorKey: string) {
    super(localeKey, iconImage, (_type, _args) => new MoneyRewardModifier(this, moneyMultiplier), "money", "se/buy");

    this.moneyMultiplier = moneyMultiplier;
    this.moneyMultiplierDescriptorKey = moneyMultiplierDescriptorKey;
  }

  getDescription(): string {
    const moneyAmount = new NumberHolder(globalScene.getWaveMoneyAmount(this.moneyMultiplier));
    globalScene.applyModifiers(MoneyMultiplierModifier, true, moneyAmount);
    const formattedMoney = formatMoney(globalScene.moneyFormat, moneyAmount.value);

    return i18next.t("modifierType:ModifierType.MoneyRewardModifierType.description", {
      moneyMultiplier: i18next.t(this.moneyMultiplierDescriptorKey as any),
      moneyAmount: formattedMoney,
    });
  }
}

export class ExpBoosterModifierType extends ModifierType {
  private boostPercent: number;

  constructor(localeKey: string, iconImage: string, boostPercent: number) {
    super(localeKey, iconImage, () => new ExpBoosterModifier(this, boostPercent));

    this.boostPercent = boostPercent;
  }

  getDescription(): string {
    return i18next.t("modifierType:ModifierType.ExpBoosterModifierType.description", {
      boostPercent: this.boostPercent,
    });
  }
}

export class PokemonExpBoosterModifierType extends PokemonHeldItemModifierType {
  private boostPercent: number;

  constructor(localeKey: string, iconImage: string, boostPercent: number) {
    super(
      localeKey,
      iconImage,
      (_type, args) => new PokemonExpBoosterModifier(this, (args[0] as Pokemon).id, boostPercent),
    );

    this.boostPercent = boostPercent;
  }

  getDescription(): string {
    return i18next.t("modifierType:ModifierType.PokemonExpBoosterModifierType.description", {
      boostPercent: this.boostPercent,
    });
  }
}

export class PokemonFriendshipBoosterModifierType extends PokemonHeldItemModifierType {
  constructor(localeKey: string, iconImage: string) {
    super(localeKey, iconImage, (_type, args) => new PokemonFriendshipBoosterModifier(this, (args[0] as Pokemon).id));
  }

  getDescription(): string {
    return i18next.t("modifierType:ModifierType.PokemonFriendshipBoosterModifierType.description");
  }
}

export class PokemonMoveAccuracyBoosterModifierType extends PokemonHeldItemModifierType {
  private amount: number;

  constructor(localeKey: string, iconImage: string, amount: number, group?: string, soundName?: string) {
    super(
      localeKey,
      iconImage,
      (_type, args) => new PokemonMoveAccuracyBoosterModifier(this, (args[0] as Pokemon).id, amount),
      group,
      soundName,
    );

    this.amount = amount;
  }

  getDescription(): string {
    return i18next.t("modifierType:ModifierType.PokemonMoveAccuracyBoosterModifierType.description", {
      accuracyAmount: this.amount,
    });
  }
}

export class PokemonMultiHitModifierType extends PokemonHeldItemModifierType {
  constructor(localeKey: string, iconImage: string) {
    super(
      localeKey,
      iconImage,
      (type, args) => new PokemonMultiHitModifier(type as PokemonMultiHitModifierType, (args[0] as Pokemon).id),
    );
  }

  getDescription(): string {
    return i18next.t("modifierType:ModifierType.PokemonMultiHitModifierType.description");
  }
}

export class TmModifierType extends PokemonModifierType {
  public moveId: MoveId;

  constructor(moveId: MoveId) {
    super(
      "",
      `tm_${PokemonType[allMoves[moveId].type].toLowerCase()}`,
      (_type, args) => new TmModifier(this, (args[0] as PlayerPokemon).id),
      (pokemon: PlayerPokemon) => {
        if (
          pokemon.compatibleTms.indexOf(moveId) === -1 ||
          pokemon.getMoveset().filter(m => m.moveId === moveId).length
        ) {
          return PartyUiHandler.NoEffectMessage;
        }
        return null;
      },
      "tm",
    );

    this.moveId = moveId;
  }

  get name(): string {
    return i18next.t("modifierType:ModifierType.TmModifierType.name", {
      moveId: padInt(Object.keys(tmSpecies).indexOf(this.moveId.toString()) + 1, 3),
      moveName: allMoves[this.moveId].name,
    });
  }

  getDescription(): string {
    return i18next.t(
      globalScene.enableMoveInfo
        ? "modifierType:ModifierType.TmModifierTypeWithInfo.description"
        : "modifierType:ModifierType.TmModifierType.description",
      { moveName: allMoves[this.moveId].name },
    );
  }
}

export class EvolutionItemModifierType extends PokemonModifierType implements GeneratedPersistentModifierType {
  public evolutionItem: EvolutionItem;

  constructor(evolutionItem: EvolutionItem) {
    super(
      "",
      EvolutionItem[evolutionItem].toLowerCase(),
      (_type, args) => new EvolutionItemModifier(this, (args[0] as PlayerPokemon).id),
      (pokemon: PlayerPokemon) => {
        if (
          pokemonEvolutions.hasOwnProperty(pokemon.species.speciesId) &&
          pokemonEvolutions[pokemon.species.speciesId].filter(e => e.validate(pokemon, false, this.evolutionItem))
            .length &&
          pokemon.getFormKey() !== SpeciesFormKey.GIGANTAMAX
        ) {
          return null;
        }
        if (
          pokemon.isFusion() &&
          pokemon.fusionSpecies &&
          pokemonEvolutions.hasOwnProperty(pokemon.fusionSpecies.speciesId) &&
          pokemonEvolutions[pokemon.fusionSpecies.speciesId].filter(e => e.validate(pokemon, true, this.evolutionItem))
            .length &&
          pokemon.getFusionFormKey() !== SpeciesFormKey.GIGANTAMAX
        ) {
          return null;
        }

        return PartyUiHandler.NoEffectMessage;
      },
    );

    this.evolutionItem = evolutionItem;
  }

  get name(): string {
    return i18next.t(`modifierType:EvolutionItem.${EvolutionItem[this.evolutionItem]}`);
  }

  getDescription(): string {
    return i18next.t("modifierType:ModifierType.EvolutionItemModifierType.description");
  }

  getPregenArgs(): any[] {
    return [this.evolutionItem];
  }
}

/**
 * Class that represents form changing items
 */
export class FormChangeItemModifierType extends PokemonModifierType implements GeneratedPersistentModifierType {
  public formChangeItem: FormChangeItem;

  constructor(formChangeItem: FormChangeItem) {
    super(
      "",
      FormChangeItem[formChangeItem].toLowerCase(),
      (_type, args) => new PokemonFormChangeItemModifier(this, (args[0] as PlayerPokemon).id, formChangeItem, true),
      (pokemon: PlayerPokemon) => {
        // Make sure the Pokemon has alternate forms
        if (
          pokemonFormChanges.hasOwnProperty(pokemon.species.speciesId) &&
          // Get all form changes for this species with an item trigger, including any compound triggers
          pokemonFormChanges[pokemon.species.speciesId]
            .filter(
              fc => fc.trigger.hasTriggerType(SpeciesFormChangeItemTrigger) && fc.preFormKey === pokemon.getFormKey(),
            )
            // Returns true if any form changes match this item
            .flatMap(fc => fc.findTrigger(SpeciesFormChangeItemTrigger) as SpeciesFormChangeItemTrigger)
            .flatMap(fc => fc.item)
            .includes(this.formChangeItem)
        ) {
          return null;
        }

        return PartyUiHandler.NoEffectMessage;
      },
    );

    this.formChangeItem = formChangeItem;
  }

  get name(): string {
    return i18next.t(`modifierType:FormChangeItem.${FormChangeItem[this.formChangeItem]}`);
  }

  getDescription(): string {
    return i18next.t("modifierType:ModifierType.FormChangeItemModifierType.description");
  }

  getPregenArgs(): any[] {
    return [this.formChangeItem];
  }
}

export class FusePokemonModifierType extends PokemonModifierType {
  constructor(localeKey: string, iconImage: string) {
    super(
      localeKey,
      iconImage,
      (_type, args) => new FusePokemonModifier(this, (args[0] as PlayerPokemon).id, (args[1] as PlayerPokemon).id),
      (pokemon: PlayerPokemon) => {
        if (pokemon.isFusion()) {
          return PartyUiHandler.NoEffectMessage;
        }
        return null;
      },
    );
  }

  getDescription(): string {
    return i18next.t("modifierType:ModifierType.FusePokemonModifierType.description");
  }
}

class AttackTypeBoosterModifierTypeGenerator extends ModifierTypeGenerator {
  constructor() {
    super((party: Pokemon[], pregenArgs?: any[]) => {
      if (pregenArgs && pregenArgs.length === 1 && pregenArgs[0] in PokemonType) {
        return new AttackTypeBoosterModifierType(pregenArgs[0] as PokemonType, TYPE_BOOST_ITEM_BOOST_PERCENT);
      }

      const attackMoveTypes = party.flatMap(p =>
        p
          .getMoveset()
          .map(m => m.getMove())
          .filter(m => m.is("AttackMove"))
          .map(m => m.type),
      );
      if (!attackMoveTypes.length) {
        return null;
      }

      const attackMoveTypeWeights = new Map<PokemonType, number>();
      let totalWeight = 0;
      for (const t of attackMoveTypes) {
        if (attackMoveTypeWeights.has(t)) {
          if (attackMoveTypeWeights.get(t)! < 3) {
            // attackMoveTypeWeights.has(t) was checked before
            attackMoveTypeWeights.set(t, attackMoveTypeWeights.get(t)! + 1);
          } else {
            continue;
          }
        } else {
          attackMoveTypeWeights.set(t, 1);
        }
        totalWeight++;
      }

      if (!totalWeight) {
        return null;
      }

      let type: PokemonType;

      const randInt = randSeedInt(totalWeight);
      let weight = 0;

      for (const t of attackMoveTypeWeights.keys()) {
        const typeWeight = attackMoveTypeWeights.get(t)!; // guranteed to be defined
        if (randInt <= weight + typeWeight) {
          type = t;
          break;
        }
        weight += typeWeight;
      }

      return new AttackTypeBoosterModifierType(type!, TYPE_BOOST_ITEM_BOOST_PERCENT);
    });
  }
}

class BaseStatBoosterModifierTypeGenerator extends ModifierTypeGenerator {
  public static readonly items: Record<PermanentStat, string> = {
    [Stat.HP]: "hp_up",
    [Stat.ATK]: "protein",
    [Stat.DEF]: "iron",
    [Stat.SPATK]: "calcium",
    [Stat.SPDEF]: "zinc",
    [Stat.SPD]: "carbos",
  };

  constructor() {
    super((_party: Pokemon[], pregenArgs?: any[]) => {
      if (pregenArgs) {
        return new BaseStatBoosterModifierType(pregenArgs[0]);
      }
      const randStat: PermanentStat = randSeedInt(Stat.SPD + 1);
      return new BaseStatBoosterModifierType(randStat);
    });
  }
}

class TempStatStageBoosterModifierTypeGenerator extends ModifierTypeGenerator {
  public static readonly items: Record<TempBattleStat, string> = {
    [Stat.ATK]: "x_attack",
    [Stat.DEF]: "x_defense",
    [Stat.SPATK]: "x_sp_atk",
    [Stat.SPDEF]: "x_sp_def",
    [Stat.SPD]: "x_speed",
    [Stat.ACC]: "x_accuracy",
  };

  constructor() {
    super((_party: Pokemon[], pregenArgs?: any[]) => {
      if (pregenArgs && pregenArgs.length === 1 && TEMP_BATTLE_STATS.includes(pregenArgs[0])) {
        return new TempStatStageBoosterModifierType(pregenArgs[0]);
      }
      const randStat: TempBattleStat = randSeedInt(Stat.ACC, Stat.ATK);
      return new TempStatStageBoosterModifierType(randStat);
    });
  }
}

/**
 * Modifier type generator for {@linkcode SpeciesStatBoosterModifierType}, which
 * encapsulates the logic for weighting the most useful held item from
 * the current list of {@linkcode items}.
 * @extends ModifierTypeGenerator
 */
class SpeciesStatBoosterModifierTypeGenerator extends ModifierTypeGenerator {
  /** Object comprised of the currently available species-based stat boosting held items */
  public static readonly items = {
    LIGHT_BALL: {
      stats: [Stat.ATK, Stat.SPATK],
      multiplier: 2,
      species: [SpeciesId.PIKACHU],
      rare: true,
    },
    THICK_CLUB: {
      stats: [Stat.ATK],
      multiplier: 2,
      species: [SpeciesId.CUBONE, SpeciesId.MAROWAK, SpeciesId.ALOLA_MAROWAK],
      rare: true,
    },
    METAL_POWDER: {
      stats: [Stat.DEF],
      multiplier: 2,
      species: [SpeciesId.DITTO],
      rare: true,
    },
    QUICK_POWDER: {
      stats: [Stat.SPD],
      multiplier: 2,
      species: [SpeciesId.DITTO],
      rare: true,
    },
    DEEP_SEA_SCALE: {
      stats: [Stat.SPDEF],
      multiplier: 2,
      species: [SpeciesId.CLAMPERL],
      rare: false,
    },
    DEEP_SEA_TOOTH: {
      stats: [Stat.SPATK],
      multiplier: 2,
      species: [SpeciesId.CLAMPERL],
      rare: false,
    },
  };

  constructor(rare: boolean) {
    super((party: Pokemon[], pregenArgs?: any[]) => {
      const items = SpeciesStatBoosterModifierTypeGenerator.items;
      if (pregenArgs && pregenArgs.length === 1 && pregenArgs[0] in items) {
        return new SpeciesStatBoosterModifierType(pregenArgs[0] as SpeciesStatBoosterItem);
      }

      // Get a pool of items based on the rarity.
      const keys: (keyof SpeciesStatBoosterItem)[] = [];
      const values: (typeof items)[keyof typeof items][] = [];
      const weights: number[] = [];
      for (const [key, val] of Object.entries(SpeciesStatBoosterModifierTypeGenerator.items)) {
        if (val.rare !== rare) {
          continue;
        }
        values.push(val);
        keys.push(key as keyof SpeciesStatBoosterItem);
        weights.push(0);
      }

      for (const p of party) {
        const speciesId = p.getSpeciesForm(true).speciesId;
        const fusionSpeciesId = p.isFusion() ? p.getFusionSpeciesForm(true).speciesId : null;
        // TODO: Use commented boolean when Fling is implemented
        const hasFling = false; /* p.getMoveset(true).some(m => m.moveId === MoveId.FLING) */

        for (const i in values) {
          const checkedSpecies = values[i].species;
          const checkedStats = values[i].stats;

          // If party member already has the item being weighted currently, skip to the next item
          const hasItem = p
            .getHeldItems()
            .some(
              m =>
                m instanceof SpeciesStatBoosterModifier &&
                (m as SpeciesStatBoosterModifier).contains(checkedSpecies[0], checkedStats[0]),
            );

          if (!hasItem) {
            if (checkedSpecies.includes(speciesId) || (!!fusionSpeciesId && checkedSpecies.includes(fusionSpeciesId))) {
              // Add weight if party member has a matching species or, if applicable, a matching fusion species
              weights[i]++;
            } else if (checkedSpecies.includes(SpeciesId.PIKACHU) && hasFling) {
              // Add weight to Light Ball if party member has Fling
              weights[i]++;
            }
          }
        }
      }

      let totalWeight = 0;
      for (const weight of weights) {
        totalWeight += weight;
      }

      if (totalWeight !== 0) {
        const randInt = randSeedInt(totalWeight, 1);
        let weight = 0;

        for (const i in weights) {
          if (weights[i] !== 0) {
            const curWeight = weight + weights[i];
            if (randInt <= weight + weights[i]) {
              return new SpeciesStatBoosterModifierType(keys[i] as SpeciesStatBoosterItem);
            }
            weight = curWeight;
          }
        }
      }

      return null;
    });
  }
}

class TmModifierTypeGenerator extends ModifierTypeGenerator {
  constructor(tier: ModifierTier) {
    super((party: Pokemon[], pregenArgs?: any[]) => {
      if (pregenArgs && pregenArgs.length === 1 && pregenArgs[0] in MoveId) {
        return new TmModifierType(pregenArgs[0] as MoveId);
      }
      const partyMemberCompatibleTms = party.map(p => {
        const previousLevelMoves = p.getLearnableLevelMoves();
        return (p as PlayerPokemon).compatibleTms.filter(
          tm => !p.moveset.find(m => m.moveId === tm) && !previousLevelMoves.find(lm => lm === tm),
        );
      });
      const tierUniqueCompatibleTms = partyMemberCompatibleTms
        .flat()
        .filter(tm => tmPoolTiers[tm] === tier)
        .filter(tm => !allMoves[tm].name.endsWith(" (N)"))
        .filter((tm, i, array) => array.indexOf(tm) === i);
      if (!tierUniqueCompatibleTms.length) {
        return null;
      }
      // TODO: should this use `randSeedItem`?
      const randTmIndex = randSeedInt(tierUniqueCompatibleTms.length);
      return new TmModifierType(tierUniqueCompatibleTms[randTmIndex]);
    });
  }
}

class EvolutionItemModifierTypeGenerator extends ModifierTypeGenerator {
  constructor(rare: boolean) {
    super((party: Pokemon[], pregenArgs?: any[]) => {
      if (pregenArgs && pregenArgs.length === 1 && pregenArgs[0] in EvolutionItem) {
        return new EvolutionItemModifierType(pregenArgs[0] as EvolutionItem);
      }

      const evolutionItemPool = [
        party
          .filter(
            p =>
              pokemonEvolutions.hasOwnProperty(p.species.speciesId) &&
              (!p.pauseEvolutions ||
                p.species.speciesId === SpeciesId.SLOWPOKE ||
                p.species.speciesId === SpeciesId.EEVEE ||
                p.species.speciesId === SpeciesId.KIRLIA ||
                p.species.speciesId === SpeciesId.SNORUNT),
          )
          .flatMap(p => {
            const evolutions = pokemonEvolutions[p.species.speciesId];
            return evolutions.filter(e => e.isValidItemEvolution(p));
          }),
        party
          .filter(
            p =>
              p.isFusion() &&
              p.fusionSpecies &&
              pokemonEvolutions.hasOwnProperty(p.fusionSpecies.speciesId) &&
              (!p.pauseEvolutions ||
                p.fusionSpecies.speciesId === SpeciesId.SLOWPOKE ||
                p.fusionSpecies.speciesId === SpeciesId.EEVEE ||
                p.fusionSpecies.speciesId === SpeciesId.KIRLIA ||
                p.fusionSpecies.speciesId === SpeciesId.SNORUNT),
          )
          .flatMap(p => {
            const evolutions = pokemonEvolutions[p.fusionSpecies!.speciesId];
            return evolutions.filter(e => e.isValidItemEvolution(p, true));
          }),
      ]
        .flat()
        .flatMap(e => e.evoItem)
        .filter(i => !!i && i > 50 === rare);

      if (!evolutionItemPool.length) {
        return null;
      }

      // TODO: should this use `randSeedItem`?
      return new EvolutionItemModifierType(evolutionItemPool[randSeedInt(evolutionItemPool.length)]!); // TODO: is the bang correct?
    });
  }
}

export class FormChangeItemModifierTypeGenerator extends ModifierTypeGenerator {
  constructor(isRareFormChangeItem: boolean) {
    super((party: Pokemon[], pregenArgs?: any[]) => {
      if (pregenArgs && pregenArgs.length === 1 && pregenArgs[0] in FormChangeItem) {
        return new FormChangeItemModifierType(pregenArgs[0] as FormChangeItem);
      }

      const formChangeItemPool = [
        ...new Set(
          party
            .filter(p => pokemonFormChanges.hasOwnProperty(p.species.speciesId))
            .flatMap(p => {
              const formChanges = pokemonFormChanges[p.species.speciesId];
              let formChangeItemTriggers = formChanges
                .filter(
                  fc =>
                    ((fc.formKey.indexOf(SpeciesFormKey.MEGA) === -1 &&
                      fc.formKey.indexOf(SpeciesFormKey.PRIMAL) === -1) ||
                      globalScene.getModifiers(MegaEvolutionAccessModifier).length) &&
                    ((fc.formKey.indexOf(SpeciesFormKey.GIGANTAMAX) === -1 &&
                      fc.formKey.indexOf(SpeciesFormKey.ETERNAMAX) === -1) ||
                      globalScene.getModifiers(GigantamaxAccessModifier).length) &&
                    (!fc.conditions.length ||
                      fc.conditions.filter(cond => cond instanceof SpeciesFormChangeCondition && cond.predicate(p))
                        .length) &&
                    fc.preFormKey === p.getFormKey(),
                )
                .map(fc => fc.findTrigger(SpeciesFormChangeItemTrigger) as SpeciesFormChangeItemTrigger)
                .filter(
                  t =>
                    t?.active &&
                    !globalScene.findModifier(
                      m =>
                        m instanceof PokemonFormChangeItemModifier &&
                        m.pokemonId === p.id &&
                        m.formChangeItem === t.item,
                    ),
                );

              if (p.species.speciesId === SpeciesId.NECROZMA) {
                // technically we could use a simplified version and check for formChanges.length > 3, but in case any code changes later, this might break...
                let foundULTRA_Z = false,
                  foundN_LUNA = false,
                  foundN_SOLAR = false;
                formChangeItemTriggers.forEach((fc, _i) => {
                  console.log("Checking ", fc.item);
                  switch (fc.item) {
                    case FormChangeItem.ULTRANECROZIUM_Z:
                      foundULTRA_Z = true;
                      break;
                    case FormChangeItem.N_LUNARIZER:
                      foundN_LUNA = true;
                      break;
                    case FormChangeItem.N_SOLARIZER:
                      foundN_SOLAR = true;
                      break;
                  }
                });
                if (foundULTRA_Z && foundN_LUNA && foundN_SOLAR) {
                  // all three items are present -> user hasn't acquired any of the N_*ARIZERs -> block ULTRANECROZIUM_Z acquisition.
                  formChangeItemTriggers = formChangeItemTriggers.filter(
                    fc => fc.item !== FormChangeItem.ULTRANECROZIUM_Z,
                  );
                } else {
                  console.log("DID NOT FIND ");
                }
              }
              return formChangeItemTriggers;
            }),
        ),
      ]
        .flat()
        .flatMap(fc => fc.item)
        .filter(i => (i && i < 100) === isRareFormChangeItem);
      // convert it into a set to remove duplicate values, which can appear when the same species with a potential form change is in the party.

      if (!formChangeItemPool.length) {
        return null;
      }

      // TODO: should this use `randSeedItem`?
      return new FormChangeItemModifierType(formChangeItemPool[randSeedInt(formChangeItemPool.length)]);
    });
  }
}

export class ContactHeldItemTransferChanceModifierType extends PokemonHeldItemModifierType {
  private chancePercent: number;

  constructor(localeKey: string, iconImage: string, chancePercent: number, group?: string, soundName?: string) {
    super(
      localeKey,
      iconImage,
      (type, args) => new ContactHeldItemTransferChanceModifier(type, (args[0] as Pokemon).id, chancePercent),
      group,
      soundName,
    );

    this.chancePercent = chancePercent;
  }

  getDescription(): string {
    return i18next.t("modifierType:ModifierType.ContactHeldItemTransferChanceModifierType.description", {
      chancePercent: this.chancePercent,
    });
  }
}

export class TurnHeldItemTransferModifierType extends PokemonHeldItemModifierType {
  constructor(localeKey: string, iconImage: string, group?: string, soundName?: string) {
    super(
      localeKey,
      iconImage,
      (type, args) => new TurnHeldItemTransferModifier(type, (args[0] as Pokemon).id),
      group,
      soundName,
    );
  }

  getDescription(): string {
    return i18next.t("modifierType:ModifierType.TurnHeldItemTransferModifierType.description");
  }
}

export class EnemyAttackStatusEffectChanceModifierType extends ModifierType {
  private chancePercent: number;
  private effect: StatusEffect;

  constructor(localeKey: string, iconImage: string, chancePercent: number, effect: StatusEffect, stackCount?: number) {
    super(
      localeKey,
      iconImage,
      (type, _args) => new EnemyAttackStatusEffectChanceModifier(type, effect, chancePercent, stackCount),
      "enemy_status_chance",
    );

    this.chancePercent = chancePercent;
    this.effect = effect;
  }

  getDescription(): string {
    return i18next.t("modifierType:ModifierType.EnemyAttackStatusEffectChanceModifierType.description", {
      chancePercent: this.chancePercent,
      statusEffect: getStatusEffectDescriptor(this.effect),
    });
  }
}

export class EnemyEndureChanceModifierType extends ModifierType {
  private chancePercent: number;

  constructor(localeKey: string, iconImage: string, chancePercent: number) {
    super(localeKey, iconImage, (type, _args) => new EnemyEndureChanceModifier(type, chancePercent), "enemy_endure");

    this.chancePercent = chancePercent;
  }

  getDescription(): string {
    return i18next.t("modifierType:ModifierType.EnemyEndureChanceModifierType.description", {
      chancePercent: this.chancePercent,
    });
  }
}

export class WeightedModifierType {
  public modifierType: ModifierType;
  public weight: number | WeightedModifierTypeWeightFunc;
  public maxWeight: number | WeightedModifierTypeWeightFunc;

  constructor(
    modifierTypeFunc: ModifierTypeFunc,
    weight: number | WeightedModifierTypeWeightFunc,
    maxWeight?: number | WeightedModifierTypeWeightFunc,
  ) {
    this.modifierType = modifierTypeFunc();
    this.modifierType.id = Object.keys(modifierTypeInitObj).find(k => modifierTypeInitObj[k] === modifierTypeFunc)!; // TODO: is this bang correct?
    this.weight = weight;
    this.maxWeight = maxWeight || (!(weight instanceof Function) ? weight : 0);
  }

  setTier(tier: ModifierTier) {
    this.modifierType.setTier(tier);
  }
}

type BaseModifierOverride = {
  name: Exclude<ModifierTypeKeys, GeneratorModifierOverride["name"]>;
  count?: number;
};

/** Type for modifiers and held items that are constructed via {@linkcode ModifierTypeGenerator}. */
export type GeneratorModifierOverride = {
  count?: number;
} & (
  | {
      name: keyof Pick<typeof modifierTypeInitObj, "SPECIES_STAT_BOOSTER" | "RARE_SPECIES_STAT_BOOSTER">;
      type?: SpeciesStatBoosterItem;
    }
  | {
      name: keyof Pick<typeof modifierTypeInitObj, "TEMP_STAT_STAGE_BOOSTER">;
      type?: TempBattleStat;
    }
  | {
      name: keyof Pick<typeof modifierTypeInitObj, "BASE_STAT_BOOSTER">;
      type?: Stat;
    }
  | {
      name: keyof Pick<typeof modifierTypeInitObj, "MINT">;
      type?: Nature;
    }
  | {
      name: keyof Pick<typeof modifierTypeInitObj, "ATTACK_TYPE_BOOSTER" | "TERA_SHARD">;
      type?: PokemonType;
    }
  | {
      name: keyof Pick<typeof modifierTypeInitObj, "BERRY">;
      type?: BerryType;
    }
  | {
      name: keyof Pick<typeof modifierTypeInitObj, "EVOLUTION_ITEM" | "RARE_EVOLUTION_ITEM">;
      type?: EvolutionItem;
    }
  | {
      name: keyof Pick<typeof modifierTypeInitObj, "FORM_CHANGE_ITEM" | "RARE_FORM_CHANGE_ITEM">;
      type?: FormChangeItem;
    }
  | {
      name: keyof Pick<typeof modifierTypeInitObj, "TM_COMMON" | "TM_GREAT" | "TM_ULTRA">;
      type?: MoveId;
    }
);

/** Type used to construct modifiers and held items for overriding purposes. */
export type ModifierOverride = GeneratorModifierOverride | BaseModifierOverride;

export type ModifierTypeKeys = keyof typeof modifierTypeInitObj;

const modifierTypeInitObj = Object.freeze({
  POKEBALL: () => new AddPokeballModifierType("pb", PokeballType.POKEBALL, 5),
  GREAT_BALL: () => new AddPokeballModifierType("gb", PokeballType.GREAT_BALL, 5),
  ULTRA_BALL: () => new AddPokeballModifierType("ub", PokeballType.ULTRA_BALL, 5),
  ROGUE_BALL: () => new AddPokeballModifierType("rb", PokeballType.ROGUE_BALL, 5),
  MASTER_BALL: () => new AddPokeballModifierType("mb", PokeballType.MASTER_BALL, 1),

  RARE_CANDY: () => new PokemonLevelIncrementModifierType("modifierType:ModifierType.RARE_CANDY", "rare_candy"),
  RARER_CANDY: () => new AllPokemonLevelIncrementModifierType("modifierType:ModifierType.RARER_CANDY", "rarer_candy"),

  EVOLUTION_ITEM: () => new EvolutionItemModifierTypeGenerator(false),
  RARE_EVOLUTION_ITEM: () => new EvolutionItemModifierTypeGenerator(true),
  FORM_CHANGE_ITEM: () => new FormChangeItemModifierTypeGenerator(false),
  RARE_FORM_CHANGE_ITEM: () => new FormChangeItemModifierTypeGenerator(true),

  EVOLUTION_TRACKER_GIMMIGHOUL: () =>
    new PokemonHeldItemModifierType(
      "modifierType:ModifierType.EVOLUTION_TRACKER_GIMMIGHOUL",
      "relic_gold",
      (type, args) =>
        new EvoTrackerModifier(type, (args[0] as Pokemon).id, SpeciesId.GIMMIGHOUL, 10, (args[1] as number) ?? 1),
    ),

  MEGA_BRACELET: () =>
    new ModifierType(
      "modifierType:ModifierType.MEGA_BRACELET",
      "mega_bracelet",
      (type, _args) => new MegaEvolutionAccessModifier(type),
    ),
  DYNAMAX_BAND: () =>
    new ModifierType(
      "modifierType:ModifierType.DYNAMAX_BAND",
      "dynamax_band",
      (type, _args) => new GigantamaxAccessModifier(type),
    ),
  TERA_ORB: () =>
    new ModifierType(
      "modifierType:ModifierType.TERA_ORB",
      "tera_orb",
      (type, _args) => new TerastallizeAccessModifier(type),
    ),

  MAP: () => new ModifierType("modifierType:ModifierType.MAP", "map", (type, _args) => new MapModifier(type)),

  POTION: () => new PokemonHpRestoreModifierType("modifierType:ModifierType.POTION", "potion", 20, 10),
  SUPER_POTION: () =>
    new PokemonHpRestoreModifierType("modifierType:ModifierType.SUPER_POTION", "super_potion", 50, 25),
  HYPER_POTION: () =>
    new PokemonHpRestoreModifierType("modifierType:ModifierType.HYPER_POTION", "hyper_potion", 200, 50),
  MAX_POTION: () => new PokemonHpRestoreModifierType("modifierType:ModifierType.MAX_POTION", "max_potion", 0, 100),
  FULL_RESTORE: () =>
    new PokemonHpRestoreModifierType("modifierType:ModifierType.FULL_RESTORE", "full_restore", 0, 100, true),

  REVIVE: () => new PokemonReviveModifierType("modifierType:ModifierType.REVIVE", "revive", 50),
  MAX_REVIVE: () => new PokemonReviveModifierType("modifierType:ModifierType.MAX_REVIVE", "max_revive", 100),

  FULL_HEAL: () => new PokemonStatusHealModifierType("modifierType:ModifierType.FULL_HEAL", "full_heal"),

  SACRED_ASH: () => new AllPokemonFullReviveModifierType("modifierType:ModifierType.SACRED_ASH", "sacred_ash"),

  REVIVER_SEED: () =>
    new PokemonHeldItemModifierType(
      "modifierType:ModifierType.REVIVER_SEED",
      "reviver_seed",
      (type, args) => new PokemonInstantReviveModifier(type, (args[0] as Pokemon).id),
    ),
  WHITE_HERB: () =>
    new PokemonHeldItemModifierType(
      "modifierType:ModifierType.WHITE_HERB",
      "white_herb",
      (type, args) => new ResetNegativeStatStageModifier(type, (args[0] as Pokemon).id),
    ),

  ETHER: () => new PokemonPpRestoreModifierType("modifierType:ModifierType.ETHER", "ether", 10),
  MAX_ETHER: () => new PokemonPpRestoreModifierType("modifierType:ModifierType.MAX_ETHER", "max_ether", -1),

  ELIXIR: () => new PokemonAllMovePpRestoreModifierType("modifierType:ModifierType.ELIXIR", "elixir", 10),
  MAX_ELIXIR: () => new PokemonAllMovePpRestoreModifierType("modifierType:ModifierType.MAX_ELIXIR", "max_elixir", -1),

  PP_UP: () => new PokemonPpUpModifierType("modifierType:ModifierType.PP_UP", "pp_up", 1),
  PP_MAX: () => new PokemonPpUpModifierType("modifierType:ModifierType.PP_MAX", "pp_max", 3),

  /*REPEL: () => new DoubleBattleChanceBoosterModifierType('Repel', 5),
  SUPER_REPEL: () => new DoubleBattleChanceBoosterModifierType('Super Repel', 10),
  MAX_REPEL: () => new DoubleBattleChanceBoosterModifierType('Max Repel', 25),*/

  LURE: () => new DoubleBattleChanceBoosterModifierType("modifierType:ModifierType.LURE", "lure", 10),
  SUPER_LURE: () => new DoubleBattleChanceBoosterModifierType("modifierType:ModifierType.SUPER_LURE", "super_lure", 15),
  MAX_LURE: () => new DoubleBattleChanceBoosterModifierType("modifierType:ModifierType.MAX_LURE", "max_lure", 30),

  SPECIES_STAT_BOOSTER: () => new SpeciesStatBoosterModifierTypeGenerator(false),
  RARE_SPECIES_STAT_BOOSTER: () => new SpeciesStatBoosterModifierTypeGenerator(true),

  TEMP_STAT_STAGE_BOOSTER: () => new TempStatStageBoosterModifierTypeGenerator(),

  DIRE_HIT: () =>
    new (class extends ModifierType {
      getDescription(): string {
        return i18next.t("modifierType:ModifierType.TempStatStageBoosterModifierType.description", {
          stat: i18next.t("modifierType:ModifierType.DIRE_HIT.extra.raises"),
          amount: i18next.t("modifierType:ModifierType.TempStatStageBoosterModifierType.extra.stage"),
        });
      }
    })("modifierType:ModifierType.DIRE_HIT", "dire_hit", (type, _args) => new TempCritBoosterModifier(type, 5)),

  BASE_STAT_BOOSTER: () => new BaseStatBoosterModifierTypeGenerator(),

  ATTACK_TYPE_BOOSTER: () => new AttackTypeBoosterModifierTypeGenerator(),

  MINT: () =>
    new ModifierTypeGenerator((_party: Pokemon[], pregenArgs?: any[]) => {
      if (pregenArgs && pregenArgs.length === 1 && pregenArgs[0] in Nature) {
        return new PokemonNatureChangeModifierType(pregenArgs[0] as Nature);
      }
      return new PokemonNatureChangeModifierType(randSeedItem(getEnumValues(Nature)));
    }),

  MYSTICAL_ROCK: () =>
    new PokemonHeldItemModifierType(
      "modifierType:ModifierType.MYSTICAL_ROCK",
      "mystical_rock",
      (type, args) => new FieldEffectModifier(type, (args[0] as Pokemon).id),
    ),

  TERA_SHARD: () =>
    new ModifierTypeGenerator((party: Pokemon[], pregenArgs?: any[]) => {
      if (pregenArgs && pregenArgs.length === 1 && pregenArgs[0] in PokemonType) {
        return new TerastallizeModifierType(pregenArgs[0] as PokemonType);
      }
      if (!globalScene.getModifiers(TerastallizeAccessModifier).length) {
        return null;
      }
      const teraTypes: PokemonType[] = [];
      for (const p of party) {
        if (
          !(p.hasSpecies(SpeciesId.TERAPAGOS) || p.hasSpecies(SpeciesId.OGERPON) || p.hasSpecies(SpeciesId.SHEDINJA))
        ) {
          teraTypes.push(p.teraType);
        }
      }
      let excludedType = PokemonType.UNKNOWN;
      if (teraTypes.length > 0 && teraTypes.filter(t => t === teraTypes[0]).length === teraTypes.length) {
        excludedType = teraTypes[0];
      }
      let shardType = randSeedInt(64) ? (randSeedInt(18) as PokemonType) : PokemonType.STELLAR;
      while (shardType === excludedType) {
        shardType = randSeedInt(64) ? (randSeedInt(18) as PokemonType) : PokemonType.STELLAR;
      }
      return new TerastallizeModifierType(shardType);
    }),

  BERRY: () =>
    new ModifierTypeGenerator((_party: Pokemon[], pregenArgs?: any[]) => {
      if (pregenArgs && pregenArgs.length === 1 && pregenArgs[0] in BerryType) {
        return new BerryModifierType(pregenArgs[0] as BerryType);
      }
      const berryTypes = getEnumValues(BerryType);
      let randBerryType: BerryType;
      const rand = randSeedInt(12);
      if (rand < 2) {
        randBerryType = BerryType.SITRUS;
      } else if (rand < 4) {
        randBerryType = BerryType.LUM;
      } else if (rand < 6) {
        randBerryType = BerryType.LEPPA;
      } else {
        randBerryType = berryTypes[randSeedInt(berryTypes.length - 3) + 2];
      }
      return new BerryModifierType(randBerryType);
    }),

  TM_COMMON: () => new TmModifierTypeGenerator(ModifierTier.COMMON),
  TM_GREAT: () => new TmModifierTypeGenerator(ModifierTier.GREAT),
  TM_ULTRA: () => new TmModifierTypeGenerator(ModifierTier.ULTRA),

  MEMORY_MUSHROOM: () => new RememberMoveModifierType("modifierType:ModifierType.MEMORY_MUSHROOM", "big_mushroom"),

  EXP_SHARE: () =>
    new ModifierType("modifierType:ModifierType.EXP_SHARE", "exp_share", (type, _args) => new ExpShareModifier(type)),
  EXP_BALANCE: () =>
    new ModifierType(
      "modifierType:ModifierType.EXP_BALANCE",
      "exp_balance",
      (type, _args) => new ExpBalanceModifier(type),
    ),

  OVAL_CHARM: () =>
    new ModifierType(
      "modifierType:ModifierType.OVAL_CHARM",
      "oval_charm",
      (type, _args) => new MultipleParticipantExpBonusModifier(type),
    ),

  EXP_CHARM: () => new ExpBoosterModifierType("modifierType:ModifierType.EXP_CHARM", "exp_charm", 25),
  SUPER_EXP_CHARM: () => new ExpBoosterModifierType("modifierType:ModifierType.SUPER_EXP_CHARM", "super_exp_charm", 60),
  GOLDEN_EXP_CHARM: () =>
    new ExpBoosterModifierType("modifierType:ModifierType.GOLDEN_EXP_CHARM", "golden_exp_charm", 100),

  LUCKY_EGG: () => new PokemonExpBoosterModifierType("modifierType:ModifierType.LUCKY_EGG", "lucky_egg", 40),
  GOLDEN_EGG: () => new PokemonExpBoosterModifierType("modifierType:ModifierType.GOLDEN_EGG", "golden_egg", 100),

  SOOTHE_BELL: () => new PokemonFriendshipBoosterModifierType("modifierType:ModifierType.SOOTHE_BELL", "soothe_bell"),

  SCOPE_LENS: () =>
    new PokemonHeldItemModifierType(
      "modifierType:ModifierType.SCOPE_LENS",
      "scope_lens",
      (type, args) => new CritBoosterModifier(type, (args[0] as Pokemon).id, 1),
    ),
  LEEK: () =>
    new PokemonHeldItemModifierType(
      "modifierType:ModifierType.LEEK",
      "leek",
      (type, args) =>
        new SpeciesCritBoosterModifier(type, (args[0] as Pokemon).id, 2, [
          SpeciesId.FARFETCHD,
          SpeciesId.GALAR_FARFETCHD,
          SpeciesId.SIRFETCHD,
        ]),
    ),

  EVIOLITE: () =>
    new PokemonHeldItemModifierType(
      "modifierType:ModifierType.EVIOLITE",
      "eviolite",
      (type, args) => new EvolutionStatBoosterModifier(type, (args[0] as Pokemon).id, [Stat.DEF, Stat.SPDEF], 1.5),
    ),

  SOUL_DEW: () =>
    new PokemonHeldItemModifierType(
      "modifierType:ModifierType.SOUL_DEW",
      "soul_dew",
      (type, args) => new PokemonNatureWeightModifier(type, (args[0] as Pokemon).id),
    ),

  NUGGET: () =>
    new MoneyRewardModifierType(
      "modifierType:ModifierType.NUGGET",
      "nugget",
      1,
      "modifierType:ModifierType.MoneyRewardModifierType.extra.small",
    ),
  BIG_NUGGET: () =>
    new MoneyRewardModifierType(
      "modifierType:ModifierType.BIG_NUGGET",
      "big_nugget",
      2.5,
      "modifierType:ModifierType.MoneyRewardModifierType.extra.moderate",
    ),
  RELIC_GOLD: () =>
    new MoneyRewardModifierType(
      "modifierType:ModifierType.RELIC_GOLD",
      "relic_gold",
      10,
      "modifierType:ModifierType.MoneyRewardModifierType.extra.large",
    ),

  AMULET_COIN: () =>
    new ModifierType(
      "modifierType:ModifierType.AMULET_COIN",
      "amulet_coin",
      (type, _args) => new MoneyMultiplierModifier(type),
    ),
  GOLDEN_PUNCH: () =>
    new PokemonHeldItemModifierType(
      "modifierType:ModifierType.GOLDEN_PUNCH",
      "golden_punch",
      (type, args) => new DamageMoneyRewardModifier(type, (args[0] as Pokemon).id),
    ),
  COIN_CASE: () =>
    new ModifierType(
      "modifierType:ModifierType.COIN_CASE",
      "coin_case",
      (type, _args) => new MoneyInterestModifier(type),
    ),

  LOCK_CAPSULE: () =>
    new ModifierType(
      "modifierType:ModifierType.LOCK_CAPSULE",
      "lock_capsule",
      (type, _args) => new LockModifierTiersModifier(type),
    ),

  GRIP_CLAW: () =>
    new ContactHeldItemTransferChanceModifierType("modifierType:ModifierType.GRIP_CLAW", "grip_claw", 10),
  WIDE_LENS: () => new PokemonMoveAccuracyBoosterModifierType("modifierType:ModifierType.WIDE_LENS", "wide_lens", 5),

  MULTI_LENS: () => new PokemonMultiHitModifierType("modifierType:ModifierType.MULTI_LENS", "zoom_lens"),

  HEALING_CHARM: () =>
    new ModifierType(
      "modifierType:ModifierType.HEALING_CHARM",
      "healing_charm",
      (type, _args) => new HealingBoosterModifier(type, 1.1),
    ),
  CANDY_JAR: () =>
    new ModifierType(
      "modifierType:ModifierType.CANDY_JAR",
      "candy_jar",
      (type, _args) => new LevelIncrementBoosterModifier(type),
    ),

  BERRY_POUCH: () =>
    new ModifierType(
      "modifierType:ModifierType.BERRY_POUCH",
      "berry_pouch",
      (type, _args) => new PreserveBerryModifier(type),
    ),

  FOCUS_BAND: () =>
    new PokemonHeldItemModifierType(
      "modifierType:ModifierType.FOCUS_BAND",
      "focus_band",
      (type, args) => new SurviveDamageModifier(type, (args[0] as Pokemon).id),
    ),

  QUICK_CLAW: () =>
    new PokemonHeldItemModifierType(
      "modifierType:ModifierType.QUICK_CLAW",
      "quick_claw",
      (type, args) => new BypassSpeedChanceModifier(type, (args[0] as Pokemon).id),
    ),

  KINGS_ROCK: () =>
    new PokemonHeldItemModifierType(
      "modifierType:ModifierType.KINGS_ROCK",
      "kings_rock",
      (type, args) => new FlinchChanceModifier(type, (args[0] as Pokemon).id),
    ),

  LEFTOVERS: () =>
    new PokemonHeldItemModifierType(
      "modifierType:ModifierType.LEFTOVERS",
      "leftovers",
      (type, args) => new TurnHealModifier(type, (args[0] as Pokemon).id),
    ),
  SHELL_BELL: () =>
    new PokemonHeldItemModifierType(
      "modifierType:ModifierType.SHELL_BELL",
      "shell_bell",
      (type, args) => new HitHealModifier(type, (args[0] as Pokemon).id),
    ),

  TOXIC_ORB: () =>
    new PokemonHeldItemModifierType(
      "modifierType:ModifierType.TOXIC_ORB",
      "toxic_orb",
      (type, args) => new TurnStatusEffectModifier(type, (args[0] as Pokemon).id),
    ),
  FLAME_ORB: () =>
    new PokemonHeldItemModifierType(
      "modifierType:ModifierType.FLAME_ORB",
      "flame_orb",
      (type, args) => new TurnStatusEffectModifier(type, (args[0] as Pokemon).id),
    ),

  BATON: () =>
    new PokemonHeldItemModifierType(
      "modifierType:ModifierType.BATON",
      "baton",
      (type, args) => new SwitchEffectTransferModifier(type, (args[0] as Pokemon).id),
    ),

  SHINY_CHARM: () =>
    new ModifierType(
      "modifierType:ModifierType.SHINY_CHARM",
      "shiny_charm",
      (type, _args) => new ShinyRateBoosterModifier(type),
    ),
  ABILITY_CHARM: () =>
    new ModifierType(
      "modifierType:ModifierType.ABILITY_CHARM",
      "ability_charm",
      (type, _args) => new HiddenAbilityRateBoosterModifier(type),
    ),
  CATCHING_CHARM: () =>
    new ModifierType(
      "modifierType:ModifierType.CATCHING_CHARM",
      "catching_charm",
      (type, _args) => new CriticalCatchChanceBoosterModifier(type),
    ),

  IV_SCANNER: () =>
    new ModifierType("modifierType:ModifierType.IV_SCANNER", "scanner", (type, _args) => new IvScannerModifier(type)),

  DNA_SPLICERS: () => new FusePokemonModifierType("modifierType:ModifierType.DNA_SPLICERS", "dna_splicers"),

  MINI_BLACK_HOLE: () =>
    new TurnHeldItemTransferModifierType("modifierType:ModifierType.MINI_BLACK_HOLE", "mini_black_hole"),

  VOUCHER: () => new AddVoucherModifierType(VoucherType.REGULAR, 1),
  VOUCHER_PLUS: () => new AddVoucherModifierType(VoucherType.PLUS, 1),
  VOUCHER_PREMIUM: () => new AddVoucherModifierType(VoucherType.PREMIUM, 1),

  GOLDEN_POKEBALL: () =>
    new ModifierType(
      "modifierType:ModifierType.GOLDEN_POKEBALL",
      "pb_gold",
      (type, _args) => new ExtraModifierModifier(type),
      undefined,
      "se/pb_bounce_1",
    ),
  SILVER_POKEBALL: () =>
    new ModifierType(
      "modifierType:ModifierType.SILVER_POKEBALL",
      "pb_silver",
      (type, _args) => new TempExtraModifierModifier(type, 100),
      undefined,
      "se/pb_bounce_1",
    ),

  ENEMY_DAMAGE_BOOSTER: () =>
    new ModifierType(
      "modifierType:ModifierType.ENEMY_DAMAGE_BOOSTER",
      "wl_item_drop",
      (type, _args) => new EnemyDamageBoosterModifier(type, 5),
    ),
  ENEMY_DAMAGE_REDUCTION: () =>
    new ModifierType(
      "modifierType:ModifierType.ENEMY_DAMAGE_REDUCTION",
      "wl_guard_spec",
      (type, _args) => new EnemyDamageReducerModifier(type, 2.5),
    ),
  //ENEMY_SUPER_EFFECT_BOOSTER: () => new ModifierType('Type Advantage Token', 'Increases damage of super effective attacks by 30%', (type, _args) => new EnemySuperEffectiveDamageBoosterModifier(type, 30), 'wl_custom_super_effective'),
  ENEMY_HEAL: () =>
    new ModifierType(
      "modifierType:ModifierType.ENEMY_HEAL",
      "wl_potion",
      (type, _args) => new EnemyTurnHealModifier(type, 2, 10),
    ),
  ENEMY_ATTACK_POISON_CHANCE: () =>
    new EnemyAttackStatusEffectChanceModifierType(
      "modifierType:ModifierType.ENEMY_ATTACK_POISON_CHANCE",
      "wl_antidote",
      5,
      StatusEffect.POISON,
      10,
    ),
  ENEMY_ATTACK_PARALYZE_CHANCE: () =>
    new EnemyAttackStatusEffectChanceModifierType(
      "modifierType:ModifierType.ENEMY_ATTACK_PARALYZE_CHANCE",
      "wl_paralyze_heal",
      2.5,
      StatusEffect.PARALYSIS,
      10,
    ),
  ENEMY_ATTACK_BURN_CHANCE: () =>
    new EnemyAttackStatusEffectChanceModifierType(
      "modifierType:ModifierType.ENEMY_ATTACK_BURN_CHANCE",
      "wl_burn_heal",
      5,
      StatusEffect.BURN,
      10,
    ),
  ENEMY_STATUS_EFFECT_HEAL_CHANCE: () =>
    new ModifierType(
      "modifierType:ModifierType.ENEMY_STATUS_EFFECT_HEAL_CHANCE",
      "wl_full_heal",
      (type, _args) => new EnemyStatusEffectHealChanceModifier(type, 2.5, 10),
    ),
  ENEMY_ENDURE_CHANCE: () =>
    new EnemyEndureChanceModifierType("modifierType:ModifierType.ENEMY_ENDURE_CHANCE", "wl_reset_urge", 2),
  ENEMY_FUSED_CHANCE: () =>
    new ModifierType(
      "modifierType:ModifierType.ENEMY_FUSED_CHANCE",
      "wl_custom_spliced",
      (type, _args) => new EnemyFusionChanceModifier(type, 1),
    ),

  MYSTERY_ENCOUNTER_SHUCKLE_JUICE: () =>
    new ModifierTypeGenerator((_party: Pokemon[], pregenArgs?: any[]) => {
      if (pregenArgs) {
        return new PokemonBaseStatTotalModifierType(pregenArgs[0] as 10 | -15);
      }
      return new PokemonBaseStatTotalModifierType(10);
    }),
  MYSTERY_ENCOUNTER_OLD_GATEAU: () =>
    new PokemonHeldItemModifierType(
      "modifierType:ModifierType.MYSTERY_ENCOUNTER_OLD_GATEAU",
      "old_gateau",
      (type, args) => new PokemonBaseStatFlatModifier(type, (args[0] as Pokemon).id),
    ),
  MYSTERY_ENCOUNTER_BLACK_SLUDGE: () =>
    new ModifierTypeGenerator((_party: Pokemon[], pregenArgs?: any[]) => {
      if (pregenArgs) {
        return new ModifierType(
          "modifierType:ModifierType.MYSTERY_ENCOUNTER_BLACK_SLUDGE",
          "black_sludge",
          (type, _args) => new HealShopCostModifier(type, pregenArgs[0] as number),
        );
      }
      return new ModifierType(
        "modifierType:ModifierType.MYSTERY_ENCOUNTER_BLACK_SLUDGE",
        "black_sludge",
        (type, _args) => new HealShopCostModifier(type, 2.5),
      );
    }),
  MYSTERY_ENCOUNTER_MACHO_BRACE: () =>
    new PokemonHeldItemModifierType(
      "modifierType:ModifierType.MYSTERY_ENCOUNTER_MACHO_BRACE",
      "macho_brace",
      (type, args) => new PokemonIncrementingStatModifier(type, (args[0] as Pokemon).id),
    ),
  MYSTERY_ENCOUNTER_GOLDEN_BUG_NET: () =>
    new ModifierType(
      "modifierType:ModifierType.MYSTERY_ENCOUNTER_GOLDEN_BUG_NET",
      "golden_net",
      (type, _args) => new BoostBugSpawnModifier(type),
    ),
});

/**
 * The initial set of modifier types, used to generate the modifier pool.
 */
export type ModifierTypes = typeof modifierTypeInitObj;

export interface ModifierPool {
  [tier: string]: WeightedModifierType[];
}

let modifierPoolThresholds = {};
let ignoredPoolIndexes = {};

let dailyStarterModifierPoolThresholds = {};
// biome-ignore lint/correctness/noUnusedVariables: TODO explain why this is marked as OK
let ignoredDailyStarterPoolIndexes = {};

let enemyModifierPoolThresholds = {};
// biome-ignore lint/correctness/noUnusedVariables: TODO explain why this is marked as OK
let enemyIgnoredPoolIndexes = {};

let enemyBuffModifierPoolThresholds = {};
// biome-ignore lint/correctness/noUnusedVariables: TODO explain why this is marked as OK
let enemyBuffIgnoredPoolIndexes = {};

const tierWeights = [768 / 1024, 195 / 1024, 48 / 1024, 12 / 1024, 1 / 1024];
/**
 * Allows a unit test to check if an item exists in the Modifier Pool. Checks the pool directly, rather than attempting to reroll for the item.
 */
export const itemPoolChecks: Map<ModifierTypeKeys, boolean | undefined> = new Map();

export function regenerateModifierPoolThresholds(party: Pokemon[], poolType: ModifierPoolType, rerollCount = 0) {
  const pool = getModifierPoolForType(poolType);
  itemPoolChecks.forEach((_v, k) => {
    itemPoolChecks.set(k, false);
  });

  const ignoredIndexes = {};
  const modifierTableData = {};
  const thresholds = Object.fromEntries(
    new Map(
      Object.keys(pool).map(t => {
        ignoredIndexes[t] = [];
        const thresholds = new Map();
        const tierModifierIds: string[] = [];
        let tierMaxWeight = 0;
        let i = 0;
        pool[t].reduce((total: number, modifierType: WeightedModifierType) => {
          const weightedModifierType = modifierType as WeightedModifierType;
          const existingModifiers = globalScene.findModifiers(
            m => m.type.id === weightedModifierType.modifierType.id,
            poolType === ModifierPoolType.PLAYER,
          );
          const itemModifierType =
            weightedModifierType.modifierType instanceof ModifierTypeGenerator
              ? weightedModifierType.modifierType.generateType(party)
              : weightedModifierType.modifierType;
          const weight =
            !existingModifiers.length ||
            itemModifierType instanceof PokemonHeldItemModifierType ||
            itemModifierType instanceof FormChangeItemModifierType ||
            existingModifiers.find(m => m.stackCount < m.getMaxStackCount(true))
              ? weightedModifierType.weight instanceof Function
                ? // biome-ignore lint/complexity/noBannedTypes: TODO: refactor to not use Function type
                  (weightedModifierType.weight as Function)(party, rerollCount)
                : (weightedModifierType.weight as number)
              : 0;
          if (weightedModifierType.maxWeight) {
            const modifierId = weightedModifierType.modifierType.id;
            tierModifierIds.push(modifierId);
            const outputWeight = useMaxWeightForOutput ? weightedModifierType.maxWeight : weight;
            modifierTableData[modifierId] = {
              weight: outputWeight,
              tier: Number.parseInt(t),
              tierPercent: 0,
              totalPercent: 0,
            };
            tierMaxWeight += outputWeight;
          }
          if (weight) {
            total += weight;
          } else {
            ignoredIndexes[t].push(i++);
            return total;
          }
          if (itemPoolChecks.has(modifierType.modifierType.id as ModifierTypeKeys)) {
            itemPoolChecks.set(modifierType.modifierType.id as ModifierTypeKeys, true);
          }
          thresholds.set(total, i++);
          return total;
        }, 0);
        for (const id of tierModifierIds) {
          modifierTableData[id].tierPercent = Math.floor((modifierTableData[id].weight / tierMaxWeight) * 10000) / 100;
        }
        return [t, Object.fromEntries(thresholds)];
      }),
    ),
  );
  for (const id of Object.keys(modifierTableData)) {
    modifierTableData[id].totalPercent =
      Math.floor(modifierTableData[id].tierPercent * tierWeights[modifierTableData[id].tier] * 100) / 100;
    modifierTableData[id].tier = ModifierTier[modifierTableData[id].tier];
  }
  if (outputModifierData) {
    console.table(modifierTableData);
  }
  switch (poolType) {
    case ModifierPoolType.PLAYER:
      modifierPoolThresholds = thresholds;
      ignoredPoolIndexes = ignoredIndexes;
      break;
    case ModifierPoolType.WILD:
    case ModifierPoolType.TRAINER:
      enemyModifierPoolThresholds = thresholds;
      enemyIgnoredPoolIndexes = ignoredIndexes;
      break;
    case ModifierPoolType.ENEMY_BUFF:
      enemyBuffModifierPoolThresholds = thresholds;
      enemyBuffIgnoredPoolIndexes = ignoredIndexes;
      break;
    case ModifierPoolType.DAILY_STARTER:
      dailyStarterModifierPoolThresholds = thresholds;
      ignoredDailyStarterPoolIndexes = ignoredIndexes;
      break;
  }
}

export interface CustomModifierSettings {
  /** If specified, will override the next X items to be the specified tier. These can upgrade with luck. */
  guaranteedModifierTiers?: ModifierTier[];
  /** If specified, will override the first X items to be specific modifier options (these should be pre-genned). */
  guaranteedModifierTypeOptions?: ModifierTypeOption[];
  /** If specified, will override the next X items to be auto-generated from specific modifier functions (these don't have to be pre-genned). */
  guaranteedModifierTypeFuncs?: ModifierTypeFunc[];
  /**
   * If set to `true`, will fill the remainder of shop items that were not overridden by the 3 options above, up to the `count` param value.
   * @example
   * ```ts
   * count = 4;
   * customModifierSettings = { guaranteedModifierTiers: [ModifierTier.GREAT], fillRemaining: true };
   * ```
   * The first item in the shop will be `GREAT` tier, and the remaining `3` items will be generated normally.
   *
   * If `fillRemaining: false` in the same scenario, only 1 `GREAT` tier item will appear in the shop (regardless of the value of `count`).
   * @defaultValue `false`
   */
  fillRemaining?: boolean;
  /** If specified, can adjust the amount of money required for a shop reroll. If set to a negative value, the shop will not allow rerolls at all. */
  rerollMultiplier?: number;
  /**
   * If `false`, will prevent set item tiers from upgrading via luck.
   * @defaultValue `true`
   */
  allowLuckUpgrades?: boolean;
}

export function getModifierTypeFuncById(id: string): ModifierTypeFunc {
  return modifierTypeInitObj[id];
}

/**
 * Generates modifier options for a {@linkcode SelectModifierPhase}
 * @param count - Determines the number of items to generate
 * @param party - Party is required for generating proper modifier pools
 * @param modifierTiers - (Optional) If specified, rolls items in the specified tiers. Commonly used for tier-locking with Lock Capsule.
 * @param customModifierSettings - See {@linkcode CustomModifierSettings}
 */
export function getPlayerModifierTypeOptions(
  count: number,
  party: PlayerPokemon[],
  modifierTiers?: ModifierTier[],
  customModifierSettings?: CustomModifierSettings,
): ModifierTypeOption[] {
  const options: ModifierTypeOption[] = [];
  const retryCount = Math.min(count * 5, 50);
  if (!customModifierSettings) {
    for (let i = 0; i < count; i++) {
      const tier = modifierTiers && modifierTiers.length > i ? modifierTiers[i] : undefined;
      options.push(getModifierTypeOptionWithRetry(options, retryCount, party, tier));
    }
  } else {
    // Guaranteed mod options first
    if (
      customModifierSettings?.guaranteedModifierTypeOptions &&
      customModifierSettings.guaranteedModifierTypeOptions.length > 0
    ) {
      options.push(...customModifierSettings.guaranteedModifierTypeOptions!);
    }

    // Guaranteed mod functions second
    if (
      customModifierSettings.guaranteedModifierTypeFuncs &&
      customModifierSettings.guaranteedModifierTypeFuncs.length > 0
    ) {
      customModifierSettings.guaranteedModifierTypeFuncs!.forEach((mod, _i) => {
        const modifierId = Object.keys(modifierTypeInitObj).find(k => modifierTypeInitObj[k] === mod) as string;
        let guaranteedMod: ModifierType = modifierTypeInitObj[modifierId]?.();

        // Populates item id and tier
        guaranteedMod = guaranteedMod
          .withIdFromFunc(modifierTypeInitObj[modifierId])
          .withTierFromPool(ModifierPoolType.PLAYER, party);

        const modType =
          guaranteedMod instanceof ModifierTypeGenerator ? guaranteedMod.generateType(party) : guaranteedMod;
        if (modType) {
          const option = new ModifierTypeOption(modType, 0);
          options.push(option);
        }
      });
    }

    // Guaranteed tiers third
    if (customModifierSettings.guaranteedModifierTiers && customModifierSettings.guaranteedModifierTiers.length > 0) {
      const allowLuckUpgrades = customModifierSettings.allowLuckUpgrades ?? true;
      for (const tier of customModifierSettings.guaranteedModifierTiers) {
        options.push(getModifierTypeOptionWithRetry(options, retryCount, party, tier, allowLuckUpgrades));
      }
    }

    // Fill remaining
    if (options.length < count && customModifierSettings.fillRemaining) {
      while (options.length < count) {
        options.push(getModifierTypeOptionWithRetry(options, retryCount, party, undefined));
      }
    }
  }

  overridePlayerModifierTypeOptions(options, party);

  return options;
}

/**
 * Will generate a {@linkcode ModifierType} from the {@linkcode ModifierPoolType.PLAYER} pool, attempting to retry duplicated items up to retryCount
 * @param existingOptions Currently generated options
 * @param retryCount How many times to retry before allowing a dupe item
 * @param party Current player party, used to calculate items in the pool
 * @param tier If specified will generate item of tier
 * @param allowLuckUpgrades `true` to allow items to upgrade tiers (the little animation that plays and is affected by luck)
 */
function getModifierTypeOptionWithRetry(
  existingOptions: ModifierTypeOption[],
  retryCount: number,
  party: PlayerPokemon[],
  tier?: ModifierTier,
  allowLuckUpgrades?: boolean,
): ModifierTypeOption {
  allowLuckUpgrades = allowLuckUpgrades ?? true;
  let candidate = getNewModifierTypeOption(party, ModifierPoolType.PLAYER, tier, undefined, 0, allowLuckUpgrades);
  let r = 0;
  const isValidForChallenge = new BooleanHolder(true);
  applyChallenges(ChallengeType.RANDOM_ITEM_BLACKLIST, candidate, isValidForChallenge);
  while (
    (existingOptions.length &&
      ++r < retryCount &&
      existingOptions.filter(o => o.type.name === candidate?.type.name || o.type.group === candidate?.type.group)
        .length) ||
    !isValidForChallenge.value
  ) {
    candidate = getNewModifierTypeOption(
      party,
      ModifierPoolType.PLAYER,
      candidate?.type.tier ?? tier,
      candidate?.upgradeCount,
      0,
      allowLuckUpgrades,
    );
    applyChallenges(ChallengeType.RANDOM_ITEM_BLACKLIST, candidate, isValidForChallenge);
  }
  return candidate!;
}

/**
 * Replaces the {@linkcode ModifierType} of the entries within {@linkcode options} with any
 * {@linkcode ModifierOverride} entries listed in {@linkcode Overrides.ITEM_REWARD_OVERRIDE}
 * up to the smallest amount of entries between {@linkcode options} and the override array.
 * @param options Array of naturally rolled {@linkcode ModifierTypeOption}s
 * @param party Array of the player's current party
 */
export function overridePlayerModifierTypeOptions(options: ModifierTypeOption[], party: PlayerPokemon[]) {
  const minLength = Math.min(options.length, Overrides.ITEM_REWARD_OVERRIDE.length);
  for (let i = 0; i < minLength; i++) {
    const override: ModifierOverride = Overrides.ITEM_REWARD_OVERRIDE[i];
    const modifierFunc = modifierTypeInitObj[override.name];
    let modifierType: ModifierType | null = modifierFunc();

    if (modifierType instanceof ModifierTypeGenerator) {
      const pregenArgs = "type" in override && override.type !== null ? [override.type] : undefined;
      modifierType = modifierType.generateType(party, pregenArgs);
    }

    if (modifierType) {
      options[i].type = modifierType.withIdFromFunc(modifierFunc).withTierFromPool(ModifierPoolType.PLAYER, party);
    }
  }
}

export function getPlayerShopModifierTypeOptionsForWave(waveIndex: number, baseCost: number): ModifierTypeOption[] {
  const isHealPhaseActive = new BooleanHolder(true);
  applyChallenges(ChallengeType.NO_HEAL_PHASE, isHealPhaseActive);
  if (!(waveIndex % 10) && isHealPhaseActive.value) {
    return [];
  }

  const options = [
    [
      new ModifierTypeOption(modifierTypeInitObj.POTION(), 0, baseCost * 0.2),
      new ModifierTypeOption(modifierTypeInitObj.ETHER(), 0, baseCost * 0.4),
      new ModifierTypeOption(modifierTypeInitObj.REVIVE(), 0, baseCost * 2),
    ],
    [
      new ModifierTypeOption(modifierTypeInitObj.SUPER_POTION(), 0, baseCost * 0.45),
      new ModifierTypeOption(modifierTypeInitObj.FULL_HEAL(), 0, baseCost),
    ],
    [
      new ModifierTypeOption(modifierTypeInitObj.ELIXIR(), 0, baseCost),
      new ModifierTypeOption(modifierTypeInitObj.MAX_ETHER(), 0, baseCost),
    ],
    [
      new ModifierTypeOption(modifierTypeInitObj.HYPER_POTION(), 0, baseCost * 0.8),
      new ModifierTypeOption(modifierTypeInitObj.MAX_REVIVE(), 0, baseCost * 2.75),
      new ModifierTypeOption(modifierTypeInitObj.MEMORY_MUSHROOM(), 0, baseCost * 4),
    ],
    [
      new ModifierTypeOption(modifierTypeInitObj.MAX_POTION(), 0, baseCost * 1.5),
      new ModifierTypeOption(modifierTypeInitObj.MAX_ELIXIR(), 0, baseCost * 2.5),
    ],
    [new ModifierTypeOption(modifierTypeInitObj.FULL_RESTORE(), 0, baseCost * 2.25)],
    [new ModifierTypeOption(modifierTypeInitObj.SACRED_ASH(), 0, baseCost * 10)],
  ];
  return options.slice(0, Math.ceil(Math.max(waveIndex + 10, 0) / 30)).flat();
}

export function getEnemyBuffModifierForWave(
  tier: ModifierTier,
  enemyModifiers: PersistentModifier[],
): EnemyPersistentModifier {
  let tierStackCount: number;
  switch (tier) {
    case ModifierTier.ULTRA:
      tierStackCount = 5;
      break;
    case ModifierTier.GREAT:
      tierStackCount = 3;
      break;
    default:
      tierStackCount = 1;
      break;
  }

  const retryCount = 50;
  let candidate = getNewModifierTypeOption([], ModifierPoolType.ENEMY_BUFF, tier);
  let r = 0;
  let matchingModifier: PersistentModifier | undefined;
  while (
    ++r < retryCount &&
    (matchingModifier = enemyModifiers.find(m => m.type.id === candidate?.type?.id)) &&
    matchingModifier.getMaxStackCount() < matchingModifier.stackCount + (r < 10 ? tierStackCount : 1)
  ) {
    candidate = getNewModifierTypeOption([], ModifierPoolType.ENEMY_BUFF, tier);
  }

  const modifier = candidate?.type?.newModifier() as EnemyPersistentModifier;
  modifier.stackCount = tierStackCount;

  return modifier;
}

export function getEnemyModifierTypesForWave(
  waveIndex: number,
  count: number,
  party: EnemyPokemon[],
  poolType: ModifierPoolType.WILD | ModifierPoolType.TRAINER,
  upgradeChance = 0,
): PokemonHeldItemModifierType[] {
  const ret = new Array(count)
    .fill(0)
    .map(
      () =>
        getNewModifierTypeOption(party, poolType, undefined, upgradeChance && !randSeedInt(upgradeChance) ? 1 : 0)
          ?.type as PokemonHeldItemModifierType,
    );
  if (!(waveIndex % 1000)) {
    ret.push(getModifierType(modifierTypeInitObj.MINI_BLACK_HOLE) as PokemonHeldItemModifierType);
  }
  return ret;
}

export function getDailyRunStarterModifiers(party: PlayerPokemon[]): PokemonHeldItemModifier[] {
  const ret: PokemonHeldItemModifier[] = [];
  for (const p of party) {
    for (let m = 0; m < 3; m++) {
      const tierValue = randSeedInt(64);

      let tier: ModifierTier;
      if (tierValue > 25) {
        tier = ModifierTier.COMMON;
      } else if (tierValue > 12) {
        tier = ModifierTier.GREAT;
      } else if (tierValue > 4) {
        tier = ModifierTier.ULTRA;
      } else if (tierValue) {
        tier = ModifierTier.ROGUE;
      } else {
        tier = ModifierTier.MASTER;
      }

      const modifier = getNewModifierTypeOption(party, ModifierPoolType.DAILY_STARTER, tier)?.type?.newModifier(
        p,
      ) as PokemonHeldItemModifier;
      ret.push(modifier);
    }
  }

  return ret;
}

/**
 * Generates a ModifierType from the specified pool
 * @param party party of the trainer using the item
 * @param poolType PLAYER/WILD/TRAINER
 * @param tier If specified, will override the initial tier of an item (can still upgrade with luck)
 * @param upgradeCount If defined, means that this is a new ModifierType being generated to override another via luck upgrade. Used for recursive logic
 * @param retryCount Max allowed tries before the next tier down is checked for a valid ModifierType
 * @param allowLuckUpgrades Default true. If false, will not allow ModifierType to randomly upgrade to next tier
 */
function getNewModifierTypeOption(
  party: Pokemon[],
  poolType: ModifierPoolType,
  tier?: ModifierTier,
  upgradeCount?: number,
  retryCount = 0,
  allowLuckUpgrades = true,
): ModifierTypeOption | null {
  const player = !poolType;
  const pool = getModifierPoolForType(poolType);
  let thresholds: object;
  switch (poolType) {
    case ModifierPoolType.PLAYER:
      thresholds = modifierPoolThresholds;
      break;
    case ModifierPoolType.WILD:
      thresholds = enemyModifierPoolThresholds;
      break;
    case ModifierPoolType.TRAINER:
      thresholds = enemyModifierPoolThresholds;
      break;
    case ModifierPoolType.ENEMY_BUFF:
      thresholds = enemyBuffModifierPoolThresholds;
      break;
    case ModifierPoolType.DAILY_STARTER:
      thresholds = dailyStarterModifierPoolThresholds;
      break;
  }
  if (tier === undefined) {
    const tierValue = randSeedInt(1024);
    if (!upgradeCount) {
      upgradeCount = 0;
    }
    if (player && tierValue && allowLuckUpgrades) {
      const partyLuckValue = getPartyLuckValue(party);
      const upgradeOdds = Math.floor(128 / ((partyLuckValue + 4) / 4));
      let upgraded = false;
      do {
        upgraded = randSeedInt(upgradeOdds) < 4;
        if (upgraded) {
          upgradeCount++;
        }
      } while (upgraded);
    }

    if (tierValue > 255) {
      tier = ModifierTier.COMMON;
    } else if (tierValue > 60) {
      tier = ModifierTier.GREAT;
    } else if (tierValue > 12) {
      tier = ModifierTier.ULTRA;
    } else if (tierValue) {
      tier = ModifierTier.ROGUE;
    } else {
      tier = ModifierTier.MASTER;
    }

    tier += upgradeCount;
    while (tier && (!pool.hasOwnProperty(tier) || !pool[tier].length)) {
      tier--;
      if (upgradeCount) {
        upgradeCount--;
      }
    }
  } else if (upgradeCount === undefined && player) {
    upgradeCount = 0;
    if (tier < ModifierTier.MASTER && allowLuckUpgrades) {
      const partyLuckValue = getPartyLuckValue(party);
      const upgradeOdds = Math.floor(128 / ((partyLuckValue + 4) / 4));
      while (pool.hasOwnProperty(tier + upgradeCount + 1) && pool[tier + upgradeCount + 1].length) {
        if (randSeedInt(upgradeOdds) < 4) {
          upgradeCount++;
        } else {
          break;
        }
      }
      tier += upgradeCount;
    }
  } else if (retryCount >= 100 && tier) {
    retryCount = 0;
    tier--;
  }

  const tierThresholds = Object.keys(thresholds[tier]);
  const totalWeight = Number.parseInt(tierThresholds[tierThresholds.length - 1]);
  const value = randSeedInt(totalWeight);
  let index: number | undefined;
  for (const t of tierThresholds) {
    const threshold = Number.parseInt(t);
    if (value < threshold) {
      index = thresholds[tier][threshold];
      break;
    }
  }

  if (index === undefined) {
    return null;
  }

  if (player) {
    console.log(index, ignoredPoolIndexes[tier].filter(i => i <= index).length, ignoredPoolIndexes[tier]);
  }
  let modifierType: ModifierType | null = pool[tier][index].modifierType;
  if (modifierType instanceof ModifierTypeGenerator) {
    modifierType = (modifierType as ModifierTypeGenerator).generateType(party);
    if (modifierType === null) {
      if (player) {
        console.log(ModifierTier[tier], upgradeCount);
      }
      return getNewModifierTypeOption(party, poolType, tier, upgradeCount, ++retryCount);
    }
  }

  console.log(modifierType, !player ? "(enemy)" : "");

  return new ModifierTypeOption(modifierType as ModifierType, upgradeCount!); // TODO: is this bang correct?
}

export function getDefaultModifierTypeForTier(tier: ModifierTier): ModifierType {
  const modifierPool = getModifierPoolForType(ModifierPoolType.PLAYER);
  let modifierType: ModifierType | WeightedModifierType = modifierPool[tier || ModifierTier.COMMON][0];
  if (modifierType instanceof WeightedModifierType) {
    modifierType = (modifierType as WeightedModifierType).modifierType;
  }
  return modifierType;
}

export class ModifierTypeOption {
  public type: ModifierType;
  public upgradeCount: number;
  public cost: number;

  constructor(type: ModifierType, upgradeCount: number, cost = 0) {
    this.type = type;
    this.upgradeCount = upgradeCount;
    this.cost = Math.min(Math.round(cost), Number.MAX_SAFE_INTEGER);
  }
}

/**
 * Calculates the team's luck value.
 * @param party The player's party.
 * @returns A number between 0 and 14 based on the party's total luck value, or a random number between 0 and 14 if the player is in Daily Run mode.
 */
export function getPartyLuckValue(party: Pokemon[]): number {
  if (globalScene.gameMode.isDaily) {
    const DailyLuck = new NumberHolder(0);
    globalScene.executeWithSeedOffset(
      () => {
        DailyLuck.value = randSeedInt(15); // Random number between 0 and 14
      },
      0,
      globalScene.seed,
    );
    return DailyLuck.value;
  }
  const eventSpecies = timedEventManager.getEventLuckBoostedSpecies();
  const luck = Phaser.Math.Clamp(
    party
      .map(p => (p.isAllowedInBattle() ? p.getLuck() + (eventSpecies.includes(p.species.speciesId) ? 1 : 0) : 0))
      .reduce((total: number, value: number) => (total += value), 0),
    0,
    14,
  );
  return Math.min(timedEventManager.getEventLuckBoost() + (luck ?? 0), 14);
}

export function getLuckString(luckValue: number): string {
  return ["D", "C", "C+", "B-", "B", "B+", "A-", "A", "A+", "A++", "S", "S+", "SS", "SS+", "SSS"][luckValue];
}

export function getLuckTextTint(luckValue: number): number {
  let modifierTier: ModifierTier;
  if (luckValue > 11) {
    modifierTier = ModifierTier.LUXURY;
  } else if (luckValue > 9) {
    modifierTier = ModifierTier.MASTER;
  } else if (luckValue > 5) {
    modifierTier = ModifierTier.ROGUE;
  } else if (luckValue > 2) {
    modifierTier = ModifierTier.ULTRA;
  } else if (luckValue) {
    modifierTier = ModifierTier.GREAT;
  } else {
    modifierTier = ModifierTier.COMMON;
  }
  return getModifierTierTextTint(modifierTier);
}

export function initModifierTypes() {
  for (const [key, value] of Object.entries(modifierTypeInitObj)) {
    modifierTypes[key] = value;
  }
}

// TODO: If necessary, add the rest of the modifier types here.
// For now, doing the minimal work until the modifier rework lands.
const ModifierTypeConstructorMap = Object.freeze({
  ModifierTypeGenerator,
  PokemonHeldItemModifierType,
});

/**
 * Map of of modifier type strings to their constructor type
 */
export type ModifierTypeConstructorMap = typeof ModifierTypeConstructorMap;

/**
 * Map of modifier type strings to their instance type
 */
export type ModifierTypeInstanceMap = {
  [K in keyof ModifierTypeConstructorMap]: InstanceType<ModifierTypeConstructorMap[K]>;
};

export type ModifierTypeString = keyof ModifierTypeConstructorMap;<|MERGE_RESOLUTION|>--- conflicted
+++ resolved
@@ -6,6 +6,7 @@
 import { EvolutionItem, pokemonEvolutions } from "#balance/pokemon-evolutions";
 import { tmPoolTiers, tmSpecies } from "#balance/tms";
 import { getBerryEffectDescription, getBerryName } from "#data/berry";
+import { applyChallenges } from "#data/challenge";
 import { allMoves, modifierTypes } from "#data/data-lists";
 import { SpeciesFormChangeItemTrigger } from "#data/form-change-triggers";
 import { getNatureName, getNatureStatMultiplier } from "#data/nature";
@@ -14,6 +15,7 @@
 import { getStatusEffectDescriptor } from "#data/status-effect";
 import { BattlerTagType } from "#enums/battler-tag-type";
 import { BerryType } from "#enums/berry-type";
+import { ChallengeType } from "#enums/challenge-type";
 import { FormChangeItem } from "#enums/form-change-item";
 import { ModifierPoolType } from "#enums/modifier-pool-type";
 import { ModifierTier } from "#enums/modifier-tier";
@@ -109,49 +111,6 @@
   TurnHealModifier,
   TurnHeldItemTransferModifier,
   TurnStatusEffectModifier,
-<<<<<<< HEAD
-  type EnemyPersistentModifier,
-  type Modifier,
-  type PersistentModifier,
-  TempExtraModifierModifier,
-  CriticalCatchChanceBoosterModifier,
-  FieldEffectModifier,
-} from "#app/modifier/modifier";
-import { ModifierTier } from "#enums/modifier-tier";
-import Overrides from "#app/overrides";
-import { getVoucherTypeIcon, getVoucherTypeName, VoucherType } from "#app/system/voucher";
-import type { PokemonMoveSelectFilter, PokemonSelectFilter } from "#app/ui/party-ui-handler";
-import PartyUiHandler from "#app/ui/party-ui-handler";
-import { getModifierTierTextTint } from "#app/ui/text";
-import {
-  formatMoney,
-  getEnumKeys,
-  getEnumValues,
-  isNullOrUndefined,
-  NumberHolder,
-  padInt,
-  randSeedInt,
-  BooleanHolder,
-} from "#app/utils/common";
-import { BattlerTagType } from "#enums/battler-tag-type";
-import { BerryType } from "#enums/berry-type";
-import { MoveId } from "#enums/move-id";
-import { Nature } from "#enums/nature";
-import { PokeballType } from "#enums/pokeball";
-import { SpeciesId } from "#enums/species-id";
-import { SpeciesFormKey } from "#enums/species-form-key";
-import type { PermanentStat, TempBattleStat } from "#enums/stat";
-import { getStatKey, Stat, TEMP_BATTLE_STATS } from "#enums/stat";
-import { StatusEffect } from "#enums/status-effect";
-import i18next from "i18next";
-import { timedEventManager } from "#app/global-event-manager";
-import { TYPE_BOOST_ITEM_BOOST_PERCENT } from "#app/constants";
-import { ModifierPoolType } from "#enums/modifier-pool-type";
-import { getModifierPoolForType, getModifierType } from "#app/utils/modifier-utils";
-import type { ModifierTypeFunc, WeightedModifierTypeWeightFunc } from "#app/@types/modifier-types";
-import { applyChallenges } from "#app/data/challenge";
-import { ChallengeType } from "#enums/challenge-type";
-=======
 } from "#modifiers/modifier";
 import type { PokemonMove } from "#moves/pokemon-move";
 import { getVoucherTypeIcon, getVoucherTypeName, VoucherType } from "#system/voucher";
@@ -159,11 +118,10 @@
 import type { PokemonMoveSelectFilter, PokemonSelectFilter } from "#ui/party-ui-handler";
 import { PartyUiHandler } from "#ui/party-ui-handler";
 import { getModifierTierTextTint } from "#ui/text";
-import { formatMoney, isNullOrUndefined, NumberHolder, padInt, randSeedInt, randSeedItem } from "#utils/common";
+import { BooleanHolder, formatMoney, isNullOrUndefined, NumberHolder, padInt, randSeedInt, randSeedItem } from "#utils/common";
 import { getEnumKeys, getEnumValues } from "#utils/enums";
 import { getModifierPoolForType, getModifierType } from "#utils/modifier-utils";
 import i18next from "i18next";
->>>>>>> b3f4005a
 
 const outputModifierData = false;
 const useMaxWeightForOutput = false;
