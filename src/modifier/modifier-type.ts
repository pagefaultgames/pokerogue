import * as Modifiers from "./modifier";
import { AttackMove, allMoves, selfStatLowerMoves } from "../data/move";
import { MAX_PER_TYPE_POKEBALLS, PokeballType, getPokeballCatchMultiplier, getPokeballName } from "../data/pokeball";
import Pokemon, { EnemyPokemon, PlayerPokemon, PokemonMove } from "../field/pokemon";
import { EvolutionItem, pokemonEvolutions } from "../data/pokemon-evolutions";
import { Stat, getStatName } from "../data/pokemon-stat";
import { tmPoolTiers, tmSpecies } from "../data/tms";
import { Type } from "../data/type";
import PartyUiHandler, { PokemonMoveSelectFilter, PokemonSelectFilter } from "../ui/party-ui-handler";
import * as Utils from "../utils";
import { TempBattleStat, getTempBattleStatBoosterItemName, getTempBattleStatName } from "../data/temp-battle-stat";
import { getBerryEffectDescription, getBerryName } from "../data/berry";
import { Unlockables } from "../system/unlockables";
import { StatusEffect, getStatusEffectDescriptor } from "../data/status-effect";
import { SpeciesFormKey } from "../data/pokemon-species";
import BattleScene from "../battle-scene";
import { VoucherType, getVoucherTypeIcon, getVoucherTypeName } from "../system/voucher";
import { FormChangeItem, SpeciesFormChangeCondition, SpeciesFormChangeItemTrigger, pokemonFormChanges } from "../data/pokemon-forms";
import { ModifierTier } from "./modifier-tier";
import { Nature, getNatureName, getNatureStatMultiplier } from "#app/data/nature";
import i18next from "i18next";
import { getModifierTierTextTint } from "#app/ui/text";
import Overrides from "#app/overrides";
import { MoneyMultiplierModifier } from "./modifier";
import { Abilities } from "#enums/abilities";
import { BattlerTagType } from "#enums/battler-tag-type";
import { BerryType } from "#enums/berry-type";
import { Moves } from "#enums/moves";
import { Species } from "#enums/species";
<<<<<<< HEAD
import { GameModes } from "#app/game-mode.js";
=======
import { getPokemonNameWithAffix } from "#app/messages.js";
>>>>>>> e1de9373

const outputModifierData = false;
const useMaxWeightForOutput = false;

type Modifier = Modifiers.Modifier;

export enum ModifierPoolType {
  PLAYER,
  WILD,
  TRAINER,
  ENEMY_BUFF,
  DAILY_STARTER
}

type NewModifierFunc = (type: ModifierType, args: any[]) => Modifier;

export class ModifierType {
  public id: string;
  public localeKey: string;
  public iconImage: string;
  public group: string;
  public soundName: string;
  public tier: ModifierTier;
  protected newModifierFunc: NewModifierFunc;

  constructor(localeKey: string, iconImage: string, newModifierFunc: NewModifierFunc, group?: string, soundName?: string) {
    this.localeKey = localeKey;
    this.iconImage = iconImage;
    this.group = group || "";
    this.soundName = soundName || "restore";
    this.newModifierFunc = newModifierFunc;
  }

  get name(): string {
    return i18next.t(`${this.localeKey}.name` as any);
  }

  get identifier(): string {
    return "Modifier:" + this.localeKey.split(".")[1];
  }

  getDescription(scene: BattleScene): string {
    return i18next.t(`${this.localeKey}.description` as any);
  }

  setTier(tier: ModifierTier): void {
    this.tier = tier;
  }

  getOrInferTier(poolType: ModifierPoolType = ModifierPoolType.PLAYER): ModifierTier {
    if (this.tier) {
      return this.tier;
    }
    if (!this.id) {
      return null;
    }
    let poolTypes: ModifierPoolType[];
    switch (poolType) {
    case ModifierPoolType.PLAYER:
      poolTypes = [ poolType, ModifierPoolType.TRAINER, ModifierPoolType.WILD ];
      break;
    case ModifierPoolType.WILD:
      poolTypes = [ poolType, ModifierPoolType.PLAYER, ModifierPoolType.TRAINER ];
      break;
    case ModifierPoolType.TRAINER:
      poolTypes = [ poolType, ModifierPoolType.PLAYER, ModifierPoolType.WILD ];
      break;
    default:
      poolTypes = [ poolType ];
      break;
    }
    // Try multiple pool types in case of stolen items
    for (const type of poolTypes) {
      const pool = getModifierPoolForType(type);
      for (const tier of Utils.getEnumValues(ModifierTier)) {
        if (!pool.hasOwnProperty(tier)) {
          continue;
        }
        if (pool[tier].find(m => (m as WeightedModifierType).modifierType.id === this.id)) {
          return (this.tier = tier);
        }
      }
    }
    return null;
  }

  withIdFromFunc(func: ModifierTypeFunc): ModifierType {
    this.id = Object.keys(modifierTypes).find(k => modifierTypes[k] === func);
    return this;
  }

  newModifier(...args: any[]): Modifier {
    return this.newModifierFunc(this, args);
  }
}

type ModifierTypeGeneratorFunc = (party: Pokemon[], pregenArgs?: any[]) => ModifierType;

export class ModifierTypeGenerator extends ModifierType {
  private genTypeFunc:  ModifierTypeGeneratorFunc;

  constructor(genTypeFunc: ModifierTypeGeneratorFunc) {
    super(null, null, null);
    this.genTypeFunc = genTypeFunc;
  }

  generateType(party: Pokemon[], pregenArgs?: any[]) {
    const ret = this.genTypeFunc(party, pregenArgs);
    if (ret) {
      ret.id = this.id;
      ret.setTier(this.tier);
    }
    return ret;
  }
}

export interface GeneratedPersistentModifierType {
  getPregenArgs(): any[];
}

class AddPokeballModifierType extends ModifierType {
  private pokeballType: PokeballType;
  private count: integer;

  constructor(iconImage: string, pokeballType: PokeballType, count: integer) {
    super("", iconImage, (_type, _args) => new Modifiers.AddPokeballModifier(this, pokeballType, count), "pb", "pb_bounce_1");
    this.pokeballType = pokeballType;
    this.count = count;
  }

  get name(): string {
    return i18next.t("modifierType:ModifierType.AddPokeballModifierType.name", {
      "modifierCount": this.count,
      "pokeballName": getPokeballName(this.pokeballType),
    });
  }
  get identifier(): string {
    return "PokeballModifier:" + Utils.getEnumKeys(PokeballType)[this.pokeballType];
  }

  getDescription(scene: BattleScene): string {
    return i18next.t("modifierType:ModifierType.AddPokeballModifierType.description", {
      "modifierCount": this.count,
      "pokeballName": getPokeballName(this.pokeballType),
      "catchRate": getPokeballCatchMultiplier(this.pokeballType) > -1 ? `${getPokeballCatchMultiplier(this.pokeballType)}x` : "100%",
      "pokeballAmount": `${scene.pokeballCounts[this.pokeballType]}`,
    });
  }
}

class AddVoucherModifierType extends ModifierType {
  private voucherType: VoucherType;
  private count: integer;

  constructor(voucherType: VoucherType, count: integer) {
    super("", getVoucherTypeIcon(voucherType), (_type, _args) => new Modifiers.AddVoucherModifier(this, voucherType, count), "voucher");
    this.count = count;
    this.voucherType = voucherType;
  }

  get name(): string {
    return i18next.t("modifierType:ModifierType.AddVoucherModifierType.name", {
      "modifierCount": this.count,
      "voucherTypeName": getVoucherTypeName(this.voucherType),
    });
  }

  getDescription(scene: BattleScene): string {
    return i18next.t("modifierType:ModifierType.AddVoucherModifierType.description", {
      "modifierCount": this.count,
      "voucherTypeName": getVoucherTypeName(this.voucherType),
    });
  }
}

export class PokemonModifierType extends ModifierType {
  public selectFilter: PokemonSelectFilter;

  get identifier(): string {
    return "PokemonModifier:undefined";
  }

  constructor(localeKey: string, iconImage: string, newModifierFunc: NewModifierFunc, selectFilter?: PokemonSelectFilter, group?: string, soundName?: string) {
    super(localeKey, iconImage, newModifierFunc, group, soundName);

    this.selectFilter = selectFilter;
  }
}

export class PokemonHeldItemModifierType extends PokemonModifierType {
  constructor(localeKey: string, iconImage: string, newModifierFunc: NewModifierFunc, group?: string, soundName?: string) {
    super(localeKey, iconImage, newModifierFunc, (pokemon: PlayerPokemon) => {
      const dummyModifier = this.newModifier(pokemon);
      const matchingModifier = pokemon.scene.findModifier(m => m instanceof Modifiers.PokemonHeldItemModifier && m.pokemonId === pokemon.id && m.matchType(dummyModifier)) as Modifiers.PokemonHeldItemModifier;
      const maxStackCount = dummyModifier.getMaxStackCount(pokemon.scene);
      if (!maxStackCount) {
        return i18next.t("modifierType:ModifierType.PokemonHeldItemModifierType.extra.inoperable", { "pokemonName": getPokemonNameWithAffix(pokemon) });
      }
      if (matchingModifier && matchingModifier.stackCount === maxStackCount) {
        return i18next.t("modifierType:ModifierType.PokemonHeldItemModifierType.extra.tooMany", { "pokemonName": getPokemonNameWithAffix(pokemon) });
      }
      return null;
    }, group, soundName);
  }

  get identifier(): string {
    return "HeldItem:" + this.localeKey.split(".")[1];
  }

  newModifier(...args: any[]): Modifiers.PokemonHeldItemModifier {
    return super.newModifier(...args) as Modifiers.PokemonHeldItemModifier;
  }
}

export class PokemonHpRestoreModifierType extends PokemonModifierType {
  protected restorePoints: integer;
  protected restorePercent: integer;
  protected healStatus: boolean;

  constructor(localeKey: string, iconImage: string, restorePoints: integer, restorePercent: integer, healStatus: boolean = false, newModifierFunc?: NewModifierFunc, selectFilter?: PokemonSelectFilter, group?: string) {
    super(localeKey, iconImage, newModifierFunc || ((_type, args) => new Modifiers.PokemonHpRestoreModifier(this, (args[0] as PlayerPokemon).id, this.restorePoints, this.restorePercent, this.healStatus, false)),
      selectFilter || ((pokemon: PlayerPokemon) => {
        if (!pokemon.hp || (pokemon.isFullHp() && (!this.healStatus || (!pokemon.status && !pokemon.getTag(BattlerTagType.CONFUSED))))) {
          return PartyUiHandler.NoEffectMessage;
        }
        return null;
      }), group || "potion");

    this.restorePoints = restorePoints;
    this.restorePercent = restorePercent;
    this.healStatus = healStatus;
  }

  get identifier(): string {
    return "HpRestore:" + this.localeKey.split(".")[1];
  }

  getDescription(scene: BattleScene): string {
    return this.restorePoints
      ? i18next.t("modifierType:ModifierType.PokemonHpRestoreModifierType.description", {
        restorePoints: this.restorePoints,
        restorePercent: this.restorePercent,
      })
      : this.healStatus
        ? i18next.t("modifierType:ModifierType.PokemonHpRestoreModifierType.extra.fullyWithStatus")
        : i18next.t("modifierType:ModifierType.PokemonHpRestoreModifierType.extra.fully");
  }
}

export class PokemonReviveModifierType extends PokemonHpRestoreModifierType {
  constructor(localeKey: string, iconImage: string, restorePercent: integer) {
    super(localeKey, iconImage, 0, restorePercent, false, (_type, args) => new Modifiers.PokemonHpRestoreModifier(this, (args[0] as PlayerPokemon).id, 0, this.restorePercent, false, true),
      ((pokemon: PlayerPokemon) => {
        if (!pokemon.isFainted()) {
          return PartyUiHandler.NoEffectMessage;
        }
        return null;
      }), "revive");

    this.selectFilter = (pokemon: PlayerPokemon) => {
      if (pokemon.hp) {
        return PartyUiHandler.NoEffectMessage;
      }
      return null;
    };
  }
  get identifier(): string {
    return "Revive:" + this.localeKey.split(".")[1];
  }

  getDescription(scene: BattleScene): string {
    return i18next.t("modifierType:ModifierType.PokemonReviveModifierType.description", { restorePercent: this.restorePercent });
  }
}

export class PokemonStatusHealModifierType extends PokemonModifierType {
  constructor(localeKey: string, iconImage: string) {
    super(localeKey, iconImage, ((_type, args) => new Modifiers.PokemonStatusHealModifier(this, (args[0] as PlayerPokemon).id)),
      ((pokemon: PlayerPokemon) => {
        if (!pokemon.hp || (!pokemon.status && !pokemon.getTag(BattlerTagType.CONFUSED))) {
          return PartyUiHandler.NoEffectMessage;
        }
        return null;
      }));
  }

  get identifier(): string {
    return "StatusCure:" + this.localeKey.split(".")[1];
  }

  getDescription(scene: BattleScene): string {
    return i18next.t("modifierType:ModifierType.PokemonStatusHealModifierType.description");
  }
}

export abstract class PokemonMoveModifierType extends PokemonModifierType {
  public moveSelectFilter: PokemonMoveSelectFilter;

  constructor(localeKey: string, iconImage: string, newModifierFunc: NewModifierFunc, selectFilter?: PokemonSelectFilter, moveSelectFilter?: PokemonMoveSelectFilter, group?: string) {
    super(localeKey, iconImage, newModifierFunc, selectFilter, group);

    this.moveSelectFilter = moveSelectFilter;
  }
}

export class PokemonPpRestoreModifierType extends PokemonMoveModifierType {
  protected restorePoints: integer;

  constructor(localeKey: string, iconImage: string, restorePoints: integer) {
    super(localeKey, iconImage, (_type, args) => new Modifiers.PokemonPpRestoreModifier(this, (args[0] as PlayerPokemon).id, (args[1] as integer), this.restorePoints),
      (_pokemon: PlayerPokemon) => {
        return null;
      }, (pokemonMove: PokemonMove) => {
        if (!pokemonMove.ppUsed) {
          return PartyUiHandler.NoEffectMessage;
        }
        return null;
      }, "ether");

    this.restorePoints = restorePoints;
  }

  get identifier(): string {
    return "PpRestore:" + this.localeKey.split(".")[1];
  }

  getDescription(scene: BattleScene): string {
    return this.restorePoints > -1
      ? i18next.t("modifierType:ModifierType.PokemonPpRestoreModifierType.description", { restorePoints: this.restorePoints })
      : i18next.t("modifierType:ModifierType.PokemonPpRestoreModifierType.extra.fully")
    ;
  }
}

export class PokemonAllMovePpRestoreModifierType extends PokemonModifierType {
  protected restorePoints: integer;

  constructor(localeKey: string, iconImage: string, restorePoints: integer) {
    super(localeKey, iconImage, (_type, args) => new Modifiers.PokemonAllMovePpRestoreModifier(this, (args[0] as PlayerPokemon).id, this.restorePoints),
      (pokemon: PlayerPokemon) => {
        if (!pokemon.getMoveset().filter(m => m.ppUsed).length) {
          return PartyUiHandler.NoEffectMessage;
        }
        return null;
      }, "elixir");

    this.restorePoints = restorePoints;
  }

  get identifier(): string {
    return "PpAllRestore:" + this.localeKey.split(".")[1];
  }

  getDescription(scene: BattleScene): string {
    return this.restorePoints > -1
      ? i18next.t("modifierType:ModifierType.PokemonAllMovePpRestoreModifierType.description", { restorePoints: this.restorePoints })
      : i18next.t("modifierType:ModifierType.PokemonAllMovePpRestoreModifierType.extra.fully")
    ;
  }
}

export class PokemonPpUpModifierType extends PokemonMoveModifierType {
  protected upPoints: integer;

  constructor(localeKey: string, iconImage: string, upPoints: integer) {
    super(localeKey, iconImage, (_type, args) => new Modifiers.PokemonPpUpModifier(this, (args[0] as PlayerPokemon).id, (args[1] as integer), this.upPoints),
      (_pokemon: PlayerPokemon) => {
        return null;
      }, (pokemonMove: PokemonMove) => {
        if (pokemonMove.getMove().pp < 5 || pokemonMove.ppUp >= 3) {
          return PartyUiHandler.NoEffectMessage;
        }
        return null;
      }, "ppUp");

    this.upPoints = upPoints;
  }

  get identifier(): string {
    return "PpBooster:" + this.localeKey.split(".")[1];
  }

  getDescription(scene: BattleScene): string {
    return i18next.t("modifierType:ModifierType.PokemonPpUpModifierType.description", { upPoints: this.upPoints });
  }
}

export class PokemonNatureChangeModifierType extends PokemonModifierType {
  protected nature: Nature;

  constructor(nature: Nature) {
    super("", `mint_${Utils.getEnumKeys(Stat).find(s => getNatureStatMultiplier(nature, Stat[s]) > 1)?.toLowerCase() || "neutral" }`, ((_type, args) => new Modifiers.PokemonNatureChangeModifier(this, (args[0] as PlayerPokemon).id, this.nature)),
      ((pokemon: PlayerPokemon) => {
        if (pokemon.getNature() === this.nature) {
          return PartyUiHandler.NoEffectMessage;
        }
        return null;
      }), "mint");

    this.nature = nature;
  }

  get name(): string {
    return i18next.t("modifierType:ModifierType.PokemonNatureChangeModifierType.name", { natureName: getNatureName(this.nature) });
  }

  get identifier(): string {
    return "Mint:" + this.localeKey.split(".")[1];
  }

  getDescription(scene: BattleScene): string {
    return i18next.t("modifierType:ModifierType.PokemonNatureChangeModifierType.description", { natureName: getNatureName(this.nature, true, true, true) });
  }
}

export class RememberMoveModifierType extends PokemonModifierType {
  constructor(localeKey: string, iconImage: string, group?: string) {
    super(localeKey, iconImage, (type, args) => new Modifiers.RememberMoveModifier(type, (args[0] as PlayerPokemon).id, (args[1] as integer)),
      (pokemon: PlayerPokemon) => {
        if (!pokemon.getLearnableLevelMoves().length) {
          return PartyUiHandler.NoEffectMessage;
        }
        return null;
      }, group);
  }

  get identifier(): string {
    return "MemoryMushroom:" + this.localeKey.split(".")[1];
  }
}

export class DoubleBattleChanceBoosterModifierType extends ModifierType {
  public battleCount: integer;

  constructor(localeKey: string, iconImage: string, battleCount: integer) {
    super(localeKey, iconImage, (_type, _args) => new Modifiers.DoubleBattleChanceBoosterModifier(this, this.battleCount), "lure");

    this.battleCount = battleCount;
  }

  get identifier(): string {
    return "DoubleModifier:" + this.localeKey.split(".")[1];
  }

  getDescription(scene: BattleScene): string {
    return i18next.t("modifierType:ModifierType.DoubleBattleChanceBoosterModifierType.description", { battleCount: this.battleCount });
  }
}

export class TempBattleStatBoosterModifierType extends ModifierType implements GeneratedPersistentModifierType {
  public tempBattleStat: TempBattleStat;

  constructor(tempBattleStat: TempBattleStat) {
    super("", getTempBattleStatBoosterItemName(tempBattleStat).replace(/\./g, "").replace(/[ ]/g, "_").toLowerCase(),
      (_type, _args) => new Modifiers.TempBattleStatBoosterModifier(this, this.tempBattleStat));

    this.tempBattleStat = tempBattleStat;
  }

  get name(): string {
    return i18next.t(`modifierType:TempBattleStatBoosterItem.${getTempBattleStatBoosterItemName(this.tempBattleStat).replace(/\./g, "").replace(/[ ]/g, "_").toLowerCase()}`);
  }

  get identifier(): string {
    return "TempStatBooster:" + Utils.getEnumKeys(TempBattleStat)[this.tempBattleStat]
  }

  getDescription(scene: BattleScene): string {
    return i18next.t("modifierType:ModifierType.TempBattleStatBoosterModifierType.description", { tempBattleStatName: getTempBattleStatName(this.tempBattleStat) });
  }

  getPregenArgs(): any[] {
    return [ this.tempBattleStat ];
  }
}

export class BerryModifierType extends PokemonHeldItemModifierType implements GeneratedPersistentModifierType {
  private berryType: BerryType;

  constructor(berryType: BerryType) {
    super("", `${BerryType[berryType].toLowerCase()}_berry`, (type, args) => new Modifiers.BerryModifier(type, (args[0] as Pokemon).id, berryType), "berry");

    this.berryType = berryType;
  }

  get name(): string {
    return getBerryName(this.berryType);
  }

  get identifier(): string {
    return "Berry:" + Utils.getEnumKeys(BerryType)[this.berryType]
  }

  getDescription(scene: BattleScene): string {
    return getBerryEffectDescription(this.berryType);
  }

  getPregenArgs(): any[] {
    return [ this.berryType ];
  }
}

function getAttackTypeBoosterItemName(type: Type) {
  switch (type) {
  case Type.NORMAL:
    return "Silk Scarf";
  case Type.FIGHTING:
    return "Black Belt";
  case Type.FLYING:
    return "Sharp Beak";
  case Type.POISON:
    return "Poison Barb";
  case Type.GROUND:
    return "Soft Sand";
  case Type.ROCK:
    return "Hard Stone";
  case Type.BUG:
    return "Silver Powder";
  case Type.GHOST:
    return "Spell Tag";
  case Type.STEEL:
    return "Metal Coat";
  case Type.FIRE:
    return "Charcoal";
  case Type.WATER:
    return "Mystic Water";
  case Type.GRASS:
    return "Miracle Seed";
  case Type.ELECTRIC:
    return "Magnet";
  case Type.PSYCHIC:
    return "Twisted Spoon";
  case Type.ICE:
    return "Never-Melt Ice";
  case Type.DRAGON:
    return "Dragon Fang";
  case Type.DARK:
    return "Black Glasses";
  case Type.FAIRY:
    return "Fairy Feather";
  }
}

export class AttackTypeBoosterModifierType extends PokemonHeldItemModifierType implements GeneratedPersistentModifierType {
  public moveType: Type;
  public boostPercent: integer;

  constructor(moveType: Type, boostPercent: integer) {
    super("", `${getAttackTypeBoosterItemName(moveType).replace(/[ \-]/g, "_").toLowerCase()}`,
      (_type, args) => new Modifiers.AttackTypeBoosterModifier(this, (args[0] as Pokemon).id, moveType, boostPercent));

    this.moveType = moveType;
    this.boostPercent = boostPercent;
  }

  get name(): string {
    return i18next.t(`modifierType:AttackTypeBoosterItem.${getAttackTypeBoosterItemName(this.moveType).replace(/[ \-]/g, "_").toLowerCase()}`);
  }

  get identifier(): string {
    return "MoveBooster:" + Utils.getEnumKeys(Type)[this.moveType]
  }

  getDescription(scene: BattleScene): string {
    // TODO: Need getTypeName?
    return i18next.t("modifierType:ModifierType.AttackTypeBoosterModifierType.description", { moveType: i18next.t(`pokemonInfo:Type.${Type[this.moveType]}`) });
  }

  getPregenArgs(): any[] {
    return [ this.moveType ];
  }
}

export type SpeciesStatBoosterItem = keyof typeof SpeciesStatBoosterModifierTypeGenerator.items;

/**
 * Modifier type for {@linkcode Modifiers.SpeciesStatBoosterModifier}
 * @extends PokemonHeldItemModifierType
 * @implements GeneratedPersistentModifierType
 */
export class SpeciesStatBoosterModifierType extends PokemonHeldItemModifierType implements GeneratedPersistentModifierType {
  private key: SpeciesStatBoosterItem;

  constructor(key: SpeciesStatBoosterItem) {
    const item = SpeciesStatBoosterModifierTypeGenerator.items[key];
    super(`modifierType:SpeciesBoosterItem.${key}`, key.toLowerCase(), (type, args) => new Modifiers.SpeciesStatBoosterModifier(type, (args[0] as Pokemon).id, item.stats, item.multiplier, item.species));

    this.key = key;
  }
  
  get identifier(): string {
    return "SpeciesBooster:" + this.key
  }

  getPregenArgs(): any[] {
    return [ this.key ];
  }
}

export class PokemonLevelIncrementModifierType extends PokemonModifierType {
  constructor(localeKey: string, iconImage: string) {
    super(localeKey, iconImage, (_type, args) => new Modifiers.PokemonLevelIncrementModifier(this, (args[0] as PlayerPokemon).id), (_pokemon: PlayerPokemon) => null);
  }

  get identifier(): string {
    return "RareCandy:" + this.localeKey.split(".")[1]
  }

  getDescription(scene: BattleScene): string {
    let levels = 1;
    const hasCandyJar = scene.modifiers.find(modifier => modifier instanceof Modifiers.LevelIncrementBoosterModifier);
    if (hasCandyJar) {
      levels += hasCandyJar.stackCount;
    }
    return i18next.t("modifierType:ModifierType.PokemonLevelIncrementModifierType.description", {levels });
  }
}

export class AllPokemonLevelIncrementModifierType extends ModifierType {
  constructor(localeKey: string, iconImage: string) {
    super(localeKey, iconImage, (_type, _args) => new Modifiers.PokemonLevelIncrementModifier(this, -1));
  }

  get identifier(): string {
    return "RareCandy:" + this.localeKey.split(".")[1]
  }

  getDescription(scene: BattleScene): string {
    let levels = 1;
    const hasCandyJar = scene.modifiers.find(modifier => modifier instanceof Modifiers.LevelIncrementBoosterModifier);
    if (hasCandyJar) {
      levels += hasCandyJar.stackCount;
    }
    return i18next.t("modifierType:ModifierType.AllPokemonLevelIncrementModifierType.description", { levels });
  }
}

function getBaseStatBoosterItemName(stat: Stat) {
  switch (stat) {
  case Stat.HP:
    return "HP Up";
  case Stat.ATK:
    return "Protein";
  case Stat.DEF:
    return "Iron";
  case Stat.SPATK:
    return "Calcium";
  case Stat.SPDEF:
    return "Zinc";
  case Stat.SPD:
    return "Carbos";
  }
}

export class PokemonBaseStatBoosterModifierType extends PokemonHeldItemModifierType implements GeneratedPersistentModifierType {
  private localeName: string;
  private stat: Stat;

  constructor(localeName: string, stat: Stat) {
    super("", localeName.replace(/[ \-]/g, "_").toLowerCase(), (_type, args) => new Modifiers.PokemonBaseStatModifier(this, (args[0] as Pokemon).id, this.stat));

    this.localeName = localeName;
    this.stat = stat;
  }

  get name(): string {
    return i18next.t(`modifierType:BaseStatBoosterItem.${this.localeName.replace(/[ \-]/g, "_").toLowerCase()}`);
  }

  get identifier(): string {
    return "StatBooster:" + Utils.getEnumKeys(Stat)[this.stat]
  }

  getDescription(scene: BattleScene): string {
    return i18next.t("modifierType:ModifierType.PokemonBaseStatBoosterModifierType.description", { statName: getStatName(this.stat) });
  }

  getPregenArgs(): any[] {
    return [ this.stat ];
  }
}

class AllPokemonFullHpRestoreModifierType extends ModifierType {
  private descriptionKey: string;

  constructor(localeKey: string, iconImage: string, descriptionKey?: string, newModifierFunc?: NewModifierFunc) {
    super(localeKey, iconImage, newModifierFunc || ((_type, _args) => new Modifiers.PokemonHpRestoreModifier(this, -1, 0, 100, false)));

    this.descriptionKey = descriptionKey;
  }

  get identifier(): string {
    return "HealAll:" + this.localeKey.split(".")[1]
  }

  getDescription(scene: BattleScene): string {
    return i18next.t(`${this.descriptionKey || "modifierType:ModifierType.AllPokemonFullHpRestoreModifierType"}.description` as any);
  }
}

class AllPokemonFullReviveModifierType extends AllPokemonFullHpRestoreModifierType {
  constructor(localeKey: string, iconImage: string) {
    super(localeKey, iconImage, "modifierType:ModifierType.AllPokemonFullReviveModifierType", (_type, _args) => new Modifiers.PokemonHpRestoreModifier(this, -1, 0, 100, false, true));
  }

  get identifier(): string {
    return "ReviveAll:" + this.localeKey.split(".")[1]
  }
}

export class MoneyRewardModifierType extends ModifierType {
  private moneyMultiplier: number;
  private moneyMultiplierDescriptorKey: string;

  constructor(localeKey: string, iconImage: string, moneyMultiplier: number, moneyMultiplierDescriptorKey: string) {
    super(localeKey, iconImage, (_type, _args) => new Modifiers.MoneyRewardModifier(this, moneyMultiplier), "money", "buy");

    this.moneyMultiplier = moneyMultiplier;
    this.moneyMultiplierDescriptorKey = moneyMultiplierDescriptorKey;
  }

  get identifier(): string {
    return "Money:" + this.localeKey.split(".")[1]
  }

  getDescription(scene: BattleScene): string {
    const moneyAmount = new Utils.IntegerHolder(scene.getWaveMoneyAmount(this.moneyMultiplier));
    scene.applyModifiers(MoneyMultiplierModifier, true, moneyAmount);
    const formattedMoney = Utils.formatMoney(scene.moneyFormat, moneyAmount.value);

    return i18next.t("modifierType:ModifierType.MoneyRewardModifierType.description", {
      moneyMultiplier: i18next.t(this.moneyMultiplierDescriptorKey as any),
      moneyAmount: formattedMoney,
    });
  }
}

export class ExpBoosterModifierType extends ModifierType {
  private boostPercent: integer;

  constructor(localeKey: string, iconImage: string, boostPercent: integer) {
    super(localeKey, iconImage, () => new Modifiers.ExpBoosterModifier(this, boostPercent));

    this.boostPercent = boostPercent;
  }

  get identifier(): string {
    return "ExpBooster:" + this.localeKey.split(".")[1]
  }

  getDescription(scene: BattleScene): string {
    return i18next.t("modifierType:ModifierType.ExpBoosterModifierType.description", { boostPercent: this.boostPercent });
  }
}

export class PokemonExpBoosterModifierType extends PokemonHeldItemModifierType {
  private boostPercent: integer;

  constructor(localeKey: string, iconImage: string, boostPercent: integer) {
    super(localeKey, iconImage, (_type, args) => new Modifiers.PokemonExpBoosterModifier(this, (args[0] as Pokemon).id, boostPercent));

    this.boostPercent = boostPercent;
  }

  get identifier(): string {
    return "PokemonExpBooster:" + this.localeKey.split(".")[1]
  }

  getDescription(scene: BattleScene): string {
    return i18next.t("modifierType:ModifierType.PokemonExpBoosterModifierType.description", { boostPercent: this.boostPercent });
  }
}

export class PokemonFriendshipBoosterModifierType extends PokemonHeldItemModifierType {
  constructor(localeKey: string, iconImage: string) {
    super(localeKey, iconImage, (_type, args) => new Modifiers.PokemonFriendshipBoosterModifier(this, (args[0] as Pokemon).id));
  }

  get identifier(): string {
    return "FriendshipBooster:" + this.localeKey.split(".")[1]
  }

  getDescription(scene: BattleScene): string {
    return i18next.t("modifierType:ModifierType.PokemonFriendshipBoosterModifierType.description");
  }
}

export class PokemonMoveAccuracyBoosterModifierType extends PokemonHeldItemModifierType {
  private amount: integer;

  constructor(localeKey: string, iconImage: string, amount: integer, group?: string, soundName?: string) {
    super(localeKey, iconImage, (_type, args) => new Modifiers.PokemonMoveAccuracyBoosterModifier(this, (args[0] as Pokemon).id, amount), group, soundName);

    this.amount = amount;
  }

  get identifier(): string {
    return "AccuracyBooster:" + this.localeKey.split(".")[1]
  }

  getDescription(scene: BattleScene): string {
    return i18next.t("modifierType:ModifierType.PokemonMoveAccuracyBoosterModifierType.description", { accuracyAmount: this.amount });
  }
}

export class PokemonMultiHitModifierType extends PokemonHeldItemModifierType {
  constructor(localeKey: string, iconImage: string) {
    super(localeKey, iconImage, (type, args) => new Modifiers.PokemonMultiHitModifier(type as PokemonMultiHitModifierType, (args[0] as Pokemon).id));
  }

  get identifier(): string {
    return "MultiHit:" + this.localeKey.split(".")[1]
  }

  getDescription(scene: BattleScene): string {
    return i18next.t("modifierType:ModifierType.PokemonMultiHitModifierType.description");
  }
}

export class TmModifierType extends PokemonModifierType {
  public moveId: Moves;
  public rarity: string;

  constructor(moveId: Moves, rarity: ModifierTier) {
    super("", `tm_${Type[allMoves[moveId].type].toLowerCase()}`, (_type, args) => new Modifiers.TmModifier(this, (args[0] as PlayerPokemon).id),
      (pokemon: PlayerPokemon) => {
        if (pokemon.compatibleTms.indexOf(moveId) === -1 || pokemon.getMoveset().filter(m => m?.moveId === moveId).length) {
          return PartyUiHandler.NoEffectMessage;
        }
        return null;
      }, "tm");

    this.moveId = moveId;
    switch (rarity) {
      case ModifierTier.COMMON:
        this.rarity = "Common"
        break;
      case ModifierTier.GREAT:
        this.rarity = "Great"
        break;
      case ModifierTier.ULTRA:
        this.rarity = "Ultra"
        break;
      case ModifierTier.ROGUE:
        this.rarity = "Rogue"
        break;
      case ModifierTier.MASTER:
        this.rarity = "Master"
        break;
      case ModifierTier.LUXURY:
        this.rarity = "Luxury"
        break;
    }
  }

  get name(): string {
    return i18next.t("modifierType:ModifierType.TmModifierType.name", {
      moveId: Utils.padInt(Object.keys(tmSpecies).indexOf(this.moveId.toString()) + 1, 3),
      moveName: allMoves[this.moveId].name,
    });
  }

  get identifier(): string {
    return "Tm" + this.rarity + ":" + Utils.getEnumKeys(Moves)[this.moveId]
  }

  getDescription(scene: BattleScene): string {
    return i18next.t(scene.enableMoveInfo ? "modifierType:ModifierType.TmModifierTypeWithInfo.description" : "modifierType:ModifierType.TmModifierType.description", { moveName: allMoves[this.moveId].name });
  }
}

export class EvolutionItemModifierType extends PokemonModifierType implements GeneratedPersistentModifierType {
  public evolutionItem: EvolutionItem;

  constructor(evolutionItem: EvolutionItem) {
    super("", EvolutionItem[evolutionItem].toLowerCase(), (_type, args) => new Modifiers.EvolutionItemModifier(this, (args[0] as PlayerPokemon).id),
      (pokemon: PlayerPokemon) => {
        if (pokemonEvolutions.hasOwnProperty(pokemon.species.speciesId) && pokemonEvolutions[pokemon.species.speciesId].filter(e => e.item === this.evolutionItem
          && (!e.condition || e.condition.predicate(pokemon))).length && (pokemon.getFormKey() !== SpeciesFormKey.GIGANTAMAX)) {
          return null;
        } else if (pokemon.isFusion() && pokemonEvolutions.hasOwnProperty(pokemon.fusionSpecies.speciesId) && pokemonEvolutions[pokemon.fusionSpecies.speciesId].filter(e => e.item === this.evolutionItem
        && (!e.condition || e.condition.predicate(pokemon))).length && (pokemon.getFusionFormKey() !== SpeciesFormKey.GIGANTAMAX)) {
          return null;
        }

        return PartyUiHandler.NoEffectMessage;
      });

    this.evolutionItem = evolutionItem;
  }

  get name(): string {
    return i18next.t(`modifierType:EvolutionItem.${EvolutionItem[this.evolutionItem]}`);
  }

  get identifier(): string {
    return "Evolution" + (this.evolutionItem > 50 ? "Rare" : "") + ":" + Utils.getEnumKeys(EvolutionItem)[this.evolutionItem]
  }

  getDescription(scene: BattleScene): string {
    return i18next.t("modifierType:ModifierType.EvolutionItemModifierType.description");
  }

  getPregenArgs(): any[] {
    return [ this.evolutionItem ];
  }
}

/**
 * Class that represents form changing items
 */
export class FormChangeItemModifierType extends PokemonModifierType implements GeneratedPersistentModifierType {
  public formChangeItem: FormChangeItem;

  constructor(formChangeItem: FormChangeItem) {
    super("", FormChangeItem[formChangeItem].toLowerCase(), (_type, args) => new Modifiers.PokemonFormChangeItemModifier(this, (args[0] as PlayerPokemon).id, formChangeItem, true),
      (pokemon: PlayerPokemon) => {
        // Make sure the Pokemon has alternate forms
        if (pokemonFormChanges.hasOwnProperty(pokemon.species.speciesId)
          // Get all form changes for this species with an item trigger, including any compound triggers
          && pokemonFormChanges[pokemon.species.speciesId].filter(fc => fc.trigger.hasTriggerType(SpeciesFormChangeItemTrigger))
          // Returns true if any form changes match this item
            .map(fc => fc.findTrigger(SpeciesFormChangeItemTrigger) as SpeciesFormChangeItemTrigger)
            .flat().flatMap(fc => fc.item).includes(this.formChangeItem)
        ) {
          return null;
        }

        return PartyUiHandler.NoEffectMessage;
      });

    this.formChangeItem = formChangeItem;
  }

  get name(): string {
    return i18next.t(`modifierType:FormChangeItem.${FormChangeItem[this.formChangeItem]}`);
  }
  get identifier(): string {
    return "FormChange:" + Utils.getEnumKeys(FormChangeItem)[this.formChangeItem]
  }

  getDescription(scene: BattleScene): string {
    return i18next.t("modifierType:ModifierType.FormChangeItemModifierType.description");
  }

  getPregenArgs(): any[] {
    return [ this.formChangeItem ];
  }
}

export class FusePokemonModifierType extends PokemonModifierType {
  constructor(localeKey: string, iconImage: string) {
    super(localeKey, iconImage, (_type, args) => new Modifiers.FusePokemonModifier(this, (args[0] as PlayerPokemon).id, (args[1] as PlayerPokemon).id),
      (pokemon: PlayerPokemon) => {
        if (pokemon.isFusion()) {
          return PartyUiHandler.NoEffectMessage;
        }
        return null;
      });
  }

  get identifier(): string {
    return "Fusion:" + this.localeKey.split(".")[1]
  }

  getDescription(scene: BattleScene): string {
    return i18next.t("modifierType:ModifierType.FusePokemonModifierType.description");
  }
}

class AttackTypeBoosterModifierTypeGenerator extends ModifierTypeGenerator {
  constructor() {
    super((party: Pokemon[], pregenArgs?: any[]) => {
      if (pregenArgs) {
        return new AttackTypeBoosterModifierType(pregenArgs[0] as Type, 20);
      }

      const attackMoveTypes = party.map(p => p.getMoveset().map(m => m.getMove()).filter(m => m instanceof AttackMove).map(m => m.type)).flat();
      if (!attackMoveTypes.length) {
        return null;
      }

      const attackMoveTypeWeights = new Map<Type, integer>();
      let totalWeight = 0;
      for (const t of attackMoveTypes) {
        if (attackMoveTypeWeights.has(t)) {
          if (attackMoveTypeWeights.get(t) < 3) {
            attackMoveTypeWeights.set(t, attackMoveTypeWeights.get(t) + 1);
          } else {
            continue;
          }
        } else {
          attackMoveTypeWeights.set(t, 1);
        }
        totalWeight++;
      }

      if (!totalWeight) {
        return null;
      }

      let type: Type;

      const randInt = Utils.randSeedInt(totalWeight);
      let weight = 0;

      for (const t of attackMoveTypeWeights.keys()) {
        const typeWeight = attackMoveTypeWeights.get(t);
        if (randInt <= weight + typeWeight) {
          type = t;
          break;
        }
        weight += typeWeight;
      }

      return new AttackTypeBoosterModifierType(type, 20);
    });
  }
}

/**
 * Modifier type generator for {@linkcode SpeciesStatBoosterModifierType}, which
 * encapsulates the logic for weighting the most useful held item from
 * the current list of {@linkcode items}.
 * @extends ModifierTypeGenerator
 */
class SpeciesStatBoosterModifierTypeGenerator extends ModifierTypeGenerator {
  /** Object comprised of the currently available species-based stat boosting held items */
  public static items = {
    LIGHT_BALL: { stats: [Stat.ATK, Stat.SPATK], multiplier: 2, species: [Species.PIKACHU] },
    THICK_CLUB: { stats: [Stat.ATK], multiplier: 2, species: [Species.CUBONE, Species.MAROWAK, Species.ALOLA_MAROWAK] },
    METAL_POWDER: { stats: [Stat.DEF], multiplier: 2, species: [Species.DITTO] },
    QUICK_POWDER: { stats: [Stat.SPD], multiplier: 2, species: [Species.DITTO] },
  };

  constructor() {
    super((party: Pokemon[], pregenArgs?: any[]) => {
      if (pregenArgs) {
        return new SpeciesStatBoosterModifierType(pregenArgs[0] as SpeciesStatBoosterItem);
      }

      const values = Object.values(SpeciesStatBoosterModifierTypeGenerator.items);
      const keys = Object.keys(SpeciesStatBoosterModifierTypeGenerator.items);
      const weights = keys.map(() => 0);

      for (const p of party) {
        const speciesId = p.getSpeciesForm(true).speciesId;
        const fusionSpeciesId = p.isFusion() ? p.getFusionSpeciesForm(true).speciesId : null;
        const hasFling = p.getMoveset(true).some(m => m.moveId === Moves.FLING);

        for (const i in values) {
          const checkedSpecies = values[i].species;
          const checkedStats = values[i].stats;

          // If party member already has the item being weighted currently, skip to the next item
          const hasItem = p.getHeldItems().some(m => m instanceof Modifiers.SpeciesStatBoosterModifier
            && (m as Modifiers.SpeciesStatBoosterModifier).contains(checkedSpecies[0], checkedStats[0]));

          if (!hasItem) {
            if (checkedSpecies.includes(speciesId) || (!!fusionSpeciesId && checkedSpecies.includes(fusionSpeciesId))) {
              // Add weight if party member has a matching species or, if applicable, a matching fusion species
              weights[i]++;
            } else if (checkedSpecies.includes(Species.PIKACHU) && hasFling) {
              // Add weight to Light Ball if party member has Fling
              weights[i]++;
            }
          }
        }
      }

      let totalWeight = 0;
      for (const weight of weights) {
        totalWeight += weight;
      }

      if (totalWeight !== 0) {
        const randInt = Utils.randSeedInt(totalWeight, 1);
        let weight = 0;

        for (const i in weights) {
          if (weights[i] !== 0) {
            const curWeight = weight + weights[i];
            if (randInt <= weight + weights[i]) {
              return new SpeciesStatBoosterModifierType(keys[i] as SpeciesStatBoosterItem);
            }
            weight = curWeight;
          }
        }
      }

      return null;
    });
  }
}

class TmModifierTypeGenerator extends ModifierTypeGenerator {
  constructor(tier: ModifierTier) {
    super((party: Pokemon[]) => {
      const partyMemberCompatibleTms = party.map(p => (p as PlayerPokemon).compatibleTms.filter(tm => !p.moveset.find(m => m.moveId === tm)));
      const tierUniqueCompatibleTms = partyMemberCompatibleTms.flat().filter(tm => tmPoolTiers[tm] === tier).filter(tm => !allMoves[tm].name.endsWith(" (N)")).filter((tm, i, array) => array.indexOf(tm) === i);
      if (!tierUniqueCompatibleTms.length) {
        return null;
      }
      const randTmIndex = Utils.randSeedInt(tierUniqueCompatibleTms.length);
      return new TmModifierType(tierUniqueCompatibleTms[randTmIndex], tier);
    });
  }
}

class EvolutionItemModifierTypeGenerator extends ModifierTypeGenerator {
  constructor(rare: boolean) {
    super((party: Pokemon[], pregenArgs?: any[]) => {
      if (pregenArgs) {
        return new EvolutionItemModifierType(pregenArgs[0] as EvolutionItem);
      }

      const evolutionItemPool = [
        party.filter(p => pokemonEvolutions.hasOwnProperty(p.species.speciesId)).map(p => {
          const evolutions = pokemonEvolutions[p.species.speciesId];
          return evolutions.filter(e => e.item !== EvolutionItem.NONE && (e.evoFormKey === null || (e.preFormKey || "") === p.getFormKey()) && (!e.condition || e.condition.predicate(p)));
        }).flat(),
        party.filter(p => p.isFusion() && pokemonEvolutions.hasOwnProperty(p.fusionSpecies.speciesId)).map(p => {
          const evolutions = pokemonEvolutions[p.fusionSpecies.speciesId];
          return evolutions.filter(e => e.item !== EvolutionItem.NONE && (e.evoFormKey === null || (e.preFormKey || "") === p.getFusionFormKey()) && (!e.condition || e.condition.predicate(p)));
        }).flat()
      ].flat().flatMap(e => e.item).filter(i => (i > 50) === rare);

      if (!evolutionItemPool.length) {
        return null;
      }

      return new EvolutionItemModifierType(evolutionItemPool[Utils.randSeedInt(evolutionItemPool.length)]);
    });
  }
}

class FormChangeItemModifierTypeGenerator extends ModifierTypeGenerator {
  constructor() {
    super((party: Pokemon[], pregenArgs?: any[]) => {
      if (pregenArgs) {
        return new FormChangeItemModifierType(pregenArgs[0] as FormChangeItem);
      }

      const formChangeItemPool = party.filter(p => pokemonFormChanges.hasOwnProperty(p.species.speciesId)).map(p => {
        const formChanges = pokemonFormChanges[p.species.speciesId];
        return formChanges.filter(fc => ((fc.formKey.indexOf(SpeciesFormKey.MEGA) === -1 && fc.formKey.indexOf(SpeciesFormKey.PRIMAL) === -1) || party[0].scene.getModifiers(Modifiers.MegaEvolutionAccessModifier).length)
          && ((fc.formKey.indexOf(SpeciesFormKey.GIGANTAMAX) === -1 && fc.formKey.indexOf(SpeciesFormKey.ETERNAMAX) === -1) || party[0].scene.getModifiers(Modifiers.GigantamaxAccessModifier).length)
          && (!fc.conditions.length || fc.conditions.filter(cond => cond instanceof SpeciesFormChangeCondition && cond.predicate(p)).length))
          .map(fc => fc.findTrigger(SpeciesFormChangeItemTrigger) as SpeciesFormChangeItemTrigger)
          .filter(t => t && t.active && !p.scene.findModifier(m => m instanceof Modifiers.PokemonFormChangeItemModifier && m.pokemonId === p.id && m.formChangeItem === t.item));
      }).flat().flatMap(fc => fc.item);

      if (!formChangeItemPool.length) {
        return null;
      }

      return new FormChangeItemModifierType(formChangeItemPool[Utils.randSeedInt(formChangeItemPool.length)]);
    });
  }
}

export class TerastallizeModifierType extends PokemonHeldItemModifierType implements GeneratedPersistentModifierType {
  private teraType: Type;

  constructor(teraType: Type) {
    super("", `${Type[teraType].toLowerCase()}_tera_shard`, (type, args) => new Modifiers.TerastallizeModifier(type as TerastallizeModifierType, (args[0] as Pokemon).id, teraType), "tera_shard");

    this.teraType = teraType;
  }

  get name(): string {
    return i18next.t("modifierType:ModifierType.TerastallizeModifierType.name", { teraType: i18next.t(`pokemonInfo:Type.${Type[this.teraType]}`) });
  }

  get identifier(): string {
    return "TeraShard:" + Utils.getEnumKeys(Type)[this.teraType]
  }

  getDescription(scene: BattleScene): string {
    return i18next.t("modifierType:ModifierType.TerastallizeModifierType.description", { teraType: i18next.t(`pokemonInfo:Type.${Type[this.teraType]}`) });
  }

  getPregenArgs(): any[] {
    return [ this.teraType ];
  }
}

export class ContactHeldItemTransferChanceModifierType extends PokemonHeldItemModifierType {
  private chancePercent: integer;

  constructor(localeKey: string, iconImage: string, chancePercent: integer, group?: string, soundName?: string) {
    super(localeKey, iconImage, (type, args) => new Modifiers.ContactHeldItemTransferChanceModifier(type, (args[0] as Pokemon).id, chancePercent), group, soundName);

    this.chancePercent = chancePercent;
  }

  getDescription(scene: BattleScene): string {
    return i18next.t("modifierType:ModifierType.ContactHeldItemTransferChanceModifierType.description", { chancePercent: this.chancePercent });
  }
}

export class TurnHeldItemTransferModifierType extends PokemonHeldItemModifierType {
  constructor(localeKey: string, iconImage: string, group?: string, soundName?: string) {
    super(localeKey, iconImage, (type, args) => new Modifiers.TurnHeldItemTransferModifier(type, (args[0] as Pokemon).id), group, soundName);
  }

  getDescription(scene: BattleScene): string {
    return i18next.t("modifierType:ModifierType.TurnHeldItemTransferModifierType.description");
  }
}

export class EnemyAttackStatusEffectChanceModifierType extends ModifierType {
  private chancePercent: integer;
  private effect: StatusEffect;

  constructor(localeKey: string, iconImage: string, chancePercent: integer, effect: StatusEffect, stackCount?: integer) {
    super(localeKey, iconImage, (type, args) => new Modifiers.EnemyAttackStatusEffectChanceModifier(type, effect, chancePercent, stackCount), "enemy_status_chance");

    this.chancePercent = chancePercent;
    this.effect = effect;
  }

  getDescription(scene: BattleScene): string {
    return i18next.t("modifierType:ModifierType.EnemyAttackStatusEffectChanceModifierType.description", {
      chancePercent: this.chancePercent,
      statusEffect: getStatusEffectDescriptor(this.effect),
    });
  }
}

export class EnemyEndureChanceModifierType extends ModifierType {
  private chancePercent: number;

  constructor(localeKey: string, iconImage: string, chancePercent: number) {
    super(localeKey, iconImage, (type, _args) => new Modifiers.EnemyEndureChanceModifier(type, chancePercent), "enemy_endure");

    this.chancePercent = chancePercent;
  }

  getDescription(scene: BattleScene): string {
    return i18next.t("modifierType:ModifierType.EnemyEndureChanceModifierType.description", { chancePercent: this.chancePercent });
  }
}

export type ModifierTypeFunc = () => ModifierType;
type WeightedModifierTypeWeightFunc = (party: Pokemon[], rerollCount?: integer) => integer;

/**
 * High order function that returns a WeightedModifierTypeWeightFunc that will only be applied on
 * classic and skip an ModifierType if current wave is greater or equal to the one passed down
 * @param wave - Wave where we should stop showing the modifier
 * @param defaultWeight - ModifierType default weight
 * @returns A WeightedModifierTypeWeightFunc
 */
function skipInClassicAfterWave(wave: integer, defaultWeight: integer): WeightedModifierTypeWeightFunc {
  return (party: Pokemon[]) => {
    const gameMode =  party[0].scene.gameMode;
    const currentWave = party[0].scene.currentBattle.waveIndex;
    return gameMode.isClassic && currentWave >= wave ? 0 : defaultWeight;
  };
}

/**
 * High order function that returns a WeightedModifierTypeWeightFunc that will only be applied on
 * classic and it will skip a ModifierType if it is the last wave pull.
 * @param defaultWeight ModifierType default weight
 * @returns A WeightedModifierTypeWeightFunc
 */
function skipInLastClassicWaveOrDefault(defaultWeight: integer) : WeightedModifierTypeWeightFunc {
  return skipInClassicAfterWave(199, defaultWeight);
}
class WeightedModifierType {
  public modifierType: ModifierType;
  public weight: integer | WeightedModifierTypeWeightFunc;
  public maxWeight: integer;

  constructor(modifierTypeFunc: ModifierTypeFunc, weight: integer | WeightedModifierTypeWeightFunc, maxWeight?: integer) {
    this.modifierType = modifierTypeFunc();
    this.modifierType.id = Object.keys(modifierTypes).find(k => modifierTypes[k] === modifierTypeFunc);
    this.weight = weight;
    this.maxWeight = maxWeight || (!(weight instanceof Function) ? weight : 0);
  }

  setTier(tier: ModifierTier) {
    this.modifierType.setTier(tier);
  }
}

type BaseModifierOverride = {
  name: Exclude<ModifierTypeKeys, GeneratorModifierOverride["name"]>;
  count?: number;
};

/** Type for modifiers and held items that are constructed via {@linkcode ModifierTypeGenerator}. */
export type GeneratorModifierOverride = {
  count?: number;
} & (
  | {
      name: keyof Pick<typeof modifierTypes, "SPECIES_STAT_BOOSTER">;
      type?: SpeciesStatBoosterItem;
    }
  | {
      name: keyof Pick<typeof modifierTypes, "TEMP_STAT_BOOSTER">;
      type?: TempBattleStat;
    }
  | {
      name: keyof Pick<typeof modifierTypes, "BASE_STAT_BOOSTER">;
      type?: Stat;
    }
  | {
      name: keyof Pick<typeof modifierTypes, "MINT">;
      type?: Nature;
    }
  | {
      name: keyof Pick<typeof modifierTypes, "ATTACK_TYPE_BOOSTER" | "TERA_SHARD">;
      type?: Type;
    }
  | {
      name: keyof Pick<typeof modifierTypes, "BERRY">;
      type?: BerryType;
    }
  | {
      name: keyof Pick<typeof modifierTypes, "EVOLUTION_ITEM" | "RARE_EVOLUTION_ITEM">;
      type?: EvolutionItem;
    }
  | {
      name: keyof Pick<typeof modifierTypes, "FORM_CHANGE_ITEM">;
      type?: FormChangeItem;
    }
  | {
      name: keyof Pick<typeof modifierTypes, "TM_COMMON" | "TM_GREAT" | "TM_ULTRA">;
      type?: Moves;
    }
);

/** Type used to construct modifiers and held items for overriding purposes. */
export type ModifierOverride = GeneratorModifierOverride | BaseModifierOverride;

export type ModifierTypeKeys = keyof typeof modifierTypes;

export const modifierTypes = {
  POKEBALL: () => new AddPokeballModifierType("pb", PokeballType.POKEBALL, 5),
  GREAT_BALL: () => new AddPokeballModifierType("gb", PokeballType.GREAT_BALL, 5),
  ULTRA_BALL: () => new AddPokeballModifierType("ub", PokeballType.ULTRA_BALL, 5),
  ROGUE_BALL: () => new AddPokeballModifierType("rb", PokeballType.ROGUE_BALL, 5),
  MASTER_BALL: () => new AddPokeballModifierType("mb", PokeballType.MASTER_BALL, 1),

  RARE_CANDY: () => new PokemonLevelIncrementModifierType("modifierType:ModifierType.RARE_CANDY", "rare_candy"),
  RARER_CANDY: () => new AllPokemonLevelIncrementModifierType("modifierType:ModifierType.RARER_CANDY", "rarer_candy"),

  EVOLUTION_ITEM: () => new EvolutionItemModifierTypeGenerator(false),
  RARE_EVOLUTION_ITEM: () => new EvolutionItemModifierTypeGenerator(true),
  FORM_CHANGE_ITEM: () => new FormChangeItemModifierTypeGenerator(),

  MEGA_BRACELET: () => new ModifierType("modifierType:ModifierType.MEGA_BRACELET", "mega_bracelet", (type, _args) => new Modifiers.MegaEvolutionAccessModifier(type)),
  DYNAMAX_BAND: () => new ModifierType("modifierType:ModifierType.DYNAMAX_BAND", "dynamax_band", (type, _args) => new Modifiers.GigantamaxAccessModifier(type)),
  TERA_ORB: () => new ModifierType("modifierType:ModifierType.TERA_ORB", "tera_orb", (type, _args) => new Modifiers.TerastallizeAccessModifier(type)),

  MAP: () => new ModifierType("modifierType:ModifierType.MAP", "map", (type, _args) => new Modifiers.MapModifier(type)),

  POTION: () => new PokemonHpRestoreModifierType("modifierType:ModifierType.POTION", "potion", 20, 10),
  SUPER_POTION: () => new PokemonHpRestoreModifierType("modifierType:ModifierType.SUPER_POTION", "super_potion", 50, 25),
  HYPER_POTION: () => new PokemonHpRestoreModifierType("modifierType:ModifierType.HYPER_POTION", "hyper_potion", 200, 50),
  MAX_POTION: () => new PokemonHpRestoreModifierType("modifierType:ModifierType.MAX_POTION", "max_potion", 0, 100),
  FULL_RESTORE: () => new PokemonHpRestoreModifierType("modifierType:ModifierType.FULL_RESTORE", "full_restore", 0, 100, true),

  REVIVE: () => new PokemonReviveModifierType("modifierType:ModifierType.REVIVE", "revive", 50),
  MAX_REVIVE: () => new PokemonReviveModifierType("modifierType:ModifierType.MAX_REVIVE", "max_revive", 100),

  FULL_HEAL: () => new PokemonStatusHealModifierType("modifierType:ModifierType.FULL_HEAL", "full_heal"),

  SACRED_ASH: () => new AllPokemonFullReviveModifierType("modifierType:ModifierType.SACRED_ASH", "sacred_ash"),

  REVIVER_SEED: () => new PokemonHeldItemModifierType("modifierType:ModifierType.REVIVER_SEED", "reviver_seed", (type, args) => new Modifiers.PokemonInstantReviveModifier(type, (args[0] as Pokemon).id)),
  WHITE_HERB: () => new PokemonHeldItemModifierType("modifierType:ModifierType.WHITE_HERB", "white_herb", (type, args) => new Modifiers.PokemonResetNegativeStatStageModifier(type, (args[0] as Pokemon).id)),

  ETHER: () => new PokemonPpRestoreModifierType("modifierType:ModifierType.ETHER", "ether", 10),
  MAX_ETHER: () => new PokemonPpRestoreModifierType("modifierType:ModifierType.MAX_ETHER", "max_ether", -1),

  ELIXIR: () => new PokemonAllMovePpRestoreModifierType("modifierType:ModifierType.ELIXIR", "elixir", 10),
  MAX_ELIXIR: () => new PokemonAllMovePpRestoreModifierType("modifierType:ModifierType.MAX_ELIXIR", "max_elixir", -1),

  PP_UP: () => new PokemonPpUpModifierType("modifierType:ModifierType.PP_UP", "pp_up", 1),
  PP_MAX: () => new PokemonPpUpModifierType("modifierType:ModifierType.PP_MAX", "pp_max", 3),

  /*REPEL: () => new DoubleBattleChanceBoosterModifierType('Repel', 5),
  SUPER_REPEL: () => new DoubleBattleChanceBoosterModifierType('Super Repel', 10),
  MAX_REPEL: () => new DoubleBattleChanceBoosterModifierType('Max Repel', 25),*/

  LURE: () => new DoubleBattleChanceBoosterModifierType("modifierType:ModifierType.LURE", "lure", 5),
  SUPER_LURE: () => new DoubleBattleChanceBoosterModifierType("modifierType:ModifierType.SUPER_LURE", "super_lure", 10),
  MAX_LURE: () => new DoubleBattleChanceBoosterModifierType("modifierType:ModifierType.MAX_LURE", "max_lure", 25),

  SPECIES_STAT_BOOSTER: () => new SpeciesStatBoosterModifierTypeGenerator(),

  TEMP_STAT_BOOSTER: () => new ModifierTypeGenerator((party: Pokemon[], pregenArgs?: any[]) => {
    if (pregenArgs) {
      return new TempBattleStatBoosterModifierType(pregenArgs[0] as TempBattleStat);
    }
    const randTempBattleStat = Utils.randSeedInt(6) as TempBattleStat;
    return new TempBattleStatBoosterModifierType(randTempBattleStat);
  }),
  DIRE_HIT: () => new TempBattleStatBoosterModifierType(TempBattleStat.CRIT),

  BASE_STAT_BOOSTER: () => new ModifierTypeGenerator((party: Pokemon[], pregenArgs?: any[]) => {
    if (pregenArgs) {
      const stat = pregenArgs[0] as Stat;
      return new PokemonBaseStatBoosterModifierType(getBaseStatBoosterItemName(stat), stat);
    }
    const randStat = Utils.randSeedInt(6) as Stat;
    return new PokemonBaseStatBoosterModifierType(getBaseStatBoosterItemName(randStat), randStat);
  }),

  ATTACK_TYPE_BOOSTER: () => new AttackTypeBoosterModifierTypeGenerator(),

  MINT: () => new ModifierTypeGenerator((party: Pokemon[], pregenArgs?: any[]) => {
    if (pregenArgs) {
      return new PokemonNatureChangeModifierType(pregenArgs[0] as Nature);
    }
    return new PokemonNatureChangeModifierType(Utils.randSeedInt(Utils.getEnumValues(Nature).length) as Nature);
  }),

  TERA_SHARD: () => new ModifierTypeGenerator((party: Pokemon[], pregenArgs?: any[]) => {
    if (pregenArgs) {
      return new TerastallizeModifierType(pregenArgs[0] as Type);
    }
    if (!party[0].scene.getModifiers(Modifiers.TerastallizeAccessModifier).length) {
      return null;
    }
    let type: Type;
    if (!Utils.randSeedInt(3)) {
      const partyMemberTypes = party.map(p => p.getTypes(false, false, true)).flat();
      type = Utils.randSeedItem(partyMemberTypes);
    } else {
      type = Utils.randSeedInt(64) ? Utils.randSeedInt(18) as Type : Type.STELLAR;
    }
    return new TerastallizeModifierType(type);
  }),

  BERRY: () => new ModifierTypeGenerator((party: Pokemon[], pregenArgs?: any[]) => {
    if (pregenArgs) {
      return new BerryModifierType(pregenArgs[0] as BerryType);
    }
    const berryTypes = Utils.getEnumValues(BerryType);
    let randBerryType: BerryType;
    const rand = Utils.randSeedInt(12);
    if (rand < 2) {
      randBerryType = BerryType.SITRUS;
    } else if (rand < 4) {
      randBerryType = BerryType.LUM;
    } else if (rand < 6) {
      randBerryType = BerryType.LEPPA;
    } else {
      randBerryType = berryTypes[Utils.randSeedInt(berryTypes.length - 3) + 2];
    }
    return new BerryModifierType(randBerryType);
  }),

  TM_COMMON: () => new TmModifierTypeGenerator(ModifierTier.COMMON),
  TM_GREAT: () => new TmModifierTypeGenerator(ModifierTier.GREAT),
  TM_ULTRA: () => new TmModifierTypeGenerator(ModifierTier.ULTRA),

  MEMORY_MUSHROOM: () => new RememberMoveModifierType("modifierType:ModifierType.MEMORY_MUSHROOM", "big_mushroom"),

  EXP_SHARE: () => new ModifierType("modifierType:ModifierType.EXP_SHARE", "exp_share", (type, _args) => new Modifiers.ExpShareModifier(type)),
  EXP_BALANCE: () => new ModifierType("modifierType:ModifierType.EXP_BALANCE", "exp_balance", (type, _args) => new Modifiers.ExpBalanceModifier(type)),

  OVAL_CHARM: () => new ModifierType("modifierType:ModifierType.OVAL_CHARM", "oval_charm", (type, _args) => new Modifiers.MultipleParticipantExpBonusModifier(type)),

  EXP_CHARM: () => new ExpBoosterModifierType("modifierType:ModifierType.EXP_CHARM", "exp_charm", 25),
  SUPER_EXP_CHARM: () => new ExpBoosterModifierType("modifierType:ModifierType.SUPER_EXP_CHARM", "super_exp_charm", 60),
  GOLDEN_EXP_CHARM: () => new ExpBoosterModifierType("modifierType:ModifierType.GOLDEN_EXP_CHARM", "golden_exp_charm", 100),

  LUCKY_EGG: () => new PokemonExpBoosterModifierType("modifierType:ModifierType.LUCKY_EGG", "lucky_egg", 40),
  GOLDEN_EGG: () => new PokemonExpBoosterModifierType("modifierType:ModifierType.GOLDEN_EGG", "golden_egg", 100),

  SOOTHE_BELL: () => new PokemonFriendshipBoosterModifierType("modifierType:ModifierType.SOOTHE_BELL", "soothe_bell"),

  SCOPE_LENS: () => new PokemonHeldItemModifierType("modifierType:ModifierType.SCOPE_LENS", "scope_lens", (type, args) => new Modifiers.CritBoosterModifier(type, (args[0] as Pokemon).id, 1)),
  LEEK: () => new PokemonHeldItemModifierType("modifierType:ModifierType.LEEK", "leek", (type, args) => new Modifiers.SpeciesCritBoosterModifier(type, (args[0] as Pokemon).id, 2, [Species.FARFETCHD, Species.GALAR_FARFETCHD, Species.SIRFETCHD])),

  EVIOLITE: () => new PokemonHeldItemModifierType("modifierType:ModifierType.EVIOLITE", "eviolite", (type, args) => new Modifiers.EvolutionStatBoosterModifier(type, (args[0] as Pokemon).id, [Stat.DEF, Stat.SPDEF], 1.5)),

  SOUL_DEW: () => new PokemonHeldItemModifierType("modifierType:ModifierType.SOUL_DEW", "soul_dew", (type, args) => new Modifiers.PokemonNatureWeightModifier(type, (args[0] as Pokemon).id)),

  NUGGET: () => new MoneyRewardModifierType("modifierType:ModifierType.NUGGET", "nugget", 1, "modifierType:ModifierType.MoneyRewardModifierType.extra.small"),
  BIG_NUGGET: () => new MoneyRewardModifierType("modifierType:ModifierType.BIG_NUGGET", "big_nugget", 2.5, "modifierType:ModifierType.MoneyRewardModifierType.extra.moderate"),
  RELIC_GOLD: () => new MoneyRewardModifierType("modifierType:ModifierType.RELIC_GOLD", "relic_gold", 10, "modifierType:ModifierType.MoneyRewardModifierType.extra.large"),

  AMULET_COIN: () => new ModifierType("modifierType:ModifierType.AMULET_COIN", "amulet_coin", (type, _args) => new Modifiers.MoneyMultiplierModifier(type)),
  GOLDEN_PUNCH: () => new PokemonHeldItemModifierType("modifierType:ModifierType.GOLDEN_PUNCH", "golden_punch", (type, args) => new Modifiers.DamageMoneyRewardModifier(type, (args[0] as Pokemon).id)),
  COIN_CASE: () => new ModifierType("modifierType:ModifierType.COIN_CASE", "coin_case", (type, _args) => new Modifiers.MoneyInterestModifier(type)),

  LOCK_CAPSULE: () => new ModifierType("modifierType:ModifierType.LOCK_CAPSULE", "lock_capsule", (type, _args) => new Modifiers.LockModifierTiersModifier(type)),

  GRIP_CLAW: () => new ContactHeldItemTransferChanceModifierType("modifierType:ModifierType.GRIP_CLAW", "grip_claw", 10),
  WIDE_LENS: () => new PokemonMoveAccuracyBoosterModifierType("modifierType:ModifierType.WIDE_LENS", "wide_lens", 5),

  MULTI_LENS: () => new PokemonMultiHitModifierType("modifierType:ModifierType.MULTI_LENS", "zoom_lens"),

  HEALING_CHARM: () => new ModifierType("modifierType:ModifierType.HEALING_CHARM", "healing_charm", (type, _args) => new Modifiers.HealingBoosterModifier(type, 1.1)),
  CANDY_JAR: () => new ModifierType("modifierType:ModifierType.CANDY_JAR", "candy_jar", (type, _args) => new Modifiers.LevelIncrementBoosterModifier(type)),

  BERRY_POUCH: () => new ModifierType("modifierType:ModifierType.BERRY_POUCH", "berry_pouch", (type, _args) => new Modifiers.PreserveBerryModifier(type)),

  FOCUS_BAND: () => new PokemonHeldItemModifierType("modifierType:ModifierType.FOCUS_BAND", "focus_band", (type, args) => new Modifiers.SurviveDamageModifier(type, (args[0] as Pokemon).id)),

  QUICK_CLAW: () => new PokemonHeldItemModifierType("modifierType:ModifierType.QUICK_CLAW", "quick_claw", (type, args) => new Modifiers.BypassSpeedChanceModifier(type, (args[0] as Pokemon).id)),

  KINGS_ROCK: () => new PokemonHeldItemModifierType("modifierType:ModifierType.KINGS_ROCK", "kings_rock", (type, args) => new Modifiers.FlinchChanceModifier(type, (args[0] as Pokemon).id)),

  LEFTOVERS: () => new PokemonHeldItemModifierType("modifierType:ModifierType.LEFTOVERS", "leftovers", (type, args) => new Modifiers.TurnHealModifier(type, (args[0] as Pokemon).id)),
  SHELL_BELL: () => new PokemonHeldItemModifierType("modifierType:ModifierType.SHELL_BELL", "shell_bell", (type, args) => new Modifiers.HitHealModifier(type, (args[0] as Pokemon).id)),

  TOXIC_ORB: () => new PokemonHeldItemModifierType("modifierType:ModifierType.TOXIC_ORB", "toxic_orb", (type, args) => new Modifiers.TurnStatusEffectModifier(type, (args[0] as Pokemon).id)),
  FLAME_ORB: () => new PokemonHeldItemModifierType("modifierType:ModifierType.FLAME_ORB", "flame_orb", (type, args) => new Modifiers.TurnStatusEffectModifier(type, (args[0] as Pokemon).id)),

  BATON: () => new PokemonHeldItemModifierType("modifierType:ModifierType.BATON", "baton", (type, args) => new Modifiers.SwitchEffectTransferModifier(type, (args[0] as Pokemon).id)),

  SHINY_CHARM: () => new ModifierType("modifierType:ModifierType.SHINY_CHARM", "shiny_charm", (type, _args) => new Modifiers.ShinyRateBoosterModifier(type)),
  ABILITY_CHARM: () => new ModifierType("modifierType:ModifierType.ABILITY_CHARM", "ability_charm", (type, _args) => new Modifiers.HiddenAbilityRateBoosterModifier(type)),

  IV_SCANNER: () => new ModifierType("modifierType:ModifierType.IV_SCANNER", "scanner", (type, _args) => new Modifiers.IvScannerModifier(type)),

  DNA_SPLICERS: () => new FusePokemonModifierType("modifierType:ModifierType.DNA_SPLICERS", "dna_splicers"),

  MINI_BLACK_HOLE: () => new TurnHeldItemTransferModifierType("modifierType:ModifierType.MINI_BLACK_HOLE", "mini_black_hole"),

  VOUCHER: () => new AddVoucherModifierType(VoucherType.REGULAR, 1),
  VOUCHER_PLUS: () => new AddVoucherModifierType(VoucherType.PLUS, 1),
  VOUCHER_PREMIUM: () => new AddVoucherModifierType(VoucherType.PREMIUM, 1),

  GOLDEN_POKEBALL: () => new ModifierType("modifierType:ModifierType.GOLDEN_POKEBALL", "pb_gold", (type, _args) => new Modifiers.ExtraModifierModifier(type), null, "pb_bounce_1"),

  ENEMY_DAMAGE_BOOSTER: () => new ModifierType("modifierType:ModifierType.ENEMY_DAMAGE_BOOSTER", "wl_item_drop", (type, _args) => new Modifiers.EnemyDamageBoosterModifier(type, 5)),
  ENEMY_DAMAGE_REDUCTION: () => new ModifierType("modifierType:ModifierType.ENEMY_DAMAGE_REDUCTION", "wl_guard_spec", (type, _args) => new Modifiers.EnemyDamageReducerModifier(type, 2.5)),
  //ENEMY_SUPER_EFFECT_BOOSTER: () => new ModifierType('Type Advantage Token', 'Increases damage of super effective attacks by 30%', (type, _args) => new Modifiers.EnemySuperEffectiveDamageBoosterModifier(type, 30), 'wl_custom_super_effective'),
  ENEMY_HEAL: () => new ModifierType("modifierType:ModifierType.ENEMY_HEAL", "wl_potion", (type, _args) => new Modifiers.EnemyTurnHealModifier(type, 2, 10)),
  ENEMY_ATTACK_POISON_CHANCE: () => new EnemyAttackStatusEffectChanceModifierType("modifierType:ModifierType.ENEMY_ATTACK_POISON_CHANCE", "wl_antidote", 5, StatusEffect.POISON, 10),
  ENEMY_ATTACK_PARALYZE_CHANCE: () => new EnemyAttackStatusEffectChanceModifierType("modifierType:ModifierType.ENEMY_ATTACK_PARALYZE_CHANCE", "wl_paralyze_heal", 2.5, StatusEffect.PARALYSIS, 10),
  ENEMY_ATTACK_BURN_CHANCE: () => new EnemyAttackStatusEffectChanceModifierType("modifierType:ModifierType.ENEMY_ATTACK_BURN_CHANCE", "wl_burn_heal", 5, StatusEffect.BURN, 10),
  ENEMY_STATUS_EFFECT_HEAL_CHANCE: () => new ModifierType("modifierType:ModifierType.ENEMY_STATUS_EFFECT_HEAL_CHANCE", "wl_full_heal", (type, _args) => new Modifiers.EnemyStatusEffectHealChanceModifier(type, 2.5, 10)),
  ENEMY_ENDURE_CHANCE: () => new EnemyEndureChanceModifierType("modifierType:ModifierType.ENEMY_ENDURE_CHANCE", "wl_reset_urge", 2),
  ENEMY_FUSED_CHANCE: () => new ModifierType("modifierType:ModifierType.ENEMY_FUSED_CHANCE", "wl_custom_spliced", (type, _args) => new Modifiers.EnemyFusionChanceModifier(type, 1)),
};

interface ModifierPool {
  [tier: string]: WeightedModifierType[]
}

/**
 * Used to check if the player has max of a given ball type in Classic
 * @param party The player's party, just used to access the scene
 * @param ballType The {@linkcode PokeballType} being checked
 * @returns boolean: true if the player has the maximum of a given ball type
 */
function hasMaximumBalls(party: Pokemon[], ballType: PokeballType): boolean {
  return (party[0].scene.gameMode.isClassic && party[0].scene.pokeballCounts[ballType] >= MAX_PER_TYPE_POKEBALLS);
}

const modifierPool: ModifierPool = {
  [ModifierTier.COMMON]: [
    new WeightedModifierType(modifierTypes.POKEBALL, (party: Pokemon[]) => (hasMaximumBalls(party, PokeballType.POKEBALL)) ? 0 : 6, 6),
    new WeightedModifierType(modifierTypes.RARE_CANDY, 2),
    new WeightedModifierType(modifierTypes.POTION, (party: Pokemon[]) => {
      const thresholdPartyMemberCount = Math.min(party.filter(p => (p.getInverseHp() >= 10 || p.getHpRatio() <= 0.875) && !p.isFainted()).length, 3);
      return thresholdPartyMemberCount * 3;
    }, 9),
    new WeightedModifierType(modifierTypes.SUPER_POTION, (party: Pokemon[]) => {
      const thresholdPartyMemberCount = Math.min(party.filter(p => (p.getInverseHp() >= 25 || p.getHpRatio() <= 0.75) && !p.isFainted()).length, 3);
      return thresholdPartyMemberCount;
    }, 3),
    new WeightedModifierType(modifierTypes.ETHER, (party: Pokemon[]) => {
      const thresholdPartyMemberCount = Math.min(party.filter(p => p.hp && p.getMoveset().filter(m => m.ppUsed && (m.getMovePp() - m.ppUsed) <= 5).length).length, 3);
      return thresholdPartyMemberCount * 3;
    }, 9),
    new WeightedModifierType(modifierTypes.MAX_ETHER, (party: Pokemon[]) => {
      const thresholdPartyMemberCount = Math.min(party.filter(p => p.hp && p.getMoveset().filter(m => m.ppUsed && (m.getMovePp() - m.ppUsed) <= 5).length).length, 3);
      return thresholdPartyMemberCount;
    }, 3),
    new WeightedModifierType(modifierTypes.LURE, 2),
    new WeightedModifierType(modifierTypes.TEMP_STAT_BOOSTER, 4),
    new WeightedModifierType(modifierTypes.BERRY, 2),
    new WeightedModifierType(modifierTypes.TM_COMMON, 2),
  ].map(m => {
    m.setTier(ModifierTier.COMMON); return m;
  }),
  [ModifierTier.GREAT]: [
    new WeightedModifierType(modifierTypes.GREAT_BALL, (party: Pokemon[]) => (hasMaximumBalls(party, PokeballType.GREAT_BALL)) ? 0 : 6, 6),
    new WeightedModifierType(modifierTypes.PP_UP, 2),
    new WeightedModifierType(modifierTypes.FULL_HEAL, (party: Pokemon[]) => {
      const statusEffectPartyMemberCount = Math.min(party.filter(p => p.hp && !!p.status && !p.getHeldItems().some(i => {
        if (i instanceof Modifiers.TurnStatusEffectModifier) {
          return (i as Modifiers.TurnStatusEffectModifier).getStatusEffect() === p.status.effect;
        }
        return false;
      })).length, 3);
      return statusEffectPartyMemberCount * 6;
    }, 18),
    new WeightedModifierType(modifierTypes.REVIVE, (party: Pokemon[]) => {
      const faintedPartyMemberCount = Math.min(party.filter(p => p.isFainted()).length, 3);
      return faintedPartyMemberCount * 9;
    }, 27),
    new WeightedModifierType(modifierTypes.MAX_REVIVE, (party: Pokemon[]) => {
      const faintedPartyMemberCount = Math.min(party.filter(p => p.isFainted()).length, 3);
      return faintedPartyMemberCount * 3;
    }, 9),
    new WeightedModifierType(modifierTypes.SACRED_ASH, (party: Pokemon[]) => {
      return party.filter(p => p.isFainted()).length >= Math.ceil(party.length / 2) ? 1 : 0;
    }, 1),
    new WeightedModifierType(modifierTypes.HYPER_POTION, (party: Pokemon[]) => {
      const thresholdPartyMemberCount = Math.min(party.filter(p => (p.getInverseHp() >= 100 || p.getHpRatio() <= 0.625) && !p.isFainted()).length, 3);
      return thresholdPartyMemberCount * 3;
    }, 9),
    new WeightedModifierType(modifierTypes.MAX_POTION, (party: Pokemon[]) => {
      const thresholdPartyMemberCount = Math.min(party.filter(p => (p.getInverseHp() >= 150 || p.getHpRatio() <= 0.5) && !p.isFainted()).length, 3);
      return thresholdPartyMemberCount;
    }, 3),
    new WeightedModifierType(modifierTypes.FULL_RESTORE, (party: Pokemon[]) => {
      const statusEffectPartyMemberCount = Math.min(party.filter(p => p.hp && !!p.status && !p.getHeldItems().some(i => {
        if (i instanceof Modifiers.TurnStatusEffectModifier) {
          return (i as Modifiers.TurnStatusEffectModifier).getStatusEffect() === p.status.effect;
        }
        return false;
      })).length, 3);
      const thresholdPartyMemberCount = Math.floor((Math.min(party.filter(p => (p.getInverseHp() >= 150 || p.getHpRatio() <= 0.5) && !p.isFainted()).length, 3) + statusEffectPartyMemberCount) / 2);
      return thresholdPartyMemberCount;
    }, 3),
    new WeightedModifierType(modifierTypes.ELIXIR, (party: Pokemon[]) => {
      const thresholdPartyMemberCount = Math.min(party.filter(p => p.hp && p.getMoveset().filter(m => m.ppUsed && (m.getMovePp() - m.ppUsed) <= 5).length).length, 3);
      return thresholdPartyMemberCount * 3;
    }, 9),
    new WeightedModifierType(modifierTypes.MAX_ELIXIR, (party: Pokemon[]) => {
      const thresholdPartyMemberCount = Math.min(party.filter(p => p.hp && p.getMoveset().filter(m => m.ppUsed && (m.getMovePp() - m.ppUsed) <= 5).length).length, 3);
      return thresholdPartyMemberCount;
    }, 3),
    new WeightedModifierType(modifierTypes.DIRE_HIT, 4),
    new WeightedModifierType(modifierTypes.SUPER_LURE, 4),
    new WeightedModifierType(modifierTypes.NUGGET, skipInLastClassicWaveOrDefault(5)),
    new WeightedModifierType(modifierTypes.EVOLUTION_ITEM, (party: Pokemon[]) => {
      return Math.min(Math.ceil(party[0].scene.currentBattle.waveIndex / 15), 8);
    }, 8),
    new WeightedModifierType(modifierTypes.MAP, (party: Pokemon[]) => party[0].scene.gameMode.isClassic && party[0].scene.currentBattle.waveIndex < 180 ? 1 : 0, 1),
    new WeightedModifierType(modifierTypes.TM_GREAT, 3),
    new WeightedModifierType(modifierTypes.MEMORY_MUSHROOM, (party: Pokemon[]) => {
      if (!party.find(p => p.getLearnableLevelMoves().length)) {
        return 0;
      }
      const highestPartyLevel = party.map(p => p.level).reduce((highestLevel: integer, level: integer) => Math.max(highestLevel, level), 1);
      return Math.min(Math.ceil(highestPartyLevel / 20), 4);
    }, 4),
    new WeightedModifierType(modifierTypes.BASE_STAT_BOOSTER, 3),
    new WeightedModifierType(modifierTypes.TERA_SHARD, 1),
    new WeightedModifierType(modifierTypes.DNA_SPLICERS, (party: Pokemon[]) => party[0].scene.gameMode.isSplicedOnly && party.filter(p => !p.fusionSpecies).length > 1 ? 4 : 0),
    new WeightedModifierType(modifierTypes.VOUCHER, (party: Pokemon[], rerollCount: integer) => !party[0].scene.gameMode.isDaily ? Math.max(1 - rerollCount, 0) : 0, 1),
  ].map(m => {
    m.setTier(ModifierTier.GREAT); return m;
  }),
  [ModifierTier.ULTRA]: [
    new WeightedModifierType(modifierTypes.ULTRA_BALL, (party: Pokemon[]) => (hasMaximumBalls(party, PokeballType.ULTRA_BALL)) ? 0 : 15, 15),
    new WeightedModifierType(modifierTypes.MAX_LURE, 4),
    new WeightedModifierType(modifierTypes.BIG_NUGGET, skipInLastClassicWaveOrDefault(12)),
    new WeightedModifierType(modifierTypes.PP_MAX, 3),
    new WeightedModifierType(modifierTypes.MINT, 4),
    new WeightedModifierType(modifierTypes.RARE_EVOLUTION_ITEM, (party: Pokemon[]) => Math.min(Math.ceil(party[0].scene.currentBattle.waveIndex / 15) * 4, 32), 32),
    new WeightedModifierType(modifierTypes.AMULET_COIN, skipInLastClassicWaveOrDefault(3)),
    //new WeightedModifierType(modifierTypes.EVIOLITE, (party: Pokemon[]) => party.some(p => ((p.getSpeciesForm(true).speciesId in pokemonEvolutions) || (p.isFusion() && (p.getFusionSpeciesForm(true).speciesId in pokemonEvolutions))) && !p.getHeldItems().some(i => i instanceof Modifiers.EvolutionStatBoosterModifier)) ? 10 : 0),
    new WeightedModifierType(modifierTypes.SPECIES_STAT_BOOSTER, 12),
    new WeightedModifierType(modifierTypes.LEEK, (party: Pokemon[]) => {
      const checkedSpecies = [ Species.FARFETCHD, Species.GALAR_FARFETCHD, Species.SIRFETCHD ];
      // If a party member doesn't already have a Leek and is one of the relevant species, Leek can appear
      return party.some(p => !p.getHeldItems().some(i => i instanceof Modifiers.SpeciesCritBoosterModifier) && (checkedSpecies.includes(p.getSpeciesForm(true).speciesId) || (p.isFusion() && checkedSpecies.includes(p.getFusionSpeciesForm(true).speciesId)))) ? 12 : 0;
    }, 12),
    new WeightedModifierType(modifierTypes.TOXIC_ORB, (party: Pokemon[]) => {
      const checkedAbilities = [Abilities.QUICK_FEET, Abilities.GUTS, Abilities.MARVEL_SCALE, Abilities.TOXIC_BOOST, Abilities.POISON_HEAL, Abilities.MAGIC_GUARD];
      const checkedMoves = [Moves.FACADE, Moves.TRICK, Moves.FLING, Moves.SWITCHEROO, Moves.PSYCHO_SHIFT];
      // If a party member doesn't already have one of these two orbs and has one of the above moves or abilities, the orb can appear
      return party.some(p => !p.getHeldItems().some(i => i instanceof Modifiers.TurnStatusEffectModifier) && (checkedAbilities.some(a => p.hasAbility(a, false, true)) || p.getMoveset(true).some(m => checkedMoves.includes(m.moveId)))) ? 10 : 0;
    }, 10),
    new WeightedModifierType(modifierTypes.FLAME_ORB, (party: Pokemon[]) => {
      const checkedAbilities = [Abilities.QUICK_FEET, Abilities.GUTS, Abilities.MARVEL_SCALE, Abilities.FLARE_BOOST, Abilities.MAGIC_GUARD];
      const checkedMoves = [Moves.FACADE, Moves.TRICK, Moves.FLING, Moves.SWITCHEROO, Moves.PSYCHO_SHIFT];
      // If a party member doesn't already have one of these two orbs and has one of the above moves or abilities, the orb can appear
      return party.some(p => !p.getHeldItems().some(i => i instanceof Modifiers.TurnStatusEffectModifier) && (checkedAbilities.some(a => p.hasAbility(a, false, true)) || p.getMoveset(true).some(m => checkedMoves.includes(m.moveId)))) ? 10 : 0;
    }, 10),
    new WeightedModifierType(modifierTypes.WHITE_HERB, (party: Pokemon[]) => {
      const checkedAbilities = [Abilities.WEAK_ARMOR, Abilities.CONTRARY, Abilities.MOODY, Abilities.ANGER_SHELL, Abilities.COMPETITIVE, Abilities.DEFIANT];
      const weightMultiplier = party.filter(
        p => !p.getHeldItems().some(i => i instanceof Modifiers.PokemonResetNegativeStatStageModifier && i.stackCount >= i.getMaxHeldItemCount(p)) &&
          (checkedAbilities.some(a => p.hasAbility(a, false, true)) || p.getMoveset(true).some(m => selfStatLowerMoves.includes(m.moveId)))).length;
      // If a party member has one of the above moves or abilities and doesn't have max herbs, the herb will appear more frequently
      return 3*(weightMultiplier? 2: 1)+(weightMultiplier? weightMultiplier-1: 0);
    }, 10),
    new WeightedModifierType(modifierTypes.REVIVER_SEED, 4),
    new WeightedModifierType(modifierTypes.CANDY_JAR, 5),
    new WeightedModifierType(modifierTypes.ATTACK_TYPE_BOOSTER, 9),
    new WeightedModifierType(modifierTypes.TM_ULTRA, 11),
    new WeightedModifierType(modifierTypes.RARER_CANDY, 4),
    new WeightedModifierType(modifierTypes.GOLDEN_PUNCH, skipInLastClassicWaveOrDefault(2)),
    new WeightedModifierType(modifierTypes.IV_SCANNER, 4),
    new WeightedModifierType(modifierTypes.EXP_CHARM, 8),
    new WeightedModifierType(modifierTypes.EXP_SHARE, 10),
    new WeightedModifierType(modifierTypes.EXP_BALANCE, 3),
    new WeightedModifierType(modifierTypes.TERA_ORB, (party: Pokemon[]) => Math.min(Math.max(Math.floor(party[0].scene.currentBattle.waveIndex / 50) * 2, 1), 4), 4),
    new WeightedModifierType(modifierTypes.QUICK_CLAW, 3),
    new WeightedModifierType(modifierTypes.WIDE_LENS, 4),
  ].map(m => {
    m.setTier(ModifierTier.ULTRA); return m;
  }),
  [ModifierTier.ROGUE]: [
    new WeightedModifierType(modifierTypes.ROGUE_BALL, (party: Pokemon[]) => (hasMaximumBalls(party, PokeballType.ROGUE_BALL)) ? 0 : 16, 16),
    new WeightedModifierType(modifierTypes.RELIC_GOLD, skipInLastClassicWaveOrDefault(2)),
    new WeightedModifierType(modifierTypes.LEFTOVERS, 3),
    new WeightedModifierType(modifierTypes.SHELL_BELL, 3),
    new WeightedModifierType(modifierTypes.BERRY_POUCH, 4),
    new WeightedModifierType(modifierTypes.GRIP_CLAW, 5),
    new WeightedModifierType(modifierTypes.SCOPE_LENS, 4),
    new WeightedModifierType(modifierTypes.BATON, 2),
    new WeightedModifierType(modifierTypes.SOUL_DEW, 7),
    //new WeightedModifierType(modifierTypes.OVAL_CHARM, 6),
    new WeightedModifierType(modifierTypes.SOOTHE_BELL, 4),
    new WeightedModifierType(modifierTypes.ABILITY_CHARM, 6),
    new WeightedModifierType(modifierTypes.FOCUS_BAND, 5),
    new WeightedModifierType(modifierTypes.KINGS_ROCK, 3),
    new WeightedModifierType(modifierTypes.LOCK_CAPSULE, 3),
    new WeightedModifierType(modifierTypes.SUPER_EXP_CHARM, 8),
    new WeightedModifierType(modifierTypes.FORM_CHANGE_ITEM, (party: Pokemon[]) => Math.min(Math.ceil(party[0].scene.currentBattle.waveIndex / 50), 4) * 6, 24),
    new WeightedModifierType(modifierTypes.MEGA_BRACELET, (party: Pokemon[]) => Math.min(Math.ceil(party[0].scene.currentBattle.waveIndex / 50), 4) * 9, 36),
    new WeightedModifierType(modifierTypes.DYNAMAX_BAND, (party: Pokemon[]) => Math.min(Math.ceil(party[0].scene.currentBattle.waveIndex / 50), 4) * 9, 36),
    new WeightedModifierType(modifierTypes.VOUCHER_PLUS, (party: Pokemon[], rerollCount: integer) => !party[0].scene.gameMode.isDaily ? Math.max(3 - rerollCount * 1, 0) : 0, 3),
  ].map(m => {
    m.setTier(ModifierTier.ROGUE); return m;
  }),
  [ModifierTier.MASTER]: [
    new WeightedModifierType(modifierTypes.MASTER_BALL, (party: Pokemon[]) => (hasMaximumBalls(party, PokeballType.MASTER_BALL)) ? 0 : 24, 24),
    new WeightedModifierType(modifierTypes.SHINY_CHARM, 14),
    new WeightedModifierType(modifierTypes.HEALING_CHARM, 18),
    new WeightedModifierType(modifierTypes.MULTI_LENS, 18),
    new WeightedModifierType(modifierTypes.VOUCHER_PREMIUM, (party: Pokemon[], rerollCount: integer) => !party[0].scene.gameMode.isDaily && !party[0].scene.gameMode.isEndless && !party[0].scene.gameMode.isSplicedOnly ? Math.max(5 - rerollCount * 2, 0) : 0, 5),
    new WeightedModifierType(modifierTypes.DNA_SPLICERS, (party: Pokemon[]) => !party[0].scene.gameMode.isSplicedOnly && party.filter(p => !p.fusionSpecies).length > 1 ? 24 : 0, 24),
    new WeightedModifierType(modifierTypes.MINI_BLACK_HOLE, (party: Pokemon[]) => party[0].scene.gameData.unlocks[Unlockables.MINI_BLACK_HOLE] ? 1 : 0, 1),
  ].map(m => {
    m.setTier(ModifierTier.MASTER); return m;
  })
};

const wildModifierPool: ModifierPool = {
  [ModifierTier.COMMON]: [
    new WeightedModifierType(modifierTypes.BERRY, 1)
  ].map(m => {
    m.setTier(ModifierTier.COMMON); return m;
  }),
  [ModifierTier.GREAT]: [
    new WeightedModifierType(modifierTypes.BASE_STAT_BOOSTER, 1)
  ].map(m => {
    m.setTier(ModifierTier.GREAT); return m;
  }),
  [ModifierTier.ULTRA]: [
    new WeightedModifierType(modifierTypes.ATTACK_TYPE_BOOSTER, 10),
    new WeightedModifierType(modifierTypes.WHITE_HERB, 2)
  ].map(m => {
    m.setTier(ModifierTier.ULTRA); return m;
  }),
  [ModifierTier.ROGUE]: [
    new WeightedModifierType(modifierTypes.LUCKY_EGG, 4),
  ].map(m => {
    m.setTier(ModifierTier.ROGUE); return m;
  }),
  [ModifierTier.MASTER]: [
    new WeightedModifierType(modifierTypes.GOLDEN_EGG, 1)
  ].map(m => {
    m.setTier(ModifierTier.MASTER); return m;
  })
};

const trainerModifierPool: ModifierPool = {
  [ModifierTier.COMMON]: [
    new WeightedModifierType(modifierTypes.BERRY, 8),
    new WeightedModifierType(modifierTypes.BASE_STAT_BOOSTER, 3)
  ].map(m => {
    m.setTier(ModifierTier.COMMON); return m;
  }),
  [ModifierTier.GREAT]: [
    new WeightedModifierType(modifierTypes.BASE_STAT_BOOSTER, 3),
  ].map(m => {
    m.setTier(ModifierTier.GREAT); return m;
  }),
  [ModifierTier.ULTRA]: [
    new WeightedModifierType(modifierTypes.ATTACK_TYPE_BOOSTER, 5),
    new WeightedModifierType(modifierTypes.WHITE_HERB, 1),
  ].map(m => {
    m.setTier(ModifierTier.ULTRA); return m;
  }),
  [ModifierTier.ROGUE]: [
    new WeightedModifierType(modifierTypes.REVIVER_SEED, 2),
    new WeightedModifierType(modifierTypes.FOCUS_BAND, 2),
    new WeightedModifierType(modifierTypes.LUCKY_EGG, 4),
    new WeightedModifierType(modifierTypes.QUICK_CLAW, 1),
    new WeightedModifierType(modifierTypes.GRIP_CLAW, 1),
    new WeightedModifierType(modifierTypes.WIDE_LENS, 1),
  ].map(m => {
    m.setTier(ModifierTier.ROGUE); return m;
  }),
  [ModifierTier.MASTER]: [
    new WeightedModifierType(modifierTypes.KINGS_ROCK, 1),
    new WeightedModifierType(modifierTypes.LEFTOVERS, 1),
    new WeightedModifierType(modifierTypes.SHELL_BELL, 1),
  ].map(m => {
    m.setTier(ModifierTier.MASTER); return m;
  })
};

const enemyBuffModifierPool: ModifierPool = {
  [ModifierTier.COMMON]: [
    new WeightedModifierType(modifierTypes.ENEMY_DAMAGE_BOOSTER, 9),
    new WeightedModifierType(modifierTypes.ENEMY_DAMAGE_REDUCTION, 9),
    new WeightedModifierType(modifierTypes.ENEMY_ATTACK_POISON_CHANCE, 3),
    new WeightedModifierType(modifierTypes.ENEMY_ATTACK_PARALYZE_CHANCE, 3),
    new WeightedModifierType(modifierTypes.ENEMY_ATTACK_BURN_CHANCE, 3),
    new WeightedModifierType(modifierTypes.ENEMY_STATUS_EFFECT_HEAL_CHANCE, 9),
    new WeightedModifierType(modifierTypes.ENEMY_ENDURE_CHANCE, 4),
    new WeightedModifierType(modifierTypes.ENEMY_FUSED_CHANCE, 1)
  ].map(m => {
    m.setTier(ModifierTier.COMMON); return m;
  }),
  [ModifierTier.GREAT]: [
    new WeightedModifierType(modifierTypes.ENEMY_DAMAGE_BOOSTER, 5),
    new WeightedModifierType(modifierTypes.ENEMY_DAMAGE_REDUCTION, 5),
    new WeightedModifierType(modifierTypes.ENEMY_STATUS_EFFECT_HEAL_CHANCE, 5),
    new WeightedModifierType(modifierTypes.ENEMY_ENDURE_CHANCE, 5),
    new WeightedModifierType(modifierTypes.ENEMY_FUSED_CHANCE, 1)
  ].map(m => {
    m.setTier(ModifierTier.GREAT); return m;
  }),
  [ModifierTier.ULTRA]: [
    new WeightedModifierType(modifierTypes.ENEMY_DAMAGE_BOOSTER, 10),
    new WeightedModifierType(modifierTypes.ENEMY_DAMAGE_REDUCTION, 10),
    new WeightedModifierType(modifierTypes.ENEMY_HEAL, 10),
    new WeightedModifierType(modifierTypes.ENEMY_STATUS_EFFECT_HEAL_CHANCE, 10),
    new WeightedModifierType(modifierTypes.ENEMY_ENDURE_CHANCE, 10),
    new WeightedModifierType(modifierTypes.ENEMY_FUSED_CHANCE, 5)
  ].map(m => {
    m.setTier(ModifierTier.ULTRA); return m;
  }),
  [ModifierTier.ROGUE]: [ ].map(m => {
    m.setTier(ModifierTier.ROGUE); return m;
  }),
  [ModifierTier.MASTER]: [ ].map(m => {
    m.setTier(ModifierTier.MASTER); return m;
  })
};

const dailyStarterModifierPool: ModifierPool = {
  [ModifierTier.COMMON]: [
    new WeightedModifierType(modifierTypes.BASE_STAT_BOOSTER, 1),
    new WeightedModifierType(modifierTypes.BERRY, 3),
  ].map(m => {
    m.setTier(ModifierTier.COMMON); return m;
  }),
  [ModifierTier.GREAT]: [
    new WeightedModifierType(modifierTypes.ATTACK_TYPE_BOOSTER, 5),
  ].map(m => {
    m.setTier(ModifierTier.GREAT); return m;
  }),
  [ModifierTier.ULTRA]: [
    new WeightedModifierType(modifierTypes.REVIVER_SEED, 4),
    new WeightedModifierType(modifierTypes.SOOTHE_BELL, 1),
    new WeightedModifierType(modifierTypes.SOUL_DEW, 1),
    new WeightedModifierType(modifierTypes.GOLDEN_PUNCH, 1),
  ].map(m => {
    m.setTier(ModifierTier.ULTRA); return m;
  }),
  [ModifierTier.ROGUE]: [
    new WeightedModifierType(modifierTypes.GRIP_CLAW, 5),
    new WeightedModifierType(modifierTypes.BATON, 2),
    new WeightedModifierType(modifierTypes.FOCUS_BAND, 5),
    new WeightedModifierType(modifierTypes.QUICK_CLAW, 3),
    new WeightedModifierType(modifierTypes.KINGS_ROCK, 3),
  ].map(m => {
    m.setTier(ModifierTier.ROGUE); return m;
  }),
  [ModifierTier.MASTER]: [
    new WeightedModifierType(modifierTypes.LEFTOVERS, 1),
    new WeightedModifierType(modifierTypes.SHELL_BELL, 1),
  ].map(m => {
    m.setTier(ModifierTier.MASTER); return m;
  })
};

export function getModifierType(modifierTypeFunc: ModifierTypeFunc): ModifierType {
  const modifierType = modifierTypeFunc();
  if (!modifierType.id) {
    modifierType.id = Object.keys(modifierTypes).find(k => modifierTypes[k] === modifierTypeFunc);
  }
  return modifierType;
}

let modifierPoolThresholds = {};
let ignoredPoolIndexes = {};

let dailyStarterModifierPoolThresholds = {};
let ignoredDailyStarterPoolIndexes = {}; // eslint-disable-line @typescript-eslint/no-unused-vars

let enemyModifierPoolThresholds = {};
let enemyIgnoredPoolIndexes = {}; // eslint-disable-line @typescript-eslint/no-unused-vars

let enemyBuffModifierPoolThresholds = {};
let enemyBuffIgnoredPoolIndexes = {}; // eslint-disable-line @typescript-eslint/no-unused-vars

export function getModifierPoolForType(poolType: ModifierPoolType): ModifierPool {
  let pool: ModifierPool;
  switch (poolType) {
  case ModifierPoolType.PLAYER:
    pool = modifierPool;
    break;
  case ModifierPoolType.WILD:
    pool = wildModifierPool;
    break;
  case ModifierPoolType.TRAINER:
    pool = trainerModifierPool;
    break;
  case ModifierPoolType.ENEMY_BUFF:
    pool = enemyBuffModifierPool;
    break;
  case ModifierPoolType.DAILY_STARTER:
    pool = dailyStarterModifierPool;
    break;
  }
  return pool;
}

const tierWeights = [ 769 / 1024, 192 / 1024, 48 / 1024, 12 / 1024, 1 / 1024 ];

export function regenerateModifierPoolThresholds(party: Pokemon[], poolType: ModifierPoolType, rerollCount: integer = 0) {
  const pool = getModifierPoolForType(poolType);

  const ignoredIndexes = {};
  const modifierTableData = {};
  const thresholds = Object.fromEntries(new Map(Object.keys(pool).map(t => {
    ignoredIndexes[t] = [];
    const thresholds = new Map();
    const tierModifierIds: string[] = [];
    let tierMaxWeight = 0;
    let i = 0;
    pool[t].reduce((total: integer, modifierType: WeightedModifierType) => {
      const weightedModifierType = modifierType as WeightedModifierType;
      const existingModifiers = party[0].scene.findModifiers(m => m.type.id === weightedModifierType.modifierType.id, poolType === ModifierPoolType.PLAYER);
      const itemModifierType = weightedModifierType.modifierType instanceof ModifierTypeGenerator
        ? weightedModifierType.modifierType.generateType(party)
        : weightedModifierType.modifierType;
      const weight = !existingModifiers.length
        || itemModifierType instanceof PokemonHeldItemModifierType
        || itemModifierType instanceof FormChangeItemModifierType
        || existingModifiers.find(m => m.stackCount < m.getMaxStackCount(party[0].scene, true))
        ? weightedModifierType.weight instanceof Function
          ? (weightedModifierType.weight as Function)(party, rerollCount)
          : weightedModifierType.weight as integer
        : 0;
      if (weightedModifierType.maxWeight) {
        const modifierId = weightedModifierType.modifierType.id;
        tierModifierIds.push(modifierId);
        const outputWeight = useMaxWeightForOutput ? weightedModifierType.maxWeight : weight;
        modifierTableData[modifierId] = { weight: outputWeight, tier: parseInt(t), tierPercent: 0, totalPercent: 0 };
        tierMaxWeight += outputWeight;
      }
      if (weight) {
        total += weight;
      } else {
        ignoredIndexes[t].push(i++);
        return total;
      }
      thresholds.set(total, i++);
      return total;
    }, 0);
    for (const id of tierModifierIds) {
      modifierTableData[id].tierPercent = Math.floor((modifierTableData[id].weight / tierMaxWeight) * 10000) / 100;
    }
    return [ t, Object.fromEntries(thresholds) ];
  })));
  for (const id of Object.keys(modifierTableData)) {
    modifierTableData[id].totalPercent = Math.floor(modifierTableData[id].tierPercent * tierWeights[modifierTableData[id].tier] * 100) / 100;
    modifierTableData[id].tier = ModifierTier[modifierTableData[id].tier];
  }
  if (outputModifierData) {
    console.table(modifierTableData);
  }
  switch (poolType) {
  case ModifierPoolType.PLAYER:
    modifierPoolThresholds = thresholds;
    ignoredPoolIndexes = ignoredIndexes;
    break;
  case ModifierPoolType.WILD:
  case ModifierPoolType.TRAINER:
    enemyModifierPoolThresholds = thresholds;
    enemyIgnoredPoolIndexes = ignoredIndexes;
    break;
  case ModifierPoolType.ENEMY_BUFF:
    enemyBuffModifierPoolThresholds = thresholds;
    enemyBuffIgnoredPoolIndexes = ignoredIndexes;
    break;
  case ModifierPoolType.DAILY_STARTER:
    dailyStarterModifierPoolThresholds = thresholds;
    ignoredDailyStarterPoolIndexes = ignoredIndexes;
    break;
  }
}

export function getModifierTypeFuncById(id: string): ModifierTypeFunc {
  return modifierTypes[id];
}

export function getPlayerModifierTypeOptions(count: integer, party: PlayerPokemon[], modifierTiers?: ModifierTier[], scene?: BattleScene): ModifierTypeOption[] {
  const options: ModifierTypeOption[] = [];
  const retryCount = Math.min(count * 5, 50);
  new Array(count).fill(0).map((_, i) => {
    let candidate = getNewModifierTypeOption(party, ModifierPoolType.PLAYER, modifierTiers?.length > i ? modifierTiers[i] : undefined, undefined, undefined, scene);
    let r = 0;
    while (options.length && ++r < retryCount && options.filter(o => o.type.name === candidate.type.name || o.type.group === candidate.type.group).length) {
      candidate = getNewModifierTypeOption(party, ModifierPoolType.PLAYER, candidate.type.tier, candidate.upgradeCount, undefined, scene);
    }
    options.push(candidate);
  });

  // OVERRIDE IF NECESSARY
  Overrides.ITEM_REWARD_OVERRIDE.forEach((item, i) => {
    const override = modifierTypes[item]();
    options[i].type = override instanceof ModifierTypeGenerator ? override.generateType(party) : override;
  });

  return options;
}

export function getPlayerShopModifierTypeOptionsForWave(waveIndex: integer, baseCost: integer): ModifierTypeOption[] {
  if (!(waveIndex % 10)) {
    return [];
  }

  const options = [
    [
      new ModifierTypeOption(modifierTypes.POTION(), 0, baseCost * 0.2),
      new ModifierTypeOption(modifierTypes.ETHER(), 0, baseCost * 0.4),
      new ModifierTypeOption(modifierTypes.REVIVE(), 0, baseCost * 2)
    ],
    [
      new ModifierTypeOption(modifierTypes.SUPER_POTION(), 0, baseCost * 0.45),
      new ModifierTypeOption(modifierTypes.FULL_HEAL(), 0, baseCost),
    ],
    [
      new ModifierTypeOption(modifierTypes.ELIXIR(), 0, baseCost),
      new ModifierTypeOption(modifierTypes.MAX_ETHER(), 0, baseCost)
    ],
    [
      new ModifierTypeOption(modifierTypes.HYPER_POTION(), 0, baseCost * 0.8),
      new ModifierTypeOption(modifierTypes.MAX_REVIVE(), 0, baseCost * 2.75)
    ],
    [
      new ModifierTypeOption(modifierTypes.MAX_POTION(), 0, baseCost * 1.5),
      new ModifierTypeOption(modifierTypes.MAX_ELIXIR(), 0, baseCost * 2.5)
    ],
    [
      new ModifierTypeOption(modifierTypes.FULL_RESTORE(), 0, baseCost * 2.25)
    ],
    [
      new ModifierTypeOption(modifierTypes.SACRED_ASH(), 0, baseCost * 10)
    ]
  ];
  return options.slice(0, Math.ceil(Math.max(waveIndex + 10, 0) / 30)).flat();
}

export function getEnemyBuffModifierForWave(tier: ModifierTier, enemyModifiers: Modifiers.PersistentModifier[], scene: BattleScene): Modifiers.EnemyPersistentModifier {
  const tierStackCount = tier === ModifierTier.ULTRA ? 5 : tier === ModifierTier.GREAT ? 3 : 1;
  const retryCount = 50;
  let candidate = getNewModifierTypeOption(null, ModifierPoolType.ENEMY_BUFF, tier, undefined, undefined, scene);
  let r = 0;
  let matchingModifier: Modifiers.PersistentModifier;
  while (++r < retryCount && (matchingModifier = enemyModifiers.find(m => m.type.id === candidate.type.id)) && matchingModifier.getMaxStackCount(scene) < matchingModifier.stackCount + (r < 10 ? tierStackCount : 1)) {
    candidate = getNewModifierTypeOption(null, ModifierPoolType.ENEMY_BUFF, tier, undefined, undefined, scene);
  }

  const modifier = candidate.type.newModifier() as Modifiers.EnemyPersistentModifier;
  modifier.stackCount = tierStackCount;

  return modifier;
}

export function getEnemyModifierTypesForWave(waveIndex: integer, count: integer, party: EnemyPokemon[], poolType: ModifierPoolType.WILD | ModifierPoolType.TRAINER, upgradeChance: integer = 0, scene?: BattleScene): PokemonHeldItemModifierType[] {
  const ret = new Array(count).fill(0).map(() => getNewModifierTypeOption(party, poolType, undefined, upgradeChance && !Utils.randSeedInt(upgradeChance) ? 1 : 0, undefined, scene).type as PokemonHeldItemModifierType);
  if (!(waveIndex % 1000)) {
    ret.push(getModifierType(modifierTypes.MINI_BLACK_HOLE) as PokemonHeldItemModifierType);
  }
  return ret;
}

export function getDailyRunStarterModifiers(party: PlayerPokemon[], scene?: BattleScene): Modifiers.PokemonHeldItemModifier[] {
  const ret: Modifiers.PokemonHeldItemModifier[] = [];
  for (const p of party) {
    for (let m = 0; m < 3; m++) {
      const tierValue = Utils.randSeedInt(64);
      const tier = tierValue > 25 ? ModifierTier.COMMON : tierValue > 12 ? ModifierTier.GREAT : tierValue > 4 ? ModifierTier.ULTRA : tierValue ? ModifierTier.ROGUE : ModifierTier.MASTER;
      const modifier = getNewModifierTypeOption(party, ModifierPoolType.DAILY_STARTER, tier, undefined, undefined, scene).type.newModifier(p) as Modifiers.PokemonHeldItemModifier;
      ret.push(modifier);
    }
  }

  return ret;
}

function getNewModifierTypeOption(party: Pokemon[], poolType: ModifierPoolType, tier?: ModifierTier, upgradeCount?: integer, retryCount: integer = 0, scene?: BattleScene): ModifierTypeOption {
  const player = !poolType;
  const pool = getModifierPoolForType(poolType);
  let thresholds: object;
  switch (poolType) {
  case ModifierPoolType.PLAYER:
    thresholds = modifierPoolThresholds;
    break;
  case ModifierPoolType.WILD:
    thresholds = enemyModifierPoolThresholds;
    break;
  case ModifierPoolType.TRAINER:
    thresholds = enemyModifierPoolThresholds;
    break;
  case ModifierPoolType.ENEMY_BUFF:
    thresholds = enemyBuffModifierPoolThresholds;
    break;
  case ModifierPoolType.DAILY_STARTER:
    thresholds = dailyStarterModifierPoolThresholds;
    break;
  }
  if (tier === undefined) {
    const tierValue = Utils.randSeedInt(1024);
    if (!upgradeCount) {
      upgradeCount = 0;
    }
    if (player && tierValue) {
      var partyLuckValue = getPartyLuckValue(party);
      if (scene) {
        if (scene.gameMode.modeId == GameModes.DAILY && scene.disableDailyShinies) {
          partyLuckValue = 0
        }
      }
      const upgradeOdds = Math.floor(128 / ((partyLuckValue + 4) / 4));
      let upgraded = false;
      do {
        upgraded = Utils.randSeedInt(upgradeOdds) < 4;
        if (upgraded) {
          upgradeCount++;
        }
      } while (upgraded);
    }
    tier = tierValue > 255 ? ModifierTier.COMMON : tierValue > 60 ? ModifierTier.GREAT : tierValue > 12 ? ModifierTier.ULTRA : tierValue ? ModifierTier.ROGUE : ModifierTier.MASTER;
    // Does this actually do anything?
    if (!upgradeCount) {
      upgradeCount = Math.min(upgradeCount, ModifierTier.MASTER - tier);
    }
    tier += upgradeCount;
    while (tier && (!modifierPool.hasOwnProperty(tier) || !modifierPool[tier].length)) {
      tier--;
      if (upgradeCount) {
        upgradeCount--;
      }
    }
  } else if (upgradeCount === undefined && player) {
    upgradeCount = 0;
    if (tier < ModifierTier.MASTER) {
      var partyShinyCount = party.filter(p => p.isShiny() && !p.isFainted()).length;
      if (scene) {
        if (scene.gameMode.modeId == GameModes.DAILY && scene.disableDailyShinies) {
          partyShinyCount = 0
        }
      }
      const upgradeOdds = Math.floor(32 / ((partyShinyCount + 2) / 2));
      while (modifierPool.hasOwnProperty(tier + upgradeCount + 1) && modifierPool[tier + upgradeCount + 1].length) {
        if (!Utils.randSeedInt(upgradeOdds)) {
          upgradeCount++;
        } else {
          break;
        }
      }
      tier += upgradeCount;
    }
  } else if (retryCount === 10 && tier) {
    retryCount = 0;
    tier--;
  }

  const tierThresholds = Object.keys(thresholds[tier]);
  const totalWeight = parseInt(tierThresholds[tierThresholds.length - 1]);
  const value = Utils.randSeedInt(totalWeight);
  let index: integer;
  for (const t of tierThresholds) {
    const threshold = parseInt(t);
    if (value < threshold) {
      index = thresholds[tier][threshold];
      break;
    }
  }

  if (index === undefined) {
    return null;
  }

  if (player) {
    console.log(index, ignoredPoolIndexes[tier].filter(i => i <= index).length, ignoredPoolIndexes[tier]);
  }
  let modifierType: ModifierType = (pool[tier][index]).modifierType;
  if (modifierType instanceof ModifierTypeGenerator) {
    modifierType = (modifierType as ModifierTypeGenerator).generateType(party);
    if (modifierType === null) {
      if (player) {
        console.log(ModifierTier[tier], upgradeCount);
      }
      return getNewModifierTypeOption(party, poolType, tier, upgradeCount, ++retryCount, scene);
    }
  }

  console.log(modifierType, !player ? "(enemy)" : "");

  return new ModifierTypeOption(modifierType as ModifierType, upgradeCount);
}

export function getDefaultModifierTypeForTier(tier: ModifierTier): ModifierType {
  let modifierType: ModifierType | WeightedModifierType = modifierPool[tier || ModifierTier.COMMON][0];
  if (modifierType instanceof WeightedModifierType) {
    modifierType = (modifierType as WeightedModifierType).modifierType;
  }
  return modifierType;
}

export class ModifierTypeOption {
  public type: ModifierType;
  public upgradeCount: integer;
  public cost: integer;

  constructor(type: ModifierType, upgradeCount: integer, cost: number = 0) {
    this.type = type;
    this.upgradeCount = upgradeCount;
    this.cost = Math.min(Math.round(cost), Number.MAX_SAFE_INTEGER);
  }
}

export function getPartyLuckValue(party: Pokemon[]): integer {
  const luck = Phaser.Math.Clamp(party.map(p => p.isFainted() ? 0 : p.getLuck())
    .reduce((total: integer, value: integer) => total += value, 0), 0, 14);
  return luck || 0;
}

export function getLuckString(luckValue: integer): string {
  return [ "D", "C", "C+", "B-", "B", "B+", "A-", "A", "A+", "A++", "S", "S+", "SS", "SS+", "SSS" ][luckValue];
}

export function getLuckTextTint(luckValue: integer): integer {
  const modifierTier = luckValue ? luckValue > 2 ? luckValue > 5 ? luckValue > 9 ? luckValue > 11 ? ModifierTier.LUXURY : ModifierTier.MASTER : ModifierTier.ROGUE : ModifierTier.ULTRA : ModifierTier.GREAT : ModifierTier.COMMON;
  return getModifierTierTextTint(modifierTier);
}<|MERGE_RESOLUTION|>--- conflicted
+++ resolved
@@ -27,11 +27,8 @@
 import { BerryType } from "#enums/berry-type";
 import { Moves } from "#enums/moves";
 import { Species } from "#enums/species";
-<<<<<<< HEAD
 import { GameModes } from "#app/game-mode.js";
-=======
 import { getPokemonNameWithAffix } from "#app/messages.js";
->>>>>>> e1de9373
 
 const outputModifierData = false;
 const useMaxWeightForOutput = false;
