--- conflicted
+++ resolved
@@ -1319,11 +1319,7 @@
       return Math.min(Math.ceil(party[0].scene.currentBattle.waveIndex / 15), 8);
     }, 8),
     new WeightedModifierType(modifierTypes.MAP, (party: Pokemon[]) => party[0].scene.gameMode.isClassic && party[0].scene.currentBattle.waveIndex < 180 ? 1 : 0, 1),
-<<<<<<< HEAD
     new WeightedModifierType(modifierTypes.TM_GREAT, 3),
-=======
-    new WeightedModifierType(modifierTypes.TM_GREAT, 2),
->>>>>>> 4cca68b3
     new WeightedModifierType(modifierTypes.MEMORY_MUSHROOM, (party: Pokemon[]) => {
       if (!party.find(p => p.getLearnableLevelMoves().length)) {
         return 0;
