import * as Modifiers from "./modifier";
import { MoneyMultiplierModifier } from "./modifier";
import { allMoves, AttackMove, selfStatLowerMoves } from "../data/move";
import { getPokeballCatchMultiplier, getPokeballName, MAX_PER_TYPE_POKEBALLS, PokeballType } from "../data/pokeball";
import Pokemon, { EnemyPokemon, PlayerPokemon, PokemonMove } from "../field/pokemon";
import { EvolutionItem, pokemonEvolutions } from "../data/pokemon-evolutions";
import { tmPoolTiers, tmSpecies } from "../data/tms";
import { Type } from "../data/type";
import PartyUiHandler, { PokemonMoveSelectFilter, PokemonSelectFilter } from "../ui/party-ui-handler";
import * as Utils from "../utils";
import { getBerryEffectDescription, getBerryName } from "../data/berry";
import { Unlockables } from "../system/unlockables";
import { getStatusEffectDescriptor, StatusEffect } from "../data/status-effect";
import { SpeciesFormKey } from "../data/pokemon-species";
import BattleScene from "../battle-scene";
import { getVoucherTypeIcon, getVoucherTypeName, VoucherType } from "../system/voucher";
import { FormChangeItem, pokemonFormChanges, SpeciesFormChangeCondition, SpeciesFormChangeItemTrigger } from "../data/pokemon-forms";
import { ModifierTier } from "./modifier-tier";
import { getNatureName, getNatureStatMultiplier, Nature } from "#app/data/nature";
import i18next from "i18next";
import { getModifierTierTextTint } from "#app/ui/text";
import Overrides from "#app/overrides";
import { Abilities } from "#enums/abilities";
import { BattlerTagType } from "#enums/battler-tag-type";
import { BerryType } from "#enums/berry-type";
import { Moves } from "#enums/moves";
import { Species } from "#enums/species";
import { getPokemonNameWithAffix } from "#app/messages";
import { PermanentStat, TEMP_BATTLE_STATS, TempBattleStat, Stat, getStatKey } from "#app/enums/stat";

const outputModifierData = false;
const useMaxWeightForOutput = false;

type Modifier = Modifiers.Modifier;

export enum ModifierPoolType {
  PLAYER,
  WILD,
  TRAINER,
  ENEMY_BUFF,
  DAILY_STARTER
}

type NewModifierFunc = (type: ModifierType, args: any[]) => Modifier;

export class ModifierType {
  public id: string;
  public localeKey: string;
  public iconImage: string;
  public group: string;
  public soundName: string;
  public tier: ModifierTier;
  protected newModifierFunc: NewModifierFunc | null;

  constructor(localeKey: string | null, iconImage: string | null, newModifierFunc: NewModifierFunc | null, group?: string, soundName?: string) {
    this.localeKey = localeKey!; // TODO: is this bang correct?
    this.iconImage = iconImage!; // TODO: is this bang correct?
    this.group = group!; // TODO: is this bang correct?
    this.soundName = soundName ?? "se/restore";
    this.newModifierFunc = newModifierFunc;
  }

  get name(): string {
    return i18next.t(`${this.localeKey}.name` as any);
  }

  getDescription(scene: BattleScene): string {
    return i18next.t(`${this.localeKey}.description` as any);
  }

  setTier(tier: ModifierTier): void {
    this.tier = tier;
  }

  getOrInferTier(poolType: ModifierPoolType = ModifierPoolType.PLAYER): ModifierTier | null {
    if (this.tier) {
      return this.tier;
    }
    if (!this.id) {
      return null;
    }
    let poolTypes: ModifierPoolType[];
    switch (poolType) {
    case ModifierPoolType.PLAYER:
      poolTypes = [ poolType, ModifierPoolType.TRAINER, ModifierPoolType.WILD ];
      break;
    case ModifierPoolType.WILD:
      poolTypes = [ poolType, ModifierPoolType.PLAYER, ModifierPoolType.TRAINER ];
      break;
    case ModifierPoolType.TRAINER:
      poolTypes = [ poolType, ModifierPoolType.PLAYER, ModifierPoolType.WILD ];
      break;
    default:
      poolTypes = [ poolType ];
      break;
    }
    // Try multiple pool types in case of stolen items
    for (const type of poolTypes) {
      const pool = getModifierPoolForType(type);
      for (const tier of Utils.getEnumValues(ModifierTier)) {
        if (!pool.hasOwnProperty(tier)) {
          continue;
        }
        if (pool[tier].find(m => (m as WeightedModifierType).modifierType.id === this.id)) {
          return (this.tier = tier);
        }
      }
    }
    return null;
  }

  /**
   * Populates item id for ModifierType instance
   * @param func
   */
  withIdFromFunc(func: ModifierTypeFunc): ModifierType {
    this.id = Object.keys(modifierTypes).find(k => modifierTypes[k] === func)!; // TODO: is this bang correct?
    return this;
  }

  /**
   * Populates item tier for ModifierType instance
   * Tier is a necessary field for items that appear in player shop (determines the Pokeball visual they use)
   * To find the tier, this function performs a reverse lookup of the item type in modifier pools
   * @param poolType Default 'ModifierPoolType.PLAYER'. Which pool to lookup item tier from
   */
  withTierFromPool(poolType: ModifierPoolType = ModifierPoolType.PLAYER): ModifierType {
    for (const tier of Object.values(getModifierPoolForType(poolType))) {
      for (const modifier of tier) {
        if (this.id === modifier.modifierType.id) {
          this.tier = modifier.modifierType.tier;
          return this;
        }
      }
    }

    return this;
  }

  newModifier(...args: any[]): Modifier | null {
    return this.newModifierFunc && this.newModifierFunc(this, args);
  }
}

type ModifierTypeGeneratorFunc = (party: Pokemon[], pregenArgs?: any[]) => ModifierType | null;

export class ModifierTypeGenerator extends ModifierType {
  private genTypeFunc:  ModifierTypeGeneratorFunc;

  constructor(genTypeFunc: ModifierTypeGeneratorFunc) {
    super(null, null, null);
    this.genTypeFunc = genTypeFunc;
  }

  generateType(party: Pokemon[], pregenArgs?: any[]) {
    const ret = this.genTypeFunc(party, pregenArgs);
    if (ret) {
      ret.id = this.id;
      ret.setTier(this.tier);
    }
    return ret;
  }
}

export interface GeneratedPersistentModifierType {
  getPregenArgs(): any[];
}

export class AddPokeballModifierType extends ModifierType {
  private pokeballType: PokeballType;
  private count: integer;
  private scene: BattleScene;

  constructor(iconImage: string, pokeballType: PokeballType, count: integer) {
    super("", iconImage, (_type, _args) => new Modifiers.AddPokeballModifier(this, pokeballType, count), "pb", "se/pb_bounce_1");
    this.pokeballType = pokeballType;
    this.count = count;
  }

  get name(): string {
    return i18next.t("modifierType:ModifierType.AddPokeballModifierType.name", {
      "modifierCount": this.count,
      "pokeballName": getPokeballName(this.pokeballType),
      "pokeballAmount": `${this.scene.pokeballCounts[this.pokeballType]}`,
    });
  }

  addScene(scene: BattleScene) {
    this.scene = scene;
  }

  getDescription(scene: BattleScene): string {
    let catchRate: String = "";
    if (this.pokeballType === PokeballType.ROGUE_BALL) {
      catchRate = i18next.t("modifierType:ModifierType.AddPokeballModifierType.catchRateGenerator", {
        "normalCatchRate": getPokeballCatchMultiplier(this.pokeballType),
        "boostedCatchRate": getPokeballCatchMultiplier(this.pokeballType, undefined, true),
      });
    } else if (this.pokeballType !== PokeballType.MASTER_BALL) {
      catchRate = `${getPokeballCatchMultiplier(this.pokeballType)}x`;
    }
    return i18next.t("modifierType:ModifierType.AddPokeballModifierType.description", {
      "modifierCount": this.count,
      "pokeballName": getPokeballName(this.pokeballType),
      "catchRate": catchRate,
    });
  }
}

class AddVoucherModifierType extends ModifierType {
  private voucherType: VoucherType;
  private count: integer;

  constructor(voucherType: VoucherType, count: integer) {
    super("", getVoucherTypeIcon(voucherType), (_type, _args) => new Modifiers.AddVoucherModifier(this, voucherType, count), "voucher");
    this.count = count;
    this.voucherType = voucherType;
  }

  get name(): string {
    return i18next.t("modifierType:ModifierType.AddVoucherModifierType.name", {
      "modifierCount": this.count,
      "voucherTypeName": getVoucherTypeName(this.voucherType),
    });
  }

  getDescription(scene: BattleScene): string {
    return i18next.t("modifierType:ModifierType.AddVoucherModifierType.description", {
      "modifierCount": this.count,
      "voucherTypeName": getVoucherTypeName(this.voucherType),
    });
  }
}

export class PokemonModifierType extends ModifierType {
  public selectFilter: PokemonSelectFilter | undefined;

  constructor(localeKey: string, iconImage: string, newModifierFunc: NewModifierFunc, selectFilter?: PokemonSelectFilter, group?: string, soundName?: string) {
    super(localeKey, iconImage, newModifierFunc, group, soundName);

    this.selectFilter = selectFilter;
  }
}

export class PokemonHeldItemModifierType extends PokemonModifierType {
  constructor(localeKey: string, iconImage: string, newModifierFunc: NewModifierFunc, group?: string, soundName?: string) {
    super(localeKey, iconImage, newModifierFunc, (pokemon: PlayerPokemon) => {
      const dummyModifier = this.newModifier(pokemon);
      const matchingModifier = pokemon.scene.findModifier(m => m instanceof Modifiers.PokemonHeldItemModifier && m.pokemonId === pokemon.id && m.matchType(dummyModifier)) as Modifiers.PokemonHeldItemModifier;
      const maxStackCount = dummyModifier.getMaxStackCount(pokemon.scene);
      if (!maxStackCount) {
        return i18next.t("modifierType:ModifierType.PokemonHeldItemModifierType.extra.inoperable", { "pokemonName": getPokemonNameWithAffix(pokemon) });
      }
      if (matchingModifier && matchingModifier.stackCount === maxStackCount) {
        return i18next.t("modifierType:ModifierType.PokemonHeldItemModifierType.extra.tooMany", { "pokemonName": getPokemonNameWithAffix(pokemon) });
      }
      return null;
    }, group, soundName);
  }

  newModifier(...args: any[]): Modifiers.PokemonHeldItemModifier {
    return super.newModifier(...args) as Modifiers.PokemonHeldItemModifier;
  }
}

export class PokemonHpRestoreModifierType extends PokemonModifierType {
  protected restorePoints: integer;
  protected restorePercent: integer;
  protected healStatus: boolean;

  constructor(localeKey: string, iconImage: string, restorePoints: integer, restorePercent: integer, healStatus: boolean = false, newModifierFunc?: NewModifierFunc, selectFilter?: PokemonSelectFilter, group?: string) {
    super(localeKey, iconImage, newModifierFunc || ((_type, args) => new Modifiers.PokemonHpRestoreModifier(this, (args[0] as PlayerPokemon).id, this.restorePoints, this.restorePercent, this.healStatus, false)),
      selectFilter || ((pokemon: PlayerPokemon) => {
        if (!pokemon.hp || (pokemon.isFullHp() && (!this.healStatus || (!pokemon.status && !pokemon.getTag(BattlerTagType.CONFUSED))))) {
          return PartyUiHandler.NoEffectMessage;
        }
        return null;
      }), group || "potion");

    this.restorePoints = restorePoints;
    this.restorePercent = restorePercent;
    this.healStatus = healStatus;
  }

  getDescription(scene: BattleScene): string {
    return this.restorePoints
      ? i18next.t("modifierType:ModifierType.PokemonHpRestoreModifierType.description", {
        restorePoints: this.restorePoints,
        restorePercent: this.restorePercent,
      })
      : this.healStatus
        ? i18next.t("modifierType:ModifierType.PokemonHpRestoreModifierType.extra.fullyWithStatus")
        : i18next.t("modifierType:ModifierType.PokemonHpRestoreModifierType.extra.fully");
  }
}

export class PokemonReviveModifierType extends PokemonHpRestoreModifierType {
  constructor(localeKey: string, iconImage: string, restorePercent: integer) {
    super(localeKey, iconImage, 0, restorePercent, false, (_type, args) => new Modifiers.PokemonHpRestoreModifier(this, (args[0] as PlayerPokemon).id, 0, this.restorePercent, false, true),
      ((pokemon: PlayerPokemon) => {
        if (!pokemon.isFainted()) {
          return PartyUiHandler.NoEffectMessage;
        }
        return null;
      }), "revive");

    this.selectFilter = (pokemon: PlayerPokemon) => {
      if (pokemon.hp) {
        return PartyUiHandler.NoEffectMessage;
      }
      return null;
    };
  }

  getDescription(scene: BattleScene): string {
    return i18next.t("modifierType:ModifierType.PokemonReviveModifierType.description", { restorePercent: this.restorePercent });
  }
}

export class PokemonStatusHealModifierType extends PokemonModifierType {
  constructor(localeKey: string, iconImage: string) {
    super(localeKey, iconImage, ((_type, args) => new Modifiers.PokemonStatusHealModifier(this, (args[0] as PlayerPokemon).id)),
      ((pokemon: PlayerPokemon) => {
        if (!pokemon.hp || (!pokemon.status && !pokemon.getTag(BattlerTagType.CONFUSED))) {
          return PartyUiHandler.NoEffectMessage;
        }
        return null;
      }));
  }

  getDescription(scene: BattleScene): string {
    return i18next.t("modifierType:ModifierType.PokemonStatusHealModifierType.description");
  }
}

export abstract class PokemonMoveModifierType extends PokemonModifierType {
  public moveSelectFilter: PokemonMoveSelectFilter | undefined;

  constructor(localeKey: string, iconImage: string, newModifierFunc: NewModifierFunc, selectFilter?: PokemonSelectFilter, moveSelectFilter?: PokemonMoveSelectFilter, group?: string) {
    super(localeKey, iconImage, newModifierFunc, selectFilter, group);

    this.moveSelectFilter = moveSelectFilter;
  }
}

export class PokemonPpRestoreModifierType extends PokemonMoveModifierType {
  protected restorePoints: integer;

  constructor(localeKey: string, iconImage: string, restorePoints: integer) {
    super(localeKey, iconImage, (_type, args) => new Modifiers.PokemonPpRestoreModifier(this, (args[0] as PlayerPokemon).id, (args[1] as integer), this.restorePoints),
      (_pokemon: PlayerPokemon) => {
        return null;
      }, (pokemonMove: PokemonMove) => {
        if (!pokemonMove.ppUsed) {
          return PartyUiHandler.NoEffectMessage;
        }
        return null;
      }, "ether");

    this.restorePoints = restorePoints;
  }

  getDescription(scene: BattleScene): string {
    return this.restorePoints > -1
      ? i18next.t("modifierType:ModifierType.PokemonPpRestoreModifierType.description", { restorePoints: this.restorePoints })
      : i18next.t("modifierType:ModifierType.PokemonPpRestoreModifierType.extra.fully")
    ;
  }
}

export class PokemonAllMovePpRestoreModifierType extends PokemonModifierType {
  protected restorePoints: integer;

  constructor(localeKey: string, iconImage: string, restorePoints: integer) {
    super(localeKey, iconImage, (_type, args) => new Modifiers.PokemonAllMovePpRestoreModifier(this, (args[0] as PlayerPokemon).id, this.restorePoints),
      (pokemon: PlayerPokemon) => {
        if (!pokemon.getMoveset().filter(m => m?.ppUsed).length) {
          return PartyUiHandler.NoEffectMessage;
        }
        return null;
      }, "elixir");

    this.restorePoints = restorePoints;
  }

  getDescription(scene: BattleScene): string {
    return this.restorePoints > -1
      ? i18next.t("modifierType:ModifierType.PokemonAllMovePpRestoreModifierType.description", { restorePoints: this.restorePoints })
      : i18next.t("modifierType:ModifierType.PokemonAllMovePpRestoreModifierType.extra.fully")
    ;
  }
}

export class PokemonPpUpModifierType extends PokemonMoveModifierType {
  protected upPoints: integer;

  constructor(localeKey: string, iconImage: string, upPoints: integer) {
    super(localeKey, iconImage, (_type, args) => new Modifiers.PokemonPpUpModifier(this, (args[0] as PlayerPokemon).id, (args[1] as integer), this.upPoints),
      (_pokemon: PlayerPokemon) => {
        return null;
      }, (pokemonMove: PokemonMove) => {
        if (pokemonMove.getMove().pp < 5 || pokemonMove.ppUp >= 3) {
          return PartyUiHandler.NoEffectMessage;
        }
        return null;
      }, "ppUp");

    this.upPoints = upPoints;
  }

  getDescription(scene: BattleScene): string {
    return i18next.t("modifierType:ModifierType.PokemonPpUpModifierType.description", { upPoints: this.upPoints });
  }
}

export class PokemonNatureChangeModifierType extends PokemonModifierType {
  protected nature: Nature;

  constructor(nature: Nature) {
    super("", `mint_${Utils.getEnumKeys(Stat).find(s => getNatureStatMultiplier(nature, Stat[s]) > 1)?.toLowerCase() || "neutral" }`, ((_type, args) => new Modifiers.PokemonNatureChangeModifier(this, (args[0] as PlayerPokemon).id, this.nature)),
      ((pokemon: PlayerPokemon) => {
        if (pokemon.getNature() === this.nature) {
          return PartyUiHandler.NoEffectMessage;
        }
        return null;
      }), "mint");

    this.nature = nature;
  }

  get name(): string {
    return i18next.t("modifierType:ModifierType.PokemonNatureChangeModifierType.name", { natureName: getNatureName(this.nature) });
  }

  getDescription(scene: BattleScene): string {
    return i18next.t("modifierType:ModifierType.PokemonNatureChangeModifierType.description", { natureName: getNatureName(this.nature, true, true, true) });
  }
}

export class RememberMoveModifierType extends PokemonModifierType {
  constructor(localeKey: string, iconImage: string, group?: string) {
    super(localeKey, iconImage, (type, args) => new Modifiers.RememberMoveModifier(type, (args[0] as PlayerPokemon).id, (args[1] as integer)),
      (pokemon: PlayerPokemon) => {
        if (!pokemon.getLearnableLevelMoves().length) {
          return PartyUiHandler.NoEffectMessage;
        }
        return null;
      }, group);
  }
}

export class DoubleBattleChanceBoosterModifierType extends ModifierType {
  private maxBattles: number;

  constructor(localeKey: string, iconImage: string, maxBattles: number) {
    super(localeKey, iconImage, (_type, _args) => new Modifiers.DoubleBattleChanceBoosterModifier(this, maxBattles), "lure");

    this.maxBattles = maxBattles;
  }

  getDescription(_scene: BattleScene): string {
    return i18next.t("modifierType:ModifierType.DoubleBattleChanceBoosterModifierType.description", {
      battleCount: this.maxBattles
    });
  }
}

export class TempStatStageBoosterModifierType extends ModifierType implements GeneratedPersistentModifierType {
  private stat: TempBattleStat;
  private nameKey: string;
  private quantityKey: string;

  constructor(stat: TempBattleStat) {
    const nameKey = TempStatStageBoosterModifierTypeGenerator.items[stat];
    super("", nameKey, (_type, _args) => new Modifiers.TempStatStageBoosterModifier(this, this.stat, 5));

    this.stat = stat;
    this.nameKey = nameKey;
    this.quantityKey = (stat !== Stat.ACC) ? "percentage" : "stage";
  }

  get name(): string {
    return i18next.t(`modifierType:TempStatStageBoosterItem.${this.nameKey}`);
  }

  getDescription(_scene: BattleScene): string {
    return i18next.t("modifierType:ModifierType.TempStatStageBoosterModifierType.description", {
      stat: i18next.t(getStatKey(this.stat)),
      amount: i18next.t(`modifierType:ModifierType.TempStatStageBoosterModifierType.extra.${this.quantityKey}`)
    });
  }

  getPregenArgs(): any[] {
    return [ this.stat ];
  }
}

export class BerryModifierType extends PokemonHeldItemModifierType implements GeneratedPersistentModifierType {
  private berryType: BerryType;

  constructor(berryType: BerryType) {
    super("", `${BerryType[berryType].toLowerCase()}_berry`, (type, args) => new Modifiers.BerryModifier(type, (args[0] as Pokemon).id, berryType), "berry");

    this.berryType = berryType;
  }

  get name(): string {
    return getBerryName(this.berryType);
  }

  getDescription(scene: BattleScene): string {
    return getBerryEffectDescription(this.berryType);
  }

  getPregenArgs(): any[] {
    return [ this.berryType ];
  }
}

function getAttackTypeBoosterItemName(type: Type) {
  switch (type) {
  case Type.NORMAL:
    return "Silk Scarf";
  case Type.FIGHTING:
    return "Black Belt";
  case Type.FLYING:
    return "Sharp Beak";
  case Type.POISON:
    return "Poison Barb";
  case Type.GROUND:
    return "Soft Sand";
  case Type.ROCK:
    return "Hard Stone";
  case Type.BUG:
    return "Silver Powder";
  case Type.GHOST:
    return "Spell Tag";
  case Type.STEEL:
    return "Metal Coat";
  case Type.FIRE:
    return "Charcoal";
  case Type.WATER:
    return "Mystic Water";
  case Type.GRASS:
    return "Miracle Seed";
  case Type.ELECTRIC:
    return "Magnet";
  case Type.PSYCHIC:
    return "Twisted Spoon";
  case Type.ICE:
    return "Never-Melt Ice";
  case Type.DRAGON:
    return "Dragon Fang";
  case Type.DARK:
    return "Black Glasses";
  case Type.FAIRY:
    return "Fairy Feather";
  }
}

export class AttackTypeBoosterModifierType extends PokemonHeldItemModifierType implements GeneratedPersistentModifierType {
  public moveType: Type;
  public boostPercent: integer;

  constructor(moveType: Type, boostPercent: integer) {
    super("", `${getAttackTypeBoosterItemName(moveType)?.replace(/[ \-]/g, "_").toLowerCase()}`,
      (_type, args) => new Modifiers.AttackTypeBoosterModifier(this, (args[0] as Pokemon).id, moveType, boostPercent));

    this.moveType = moveType;
    this.boostPercent = boostPercent;
  }

  get name(): string {
    return i18next.t(`modifierType:AttackTypeBoosterItem.${getAttackTypeBoosterItemName(this.moveType)?.replace(/[ \-]/g, "_").toLowerCase()}`);
  }

  getDescription(scene: BattleScene): string {
    // TODO: Need getTypeName?
    return i18next.t("modifierType:ModifierType.AttackTypeBoosterModifierType.description", { moveType: i18next.t(`pokemonInfo:Type.${Type[this.moveType]}`) });
  }

  getPregenArgs(): any[] {
    return [ this.moveType ];
  }
}

export type SpeciesStatBoosterItem = keyof typeof SpeciesStatBoosterModifierTypeGenerator.items;

/**
 * Modifier type for {@linkcode Modifiers.SpeciesStatBoosterModifier}
 * @extends PokemonHeldItemModifierType
 * @implements GeneratedPersistentModifierType
 */
export class SpeciesStatBoosterModifierType extends PokemonHeldItemModifierType implements GeneratedPersistentModifierType {
  private key: SpeciesStatBoosterItem;

  constructor(key: SpeciesStatBoosterItem) {
    const item = SpeciesStatBoosterModifierTypeGenerator.items[key];
    super(`modifierType:SpeciesBoosterItem.${key}`, key.toLowerCase(), (type, args) => new Modifiers.SpeciesStatBoosterModifier(type, (args[0] as Pokemon).id, item.stats, item.multiplier, item.species));

    this.key = key;
  }

  getPregenArgs(): any[] {
    return [ this.key ];
  }
}

export class PokemonLevelIncrementModifierType extends PokemonModifierType {
  constructor(localeKey: string, iconImage: string) {
    super(localeKey, iconImage, (_type, args) => new Modifiers.PokemonLevelIncrementModifier(this, (args[0] as PlayerPokemon).id), (_pokemon: PlayerPokemon) => null);
  }

  getDescription(scene: BattleScene): string {
    let levels = 1;
    const hasCandyJar = scene.modifiers.find(modifier => modifier instanceof Modifiers.LevelIncrementBoosterModifier);
    if (hasCandyJar) {
      levels += hasCandyJar.stackCount;
    }
    return i18next.t("modifierType:ModifierType.PokemonLevelIncrementModifierType.description", { levels });
  }
}

export class AllPokemonLevelIncrementModifierType extends ModifierType {
  constructor(localeKey: string, iconImage: string) {
    super(localeKey, iconImage, (_type, _args) => new Modifiers.PokemonLevelIncrementModifier(this, -1));
  }

  getDescription(scene: BattleScene): string {
    let levels = 1;
    const hasCandyJar = scene.modifiers.find(modifier => modifier instanceof Modifiers.LevelIncrementBoosterModifier);
    if (hasCandyJar) {
      levels += hasCandyJar.stackCount;
    }
    return i18next.t("modifierType:ModifierType.AllPokemonLevelIncrementModifierType.description", { levels });
  }
}

export class BaseStatBoosterModifierType extends PokemonHeldItemModifierType implements GeneratedPersistentModifierType {
  private stat: PermanentStat;
  private key: string;

  constructor(stat: PermanentStat) {
    const key = BaseStatBoosterModifierTypeGenerator.items[stat];
    super("", key, (_type, args) => new Modifiers.BaseStatModifier(this, (args[0] as Pokemon).id, this.stat));

    this.stat = stat;
    this.key = key;
  }

  get name(): string {
    return i18next.t(`modifierType:BaseStatBoosterItem.${this.key}`);
  }

  getDescription(_scene: BattleScene): string {
    return i18next.t("modifierType:ModifierType.BaseStatBoosterModifierType.description", { stat: i18next.t(getStatKey(this.stat)) });
  }

  getPregenArgs(): any[] {
    return [ this.stat ];
  }
}

/**
 * Shuckle Juice item
 */
export class PokemonBaseStatTotalModifierType extends PokemonHeldItemModifierType implements GeneratedPersistentModifierType {
  private readonly statModifier: integer;

  constructor(statModifier: integer) {
    super("modifierType:ModifierType.MYSTERY_ENCOUNTER_SHUCKLE_JUICE", "berry_juice", (_type, args) => new Modifiers.PokemonBaseStatTotalModifier(this, (args[0] as Pokemon).id, this.statModifier));
    this.statModifier = statModifier;
  }

  override getDescription(scene: BattleScene): string {
    return i18next.t("modifierType:ModifierType.PokemonBaseStatTotalModifierType.description", {
      increaseDecrease: i18next.t(this.statModifier >= 0 ? "modifierType:ModifierType.PokemonBaseStatTotalModifierType.extra.increase" : "modifierType:ModifierType.PokemonBaseStatTotalModifierType.extra.decrease"),
      blessCurse: i18next.t(this.statModifier >= 0 ? "modifierType:ModifierType.PokemonBaseStatTotalModifierType.extra.blessed" : "modifierType:ModifierType.PokemonBaseStatTotalModifierType.extra.cursed"),
      statValue: this.statModifier,
    });
  }

  public getPregenArgs(): any[] {
    return [ this.statModifier ];
  }
}

/**
 * Old Gateau item
 */
export class PokemonBaseStatFlatModifierType extends PokemonHeldItemModifierType implements GeneratedPersistentModifierType {
  private readonly statModifier: integer;
  private readonly stats: Stat[];

  constructor(statModifier: integer, stats: Stat[]) {
    super("modifierType:ModifierType.MYSTERY_ENCOUNTER_OLD_GATEAU", "old_gateau", (_type, args) => new Modifiers.PokemonBaseStatFlatModifier(this, (args[0] as Pokemon).id, this.statModifier, this.stats));
    this.statModifier = statModifier;
    this.stats = stats;
  }

  override getDescription(scene: BattleScene): string {
    return i18next.t("modifierType:ModifierType.PokemonBaseStatFlatModifierType.description", {
      stats: this.stats.map(stat => i18next.t(getStatKey(stat))).join("/"),
      statValue: this.statModifier,
    });
  }

  public getPregenArgs(): any[] {
    return [ this.statModifier, this.stats ];
  }
}

class AllPokemonFullHpRestoreModifierType extends ModifierType {
  private descriptionKey: string;

  constructor(localeKey: string, iconImage: string, descriptionKey?: string, newModifierFunc?: NewModifierFunc) {
    super(localeKey, iconImage, newModifierFunc || ((_type, _args) => new Modifiers.PokemonHpRestoreModifier(this, -1, 0, 100, false)));

    this.descriptionKey = descriptionKey!; // TODO: is this bang correct?
  }

  getDescription(scene: BattleScene): string {
    return i18next.t(`${this.descriptionKey || "modifierType:ModifierType.AllPokemonFullHpRestoreModifierType"}.description` as any);
  }
}

class AllPokemonFullReviveModifierType extends AllPokemonFullHpRestoreModifierType {
  constructor(localeKey: string, iconImage: string) {
    super(localeKey, iconImage, "modifierType:ModifierType.AllPokemonFullReviveModifierType", (_type, _args) => new Modifiers.PokemonHpRestoreModifier(this, -1, 0, 100, false, true));
  }
}

export class MoneyRewardModifierType extends ModifierType {
  private moneyMultiplier: number;
  private moneyMultiplierDescriptorKey: string;

  constructor(localeKey: string, iconImage: string, moneyMultiplier: number, moneyMultiplierDescriptorKey: string) {
    super(localeKey, iconImage, (_type, _args) => new Modifiers.MoneyRewardModifier(this, moneyMultiplier), "money", "se/buy");

    this.moneyMultiplier = moneyMultiplier;
    this.moneyMultiplierDescriptorKey = moneyMultiplierDescriptorKey;
  }

  getDescription(scene: BattleScene): string {
    const moneyAmount = new Utils.IntegerHolder(scene.getWaveMoneyAmount(this.moneyMultiplier));
    scene.applyModifiers(MoneyMultiplierModifier, true, moneyAmount);
    const formattedMoney = Utils.formatMoney(scene.moneyFormat, moneyAmount.value);

    return i18next.t("modifierType:ModifierType.MoneyRewardModifierType.description", {
      moneyMultiplier: i18next.t(this.moneyMultiplierDescriptorKey as any),
      moneyAmount: formattedMoney,
    });
  }
}

export class ExpBoosterModifierType extends ModifierType {
  private boostPercent: integer;

  constructor(localeKey: string, iconImage: string, boostPercent: integer) {
    super(localeKey, iconImage, () => new Modifiers.ExpBoosterModifier(this, boostPercent));

    this.boostPercent = boostPercent;
  }

  getDescription(scene: BattleScene): string {
    return i18next.t("modifierType:ModifierType.ExpBoosterModifierType.description", { boostPercent: this.boostPercent });
  }
}

export class PokemonExpBoosterModifierType extends PokemonHeldItemModifierType {
  private boostPercent: integer;

  constructor(localeKey: string, iconImage: string, boostPercent: integer) {
    super(localeKey, iconImage, (_type, args) => new Modifiers.PokemonExpBoosterModifier(this, (args[0] as Pokemon).id, boostPercent));

    this.boostPercent = boostPercent;
  }

  getDescription(scene: BattleScene): string {
    return i18next.t("modifierType:ModifierType.PokemonExpBoosterModifierType.description", { boostPercent: this.boostPercent });
  }
}

export class PokemonFriendshipBoosterModifierType extends PokemonHeldItemModifierType {
  constructor(localeKey: string, iconImage: string) {
    super(localeKey, iconImage, (_type, args) => new Modifiers.PokemonFriendshipBoosterModifier(this, (args[0] as Pokemon).id));
  }

  getDescription(scene: BattleScene): string {
    return i18next.t("modifierType:ModifierType.PokemonFriendshipBoosterModifierType.description");
  }
}

export class PokemonMoveAccuracyBoosterModifierType extends PokemonHeldItemModifierType {
  private amount: integer;

  constructor(localeKey: string, iconImage: string, amount: integer, group?: string, soundName?: string) {
    super(localeKey, iconImage, (_type, args) => new Modifiers.PokemonMoveAccuracyBoosterModifier(this, (args[0] as Pokemon).id, amount), group, soundName);

    this.amount = amount;
  }

  getDescription(scene: BattleScene): string {
    return i18next.t("modifierType:ModifierType.PokemonMoveAccuracyBoosterModifierType.description", { accuracyAmount: this.amount });
  }
}

export class PokemonMultiHitModifierType extends PokemonHeldItemModifierType {
  constructor(localeKey: string, iconImage: string) {
    super(localeKey, iconImage, (type, args) => new Modifiers.PokemonMultiHitModifier(type as PokemonMultiHitModifierType, (args[0] as Pokemon).id));
  }

  getDescription(scene: BattleScene): string {
    return i18next.t("modifierType:ModifierType.PokemonMultiHitModifierType.description");
  }
}

export class TmModifierType extends PokemonModifierType {
  public moveId: Moves;

  constructor(moveId: Moves) {
    super("", `tm_${Type[allMoves[moveId].type].toLowerCase()}`, (_type, args) => new Modifiers.TmModifier(this, (args[0] as PlayerPokemon).id),
      (pokemon: PlayerPokemon) => {
        if (pokemon.compatibleTms.indexOf(moveId) === -1 || pokemon.getMoveset().filter(m => m?.moveId === moveId).length) {
          return PartyUiHandler.NoEffectMessage;
        }
        return null;
      }, "tm");

    this.moveId = moveId;
  }

  get name(): string {
    return i18next.t("modifierType:ModifierType.TmModifierType.name", {
      moveId: Utils.padInt(Object.keys(tmSpecies).indexOf(this.moveId.toString()) + 1, 3),
      moveName: allMoves[this.moveId].name,
    });
  }

  getDescription(scene: BattleScene): string {
    return i18next.t(scene.enableMoveInfo ? "modifierType:ModifierType.TmModifierTypeWithInfo.description" : "modifierType:ModifierType.TmModifierType.description", { moveName: allMoves[this.moveId].name });
  }
}

export class EvolutionItemModifierType extends PokemonModifierType implements GeneratedPersistentModifierType {
  public evolutionItem: EvolutionItem;

  constructor(evolutionItem: EvolutionItem) {
    super("", EvolutionItem[evolutionItem].toLowerCase(), (_type, args) => new Modifiers.EvolutionItemModifier(this, (args[0] as PlayerPokemon).id),
      (pokemon: PlayerPokemon) => {
        if (pokemonEvolutions.hasOwnProperty(pokemon.species.speciesId) && pokemonEvolutions[pokemon.species.speciesId].filter(e => e.item === this.evolutionItem
          && (!e.condition || e.condition.predicate(pokemon)) && (e.preFormKey === null || e.preFormKey === pokemon.getFormKey())).length && (pokemon.getFormKey() !== SpeciesFormKey.GIGANTAMAX)) {
          return null;
        } else if (pokemon.isFusion() && pokemon.fusionSpecies && pokemonEvolutions.hasOwnProperty(pokemon.fusionSpecies.speciesId) && pokemonEvolutions[pokemon.fusionSpecies.speciesId].filter(e => e.item === this.evolutionItem
        && (!e.condition || e.condition.predicate(pokemon)) && (e.preFormKey === null || e.preFormKey === pokemon.getFusionFormKey())).length && (pokemon.getFusionFormKey() !== SpeciesFormKey.GIGANTAMAX)) {
          return null;
        }

        return PartyUiHandler.NoEffectMessage;
      });

    this.evolutionItem = evolutionItem;
  }

  get name(): string {
    return i18next.t(`modifierType:EvolutionItem.${EvolutionItem[this.evolutionItem]}`);
  }

  getDescription(scene: BattleScene): string {
    return i18next.t("modifierType:ModifierType.EvolutionItemModifierType.description");
  }

  getPregenArgs(): any[] {
    return [ this.evolutionItem ];
  }
}

/**
 * Class that represents form changing items
 */
export class FormChangeItemModifierType extends PokemonModifierType implements GeneratedPersistentModifierType {
  public formChangeItem: FormChangeItem;

  constructor(formChangeItem: FormChangeItem) {
    super("", FormChangeItem[formChangeItem].toLowerCase(), (_type, args) => new Modifiers.PokemonFormChangeItemModifier(this, (args[0] as PlayerPokemon).id, formChangeItem, true),
      (pokemon: PlayerPokemon) => {
        // Make sure the Pokemon has alternate forms
        if (pokemonFormChanges.hasOwnProperty(pokemon.species.speciesId)
          // Get all form changes for this species with an item trigger, including any compound triggers
          && pokemonFormChanges[pokemon.species.speciesId].filter(fc => fc.trigger.hasTriggerType(SpeciesFormChangeItemTrigger) && (fc.preFormKey === pokemon.getFormKey()))
          // Returns true if any form changes match this item
            .map(fc => fc.findTrigger(SpeciesFormChangeItemTrigger) as SpeciesFormChangeItemTrigger)
            .flat().flatMap(fc => fc.item).includes(this.formChangeItem)
        ) {
          return null;
        }

        return PartyUiHandler.NoEffectMessage;
      });

    this.formChangeItem = formChangeItem;
  }

  get name(): string {
    return i18next.t(`modifierType:FormChangeItem.${FormChangeItem[this.formChangeItem]}`);
  }

  getDescription(scene: BattleScene): string {
    return i18next.t("modifierType:ModifierType.FormChangeItemModifierType.description");
  }

  getPregenArgs(): any[] {
    return [ this.formChangeItem ];
  }
}

export class FusePokemonModifierType extends PokemonModifierType {
  constructor(localeKey: string, iconImage: string) {
    super(localeKey, iconImage, (_type, args) => new Modifiers.FusePokemonModifier(this, (args[0] as PlayerPokemon).id, (args[1] as PlayerPokemon).id),
      (pokemon: PlayerPokemon) => {
        if (pokemon.isFusion()) {
          return PartyUiHandler.NoEffectMessage;
        }
        return null;
      });
  }

  getDescription(scene: BattleScene): string {
    return i18next.t("modifierType:ModifierType.FusePokemonModifierType.description");
  }
}

class AttackTypeBoosterModifierTypeGenerator extends ModifierTypeGenerator {
  constructor() {
    super((party: Pokemon[], pregenArgs?: any[]) => {
      if (pregenArgs && (pregenArgs.length === 1) && (pregenArgs[0] in Type)) {
        return new AttackTypeBoosterModifierType(pregenArgs[0] as Type, 20);
      }

      const attackMoveTypes = party.map(p => p.getMoveset().map(m => m?.getMove()).filter(m => m instanceof AttackMove).map(m => m.type)).flat();
      if (!attackMoveTypes.length) {
        return null;
      }

      const attackMoveTypeWeights = new Map<Type, integer>();
      let totalWeight = 0;
      for (const t of attackMoveTypes) {
        if (attackMoveTypeWeights.has(t)) {
          if (attackMoveTypeWeights.get(t)! < 3) { // attackMoveTypeWeights.has(t) was checked before
            attackMoveTypeWeights.set(t, attackMoveTypeWeights.get(t)! + 1);
          } else {
            continue;
          }
        } else {
          attackMoveTypeWeights.set(t, 1);
        }
        totalWeight++;
      }

      if (!totalWeight) {
        return null;
      }

      let type: Type;

      const randInt = Utils.randSeedInt(totalWeight);
      let weight = 0;

      for (const t of attackMoveTypeWeights.keys()) {
        const typeWeight = attackMoveTypeWeights.get(t)!; // guranteed to be defined
        if (randInt <= weight + typeWeight) {
          type = t;
          break;
        }
        weight += typeWeight;
      }

      return new AttackTypeBoosterModifierType(type!, 20);
    });
  }
}

class BaseStatBoosterModifierTypeGenerator extends ModifierTypeGenerator {
  public static readonly items: Record<PermanentStat, string> = {
    [Stat.HP]: "hp_up",
    [Stat.ATK]: "protein",
    [Stat.DEF]: "iron",
    [Stat.SPATK]: "calcium",
    [Stat.SPDEF]: "zinc",
    [Stat.SPD]: "carbos"
  };

  constructor() {
    super((_party: Pokemon[], pregenArgs?: any[]) => {
      if (pregenArgs) {
        return new BaseStatBoosterModifierType(pregenArgs[0]);
      }
      const randStat: PermanentStat = Utils.randSeedInt(Stat.SPD + 1);
      return new BaseStatBoosterModifierType(randStat);
    });
  }
}

class TempStatStageBoosterModifierTypeGenerator extends ModifierTypeGenerator {
  public static readonly items: Record<TempBattleStat, string> = {
    [Stat.ATK]: "x_attack",
    [Stat.DEF]: "x_defense",
    [Stat.SPATK]: "x_sp_atk",
    [Stat.SPDEF]: "x_sp_def",
    [Stat.SPD]: "x_speed",
    [Stat.ACC]: "x_accuracy"
  };

  constructor() {
    super((_party: Pokemon[], pregenArgs?: any[]) => {
      if (pregenArgs && (pregenArgs.length === 1) && TEMP_BATTLE_STATS.includes(pregenArgs[0])) {
        return new TempStatStageBoosterModifierType(pregenArgs[0]);
      }
      const randStat: TempBattleStat = Utils.randSeedInt(Stat.ACC, Stat.ATK);
      return new TempStatStageBoosterModifierType(randStat);
    });
  }
}

/**
 * Modifier type generator for {@linkcode SpeciesStatBoosterModifierType}, which
 * encapsulates the logic for weighting the most useful held item from
 * the current list of {@linkcode items}.
 * @extends ModifierTypeGenerator
 */
class SpeciesStatBoosterModifierTypeGenerator extends ModifierTypeGenerator {
  /** Object comprised of the currently available species-based stat boosting held items */
  public static readonly items = {
    LIGHT_BALL: { stats: [Stat.ATK, Stat.SPATK], multiplier: 2, species: [Species.PIKACHU] },
    THICK_CLUB: { stats: [Stat.ATK], multiplier: 2, species: [Species.CUBONE, Species.MAROWAK, Species.ALOLA_MAROWAK] },
    METAL_POWDER: { stats: [Stat.DEF], multiplier: 2, species: [Species.DITTO] },
    QUICK_POWDER: { stats: [Stat.SPD], multiplier: 2, species: [Species.DITTO] },
  };

  constructor() {
    super((party: Pokemon[], pregenArgs?: any[]) => {
      const items = SpeciesStatBoosterModifierTypeGenerator.items;
      if (pregenArgs && (pregenArgs.length === 1) && (pregenArgs[0] in items)) {
        return new SpeciesStatBoosterModifierType(pregenArgs[0] as SpeciesStatBoosterItem);
      }

      const values = Object.values(items);
      const keys = Object.keys(items);
      const weights = keys.map(() => 0);

      for (const p of party) {
        const speciesId = p.getSpeciesForm(true).speciesId;
        const fusionSpeciesId = p.isFusion() ? p.getFusionSpeciesForm(true).speciesId : null;
        const hasFling = p.getMoveset(true).some(m => m?.moveId === Moves.FLING);

        for (const i in values) {
          const checkedSpecies = values[i].species;
          const checkedStats = values[i].stats;

          // If party member already has the item being weighted currently, skip to the next item
          const hasItem = p.getHeldItems().some(m => m instanceof Modifiers.SpeciesStatBoosterModifier
            && (m as Modifiers.SpeciesStatBoosterModifier).contains(checkedSpecies[0], checkedStats[0]));

          if (!hasItem) {
            if (checkedSpecies.includes(speciesId) || (!!fusionSpeciesId && checkedSpecies.includes(fusionSpeciesId))) {
              // Add weight if party member has a matching species or, if applicable, a matching fusion species
              weights[i]++;
            } else if (checkedSpecies.includes(Species.PIKACHU) && hasFling) {
              // Add weight to Light Ball if party member has Fling
              weights[i]++;
            }
          }
        }
      }

      let totalWeight = 0;
      for (const weight of weights) {
        totalWeight += weight;
      }

      if (totalWeight !== 0) {
        const randInt = Utils.randSeedInt(totalWeight, 1);
        let weight = 0;

        for (const i in weights) {
          if (weights[i] !== 0) {
            const curWeight = weight + weights[i];
            if (randInt <= weight + weights[i]) {
              return new SpeciesStatBoosterModifierType(keys[i] as SpeciesStatBoosterItem);
            }
            weight = curWeight;
          }
        }
      }

      return null;
    });
  }
}

class TmModifierTypeGenerator extends ModifierTypeGenerator {
  constructor(tier: ModifierTier) {
    super((party: Pokemon[], pregenArgs?: any[]) => {
      if (pregenArgs && (pregenArgs.length === 1) && (pregenArgs[0] in Moves)) {
        return new TmModifierType(pregenArgs[0] as Moves);
      }
      const partyMemberCompatibleTms = party.map(p => (p as PlayerPokemon).compatibleTms.filter(tm => !p.moveset.find(m => m?.moveId === tm)));
      const tierUniqueCompatibleTms = partyMemberCompatibleTms.flat().filter(tm => tmPoolTiers[tm] === tier).filter(tm => !allMoves[tm].name.endsWith(" (N)")).filter((tm, i, array) => array.indexOf(tm) === i);
      if (!tierUniqueCompatibleTms.length) {
        return null;
      }
      const randTmIndex = Utils.randSeedInt(tierUniqueCompatibleTms.length);
      return new TmModifierType(tierUniqueCompatibleTms[randTmIndex]);
    });
  }
}

class EvolutionItemModifierTypeGenerator extends ModifierTypeGenerator {
  constructor(rare: boolean) {
    super((party: Pokemon[], pregenArgs?: any[]) => {
      if (pregenArgs && (pregenArgs.length === 1) && (pregenArgs[0] in EvolutionItem)) {
        return new EvolutionItemModifierType(pregenArgs[0] as EvolutionItem);
      }

      const evolutionItemPool = [
        party.filter(p => pokemonEvolutions.hasOwnProperty(p.species.speciesId) && (!p.pauseEvolutions || p.species.speciesId === Species.SLOWPOKE || p.species.speciesId === Species.EEVEE)).map(p => {
          const evolutions = pokemonEvolutions[p.species.speciesId];
          return evolutions.filter(e => e.item !== EvolutionItem.NONE && (e.evoFormKey === null || (e.preFormKey || "") === p.getFormKey()) && (!e.condition || e.condition.predicate(p)));
        }).flat(),
        party.filter(p => p.isFusion() && p.fusionSpecies && pokemonEvolutions.hasOwnProperty(p.fusionSpecies.speciesId) && (!p.pauseEvolutions || p.fusionSpecies.speciesId === Species.SLOWPOKE || p.fusionSpecies.speciesId === Species.EEVEE)).map(p => {
          const evolutions = pokemonEvolutions[p.fusionSpecies!.speciesId];
          return evolutions.filter(e => e.item !== EvolutionItem.NONE && (e.evoFormKey === null || (e.preFormKey || "") === p.getFusionFormKey()) && (!e.condition || e.condition.predicate(p)));
        }).flat()
      ].flat().flatMap(e => e.item).filter(i => (!!i && i > 50) === rare);

      if (!evolutionItemPool.length) {
        return null;
      }

      return new EvolutionItemModifierType(evolutionItemPool[Utils.randSeedInt(evolutionItemPool.length)]!); // TODO: is the bang correct?
    });
  }
}

class FormChangeItemModifierTypeGenerator extends ModifierTypeGenerator {
  constructor(rare: boolean) {
    super((party: Pokemon[], pregenArgs?: any[]) => {
      if (pregenArgs && (pregenArgs.length === 1) && (pregenArgs[0] in FormChangeItem)) {
        return new FormChangeItemModifierType(pregenArgs[0] as FormChangeItem);
      }

      const formChangeItemPool = [...new Set(party.filter(p => pokemonFormChanges.hasOwnProperty(p.species.speciesId)).map(p => {
        const formChanges = pokemonFormChanges[p.species.speciesId];
        let formChangeItemTriggers = formChanges.filter(fc => ((fc.formKey.indexOf(SpeciesFormKey.MEGA) === -1 && fc.formKey.indexOf(SpeciesFormKey.PRIMAL) === -1) || party[0].scene.getModifiers(Modifiers.MegaEvolutionAccessModifier).length)
          && ((fc.formKey.indexOf(SpeciesFormKey.GIGANTAMAX) === -1 && fc.formKey.indexOf(SpeciesFormKey.ETERNAMAX) === -1) || party[0].scene.getModifiers(Modifiers.GigantamaxAccessModifier).length)
          && (!fc.conditions.length || fc.conditions.filter(cond => cond instanceof SpeciesFormChangeCondition && cond.predicate(p)).length)
          && (fc.preFormKey === p.getFormKey()))
          .map(fc => fc.findTrigger(SpeciesFormChangeItemTrigger) as SpeciesFormChangeItemTrigger)
          .filter(t => t && t.active && !p.scene.findModifier(m => m instanceof Modifiers.PokemonFormChangeItemModifier && m.pokemonId === p.id && m.formChangeItem === t.item));

        if (p.species.speciesId === Species.NECROZMA) {
          // technically we could use a simplified version and check for formChanges.length > 3, but in case any code changes later, this might break...

          let foundULTRA_Z = false,
            foundN_LUNA = false,
            foundN_SOLAR = false;
          formChangeItemTriggers.forEach((fc, i) => {
            switch (fc.item) {
            case FormChangeItem.ULTRANECROZIUM_Z:
              foundULTRA_Z = true;
              break;
            case FormChangeItem.N_LUNARIZER:
              foundN_LUNA = true;
              break;
            case FormChangeItem.N_SOLARIZER:
              foundN_SOLAR = true;
              break;
            }
          });
          if (foundULTRA_Z && foundN_LUNA && foundN_SOLAR) {
            // all three items are present -> user hasn't acquired any of the N_*ARIZERs -> block ULTRANECROZIUM_Z acquisition.
            formChangeItemTriggers = formChangeItemTriggers.filter(fc => fc.item !== FormChangeItem.ULTRANECROZIUM_Z);
          }
        }
        return formChangeItemTriggers;
      }).flat())
      ].flat().flatMap(fc => fc.item).filter(i => (i && i < 100) === rare);
      // convert it into a set to remove duplicate values, which can appear when the same species with a potential form change is in the party.

      if (!formChangeItemPool.length) {
        return null;
      }

      return new FormChangeItemModifierType(formChangeItemPool[Utils.randSeedInt(formChangeItemPool.length)]);
    });
  }
}

export class TerastallizeModifierType extends PokemonHeldItemModifierType implements GeneratedPersistentModifierType {
  private teraType: Type;

  constructor(teraType: Type) {
    super("", `${Type[teraType].toLowerCase()}_tera_shard`, (type, args) => new Modifiers.TerastallizeModifier(type as TerastallizeModifierType, (args[0] as Pokemon).id, teraType), "tera_shard");

    this.teraType = teraType;
  }

  get name(): string {
    return i18next.t("modifierType:ModifierType.TerastallizeModifierType.name", { teraType: i18next.t(`pokemonInfo:Type.${Type[this.teraType]}`) });
  }

  getDescription(scene: BattleScene): string {
    return i18next.t("modifierType:ModifierType.TerastallizeModifierType.description", { teraType: i18next.t(`pokemonInfo:Type.${Type[this.teraType]}`) });
  }

  getPregenArgs(): any[] {
    return [ this.teraType ];
  }
}

export class ContactHeldItemTransferChanceModifierType extends PokemonHeldItemModifierType {
  private chancePercent: integer;

  constructor(localeKey: string, iconImage: string, chancePercent: integer, group?: string, soundName?: string) {
    super(localeKey, iconImage, (type, args) => new Modifiers.ContactHeldItemTransferChanceModifier(type, (args[0] as Pokemon).id, chancePercent), group, soundName);

    this.chancePercent = chancePercent;
  }

  getDescription(scene: BattleScene): string {
    return i18next.t("modifierType:ModifierType.ContactHeldItemTransferChanceModifierType.description", { chancePercent: this.chancePercent });
  }
}

export class TurnHeldItemTransferModifierType extends PokemonHeldItemModifierType {
  constructor(localeKey: string, iconImage: string, group?: string, soundName?: string) {
    super(localeKey, iconImage, (type, args) => new Modifiers.TurnHeldItemTransferModifier(type, (args[0] as Pokemon).id), group, soundName);
  }

  getDescription(scene: BattleScene): string {
    return i18next.t("modifierType:ModifierType.TurnHeldItemTransferModifierType.description");
  }
}

export class EnemyAttackStatusEffectChanceModifierType extends ModifierType {
  private chancePercent: integer;
  private effect: StatusEffect;

  constructor(localeKey: string, iconImage: string, chancePercent: integer, effect: StatusEffect, stackCount?: integer) {
    super(localeKey, iconImage, (type, args) => new Modifiers.EnemyAttackStatusEffectChanceModifier(type, effect, chancePercent, stackCount), "enemy_status_chance");

    this.chancePercent = chancePercent;
    this.effect = effect;
  }

  getDescription(scene: BattleScene): string {
    return i18next.t("modifierType:ModifierType.EnemyAttackStatusEffectChanceModifierType.description", {
      chancePercent: this.chancePercent,
      statusEffect: getStatusEffectDescriptor(this.effect),
    });
  }
}

export class EnemyEndureChanceModifierType extends ModifierType {
  private chancePercent: number;

  constructor(localeKey: string, iconImage: string, chancePercent: number) {
    super(localeKey, iconImage, (type, _args) => new Modifiers.EnemyEndureChanceModifier(type, chancePercent), "enemy_endure");

    this.chancePercent = chancePercent;
  }

  getDescription(scene: BattleScene): string {
    return i18next.t("modifierType:ModifierType.EnemyEndureChanceModifierType.description", { chancePercent: this.chancePercent });
  }
}

export type ModifierTypeFunc = () => ModifierType;
type WeightedModifierTypeWeightFunc = (party: Pokemon[], rerollCount?: integer) => integer;

/**
 * High order function that returns a WeightedModifierTypeWeightFunc that will only be applied on
 * classic and skip an ModifierType if current wave is greater or equal to the one passed down
 * @param wave - Wave where we should stop showing the modifier
 * @param defaultWeight - ModifierType default weight
 * @returns A WeightedModifierTypeWeightFunc
 */
function skipInClassicAfterWave(wave: integer, defaultWeight: integer): WeightedModifierTypeWeightFunc {
  return (party: Pokemon[]) => {
    const gameMode =  party[0].scene.gameMode;
    const currentWave = party[0].scene.currentBattle.waveIndex;
    return gameMode.isClassic && currentWave >= wave ? 0 : defaultWeight;
  };
}

/**
 * High order function that returns a WeightedModifierTypeWeightFunc that will only be applied on
 * classic and it will skip a ModifierType if it is the last wave pull.
 * @param defaultWeight ModifierType default weight
 * @returns A WeightedModifierTypeWeightFunc
 */
function skipInLastClassicWaveOrDefault(defaultWeight: integer) : WeightedModifierTypeWeightFunc {
  return skipInClassicAfterWave(199, defaultWeight);
}
class WeightedModifierType {
  public modifierType: ModifierType;
  public weight: integer | WeightedModifierTypeWeightFunc;
  public maxWeight: integer;

  constructor(modifierTypeFunc: ModifierTypeFunc, weight: integer | WeightedModifierTypeWeightFunc, maxWeight?: integer) {
    this.modifierType = modifierTypeFunc();
    this.modifierType.id = Object.keys(modifierTypes).find(k => modifierTypes[k] === modifierTypeFunc)!; // TODO: is this bang correct?
    this.weight = weight;
    this.maxWeight = maxWeight || (!(weight instanceof Function) ? weight : 0);
  }

  setTier(tier: ModifierTier) {
    this.modifierType.setTier(tier);
  }
}

type BaseModifierOverride = {
  name: Exclude<ModifierTypeKeys, GeneratorModifierOverride["name"]>;
  count?: number;
};

/** Type for modifiers and held items that are constructed via {@linkcode ModifierTypeGenerator}. */
export type GeneratorModifierOverride = {
  count?: number;
} & (
  | {
      name: keyof Pick<typeof modifierTypes, "SPECIES_STAT_BOOSTER">;
      type?: SpeciesStatBoosterItem;
    }
  | {
      name: keyof Pick<typeof modifierTypes, "TEMP_STAT_STAGE_BOOSTER">;
      type?: TempBattleStat;
    }
  | {
      name: keyof Pick<typeof modifierTypes, "BASE_STAT_BOOSTER">;
      type?: Stat;
    }
  | {
      name: keyof Pick<typeof modifierTypes, "MINT">;
      type?: Nature;
    }
  | {
      name: keyof Pick<typeof modifierTypes, "ATTACK_TYPE_BOOSTER" | "TERA_SHARD">;
      type?: Type;
    }
  | {
      name: keyof Pick<typeof modifierTypes, "BERRY">;
      type?: BerryType;
    }
  | {
      name: keyof Pick<typeof modifierTypes, "EVOLUTION_ITEM" | "RARE_EVOLUTION_ITEM">;
      type?: EvolutionItem;
    }
  | {
      name: keyof Pick<typeof modifierTypes, "FORM_CHANGE_ITEM">;
      type?: FormChangeItem;
    }
  | {
      name: keyof Pick<typeof modifierTypes, "TM_COMMON" | "TM_GREAT" | "TM_ULTRA">;
      type?: Moves;
    }
);

/** Type used to construct modifiers and held items for overriding purposes. */
export type ModifierOverride = GeneratorModifierOverride | BaseModifierOverride;

export type ModifierTypeKeys = keyof typeof modifierTypes;

export const modifierTypes = {
  POKEBALL: () => new AddPokeballModifierType("pb", PokeballType.POKEBALL, 5),
  GREAT_BALL: () => new AddPokeballModifierType("gb", PokeballType.GREAT_BALL, 5),
  ULTRA_BALL: () => new AddPokeballModifierType("ub", PokeballType.ULTRA_BALL, 5),
  ROGUE_BALL: () => new AddPokeballModifierType("rb", PokeballType.ROGUE_BALL, 5),
  MASTER_BALL: () => new AddPokeballModifierType("mb", PokeballType.MASTER_BALL, 1),

  RARE_CANDY: () => new PokemonLevelIncrementModifierType("modifierType:ModifierType.RARE_CANDY", "rare_candy"),
  RARER_CANDY: () => new AllPokemonLevelIncrementModifierType("modifierType:ModifierType.RARER_CANDY", "rarer_candy"),

  EVOLUTION_ITEM: () => new EvolutionItemModifierTypeGenerator(false),
  RARE_EVOLUTION_ITEM: () => new EvolutionItemModifierTypeGenerator(true),
  FORM_CHANGE_ITEM: () => new FormChangeItemModifierTypeGenerator(false),
  RARE_FORM_CHANGE_ITEM: () => new FormChangeItemModifierTypeGenerator(true),

  EVOLUTION_TRACKER_GIMMIGHOUL: () => new PokemonHeldItemModifierType("modifierType:ModifierType.EVOLUTION_TRACKER_GIMMIGHOUL", "relic_gold", (type, _args) => new Modifiers.EvoTrackerModifier(type, (_args[0] as Pokemon).id, Species.GIMMIGHOUL, 10)),

  MEGA_BRACELET: () => new ModifierType("modifierType:ModifierType.MEGA_BRACELET", "mega_bracelet", (type, _args) => new Modifiers.MegaEvolutionAccessModifier(type)),
  DYNAMAX_BAND: () => new ModifierType("modifierType:ModifierType.DYNAMAX_BAND", "dynamax_band", (type, _args) => new Modifiers.GigantamaxAccessModifier(type)),
  TERA_ORB: () => new ModifierType("modifierType:ModifierType.TERA_ORB", "tera_orb", (type, _args) => new Modifiers.TerastallizeAccessModifier(type)),

  MAP: () => new ModifierType("modifierType:ModifierType.MAP", "map", (type, _args) => new Modifiers.MapModifier(type)),

  POTION: () => new PokemonHpRestoreModifierType("modifierType:ModifierType.POTION", "potion", 20, 10),
  SUPER_POTION: () => new PokemonHpRestoreModifierType("modifierType:ModifierType.SUPER_POTION", "super_potion", 50, 25),
  HYPER_POTION: () => new PokemonHpRestoreModifierType("modifierType:ModifierType.HYPER_POTION", "hyper_potion", 200, 50),
  MAX_POTION: () => new PokemonHpRestoreModifierType("modifierType:ModifierType.MAX_POTION", "max_potion", 0, 100),
  FULL_RESTORE: () => new PokemonHpRestoreModifierType("modifierType:ModifierType.FULL_RESTORE", "full_restore", 0, 100, true),

  REVIVE: () => new PokemonReviveModifierType("modifierType:ModifierType.REVIVE", "revive", 50),
  MAX_REVIVE: () => new PokemonReviveModifierType("modifierType:ModifierType.MAX_REVIVE", "max_revive", 100),

  FULL_HEAL: () => new PokemonStatusHealModifierType("modifierType:ModifierType.FULL_HEAL", "full_heal"),

  SACRED_ASH: () => new AllPokemonFullReviveModifierType("modifierType:ModifierType.SACRED_ASH", "sacred_ash"),

  REVIVER_SEED: () => new PokemonHeldItemModifierType("modifierType:ModifierType.REVIVER_SEED", "reviver_seed", (type, args) => new Modifiers.PokemonInstantReviveModifier(type, (args[0] as Pokemon).id)),
  WHITE_HERB: () => new PokemonHeldItemModifierType("modifierType:ModifierType.WHITE_HERB", "white_herb", (type, args) => new Modifiers.ResetNegativeStatStageModifier(type, (args[0] as Pokemon).id)),

  ETHER: () => new PokemonPpRestoreModifierType("modifierType:ModifierType.ETHER", "ether", 10),
  MAX_ETHER: () => new PokemonPpRestoreModifierType("modifierType:ModifierType.MAX_ETHER", "max_ether", -1),

  ELIXIR: () => new PokemonAllMovePpRestoreModifierType("modifierType:ModifierType.ELIXIR", "elixir", 10),
  MAX_ELIXIR: () => new PokemonAllMovePpRestoreModifierType("modifierType:ModifierType.MAX_ELIXIR", "max_elixir", -1),

  PP_UP: () => new PokemonPpUpModifierType("modifierType:ModifierType.PP_UP", "pp_up", 1),
  PP_MAX: () => new PokemonPpUpModifierType("modifierType:ModifierType.PP_MAX", "pp_max", 3),

  /*REPEL: () => new DoubleBattleChanceBoosterModifierType('Repel', 5),
  SUPER_REPEL: () => new DoubleBattleChanceBoosterModifierType('Super Repel', 10),
  MAX_REPEL: () => new DoubleBattleChanceBoosterModifierType('Max Repel', 25),*/

  LURE: () => new DoubleBattleChanceBoosterModifierType("modifierType:ModifierType.LURE", "lure", 10),
  SUPER_LURE: () => new DoubleBattleChanceBoosterModifierType("modifierType:ModifierType.SUPER_LURE", "super_lure", 15),
  MAX_LURE: () => new DoubleBattleChanceBoosterModifierType("modifierType:ModifierType.MAX_LURE", "max_lure", 30),

  SPECIES_STAT_BOOSTER: () => new SpeciesStatBoosterModifierTypeGenerator(),

  TEMP_STAT_STAGE_BOOSTER: () => new TempStatStageBoosterModifierTypeGenerator(),

  DIRE_HIT: () => new class extends ModifierType {
    getDescription(_scene: BattleScene): string {
      return i18next.t("modifierType:ModifierType.TempStatStageBoosterModifierType.description", {
        stat: i18next.t("modifierType:ModifierType.DIRE_HIT.extra.raises"),
        amount: i18next.t("modifierType:ModifierType.TempStatStageBoosterModifierType.extra.stage")
      });
    }
  }("modifierType:ModifierType.DIRE_HIT", "dire_hit", (type, _args) => new Modifiers.TempCritBoosterModifier(type, 5)),

  BASE_STAT_BOOSTER: () => new BaseStatBoosterModifierTypeGenerator(),

  ATTACK_TYPE_BOOSTER: () => new AttackTypeBoosterModifierTypeGenerator(),

  MINT: () => new ModifierTypeGenerator((party: Pokemon[], pregenArgs?: any[]) => {
    if (pregenArgs && (pregenArgs.length === 1) && (pregenArgs[0] in Nature)) {
      return new PokemonNatureChangeModifierType(pregenArgs[0] as Nature);
    }
    return new PokemonNatureChangeModifierType(Utils.randSeedInt(Utils.getEnumValues(Nature).length) as Nature);
  }),

  TERA_SHARD: () => new ModifierTypeGenerator((party: Pokemon[], pregenArgs?: any[]) => {
    if (pregenArgs && (pregenArgs.length === 1) && (pregenArgs[0] in Type)) {
      return new TerastallizeModifierType(pregenArgs[0] as Type);
    }
    if (!party[0].scene.getModifiers(Modifiers.TerastallizeAccessModifier).length) {
      return null;
    }
    let type: Type;
    if (!Utils.randSeedInt(3)) {
      const partyMemberTypes = party.map(p => p.getTypes(false, false, true)).flat();
      type = Utils.randSeedItem(partyMemberTypes);
    } else {
      type = Utils.randSeedInt(64) ? Utils.randSeedInt(18) as Type : Type.STELLAR;
    }
    return new TerastallizeModifierType(type);
  }),

  BERRY: () => new ModifierTypeGenerator((party: Pokemon[], pregenArgs?: any[]) => {
    if (pregenArgs && (pregenArgs.length === 1) && (pregenArgs[0] in BerryType)) {
      return new BerryModifierType(pregenArgs[0] as BerryType);
    }
    const berryTypes = Utils.getEnumValues(BerryType);
    let randBerryType: BerryType;
    const rand = Utils.randSeedInt(12);
    if (rand < 2) {
      randBerryType = BerryType.SITRUS;
    } else if (rand < 4) {
      randBerryType = BerryType.LUM;
    } else if (rand < 6) {
      randBerryType = BerryType.LEPPA;
    } else {
      randBerryType = berryTypes[Utils.randSeedInt(berryTypes.length - 3) + 2];
    }
    return new BerryModifierType(randBerryType);
  }),

  TM_COMMON: () => new TmModifierTypeGenerator(ModifierTier.COMMON),
  TM_GREAT: () => new TmModifierTypeGenerator(ModifierTier.GREAT),
  TM_ULTRA: () => new TmModifierTypeGenerator(ModifierTier.ULTRA),

  MEMORY_MUSHROOM: () => new RememberMoveModifierType("modifierType:ModifierType.MEMORY_MUSHROOM", "big_mushroom"),

  EXP_SHARE: () => new ModifierType("modifierType:ModifierType.EXP_SHARE", "exp_share", (type, _args) => new Modifiers.ExpShareModifier(type)),
  EXP_BALANCE: () => new ModifierType("modifierType:ModifierType.EXP_BALANCE", "exp_balance", (type, _args) => new Modifiers.ExpBalanceModifier(type)),

  OVAL_CHARM: () => new ModifierType("modifierType:ModifierType.OVAL_CHARM", "oval_charm", (type, _args) => new Modifiers.MultipleParticipantExpBonusModifier(type)),

  EXP_CHARM: () => new ExpBoosterModifierType("modifierType:ModifierType.EXP_CHARM", "exp_charm", 25),
  SUPER_EXP_CHARM: () => new ExpBoosterModifierType("modifierType:ModifierType.SUPER_EXP_CHARM", "super_exp_charm", 60),
  GOLDEN_EXP_CHARM: () => new ExpBoosterModifierType("modifierType:ModifierType.GOLDEN_EXP_CHARM", "golden_exp_charm", 100),

  LUCKY_EGG: () => new PokemonExpBoosterModifierType("modifierType:ModifierType.LUCKY_EGG", "lucky_egg", 40),
  GOLDEN_EGG: () => new PokemonExpBoosterModifierType("modifierType:ModifierType.GOLDEN_EGG", "golden_egg", 100),

  SOOTHE_BELL: () => new PokemonFriendshipBoosterModifierType("modifierType:ModifierType.SOOTHE_BELL", "soothe_bell"),

  SCOPE_LENS: () => new PokemonHeldItemModifierType("modifierType:ModifierType.SCOPE_LENS", "scope_lens", (type, args) => new Modifiers.CritBoosterModifier(type, (args[0] as Pokemon).id, 1)),
  LEEK: () => new PokemonHeldItemModifierType("modifierType:ModifierType.LEEK", "leek", (type, args) => new Modifiers.SpeciesCritBoosterModifier(type, (args[0] as Pokemon).id, 2, [Species.FARFETCHD, Species.GALAR_FARFETCHD, Species.SIRFETCHD])),

  EVIOLITE: () => new PokemonHeldItemModifierType("modifierType:ModifierType.EVIOLITE", "eviolite", (type, args) => new Modifiers.EvolutionStatBoosterModifier(type, (args[0] as Pokemon).id, [Stat.DEF, Stat.SPDEF], 1.5)),

  SOUL_DEW: () => new PokemonHeldItemModifierType("modifierType:ModifierType.SOUL_DEW", "soul_dew", (type, args) => new Modifiers.PokemonNatureWeightModifier(type, (args[0] as Pokemon).id)),

  NUGGET: () => new MoneyRewardModifierType("modifierType:ModifierType.NUGGET", "nugget", 1, "modifierType:ModifierType.MoneyRewardModifierType.extra.small"),
  BIG_NUGGET: () => new MoneyRewardModifierType("modifierType:ModifierType.BIG_NUGGET", "big_nugget", 2.5, "modifierType:ModifierType.MoneyRewardModifierType.extra.moderate"),
  RELIC_GOLD: () => new MoneyRewardModifierType("modifierType:ModifierType.RELIC_GOLD", "relic_gold", 10, "modifierType:ModifierType.MoneyRewardModifierType.extra.large"),

  AMULET_COIN: () => new ModifierType("modifierType:ModifierType.AMULET_COIN", "amulet_coin", (type, _args) => new Modifiers.MoneyMultiplierModifier(type)),
  GOLDEN_PUNCH: () => new PokemonHeldItemModifierType("modifierType:ModifierType.GOLDEN_PUNCH", "golden_punch", (type, args) => new Modifiers.DamageMoneyRewardModifier(type, (args[0] as Pokemon).id)),
  COIN_CASE: () => new ModifierType("modifierType:ModifierType.COIN_CASE", "coin_case", (type, _args) => new Modifiers.MoneyInterestModifier(type)),

  LOCK_CAPSULE: () => new ModifierType("modifierType:ModifierType.LOCK_CAPSULE", "lock_capsule", (type, _args) => new Modifiers.LockModifierTiersModifier(type)),

  GRIP_CLAW: () => new ContactHeldItemTransferChanceModifierType("modifierType:ModifierType.GRIP_CLAW", "grip_claw", 10),
  WIDE_LENS: () => new PokemonMoveAccuracyBoosterModifierType("modifierType:ModifierType.WIDE_LENS", "wide_lens", 5),

  MULTI_LENS: () => new PokemonMultiHitModifierType("modifierType:ModifierType.MULTI_LENS", "zoom_lens"),

  HEALING_CHARM: () => new ModifierType("modifierType:ModifierType.HEALING_CHARM", "healing_charm", (type, _args) => new Modifiers.HealingBoosterModifier(type, 1.1)),
  CANDY_JAR: () => new ModifierType("modifierType:ModifierType.CANDY_JAR", "candy_jar", (type, _args) => new Modifiers.LevelIncrementBoosterModifier(type)),

  BERRY_POUCH: () => new ModifierType("modifierType:ModifierType.BERRY_POUCH", "berry_pouch", (type, _args) => new Modifiers.PreserveBerryModifier(type)),

  FOCUS_BAND: () => new PokemonHeldItemModifierType("modifierType:ModifierType.FOCUS_BAND", "focus_band", (type, args) => new Modifiers.SurviveDamageModifier(type, (args[0] as Pokemon).id)),

  QUICK_CLAW: () => new PokemonHeldItemModifierType("modifierType:ModifierType.QUICK_CLAW", "quick_claw", (type, args) => new Modifiers.BypassSpeedChanceModifier(type, (args[0] as Pokemon).id)),

  KINGS_ROCK: () => new PokemonHeldItemModifierType("modifierType:ModifierType.KINGS_ROCK", "kings_rock", (type, args) => new Modifiers.FlinchChanceModifier(type, (args[0] as Pokemon).id)),

  LEFTOVERS: () => new PokemonHeldItemModifierType("modifierType:ModifierType.LEFTOVERS", "leftovers", (type, args) => new Modifiers.TurnHealModifier(type, (args[0] as Pokemon).id)),
  SHELL_BELL: () => new PokemonHeldItemModifierType("modifierType:ModifierType.SHELL_BELL", "shell_bell", (type, args) => new Modifiers.HitHealModifier(type, (args[0] as Pokemon).id)),

  TOXIC_ORB: () => new PokemonHeldItemModifierType("modifierType:ModifierType.TOXIC_ORB", "toxic_orb", (type, args) => new Modifiers.TurnStatusEffectModifier(type, (args[0] as Pokemon).id)),
  FLAME_ORB: () => new PokemonHeldItemModifierType("modifierType:ModifierType.FLAME_ORB", "flame_orb", (type, args) => new Modifiers.TurnStatusEffectModifier(type, (args[0] as Pokemon).id)),

  BATON: () => new PokemonHeldItemModifierType("modifierType:ModifierType.BATON", "baton", (type, args) => new Modifiers.SwitchEffectTransferModifier(type, (args[0] as Pokemon).id)),

  SHINY_CHARM: () => new ModifierType("modifierType:ModifierType.SHINY_CHARM", "shiny_charm", (type, _args) => new Modifiers.ShinyRateBoosterModifier(type)),
  ABILITY_CHARM: () => new ModifierType("modifierType:ModifierType.ABILITY_CHARM", "ability_charm", (type, _args) => new Modifiers.HiddenAbilityRateBoosterModifier(type)),

  IV_SCANNER: () => new ModifierType("modifierType:ModifierType.IV_SCANNER", "scanner", (type, _args) => new Modifiers.IvScannerModifier(type)),

  DNA_SPLICERS: () => new FusePokemonModifierType("modifierType:ModifierType.DNA_SPLICERS", "dna_splicers"),

  MINI_BLACK_HOLE: () => new TurnHeldItemTransferModifierType("modifierType:ModifierType.MINI_BLACK_HOLE", "mini_black_hole"),

  VOUCHER: () => new AddVoucherModifierType(VoucherType.REGULAR, 1),
  VOUCHER_PLUS: () => new AddVoucherModifierType(VoucherType.PLUS, 1),
  VOUCHER_PREMIUM: () => new AddVoucherModifierType(VoucherType.PREMIUM, 1),

  GOLDEN_POKEBALL: () => new ModifierType("modifierType:ModifierType.GOLDEN_POKEBALL", "pb_gold", (type, _args) => new Modifiers.ExtraModifierModifier(type), undefined, "se/pb_bounce_1"),

  ENEMY_DAMAGE_BOOSTER: () => new ModifierType("modifierType:ModifierType.ENEMY_DAMAGE_BOOSTER", "wl_item_drop", (type, _args) => new Modifiers.EnemyDamageBoosterModifier(type, 5)),
  ENEMY_DAMAGE_REDUCTION: () => new ModifierType("modifierType:ModifierType.ENEMY_DAMAGE_REDUCTION", "wl_guard_spec", (type, _args) => new Modifiers.EnemyDamageReducerModifier(type, 2.5)),
  //ENEMY_SUPER_EFFECT_BOOSTER: () => new ModifierType('Type Advantage Token', 'Increases damage of super effective attacks by 30%', (type, _args) => new Modifiers.EnemySuperEffectiveDamageBoosterModifier(type, 30), 'wl_custom_super_effective'),
  ENEMY_HEAL: () => new ModifierType("modifierType:ModifierType.ENEMY_HEAL", "wl_potion", (type, _args) => new Modifiers.EnemyTurnHealModifier(type, 2, 10)),
  ENEMY_ATTACK_POISON_CHANCE: () => new EnemyAttackStatusEffectChanceModifierType("modifierType:ModifierType.ENEMY_ATTACK_POISON_CHANCE", "wl_antidote", 5, StatusEffect.POISON, 10),
  ENEMY_ATTACK_PARALYZE_CHANCE: () => new EnemyAttackStatusEffectChanceModifierType("modifierType:ModifierType.ENEMY_ATTACK_PARALYZE_CHANCE", "wl_paralyze_heal", 2.5, StatusEffect.PARALYSIS, 10),
  ENEMY_ATTACK_BURN_CHANCE: () => new EnemyAttackStatusEffectChanceModifierType("modifierType:ModifierType.ENEMY_ATTACK_BURN_CHANCE", "wl_burn_heal", 5, StatusEffect.BURN, 10),
  ENEMY_STATUS_EFFECT_HEAL_CHANCE: () => new ModifierType("modifierType:ModifierType.ENEMY_STATUS_EFFECT_HEAL_CHANCE", "wl_full_heal", (type, _args) => new Modifiers.EnemyStatusEffectHealChanceModifier(type, 2.5, 10)),
  ENEMY_ENDURE_CHANCE: () => new EnemyEndureChanceModifierType("modifierType:ModifierType.ENEMY_ENDURE_CHANCE", "wl_reset_urge", 2),
  ENEMY_FUSED_CHANCE: () => new ModifierType("modifierType:ModifierType.ENEMY_FUSED_CHANCE", "wl_custom_spliced", (type, _args) => new Modifiers.EnemyFusionChanceModifier(type, 1)),

  MYSTERY_ENCOUNTER_SHUCKLE_JUICE: () => new ModifierTypeGenerator((party: Pokemon[], pregenArgs?: any[]) => {
    if (pregenArgs) {
      return new PokemonBaseStatTotalModifierType(pregenArgs[0] as integer);
    }
    return new PokemonBaseStatTotalModifierType(Utils.randSeedInt(20));
  }),
  MYSTERY_ENCOUNTER_OLD_GATEAU: () => new ModifierTypeGenerator((party: Pokemon[], pregenArgs?: any[]) => {
    if (pregenArgs) {
      return new PokemonBaseStatFlatModifierType(pregenArgs[0] as integer, pregenArgs[1] as Stat[]);
    }
    return new PokemonBaseStatFlatModifierType(Utils.randSeedInt(20), [Stat.HP, Stat.ATK, Stat.DEF]);
  }),
  MYSTERY_ENCOUNTER_BLACK_SLUDGE: () => new ModifierType("modifierType:ModifierType.MYSTERY_ENCOUNTER_BLACK_SLUDGE", "black_sludge", (type, _args) => new Modifiers.HealShopCostModifier(type)),
  MYSTERY_ENCOUNTER_MACHO_BRACE: () => new PokemonHeldItemModifierType("modifierType:ModifierType.MYSTERY_ENCOUNTER_MACHO_BRACE", "macho_brace", (type, args) => new Modifiers.PokemonIncrementingStatModifier(type, (args[0] as Pokemon).id)),
  MYSTERY_ENCOUNTER_GOLDEN_BUG_NET: () => new ModifierType("modifierType:ModifierType.MYSTERY_ENCOUNTER_GOLDEN_BUG_NET", "golden_net", (type, _args) => new Modifiers.BoostBugSpawnModifier(type)),
};

interface ModifierPool {
  [tier: string]: WeightedModifierType[]
}

/**
 * Used to check if the player has max of a given ball type in Classic
 * @param party The player's party, just used to access the scene
 * @param ballType The {@linkcode PokeballType} being checked
 * @returns boolean: true if the player has the maximum of a given ball type
 */
function hasMaximumBalls(party: Pokemon[], ballType: PokeballType): boolean {
  return (party[0].scene.gameMode.isClassic && party[0].scene.pokeballCounts[ballType] >= MAX_PER_TYPE_POKEBALLS);
}

const modifierPool: ModifierPool = {
  [ModifierTier.COMMON]: [
    new WeightedModifierType(modifierTypes.POKEBALL, (party: Pokemon[]) => (hasMaximumBalls(party, PokeballType.POKEBALL)) ? 0 : 6, 6),
    new WeightedModifierType(modifierTypes.RARE_CANDY, 2),
    new WeightedModifierType(modifierTypes.POTION, (party: Pokemon[]) => {
      const thresholdPartyMemberCount = Math.min(party.filter(p => (p.getInverseHp() >= 10 || p.getHpRatio() <= 0.875) && !p.isFainted()).length, 3);
      return thresholdPartyMemberCount * 3;
    }, 9),
    new WeightedModifierType(modifierTypes.SUPER_POTION, (party: Pokemon[]) => {
      const thresholdPartyMemberCount = Math.min(party.filter(p => (p.getInverseHp() >= 25 || p.getHpRatio() <= 0.75) && !p.isFainted()).length, 3);
      return thresholdPartyMemberCount;
    }, 3),
    new WeightedModifierType(modifierTypes.ETHER, (party: Pokemon[]) => {
      const thresholdPartyMemberCount = Math.min(party.filter(p => p.hp && p.getMoveset().filter(m => m?.ppUsed && (m.getMovePp() - m.ppUsed) <= 5 && m.ppUsed >= Math.floor(m.getMovePp() / 2)).length).length, 3);
      return thresholdPartyMemberCount * 3;
    }, 9),
    new WeightedModifierType(modifierTypes.MAX_ETHER, (party: Pokemon[]) => {
      const thresholdPartyMemberCount = Math.min(party.filter(p => p.hp && p.getMoveset().filter(m => m?.ppUsed && (m.getMovePp() - m.ppUsed) <= 5 && m.ppUsed >= Math.floor(m.getMovePp() / 2)).length).length, 3);
      return thresholdPartyMemberCount;
    }, 3),
    new WeightedModifierType(modifierTypes.LURE, skipInLastClassicWaveOrDefault(2)),
    new WeightedModifierType(modifierTypes.TEMP_STAT_STAGE_BOOSTER, 4),
    new WeightedModifierType(modifierTypes.BERRY, 2),
    new WeightedModifierType(modifierTypes.TM_COMMON, 2),
  ].map(m => {
    m.setTier(ModifierTier.COMMON); return m;
  }),
  [ModifierTier.GREAT]: [
    new WeightedModifierType(modifierTypes.GREAT_BALL, (party: Pokemon[]) => (hasMaximumBalls(party, PokeballType.GREAT_BALL)) ? 0 : 6, 6),
    new WeightedModifierType(modifierTypes.PP_UP, 2),
    new WeightedModifierType(modifierTypes.FULL_HEAL, (party: Pokemon[]) => {
      const statusEffectPartyMemberCount = Math.min(party.filter(p => p.hp && !!p.status && !p.getHeldItems().some(i => {
        if (i instanceof Modifiers.TurnStatusEffectModifier) {
          return (i as Modifiers.TurnStatusEffectModifier).getStatusEffect() === p.status?.effect;
        }
        return false;
      })).length, 3);
      return statusEffectPartyMemberCount * 6;
    }, 18),
    new WeightedModifierType(modifierTypes.REVIVE, (party: Pokemon[]) => {
      const faintedPartyMemberCount = Math.min(party.filter(p => p.isFainted()).length, 3);
      return faintedPartyMemberCount * 9;
    }, 27),
    new WeightedModifierType(modifierTypes.MAX_REVIVE, (party: Pokemon[]) => {
      const faintedPartyMemberCount = Math.min(party.filter(p => p.isFainted()).length, 3);
      return faintedPartyMemberCount * 3;
    }, 9),
    new WeightedModifierType(modifierTypes.SACRED_ASH, (party: Pokemon[]) => {
      return party.filter(p => p.isFainted()).length >= Math.ceil(party.length / 2) ? 1 : 0;
    }, 1),
    new WeightedModifierType(modifierTypes.HYPER_POTION, (party: Pokemon[]) => {
      const thresholdPartyMemberCount = Math.min(party.filter(p => (p.getInverseHp() >= 100 || p.getHpRatio() <= 0.625) && !p.isFainted()).length, 3);
      return thresholdPartyMemberCount * 3;
    }, 9),
    new WeightedModifierType(modifierTypes.MAX_POTION, (party: Pokemon[]) => {
      const thresholdPartyMemberCount = Math.min(party.filter(p => (p.getInverseHp() >= 150 || p.getHpRatio() <= 0.5) && !p.isFainted()).length, 3);
      return thresholdPartyMemberCount;
    }, 3),
    new WeightedModifierType(modifierTypes.FULL_RESTORE, (party: Pokemon[]) => {
      const statusEffectPartyMemberCount = Math.min(party.filter(p => p.hp && !!p.status && !p.getHeldItems().some(i => {
        if (i instanceof Modifiers.TurnStatusEffectModifier) {
          return (i as Modifiers.TurnStatusEffectModifier).getStatusEffect() === p.status?.effect;
        }
        return false;
      })).length, 3);
      const thresholdPartyMemberCount = Math.floor((Math.min(party.filter(p => (p.getInverseHp() >= 150 || p.getHpRatio() <= 0.5) && !p.isFainted()).length, 3) + statusEffectPartyMemberCount) / 2);
      return thresholdPartyMemberCount;
    }, 3),
    new WeightedModifierType(modifierTypes.ELIXIR, (party: Pokemon[]) => {
      const thresholdPartyMemberCount = Math.min(party.filter(p => p.hp && p.getMoveset().filter(m => m?.ppUsed && (m.getMovePp() - m.ppUsed) <= 5 && m.ppUsed >= Math.floor(m.getMovePp() / 2)).length).length, 3);
      return thresholdPartyMemberCount * 3;
    }, 9),
    new WeightedModifierType(modifierTypes.MAX_ELIXIR, (party: Pokemon[]) => {
      const thresholdPartyMemberCount = Math.min(party.filter(p => p.hp && p.getMoveset().filter(m => m?.ppUsed && (m.getMovePp() - m.ppUsed) <= 5 && m.ppUsed >= Math.floor(m.getMovePp() / 2)).length).length, 3);
      return thresholdPartyMemberCount;
    }, 3),
    new WeightedModifierType(modifierTypes.DIRE_HIT, 4),
    new WeightedModifierType(modifierTypes.SUPER_LURE, skipInLastClassicWaveOrDefault(4)),
    new WeightedModifierType(modifierTypes.NUGGET, skipInLastClassicWaveOrDefault(5)),
    new WeightedModifierType(modifierTypes.EVOLUTION_ITEM, (party: Pokemon[]) => {
      return Math.min(Math.ceil(party[0].scene.currentBattle.waveIndex / 15), 8);
    }, 8),
    new WeightedModifierType(modifierTypes.MAP, (party: Pokemon[]) => party[0].scene.gameMode.isClassic && party[0].scene.currentBattle.waveIndex < 180 ? 1 : 0, 1),
    new WeightedModifierType(modifierTypes.TM_GREAT, 3),
    new WeightedModifierType(modifierTypes.MEMORY_MUSHROOM, (party: Pokemon[]) => {
      if (!party.find(p => p.getLearnableLevelMoves().length)) {
        return 0;
      }
      const highestPartyLevel = party.map(p => p.level).reduce((highestLevel: integer, level: integer) => Math.max(highestLevel, level), 1);
      return Math.min(Math.ceil(highestPartyLevel / 20), 4);
    }, 4),
    new WeightedModifierType(modifierTypes.BASE_STAT_BOOSTER, 3),
    new WeightedModifierType(modifierTypes.TERA_SHARD, 1),
    new WeightedModifierType(modifierTypes.DNA_SPLICERS, (party: Pokemon[]) => party[0].scene.gameMode.isSplicedOnly && party.filter(p => !p.fusionSpecies).length > 1 ? 4 : 0),
    new WeightedModifierType(modifierTypes.VOUCHER, (party: Pokemon[], rerollCount: integer) => !party[0].scene.gameMode.isDaily ? Math.max(1 - rerollCount, 0) : 0, 1),
  ].map(m => {
    m.setTier(ModifierTier.GREAT); return m;
  }),
  [ModifierTier.ULTRA]: [
    new WeightedModifierType(modifierTypes.ULTRA_BALL, (party: Pokemon[]) => (hasMaximumBalls(party, PokeballType.ULTRA_BALL)) ? 0 : 15, 15),
    new WeightedModifierType(modifierTypes.MAX_LURE, skipInLastClassicWaveOrDefault(4)),
    new WeightedModifierType(modifierTypes.BIG_NUGGET, skipInLastClassicWaveOrDefault(12)),
    new WeightedModifierType(modifierTypes.PP_MAX, 3),
    new WeightedModifierType(modifierTypes.MINT, 4),
    new WeightedModifierType(modifierTypes.RARE_EVOLUTION_ITEM, (party: Pokemon[]) => Math.min(Math.ceil(party[0].scene.currentBattle.waveIndex / 15) * 4, 32), 32),
    new WeightedModifierType(modifierTypes.FORM_CHANGE_ITEM, (party: Pokemon[]) => Math.min(Math.ceil(party[0].scene.currentBattle.waveIndex / 50), 4) * 6, 24),
    new WeightedModifierType(modifierTypes.AMULET_COIN, skipInLastClassicWaveOrDefault(3)),
    new WeightedModifierType(modifierTypes.EVIOLITE, (party: Pokemon[]) => {
      if (!party[0].scene.gameMode.isFreshStartChallenge() && party[0].scene.gameData.unlocks[Unlockables.EVIOLITE]) {
        return party.some(p => ((p.getSpeciesForm(true).speciesId in pokemonEvolutions) || (p.isFusion() && (p.getFusionSpeciesForm(true).speciesId in pokemonEvolutions))) && !p.getHeldItems().some(i => i instanceof Modifiers.EvolutionStatBoosterModifier)) ? 10 : 0;
      }
      return 0;
    }),
    new WeightedModifierType(modifierTypes.SPECIES_STAT_BOOSTER, 12),
    new WeightedModifierType(modifierTypes.LEEK, (party: Pokemon[]) => {
      const checkedSpecies = [ Species.FARFETCHD, Species.GALAR_FARFETCHD, Species.SIRFETCHD ];
      // If a party member doesn't already have a Leek and is one of the relevant species, Leek can appear
      return party.some(p => !p.getHeldItems().some(i => i instanceof Modifiers.SpeciesCritBoosterModifier) && (checkedSpecies.includes(p.getSpeciesForm(true).speciesId) || (p.isFusion() && checkedSpecies.includes(p.getFusionSpeciesForm(true).speciesId)))) ? 12 : 0;
    }, 12),
    new WeightedModifierType(modifierTypes.TOXIC_ORB, (party: Pokemon[]) => {
      const checkedAbilities = [Abilities.QUICK_FEET, Abilities.GUTS, Abilities.MARVEL_SCALE, Abilities.TOXIC_BOOST, Abilities.POISON_HEAL, Abilities.MAGIC_GUARD];
      const checkedMoves = [Moves.FACADE, Moves.TRICK, Moves.FLING, Moves.SWITCHEROO, Moves.PSYCHO_SHIFT];
      // If a party member doesn't already have one of these two orbs and has one of the above moves or abilities, the orb can appear
      return party.some(p => !p.getHeldItems().some(i => i instanceof Modifiers.TurnStatusEffectModifier) && (checkedAbilities.some(a => p.hasAbility(a, false, true)) || p.getMoveset(true).some(m => m && checkedMoves.includes(m.moveId)))) ? 10 : 0;
    }, 10),
    new WeightedModifierType(modifierTypes.FLAME_ORB, (party: Pokemon[]) => {
      const checkedAbilities = [Abilities.QUICK_FEET, Abilities.GUTS, Abilities.MARVEL_SCALE, Abilities.FLARE_BOOST, Abilities.MAGIC_GUARD];
      const checkedMoves = [Moves.FACADE, Moves.TRICK, Moves.FLING, Moves.SWITCHEROO, Moves.PSYCHO_SHIFT];
      // If a party member doesn't already have one of these two orbs and has one of the above moves or abilities, the orb can appear
      return party.some(p => !p.getHeldItems().some(i => i instanceof Modifiers.TurnStatusEffectModifier) && (checkedAbilities.some(a => p.hasAbility(a, false, true)) || p.getMoveset(true).some(m => m && checkedMoves.includes(m.moveId)))) ? 10 : 0;
    }, 10),
    new WeightedModifierType(modifierTypes.WHITE_HERB, (party: Pokemon[]) => {
      const checkedAbilities = [Abilities.WEAK_ARMOR, Abilities.CONTRARY, Abilities.MOODY, Abilities.ANGER_SHELL, Abilities.COMPETITIVE, Abilities.DEFIANT];
      const weightMultiplier = party.filter(
        p => !p.getHeldItems().some(i => i instanceof Modifiers.ResetNegativeStatStageModifier && i.stackCount >= i.getMaxHeldItemCount(p)) &&
          (checkedAbilities.some(a => p.hasAbility(a, false, true)) || p.getMoveset(true).some(m => m && selfStatLowerMoves.includes(m.moveId)))).length;
      // If a party member has one of the above moves or abilities and doesn't have max herbs, the herb will appear more frequently
      return 0 * (weightMultiplier ? 2 : 1) + (weightMultiplier ? weightMultiplier * 0 : 0);
    }, 10),
    new WeightedModifierType(modifierTypes.REVIVER_SEED, 4),
    new WeightedModifierType(modifierTypes.CANDY_JAR, skipInLastClassicWaveOrDefault(5)),
    new WeightedModifierType(modifierTypes.ATTACK_TYPE_BOOSTER, 9),
    new WeightedModifierType(modifierTypes.TM_ULTRA, 11),
    new WeightedModifierType(modifierTypes.RARER_CANDY, 4),
    new WeightedModifierType(modifierTypes.GOLDEN_PUNCH, skipInLastClassicWaveOrDefault(2)),
    new WeightedModifierType(modifierTypes.IV_SCANNER, skipInLastClassicWaveOrDefault(4)),
    new WeightedModifierType(modifierTypes.EXP_CHARM, skipInLastClassicWaveOrDefault(8)),
    new WeightedModifierType(modifierTypes.EXP_SHARE, skipInLastClassicWaveOrDefault(10)),
    new WeightedModifierType(modifierTypes.EXP_BALANCE, skipInLastClassicWaveOrDefault(3)),
    new WeightedModifierType(modifierTypes.TERA_ORB, (party: Pokemon[]) => Math.min(Math.max(Math.floor(party[0].scene.currentBattle.waveIndex / 50) * 2, 1), 4), 4),
    new WeightedModifierType(modifierTypes.QUICK_CLAW, 3),
    new WeightedModifierType(modifierTypes.WIDE_LENS, 4),
  ].map(m => {
    m.setTier(ModifierTier.ULTRA); return m;
  }),
  [ModifierTier.ROGUE]: [
    new WeightedModifierType(modifierTypes.ROGUE_BALL, (party: Pokemon[]) => (hasMaximumBalls(party, PokeballType.ROGUE_BALL)) ? 0 : 16, 16),
    new WeightedModifierType(modifierTypes.RELIC_GOLD, skipInLastClassicWaveOrDefault(2)),
    new WeightedModifierType(modifierTypes.LEFTOVERS, 3),
    new WeightedModifierType(modifierTypes.SHELL_BELL, 3),
    new WeightedModifierType(modifierTypes.BERRY_POUCH, 4),
    new WeightedModifierType(modifierTypes.GRIP_CLAW, 5),
    new WeightedModifierType(modifierTypes.SCOPE_LENS, 4),
    new WeightedModifierType(modifierTypes.BATON, 2),
    new WeightedModifierType(modifierTypes.SOUL_DEW, 7),
    //new WeightedModifierType(modifierTypes.OVAL_CHARM, 6),
    new WeightedModifierType(modifierTypes.SOOTHE_BELL, 4),
    new WeightedModifierType(modifierTypes.ABILITY_CHARM, skipInClassicAfterWave(189, 6)),
    new WeightedModifierType(modifierTypes.FOCUS_BAND, 5),
    new WeightedModifierType(modifierTypes.KINGS_ROCK, 3),
    new WeightedModifierType(modifierTypes.LOCK_CAPSULE, skipInLastClassicWaveOrDefault(3)),
    new WeightedModifierType(modifierTypes.SUPER_EXP_CHARM, skipInLastClassicWaveOrDefault(8)),
    new WeightedModifierType(modifierTypes.RARE_FORM_CHANGE_ITEM, (party: Pokemon[]) => Math.min(Math.ceil(party[0].scene.currentBattle.waveIndex / 50), 4) * 6, 24),
    new WeightedModifierType(modifierTypes.MEGA_BRACELET, (party: Pokemon[]) => Math.min(Math.ceil(party[0].scene.currentBattle.waveIndex / 50), 4) * 9, 36),
    new WeightedModifierType(modifierTypes.DYNAMAX_BAND, (party: Pokemon[]) => Math.min(Math.ceil(party[0].scene.currentBattle.waveIndex / 50), 4) * 9, 36),
    new WeightedModifierType(modifierTypes.VOUCHER_PLUS, (party: Pokemon[], rerollCount: integer) => !party[0].scene.gameMode.isDaily ? Math.max(3 - rerollCount * 1, 0) : 0, 3),
  ].map(m => {
    m.setTier(ModifierTier.ROGUE); return m;
  }),
  [ModifierTier.MASTER]: [
    new WeightedModifierType(modifierTypes.MASTER_BALL, (party: Pokemon[]) => (hasMaximumBalls(party, PokeballType.MASTER_BALL)) ? 0 : 24, 24),
    new WeightedModifierType(modifierTypes.SHINY_CHARM, 14),
    new WeightedModifierType(modifierTypes.HEALING_CHARM, 18),
    new WeightedModifierType(modifierTypes.MULTI_LENS, 18),
    new WeightedModifierType(modifierTypes.VOUCHER_PREMIUM, (party: Pokemon[], rerollCount: integer) => !party[0].scene.gameMode.isDaily && !party[0].scene.gameMode.isEndless && !party[0].scene.gameMode.isSplicedOnly ? Math.max(5 - rerollCount * 2, 0) : 0, 5),
    new WeightedModifierType(modifierTypes.DNA_SPLICERS, (party: Pokemon[]) => !party[0].scene.gameMode.isSplicedOnly && party.filter(p => !p.fusionSpecies).length > 1 ? 24 : 0, 24),
    new WeightedModifierType(modifierTypes.MINI_BLACK_HOLE, (party: Pokemon[]) => (!party[0].scene.gameMode.isFreshStartChallenge() && party[0].scene.gameData.unlocks[Unlockables.MINI_BLACK_HOLE]) ? 1 : 0, 1),
  ].map(m => {
    m.setTier(ModifierTier.MASTER); return m;
  })
};

const wildModifierPool: ModifierPool = {
  [ModifierTier.COMMON]: [
    new WeightedModifierType(modifierTypes.BERRY, 1)
  ].map(m => {
    m.setTier(ModifierTier.COMMON); return m;
  }),
  [ModifierTier.GREAT]: [
    new WeightedModifierType(modifierTypes.BASE_STAT_BOOSTER, 1)
  ].map(m => {
    m.setTier(ModifierTier.GREAT); return m;
  }),
  [ModifierTier.ULTRA]: [
    new WeightedModifierType(modifierTypes.ATTACK_TYPE_BOOSTER, 10),
    new WeightedModifierType(modifierTypes.WHITE_HERB, 0)
  ].map(m => {
    m.setTier(ModifierTier.ULTRA); return m;
  }),
  [ModifierTier.ROGUE]: [
    new WeightedModifierType(modifierTypes.LUCKY_EGG, 4),
  ].map(m => {
    m.setTier(ModifierTier.ROGUE); return m;
  }),
  [ModifierTier.MASTER]: [
    new WeightedModifierType(modifierTypes.GOLDEN_EGG, 1)
  ].map(m => {
    m.setTier(ModifierTier.MASTER); return m;
  })
};

const trainerModifierPool: ModifierPool = {
  [ModifierTier.COMMON]: [
    new WeightedModifierType(modifierTypes.BERRY, 8),
    new WeightedModifierType(modifierTypes.BASE_STAT_BOOSTER, 3)
  ].map(m => {
    m.setTier(ModifierTier.COMMON); return m;
  }),
  [ModifierTier.GREAT]: [
    new WeightedModifierType(modifierTypes.BASE_STAT_BOOSTER, 3),
  ].map(m => {
    m.setTier(ModifierTier.GREAT); return m;
  }),
  [ModifierTier.ULTRA]: [
    new WeightedModifierType(modifierTypes.ATTACK_TYPE_BOOSTER, 10),
    new WeightedModifierType(modifierTypes.WHITE_HERB, 0),
  ].map(m => {
    m.setTier(ModifierTier.ULTRA); return m;
  }),
  [ModifierTier.ROGUE]: [
    new WeightedModifierType(modifierTypes.FOCUS_BAND, 2),
    new WeightedModifierType(modifierTypes.LUCKY_EGG, 4),
    new WeightedModifierType(modifierTypes.QUICK_CLAW, 1),
    new WeightedModifierType(modifierTypes.GRIP_CLAW, 1),
    new WeightedModifierType(modifierTypes.WIDE_LENS, 1),
  ].map(m => {
    m.setTier(ModifierTier.ROGUE); return m;
  }),
  [ModifierTier.MASTER]: [
    new WeightedModifierType(modifierTypes.KINGS_ROCK, 1),
    new WeightedModifierType(modifierTypes.LEFTOVERS, 1),
    new WeightedModifierType(modifierTypes.SHELL_BELL, 1),
    new WeightedModifierType(modifierTypes.SCOPE_LENS, 1),
  ].map(m => {
    m.setTier(ModifierTier.MASTER); return m;
  })
};

const enemyBuffModifierPool: ModifierPool = {
  [ModifierTier.COMMON]: [
    new WeightedModifierType(modifierTypes.ENEMY_DAMAGE_BOOSTER, 9),
    new WeightedModifierType(modifierTypes.ENEMY_DAMAGE_REDUCTION, 9),
    new WeightedModifierType(modifierTypes.ENEMY_ATTACK_POISON_CHANCE, 3),
    new WeightedModifierType(modifierTypes.ENEMY_ATTACK_PARALYZE_CHANCE, 3),
    new WeightedModifierType(modifierTypes.ENEMY_ATTACK_BURN_CHANCE, 3),
    new WeightedModifierType(modifierTypes.ENEMY_STATUS_EFFECT_HEAL_CHANCE, 9),
    new WeightedModifierType(modifierTypes.ENEMY_ENDURE_CHANCE, 4),
    new WeightedModifierType(modifierTypes.ENEMY_FUSED_CHANCE, 1)
  ].map(m => {
    m.setTier(ModifierTier.COMMON); return m;
  }),
  [ModifierTier.GREAT]: [
    new WeightedModifierType(modifierTypes.ENEMY_DAMAGE_BOOSTER, 5),
    new WeightedModifierType(modifierTypes.ENEMY_DAMAGE_REDUCTION, 5),
    new WeightedModifierType(modifierTypes.ENEMY_STATUS_EFFECT_HEAL_CHANCE, 5),
    new WeightedModifierType(modifierTypes.ENEMY_ENDURE_CHANCE, 5),
    new WeightedModifierType(modifierTypes.ENEMY_FUSED_CHANCE, 1)
  ].map(m => {
    m.setTier(ModifierTier.GREAT); return m;
  }),
  [ModifierTier.ULTRA]: [
    new WeightedModifierType(modifierTypes.ENEMY_DAMAGE_BOOSTER, 10),
    new WeightedModifierType(modifierTypes.ENEMY_DAMAGE_REDUCTION, 10),
    new WeightedModifierType(modifierTypes.ENEMY_HEAL, 10),
    new WeightedModifierType(modifierTypes.ENEMY_STATUS_EFFECT_HEAL_CHANCE, 10),
    new WeightedModifierType(modifierTypes.ENEMY_ENDURE_CHANCE, 10),
    new WeightedModifierType(modifierTypes.ENEMY_FUSED_CHANCE, 5)
  ].map(m => {
    m.setTier(ModifierTier.ULTRA); return m;
  }),
  [ModifierTier.ROGUE]: [ ].map((m: WeightedModifierType) => {
    m.setTier(ModifierTier.ROGUE); return m;
  }),
  [ModifierTier.MASTER]: [ ].map((m: WeightedModifierType) => {
    m.setTier(ModifierTier.MASTER); return m;
  })
};

const dailyStarterModifierPool: ModifierPool = {
  [ModifierTier.COMMON]: [
    new WeightedModifierType(modifierTypes.BASE_STAT_BOOSTER, 1),
    new WeightedModifierType(modifierTypes.BERRY, 3),
  ].map(m => {
    m.setTier(ModifierTier.COMMON); return m;
  }),
  [ModifierTier.GREAT]: [
    new WeightedModifierType(modifierTypes.ATTACK_TYPE_BOOSTER, 5),
  ].map(m => {
    m.setTier(ModifierTier.GREAT); return m;
  }),
  [ModifierTier.ULTRA]: [
    new WeightedModifierType(modifierTypes.REVIVER_SEED, 4),
    new WeightedModifierType(modifierTypes.SOOTHE_BELL, 1),
    new WeightedModifierType(modifierTypes.SOUL_DEW, 1),
    new WeightedModifierType(modifierTypes.GOLDEN_PUNCH, 1),
  ].map(m => {
    m.setTier(ModifierTier.ULTRA); return m;
  }),
  [ModifierTier.ROGUE]: [
    new WeightedModifierType(modifierTypes.GRIP_CLAW, 5),
    new WeightedModifierType(modifierTypes.BATON, 2),
    new WeightedModifierType(modifierTypes.FOCUS_BAND, 5),
    new WeightedModifierType(modifierTypes.QUICK_CLAW, 3),
    new WeightedModifierType(modifierTypes.KINGS_ROCK, 3),
  ].map(m => {
    m.setTier(ModifierTier.ROGUE); return m;
  }),
  [ModifierTier.MASTER]: [
    new WeightedModifierType(modifierTypes.LEFTOVERS, 1),
    new WeightedModifierType(modifierTypes.SHELL_BELL, 1),
  ].map(m => {
    m.setTier(ModifierTier.MASTER); return m;
  })
};

export function getModifierType(modifierTypeFunc: ModifierTypeFunc): ModifierType {
  const modifierType = modifierTypeFunc();
  if (!modifierType.id) {
    modifierType.id = Object.keys(modifierTypes).find(k => modifierTypes[k] === modifierTypeFunc)!; // TODO: is this bang correct?
  }
  return modifierType;
}

let modifierPoolThresholds = {};
let ignoredPoolIndexes = {};

let dailyStarterModifierPoolThresholds = {};
let ignoredDailyStarterPoolIndexes = {}; // eslint-disable-line @typescript-eslint/no-unused-vars

let enemyModifierPoolThresholds = {};
let enemyIgnoredPoolIndexes = {}; // eslint-disable-line @typescript-eslint/no-unused-vars

let enemyBuffModifierPoolThresholds = {};
let enemyBuffIgnoredPoolIndexes = {}; // eslint-disable-line @typescript-eslint/no-unused-vars

export function getModifierPoolForType(poolType: ModifierPoolType): ModifierPool {
  let pool: ModifierPool;
  switch (poolType) {
  case ModifierPoolType.PLAYER:
    pool = modifierPool;
    break;
  case ModifierPoolType.WILD:
    pool = wildModifierPool;
    break;
  case ModifierPoolType.TRAINER:
    pool = trainerModifierPool;
    break;
  case ModifierPoolType.ENEMY_BUFF:
    pool = enemyBuffModifierPool;
    break;
  case ModifierPoolType.DAILY_STARTER:
    pool = dailyStarterModifierPool;
    break;
  }
  return pool;
}

const tierWeights = [ 768 / 1024, 195 / 1024, 48 / 1024, 12 / 1024, 1 / 1024 ];

export function regenerateModifierPoolThresholds(party: Pokemon[], poolType: ModifierPoolType, rerollCount: integer = 0) {
  const pool = getModifierPoolForType(poolType);

  const ignoredIndexes = {};
  const modifierTableData = {};
  const thresholds = Object.fromEntries(new Map(Object.keys(pool).map(t => {
    ignoredIndexes[t] = [];
    const thresholds = new Map();
    const tierModifierIds: string[] = [];
    let tierMaxWeight = 0;
    let i = 0;
    pool[t].reduce((total: integer, modifierType: WeightedModifierType) => {
      const weightedModifierType = modifierType as WeightedModifierType;
      const existingModifiers = party[0].scene.findModifiers(m => m.type.id === weightedModifierType.modifierType.id, poolType === ModifierPoolType.PLAYER);
      const itemModifierType = weightedModifierType.modifierType instanceof ModifierTypeGenerator
        ? weightedModifierType.modifierType.generateType(party)
        : weightedModifierType.modifierType;
      const weight = !existingModifiers.length
        || itemModifierType instanceof PokemonHeldItemModifierType
        || itemModifierType instanceof FormChangeItemModifierType
        || existingModifiers.find(m => m.stackCount < m.getMaxStackCount(party[0].scene, true))
        ? weightedModifierType.weight instanceof Function
          ? (weightedModifierType.weight as Function)(party, rerollCount)
          : weightedModifierType.weight as integer
        : 0;
      if (weightedModifierType.maxWeight) {
        const modifierId = weightedModifierType.modifierType.id;
        tierModifierIds.push(modifierId);
        const outputWeight = useMaxWeightForOutput ? weightedModifierType.maxWeight : weight;
        modifierTableData[modifierId] = { weight: outputWeight, tier: parseInt(t), tierPercent: 0, totalPercent: 0 };
        tierMaxWeight += outputWeight;
      }
      if (weight) {
        total += weight;
      } else {
        ignoredIndexes[t].push(i++);
        return total;
      }
      thresholds.set(total, i++);
      return total;
    }, 0);
    for (const id of tierModifierIds) {
      modifierTableData[id].tierPercent = Math.floor((modifierTableData[id].weight / tierMaxWeight) * 10000) / 100;
    }
    return [ t, Object.fromEntries(thresholds) ];
  })));
  for (const id of Object.keys(modifierTableData)) {
    modifierTableData[id].totalPercent = Math.floor(modifierTableData[id].tierPercent * tierWeights[modifierTableData[id].tier] * 100) / 100;
    modifierTableData[id].tier = ModifierTier[modifierTableData[id].tier];
  }
  if (outputModifierData) {
    console.table(modifierTableData);
  }
  switch (poolType) {
  case ModifierPoolType.PLAYER:
    modifierPoolThresholds = thresholds;
    ignoredPoolIndexes = ignoredIndexes;
    break;
  case ModifierPoolType.WILD:
  case ModifierPoolType.TRAINER:
    enemyModifierPoolThresholds = thresholds;
    enemyIgnoredPoolIndexes = ignoredIndexes;
    break;
  case ModifierPoolType.ENEMY_BUFF:
    enemyBuffModifierPoolThresholds = thresholds;
    enemyBuffIgnoredPoolIndexes = ignoredIndexes;
    break;
  case ModifierPoolType.DAILY_STARTER:
    dailyStarterModifierPoolThresholds = thresholds;
    ignoredDailyStarterPoolIndexes = ignoredIndexes;
    break;
  }
}

export interface CustomModifierSettings {
  guaranteedModifierTiers?: ModifierTier[];
  guaranteedModifierTypeOptions?: ModifierTypeOption[];
  guaranteedModifierTypeFuncs?: ModifierTypeFunc[];
  fillRemaining?: boolean;
  /** Set to negative value to disable rerolls completely in shop */
  rerollMultiplier?: number;
  allowLuckUpgrades?: boolean;
}

export function getModifierTypeFuncById(id: string): ModifierTypeFunc {
  return modifierTypes[id];
}

/**
 * Generates modifier options for a {@linkcode SelectModifierPhase}
 * @param count Determines the number of items to generate
 * @param party Party is required for generating proper modifier pools
 * @param modifierTiers (Optional) If specified, rolls items in the specified tiers. Commonly used for tier-locking with Lock Capsule.
 * @param customModifierSettings (Optional) If specified, can customize the item shop rewards further.
 *  - `guaranteedModifierTypeOptions?: ModifierTypeOption[]` If specified, will override the first X items to be specific modifier options (these should be pre-genned).
 *  - `guaranteedModifierTypeFuncs?: ModifierTypeFunc[]` If specified, will override the next X items to be auto-generated from specific modifier functions (these don't have to be pre-genned).
 *  - `guaranteedModifierTiers?: ModifierTier[]` If specified, will override the next X items to be the specified tier. These can upgrade with luck.
 *  - `fillRemaining?: boolean` Default 'false'. If set to true, will fill the remainder of shop items that were not overridden by the 3 options above, up to the 'count' param value.
 *    - Example: `count = 4`, `customModifierSettings = { guaranteedModifierTiers: [ModifierTier.GREAT], fillRemaining: true }`,
 *    - The first item in the shop will be `GREAT` tier, and the remaining 3 items will be generated normally.
 *    - If `fillRemaining = false` in the same scenario, only 1 `GREAT` tier item will appear in the shop (regardless of `count` value).
 *  - `rerollMultiplier?: number` If specified, can adjust the amount of money required for a shop reroll. If set to a negative value, the shop will not allow rerolls at all.
 *  - `allowLuckUpgrades?: boolean` Default `true`, if `false` will prevent set item tiers from upgrading via luck
 */
export function getPlayerModifierTypeOptions(count: integer, party: PlayerPokemon[], modifierTiers?: ModifierTier[], customModifierSettings?: CustomModifierSettings): ModifierTypeOption[] {
  const options: ModifierTypeOption[] = [];
  const retryCount = Math.min(count * 5, 50);
<<<<<<< HEAD
  new Array(count).fill(0).map((_, i) => {
    let candidate = getNewModifierTypeOption(party, ModifierPoolType.PLAYER, modifierTiers && modifierTiers.length > i ? modifierTiers[i] : undefined);
    if (candidate?.type instanceof AddPokeballModifierType) {
      candidate.type.addScene(party[0].scene);
    }
    let r = 0;
    while (options.length && ++r < retryCount && options.filter(o => o.type?.name === candidate?.type?.name || o.type?.group === candidate?.type?.group).length) {
      candidate = getNewModifierTypeOption(party, ModifierPoolType.PLAYER, candidate?.type?.tier, candidate?.upgradeCount);
      if (candidate?.type instanceof AddPokeballModifierType) {
        candidate.type.addScene(party[0].scene);
      }
=======
  if (!customModifierSettings) {
    new Array(count).fill(0).map((_, i) => {
      options.push(getModifierTypeOptionWithRetry(options, retryCount, party, modifierTiers && modifierTiers.length > i ? modifierTiers[i] : undefined));
    });
  } else {
    // Guaranteed mod options first
    if (customModifierSettings?.guaranteedModifierTypeOptions && customModifierSettings.guaranteedModifierTypeOptions.length > 0) {
      options.push(...customModifierSettings.guaranteedModifierTypeOptions!);
    }

    // Guaranteed mod functions second
    if (customModifierSettings.guaranteedModifierTypeFuncs && customModifierSettings.guaranteedModifierTypeFuncs.length > 0) {
      customModifierSettings.guaranteedModifierTypeFuncs!.forEach((mod, i) => {
        const modifierId = Object.keys(modifierTypes).find(k => modifierTypes[k] === mod) as string;
        let guaranteedMod: ModifierType = modifierTypes[modifierId]?.();

        // Populates item id and tier
        guaranteedMod = guaranteedMod
          .withIdFromFunc(modifierTypes[modifierId])
          .withTierFromPool();

        const modType = guaranteedMod instanceof ModifierTypeGenerator ? guaranteedMod.generateType(party) : guaranteedMod;
        if (modType) {
          const option = new ModifierTypeOption(modType, 0);
          options.push(option);
        }
      });
    }

    // Guaranteed tiers third
    if (customModifierSettings.guaranteedModifierTiers && customModifierSettings.guaranteedModifierTiers.length > 0) {
      const allowLuckUpgrades = customModifierSettings.allowLuckUpgrades ?? true;
      customModifierSettings.guaranteedModifierTiers.forEach((tier) => {
        options.push(getModifierTypeOptionWithRetry(options, retryCount, party, tier, allowLuckUpgrades));
      });
>>>>>>> 6c2880dc
    }

    // Fill remaining
    if (options.length < count && customModifierSettings.fillRemaining) {
      while (options.length < count) {
        options.push(getModifierTypeOptionWithRetry(options, retryCount, party, undefined));
      }
    }
  }

  overridePlayerModifierTypeOptions(options, party);

  return options;
}

/**
 * Will generate a {@linkcode ModifierType} from the {@linkcode ModifierPoolType.PLAYER} pool, attempting to retry duplicated items up to retryCount
 * @param existingOptions Currently generated options
 * @param retryCount How many times to retry before allowing a dupe item
 * @param party Current player party, used to calculate items in the pool
 * @param tier If specified will generate item of tier
 * @param allowLuckUpgrades `true` to allow items to upgrade tiers (the little animation that plays and is affected by luck)
 */
function getModifierTypeOptionWithRetry(existingOptions: ModifierTypeOption[], retryCount: integer, party: PlayerPokemon[], tier?: ModifierTier, allowLuckUpgrades?: boolean): ModifierTypeOption {
  allowLuckUpgrades = allowLuckUpgrades ?? true;
  let candidate = getNewModifierTypeOption(party, ModifierPoolType.PLAYER, tier, undefined, 0, allowLuckUpgrades);
  let r = 0;
  while (existingOptions.length && ++r < retryCount && existingOptions.filter(o => o.type.name === candidate?.type.name || o.type.group === candidate?.type.group).length) {
    candidate = getNewModifierTypeOption(party, ModifierPoolType.PLAYER, candidate?.type.tier ?? tier, candidate?.upgradeCount, 0, allowLuckUpgrades);
  }
  return candidate!;
}

/**
 * Replaces the {@linkcode ModifierType} of the entries within {@linkcode options} with any
 * {@linkcode ModifierOverride} entries listed in {@linkcode Overrides.ITEM_REWARD_OVERRIDE}
 * up to the smallest amount of entries between {@linkcode options} and the override array.
 * @param options Array of naturally rolled {@linkcode ModifierTypeOption}s
 * @param party Array of the player's current party
 */
export function overridePlayerModifierTypeOptions(options: ModifierTypeOption[], party: PlayerPokemon[]) {
  const minLength = Math.min(options.length, Overrides.ITEM_REWARD_OVERRIDE.length);
  for (let i = 0; i < minLength; i++) {
    const override: ModifierOverride = Overrides.ITEM_REWARD_OVERRIDE[i];
    const modifierFunc = modifierTypes[override.name];
    let modifierType: ModifierType | null = modifierFunc();

    if (modifierType instanceof ModifierTypeGenerator) {
      const pregenArgs = ("type" in override) && (override.type !== null) ? [override.type] : undefined;
      modifierType = modifierType.generateType(party, pregenArgs);
    }

    if (modifierType) {
      options[i].type = modifierType.withIdFromFunc(modifierFunc).withTierFromPool();
    }
  }
}

export function getPlayerShopModifierTypeOptionsForWave(waveIndex: integer, baseCost: integer): ModifierTypeOption[] {
  if (!(waveIndex % 10)) {
    return [];
  }

  const options = [
    [
      new ModifierTypeOption(modifierTypes.POTION(), 0, baseCost * 0.2),
      new ModifierTypeOption(modifierTypes.ETHER(), 0, baseCost * 0.4),
      new ModifierTypeOption(modifierTypes.REVIVE(), 0, baseCost * 2)
    ],
    [
      new ModifierTypeOption(modifierTypes.SUPER_POTION(), 0, baseCost * 0.45),
      new ModifierTypeOption(modifierTypes.FULL_HEAL(), 0, baseCost),
    ],
    [
      new ModifierTypeOption(modifierTypes.ELIXIR(), 0, baseCost),
      new ModifierTypeOption(modifierTypes.MAX_ETHER(), 0, baseCost)
    ],
    [
      new ModifierTypeOption(modifierTypes.HYPER_POTION(), 0, baseCost * 0.8),
      new ModifierTypeOption(modifierTypes.MAX_REVIVE(), 0, baseCost * 2.75)
    ],
    [
      new ModifierTypeOption(modifierTypes.MAX_POTION(), 0, baseCost * 1.5),
      new ModifierTypeOption(modifierTypes.MAX_ELIXIR(), 0, baseCost * 2.5)
    ],
    [
      new ModifierTypeOption(modifierTypes.FULL_RESTORE(), 0, baseCost * 2.25)
    ],
    [
      new ModifierTypeOption(modifierTypes.SACRED_ASH(), 0, baseCost * 10)
    ]
  ];
  return options.slice(0, Math.ceil(Math.max(waveIndex + 10, 0) / 30)).flat();
}

export function getEnemyBuffModifierForWave(tier: ModifierTier, enemyModifiers: Modifiers.PersistentModifier[], scene: BattleScene): Modifiers.EnemyPersistentModifier {
  let tierStackCount: number;
  switch (tier) {
  case ModifierTier.ULTRA:
    tierStackCount = 5;
    break;
  case ModifierTier.GREAT:
    tierStackCount = 3;
    break;
  default:
    tierStackCount = 1;
    break;
  }

  const retryCount = 50;
  let candidate = getNewModifierTypeOption([], ModifierPoolType.ENEMY_BUFF, tier);
  let r = 0;
  let matchingModifier: Modifiers.PersistentModifier | undefined;
  while (++r < retryCount && (matchingModifier = enemyModifiers.find(m => m.type.id === candidate?.type?.id)) && matchingModifier.getMaxStackCount(scene) < matchingModifier.stackCount + (r < 10 ? tierStackCount : 1)) {
    candidate = getNewModifierTypeOption([], ModifierPoolType.ENEMY_BUFF, tier);
  }

  const modifier = candidate?.type?.newModifier() as Modifiers.EnemyPersistentModifier;
  modifier.stackCount = tierStackCount;

  return modifier;
}

export function getEnemyModifierTypesForWave(waveIndex: integer, count: integer, party: EnemyPokemon[], poolType: ModifierPoolType.WILD | ModifierPoolType.TRAINER, upgradeChance: integer = 0): PokemonHeldItemModifierType[] {
  const ret = new Array(count).fill(0).map(() => getNewModifierTypeOption(party, poolType, undefined, upgradeChance && !Utils.randSeedInt(upgradeChance) ? 1 : 0)?.type as PokemonHeldItemModifierType);
  if (!(waveIndex % 1000)) {
    ret.push(getModifierType(modifierTypes.MINI_BLACK_HOLE) as PokemonHeldItemModifierType);
  }
  return ret;
}

export function getDailyRunStarterModifiers(party: PlayerPokemon[]): Modifiers.PokemonHeldItemModifier[] {
  const ret: Modifiers.PokemonHeldItemModifier[] = [];
  for (const p of party) {
    for (let m = 0; m < 3; m++) {
      const tierValue = Utils.randSeedInt(64);

      let tier: ModifierTier;
      if (tierValue > 25) {
        tier = ModifierTier.COMMON;
      } else if (tierValue > 12) {
        tier = ModifierTier.GREAT;
      } else if (tierValue > 4) {
        tier = ModifierTier.ULTRA;
      } else if (tierValue) {
        tier = ModifierTier.ROGUE;
      } else {
        tier = ModifierTier.MASTER;
      }

      const modifier = getNewModifierTypeOption(party, ModifierPoolType.DAILY_STARTER, tier)?.type?.newModifier(p) as Modifiers.PokemonHeldItemModifier;
      ret.push(modifier);
    }
  }

  return ret;
}

/**
 * Generates a ModifierType from the specified pool
 * @param party party of the trainer using the item
 * @param poolType PLAYER/WILD/TRAINER
 * @param tier If specified, will override the initial tier of an item (can still upgrade with luck)
 * @param upgradeCount If defined, means that this is a new ModifierType being generated to override another via luck upgrade. Used for recursive logic
 * @param retryCount Max allowed tries before the next tier down is checked for a valid ModifierType
 * @param allowLuckUpgrades Default true. If false, will not allow ModifierType to randomly upgrade to next tier
 */
function getNewModifierTypeOption(party: Pokemon[], poolType: ModifierPoolType, tier?: ModifierTier, upgradeCount?: integer, retryCount: integer = 0, allowLuckUpgrades: boolean = true): ModifierTypeOption | null {
  const player = !poolType;
  const pool = getModifierPoolForType(poolType);
  let thresholds: object;
  switch (poolType) {
  case ModifierPoolType.PLAYER:
    thresholds = modifierPoolThresholds;
    break;
  case ModifierPoolType.WILD:
    thresholds = enemyModifierPoolThresholds;
    break;
  case ModifierPoolType.TRAINER:
    thresholds = enemyModifierPoolThresholds;
    break;
  case ModifierPoolType.ENEMY_BUFF:
    thresholds = enemyBuffModifierPoolThresholds;
    break;
  case ModifierPoolType.DAILY_STARTER:
    thresholds = dailyStarterModifierPoolThresholds;
    break;
  }
  if (tier === undefined) {
    const tierValue = Utils.randSeedInt(1024);
    if (!upgradeCount) {
      upgradeCount = 0;
    }
    if (player && tierValue && allowLuckUpgrades) {
      const partyLuckValue = getPartyLuckValue(party);
      const upgradeOdds = Math.floor(128 / ((partyLuckValue + 4) / 4));
      let upgraded = false;
      do {
        upgraded = Utils.randSeedInt(upgradeOdds) < 4;
        if (upgraded) {
          upgradeCount++;
        }
      } while (upgraded);
    }

    if (tierValue > 255) {
      tier = ModifierTier.COMMON;
    } else if (tierValue > 60) {
      tier = ModifierTier.GREAT;
    } else if (tierValue > 12) {
      tier = ModifierTier.ULTRA;
    } else if (tierValue) {
      tier = ModifierTier.ROGUE;
    } else {
      tier = ModifierTier.MASTER;
    }

    tier += upgradeCount;
    while (tier && (!modifierPool.hasOwnProperty(tier) || !modifierPool[tier].length)) {
      tier--;
      if (upgradeCount) {
        upgradeCount--;
      }
    }
  } else if (upgradeCount === undefined && player) {
    upgradeCount = 0;
    if (tier < ModifierTier.MASTER && allowLuckUpgrades) {
      const partyShinyCount = party.filter(p => p.isShiny() && !p.isFainted()).length;
      const upgradeOdds = Math.floor(32 / ((partyShinyCount + 2) / 2));
      while (modifierPool.hasOwnProperty(tier + upgradeCount + 1) && modifierPool[tier + upgradeCount + 1].length) {
        if (!Utils.randSeedInt(upgradeOdds)) {
          upgradeCount++;
        } else {
          break;
        }
      }
      tier += upgradeCount;
    }
  } else if (retryCount === 10 && tier) {
    retryCount = 0;
    tier--;
  }

  const tierThresholds = Object.keys(thresholds[tier]);
  const totalWeight = parseInt(tierThresholds[tierThresholds.length - 1]);
  const value = Utils.randSeedInt(totalWeight);
  let index: integer | undefined;
  for (const t of tierThresholds) {
    const threshold = parseInt(t);
    if (value < threshold) {
      index = thresholds[tier][threshold];
      break;
    }
  }

  if (index === undefined) {
    return null;
  }

  if (player) {
    console.log(index, ignoredPoolIndexes[tier].filter(i => i <= index).length, ignoredPoolIndexes[tier]);
  }
  let modifierType: ModifierType | null = (pool[tier][index]).modifierType;
  if (modifierType instanceof ModifierTypeGenerator) {
    modifierType = (modifierType as ModifierTypeGenerator).generateType(party);
    if (modifierType === null) {
      if (player) {
        console.log(ModifierTier[tier], upgradeCount);
      }
      return getNewModifierTypeOption(party, poolType, tier, upgradeCount, ++retryCount);
    }
  }

  console.log(modifierType, !player ? "(enemy)" : "");

  return new ModifierTypeOption(modifierType as ModifierType, upgradeCount!); // TODO: is this bang correct?
}

export function getDefaultModifierTypeForTier(tier: ModifierTier): ModifierType {
  let modifierType: ModifierType | WeightedModifierType = modifierPool[tier || ModifierTier.COMMON][0];
  if (modifierType instanceof WeightedModifierType) {
    modifierType = (modifierType as WeightedModifierType).modifierType;
  }
  return modifierType;
}

export class ModifierTypeOption {
  public type: ModifierType;
  public upgradeCount: integer;
  public cost: integer;

  constructor(type: ModifierType, upgradeCount: integer, cost: number = 0) {
    this.type = type;
    this.upgradeCount = upgradeCount;
    this.cost = Math.min(Math.round(cost), Number.MAX_SAFE_INTEGER);
  }
}

export function getPartyLuckValue(party: Pokemon[]): integer {
  const luck = Phaser.Math.Clamp(party.map(p => p.isAllowedInBattle() ? p.getLuck() : 0)
    .reduce((total: integer, value: integer) => total += value, 0), 0, 14);
  return luck || 0;
}

export function getLuckString(luckValue: integer): string {
  return [ "D", "C", "C+", "B-", "B", "B+", "A-", "A", "A+", "A++", "S", "S+", "SS", "SS+", "SSS" ][luckValue];
}

export function getLuckTextTint(luckValue: integer): integer {
  let modifierTier: ModifierTier;
  if (luckValue > 11) {
    modifierTier = ModifierTier.LUXURY;
  } else if (luckValue > 9) {
    modifierTier = ModifierTier.MASTER;
  } else if (luckValue > 5) {
    modifierTier = ModifierTier.ROGUE;
  } else if (luckValue > 2) {
    modifierTier = ModifierTier.ULTRA;
  } else if (luckValue) {
    modifierTier = ModifierTier.GREAT;
  } else {
    modifierTier = ModifierTier.COMMON;
  }
  return getModifierTierTextTint(modifierTier);
}<|MERGE_RESOLUTION|>--- conflicted
+++ resolved
@@ -2091,19 +2091,6 @@
 export function getPlayerModifierTypeOptions(count: integer, party: PlayerPokemon[], modifierTiers?: ModifierTier[], customModifierSettings?: CustomModifierSettings): ModifierTypeOption[] {
   const options: ModifierTypeOption[] = [];
   const retryCount = Math.min(count * 5, 50);
-<<<<<<< HEAD
-  new Array(count).fill(0).map((_, i) => {
-    let candidate = getNewModifierTypeOption(party, ModifierPoolType.PLAYER, modifierTiers && modifierTiers.length > i ? modifierTiers[i] : undefined);
-    if (candidate?.type instanceof AddPokeballModifierType) {
-      candidate.type.addScene(party[0].scene);
-    }
-    let r = 0;
-    while (options.length && ++r < retryCount && options.filter(o => o.type?.name === candidate?.type?.name || o.type?.group === candidate?.type?.group).length) {
-      candidate = getNewModifierTypeOption(party, ModifierPoolType.PLAYER, candidate?.type?.tier, candidate?.upgradeCount);
-      if (candidate?.type instanceof AddPokeballModifierType) {
-        candidate.type.addScene(party[0].scene);
-      }
-=======
   if (!customModifierSettings) {
     new Array(count).fill(0).map((_, i) => {
       options.push(getModifierTypeOptionWithRetry(options, retryCount, party, modifierTiers && modifierTiers.length > i ? modifierTiers[i] : undefined));
@@ -2139,7 +2126,6 @@
       customModifierSettings.guaranteedModifierTiers.forEach((tier) => {
         options.push(getModifierTypeOptionWithRetry(options, retryCount, party, tier, allowLuckUpgrades));
       });
->>>>>>> 6c2880dc
     }
 
     // Fill remaining
@@ -2166,9 +2152,15 @@
 function getModifierTypeOptionWithRetry(existingOptions: ModifierTypeOption[], retryCount: integer, party: PlayerPokemon[], tier?: ModifierTier, allowLuckUpgrades?: boolean): ModifierTypeOption {
   allowLuckUpgrades = allowLuckUpgrades ?? true;
   let candidate = getNewModifierTypeOption(party, ModifierPoolType.PLAYER, tier, undefined, 0, allowLuckUpgrades);
+  if (candidate?.type instanceof AddPokeballModifierType) {
+    candidate.type.addScene(party[0].scene);
+  }
   let r = 0;
   while (existingOptions.length && ++r < retryCount && existingOptions.filter(o => o.type.name === candidate?.type.name || o.type.group === candidate?.type.group).length) {
     candidate = getNewModifierTypeOption(party, ModifierPoolType.PLAYER, candidate?.type.tier ?? tier, candidate?.upgradeCount, 0, allowLuckUpgrades);
+    if (candidate?.type instanceof AddPokeballModifierType) {
+      candidate.type.addScene(party[0].scene);
+    }
   }
   return candidate!;
 }
