import * as Modifiers from "./modifier";
import { AttackMove, allMoves } from "../data/move";
<<<<<<< HEAD
import { Moves } from "../data/enums/moves";
import { Species } from "../data/enums/species";
import { Abilities } from "../data/enums/abilities";
=======
>>>>>>> f8062d95
import { PokeballType, getPokeballCatchMultiplier, getPokeballName } from "../data/pokeball";
import Pokemon, { EnemyPokemon, PlayerPokemon, PokemonMove } from "../field/pokemon";
import { EvolutionItem, pokemonEvolutions } from "../data/pokemon-evolutions";
import { Stat, getStatName } from "../data/pokemon-stat";
import { tmPoolTiers, tmSpecies } from "../data/tms";
import { Type } from "../data/type";
import PartyUiHandler, { PokemonMoveSelectFilter, PokemonSelectFilter } from "../ui/party-ui-handler";
import * as Utils from "../utils";
import { TempBattleStat, getTempBattleStatBoosterItemName, getTempBattleStatName } from "../data/temp-battle-stat";
import { getBerryEffectDescription, getBerryName } from "../data/berry";
import { Unlockables } from "../system/unlockables";
import { StatusEffect, getStatusEffectDescriptor } from "../data/status-effect";
import { SpeciesFormKey } from "../data/pokemon-species";
import BattleScene from "../battle-scene";
import { VoucherType, getVoucherTypeIcon, getVoucherTypeName } from "../system/voucher";
import { FormChangeItem, SpeciesFormChangeItemTrigger, pokemonFormChanges } from "../data/pokemon-forms";
import { ModifierTier } from "./modifier-tier";
import { Nature, getNatureName, getNatureStatMultiplier } from "#app/data/nature";
import i18next from "#app/plugins/i18n";
import { getModifierTierTextTint } from "#app/ui/text";
import * as Overrides from "../overrides";
import { MoneyMultiplierModifier } from "./modifier";
import { Abilities } from "#enums/abilities";
import { BattlerTagType } from "#enums/battler-tag-type";
import { BerryType } from "#enums/berry-type";
import { Moves } from "#enums/moves";

const outputModifierData = false;
const useMaxWeightForOutput = false;

type Modifier = Modifiers.Modifier;

export enum ModifierPoolType {
  PLAYER,
  WILD,
  TRAINER,
  ENEMY_BUFF,
  DAILY_STARTER
}

type NewModifierFunc = (type: ModifierType, args: any[]) => Modifier;

export class ModifierType {
  public id: string;
  public generatorId: string;
  public localeKey: string;
  public iconImage: string;
  public group: string;
  public soundName: string;
  public tier: ModifierTier;
  protected newModifierFunc: NewModifierFunc;

  constructor(localeKey: string, iconImage: string, newModifierFunc: NewModifierFunc, group?: string, soundName?: string) {
    this.localeKey = localeKey;
    this.iconImage = iconImage;
    this.group = group || "";
    this.soundName = soundName || "restore";
    this.newModifierFunc = newModifierFunc;
  }

  get name(): string {
    return i18next.t(`${this.localeKey}.name` as any);
  }

  getDescription(scene: BattleScene): string {
    return i18next.t(`${this.localeKey}.description` as any);
  }

  setTier(tier: ModifierTier): void {
    this.tier = tier;
  }

  getOrInferTier(poolType: ModifierPoolType = ModifierPoolType.PLAYER): ModifierTier {
    if (this.tier) {
      return this.tier;
    }
    if (!this.id) {
      return null;
    }
    let poolTypes: ModifierPoolType[];
    switch (poolType) {
    case ModifierPoolType.PLAYER:
      poolTypes = [ poolType, ModifierPoolType.TRAINER, ModifierPoolType.WILD ];
      break;
    case ModifierPoolType.WILD:
      poolTypes = [ poolType, ModifierPoolType.PLAYER, ModifierPoolType.TRAINER ];
      break;
    case ModifierPoolType.TRAINER:
      poolTypes = [ poolType, ModifierPoolType.PLAYER, ModifierPoolType.WILD ];
      break;
    default:
      poolTypes = [ poolType ];
      break;
    }
    // Try multiple pool types in case of stolen items
    for (const type of poolTypes) {
      const pool = getModifierPoolForType(type);
      for (const tier of Utils.getEnumValues(ModifierTier)) {
        if (!pool.hasOwnProperty(tier)) {
          continue;
        }
        if (pool[tier].find(m => (m as WeightedModifierType).modifierType.id === (this.generatorId || this.id))) {
          return (this.tier = tier);
        }
      }
    }
    return null;
  }

  withIdFromFunc(func: ModifierTypeFunc): ModifierType {
    this.id = Object.keys(modifierTypes).find(k => modifierTypes[k] === func);
    return this;
  }

  newModifier(...args: any[]): Modifier {
    return this.newModifierFunc(this, args);
  }
}

type ModifierTypeGeneratorFunc = (party: Pokemon[], pregenArgs?: any[]) => ModifierType;

export class ModifierTypeGenerator extends ModifierType {
  private genTypeFunc:  ModifierTypeGeneratorFunc;

  constructor(genTypeFunc: ModifierTypeGeneratorFunc) {
    super(null, null, null);
    this.genTypeFunc = genTypeFunc;
  }

  generateType(party: Pokemon[], pregenArgs?: any[]) {
    const ret = this.genTypeFunc(party, pregenArgs);
    if (ret) {
      ret.generatorId = ret.id;
      ret.id = this.id;
      ret.setTier(this.tier);
    }
    return ret;
  }
}

export interface GeneratedPersistentModifierType {
  getPregenArgs(): any[];
}

class AddPokeballModifierType extends ModifierType {
  private pokeballType: PokeballType;
  private count: integer;

  constructor(iconImage: string, pokeballType: PokeballType, count: integer) {
    super("", iconImage, (_type, _args) => new Modifiers.AddPokeballModifier(this, pokeballType, count), "pb", "pb_bounce_1");
    this.pokeballType = pokeballType;
    this.count = count;
  }

  get name(): string {
    return i18next.t("modifierType:ModifierType.AddPokeballModifierType.name", {
      "modifierCount": this.count,
      "pokeballName": getPokeballName(this.pokeballType),
    });
  }

  getDescription(scene: BattleScene): string {
    return i18next.t("modifierType:ModifierType.AddPokeballModifierType.description", {
      "modifierCount": this.count,
      "pokeballName": getPokeballName(this.pokeballType),
      "catchRate": getPokeballCatchMultiplier(this.pokeballType) > -1 ? `${getPokeballCatchMultiplier(this.pokeballType)}x` : "100%",
      "pokeballAmount": `${scene.pokeballCounts[this.pokeballType]}`,
    });
  }
}

class AddVoucherModifierType extends ModifierType {
  private voucherType: VoucherType;
  private count: integer;

  constructor(voucherType: VoucherType, count: integer) {
    super("", getVoucherTypeIcon(voucherType), (_type, _args) => new Modifiers.AddVoucherModifier(this, voucherType, count), "voucher");
    this.count = count;
    this.voucherType = voucherType;
  }

  get name(): string {
    return i18next.t("modifierType:ModifierType.AddVoucherModifierType.name", {
      "modifierCount": this.count,
      "voucherTypeName": getVoucherTypeName(this.voucherType),
    });
  }

  getDescription(scene: BattleScene): string {
    return i18next.t("modifierType:ModifierType.AddVoucherModifierType.description", {
      "modifierCount": this.count,
      "voucherTypeName": getVoucherTypeName(this.voucherType),
    });
  }
}

export class PokemonModifierType extends ModifierType {
  public selectFilter: PokemonSelectFilter;

  constructor(localeKey: string, iconImage: string, newModifierFunc: NewModifierFunc, selectFilter?: PokemonSelectFilter, group?: string, soundName?: string) {
    super(localeKey, iconImage, newModifierFunc, group, soundName);

    this.selectFilter = selectFilter;
  }
}

export class PokemonHeldItemModifierType extends PokemonModifierType {
  constructor(localeKey: string, iconImage: string, newModifierFunc: NewModifierFunc, group?: string, soundName?: string) {
    super(localeKey, iconImage, newModifierFunc, (pokemon: PlayerPokemon) => {
      const dummyModifier = this.newModifier(pokemon);
      const matchingModifier = pokemon.scene.findModifier(m => m instanceof Modifiers.PokemonHeldItemModifier && m.pokemonId === pokemon.id && m.matchType(dummyModifier)) as Modifiers.PokemonHeldItemModifier;
      const maxStackCount = dummyModifier.getMaxStackCount(pokemon.scene);
      if (!maxStackCount) {
        return i18next.t("modifierType:ModifierType.PokemonHeldItemModifierType.extra.inoperable", { "pokemonName": pokemon.name });
      }
      if (matchingModifier && matchingModifier.stackCount === maxStackCount) {
        return i18next.t("modifierType:ModifierType.PokemonHeldItemModifierType.extra.tooMany", { "pokemonName": pokemon.name });
      }
      return null;
    }, group, soundName);
  }

  newModifier(...args: any[]): Modifiers.PokemonHeldItemModifier {
    return super.newModifier(...args) as Modifiers.PokemonHeldItemModifier;
  }
}

export class PokemonHpRestoreModifierType extends PokemonModifierType {
  protected restorePoints: integer;
  protected restorePercent: integer;
  protected healStatus: boolean;

  constructor(localeKey: string, iconImage: string, restorePoints: integer, restorePercent: integer, healStatus: boolean = false, newModifierFunc?: NewModifierFunc, selectFilter?: PokemonSelectFilter, group?: string) {
    super(localeKey, iconImage, newModifierFunc || ((_type, args) => new Modifiers.PokemonHpRestoreModifier(this, (args[0] as PlayerPokemon).id, this.restorePoints, this.restorePercent, this.healStatus, false)),
      selectFilter || ((pokemon: PlayerPokemon) => {
        if (!pokemon.hp || (pokemon.hp >= pokemon.getMaxHp() && (!this.healStatus || (!pokemon.status && !pokemon.getTag(BattlerTagType.CONFUSED))))) {
          return PartyUiHandler.NoEffectMessage;
        }
        return null;
      }), group || "potion");

    this.restorePoints = restorePoints;
    this.restorePercent = restorePercent;
    this.healStatus = healStatus;
  }

  getDescription(scene: BattleScene): string {
    return this.restorePoints
      ? i18next.t("modifierType:ModifierType.PokemonHpRestoreModifierType.description", {
        restorePoints: this.restorePoints,
        restorePercent: this.restorePercent,
      })
      : this.healStatus
        ? i18next.t("modifierType:ModifierType.PokemonHpRestoreModifierType.extra.fullyWithStatus")
        : i18next.t("modifierType:ModifierType.PokemonHpRestoreModifierType.extra.fully");
  }
}

export class PokemonReviveModifierType extends PokemonHpRestoreModifierType {
  constructor(localeKey: string, iconImage: string, restorePercent: integer) {
    super(localeKey, iconImage, 0, restorePercent, false, (_type, args) => new Modifiers.PokemonHpRestoreModifier(this, (args[0] as PlayerPokemon).id, 0, this.restorePercent, false, true),
      ((pokemon: PlayerPokemon) => {
        if (!pokemon.isFainted()) {
          return PartyUiHandler.NoEffectMessage;
        }
        return null;
      }), "revive");

    this.selectFilter = (pokemon: PlayerPokemon) => {
      if (pokemon.hp) {
        return PartyUiHandler.NoEffectMessage;
      }
      return null;
    };
  }

  getDescription(scene: BattleScene): string {
    return i18next.t("modifierType:ModifierType.PokemonReviveModifierType.description", { restorePercent: this.restorePercent });
  }
}

export class PokemonStatusHealModifierType extends PokemonModifierType {
  constructor(localeKey: string, iconImage: string) {
    super(localeKey, iconImage, ((_type, args) => new Modifiers.PokemonStatusHealModifier(this, (args[0] as PlayerPokemon).id)),
      ((pokemon: PlayerPokemon) => {
        if (!pokemon.hp || (!pokemon.status && !pokemon.getTag(BattlerTagType.CONFUSED))) {
          return PartyUiHandler.NoEffectMessage;
        }
        return null;
      }));
  }

  getDescription(scene: BattleScene): string {
    return i18next.t("modifierType:ModifierType.PokemonStatusHealModifierType.description");
  }
}

export abstract class PokemonMoveModifierType extends PokemonModifierType {
  public moveSelectFilter: PokemonMoveSelectFilter;

  constructor(localeKey: string, iconImage: string, newModifierFunc: NewModifierFunc, selectFilter?: PokemonSelectFilter, moveSelectFilter?: PokemonMoveSelectFilter, group?: string) {
    super(localeKey, iconImage, newModifierFunc, selectFilter, group);

    this.moveSelectFilter = moveSelectFilter;
  }
}

export class PokemonPpRestoreModifierType extends PokemonMoveModifierType {
  protected restorePoints: integer;

  constructor(localeKey: string, iconImage: string, restorePoints: integer) {
    super(localeKey, iconImage, (_type, args) => new Modifiers.PokemonPpRestoreModifier(this, (args[0] as PlayerPokemon).id, (args[1] as integer), this.restorePoints),
      (_pokemon: PlayerPokemon) => {
        return null;
      }, (pokemonMove: PokemonMove) => {
        if (!pokemonMove.ppUsed) {
          return PartyUiHandler.NoEffectMessage;
        }
        return null;
      }, "ether");

    this.restorePoints = restorePoints;
  }

  getDescription(scene: BattleScene): string {
    return this.restorePoints > -1
      ? i18next.t("modifierType:ModifierType.PokemonPpRestoreModifierType.description", { restorePoints: this.restorePoints })
      : i18next.t("modifierType:ModifierType.PokemonPpRestoreModifierType.extra.fully")
    ;
  }
}

export class PokemonAllMovePpRestoreModifierType extends PokemonModifierType {
  protected restorePoints: integer;

  constructor(localeKey: string, iconImage: string, restorePoints: integer) {
    super(localeKey, iconImage, (_type, args) => new Modifiers.PokemonAllMovePpRestoreModifier(this, (args[0] as PlayerPokemon).id, this.restorePoints),
      (pokemon: PlayerPokemon) => {
        if (!pokemon.getMoveset().filter(m => m.ppUsed).length) {
          return PartyUiHandler.NoEffectMessage;
        }
        return null;
      }, "elixir");

    this.restorePoints = restorePoints;
  }

  getDescription(scene: BattleScene): string {
    return this.restorePoints > -1
      ? i18next.t("modifierType:ModifierType.PokemonAllMovePpRestoreModifierType.description", { restorePoints: this.restorePoints })
      : i18next.t("modifierType:ModifierType.PokemonAllMovePpRestoreModifierType.extra.fully")
    ;
  }
}

export class PokemonPpUpModifierType extends PokemonMoveModifierType {
  protected upPoints: integer;

  constructor(localeKey: string, iconImage: string, upPoints: integer) {
    super(localeKey, iconImage, (_type, args) => new Modifiers.PokemonPpUpModifier(this, (args[0] as PlayerPokemon).id, (args[1] as integer), this.upPoints),
      (_pokemon: PlayerPokemon) => {
        return null;
      }, (pokemonMove: PokemonMove) => {
        if (pokemonMove.getMove().pp < 5 || pokemonMove.ppUp >= 3) {
          return PartyUiHandler.NoEffectMessage;
        }
        return null;
      }, "ppUp");

    this.upPoints = upPoints;
  }

  getDescription(scene: BattleScene): string {
    return i18next.t("modifierType:ModifierType.PokemonPpUpModifierType.description", { upPoints: this.upPoints });
  }
}

export class PokemonNatureChangeModifierType extends PokemonModifierType {
  protected nature: Nature;

  constructor(nature: Nature) {
    super("", `mint_${Utils.getEnumKeys(Stat).find(s => getNatureStatMultiplier(nature, Stat[s]) > 1)?.toLowerCase() || "neutral" }`, ((_type, args) => new Modifiers.PokemonNatureChangeModifier(this, (args[0] as PlayerPokemon).id, this.nature)),
      ((pokemon: PlayerPokemon) => {
        if (pokemon.getNature() === this.nature) {
          return PartyUiHandler.NoEffectMessage;
        }
        return null;
      }), "mint");

    this.nature = nature;
  }

  get name(): string {
    return i18next.t("modifierType:ModifierType.PokemonNatureChangeModifierType.name", { natureName: getNatureName(this.nature) });
  }

  getDescription(scene: BattleScene): string {
    return i18next.t("modifierType:ModifierType.PokemonNatureChangeModifierType.description", { natureName: getNatureName(this.nature, true, true, true) });
  }
}

export class RememberMoveModifierType extends PokemonModifierType {
  constructor(localeKey: string, iconImage: string, group?: string) {
    super(localeKey, iconImage, (type, args) => new Modifiers.RememberMoveModifier(type, (args[0] as PlayerPokemon).id, (args[1] as integer)),
      (pokemon: PlayerPokemon) => {
        if (!pokemon.getLearnableLevelMoves().length) {
          return PartyUiHandler.NoEffectMessage;
        }
        return null;
      }, group);
  }
}

export class DoubleBattleChanceBoosterModifierType extends ModifierType {
  public battleCount: integer;

  constructor(localeKey: string, iconImage: string, battleCount: integer) {
    super(localeKey, iconImage, (_type, _args) => new Modifiers.DoubleBattleChanceBoosterModifier(this, this.battleCount), "lure");

    this.battleCount = battleCount;
  }

  getDescription(scene: BattleScene): string {
    return i18next.t("modifierType:ModifierType.DoubleBattleChanceBoosterModifierType.description", { battleCount: this.battleCount });
  }
}

export class TempBattleStatBoosterModifierType extends ModifierType implements GeneratedPersistentModifierType {
  public tempBattleStat: TempBattleStat;

  constructor(tempBattleStat: TempBattleStat) {
    super("", getTempBattleStatBoosterItemName(tempBattleStat).replace(/\./g, "").replace(/[ ]/g, "_").toLowerCase(),
      (_type, _args) => new Modifiers.TempBattleStatBoosterModifier(this, this.tempBattleStat));

    this.tempBattleStat = tempBattleStat;
  }

  get name(): string {
    return i18next.t(`modifierType:TempBattleStatBoosterItem.${getTempBattleStatBoosterItemName(this.tempBattleStat).replace(/\./g, "").replace(/[ ]/g, "_").toLowerCase()}`);
  }

  getDescription(scene: BattleScene): string {
    return i18next.t("modifierType:ModifierType.TempBattleStatBoosterModifierType.description", { tempBattleStatName: getTempBattleStatName(this.tempBattleStat) });
  }

  getPregenArgs(): any[] {
    return [ this.tempBattleStat ];
  }
}

export class BerryModifierType extends PokemonHeldItemModifierType implements GeneratedPersistentModifierType {
  private berryType: BerryType;

  constructor(berryType: BerryType) {
    super("", `${BerryType[berryType].toLowerCase()}_berry`, (type, args) => new Modifiers.BerryModifier(type, (args[0] as Pokemon).id, berryType), "berry");

    this.berryType = berryType;
  }

  get name(): string {
    return getBerryName(this.berryType);
  }

  getDescription(scene: BattleScene): string {
    return getBerryEffectDescription(this.berryType);
  }

  getPregenArgs(): any[] {
    return [ this.berryType ];
  }
}

function getAttackTypeBoosterItemName(type: Type) {
  switch (type) {
  case Type.NORMAL:
    return "Silk Scarf";
  case Type.FIGHTING:
    return "Black Belt";
  case Type.FLYING:
    return "Sharp Beak";
  case Type.POISON:
    return "Poison Barb";
  case Type.GROUND:
    return "Soft Sand";
  case Type.ROCK:
    return "Hard Stone";
  case Type.BUG:
    return "Silver Powder";
  case Type.GHOST:
    return "Spell Tag";
  case Type.STEEL:
    return "Metal Coat";
  case Type.FIRE:
    return "Charcoal";
  case Type.WATER:
    return "Mystic Water";
  case Type.GRASS:
    return "Miracle Seed";
  case Type.ELECTRIC:
    return "Magnet";
  case Type.PSYCHIC:
    return "Twisted Spoon";
  case Type.ICE:
    return "Never-Melt Ice";
  case Type.DRAGON:
    return "Dragon Fang";
  case Type.DARK:
    return "Black Glasses";
  case Type.FAIRY:
    return "Fairy Feather";
  }
}

export class AttackTypeBoosterModifierType extends PokemonHeldItemModifierType implements GeneratedPersistentModifierType {
  public moveType: Type;
  public boostPercent: integer;

  constructor(moveType: Type, boostPercent: integer) {
    super("", `${getAttackTypeBoosterItemName(moveType).replace(/[ \-]/g, "_").toLowerCase()}`,
      (_type, args) => new Modifiers.AttackTypeBoosterModifier(this, (args[0] as Pokemon).id, moveType, boostPercent));

    this.moveType = moveType;
    this.boostPercent = boostPercent;
  }

  get name(): string {
    return i18next.t(`modifierType:AttackTypeBoosterItem.${getAttackTypeBoosterItemName(this.moveType).replace(/[ \-]/g, "_").toLowerCase()}`);
  }

  getDescription(scene: BattleScene): string {
    // TODO: Need getTypeName?
    return i18next.t("modifierType:ModifierType.AttackTypeBoosterModifierType.description", { moveType: i18next.t(`pokemonInfo:Type.${Type[this.moveType]}`) });
  }

  getPregenArgs(): any[] {
    return [ this.moveType ];
  }
}

export class PokemonLevelIncrementModifierType extends PokemonModifierType {
  constructor(localeKey: string, iconImage: string) {
    super(localeKey, iconImage, (_type, args) => new Modifiers.PokemonLevelIncrementModifier(this, (args[0] as PlayerPokemon).id), (_pokemon: PlayerPokemon) => null);
  }

  getDescription(scene: BattleScene): string {
    return i18next.t("modifierType:ModifierType.PokemonLevelIncrementModifierType.description");
  }
}

export class AllPokemonLevelIncrementModifierType extends ModifierType {
  constructor(localeKey: string, iconImage: string) {
    super(localeKey, iconImage, (_type, _args) => new Modifiers.PokemonLevelIncrementModifier(this, -1));
  }

  getDescription(scene: BattleScene): string {
    return i18next.t("modifierType:ModifierType.AllPokemonLevelIncrementModifierType.description");
  }
}

function getBaseStatBoosterItemName(stat: Stat) {
  switch (stat) {
  case Stat.HP:
    return "HP Up";
  case Stat.ATK:
    return "Protein";
  case Stat.DEF:
    return "Iron";
  case Stat.SPATK:
    return "Calcium";
  case Stat.SPDEF:
    return "Zinc";
  case Stat.SPD:
    return "Carbos";
  }
}

export class PokemonBaseStatBoosterModifierType extends PokemonHeldItemModifierType implements GeneratedPersistentModifierType {
  private localeName: string;
  private stat: Stat;

  constructor(localeName: string, stat: Stat) {
    super("", localeName.replace(/[ \-]/g, "_").toLowerCase(), (_type, args) => new Modifiers.PokemonBaseStatModifier(this, (args[0] as Pokemon).id, this.stat));

    this.localeName = localeName;
    this.stat = stat;
  }

  get name(): string {
    return i18next.t(`modifierType:BaseStatBoosterItem.${this.localeName.replace(/[ \-]/g, "_").toLowerCase()}`);
  }

  getDescription(scene: BattleScene): string {
    return i18next.t("modifierType:ModifierType.PokemonBaseStatBoosterModifierType.description", { statName: getStatName(this.stat) });
  }

  getPregenArgs(): any[] {
    return [ this.stat ];
  }
}

class AllPokemonFullHpRestoreModifierType extends ModifierType {
  private descriptionKey: string;

  constructor(localeKey: string, iconImage: string, descriptionKey?: string, newModifierFunc?: NewModifierFunc) {
    super(localeKey, iconImage, newModifierFunc || ((_type, _args) => new Modifiers.PokemonHpRestoreModifier(this, -1, 0, 100, false)));

    this.descriptionKey = descriptionKey;
  }

  getDescription(scene: BattleScene): string {
    return i18next.t(`${this.descriptionKey || "modifierType:ModifierType.AllPokemonFullHpRestoreModifierType"}.description` as any);
  }
}

class AllPokemonFullReviveModifierType extends AllPokemonFullHpRestoreModifierType {
  constructor(localeKey: string, iconImage: string) {
    super(localeKey, iconImage, "modifierType:ModifierType.AllPokemonFullReviveModifierType", (_type, _args) => new Modifiers.PokemonHpRestoreModifier(this, -1, 0, 100, false, true));
  }
}

export class MoneyRewardModifierType extends ModifierType {
  private moneyMultiplier: number;
  private moneyMultiplierDescriptorKey: string;

  constructor(localeKey: string, iconImage: string, moneyMultiplier: number, moneyMultiplierDescriptorKey: string) {
    super(localeKey, iconImage, (_type, _args) => new Modifiers.MoneyRewardModifier(this, moneyMultiplier), "money", "buy");

    this.moneyMultiplier = moneyMultiplier;
    this.moneyMultiplierDescriptorKey = moneyMultiplierDescriptorKey;
  }

  getDescription(scene: BattleScene): string {
    const moneyAmount = new Utils.IntegerHolder(scene.getWaveMoneyAmount(this.moneyMultiplier));
    scene.applyModifiers(MoneyMultiplierModifier, true, moneyAmount);
    const formattedMoney = Utils.formatMoney(scene.moneyFormat, moneyAmount.value);

    return i18next.t("modifierType:ModifierType.MoneyRewardModifierType.description", {
      moneyMultiplier: i18next.t(this.moneyMultiplierDescriptorKey as any),
      moneyAmount: formattedMoney,
    });
  }
}

export class ExpBoosterModifierType extends ModifierType {
  private boostPercent: integer;

  constructor(localeKey: string, iconImage: string, boostPercent: integer) {
    super(localeKey, iconImage, () => new Modifiers.ExpBoosterModifier(this, boostPercent));

    this.boostPercent = boostPercent;
  }

  getDescription(scene: BattleScene): string {
    return i18next.t("modifierType:ModifierType.ExpBoosterModifierType.description", { boostPercent: this.boostPercent });
  }
}

export class PokemonExpBoosterModifierType extends PokemonHeldItemModifierType {
  private boostPercent: integer;

  constructor(localeKey: string, iconImage: string, boostPercent: integer) {
    super(localeKey, iconImage, (_type, args) => new Modifiers.PokemonExpBoosterModifier(this, (args[0] as Pokemon).id, boostPercent));

    this.boostPercent = boostPercent;
  }

  getDescription(scene: BattleScene): string {
    return i18next.t("modifierType:ModifierType.PokemonExpBoosterModifierType.description", { boostPercent: this.boostPercent });
  }
}

export class PokemonFriendshipBoosterModifierType extends PokemonHeldItemModifierType {
  constructor(localeKey: string, iconImage: string) {
    super(localeKey, iconImage, (_type, args) => new Modifiers.PokemonFriendshipBoosterModifier(this, (args[0] as Pokemon).id));
  }

  getDescription(scene: BattleScene): string {
    return i18next.t("modifierType:ModifierType.PokemonFriendshipBoosterModifierType.description");
  }
}

export class PokemonMoveAccuracyBoosterModifierType extends PokemonHeldItemModifierType {
  private amount: integer;

  constructor(localeKey: string, iconImage: string, amount: integer, group?: string, soundName?: string) {
    super(localeKey, iconImage, (_type, args) => new Modifiers.PokemonMoveAccuracyBoosterModifier(this, (args[0] as Pokemon).id, amount), group, soundName);

    this.amount = amount;
  }

  getDescription(scene: BattleScene): string {
    return i18next.t("modifierType:ModifierType.PokemonMoveAccuracyBoosterModifierType.description", { accuracyAmount: this.amount });
  }
}

export class PokemonMultiHitModifierType extends PokemonHeldItemModifierType {
  constructor(localeKey: string, iconImage: string) {
    super(localeKey, iconImage, (type, args) => new Modifiers.PokemonMultiHitModifier(type as PokemonMultiHitModifierType, (args[0] as Pokemon).id));
  }

  getDescription(scene: BattleScene): string {
    return i18next.t("modifierType:ModifierType.PokemonMultiHitModifierType.description");
  }
}

export class TmModifierType extends PokemonModifierType {
  public moveId: Moves;

  constructor(moveId: Moves) {
    super("", `tm_${Type[allMoves[moveId].type].toLowerCase()}`, (_type, args) => new Modifiers.TmModifier(this, (args[0] as PlayerPokemon).id),
      (pokemon: PlayerPokemon) => {
        if (pokemon.compatibleTms.indexOf(moveId) === -1 || pokemon.getMoveset().filter(m => m?.moveId === moveId).length) {
          return PartyUiHandler.NoEffectMessage;
        }
        return null;
      }, "tm");

    this.moveId = moveId;
  }

  get name(): string {
    return i18next.t("modifierType:ModifierType.TmModifierType.name", {
      moveId: Utils.padInt(Object.keys(tmSpecies).indexOf(this.moveId.toString()) + 1, 3),
      moveName: allMoves[this.moveId].name,
    });
  }

  getDescription(scene: BattleScene): string {
    return i18next.t(scene.enableMoveInfo ? "modifierType:ModifierType.TmModifierTypeWithInfo.description" : "modifierType:ModifierType.TmModifierType.description", { moveName: allMoves[this.moveId].name });
  }
}

export class EvolutionItemModifierType extends PokemonModifierType implements GeneratedPersistentModifierType {
  public evolutionItem: EvolutionItem;

  constructor(evolutionItem: EvolutionItem) {
    super("", EvolutionItem[evolutionItem].toLowerCase(), (_type, args) => new Modifiers.EvolutionItemModifier(this, (args[0] as PlayerPokemon).id),
      (pokemon: PlayerPokemon) => {
        if (pokemonEvolutions.hasOwnProperty(pokemon.species.speciesId) && pokemonEvolutions[pokemon.species.speciesId].filter(e => e.item === this.evolutionItem
          && (!e.condition || e.condition.predicate(pokemon))).length && (pokemon.getFormKey() !== SpeciesFormKey.GIGANTAMAX)) {
          return null;
        } else if (pokemon.isFusion() && pokemonEvolutions.hasOwnProperty(pokemon.fusionSpecies.speciesId) && pokemonEvolutions[pokemon.fusionSpecies.speciesId].filter(e => e.item === this.evolutionItem
        && (!e.condition || e.condition.predicate(pokemon))).length && (pokemon.getFusionFormKey() !== SpeciesFormKey.GIGANTAMAX)) {
          return null;
        }

        return PartyUiHandler.NoEffectMessage;
      });

    this.evolutionItem = evolutionItem;
  }

  get name(): string {
    return i18next.t(`modifierType:EvolutionItem.${EvolutionItem[this.evolutionItem]}`);
  }

  getDescription(scene: BattleScene): string {
    return i18next.t("modifierType:ModifierType.EvolutionItemModifierType.description");
  }

  getPregenArgs(): any[] {
    return [ this.evolutionItem ];
  }
}

/**
 * Class that represents form changing items
 */
export class FormChangeItemModifierType extends PokemonModifierType implements GeneratedPersistentModifierType {
  public formChangeItem: FormChangeItem;

  constructor(formChangeItem: FormChangeItem) {
    super("", FormChangeItem[formChangeItem].toLowerCase(), (_type, args) => new Modifiers.PokemonFormChangeItemModifier(this, (args[0] as PlayerPokemon).id, formChangeItem, true),
      (pokemon: PlayerPokemon) => {
        // Make sure the Pokemon has alternate forms
        if (pokemonFormChanges.hasOwnProperty(pokemon.species.speciesId)
          // Get all form changes for this species with an item trigger, including any compound triggers
          && pokemonFormChanges[pokemon.species.speciesId].filter(fc => fc.trigger.hasTriggerType(SpeciesFormChangeItemTrigger))
          // Returns true if any form changes match this item
            .map(fc => fc.findTrigger(SpeciesFormChangeItemTrigger) as SpeciesFormChangeItemTrigger)
            .flat().flatMap(fc => fc.item).includes(this.formChangeItem)
        ) {
          return null;
        }

        return PartyUiHandler.NoEffectMessage;
      });

    this.formChangeItem = formChangeItem;
  }

  get name(): string {
    return i18next.t(`modifierType:FormChangeItem.${FormChangeItem[this.formChangeItem]}`);
  }

  getDescription(scene: BattleScene): string {
    return i18next.t("modifierType:ModifierType.FormChangeItemModifierType.description");
  }

  getPregenArgs(): any[] {
    return [ this.formChangeItem ];
  }
}

export class FusePokemonModifierType extends PokemonModifierType {
  constructor(localeKey: string, iconImage: string) {
    super(localeKey, iconImage, (_type, args) => new Modifiers.FusePokemonModifier(this, (args[0] as PlayerPokemon).id, (args[1] as PlayerPokemon).id),
      (pokemon: PlayerPokemon) => {
        if (pokemon.isFusion()) {
          return PartyUiHandler.NoEffectMessage;
        }
        return null;
      });
  }

  getDescription(scene: BattleScene): string {
    return i18next.t("modifierType:ModifierType.FusePokemonModifierType.description");
  }
}

class AttackTypeBoosterModifierTypeGenerator extends ModifierTypeGenerator {
  constructor() {
    super((party: Pokemon[], pregenArgs?: any[]) => {
      if (pregenArgs) {
        return new AttackTypeBoosterModifierType(pregenArgs[0] as Type, 20);
      }

      const attackMoveTypes = party.map(p => p.getMoveset().map(m => m.getMove()).filter(m => m instanceof AttackMove).map(m => m.type)).flat();
      if (!attackMoveTypes.length) {
        return null;
      }

      const attackMoveTypeWeights = new Map<Type, integer>();
      let totalWeight = 0;
      for (const t of attackMoveTypes) {
        if (attackMoveTypeWeights.has(t)) {
          if (attackMoveTypeWeights.get(t) < 3) {
            attackMoveTypeWeights.set(t, attackMoveTypeWeights.get(t) + 1);
          } else {
            continue;
          }
        } else {
          attackMoveTypeWeights.set(t, 1);
        }
        totalWeight++;
      }

      if (!totalWeight) {
        return null;
      }

      let type: Type;

      const randInt = Utils.randSeedInt(totalWeight);
      let weight = 0;

      for (const t of attackMoveTypeWeights.keys()) {
        const typeWeight = attackMoveTypeWeights.get(t);
        if (randInt <= weight + typeWeight) {
          type = t;
          break;
        }
        weight += typeWeight;
      }

      return new AttackTypeBoosterModifierType(type, 20);
    });
  }
}

class TmModifierTypeGenerator extends ModifierTypeGenerator {
  constructor(tier: ModifierTier) {
    super((party: Pokemon[]) => {
      const partyMemberCompatibleTms = party.map(p => (p as PlayerPokemon).compatibleTms.filter(tm => !p.moveset.find(m => m.moveId === tm)));
      const tierUniqueCompatibleTms = partyMemberCompatibleTms.flat().filter(tm => tmPoolTiers[tm] === tier).filter(tm => !allMoves[tm].name.endsWith(" (N)")).filter((tm, i, array) => array.indexOf(tm) === i);
      if (!tierUniqueCompatibleTms.length) {
        return null;
      }
      const randTmIndex = Utils.randSeedInt(tierUniqueCompatibleTms.length);
      return new TmModifierType(tierUniqueCompatibleTms[randTmIndex]);
    });
  }
}

class EvolutionItemModifierTypeGenerator extends ModifierTypeGenerator {
  constructor(rare: boolean) {
    super((party: Pokemon[], pregenArgs?: any[]) => {
      if (pregenArgs) {
        return new EvolutionItemModifierType(pregenArgs[0] as EvolutionItem);
      }

      const evolutionItemPool = [
        party.filter(p => pokemonEvolutions.hasOwnProperty(p.species.speciesId)).map(p => {
          const evolutions = pokemonEvolutions[p.species.speciesId];
          return evolutions.filter(e => e.item !== EvolutionItem.NONE && (e.evoFormKey === null || (e.preFormKey || "") === p.getFormKey()) && (!e.condition || e.condition.predicate(p)));
        }).flat(),
        party.filter(p => p.isFusion() && pokemonEvolutions.hasOwnProperty(p.fusionSpecies.speciesId)).map(p => {
          const evolutions = pokemonEvolutions[p.fusionSpecies.speciesId];
          return evolutions.filter(e => e.item !== EvolutionItem.NONE && (e.evoFormKey === null || (e.preFormKey || "") === p.getFusionFormKey()) && (!e.condition || e.condition.predicate(p)));
        }).flat()
      ].flat().flatMap(e => e.item).filter(i => (i > 50) === rare);

      if (!evolutionItemPool.length) {
        return null;
      }

      return new EvolutionItemModifierType(evolutionItemPool[Utils.randSeedInt(evolutionItemPool.length)]);
    });
  }
}

class FormChangeItemModifierTypeGenerator extends ModifierTypeGenerator {
  constructor() {
    super((party: Pokemon[], pregenArgs?: any[]) => {
      if (pregenArgs) {
        return new FormChangeItemModifierType(pregenArgs[0] as FormChangeItem);
      }

      const formChangeItemPool = [...new Set(party.filter(p => pokemonFormChanges.hasOwnProperty(p.species.speciesId)).map(p => {
        const formChanges = pokemonFormChanges[p.species.speciesId];
        let formChangeItemTriggers = formChanges.filter(fc => ((fc.formKey.indexOf(SpeciesFormKey.MEGA) === -1 && fc.formKey.indexOf(SpeciesFormKey.PRIMAL) === -1) || party[0].scene.getModifiers(Modifiers.MegaEvolutionAccessModifier).length)
          && ((fc.formKey.indexOf(SpeciesFormKey.GIGANTAMAX) === -1 && fc.formKey.indexOf(SpeciesFormKey.ETERNAMAX) === -1) || party[0].scene.getModifiers(Modifiers.GigantamaxAccessModifier).length))
          .map(fc => fc.findTrigger(SpeciesFormChangeItemTrigger) as SpeciesFormChangeItemTrigger)
          .filter(t => t && t.active && !p.scene.findModifier(m => m instanceof Modifiers.PokemonFormChangeItemModifier && m.pokemonId === p.id && m.formChangeItem === t.item));

        if (p.species.speciesId === Species.NECROZMA) {
          // technically we could use a simplified version and check for formChanges.length > 3, but in case any code changes later, this might break...

          let foundULTRA_Z = false,
            foundN_LUNA = false,
            foundN_SOLAR = false;
          formChangeItemTriggers.forEach((fc, i) => {
            switch (fc.item) {
            case FormChangeItem.ULTRANECROZIUM_Z:
              foundULTRA_Z = true;
              break;
            case FormChangeItem.N_LUNARIZER:
              foundN_LUNA = true;
              break;
            case FormChangeItem.N_SOLARIZER:
              foundN_SOLAR = true;
              break;
            }
          });
          if (foundULTRA_Z && foundN_LUNA && foundN_SOLAR) {
            // all three items are present -> user hasn't acquired any of the N_*ARIZERs -> block ULTRANECROZIUM_Z acquisition.
            formChangeItemTriggers = formChangeItemTriggers.filter(fc => fc.item !== FormChangeItem.ULTRANECROZIUM_Z);
          }
        }
        return formChangeItemTriggers;
      }).flat().flatMap(fc => fc.item))];
      // convert it into a set to remove duplicate values, which can appear when the same species with a potential form change is in the party.

      if (!formChangeItemPool.length) {
        return null;
      }

      return new FormChangeItemModifierType(formChangeItemPool[Utils.randSeedInt(formChangeItemPool.length)]);
    });
  }
}

export class TerastallizeModifierType extends PokemonHeldItemModifierType implements GeneratedPersistentModifierType {
  private teraType: Type;

  constructor(teraType: Type) {
    super("", `${Type[teraType].toLowerCase()}_tera_shard`, (type, args) => new Modifiers.TerastallizeModifier(type as TerastallizeModifierType, (args[0] as Pokemon).id, teraType), "tera_shard");

    this.teraType = teraType;
  }

  get name(): string {
    return i18next.t("modifierType:ModifierType.TerastallizeModifierType.name", { teraType: i18next.t(`pokemonInfo:Type.${Type[this.teraType]}`) });
  }

  getDescription(scene: BattleScene): string {
    return i18next.t("modifierType:ModifierType.TerastallizeModifierType.description", { teraType: i18next.t(`pokemonInfo:Type.${Type[this.teraType]}`) });
  }

  getPregenArgs(): any[] {
    return [ this.teraType ];
  }
}

export class ContactHeldItemTransferChanceModifierType extends PokemonHeldItemModifierType {
  private chancePercent: integer;

  constructor(localeKey: string, iconImage: string, chancePercent: integer, group?: string, soundName?: string) {
    super(localeKey, iconImage, (type, args) => new Modifiers.ContactHeldItemTransferChanceModifier(type, (args[0] as Pokemon).id, chancePercent), group, soundName);

    this.chancePercent = chancePercent;
  }

  getDescription(scene: BattleScene): string {
    return i18next.t("modifierType:ModifierType.ContactHeldItemTransferChanceModifierType.description", { chancePercent: this.chancePercent });
  }
}

export class TurnHeldItemTransferModifierType extends PokemonHeldItemModifierType {
  constructor(localeKey: string, iconImage: string, group?: string, soundName?: string) {
    super(localeKey, iconImage, (type, args) => new Modifiers.TurnHeldItemTransferModifier(type, (args[0] as Pokemon).id), group, soundName);
  }

  getDescription(scene: BattleScene): string {
    return i18next.t("modifierType:ModifierType.TurnHeldItemTransferModifierType.description");
  }
}

export class EnemyAttackStatusEffectChanceModifierType extends ModifierType {
  private chancePercent: integer;
  private effect: StatusEffect;

  constructor(localeKey: string, iconImage: string, chancePercent: integer, effect: StatusEffect, stackCount?: integer) {
    super(localeKey, iconImage, (type, args) => new Modifiers.EnemyAttackStatusEffectChanceModifier(type, effect, chancePercent, stackCount), "enemy_status_chance");

    this.chancePercent = chancePercent;
    this.effect = effect;
  }

  getDescription(scene: BattleScene): string {
    return i18next.t("modifierType:ModifierType.EnemyAttackStatusEffectChanceModifierType.description", {
      chancePercent: this.chancePercent,
      statusEffect: getStatusEffectDescriptor(this.effect),
    });
  }
}

export class EnemyEndureChanceModifierType extends ModifierType {
  private chancePercent: number;

  constructor(localeKey: string, iconImage: string, chancePercent: number) {
    super(localeKey, iconImage, (type, _args) => new Modifiers.EnemyEndureChanceModifier(type, chancePercent), "enemy_endure");

    this.chancePercent = chancePercent;
  }

  getDescription(scene: BattleScene): string {
    return i18next.t("modifierType:ModifierType.EnemyEndureChanceModifierType.description", { chancePercent: this.chancePercent });
  }
}

export type ModifierTypeFunc = () => ModifierType;
type WeightedModifierTypeWeightFunc = (party: Pokemon[], rerollCount?: integer) => integer;

class WeightedModifierType {
  public modifierType: ModifierType;
  public weight: integer | WeightedModifierTypeWeightFunc;
  public maxWeight: integer;

  constructor(modifierTypeFunc: ModifierTypeFunc, weight: integer | WeightedModifierTypeWeightFunc, maxWeight?: integer) {
    this.modifierType = modifierTypeFunc();
    this.modifierType.id = Object.keys(modifierTypes).find(k => modifierTypes[k] === modifierTypeFunc);
    this.weight = weight;
    this.maxWeight = maxWeight || (!(weight instanceof Function) ? weight : 0);
  }

  setTier(tier: ModifierTier) {
    this.modifierType.setTier(tier);
  }
}

export const modifierTypes = {
  POKEBALL: () => new AddPokeballModifierType("pb", PokeballType.POKEBALL, 5),
  GREAT_BALL: () => new AddPokeballModifierType("gb", PokeballType.GREAT_BALL, 5),
  ULTRA_BALL: () => new AddPokeballModifierType("ub", PokeballType.ULTRA_BALL, 5),
  ROGUE_BALL: () => new AddPokeballModifierType("rb", PokeballType.ROGUE_BALL, 5),
  MASTER_BALL: () => new AddPokeballModifierType("mb", PokeballType.MASTER_BALL, 1),

  RARE_CANDY: () => new PokemonLevelIncrementModifierType("modifierType:ModifierType.RARE_CANDY", "rare_candy"),
  RARER_CANDY: () => new AllPokemonLevelIncrementModifierType("modifierType:ModifierType.RARER_CANDY", "rarer_candy"),

  EVOLUTION_ITEM: () => new EvolutionItemModifierTypeGenerator(false),
  RARE_EVOLUTION_ITEM: () => new EvolutionItemModifierTypeGenerator(true),
  FORM_CHANGE_ITEM: () => new FormChangeItemModifierTypeGenerator(),

  MEGA_BRACELET: () => new ModifierType("modifierType:ModifierType.MEGA_BRACELET", "mega_bracelet", (type, _args) => new Modifiers.MegaEvolutionAccessModifier(type)),
  DYNAMAX_BAND: () => new ModifierType("modifierType:ModifierType.DYNAMAX_BAND", "dynamax_band", (type, _args) => new Modifiers.GigantamaxAccessModifier(type)),
  TERA_ORB: () => new ModifierType("modifierType:ModifierType.TERA_ORB", "tera_orb", (type, _args) => new Modifiers.TerastallizeAccessModifier(type)),

  MAP: () => new ModifierType("modifierType:ModifierType.MAP", "map", (type, _args) => new Modifiers.MapModifier(type)),

  POTION: () => new PokemonHpRestoreModifierType("modifierType:ModifierType.POTION", "potion", 20, 10),
  SUPER_POTION: () => new PokemonHpRestoreModifierType("modifierType:ModifierType.SUPER_POTION", "super_potion", 50, 25),
  HYPER_POTION: () => new PokemonHpRestoreModifierType("modifierType:ModifierType.HYPER_POTION", "hyper_potion", 200, 50),
  MAX_POTION: () => new PokemonHpRestoreModifierType("modifierType:ModifierType.MAX_POTION", "max_potion", 0, 100),
  FULL_RESTORE: () => new PokemonHpRestoreModifierType("modifierType:ModifierType.FULL_RESTORE", "full_restore", 0, 100, true),

  REVIVE: () => new PokemonReviveModifierType("modifierType:ModifierType.REVIVE", "revive", 50),
  MAX_REVIVE: () => new PokemonReviveModifierType("modifierType:ModifierType.MAX_REVIVE", "max_revive", 100),

  FULL_HEAL: () => new PokemonStatusHealModifierType("modifierType:ModifierType.FULL_HEAL", "full_heal"),

  SACRED_ASH: () => new AllPokemonFullReviveModifierType("modifierType:ModifierType.SACRED_ASH", "sacred_ash"),

  REVIVER_SEED: () => new PokemonHeldItemModifierType("modifierType:ModifierType.REVIVER_SEED", "reviver_seed", (type, args) => new Modifiers.PokemonInstantReviveModifier(type, (args[0] as Pokemon).id)),

  ETHER: () => new PokemonPpRestoreModifierType("modifierType:ModifierType.ETHER", "ether", 10),
  MAX_ETHER: () => new PokemonPpRestoreModifierType("modifierType:ModifierType.MAX_ETHER", "max_ether", -1),

  ELIXIR: () => new PokemonAllMovePpRestoreModifierType("modifierType:ModifierType.ELIXIR", "elixir", 10),
  MAX_ELIXIR: () => new PokemonAllMovePpRestoreModifierType("modifierType:ModifierType.MAX_ELIXIR", "max_elixir", -1),

  PP_UP: () => new PokemonPpUpModifierType("modifierType:ModifierType.PP_UP", "pp_up", 1),
  PP_MAX: () => new PokemonPpUpModifierType("modifierType:ModifierType.PP_MAX", "pp_max", 3),

  /*REPEL: () => new DoubleBattleChanceBoosterModifierType('Repel', 5),
  SUPER_REPEL: () => new DoubleBattleChanceBoosterModifierType('Super Repel', 10),
  MAX_REPEL: () => new DoubleBattleChanceBoosterModifierType('Max Repel', 25),*/

  LURE: () => new DoubleBattleChanceBoosterModifierType("modifierType:ModifierType.LURE", "lure", 5),
  SUPER_LURE: () => new DoubleBattleChanceBoosterModifierType("modifierType:ModifierType.SUPER_LURE", "super_lure", 10),
  MAX_LURE: () => new DoubleBattleChanceBoosterModifierType("modifierType:ModifierType.MAX_LURE", "max_lure", 25),

  TEMP_STAT_BOOSTER: () => new ModifierTypeGenerator((party: Pokemon[], pregenArgs?: any[]) => {
    if (pregenArgs) {
      return new TempBattleStatBoosterModifierType(pregenArgs[0] as TempBattleStat);
    }
    const randTempBattleStat = Utils.randSeedInt(6) as TempBattleStat;
    return new TempBattleStatBoosterModifierType(randTempBattleStat);
  }),
  DIRE_HIT: () => new TempBattleStatBoosterModifierType(TempBattleStat.CRIT),

  BASE_STAT_BOOSTER: () => new ModifierTypeGenerator((party: Pokemon[], pregenArgs?: any[]) => {
    if (pregenArgs) {
      const stat = pregenArgs[0] as Stat;
      return new PokemonBaseStatBoosterModifierType(getBaseStatBoosterItemName(stat), stat);
    }
    const randStat = Utils.randSeedInt(6) as Stat;
    return new PokemonBaseStatBoosterModifierType(getBaseStatBoosterItemName(randStat), randStat);
  }),

  ATTACK_TYPE_BOOSTER: () => new AttackTypeBoosterModifierTypeGenerator(),

  MINT: () => new ModifierTypeGenerator((party: Pokemon[], pregenArgs?: any[]) => {
    if (pregenArgs) {
      return new PokemonNatureChangeModifierType(pregenArgs[0] as Nature);
    }
    return new PokemonNatureChangeModifierType(Utils.randSeedInt(Utils.getEnumValues(Nature).length) as Nature);
  }),

  TERA_SHARD: () => new ModifierTypeGenerator((party: Pokemon[], pregenArgs?: any[]) => {
    if (pregenArgs) {
      return new TerastallizeModifierType(pregenArgs[0] as Type);
    }
    if (!party[0].scene.getModifiers(Modifiers.TerastallizeAccessModifier).length) {
      return null;
    }
    let type: Type;
    if (!Utils.randSeedInt(3)) {
      const partyMemberTypes = party.map(p => p.getTypes(false, false, true)).flat();
      type = Utils.randSeedItem(partyMemberTypes);
    } else {
      type = Utils.randSeedInt(64) ? Utils.randSeedInt(18) as Type : Type.STELLAR;
    }
    return new TerastallizeModifierType(type);
  }),

  BERRY: () => new ModifierTypeGenerator((party: Pokemon[], pregenArgs?: any[]) => {
    if (pregenArgs) {
      return new BerryModifierType(pregenArgs[0] as BerryType);
    }
    const berryTypes = Utils.getEnumValues(BerryType);
    let randBerryType: BerryType;
    const rand = Utils.randSeedInt(12);
    if (rand < 2) {
      randBerryType = BerryType.SITRUS;
    } else if (rand < 4) {
      randBerryType = BerryType.LUM;
    } else if (rand < 6) {
      randBerryType = BerryType.LEPPA;
    } else {
      randBerryType = berryTypes[Utils.randSeedInt(berryTypes.length - 3) + 2];
    }
    return new BerryModifierType(randBerryType);
  }),

  TM_COMMON: () => new TmModifierTypeGenerator(ModifierTier.COMMON),
  TM_GREAT: () => new TmModifierTypeGenerator(ModifierTier.GREAT),
  TM_ULTRA: () => new TmModifierTypeGenerator(ModifierTier.ULTRA),

  MEMORY_MUSHROOM: () => new RememberMoveModifierType("modifierType:ModifierType.MEMORY_MUSHROOM", "big_mushroom"),

  EXP_SHARE: () => new ModifierType("modifierType:ModifierType.EXP_SHARE", "exp_share", (type, _args) => new Modifiers.ExpShareModifier(type)),
  EXP_BALANCE: () => new ModifierType("modifierType:ModifierType.EXP_BALANCE", "exp_balance", (type, _args) => new Modifiers.ExpBalanceModifier(type)),

  OVAL_CHARM: () => new ModifierType("modifierType:ModifierType.OVAL_CHARM", "oval_charm", (type, _args) => new Modifiers.MultipleParticipantExpBonusModifier(type)),

  EXP_CHARM: () => new ExpBoosterModifierType("modifierType:ModifierType.EXP_CHARM", "exp_charm", 25),
  SUPER_EXP_CHARM: () => new ExpBoosterModifierType("modifierType:ModifierType.SUPER_EXP_CHARM", "super_exp_charm", 60),
  GOLDEN_EXP_CHARM: () => new ExpBoosterModifierType("modifierType:ModifierType.GOLDEN_EXP_CHARM", "golden_exp_charm", 100),

  LUCKY_EGG: () => new PokemonExpBoosterModifierType("modifierType:ModifierType.LUCKY_EGG", "lucky_egg", 40),
  GOLDEN_EGG: () => new PokemonExpBoosterModifierType("modifierType:ModifierType.GOLDEN_EGG", "golden_egg", 100),

  SOOTHE_BELL: () => new PokemonFriendshipBoosterModifierType("modifierType:ModifierType.SOOTHE_BELL", "soothe_bell"),

  SOUL_DEW: () => new PokemonHeldItemModifierType("modifierType:ModifierType.SOUL_DEW", "soul_dew", (type, args) => new Modifiers.PokemonNatureWeightModifier(type, (args[0] as Pokemon).id)),

  NUGGET: () => new MoneyRewardModifierType("modifierType:ModifierType.NUGGET", "nugget", 1, "modifierType:ModifierType.MoneyRewardModifierType.extra.small"),
  BIG_NUGGET: () => new MoneyRewardModifierType("modifierType:ModifierType.BIG_NUGGET", "big_nugget", 2.5, "modifierType:ModifierType.MoneyRewardModifierType.extra.moderate"),
  RELIC_GOLD: () => new MoneyRewardModifierType("modifierType:ModifierType.RELIC_GOLD", "relic_gold", 10, "modifierType:ModifierType.MoneyRewardModifierType.extra.large"),

  AMULET_COIN: () => new ModifierType("modifierType:ModifierType.AMULET_COIN", "amulet_coin", (type, _args) => new Modifiers.MoneyMultiplierModifier(type)),
  GOLDEN_PUNCH: () => new PokemonHeldItemModifierType("modifierType:ModifierType.GOLDEN_PUNCH", "golden_punch", (type, args) => new Modifiers.DamageMoneyRewardModifier(type, (args[0] as Pokemon).id)),
  COIN_CASE: () => new ModifierType("modifierType:ModifierType.COIN_CASE", "coin_case", (type, _args) => new Modifiers.MoneyInterestModifier(type)),

  LOCK_CAPSULE: () => new ModifierType("modifierType:ModifierType.LOCK_CAPSULE", "lock_capsule", (type, _args) => new Modifiers.LockModifierTiersModifier(type)),

  GRIP_CLAW: () => new ContactHeldItemTransferChanceModifierType("modifierType:ModifierType.GRIP_CLAW", "grip_claw", 10),
  WIDE_LENS: () => new PokemonMoveAccuracyBoosterModifierType("modifierType:ModifierType.WIDE_LENS", "wide_lens", 5),

  MULTI_LENS: () => new PokemonMultiHitModifierType("modifierType:ModifierType.MULTI_LENS", "zoom_lens"),

  HEALING_CHARM: () => new ModifierType("modifierType:ModifierType.HEALING_CHARM", "healing_charm", (type, _args) => new Modifiers.HealingBoosterModifier(type, 1.1)),
  CANDY_JAR: () => new ModifierType("modifierType:ModifierType.CANDY_JAR", "candy_jar", (type, _args) => new Modifiers.LevelIncrementBoosterModifier(type)),

  BERRY_POUCH: () => new ModifierType("modifierType:ModifierType.BERRY_POUCH", "berry_pouch", (type, _args) => new Modifiers.PreserveBerryModifier(type)),

  FOCUS_BAND: () => new PokemonHeldItemModifierType("modifierType:ModifierType.FOCUS_BAND", "focus_band", (type, args) => new Modifiers.SurviveDamageModifier(type, (args[0] as Pokemon).id)),

  QUICK_CLAW: () => new PokemonHeldItemModifierType("modifierType:ModifierType.QUICK_CLAW", "quick_claw", (type, args) => new Modifiers.BypassSpeedChanceModifier(type, (args[0] as Pokemon).id)),

  KINGS_ROCK: () => new PokemonHeldItemModifierType("modifierType:ModifierType.KINGS_ROCK", "kings_rock", (type, args) => new Modifiers.FlinchChanceModifier(type, (args[0] as Pokemon).id)),

  LEFTOVERS: () => new PokemonHeldItemModifierType("modifierType:ModifierType.LEFTOVERS", "leftovers", (type, args) => new Modifiers.TurnHealModifier(type, (args[0] as Pokemon).id)),
  SHELL_BELL: () => new PokemonHeldItemModifierType("modifierType:ModifierType.SHELL_BELL", "shell_bell", (type, args) => new Modifiers.HitHealModifier(type, (args[0] as Pokemon).id)),

  TOXIC_ORB: () => new PokemonHeldItemModifierType("modifierType:ModifierType.TOXIC_ORB", "toxic_orb", (type, args) => new Modifiers.TurnStatusEffectModifier(type, (args[0] as Pokemon).id)),
  FLAME_ORB: () => new PokemonHeldItemModifierType("modifierType:ModifierType.FLAME_ORB", "flame_orb", (type, args) => new Modifiers.TurnStatusEffectModifier(type, (args[0] as Pokemon).id)),

  BATON: () => new PokemonHeldItemModifierType("modifierType:ModifierType.BATON", "stick", (type, args) => new Modifiers.SwitchEffectTransferModifier(type, (args[0] as Pokemon).id)),

  SHINY_CHARM: () => new ModifierType("modifierType:ModifierType.SHINY_CHARM", "shiny_charm", (type, _args) => new Modifiers.ShinyRateBoosterModifier(type)),
  ABILITY_CHARM: () => new ModifierType("modifierType:ModifierType.ABILITY_CHARM", "ability_charm", (type, _args) => new Modifiers.HiddenAbilityRateBoosterModifier(type)),

  IV_SCANNER: () => new ModifierType("modifierType:ModifierType.IV_SCANNER", "scanner", (type, _args) => new Modifiers.IvScannerModifier(type)),

  DNA_SPLICERS: () => new FusePokemonModifierType("modifierType:ModifierType.DNA_SPLICERS", "dna_splicers"),

  MINI_BLACK_HOLE: () => new TurnHeldItemTransferModifierType("modifierType:ModifierType.MINI_BLACK_HOLE", "mini_black_hole"),

  VOUCHER: () => new AddVoucherModifierType(VoucherType.REGULAR, 1),
  VOUCHER_PLUS: () => new AddVoucherModifierType(VoucherType.PLUS, 1),
  VOUCHER_PREMIUM: () => new AddVoucherModifierType(VoucherType.PREMIUM, 1),

  GOLDEN_POKEBALL: () => new ModifierType("modifierType:ModifierType.GOLDEN_POKEBALL", "pb_gold", (type, _args) => new Modifiers.ExtraModifierModifier(type), null, "pb_bounce_1"),

  ENEMY_DAMAGE_BOOSTER: () => new ModifierType("modifierType:ModifierType.ENEMY_DAMAGE_BOOSTER", "wl_item_drop", (type, _args) => new Modifiers.EnemyDamageBoosterModifier(type, 5)),
  ENEMY_DAMAGE_REDUCTION: () => new ModifierType("modifierType:ModifierType.ENEMY_DAMAGE_REDUCTION", "wl_guard_spec", (type, _args) => new Modifiers.EnemyDamageReducerModifier(type, 2.5)),
  //ENEMY_SUPER_EFFECT_BOOSTER: () => new ModifierType('Type Advantage Token', 'Increases damage of super effective attacks by 30%', (type, _args) => new Modifiers.EnemySuperEffectiveDamageBoosterModifier(type, 30), 'wl_custom_super_effective'),
  ENEMY_HEAL: () => new ModifierType("modifierType:ModifierType.ENEMY_HEAL", "wl_potion", (type, _args) => new Modifiers.EnemyTurnHealModifier(type, 2, 10)),
  ENEMY_ATTACK_POISON_CHANCE: () => new EnemyAttackStatusEffectChanceModifierType("modifierType:ModifierType.ENEMY_ATTACK_POISON_CHANCE", "wl_antidote", 5, StatusEffect.POISON, 10),
  ENEMY_ATTACK_PARALYZE_CHANCE: () => new EnemyAttackStatusEffectChanceModifierType("modifierType:ModifierType.ENEMY_ATTACK_PARALYZE_CHANCE", "wl_paralyze_heal", 2.5, StatusEffect.PARALYSIS, 10),
  ENEMY_ATTACK_BURN_CHANCE: () => new EnemyAttackStatusEffectChanceModifierType("modifierType:ModifierType.ENEMY_ATTACK_BURN_CHANCE", "wl_burn_heal", 5, StatusEffect.BURN, 10),
  ENEMY_STATUS_EFFECT_HEAL_CHANCE: () => new ModifierType("modifierType:ModifierType.ENEMY_STATUS_EFFECT_HEAL_CHANCE", "wl_full_heal", (type, _args) => new Modifiers.EnemyStatusEffectHealChanceModifier(type, 2.5, 10)),
  ENEMY_ENDURE_CHANCE: () => new EnemyEndureChanceModifierType("modifierType:ModifierType.ENEMY_ENDURE_CHANCE", "wl_reset_urge", 2),
  ENEMY_FUSED_CHANCE: () => new ModifierType("modifierType:ModifierType.ENEMY_FUSED_CHANCE", "wl_custom_spliced", (type, _args) => new Modifiers.EnemyFusionChanceModifier(type, 1)),
};

interface ModifierPool {
  [tier: string]: WeightedModifierType[]
}

const modifierPool: ModifierPool = {
  [ModifierTier.COMMON]: [
    new WeightedModifierType(modifierTypes.POKEBALL, 6),
    new WeightedModifierType(modifierTypes.RARE_CANDY, 2),
    new WeightedModifierType(modifierTypes.POTION, (party: Pokemon[]) => {
      const thresholdPartyMemberCount = Math.min(party.filter(p => (p.getInverseHp() >= 10 || p.getHpRatio() <= 0.875) && !p.isFainted()).length, 3);
      return thresholdPartyMemberCount * 3;
    }, 9),
    new WeightedModifierType(modifierTypes.SUPER_POTION, (party: Pokemon[]) => {
      const thresholdPartyMemberCount = Math.min(party.filter(p => (p.getInverseHp() >= 25 || p.getHpRatio() <= 0.75) && !p.isFainted()).length, 3);
      return thresholdPartyMemberCount;
    }, 3),
    new WeightedModifierType(modifierTypes.ETHER, (party: Pokemon[]) => {
      const thresholdPartyMemberCount = Math.min(party.filter(p => p.hp && p.getMoveset().filter(m => m.ppUsed && (m.getMovePp() - m.ppUsed) <= 5).length).length, 3);
      return thresholdPartyMemberCount * 3;
    }, 9),
    new WeightedModifierType(modifierTypes.MAX_ETHER, (party: Pokemon[]) => {
      const thresholdPartyMemberCount = Math.min(party.filter(p => p.hp && p.getMoveset().filter(m => m.ppUsed && (m.getMovePp() - m.ppUsed) <= 5).length).length, 3);
      return thresholdPartyMemberCount;
    }, 3),
    new WeightedModifierType(modifierTypes.LURE, 2),
    new WeightedModifierType(modifierTypes.TEMP_STAT_BOOSTER, 4),
    new WeightedModifierType(modifierTypes.BERRY, 2),
    new WeightedModifierType(modifierTypes.TM_COMMON, 1),
  ].map(m => {
    m.setTier(ModifierTier.COMMON); return m;
  }),
  [ModifierTier.GREAT]: [
    new WeightedModifierType(modifierTypes.GREAT_BALL, 6),
    new WeightedModifierType(modifierTypes.FULL_HEAL, (party: Pokemon[]) => {
      const statusEffectPartyMemberCount = Math.min(party.filter(p => p.hp && !!p.status && !p.getHeldItems().some(i => {
        if (i instanceof Modifiers.TurnStatusEffectModifier) {
          return (i as Modifiers.TurnStatusEffectModifier).getStatusEffect() === p.status.effect;
        }
        return false;
      })).length, 3);
      return statusEffectPartyMemberCount * 6;
    }, 18),
    new WeightedModifierType(modifierTypes.REVIVE, (party: Pokemon[]) => {
      const faintedPartyMemberCount = Math.min(party.filter(p => p.isFainted()).length, 3);
      return faintedPartyMemberCount * 9;
    }, 27),
    new WeightedModifierType(modifierTypes.MAX_REVIVE, (party: Pokemon[]) => {
      const faintedPartyMemberCount = Math.min(party.filter(p => p.isFainted()).length, 3);
      return faintedPartyMemberCount * 3;
    }, 9),
    new WeightedModifierType(modifierTypes.SACRED_ASH, (party: Pokemon[]) => {
      return party.filter(p => p.isFainted()).length >= Math.ceil(party.length / 2) ? 1 : 0;
    }, 1),
    new WeightedModifierType(modifierTypes.HYPER_POTION, (party: Pokemon[]) => {
      const thresholdPartyMemberCount = Math.min(party.filter(p => (p.getInverseHp() >= 100 || p.getHpRatio() <= 0.625) && !p.isFainted()).length, 3);
      return thresholdPartyMemberCount * 3;
    }, 9),
    new WeightedModifierType(modifierTypes.MAX_POTION, (party: Pokemon[]) => {
      const thresholdPartyMemberCount = Math.min(party.filter(p => (p.getInverseHp() >= 150 || p.getHpRatio() <= 0.5) && !p.isFainted()).length, 3);
      return thresholdPartyMemberCount;
    }, 3),
    new WeightedModifierType(modifierTypes.FULL_RESTORE, (party: Pokemon[]) => {
      const statusEffectPartyMemberCount = Math.min(party.filter(p => p.hp && !!p.status && !p.getHeldItems().some(i => {
        if (i instanceof Modifiers.TurnStatusEffectModifier) {
          return (i as Modifiers.TurnStatusEffectModifier).getStatusEffect() === p.status.effect;
        }
        return false;
      })).length, 3);
      const thresholdPartyMemberCount = Math.floor((Math.min(party.filter(p => (p.getInverseHp() >= 150 || p.getHpRatio() <= 0.5) && !p.isFainted()).length, 3) + statusEffectPartyMemberCount) / 2);
      return thresholdPartyMemberCount;
    }, 3),
    new WeightedModifierType(modifierTypes.ELIXIR, (party: Pokemon[]) => {
      const thresholdPartyMemberCount = Math.min(party.filter(p => p.hp && p.getMoveset().filter(m => m.ppUsed && (m.getMovePp() - m.ppUsed) <= 5).length).length, 3);
      return thresholdPartyMemberCount * 3;
    }, 9),
    new WeightedModifierType(modifierTypes.MAX_ELIXIR, (party: Pokemon[]) => {
      const thresholdPartyMemberCount = Math.min(party.filter(p => p.hp && p.getMoveset().filter(m => m.ppUsed && (m.getMovePp() - m.ppUsed) <= 5).length).length, 3);
      return thresholdPartyMemberCount;
    }, 3),
    new WeightedModifierType(modifierTypes.DIRE_HIT, 4),
    new WeightedModifierType(modifierTypes.SUPER_LURE, 4),
    new WeightedModifierType(modifierTypes.NUGGET, 5),
    new WeightedModifierType(modifierTypes.EVOLUTION_ITEM, (party: Pokemon[]) => {
      return Math.min(Math.ceil(party[0].scene.currentBattle.waveIndex / 15), 8);
    }, 8),
    new WeightedModifierType(modifierTypes.MAP, (party: Pokemon[]) => party[0].scene.gameMode.isClassic && party[0].scene.currentBattle.waveIndex < 180 ? 1 : 0, 1),
    new WeightedModifierType(modifierTypes.TM_GREAT, 2),
    new WeightedModifierType(modifierTypes.MEMORY_MUSHROOM, (party: Pokemon[]) => {
      if (!party.find(p => p.getLearnableLevelMoves().length)) {
        return 0;
      }
      const highestPartyLevel = party.map(p => p.level).reduce((highestLevel: integer, level: integer) => Math.max(highestLevel, level), 1);
      return Math.min(Math.ceil(highestPartyLevel / 20), 4);
    }, 4),
    new WeightedModifierType(modifierTypes.BASE_STAT_BOOSTER, 3),
    new WeightedModifierType(modifierTypes.TERA_SHARD, 1),
    new WeightedModifierType(modifierTypes.DNA_SPLICERS, (party: Pokemon[]) => party[0].scene.gameMode.isSplicedOnly && party.filter(p => !p.fusionSpecies).length > 1 ? 4 : 0),
    new WeightedModifierType(modifierTypes.VOUCHER, (party: Pokemon[], rerollCount: integer) => !party[0].scene.gameMode.isDaily ? Math.max(1 - rerollCount, 0) : 0, 1),
  ].map(m => {
    m.setTier(ModifierTier.GREAT); return m;
  }),
  [ModifierTier.ULTRA]: [
    new WeightedModifierType(modifierTypes.ULTRA_BALL, 24),
    new WeightedModifierType(modifierTypes.MAX_LURE, 4),
    new WeightedModifierType(modifierTypes.BIG_NUGGET, 12),
    new WeightedModifierType(modifierTypes.PP_UP, 9),
    new WeightedModifierType(modifierTypes.PP_MAX, 3),
    new WeightedModifierType(modifierTypes.MINT, 4),
    new WeightedModifierType(modifierTypes.RARE_EVOLUTION_ITEM, (party: Pokemon[]) => Math.min(Math.ceil(party[0].scene.currentBattle.waveIndex / 15) * 4, 32), 32),
    new WeightedModifierType(modifierTypes.AMULET_COIN, 3),
    new WeightedModifierType(modifierTypes.TOXIC_ORB, (party: Pokemon[]) => {
      const checkedAbilities = [Abilities.QUICK_FEET, Abilities.GUTS, Abilities.MARVEL_SCALE, Abilities.TOXIC_BOOST, Abilities.POISON_HEAL, Abilities.MAGIC_GUARD];
      const checkedMoves = [Moves.FACADE, Moves.TRICK, Moves.FLING, Moves.SWITCHEROO, Moves.PSYCHO_SHIFT];
      // If a party member doesn't already have one of these two orbs and has one of the above moves or abilities, the orb can appear
      return party.some(p => !p.getHeldItems().some(i => i instanceof Modifiers.TurnStatusEffectModifier) && (checkedAbilities.some(a => p.hasAbility(a, false, true)) || p.getMoveset(true).some(m => checkedMoves.includes(m.moveId)))) ? 10 : 0;
    }, 10),
    new WeightedModifierType(modifierTypes.FLAME_ORB, (party: Pokemon[]) => {
      const checkedAbilities = [Abilities.QUICK_FEET, Abilities.GUTS, Abilities.MARVEL_SCALE, Abilities.FLARE_BOOST, Abilities.MAGIC_GUARD];
      const checkedMoves = [Moves.FACADE, Moves.TRICK, Moves.FLING, Moves.SWITCHEROO, Moves.PSYCHO_SHIFT];
      // If a party member doesn't already have one of these two orbs and has one of the above moves or abilities, the orb can appear
      return party.some(p => !p.getHeldItems().some(i => i instanceof Modifiers.TurnStatusEffectModifier) && (checkedAbilities.some(a => p.hasAbility(a, false, true)) || p.getMoveset(true).some(m => checkedMoves.includes(m.moveId)))) ? 10 : 0;
    }, 10),
    new WeightedModifierType(modifierTypes.REVIVER_SEED, 4),
    new WeightedModifierType(modifierTypes.CANDY_JAR, 5),
    new WeightedModifierType(modifierTypes.ATTACK_TYPE_BOOSTER, 10),
    new WeightedModifierType(modifierTypes.TM_ULTRA, 8),
    new WeightedModifierType(modifierTypes.RARER_CANDY, 4),
    new WeightedModifierType(modifierTypes.GOLDEN_PUNCH, 2),
    new WeightedModifierType(modifierTypes.IV_SCANNER, 4),
    new WeightedModifierType(modifierTypes.EXP_CHARM, 8),
    new WeightedModifierType(modifierTypes.EXP_SHARE, 12),
    new WeightedModifierType(modifierTypes.EXP_BALANCE, 4),
    new WeightedModifierType(modifierTypes.TERA_ORB, (party: Pokemon[]) => Math.min(Math.max(Math.floor(party[0].scene.currentBattle.waveIndex / 50) * 2, 1), 4), 4),
    new WeightedModifierType(modifierTypes.WIDE_LENS, 4),
  ].map(m => {
    m.setTier(ModifierTier.ULTRA); return m;
  }),
  [ModifierTier.ROGUE]: [
    new WeightedModifierType(modifierTypes.ROGUE_BALL, 24),
    new WeightedModifierType(modifierTypes.RELIC_GOLD, 2),
    new WeightedModifierType(modifierTypes.LEFTOVERS, 3),
    new WeightedModifierType(modifierTypes.SHELL_BELL, 3),
    new WeightedModifierType(modifierTypes.BERRY_POUCH, 4),
    new WeightedModifierType(modifierTypes.GRIP_CLAW, 5),
    new WeightedModifierType(modifierTypes.BATON, 2),
    new WeightedModifierType(modifierTypes.SOUL_DEW, 8),
    //new WeightedModifierType(modifierTypes.OVAL_CHARM, 6),
    new WeightedModifierType(modifierTypes.SOOTHE_BELL, 4),
    new WeightedModifierType(modifierTypes.ABILITY_CHARM, 6),
    new WeightedModifierType(modifierTypes.FOCUS_BAND, 5),
    new WeightedModifierType(modifierTypes.QUICK_CLAW, 3),
    new WeightedModifierType(modifierTypes.KINGS_ROCK, 3),
    new WeightedModifierType(modifierTypes.LOCK_CAPSULE, 3),
    new WeightedModifierType(modifierTypes.SUPER_EXP_CHARM, 10),
    new WeightedModifierType(modifierTypes.FORM_CHANGE_ITEM, 18),
    new WeightedModifierType(modifierTypes.MEGA_BRACELET, (party: Pokemon[]) => Math.min(Math.ceil(party[0].scene.currentBattle.waveIndex / 50), 4) * 8, 32),
    new WeightedModifierType(modifierTypes.DYNAMAX_BAND, (party: Pokemon[]) => Math.min(Math.ceil(party[0].scene.currentBattle.waveIndex / 50), 4) * 8, 32),
    new WeightedModifierType(modifierTypes.VOUCHER_PLUS, (party: Pokemon[], rerollCount: integer) => !party[0].scene.gameMode.isDaily ? Math.max(5 - rerollCount * 2, 0) : 0, 5),
  ].map(m => {
    m.setTier(ModifierTier.ROGUE); return m;
  }),
  [ModifierTier.MASTER]: [
    new WeightedModifierType(modifierTypes.MASTER_BALL, 24),
    new WeightedModifierType(modifierTypes.SHINY_CHARM, 14),
    new WeightedModifierType(modifierTypes.HEALING_CHARM, 18),
    new WeightedModifierType(modifierTypes.MULTI_LENS, 18),
    new WeightedModifierType(modifierTypes.VOUCHER_PREMIUM, (party: Pokemon[], rerollCount: integer) => !party[0].scene.gameMode.isDaily && !party[0].scene.gameMode.isEndless && !party[0].scene.gameMode.isSplicedOnly ? Math.max(6 - rerollCount * 2, 0) : 0, 6),
    new WeightedModifierType(modifierTypes.DNA_SPLICERS, (party: Pokemon[]) => !party[0].scene.gameMode.isSplicedOnly && party.filter(p => !p.fusionSpecies).length > 1 ? 24 : 0, 24),
    new WeightedModifierType(modifierTypes.MINI_BLACK_HOLE, (party: Pokemon[]) => party[0].scene.gameData.unlocks[Unlockables.MINI_BLACK_HOLE] ? 1 : 0, 1),
  ].map(m => {
    m.setTier(ModifierTier.MASTER); return m;
  })
};

const wildModifierPool: ModifierPool = {
  [ModifierTier.COMMON]: [
    new WeightedModifierType(modifierTypes.BERRY, 1)
  ].map(m => {
    m.setTier(ModifierTier.COMMON); return m;
  }),
  [ModifierTier.GREAT]: [
    new WeightedModifierType(modifierTypes.BASE_STAT_BOOSTER, 1)
  ].map(m => {
    m.setTier(ModifierTier.GREAT); return m;
  }),
  [ModifierTier.ULTRA]: [
    new WeightedModifierType(modifierTypes.ATTACK_TYPE_BOOSTER, 10),
  ].map(m => {
    m.setTier(ModifierTier.ULTRA); return m;
  }),
  [ModifierTier.ROGUE]: [
    new WeightedModifierType(modifierTypes.LUCKY_EGG, 4),
  ].map(m => {
    m.setTier(ModifierTier.ROGUE); return m;
  }),
  [ModifierTier.MASTER]: [
    new WeightedModifierType(modifierTypes.GOLDEN_EGG, 1)
  ].map(m => {
    m.setTier(ModifierTier.MASTER); return m;
  })
};

const trainerModifierPool: ModifierPool = {
  [ModifierTier.COMMON]: [
    new WeightedModifierType(modifierTypes.BERRY, 8),
    new WeightedModifierType(modifierTypes.BASE_STAT_BOOSTER, 3)
  ].map(m => {
    m.setTier(ModifierTier.COMMON); return m;
  }),
  [ModifierTier.GREAT]: [
    new WeightedModifierType(modifierTypes.BASE_STAT_BOOSTER, 3),
  ].map(m => {
    m.setTier(ModifierTier.GREAT); return m;
  }),
  [ModifierTier.ULTRA]: [
    new WeightedModifierType(modifierTypes.ATTACK_TYPE_BOOSTER, 1),
  ].map(m => {
    m.setTier(ModifierTier.ULTRA); return m;
  }),
  [ModifierTier.ROGUE]: [
    new WeightedModifierType(modifierTypes.REVIVER_SEED, 2),
    new WeightedModifierType(modifierTypes.FOCUS_BAND, 2),
    new WeightedModifierType(modifierTypes.LUCKY_EGG, 4),
    new WeightedModifierType(modifierTypes.QUICK_CLAW, 1),
    new WeightedModifierType(modifierTypes.GRIP_CLAW, 1),
    new WeightedModifierType(modifierTypes.WIDE_LENS, 1),
  ].map(m => {
    m.setTier(ModifierTier.ROGUE); return m;
  }),
  [ModifierTier.MASTER]: [
    new WeightedModifierType(modifierTypes.KINGS_ROCK, 1),
    new WeightedModifierType(modifierTypes.LEFTOVERS, 1),
    new WeightedModifierType(modifierTypes.SHELL_BELL, 1),
  ].map(m => {
    m.setTier(ModifierTier.MASTER); return m;
  })
};

const enemyBuffModifierPool: ModifierPool = {
  [ModifierTier.COMMON]: [
    new WeightedModifierType(modifierTypes.ENEMY_DAMAGE_BOOSTER, 9),
    new WeightedModifierType(modifierTypes.ENEMY_DAMAGE_REDUCTION, 9),
    new WeightedModifierType(modifierTypes.ENEMY_ATTACK_POISON_CHANCE, 3),
    new WeightedModifierType(modifierTypes.ENEMY_ATTACK_PARALYZE_CHANCE, 3),
    new WeightedModifierType(modifierTypes.ENEMY_ATTACK_BURN_CHANCE, 3),
    new WeightedModifierType(modifierTypes.ENEMY_STATUS_EFFECT_HEAL_CHANCE, 9),
    new WeightedModifierType(modifierTypes.ENEMY_ENDURE_CHANCE, 4),
    new WeightedModifierType(modifierTypes.ENEMY_FUSED_CHANCE, 1)
  ].map(m => {
    m.setTier(ModifierTier.COMMON); return m;
  }),
  [ModifierTier.GREAT]: [
    new WeightedModifierType(modifierTypes.ENEMY_DAMAGE_BOOSTER, 5),
    new WeightedModifierType(modifierTypes.ENEMY_DAMAGE_REDUCTION, 5),
    new WeightedModifierType(modifierTypes.ENEMY_STATUS_EFFECT_HEAL_CHANCE, 5),
    new WeightedModifierType(modifierTypes.ENEMY_ENDURE_CHANCE, 5),
    new WeightedModifierType(modifierTypes.ENEMY_FUSED_CHANCE, 1)
  ].map(m => {
    m.setTier(ModifierTier.GREAT); return m;
  }),
  [ModifierTier.ULTRA]: [
    new WeightedModifierType(modifierTypes.ENEMY_DAMAGE_BOOSTER, 10),
    new WeightedModifierType(modifierTypes.ENEMY_DAMAGE_REDUCTION, 10),
    new WeightedModifierType(modifierTypes.ENEMY_HEAL, 10),
    new WeightedModifierType(modifierTypes.ENEMY_STATUS_EFFECT_HEAL_CHANCE, 10),
    new WeightedModifierType(modifierTypes.ENEMY_ENDURE_CHANCE, 10),
    new WeightedModifierType(modifierTypes.ENEMY_FUSED_CHANCE, 5)
  ].map(m => {
    m.setTier(ModifierTier.ULTRA); return m;
  }),
  [ModifierTier.ROGUE]: [ ].map(m => {
    m.setTier(ModifierTier.ROGUE); return m;
  }),
  [ModifierTier.MASTER]: [ ].map(m => {
    m.setTier(ModifierTier.MASTER); return m;
  })
};

const dailyStarterModifierPool: ModifierPool = {
  [ModifierTier.COMMON]: [
    new WeightedModifierType(modifierTypes.BASE_STAT_BOOSTER, 1),
    new WeightedModifierType(modifierTypes.BERRY, 3),
  ].map(m => {
    m.setTier(ModifierTier.COMMON); return m;
  }),
  [ModifierTier.GREAT]: [
    new WeightedModifierType(modifierTypes.ATTACK_TYPE_BOOSTER, 5),
  ].map(m => {
    m.setTier(ModifierTier.GREAT); return m;
  }),
  [ModifierTier.ULTRA]: [
    new WeightedModifierType(modifierTypes.REVIVER_SEED, 4),
    new WeightedModifierType(modifierTypes.SOOTHE_BELL, 1),
    new WeightedModifierType(modifierTypes.SOUL_DEW, 1),
    new WeightedModifierType(modifierTypes.GOLDEN_PUNCH, 1),
  ].map(m => {
    m.setTier(ModifierTier.ULTRA); return m;
  }),
  [ModifierTier.ROGUE]: [
    new WeightedModifierType(modifierTypes.GRIP_CLAW, 5),
    new WeightedModifierType(modifierTypes.BATON, 2),
    new WeightedModifierType(modifierTypes.FOCUS_BAND, 5),
    new WeightedModifierType(modifierTypes.QUICK_CLAW, 3),
    new WeightedModifierType(modifierTypes.KINGS_ROCK, 3),
  ].map(m => {
    m.setTier(ModifierTier.ROGUE); return m;
  }),
  [ModifierTier.MASTER]: [
    new WeightedModifierType(modifierTypes.LEFTOVERS, 1),
    new WeightedModifierType(modifierTypes.SHELL_BELL, 1),
  ].map(m => {
    m.setTier(ModifierTier.MASTER); return m;
  })
};

export function getModifierType(modifierTypeFunc: ModifierTypeFunc): ModifierType {
  const modifierType = modifierTypeFunc();
  if (!modifierType.id) {
    modifierType.id = Object.keys(modifierTypes).find(k => modifierTypes[k] === modifierTypeFunc);
  }
  return modifierType;
}

let modifierPoolThresholds = {};
let ignoredPoolIndexes = {};

let dailyStarterModifierPoolThresholds = {};
let ignoredDailyStarterPoolIndexes = {}; // eslint-disable-line @typescript-eslint/no-unused-vars

let enemyModifierPoolThresholds = {};
let enemyIgnoredPoolIndexes = {}; // eslint-disable-line @typescript-eslint/no-unused-vars

let enemyBuffModifierPoolThresholds = {};
let enemyBuffIgnoredPoolIndexes = {}; // eslint-disable-line @typescript-eslint/no-unused-vars

export function getModifierPoolForType(poolType: ModifierPoolType): ModifierPool {
  let pool: ModifierPool;
  switch (poolType) {
  case ModifierPoolType.PLAYER:
    pool = modifierPool;
    break;
  case ModifierPoolType.WILD:
    pool = wildModifierPool;
    break;
  case ModifierPoolType.TRAINER:
    pool = trainerModifierPool;
    break;
  case ModifierPoolType.ENEMY_BUFF:
    pool = enemyBuffModifierPool;
    break;
  case ModifierPoolType.DAILY_STARTER:
    pool = dailyStarterModifierPool;
    break;
  }
  return pool;
}

const tierWeights = [ 769 / 1024, 192 / 1024, 48 / 1024, 12 / 1024, 1 / 1024 ];

export function regenerateModifierPoolThresholds(party: Pokemon[], poolType: ModifierPoolType, rerollCount: integer = 0) {
  const pool = getModifierPoolForType(poolType);

  const ignoredIndexes = {};
  const modifierTableData = {};
  const thresholds = Object.fromEntries(new Map(Object.keys(pool).map(t => {
    ignoredIndexes[t] = [];
    const thresholds = new Map();
    const tierModifierIds: string[] = [];
    let tierMaxWeight = 0;
    let i = 0;
    pool[t].reduce((total: integer, modifierType: WeightedModifierType) => {
      const weightedModifierType = modifierType as WeightedModifierType;
      const existingModifiers = party[0].scene.findModifiers(m => (m.type.generatorId || m.type.id) === weightedModifierType.modifierType.id, poolType === ModifierPoolType.PLAYER);
      const itemModifierType = weightedModifierType.modifierType instanceof ModifierTypeGenerator
        ? weightedModifierType.modifierType.generateType(party)
        : weightedModifierType.modifierType;
      const weight = !existingModifiers.length
        || itemModifierType instanceof PokemonHeldItemModifierType
        || itemModifierType instanceof FormChangeItemModifierType
        || existingModifiers.find(m => m.stackCount < m.getMaxStackCount(party[0].scene, true))
        ? weightedModifierType.weight instanceof Function
          ? (weightedModifierType.weight as Function)(party, rerollCount)
          : weightedModifierType.weight as integer
        : 0;
      if (weightedModifierType.maxWeight) {
        const modifierId = weightedModifierType.modifierType.generatorId || weightedModifierType.modifierType.id;
        tierModifierIds.push(modifierId);
        const outputWeight = useMaxWeightForOutput ? weightedModifierType.maxWeight : weight;
        modifierTableData[modifierId] = { weight: outputWeight, tier: parseInt(t), tierPercent: 0, totalPercent: 0 };
        tierMaxWeight += outputWeight;
      }
      if (weight) {
        total += weight;
      } else {
        ignoredIndexes[t].push(i++);
        return total;
      }
      thresholds.set(total, i++);
      return total;
    }, 0);
    for (const id of tierModifierIds) {
      modifierTableData[id].tierPercent = Math.floor((modifierTableData[id].weight / tierMaxWeight) * 10000) / 100;
    }
    return [ t, Object.fromEntries(thresholds) ];
  })));
  for (const id of Object.keys(modifierTableData)) {
    modifierTableData[id].totalPercent = Math.floor(modifierTableData[id].tierPercent * tierWeights[modifierTableData[id].tier] * 100) / 100;
    modifierTableData[id].tier = ModifierTier[modifierTableData[id].tier];
  }
  if (outputModifierData) {
    console.table(modifierTableData);
  }
  switch (poolType) {
  case ModifierPoolType.PLAYER:
    modifierPoolThresholds = thresholds;
    ignoredPoolIndexes = ignoredIndexes;
    break;
  case ModifierPoolType.WILD:
  case ModifierPoolType.TRAINER:
    enemyModifierPoolThresholds = thresholds;
    enemyIgnoredPoolIndexes = ignoredIndexes;
    break;
  case ModifierPoolType.ENEMY_BUFF:
    enemyBuffModifierPoolThresholds = thresholds;
    enemyBuffIgnoredPoolIndexes = ignoredIndexes;
    break;
  case ModifierPoolType.DAILY_STARTER:
    dailyStarterModifierPoolThresholds = thresholds;
    ignoredDailyStarterPoolIndexes = ignoredIndexes;
    break;
  }
}

export function getModifierTypeFuncById(id: string): ModifierTypeFunc {
  return modifierTypes[id];
}

export function getPlayerModifierTypeOptions(count: integer, party: PlayerPokemon[], modifierTiers?: ModifierTier[]): ModifierTypeOption[] {
  const options: ModifierTypeOption[] = [];
  const retryCount = Math.min(count * 5, 50);
  new Array(count).fill(0).map((_, i) => {
    let candidate = getNewModifierTypeOption(party, ModifierPoolType.PLAYER, modifierTiers?.length > i ? modifierTiers[i] : undefined);
    let r = 0;
    while (options.length && ++r < retryCount && options.filter(o => o.type.name === candidate.type.name || o.type.group === candidate.type.group).length) {
      candidate = getNewModifierTypeOption(party, ModifierPoolType.PLAYER, candidate.type.tier, candidate.upgradeCount);
    }
    options.push(candidate);
  });
  // OVERRIDE IF NECESSARY
  if (Overrides.ITEM_REWARD_OVERRIDE?.length) {
    options.forEach((mod, i) => {
      // @ts-ignore: keeps throwing don't use string as index error in typedoc run
      const override = modifierTypes[Overrides.ITEM_REWARD_OVERRIDE[i]]?.();
      mod.type = (override instanceof ModifierTypeGenerator ? override.generateType(party) : override) || mod.type;
    });
  }
  return options;
}

export function getPlayerShopModifierTypeOptionsForWave(waveIndex: integer, baseCost: integer): ModifierTypeOption[] {
  if (!(waveIndex % 10)) {
    return [];
  }

  const options = [
    [
      new ModifierTypeOption(modifierTypes.POTION(), 0, baseCost * 0.2),
      new ModifierTypeOption(modifierTypes.ETHER(), 0, baseCost * 0.4),
      new ModifierTypeOption(modifierTypes.REVIVE(), 0, baseCost * 2)
    ],
    [
      new ModifierTypeOption(modifierTypes.SUPER_POTION(), 0, baseCost * 0.45),
      new ModifierTypeOption(modifierTypes.FULL_HEAL(), 0, baseCost),
    ],
    [
      new ModifierTypeOption(modifierTypes.ELIXIR(), 0, baseCost),
      new ModifierTypeOption(modifierTypes.MAX_ETHER(), 0, baseCost)
    ],
    [
      new ModifierTypeOption(modifierTypes.HYPER_POTION(), 0, baseCost * 0.8),
      new ModifierTypeOption(modifierTypes.MAX_REVIVE(), 0, baseCost * 2.75)
    ],
    [
      new ModifierTypeOption(modifierTypes.MAX_POTION(), 0, baseCost * 1.5),
      new ModifierTypeOption(modifierTypes.MAX_ELIXIR(), 0, baseCost * 2.5)
    ],
    [
      new ModifierTypeOption(modifierTypes.FULL_RESTORE(), 0, baseCost * 2.25)
    ],
    [
      new ModifierTypeOption(modifierTypes.SACRED_ASH(), 0, baseCost * 10)
    ]
  ];
  return options.slice(0, Math.ceil(Math.max(waveIndex + 10, 0) / 30)).flat();
}

export function getEnemyBuffModifierForWave(tier: ModifierTier, enemyModifiers: Modifiers.PersistentModifier[], scene: BattleScene): Modifiers.EnemyPersistentModifier {
  const tierStackCount = tier === ModifierTier.ULTRA ? 5 : tier === ModifierTier.GREAT ? 3 : 1;
  const retryCount = 50;
  let candidate = getNewModifierTypeOption(null, ModifierPoolType.ENEMY_BUFF, tier);
  let r = 0;
  let matchingModifier: Modifiers.PersistentModifier;
  while (++r < retryCount && (matchingModifier = enemyModifiers.find(m => m.type.id === candidate.type.id)) && matchingModifier.getMaxStackCount(scene) < matchingModifier.stackCount + (r < 10 ? tierStackCount : 1)) {
    candidate = getNewModifierTypeOption(null, ModifierPoolType.ENEMY_BUFF, tier);
  }

  const modifier = candidate.type.newModifier() as Modifiers.EnemyPersistentModifier;
  modifier.stackCount = tierStackCount;

  return modifier;
}

export function getEnemyModifierTypesForWave(waveIndex: integer, count: integer, party: EnemyPokemon[], poolType: ModifierPoolType.WILD | ModifierPoolType.TRAINER, upgradeChance: integer = 0): PokemonHeldItemModifierType[] {
  const ret = new Array(count).fill(0).map(() => getNewModifierTypeOption(party, poolType, undefined, upgradeChance && !Utils.randSeedInt(upgradeChance) ? 1 : 0).type as PokemonHeldItemModifierType);
  if (!(waveIndex % 1000)) {
    ret.push(getModifierType(modifierTypes.MINI_BLACK_HOLE) as PokemonHeldItemModifierType);
  }
  return ret;
}

export function getDailyRunStarterModifiers(party: PlayerPokemon[]): Modifiers.PokemonHeldItemModifier[] {
  const ret: Modifiers.PokemonHeldItemModifier[] = [];
  for (const p of party) {
    for (let m = 0; m < 3; m++) {
      const tierValue = Utils.randSeedInt(64);
      const tier = tierValue > 25 ? ModifierTier.COMMON : tierValue > 12 ? ModifierTier.GREAT : tierValue > 4 ? ModifierTier.ULTRA : tierValue ? ModifierTier.ROGUE : ModifierTier.MASTER;
      const modifier = getNewModifierTypeOption(party, ModifierPoolType.DAILY_STARTER, tier).type.newModifier(p) as Modifiers.PokemonHeldItemModifier;
      ret.push(modifier);
    }
  }

  return ret;
}

function getNewModifierTypeOption(party: Pokemon[], poolType: ModifierPoolType, tier?: ModifierTier, upgradeCount?: integer, retryCount: integer = 0): ModifierTypeOption {
  const player = !poolType;
  const pool = getModifierPoolForType(poolType);
  let thresholds: object;
  switch (poolType) {
  case ModifierPoolType.PLAYER:
    thresholds = modifierPoolThresholds;
    break;
  case ModifierPoolType.WILD:
    thresholds = enemyModifierPoolThresholds;
    break;
  case ModifierPoolType.TRAINER:
    thresholds = enemyModifierPoolThresholds;
    break;
  case ModifierPoolType.ENEMY_BUFF:
    thresholds = enemyBuffModifierPoolThresholds;
    break;
  case ModifierPoolType.DAILY_STARTER:
    thresholds = dailyStarterModifierPoolThresholds;
    break;
  }
  if (tier === undefined) {
    const tierValue = Utils.randSeedInt(1024);
    if (!upgradeCount) {
      upgradeCount = 0;
    }
    if (player && tierValue) {
      const partyLuckValue = getPartyLuckValue(party);
      const upgradeOdds = Math.floor(128 / ((partyLuckValue + 4) / 4));
      let upgraded = false;
      do {
        upgraded = Utils.randSeedInt(upgradeOdds) < 4;
        if (upgraded) {
          upgradeCount++;
        }
      } while (upgraded);
    }
    tier = tierValue > 255 ? ModifierTier.COMMON : tierValue > 60 ? ModifierTier.GREAT : tierValue > 12 ? ModifierTier.ULTRA : tierValue ? ModifierTier.ROGUE : ModifierTier.MASTER;
    // Does this actually do anything?
    if (!upgradeCount) {
      upgradeCount = Math.min(upgradeCount, ModifierTier.MASTER - tier);
    }
    tier += upgradeCount;
    while (tier && (!modifierPool.hasOwnProperty(tier) || !modifierPool[tier].length)) {
      tier--;
      if (upgradeCount) {
        upgradeCount--;
      }
    }
  } else if (upgradeCount === undefined && player) {
    upgradeCount = 0;
    if (tier < ModifierTier.MASTER) {
      const partyShinyCount = party.filter(p => p.isShiny() && !p.isFainted()).length;
      const upgradeOdds = Math.floor(32 / ((partyShinyCount + 2) / 2));
      while (modifierPool.hasOwnProperty(tier + upgradeCount + 1) && modifierPool[tier + upgradeCount + 1].length) {
        if (!Utils.randSeedInt(upgradeOdds)) {
          upgradeCount++;
        } else {
          break;
        }
      }
      tier += upgradeCount;
    }
  } else if (retryCount === 10 && tier) {
    retryCount = 0;
    tier--;
  }

  const tierThresholds = Object.keys(thresholds[tier]);
  const totalWeight = parseInt(tierThresholds[tierThresholds.length - 1]);
  const value = Utils.randSeedInt(totalWeight);
  let index: integer;
  for (const t of tierThresholds) {
    const threshold = parseInt(t);
    if (value < threshold) {
      index = thresholds[tier][threshold];
      break;
    }
  }

  if (index === undefined) {
    return null;
  }

  if (player) {
    console.log(index, ignoredPoolIndexes[tier].filter(i => i <= index).length, ignoredPoolIndexes[tier]);
  }
  let modifierType: ModifierType = (pool[tier][index]).modifierType;
  if (modifierType instanceof ModifierTypeGenerator) {
    modifierType = (modifierType as ModifierTypeGenerator).generateType(party);
    if (modifierType === null) {
      if (player) {
        console.log(ModifierTier[tier], upgradeCount);
      }
      return getNewModifierTypeOption(party, poolType, tier, upgradeCount, ++retryCount);
    }
  }

  console.log(modifierType, !player ? "(enemy)" : "");

  return new ModifierTypeOption(modifierType as ModifierType, upgradeCount);
}

export function getDefaultModifierTypeForTier(tier: ModifierTier): ModifierType {
  let modifierType: ModifierType | WeightedModifierType = modifierPool[tier || ModifierTier.COMMON][0];
  if (modifierType instanceof WeightedModifierType) {
    modifierType = (modifierType as WeightedModifierType).modifierType;
  }
  return modifierType;
}

export class ModifierTypeOption {
  public type: ModifierType;
  public upgradeCount: integer;
  public cost: integer;

  constructor(type: ModifierType, upgradeCount: integer, cost: number = 0) {
    this.type = type;
    this.upgradeCount = upgradeCount;
    this.cost = Math.min(Math.round(cost), Number.MAX_SAFE_INTEGER);
  }
}

export function getPartyLuckValue(party: Pokemon[]): integer {
  const luck = Phaser.Math.Clamp(party.map(p => p.isFainted() ? 0 : p.getLuck())
    .reduce((total: integer, value: integer) => total += value, 0), 0, 14);
  return luck || 0;
}

export function getLuckString(luckValue: integer): string {
  return [ "D", "C", "C+", "B-", "B", "B+", "A-", "A", "A+", "A++", "S", "S+", "SS", "SS+", "SSS" ][luckValue];
}

export function getLuckTextTint(luckValue: integer): integer {
  const modifierTier = luckValue ? luckValue > 2 ? luckValue > 5 ? luckValue > 9 ? luckValue > 11 ? ModifierTier.LUXURY : ModifierTier.MASTER : ModifierTier.ROGUE : ModifierTier.ULTRA : ModifierTier.GREAT : ModifierTier.COMMON;
  return getModifierTierTextTint(modifierTier);
}<|MERGE_RESOLUTION|>--- conflicted
+++ resolved
@@ -1,11 +1,5 @@
 import * as Modifiers from "./modifier";
 import { AttackMove, allMoves } from "../data/move";
-<<<<<<< HEAD
-import { Moves } from "../data/enums/moves";
-import { Species } from "../data/enums/species";
-import { Abilities } from "../data/enums/abilities";
-=======
->>>>>>> f8062d95
 import { PokeballType, getPokeballCatchMultiplier, getPokeballName } from "../data/pokeball";
 import Pokemon, { EnemyPokemon, PlayerPokemon, PokemonMove } from "../field/pokemon";
 import { EvolutionItem, pokemonEvolutions } from "../data/pokemon-evolutions";
@@ -32,6 +26,7 @@
 import { BattlerTagType } from "#enums/battler-tag-type";
 import { BerryType } from "#enums/berry-type";
 import { Moves } from "#enums/moves";
+import { Species } from "#enums/species";
 
 const outputModifierData = false;
 const useMaxWeightForOutput = false;
