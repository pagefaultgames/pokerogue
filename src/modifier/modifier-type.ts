--- conflicted
+++ resolved
@@ -1043,12 +1043,8 @@
       for (const p of party) {
         const speciesId = p.getSpeciesForm(true).speciesId;
         const fusionSpeciesId = p.isFusion() ? p.getFusionSpeciesForm(true).speciesId : null;
-<<<<<<< HEAD
-        const hasFling = p.getMoveset(true).some(m => m.moveId === Moves.FLING);
-=======
         // TODO: Use commented boolean when Fling is implemented
-        const hasFling = false; /* p.getMoveset(true).some(m => m?.moveId === Moves.FLING) */
->>>>>>> 612e6a25
+        const hasFling = false; /* p.getMoveset(true).some(m => m.moveId === Moves.FLING) */
 
         for (const i in values) {
           const checkedSpecies = values[i].species;
@@ -1101,14 +1097,10 @@
       if (pregenArgs && (pregenArgs.length === 1) && (pregenArgs[0] in Moves)) {
         return new TmModifierType(pregenArgs[0] as Moves);
       }
-<<<<<<< HEAD
-      const partyMemberCompatibleTms = party.map(p => (p as PlayerPokemon).compatibleTms.filter(tm => !p.moveset.find(m => m.moveId === tm)));
-=======
       const partyMemberCompatibleTms = party.map(p => {
         const previousLevelMoves = p.getLearnableLevelMoves();
-        return (p as PlayerPokemon).compatibleTms.filter(tm => !p.moveset.find(m => m?.moveId === tm) && !previousLevelMoves.find(lm=>lm === tm));
+        return (p as PlayerPokemon).compatibleTms.filter(tm => !p.moveset.find(m => m.moveId === tm) && !previousLevelMoves.find(lm=>lm === tm));
       });
->>>>>>> 612e6a25
       const tierUniqueCompatibleTms = partyMemberCompatibleTms.flat().filter(tm => tmPoolTiers[tm] === tier).filter(tm => !allMoves[tm].name.endsWith(" (N)")).filter((tm, i, array) => array.indexOf(tm) === i);
       if (!tierUniqueCompatibleTms.length) {
         return null;
