--- conflicted
+++ resolved
@@ -647,11 +647,7 @@
     }
   }
 
-<<<<<<< HEAD
-  genTrainerItems(party: EnemyPokemon[]): TrainerItemConfiguration {
-=======
   genTrainerItems(party: readonly EnemyPokemon[]): TrainerItemConfiguration {
->>>>>>> 53ae8900
     if (this.config.genTrainerItemsFunc) {
       return this.config.genTrainerItemsFunc(party);
     }
