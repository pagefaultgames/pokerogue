import BattleScene from "../battle-scene";
import { pokemonPrevolutions } from "../data/pokemon-evolutions";
import PokemonSpecies, { getPokemonSpecies } from "../data/pokemon-species";
import { TrainerConfig, TrainerPartyCompoundTemplate, TrainerPartyTemplate, TrainerPoolTier, TrainerSlot, trainerConfigs, trainerPartyTemplates } from "../data/trainer-config";
import { PartyMemberStrength } from "../data/enums/party-member-strength";
import { TrainerType } from "../data/enums/trainer-type";
import { EnemyPokemon } from "./pokemon";
import * as Utils from "../utils";
import { PersistentModifier } from "../modifier/modifier";
import { trainerNamePools } from "../data/trainer-names";
import { ArenaTagSide, ArenaTrapTag } from "#app/data/arena-tag";
import {getIsInitialized, initI18n} from "#app/plugins/i18n";
import i18next from "i18next";

export enum TrainerVariant {
  DEFAULT,
  FEMALE,
  DOUBLE
}

export default class Trainer extends Phaser.GameObjects.Container {
  public config: TrainerConfig;
  public variant: TrainerVariant;
  public partyTemplateIndex: integer;
  public name: string;
  public partnerName: string;

  constructor(scene: BattleScene, trainerType: TrainerType, variant: TrainerVariant, partyTemplateIndex?: integer, name?: string, partnerName?: string) {
    super(scene, -72, 80);
    this.config = trainerConfigs.hasOwnProperty(trainerType)
      ? trainerConfigs[trainerType]
      : trainerConfigs[TrainerType.ACE_TRAINER];
    this.variant = variant;
    this.partyTemplateIndex = Math.min(partyTemplateIndex !== undefined ? partyTemplateIndex : Utils.randSeedWeightedItem(this.config.partyTemplates.map((_, i) => i)), 
      this.config.partyTemplates.length - 1);
    if (trainerNamePools.hasOwnProperty(trainerType)) {
      const namePool = trainerNamePools[trainerType];
      this.name = name || Utils.randSeedItem(Array.isArray(namePool[0]) ? namePool[variant === TrainerVariant.FEMALE ? 1 : 0] : namePool);
      if (variant === TrainerVariant.DOUBLE) {
        if (this.config.doubleOnly) {
          if (partnerName) {
            this.partnerName = partnerName;
          } else {
            [ this.name, this.partnerName ] = this.name.split(" & ");
          }
        } else {
          this.partnerName = partnerName || Utils.randSeedItem(Array.isArray(namePool[0]) ? namePool[1] : namePool);
        }
      }
    }

    switch (this.variant) {
    case TrainerVariant.FEMALE:
      if (!this.config.hasGenders) {
        variant = TrainerVariant.DEFAULT;
      }
      break;
    case TrainerVariant.DOUBLE:
      if (!this.config.hasDouble) {
        variant = TrainerVariant.DEFAULT;
      }
      break;
    }

    console.log(Object.keys(trainerPartyTemplates)[Object.values(trainerPartyTemplates).indexOf(this.getPartyTemplate())]);

    const getSprite = (hasShadow?: boolean, forceFemale?: boolean) => {
      const ret = this.scene.addFieldSprite(0, 0, this.config.getSpriteKey(variant === TrainerVariant.FEMALE || forceFemale));
      ret.setOrigin(0.5, 1);
      ret.setPipeline(this.scene.spritePipeline, { tone: [ 0.0, 0.0, 0.0, 0.0 ], hasShadow: !!hasShadow });
      return ret;
    };
    
    const sprite = getSprite(true);
    const tintSprite = getSprite();

    tintSprite.setVisible(false);

    this.add(sprite);
    this.add(tintSprite);

    if (variant === TrainerVariant.DOUBLE && !this.config.doubleOnly) {
      const partnerSprite = getSprite(true, true);
      const partnerTintSprite = getSprite(false, true);

      partnerTintSprite.setVisible(false);

      sprite.x = -4;
      tintSprite.x = -4;
      partnerSprite.x = 28;
      partnerTintSprite.x = 28;

      this.add(partnerSprite);
      this.add(partnerTintSprite);
    }
  }

  getKey(forceFemale?: boolean): string {
    return this.config.getSpriteKey(this.variant === TrainerVariant.FEMALE || forceFemale);
  }

  /**
   * Returns the name of the trainer based on the provided trainer slot and the option to include a title.
   * @param {TrainerSlot} trainerSlot - The slot to determine which name to use. Defaults to TrainerSlot.NONE.
   * @param {boolean} includeTitle - Whether to include the title in the returned name. Defaults to false.
   * @returns {string} - The formatted name of the trainer.
   **/
  getName(trainerSlot: TrainerSlot = TrainerSlot.NONE, includeTitle: boolean = false): string {
    // Get the base title based on the trainer slot and variant.
    let name = this.config.getTitle(trainerSlot, this.variant);

    // Determine the title to include based on the configuration and includeTitle flag.
    let title = includeTitle && this.config.title ? this.config.title : null;

    // If the trainer has a name (not null or undefined).
    if (this.name) {
      // If the title should be included.
      if (includeTitle) {
        // Check if the internationalization (i18n) system is initialized.
        if (!getIsInitialized()) {
          // Initialize the i18n system if it is not already initialized.
          initI18n();
        }
        // Get the localized trainer class name from the i18n file and set it as the title.
        // This is used for trainer class names, not titles like "Elite Four, Champion, etc."
        title = i18next.t(`trainerClasses:${name.toLowerCase().replace(/\s/g, "_")}`);
      }

      // If no specific trainer slot is set.
      if (!trainerSlot) {
        // Use the trainer's name.
        name = this.name;
        // If there is a partner name, concatenate it with the trainer's name using "&".
        if (this.partnerName) {
          name = `${name} & ${this.partnerName}`;
        }
      } else {
        // Assign the name based on the trainer slot:
        // Use 'this.name' if 'trainerSlot' is TRAINER.
        // Otherwise, use 'this.partnerName' if it exists, or 'this.name' if it doesn't.
        name = trainerSlot === TrainerSlot.TRAINER ? this.name : this.partnerName || this.name;
      }
    }

    // Return the formatted name, including the title if it is set.
    return title ? `${title} ${name}` : name;
  }


  isDouble(): boolean {
    return this.config.doubleOnly || this.variant === TrainerVariant.DOUBLE;
  }

  getBattleBgm(): string {
    return this.config.battleBgm;
  }

  getEncounterBgm(): string {
    return !this.variant ? this.config.encounterBgm : (this.variant === TrainerVariant.DOUBLE ? this.config.doubleEncounterBgm : this.config.femaleEncounterBgm) || this.config.encounterBgm;
  }

  getEncounterMessages(): string[] {
    return !this.variant ? this.config.encounterMessages : (this.variant === TrainerVariant.DOUBLE ? this.config.doubleEncounterMessages : this.config.femaleEncounterMessages) || this.config.encounterMessages;
  }

  getVictoryMessages(): string[] {
    return !this.variant ? this.config.victoryMessages : (this.variant === TrainerVariant.DOUBLE ? this.config.doubleVictoryMessages : this.config.femaleVictoryMessages) || this.config.victoryMessages;
  }

  getDefeatMessages(): string[] {
    return !this.variant ? this.config.defeatMessages : (this.variant === TrainerVariant.DOUBLE ? this.config.doubleDefeatMessages : this.config.femaleDefeatMessages) || this.config.defeatMessages;
  }

  getPartyTemplate(): TrainerPartyTemplate {
    if (this.config.partyTemplateFunc) {
      return this.config.partyTemplateFunc(this.scene);
    }
    return this.config.partyTemplates[this.partyTemplateIndex];
  }

  getPartyLevels(waveIndex: integer): integer[] {
    const ret = [];
    const partyTemplate = this.getPartyTemplate();
    
    const difficultyWaveIndex = this.scene.gameMode.getWaveForDifficulty(waveIndex);
    const baseLevel = 1 + difficultyWaveIndex / 2 + Math.pow(difficultyWaveIndex / 25, 2);

    if (this.isDouble() && partyTemplate.size < 2) {
      partyTemplate.size = 2;
    }

    for (let i = 0; i < partyTemplate.size; i++) {
      let multiplier = 1;
      
      const strength = partyTemplate.getStrength(i);
      
      switch (strength) {
      case PartyMemberStrength.WEAKER:
        multiplier = 0.95;
        break;
      case PartyMemberStrength.WEAK:
        multiplier = 1.0;
        break;
      case PartyMemberStrength.AVERAGE:
        multiplier = 1.1;
        break;
      case PartyMemberStrength.STRONG:
        multiplier = 1.2;
        break;
      case PartyMemberStrength.STRONGER:
        multiplier = 1.25;
        break;
      }

      let levelOffset = 0;

      if (strength < PartyMemberStrength.STRONG) {
        multiplier = Math.min(multiplier + 0.025 * Math.floor(difficultyWaveIndex / 25), 1.2);
        levelOffset = -Math.floor((difficultyWaveIndex / 50) * (PartyMemberStrength.STRONG - strength));
      }

      const level = Math.ceil(baseLevel * multiplier) + levelOffset;
      ret.push(level);
    }

    return ret;
  }

  genPartyMember(index: integer): EnemyPokemon {
    const battle = this.scene.currentBattle;
    const level = battle.enemyLevels[index];
    
    let ret: EnemyPokemon;

    this.scene.executeWithSeedOffset(() => {
      const template = this.getPartyTemplate();
      const strength: PartyMemberStrength = template.getStrength(index);

      if (this.config.partyMemberFuncs.hasOwnProperty(index)) {
        ret = this.config.partyMemberFuncs[index](this.scene, level, strength);
        return;
      }
      if (this.config.partyMemberFuncs.hasOwnProperty(index - template.size)) {
        ret = this.config.partyMemberFuncs[index - template.size](this.scene, level, template.getStrength(index));
        return;
      }

      let offset = 0;

      if (template instanceof TrainerPartyCompoundTemplate) {
        for (const innerTemplate of template.templates) {
          if (offset + innerTemplate.size > index) {
            break;
          }
          offset += innerTemplate.size;
        }
      }

      const species = template.isSameSpecies(index) && index > offset
        ? getPokemonSpecies(battle.enemyParty[offset].species.getTrainerSpeciesForLevel(level, false, template.getStrength(offset)))
        : this.genNewPartyMemberSpecies(level, strength);
      
      ret = this.scene.addEnemyPokemon(species, level, !this.isDouble() || !(index % 2) ? TrainerSlot.TRAINER : TrainerSlot.TRAINER_PARTNER);
    }, this.config.hasStaticParty ? this.config.getDerivedType() + ((index + 1) << 8) : this.scene.currentBattle.waveIndex + (this.config.getDerivedType() << 10) + (((!this.config.useSameSeedForAllMembers ? index : 0) + 1) << 8));

    return ret;
  }

  genNewPartyMemberSpecies(level: integer, strength: PartyMemberStrength, attempt?: integer): PokemonSpecies {
    const battle = this.scene.currentBattle;
    const template = this.getPartyTemplate();

    let species: PokemonSpecies;
    if (this.config.speciesPools) {
      const tierValue = Utils.randSeedInt(512);
      let tier = tierValue >= 156 ? TrainerPoolTier.COMMON : tierValue >= 32 ? TrainerPoolTier.UNCOMMON : tierValue >= 6 ? TrainerPoolTier.RARE : tierValue >= 1 ? TrainerPoolTier.SUPER_RARE : TrainerPoolTier.ULTRA_RARE;
      console.log(TrainerPoolTier[tier]);
      while (!this.config.speciesPools.hasOwnProperty(tier) || !this.config.speciesPools[tier].length) {
        console.log(`Downgraded trainer Pokemon rarity tier from ${TrainerPoolTier[tier]} to ${TrainerPoolTier[tier - 1]}`);
        tier--;
      }
      const tierPool = this.config.speciesPools[tier];
      species = getPokemonSpecies(Utils.randSeedItem(tierPool));
    } else {
      species = this.scene.randomSpecies(battle.waveIndex, level, false, this.config.speciesFilter);
    }

    let ret = getPokemonSpecies(species.getTrainerSpeciesForLevel(level, true, strength));
    let retry = false;

    console.log(ret.getName());

    if (pokemonPrevolutions.hasOwnProperty(species.speciesId) && ret.speciesId !== species.speciesId) {
      retry = true;
    } else if (template.isBalanced(battle.enemyParty.length)) {
      const partyMemberTypes = battle.enemyParty.map(p => p.getTypes(true)).flat();
      if (partyMemberTypes.indexOf(ret.type1) > -1 || (ret.type2 !== null && partyMemberTypes.indexOf(ret.type2) > -1)) {
        retry = true;
      }
    }

    if (!retry && this.config.specialtyTypes.length && !this.config.specialtyTypes.find(t => ret.isOfType(t))) {
      retry = true;
      console.log("Attempting reroll of species evolution to fit specialty type...");
      let evoAttempt = 0;
      while (retry && evoAttempt++ < 10) {
        ret = getPokemonSpecies(species.getTrainerSpeciesForLevel(level, true, strength));
        console.log(ret.name);
        if (this.config.specialtyTypes.find(t => ret.isOfType(t))) {
          retry = false;
        }
      }
    }

    if (retry && (attempt || 0) < 10) {
      console.log("Rerolling party member...");
      ret = this.genNewPartyMemberSpecies(level, strength, (attempt || 0) + 1);
    }

    return ret;
  }

  getPartyMemberMatchupScores(trainerSlot: TrainerSlot = TrainerSlot.NONE, forSwitch: boolean = false): [integer, integer][] {
    if (trainerSlot && !this.isDouble()) {
      trainerSlot = TrainerSlot.NONE;
    }
    
    const party = this.scene.getEnemyParty();
    const nonFaintedPartyMembers = party.slice(this.scene.currentBattle.getBattlerCount()).filter(p => !p.isFainted()).filter(p => !trainerSlot || p.trainerSlot === trainerSlot);
    const partyMemberScores = nonFaintedPartyMembers.map(p => {
      const playerField = this.scene.getPlayerField();
      let score = 0;
<<<<<<< HEAD
      let ret: [integer, integer];
=======
>>>>>>> bac6c229
      for (const playerPokemon of playerField) {
        score += p.getMatchupScore(playerPokemon);
        if (playerPokemon.species.legendary) {
          score /= 2;
        }
      }
      score /= playerField.length;
      if (forSwitch && !p.isOnField()) {
        this.scene.arena.findTagsOnSide(t => t instanceof ArenaTrapTag, ArenaTagSide.ENEMY).map(t => score *= (t as ArenaTrapTag).getMatchupScoreMultiplier(p));
      }
<<<<<<< HEAD
      ret = [ party.indexOf(p), score ];
      return ret;
=======
      return [ party.indexOf(p), score ];
>>>>>>> bac6c229
    });

    return partyMemberScores;
  }

  getSortedPartyMemberMatchupScores(partyMemberScores: [integer, integer][] = this.getPartyMemberMatchupScores()) {
    const sortedPartyMemberScores = partyMemberScores.slice(0);
    sortedPartyMemberScores.sort((a, b) => {
      const scoreA = a[1];
      const scoreB = b[1];
      return scoreA < scoreB ? 1 : scoreA > scoreB ? -1 : 0;
    });

    return sortedPartyMemberScores;
  }

  getNextSummonIndex(trainerSlot: TrainerSlot = TrainerSlot.NONE, partyMemberScores: [integer, integer][] = this.getPartyMemberMatchupScores(trainerSlot)): integer {
    if (trainerSlot && !this.isDouble()) {
      trainerSlot = TrainerSlot.NONE;
    }

    const sortedPartyMemberScores = this.getSortedPartyMemberMatchupScores(partyMemberScores);

    const maxScorePartyMemberIndexes = partyMemberScores.filter(pms => pms[1] === sortedPartyMemberScores[0][1]).map(pms => pms[0]);

    if (maxScorePartyMemberIndexes.length > 1) {
      let rand: integer;
      this.scene.executeWithSeedOffset(() => rand = Utils.randSeedInt(maxScorePartyMemberIndexes.length), this.scene.currentBattle.turn << 2);
      return maxScorePartyMemberIndexes[rand];
    }

    return maxScorePartyMemberIndexes[0];
  }
  
  getPartyMemberModifierChanceMultiplier(index: integer): number {
    switch (this.getPartyTemplate().getStrength(index)) {
    case PartyMemberStrength.WEAKER:
      return 0.75;
    case PartyMemberStrength.WEAK:
      return 0.675;
    case PartyMemberStrength.AVERAGE:
      return 0.5625;
    case PartyMemberStrength.STRONG:
      return 0.45;
    case PartyMemberStrength.STRONGER:
      return 0.375;
    }
  }

  genModifiers(party: EnemyPokemon[]): PersistentModifier[] {
    if (this.config.genModifiersFunc) {
      return this.config.genModifiersFunc(party);
    }
    return [];
  }

  loadAssets(): Promise<void> {
    return this.config.loadAssets(this.scene, this.variant);
  }

  initSprite(): void {
    this.getSprites().map((sprite, i) => sprite.setTexture(this.getKey(!!i)).setFrame(0));
    this.getTintSprites().map((tintSprite, i) => tintSprite.setTexture(this.getKey(!!i)).setFrame(0));
  }

  /**
   * Attempts to animate a given set of {@linkcode Phaser.GameObjects.Sprite}
   * @see {@linkcode Phaser.GameObjects.Sprite.play}
   * @param sprite {@linkcode Phaser.GameObjects.Sprite} to animate
   * @param tintSprite {@linkcode Phaser.GameObjects.Sprite} placed on top of the sprite to add a color tint
   * @param animConfig {@linkcode Phaser.Types.Animations.PlayAnimationConfig} to pass to {@linkcode Phaser.GameObjects.Sprite.play}
   * @returns true if the sprite was able to be animated
   */
  tryPlaySprite(sprite: Phaser.GameObjects.Sprite, tintSprite: Phaser.GameObjects.Sprite, animConfig: Phaser.Types.Animations.PlayAnimationConfig): boolean {
    // Show an error in the console if there isn't a texture loaded
    if (sprite.texture.key === "__MISSING") {
      console.error(`No texture found for '${animConfig.key}'!`);

      return false;
    }
    // Don't try to play an animation when there isn't one
    if (sprite.texture.frameTotal <= 1) {
      console.warn(`No animation found for '${animConfig.key}'. Is this intentional?`);

      return false;
    }

    sprite.play(animConfig);
    tintSprite.play(animConfig);

    return true;      
  }

  playAnim(): void {
    const trainerAnimConfig = {
      key: this.getKey(),
      repeat: 0,
      startFrame: 0
    };
    const sprites = this.getSprites();
    const tintSprites = this.getTintSprites();

    this.tryPlaySprite(sprites[0], tintSprites[0], trainerAnimConfig);

    // Queue an animation for the second trainer if this is a double battle against two separate trainers
    if (this.variant === TrainerVariant.DOUBLE && !this.config.doubleOnly) {
      const partnerTrainerAnimConfig = {
        key: this.getKey(true),
        repeat: 0,
        startFrame: 0
      };

      this.tryPlaySprite(sprites[1], tintSprites[1], partnerTrainerAnimConfig);
    }
  }

  getSprites(): Phaser.GameObjects.Sprite[] {
    const ret: Phaser.GameObjects.Sprite[] = [
      this.getAt(0)
    ];
    if (this.variant === TrainerVariant.DOUBLE && !this.config.doubleOnly) {
      ret.push(this.getAt(2));
    }
    return ret;
  }

  getTintSprites(): Phaser.GameObjects.Sprite[] {
    const ret: Phaser.GameObjects.Sprite[] = [
      this.getAt(1)
    ];
    if (this.variant === TrainerVariant.DOUBLE && !this.config.doubleOnly) {
      ret.push(this.getAt(3));
    }
    return ret;
  }

  tint(color: number, alpha?: number, duration?: integer, ease?: string): void {
    const tintSprites = this.getTintSprites();
    tintSprites.map(tintSprite => {
      tintSprite.setTintFill(color);
      tintSprite.setVisible(true);

      if (duration) {
        tintSprite.setAlpha(0);

        this.scene.tweens.add({
          targets: tintSprite,
          alpha: alpha || 1,
          duration: duration,
          ease: ease || "Linear"
        });
      } else {
        tintSprite.setAlpha(alpha);
      }
    });
  }

  untint(duration: integer, ease?: string): void {
    const tintSprites = this.getTintSprites();
    tintSprites.map(tintSprite => {
      if (duration) {
        this.scene.tweens.add({
          targets: tintSprite,
          alpha: 0,
          duration: duration,
          ease: ease || "Linear",
          onComplete: () => {
            tintSprite.setVisible(false);
            tintSprite.setAlpha(1);
          }
        });
      } else {
        tintSprite.setVisible(false);
        tintSprite.setAlpha(1);
      }
    });
  }
}

export default interface Trainer {
  scene: BattleScene
}<|MERGE_RESOLUTION|>--- conflicted
+++ resolved
@@ -330,10 +330,6 @@
     const partyMemberScores = nonFaintedPartyMembers.map(p => {
       const playerField = this.scene.getPlayerField();
       let score = 0;
-<<<<<<< HEAD
-      let ret: [integer, integer];
-=======
->>>>>>> bac6c229
       for (const playerPokemon of playerField) {
         score += p.getMatchupScore(playerPokemon);
         if (playerPokemon.species.legendary) {
@@ -344,12 +340,7 @@
       if (forSwitch && !p.isOnField()) {
         this.scene.arena.findTagsOnSide(t => t instanceof ArenaTrapTag, ArenaTagSide.ENEMY).map(t => score *= (t as ArenaTrapTag).getMatchupScoreMultiplier(p));
       }
-<<<<<<< HEAD
-      ret = [ party.indexOf(p), score ];
-      return ret;
-=======
       return [ party.indexOf(p), score ];
->>>>>>> bac6c229
     });
 
     return partyMemberScores;
