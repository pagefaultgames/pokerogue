--- conflicted
+++ resolved
@@ -455,13 +455,8 @@
       return root;
     });
 
-<<<<<<< HEAD
-    const currentSpecies = this.scene.getEnemyParty().map(p => {
+    const currentSpecies = globalScene.getEnemyParty().map(p => {
       return p.species.getRootSpeciesId();
-=======
-    const currentPartySpecies = globalScene.getEnemyParty().map(p => {
-      return p.species.speciesId;
->>>>>>> 3a3ebfb7
     });
 
     return currentSpecies.includes(baseSpecies) || staticSpecies.includes(baseSpecies);
