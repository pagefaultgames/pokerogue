import { globalScene } from "#app/global-scene";
import { pokemonPrevolutions } from "#balance/pokemon-evolutions";
import { signatureSpecies } from "#balance/signature-species";
import { EntryHazardTag } from "#data/arena-tag";
import type { PokemonSpecies } from "#data/pokemon-species";
import { ArenaTagSide } from "#enums/arena-tag-side";
import { PartyMemberStrength } from "#enums/party-member-strength";
import { SpeciesId } from "#enums/species-id";
import { TeraAIMode } from "#enums/tera-ai-mode";
import { TrainerPoolTier } from "#enums/trainer-pool-tier";
import { TrainerSlot } from "#enums/trainer-slot";
import { TrainerType } from "#enums/trainer-type";
import { TrainerVariant } from "#enums/trainer-variant";
import type { EnemyPokemon } from "#field/pokemon";
import { getIsInitialized, initI18n } from "#plugins/i18n";
import type { TrainerConfig } from "#trainers/trainer-config";
import { trainerConfigs } from "#trainers/trainer-config";
import { TrainerPartyCompoundTemplate, type TrainerPartyTemplate } from "#trainers/trainer-party-template";
import type { TrainerItemConfiguration } from "#types/trainer-item-data-types";
import { randSeedInt, randSeedItem } from "#utils/common";
import { getRandomLocaleEntry } from "#utils/i18n";
import { getPokemonSpecies } from "#utils/pokemon-utils";
import { toCamelCase } from "#utils/strings";
import i18next from "i18next";

export class Trainer extends Phaser.GameObjects.Container {
  public config: TrainerConfig;
  public variant: TrainerVariant;
  public partyTemplateIndex: number;
  public partnerName: string;
  public nameKey: string;
  public partnerNameKey: string | undefined;
  public originalIndexes: { [key: number]: number } = {};

  /**
   * Create a new Trainer.
   * @param trainerType - The {@linkcode TrainerType} for this trainer, used to determine
   * name, sprite, party contents and other details.
   * @param variant - The {@linkcode TrainerVariant} for this trainer (if any are available)
   * @param partyTemplateIndex - If provided, will override the trainer's party template with the given
   * version.
   * @param nameKey - If provided, will override the name key of the trainer
   * @param partnerNameKey - If provided, will override the
   * @param trainerConfigOverride - If provided, will override the trainer config for the given trainer type
   * @todo Review how many of these parameters we actually need
   */
  constructor(
    trainerType: TrainerType,
    variant: TrainerVariant,
    partyTemplateIndex?: number,
    nameKey?: string,
    partnerNameKey?: string,
    trainerConfigOverride?: TrainerConfig,
  ) {
    super(globalScene, -72, 80);
    this.config =
      trainerConfigOverride
      ?? (trainerConfigs.hasOwnProperty(trainerType)
        ? trainerConfigs[trainerType]
        : trainerConfigs[TrainerType.ACE_TRAINER]);

    this.variant = variant;
    this.partyTemplateIndex = Math.min(
      partyTemplateIndex !== undefined ? partyTemplateIndex : randSeedItem(this.config.partyTemplates.map((_, i) => i)),
      this.config.partyTemplates.length - 1,
    );
    // TODO: Rework this and add actual error handling for missing names
    const classKey = `trainersCommon:${toCamelCase(TrainerType[trainerType])}`;
    if (i18next.exists(classKey, { returnObjects: true })) {
      if (nameKey) {
        this.nameKey = nameKey;
        this.name = i18next.t(nameKey);
      } else {
        const genderKey = i18next.exists(`${classKey}.male`)
          ? variant === TrainerVariant.FEMALE
            ? ".female"
            : ".male"
          : "";
        [this.nameKey, this.name] = getRandomLocaleEntry(`${classKey}${genderKey}`);
      }

      if (variant === TrainerVariant.DOUBLE) {
        if (this.config.doubleOnly) {
          if (partnerNameKey) {
            this.partnerNameKey = partnerNameKey;
            this.partnerName = i18next.t(this.partnerNameKey);
          } else {
            [this.name, this.partnerName] = this.name.split(" & ");
          }
        } else {
          const partnerGenderKey = i18next.exists(`${classKey}.female`) ? ".female" : "";
          [this.partnerNameKey, this.partnerName] = getRandomLocaleEntry(`${classKey}${partnerGenderKey}`);
        }
      }
    }

    switch (this.variant) {
      case TrainerVariant.FEMALE:
        if (!this.config.hasGenders) {
          variant = TrainerVariant.DEFAULT;
        }
        break;
      case TrainerVariant.DOUBLE:
        if (!this.config.hasDouble) {
          variant = TrainerVariant.DEFAULT;
        }
        break;
    }

    const getSprite = (hasShadow?: boolean, forceFemale?: boolean) => {
      const ret = globalScene.addFieldSprite(
        0,
        0,
        this.config.getSpriteKey(variant === TrainerVariant.FEMALE || forceFemale, this.isDouble()),
      );
      ret.setOrigin(0.5, 1);
      ret.setPipeline(globalScene.spritePipeline, {
        tone: [0.0, 0.0, 0.0, 0.0],
        hasShadow: !!hasShadow,
      });
      return ret;
    };

    const sprite = getSprite(true);
    const tintSprite = getSprite();

    tintSprite.setVisible(false);

    this.add(sprite);
    this.add(tintSprite);

    if (variant === TrainerVariant.DOUBLE && !this.config.doubleOnly) {
      const partnerSprite = getSprite(true, true);
      const partnerTintSprite = getSprite(false, true);

      partnerTintSprite.setVisible(false);

      sprite.x = -4;
      tintSprite.x = -4;
      partnerSprite.x = 28;
      partnerTintSprite.x = 28;

      this.add(partnerSprite);
      this.add(partnerTintSprite);
    }
  }

  getKey(forceFemale?: boolean): string {
    return this.config.getSpriteKey(this.variant === TrainerVariant.FEMALE || forceFemale, this.isDouble());
  }

  /**
   * Returns the name of the trainer based on the provided trainer slot and the option to include a title.
   * @param trainerSlot - The slot to determine which name to use; default `TrainerSlot.NONE`
   * @param includeTitle - Whether to include the title in the returned name; default `false`
   * @returns - The formatted name of the trainer
   */
  getName(trainerSlot: TrainerSlot = TrainerSlot.NONE, includeTitle = false): string {
    // Get the base title based on the trainer slot and variant.
    let name = this.config.getTitle(trainerSlot, this.variant);

    // Determine the title to include based on the configuration and includeTitle flag.
    let title = includeTitle && this.config.title ? this.config.title : null;
    const evilTeamTitles = ["grunt"];
    if (this.name === "" && evilTeamTitles.some(t => name.toLocaleLowerCase().includes(t))) {
      // This is a evil team grunt so we localize it by only using the "name" as the title
      title = i18next.t(`trainerClasses:${toCamelCase(name)}`);
      console.log("Localized grunt name: " + title);
      // Since grunts are not named we can just return the title
      return title;
    }

    // If the trainer has a name (not null or undefined).
    if (this.name) {
      // If the title should be included.
      if (includeTitle) {
        // Check if the internationalization (i18n) system is initialized.
        if (!getIsInitialized()) {
          // Initialize the i18n system if it is not already initialized.
          initI18n();
        }
        // Get the localized trainer class name from the i18n file and set it as the title.
        // This is used for trainer class names, not titles like "Elite Four, Champion, etc."
        title = i18next.t(`trainerClasses:${toCamelCase(name)}`);
      }

      // If no specific trainer slot is set.
      if (!trainerSlot) {
        // Use the trainer's name.
        name = this.name;
        // If there is a partner name, concatenate it with the trainer's name using "&".
        if (this.partnerName) {
          name = `${name} & ${this.partnerName}`;
        }
      } else {
        // Assign the name based on the trainer slot:
        // Use 'this.name' if 'trainerSlot' is TRAINER.
        // Otherwise, use 'this.partnerName' if it exists, or 'this.name' if it doesn't.
        name = trainerSlot === TrainerSlot.TRAINER ? this.name : this.partnerName || this.name;
      }
    }

    if (this.config.titleDouble && this.variant === TrainerVariant.DOUBLE && !this.config.doubleOnly) {
      title = this.config.titleDouble;
      name = i18next.t(`trainerNames:${toCamelCase(this.config.nameDouble)}`);
    }

    console.log(title ? `${title} ${name}` : name);

    // Return the formatted name, including the title if it is set.
    return title ? `${title} ${name}` : name;
  }

  isDouble(): boolean {
    return this.config.doubleOnly || this.variant === TrainerVariant.DOUBLE;
  }

  /**
   * Return whether the trainer is a duo, like Tate & Liza
   */
  isPartner(): boolean {
    return this.variant === TrainerVariant.DOUBLE;
  }

  getMixedBattleBgm(): string {
    return this.config.mixedBattleBgm;
  }

  getBattleBgm(): string {
    return this.config.battleBgm;
  }

  getEncounterBgm(): string {
    return !this.variant
      ? this.config.encounterBgm
      : (this.variant === TrainerVariant.DOUBLE ? this.config.doubleEncounterBgm : this.config.femaleEncounterBgm)
          || this.config.encounterBgm;
  }

  getEncounterMessages(): string[] {
    return !this.variant
      ? this.config.encounterMessages
      : (this.variant === TrainerVariant.DOUBLE
          ? this.config.doubleEncounterMessages
          : this.config.femaleEncounterMessages) || this.config.encounterMessages;
  }

  getVictoryMessages(): string[] {
    return !this.variant
      ? this.config.victoryMessages
      : (this.variant === TrainerVariant.DOUBLE ? this.config.doubleVictoryMessages : this.config.femaleVictoryMessages)
          || this.config.victoryMessages;
  }

  getDefeatMessages(): string[] {
    return !this.variant
      ? this.config.defeatMessages
      : (this.variant === TrainerVariant.DOUBLE ? this.config.doubleDefeatMessages : this.config.femaleDefeatMessages)
          || this.config.defeatMessages;
  }

  getPartyTemplate(): TrainerPartyTemplate {
    if (this.config.partyTemplateFunc) {
      return this.config.partyTemplateFunc();
    }
    return this.config.partyTemplates[this.partyTemplateIndex];
  }

  getPartyLevels(waveIndex: number): number[] {
    const ret: number[] = [];
    const partyTemplate = this.getPartyTemplate();

    const difficultyWaveIndex = globalScene.gameMode.getWaveForDifficulty(waveIndex);
    const baseLevel = 1 + difficultyWaveIndex / 2 + Math.pow(difficultyWaveIndex / 25, 2);

    if (this.isDouble() && partyTemplate.size < 2) {
      partyTemplate.size = 2;
    }

    for (let i = 0; i < partyTemplate.size; i++) {
      let multiplier = 1;

      const strength = partyTemplate.getStrength(i);

      switch (strength) {
        case PartyMemberStrength.WEAKER:
          multiplier = 0.95;
          break;
        case PartyMemberStrength.WEAK:
          multiplier = 1.0;
          break;
        case PartyMemberStrength.AVERAGE:
          multiplier = 1.1;
          break;
        case PartyMemberStrength.STRONG:
          multiplier = 1.2;
          break;
        case PartyMemberStrength.STRONGER:
          multiplier = 1.25;
          break;
      }

      let levelOffset = 0;

      if (strength < PartyMemberStrength.STRONG) {
        multiplier = Math.min(multiplier + 0.025 * Math.floor(difficultyWaveIndex / 25), 1.2);
        levelOffset = -Math.floor((difficultyWaveIndex / 50) * (PartyMemberStrength.STRONG - strength));
      }

      const level = Math.ceil(baseLevel * multiplier) + levelOffset;
      ret.push(level);
    }

    return ret;
  }

  genPartyMember(index: number): EnemyPokemon {
    const battle = globalScene.currentBattle;
    const level = battle.enemyLevels?.[index]!; // TODO: is this bang correct?

    let ret: EnemyPokemon;

    globalScene.executeWithSeedOffset(
      () => {
        const template = this.getPartyTemplate();
        const strength: PartyMemberStrength = template.getStrength(index);

        // If the battle is not one of the named trainer doubles
        if (!(this.config.trainerTypeDouble && this.isDouble() && !this.config.doubleOnly)) {
          if (this.config.partyMemberFuncs.hasOwnProperty(index)) {
            ret = this.config.partyMemberFuncs[index](level, strength);
            return;
          }
          if (this.config.partyMemberFuncs.hasOwnProperty(index - template.size)) {
            ret = this.config.partyMemberFuncs[index - template.size](level, template.getStrength(index));
            return;
          }
        }
        let offset = 0;

        if (template instanceof TrainerPartyCompoundTemplate) {
          for (const innerTemplate of template.templates) {
            if (offset + innerTemplate.size > index) {
              break;
            }
            offset += innerTemplate.size;
          }
        }

        // Create an empty species pool (which will be set to one of the species pools based on the index)
        let newSpeciesPool: SpeciesId[] = [];
        let useNewSpeciesPool = false;

        // If we are in a double battle of named trainers, we need to use alternate species pools (generate half the party from each trainer)
        if (this.config.trainerTypeDouble && this.isDouble() && !this.config.doubleOnly) {
          // Use the new species pool for this party generation
          useNewSpeciesPool = true;

          // Get the species pool for the partner trainer and the current trainer
          const speciesPoolPartner = signatureSpecies[TrainerType[this.config.trainerTypeDouble]];
          const speciesPool = signatureSpecies[TrainerType[this.config.trainerType]];

          // Get the species that are already in the enemy party so we dont generate the same species twice
          const AlreadyUsedSpecies = battle.enemyParty.map(p => p.species.speciesId);

          // Filter out the species that are already in the enemy party from the main trainer species pool
          const speciesPoolFiltered = speciesPool
            .filter(species => {
              // Since some species pools have arrays in them (use either of those species), we need to check if one of the species is already in the party and filter the whole array if it is
              if (Array.isArray(species)) {
                return !species.some(s => AlreadyUsedSpecies.includes(s));
              }
              return !AlreadyUsedSpecies.includes(species);
            })
            .flat();

          // Filter out the species that are already in the enemy party from the partner trainer species pool
          const speciesPoolPartnerFiltered = speciesPoolPartner
            .filter(species => {
              // Since some species pools have arrays in them (use either of those species), we need to check if one of the species is already in the party and filter the whole array if it is
              if (Array.isArray(species)) {
                return !species.some(s => AlreadyUsedSpecies.includes(s));
              }
              return !AlreadyUsedSpecies.includes(species);
            })
            .flat();

          // If the index is even, use the species pool for the main trainer (that way he only uses his own pokemon in battle)
          if (!(index % 2)) {
            // Since the only currently allowed double battle with named trainers is Tate & Liza, we need to make sure that Solrock is the first pokemon in the party for Tate and Lunatone for Liza
            if (index === 0 && TrainerType[this.config.trainerType] === TrainerType[TrainerType.TATE]) {
              newSpeciesPool = [SpeciesId.SOLROCK];
            } else if (index === 0 && TrainerType[this.config.trainerType] === TrainerType[TrainerType.LIZA]) {
              newSpeciesPool = [SpeciesId.LUNATONE];
            } else {
              newSpeciesPool = speciesPoolFiltered;
            }
            // If the index is odd, use the species pool for the partner trainer (that way he only uses his own pokemon in battle)
            // Since the only currently allowed double battle with named trainers is Tate & Liza, we need to make sure that Solrock is the first pokemon in the party for Tate and Lunatone for Liza
          } else if (index === 1 && TrainerType[this.config.trainerTypeDouble] === TrainerType[TrainerType.TATE]) {
            newSpeciesPool = [SpeciesId.SOLROCK];
          } else if (index === 1 && TrainerType[this.config.trainerTypeDouble] === TrainerType[TrainerType.LIZA]) {
            newSpeciesPool = [SpeciesId.LUNATONE];
          } else {
            newSpeciesPool = speciesPoolPartnerFiltered;
          }
          // Fallback for when the species pool is empty
          if (newSpeciesPool.length === 0) {
            // If all pokemon from this pool are already in the party, generate a random species
            useNewSpeciesPool = false;
          }
        }

        // If useNewSpeciesPool is true, we need to generate a new species from the new species pool, otherwise we generate a random species
        let species = useNewSpeciesPool
          ? // TODO: should this use `randSeedItem`?
            getPokemonSpecies(newSpeciesPool[Math.floor(randSeedInt(newSpeciesPool.length))])
          : template.isSameSpecies(index) && index > offset
            ? getPokemonSpecies(
                battle.enemyParty[offset].species.getTrainerSpeciesForLevel(
                  level,
                  false,
                  template.getStrength(offset),
                  template.evoLevelThresholdKind,
                ),
              )
            : this.genNewPartyMemberSpecies(level, strength);

        // If the species is from newSpeciesPool, we need to adjust it based on the level and strength
        if (newSpeciesPool) {
          species = getPokemonSpecies(
            species.getSpeciesForLevel(level, true, true, strength, template.evoLevelThresholdKind),
          );
        }

        ret = globalScene.addEnemyPokemon(
          species,
          level,
          !this.isDouble() || !(index % 2) ? TrainerSlot.TRAINER : TrainerSlot.TRAINER_PARTNER,
        );
      },
      this.config.hasStaticParty
        ? this.config.getDerivedType() + ((index + 1) << 8)
        : globalScene.currentBattle.waveIndex
            + (this.config.getDerivedType() << 10)
            + (((!this.config.useSameSeedForAllMembers ? index : 0) + 1) << 8),
    );

    return ret!; // TODO: is this bang correct?
  }

  genNewPartyMemberSpecies(level: number, strength: PartyMemberStrength, attempt?: number): PokemonSpecies {
    const battle = globalScene.currentBattle;
    const template = this.getPartyTemplate();
    let baseSpecies: PokemonSpecies;
    if (this.config.speciesPools) {
      const tierValue = randSeedInt(512);
      let tier: TrainerPoolTier;
      if (tierValue >= 156) {
        tier = TrainerPoolTier.COMMON;
      } else if (tierValue >= 32) {
        tier = TrainerPoolTier.UNCOMMON;
      } else if (tierValue >= 6) {
        tier = TrainerPoolTier.RARE;
      } else if (tierValue >= 1) {
        tier = TrainerPoolTier.SUPER_RARE;
      } else {
        tier = TrainerPoolTier.ULTRA_RARE;
      }
      console.log(TrainerPoolTier[tier]);
      while (!this.config.speciesPools.hasOwnProperty(tier) || this.config.speciesPools[tier].length === 0) {
        console.log(
          `Downgraded trainer Pokemon rarity tier from ${TrainerPoolTier[tier]} to ${TrainerPoolTier[tier - 1]}`,
        );
        tier--;
      }
      const tierPool = this.config.speciesPools[tier];
      let rolledSpecies = randSeedItem(tierPool);
      while (typeof rolledSpecies !== "number") {
        rolledSpecies = randSeedItem(tierPool);
      }
      baseSpecies = getPokemonSpecies(rolledSpecies);
    } else {
      baseSpecies = globalScene.randomSpecies(battle.waveIndex, level, false, this.config.speciesFilter);
    }

    let ret = getPokemonSpecies(
      baseSpecies.getTrainerSpeciesForLevel(level, true, strength, template.evoLevelThresholdKind),
    );
    let retry = false;

    console.log(ret.getName());

    if (pokemonPrevolutions.hasOwnProperty(baseSpecies.speciesId) && ret.speciesId !== baseSpecies.speciesId) {
      retry = true;
    } else if (template.isBalanced(battle.enemyParty.length)) {
      const partyMemberTypes = battle.enemyParty.flatMap(p => p.getTypes(true));
      if (
        partyMemberTypes.indexOf(ret.type1) > -1
        || (ret.type2 !== null && partyMemberTypes.indexOf(ret.type2) > -1)
      ) {
        retry = true;
      }
    }

    // Prompts reroll of party member species if doesn't fit specialty type.
    // Can be removed by adding a type parameter to getTrainerSpeciesForLevel and filtering the list of evolutions for that type.
    if (!retry && this.config.hasSpecialtyType() && !ret.isOfType(this.config.specialtyType)) {
      retry = true;
      console.log("Attempting reroll of species evolution to fit specialty type...");
      let evoAttempt = 0;
      while (retry && evoAttempt++ < 10) {
        ret = getPokemonSpecies(
          baseSpecies.getTrainerSpeciesForLevel(level, true, strength, template.evoLevelThresholdKind),
        );
        console.log(ret.name);
        if (ret.isOfType(this.config.specialtyType)) {
          retry = false;
        }
      }
    }

    // Prompts reroll of party member species if species already present in the enemy party
    if (this.checkDuplicateSpecies(baseSpecies.speciesId)) {
      console.log("Duplicate species detected, prompting reroll...");
      retry = true;
    }

    if (retry && (attempt ?? 0) < 10) {
      console.log("Rerolling party member...");
      ret = this.genNewPartyMemberSpecies(level, strength, (attempt ?? 0) + 1);
    }

    return ret;
  }

  /**
   * Checks if the enemy trainer already has the Pokemon species in their party
   * @param baseSpecies - The base {@linkcode SpeciesId} of the current Pokemon
   * @returns `true` if the species is already present in the party
   */
  checkDuplicateSpecies(baseSpecies: SpeciesId): boolean {
    const staticSpecies = (signatureSpecies[TrainerType[this.config.trainerType]] ?? []).flat(1).map(s => {
      let root = s;
      while (pokemonPrevolutions.hasOwnProperty(root)) {
        root = pokemonPrevolutions[root];
      }
      return root;
    });

    const currentSpecies = globalScene.getEnemyParty().map(p => {
      return p.species.getRootSpeciesId();
    });

    return currentSpecies.includes(baseSpecies) || staticSpecies.includes(baseSpecies);
  }

  getPartyMemberMatchupScores(trainerSlot: TrainerSlot = TrainerSlot.NONE, forSwitch = false): [number, number][] {
    if (trainerSlot && !this.isDouble()) {
      trainerSlot = TrainerSlot.NONE;
    }

    const party = globalScene.getEnemyParty();
    const nonFaintedLegalPartyMembers = party
      .slice(globalScene.currentBattle.getBattlerCount())
      .filter(p => p.isAllowedInBattle())
      .filter(p => !trainerSlot || p.trainerSlot === trainerSlot);
    const partyMemberScores = nonFaintedLegalPartyMembers.map(p => {
      const playerField = globalScene.getPlayerField().filter(p => p.isAllowedInBattle());
      let score = 0;

      if (playerField.length > 0) {
        for (const playerPokemon of playerField) {
          score += p.getMatchupScore(playerPokemon);
          if (playerPokemon.species.legendary) {
            score /= 2;
          }
        }
        score /= playerField.length;
        if (forSwitch && !p.isOnField()) {
          globalScene.arena
            .findTagsOnSide(t => t instanceof EntryHazardTag, ArenaTagSide.ENEMY)
            .map(t => (score *= (t as EntryHazardTag).getMatchupScoreMultiplier(p)));
        }
      }

      return [party.indexOf(p), score];
    }) as [number, number][];

    return partyMemberScores;
  }

  getSortedPartyMemberMatchupScores(partyMemberScores: [number, number][] = this.getPartyMemberMatchupScores()) {
    const sortedPartyMemberScores = partyMemberScores.slice(0);
    sortedPartyMemberScores.sort((a, b) => {
      const scoreA = a[1];
      const scoreB = b[1];
      return scoreA < scoreB ? 1 : scoreA > scoreB ? -1 : 0;
    });

    return sortedPartyMemberScores;
  }

  getNextSummonIndex(
    trainerSlot: TrainerSlot = TrainerSlot.NONE,
    partyMemberScores: [number, number][] = this.getPartyMemberMatchupScores(trainerSlot),
  ): number {
    if (trainerSlot && !this.isDouble()) {
      trainerSlot = TrainerSlot.NONE;
    }

    const sortedPartyMemberScores = this.getSortedPartyMemberMatchupScores(partyMemberScores);

    const maxScorePartyMemberIndexes = partyMemberScores
      .filter(pms => pms[1] === sortedPartyMemberScores[0][1])
      .map(pms => pms[0]);

    if (maxScorePartyMemberIndexes.length > 1) {
      let rand: number;
      // TODO: should this use `randSeedItem`?

      globalScene.executeWithSeedOffset(
        () => (rand = randSeedInt(maxScorePartyMemberIndexes.length)),
        globalScene.currentBattle.turn << 2,
      );
      return maxScorePartyMemberIndexes[rand!];
    }

    return maxScorePartyMemberIndexes[0];
  }

  getPartyMemberItemChanceMultiplier(index: number): number {
    switch (this.getPartyTemplate().getStrength(index)) {
      case PartyMemberStrength.WEAKER:
        return 0.75;
      case PartyMemberStrength.WEAK:
        return 0.675;
      case PartyMemberStrength.AVERAGE:
        return 0.5625;
      case PartyMemberStrength.STRONG:
        return 0.45;
      case PartyMemberStrength.STRONGER:
        return 0.375;
      default:
        console.warn("getPartyMemberItemChanceMultiplier not defined. Using default 0");
        return 0;
    }
  }

<<<<<<< HEAD
  genTrainerItems(party: EnemyPokemon[]): TrainerItemConfiguration {
    if (this.config.genTrainerItemsFunc) {
      return this.config.genTrainerItemsFunc(party);
=======
  genModifiers(party: readonly EnemyPokemon[]): PersistentModifier[] {
    if (this.config.genModifiersFunc) {
      return this.config.genModifiersFunc(party);
>>>>>>> 73e8c6c1
    }
    return [];
  }

  genAI(party: readonly EnemyPokemon[]) {
    if (this.config.genAIFuncs) {
      this.config.genAIFuncs.forEach(f => f(party));
    }
    console.log("Generated AI funcs");
  }

  loadAssets(): Promise<void> {
    return this.config.loadAssets(this.variant);
  }

  initSprite(): void {
    this.getSprites().map((sprite, i) => sprite.setTexture(this.getKey(!!i)).setFrame(0));
    this.getTintSprites().map((tintSprite, i) => tintSprite.setTexture(this.getKey(!!i)).setFrame(0));
  }

  /**
   * Attempts to animate a given set of {@linkcode Phaser.GameObjects.Sprite}
   * @see {@linkcode Phaser.GameObjects.Sprite.play}
   * @param sprite {@linkcode Phaser.GameObjects.Sprite} to animate
   * @param tintSprite {@linkcode Phaser.GameObjects.Sprite} placed on top of the sprite to add a color tint
   * @param animConfig {@linkcode Phaser.Types.Animations.PlayAnimationConfig} to pass to {@linkcode Phaser.GameObjects.Sprite.play}
   * @returns true if the sprite was able to be animated
   */
  tryPlaySprite(
    sprite: Phaser.GameObjects.Sprite,
    tintSprite: Phaser.GameObjects.Sprite,
    animConfig: Phaser.Types.Animations.PlayAnimationConfig,
  ): boolean {
    // Show an error in the console if there isn't a texture loaded
    if (sprite.texture.key === "__MISSING") {
      console.error(`No texture found for '${animConfig.key}'!`);

      return false;
    }
    // Don't try to play an animation when there isn't one
    if (sprite.texture.frameTotal <= 1) {
      console.warn(`No animation found for '${animConfig.key}'. Is this intentional?`);

      return false;
    }

    sprite.play(animConfig);
    tintSprite.play(animConfig);

    return true;
  }

  playAnim(): void {
    const trainerAnimConfig = {
      key: this.getKey(),
      repeat: 0,
      startFrame: 0,
    };
    const sprites = this.getSprites();
    const tintSprites = this.getTintSprites();

    this.tryPlaySprite(sprites[0], tintSprites[0], trainerAnimConfig);

    // Queue an animation for the second trainer if this is a double battle against two separate trainers
    if (this.variant === TrainerVariant.DOUBLE && !this.config.doubleOnly) {
      const partnerTrainerAnimConfig = {
        key: this.getKey(true),
        repeat: 0,
        startFrame: 0,
      };

      this.tryPlaySprite(sprites[1], tintSprites[1], partnerTrainerAnimConfig);
    }
  }

  getSprites(): Phaser.GameObjects.Sprite[] {
    const ret: Phaser.GameObjects.Sprite[] = [this.getAt(0)];
    if (this.variant === TrainerVariant.DOUBLE && !this.config.doubleOnly) {
      ret.push(this.getAt(2));
    }
    return ret;
  }

  getTintSprites(): Phaser.GameObjects.Sprite[] {
    const ret: Phaser.GameObjects.Sprite[] = [this.getAt(1)];
    if (this.variant === TrainerVariant.DOUBLE && !this.config.doubleOnly) {
      ret.push(this.getAt(3));
    }
    return ret;
  }

  tint(color: number, alpha?: number, duration?: number, ease?: string): void {
    const tintSprites = this.getTintSprites();
    tintSprites.map(tintSprite => {
      tintSprite.setTintFill(color);
      tintSprite.setVisible(true);

      if (duration) {
        tintSprite.setAlpha(0);

        globalScene.tweens.add({
          targets: tintSprite,
          alpha: alpha || 1,
          duration,
          ease: ease || "Linear",
        });
      } else {
        tintSprite.setAlpha(alpha);
      }
    });
  }

  untint(duration: number, ease?: string): void {
    const tintSprites = this.getTintSprites();
    tintSprites.map(tintSprite => {
      if (duration) {
        globalScene.tweens.add({
          targets: tintSprite,
          alpha: 0,
          duration,
          ease: ease || "Linear",
          onComplete: () => {
            tintSprite.setVisible(false);
            tintSprite.setAlpha(1);
          },
        });
      } else {
        tintSprite.setVisible(false);
        tintSprite.setAlpha(1);
      }
    });
  }

  /**
   * Determines whether a Trainer should Terastallize their Pokemon
   * @param pokemon {@linkcode EnemyPokemon} Trainer Pokemon in question
   * @returns boolean Whether the EnemyPokemon should Terastalize this turn
   */
  shouldTera(pokemon: EnemyPokemon): boolean {
    if (
      this.config.trainerAI.teraMode === TeraAIMode.INSTANT_TERA
      && !pokemon.isTerastallized
      && this.config.trainerAI.instantTeras.includes(pokemon.initialTeamIndex)
    ) {
      return true;
    }
    return false;
  }
}<|MERGE_RESOLUTION|>--- conflicted
+++ resolved
@@ -647,15 +647,9 @@
     }
   }
 
-<<<<<<< HEAD
-  genTrainerItems(party: EnemyPokemon[]): TrainerItemConfiguration {
+  genTrainerItems(party: readonly EnemyPokemon[]): TrainerItemConfiguration {
     if (this.config.genTrainerItemsFunc) {
       return this.config.genTrainerItemsFunc(party);
-=======
-  genModifiers(party: readonly EnemyPokemon[]): PersistentModifier[] {
-    if (this.config.genModifiersFunc) {
-      return this.config.genModifiersFunc(party);
->>>>>>> 73e8c6c1
     }
     return [];
   }
