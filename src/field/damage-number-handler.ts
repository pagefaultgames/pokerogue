import { TextStyle, addTextObject } from "../ui/text";
import Pokemon, { DamageResult, HitResult } from "./pokemon";
import * as Utils from "../utils";
import { BattlerIndex } from "../battle";

export default class DamageNumberHandler {
  private damageNumbers: Map<BattlerIndex, Phaser.GameObjects.Text[]>;

  constructor() {
    this.damageNumbers = new Map();
  }

  add(target: Pokemon, amount: integer, result: DamageResult | HitResult.HEAL = HitResult.EFFECTIVE, critical: boolean = false): void {
    const scene = target.scene;

    if (!scene?.damageNumbersMode) {
      return;
    }

    const battlerIndex = target.getBattlerIndex();
<<<<<<< HEAD
    const baseScale = target.getSpriteScale() / scene.resolutionScale;
    const damageNumber = addTextObject(scene, target.x, -(scene.game.canvas.height / scene.resolutionScale) + target.y - target.getSprite().height / 2, Utils.formatStat(amount, true), TextStyle.SUMMARY);
=======
    const baseScale = target.getSpriteScale() / 6;
    const damageNumber = addTextObject(scene, target.x, -(scene.game.canvas.height / 6) + target.y - target.getSprite().height / 2, Utils.formatStat(amount, true), TextStyle.SUMMARY);
    damageNumber.setName("text-damage-number");
>>>>>>> b5ffb9aa
    damageNumber.setOrigin(0.5, 1);
    damageNumber.setScale(baseScale);

    let [ textColor, shadowColor ] = [ null, null ];

    switch (result) {
    case HitResult.SUPER_EFFECTIVE:
      [ textColor, shadowColor ] = [ "#f8d030", "#b8a038" ];
      break;
    case HitResult.NOT_VERY_EFFECTIVE:
      [ textColor, shadowColor ] = [ "#f08030", "#c03028" ];
      break;
    case HitResult.ONE_HIT_KO:
      [ textColor, shadowColor ] = [ "#a040a0", "#483850" ];
      break;
    case HitResult.HEAL:
      [ textColor, shadowColor ] = [ "#78c850", "#588040" ];
      break;
    default:
      [ textColor, shadowColor ] = [ "#ffffff", "#636363" ];
      break;
    }

    if (textColor) {
      damageNumber.setColor(textColor);
    }
    if (shadowColor) {
      if (critical) {
        damageNumber.setShadowOffset(0, 0);
        damageNumber.setStroke(shadowColor, 12);
      } else {
        damageNumber.setShadowColor(shadowColor);
      }
    }

    scene.fieldUI.add(damageNumber);

    if (!this.damageNumbers.has(battlerIndex)) {
      this.damageNumbers.set(battlerIndex, []);
    }

    const yOffset = this.damageNumbers.get(battlerIndex).length * -10;
    if (yOffset) {
      damageNumber.y += yOffset;
    }

    this.damageNumbers.get(battlerIndex).push(damageNumber);

    if (scene.damageNumbersMode === 1) {
      scene.tweens.add({
        targets: damageNumber,
        duration: Utils.fixedInt(750),
        alpha: 1,
        y: "-=32"
      });
      scene.tweens.add({
        delay: 375,
        targets: damageNumber,
        duration: Utils.fixedInt(625),
        alpha: 0,
        ease: "Sine.easeIn",
        onComplete: () => {
          this.damageNumbers.get(battlerIndex).splice(this.damageNumbers.get(battlerIndex).indexOf(damageNumber), 1);
          damageNumber.destroy(true);
        }
      });
      return;
    }

    damageNumber.setAlpha(0);

    scene.tweens.chain({
      targets: damageNumber,
      tweens: [
        {
          duration: Utils.fixedInt(250),
          alpha: 1,
          scaleX: 0.75 * baseScale,
          scaleY: 1.25 * baseScale,
          y: "-=16",
          ease: "Cubic.easeOut"
        },
        {
          duration: Utils.fixedInt(175),
          alpha: 1,
          scaleX: 0.875 * baseScale,
          scaleY: 1.125 * baseScale,
          y: "+=16",
          ease: "Cubic.easeIn"
        },
        {
          duration: Utils.fixedInt(100),
          scaleX: 1.25 * baseScale,
          scaleY: 0.75 * baseScale,
          ease: "Cubic.easeOut"
        },
        {
          duration: Utils.fixedInt(175),
          scaleX: 0.875 * baseScale,
          scaleY: 1.125 * baseScale,
          y: "-=8",
          ease: "Cubic.easeOut"
        },
        {
          duration: Utils.fixedInt(50),
          scaleX: 0.925 * baseScale,
          scaleY: 1.075 * baseScale,
          y: "+=8",
          ease: "Cubic.easeIn"
        },
        {
          duration: Utils.fixedInt(100),
          scaleX: 1.125 * baseScale,
          scaleY: 0.875 * baseScale,
          ease: "Cubic.easeOut"
        },
        {
          duration: Utils.fixedInt(175),
          scaleX: 0.925 * baseScale,
          scaleY: 1.075 * baseScale,
          y: "-=4",
          ease: "Cubic.easeOut"
        },
        {
          duration: Utils.fixedInt(50),
          scaleX: 0.975 * baseScale,
          scaleY: 1.025 * baseScale,
          y: "+=4",
          ease: "Cubic.easeIn"
        },
        {
          duration: Utils.fixedInt(100),
          scaleX: 1.075 * baseScale,
          scaleY: 0.925 * baseScale,
          ease: "Cubic.easeOut"
        },
        {
          duration: Utils.fixedInt(25),
          scaleX: baseScale,
          scaleY: baseScale,
          ease: "Cubic.easeOut"
        },
        {
          delay: Utils.fixedInt(500),
          alpha: 0,
          onComplete: () => {
            this.damageNumbers.get(battlerIndex).splice(this.damageNumbers.get(battlerIndex).indexOf(damageNumber), 1);
            damageNumber.destroy(true);
          }
        }
      ]
    });
  }
}<|MERGE_RESOLUTION|>--- conflicted
+++ resolved
@@ -18,14 +18,9 @@
     }
 
     const battlerIndex = target.getBattlerIndex();
-<<<<<<< HEAD
     const baseScale = target.getSpriteScale() / scene.resolutionScale;
     const damageNumber = addTextObject(scene, target.x, -(scene.game.canvas.height / scene.resolutionScale) + target.y - target.getSprite().height / 2, Utils.formatStat(amount, true), TextStyle.SUMMARY);
-=======
-    const baseScale = target.getSpriteScale() / 6;
-    const damageNumber = addTextObject(scene, target.x, -(scene.game.canvas.height / 6) + target.y - target.getSprite().height / 2, Utils.formatStat(amount, true), TextStyle.SUMMARY);
     damageNumber.setName("text-damage-number");
->>>>>>> b5ffb9aa
     damageNumber.setOrigin(0.5, 1);
     damageNumber.setScale(baseScale);
 
