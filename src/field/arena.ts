import { applyAbAttrs } from "#abilities/apply-ab-attrs";
import { globalScene } from "#app/global-scene";
import Overrides from "#app/overrides";
import { biomePokemonPools, biomeTrainerPools } from "#balance/biomes";
import type { ArenaTag, ArenaTagTypeMap } from "#data/arena-tag";
import { EntryHazardTag, getArenaTag } from "#data/arena-tag";
import { SpeciesFormChangeRevertWeatherFormTrigger, SpeciesFormChangeWeatherTrigger } from "#data/form-change-triggers";
import type { PokemonSpecies } from "#data/pokemon-species";
import type { PositionalTag } from "#data/positional-tags/positional-tag";
import { PositionalTagManager } from "#data/positional-tags/positional-tag-manager";
import { getTerrainClearMessage, getTerrainStartMessage, Terrain, TerrainType } from "#data/terrain";
import {
  getLegendaryWeatherContinuesMessage,
  getWeatherClearMessage,
  getWeatherStartMessage,
  Weather,
} from "#data/weather";
import { AbilityId } from "#enums/ability-id";
import { ArenaTagSide } from "#enums/arena-tag-side";
import type { ArenaTagType } from "#enums/arena-tag-type";
import type { BattlerIndex } from "#enums/battler-index";
import { BiomeId } from "#enums/biome-id";
import { BiomePoolTier } from "#enums/biome-pool-tier";
import { CommonAnim } from "#enums/move-anims-common";
import type { MoveId } from "#enums/move-id";
import type { PokemonType } from "#enums/pokemon-type";
import { SpeciesId } from "#enums/species-id";
import { TimeOfDay } from "#enums/time-of-day";
import { TrainerType } from "#enums/trainer-type";
import { WeatherType } from "#enums/weather-type";
import { TagAddedEvent, TagRemovedEvent, TerrainChangedEvent, WeatherChangedEvent } from "#events/arena";
import type { Pokemon } from "#field/pokemon";
import { FieldEffectModifier } from "#modifiers/modifier";
import type { Move } from "#moves/move";
import type { BiomeTierTrainerPools, SpeciesTree } from "#types/biomes";
import type { Constructor } from "#types/common";
import type { AbstractConstructor } from "#types/type-helpers";
import { coerceArray } from "#utils/array";
import { NumberHolder, randSeedInt, randSeedItem } from "#utils/common";
import { getPokemonSpecies } from "#utils/pokemon-utils";
import { inSpeedOrder } from "#utils/speed-order-generator";
import type { NonEmptyTuple } from "type-fest";

export class Arena {
  public biomeType: BiomeId;
  public weather: Weather | null;
  public terrain: Terrain | null;
  /** All currently-active {@linkcode ArenaTag}s on both sides of the field. */
  public tags: ArenaTag[] = [];
  /**
   * All currently-active {@linkcode PositionalTag}s on both sides of the field,
   * sorted by tag type.
   */
  public positionalTagManager: PositionalTagManager = new PositionalTagManager();

  public bgm: string;
  public ignoreAbilities: boolean;
  public ignoringEffectSource: BattlerIndex | null;
  public playerTerasUsed = 0;
  /**
   * Saves the number of times a party pokemon faints during a arena encounter.
   * {@linkcode globalScene.currentBattle.enemyFaints} is the corresponding faint counter for the enemy (this resets every wave).
   */
  public playerFaints: number;

  private lastTimeOfDay: TimeOfDay;

  private pokemonPool: Record<BiomePoolTier, (SpeciesId | SpeciesTree)[]>;
  private trainerPool: BiomeTierTrainerPools;

  public readonly eventTarget: EventTarget = new EventTarget();

  constructor(biome: BiomeId, playerFaints = 0) {
    this.biomeType = biome;
    this.bgm = BiomeId[biome].toLowerCase();
    this.trainerPool = biomeTrainerPools[biome];
    this.updatePoolsForTimeOfDay();
    this.playerFaints = playerFaints;
  }

  init() {
    const biomeKey = getBiomeKey(this.biomeType);

    globalScene.arenaPlayer.setBiome(this.biomeType);
    globalScene.arenaPlayerTransition.setBiome(this.biomeType);
    globalScene.arenaEnemy.setBiome(this.biomeType);
    globalScene.arenaNextEnemy.setBiome(this.biomeType);
    globalScene.arenaBg.setTexture(`${biomeKey}_bg`);
    globalScene.arenaBgTransition.setTexture(`${biomeKey}_bg`);

    // Redo this on initialize because during save/load the current wave isn't always
    // set correctly during construction
    this.updatePoolsForTimeOfDay();
  }

  updatePoolsForTimeOfDay(): void {
    const timeOfDay = this.getTimeOfDay();
    if (timeOfDay === this.lastTimeOfDay) {
      return;
    }
    // TODO: Rework in 1.13 - This shallow clones the ENTIRE POKEMON POOL per time of day change
    const biomePool = biomePokemonPools[this.biomeType];

    this.pokemonPool = Object.entries(biomePool).reduce(
      (acc, [tier, tierPool]) => {
        tier satisfies `${BiomePoolTier}`;
        // Type assertion required due to TypeScript not liking us using stringified `BiomePoolTier`s as an index type
        acc[Number(tier)] = [...tierPool[TimeOfDay.ALL], ...tierPool[timeOfDay]];
        return acc;
      },
      {} as typeof this.pokemonPool,
    );
    this.lastTimeOfDay = timeOfDay;
  }

  /**
   * Generate a random Pokemon species for the current biome
   * @param waveIndex - The current wave number
   * @param level - The level of the Pokemon to generate
   * @param attempt - Internal counter used to track legendary mon rerolls; **should always be 0** when called initially
   * @param luckValue - (Default `0`) The player's luck value, used to decrease the RNG ceiling of higher rarities
   * (and thus make them more likely)
   * @returns a Pokemon species
   */
  // TODO: Remove the `attempt` parameter
  // TODO: The only place that doesn't pass an explicit `luckValue` parameter is Illusion's enemy overrides;
  // remove parameter & replace with `globalScene.getLuckValue` in a future refactor
  public randomSpecies(waveIndex: number, level: number, attempt = 0, luckValue = 0, isBoss?: boolean): PokemonSpecies {
    const overrideSpecies = globalScene.gameMode.getOverrideSpecies(waveIndex);
    if (overrideSpecies) {
      return overrideSpecies;
    }

    // Boss pool is 0-63, non Boss pool is 0-512
    const isBossSpecies =
      globalScene.getEncounterBossSegments(waveIndex, level) > 0
      && this.pokemonPool[BiomePoolTier.BOSS].length > 0
      && (this.biomeType !== BiomeId.END
        || globalScene.gameMode.isClassic
        || globalScene.gameMode.isWaveFinal(waveIndex));
<<<<<<< HEAD

    // TODO: Rather than reducing the roll ceiling, scale boss
    const rollMax = isBossSpecies ? 64 : 512;

    // Luck reduces the RNG ceiling by 0.5x for bosses or 2x otherwise
    const luckModifier = luckValue * (isBossSpecies ? 0.5 : 2);

    const tierValue = randSeedInt(rollMax - luckModifier);

    // Get the highest rarity at or below the given tier
    let tier = (isBossSpecies ? this.generateBossBiomeTier : this.generateNonBossBiomeTier)(tierValue);
    let tierPool = this.pokemonPool[tier];
    while (tierPool.length === 0 && tier >= BiomePoolTier.COMMON) {
      console.log(
        `Downgrading rarity tier from ${BiomePoolTier[tier]} to ${BiomePoolTier[(tier - 1) as BiomePoolTier]}`,
      );
=======
    const randVal = isBossSpecies ? 64 : 512;
    // luck influences encounter rarity
    let luckModifier = 0;
    if (typeof luckValue !== "undefined") {
      luckModifier = luckValue * (isBossSpecies ? 0.5 : 2);
    }
    const tierValue = randSeedInt(randVal - luckModifier);
    let tier = isBossSpecies
      ? tierValue >= 20
        ? BiomePoolTier.BOSS
        : tierValue >= 6
          ? BiomePoolTier.BOSS_RARE
          : tierValue >= 1
            ? BiomePoolTier.BOSS_SUPER_RARE
            : BiomePoolTier.BOSS_ULTRA_RARE
      : tierValue >= 156
        ? BiomePoolTier.COMMON
        : tierValue >= 32
          ? BiomePoolTier.UNCOMMON
          : tierValue >= 6
            ? BiomePoolTier.RARE
            : tierValue >= 1
              ? BiomePoolTier.SUPER_RARE
              : BiomePoolTier.ULTRA_RARE;
    console.log(BiomePoolTier[tier]);
    while (this.pokemonPool[tier]?.length === 0) {
      console.log(`Downgraded rarity tier from ${BiomePoolTier[tier]} to ${BiomePoolTier[tier - 1]}`);
>>>>>>> 7376bd5a
      tier--;
      tierPool = this.pokemonPool[tier];
    }

    console.log("Final rarity: ", BiomePoolTier[tier]);

    const entry = randSeedItem(tierPool);
    let speciesId: SpeciesId;
    if (typeof entry === "number") {
      speciesId = entry;
    } else {
      // TODO: This is scuffed
      const levelThresholds = Object.keys(entry);
      for (let l = levelThresholds.length - 1; l >= 0; l--) {
        const levelThreshold = Number.parseInt(levelThresholds[l]);
        if (level >= levelThreshold) {
          const speciesIds = entry[levelThreshold];
          speciesId = randSeedItem(speciesIds);
          break;
        }
      }
    }

    // TODO: Resolve later
    const species = getPokemonSpecies(speciesId!);

    // Attempt to retry up to 10 times if generating a high BST mon
    // TODO: These should be removed from the pool beforehand
    const regen = this.determineRerollIfHighBST(
      species.baseTotal,
      globalScene.gameMode.getWaveForDifficulty(waveIndex, true),
    );
    if (regen && attempt < 10) {
      console.log("Incompatible level: regenerating...");
      return this.randomSpecies(waveIndex, level, ++attempt, luckModifier, isBoss);
    }

    // TODO: Clarify what the `isBoss` parameter does
    const newSpeciesId = species.getWildSpeciesForLevel(level, true, isBoss ?? isBossSpecies, globalScene.gameMode);
    if (newSpeciesId !== species.speciesId) {
      console.log("Replaced", SpeciesId[species.speciesId], "with", SpeciesId[newSpeciesId]);
      return getPokemonSpecies(newSpeciesId);
    }
    return species;
  }

  /**
   * Generate a boss {@linkcode BiomePoolTier} for a given tier value.
   * ```md
   * | Tier    | Random Roll | Chance |
   * |---------|-------------|--------|
   * | Boss    | 20-63       | 44/64  |
   * | Boss R  | 6-19        | 14/64  |
   * | Boss SR | 1-5         | 5/64   |
   * | Boss UR | 0           | 1/64   |
   * ```
   * @param roll - The random roll to check against; expected to be within the range
   * @returns The generated `BiomePoolTier`
   */
  private generateBossBiomeTier(roll: number): BiomePoolTier {
    if (roll >= 20) {
      return BiomePoolTier.BOSS;
    }
    if (roll >= 6) {
      return BiomePoolTier.BOSS_RARE;
    }
    if (roll >= 1) {
      return BiomePoolTier.BOSS_SUPER_RARE;
    }
    return BiomePoolTier.BOSS_ULTRA_RARE;
  }

  /**
   * Generate a non-boss {@linkcode BiomePoolTier} for a given tier value
   * ```
   * |            | tier values | Chance  |
   * |------------|-------------|---------|
   * | Common     | 156-511     | 356/512 |
   * | Uncommon   | 32-155      | 124/512 |
   * | Rare       | 6-31        | 26/512  |
   * | Super Rare | 1-5         | 5/512   |
   * | Ultra Rare | 0           | 1/512   |
   * ```
   * @param roll - The random roll to check against
   * @returns the generated BiomePoolTier
   */
  private generateNonBossBiomeTier(roll: number): BiomePoolTier {
    if (roll >= 156) {
      return BiomePoolTier.COMMON;
    }
    if (roll >= 32) {
      return BiomePoolTier.UNCOMMON;
    }
    if (roll >= 6) {
      return BiomePoolTier.RARE;
    }
    if (roll >= 1) {
      return BiomePoolTier.SUPER_RARE;
    }
    return BiomePoolTier.ULTRA_RARE;
  }

  /**
   * Helper method to determine whether or not to reroll a species generation attempt
   * based on the estimated BST and wave.
   * @pram bst - The base stat total of the generated species
   * @param adjustedWave - The adjusted wave index, accounting for Daily Mode
   * @returns Whether rerolling is required
   */
  // TODO: Refactor so there is no rerolling required, instead modifying the pools directly
  private determineRerollIfHighBST(bst: number, adjustedWave: number): boolean {
    return bst >= 660
      ? // Wave 50+ in daily (however, max Daily wave is 50 currently so not possible)
        adjustedWave < 80
      : // Wave 25+ in daily
        adjustedWave < 55;
  }

  randomTrainerType(waveIndex: number, isBoss = false): TrainerType {
    const isTrainerBoss =
      this.trainerPool[BiomePoolTier.BOSS].length > 0
      && (globalScene.gameMode.isTrainerBoss(waveIndex, this.biomeType, globalScene.offsetGym) || isBoss);
    console.log(isBoss, this.trainerPool);
    const tierValue = randSeedInt(isTrainerBoss ? 64 : 512);
    let tier = isTrainerBoss
      ? tierValue >= 20
        ? BiomePoolTier.BOSS
        : tierValue >= 6
          ? BiomePoolTier.BOSS_RARE
          : tierValue >= 1
            ? BiomePoolTier.BOSS_SUPER_RARE
            : BiomePoolTier.BOSS_ULTRA_RARE
      : tierValue >= 156
        ? BiomePoolTier.COMMON
        : tierValue >= 32
          ? BiomePoolTier.UNCOMMON
          : tierValue >= 6
            ? BiomePoolTier.RARE
            : tierValue >= 1
              ? BiomePoolTier.SUPER_RARE
              : BiomePoolTier.ULTRA_RARE;
    console.log(BiomePoolTier[tier]);
    while (tier && this.trainerPool[tier].length === 0) {
      console.log(`Downgraded trainer rarity tier from ${BiomePoolTier[tier]} to ${BiomePoolTier[tier - 1]}`);
      tier--;
    }
    const tierPool = this.trainerPool[tier] || [];
    return tierPool.length === 0 ? TrainerType.BREEDER : tierPool[randSeedInt(tierPool.length)];
  }

  getSpeciesFormIndex(species: PokemonSpecies): number {
    switch (species.speciesId) {
      case SpeciesId.BURMY:
      case SpeciesId.WORMADAM:
        switch (this.biomeType) {
          case BiomeId.BEACH:
            return 1;
          case BiomeId.SLUM:
            return 2;
        }
        break;
      case SpeciesId.LYCANROC: {
        const timeOfDay = this.getTimeOfDay();
        switch (timeOfDay) {
          case TimeOfDay.DAY:
          case TimeOfDay.DAWN:
            return 0;
          case TimeOfDay.DUSK:
            return 2;
          case TimeOfDay.NIGHT:
            return 1;
        }
        break;
      }
    }

    return 0;
  }

  getBgTerrainColorRatioForBiome(): number {
    switch (this.biomeType) {
      case BiomeId.SPACE:
        return 1;
      case BiomeId.END:
        return 0;
    }

    return 131 / 180;
  }

  /**
   * Sets weather to the override specified in overrides.ts
   * @param weather new {@linkcode WeatherType} to set
   * @returns true to force trySetWeather to return true
   */
  trySetWeatherOverride(weather: WeatherType): boolean {
    this.weather = new Weather(weather, 0);
    globalScene.phaseManager.unshiftNew("CommonAnimPhase", undefined, undefined, CommonAnim.SUNNY + (weather - 1));
    globalScene.phaseManager.queueMessage(getWeatherStartMessage(weather)!); // TODO: is this bang correct?
    return true;
  }

  /** Returns weather or not the weather can be changed to {@linkcode weather} */
  canSetWeather(weather: WeatherType): boolean {
    return !(this.weather?.weatherType === (weather || undefined));
  }

  /**
   * Attempts to set a new weather to the battle
   * @param weather {@linkcode WeatherType} new {@linkcode WeatherType} to set
   * @param user {@linkcode Pokemon} that caused the weather effect
   * @returns true if new weather set, false if no weather provided or attempting to set the same weather as currently in use
   */
  trySetWeather(weather: WeatherType, user?: Pokemon): boolean {
    if (Overrides.WEATHER_OVERRIDE) {
      return this.trySetWeatherOverride(Overrides.WEATHER_OVERRIDE);
    }

    if (!this.canSetWeather(weather)) {
      return false;
    }

    const oldWeatherType = this.weather?.weatherType || WeatherType.NONE;

    if (
      this.weather?.isImmutable()
      && ![WeatherType.HARSH_SUN, WeatherType.HEAVY_RAIN, WeatherType.STRONG_WINDS, WeatherType.NONE].includes(weather)
    ) {
      globalScene.phaseManager.unshiftNew(
        "CommonAnimPhase",
        undefined,
        undefined,
        CommonAnim.SUNNY + (oldWeatherType - 1),
      );
      globalScene.phaseManager.queueMessage(getLegendaryWeatherContinuesMessage(oldWeatherType)!);
      return false;
    }

    const weatherDuration = new NumberHolder(0);

    if (user != null) {
      weatherDuration.value = 5;
      globalScene.applyModifier(FieldEffectModifier, user.isPlayer(), user, weatherDuration);
    }

    this.weather = weather ? new Weather(weather, weatherDuration.value, weatherDuration.value) : null;
    this.eventTarget.dispatchEvent(
      new WeatherChangedEvent(oldWeatherType, this.weather?.weatherType!, this.weather?.turnsLeft!),
    ); // TODO: is this bang correct?

    if (this.weather) {
      globalScene.phaseManager.unshiftNew("CommonAnimPhase", undefined, undefined, CommonAnim.SUNNY + (weather - 1));
      globalScene.phaseManager.queueMessage(getWeatherStartMessage(weather)!); // TODO: is this bang correct?
    } else {
      globalScene.phaseManager.queueMessage(getWeatherClearMessage(oldWeatherType)!); // TODO: is this bang correct?
    }

    for (const pokemon of inSpeedOrder(ArenaTagSide.BOTH)) {
      pokemon.findAndRemoveTags(
        tag => "weatherTypes" in tag && !(tag.weatherTypes as WeatherType[]).find(t => t === weather),
      );
      applyAbAttrs("PostWeatherChangeAbAttr", { pokemon, weather });
    }

    return true;
  }

  /**
   * Function to trigger all weather based form changes
   * @param source - The Pokemon causing the changes by removing itself from the field
   */
  triggerWeatherBasedFormChanges(source?: Pokemon): void {
    for (const p of inSpeedOrder(ArenaTagSide.BOTH)) {
      // TODO - This is a bandaid. Abilities leaving the field needs a better approach than
      // calling this method for every switch out that happens
      if (p === source) {
        continue;
      }
      const isCastformWithForecast = p.hasAbility(AbilityId.FORECAST) && p.species.speciesId === SpeciesId.CASTFORM;
      const isCherrimWithFlowerGift = p.hasAbility(AbilityId.FLOWER_GIFT) && p.species.speciesId === SpeciesId.CHERRIM;

      if (isCastformWithForecast || isCherrimWithFlowerGift) {
        globalScene.triggerPokemonFormChange(p, SpeciesFormChangeWeatherTrigger);
      }
    }
  }

  /**
   * Function to trigger all weather based form changes back into their normal forms
   */
  triggerWeatherBasedFormChangesToNormal(): void {
    for (const p of inSpeedOrder(ArenaTagSide.BOTH)) {
      const isCastformWithForecast =
        p.hasAbility(AbilityId.FORECAST, false, true) && p.species.speciesId === SpeciesId.CASTFORM;
      const isCherrimWithFlowerGift =
        p.hasAbility(AbilityId.FLOWER_GIFT, false, true) && p.species.speciesId === SpeciesId.CHERRIM;

      if (isCastformWithForecast || isCherrimWithFlowerGift) {
        globalScene.triggerPokemonFormChange(p, SpeciesFormChangeRevertWeatherFormTrigger);
      }
    }
  }

  /** Returns whether or not the terrain can be set to {@linkcode terrain} */
  canSetTerrain(terrain: TerrainType): boolean {
    return !(this.terrain?.terrainType === (terrain || undefined));
  }

  /**
   * Attempts to set a new terrain effect to the battle
   * @param terrain {@linkcode TerrainType} new {@linkcode TerrainType} to set
   * @param ignoreAnim boolean if the terrain animation should be ignored
   * @param user {@linkcode Pokemon} that caused the terrain effect
   * @returns true if new terrain set, false if no terrain provided or attempting to set the same terrain as currently in use
   */
  trySetTerrain(terrain: TerrainType, ignoreAnim = false, user?: Pokemon): boolean {
    if (!this.canSetTerrain(terrain)) {
      return false;
    }

    const oldTerrainType = this.terrain?.terrainType || TerrainType.NONE;

    const terrainDuration = new NumberHolder(0);

    if (user != null) {
      terrainDuration.value = 5;
      globalScene.applyModifier(FieldEffectModifier, user.isPlayer(), user, terrainDuration);
    }

    this.terrain = terrain ? new Terrain(terrain, terrainDuration.value, terrainDuration.value) : null;

    this.eventTarget.dispatchEvent(
      new TerrainChangedEvent(oldTerrainType, this.terrain?.terrainType!, this.terrain?.turnsLeft!),
    ); // TODO: are those bangs correct?

    if (this.terrain) {
      if (!ignoreAnim) {
        globalScene.phaseManager.unshiftNew(
          "CommonAnimPhase",
          undefined,
          undefined,
          CommonAnim.MISTY_TERRAIN + (terrain - 1),
        );
      }
      globalScene.phaseManager.queueMessage(getTerrainStartMessage(terrain));
    } else {
      globalScene.phaseManager.queueMessage(getTerrainClearMessage(oldTerrainType));
    }

    for (const pokemon of inSpeedOrder(ArenaTagSide.BOTH)) {
      pokemon.findAndRemoveTags(
        t => "terrainTypes" in t && !(t.terrainTypes as TerrainType[]).find(t => t === terrain),
      );
      applyAbAttrs("PostTerrainChangeAbAttr", { pokemon, terrain });
      applyAbAttrs("TerrainEventTypeChangeAbAttr", { pokemon });
    }

    return true;
  }

  public isMoveWeatherCancelled(user: Pokemon, move: Move): boolean {
    return !!this.weather && !this.weather.isEffectSuppressed() && this.weather.isMoveWeatherCancelled(user, move);
  }

  public isMoveTerrainCancelled(user: Pokemon, targets: BattlerIndex[], move: Move): boolean {
    return !!this.terrain && this.terrain.isMoveTerrainCancelled(user, targets, move);
  }

  public getWeatherType(): WeatherType {
    return this.weather?.weatherType ?? WeatherType.NONE;
  }

  public getTerrainType(): TerrainType {
    return this.terrain?.terrainType ?? TerrainType.NONE;
  }

  getAttackTypeMultiplier(attackType: PokemonType, grounded: boolean): number {
    let weatherMultiplier = 1;
    if (this.weather && !this.weather.isEffectSuppressed()) {
      weatherMultiplier = this.weather.getAttackTypeMultiplier(attackType);
    }

    let terrainMultiplier = 1;
    if (this.terrain && grounded) {
      terrainMultiplier = this.terrain.getAttackTypeMultiplier(attackType);
    }

    return weatherMultiplier * terrainMultiplier;
  }

  /**
   * Gets the denominator for the chance for a trainer spawn
   * @returns n where 1/n is the chance of a trainer battle
   */
  getTrainerChance(): number {
    switch (this.biomeType) {
      case BiomeId.METROPOLIS:
      case BiomeId.DOJO:
        return 4;
      case BiomeId.PLAINS:
      case BiomeId.GRASS:
      case BiomeId.BEACH:
      case BiomeId.LAKE:
      case BiomeId.CAVE:
      case BiomeId.DESERT:
      case BiomeId.CONSTRUCTION_SITE:
      case BiomeId.SLUM:
        return 6;
      case BiomeId.TALL_GRASS:
      case BiomeId.FOREST:
      case BiomeId.SWAMP:
      case BiomeId.MOUNTAIN:
      case BiomeId.BADLANDS:
      case BiomeId.MEADOW:
      case BiomeId.POWER_PLANT:
      case BiomeId.FACTORY:
      case BiomeId.SNOWY_FOREST:
        return 8;
      case BiomeId.SEA:
      case BiomeId.ICE_CAVE:
      case BiomeId.VOLCANO:
      case BiomeId.GRAVEYARD:
      case BiomeId.RUINS:
      case BiomeId.WASTELAND:
      case BiomeId.JUNGLE:
      case BiomeId.FAIRY_CAVE:
      case BiomeId.ISLAND:
        return 12;
      case BiomeId.ABYSS:
      case BiomeId.SPACE:
      case BiomeId.TEMPLE:
      case BiomeId.LABORATORY:
        return 16;
      default:
        return 0;
    }
  }

  getTimeOfDay(): TimeOfDay {
    switch (this.biomeType) {
      case BiomeId.ABYSS:
        return TimeOfDay.NIGHT;
    }

    const waveCycle = ((globalScene.currentBattle?.waveIndex || 0) + globalScene.waveCycleOffset) % 40;

    if (waveCycle < 15) {
      return TimeOfDay.DAY;
    }

    if (waveCycle < 20) {
      return TimeOfDay.DUSK;
    }

    if (waveCycle < 35) {
      return TimeOfDay.NIGHT;
    }

    return TimeOfDay.DAWN;
  }

  isOutside(): boolean {
    switch (this.biomeType) {
      case BiomeId.SEABED:
      case BiomeId.CAVE:
      case BiomeId.ICE_CAVE:
      case BiomeId.POWER_PLANT:
      case BiomeId.DOJO:
      case BiomeId.FACTORY:
      case BiomeId.ABYSS:
      case BiomeId.FAIRY_CAVE:
      case BiomeId.TEMPLE:
      case BiomeId.LABORATORY:
        return false;
      default:
        return true;
    }
  }

  overrideTint(): [number, number, number] {
    switch (Overrides.ARENA_TINT_OVERRIDE) {
      case TimeOfDay.DUSK:
        return [113, 88, 101];
      case TimeOfDay.NIGHT:
        return [64, 64, 64];
      case TimeOfDay.DAWN:
      case TimeOfDay.DAY:
      default:
        return [128, 128, 128];
    }
  }

  getDayTint(): [number, number, number] {
    if (Overrides.ARENA_TINT_OVERRIDE !== null) {
      return this.overrideTint();
    }
    switch (this.biomeType) {
      case BiomeId.ABYSS:
        return [64, 64, 64];
      default:
        return [128, 128, 128];
    }
  }

  getDuskTint(): [number, number, number] {
    if (Overrides.ARENA_TINT_OVERRIDE) {
      return this.overrideTint();
    }
    if (!this.isOutside()) {
      return [0, 0, 0];
    }

    switch (this.biomeType) {
      default:
        return [98, 48, 73].map(c => Math.round((c + 128) / 2)) as [number, number, number];
    }
  }

  getNightTint(): [number, number, number] {
    if (Overrides.ARENA_TINT_OVERRIDE) {
      return this.overrideTint();
    }
    switch (this.biomeType) {
      case BiomeId.ABYSS:
      case BiomeId.SPACE:
      case BiomeId.END:
        return this.getDayTint();
    }

    if (!this.isOutside()) {
      return [64, 64, 64];
    }

    switch (this.biomeType) {
      default:
        return [48, 48, 98];
    }
  }

  setIgnoreAbilities(ignoreAbilities: boolean, ignoringEffectSource: BattlerIndex | null = null): void {
    this.ignoreAbilities = ignoreAbilities;
    this.ignoringEffectSource = ignoreAbilities ? ignoringEffectSource : null;
  }

  /**
   * Applies each `ArenaTag` in this Arena, based on which side (self, enemy, or both) is passed in as a parameter
   * @param tagType - A constructor of an ArenaTag to filter tags by
   * @param side - The {@linkcode ArenaTagSide} dictating which side's arena tags to apply
   * @param args - Parameters for the tag
   * @privateRemarks
   * If you get errors mentioning incompatibility with overload signatures, review the arguments being passed
   * to ensure they are correct for the tag being used.
   */
  applyTagsForSide<T extends ArenaTag>(
    tagType: Constructor<T> | AbstractConstructor<T>,
    side: ArenaTagSide,
    ...args: Parameters<T["apply"]>
  ): void;
  /**
   * Applies each `ArenaTag` in this Arena, based on which side (self, enemy, or both) is passed in as a parameter
   * @param tagType - The {@linkcode ArenaTagType} of the desired tag
   * @param side - The {@linkcode ArenaTagSide} dictating which side's arena tags to apply
   * @param args - Parameters for the tag
   */
  applyTagsForSide<T extends ArenaTagType>(
    tagType: T,
    side: ArenaTagSide,
    ...args: Parameters<ArenaTagTypeMap[T]["apply"]>
  ): void;
  applyTagsForSide<T extends ArenaTag>(
    tagType: T["tagType"] | Constructor<T> | AbstractConstructor<T>,
    side: ArenaTagSide,
    ...args: Parameters<T["apply"]>
  ): void {
    let tags =
      typeof tagType === "string"
        ? this.tags.filter(t => t.tagType === tagType)
        : this.tags.filter(t => t instanceof tagType);
    if (side !== ArenaTagSide.BOTH) {
      tags = tags.filter(t => t.side === side);
    }
    tags.forEach(t => t.apply(...args));
  }

  /**
   * Applies the specified tag to both sides (ie: both user and trainer's tag that match the Tag specified)
   * by calling {@linkcode applyTagsForSide()}
   * @param tagType - The {@linkcode ArenaTagType} of the desired tag
   * @param args - Parameters for the tag
   */
  applyTags<T extends ArenaTagType>(tagType: T, ...args: Parameters<ArenaTagTypeMap[T]["apply"]>): void;
  /**
   * Applies the specified tag to both sides (ie: both user and trainer's tag that match the Tag specified)
   * by calling {@linkcode applyTagsForSide()}
   * @param tagType - A constructor of an ArenaTag to filter tags by
   * @param args - Parameters for the tag
   * @deprecated Use an `ArenaTagType` for `tagType` instead of an `ArenaTag` constructor
   */
  applyTags<T extends ArenaTag>(
    tagType: Constructor<T> | AbstractConstructor<T>,
    ...args: Parameters<T["apply"]>
  ): void;
  applyTags<T extends ArenaTag>(
    tagType: T["tagType"] | Constructor<T> | AbstractConstructor<T>,
    ...args: Parameters<T["apply"]>
  ) {
    // @ts-expect-error - Overload resolution
    this.applyTagsForSide(tagType, ArenaTagSide.BOTH, ...args);
  }

  /**
   * Add a new {@linkcode ArenaTag} to the arena, triggering overlap effects on existing tags as applicable.
   * @param tagType - The {@linkcode ArenaTagType} of the tag to add.
   * @param turnCount - The number of turns the newly-added tag should last.
   * @param sourceId - The {@linkcode Pokemon.id | PID} of the Pokemon creating the tag.
   * @param sourceMove - The {@linkcode MoveId} of the move creating the tag, or `undefined` if not from a move.
   * @param side - The {@linkcode ArenaTagSide}(s) to which the tag should apply; default `ArenaTagSide.BOTH`.
   * @param quiet - Whether to suppress messages produced by tag addition; default `false`.
   * @returns `true` if the tag was successfully added without overlapping.
   */
  // TODO: Do we need the return value here? literally nothing uses it
  addTag(
    tagType: ArenaTagType,
    turnCount: number,
    sourceMove: MoveId | undefined,
    sourceId: number,
    side: ArenaTagSide = ArenaTagSide.BOTH,
    quiet = false,
  ): boolean {
    const existingTag = this.getTagOnSide(tagType, side);
    if (existingTag) {
      existingTag.onOverlap(globalScene.getPokemonById(sourceId));

      if (existingTag instanceof EntryHazardTag) {
        const { tagType, side, turnCount, maxDuration, layers, maxLayers } = existingTag as EntryHazardTag;
        this.eventTarget.dispatchEvent(new TagAddedEvent(tagType, side, turnCount, maxDuration, layers, maxLayers));
      }

      return false;
    }

    // creates a new tag object
    const newTag = getArenaTag(tagType, turnCount, sourceMove, sourceId, side);
    if (newTag) {
      newTag.onAdd(quiet);
      this.tags.push(newTag);

      const { layers = 0, maxLayers = 0 } = newTag instanceof EntryHazardTag ? newTag : {};

      this.eventTarget.dispatchEvent(
        new TagAddedEvent(newTag.tagType, newTag.side, newTag.turnCount, newTag.maxDuration, layers, maxLayers),
      );
    }

    return true;
  }

  /**
   * Attempt to get a tag from the Arena via {@linkcode getTagOnSide} that applies to both sides
   * @param tagType - The {@linkcode ArenaTagType} to retrieve
   * @returns The existing {@linkcode ArenaTag}, or `undefined` if not present.
   */
  getTag(tagType: ArenaTagType): ArenaTag | undefined;
  /**
   * Attempt to get a tag from the Arena via {@linkcode getTagOnSide} that applies to both sides
   * @param tagType - The constructor of the {@linkcode ArenaTag} to retrieve
   * @returns The existing {@linkcode ArenaTag}, or `undefined` if not present.
   */
  getTag<T extends ArenaTag>(tagType: Constructor<T> | AbstractConstructor<T>): T | undefined;
  getTag(tagType: ArenaTagType | Constructor<ArenaTag> | AbstractConstructor<ArenaTag>): ArenaTag | undefined {
    return this.getTagOnSide(tagType, ArenaTagSide.BOTH);
  }

  /**
   * Check whether the Arena has any of the given tags.
   * @param tagTypes - One or more tag types to check
   * @returns Whether a tag exists on either side of the field with any of the given type(s).
   */
  hasTag(tagTypes: ArenaTagType | NonEmptyTuple<ArenaTagType>): boolean {
    tagTypes = coerceArray(tagTypes);
    return this.tags.some(tag => tagTypes.includes(tag.tagType));
  }

  /**
   * Attempts to get a tag from the Arena from a specific side (the tag passed in has to either apply to both sides, or the specific side only)
   *
   * eg: `MIST` only applies to the user's side, while `MUD_SPORT` applies to both user and enemy side
   * @param tagType The {@linkcode ArenaTagType} or {@linkcode ArenaTag} to get
   * @param side The {@linkcode ArenaTagSide} to look at
   * @returns either the {@linkcode ArenaTag}, or `undefined` if it isn't there
   */
  getTagOnSide(
    tagType: ArenaTagType | Constructor<ArenaTag> | AbstractConstructor<ArenaTag>,
    side: ArenaTagSide,
  ): ArenaTag | undefined {
    return typeof tagType === "string"
      ? this.tags.find(
          t => t.tagType === tagType && (side === ArenaTagSide.BOTH || t.side === ArenaTagSide.BOTH || t.side === side),
        )
      : this.tags.find(
          t => t instanceof tagType && (side === ArenaTagSide.BOTH || t.side === ArenaTagSide.BOTH || t.side === side),
        );
  }

  // TODO: Add an overload similar to `Array.prototype.find` if the predicate func is of the form
  // `(x): x is T`

  /**
   * Uses {@linkcode findTagsOnSide} to filter (using the parameter function) for specific tags that apply to both sides
   * @param tagPredicate a function mapping {@linkcode ArenaTag}s to `boolean`s
   * @returns array of {@linkcode ArenaTag}s from which the Arena's tags return true and apply to both sides
   */
  findTags(tagPredicate: (t: ArenaTag) => boolean): ArenaTag[] {
    return this.findTagsOnSide(tagPredicate, ArenaTagSide.BOTH);
  }

  /**
   * Returns specific tags from the arena that pass the `tagPredicate` function passed in as a parameter, and apply to the given side
   * @param tagPredicate a function mapping {@linkcode ArenaTag}s to `boolean`s
   * @param side The {@linkcode ArenaTagSide} to look at
   * @returns array of {@linkcode ArenaTag}s from which the Arena's tags return `true` and apply to the given side
   */
  findTagsOnSide(tagPredicate: (t: ArenaTag) => boolean, side: ArenaTagSide): ArenaTag[] {
    return this.tags.filter(
      t => tagPredicate(t) && (side === ArenaTagSide.BOTH || t.side === ArenaTagSide.BOTH || t.side === side),
    );
  }

  lapseTags(): void {
    this.tags
      .filter(t => !t.lapse())
      .forEach(t => {
        t.onRemove();
        this.tags.splice(this.tags.indexOf(t), 1);

        this.eventTarget.dispatchEvent(new TagRemovedEvent(t.tagType, t.side, t.turnCount));
      });
  }

  removeTag(tagType: ArenaTagType): boolean {
    const tags = this.tags;
    const tag = tags.find(t => t.tagType === tagType);
    if (tag) {
      tag.onRemove();
      tags.splice(tags.indexOf(tag), 1);

      this.eventTarget.dispatchEvent(new TagRemovedEvent(tag.tagType, tag.side, tag.turnCount));
    }
    return !!tag;
  }

  removeTagOnSide(tagType: ArenaTagType, side: ArenaTagSide, quiet = false): boolean {
    const tag = this.getTagOnSide(tagType, side);
    if (tag) {
      tag.onRemove(quiet);
      this.tags.splice(this.tags.indexOf(tag), 1);

      this.eventTarget.dispatchEvent(new TagRemovedEvent(tag.tagType, tag.side, tag.turnCount));
    }
    return !!tag;
  }

  /**
   * Find and remove all {@linkcode ArenaTag}s with the given tag types on the given side of the field.
   * @param tagTypes - The {@linkcode ArenaTagType}s to remove
   * @param side - The {@linkcode ArenaTagSide} to remove the tags from (for side-based tags), or {@linkcode ArenaTagSide.BOTH}
   * to clear all tags on either side of the field
   * @param quiet - Whether to suppress removal messages from currently-present tags; default `false`
   * @todo Review the other tag manipulation functions to see if they can be migrated towards using this (more efficient + foolproof)
   */
  public removeTagsOnSide(tagTypes: ArenaTagType[] | readonly ArenaTagType[], side: ArenaTagSide, quiet = false): void {
    const leftoverTags: ArenaTag[] = [];
    for (const tag of this.tags) {
      // Skip tags of different types or on the wrong side of the field
      if (
        !tagTypes.includes(tag.tagType)
        || !(side === ArenaTagSide.BOTH || tag.side === ArenaTagSide.BOTH || tag.side === side)
      ) {
        leftoverTags.push(tag);
        continue;
      }

      tag.onRemove(quiet);
      this.eventTarget.dispatchEvent(new TagRemovedEvent(tag.tagType, tag.side, tag.turnCount));
    }

    this.tags = leftoverTags;
  }

  removeAllTags(): void {
    while (this.tags.length > 0) {
      this.tags[0].onRemove();
      this.eventTarget.dispatchEvent(
        new TagRemovedEvent(this.tags[0].tagType, this.tags[0].side, this.tags[0].turnCount),
      );

      this.tags.splice(0, 1);
    }
  }

  /**
   * Clears weather, terrain and arena tags when entering new biome or trainer battle.
   */
  resetArenaEffects(): void {
    // Don't reset weather if a Biome's permanent weather is active
    if (this.weather?.turnsLeft !== 0) {
      this.trySetWeather(WeatherType.NONE);
    }
    this.trySetTerrain(TerrainType.NONE, true);
    this.resetPlayerFaintCount();
    this.removeAllTags();
  }

  preloadBgm(): void {
    globalScene.loadBgm(this.bgm);
  }

  /** The loop point of any given biome track, read as seconds and milliseconds. */
  getBgmLoopPoint(): number {
    switch (this.biomeType) {
      case BiomeId.TOWN:
        return 7.288;
      case BiomeId.PLAINS:
        return 17.485;
      case BiomeId.GRASS:
        return 1.995;
      case BiomeId.TALL_GRASS:
        return 9.608;
      case BiomeId.METROPOLIS:
        return 141.47;
      case BiomeId.FOREST:
        return 0.341;
      case BiomeId.SEA:
        return 0.024;
      case BiomeId.SWAMP:
        return 4.461;
      case BiomeId.BEACH:
        return 3.462;
      case BiomeId.LAKE:
        return 7.215;
      case BiomeId.SEABED:
        return 2.6;
      case BiomeId.MOUNTAIN:
        return 4.018;
      case BiomeId.BADLANDS:
        return 17.79;
      case BiomeId.CAVE:
        return 14.24;
      case BiomeId.DESERT:
        return 9.02;
      case BiomeId.ICE_CAVE:
        return 0.0;
      case BiomeId.MEADOW:
        return 3.891;
      case BiomeId.POWER_PLANT:
        return 9.447;
      case BiomeId.VOLCANO:
        return 17.637;
      case BiomeId.GRAVEYARD:
        return 13.711;
      case BiomeId.DOJO:
        return 6.205;
      case BiomeId.FACTORY:
        return 4.985;
      case BiomeId.RUINS:
        return 0.0;
      case BiomeId.WASTELAND:
        return 6.024;
      case BiomeId.ABYSS:
        return 20.113;
      case BiomeId.SPACE:
        return 20.036;
      case BiomeId.CONSTRUCTION_SITE:
        return 1.222;
      case BiomeId.JUNGLE:
        return 0.0;
      case BiomeId.FAIRY_CAVE:
        return 0.0;
      case BiomeId.TEMPLE:
        return 2.547;
      case BiomeId.ISLAND:
        return 2.751;
      case BiomeId.LABORATORY:
        return 114.862;
      case BiomeId.SLUM:
        return 0.0;
      case BiomeId.SNOWY_FOREST:
        return 3.814;
      case BiomeId.END:
        return 17.153;
      default:
        console.warn(`missing bgm loop-point for biome "${BiomeId[this.biomeType]}" (=${this.biomeType})`);
        return 0;
    }
  }

  resetPlayerFaintCount(): void {
    this.playerFaints = 0;
  }
}

export function getBiomeKey(biome: BiomeId): string {
  return BiomeId[biome].toLowerCase();
}

export function getBiomeHasProps(biomeType: BiomeId): boolean {
  switch (biomeType) {
    case BiomeId.PLAINS:
    case BiomeId.METROPOLIS:
    case BiomeId.BEACH:
    case BiomeId.LAKE:
    case BiomeId.SEABED:
    case BiomeId.MOUNTAIN:
    case BiomeId.BADLANDS:
    case BiomeId.CAVE:
    case BiomeId.DESERT:
    case BiomeId.ICE_CAVE:
    case BiomeId.MEADOW:
    case BiomeId.POWER_PLANT:
    case BiomeId.VOLCANO:
    case BiomeId.GRAVEYARD:
    case BiomeId.FACTORY:
    case BiomeId.RUINS:
    case BiomeId.WASTELAND:
    case BiomeId.ABYSS:
    case BiomeId.CONSTRUCTION_SITE:
    case BiomeId.JUNGLE:
    case BiomeId.FAIRY_CAVE:
    case BiomeId.TEMPLE:
    case BiomeId.SNOWY_FOREST:
    case BiomeId.ISLAND:
    case BiomeId.LABORATORY:
    case BiomeId.END:
      return true;
  }

  return false;
}

export class ArenaBase extends Phaser.GameObjects.Container {
  public player: boolean;
  public biome: BiomeId;
  public propValue: number;
  public base: Phaser.GameObjects.Sprite;
  public props: Phaser.GameObjects.Sprite[];

  constructor(player: boolean) {
    super(globalScene, 0, 0);

    this.player = player;

    this.base = globalScene.addFieldSprite(0, 0, "plains_a", undefined, 1);
    this.base.setOrigin(0, 0);

    this.props = [];
    if (!player) {
      for (let i = 0; i < 3; i++) {
        const ret = globalScene.addFieldSprite(0, 0, "plains_b", undefined, 1);
        ret.setOrigin(0, 0);
        ret.setVisible(false);
        this.props.push(ret);
      }
    }
  }

  setBiome(biome: BiomeId, propValue?: number): void {
    const hasProps = getBiomeHasProps(biome);
    const biomeKey = getBiomeKey(biome);
    const baseKey = `${biomeKey}_${this.player ? "a" : "b"}`;

    if (biome !== this.biome) {
      this.base.setTexture(baseKey);

      if (this.base.texture.frameTotal > 1) {
        const baseFrameNames = globalScene.anims.generateFrameNames(baseKey, {
          zeroPad: 4,
          suffix: ".png",
          start: 1,
          end: this.base.texture.frameTotal - 1,
        });
        if (!globalScene.anims.exists(baseKey)) {
          globalScene.anims.create({
            key: baseKey,
            frames: baseFrameNames,
            frameRate: 12,
            repeat: -1,
          });
        }
        this.base.play(baseKey);
      } else {
        this.base.stop();
      }

      this.add(this.base);
    }

    if (!this.player) {
      globalScene.executeWithSeedOffset(
        () => {
          this.propValue = propValue === undefined ? (hasProps ? randSeedInt(8) : 0) : propValue;
          this.props.forEach((prop, p) => {
            const propKey = `${biomeKey}_b${hasProps ? `_${p + 1}` : ""}`;
            prop.setTexture(propKey);

            if (hasProps && prop.texture.frameTotal > 1) {
              const propFrameNames = globalScene.anims.generateFrameNames(propKey, {
                zeroPad: 4,
                suffix: ".png",
                start: 1,
                end: prop.texture.frameTotal - 1,
              });
              if (!globalScene.anims.exists(propKey)) {
                globalScene.anims.create({
                  key: propKey,
                  frames: propFrameNames,
                  frameRate: 12,
                  repeat: -1,
                });
              }
              prop.play(propKey);
            } else {
              prop.stop();
            }

            prop.setVisible(hasProps && !!(this.propValue & (1 << p)));
            this.add(prop);
          });
        },
        globalScene.currentBattle?.waveIndex || 0,
        globalScene.waveSeed,
      );
    }
  }
}<|MERGE_RESOLUTION|>--- conflicted
+++ resolved
@@ -138,9 +138,8 @@
       && (this.biomeType !== BiomeId.END
         || globalScene.gameMode.isClassic
         || globalScene.gameMode.isWaveFinal(waveIndex));
-<<<<<<< HEAD
-
-    // TODO: Rather than reducing the roll ceiling, scale boss
+
+    // TODO: Rather than reducing the roll ceiling, scaling boss numbers down proportionally would make this far more comprehensible
     const rollMax = isBossSpecies ? 64 : 512;
 
     // Luck reduces the RNG ceiling by 0.5x for bosses or 2x otherwise
@@ -155,35 +154,6 @@
       console.log(
         `Downgrading rarity tier from ${BiomePoolTier[tier]} to ${BiomePoolTier[(tier - 1) as BiomePoolTier]}`,
       );
-=======
-    const randVal = isBossSpecies ? 64 : 512;
-    // luck influences encounter rarity
-    let luckModifier = 0;
-    if (typeof luckValue !== "undefined") {
-      luckModifier = luckValue * (isBossSpecies ? 0.5 : 2);
-    }
-    const tierValue = randSeedInt(randVal - luckModifier);
-    let tier = isBossSpecies
-      ? tierValue >= 20
-        ? BiomePoolTier.BOSS
-        : tierValue >= 6
-          ? BiomePoolTier.BOSS_RARE
-          : tierValue >= 1
-            ? BiomePoolTier.BOSS_SUPER_RARE
-            : BiomePoolTier.BOSS_ULTRA_RARE
-      : tierValue >= 156
-        ? BiomePoolTier.COMMON
-        : tierValue >= 32
-          ? BiomePoolTier.UNCOMMON
-          : tierValue >= 6
-            ? BiomePoolTier.RARE
-            : tierValue >= 1
-              ? BiomePoolTier.SUPER_RARE
-              : BiomePoolTier.ULTRA_RARE;
-    console.log(BiomePoolTier[tier]);
-    while (this.pokemonPool[tier]?.length === 0) {
-      console.log(`Downgraded rarity tier from ${BiomePoolTier[tier]} to ${BiomePoolTier[tier - 1]}`);
->>>>>>> 7376bd5a
       tier--;
       tierPool = this.pokemonPool[tier];
     }
