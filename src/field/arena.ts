import BattleScene from "../battle-scene";
import { BiomePoolTier, PokemonPools, BiomeTierTrainerPools, biomePokemonPools, biomeTrainerPools } from "../data/biomes";
import { Constructor } from "#app/utils";
import * as Utils from "../utils";
import PokemonSpecies, { getPokemonSpecies } from "../data/pokemon-species";
import { Weather, WeatherType, getTerrainClearMessage, getTerrainStartMessage, getWeatherClearMessage, getWeatherStartMessage } from "../data/weather";
import { CommonAnimPhase } from "../phases";
import { CommonAnim } from "../data/battle-anims";
import { Type } from "../data/type";
import Move from "../data/move";
import { ArenaTag, ArenaTagSide, ArenaTrapTag, getArenaTag } from "../data/arena-tag";
import { BattlerIndex } from "../battle";
import { Terrain, TerrainType } from "../data/terrain";
import { PostTerrainChangeAbAttr, PostWeatherChangeAbAttr, applyPostTerrainChangeAbAttrs, applyPostWeatherChangeAbAttrs } from "../data/ability";
import Pokemon from "./pokemon";
import Overrides from "#app/overrides";
import { WeatherChangedEvent, TerrainChangedEvent, TagAddedEvent, TagRemovedEvent } from "../events/arena";
import { ArenaTagType } from "#enums/arena-tag-type";
import { Biome } from "#enums/biome";
import { Moves } from "#enums/moves";
import { Species } from "#enums/species";
import { TimeOfDay } from "#enums/time-of-day";
import { TrainerType } from "#enums/trainer-type";

export class Arena {
  public scene: BattleScene;
  public biomeType: Biome;
  public weather: Weather | null;
  public terrain: Terrain | null;
  public tags: ArenaTag[];
  public bgm: string;
  public ignoreAbilities: boolean;

  private lastTimeOfDay: TimeOfDay;

  private pokemonPool: PokemonPools;
  private trainerPool: BiomeTierTrainerPools;

  public readonly eventTarget: EventTarget = new EventTarget();

  constructor(scene: BattleScene, biome: Biome, bgm: string) {
    this.scene = scene;
    this.biomeType = biome;
    this.tags = [];
    this.bgm = bgm;
    this.trainerPool = biomeTrainerPools[biome];
    this.updatePoolsForTimeOfDay();
  }

  init() {
    const biomeKey = getBiomeKey(this.biomeType);

    this.scene.arenaPlayer.setBiome(this.biomeType);
    this.scene.arenaPlayerTransition.setBiome(this.biomeType);
    this.scene.arenaEnemy.setBiome(this.biomeType);
    this.scene.arenaNextEnemy.setBiome(this.biomeType);
    this.scene.arenaBg.setTexture(`${biomeKey}_bg`);
    this.scene.arenaBgTransition.setTexture(`${biomeKey}_bg`);

    // Redo this on initialise because during save/load the current wave isn't always
    // set correctly during construction
    this.updatePoolsForTimeOfDay();
  }

  updatePoolsForTimeOfDay(): void {
    const timeOfDay = this.getTimeOfDay();
    if (timeOfDay !== this.lastTimeOfDay) {
      this.pokemonPool = {};
      for (const tier of Object.keys(biomePokemonPools[this.biomeType])) {
        this.pokemonPool[tier] = Object.assign([], biomePokemonPools[this.biomeType][tier][TimeOfDay.ALL]).concat(biomePokemonPools[this.biomeType][tier][timeOfDay]);
      }
      this.lastTimeOfDay = timeOfDay;
    }
  }

  randomSpecies(waveIndex: integer, level: integer, attempt?: integer, luckValue?: integer, isBoss?: boolean): PokemonSpecies {
    const overrideSpecies = this.scene.gameMode.getOverrideSpecies(waveIndex);
    if (overrideSpecies) {
      return overrideSpecies;
    }
    const isBossSpecies = !!this.scene.getEncounterBossSegments(waveIndex, level) && !!this.pokemonPool[BiomePoolTier.BOSS].length
      && (this.biomeType !== Biome.END || this.scene.gameMode.isClassic || this.scene.gameMode.isWaveFinal(waveIndex));
    const randVal = isBossSpecies ? 64 : 512;
    // luck influences encounter rarity
    let luckModifier = 0;
    if (typeof luckValue !== "undefined") {
      luckModifier = luckValue * (isBossSpecies ? 0.5 : 2);
    }
    const tierValue = Utils.randSeedInt(randVal - luckModifier);
    let tier = !isBossSpecies
      ? tierValue >= 156 ? BiomePoolTier.COMMON : tierValue >= 32 ? BiomePoolTier.UNCOMMON : tierValue >= 6 ? BiomePoolTier.RARE : tierValue >= 1 ? BiomePoolTier.SUPER_RARE : BiomePoolTier.ULTRA_RARE
      : tierValue >= 20 ? BiomePoolTier.BOSS : tierValue >= 6 ? BiomePoolTier.BOSS_RARE : tierValue >= 1 ? BiomePoolTier.BOSS_SUPER_RARE : BiomePoolTier.BOSS_ULTRA_RARE;
    console.log(BiomePoolTier[tier]);
    while (!this.pokemonPool[tier].length) {
      console.log(`Downgraded rarity tier from ${BiomePoolTier[tier]} to ${BiomePoolTier[tier - 1]}`);
      tier--;
    }
    const tierPool = this.pokemonPool[tier];
    let ret: PokemonSpecies;
    let regen = false;
    if (!tierPool.length) {
      ret = this.scene.randomSpecies(waveIndex, level);
    } else {
      const entry = tierPool[Utils.randSeedInt(tierPool.length)];
      let species: Species;
      if (typeof entry === "number") {
        species = entry as Species;
      } else {
        const levelThresholds = Object.keys(entry);
        for (let l = levelThresholds.length - 1; l >= 0; l--) {
          const levelThreshold = parseInt(levelThresholds[l]);
          if (level >= levelThreshold) {
            const speciesIds = entry[levelThreshold];
            if (speciesIds.length > 1) {
              species = speciesIds[Utils.randSeedInt(speciesIds.length)];
            } else {
              species = speciesIds[0];
            }
            break;
          }
        }
      }

      ret = getPokemonSpecies(species!);

      if (ret.subLegendary || ret.legendary || ret.mythical) {
        switch (true) {
        case (ret.baseTotal >= 720):
          regen = level < 90;
          break;
        case (ret.baseTotal >= 670):
          regen = level < 70;
          break;
        case (ret.baseTotal >= 580):
          regen = level < 50;
          break;
        default:
          regen = level < 30;
          break;
        }
      }
    }

    if (regen && (attempt || 0) < 10) {
      console.log("Incompatible level: regenerating...");
      return this.randomSpecies(waveIndex, level, (attempt || 0) + 1);
    }

    const newSpeciesId = ret.getWildSpeciesForLevel(level, true, isBoss, this.scene.gameMode);
    if (newSpeciesId !== ret.speciesId) {
      console.log("Replaced", Species[ret.speciesId], "with", Species[newSpeciesId]);
      ret = getPokemonSpecies(newSpeciesId);
    }
    return ret;
  }

  randomTrainerType(waveIndex: integer, isBoss: boolean = false): TrainerType {
    const isTrainerBoss = !!this.trainerPool[BiomePoolTier.BOSS].length
      && (this.scene.gameMode.isTrainerBoss(waveIndex, this.biomeType, this.scene.offsetGym) || isBoss);
    console.log(isBoss, this.trainerPool);
    const tierValue = Utils.randSeedInt(!isTrainerBoss ? 512 : 64);
    let tier = !isTrainerBoss
      ? tierValue >= 156 ? BiomePoolTier.COMMON : tierValue >= 32 ? BiomePoolTier.UNCOMMON : tierValue >= 6 ? BiomePoolTier.RARE : tierValue >= 1 ? BiomePoolTier.SUPER_RARE : BiomePoolTier.ULTRA_RARE
      : tierValue >= 20 ? BiomePoolTier.BOSS : tierValue >= 6 ? BiomePoolTier.BOSS_RARE : tierValue >= 1 ? BiomePoolTier.BOSS_SUPER_RARE : BiomePoolTier.BOSS_ULTRA_RARE;
    console.log(BiomePoolTier[tier]);
    while (tier && !this.trainerPool[tier].length) {
      console.log(`Downgraded trainer rarity tier from ${BiomePoolTier[tier]} to ${BiomePoolTier[tier - 1]}`);
      tier--;
    }
    const tierPool = this.trainerPool[tier] || [];
    return !tierPool.length ? TrainerType.BREEDER : tierPool[Utils.randSeedInt(tierPool.length)];
  }

  getSpeciesFormIndex(species: PokemonSpecies): integer {
    switch (species.speciesId) {
    case Species.BURMY:
    case Species.WORMADAM:
      switch (this.biomeType) {
      case Biome.BEACH:
        return 1;
      case Biome.SLUM:
        return 2;
      }
      break;
    case Species.ROTOM:
      switch (this.biomeType) {
      case Biome.VOLCANO:
        return 1;
      case Biome.SEA:
        return 2;
      case Biome.ICE_CAVE:
        return 3;
      case Biome.MOUNTAIN:
        return 4;
      case Biome.TALL_GRASS:
        return 5;
      }
      break;
    case Species.LYCANROC:
      const timeOfDay = this.getTimeOfDay();
      switch (timeOfDay) {
      case TimeOfDay.DAY:
      case TimeOfDay.DAWN:
        return 0;
      case TimeOfDay.DUSK:
        return 2;
      case TimeOfDay.NIGHT:
        return 1;
      }
      break;
    }

    return 0;
  }

  getTypeForBiome() {
    switch (this.biomeType) {
    case Biome.TOWN:
    case Biome.PLAINS:
    case Biome.METROPOLIS:
      return Type.NORMAL;
    case Biome.GRASS:
    case Biome.TALL_GRASS:
      return Type.GRASS;
    case Biome.FOREST:
    case Biome.JUNGLE:
      return Type.BUG;
    case Biome.SLUM:
    case Biome.SWAMP:
      return Type.POISON;
    case Biome.SEA:
    case Biome.BEACH:
    case Biome.LAKE:
    case Biome.SEABED:
      return Type.WATER;
    case Biome.MOUNTAIN:
      return Type.FLYING;
    case Biome.BADLANDS:
      return Type.GROUND;
    case Biome.CAVE:
    case Biome.DESERT:
      return Type.ROCK;
    case Biome.ICE_CAVE:
    case Biome.SNOWY_FOREST:
      return Type.ICE;
    case Biome.MEADOW:
    case Biome.FAIRY_CAVE:
    case Biome.ISLAND:
      return Type.FAIRY;
    case Biome.POWER_PLANT:
      return Type.ELECTRIC;
    case Biome.VOLCANO:
      return Type.FIRE;
    case Biome.GRAVEYARD:
    case Biome.TEMPLE:
      return Type.GHOST;
    case Biome.DOJO:
    case Biome.CONSTRUCTION_SITE:
      return Type.FIGHTING;
    case Biome.FACTORY:
    case Biome.LABORATORY:
      return Type.STEEL;
    case Biome.RUINS:
    case Biome.SPACE:
      return Type.PSYCHIC;
    case Biome.WASTELAND:
    case Biome.END:
      return Type.DRAGON;
    case Biome.ABYSS:
      return Type.DARK;
    default:
      return Type.UNKNOWN;
    }
  }

  getBgTerrainColorRatioForBiome(): number {
    switch (this.biomeType) {
    case Biome.SPACE:
      return 1;
    case Biome.END:
      return 0;
    }

    return 131 / 180;
  }

  /**
   * Sets weather to the override specified in overrides.ts
   * @param weather new weather to set of type WeatherType
   * @returns true to force trySetWeather to return true
   */
  trySetWeatherOverride(weather: WeatherType): boolean {
    this.weather = new Weather(weather, 0);
    this.scene.unshiftPhase(new CommonAnimPhase(this.scene, undefined, undefined, CommonAnim.SUNNY + (weather - 1)));
    this.scene.queueMessage(getWeatherStartMessage(weather)!); // TODO: is this bang correct?
    return true;
  }

  /**
   * Attempts to set a new weather to the battle
   * @param weather new weather to set of type WeatherType
   * @param hasPokemonSource is the new weather from a pokemon
   * @returns true if new weather set, false if no weather provided or attempting to set the same weather as currently in use
   */
  trySetWeather(weather: WeatherType, hasPokemonSource: boolean): boolean {
    if (Overrides.WEATHER_OVERRIDE) {
      return this.trySetWeatherOverride(Overrides.WEATHER_OVERRIDE);
    }

    if (this.weather?.weatherType === (weather || undefined)) {
      return false;
    }

    const oldWeatherType = this.weather?.weatherType || WeatherType.NONE;

    this.weather = weather ? new Weather(weather, hasPokemonSource ? 5 : 0) : null;
    this.eventTarget.dispatchEvent(new WeatherChangedEvent(oldWeatherType, this.weather?.weatherType!, this.weather?.turnsLeft!)); // TODO: is this bang correct?

    if (this.weather) {
<<<<<<< HEAD
      this.scene.unshiftPhase(new CommonAnimPhase(this.scene, undefined, undefined, CommonAnim.SUNNY + (weather - 1), true));
      this.scene.queueMessage(getWeatherStartMessage(weather));
=======
      this.scene.unshiftPhase(new CommonAnimPhase(this.scene, undefined, undefined, CommonAnim.SUNNY + (weather - 1)));
      this.scene.queueMessage(getWeatherStartMessage(weather)!); // TODO: is this bang correct?
>>>>>>> bdde03b0
    } else {
      this.scene.queueMessage(getWeatherClearMessage(oldWeatherType)!); // TODO: is this bang correct?
    }

    this.scene.getField(true).filter(p => p.isOnField()).map(pokemon => {
      pokemon.findAndRemoveTags(t => "weatherTypes" in t && !(t.weatherTypes as WeatherType[]).find(t => t === weather));
      applyPostWeatherChangeAbAttrs(PostWeatherChangeAbAttr, pokemon, weather);
    });

    return true;
  }

  trySetTerrain(terrain: TerrainType, hasPokemonSource: boolean, ignoreAnim: boolean = false): boolean {
    if (this.terrain?.terrainType === (terrain || undefined)) {
      return false;
    }

    const oldTerrainType = this.terrain?.terrainType || TerrainType.NONE;

    this.terrain = terrain ? new Terrain(terrain, hasPokemonSource ? 5 : 0) : null;
    this.eventTarget.dispatchEvent(new TerrainChangedEvent(oldTerrainType,this.terrain?.terrainType!, this.terrain?.turnsLeft!)); // TODO: are those bangs correct?

    if (this.terrain) {
      if (!ignoreAnim) {
        this.scene.unshiftPhase(new CommonAnimPhase(this.scene, undefined, undefined, CommonAnim.MISTY_TERRAIN + (terrain - 1)));
      }
      this.scene.queueMessage(getTerrainStartMessage(terrain)!); // TODO: is this bang correct?
    } else {
      this.scene.queueMessage(getTerrainClearMessage(oldTerrainType)!); // TODO: is this bang correct?
    }

    this.scene.getField(true).filter(p => p.isOnField()).map(pokemon => {
      pokemon.findAndRemoveTags(t => "terrainTypes" in t && !(t.terrainTypes as TerrainType[]).find(t => t === terrain));
      applyPostTerrainChangeAbAttrs(PostTerrainChangeAbAttr, pokemon, terrain);
    });

    return true;
  }

  isMoveWeatherCancelled(move: Move) {
    return this.weather && !this.weather.isEffectSuppressed(this.scene) && this.weather.isMoveWeatherCancelled(move);
  }

  isMoveTerrainCancelled(user: Pokemon, targets: BattlerIndex[], move: Move) {
    return this.terrain && this.terrain.isMoveTerrainCancelled(user, targets, move);
  }

  getTerrainType() : TerrainType {
    return this.terrain?.terrainType || TerrainType.NONE;
  }

  getAttackTypeMultiplier(attackType: Type, grounded: boolean): number {
    let weatherMultiplier = 1;
    if (this.weather && !this.weather.isEffectSuppressed(this.scene)) {
      weatherMultiplier = this.weather.getAttackTypeMultiplier(attackType);
    }

    let terrainMultiplier = 1;
    if (this.terrain && grounded) {
      terrainMultiplier = this.terrain.getAttackTypeMultiplier(attackType);
    }

    return weatherMultiplier * terrainMultiplier;
  }

  /**
   * Gets the denominator for the chance for a trainer spawn
   * @returns n where 1/n is the chance of a trainer battle
   */
  getTrainerChance(): integer {
    switch (this.biomeType) {
    case Biome.METROPOLIS:
      return 2;
    case Biome.SLUM:
    case Biome.BEACH:
    case Biome.DOJO:
    case Biome.CONSTRUCTION_SITE:
      return 4;
    case Biome.PLAINS:
    case Biome.GRASS:
    case Biome.LAKE:
    case Biome.CAVE:
      return 6;
    case Biome.TALL_GRASS:
    case Biome.FOREST:
    case Biome.SEA:
    case Biome.SWAMP:
    case Biome.MOUNTAIN:
    case Biome.BADLANDS:
    case Biome.DESERT:
    case Biome.MEADOW:
    case Biome.POWER_PLANT:
    case Biome.GRAVEYARD:
    case Biome.FACTORY:
    case Biome.SNOWY_FOREST:
      return 8;
    case Biome.ICE_CAVE:
    case Biome.VOLCANO:
    case Biome.RUINS:
    case Biome.WASTELAND:
    case Biome.JUNGLE:
    case Biome.FAIRY_CAVE:
      return 12;
    case Biome.SEABED:
    case Biome.ABYSS:
    case Biome.SPACE:
    case Biome.TEMPLE:
      return 16;
    default:
      return 0;
    }
  }

  getTimeOfDay(): TimeOfDay {
    switch (this.biomeType) {
    case Biome.ABYSS:
      return TimeOfDay.NIGHT;
    }

    const waveCycle = ((this.scene.currentBattle?.waveIndex || 0) + this.scene.waveCycleOffset) % 40;

    if (waveCycle < 15) {
      return TimeOfDay.DAY;
    }

    if (waveCycle < 20) {
      return TimeOfDay.DUSK;
    }

    if (waveCycle < 35) {
      return TimeOfDay.NIGHT;
    }

    return TimeOfDay.DAWN;
  }

  isOutside(): boolean {
    switch (this.biomeType) {
    case Biome.SEABED:
    case Biome.CAVE:
    case Biome.ICE_CAVE:
    case Biome.POWER_PLANT:
    case Biome.DOJO:
    case Biome.FACTORY:
    case Biome.ABYSS:
    case Biome.FAIRY_CAVE:
    case Biome.TEMPLE:
    case Biome.LABORATORY:
      return false;
    default:
      return true;
    }
  }

  overrideTint(): [integer, integer, integer] {
    switch (Overrides.ARENA_TINT_OVERRIDE) {
    case TimeOfDay.DUSK:
      return [ 98, 48, 73 ].map(c => Math.round((c + 128) / 2)) as [integer, integer, integer];
      break;
    case (TimeOfDay.NIGHT):
      return [ 64, 64, 64 ];
      break;
    case TimeOfDay.DAWN:
    case TimeOfDay.DAY:
    default:
      return [ 128, 128, 128 ];
      break;
    }
  }

  getDayTint(): [integer, integer, integer] {
    if (Overrides.ARENA_TINT_OVERRIDE !== null) {
      return this.overrideTint();
    }
    switch (this.biomeType) {
    case Biome.ABYSS:
      return [ 64, 64, 64 ];
    default:
      return [ 128, 128, 128 ];
    }
  }

  getDuskTint(): [integer, integer, integer] {
    if (Overrides.ARENA_TINT_OVERRIDE) {
      return this.overrideTint();
    }
    if (!this.isOutside()) {
      return [ 0, 0, 0 ];
    }

    switch (this.biomeType) {
    default:
      return [ 98, 48, 73 ].map(c => Math.round((c + 128) / 2)) as [integer, integer, integer];
    }
  }

  getNightTint(): [integer, integer, integer] {
    if (Overrides.ARENA_TINT_OVERRIDE) {
      return this.overrideTint();
    }
    switch (this.biomeType) {
    case Biome.ABYSS:
    case Biome.SPACE:
    case Biome.END:
      return this.getDayTint();
    }

    if (!this.isOutside()) {
      return [ 64, 64, 64 ];
    }

    switch (this.biomeType) {
    default:
      return [ 48, 48, 98 ];
    }
  }

  setIgnoreAbilities(ignoreAbilities: boolean = true): void {
    this.ignoreAbilities = ignoreAbilities;
  }

  applyTagsForSide(tagType: ArenaTagType | Constructor<ArenaTag>, side: ArenaTagSide, ...args: unknown[]): void {
    let tags = typeof tagType === "string"
      ? this.tags.filter(t => t.tagType === tagType)
      : this.tags.filter(t => t instanceof tagType);
    if (side !== ArenaTagSide.BOTH) {
      tags = tags.filter(t => t.side === side);
    }
    tags.forEach(t => t.apply(this, args));
  }

  applyTags(tagType: ArenaTagType | Constructor<ArenaTag>, ...args: unknown[]): void {
    this.applyTagsForSide(tagType, ArenaTagSide.BOTH, ...args);
  }

  addTag(tagType: ArenaTagType, turnCount: integer, sourceMove: Moves | undefined, sourceId: integer, side: ArenaTagSide = ArenaTagSide.BOTH, quiet: boolean = false, targetIndex?: BattlerIndex): boolean {
    const existingTag = this.getTagOnSide(tagType, side);
    if (existingTag) {
      existingTag.onOverlap(this);

      if (existingTag instanceof ArenaTrapTag) {
        const { tagType, side, turnCount, layers, maxLayers } = existingTag as ArenaTrapTag;
        this.eventTarget.dispatchEvent(new TagAddedEvent(tagType, side, turnCount, layers, maxLayers));
      }

      return false;
    }

    const newTag = getArenaTag(tagType, turnCount || 0, sourceMove, sourceId, targetIndex, side);
    if (newTag) {
      this.tags.push(newTag);
      newTag.onAdd(this, quiet);

      const { layers = 0, maxLayers = 0 } = newTag instanceof ArenaTrapTag ? newTag : {};

      this.eventTarget.dispatchEvent(new TagAddedEvent(newTag.tagType, newTag.side, newTag.turnCount, layers, maxLayers));
    }

    return true;
  }

  getTag(tagType: ArenaTagType | Constructor<ArenaTag>): ArenaTag | undefined {
    return this.getTagOnSide(tagType, ArenaTagSide.BOTH);
  }

  getTagOnSide(tagType: ArenaTagType | Constructor<ArenaTag>, side: ArenaTagSide): ArenaTag | undefined {
    return typeof(tagType) === "string"
      ? this.tags.find(t => t.tagType === tagType && (side === ArenaTagSide.BOTH || t.side === ArenaTagSide.BOTH || t.side === side))
      : this.tags.find(t => t instanceof tagType && (side === ArenaTagSide.BOTH || t.side === ArenaTagSide.BOTH || t.side === side));
  }

  findTags(tagPredicate: (t: ArenaTag) => boolean): ArenaTag[] {
    return this.findTagsOnSide(tagPredicate, ArenaTagSide.BOTH);
  }

  findTagsOnSide(tagPredicate: (t: ArenaTag) => boolean, side: ArenaTagSide): ArenaTag[] {
    return this.tags.filter(t => tagPredicate(t) && (side === ArenaTagSide.BOTH || t.side === ArenaTagSide.BOTH || t.side === side));
  }

  lapseTags(): void {
    this.tags.filter(t => !(t.lapse(this))).forEach(t => {
      t.onRemove(this);
      this.tags.splice(this.tags.indexOf(t), 1);

      this.eventTarget.dispatchEvent(new TagRemovedEvent(t.tagType, t.side, t.turnCount));
    });
  }

  removeTag(tagType: ArenaTagType): boolean {
    const tags = this.tags;
    const tag = tags.find(t => t.tagType === tagType);
    if (tag) {
      tag.onRemove(this);
      tags.splice(tags.indexOf(tag), 1);

      this.eventTarget.dispatchEvent(new TagRemovedEvent(tag.tagType, tag.side, tag.turnCount));
    }
    return !!tag;
  }

  removeTagOnSide(tagType: ArenaTagType, side: ArenaTagSide, quiet: boolean = false): boolean {
    const tag = this.getTagOnSide(tagType, side);
    if (tag) {
      tag.onRemove(this, quiet);
      this.tags.splice(this.tags.indexOf(tag), 1);

      this.eventTarget.dispatchEvent(new TagRemovedEvent(tag.tagType, tag.side, tag.turnCount));
    }
    return !!tag;
  }


  removeAllTags(): void {
    while (this.tags.length) {
      this.tags[0].onRemove(this);
      this.eventTarget.dispatchEvent(new TagRemovedEvent(this.tags[0].tagType, this.tags[0].side, this.tags[0].turnCount));

      this.tags.splice(0, 1);
    }
  }

  /**
   * Clears weather, terrain and arena tags when entering new biome or trainer battle.
   */
  resetArenaEffects(): void {
    // Don't reset weather if a Biome's permanent weather is active
    if (this.weather?.turnsLeft !== 0) {
      this.trySetWeather(WeatherType.NONE, false);
    }
    this.trySetTerrain(TerrainType.NONE, false, true);
    this.removeAllTags();
  }

  preloadBgm(): void {
    this.scene.loadBgm(this.bgm);
  }

  getBgmLoopPoint(): number {
    switch (this.biomeType) {
    case Biome.TOWN:
      return 7.288;
    case Biome.PLAINS:
      return 7.693;
    case Biome.GRASS:
      return 1.995;
    case Biome.TALL_GRASS:
      return 9.608;
    case Biome.METROPOLIS:
      return 141.470;
    case Biome.FOREST:
      return 4.294;
    case Biome.SEA:
      return 0.024;
    case Biome.SWAMP:
      return 4.461;
    case Biome.BEACH:
      return 3.462;
    case Biome.LAKE:
      return 5.350;
    case Biome.SEABED:
      return 2.600;
    case Biome.MOUNTAIN:
      return 4.018;
    case Biome.BADLANDS:
      return 17.790;
    case Biome.CAVE:
      return 14.240;
    case Biome.DESERT:
      return 1.143;
    case Biome.ICE_CAVE:
      return 15.010;
    case Biome.MEADOW:
      return 3.891;
    case Biome.POWER_PLANT:
      return 2.810;
    case Biome.VOLCANO:
      return 5.116;
    case Biome.GRAVEYARD:
      return 3.232;
    case Biome.DOJO:
      return 6.205;
    case Biome.FACTORY:
      return 4.985;
    case Biome.RUINS:
      return 2.270;
    case Biome.WASTELAND:
      return 6.336;
    case Biome.ABYSS:
      return 5.130;
    case Biome.SPACE:
      return 20.036;
    case Biome.CONSTRUCTION_SITE:
      return 1.222;
    case Biome.JUNGLE:
      return 0.000;
    case Biome.FAIRY_CAVE:
      return 4.542;
    case Biome.TEMPLE:
      return 2.547;
    case Biome.ISLAND:
      return 2.751;
    case Biome.LABORATORY:
      return 114.862;
    case Biome.SLUM:
      return 0.000;
    case Biome.SNOWY_FOREST:
      return 3.047;
    default:
      console.warn(`missing bgm loop-point for biome "${Biome[this.biomeType]}" (=${this.biomeType})`);
      return 0;
    }
  }
}

export function getBiomeKey(biome: Biome): string {
  return Biome[biome].toLowerCase();
}

export function getBiomeHasProps(biomeType: Biome): boolean {
  switch (biomeType) {
  case Biome.METROPOLIS:
  case Biome.BEACH:
  case Biome.LAKE:
  case Biome.SEABED:
  case Biome.MOUNTAIN:
  case Biome.BADLANDS:
  case Biome.CAVE:
  case Biome.DESERT:
  case Biome.ICE_CAVE:
  case Biome.MEADOW:
  case Biome.POWER_PLANT:
  case Biome.VOLCANO:
  case Biome.GRAVEYARD:
  case Biome.FACTORY:
  case Biome.RUINS:
  case Biome.WASTELAND:
  case Biome.ABYSS:
  case Biome.CONSTRUCTION_SITE:
  case Biome.JUNGLE:
  case Biome.FAIRY_CAVE:
  case Biome.TEMPLE:
  case Biome.SNOWY_FOREST:
  case Biome.ISLAND:
  case Biome.LABORATORY:
  case Biome.END:
    return true;
  }

  return false;
}

export class ArenaBase extends Phaser.GameObjects.Container {
  public player: boolean;
  public biome: Biome;
  public propValue: integer;
  public base: Phaser.GameObjects.Sprite;
  public props: Phaser.GameObjects.Sprite[];

  constructor(scene: BattleScene, player: boolean) {
    super(scene, 0, 0);

    this.player = player;

    this.base = scene.addFieldSprite(0, 0, "plains_a", undefined, 1);
    this.base.setOrigin(0, 0);

    this.props = !player ?
      new Array(3).fill(null).map(() => {
        const ret = scene.addFieldSprite(0, 0, "plains_b", undefined, 1);
        ret.setOrigin(0, 0);
        ret.setVisible(false);
        return ret;
      }) : [];
  }

  setBiome(biome: Biome, propValue?: integer): void {
    const hasProps = getBiomeHasProps(biome);
    const biomeKey = getBiomeKey(biome);
    const baseKey = `${biomeKey}_${this.player ? "a" : "b"}`;

    if (biome !== this.biome) {
      this.base.setTexture(baseKey);

      if (this.base.texture.frameTotal > 1) {
        const baseFrameNames = this.scene.anims.generateFrameNames(baseKey, { zeroPad: 4, suffix: ".png", start: 1, end: this.base.texture.frameTotal - 1 });
        if (!(this.scene.anims.exists(baseKey))) {
          this.scene.anims.create({
            key: baseKey,
            frames: baseFrameNames,
            frameRate: 12,
            repeat: -1
          });
        }
        this.base.play(baseKey);
      } else {
        this.base.stop();
      }

      this.add(this.base);
    }

    if (!this.player) {
      (this.scene as BattleScene).executeWithSeedOffset(() => {
        this.propValue = propValue === undefined
          ? hasProps ? Utils.randSeedInt(8) : 0
          : propValue;
        this.props.forEach((prop, p) => {
          const propKey = `${biomeKey}_b${hasProps ? `_${p + 1}` : ""}`;
          prop.setTexture(propKey);

          if (hasProps && prop.texture.frameTotal > 1) {
            const propFrameNames = this.scene.anims.generateFrameNames(propKey, { zeroPad: 4, suffix: ".png", start: 1, end: prop.texture.frameTotal - 1 });
            if (!(this.scene.anims.exists(propKey))) {
              this.scene.anims.create({
                key: propKey,
                frames: propFrameNames,
                frameRate: 12,
                repeat: -1
              });
            }
            prop.play(propKey);
          } else {
            prop.stop();
          }

          prop.setVisible(hasProps && !!(this.propValue & (1 << p)));
          this.add(prop);
        });
      }, (this.scene as BattleScene).currentBattle?.waveIndex || 0, (this.scene as BattleScene).waveSeed);
    }
  }
}<|MERGE_RESOLUTION|>--- conflicted
+++ resolved
@@ -317,13 +317,8 @@
     this.eventTarget.dispatchEvent(new WeatherChangedEvent(oldWeatherType, this.weather?.weatherType!, this.weather?.turnsLeft!)); // TODO: is this bang correct?
 
     if (this.weather) {
-<<<<<<< HEAD
       this.scene.unshiftPhase(new CommonAnimPhase(this.scene, undefined, undefined, CommonAnim.SUNNY + (weather - 1), true));
-      this.scene.queueMessage(getWeatherStartMessage(weather));
-=======
-      this.scene.unshiftPhase(new CommonAnimPhase(this.scene, undefined, undefined, CommonAnim.SUNNY + (weather - 1)));
       this.scene.queueMessage(getWeatherStartMessage(weather)!); // TODO: is this bang correct?
->>>>>>> bdde03b0
     } else {
       this.scene.queueMessage(getWeatherClearMessage(oldWeatherType)!); // TODO: is this bang correct?
     }
