import { applyAbAttrs } from "#abilities/apply-ab-attrs";
import { globalScene } from "#app/global-scene";
import Overrides from "#app/overrides";
import type { BiomeTierTrainerPools, PokemonPools } from "#balance/biomes";
import { BiomePoolTier, biomePokemonPools, biomeTrainerPools } from "#balance/biomes";
import type { ArenaTag } from "#data/arena-tag";
import { ArenaTrapTag, getArenaTag } from "#data/arena-tag";
import { SpeciesFormChangeRevertWeatherFormTrigger, SpeciesFormChangeWeatherTrigger } from "#data/form-change-triggers";
import type { PokemonSpecies } from "#data/pokemon-species";
// biome-ignore lint/correctness/noUnusedImports: TSDoc
import type { PositionalTag } from "#data/positional-tags/positional-tag";
import { PositionalTagManager } from "#data/positional-tags/positional-tag-manager";
import { getTerrainClearMessage, getTerrainStartMessage, Terrain, TerrainType } from "#data/terrain";
import {
  getLegendaryWeatherContinuesMessage,
  getWeatherClearMessage,
  getWeatherStartMessage,
  Weather,
} from "#data/weather";
import { AbilityId } from "#enums/ability-id";
import { ArenaTagSide } from "#enums/arena-tag-side";
import type { ArenaTagType } from "#enums/arena-tag-type";
import type { BattlerIndex } from "#enums/battler-index";
import { BiomeId } from "#enums/biome-id";
import { CommonAnim } from "#enums/move-anims-common";
import type { MoveId } from "#enums/move-id";
import type { PokemonType } from "#enums/pokemon-type";
import { SpeciesId } from "#enums/species-id";
import { TimeOfDay } from "#enums/time-of-day";
import { TrainerType } from "#enums/trainer-type";
import { WeatherType } from "#enums/weather-type";
import { TagAddedEvent, TagRemovedEvent, TerrainChangedEvent, WeatherChangedEvent } from "#events/arena";
import type { Pokemon } from "#field/pokemon";
import { FieldEffectModifier } from "#modifiers/modifier";
import type { Move } from "#moves/move";
import type { AbstractConstructor } from "#types/type-helpers";
import { type Constructor, isNullOrUndefined, NumberHolder, randSeedInt } from "#utils/common";
import { getPokemonSpecies } from "#utils/pokemon-utils";

export class Arena {
  public biomeType: BiomeId;
  public weather: Weather | null;
  public terrain: Terrain | null;
  /** All currently-active {@linkcode ArenaTag}s on both sides of the field. */
  public tags: ArenaTag[] = [];
  /**
   * All currently-active {@linkcode PositionalTag}s on both sides of the field,
   * sorted by tag type.
   */
  public positionalTagManager: PositionalTagManager = new PositionalTagManager();

  public bgm: string;
  public ignoreAbilities: boolean;
  public ignoringEffectSource: BattlerIndex | null;
  public playerTerasUsed = 0;
  /**
   * Saves the number of times a party pokemon faints during a arena encounter.
   * {@linkcode globalScene.currentBattle.enemyFaints} is the corresponding faint counter for the enemy (this resets every wave).
   */
  public playerFaints: number;

  private lastTimeOfDay: TimeOfDay;

  private pokemonPool: PokemonPools;
  private trainerPool: BiomeTierTrainerPools;

  public readonly eventTarget: EventTarget = new EventTarget();

  constructor(biome: BiomeId, bgm: string, playerFaints = 0) {
    this.biomeType = biome;
    this.bgm = bgm;
    this.trainerPool = biomeTrainerPools[biome];
    this.updatePoolsForTimeOfDay();
    this.playerFaints = playerFaints;
  }

  init() {
    const biomeKey = getBiomeKey(this.biomeType);

    globalScene.arenaPlayer.setBiome(this.biomeType);
    globalScene.arenaPlayerTransition.setBiome(this.biomeType);
    globalScene.arenaEnemy.setBiome(this.biomeType);
    globalScene.arenaNextEnemy.setBiome(this.biomeType);
    globalScene.arenaBg.setTexture(`${biomeKey}_bg`);
    globalScene.arenaBgTransition.setTexture(`${biomeKey}_bg`);

    // Redo this on initialize because during save/load the current wave isn't always
    // set correctly during construction
    this.updatePoolsForTimeOfDay();
  }

  updatePoolsForTimeOfDay(): void {
    const timeOfDay = this.getTimeOfDay();
    if (timeOfDay !== this.lastTimeOfDay) {
      this.pokemonPool = {};
      for (const tier of Object.keys(biomePokemonPools[this.biomeType])) {
        this.pokemonPool[tier] = Object.assign([], biomePokemonPools[this.biomeType][tier][TimeOfDay.ALL]).concat(
          biomePokemonPools[this.biomeType][tier][timeOfDay],
        );
      }
      this.lastTimeOfDay = timeOfDay;
    }
  }

  randomSpecies(
    waveIndex: number,
    level: number,
    attempt?: number,
    luckValue?: number,
    isBoss?: boolean,
  ): PokemonSpecies {
    const overrideSpecies = globalScene.gameMode.getOverrideSpecies(waveIndex);
    if (overrideSpecies) {
      return overrideSpecies;
    }
    const isBossSpecies =
      !!globalScene.getEncounterBossSegments(waveIndex, level) &&
      !!this.pokemonPool[BiomePoolTier.BOSS].length &&
      (this.biomeType !== BiomeId.END || globalScene.gameMode.isClassic || globalScene.gameMode.isWaveFinal(waveIndex));
    const randVal = isBossSpecies ? 64 : 512;
    // luck influences encounter rarity
    let luckModifier = 0;
    if (typeof luckValue !== "undefined") {
      luckModifier = luckValue * (isBossSpecies ? 0.5 : 2);
    }
    const tierValue = randSeedInt(randVal - luckModifier);
    let tier = !isBossSpecies
      ? tierValue >= 156
        ? BiomePoolTier.COMMON
        : tierValue >= 32
          ? BiomePoolTier.UNCOMMON
          : tierValue >= 6
            ? BiomePoolTier.RARE
            : tierValue >= 1
              ? BiomePoolTier.SUPER_RARE
              : BiomePoolTier.ULTRA_RARE
      : tierValue >= 20
        ? BiomePoolTier.BOSS
        : tierValue >= 6
          ? BiomePoolTier.BOSS_RARE
          : tierValue >= 1
            ? BiomePoolTier.BOSS_SUPER_RARE
            : BiomePoolTier.BOSS_ULTRA_RARE;
    console.log(BiomePoolTier[tier]);
    while (!this.pokemonPool[tier].length) {
      console.log(`Downgraded rarity tier from ${BiomePoolTier[tier]} to ${BiomePoolTier[tier - 1]}`);
      tier--;
    }
    const tierPool = this.pokemonPool[tier];
    let ret: PokemonSpecies;
    let regen = false;
    if (!tierPool.length) {
      ret = globalScene.randomSpecies(waveIndex, level);
    } else {
      // TODO: should this use `randSeedItem`?
      const entry = tierPool[randSeedInt(tierPool.length)];
      let species: SpeciesId;
      if (typeof entry === "number") {
        species = entry as SpeciesId;
      } else {
        const levelThresholds = Object.keys(entry);
        for (let l = levelThresholds.length - 1; l >= 0; l--) {
          const levelThreshold = Number.parseInt(levelThresholds[l]);
          if (level >= levelThreshold) {
            const speciesIds = entry[levelThreshold];
            if (speciesIds.length > 1) {
              // TODO: should this use `randSeedItem`?
              species = speciesIds[randSeedInt(speciesIds.length)];
            } else {
              species = speciesIds[0];
            }
            break;
          }
        }
      }

      ret = getPokemonSpecies(species!);

      if (ret.subLegendary || ret.legendary || ret.mythical) {
        const waveDifficulty = globalScene.gameMode.getWaveForDifficulty(waveIndex);
        if (ret.baseTotal >= 660) {
          regen = waveDifficulty < 80; // Wave 50+ in daily (however, max Daily wave is 50 currently so not possible)
        } else {
          regen = waveDifficulty < 55; // Wave 25+ in daily
        }
      }
    }

    if (regen && (attempt || 0) < 10) {
      console.log("Incompatible level: regenerating...");
      return this.randomSpecies(waveIndex, level, (attempt || 0) + 1);
    }

    const newSpeciesId = ret.getWildSpeciesForLevel(level, true, isBoss ?? isBossSpecies, globalScene.gameMode);
    if (newSpeciesId !== ret.speciesId) {
      console.log("Replaced", SpeciesId[ret.speciesId], "with", SpeciesId[newSpeciesId]);
      ret = getPokemonSpecies(newSpeciesId);
    }
    return ret;
  }

  randomTrainerType(waveIndex: number, isBoss = false): TrainerType {
    const isTrainerBoss =
      !!this.trainerPool[BiomePoolTier.BOSS].length &&
      (globalScene.gameMode.isTrainerBoss(waveIndex, this.biomeType, globalScene.offsetGym) || isBoss);
    console.log(isBoss, this.trainerPool);
    const tierValue = randSeedInt(!isTrainerBoss ? 512 : 64);
    let tier = !isTrainerBoss
      ? tierValue >= 156
        ? BiomePoolTier.COMMON
        : tierValue >= 32
          ? BiomePoolTier.UNCOMMON
          : tierValue >= 6
            ? BiomePoolTier.RARE
            : tierValue >= 1
              ? BiomePoolTier.SUPER_RARE
              : BiomePoolTier.ULTRA_RARE
      : tierValue >= 20
        ? BiomePoolTier.BOSS
        : tierValue >= 6
          ? BiomePoolTier.BOSS_RARE
          : tierValue >= 1
            ? BiomePoolTier.BOSS_SUPER_RARE
            : BiomePoolTier.BOSS_ULTRA_RARE;
    console.log(BiomePoolTier[tier]);
    while (tier && !this.trainerPool[tier].length) {
      console.log(`Downgraded trainer rarity tier from ${BiomePoolTier[tier]} to ${BiomePoolTier[tier - 1]}`);
      tier--;
    }
    const tierPool = this.trainerPool[tier] || [];
    return !tierPool.length ? TrainerType.BREEDER : tierPool[randSeedInt(tierPool.length)];
  }

  getSpeciesFormIndex(species: PokemonSpecies): number {
    switch (species.speciesId) {
      case SpeciesId.BURMY:
      case SpeciesId.WORMADAM:
        switch (this.biomeType) {
          case BiomeId.BEACH:
            return 1;
          case BiomeId.SLUM:
            return 2;
        }
        break;
      case SpeciesId.ROTOM:
        switch (this.biomeType) {
          case BiomeId.VOLCANO:
            return 1;
          case BiomeId.SEA:
            return 2;
          case BiomeId.ICE_CAVE:
            return 3;
          case BiomeId.MOUNTAIN:
            return 4;
          case BiomeId.TALL_GRASS:
            return 5;
        }
        break;
      case SpeciesId.LYCANROC: {
        const timeOfDay = this.getTimeOfDay();
        switch (timeOfDay) {
          case TimeOfDay.DAY:
          case TimeOfDay.DAWN:
            return 0;
          case TimeOfDay.DUSK:
            return 2;
          case TimeOfDay.NIGHT:
            return 1;
        }
        break;
      }
    }

    return 0;
  }

  getBgTerrainColorRatioForBiome(): number {
    switch (this.biomeType) {
      case BiomeId.SPACE:
        return 1;
      case BiomeId.END:
        return 0;
    }

    return 131 / 180;
  }

  /**
   * Sets weather to the override specified in overrides.ts
   * @param weather new {@linkcode WeatherType} to set
   * @returns true to force trySetWeather to return true
   */
  trySetWeatherOverride(weather: WeatherType): boolean {
    this.weather = new Weather(weather, 0);
    globalScene.phaseManager.unshiftNew("CommonAnimPhase", undefined, undefined, CommonAnim.SUNNY + (weather - 1));
    globalScene.phaseManager.queueMessage(getWeatherStartMessage(weather)!); // TODO: is this bang correct?
    return true;
  }

  /** Returns weather or not the weather can be changed to {@linkcode weather} */
  canSetWeather(weather: WeatherType): boolean {
    return !(this.weather?.weatherType === (weather || undefined));
  }

  /**
   * Attempts to set a new weather to the battle
   * @param weather {@linkcode WeatherType} new {@linkcode WeatherType} to set
   * @param user {@linkcode Pokemon} that caused the weather effect
   * @returns true if new weather set, false if no weather provided or attempting to set the same weather as currently in use
   */
  trySetWeather(weather: WeatherType, user?: Pokemon): boolean {
    if (Overrides.WEATHER_OVERRIDE) {
      return this.trySetWeatherOverride(Overrides.WEATHER_OVERRIDE);
    }

    if (!this.canSetWeather(weather)) {
      return false;
    }

    const oldWeatherType = this.weather?.weatherType || WeatherType.NONE;

    if (
      this.weather?.isImmutable() &&
      ![WeatherType.HARSH_SUN, WeatherType.HEAVY_RAIN, WeatherType.STRONG_WINDS, WeatherType.NONE].includes(weather)
    ) {
      globalScene.phaseManager.unshiftNew(
        "CommonAnimPhase",
        undefined,
        undefined,
        CommonAnim.SUNNY + (oldWeatherType - 1),
        true,
      );
      globalScene.phaseManager.queueMessage(getLegendaryWeatherContinuesMessage(oldWeatherType)!);
      return false;
    }

    const weatherDuration = new NumberHolder(0);

    if (!isNullOrUndefined(user)) {
      weatherDuration.value = 5;
      globalScene.applyModifier(FieldEffectModifier, user.isPlayer(), user, weatherDuration);
    }

    this.weather = weather ? new Weather(weather, weatherDuration.value) : null;
    this.eventTarget.dispatchEvent(
      new WeatherChangedEvent(oldWeatherType, this.weather?.weatherType!, this.weather?.turnsLeft!),
    ); // TODO: is this bang correct?

    if (this.weather) {
      globalScene.phaseManager.unshiftNew(
        "CommonAnimPhase",
        undefined,
        undefined,
        CommonAnim.SUNNY + (weather - 1),
        true,
      );
      globalScene.phaseManager.queueMessage(getWeatherStartMessage(weather)!); // TODO: is this bang correct?
    } else {
      globalScene.phaseManager.queueMessage(getWeatherClearMessage(oldWeatherType)!); // TODO: is this bang correct?
    }

    globalScene
      .getField(true)
      .filter(p => p.isOnField())
      .map(pokemon => {
        pokemon.findAndRemoveTags(
          t => "weatherTypes" in t && !(t.weatherTypes as WeatherType[]).find(t => t === weather),
        );
        applyAbAttrs("PostWeatherChangeAbAttr", { pokemon, weather });
      });

    return true;
  }

  /**
   * Function to trigger all weather based form changes
   */
  triggerWeatherBasedFormChanges(): void {
    globalScene.getField(true).forEach(p => {
      const isCastformWithForecast = p.hasAbility(AbilityId.FORECAST) && p.species.speciesId === SpeciesId.CASTFORM;
      const isCherrimWithFlowerGift = p.hasAbility(AbilityId.FLOWER_GIFT) && p.species.speciesId === SpeciesId.CHERRIM;

      if (isCastformWithForecast || isCherrimWithFlowerGift) {
        globalScene.triggerPokemonFormChange(p, SpeciesFormChangeWeatherTrigger);
      }
    });
  }

  /**
   * Function to trigger all weather based form changes back into their normal forms
   */
  triggerWeatherBasedFormChangesToNormal(): void {
    globalScene.getField(true).forEach(p => {
      const isCastformWithForecast =
        p.hasAbility(AbilityId.FORECAST, false, true) && p.species.speciesId === SpeciesId.CASTFORM;
      const isCherrimWithFlowerGift =
        p.hasAbility(AbilityId.FLOWER_GIFT, false, true) && p.species.speciesId === SpeciesId.CHERRIM;

      if (isCastformWithForecast || isCherrimWithFlowerGift) {
        return globalScene.triggerPokemonFormChange(p, SpeciesFormChangeRevertWeatherFormTrigger);
      }
    });
  }

  /** Returns whether or not the terrain can be set to {@linkcode terrain} */
  canSetTerrain(terrain: TerrainType): boolean {
    return !(this.terrain?.terrainType === (terrain || undefined));
  }

  /**
   * Attempts to set a new terrain effect to the battle
   * @param terrain {@linkcode TerrainType} new {@linkcode TerrainType} to set
   * @param ignoreAnim boolean if the terrain animation should be ignored
   * @param user {@linkcode Pokemon} that caused the terrain effect
   * @returns true if new terrain set, false if no terrain provided or attempting to set the same terrain as currently in use
   */
  trySetTerrain(terrain: TerrainType, ignoreAnim = false, user?: Pokemon): boolean {
    if (!this.canSetTerrain(terrain)) {
      return false;
    }

    const oldTerrainType = this.terrain?.terrainType || TerrainType.NONE;

    const terrainDuration = new NumberHolder(0);

    if (!isNullOrUndefined(user)) {
      terrainDuration.value = 5;
      globalScene.applyModifier(FieldEffectModifier, user.isPlayer(), user, terrainDuration);
    }

    this.terrain = terrain ? new Terrain(terrain, terrainDuration.value) : null;

    this.eventTarget.dispatchEvent(
      new TerrainChangedEvent(oldTerrainType, this.terrain?.terrainType!, this.terrain?.turnsLeft!),
    ); // TODO: are those bangs correct?

    if (this.terrain) {
      if (!ignoreAnim) {
        globalScene.phaseManager.unshiftNew(
          "CommonAnimPhase",
          undefined,
          undefined,
          CommonAnim.MISTY_TERRAIN + (terrain - 1),
        );
      }
      globalScene.phaseManager.queueMessage(getTerrainStartMessage(terrain));
    } else {
      globalScene.phaseManager.queueMessage(getTerrainClearMessage(oldTerrainType));
    }

    globalScene
      .getField(true)
      .filter(p => p.isOnField())
      .map(pokemon => {
        pokemon.findAndRemoveTags(
          t => "terrainTypes" in t && !(t.terrainTypes as TerrainType[]).find(t => t === terrain),
        );
        applyAbAttrs("PostTerrainChangeAbAttr", { pokemon, terrain });
        applyAbAttrs("TerrainEventTypeChangeAbAttr", { pokemon });
      });

    return true;
  }

  public isMoveWeatherCancelled(user: Pokemon, move: Move): boolean {
    return !!this.weather && !this.weather.isEffectSuppressed() && this.weather.isMoveWeatherCancelled(user, move);
  }

  public isMoveTerrainCancelled(user: Pokemon, targets: BattlerIndex[], move: Move): boolean {
    return !!this.terrain && this.terrain.isMoveTerrainCancelled(user, targets, move);
  }

  public getWeatherType(): WeatherType {
    return this.weather?.weatherType ?? WeatherType.NONE;
  }

  public getTerrainType(): TerrainType {
    return this.terrain?.terrainType ?? TerrainType.NONE;
  }

  getAttackTypeMultiplier(attackType: PokemonType, grounded: boolean): number {
    let weatherMultiplier = 1;
    if (this.weather && !this.weather.isEffectSuppressed()) {
      weatherMultiplier = this.weather.getAttackTypeMultiplier(attackType);
    }

    let terrainMultiplier = 1;
    if (this.terrain && grounded) {
      terrainMultiplier = this.terrain.getAttackTypeMultiplier(attackType);
    }

    return weatherMultiplier * terrainMultiplier;
  }

  /**
   * Gets the denominator for the chance for a trainer spawn
   * @returns n where 1/n is the chance of a trainer battle
   */
  getTrainerChance(): number {
    switch (this.biomeType) {
      case BiomeId.METROPOLIS:
      case BiomeId.DOJO:
        return 4;
      case BiomeId.PLAINS:
      case BiomeId.GRASS:
      case BiomeId.BEACH:
      case BiomeId.LAKE:
      case BiomeId.CAVE:
      case BiomeId.DESERT:
      case BiomeId.CONSTRUCTION_SITE:
      case BiomeId.SLUM:
        return 6;
      case BiomeId.TALL_GRASS:
      case BiomeId.FOREST:
      case BiomeId.SWAMP:
      case BiomeId.MOUNTAIN:
      case BiomeId.BADLANDS:
      case BiomeId.MEADOW:
      case BiomeId.POWER_PLANT:
      case BiomeId.FACTORY:
      case BiomeId.SNOWY_FOREST:
        return 8;
      case BiomeId.SEA:
      case BiomeId.ICE_CAVE:
      case BiomeId.VOLCANO:
      case BiomeId.GRAVEYARD:
      case BiomeId.RUINS:
      case BiomeId.WASTELAND:
      case BiomeId.JUNGLE:
      case BiomeId.FAIRY_CAVE:
      case BiomeId.ISLAND:
        return 12;
      case BiomeId.ABYSS:
      case BiomeId.SPACE:
      case BiomeId.TEMPLE:
        return 16;
      default:
        return 0;
    }
  }

  getTimeOfDay(): TimeOfDay {
    switch (this.biomeType) {
      case BiomeId.ABYSS:
        return TimeOfDay.NIGHT;
    }

    const waveCycle = ((globalScene.currentBattle?.waveIndex || 0) + globalScene.waveCycleOffset) % 40;

    if (waveCycle < 15) {
      return TimeOfDay.DAY;
    }

    if (waveCycle < 20) {
      return TimeOfDay.DUSK;
    }

    if (waveCycle < 35) {
      return TimeOfDay.NIGHT;
    }

    return TimeOfDay.DAWN;
  }

  isOutside(): boolean {
    switch (this.biomeType) {
      case BiomeId.SEABED:
      case BiomeId.CAVE:
      case BiomeId.ICE_CAVE:
      case BiomeId.POWER_PLANT:
      case BiomeId.DOJO:
      case BiomeId.FACTORY:
      case BiomeId.ABYSS:
      case BiomeId.FAIRY_CAVE:
      case BiomeId.TEMPLE:
      case BiomeId.LABORATORY:
        return false;
      default:
        return true;
    }
  }

  overrideTint(): [number, number, number] {
    switch (Overrides.ARENA_TINT_OVERRIDE) {
      case TimeOfDay.DUSK:
        return [98, 48, 73].map(c => Math.round((c + 128) / 2)) as [number, number, number];
      case TimeOfDay.NIGHT:
        return [64, 64, 64];
      case TimeOfDay.DAWN:
      case TimeOfDay.DAY:
      default:
        return [128, 128, 128];
    }
  }

  getDayTint(): [number, number, number] {
    if (Overrides.ARENA_TINT_OVERRIDE !== null) {
      return this.overrideTint();
    }
    switch (this.biomeType) {
      case BiomeId.ABYSS:
        return [64, 64, 64];
      default:
        return [128, 128, 128];
    }
  }

  getDuskTint(): [number, number, number] {
    if (Overrides.ARENA_TINT_OVERRIDE) {
      return this.overrideTint();
    }
    if (!this.isOutside()) {
      return [0, 0, 0];
    }

    switch (this.biomeType) {
      default:
        return [98, 48, 73].map(c => Math.round((c + 128) / 2)) as [number, number, number];
    }
  }

  getNightTint(): [number, number, number] {
    if (Overrides.ARENA_TINT_OVERRIDE) {
      return this.overrideTint();
    }
    switch (this.biomeType) {
      case BiomeId.ABYSS:
      case BiomeId.SPACE:
      case BiomeId.END:
        return this.getDayTint();
    }

    if (!this.isOutside()) {
      return [64, 64, 64];
    }

    switch (this.biomeType) {
      default:
        return [48, 48, 98];
    }
  }

  setIgnoreAbilities(ignoreAbilities: boolean, ignoringEffectSource: BattlerIndex | null = null): void {
    this.ignoreAbilities = ignoreAbilities;
    this.ignoringEffectSource = ignoreAbilities ? ignoringEffectSource : null;
  }

  /**
   * Applies each `ArenaTag` in this Arena, based on which side (self, enemy, or both) is passed in as a parameter
   * @param tagType Either an {@linkcode ArenaTagType} string, or an actual {@linkcode ArenaTag} class to filter which ones to apply
   * @param side {@linkcode ArenaTagSide} which side's arena tags to apply
   * @param simulated if `true`, this applies arena tags without changing game state
   * @param args array of parameters that the called upon tags may need
   */
  applyTagsForSide(
    tagType: ArenaTagType | Constructor<ArenaTag> | AbstractConstructor<ArenaTag>,
    side: ArenaTagSide,
    simulated: boolean,
    ...args: unknown[]
  ): void {
    let tags =
      typeof tagType === "string"
        ? this.tags.filter(t => t.tagType === tagType)
        : this.tags.filter(t => t instanceof tagType);
    if (side !== ArenaTagSide.BOTH) {
      tags = tags.filter(t => t.side === side);
    }
    tags.forEach(t => t.apply(this, simulated, ...args));
  }

  /**
   * Applies the specified tag to both sides (ie: both user and trainer's tag that match the Tag specified)
   * by calling {@linkcode applyTagsForSide()}
   * @param tagType Either an {@linkcode ArenaTagType} string, or an actual {@linkcode ArenaTag} class to filter which ones to apply
   * @param simulated if `true`, this applies arena tags without changing game state
   * @param args array of parameters that the called upon tags may need
   */
  applyTags(
    tagType: ArenaTagType | Constructor<ArenaTag> | AbstractConstructor<ArenaTag>,
    simulated: boolean,
    ...args: unknown[]
  ): void {
    this.applyTagsForSide(tagType, ArenaTagSide.BOTH, simulated, ...args);
  }

  /**
   * Add a new {@linkcode ArenaTag} to the arena, triggering overlap effects on existing tags as applicable.
   * @param tagType - The {@linkcode ArenaTagType} of the tag to add.
   * @param turnCount - The number of turns the newly-added tag should last.
   * @param sourceId - The {@linkcode Pokemon.id | PID} of the Pokemon creating the tag.
   * @param sourceMove - The {@linkcode MoveId} of the move creating the tag, or `undefined` if not from a move.
   * @param side - The {@linkcode ArenaTagSide}(s) to which the tag should apply; default `ArenaTagSide.BOTH`.
   * @param quiet - Whether to suppress messages produced by tag addition; default `false`.
   * @returns `true` if the tag was successfully added without overlapping.
  // TODO: Do we need the return value here? literally nothing uses it
   */
  addTag(
    tagType: ArenaTagType,
    turnCount: number,
    sourceMove: MoveId | undefined,
    sourceId: number,
    side: ArenaTagSide = ArenaTagSide.BOTH,
    quiet = false,
  ): boolean {
    const existingTag = this.getTagOnSide(tagType, side);
    if (existingTag) {
      existingTag.onOverlap(this, globalScene.getPokemonById(sourceId));

      if (existingTag instanceof ArenaTrapTag) {
        const { tagType, side, turnCount, layers, maxLayers } = existingTag as ArenaTrapTag;
        this.eventTarget.dispatchEvent(new TagAddedEvent(tagType, side, turnCount, layers, maxLayers));
      }

      return false;
    }

    // creates a new tag object
    const newTag = getArenaTag(tagType, turnCount || 0, sourceMove, sourceId, side);
    if (newTag) {
      newTag.onAdd(this, quiet);
      this.tags.push(newTag);

      const { layers = 0, maxLayers = 0 } = newTag instanceof ArenaTrapTag ? newTag : {};

      this.eventTarget.dispatchEvent(
        new TagAddedEvent(newTag.tagType, newTag.side, newTag.turnCount, layers, maxLayers),
      );
    }

    return true;
  }

  /**
   * Attempt to get a tag from the Arena via {@linkcode getTagOnSide} that applies to both sides
   * @param tagType The {@linkcode ArenaTagType} to retrieve
   * @returns The existing {@linkcode ArenaTag}, or `undefined` if not present.
   * @overload
   */
<<<<<<< HEAD
  getTag(tagType: ArenaTagType): ArenaTag | undefined;

  /**
   * Attempt to get a tag from the Arena via {@linkcode getTagOnSide} that applies to both sides
   * @param tagType The {@linkcode ArenaTag} to retrieve
   * @returns The existing {@linkcode ArenaTag}, or `undefined` if not present.
   * @overload
   */
  getTag<T extends ArenaTag>(tagType: Constructor<T>): T | undefined;

  getTag(tagType: ArenaTagType | Constructor<ArenaTag>): ArenaTag | undefined {
=======
  getTag(tagType: ArenaTagType | Constructor<ArenaTag> | AbstractConstructor<ArenaTag>): ArenaTag | undefined {
>>>>>>> 069e8a47
    return this.getTagOnSide(tagType, ArenaTagSide.BOTH);
  }

  hasTag(tagType: ArenaTagType): boolean {
    return !!this.getTag(tagType);
  }

  /**
   * Attempts to get a tag from the Arena from a specific side (the tag passed in has to either apply to both sides, or the specific side only)
   *
   * eg: `MIST` only applies to the user's side, while `MUD_SPORT` applies to both user and enemy side
   * @param tagType The {@linkcode ArenaTagType} or {@linkcode ArenaTag} to get
   * @param side The {@linkcode ArenaTagSide} to look at
   * @returns either the {@linkcode ArenaTag}, or `undefined` if it isn't there
   */
  getTagOnSide(
    tagType: ArenaTagType | Constructor<ArenaTag> | AbstractConstructor<ArenaTag>,
    side: ArenaTagSide,
  ): ArenaTag | undefined {
    return typeof tagType === "string"
      ? this.tags.find(
          t => t.tagType === tagType && (side === ArenaTagSide.BOTH || t.side === ArenaTagSide.BOTH || t.side === side),
        )
      : this.tags.find(
          t => t instanceof tagType && (side === ArenaTagSide.BOTH || t.side === ArenaTagSide.BOTH || t.side === side),
        );
  }

  // TODO: Add an overload similar to `Array.prototype.find` if the predicate func is of the form
  // `(x): x is T`

  /**
   * Uses {@linkcode findTagsOnSide} to filter (using the parameter function) for specific tags that apply to both sides
   * @param tagPredicate a function mapping {@linkcode ArenaTag}s to `boolean`s
   * @returns array of {@linkcode ArenaTag}s from which the Arena's tags return true and apply to both sides
   */
  findTags(tagPredicate: (t: ArenaTag) => boolean): ArenaTag[] {
    return this.findTagsOnSide(tagPredicate, ArenaTagSide.BOTH);
  }

  /**
   * Returns specific tags from the arena that pass the `tagPredicate` function passed in as a parameter, and apply to the given side
   * @param tagPredicate a function mapping {@linkcode ArenaTag}s to `boolean`s
   * @param side The {@linkcode ArenaTagSide} to look at
   * @returns array of {@linkcode ArenaTag}s from which the Arena's tags return `true` and apply to the given side
   */
  findTagsOnSide(tagPredicate: (t: ArenaTag) => boolean, side: ArenaTagSide): ArenaTag[] {
    return this.tags.filter(
      t => tagPredicate(t) && (side === ArenaTagSide.BOTH || t.side === ArenaTagSide.BOTH || t.side === side),
    );
  }

  lapseTags(): void {
    this.tags
      .filter(t => !t.lapse(this))
      .forEach(t => {
        t.onRemove(this);
        this.tags.splice(this.tags.indexOf(t), 1);

        this.eventTarget.dispatchEvent(new TagRemovedEvent(t.tagType, t.side, t.turnCount));
      });
  }

  removeTag(tagType: ArenaTagType): boolean {
    const tags = this.tags;
    const tag = tags.find(t => t.tagType === tagType);
    if (tag) {
      tag.onRemove(this);
      tags.splice(tags.indexOf(tag), 1);

      this.eventTarget.dispatchEvent(new TagRemovedEvent(tag.tagType, tag.side, tag.turnCount));
    }
    return !!tag;
  }

  removeTagOnSide(tagType: ArenaTagType, side: ArenaTagSide, quiet = false): boolean {
    const tag = this.getTagOnSide(tagType, side);
    if (tag) {
      tag.onRemove(this, quiet);
      this.tags.splice(this.tags.indexOf(tag), 1);

      this.eventTarget.dispatchEvent(new TagRemovedEvent(tag.tagType, tag.side, tag.turnCount));
    }
    return !!tag;
  }

  removeAllTags(): void {
    while (this.tags.length) {
      this.tags[0].onRemove(this);
      this.eventTarget.dispatchEvent(
        new TagRemovedEvent(this.tags[0].tagType, this.tags[0].side, this.tags[0].turnCount),
      );

      this.tags.splice(0, 1);
    }
  }

  /**
   * Clears weather, terrain and arena tags when entering new biome or trainer battle.
   */
  resetArenaEffects(): void {
    // Don't reset weather if a Biome's permanent weather is active
    if (this.weather?.turnsLeft !== 0) {
      this.trySetWeather(WeatherType.NONE);
    }
    this.trySetTerrain(TerrainType.NONE, true);
    this.resetPlayerFaintCount();
    this.removeAllTags();
  }

  preloadBgm(): void {
    globalScene.loadBgm(this.bgm);
  }

  /** The loop point of any given biome track, read as seconds and milliseconds. */
  getBgmLoopPoint(): number {
    switch (this.biomeType) {
      case BiomeId.TOWN:
        return 7.288;
      case BiomeId.PLAINS:
        return 17.485;
      case BiomeId.GRASS:
        return 1.995;
      case BiomeId.TALL_GRASS:
        return 9.608;
      case BiomeId.METROPOLIS:
        return 141.47;
      case BiomeId.FOREST:
        return 0.341;
      case BiomeId.SEA:
        return 0.024;
      case BiomeId.SWAMP:
        return 4.461;
      case BiomeId.BEACH:
        return 3.462;
      case BiomeId.LAKE:
        return 7.215;
      case BiomeId.SEABED:
        return 2.6;
      case BiomeId.MOUNTAIN:
        return 4.018;
      case BiomeId.BADLANDS:
        return 17.79;
      case BiomeId.CAVE:
        return 14.24;
      case BiomeId.DESERT:
        return 1.143;
      case BiomeId.ICE_CAVE:
        return 0.0;
      case BiomeId.MEADOW:
        return 3.891;
      case BiomeId.POWER_PLANT:
        return 9.447;
      case BiomeId.VOLCANO:
        return 17.637;
      case BiomeId.GRAVEYARD:
        return 13.711;
      case BiomeId.DOJO:
        return 6.205;
      case BiomeId.FACTORY:
        return 4.985;
      case BiomeId.RUINS:
        return 0.0;
      case BiomeId.WASTELAND:
        return 6.336;
      case BiomeId.ABYSS:
        return 20.113;
      case BiomeId.SPACE:
        return 20.036;
      case BiomeId.CONSTRUCTION_SITE:
        return 1.222;
      case BiomeId.JUNGLE:
        return 0.0;
      case BiomeId.FAIRY_CAVE:
        return 4.542;
      case BiomeId.TEMPLE:
        return 2.547;
      case BiomeId.ISLAND:
        return 2.751;
      case BiomeId.LABORATORY:
        return 114.862;
      case BiomeId.SLUM:
        return 0.0;
      case BiomeId.SNOWY_FOREST:
        return 3.047;
      case BiomeId.END:
        return 17.153;
      default:
        console.warn(`missing bgm loop-point for biome "${BiomeId[this.biomeType]}" (=${this.biomeType})`);
        return 0;
    }
  }

  resetPlayerFaintCount(): void {
    this.playerFaints = 0;
  }
}

export function getBiomeKey(biome: BiomeId): string {
  return BiomeId[biome].toLowerCase();
}

export function getBiomeHasProps(biomeType: BiomeId): boolean {
  switch (biomeType) {
    case BiomeId.PLAINS:
    case BiomeId.METROPOLIS:
    case BiomeId.BEACH:
    case BiomeId.LAKE:
    case BiomeId.SEABED:
    case BiomeId.MOUNTAIN:
    case BiomeId.BADLANDS:
    case BiomeId.CAVE:
    case BiomeId.DESERT:
    case BiomeId.ICE_CAVE:
    case BiomeId.MEADOW:
    case BiomeId.POWER_PLANT:
    case BiomeId.VOLCANO:
    case BiomeId.GRAVEYARD:
    case BiomeId.FACTORY:
    case BiomeId.RUINS:
    case BiomeId.WASTELAND:
    case BiomeId.ABYSS:
    case BiomeId.CONSTRUCTION_SITE:
    case BiomeId.JUNGLE:
    case BiomeId.FAIRY_CAVE:
    case BiomeId.TEMPLE:
    case BiomeId.SNOWY_FOREST:
    case BiomeId.ISLAND:
    case BiomeId.LABORATORY:
    case BiomeId.END:
      return true;
  }

  return false;
}

export class ArenaBase extends Phaser.GameObjects.Container {
  public player: boolean;
  public biome: BiomeId;
  public propValue: number;
  public base: Phaser.GameObjects.Sprite;
  public props: Phaser.GameObjects.Sprite[];

  constructor(player: boolean) {
    super(globalScene, 0, 0);

    this.player = player;

    this.base = globalScene.addFieldSprite(0, 0, "plains_a", undefined, 1);
    this.base.setOrigin(0, 0);

    this.props = [];
    if (!player) {
      for (let i = 0; i < 3; i++) {
        const ret = globalScene.addFieldSprite(0, 0, "plains_b", undefined, 1);
        ret.setOrigin(0, 0);
        ret.setVisible(false);
        this.props.push(ret);
      }
    }
  }

  setBiome(biome: BiomeId, propValue?: number): void {
    const hasProps = getBiomeHasProps(biome);
    const biomeKey = getBiomeKey(biome);
    const baseKey = `${biomeKey}_${this.player ? "a" : "b"}`;

    if (biome !== this.biome) {
      this.base.setTexture(baseKey);

      if (this.base.texture.frameTotal > 1) {
        const baseFrameNames = globalScene.anims.generateFrameNames(baseKey, {
          zeroPad: 4,
          suffix: ".png",
          start: 1,
          end: this.base.texture.frameTotal - 1,
        });
        if (!globalScene.anims.exists(baseKey)) {
          globalScene.anims.create({
            key: baseKey,
            frames: baseFrameNames,
            frameRate: 12,
            repeat: -1,
          });
        }
        this.base.play(baseKey);
      } else {
        this.base.stop();
      }

      this.add(this.base);
    }

    if (!this.player) {
      globalScene.executeWithSeedOffset(
        () => {
          this.propValue = propValue === undefined ? (hasProps ? randSeedInt(8) : 0) : propValue;
          this.props.forEach((prop, p) => {
            const propKey = `${biomeKey}_b${hasProps ? `_${p + 1}` : ""}`;
            prop.setTexture(propKey);

            if (hasProps && prop.texture.frameTotal > 1) {
              const propFrameNames = globalScene.anims.generateFrameNames(propKey, {
                zeroPad: 4,
                suffix: ".png",
                start: 1,
                end: prop.texture.frameTotal - 1,
              });
              if (!globalScene.anims.exists(propKey)) {
                globalScene.anims.create({
                  key: propKey,
                  frames: propFrameNames,
                  frameRate: 12,
                  repeat: -1,
                });
              }
              prop.play(propKey);
            } else {
              prop.stop();
            }

            prop.setVisible(hasProps && !!(this.propValue & (1 << p)));
            this.add(prop);
          });
        },
        globalScene.currentBattle?.waveIndex || 0,
        globalScene.waveSeed,
      );
    }
  }
}<|MERGE_RESOLUTION|>--- conflicted
+++ resolved
@@ -732,25 +732,19 @@
 
   /**
    * Attempt to get a tag from the Arena via {@linkcode getTagOnSide} that applies to both sides
-   * @param tagType The {@linkcode ArenaTagType} to retrieve
+   * @param tagType - The {@linkcode ArenaTagType} to retrieve
    * @returns The existing {@linkcode ArenaTag}, or `undefined` if not present.
    * @overload
    */
-<<<<<<< HEAD
   getTag(tagType: ArenaTagType): ArenaTag | undefined;
-
   /**
    * Attempt to get a tag from the Arena via {@linkcode getTagOnSide} that applies to both sides
-   * @param tagType The {@linkcode ArenaTag} to retrieve
+   * @param tagType - The constructor of the {@linkcode ArenaTag} to retrieve
    * @returns The existing {@linkcode ArenaTag}, or `undefined` if not present.
    * @overload
    */
-  getTag<T extends ArenaTag>(tagType: Constructor<T>): T | undefined;
-
-  getTag(tagType: ArenaTagType | Constructor<ArenaTag>): ArenaTag | undefined {
-=======
+  getTag<T extends ArenaTag>(tagType: Constructor<T> | AbstractConstructor<T>): T | undefined;
   getTag(tagType: ArenaTagType | Constructor<ArenaTag> | AbstractConstructor<ArenaTag>): ArenaTag | undefined {
->>>>>>> 069e8a47
     return this.getTagOnSide(tagType, ArenaTagSide.BOTH);
   }
 
