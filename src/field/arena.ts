--- conflicted
+++ resolved
@@ -638,13 +638,9 @@
     }
   }
 
-<<<<<<< HEAD
-  /** Clears terrain and arena tags when entering new biome or trainer battle. */
-=======
   /**
    * Clears terrain and arena tags when entering new biome or trainer battle.
    */
->>>>>>> 7f8ddb51
   resetArenaEffects(): void {
     this.trySetTerrain(TerrainType.NONE, false, true);
     this.removeAllTags();
