--- conflicted
+++ resolved
@@ -91,13 +91,8 @@
     if (typeof luckValue !== "undefined") {
       luckModifier = luckValue * (isBossSpecies ? 0.5 : 2);
     }
-<<<<<<< HEAD
     const tierValue = Utils.randSeedInt(randVal - luckModifier, undefined, "Selecting rarity tier for encounter");
-    let tier = !isBoss
-=======
-    const tierValue = Utils.randSeedInt(randVal - luckModifier);
     let tier = !isBossSpecies
->>>>>>> 9f31e36d
       ? tierValue >= 156 ? BiomePoolTier.COMMON : tierValue >= 32 ? BiomePoolTier.UNCOMMON : tierValue >= 6 ? BiomePoolTier.RARE : tierValue >= 1 ? BiomePoolTier.SUPER_RARE : BiomePoolTier.ULTRA_RARE
       : tierValue >= 20 ? BiomePoolTier.BOSS : tierValue >= 6 ? BiomePoolTier.BOSS_RARE : tierValue >= 1 ? BiomePoolTier.BOSS_SUPER_RARE : BiomePoolTier.BOSS_ULTRA_RARE;
     console.log(BiomePoolTier[tier]);
@@ -181,13 +176,8 @@
     const isTrainerBoss = !!this.trainerPool[BiomePoolTier.BOSS].length
       && (this.scene.gameMode.isTrainerBoss(waveIndex, this.biomeType, this.scene.offsetGym) || isBoss);
     console.log(isBoss, this.trainerPool);
-<<<<<<< HEAD
-    const tierValue = Utils.randSeedInt(!isBoss ? 512 : 64, undefined, "Selecting random trainer");
-    let tier = !isBoss
-=======
-    const tierValue = Utils.randSeedInt(!isTrainerBoss ? 512 : 64);
+    const tierValue = Utils.randSeedInt(!isTrainerBoss ? 512 : 64, undefined, "Selecting random trainer");
     let tier = !isTrainerBoss
->>>>>>> 9f31e36d
       ? tierValue >= 156 ? BiomePoolTier.COMMON : tierValue >= 32 ? BiomePoolTier.UNCOMMON : tierValue >= 6 ? BiomePoolTier.RARE : tierValue >= 1 ? BiomePoolTier.SUPER_RARE : BiomePoolTier.ULTRA_RARE
       : tierValue >= 20 ? BiomePoolTier.BOSS : tierValue >= 6 ? BiomePoolTier.BOSS_RARE : tierValue >= 1 ? BiomePoolTier.BOSS_SUPER_RARE : BiomePoolTier.BOSS_ULTRA_RARE;
     console.log(BiomePoolTier[tier]);
@@ -314,7 +304,7 @@
 
   /**
    * Sets weather to the override specified in overrides.ts
-   * @param weather new {@linkcode WeatherType} to set
+   * @param weather new weather to set of type WeatherType
    * @returns true to force trySetWeather to return true
    */
   trySetWeatherOverride(weather: WeatherType): boolean {
@@ -326,8 +316,8 @@
 
   /**
    * Attempts to set a new weather to the battle
-   * @param weather {@linkcode WeatherType} new {@linkcode WeatherType} to set
-   * @param hasPokemonSource boolean if the new weather is from a pokemon
+   * @param weather new weather to set of type WeatherType
+   * @param hasPokemonSource is the new weather from a pokemon
    * @returns true if new weather set, false if no weather provided or attempting to set the same weather as currently in use
    */
   trySetWeather(weather: WeatherType, hasPokemonSource: boolean): boolean {
@@ -599,12 +589,6 @@
     this.ignoringEffectSource = ignoreAbilities ? ignoringEffectSource : null;
   }
 
-  /**
-   * Applies each `ArenaTag` in this Arena, based on which side (self, enemy, or both) is passed in as a parameter
-   * @param tagType Either an {@linkcode ArenaTagType} string, or an actual {@linkcode ArenaTag} class to filter which ones to apply
-   * @param side {@linkcode ArenaTagSide} which side's arena tags to apply
-   * @param args array of parameters that the called upon tags may need
-   */
   applyTagsForSide(tagType: ArenaTagType | Constructor<ArenaTag>, side: ArenaTagSide, ...args: unknown[]): void {
     let tags = typeof tagType === "string"
       ? this.tags.filter(t => t.tagType === tagType)
@@ -615,28 +599,11 @@
     tags.forEach(t => t.apply(this, args));
   }
 
-  /**
-   * Applies the specified tag to both sides (ie: both user and trainer's tag that match the Tag specified)
-   * by calling {@linkcode applyTagsForSide()}
-   * @param tagType Either an {@linkcode ArenaTagType} string, or an actual {@linkcode ArenaTag} class to filter which ones to apply
-   * @param args array of parameters that the called upon tags may need
-   */
   applyTags(tagType: ArenaTagType | Constructor<ArenaTag>, ...args: unknown[]): void {
     this.applyTagsForSide(tagType, ArenaTagSide.BOTH, ...args);
   }
 
-  /**
-   * Adds a new tag to the arena
-   * @param tagType {@linkcode ArenaTagType} the tag being added
-   * @param turnCount How many turns the tag lasts
-   * @param sourceMove {@linkcode Moves} the move the tag came from, or `undefined` if not from a move
-   * @param sourceId The ID of the pokemon in play the tag came from (see {@linkcode BattleScene.getPokemonById})
-   * @param side {@linkcode ArenaTagSide} which side(s) the tag applies to
-   * @param quiet If a message should be queued on screen to announce the tag being added
-   * @param targetIndex The {@linkcode BattlerIndex} of the target pokemon
-   * @returns `false` if there already exists a tag of this type in the Arena
-   */
-  addTag(tagType: ArenaTagType, turnCount: number, sourceMove: Moves | undefined, sourceId: number, side: ArenaTagSide = ArenaTagSide.BOTH, quiet: boolean = false, targetIndex?: BattlerIndex): boolean {
+  addTag(tagType: ArenaTagType, turnCount: integer, sourceMove: Moves | undefined, sourceId: integer, side: ArenaTagSide = ArenaTagSide.BOTH, quiet: boolean = false, targetIndex?: BattlerIndex): boolean {
     const existingTag = this.getTagOnSide(tagType, side);
     if (existingTag) {
       existingTag.onOverlap(this);
@@ -649,7 +616,6 @@
       return false;
     }
 
-    // creates a new tag object
     const newTag = getArenaTag(tagType, turnCount || 0, sourceMove, sourceId, targetIndex, side);
     if (newTag) {
       this.tags.push(newTag);
@@ -663,11 +629,6 @@
     return true;
   }
 
-  /**
-   * Attempts to get a tag from the Arena via {@linkcode getTagOnSide} that applies to both sides
-   * @param tagType The {@linkcode ArenaTagType} or {@linkcode ArenaTag} to get
-   * @returns either the {@linkcode ArenaTag}, or `undefined` if it isn't there
-   */
   getTag(tagType: ArenaTagType | Constructor<ArenaTag>): ArenaTag | undefined {
     return this.getTagOnSide(tagType, ArenaTagSide.BOTH);
   }
@@ -676,35 +637,16 @@
     return !!this.getTag(tagType);
   }
 
-  /**
-   * Attempts to get a tag from the Arena from a specific side (the tag passed in has to either apply to both sides, or the specific side only)
-   *
-   * eg: `MIST` only applies to the user's side, while `MUD_SPORT` applies to both user and enemy side
-   * @param tagType The {@linkcode ArenaTagType} or {@linkcode ArenaTag} to get
-   * @param side The {@linkcode ArenaTagSide} to look at
-   * @returns either the {@linkcode ArenaTag}, or `undefined` if it isn't there
-   */
   getTagOnSide(tagType: ArenaTagType | Constructor<ArenaTag>, side: ArenaTagSide): ArenaTag | undefined {
     return typeof(tagType) === "string"
       ? this.tags.find(t => t.tagType === tagType && (side === ArenaTagSide.BOTH || t.side === ArenaTagSide.BOTH || t.side === side))
       : this.tags.find(t => t instanceof tagType && (side === ArenaTagSide.BOTH || t.side === ArenaTagSide.BOTH || t.side === side));
   }
 
-  /**
-   * Uses {@linkcode findTagsOnSide} to filter (using the parameter function) for specific tags that apply to both sides
-   * @param tagPredicate a function mapping {@linkcode ArenaTag}s to `boolean`s
-   * @returns array of {@linkcode ArenaTag}s from which the Arena's tags return true and apply to both sides
-   */
   findTags(tagPredicate: (t: ArenaTag) => boolean): ArenaTag[] {
     return this.findTagsOnSide(tagPredicate, ArenaTagSide.BOTH);
   }
 
-  /**
-   * Returns specific tags from the arena that pass the `tagPredicate` function passed in as a parameter, and apply to the given side
-   * @param tagPredicate a function mapping {@linkcode ArenaTag}s to `boolean`s
-   * @param side The {@linkcode ArenaTagSide} to look at
-   * @returns array of {@linkcode ArenaTag}s from which the Arena's tags return `true` and apply to the given side
-   */
   findTagsOnSide(tagPredicate: (t: ArenaTag) => boolean, side: ArenaTagSide): ArenaTag[] {
     return this.tags.filter(t => tagPredicate(t) && (side === ArenaTagSide.BOTH || t.side === ArenaTagSide.BOTH || t.side === side));
   }
