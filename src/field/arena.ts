--- conflicted
+++ resolved
@@ -20,8 +20,8 @@
 import Pokemon from "./pokemon";
 import * as Overrides from "../overrides";
 
-/** 
- * Container class for `onWeatherChanged` events 
+/**
+ * Container class for `onWeatherChanged` events
  * @extends Event
 */
 export class WeatherChangedEvent extends Event {
@@ -40,8 +40,8 @@
     this.duration = duration;
   }
 }
-/** 
- * Container class for `onTerrainChanged` events 
+/**
+ * Container class for `onTerrainChanged` events
  * @extends Event
 */
 export class TerrainChangedEvent extends Event {
@@ -342,12 +342,8 @@
     const oldWeatherType = this.weather?.weatherType || WeatherType.NONE;
 
     this.weather = weather ? new Weather(weather, hasPokemonSource ? 5 : 0) : null;
-<<<<<<< HEAD
     this.eventTarget.dispatchEvent(new WeatherChangedEvent(oldWeatherType, this.weather?.weatherType, this.weather?.turnsLeft));
-    
-=======
-
->>>>>>> e2be6ba0
+
     if (this.weather) {
       this.scene.tryReplacePhase(phase => phase instanceof WeatherEffectPhase && phase.weather.weatherType === oldWeatherType, new WeatherEffectPhase(this.scene, this.weather));
       this.scene.unshiftPhase(new CommonAnimPhase(this.scene, undefined, undefined, CommonAnim.SUNNY + (weather - 1)));
@@ -373,12 +369,8 @@
     const oldTerrainType = this.terrain?.terrainType || TerrainType.NONE;
 
     this.terrain = terrain ? new Terrain(terrain, hasPokemonSource ? 5 : 0) : null;
-<<<<<<< HEAD
     this.eventTarget.dispatchEvent(new TerrainChangedEvent(oldTerrainType,this.terrain?.terrainType, this.terrain?.turnsLeft));
-    
-=======
-
->>>>>>> e2be6ba0
+
     if (this.terrain) {
       if (!ignoreAnim) {
         this.scene.unshiftPhase(new CommonAnimPhase(this.scene, undefined, undefined, CommonAnim.MISTY_TERRAIN + (terrain - 1)));
