// biome-ignore-start lint/correctness/noUnusedImports: TSDoc imports
import type { PositionalTag } from "#data/positional-tags/positional-tag";
// biome-ignore-end lint/correctness/noUnusedImports: TSDoc imports

import { applyAbAttrs } from "#abilities/apply-ab-attrs";
import { globalScene } from "#app/global-scene";
import Overrides from "#app/overrides";
import { biomePokemonPools, biomeTrainerPools } from "#balance/biomes";
import type { ArenaTag } from "#data/arena-tag";
import { EntryHazardTag, getArenaTag } from "#data/arena-tag";
import { SpeciesFormChangeRevertWeatherFormTrigger, SpeciesFormChangeWeatherTrigger } from "#data/form-change-triggers";
import type { PokemonSpecies } from "#data/pokemon-species";
import { PositionalTagManager } from "#data/positional-tags/positional-tag-manager";
import { getTerrainClearMessage, getTerrainStartMessage, Terrain, TerrainType } from "#data/terrain";
import {
  getLegendaryWeatherContinuesMessage,
  getWeatherClearMessage,
  getWeatherStartMessage,
  Weather,
} from "#data/weather";
import { AbilityId } from "#enums/ability-id";
import { ArenaTagSide } from "#enums/arena-tag-side";
import type { ArenaTagType } from "#enums/arena-tag-type";
import type { BattlerIndex } from "#enums/battler-index";
import { BiomeId } from "#enums/biome-id";
import { BiomePoolTier } from "#enums/biome-pool-tier";
import { CommonAnim } from "#enums/move-anims-common";
import type { MoveId } from "#enums/move-id";
import type { PokemonType } from "#enums/pokemon-type";
import { SpeciesId } from "#enums/species-id";
import { TimeOfDay } from "#enums/time-of-day";
import { TrainerType } from "#enums/trainer-type";
import { WeatherType } from "#enums/weather-type";
import { TagAddedEvent, TagRemovedEvent, TerrainChangedEvent, WeatherChangedEvent } from "#events/arena";
import type { Pokemon } from "#field/pokemon";
import { FieldEffectModifier } from "#modifiers/modifier";
import type { Move } from "#moves/move";
<<<<<<< HEAD
import type { RGBArray } from "#types/sprite-types";
=======
import type { BiomeTierTrainerPools, PokemonPools } from "#types/biomes";
>>>>>>> 37b06a5b
import type { AbstractConstructor } from "#types/type-helpers";
import { type Constructor, NumberHolder, randSeedInt } from "#utils/common";
import { getPokemonSpecies } from "#utils/pokemon-utils";

export class Arena {
  public biomeType: BiomeId;
  public weather: Weather | null;
  public terrain: Terrain | null;
  /** All currently-active {@linkcode ArenaTag}s on both sides of the field. */
  public tags: ArenaTag[] = [];
  /**
   * All currently-active {@linkcode PositionalTag}s on both sides of the field,
   * sorted by tag type.
   */
  public positionalTagManager: PositionalTagManager = new PositionalTagManager();

  public bgm: string;
  public ignoreAbilities: boolean;
  public ignoringEffectSource: BattlerIndex | null;
  public playerTerasUsed = 0;
  /**
   * Saves the number of times a party pokemon faints during a arena encounter.
   * {@linkcode globalScene.currentBattle.enemyFaints} is the corresponding faint counter for the enemy (this resets every wave).
   */
  public playerFaints: number;

  private lastTimeOfDay: TimeOfDay;

  private pokemonPool: PokemonPools;
  private trainerPool: BiomeTierTrainerPools;

  public readonly eventTarget: EventTarget = new EventTarget();

  constructor(biome: BiomeId, playerFaints = 0) {
    this.biomeType = biome;
    this.bgm = BiomeId[biome].toLowerCase();
    this.trainerPool = biomeTrainerPools[biome];
    this.updatePoolsForTimeOfDay();
    this.playerFaints = playerFaints;
  }

  init() {
    const biomeKey = getBiomeKey(this.biomeType);

    globalScene.arenaPlayer.setBiome(this.biomeType);
    globalScene.arenaPlayerTransition.setBiome(this.biomeType);
    globalScene.arenaEnemy.setBiome(this.biomeType);
    globalScene.arenaNextEnemy.setBiome(this.biomeType);
    globalScene.arenaBg.setTexture(`${biomeKey}_bg`);
    globalScene.arenaBgTransition.setTexture(`${biomeKey}_bg`);

    // Redo this on initialize because during save/load the current wave isn't always
    // set correctly during construction
    this.updatePoolsForTimeOfDay();
  }

  updatePoolsForTimeOfDay(): void {
    const timeOfDay = this.getTimeOfDay();
    if (timeOfDay !== this.lastTimeOfDay) {
      this.pokemonPool = {};
      for (const tier of Object.keys(biomePokemonPools[this.biomeType])) {
        this.pokemonPool[tier] = Object.assign([], biomePokemonPools[this.biomeType][tier][TimeOfDay.ALL]).concat(
          biomePokemonPools[this.biomeType][tier][timeOfDay],
        );
      }
      this.lastTimeOfDay = timeOfDay;
    }
  }

  randomSpecies(
    waveIndex: number,
    level: number,
    attempt?: number,
    luckValue?: number,
    isBoss?: boolean,
  ): PokemonSpecies {
    const overrideSpecies = globalScene.gameMode.getOverrideSpecies(waveIndex);
    if (overrideSpecies) {
      return overrideSpecies;
    }
    const isBossSpecies =
      !!globalScene.getEncounterBossSegments(waveIndex, level)
      && this.pokemonPool[BiomePoolTier.BOSS].length > 0
      && (this.biomeType !== BiomeId.END
        || globalScene.gameMode.isClassic
        || globalScene.gameMode.isWaveFinal(waveIndex));
    const randVal = isBossSpecies ? 64 : 512;
    // luck influences encounter rarity
    let luckModifier = 0;
    if (typeof luckValue !== "undefined") {
      luckModifier = luckValue * (isBossSpecies ? 0.5 : 2);
    }
    const tierValue = randSeedInt(randVal - luckModifier);
    let tier = !isBossSpecies
      ? tierValue >= 156
        ? BiomePoolTier.COMMON
        : tierValue >= 32
          ? BiomePoolTier.UNCOMMON
          : tierValue >= 6
            ? BiomePoolTier.RARE
            : tierValue >= 1
              ? BiomePoolTier.SUPER_RARE
              : BiomePoolTier.ULTRA_RARE
      : tierValue >= 20
        ? BiomePoolTier.BOSS
        : tierValue >= 6
          ? BiomePoolTier.BOSS_RARE
          : tierValue >= 1
            ? BiomePoolTier.BOSS_SUPER_RARE
            : BiomePoolTier.BOSS_ULTRA_RARE;
    console.log(BiomePoolTier[tier]);
    while (this.pokemonPool[tier]?.length === 0) {
      console.log(`Downgraded rarity tier from ${BiomePoolTier[tier]} to ${BiomePoolTier[tier - 1]}`);
      tier--;
    }
    const tierPool = this.pokemonPool[tier];
    let ret: PokemonSpecies;
    let regen = false;
    if (tierPool.length === 0) {
      ret = globalScene.randomSpecies(waveIndex, level);
    } else {
      // TODO: should this use `randSeedItem`?
      const entry = tierPool[randSeedInt(tierPool.length)];
      let species: SpeciesId;
      if (typeof entry === "number") {
        species = entry as SpeciesId;
      } else {
        const levelThresholds = Object.keys(entry);
        for (let l = levelThresholds.length - 1; l >= 0; l--) {
          const levelThreshold = Number.parseInt(levelThresholds[l]);
          if (level >= levelThreshold) {
            const speciesIds = entry[levelThreshold];
            if (speciesIds.length > 1) {
              // TODO: should this use `randSeedItem`?
              species = speciesIds[randSeedInt(speciesIds.length)];
            } else {
              species = speciesIds[0];
            }
            break;
          }
        }
      }

      ret = getPokemonSpecies(species!);

      if (ret.subLegendary || ret.legendary || ret.mythical) {
        const waveDifficulty = globalScene.gameMode.getWaveForDifficulty(waveIndex);
        if (ret.baseTotal >= 660) {
          regen = waveDifficulty < 80; // Wave 50+ in daily (however, max Daily wave is 50 currently so not possible)
        } else {
          regen = waveDifficulty < 55; // Wave 25+ in daily
        }
      }
    }

    if (regen && (attempt || 0) < 10) {
      console.log("Incompatible level: regenerating...");
      return this.randomSpecies(waveIndex, level, (attempt || 0) + 1);
    }

    const newSpeciesId = ret.getWildSpeciesForLevel(level, true, isBoss ?? isBossSpecies, globalScene.gameMode);
    if (newSpeciesId !== ret.speciesId) {
      console.log("Replaced", SpeciesId[ret.speciesId], "with", SpeciesId[newSpeciesId]);
      ret = getPokemonSpecies(newSpeciesId);
    }
    return ret;
  }

  randomTrainerType(waveIndex: number, isBoss = false): TrainerType {
    const isTrainerBoss =
      this.trainerPool[BiomePoolTier.BOSS].length > 0
      && (globalScene.gameMode.isTrainerBoss(waveIndex, this.biomeType, globalScene.offsetGym) || isBoss);
    console.log(isBoss, this.trainerPool);
    const tierValue = randSeedInt(!isTrainerBoss ? 512 : 64);
    let tier = !isTrainerBoss
      ? tierValue >= 156
        ? BiomePoolTier.COMMON
        : tierValue >= 32
          ? BiomePoolTier.UNCOMMON
          : tierValue >= 6
            ? BiomePoolTier.RARE
            : tierValue >= 1
              ? BiomePoolTier.SUPER_RARE
              : BiomePoolTier.ULTRA_RARE
      : tierValue >= 20
        ? BiomePoolTier.BOSS
        : tierValue >= 6
          ? BiomePoolTier.BOSS_RARE
          : tierValue >= 1
            ? BiomePoolTier.BOSS_SUPER_RARE
            : BiomePoolTier.BOSS_ULTRA_RARE;
    console.log(BiomePoolTier[tier]);
    while (tier && this.trainerPool[tier].length === 0) {
      console.log(`Downgraded trainer rarity tier from ${BiomePoolTier[tier]} to ${BiomePoolTier[tier - 1]}`);
      tier--;
    }
    const tierPool = this.trainerPool[tier] || [];
    return tierPool.length === 0 ? TrainerType.BREEDER : tierPool[randSeedInt(tierPool.length)];
  }

  getSpeciesFormIndex(species: PokemonSpecies): number {
    switch (species.speciesId) {
      case SpeciesId.BURMY:
      case SpeciesId.WORMADAM:
        switch (this.biomeType) {
          case BiomeId.BEACH:
            return 1;
          case BiomeId.SLUM:
            return 2;
        }
        break;
      case SpeciesId.ROTOM:
        switch (this.biomeType) {
          case BiomeId.VOLCANO:
            return 1;
          case BiomeId.SEA:
            return 2;
          case BiomeId.ICE_CAVE:
            return 3;
          case BiomeId.MOUNTAIN:
            return 4;
          case BiomeId.TALL_GRASS:
            return 5;
        }
        break;
      case SpeciesId.LYCANROC: {
        const timeOfDay = this.getTimeOfDay();
        switch (timeOfDay) {
          case TimeOfDay.DAY:
          case TimeOfDay.DAWN:
            return 0;
          case TimeOfDay.DUSK:
            return 2;
          case TimeOfDay.NIGHT:
            return 1;
        }
        break;
      }
    }

    return 0;
  }

  getBgTerrainColorRatioForBiome(): number {
    switch (this.biomeType) {
      case BiomeId.SPACE:
        return 1;
      case BiomeId.END:
        return 0;
    }

    return 131 / 180;
  }

  /**
   * Sets weather to the override specified in overrides.ts
   * @param weather new {@linkcode WeatherType} to set
   * @returns true to force trySetWeather to return true
   */
  trySetWeatherOverride(weather: WeatherType): boolean {
    this.weather = new Weather(weather, 0);
    globalScene.phaseManager.unshiftNew("CommonAnimPhase", undefined, undefined, CommonAnim.SUNNY + (weather - 1));
    globalScene.phaseManager.queueMessage(getWeatherStartMessage(weather)!); // TODO: is this bang correct?
    return true;
  }

  /** Returns weather or not the weather can be changed to {@linkcode weather} */
  canSetWeather(weather: WeatherType): boolean {
    return !(this.weather?.weatherType === (weather || undefined));
  }

  /**
   * Attempts to set a new weather to the battle
   * @param weather {@linkcode WeatherType} new {@linkcode WeatherType} to set
   * @param user {@linkcode Pokemon} that caused the weather effect
   * @returns true if new weather set, false if no weather provided or attempting to set the same weather as currently in use
   */
  trySetWeather(weather: WeatherType, user?: Pokemon): boolean {
    if (Overrides.WEATHER_OVERRIDE) {
      return this.trySetWeatherOverride(Overrides.WEATHER_OVERRIDE);
    }

    if (!this.canSetWeather(weather)) {
      return false;
    }

    const oldWeatherType = this.weather?.weatherType || WeatherType.NONE;

    if (
      this.weather?.isImmutable()
      && ![WeatherType.HARSH_SUN, WeatherType.HEAVY_RAIN, WeatherType.STRONG_WINDS, WeatherType.NONE].includes(weather)
    ) {
      globalScene.phaseManager.unshiftNew(
        "CommonAnimPhase",
        undefined,
        undefined,
        CommonAnim.SUNNY + (oldWeatherType - 1),
      );
      globalScene.phaseManager.queueMessage(getLegendaryWeatherContinuesMessage(oldWeatherType)!);
      return false;
    }

    const weatherDuration = new NumberHolder(0);

    if (user != null) {
      weatherDuration.value = 5;
      globalScene.applyModifier(FieldEffectModifier, user.isPlayer(), user, weatherDuration);
    }

    this.weather = weather ? new Weather(weather, weatherDuration.value, weatherDuration.value) : null;
    this.eventTarget.dispatchEvent(
      new WeatherChangedEvent(oldWeatherType, this.weather?.weatherType!, this.weather?.turnsLeft!),
    ); // TODO: is this bang correct?

    if (this.weather) {
      globalScene.phaseManager.unshiftNew("CommonAnimPhase", undefined, undefined, CommonAnim.SUNNY + (weather - 1));
      globalScene.phaseManager.queueMessage(getWeatherStartMessage(weather)!); // TODO: is this bang correct?
    } else {
      globalScene.phaseManager.queueMessage(getWeatherClearMessage(oldWeatherType)!); // TODO: is this bang correct?
    }

    globalScene
      .getField(true)
      .filter(p => p.isOnField())
      .map(pokemon => {
        pokemon.findAndRemoveTags(
          t => "weatherTypes" in t && !(t.weatherTypes as WeatherType[]).find(t => t === weather),
        );
        applyAbAttrs("PostWeatherChangeAbAttr", { pokemon, weather });
      });

    return true;
  }

  /**
   * Function to trigger all weather based form changes
   * @param source - The Pokemon causing the changes by removing itself from the field
   */
  triggerWeatherBasedFormChanges(source?: Pokemon): void {
    globalScene.getField(true).forEach(p => {
      // TODO - This is a bandaid. Abilities leaving the field needs a better approach than
      // calling this method for every switch out that happens
      if (p === source) {
        return;
      }
      const isCastformWithForecast = p.hasAbility(AbilityId.FORECAST) && p.species.speciesId === SpeciesId.CASTFORM;
      const isCherrimWithFlowerGift = p.hasAbility(AbilityId.FLOWER_GIFT) && p.species.speciesId === SpeciesId.CHERRIM;

      if (isCastformWithForecast || isCherrimWithFlowerGift) {
        globalScene.triggerPokemonFormChange(p, SpeciesFormChangeWeatherTrigger);
      }
    });
  }

  /**
   * Function to trigger all weather based form changes back into their normal forms
   */
  triggerWeatherBasedFormChangesToNormal(): void {
    globalScene.getField(true).forEach(p => {
      const isCastformWithForecast =
        p.hasAbility(AbilityId.FORECAST, false, true) && p.species.speciesId === SpeciesId.CASTFORM;
      const isCherrimWithFlowerGift =
        p.hasAbility(AbilityId.FLOWER_GIFT, false, true) && p.species.speciesId === SpeciesId.CHERRIM;

      if (isCastformWithForecast || isCherrimWithFlowerGift) {
        return globalScene.triggerPokemonFormChange(p, SpeciesFormChangeRevertWeatherFormTrigger);
      }
    });
  }

  /** Returns whether or not the terrain can be set to {@linkcode terrain} */
  canSetTerrain(terrain: TerrainType): boolean {
    return !(this.terrain?.terrainType === (terrain || undefined));
  }

  /**
   * Attempts to set a new terrain effect to the battle
   * @param terrain {@linkcode TerrainType} new {@linkcode TerrainType} to set
   * @param ignoreAnim boolean if the terrain animation should be ignored
   * @param user {@linkcode Pokemon} that caused the terrain effect
   * @returns true if new terrain set, false if no terrain provided or attempting to set the same terrain as currently in use
   */
  trySetTerrain(terrain: TerrainType, ignoreAnim = false, user?: Pokemon): boolean {
    if (!this.canSetTerrain(terrain)) {
      return false;
    }

    const oldTerrainType = this.terrain?.terrainType || TerrainType.NONE;

    const terrainDuration = new NumberHolder(0);

    if (user != null) {
      terrainDuration.value = 5;
      globalScene.applyModifier(FieldEffectModifier, user.isPlayer(), user, terrainDuration);
    }

    this.terrain = terrain ? new Terrain(terrain, terrainDuration.value, terrainDuration.value) : null;

    this.eventTarget.dispatchEvent(
      new TerrainChangedEvent(oldTerrainType, this.terrain?.terrainType!, this.terrain?.turnsLeft!),
    ); // TODO: are those bangs correct?

    if (this.terrain) {
      if (!ignoreAnim) {
        globalScene.phaseManager.unshiftNew(
          "CommonAnimPhase",
          undefined,
          undefined,
          CommonAnim.MISTY_TERRAIN + (terrain - 1),
        );
      }
      globalScene.phaseManager.queueMessage(getTerrainStartMessage(terrain));
    } else {
      globalScene.phaseManager.queueMessage(getTerrainClearMessage(oldTerrainType));
    }

    globalScene
      .getField(true)
      .filter(p => p.isOnField())
      .map(pokemon => {
        pokemon.findAndRemoveTags(
          t => "terrainTypes" in t && !(t.terrainTypes as TerrainType[]).find(t => t === terrain),
        );
        applyAbAttrs("PostTerrainChangeAbAttr", { pokemon, terrain });
        applyAbAttrs("TerrainEventTypeChangeAbAttr", { pokemon });
      });

    return true;
  }

  public isMoveWeatherCancelled(user: Pokemon, move: Move): boolean {
    return !!this.weather && !this.weather.isEffectSuppressed() && this.weather.isMoveWeatherCancelled(user, move);
  }

  public isMoveTerrainCancelled(user: Pokemon, targets: BattlerIndex[], move: Move): boolean {
    return !!this.terrain && this.terrain.isMoveTerrainCancelled(user, targets, move);
  }

  public getWeatherType(): WeatherType {
    return this.weather?.weatherType ?? WeatherType.NONE;
  }

  public getTerrainType(): TerrainType {
    return this.terrain?.terrainType ?? TerrainType.NONE;
  }

  getAttackTypeMultiplier(attackType: PokemonType, grounded: boolean): number {
    let weatherMultiplier = 1;
    if (this.weather && !this.weather.isEffectSuppressed()) {
      weatherMultiplier = this.weather.getAttackTypeMultiplier(attackType);
    }

    let terrainMultiplier = 1;
    if (this.terrain && grounded) {
      terrainMultiplier = this.terrain.getAttackTypeMultiplier(attackType);
    }

    return weatherMultiplier * terrainMultiplier;
  }

  /**
   * Gets the denominator for the chance for a trainer spawn
   * @returns n where 1/n is the chance of a trainer battle
   */
  getTrainerChance(): number {
    switch (this.biomeType) {
      case BiomeId.METROPOLIS:
      case BiomeId.DOJO:
        return 4;
      case BiomeId.PLAINS:
      case BiomeId.GRASS:
      case BiomeId.BEACH:
      case BiomeId.LAKE:
      case BiomeId.CAVE:
      case BiomeId.DESERT:
      case BiomeId.CONSTRUCTION_SITE:
      case BiomeId.SLUM:
        return 6;
      case BiomeId.TALL_GRASS:
      case BiomeId.FOREST:
      case BiomeId.SWAMP:
      case BiomeId.MOUNTAIN:
      case BiomeId.BADLANDS:
      case BiomeId.MEADOW:
      case BiomeId.POWER_PLANT:
      case BiomeId.FACTORY:
      case BiomeId.SNOWY_FOREST:
        return 8;
      case BiomeId.SEA:
      case BiomeId.ICE_CAVE:
      case BiomeId.VOLCANO:
      case BiomeId.GRAVEYARD:
      case BiomeId.RUINS:
      case BiomeId.WASTELAND:
      case BiomeId.JUNGLE:
      case BiomeId.FAIRY_CAVE:
      case BiomeId.ISLAND:
        return 12;
      case BiomeId.ABYSS:
      case BiomeId.SPACE:
      case BiomeId.TEMPLE:
      case BiomeId.LABORATORY:
        return 16;
      default:
        return 0;
    }
  }

  public getTimeOfDay(): TimeOfDay {
    switch (this.biomeType) {
      case BiomeId.ABYSS:
        return TimeOfDay.NIGHT;
    }

    if (Overrides.TIME_OF_DAY_OVERRIDE !== null) {
      return Overrides.TIME_OF_DAY_OVERRIDE;
    }

    const waveCycle = ((globalScene.currentBattle?.waveIndex ?? 0) + globalScene.waveCycleOffset) % 40;

    if (waveCycle < 15) {
      return TimeOfDay.DAY;
    }
    if (waveCycle < 20) {
      return TimeOfDay.DUSK;
    }
    if (waveCycle < 35) {
      return TimeOfDay.NIGHT;
    }

    return TimeOfDay.DAWN;
  }

  /**
   * @returns Whether the current biome takes place "outdoors"
   * (for the purposes of time of day tints)
   */
  isOutside(): boolean {
    switch (this.biomeType) {
      case BiomeId.SEABED:
      case BiomeId.CAVE:
      case BiomeId.ICE_CAVE:
      case BiomeId.POWER_PLANT:
      case BiomeId.DOJO:
      case BiomeId.FACTORY:
      case BiomeId.ABYSS:
      case BiomeId.FAIRY_CAVE:
      case BiomeId.TEMPLE:
      case BiomeId.LABORATORY:
        return false;
      default:
        return true;
    }
  }

  getDayTint(): RGBArray {
    switch (this.biomeType) {
      case BiomeId.ABYSS:
        return [64, 64, 64];
      default:
        return [128, 128, 128];
    }
  }

  getDuskTint(): RGBArray {
    if (!this.isOutside()) {
      return [0, 0, 0];
    }

    return [113, 88, 101];
  }

  getNightTint(): RGBArray {
    switch (this.biomeType) {
      case BiomeId.ABYSS:
      case BiomeId.SPACE:
      case BiomeId.END:
        return this.getDayTint();
    }

    if (!this.isOutside()) {
      return [64, 64, 64];
    }

    return [48, 48, 98];
  }

  setIgnoreAbilities(ignoreAbilities: boolean, ignoringEffectSource: BattlerIndex | null = null): void {
    this.ignoreAbilities = ignoreAbilities;
    this.ignoringEffectSource = ignoreAbilities ? ignoringEffectSource : null;
  }

  /**
   * Applies each `ArenaTag` in this Arena, based on which side (self, enemy, or both) is passed in as a parameter
   * @param tagType Either an {@linkcode ArenaTagType} string, or an actual {@linkcode ArenaTag} class to filter which ones to apply
   * @param side {@linkcode ArenaTagSide} which side's arena tags to apply
   * @param simulated if `true`, this applies arena tags without changing game state
   * @param args array of parameters that the called upon tags may need
   */
  applyTagsForSide(
    tagType: ArenaTagType | Constructor<ArenaTag> | AbstractConstructor<ArenaTag>,
    side: ArenaTagSide,
    simulated: boolean,
    ...args: unknown[]
  ): void {
    let tags =
      typeof tagType === "string"
        ? this.tags.filter(t => t.tagType === tagType)
        : this.tags.filter(t => t instanceof tagType);
    if (side !== ArenaTagSide.BOTH) {
      tags = tags.filter(t => t.side === side);
    }
    tags.forEach(t => t.apply(this, simulated, ...args));
  }

  /**
   * Applies the specified tag to both sides (ie: both user and trainer's tag that match the Tag specified)
   * by calling {@linkcode applyTagsForSide()}
   * @param tagType Either an {@linkcode ArenaTagType} string, or an actual {@linkcode ArenaTag} class to filter which ones to apply
   * @param simulated if `true`, this applies arena tags without changing game state
   * @param args array of parameters that the called upon tags may need
   */
  applyTags(
    tagType: ArenaTagType | Constructor<ArenaTag> | AbstractConstructor<ArenaTag>,
    simulated: boolean,
    ...args: unknown[]
  ): void {
    this.applyTagsForSide(tagType, ArenaTagSide.BOTH, simulated, ...args);
  }

  /**
   * Add a new {@linkcode ArenaTag} to the arena, triggering overlap effects on existing tags as applicable.
   * @param tagType - The {@linkcode ArenaTagType} of the tag to add.
   * @param turnCount - The number of turns the newly-added tag should last.
   * @param sourceId - The {@linkcode Pokemon.id | PID} of the Pokemon creating the tag.
   * @param sourceMove - The {@linkcode MoveId} of the move creating the tag, or `undefined` if not from a move.
   * @param side - The {@linkcode ArenaTagSide}(s) to which the tag should apply; default `ArenaTagSide.BOTH`.
   * @param quiet - Whether to suppress messages produced by tag addition; default `false`.
   * @returns `true` if the tag was successfully added without overlapping.
  // TODO: Do we need the return value here? literally nothing uses it
   */
  addTag(
    tagType: ArenaTagType,
    turnCount: number,
    sourceMove: MoveId | undefined,
    sourceId: number,
    side: ArenaTagSide = ArenaTagSide.BOTH,
    quiet = false,
  ): boolean {
    const existingTag = this.getTagOnSide(tagType, side);
    if (existingTag) {
      existingTag.onOverlap(this, globalScene.getPokemonById(sourceId));

      if (existingTag instanceof EntryHazardTag) {
        const { tagType, side, turnCount, maxDuration, layers, maxLayers } = existingTag as EntryHazardTag;
        this.eventTarget.dispatchEvent(new TagAddedEvent(tagType, side, turnCount, maxDuration, layers, maxLayers));
      }

      return false;
    }

    // creates a new tag object
    const newTag = getArenaTag(tagType, turnCount, sourceMove, sourceId, side);
    if (newTag) {
      newTag.onAdd(this, quiet);
      this.tags.push(newTag);

      const { layers = 0, maxLayers = 0 } = newTag instanceof EntryHazardTag ? newTag : {};

      this.eventTarget.dispatchEvent(
        new TagAddedEvent(newTag.tagType, newTag.side, newTag.turnCount, newTag.maxDuration, layers, maxLayers),
      );
    }

    return true;
  }

  /**
   * Attempt to get a tag from the Arena via {@linkcode getTagOnSide} that applies to both sides
   * @param tagType - The {@linkcode ArenaTagType} to retrieve
   * @returns The existing {@linkcode ArenaTag}, or `undefined` if not present.
   */
  getTag(tagType: ArenaTagType): ArenaTag | undefined;
  /**
   * Attempt to get a tag from the Arena via {@linkcode getTagOnSide} that applies to both sides
   * @param tagType - The constructor of the {@linkcode ArenaTag} to retrieve
   * @returns The existing {@linkcode ArenaTag}, or `undefined` if not present.
   */
  getTag<T extends ArenaTag>(tagType: Constructor<T> | AbstractConstructor<T>): T | undefined;
  getTag(tagType: ArenaTagType | Constructor<ArenaTag> | AbstractConstructor<ArenaTag>): ArenaTag | undefined {
    return this.getTagOnSide(tagType, ArenaTagSide.BOTH);
  }

  hasTag(tagType: ArenaTagType): boolean {
    return !!this.getTag(tagType);
  }

  /**
   * Attempts to get a tag from the Arena from a specific side (the tag passed in has to either apply to both sides, or the specific side only)
   *
   * eg: `MIST` only applies to the user's side, while `MUD_SPORT` applies to both user and enemy side
   * @param tagType The {@linkcode ArenaTagType} or {@linkcode ArenaTag} to get
   * @param side The {@linkcode ArenaTagSide} to look at
   * @returns either the {@linkcode ArenaTag}, or `undefined` if it isn't there
   */
  getTagOnSide(
    tagType: ArenaTagType | Constructor<ArenaTag> | AbstractConstructor<ArenaTag>,
    side: ArenaTagSide,
  ): ArenaTag | undefined {
    return typeof tagType === "string"
      ? this.tags.find(
          t => t.tagType === tagType && (side === ArenaTagSide.BOTH || t.side === ArenaTagSide.BOTH || t.side === side),
        )
      : this.tags.find(
          t => t instanceof tagType && (side === ArenaTagSide.BOTH || t.side === ArenaTagSide.BOTH || t.side === side),
        );
  }

  // TODO: Add an overload similar to `Array.prototype.find` if the predicate func is of the form
  // `(x): x is T`

  /**
   * Uses {@linkcode findTagsOnSide} to filter (using the parameter function) for specific tags that apply to both sides
   * @param tagPredicate a function mapping {@linkcode ArenaTag}s to `boolean`s
   * @returns array of {@linkcode ArenaTag}s from which the Arena's tags return true and apply to both sides
   */
  findTags(tagPredicate: (t: ArenaTag) => boolean): ArenaTag[] {
    return this.findTagsOnSide(tagPredicate, ArenaTagSide.BOTH);
  }

  /**
   * Returns specific tags from the arena that pass the `tagPredicate` function passed in as a parameter, and apply to the given side
   * @param tagPredicate a function mapping {@linkcode ArenaTag}s to `boolean`s
   * @param side The {@linkcode ArenaTagSide} to look at
   * @returns array of {@linkcode ArenaTag}s from which the Arena's tags return `true` and apply to the given side
   */
  findTagsOnSide(tagPredicate: (t: ArenaTag) => boolean, side: ArenaTagSide): ArenaTag[] {
    return this.tags.filter(
      t => tagPredicate(t) && (side === ArenaTagSide.BOTH || t.side === ArenaTagSide.BOTH || t.side === side),
    );
  }

  lapseTags(): void {
    this.tags
      .filter(t => !t.lapse(this))
      .forEach(t => {
        t.onRemove(this);
        this.tags.splice(this.tags.indexOf(t), 1);

        this.eventTarget.dispatchEvent(new TagRemovedEvent(t.tagType, t.side, t.turnCount));
      });
  }

  removeTag(tagType: ArenaTagType): boolean {
    const tags = this.tags;
    const tag = tags.find(t => t.tagType === tagType);
    if (tag) {
      tag.onRemove(this);
      tags.splice(tags.indexOf(tag), 1);

      this.eventTarget.dispatchEvent(new TagRemovedEvent(tag.tagType, tag.side, tag.turnCount));
    }
    return !!tag;
  }

  removeTagOnSide(tagType: ArenaTagType, side: ArenaTagSide, quiet = false): boolean {
    const tag = this.getTagOnSide(tagType, side);
    if (tag) {
      tag.onRemove(this, quiet);
      this.tags.splice(this.tags.indexOf(tag), 1);

      this.eventTarget.dispatchEvent(new TagRemovedEvent(tag.tagType, tag.side, tag.turnCount));
    }
    return !!tag;
  }

  /**
   * Find and remove all {@linkcode ArenaTag}s with the given tag types on the given side of the field.
   * @param tagTypes - The {@linkcode ArenaTagType}s to remove
   * @param side - The {@linkcode ArenaTagSide} to remove the tags from (for side-based tags), or {@linkcode ArenaTagSide.BOTH}
   * to clear all tags on either side of the field
   * @param quiet - Whether to suppress removal messages from currently-present tags; default `false`
   * @todo Review the other tag manipulation functions to see if they can be migrated towards using this (more efficient)
   */
  public removeTagsOnSide(tagTypes: ArenaTagType[] | readonly ArenaTagType[], side: ArenaTagSide, quiet = false): void {
    const leftoverTags: ArenaTag[] = [];
    for (const tag of this.tags) {
      // Skip tags of different types or on the wrong side of the field
      if (
        !tagTypes.includes(tag.tagType)
        || !(side === ArenaTagSide.BOTH || tag.side === ArenaTagSide.BOTH || tag.side === side)
      ) {
        leftoverTags.push(tag);
        continue;
      }

      tag.onRemove(this, quiet);
    }

    this.tags = leftoverTags;
  }

  removeAllTags(): void {
    while (this.tags.length > 0) {
      this.tags[0].onRemove(this);
      this.eventTarget.dispatchEvent(
        new TagRemovedEvent(this.tags[0].tagType, this.tags[0].side, this.tags[0].turnCount),
      );

      this.tags.splice(0, 1);
    }
  }

  /**
   * Clears weather, terrain and arena tags when entering new biome or trainer battle.
   */
  resetArenaEffects(): void {
    // Don't reset weather if a Biome's permanent weather is active
    if (this.weather?.turnsLeft !== 0) {
      this.trySetWeather(WeatherType.NONE);
    }
    this.trySetTerrain(TerrainType.NONE, true);
    this.resetPlayerFaintCount();
    this.removeAllTags();
  }

  preloadBgm(): void {
    globalScene.loadBgm(this.bgm);
  }

  /** The loop point of any given biome track, read as seconds and milliseconds. */
  getBgmLoopPoint(): number {
    switch (this.biomeType) {
      case BiomeId.TOWN:
        return 7.288;
      case BiomeId.PLAINS:
        return 17.485;
      case BiomeId.GRASS:
        return 1.995;
      case BiomeId.TALL_GRASS:
        return 9.608;
      case BiomeId.METROPOLIS:
        return 141.47;
      case BiomeId.FOREST:
        return 0.341;
      case BiomeId.SEA:
        return 0.024;
      case BiomeId.SWAMP:
        return 4.461;
      case BiomeId.BEACH:
        return 3.462;
      case BiomeId.LAKE:
        return 7.215;
      case BiomeId.SEABED:
        return 2.6;
      case BiomeId.MOUNTAIN:
        return 4.018;
      case BiomeId.BADLANDS:
        return 17.79;
      case BiomeId.CAVE:
        return 14.24;
      case BiomeId.DESERT:
        return 9.02;
      case BiomeId.ICE_CAVE:
        return 0.0;
      case BiomeId.MEADOW:
        return 3.891;
      case BiomeId.POWER_PLANT:
        return 9.447;
      case BiomeId.VOLCANO:
        return 17.637;
      case BiomeId.GRAVEYARD:
        return 13.711;
      case BiomeId.DOJO:
        return 6.205;
      case BiomeId.FACTORY:
        return 4.985;
      case BiomeId.RUINS:
        return 0.0;
      case BiomeId.WASTELAND:
        return 6.024;
      case BiomeId.ABYSS:
        return 20.113;
      case BiomeId.SPACE:
        return 20.036;
      case BiomeId.CONSTRUCTION_SITE:
        return 1.222;
      case BiomeId.JUNGLE:
        return 0.0;
      case BiomeId.FAIRY_CAVE:
        return 0.0;
      case BiomeId.TEMPLE:
        return 2.547;
      case BiomeId.ISLAND:
        return 2.751;
      case BiomeId.LABORATORY:
        return 114.862;
      case BiomeId.SLUM:
        return 0.0;
      case BiomeId.SNOWY_FOREST:
        return 3.047;
      case BiomeId.END:
        return 17.153;
      default:
        console.warn(`missing bgm loop-point for biome "${BiomeId[this.biomeType]}" (=${this.biomeType})`);
        return 0;
    }
  }

  resetPlayerFaintCount(): void {
    this.playerFaints = 0;
  }
}

export function getBiomeKey(biome: BiomeId): string {
  return BiomeId[biome].toLowerCase();
}

export function getBiomeHasProps(biomeType: BiomeId): boolean {
  switch (biomeType) {
    case BiomeId.PLAINS:
    case BiomeId.METROPOLIS:
    case BiomeId.BEACH:
    case BiomeId.LAKE:
    case BiomeId.SEABED:
    case BiomeId.MOUNTAIN:
    case BiomeId.BADLANDS:
    case BiomeId.CAVE:
    case BiomeId.DESERT:
    case BiomeId.ICE_CAVE:
    case BiomeId.MEADOW:
    case BiomeId.POWER_PLANT:
    case BiomeId.VOLCANO:
    case BiomeId.GRAVEYARD:
    case BiomeId.FACTORY:
    case BiomeId.RUINS:
    case BiomeId.WASTELAND:
    case BiomeId.ABYSS:
    case BiomeId.CONSTRUCTION_SITE:
    case BiomeId.JUNGLE:
    case BiomeId.FAIRY_CAVE:
    case BiomeId.TEMPLE:
    case BiomeId.SNOWY_FOREST:
    case BiomeId.ISLAND:
    case BiomeId.LABORATORY:
    case BiomeId.END:
      return true;
  }

  return false;
}

export class ArenaBase extends Phaser.GameObjects.Container {
  public player: boolean;
  public biome: BiomeId;
  public propValue: number;
  public base: Phaser.GameObjects.Sprite;
  public props: Phaser.GameObjects.Sprite[];

  constructor(player: boolean) {
    super(globalScene, 0, 0);

    this.player = player;

    this.base = globalScene.addFieldSprite(0, 0, "plains_a", undefined, 1);
    this.base.setOrigin(0, 0);

    this.props = [];
    if (!player) {
      for (let i = 0; i < 3; i++) {
        const ret = globalScene.addFieldSprite(0, 0, "plains_b", undefined, 1);
        ret.setOrigin(0, 0);
        ret.setVisible(false);
        this.props.push(ret);
      }
    }
  }

  setBiome(biome: BiomeId, propValue?: number): void {
    const hasProps = getBiomeHasProps(biome);
    const biomeKey = getBiomeKey(biome);
    const baseKey = `${biomeKey}_${this.player ? "a" : "b"}`;

    if (biome !== this.biome) {
      this.base.setTexture(baseKey);

      if (this.base.texture.frameTotal > 1) {
        const baseFrameNames = globalScene.anims.generateFrameNames(baseKey, {
          zeroPad: 4,
          suffix: ".png",
          start: 1,
          end: this.base.texture.frameTotal - 1,
        });
        if (!globalScene.anims.exists(baseKey)) {
          globalScene.anims.create({
            key: baseKey,
            frames: baseFrameNames,
            frameRate: 12,
            repeat: -1,
          });
        }
        this.base.play(baseKey);
      } else {
        this.base.stop();
      }

      this.add(this.base);
    }

    if (!this.player) {
      globalScene.executeWithSeedOffset(
        () => {
          this.propValue = propValue === undefined ? (hasProps ? randSeedInt(8) : 0) : propValue;
          this.props.forEach((prop, p) => {
            const propKey = `${biomeKey}_b${hasProps ? `_${p + 1}` : ""}`;
            prop.setTexture(propKey);

            if (hasProps && prop.texture.frameTotal > 1) {
              const propFrameNames = globalScene.anims.generateFrameNames(propKey, {
                zeroPad: 4,
                suffix: ".png",
                start: 1,
                end: prop.texture.frameTotal - 1,
              });
              if (!globalScene.anims.exists(propKey)) {
                globalScene.anims.create({
                  key: propKey,
                  frames: propFrameNames,
                  frameRate: 12,
                  repeat: -1,
                });
              }
              prop.play(propKey);
            } else {
              prop.stop();
            }

            prop.setVisible(hasProps && !!(this.propValue & (1 << p)));
            this.add(prop);
          });
        },
        globalScene.currentBattle?.waveIndex || 0,
        globalScene.waveSeed,
      );
    }
  }
}<|MERGE_RESOLUTION|>--- conflicted
+++ resolved
@@ -35,11 +35,8 @@
 import type { Pokemon } from "#field/pokemon";
 import { FieldEffectModifier } from "#modifiers/modifier";
 import type { Move } from "#moves/move";
-<<<<<<< HEAD
 import type { RGBArray } from "#types/sprite-types";
-=======
 import type { BiomeTierTrainerPools, PokemonPools } from "#types/biomes";
->>>>>>> 37b06a5b
 import type { AbstractConstructor } from "#types/type-helpers";
 import { type Constructor, NumberHolder, randSeedInt } from "#utils/common";
 import { getPokemonSpecies } from "#utils/pokemon-utils";
