import BattleScene from "../battle-scene";
import { BiomePoolTier, PokemonPools, BiomeTierTrainerPools, biomePokemonPools, biomeTrainerPools } from "../data/biomes";
import { Constructor } from "#app/utils";
import * as Utils from "../utils";
import PokemonSpecies, { getPokemonSpecies } from "../data/pokemon-species";
import { Weather, WeatherType, getTerrainClearMessage, getTerrainStartMessage, getWeatherClearMessage, getWeatherStartMessage } from "../data/weather";
import { CommonAnim } from "../data/battle-anims";
import { Type } from "../data/type";
import Move from "../data/move";
import { ArenaTag, ArenaTagSide, ArenaTrapTag, getArenaTag } from "../data/arena-tag";
import { BattlerIndex } from "../battle";
import { Terrain, TerrainType } from "../data/terrain";
import { PostTerrainChangeAbAttr, PostWeatherChangeAbAttr, applyPostTerrainChangeAbAttrs, applyPostWeatherChangeAbAttrs } from "../data/ability";
import Pokemon from "./pokemon";
import Overrides from "#app/overrides";
import { WeatherChangedEvent, TerrainChangedEvent, TagAddedEvent, TagRemovedEvent } from "../events/arena";
import { ArenaTagType } from "#enums/arena-tag-type";
import { Biome } from "#enums/biome";
import { Moves } from "#enums/moves";
import { Species } from "#enums/species";
import { TimeOfDay } from "#enums/time-of-day";
import { TrainerType } from "#enums/trainer-type";
import { Abilities } from "#app/enums/abilities";
import { SpeciesFormChangeRevertWeatherFormTrigger, SpeciesFormChangeWeatherTrigger } from "#app/data/pokemon-forms";
import { CommonAnimPhase } from "#app/phases/common-anim-phase";
import { ShowAbilityPhase } from "#app/phases/show-ability-phase";

export class Arena {
  public scene: BattleScene;
  public biomeType: Biome;
  public weather: Weather | null;
  public terrain: Terrain | null;
  public tags: ArenaTag[];
  public bgm: string;
  public ignoreAbilities: boolean;

  private lastTimeOfDay: TimeOfDay;

  private pokemonPool: PokemonPools;
  private trainerPool: BiomeTierTrainerPools;

  public readonly eventTarget: EventTarget = new EventTarget();

  constructor(scene: BattleScene, biome: Biome, bgm: string) {
    this.scene = scene;
    this.biomeType = biome;
    this.tags = [];
    this.bgm = bgm;
    this.trainerPool = biomeTrainerPools[biome];
    this.updatePoolsForTimeOfDay();
  }

  init() {
    const biomeKey = getBiomeKey(this.biomeType);

    this.scene.arenaPlayer.setBiome(this.biomeType);
    this.scene.arenaPlayerTransition.setBiome(this.biomeType);
    this.scene.arenaEnemy.setBiome(this.biomeType);
    this.scene.arenaNextEnemy.setBiome(this.biomeType);
    this.scene.arenaBg.setTexture(`${biomeKey}_bg`);
    this.scene.arenaBgTransition.setTexture(`${biomeKey}_bg`);

    // Redo this on initialize because during save/load the current wave isn't always
    // set correctly during construction
    this.updatePoolsForTimeOfDay();
  }

  updatePoolsForTimeOfDay(): void {
    const timeOfDay = this.getTimeOfDay();
    if (timeOfDay !== this.lastTimeOfDay) {
      this.pokemonPool = {};
      for (const tier of Object.keys(biomePokemonPools[this.biomeType])) {
        this.pokemonPool[tier] = Object.assign([], biomePokemonPools[this.biomeType][tier][TimeOfDay.ALL]).concat(biomePokemonPools[this.biomeType][tier][timeOfDay]);
      }
      this.lastTimeOfDay = timeOfDay;
    }
  }

  randomSpecies(waveIndex: integer, level: integer, attempt?: integer, luckValue?: integer): PokemonSpecies {
    const overrideSpecies = this.scene.gameMode.getOverrideSpecies(waveIndex);
    if (overrideSpecies) {
      return overrideSpecies;
    }
    const isBoss = !!this.scene.getEncounterBossSegments(waveIndex, level) && !!this.pokemonPool[BiomePoolTier.BOSS].length
      && (this.biomeType !== Biome.END || this.scene.gameMode.isClassic || this.scene.gameMode.isWaveFinal(waveIndex));
    const randVal = isBoss ? 64 : 512;
    // luck influences encounter rarity
    let luckModifier = 0;
    if (typeof luckValue !== "undefined") {
      luckModifier = luckValue * (isBoss ? 0.5 : 2);
    }
    const tierValue = Utils.randSeedInt(randVal - luckModifier);
    let tier = !isBoss
      ? tierValue >= 156 ? BiomePoolTier.COMMON : tierValue >= 32 ? BiomePoolTier.UNCOMMON : tierValue >= 6 ? BiomePoolTier.RARE : tierValue >= 1 ? BiomePoolTier.SUPER_RARE : BiomePoolTier.ULTRA_RARE
      : tierValue >= 20 ? BiomePoolTier.BOSS : tierValue >= 6 ? BiomePoolTier.BOSS_RARE : tierValue >= 1 ? BiomePoolTier.BOSS_SUPER_RARE : BiomePoolTier.BOSS_ULTRA_RARE;
    console.log(BiomePoolTier[tier]);
    while (!this.pokemonPool[tier].length) {
      console.log(`Downgraded rarity tier from ${BiomePoolTier[tier]} to ${BiomePoolTier[tier - 1]}`);
      tier--;
    }
    const tierPool = this.pokemonPool[tier];
    let ret: PokemonSpecies;
    let regen = false;
    if (!tierPool.length) {
      ret = this.scene.randomSpecies(waveIndex, level);
    } else {
      const entry = tierPool[Utils.randSeedInt(tierPool.length)];
      let species: Species;
      if (typeof entry === "number") {
        species = entry as Species;
      } else {
        const levelThresholds = Object.keys(entry);
        for (let l = levelThresholds.length - 1; l >= 0; l--) {
          const levelThreshold = parseInt(levelThresholds[l]);
          if (level >= levelThreshold) {
            const speciesIds = entry[levelThreshold];
            if (speciesIds.length > 1) {
              species = speciesIds[Utils.randSeedInt(speciesIds.length)];
            } else {
              species = speciesIds[0];
            }
            break;
          }
        }
      }

      ret = getPokemonSpecies(species!);

      if (ret.subLegendary || ret.legendary || ret.mythical) {
        switch (true) {
        case (ret.baseTotal >= 720):
          regen = level < 90;
          break;
        case (ret.baseTotal >= 670):
          regen = level < 70;
          break;
        case (ret.baseTotal >= 580):
          regen = level < 50;
          break;
        default:
          regen = level < 30;
          break;
        }
      }
    }

    if (regen && (attempt || 0) < 10) {
      console.log("Incompatible level: regenerating...");
      return this.randomSpecies(waveIndex, level, (attempt || 0) + 1);
    }

    const newSpeciesId = ret.getWildSpeciesForLevel(level, true, isBoss, this.scene.gameMode);
    if (newSpeciesId !== ret.speciesId) {
      console.log("Replaced", Species[ret.speciesId], "with", Species[newSpeciesId]);
      ret = getPokemonSpecies(newSpeciesId);
    }
    return ret;
  }

  randomTrainerType(waveIndex: integer): TrainerType {
    const isBoss = !!this.trainerPool[BiomePoolTier.BOSS].length
      && this.scene.gameMode.isTrainerBoss(waveIndex, this.biomeType, this.scene.offsetGym);
    console.log(isBoss, this.trainerPool);
    const tierValue = Utils.randSeedInt(!isBoss ? 512 : 64);
    let tier = !isBoss
      ? tierValue >= 156 ? BiomePoolTier.COMMON : tierValue >= 32 ? BiomePoolTier.UNCOMMON : tierValue >= 6 ? BiomePoolTier.RARE : tierValue >= 1 ? BiomePoolTier.SUPER_RARE : BiomePoolTier.ULTRA_RARE
      : tierValue >= 20 ? BiomePoolTier.BOSS : tierValue >= 6 ? BiomePoolTier.BOSS_RARE : tierValue >= 1 ? BiomePoolTier.BOSS_SUPER_RARE : BiomePoolTier.BOSS_ULTRA_RARE;
    console.log(BiomePoolTier[tier]);
    while (tier && !this.trainerPool[tier].length) {
      console.log(`Downgraded trainer rarity tier from ${BiomePoolTier[tier]} to ${BiomePoolTier[tier - 1]}`);
      tier--;
    }
    const tierPool = this.trainerPool[tier] || [];
    return !tierPool.length ? TrainerType.BREEDER : tierPool[Utils.randSeedInt(tierPool.length)];
  }

  getSpeciesFormIndex(species: PokemonSpecies): integer {
    switch (species.speciesId) {
    case Species.BURMY:
    case Species.WORMADAM:
      switch (this.biomeType) {
      case Biome.BEACH:
        return 1;
      case Biome.SLUM:
        return 2;
      }
      break;
    case Species.ROTOM:
      switch (this.biomeType) {
      case Biome.VOLCANO:
        return 1;
      case Biome.SEA:
        return 2;
      case Biome.ICE_CAVE:
        return 3;
      case Biome.MOUNTAIN:
        return 4;
      case Biome.TALL_GRASS:
        return 5;
      }
      break;
    case Species.LYCANROC:
      const timeOfDay = this.getTimeOfDay();
      switch (timeOfDay) {
      case TimeOfDay.DAY:
      case TimeOfDay.DAWN:
        return 0;
      case TimeOfDay.DUSK:
        return 2;
      case TimeOfDay.NIGHT:
        return 1;
      }
      break;
    }

    return 0;
  }

  getTypeForBiome() {
    switch (this.biomeType) {
    case Biome.TOWN:
    case Biome.PLAINS:
    case Biome.METROPOLIS:
      return Type.NORMAL;
    case Biome.GRASS:
    case Biome.TALL_GRASS:
      return Type.GRASS;
    case Biome.FOREST:
    case Biome.JUNGLE:
      return Type.BUG;
    case Biome.SLUM:
    case Biome.SWAMP:
      return Type.POISON;
    case Biome.SEA:
    case Biome.BEACH:
    case Biome.LAKE:
    case Biome.SEABED:
      return Type.WATER;
    case Biome.MOUNTAIN:
      return Type.FLYING;
    case Biome.BADLANDS:
      return Type.GROUND;
    case Biome.CAVE:
    case Biome.DESERT:
      return Type.ROCK;
    case Biome.ICE_CAVE:
    case Biome.SNOWY_FOREST:
      return Type.ICE;
    case Biome.MEADOW:
    case Biome.FAIRY_CAVE:
    case Biome.ISLAND:
      return Type.FAIRY;
    case Biome.POWER_PLANT:
      return Type.ELECTRIC;
    case Biome.VOLCANO:
      return Type.FIRE;
    case Biome.GRAVEYARD:
    case Biome.TEMPLE:
      return Type.GHOST;
    case Biome.DOJO:
    case Biome.CONSTRUCTION_SITE:
      return Type.FIGHTING;
    case Biome.FACTORY:
    case Biome.LABORATORY:
      return Type.STEEL;
    case Biome.RUINS:
    case Biome.SPACE:
      return Type.PSYCHIC;
    case Biome.WASTELAND:
    case Biome.END:
      return Type.DRAGON;
    case Biome.ABYSS:
      return Type.DARK;
    default:
      return Type.UNKNOWN;
    }
  }

  getBgTerrainColorRatioForBiome(): number {
    switch (this.biomeType) {
    case Biome.SPACE:
      return 1;
    case Biome.END:
      return 0;
    }

    return 131 / 180;
  }

  /**
   * Sets weather to the override specified in overrides.ts
   * @param weather {@linkcode WeatherType} new weather to set of type WeatherType
   * @returns boolean - true to force trySetWeather to return true
   */
  trySetWeatherOverride(weather: WeatherType): boolean {
    this.weather = new Weather(weather, 0);
    this.scene.unshiftPhase(new CommonAnimPhase(this.scene, undefined, undefined, CommonAnim.SUNNY + (weather - 1)));
    this.scene.queueMessage(getWeatherStartMessage(weather)!); // TODO: is this bang correct?
    return true;
  }

  /**
   * Attempts to set a new weather to the battle
   * @param weather {@linkcode WeatherType} new weather to set of type WeatherType
   * @param hasPokemonSource boolean if the new weather is from a pokemon
   * @returns true if new weather set, false if no weather provided or attempting to set the same weather as currently in use
   */
  trySetWeather(weather: WeatherType, hasPokemonSource: boolean): boolean {
    if (Overrides.WEATHER_OVERRIDE) {
      return this.trySetWeatherOverride(Overrides.WEATHER_OVERRIDE);
    }

    if (this.weather?.weatherType === (weather || undefined)) {
      return false;
    }

    const oldWeatherType = this.weather?.weatherType || WeatherType.NONE;

    this.weather = weather ? new Weather(weather, hasPokemonSource ? 5 : 0) : null;
    this.eventTarget.dispatchEvent(new WeatherChangedEvent(oldWeatherType, this.weather?.weatherType!, this.weather?.turnsLeft!)); // TODO: is this bang correct?

    if (this.weather) {
      this.scene.unshiftPhase(new CommonAnimPhase(this.scene, undefined, undefined, CommonAnim.SUNNY + (weather - 1)));
      this.scene.queueMessage(getWeatherStartMessage(weather)!); // TODO: is this bang correct?
    } else {
      this.scene.queueMessage(getWeatherClearMessage(oldWeatherType)!); // TODO: is this bang correct?
    }

    this.scene.getField(true).filter(p => p.isOnField()).map(pokemon => {
      pokemon.findAndRemoveTags(t => "weatherTypes" in t && !(t.weatherTypes as WeatherType[]).find(t => t === weather));
      applyPostWeatherChangeAbAttrs(PostWeatherChangeAbAttr, pokemon, weather);
    });

    return true;
  }

  /**
   * Function to trigger all weather based form changes
   */
  triggerWeatherBasedFormChanges(): void {
    this.scene.getField(true).forEach( p => {
      const isCastformWithForecast = (p.hasAbility(Abilities.FORECAST) && p.species.speciesId === Species.CASTFORM);
      const isCherrimWithFlowerGift = (p.hasAbility(Abilities.FLOWER_GIFT) && p.species.speciesId === Species.CHERRIM);

      if (isCastformWithForecast || isCherrimWithFlowerGift) {
        new ShowAbilityPhase(this.scene, p.getBattlerIndex());
        this.scene.triggerPokemonFormChange(p, SpeciesFormChangeWeatherTrigger);
      }
    });
  }

  /**
   * Function to trigger all weather based form changes back into their normal forms
   */
  triggerWeatherBasedFormChangesToNormal(): void {
    this.scene.getField(true).forEach( p => {
      const isCastformWithForecast = (p.hasAbility(Abilities.FORECAST, false, true) && p.species.speciesId === Species.CASTFORM);
      const isCherrimWithFlowerGift = (p.hasAbility(Abilities.FLOWER_GIFT, false, true) && p.species.speciesId === Species.CHERRIM);

      if (isCastformWithForecast || isCherrimWithFlowerGift) {
        new ShowAbilityPhase(this.scene, p.getBattlerIndex());
        return this.scene.triggerPokemonFormChange(p, SpeciesFormChangeRevertWeatherFormTrigger);
      }
    });
  }

  trySetTerrain(terrain: TerrainType, hasPokemonSource: boolean, ignoreAnim: boolean = false): boolean {
    if (this.terrain?.terrainType === (terrain || undefined)) {
      return false;
    }

    const oldTerrainType = this.terrain?.terrainType || TerrainType.NONE;

    this.terrain = terrain ? new Terrain(terrain, hasPokemonSource ? 5 : 0) : null;
    this.eventTarget.dispatchEvent(new TerrainChangedEvent(oldTerrainType, this.terrain?.terrainType!, this.terrain?.turnsLeft!)); // TODO: are those bangs correct?

    if (this.terrain) {
      if (!ignoreAnim) {
        this.scene.unshiftPhase(new CommonAnimPhase(this.scene, undefined, undefined, CommonAnim.MISTY_TERRAIN + (terrain - 1)));
      }
      this.scene.queueMessage(getTerrainStartMessage(terrain)!); // TODO: is this bang correct?
    } else {
      this.scene.queueMessage(getTerrainClearMessage(oldTerrainType)!); // TODO: is this bang correct?
    }

    this.scene.getField(true).filter(p => p.isOnField()).map(pokemon => {
      pokemon.findAndRemoveTags(t => "terrainTypes" in t && !(t.terrainTypes as TerrainType[]).find(t => t === terrain));
      applyPostTerrainChangeAbAttrs(PostTerrainChangeAbAttr, pokemon, terrain);
    });

    return true;
  }

  isMoveWeatherCancelled(move: Move) {
    return this.weather && !this.weather.isEffectSuppressed(this.scene) && this.weather.isMoveWeatherCancelled(move);
  }

  isMoveTerrainCancelled(user: Pokemon, targets: BattlerIndex[], move: Move) {
    return this.terrain && this.terrain.isMoveTerrainCancelled(user, targets, move);
  }

  getTerrainType() : TerrainType {
    return this.terrain?.terrainType || TerrainType.NONE;
  }

  getAttackTypeMultiplier(attackType: Type, grounded: boolean): number {
    let weatherMultiplier = 1;
    if (this.weather && !this.weather.isEffectSuppressed(this.scene)) {
      weatherMultiplier = this.weather.getAttackTypeMultiplier(attackType);
    }

    let terrainMultiplier = 1;
    if (this.terrain && grounded) {
      terrainMultiplier = this.terrain.getAttackTypeMultiplier(attackType);
    }

    return weatherMultiplier * terrainMultiplier;
  }

  /**
   * Gets the denominator for the chance for a trainer spawn
   * @returns n where 1/n is the chance of a trainer battle
   */
  getTrainerChance(): integer {
    switch (this.biomeType) {
    case Biome.METROPOLIS:
      return 2;
    case Biome.SLUM:
    case Biome.BEACH:
    case Biome.DOJO:
    case Biome.CONSTRUCTION_SITE:
      return 4;
    case Biome.PLAINS:
    case Biome.GRASS:
    case Biome.LAKE:
    case Biome.CAVE:
      return 6;
    case Biome.TALL_GRASS:
    case Biome.FOREST:
    case Biome.SEA:
    case Biome.SWAMP:
    case Biome.MOUNTAIN:
    case Biome.BADLANDS:
    case Biome.DESERT:
    case Biome.MEADOW:
    case Biome.POWER_PLANT:
    case Biome.GRAVEYARD:
    case Biome.FACTORY:
    case Biome.SNOWY_FOREST:
      return 8;
    case Biome.ICE_CAVE:
    case Biome.VOLCANO:
    case Biome.RUINS:
    case Biome.WASTELAND:
    case Biome.JUNGLE:
    case Biome.FAIRY_CAVE:
      return 12;
    case Biome.SEABED:
    case Biome.ABYSS:
    case Biome.SPACE:
    case Biome.TEMPLE:
      return 16;
    default:
      return 0;
    }
  }

  getTimeOfDay(): TimeOfDay {
    switch (this.biomeType) {
    case Biome.ABYSS:
      return TimeOfDay.NIGHT;
    }

    const waveCycle = ((this.scene.currentBattle?.waveIndex || 0) + this.scene.waveCycleOffset) % 40;

    if (waveCycle < 15) {
      return TimeOfDay.DAY;
    }

    if (waveCycle < 20) {
      return TimeOfDay.DUSK;
    }

    if (waveCycle < 35) {
      return TimeOfDay.NIGHT;
    }

    return TimeOfDay.DAWN;
  }

  isOutside(): boolean {
    switch (this.biomeType) {
    case Biome.SEABED:
    case Biome.CAVE:
    case Biome.ICE_CAVE:
    case Biome.POWER_PLANT:
    case Biome.DOJO:
    case Biome.FACTORY:
    case Biome.ABYSS:
    case Biome.FAIRY_CAVE:
    case Biome.TEMPLE:
    case Biome.LABORATORY:
      return false;
    default:
      return true;
    }
  }

  overrideTint(): [integer, integer, integer] {
    switch (Overrides.ARENA_TINT_OVERRIDE) {
    case TimeOfDay.DUSK:
      return [ 98, 48, 73 ].map(c => Math.round((c + 128) / 2)) as [integer, integer, integer];
      break;
    case (TimeOfDay.NIGHT):
      return [ 64, 64, 64 ];
      break;
    case TimeOfDay.DAWN:
    case TimeOfDay.DAY:
    default:
      return [ 128, 128, 128 ];
      break;
    }
  }

  getDayTint(): [integer, integer, integer] {
    if (Overrides.ARENA_TINT_OVERRIDE !== null) {
      return this.overrideTint();
    }
    switch (this.biomeType) {
    case Biome.ABYSS:
      return [ 64, 64, 64 ];
    default:
      return [ 128, 128, 128 ];
    }
  }

  getDuskTint(): [integer, integer, integer] {
    if (Overrides.ARENA_TINT_OVERRIDE) {
      return this.overrideTint();
    }
    if (!this.isOutside()) {
      return [ 0, 0, 0 ];
    }

    switch (this.biomeType) {
    default:
      return [ 98, 48, 73 ].map(c => Math.round((c + 128) / 2)) as [integer, integer, integer];
    }
  }

  getNightTint(): [integer, integer, integer] {
    if (Overrides.ARENA_TINT_OVERRIDE) {
      return this.overrideTint();
    }
    switch (this.biomeType) {
    case Biome.ABYSS:
    case Biome.SPACE:
    case Biome.END:
      return this.getDayTint();
    }

    if (!this.isOutside()) {
      return [ 64, 64, 64 ];
    }

    switch (this.biomeType) {
    default:
      return [ 48, 48, 98 ];
    }
  }

  setIgnoreAbilities(ignoreAbilities: boolean = true): void {
    this.ignoreAbilities = ignoreAbilities;
  }

  /**
   * Applies each ArenaTag in this Arena, based on which side (self, enemy, or both) is based in as a parameter
   * @param tagType {@linkcode ArenaTagType} {@linkcode ArenaTag} Either an ArenaTagType string, or an actual ArenaTag class to filter which ones to apply
   * @param side {@linkcode ArenaTagSide} which side's arena tags to apply
   * @param args array of parameters that the called upon tags may need
   */
  applyTagsForSide(tagType: ArenaTagType | Constructor<ArenaTag>, side: ArenaTagSide, ...args: unknown[]): void {
    let tags = typeof tagType === "string"
      ? this.tags.filter(t => t.tagType === tagType)
      : this.tags.filter(t => t instanceof tagType);
    if (side !== ArenaTagSide.BOTH) {
      tags = tags.filter(t => t.side === side);
    }
    tags.forEach(t => t.apply(this, args));
  }

  /**
   * Applies the specified tag to both sides (ie: both user and trainer's tag that match the Tag specified)
   * by calling applyTagsForSide() {@linkcode applyTagsForSide}
   * @param tagType {@linkcode ArenaTagType} {@linkcode ArenaTag} Either an ArenaTagType string, or an actual ArenaTag class to filter which ones to apply
   * @param args array of parameters that the called upon tags may need
   */
  applyTags(tagType: ArenaTagType | Constructor<ArenaTag>, ...args: unknown[]): void {
    this.applyTagsForSide(tagType, ArenaTagSide.BOTH, ...args);
  }

  /**
   * Adds a new tag to the arena
   * @param tagType {@linkcode ArenaTagType} the tag being added
   * @param turnCount integer for how many turns the tag lasts
   * @param sourceMove {@linkcode Moves} the move the tag came from (can also be undefined if not from a move)
   * @param sourceId integer the specific pokemon in play the tag came from (see {@linkcode BattleScene.getPokemonById})
   * @param side {@linkcode ArenaTagSide} which side(s) the tag applies
   * @param quiet boolean if a message should be queued on screen to announce the tag being added
   * @param targetIndex {@linkcode BattlerIndex} potential parameter of specific tag being created
   * @returns boolean if there already exists a tag of this type in the Arena
   */
  addTag(tagType: ArenaTagType, turnCount: integer, sourceMove: Moves | undefined, sourceId: integer, side: ArenaTagSide = ArenaTagSide.BOTH, quiet: boolean = false, targetIndex?: BattlerIndex): boolean {
    const existingTag = this.getTagOnSide(tagType, side);
    if (existingTag) {
      existingTag.onOverlap(this);

      if (existingTag instanceof ArenaTrapTag) {
        const { tagType, side, turnCount, layers, maxLayers } = existingTag as ArenaTrapTag;
        this.eventTarget.dispatchEvent(new TagAddedEvent(tagType, side, turnCount, layers, maxLayers));
      }

      return false;
    }

    // creates a new tag object
    const newTag = getArenaTag(tagType, turnCount || 0, sourceMove, sourceId, targetIndex, side);
    if (newTag) {
      this.tags.push(newTag);
      newTag.onAdd(this, quiet);

      const { layers = 0, maxLayers = 0 } = newTag instanceof ArenaTrapTag ? newTag : {};

      this.eventTarget.dispatchEvent(new TagAddedEvent(newTag.tagType, newTag.side, newTag.turnCount, layers, maxLayers));
    }

    return true;
  }

  /**
   * Attempts to get a tag from the Arena via {@linkcode getTagOnSide} that applies to both sides
   * @param tagType {@linkcode ArenaTagType} or {@linkcode ArenaTag} the tag to get
   * @returns either the {@linkcode ArenaTag}, or undefined if it isn't there
   */
  getTag(tagType: ArenaTagType | Constructor<ArenaTag>): ArenaTag | undefined {
    return this.getTagOnSide(tagType, ArenaTagSide.BOTH);
  }

<<<<<<< HEAD
  /**
   * Attempts to get a tag from the Arena from a specific side (the tag passed in has to either apply to both sides, or the specific side only)
   * eg: MIST only applies to the user's side, while MUD_SPORT applies to both user and enemy side
   * @param tagType {@linkcode ArenaTagType} or {@linkArenaTag} the tag to get
   * @param side {@linkcode ArenaTagSide} the side to look at
   * @returns either the {@linkcode ArenaTag}, or undefined if it isn't there
   */
=======
  hasTag(tagType: ArenaTagType) : boolean {
    return !!this.getTag(tagType);
  }

>>>>>>> 01eb0546
  getTagOnSide(tagType: ArenaTagType | Constructor<ArenaTag>, side: ArenaTagSide): ArenaTag | undefined {
    return typeof(tagType) === "string"
      ? this.tags.find(t => t.tagType === tagType && (side === ArenaTagSide.BOTH || t.side === ArenaTagSide.BOTH || t.side === side))
      : this.tags.find(t => t instanceof tagType && (side === ArenaTagSide.BOTH || t.side === ArenaTagSide.BOTH || t.side === side));
  }

  /**
   * Uses{@linkcode findTagsOnSide} to filter (using the parameter function) for specific tags that apply to both sides
   * @param tagPredicate a function mapping {@linkcode ArenaTag}'s to boolean
   * @returns array of {@linkcode ArenaTag}s from which the Arena's tags return true and apply to both sides
   */
  findTags(tagPredicate: (t: ArenaTag) => boolean): ArenaTag[] {
    return this.findTagsOnSide(tagPredicate, ArenaTagSide.BOTH);
  }

  /**
   * Returns specific tags from the arena that pass the tagPredicate function passed in as a parameter, and apply to the given side
   * @param tagPredicate a function mapping {@linkcode ArenaTag}'s to boolean
   * @param side {@linkcode ArenaTagSide} the side to look at
   * @returns array of {@linkcode ArenaTag}s from which the Arena's tags return true and apply to the given side
   */
  findTagsOnSide(tagPredicate: (t: ArenaTag) => boolean, side: ArenaTagSide): ArenaTag[] {
    return this.tags.filter(t => tagPredicate(t) && (side === ArenaTagSide.BOTH || t.side === ArenaTagSide.BOTH || t.side === side));
  }

  lapseTags(): void {
    this.tags.filter(t => !(t.lapse(this))).forEach(t => {
      t.onRemove(this);
      this.tags.splice(this.tags.indexOf(t), 1);

      this.eventTarget.dispatchEvent(new TagRemovedEvent(t.tagType, t.side, t.turnCount));
    });
  }

  removeTag(tagType: ArenaTagType): boolean {
    const tags = this.tags;
    const tag = tags.find(t => t.tagType === tagType);
    if (tag) {
      tag.onRemove(this);
      tags.splice(tags.indexOf(tag), 1);

      this.eventTarget.dispatchEvent(new TagRemovedEvent(tag.tagType, tag.side, tag.turnCount));
    }
    return !!tag;
  }

  removeTagOnSide(tagType: ArenaTagType, side: ArenaTagSide, quiet: boolean = false): boolean {
    const tag = this.getTagOnSide(tagType, side);
    if (tag) {
      tag.onRemove(this, quiet);
      this.tags.splice(this.tags.indexOf(tag), 1);

      this.eventTarget.dispatchEvent(new TagRemovedEvent(tag.tagType, tag.side, tag.turnCount));
    }
    return !!tag;
  }


  removeAllTags(): void {
    while (this.tags.length) {
      this.tags[0].onRemove(this);
      this.eventTarget.dispatchEvent(new TagRemovedEvent(this.tags[0].tagType, this.tags[0].side, this.tags[0].turnCount));

      this.tags.splice(0, 1);
    }
  }

  /**
   * Clears weather, terrain and arena tags when entering new biome or trainer battle.
   */
  resetArenaEffects(): void {
    // Don't reset weather if a Biome's permanent weather is active
    if (this.weather?.turnsLeft !== 0) {
      this.trySetWeather(WeatherType.NONE, false);
    }
    this.trySetTerrain(TerrainType.NONE, false, true);
    this.removeAllTags();
  }

  preloadBgm(): void {
    this.scene.loadBgm(this.bgm);
  }

  getBgmLoopPoint(): number {
    switch (this.biomeType) {
    case Biome.TOWN:
      return 7.288;
    case Biome.PLAINS:
      return 7.693;
    case Biome.GRASS:
      return 1.995;
    case Biome.TALL_GRASS:
      return 9.608;
    case Biome.METROPOLIS:
      return 141.470;
    case Biome.FOREST:
      return 4.294;
    case Biome.SEA:
      return 0.024;
    case Biome.SWAMP:
      return 4.461;
    case Biome.BEACH:
      return 3.462;
    case Biome.LAKE:
      return 5.350;
    case Biome.SEABED:
      return 2.600;
    case Biome.MOUNTAIN:
      return 4.018;
    case Biome.BADLANDS:
      return 17.790;
    case Biome.CAVE:
      return 14.240;
    case Biome.DESERT:
      return 1.143;
    case Biome.ICE_CAVE:
      return 15.010;
    case Biome.MEADOW:
      return 3.891;
    case Biome.POWER_PLANT:
      return 2.810;
    case Biome.VOLCANO:
      return 5.116;
    case Biome.GRAVEYARD:
      return 3.232;
    case Biome.DOJO:
      return 6.205;
    case Biome.FACTORY:
      return 4.985;
    case Biome.RUINS:
      return 2.270;
    case Biome.WASTELAND:
      return 6.336;
    case Biome.ABYSS:
      return 5.130;
    case Biome.SPACE:
      return 20.036;
    case Biome.CONSTRUCTION_SITE:
      return 1.222;
    case Biome.JUNGLE:
      return 0.000;
    case Biome.FAIRY_CAVE:
      return 4.542;
    case Biome.TEMPLE:
      return 2.547;
    case Biome.ISLAND:
      return 2.751;
    case Biome.LABORATORY:
      return 114.862;
    case Biome.SLUM:
      return 0.000;
    case Biome.SNOWY_FOREST:
      return 3.047;
    default:
      console.warn(`missing bgm loop-point for biome "${Biome[this.biomeType]}" (=${this.biomeType})`);
      return 0;
    }
  }
}

export function getBiomeKey(biome: Biome): string {
  return Biome[biome].toLowerCase();
}

export function getBiomeHasProps(biomeType: Biome): boolean {
  switch (biomeType) {
  case Biome.METROPOLIS:
  case Biome.BEACH:
  case Biome.LAKE:
  case Biome.SEABED:
  case Biome.MOUNTAIN:
  case Biome.BADLANDS:
  case Biome.CAVE:
  case Biome.DESERT:
  case Biome.ICE_CAVE:
  case Biome.MEADOW:
  case Biome.POWER_PLANT:
  case Biome.VOLCANO:
  case Biome.GRAVEYARD:
  case Biome.FACTORY:
  case Biome.RUINS:
  case Biome.WASTELAND:
  case Biome.ABYSS:
  case Biome.CONSTRUCTION_SITE:
  case Biome.JUNGLE:
  case Biome.FAIRY_CAVE:
  case Biome.TEMPLE:
  case Biome.SNOWY_FOREST:
  case Biome.ISLAND:
  case Biome.LABORATORY:
  case Biome.END:
    return true;
  }

  return false;
}

export class ArenaBase extends Phaser.GameObjects.Container {
  public player: boolean;
  public biome: Biome;
  public propValue: integer;
  public base: Phaser.GameObjects.Sprite;
  public props: Phaser.GameObjects.Sprite[];

  constructor(scene: BattleScene, player: boolean) {
    super(scene, 0, 0);

    this.player = player;

    this.base = scene.addFieldSprite(0, 0, "plains_a", undefined, 1);
    this.base.setOrigin(0, 0);

    this.props = !player ?
      new Array(3).fill(null).map(() => {
        const ret = scene.addFieldSprite(0, 0, "plains_b", undefined, 1);
        ret.setOrigin(0, 0);
        ret.setVisible(false);
        return ret;
      }) : [];
  }

  setBiome(biome: Biome, propValue?: integer): void {
    const hasProps = getBiomeHasProps(biome);
    const biomeKey = getBiomeKey(biome);
    const baseKey = `${biomeKey}_${this.player ? "a" : "b"}`;

    if (biome !== this.biome) {
      this.base.setTexture(baseKey);

      if (this.base.texture.frameTotal > 1) {
        const baseFrameNames = this.scene.anims.generateFrameNames(baseKey, { zeroPad: 4, suffix: ".png", start: 1, end: this.base.texture.frameTotal - 1 });
        if (!(this.scene.anims.exists(baseKey))) {
          this.scene.anims.create({
            key: baseKey,
            frames: baseFrameNames,
            frameRate: 12,
            repeat: -1
          });
        }
        this.base.play(baseKey);
      } else {
        this.base.stop();
      }

      this.add(this.base);
    }

    if (!this.player) {
      (this.scene as BattleScene).executeWithSeedOffset(() => {
        this.propValue = propValue === undefined
          ? hasProps ? Utils.randSeedInt(8) : 0
          : propValue;
        this.props.forEach((prop, p) => {
          const propKey = `${biomeKey}_b${hasProps ? `_${p + 1}` : ""}`;
          prop.setTexture(propKey);

          if (hasProps && prop.texture.frameTotal > 1) {
            const propFrameNames = this.scene.anims.generateFrameNames(propKey, { zeroPad: 4, suffix: ".png", start: 1, end: prop.texture.frameTotal - 1 });
            if (!(this.scene.anims.exists(propKey))) {
              this.scene.anims.create({
                key: propKey,
                frames: propFrameNames,
                frameRate: 12,
                repeat: -1
              });
            }
            prop.play(propKey);
          } else {
            prop.stop();
          }

          prop.setVisible(hasProps && !!(this.propValue & (1 << p)));
          this.add(prop);
        });
      }, (this.scene as BattleScene).currentBattle?.waveIndex || 0, (this.scene as BattleScene).waveSeed);
    }
  }
}<|MERGE_RESOLUTION|>--- conflicted
+++ resolved
@@ -646,7 +646,10 @@
     return this.getTagOnSide(tagType, ArenaTagSide.BOTH);
   }
 
-<<<<<<< HEAD
+  hasTag(tagType: ArenaTagType) : boolean {
+    return !!this.getTag(tagType);
+  }
+
   /**
    * Attempts to get a tag from the Arena from a specific side (the tag passed in has to either apply to both sides, or the specific side only)
    * eg: MIST only applies to the user's side, while MUD_SPORT applies to both user and enemy side
@@ -654,12 +657,6 @@
    * @param side {@linkcode ArenaTagSide} the side to look at
    * @returns either the {@linkcode ArenaTag}, or undefined if it isn't there
    */
-=======
-  hasTag(tagType: ArenaTagType) : boolean {
-    return !!this.getTag(tagType);
-  }
-
->>>>>>> 01eb0546
   getTagOnSide(tagType: ArenaTagType | Constructor<ArenaTag>, side: ArenaTagSide): ArenaTag | undefined {
     return typeof(tagType) === "string"
       ? this.tags.find(t => t.tagType === tagType && (side === ArenaTagSide.BOTH || t.side === ArenaTagSide.BOTH || t.side === side))
