import { globalScene } from "#app/global-scene";
import type { BiomeTierTrainerPools, PokemonPools } from "#app/data/balance/biomes";
import { biomePokemonPools, BiomePoolTier, biomeTrainerPools } from "#app/data/balance/biomes";
import { randSeedInt, NumberHolder, isNullOrUndefined, type Constructor } from "#app/utils/common";
import type PokemonSpecies from "#app/data/pokemon-species";
import { getPokemonSpecies } from "#app/utils/pokemon-utils";
import {
  getWeatherClearMessage,
  getWeatherStartMessage,
  getLegendaryWeatherContinuesMessage,
  Weather,
} from "#app/data/weather";
import { CommonAnim } from "#enums/move-anims-common";
import type { PokemonType } from "#enums/pokemon-type";
import type Move from "#app/data/moves/move";
import type { ArenaTag } from "#app/data/arena-tag";
import { ArenaTrapTag, getArenaTag } from "#app/data/arena-tag";
import { ArenaTagSide } from "#enums/arena-tag-side";
import type { BattlerIndex } from "#enums/battler-index";
import { Terrain, TerrainType, getTerrainClearMessage, getTerrainStartMessage } from "#app/data/terrain";
import { applyAbAttrs } from "#app/data/abilities/apply-ab-attrs";
import type Pokemon from "#app/field/pokemon";
import Overrides from "#app/overrides";
import { TagAddedEvent, TagRemovedEvent, TerrainChangedEvent, WeatherChangedEvent } from "#app/events/arena";
import type { ArenaTagType } from "#enums/arena-tag-type";
import { BiomeId } from "#enums/biome-id";
import type { MoveId } from "#enums/move-id";
import { SpeciesId } from "#enums/species-id";
import { TimeOfDay } from "#enums/time-of-day";
import { TrainerType } from "#enums/trainer-type";
import { AbilityId } from "#enums/ability-id";
import {
  SpeciesFormChangeRevertWeatherFormTrigger,
  SpeciesFormChangeWeatherTrigger,
} from "#app/data/pokemon-forms/form-change-triggers";
import { WeatherType } from "#enums/weather-type";
import { FieldEffectModifier } from "#app/modifier/modifier";

export class Arena {
  public biomeType: BiomeId;
  public weather: Weather | null;
  public terrain: Terrain | null;
  public tags: ArenaTag[];
  public bgm: string;
  public ignoreAbilities: boolean;
  public ignoringEffectSource: BattlerIndex | null;
  public playerTerasUsed: number;
  /**
   * Saves the number of times a party pokemon faints during a arena encounter.
   * {@linkcode globalScene.currentBattle.enemyFaints} is the corresponding faint counter for the enemy (this resets every wave).
   */
  public playerFaints: number;

  private lastTimeOfDay: TimeOfDay;

  private pokemonPool: PokemonPools;
  private trainerPool: BiomeTierTrainerPools;

  public readonly eventTarget: EventTarget = new EventTarget();

  constructor(biome: BiomeId, bgm: string, playerFaints = 0) {
    this.biomeType = biome;
    this.tags = [];
    this.bgm = bgm;
    this.trainerPool = biomeTrainerPools[biome];
    this.updatePoolsForTimeOfDay();
    this.playerTerasUsed = 0;
    this.playerFaints = playerFaints;
  }

  init() {
    const biomeKey = getBiomeKey(this.biomeType);

    globalScene.arenaPlayer.setBiome(this.biomeType);
    globalScene.arenaPlayerTransition.setBiome(this.biomeType);
    globalScene.arenaEnemy.setBiome(this.biomeType);
    globalScene.arenaNextEnemy.setBiome(this.biomeType);
    globalScene.arenaBg.setTexture(`${biomeKey}_bg`);
    globalScene.arenaBgTransition.setTexture(`${biomeKey}_bg`);

    // Redo this on initialize because during save/load the current wave isn't always
    // set correctly during construction
    this.updatePoolsForTimeOfDay();
  }

  updatePoolsForTimeOfDay(): void {
    const timeOfDay = this.getTimeOfDay();
    if (timeOfDay !== this.lastTimeOfDay) {
      this.pokemonPool = {};
      for (const tier of Object.keys(biomePokemonPools[this.biomeType])) {
        this.pokemonPool[tier] = Object.assign([], biomePokemonPools[this.biomeType][tier][TimeOfDay.ALL]).concat(
          biomePokemonPools[this.biomeType][tier][timeOfDay],
        );
      }
      this.lastTimeOfDay = timeOfDay;
    }
  }

  randomSpecies(
    waveIndex: number,
    level: number,
    attempt?: number,
    luckValue?: number,
    isBoss?: boolean,
  ): PokemonSpecies {
    const overrideSpecies = globalScene.gameMode.getOverrideSpecies(waveIndex);
    if (overrideSpecies) {
      return overrideSpecies;
    }
    const isBossSpecies =
      !!globalScene.getEncounterBossSegments(waveIndex, level) &&
      !!this.pokemonPool[BiomePoolTier.BOSS].length &&
      (this.biomeType !== BiomeId.END || globalScene.gameMode.isClassic || globalScene.gameMode.isWaveFinal(waveIndex));
    const randVal = isBossSpecies ? 64 : 512;
    // luck influences encounter rarity
    let luckModifier = 0;
    if (typeof luckValue !== "undefined") {
      luckModifier = luckValue * (isBossSpecies ? 0.5 : 2);
    }
    const tierValue = randSeedInt(randVal - luckModifier);
    let tier = !isBossSpecies
      ? tierValue >= 156
        ? BiomePoolTier.COMMON
        : tierValue >= 32
          ? BiomePoolTier.UNCOMMON
          : tierValue >= 6
            ? BiomePoolTier.RARE
            : tierValue >= 1
              ? BiomePoolTier.SUPER_RARE
              : BiomePoolTier.ULTRA_RARE
      : tierValue >= 20
        ? BiomePoolTier.BOSS
        : tierValue >= 6
          ? BiomePoolTier.BOSS_RARE
          : tierValue >= 1
            ? BiomePoolTier.BOSS_SUPER_RARE
            : BiomePoolTier.BOSS_ULTRA_RARE;
    console.log(BiomePoolTier[tier]);
    while (!this.pokemonPool[tier].length) {
      console.log(`Downgraded rarity tier from ${BiomePoolTier[tier]} to ${BiomePoolTier[tier - 1]}`);
      tier--;
    }
    const tierPool = this.pokemonPool[tier];
    let ret: PokemonSpecies;
    let regen = false;
    if (!tierPool.length) {
      ret = globalScene.randomSpecies(waveIndex, level);
    } else {
      const entry = tierPool[randSeedInt(tierPool.length)];
      let species: SpeciesId;
      if (typeof entry === "number") {
        species = entry as SpeciesId;
      } else {
        const levelThresholds = Object.keys(entry);
        for (let l = levelThresholds.length - 1; l >= 0; l--) {
          const levelThreshold = Number.parseInt(levelThresholds[l]);
          if (level >= levelThreshold) {
            const speciesIds = entry[levelThreshold];
            if (speciesIds.length > 1) {
              species = speciesIds[randSeedInt(speciesIds.length)];
            } else {
              species = speciesIds[0];
            }
            break;
          }
        }
      }

      ret = getPokemonSpecies(species!);

      if (ret.subLegendary || ret.legendary || ret.mythical) {
        switch (true) {
          case ret.baseTotal >= 720:
            regen = level < 90;
            break;
          case ret.baseTotal >= 670:
            regen = level < 70;
            break;
          case ret.baseTotal >= 580:
            regen = level < 50;
            break;
          default:
            regen = level < 30;
            break;
        }
      }
    }

    if (regen && (attempt || 0) < 10) {
      console.log("Incompatible level: regenerating...");
      return this.randomSpecies(waveIndex, level, (attempt || 0) + 1);
    }

    const newSpeciesId = ret.getWildSpeciesForLevel(level, true, isBoss ?? isBossSpecies, globalScene.gameMode);
    if (newSpeciesId !== ret.speciesId) {
      console.log("Replaced", SpeciesId[ret.speciesId], "with", SpeciesId[newSpeciesId]);
      ret = getPokemonSpecies(newSpeciesId);
    }
    return ret;
  }

  randomTrainerType(waveIndex: number, isBoss = false): TrainerType {
    const isTrainerBoss =
      !!this.trainerPool[BiomePoolTier.BOSS].length &&
      (globalScene.gameMode.isTrainerBoss(waveIndex, this.biomeType, globalScene.offsetGym) || isBoss);
    console.log(isBoss, this.trainerPool);
    const tierValue = randSeedInt(!isTrainerBoss ? 512 : 64);
    let tier = !isTrainerBoss
      ? tierValue >= 156
        ? BiomePoolTier.COMMON
        : tierValue >= 32
          ? BiomePoolTier.UNCOMMON
          : tierValue >= 6
            ? BiomePoolTier.RARE
            : tierValue >= 1
              ? BiomePoolTier.SUPER_RARE
              : BiomePoolTier.ULTRA_RARE
      : tierValue >= 20
        ? BiomePoolTier.BOSS
        : tierValue >= 6
          ? BiomePoolTier.BOSS_RARE
          : tierValue >= 1
            ? BiomePoolTier.BOSS_SUPER_RARE
            : BiomePoolTier.BOSS_ULTRA_RARE;
    console.log(BiomePoolTier[tier]);
    while (tier && !this.trainerPool[tier].length) {
      console.log(`Downgraded trainer rarity tier from ${BiomePoolTier[tier]} to ${BiomePoolTier[tier - 1]}`);
      tier--;
    }
    const tierPool = this.trainerPool[tier] || [];
    return !tierPool.length ? TrainerType.BREEDER : tierPool[randSeedInt(tierPool.length)];
  }

  getSpeciesFormIndex(species: PokemonSpecies): number {
    switch (species.speciesId) {
      case SpeciesId.BURMY:
      case SpeciesId.WORMADAM:
        switch (this.biomeType) {
          case BiomeId.BEACH:
            return 1;
          case BiomeId.SLUM:
            return 2;
        }
        break;
      case SpeciesId.ROTOM:
        switch (this.biomeType) {
          case BiomeId.VOLCANO:
            return 1;
          case BiomeId.SEA:
            return 2;
          case BiomeId.ICE_CAVE:
            return 3;
          case BiomeId.MOUNTAIN:
            return 4;
          case BiomeId.TALL_GRASS:
            return 5;
        }
        break;
      case SpeciesId.LYCANROC: {
        const timeOfDay = this.getTimeOfDay();
        switch (timeOfDay) {
          case TimeOfDay.DAY:
          case TimeOfDay.DAWN:
            return 0;
          case TimeOfDay.DUSK:
            return 2;
          case TimeOfDay.NIGHT:
            return 1;
        }
        break;
      }
    }

    return 0;
  }

  getBgTerrainColorRatioForBiome(): number {
    switch (this.biomeType) {
      case BiomeId.SPACE:
        return 1;
      case BiomeId.END:
        return 0;
    }

    return 131 / 180;
  }

  /**
   * Sets weather to the override specified in overrides.ts
   * @param weather new {@linkcode WeatherType} to set
   * @returns true to force trySetWeather to return true
   */
  trySetWeatherOverride(weather: WeatherType): boolean {
    this.weather = new Weather(weather, 0);
    globalScene.phaseManager.unshiftNew("CommonAnimPhase", undefined, undefined, CommonAnim.SUNNY + (weather - 1));
    globalScene.phaseManager.queueMessage(getWeatherStartMessage(weather)!); // TODO: is this bang correct?
    return true;
  }

  /** Returns weather or not the weather can be changed to {@linkcode weather} */
  canSetWeather(weather: WeatherType): boolean {
    return !(this.weather?.weatherType === (weather || undefined));
  }

  /**
   * Attempts to set a new weather to the battle
   * @param weather {@linkcode WeatherType} new {@linkcode WeatherType} to set
   * @param user {@linkcode Pokemon} that caused the weather effect
   * @returns true if new weather set, false if no weather provided or attempting to set the same weather as currently in use
   */
  trySetWeather(weather: WeatherType, user?: Pokemon): boolean {
    if (Overrides.WEATHER_OVERRIDE) {
      return this.trySetWeatherOverride(Overrides.WEATHER_OVERRIDE);
    }

    if (!this.canSetWeather(weather)) {
      return false;
    }

    const oldWeatherType = this.weather?.weatherType || WeatherType.NONE;

    if (
      this.weather?.isImmutable() &&
      ![WeatherType.HARSH_SUN, WeatherType.HEAVY_RAIN, WeatherType.STRONG_WINDS, WeatherType.NONE].includes(weather)
    ) {
      globalScene.phaseManager.unshiftNew(
        "CommonAnimPhase",
        undefined,
        undefined,
        CommonAnim.SUNNY + (oldWeatherType - 1),
        true,
      );
      globalScene.phaseManager.queueMessage(getLegendaryWeatherContinuesMessage(oldWeatherType)!);
      return false;
    }

    const weatherDuration = new NumberHolder(0);

    if (!isNullOrUndefined(user)) {
      weatherDuration.value = 5;
      globalScene.applyModifier(FieldEffectModifier, user.isPlayer(), user, weatherDuration);
    }

    this.weather = weather ? new Weather(weather, weatherDuration.value) : null;
    this.eventTarget.dispatchEvent(
      new WeatherChangedEvent(oldWeatherType, this.weather?.weatherType!, this.weather?.turnsLeft!),
    ); // TODO: is this bang correct?

    if (this.weather) {
      globalScene.phaseManager.unshiftNew(
        "CommonAnimPhase",
        undefined,
        undefined,
        CommonAnim.SUNNY + (weather - 1),
        true,
      );
      globalScene.phaseManager.queueMessage(getWeatherStartMessage(weather)!); // TODO: is this bang correct?
    } else {
      globalScene.phaseManager.queueMessage(getWeatherClearMessage(oldWeatherType)!); // TODO: is this bang correct?
    }

    globalScene
      .getField(true)
      .filter(p => p.isOnField())
      .map(pokemon => {
        pokemon.findAndRemoveTags(
          t => "weatherTypes" in t && !(t.weatherTypes as WeatherType[]).find(t => t === weather),
        );
        applyAbAttrs("PostWeatherChangeAbAttr", { pokemon, weather });
      });

    return true;
  }

  /**
   * Function to trigger all weather based form changes
   */
  triggerWeatherBasedFormChanges(): void {
    globalScene.getField(true).forEach(p => {
      const isCastformWithForecast = p.hasAbility(AbilityId.FORECAST) && p.species.speciesId === SpeciesId.CASTFORM;
      const isCherrimWithFlowerGift = p.hasAbility(AbilityId.FLOWER_GIFT) && p.species.speciesId === SpeciesId.CHERRIM;

      if (isCastformWithForecast || isCherrimWithFlowerGift) {
        globalScene.triggerPokemonFormChange(p, SpeciesFormChangeWeatherTrigger);
      }
    });
  }

  /**
   * Function to trigger all weather based form changes back into their normal forms
   */
  triggerWeatherBasedFormChangesToNormal(): void {
    globalScene.getField(true).forEach(p => {
      const isCastformWithForecast =
        p.hasAbility(AbilityId.FORECAST, false, true) && p.species.speciesId === SpeciesId.CASTFORM;
      const isCherrimWithFlowerGift =
        p.hasAbility(AbilityId.FLOWER_GIFT, false, true) && p.species.speciesId === SpeciesId.CHERRIM;

      if (isCastformWithForecast || isCherrimWithFlowerGift) {
        return globalScene.triggerPokemonFormChange(p, SpeciesFormChangeRevertWeatherFormTrigger);
      }
    });
  }

  /** Returns whether or not the terrain can be set to {@linkcode terrain} */
  canSetTerrain(terrain: TerrainType): boolean {
    return !(this.terrain?.terrainType === (terrain || undefined));
  }

  /**
   * Attempts to set a new terrain effect to the battle
   * @param terrain {@linkcode TerrainType} new {@linkcode TerrainType} to set
   * @param ignoreAnim boolean if the terrain animation should be ignored
   * @param user {@linkcode Pokemon} that caused the terrain effect
   * @returns true if new terrain set, false if no terrain provided or attempting to set the same terrain as currently in use
   */
  trySetTerrain(terrain: TerrainType, ignoreAnim = false, user?: Pokemon): boolean {
    if (!this.canSetTerrain(terrain)) {
      return false;
    }

    const oldTerrainType = this.terrain?.terrainType || TerrainType.NONE;

    const terrainDuration = new NumberHolder(0);

    if (!isNullOrUndefined(user)) {
      terrainDuration.value = 5;
      globalScene.applyModifier(FieldEffectModifier, user.isPlayer(), user, terrainDuration);
    }

    this.terrain = terrain ? new Terrain(terrain, terrainDuration.value) : null;

    this.eventTarget.dispatchEvent(
      new TerrainChangedEvent(oldTerrainType, this.terrain?.terrainType!, this.terrain?.turnsLeft!),
    ); // TODO: are those bangs correct?

    if (this.terrain) {
      if (!ignoreAnim) {
        globalScene.phaseManager.unshiftNew(
          "CommonAnimPhase",
          undefined,
          undefined,
          CommonAnim.MISTY_TERRAIN + (terrain - 1),
        );
      }
      globalScene.phaseManager.queueMessage(getTerrainStartMessage(terrain));
    } else {
      globalScene.phaseManager.queueMessage(getTerrainClearMessage(oldTerrainType));
    }

    globalScene
      .getField(true)
      .filter(p => p.isOnField())
      .map(pokemon => {
        pokemon.findAndRemoveTags(
          t => "terrainTypes" in t && !(t.terrainTypes as TerrainType[]).find(t => t === terrain),
        );
        applyAbAttrs("PostTerrainChangeAbAttr", { pokemon, terrain });
        applyAbAttrs("TerrainEventTypeChangeAbAttr", { pokemon });
      });

    return true;
  }

  public isMoveWeatherCancelled(user: Pokemon, move: Move): boolean {
    return !!this.weather && !this.weather.isEffectSuppressed() && this.weather.isMoveWeatherCancelled(user, move);
  }

  public isMoveTerrainCancelled(user: Pokemon, targets: BattlerIndex[], move: Move): boolean {
    return !!this.terrain && this.terrain.isMoveTerrainCancelled(user, targets, move);
  }

  public getWeatherType(): WeatherType {
    return this.weather?.weatherType ?? WeatherType.NONE;
  }

  public getTerrainType(): TerrainType {
    return this.terrain?.terrainType ?? TerrainType.NONE;
  }

  getAttackTypeMultiplier(attackType: PokemonType, grounded: boolean): number {
    let weatherMultiplier = 1;
    if (this.weather && !this.weather.isEffectSuppressed()) {
      weatherMultiplier = this.weather.getAttackTypeMultiplier(attackType);
    }

    let terrainMultiplier = 1;
    if (this.terrain && grounded) {
      terrainMultiplier = this.terrain.getAttackTypeMultiplier(attackType);
    }

    return weatherMultiplier * terrainMultiplier;
  }

  /**
   * Gets the denominator for the chance for a trainer spawn
   * @returns n where 1/n is the chance of a trainer battle
   */
  getTrainerChance(): number {
    switch (this.biomeType) {
      case BiomeId.METROPOLIS:
        return 2;
      case BiomeId.SLUM:
      case BiomeId.BEACH:
      case BiomeId.DOJO:
      case BiomeId.CONSTRUCTION_SITE:
        return 4;
      case BiomeId.PLAINS:
      case BiomeId.GRASS:
      case BiomeId.LAKE:
      case BiomeId.CAVE:
        return 6;
      case BiomeId.TALL_GRASS:
      case BiomeId.FOREST:
      case BiomeId.SEA:
      case BiomeId.SWAMP:
      case BiomeId.MOUNTAIN:
      case BiomeId.BADLANDS:
      case BiomeId.DESERT:
      case BiomeId.MEADOW:
      case BiomeId.POWER_PLANT:
      case BiomeId.GRAVEYARD:
      case BiomeId.FACTORY:
      case BiomeId.SNOWY_FOREST:
        return 8;
      case BiomeId.ICE_CAVE:
      case BiomeId.VOLCANO:
      case BiomeId.RUINS:
      case BiomeId.WASTELAND:
      case BiomeId.JUNGLE:
      case BiomeId.FAIRY_CAVE:
        return 12;
      case BiomeId.SEABED:
      case BiomeId.ABYSS:
      case BiomeId.SPACE:
      case BiomeId.TEMPLE:
        return 16;
      default:
        return 0;
    }
  }

  getTimeOfDay(): TimeOfDay {
    switch (this.biomeType) {
      case BiomeId.ABYSS:
        return TimeOfDay.NIGHT;
    }

    const waveCycle = ((globalScene.currentBattle?.waveIndex || 0) + globalScene.waveCycleOffset) % 40;

    if (waveCycle < 15) {
      return TimeOfDay.DAY;
    }

    if (waveCycle < 20) {
      return TimeOfDay.DUSK;
    }

    if (waveCycle < 35) {
      return TimeOfDay.NIGHT;
    }

    return TimeOfDay.DAWN;
  }

  isOutside(): boolean {
    switch (this.biomeType) {
      case BiomeId.SEABED:
      case BiomeId.CAVE:
      case BiomeId.ICE_CAVE:
      case BiomeId.POWER_PLANT:
      case BiomeId.DOJO:
      case BiomeId.FACTORY:
      case BiomeId.ABYSS:
      case BiomeId.FAIRY_CAVE:
      case BiomeId.TEMPLE:
      case BiomeId.LABORATORY:
        return false;
      default:
        return true;
    }
  }

  overrideTint(): [number, number, number] {
    switch (Overrides.ARENA_TINT_OVERRIDE) {
      case TimeOfDay.DUSK:
        return [98, 48, 73].map(c => Math.round((c + 128) / 2)) as [number, number, number];
      case TimeOfDay.NIGHT:
        return [64, 64, 64];
      case TimeOfDay.DAWN:
      case TimeOfDay.DAY:
      default:
        return [128, 128, 128];
    }
  }

  getDayTint(): [number, number, number] {
    if (Overrides.ARENA_TINT_OVERRIDE !== null) {
      return this.overrideTint();
    }
    switch (this.biomeType) {
      case BiomeId.ABYSS:
        return [64, 64, 64];
      default:
        return [128, 128, 128];
    }
  }

  getDuskTint(): [number, number, number] {
    if (Overrides.ARENA_TINT_OVERRIDE) {
      return this.overrideTint();
    }
    if (!this.isOutside()) {
      return [0, 0, 0];
    }

    switch (this.biomeType) {
      default:
        return [98, 48, 73].map(c => Math.round((c + 128) / 2)) as [number, number, number];
    }
  }

  getNightTint(): [number, number, number] {
    if (Overrides.ARENA_TINT_OVERRIDE) {
      return this.overrideTint();
    }
    switch (this.biomeType) {
      case BiomeId.ABYSS:
      case BiomeId.SPACE:
      case BiomeId.END:
        return this.getDayTint();
    }

    if (!this.isOutside()) {
      return [64, 64, 64];
    }

    switch (this.biomeType) {
      default:
        return [48, 48, 98];
    }
  }

  setIgnoreAbilities(ignoreAbilities: boolean, ignoringEffectSource: BattlerIndex | null = null): void {
    this.ignoreAbilities = ignoreAbilities;
    this.ignoringEffectSource = ignoreAbilities ? ignoringEffectSource : null;
  }

  /**
   * Applies each `ArenaTag` in this Arena, based on which side (self, enemy, or both) is passed in as a parameter
   * @param tagType Either an {@linkcode ArenaTagType} string, or an actual {@linkcode ArenaTag} class to filter which ones to apply
   * @param side {@linkcode ArenaTagSide} which side's arena tags to apply
   * @param simulated if `true`, this applies arena tags without changing game state
   * @param args array of parameters that the called upon tags may need
   */
  applyTagsForSide(
    tagType: ArenaTagType | Constructor<ArenaTag>,
    side: ArenaTagSide,
    simulated: boolean,
    ...args: unknown[]
  ): void {
    let tags =
      typeof tagType === "string"
        ? this.tags.filter(t => t.tagType === tagType)
        : this.tags.filter(t => t instanceof tagType);
    if (side !== ArenaTagSide.BOTH) {
      tags = tags.filter(t => t.side === side);
    }
    tags.forEach(t => t.apply(this, simulated, ...args));
  }

  /**
   * Applies the specified tag to both sides (ie: both user and trainer's tag that match the Tag specified)
   * by calling {@linkcode applyTagsForSide()}
   * @param tagType Either an {@linkcode ArenaTagType} string, or an actual {@linkcode ArenaTag} class to filter which ones to apply
   * @param simulated if `true`, this applies arena tags without changing game state
   * @param args array of parameters that the called upon tags may need
   */
  applyTags(tagType: ArenaTagType | Constructor<ArenaTag>, simulated: boolean, ...args: unknown[]): void {
    this.applyTagsForSide(tagType, ArenaTagSide.BOTH, simulated, ...args);
  }

  /**
   * Adds a new tag to the arena
   * @param tagType {@linkcode ArenaTagType} the tag being added
   * @param turnCount How many turns the tag lasts
   * @param sourceMove {@linkcode MoveId} the move the tag came from, or `undefined` if not from a move
   * @param sourceId The ID of the pokemon in play the tag came from (see {@linkcode BattleScene.getPokemonById})
   * @param side {@linkcode ArenaTagSide} which side(s) the tag applies to
   * @param quiet If a message should be queued on screen to announce the tag being added
   * @param targetIndex The {@linkcode BattlerIndex} of the target pokemon
   * @returns `false` if there already exists a tag of this type in the Arena
   */
  addTag(
    tagType: ArenaTagType,
    turnCount: number,
    sourceMove: MoveId | undefined,
    sourceId: number,
    side: ArenaTagSide = ArenaTagSide.BOTH,
    quiet = false,
    targetIndex?: BattlerIndex,
  ): boolean {
    const existingTag = this.getTagOnSide(tagType, side);
    if (existingTag) {
      existingTag.onOverlap(this, globalScene.getPokemonById(sourceId));

      if (existingTag instanceof ArenaTrapTag) {
        const { tagType, side, turnCount, layers, maxLayers } = existingTag as ArenaTrapTag;
        this.eventTarget.dispatchEvent(new TagAddedEvent(tagType, side, turnCount, layers, maxLayers));
      }

      return false;
    }

    // creates a new tag object
    const newTag = getArenaTag(tagType, turnCount || 0, sourceMove, sourceId, targetIndex, side);
    if (newTag) {
      newTag.onAdd(this, quiet);
      this.tags.push(newTag);

      const { layers = 0, maxLayers = 0 } = newTag instanceof ArenaTrapTag ? newTag : {};

      this.eventTarget.dispatchEvent(
        new TagAddedEvent(newTag.tagType, newTag.side, newTag.turnCount, layers, maxLayers),
      );
    }

    return true;
  }

  /**
   * Attempts to get a tag from the Arena via {@linkcode getTagOnSide} that applies to both sides
   * @param tagType The {@linkcode ArenaTagType} or {@linkcode ArenaTag} to get
   * @returns either the {@linkcode ArenaTag}, or `undefined` if it isn't there
   */
  getTag(tagType: ArenaTagType | Constructor<ArenaTag>): ArenaTag | undefined {
    return this.getTagOnSide(tagType, ArenaTagSide.BOTH);
  }

  hasTag(tagType: ArenaTagType): boolean {
    return !!this.getTag(tagType);
  }

  /**
   * Attempts to get a tag from the Arena from a specific side (the tag passed in has to either apply to both sides, or the specific side only)
   *
   * eg: `MIST` only applies to the user's side, while `MUD_SPORT` applies to both user and enemy side
   * @param tagType The {@linkcode ArenaTagType} or {@linkcode ArenaTag} to get
   * @param side The {@linkcode ArenaTagSide} to look at
   * @returns either the {@linkcode ArenaTag}, or `undefined` if it isn't there
   */
  getTagOnSide(tagType: ArenaTagType | Constructor<ArenaTag>, side: ArenaTagSide): ArenaTag | undefined {
    return typeof tagType === "string"
      ? this.tags.find(
          t => t.tagType === tagType && (side === ArenaTagSide.BOTH || t.side === ArenaTagSide.BOTH || t.side === side),
        )
      : this.tags.find(
          t => t instanceof tagType && (side === ArenaTagSide.BOTH || t.side === ArenaTagSide.BOTH || t.side === side),
        );
  }

  // TODO: Add an overload similar to `Array.prototype.find` if the predicate func is of the form
  // `(x): x is T`

  /**
   * Uses {@linkcode findTagsOnSide} to filter (using the parameter function) for specific tags that apply to both sides
   * @param tagPredicate a function mapping {@linkcode ArenaTag}s to `boolean`s
   * @returns array of {@linkcode ArenaTag}s from which the Arena's tags return true and apply to both sides
   */
  findTags(tagPredicate: (t: ArenaTag) => boolean): ArenaTag[] {
    return this.findTagsOnSide(tagPredicate, ArenaTagSide.BOTH);
  }

  /**
   * Returns specific tags from the arena that pass the `tagPredicate` function passed in as a parameter, and apply to the given side
   * @param tagPredicate a function mapping {@linkcode ArenaTag}s to `boolean`s
   * @param side The {@linkcode ArenaTagSide} to look at
   * @returns array of {@linkcode ArenaTag}s from which the Arena's tags return `true` and apply to the given side
   */
  findTagsOnSide(tagPredicate: (t: ArenaTag) => boolean, side: ArenaTagSide): ArenaTag[] {
    return this.tags.filter(
      t => tagPredicate(t) && (side === ArenaTagSide.BOTH || t.side === ArenaTagSide.BOTH || t.side === side),
    );
  }

  lapseTags(): void {
    this.tags
      .filter(t => !t.lapse(this))
      .forEach(t => {
        t.onRemove(this);
        this.tags.splice(this.tags.indexOf(t), 1);

        this.eventTarget.dispatchEvent(new TagRemovedEvent(t.tagType, t.side, t.turnCount));
      });
  }

  removeTag(tagType: ArenaTagType): boolean {
    const tags = this.tags;
    const tag = tags.find(t => t.tagType === tagType);
    if (tag) {
      tag.onRemove(this);
      tags.splice(tags.indexOf(tag), 1);

      this.eventTarget.dispatchEvent(new TagRemovedEvent(tag.tagType, tag.side, tag.turnCount));
    }
    return !!tag;
  }

  removeTagOnSide(tagType: ArenaTagType, side: ArenaTagSide, quiet = false): boolean {
    const tag = this.getTagOnSide(tagType, side);
    if (tag) {
      tag.onRemove(this, quiet);
      this.tags.splice(this.tags.indexOf(tag), 1);

      this.eventTarget.dispatchEvent(new TagRemovedEvent(tag.tagType, tag.side, tag.turnCount));
    }
    return !!tag;
  }

  removeAllTags(): void {
    while (this.tags.length) {
      this.tags[0].onRemove(this);
      this.eventTarget.dispatchEvent(
        new TagRemovedEvent(this.tags[0].tagType, this.tags[0].side, this.tags[0].turnCount),
      );

      this.tags.splice(0, 1);
    }
  }

  /**
   * Clears weather, terrain and arena tags when entering new biome or trainer battle.
   */
  resetArenaEffects(): void {
    // Don't reset weather if a Biome's permanent weather is active
    if (this.weather?.turnsLeft !== 0) {
      this.trySetWeather(WeatherType.NONE);
    }
    this.trySetTerrain(TerrainType.NONE, true);
    this.resetPlayerFaintCount();
    this.removeAllTags();
  }

  preloadBgm(): void {
    globalScene.loadBgm(this.bgm);
  }

  /** The loop point of any given biome track, read as seconds and milliseconds. */
  getBgmLoopPoint(): number {
    switch (this.biomeType) {
      case BiomeId.TOWN:
        return 7.288;
      case BiomeId.PLAINS:
        return 17.485;
      case BiomeId.GRASS:
        return 1.995;
      case BiomeId.TALL_GRASS:
        return 9.608;
      case BiomeId.METROPOLIS:
        return 141.47;
      case BiomeId.FOREST:
        return 0.341;
      case BiomeId.SEA:
        return 0.024;
      case BiomeId.SWAMP:
        return 4.461;
      case BiomeId.BEACH:
        return 3.462;
      case BiomeId.LAKE:
        return 7.215;
      case BiomeId.SEABED:
        return 2.6;
      case BiomeId.MOUNTAIN:
        return 4.018;
      case BiomeId.BADLANDS:
        return 17.79;
      case BiomeId.CAVE:
        return 14.24;
      case BiomeId.DESERT:
        return 1.143;
      case BiomeId.ICE_CAVE:
        return 0.0;
      case BiomeId.MEADOW:
        return 3.891;
      case BiomeId.POWER_PLANT:
        return 9.447;
      case BiomeId.VOLCANO:
        return 17.637;
      case BiomeId.GRAVEYARD:
        return 13.711;
      case BiomeId.DOJO:
        return 6.205;
      case BiomeId.FACTORY:
        return 4.985;
      case BiomeId.RUINS:
        return 0.0;
      case BiomeId.WASTELAND:
        return 6.336;
      case BiomeId.ABYSS:
        return 5.13;
      case BiomeId.SPACE:
        return 20.036;
      case BiomeId.CONSTRUCTION_SITE:
        return 1.222;
      case BiomeId.JUNGLE:
        return 0.0;
      case BiomeId.FAIRY_CAVE:
        return 4.542;
      case BiomeId.TEMPLE:
        return 2.547;
      case BiomeId.ISLAND:
        return 2.751;
      case BiomeId.LABORATORY:
        return 114.862;
      case BiomeId.SLUM:
        return 0.0;
      case BiomeId.SNOWY_FOREST:
        return 3.047;
<<<<<<< HEAD
      case Biome.END:
=======
      case BiomeId.END:
>>>>>>> 9b0f0b7a
        return 17.153;
      default:
        console.warn(`missing bgm loop-point for biome "${BiomeId[this.biomeType]}" (=${this.biomeType})`);
        return 0;
    }
  }

  resetPlayerFaintCount(): void {
    this.playerFaints = 0;
  }
}

export function getBiomeKey(biome: BiomeId): string {
  return BiomeId[biome].toLowerCase();
}

export function getBiomeHasProps(biomeType: BiomeId): boolean {
  switch (biomeType) {
    case BiomeId.METROPOLIS:
    case BiomeId.BEACH:
    case BiomeId.LAKE:
    case BiomeId.SEABED:
    case BiomeId.MOUNTAIN:
    case BiomeId.BADLANDS:
    case BiomeId.CAVE:
    case BiomeId.DESERT:
    case BiomeId.ICE_CAVE:
    case BiomeId.MEADOW:
    case BiomeId.POWER_PLANT:
    case BiomeId.VOLCANO:
    case BiomeId.GRAVEYARD:
    case BiomeId.FACTORY:
    case BiomeId.RUINS:
    case BiomeId.WASTELAND:
    case BiomeId.ABYSS:
    case BiomeId.CONSTRUCTION_SITE:
    case BiomeId.JUNGLE:
    case BiomeId.FAIRY_CAVE:
    case BiomeId.TEMPLE:
    case BiomeId.SNOWY_FOREST:
    case BiomeId.ISLAND:
    case BiomeId.LABORATORY:
    case BiomeId.END:
      return true;
  }

  return false;
}

export class ArenaBase extends Phaser.GameObjects.Container {
  public player: boolean;
  public biome: BiomeId;
  public propValue: number;
  public base: Phaser.GameObjects.Sprite;
  public props: Phaser.GameObjects.Sprite[];

  constructor(player: boolean) {
    super(globalScene, 0, 0);

    this.player = player;

    this.base = globalScene.addFieldSprite(0, 0, "plains_a", undefined, 1);
    this.base.setOrigin(0, 0);

    this.props = [];
    if (!player) {
      for (let i = 0; i < 3; i++) {
        const ret = globalScene.addFieldSprite(0, 0, "plains_b", undefined, 1);
        ret.setOrigin(0, 0);
        ret.setVisible(false);
        this.props.push(ret);
      }
    }
  }

  setBiome(biome: BiomeId, propValue?: number): void {
    const hasProps = getBiomeHasProps(biome);
    const biomeKey = getBiomeKey(biome);
    const baseKey = `${biomeKey}_${this.player ? "a" : "b"}`;

    if (biome !== this.biome) {
      this.base.setTexture(baseKey);

      if (this.base.texture.frameTotal > 1) {
        const baseFrameNames = globalScene.anims.generateFrameNames(baseKey, {
          zeroPad: 4,
          suffix: ".png",
          start: 1,
          end: this.base.texture.frameTotal - 1,
        });
        if (!globalScene.anims.exists(baseKey)) {
          globalScene.anims.create({
            key: baseKey,
            frames: baseFrameNames,
            frameRate: 12,
            repeat: -1,
          });
        }
        this.base.play(baseKey);
      } else {
        this.base.stop();
      }

      this.add(this.base);
    }

    if (!this.player) {
      globalScene.executeWithSeedOffset(
        () => {
          this.propValue = propValue === undefined ? (hasProps ? randSeedInt(8) : 0) : propValue;
          this.props.forEach((prop, p) => {
            const propKey = `${biomeKey}_b${hasProps ? `_${p + 1}` : ""}`;
            prop.setTexture(propKey);

            if (hasProps && prop.texture.frameTotal > 1) {
              const propFrameNames = globalScene.anims.generateFrameNames(propKey, {
                zeroPad: 4,
                suffix: ".png",
                start: 1,
                end: prop.texture.frameTotal - 1,
              });
              if (!globalScene.anims.exists(propKey)) {
                globalScene.anims.create({
                  key: propKey,
                  frames: propFrameNames,
                  frameRate: 12,
                  repeat: -1,
                });
              }
              prop.play(propKey);
            } else {
              prop.stop();
            }

            prop.setVisible(hasProps && !!(this.propValue & (1 << p)));
            this.add(prop);
          });
        },
        globalScene.currentBattle?.waveIndex || 0,
        globalScene.waveSeed,
      );
    }
  }
}<|MERGE_RESOLUTION|>--- conflicted
+++ resolved
@@ -916,11 +916,7 @@
         return 0.0;
       case BiomeId.SNOWY_FOREST:
         return 3.047;
-<<<<<<< HEAD
-      case Biome.END:
-=======
       case BiomeId.END:
->>>>>>> 9b0f0b7a
         return 17.153;
       default:
         console.warn(`missing bgm loop-point for biome "${BiomeId[this.biomeType]}" (=${this.biomeType})`);
