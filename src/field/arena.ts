import BattleScene from "../battle-scene";
import { BiomePoolTier, PokemonPools, BiomeTierTrainerPools, biomePokemonPools, biomeTrainerPools } from "../data/biomes";
import * as Utils from "../utils";
import PokemonSpecies, { getPokemonSpecies } from "../data/pokemon-species";
import { Weather, WeatherType, getTerrainClearMessage, getTerrainStartMessage, getWeatherClearMessage, getWeatherStartMessage } from "../data/weather";
import { CommonAnimPhase } from "../phases";
import { CommonAnim } from "../data/battle-anims";
import { Type } from "../data/type";
import Move from "../data/move";
<<<<<<< HEAD
import { ArenaTag, ArenaTagSide, ArenaTrapTag, getArenaTag } from "../data/arena-tag";
import { ArenaTagType } from "../data/enums/arena-tag-type";
import { TrainerType } from "../data/enums/trainer-type";
=======
import { ArenaTag, ArenaTagSide, getArenaTag } from "../data/arena-tag";
>>>>>>> 65f4933a
import { BattlerIndex } from "../battle";
import { Terrain, TerrainType } from "../data/terrain";
import { PostTerrainChangeAbAttr, PostWeatherChangeAbAttr, applyPostTerrainChangeAbAttrs, applyPostWeatherChangeAbAttrs } from "../data/ability";
import Pokemon from "./pokemon";
import * as Overrides from "../overrides";
import { WeatherChangedEvent, TerrainChangedEvent, TagAddedEvent, TagRemovedEvent } from "../events/arena";
import { ArenaTagType } from "#enums/arena-tag-type";
import { Biome } from "#enums/biome";
import { Moves } from "#enums/moves";
import { Species } from "#enums/species";
import { TimeOfDay } from "#enums/time-of-day";
import { TrainerType } from "#enums/trainer-type";

export class Arena {
  public scene: BattleScene;
  public biomeType: Biome;
  public weather: Weather;
  public terrain: Terrain;
  public tags: ArenaTag[];
  public bgm: string;
  public ignoreAbilities: boolean;

  private lastTimeOfDay: TimeOfDay;

  private pokemonPool: PokemonPools;
  private trainerPool: BiomeTierTrainerPools;

  public readonly eventTarget: EventTarget = new EventTarget();

  constructor(scene: BattleScene, biome: Biome, bgm: string) {
    this.scene = scene;
    this.biomeType = biome;
    this.tags = [];
    this.bgm = bgm;
    this.trainerPool = biomeTrainerPools[biome];
    this.updatePoolsForTimeOfDay();
  }

  init() {
    const biomeKey = getBiomeKey(this.biomeType);

    this.scene.arenaPlayer.setBiome(this.biomeType);
    this.scene.arenaPlayerTransition.setBiome(this.biomeType);
    this.scene.arenaEnemy.setBiome(this.biomeType);
    this.scene.arenaNextEnemy.setBiome(this.biomeType);
    this.scene.arenaBg.setTexture(`${biomeKey}_bg`);
    this.scene.arenaBgTransition.setTexture(`${biomeKey}_bg`);

    // Redo this on initialise because during save/load the current wave isn't always
    // set correctly during construction
    this.updatePoolsForTimeOfDay();
  }

  updatePoolsForTimeOfDay(): void {
    const timeOfDay = this.getTimeOfDay();
    if (timeOfDay !== this.lastTimeOfDay) {
      this.pokemonPool = {};
      for (const tier of Object.keys(biomePokemonPools[this.biomeType])) {
        this.pokemonPool[tier] = Object.assign([], biomePokemonPools[this.biomeType][tier][TimeOfDay.ALL]).concat(biomePokemonPools[this.biomeType][tier][timeOfDay]);
      }
      this.lastTimeOfDay = timeOfDay;
    }
  }

  randomSpecies(waveIndex: integer, level: integer, attempt?: integer, luckValue?: integer): PokemonSpecies {
    const overrideSpecies = this.scene.gameMode.getOverrideSpecies(waveIndex);
    if (overrideSpecies) {
      return overrideSpecies;
    }
    const isBoss = !!this.scene.getEncounterBossSegments(waveIndex, level) && !!this.pokemonPool[BiomePoolTier.BOSS].length
      && (this.biomeType !== Biome.END || this.scene.gameMode.isClassic || this.scene.gameMode.isWaveFinal(waveIndex));
    const randVal = isBoss ? 64 : 512;
    // luck influences encounter rarity
    let luckModifier = 0;
    if (typeof luckValue !== "undefined") {
      luckModifier = luckValue * (isBoss ? 0.5 : 2);
    }
    const tierValue = Utils.randSeedInt(randVal - luckModifier);
    let tier = !isBoss
      ? tierValue >= 156 ? BiomePoolTier.COMMON : tierValue >= 32 ? BiomePoolTier.UNCOMMON : tierValue >= 6 ? BiomePoolTier.RARE : tierValue >= 1 ? BiomePoolTier.SUPER_RARE : BiomePoolTier.ULTRA_RARE
      : tierValue >= 20 ? BiomePoolTier.BOSS : tierValue >= 6 ? BiomePoolTier.BOSS_RARE : tierValue >= 1 ? BiomePoolTier.BOSS_SUPER_RARE : BiomePoolTier.BOSS_ULTRA_RARE;
    console.log(BiomePoolTier[tier]);
    while (!this.pokemonPool[tier].length) {
      console.log(`Downgraded rarity tier from ${BiomePoolTier[tier]} to ${BiomePoolTier[tier - 1]}`);
      tier--;
    }
    const tierPool = this.pokemonPool[tier];
    let ret: PokemonSpecies;
    let regen = false;
    if (!tierPool.length) {
      ret = this.scene.randomSpecies(waveIndex, level);
    } else {
      const entry = tierPool[Utils.randSeedInt(tierPool.length)];
      let species: Species;
      if (typeof entry === "number") {
        species = entry as Species;
      } else {
        const levelThresholds = Object.keys(entry);
        for (let l = levelThresholds.length - 1; l >= 0; l--) {
          const levelThreshold = parseInt(levelThresholds[l]);
          if (level >= levelThreshold) {
            const speciesIds = entry[levelThreshold];
            if (speciesIds.length > 1) {
              species = speciesIds[Utils.randSeedInt(speciesIds.length)];
            } else {
              species = speciesIds[0];
            }
            break;
          }
        }
      }

      ret = getPokemonSpecies(species);

      if (ret.subLegendary || ret.legendary || ret.mythical) {
        switch (true) {
        case (ret.baseTotal >= 720):
          regen = level < 90;
          break;
        case (ret.baseTotal >= 670):
          regen = level < 70;
          break;
        case (ret.baseTotal >= 580):
          regen = level < 50;
          break;
        default:
          regen = level < 30;
          break;
        }
      }
    }

    if (regen && (attempt || 0) < 10) {
      console.log("Incompatible level: regenerating...");
      return this.randomSpecies(waveIndex, level, (attempt || 0) + 1);
    }

    const newSpeciesId = ret.getWildSpeciesForLevel(level, true, isBoss, this.scene.gameMode);
    if (newSpeciesId !== ret.speciesId) {
      console.log("Replaced", Species[ret.speciesId], "with", Species[newSpeciesId]);
      ret = getPokemonSpecies(newSpeciesId);
    }
    return ret;
  }

  randomTrainerType(waveIndex: integer): TrainerType {
    const isBoss = !!this.trainerPool[BiomePoolTier.BOSS].length
      && this.scene.gameMode.isTrainerBoss(waveIndex, this.biomeType, this.scene.offsetGym);
    console.log(isBoss, this.trainerPool);
    const tierValue = Utils.randSeedInt(!isBoss ? 512 : 64);
    let tier = !isBoss
      ? tierValue >= 156 ? BiomePoolTier.COMMON : tierValue >= 32 ? BiomePoolTier.UNCOMMON : tierValue >= 6 ? BiomePoolTier.RARE : tierValue >= 1 ? BiomePoolTier.SUPER_RARE : BiomePoolTier.ULTRA_RARE
      : tierValue >= 20 ? BiomePoolTier.BOSS : tierValue >= 6 ? BiomePoolTier.BOSS_RARE : tierValue >= 1 ? BiomePoolTier.BOSS_SUPER_RARE : BiomePoolTier.BOSS_ULTRA_RARE;
    console.log(BiomePoolTier[tier]);
    while (tier && !this.trainerPool[tier].length) {
      console.log(`Downgraded trainer rarity tier from ${BiomePoolTier[tier]} to ${BiomePoolTier[tier - 1]}`);
      tier--;
    }
    const tierPool = this.trainerPool[tier] || [];
    return !tierPool.length ? TrainerType.BREEDER : tierPool[Utils.randSeedInt(tierPool.length)];
  }

  getSpeciesFormIndex(species: PokemonSpecies): integer {
    switch (species.speciesId) {
    case Species.BURMY:
    case Species.WORMADAM:
      switch (this.biomeType) {
      case Biome.BEACH:
        return 1;
      case Biome.SLUM:
        return 2;
      }
      break;
    case Species.ROTOM:
      switch (this.biomeType) {
      case Biome.VOLCANO:
        return 1;
      case Biome.SEA:
        return 2;
      case Biome.ICE_CAVE:
        return 3;
      case Biome.MOUNTAIN:
        return 4;
      case Biome.TALL_GRASS:
        return 5;
      }
      break;
    case Species.LYCANROC:
      const timeOfDay = this.getTimeOfDay();
      switch (timeOfDay) {
      case TimeOfDay.DAY:
      case TimeOfDay.DAWN:
        return 0;
      case TimeOfDay.DUSK:
        return 2;
      case TimeOfDay.NIGHT:
        return 1;
      }
      break;
    }

    return 0;
  }

  getTypeForBiome() {
    switch (this.biomeType) {
    case Biome.TOWN:
    case Biome.PLAINS:
    case Biome.METROPOLIS:
      return Type.NORMAL;
    case Biome.GRASS:
    case Biome.TALL_GRASS:
      return Type.GRASS;
    case Biome.FOREST:
    case Biome.JUNGLE:
      return Type.BUG;
    case Biome.SLUM:
    case Biome.SWAMP:
      return Type.POISON;
    case Biome.SEA:
    case Biome.BEACH:
    case Biome.LAKE:
    case Biome.SEABED:
      return Type.WATER;
    case Biome.MOUNTAIN:
      return Type.FLYING;
    case Biome.BADLANDS:
      return Type.GROUND;
    case Biome.CAVE:
    case Biome.DESERT:
      return Type.ROCK;
    case Biome.ICE_CAVE:
    case Biome.SNOWY_FOREST:
      return Type.ICE;
    case Biome.MEADOW:
    case Biome.FAIRY_CAVE:
    case Biome.ISLAND:
      return Type.FAIRY;
    case Biome.POWER_PLANT:
      return Type.ELECTRIC;
    case Biome.VOLCANO:
      return Type.FIRE;
    case Biome.GRAVEYARD:
    case Biome.TEMPLE:
      return Type.GHOST;
    case Biome.DOJO:
    case Biome.CONSTRUCTION_SITE:
      return Type.FIGHTING;
    case Biome.FACTORY:
    case Biome.LABORATORY:
      return Type.STEEL;
    case Biome.RUINS:
    case Biome.SPACE:
      return Type.PSYCHIC;
    case Biome.WASTELAND:
    case Biome.END:
      return Type.DRAGON;
    case Biome.ABYSS:
      return Type.DARK;
    default:
      return Type.UNKNOWN;
    }
  }

  getBgTerrainColorRatioForBiome(): number {
    switch (this.biomeType) {
    case Biome.SPACE:
      return 1;
    case Biome.END:
      return 0;
    }

    return 131 / 180;
  }

  /**
   * Sets weather to the override specified in overrides.ts
   * @param weather new weather to set of type WeatherType
   * @returns true to force trySetWeather to return true
   */
  trySetWeatherOverride(weather: WeatherType): boolean {
    this.weather = new Weather(weather, 0);
    this.scene.unshiftPhase(new CommonAnimPhase(this.scene, undefined, undefined, CommonAnim.SUNNY + (weather - 1)));
    this.scene.queueMessage(getWeatherStartMessage(weather));
    return true;
  }

  /**
   * Attempts to set a new weather to the battle
   * @param weather new weather to set of type WeatherType
   * @param hasPokemonSource is the new weather from a pokemon
   * @returns true if new weather set, false if no weather provided or attempting to set the same weather as currently in use
   */
  trySetWeather(weather: WeatherType, hasPokemonSource: boolean): boolean {
    if (Overrides.WEATHER_OVERRIDE) {
      return this.trySetWeatherOverride(Overrides.WEATHER_OVERRIDE);
    }

    if (this.weather?.weatherType === (weather || undefined)) {
      return false;
    }

    const oldWeatherType = this.weather?.weatherType || WeatherType.NONE;

    this.weather = weather ? new Weather(weather, hasPokemonSource ? 5 : 0) : null;
    this.eventTarget.dispatchEvent(new WeatherChangedEvent(oldWeatherType, this.weather?.weatherType, this.weather?.turnsLeft));

    if (this.weather) {
      this.scene.unshiftPhase(new CommonAnimPhase(this.scene, undefined, undefined, CommonAnim.SUNNY + (weather - 1)));
      this.scene.queueMessage(getWeatherStartMessage(weather));
    } else {
      this.scene.queueMessage(getWeatherClearMessage(oldWeatherType));
    }

    this.scene.getField(true).filter(p => p.isOnField()).map(pokemon => {
      pokemon.findAndRemoveTags(t => "weatherTypes" in t && !(t.weatherTypes as WeatherType[]).find(t => t === weather));
      applyPostWeatherChangeAbAttrs(PostWeatherChangeAbAttr, pokemon, weather);
    });

    return true;
  }

  trySetTerrain(terrain: TerrainType, hasPokemonSource: boolean, ignoreAnim: boolean = false): boolean {
    if (this.terrain?.terrainType === (terrain || undefined)) {
      return false;
    }

    const oldTerrainType = this.terrain?.terrainType || TerrainType.NONE;

    this.terrain = terrain ? new Terrain(terrain, hasPokemonSource ? 5 : 0) : null;
    this.eventTarget.dispatchEvent(new TerrainChangedEvent(oldTerrainType,this.terrain?.terrainType, this.terrain?.turnsLeft));

    if (this.terrain) {
      if (!ignoreAnim) {
        this.scene.unshiftPhase(new CommonAnimPhase(this.scene, undefined, undefined, CommonAnim.MISTY_TERRAIN + (terrain - 1)));
      }
      this.scene.queueMessage(getTerrainStartMessage(terrain));
    } else {
      this.scene.queueMessage(getTerrainClearMessage(oldTerrainType));
    }

    this.scene.getField(true).filter(p => p.isOnField()).map(pokemon => {
      pokemon.findAndRemoveTags(t => "terrainTypes" in t && !(t.terrainTypes as TerrainType[]).find(t => t === terrain));
      applyPostTerrainChangeAbAttrs(PostTerrainChangeAbAttr, pokemon, terrain);
    });

    return true;
  }

  isMoveWeatherCancelled(move: Move) {
    return this.weather && !this.weather.isEffectSuppressed(this.scene) && this.weather.isMoveWeatherCancelled(move);
  }

  isMoveTerrainCancelled(user: Pokemon, targets: BattlerIndex[], move: Move) {
    return this.terrain && this.terrain.isMoveTerrainCancelled(user, targets, move);
  }

  getTerrainType() : TerrainType {
    return this.terrain?.terrainType || TerrainType.NONE;
  }

  getAttackTypeMultiplier(attackType: Type, grounded: boolean): number {
    let weatherMultiplier = 1;
    if (this.weather && !this.weather.isEffectSuppressed(this.scene)) {
      weatherMultiplier = this.weather.getAttackTypeMultiplier(attackType);
    }

    let terrainMultiplier = 1;
    if (this.terrain && grounded) {
      terrainMultiplier = this.terrain.getAttackTypeMultiplier(attackType);
    }

    return weatherMultiplier * terrainMultiplier;
  }

  getTrainerChance(): integer {
    switch (this.biomeType) {
    case Biome.METROPOLIS:
      return 2;
    case Biome.SLUM:
    case Biome.BEACH:
    case Biome.DOJO:
    case Biome.CONSTRUCTION_SITE:
      return 4;
    case Biome.PLAINS:
    case Biome.GRASS:
    case Biome.LAKE:
    case Biome.CAVE:
      return 6;
    case Biome.TALL_GRASS:
    case Biome.FOREST:
    case Biome.SEA:
    case Biome.SWAMP:
    case Biome.MOUNTAIN:
    case Biome.BADLANDS:
    case Biome.DESERT:
    case Biome.MEADOW:
    case Biome.POWER_PLANT:
    case Biome.GRAVEYARD:
    case Biome.FACTORY:
    case Biome.SNOWY_FOREST:
      return 8;
    case Biome.ICE_CAVE:
    case Biome.VOLCANO:
    case Biome.RUINS:
    case Biome.WASTELAND:
    case Biome.JUNGLE:
    case Biome.FAIRY_CAVE:
      return 12;
    case Biome.SEABED:
    case Biome.ABYSS:
    case Biome.SPACE:
    case Biome.TEMPLE:
      return 16;
    default:
      return 0;
    }
  }

  getTimeOfDay(): TimeOfDay {
    switch (this.biomeType) {
    case Biome.ABYSS:
      return TimeOfDay.NIGHT;
    }

    const waveCycle = ((this.scene.currentBattle?.waveIndex || 0) + this.scene.waveCycleOffset) % 40;

    if (waveCycle < 15) {
      return TimeOfDay.DAY;
    }

    if (waveCycle < 20) {
      return TimeOfDay.DUSK;
    }

    if (waveCycle < 35) {
      return TimeOfDay.NIGHT;
    }

    return TimeOfDay.DAWN;
  }

  isOutside(): boolean {
    switch (this.biomeType) {
    case Biome.SEABED:
    case Biome.CAVE:
    case Biome.ICE_CAVE:
    case Biome.POWER_PLANT:
    case Biome.DOJO:
    case Biome.FACTORY:
    case Biome.ABYSS:
    case Biome.FAIRY_CAVE:
    case Biome.TEMPLE:
    case Biome.LABORATORY:
      return false;
    default:
      return true;
    }
  }

  overrideTint(): [integer, integer, integer] {
    switch (Overrides.ARENA_TINT_OVERRIDE) {
    case TimeOfDay.DUSK:
      return [ 98, 48, 73 ].map(c => Math.round((c + 128) / 2)) as [integer, integer, integer];
      break;
    case (TimeOfDay.NIGHT):
      return [ 64, 64, 64 ];
      break;
    case TimeOfDay.DAWN:
    case TimeOfDay.DAY:
    default:
      return [ 128, 128, 128 ];
      break;
    }
  }

  getDayTint(): [integer, integer, integer] {
    if (Overrides.ARENA_TINT_OVERRIDE !== null) {
      return this.overrideTint();
    }
    switch (this.biomeType) {
    case Biome.ABYSS:
      return [ 64, 64, 64 ];
    default:
      return [ 128, 128, 128 ];
    }
  }

  getDuskTint(): [integer, integer, integer] {
    if (Overrides.ARENA_TINT_OVERRIDE) {
      return this.overrideTint();
    }
    if (!this.isOutside()) {
      return [ 0, 0, 0 ];
    }

    switch (this.biomeType) {
    default:
      return [ 98, 48, 73 ].map(c => Math.round((c + 128) / 2)) as [integer, integer, integer];
    }
  }

  getNightTint(): [integer, integer, integer] {
    if (Overrides.ARENA_TINT_OVERRIDE) {
      return this.overrideTint();
    }
    switch (this.biomeType) {
    case Biome.ABYSS:
    case Biome.SPACE:
    case Biome.END:
      return this.getDayTint();
    }

    if (!this.isOutside()) {
      return [ 64, 64, 64 ];
    }

    switch (this.biomeType) {
    default:
      return [ 48, 48, 98 ];
    }
  }

  setIgnoreAbilities(ignoreAbilities: boolean = true): void {
    this.ignoreAbilities = ignoreAbilities;
  }

  applyTagsForSide(tagType: ArenaTagType | { new(...args: any[]): ArenaTag }, side: ArenaTagSide, ...args: any[]): void {
    let tags = typeof tagType === "string"
      ? this.tags.filter(t => t.tagType === tagType)
      : this.tags.filter(t => t instanceof tagType);
    if (side !== ArenaTagSide.BOTH) {
      tags = tags.filter(t => t.side === side);
    }
    tags.forEach(t => t.apply(this, args));
  }

  applyTags(tagType: ArenaTagType | { new(...args: any[]): ArenaTag }, ...args: any[]): void {
    this.applyTagsForSide(tagType, ArenaTagSide.BOTH, ...args);
  }

  addTag(tagType: ArenaTagType, turnCount: integer, sourceMove: Moves, sourceId: integer, side: ArenaTagSide = ArenaTagSide.BOTH, quiet: boolean = false, targetIndex?: BattlerIndex): boolean {
    const existingTag = this.getTagOnSide(tagType, side);
    if (existingTag) {
      existingTag.onOverlap(this);

      if (existingTag instanceof ArenaTrapTag) {
        const { tagType, side, turnCount, layers, maxLayers } = existingTag as ArenaTrapTag;
        this.eventTarget.dispatchEvent(new TagAddedEvent(tagType, side, turnCount, layers, maxLayers));
      }

      return false;
    }

    const newTag = getArenaTag(tagType, turnCount || 0, sourceMove, sourceId, targetIndex, side);
    this.tags.push(newTag);
    newTag.onAdd(this, quiet);

    const { layers = 0, maxLayers = 0 } = newTag instanceof ArenaTrapTag ? newTag : {};

    this.eventTarget.dispatchEvent(new TagAddedEvent(newTag.tagType, newTag.side, newTag.turnCount, layers, maxLayers));

    return true;
  }

  getTag(tagType: ArenaTagType | { new(...args: any[]): ArenaTag }): ArenaTag {
    return this.getTagOnSide(tagType, ArenaTagSide.BOTH);
  }

  getTagOnSide(tagType: ArenaTagType | { new(...args: any[]): ArenaTag }, side: ArenaTagSide): ArenaTag {
    return typeof(tagType) === "string"
      ? this.tags.find(t => t.tagType === tagType && (side === ArenaTagSide.BOTH || t.side === ArenaTagSide.BOTH || t.side === side))
      : this.tags.find(t => t instanceof tagType && (side === ArenaTagSide.BOTH || t.side === ArenaTagSide.BOTH || t.side === side));
  }

  findTags(tagPredicate: (t: ArenaTag) => boolean): ArenaTag[] {
    return this.findTagsOnSide(tagPredicate, ArenaTagSide.BOTH);
  }

  findTagsOnSide(tagPredicate: (t: ArenaTag) => boolean, side: ArenaTagSide): ArenaTag[] {
    return this.tags.filter(t => tagPredicate(t) && (side === ArenaTagSide.BOTH || t.side === ArenaTagSide.BOTH || t.side === side));
  }

  lapseTags(): void {
    this.tags.filter(t => !(t.lapse(this))).forEach(t => {
      t.onRemove(this);
      this.tags.splice(this.tags.indexOf(t), 1);

      this.eventTarget.dispatchEvent(new TagRemovedEvent(t.tagType, t.side, t.turnCount));
    });
  }

  removeTag(tagType: ArenaTagType): boolean {
    const tags = this.tags;
    const tag = tags.find(t => t.tagType === tagType);
    if (tag) {
      tag.onRemove(this);
      tags.splice(tags.indexOf(tag), 1);

      this.eventTarget.dispatchEvent(new TagRemovedEvent(tag.tagType, tag.side, tag.turnCount));
    }
    return !!tag;
  }

  removeTagOnSide(tagType: ArenaTagType, side: ArenaTagSide, quiet: boolean = false): boolean {
    const tag = this.getTagOnSide(tagType, side);
    if (tag) {
      tag.onRemove(this, quiet);
      this.tags.splice(this.tags.indexOf(tag), 1);

      this.eventTarget.dispatchEvent(new TagRemovedEvent(tag.tagType, tag.side, tag.turnCount));
    }
    return !!tag;
  }


  removeAllTags(): void {
    while (this.tags.length) {
      this.tags[0].onRemove(this);
      this.eventTarget.dispatchEvent(new TagRemovedEvent(this.tags[0].tagType, this.tags[0].side, this.tags[0].turnCount));

      this.tags.splice(0, 1);
    }
  }

  preloadBgm(): void {
    this.scene.loadBgm(this.bgm);
  }

  getBgmLoopPoint(): number {
    switch (this.biomeType) {
    case Biome.TOWN:
      return 7.288;
    case Biome.PLAINS:
      return 7.693;
    case Biome.GRASS:
      return 1.995;
    case Biome.TALL_GRASS:
      return 9.608;
    case Biome.METROPOLIS:
      return 141.470;
    case Biome.FOREST:
      return 4.294;
    case Biome.SEA:
      return 1.672;
    case Biome.SWAMP:
      return 4.461;
    case Biome.BEACH:
      return 3.462;
    case Biome.LAKE:
      return 5.350;
    case Biome.SEABED:
      return 2.629;
    case Biome.MOUNTAIN:
      return 4.018;
    case Biome.BADLANDS:
      return 17.790;
    case Biome.CAVE:
      return 14.240;
    case Biome.DESERT:
      return 1.143;
    case Biome.ICE_CAVE:
      return 15.010;
    case Biome.MEADOW:
      return 3.891;
    case Biome.POWER_PLANT:
      return 2.810;
    case Biome.VOLCANO:
      return 5.116;
    case Biome.GRAVEYARD:
      return 3.232;
    case Biome.DOJO:
      return 6.205;
    case Biome.FACTORY:
      return 4.985;
    case Biome.RUINS:
      return 2.270;
    case Biome.WASTELAND:
      return 6.336;
    case Biome.ABYSS:
      return 5.130;
    case Biome.SPACE:
      return 21.347;
    case Biome.CONSTRUCTION_SITE:
      return 1.222;
    case Biome.JUNGLE:
      return 0.000;
    case Biome.FAIRY_CAVE:
      return 4.542;
    case Biome.TEMPLE:
      return 2.547;
    case Biome.ISLAND:
      return 2.751;
    case Biome.LABORATORY:
      return 114.862;
    case Biome.SLUM:
      return 1.221;
    case Biome.SNOWY_FOREST:
      return 3.047;
    }
  }
}

export function getBiomeKey(biome: Biome): string {
  return Biome[biome].toLowerCase();
}

export function getBiomeHasProps(biomeType: Biome): boolean {
  switch (biomeType) {
  case Biome.METROPOLIS:
  case Biome.BEACH:
  case Biome.LAKE:
  case Biome.SEABED:
  case Biome.MOUNTAIN:
  case Biome.BADLANDS:
  case Biome.CAVE:
  case Biome.DESERT:
  case Biome.ICE_CAVE:
  case Biome.MEADOW:
  case Biome.POWER_PLANT:
  case Biome.VOLCANO:
  case Biome.GRAVEYARD:
  case Biome.FACTORY:
  case Biome.RUINS:
  case Biome.WASTELAND:
  case Biome.ABYSS:
  case Biome.CONSTRUCTION_SITE:
  case Biome.JUNGLE:
  case Biome.FAIRY_CAVE:
  case Biome.TEMPLE:
  case Biome.SNOWY_FOREST:
  case Biome.ISLAND:
  case Biome.LABORATORY:
  case Biome.END:
    return true;
  }

  return false;
}

export class ArenaBase extends Phaser.GameObjects.Container {
  public player: boolean;
  public biome: Biome;
  public propValue: integer;
  public base: Phaser.GameObjects.Sprite;
  public props: Phaser.GameObjects.Sprite[];

  constructor(scene: BattleScene, player: boolean) {
    super(scene, 0, 0);

    this.player = player;

    this.base = scene.addFieldSprite(0, 0, "plains_a", null, 1);
    this.base.setOrigin(0, 0);

    this.props = !player ?
      new Array(3).fill(null).map(() => {
        const ret = scene.addFieldSprite(0, 0, "plains_b", null, 1);
        ret.setOrigin(0, 0);
        ret.setVisible(false);
        return ret;
      }) : [];
  }

  setBiome(biome: Biome, propValue?: integer): void {
    const hasProps = getBiomeHasProps(biome);
    const biomeKey = getBiomeKey(biome);
    const baseKey = `${biomeKey}_${this.player ? "a" : "b"}`;

    if (biome !== this.biome) {
      this.base.setTexture(baseKey);

      if (this.base.texture.frameTotal > 1) {
        const baseFrameNames = this.scene.anims.generateFrameNames(baseKey, { zeroPad: 4, suffix: ".png", start: 1, end: this.base.texture.frameTotal - 1 });
        if (!(this.scene.anims.exists(baseKey))) {
          this.scene.anims.create({
            key: baseKey,
            frames: baseFrameNames,
            frameRate: 12,
            repeat: -1
          });
        }
        this.base.play(baseKey);
      } else {
        this.base.stop();
      }

      this.add(this.base);
    }

    if (!this.player) {
      (this.scene as BattleScene).executeWithSeedOffset(() => {
        this.propValue = propValue === undefined
          ? hasProps ? Utils.randSeedInt(8) : 0
          : propValue;
        this.props.forEach((prop, p) => {
          const propKey = `${biomeKey}_b${hasProps ? `_${p + 1}` : ""}`;
          prop.setTexture(propKey);

          if (hasProps && prop.texture.frameTotal > 1) {
            const propFrameNames = this.scene.anims.generateFrameNames(propKey, { zeroPad: 4, suffix: ".png", start: 1, end: prop.texture.frameTotal - 1 });
            if (!(this.scene.anims.exists(propKey))) {
              this.scene.anims.create({
                key: propKey,
                frames: propFrameNames,
                frameRate: 12,
                repeat: -1
              });
            }
            prop.play(propKey);
          } else {
            prop.stop();
          }

          prop.setVisible(hasProps && !!(this.propValue & (1 << p)));
          this.add(prop);
        });
      }, (this.scene as BattleScene).currentBattle?.waveIndex || 0, (this.scene as BattleScene).waveSeed);
    }
  }
}<|MERGE_RESOLUTION|>--- conflicted
+++ resolved
@@ -7,13 +7,7 @@
 import { CommonAnim } from "../data/battle-anims";
 import { Type } from "../data/type";
 import Move from "../data/move";
-<<<<<<< HEAD
 import { ArenaTag, ArenaTagSide, ArenaTrapTag, getArenaTag } from "../data/arena-tag";
-import { ArenaTagType } from "../data/enums/arena-tag-type";
-import { TrainerType } from "../data/enums/trainer-type";
-=======
-import { ArenaTag, ArenaTagSide, getArenaTag } from "../data/arena-tag";
->>>>>>> 65f4933a
 import { BattlerIndex } from "../battle";
 import { Terrain, TerrainType } from "../data/terrain";
 import { PostTerrainChangeAbAttr, PostWeatherChangeAbAttr, applyPostTerrainChangeAbAttrs, applyPostWeatherChangeAbAttrs } from "../data/ability";
