// biome-ignore-start lint/correctness/noUnusedImports: TSDoc imports
import type { PositionalTag } from "#data/positional-tags/positional-tag";
// biome-ignore-end lint/correctness/noUnusedImports: TSDoc imports

import { applyAbAttrs } from "#abilities/apply-ab-attrs";
import { globalScene } from "#app/global-scene";
import Overrides from "#app/overrides";
import type { BiomeTierTrainerPools, PokemonPools } from "#balance/biomes";
import { BiomePoolTier, biomePokemonPools, biomeTrainerPools } from "#balance/biomes";
import type { ArenaTag, ArenaTagTypeMap } from "#data/arena-tag";
import { EntryHazardTag, getArenaTag } from "#data/arena-tag";
import { SpeciesFormChangeRevertWeatherFormTrigger, SpeciesFormChangeWeatherTrigger } from "#data/form-change-triggers";
import type { PokemonSpecies } from "#data/pokemon-species";
import { PositionalTagManager } from "#data/positional-tags/positional-tag-manager";
import { getTerrainClearMessage, getTerrainStartMessage, Terrain, TerrainType } from "#data/terrain";
import {
  getLegendaryWeatherContinuesMessage,
  getWeatherClearMessage,
  getWeatherStartMessage,
  Weather,
} from "#data/weather";
import { AbilityId } from "#enums/ability-id";
import { ArenaTagSide } from "#enums/arena-tag-side";
import type { ArenaTagType } from "#enums/arena-tag-type";
import type { BattlerIndex } from "#enums/battler-index";
import { BiomeId } from "#enums/biome-id";
import { CommonAnim } from "#enums/move-anims-common";
import type { MoveId } from "#enums/move-id";
import type { PokemonType } from "#enums/pokemon-type";
import { SpeciesId } from "#enums/species-id";
import { TimeOfDay } from "#enums/time-of-day";
import { TrainerType } from "#enums/trainer-type";
import { WeatherType } from "#enums/weather-type";
import { TagAddedEvent, TagRemovedEvent, TerrainChangedEvent, WeatherChangedEvent } from "#events/arena";
import type { Pokemon } from "#field/pokemon";
import { FieldEffectModifier } from "#modifiers/modifier";
import type { Move } from "#moves/move";
import type { AbstractConstructor } from "#types/type-helpers";
import { type Constructor, isNullOrUndefined, NumberHolder, randSeedInt } from "#utils/common";
import { getPokemonSpecies } from "#utils/pokemon-utils";

export class Arena {
  public biomeType: BiomeId;
  public weather: Weather | null;
  public terrain: Terrain | null;
  /** All currently-active {@linkcode ArenaTag}s on both sides of the field. */
  public tags: ArenaTag[] = [];
  /**
   * All currently-active {@linkcode PositionalTag}s on both sides of the field,
   * sorted by tag type.
   */
  public positionalTagManager: PositionalTagManager = new PositionalTagManager();

  public bgm: string;
  public ignoreAbilities: boolean;
  public ignoringEffectSource: BattlerIndex | null;
  public playerTerasUsed = 0;
  /**
   * Saves the number of times a party pokemon faints during a arena encounter.
   * {@linkcode globalScene.currentBattle.enemyFaints} is the corresponding faint counter for the enemy (this resets every wave).
   */
  public playerFaints: number;

  private lastTimeOfDay: TimeOfDay;

  private pokemonPool: PokemonPools;
  private trainerPool: BiomeTierTrainerPools;

  public readonly eventTarget: EventTarget = new EventTarget();

  constructor(biome: BiomeId, playerFaints = 0) {
    this.biomeType = biome;
    this.bgm = BiomeId[biome].toLowerCase();
    this.trainerPool = biomeTrainerPools[biome];
    this.updatePoolsForTimeOfDay();
    this.playerFaints = playerFaints;
  }

  init() {
    const biomeKey = getBiomeKey(this.biomeType);

    globalScene.arenaPlayer.setBiome(this.biomeType);
    globalScene.arenaPlayerTransition.setBiome(this.biomeType);
    globalScene.arenaEnemy.setBiome(this.biomeType);
    globalScene.arenaNextEnemy.setBiome(this.biomeType);
    globalScene.arenaBg.setTexture(`${biomeKey}_bg`);
    globalScene.arenaBgTransition.setTexture(`${biomeKey}_bg`);

    // Redo this on initialize because during save/load the current wave isn't always
    // set correctly during construction
    this.updatePoolsForTimeOfDay();
  }

  updatePoolsForTimeOfDay(): void {
    const timeOfDay = this.getTimeOfDay();
    if (timeOfDay !== this.lastTimeOfDay) {
      this.pokemonPool = {};
      for (const tier of Object.keys(biomePokemonPools[this.biomeType])) {
        this.pokemonPool[tier] = Object.assign([], biomePokemonPools[this.biomeType][tier][TimeOfDay.ALL]).concat(
          biomePokemonPools[this.biomeType][tier][timeOfDay],
        );
      }
      this.lastTimeOfDay = timeOfDay;
    }
  }

  randomSpecies(
    waveIndex: number,
    level: number,
    attempt?: number,
    luckValue?: number,
    isBoss?: boolean,
  ): PokemonSpecies {
    const overrideSpecies = globalScene.gameMode.getOverrideSpecies(waveIndex);
    if (overrideSpecies) {
      return overrideSpecies;
    }
    const isBossSpecies =
      !!globalScene.getEncounterBossSegments(waveIndex, level)
      && this.pokemonPool[BiomePoolTier.BOSS].length > 0
      && (this.biomeType !== BiomeId.END
        || globalScene.gameMode.isClassic
        || globalScene.gameMode.isWaveFinal(waveIndex));
    const randVal = isBossSpecies ? 64 : 512;
    // luck influences encounter rarity
    let luckModifier = 0;
    if (typeof luckValue !== "undefined") {
      luckModifier = luckValue * (isBossSpecies ? 0.5 : 2);
    }
    const tierValue = randSeedInt(randVal - luckModifier);
    let tier = !isBossSpecies
      ? tierValue >= 156
        ? BiomePoolTier.COMMON
        : tierValue >= 32
          ? BiomePoolTier.UNCOMMON
          : tierValue >= 6
            ? BiomePoolTier.RARE
            : tierValue >= 1
              ? BiomePoolTier.SUPER_RARE
              : BiomePoolTier.ULTRA_RARE
      : tierValue >= 20
        ? BiomePoolTier.BOSS
        : tierValue >= 6
          ? BiomePoolTier.BOSS_RARE
          : tierValue >= 1
            ? BiomePoolTier.BOSS_SUPER_RARE
            : BiomePoolTier.BOSS_ULTRA_RARE;
    console.log(BiomePoolTier[tier]);
    while (this.pokemonPool[tier]?.length === 0) {
      console.log(`Downgraded rarity tier from ${BiomePoolTier[tier]} to ${BiomePoolTier[tier - 1]}`);
      tier--;
    }
    const tierPool = this.pokemonPool[tier];
    let ret: PokemonSpecies;
    let regen = false;
    if (tierPool.length === 0) {
      ret = globalScene.randomSpecies(waveIndex, level);
    } else {
      // TODO: should this use `randSeedItem`?
      const entry = tierPool[randSeedInt(tierPool.length)];
      let species: SpeciesId;
      if (typeof entry === "number") {
        species = entry as SpeciesId;
      } else {
        const levelThresholds = Object.keys(entry);
        for (let l = levelThresholds.length - 1; l >= 0; l--) {
          const levelThreshold = Number.parseInt(levelThresholds[l]);
          if (level >= levelThreshold) {
            const speciesIds = entry[levelThreshold];
            if (speciesIds.length > 1) {
              // TODO: should this use `randSeedItem`?
              species = speciesIds[randSeedInt(speciesIds.length)];
            } else {
              species = speciesIds[0];
            }
            break;
          }
        }
      }

      ret = getPokemonSpecies(species!);

      if (ret.subLegendary || ret.legendary || ret.mythical) {
        const waveDifficulty = globalScene.gameMode.getWaveForDifficulty(waveIndex);
        if (ret.baseTotal >= 660) {
          regen = waveDifficulty < 80; // Wave 50+ in daily (however, max Daily wave is 50 currently so not possible)
        } else {
          regen = waveDifficulty < 55; // Wave 25+ in daily
        }
      }
    }

    if (regen && (attempt || 0) < 10) {
      console.log("Incompatible level: regenerating...");
      return this.randomSpecies(waveIndex, level, (attempt || 0) + 1);
    }

    const newSpeciesId = ret.getWildSpeciesForLevel(level, true, isBoss ?? isBossSpecies, globalScene.gameMode);
    if (newSpeciesId !== ret.speciesId) {
      console.log("Replaced", SpeciesId[ret.speciesId], "with", SpeciesId[newSpeciesId]);
      ret = getPokemonSpecies(newSpeciesId);
    }
    return ret;
  }

  randomTrainerType(waveIndex: number, isBoss = false): TrainerType {
    const isTrainerBoss =
      this.trainerPool[BiomePoolTier.BOSS].length > 0
      && (globalScene.gameMode.isTrainerBoss(waveIndex, this.biomeType, globalScene.offsetGym) || isBoss);
    console.log(isBoss, this.trainerPool);
    const tierValue = randSeedInt(!isTrainerBoss ? 512 : 64);
    let tier = !isTrainerBoss
      ? tierValue >= 156
        ? BiomePoolTier.COMMON
        : tierValue >= 32
          ? BiomePoolTier.UNCOMMON
          : tierValue >= 6
            ? BiomePoolTier.RARE
            : tierValue >= 1
              ? BiomePoolTier.SUPER_RARE
              : BiomePoolTier.ULTRA_RARE
      : tierValue >= 20
        ? BiomePoolTier.BOSS
        : tierValue >= 6
          ? BiomePoolTier.BOSS_RARE
          : tierValue >= 1
            ? BiomePoolTier.BOSS_SUPER_RARE
            : BiomePoolTier.BOSS_ULTRA_RARE;
    console.log(BiomePoolTier[tier]);
    while (tier && this.trainerPool[tier].length === 0) {
      console.log(`Downgraded trainer rarity tier from ${BiomePoolTier[tier]} to ${BiomePoolTier[tier - 1]}`);
      tier--;
    }
    const tierPool = this.trainerPool[tier] || [];
    return tierPool.length === 0 ? TrainerType.BREEDER : tierPool[randSeedInt(tierPool.length)];
  }

  getSpeciesFormIndex(species: PokemonSpecies): number {
    switch (species.speciesId) {
      case SpeciesId.BURMY:
      case SpeciesId.WORMADAM:
        switch (this.biomeType) {
          case BiomeId.BEACH:
            return 1;
          case BiomeId.SLUM:
            return 2;
        }
        break;
      case SpeciesId.ROTOM:
        switch (this.biomeType) {
          case BiomeId.VOLCANO:
            return 1;
          case BiomeId.SEA:
            return 2;
          case BiomeId.ICE_CAVE:
            return 3;
          case BiomeId.MOUNTAIN:
            return 4;
          case BiomeId.TALL_GRASS:
            return 5;
        }
        break;
      case SpeciesId.LYCANROC: {
        const timeOfDay = this.getTimeOfDay();
        switch (timeOfDay) {
          case TimeOfDay.DAY:
          case TimeOfDay.DAWN:
            return 0;
          case TimeOfDay.DUSK:
            return 2;
          case TimeOfDay.NIGHT:
            return 1;
        }
        break;
      }
    }

    return 0;
  }

  getBgTerrainColorRatioForBiome(): number {
    switch (this.biomeType) {
      case BiomeId.SPACE:
        return 1;
      case BiomeId.END:
        return 0;
    }

    return 131 / 180;
  }

  /**
   * Sets weather to the override specified in overrides.ts
   * @param weather new {@linkcode WeatherType} to set
   * @returns true to force trySetWeather to return true
   */
  trySetWeatherOverride(weather: WeatherType): boolean {
    this.weather = new Weather(weather, 0);
    globalScene.phaseManager.unshiftNew("CommonAnimPhase", undefined, undefined, CommonAnim.SUNNY + (weather - 1));
    globalScene.phaseManager.queueMessage(getWeatherStartMessage(weather)!); // TODO: is this bang correct?
    return true;
  }

  /** Returns weather or not the weather can be changed to {@linkcode weather} */
  canSetWeather(weather: WeatherType): boolean {
    return !(this.weather?.weatherType === (weather || undefined));
  }

  /**
   * Attempts to set a new weather to the battle
   * @param weather {@linkcode WeatherType} new {@linkcode WeatherType} to set
   * @param user {@linkcode Pokemon} that caused the weather effect
   * @returns true if new weather set, false if no weather provided or attempting to set the same weather as currently in use
   */
  trySetWeather(weather: WeatherType, user?: Pokemon): boolean {
    if (Overrides.WEATHER_OVERRIDE) {
      return this.trySetWeatherOverride(Overrides.WEATHER_OVERRIDE);
    }

    if (!this.canSetWeather(weather)) {
      return false;
    }

    const oldWeatherType = this.weather?.weatherType || WeatherType.NONE;

    if (
      this.weather?.isImmutable()
      && ![WeatherType.HARSH_SUN, WeatherType.HEAVY_RAIN, WeatherType.STRONG_WINDS, WeatherType.NONE].includes(weather)
    ) {
      globalScene.phaseManager.unshiftNew(
        "CommonAnimPhase",
        undefined,
        undefined,
        CommonAnim.SUNNY + (oldWeatherType - 1),
      );
      globalScene.phaseManager.queueMessage(getLegendaryWeatherContinuesMessage(oldWeatherType)!);
      return false;
    }

    const weatherDuration = new NumberHolder(0);

    if (!isNullOrUndefined(user)) {
      weatherDuration.value = 5;
      globalScene.applyModifier(FieldEffectModifier, user.isPlayer(), user, weatherDuration);
    }

    this.weather = weather ? new Weather(weather, weatherDuration.value) : null;
    this.eventTarget.dispatchEvent(
      new WeatherChangedEvent(oldWeatherType, this.weather?.weatherType!, this.weather?.turnsLeft!),
    ); // TODO: is this bang correct?

    if (this.weather) {
      globalScene.phaseManager.unshiftNew("CommonAnimPhase", undefined, undefined, CommonAnim.SUNNY + (weather - 1));
      globalScene.phaseManager.queueMessage(getWeatherStartMessage(weather)!); // TODO: is this bang correct?
    } else {
      globalScene.phaseManager.queueMessage(getWeatherClearMessage(oldWeatherType)!); // TODO: is this bang correct?
    }

    globalScene
      .getField(true)
      .filter(p => p.isOnField())
      .map(pokemon => {
        pokemon.findAndRemoveTags(
          t => "weatherTypes" in t && !(t.weatherTypes as WeatherType[]).find(t => t === weather),
        );
        applyAbAttrs("PostWeatherChangeAbAttr", { pokemon, weather });
      });

    return true;
  }

  /**
   * Function to trigger all weather based form changes
   */
  triggerWeatherBasedFormChanges(): void {
    globalScene.getField(true).forEach(p => {
      const isCastformWithForecast = p.hasAbility(AbilityId.FORECAST) && p.species.speciesId === SpeciesId.CASTFORM;
      const isCherrimWithFlowerGift = p.hasAbility(AbilityId.FLOWER_GIFT) && p.species.speciesId === SpeciesId.CHERRIM;

      if (isCastformWithForecast || isCherrimWithFlowerGift) {
        globalScene.triggerPokemonFormChange(p, SpeciesFormChangeWeatherTrigger);
      }
    });
  }

  /**
   * Function to trigger all weather based form changes back into their normal forms
   */
  triggerWeatherBasedFormChangesToNormal(): void {
    globalScene.getField(true).forEach(p => {
      const isCastformWithForecast =
        p.hasAbility(AbilityId.FORECAST, false, true) && p.species.speciesId === SpeciesId.CASTFORM;
      const isCherrimWithFlowerGift =
        p.hasAbility(AbilityId.FLOWER_GIFT, false, true) && p.species.speciesId === SpeciesId.CHERRIM;

      if (isCastformWithForecast || isCherrimWithFlowerGift) {
        return globalScene.triggerPokemonFormChange(p, SpeciesFormChangeRevertWeatherFormTrigger);
      }
    });
  }

  /** Returns whether or not the terrain can be set to {@linkcode terrain} */
  canSetTerrain(terrain: TerrainType): boolean {
    return !(this.terrain?.terrainType === (terrain || undefined));
  }

  /**
   * Attempts to set a new terrain effect to the battle
   * @param terrain {@linkcode TerrainType} new {@linkcode TerrainType} to set
   * @param ignoreAnim boolean if the terrain animation should be ignored
   * @param user {@linkcode Pokemon} that caused the terrain effect
   * @returns true if new terrain set, false if no terrain provided or attempting to set the same terrain as currently in use
   */
  trySetTerrain(terrain: TerrainType, ignoreAnim = false, user?: Pokemon): boolean {
    if (!this.canSetTerrain(terrain)) {
      return false;
    }

    const oldTerrainType = this.terrain?.terrainType || TerrainType.NONE;

    const terrainDuration = new NumberHolder(0);

    if (!isNullOrUndefined(user)) {
      terrainDuration.value = 5;
      globalScene.applyModifier(FieldEffectModifier, user.isPlayer(), user, terrainDuration);
    }

    this.terrain = terrain ? new Terrain(terrain, terrainDuration.value) : null;

    this.eventTarget.dispatchEvent(
      new TerrainChangedEvent(oldTerrainType, this.terrain?.terrainType!, this.terrain?.turnsLeft!),
    ); // TODO: are those bangs correct?

    if (this.terrain) {
      if (!ignoreAnim) {
        globalScene.phaseManager.unshiftNew(
          "CommonAnimPhase",
          undefined,
          undefined,
          CommonAnim.MISTY_TERRAIN + (terrain - 1),
        );
      }
      globalScene.phaseManager.queueMessage(getTerrainStartMessage(terrain));
    } else {
      globalScene.phaseManager.queueMessage(getTerrainClearMessage(oldTerrainType));
    }

    globalScene
      .getField(true)
      .filter(p => p.isOnField())
      .map(pokemon => {
        pokemon.findAndRemoveTags(
          t => "terrainTypes" in t && !(t.terrainTypes as TerrainType[]).find(t => t === terrain),
        );
        applyAbAttrs("PostTerrainChangeAbAttr", { pokemon, terrain });
        applyAbAttrs("TerrainEventTypeChangeAbAttr", { pokemon });
      });

    return true;
  }

  public isMoveWeatherCancelled(user: Pokemon, move: Move): boolean {
    return !!this.weather && !this.weather.isEffectSuppressed() && this.weather.isMoveWeatherCancelled(user, move);
  }

  public isMoveTerrainCancelled(user: Pokemon, targets: BattlerIndex[], move: Move): boolean {
    return !!this.terrain && this.terrain.isMoveTerrainCancelled(user, targets, move);
  }

  public getWeatherType(): WeatherType {
    return this.weather?.weatherType ?? WeatherType.NONE;
  }

  public getTerrainType(): TerrainType {
    return this.terrain?.terrainType ?? TerrainType.NONE;
  }

  getAttackTypeMultiplier(attackType: PokemonType, grounded: boolean): number {
    let weatherMultiplier = 1;
    if (this.weather && !this.weather.isEffectSuppressed()) {
      weatherMultiplier = this.weather.getAttackTypeMultiplier(attackType);
    }

    let terrainMultiplier = 1;
    if (this.terrain && grounded) {
      terrainMultiplier = this.terrain.getAttackTypeMultiplier(attackType);
    }

    return weatherMultiplier * terrainMultiplier;
  }

  /**
   * Gets the denominator for the chance for a trainer spawn
   * @returns n where 1/n is the chance of a trainer battle
   */
  getTrainerChance(): number {
    switch (this.biomeType) {
      case BiomeId.METROPOLIS:
      case BiomeId.DOJO:
        return 4;
      case BiomeId.PLAINS:
      case BiomeId.GRASS:
      case BiomeId.BEACH:
      case BiomeId.LAKE:
      case BiomeId.CAVE:
      case BiomeId.DESERT:
      case BiomeId.CONSTRUCTION_SITE:
      case BiomeId.SLUM:
        return 6;
      case BiomeId.TALL_GRASS:
      case BiomeId.FOREST:
      case BiomeId.SWAMP:
      case BiomeId.MOUNTAIN:
      case BiomeId.BADLANDS:
      case BiomeId.MEADOW:
      case BiomeId.POWER_PLANT:
      case BiomeId.FACTORY:
      case BiomeId.SNOWY_FOREST:
        return 8;
      case BiomeId.SEA:
      case BiomeId.ICE_CAVE:
      case BiomeId.VOLCANO:
      case BiomeId.GRAVEYARD:
      case BiomeId.RUINS:
      case BiomeId.WASTELAND:
      case BiomeId.JUNGLE:
      case BiomeId.FAIRY_CAVE:
      case BiomeId.ISLAND:
        return 12;
      case BiomeId.ABYSS:
      case BiomeId.SPACE:
      case BiomeId.TEMPLE:
      case BiomeId.LABORATORY:
        return 16;
      default:
        return 0;
    }
  }

  getTimeOfDay(): TimeOfDay {
    switch (this.biomeType) {
      case BiomeId.ABYSS:
        return TimeOfDay.NIGHT;
    }

    const waveCycle = ((globalScene.currentBattle?.waveIndex || 0) + globalScene.waveCycleOffset) % 40;

    if (waveCycle < 15) {
      return TimeOfDay.DAY;
    }

    if (waveCycle < 20) {
      return TimeOfDay.DUSK;
    }

    if (waveCycle < 35) {
      return TimeOfDay.NIGHT;
    }

    return TimeOfDay.DAWN;
  }

  isOutside(): boolean {
    switch (this.biomeType) {
      case BiomeId.SEABED:
      case BiomeId.CAVE:
      case BiomeId.ICE_CAVE:
      case BiomeId.POWER_PLANT:
      case BiomeId.DOJO:
      case BiomeId.FACTORY:
      case BiomeId.ABYSS:
      case BiomeId.FAIRY_CAVE:
      case BiomeId.TEMPLE:
      case BiomeId.LABORATORY:
        return false;
      default:
        return true;
    }
  }

  overrideTint(): [number, number, number] {
    switch (Overrides.ARENA_TINT_OVERRIDE) {
      case TimeOfDay.DUSK:
        return [98, 48, 73].map(c => Math.round((c + 128) / 2)) as [number, number, number];
      case TimeOfDay.NIGHT:
        return [64, 64, 64];
      case TimeOfDay.DAWN:
      case TimeOfDay.DAY:
      default:
        return [128, 128, 128];
    }
  }

  getDayTint(): [number, number, number] {
    if (Overrides.ARENA_TINT_OVERRIDE !== null) {
      return this.overrideTint();
    }
    switch (this.biomeType) {
      case BiomeId.ABYSS:
        return [64, 64, 64];
      default:
        return [128, 128, 128];
    }
  }

  getDuskTint(): [number, number, number] {
    if (Overrides.ARENA_TINT_OVERRIDE) {
      return this.overrideTint();
    }
    if (!this.isOutside()) {
      return [0, 0, 0];
    }

    switch (this.biomeType) {
      default:
        return [98, 48, 73].map(c => Math.round((c + 128) / 2)) as [number, number, number];
    }
  }

  getNightTint(): [number, number, number] {
    if (Overrides.ARENA_TINT_OVERRIDE) {
      return this.overrideTint();
    }
    switch (this.biomeType) {
      case BiomeId.ABYSS:
      case BiomeId.SPACE:
      case BiomeId.END:
        return this.getDayTint();
    }

    if (!this.isOutside()) {
      return [64, 64, 64];
    }

    switch (this.biomeType) {
      default:
        return [48, 48, 98];
    }
  }

  setIgnoreAbilities(ignoreAbilities: boolean, ignoringEffectSource: BattlerIndex | null = null): void {
    this.ignoreAbilities = ignoreAbilities;
    this.ignoringEffectSource = ignoreAbilities ? ignoringEffectSource : null;
  }

  /**
   * Applies each `ArenaTag` in this Arena, based on which side (self, enemy, or both) is passed in as a parameter
   * @param tagType - A constructor of an ArenaTag to filter tags by
   * @param side - The {@linkcode ArenaTagSide} dictating which side's arena tags to apply
   * @param args - Parameters for the tag
   * @privateRemarks
   * If you get errors mentioning incompatibility with overload signatures, review the arguments being passed
   * to ensure they are correct for the tag being used.
   */
  applyTagsForSide<T extends ArenaTag>(
    tagType: Constructor<T> | AbstractConstructor<T>,
    side: ArenaTagSide,
    ...args: Parameters<T["apply"]>
  ): void;
  /**
   * Applies each `ArenaTag` in this Arena, based on which side (self, enemy, or both) is passed in as a parameter
   * @param tagType - The {@linkcode ArenaTagType} of the desired tag
   * @param side - The {@linkcode ArenaTagSide} dictating which side's arena tags to apply
   * @param args - Parameters for the tag
   */
  applyTagsForSide<T extends ArenaTagType>(
    tagType: T,
    side: ArenaTagSide,
    ...args: Parameters<ArenaTagTypeMap[T]["apply"]>
  ): void;
  applyTagsForSide<T extends ArenaTag>(
    tagType: T["tagType"] | Constructor<T> | AbstractConstructor<ArenaTag>,
    side: ArenaTagSide,
    ...args: Parameters<T["apply"]>
  ): void {
    let tags =
      typeof tagType === "string"
        ? this.tags.filter(t => t.tagType === tagType)
        : this.tags.filter(t => t instanceof tagType);
    if (side !== ArenaTagSide.BOTH) {
      tags = tags.filter(t => t.side === side);
    }
    tags.forEach(t => t.apply(...args));
  }

  /**
   * Applies the specified tag to both sides (ie: both user and trainer's tag that match the Tag specified)
   * by calling {@linkcode applyTagsForSide()}
   * @param tagType - The {@linkcode ArenaTagType} of the desired tag
   * @param args - Parameters for the tag
   */
  applyTags<T extends ArenaTagType>(tagType: T, ...args: Parameters<ArenaTagTypeMap[T]["apply"]>): void;
  /**
   * Applies the specified tag to both sides (ie: both user and trainer's tag that match the Tag specified)
   * by calling {@linkcode applyTagsForSide()}
   * @param tagType - A constructor of an ArenaTag to filter tags by
   * @param args - Parameters for the tag
   */
  applyTags<T extends ArenaTag>(
    tagType: Constructor<T> | AbstractConstructor<T>,
    ...args: Parameters<T["apply"]>
  ): void;
  applyTags<T extends ArenaTag>(
    tagType: T["tagType"] | Constructor<T> | AbstractConstructor<ArenaTag>,
    ...args: Parameters<T["apply"]>
  ) {
    // @ts-expect-error - Overload resolution
    this.applyTagsForSide(tagType, ArenaTagSide.BOTH, ...args);
  }

  /**
   * Add a new {@linkcode ArenaTag} to the arena, triggering overlap effects on existing tags as applicable.
   * @param tagType - The {@linkcode ArenaTagType} of the tag to add.
   * @param turnCount - The number of turns the newly-added tag should last.
   * @param sourceId - The {@linkcode Pokemon.id | PID} of the Pokemon creating the tag.
   * @param sourceMove - The {@linkcode MoveId} of the move creating the tag, or `undefined` if not from a move.
   * @param side - The {@linkcode ArenaTagSide}(s) to which the tag should apply; default `ArenaTagSide.BOTH`.
   * @param quiet - Whether to suppress messages produced by tag addition; default `false`.
   * @returns `true` if the tag was successfully added without overlapping.
  // TODO: Do we need the return value here? literally nothing uses it
   */
  addTag(
    tagType: ArenaTagType,
    turnCount: number,
    sourceMove: MoveId | undefined,
    sourceId: number,
    side: ArenaTagSide = ArenaTagSide.BOTH,
    quiet = false,
  ): boolean {
    const existingTag = this.getTagOnSide(tagType, side);
    if (existingTag) {
      existingTag.onOverlap(globalScene.getPokemonById(sourceId));

      if (existingTag instanceof EntryHazardTag) {
        const { tagType, side, turnCount, layers, maxLayers } = existingTag;
        this.eventTarget.dispatchEvent(new TagAddedEvent(tagType, side, turnCount, layers, maxLayers));
      }

      return false;
    }

    // creates a new tag object
    const newTag = getArenaTag(tagType, turnCount || 0, sourceMove, sourceId, side);
    if (newTag) {
      newTag.onAdd(quiet);
      this.tags.push(newTag);

      const { layers = 0, maxLayers = 0 } = newTag instanceof EntryHazardTag ? newTag : {};

      this.eventTarget.dispatchEvent(
        new TagAddedEvent(newTag.tagType, newTag.side, newTag.turnCount, layers, maxLayers),
      );
    }

    return true;
  }

  /**
   * Attempt to get a tag from the Arena via {@linkcode getTagOnSide} that applies to both sides
   * @param tagType - The {@linkcode ArenaTagType} to retrieve
   * @returns The existing {@linkcode ArenaTag}, or `undefined` if not present.
   * @overload
   */
  getTag(tagType: ArenaTagType): ArenaTag | undefined;
  /**
   * Attempt to get a tag from the Arena via {@linkcode getTagOnSide} that applies to both sides
   * @param tagType - The constructor of the {@linkcode ArenaTag} to retrieve
   * @returns The existing {@linkcode ArenaTag}, or `undefined` if not present.
   * @overload
   */
  getTag<T extends ArenaTag>(tagType: Constructor<T> | AbstractConstructor<T>): T | undefined;
  getTag(tagType: ArenaTagType | Constructor<ArenaTag> | AbstractConstructor<ArenaTag>): ArenaTag | undefined {
    return this.getTagOnSide(tagType, ArenaTagSide.BOTH);
  }

  hasTag(tagType: ArenaTagType): boolean {
    return !!this.getTag(tagType);
  }

  /**
   * Attempts to get a tag from the Arena from a specific side (the tag passed in has to either apply to both sides, or the specific side only)
   *
   * eg: `MIST` only applies to the user's side, while `MUD_SPORT` applies to both user and enemy side
   * @param tagType The {@linkcode ArenaTagType} or {@linkcode ArenaTag} to get
   * @param side The {@linkcode ArenaTagSide} to look at
   * @returns either the {@linkcode ArenaTag}, or `undefined` if it isn't there
   */
  getTagOnSide(
    tagType: ArenaTagType | Constructor<ArenaTag> | AbstractConstructor<ArenaTag>,
    side: ArenaTagSide,
  ): ArenaTag | undefined {
    return typeof tagType === "string"
      ? this.tags.find(
          t => t.tagType === tagType && (side === ArenaTagSide.BOTH || t.side === ArenaTagSide.BOTH || t.side === side),
        )
      : this.tags.find(
          t => t instanceof tagType && (side === ArenaTagSide.BOTH || t.side === ArenaTagSide.BOTH || t.side === side),
        );
  }

  // TODO: Add an overload similar to `Array.prototype.find` if the predicate func is of the form
  // `(x): x is T`

  /**
   * Uses {@linkcode findTagsOnSide} to filter (using the parameter function) for specific tags that apply to both sides
   * @param tagPredicate a function mapping {@linkcode ArenaTag}s to `boolean`s
   * @returns array of {@linkcode ArenaTag}s from which the Arena's tags return true and apply to both sides
   */
  findTags(tagPredicate: (t: ArenaTag) => boolean): ArenaTag[] {
    return this.findTagsOnSide(tagPredicate, ArenaTagSide.BOTH);
  }

  /**
   * Returns specific tags from the arena that pass the `tagPredicate` function passed in as a parameter, and apply to the given side
   * @param tagPredicate a function mapping {@linkcode ArenaTag}s to `boolean`s
   * @param side The {@linkcode ArenaTagSide} to look at
   * @returns array of {@linkcode ArenaTag}s from which the Arena's tags return `true` and apply to the given side
   */
  findTagsOnSide(tagPredicate: (t: ArenaTag) => boolean, side: ArenaTagSide): ArenaTag[] {
    return this.tags.filter(
      t => tagPredicate(t) && (side === ArenaTagSide.BOTH || t.side === ArenaTagSide.BOTH || t.side === side),
    );
  }

  lapseTags(): void {
    this.tags
      .filter(t => !t.lapse())
      .forEach(t => {
        t.onRemove();
        this.tags.splice(this.tags.indexOf(t), 1);

        this.eventTarget.dispatchEvent(new TagRemovedEvent(t.tagType, t.side, t.turnCount));
      });
  }

  removeTag(tagType: ArenaTagType): boolean {
    const tags = this.tags;
    const tag = tags.find(t => t.tagType === tagType);
    if (tag) {
      tag.onRemove();
      tags.splice(tags.indexOf(tag), 1);

      this.eventTarget.dispatchEvent(new TagRemovedEvent(tag.tagType, tag.side, tag.turnCount));
    }
    return !!tag;
  }

  removeTagOnSide(tagType: ArenaTagType, side: ArenaTagSide, quiet = false): boolean {
    const tag = this.getTagOnSide(tagType, side);
    if (tag) {
      tag.onRemove(quiet);
      this.tags.splice(this.tags.indexOf(tag), 1);

      this.eventTarget.dispatchEvent(new TagRemovedEvent(tag.tagType, tag.side, tag.turnCount));
    }
    return !!tag;
  }

  removeAllTags(): void {
<<<<<<< HEAD
    while (this.tags.length) {
      this.tags[0].onRemove();
=======
    while (this.tags.length > 0) {
      this.tags[0].onRemove(this);
>>>>>>> acb15221
      this.eventTarget.dispatchEvent(
        new TagRemovedEvent(this.tags[0].tagType, this.tags[0].side, this.tags[0].turnCount),
      );

      this.tags.splice(0, 1);
    }
  }

  /**
   * Clears weather, terrain and arena tags when entering new biome or trainer battle.
   */
  resetArenaEffects(): void {
    // Don't reset weather if a Biome's permanent weather is active
    if (this.weather?.turnsLeft !== 0) {
      this.trySetWeather(WeatherType.NONE);
    }
    this.trySetTerrain(TerrainType.NONE, true);
    this.resetPlayerFaintCount();
    this.removeAllTags();
  }

  preloadBgm(): void {
    globalScene.loadBgm(this.bgm);
  }

  /** The loop point of any given biome track, read as seconds and milliseconds. */
  getBgmLoopPoint(): number {
    switch (this.biomeType) {
      case BiomeId.TOWN:
        return 7.288;
      case BiomeId.PLAINS:
        return 17.485;
      case BiomeId.GRASS:
        return 1.995;
      case BiomeId.TALL_GRASS:
        return 9.608;
      case BiomeId.METROPOLIS:
        return 141.47;
      case BiomeId.FOREST:
        return 0.341;
      case BiomeId.SEA:
        return 0.024;
      case BiomeId.SWAMP:
        return 4.461;
      case BiomeId.BEACH:
        return 3.462;
      case BiomeId.LAKE:
        return 7.215;
      case BiomeId.SEABED:
        return 2.6;
      case BiomeId.MOUNTAIN:
        return 4.018;
      case BiomeId.BADLANDS:
        return 17.79;
      case BiomeId.CAVE:
        return 14.24;
      case BiomeId.DESERT:
        return 9.02;
      case BiomeId.ICE_CAVE:
        return 0.0;
      case BiomeId.MEADOW:
        return 3.891;
      case BiomeId.POWER_PLANT:
        return 9.447;
      case BiomeId.VOLCANO:
        return 17.637;
      case BiomeId.GRAVEYARD:
        return 13.711;
      case BiomeId.DOJO:
        return 6.205;
      case BiomeId.FACTORY:
        return 4.985;
      case BiomeId.RUINS:
        return 0.0;
      case BiomeId.WASTELAND:
        return 6.024;
      case BiomeId.ABYSS:
        return 20.113;
      case BiomeId.SPACE:
        return 20.036;
      case BiomeId.CONSTRUCTION_SITE:
        return 1.222;
      case BiomeId.JUNGLE:
        return 0.0;
      case BiomeId.FAIRY_CAVE:
        return 0.0;
      case BiomeId.TEMPLE:
        return 2.547;
      case BiomeId.ISLAND:
        return 2.751;
      case BiomeId.LABORATORY:
        return 114.862;
      case BiomeId.SLUM:
        return 0.0;
      case BiomeId.SNOWY_FOREST:
        return 3.047;
      case BiomeId.END:
        return 17.153;
      default:
        console.warn(`missing bgm loop-point for biome "${BiomeId[this.biomeType]}" (=${this.biomeType})`);
        return 0;
    }
  }

  resetPlayerFaintCount(): void {
    this.playerFaints = 0;
  }
}

export function getBiomeKey(biome: BiomeId): string {
  return BiomeId[biome].toLowerCase();
}

export function getBiomeHasProps(biomeType: BiomeId): boolean {
  switch (biomeType) {
    case BiomeId.PLAINS:
    case BiomeId.METROPOLIS:
    case BiomeId.BEACH:
    case BiomeId.LAKE:
    case BiomeId.SEABED:
    case BiomeId.MOUNTAIN:
    case BiomeId.BADLANDS:
    case BiomeId.CAVE:
    case BiomeId.DESERT:
    case BiomeId.ICE_CAVE:
    case BiomeId.MEADOW:
    case BiomeId.POWER_PLANT:
    case BiomeId.VOLCANO:
    case BiomeId.GRAVEYARD:
    case BiomeId.FACTORY:
    case BiomeId.RUINS:
    case BiomeId.WASTELAND:
    case BiomeId.ABYSS:
    case BiomeId.CONSTRUCTION_SITE:
    case BiomeId.JUNGLE:
    case BiomeId.FAIRY_CAVE:
    case BiomeId.TEMPLE:
    case BiomeId.SNOWY_FOREST:
    case BiomeId.ISLAND:
    case BiomeId.LABORATORY:
    case BiomeId.END:
      return true;
  }

  return false;
}

export class ArenaBase extends Phaser.GameObjects.Container {
  public player: boolean;
  public biome: BiomeId;
  public propValue: number;
  public base: Phaser.GameObjects.Sprite;
  public props: Phaser.GameObjects.Sprite[];

  constructor(player: boolean) {
    super(globalScene, 0, 0);

    this.player = player;

    this.base = globalScene.addFieldSprite(0, 0, "plains_a", undefined, 1);
    this.base.setOrigin(0, 0);

    this.props = [];
    if (!player) {
      for (let i = 0; i < 3; i++) {
        const ret = globalScene.addFieldSprite(0, 0, "plains_b", undefined, 1);
        ret.setOrigin(0, 0);
        ret.setVisible(false);
        this.props.push(ret);
      }
    }
  }

  setBiome(biome: BiomeId, propValue?: number): void {
    const hasProps = getBiomeHasProps(biome);
    const biomeKey = getBiomeKey(biome);
    const baseKey = `${biomeKey}_${this.player ? "a" : "b"}`;

    if (biome !== this.biome) {
      this.base.setTexture(baseKey);

      if (this.base.texture.frameTotal > 1) {
        const baseFrameNames = globalScene.anims.generateFrameNames(baseKey, {
          zeroPad: 4,
          suffix: ".png",
          start: 1,
          end: this.base.texture.frameTotal - 1,
        });
        if (!globalScene.anims.exists(baseKey)) {
          globalScene.anims.create({
            key: baseKey,
            frames: baseFrameNames,
            frameRate: 12,
            repeat: -1,
          });
        }
        this.base.play(baseKey);
      } else {
        this.base.stop();
      }

      this.add(this.base);
    }

    if (!this.player) {
      globalScene.executeWithSeedOffset(
        () => {
          this.propValue = propValue === undefined ? (hasProps ? randSeedInt(8) : 0) : propValue;
          this.props.forEach((prop, p) => {
            const propKey = `${biomeKey}_b${hasProps ? `_${p + 1}` : ""}`;
            prop.setTexture(propKey);

            if (hasProps && prop.texture.frameTotal > 1) {
              const propFrameNames = globalScene.anims.generateFrameNames(propKey, {
                zeroPad: 4,
                suffix: ".png",
                start: 1,
                end: prop.texture.frameTotal - 1,
              });
              if (!globalScene.anims.exists(propKey)) {
                globalScene.anims.create({
                  key: propKey,
                  frames: propFrameNames,
                  frameRate: 12,
                  repeat: -1,
                });
              }
              prop.play(propKey);
            } else {
              prop.stop();
            }

            prop.setVisible(hasProps && !!(this.propValue & (1 << p)));
            this.add(prop);
          });
        },
        globalScene.currentBattle?.waveIndex || 0,
        globalScene.waveSeed,
      );
    }
  }
}<|MERGE_RESOLUTION|>--- conflicted
+++ resolved
@@ -857,13 +857,8 @@
   }
 
   removeAllTags(): void {
-<<<<<<< HEAD
     while (this.tags.length) {
       this.tags[0].onRemove();
-=======
-    while (this.tags.length > 0) {
-      this.tags[0].onRemove(this);
->>>>>>> acb15221
       this.eventTarget.dispatchEvent(
         new TagRemovedEvent(this.tags[0].tagType, this.tags[0].side, this.tags[0].turnCount),
       );
