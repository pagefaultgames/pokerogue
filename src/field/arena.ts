import BattleScene from "../battle-scene";
import { BiomePoolTier, PokemonPools, BiomeTierTrainerPools, biomePokemonPools, biomeTrainerPools } from "../data/biomes";
import { Constructor } from "#app/utils";
import * as Utils from "../utils";
import PokemonSpecies, { getPokemonSpecies } from "../data/pokemon-species";
import { Weather, WeatherType, getTerrainClearMessage, getTerrainStartMessage, getWeatherClearMessage, getWeatherStartMessage } from "../data/weather";
import { CommonAnimPhase } from "../phases";
import { CommonAnim } from "../data/battle-anims";
import { Type } from "../data/type";
import Move from "../data/move";
import { ArenaTag, ArenaTagSide, ArenaTrapTag, getArenaTag } from "../data/arena-tag";
import { BattlerIndex } from "../battle";
import { Terrain, TerrainType } from "../data/terrain";
import { PostTerrainChangeAbAttr, PostWeatherChangeAbAttr, applyPostTerrainChangeAbAttrs, applyPostWeatherChangeAbAttrs } from "../data/ability";
import Pokemon from "./pokemon";
import Overrides from "#app/overrides";
import { WeatherChangedEvent, TerrainChangedEvent, TagAddedEvent, TagRemovedEvent } from "../events/arena";
import { ArenaTagType } from "#enums/arena-tag-type";
import { Biome } from "#enums/biome";
import { Moves } from "#enums/moves";
import { Species } from "#enums/species";
import { TimeOfDay } from "#enums/time-of-day";
import { TrainerType } from "#enums/trainer-type";

export class Arena {
  public scene: BattleScene;
  public biomeType: Biome;
  public weather: Weather;
  public terrain: Terrain;
  public tags: ArenaTag[];
  public bgm: string;
  public ignoreAbilities: boolean;

  private lastTimeOfDay: TimeOfDay;

  private pokemonPool: PokemonPools;
  private trainerPool: BiomeTierTrainerPools;

  public readonly eventTarget: EventTarget = new EventTarget();

  constructor(scene: BattleScene, biome: Biome, bgm: string) {
    this.scene = scene;
    this.biomeType = biome;
    this.tags = [];
    this.bgm = bgm;
    this.trainerPool = biomeTrainerPools[biome];
    this.updatePoolsForTimeOfDay();
  }

  init() {
    const biomeKey = getBiomeKey(this.biomeType);

    this.scene.arenaPlayer.setBiome(this.biomeType);
    this.scene.arenaPlayerTransition.setBiome(this.biomeType);
    this.scene.arenaEnemy.setBiome(this.biomeType);
    this.scene.arenaNextEnemy.setBiome(this.biomeType);
    this.scene.arenaBg.setTexture(`${biomeKey}_bg`);
    this.scene.arenaBgTransition.setTexture(`${biomeKey}_bg`);

    // Redo this on initialise because during save/load the current wave isn't always
    // set correctly during construction
    this.updatePoolsForTimeOfDay();
  }

  updatePoolsForTimeOfDay(): void {
    const timeOfDay = this.getTimeOfDay();
    if (timeOfDay !== this.lastTimeOfDay) {
      this.pokemonPool = {};
      for (const tier of Object.keys(biomePokemonPools[this.biomeType])) {
        this.pokemonPool[tier] = Object.assign([], biomePokemonPools[this.biomeType][tier][TimeOfDay.ALL]).concat(biomePokemonPools[this.biomeType][tier][timeOfDay]);
      }
      this.lastTimeOfDay = timeOfDay;
    }
  }

  randomSpecies(waveIndex: integer, level: integer, attempt?: integer, luckValue?: integer): PokemonSpecies {
    const overrideSpecies = this.scene.gameMode.getOverrideSpecies(waveIndex);
    if (overrideSpecies) {
      return overrideSpecies;
    }
    const isBoss = !!this.scene.getEncounterBossSegments(waveIndex, level) && !!this.pokemonPool[BiomePoolTier.BOSS].length
      && (this.biomeType !== Biome.END || this.scene.gameMode.isClassic || this.scene.gameMode.isWaveFinal(waveIndex));
    const randVal = isBoss ? 64 : 512;
    // luck influences encounter rarity
    let luckModifier = 0;
    if (typeof luckValue !== "undefined") {
      luckModifier = luckValue * (isBoss ? 0.5 : 2);
    }
    const tierValue = Utils.randSeedInt(randVal - luckModifier);
    let tier = !isBoss
      ? tierValue >= 156 ? BiomePoolTier.COMMON : tierValue >= 32 ? BiomePoolTier.UNCOMMON : tierValue >= 6 ? BiomePoolTier.RARE : tierValue >= 1 ? BiomePoolTier.SUPER_RARE : BiomePoolTier.ULTRA_RARE
      : tierValue >= 20 ? BiomePoolTier.BOSS : tierValue >= 6 ? BiomePoolTier.BOSS_RARE : tierValue >= 1 ? BiomePoolTier.BOSS_SUPER_RARE : BiomePoolTier.BOSS_ULTRA_RARE;
    console.log(BiomePoolTier[tier]);
    while (!this.pokemonPool[tier].length) {
      console.log(`Downgraded rarity tier from ${BiomePoolTier[tier]} to ${BiomePoolTier[tier - 1]}`);
      tier--;
    }
    const tierPool = this.pokemonPool[tier];
    let ret: PokemonSpecies;
    let regen = false;
    if (!tierPool.length) {
      ret = this.scene.randomSpecies(waveIndex, level);
    } else {
      const entry = tierPool[Utils.randSeedInt(tierPool.length)];
      let species: Species;
      if (typeof entry === "number") {
        species = entry as Species;
      } else {
        const levelThresholds = Object.keys(entry);
        for (let l = levelThresholds.length - 1; l >= 0; l--) {
          const levelThreshold = parseInt(levelThresholds[l]);
          if (level >= levelThreshold) {
            const speciesIds = entry[levelThreshold];
            if (speciesIds.length > 1) {
              species = speciesIds[Utils.randSeedInt(speciesIds.length)];
            } else {
              species = speciesIds[0];
            }
            break;
          }
        }
      }

      ret = getPokemonSpecies(species);

      if (ret.subLegendary || ret.legendary || ret.mythical) {
        switch (true) {
        case (ret.baseTotal >= 720):
          regen = level < 90;
          break;
        case (ret.baseTotal >= 670):
          regen = level < 70;
          break;
        case (ret.baseTotal >= 580):
          regen = level < 50;
          break;
        default:
          regen = level < 30;
          break;
        }
      }
    }

    if (regen && (attempt || 0) < 10) {
      console.log("Incompatible level: regenerating...");
      return this.randomSpecies(waveIndex, level, (attempt || 0) + 1);
    }

    const newSpeciesId = ret.getWildSpeciesForLevel(level, true, isBoss, this.scene.gameMode);
    if (newSpeciesId !== ret.speciesId) {
      console.log("Replaced", Species[ret.speciesId], "with", Species[newSpeciesId]);
      ret = getPokemonSpecies(newSpeciesId);
    }
    return ret;
  }

  randomTrainerType(waveIndex: integer): TrainerType {
    const isBoss = !!this.trainerPool[BiomePoolTier.BOSS].length
      && this.scene.gameMode.isTrainerBoss(waveIndex, this.biomeType, this.scene.offsetGym);
    console.log(isBoss, this.trainerPool);
    const tierValue = Utils.randSeedInt(!isBoss ? 512 : 64);
    let tier = !isBoss
      ? tierValue >= 156 ? BiomePoolTier.COMMON : tierValue >= 32 ? BiomePoolTier.UNCOMMON : tierValue >= 6 ? BiomePoolTier.RARE : tierValue >= 1 ? BiomePoolTier.SUPER_RARE : BiomePoolTier.ULTRA_RARE
      : tierValue >= 20 ? BiomePoolTier.BOSS : tierValue >= 6 ? BiomePoolTier.BOSS_RARE : tierValue >= 1 ? BiomePoolTier.BOSS_SUPER_RARE : BiomePoolTier.BOSS_ULTRA_RARE;
    console.log(BiomePoolTier[tier]);
    while (tier && !this.trainerPool[tier].length) {
      console.log(`Downgraded trainer rarity tier from ${BiomePoolTier[tier]} to ${BiomePoolTier[tier - 1]}`);
      tier--;
    }
    const tierPool = this.trainerPool[tier] || [];
    return !tierPool.length ? TrainerType.BREEDER : tierPool[Utils.randSeedInt(tierPool.length)];
  }

  getSpeciesFormIndex(species: PokemonSpecies): integer {
    switch (species.speciesId) {
    case Species.BURMY:
    case Species.WORMADAM:
      switch (this.biomeType) {
      case Biome.BEACH:
        return 1;
      case Biome.SLUM:
        return 2;
      }
      break;
    case Species.ROTOM:
      switch (this.biomeType) {
      case Biome.VOLCANO:
        return 1;
      case Biome.SEA:
        return 2;
      case Biome.ICE_CAVE:
        return 3;
      case Biome.MOUNTAIN:
        return 4;
      case Biome.TALL_GRASS:
        return 5;
      }
      break;
    case Species.LYCANROC:
      const timeOfDay = this.getTimeOfDay();
      switch (timeOfDay) {
      case TimeOfDay.DAY:
      case TimeOfDay.DAWN:
        return 0;
      case TimeOfDay.DUSK:
        return 2;
      case TimeOfDay.NIGHT:
        return 1;
      }
      break;
    }

    return 0;
  }

  getTypeForBiome() {
    switch (this.biomeType) {
    case Biome.TOWN:
    case Biome.PLAINS:
    case Biome.METROPOLIS:
      return Type.NORMAL;
    case Biome.GRASS:
    case Biome.TALL_GRASS:
      return Type.GRASS;
    case Biome.FOREST:
    case Biome.JUNGLE:
      return Type.BUG;
    case Biome.SLUM:
    case Biome.SWAMP:
      return Type.POISON;
    case Biome.SEA:
    case Biome.BEACH:
    case Biome.LAKE:
    case Biome.SEABED:
      return Type.WATER;
    case Biome.MOUNTAIN:
      return Type.FLYING;
    case Biome.BADLANDS:
      return Type.GROUND;
    case Biome.CAVE:
    case Biome.DESERT:
      return Type.ROCK;
    case Biome.ICE_CAVE:
    case Biome.SNOWY_FOREST:
      return Type.ICE;
    case Biome.MEADOW:
    case Biome.FAIRY_CAVE:
    case Biome.ISLAND:
      return Type.FAIRY;
    case Biome.POWER_PLANT:
      return Type.ELECTRIC;
    case Biome.VOLCANO:
      return Type.FIRE;
    case Biome.GRAVEYARD:
    case Biome.TEMPLE:
      return Type.GHOST;
    case Biome.DOJO:
    case Biome.CONSTRUCTION_SITE:
      return Type.FIGHTING;
    case Biome.FACTORY:
    case Biome.LABORATORY:
      return Type.STEEL;
    case Biome.RUINS:
    case Biome.SPACE:
      return Type.PSYCHIC;
    case Biome.WASTELAND:
    case Biome.END:
      return Type.DRAGON;
    case Biome.ABYSS:
      return Type.DARK;
    default:
      return Type.UNKNOWN;
    }
  }

  getBgTerrainColorRatioForBiome(): number {
    switch (this.biomeType) {
    case Biome.SPACE:
      return 1;
    case Biome.END:
      return 0;
    }

    return 131 / 180;
  }

  /**
   * Sets weather to the override specified in overrides.ts
   * @param weather new weather to set of type WeatherType
   * @returns true to force trySetWeather to return true
   */
  trySetWeatherOverride(weather: WeatherType): boolean {
    this.weather = new Weather(weather, 0);
    this.scene.unshiftPhase(new CommonAnimPhase(this.scene, undefined, undefined, CommonAnim.SUNNY + (weather - 1)));
    this.scene.queueMessage(getWeatherStartMessage(weather));
    return true;
  }

  /**
   * Attempts to set a new weather to the battle
   * @param weather new weather to set of type WeatherType
   * @param hasPokemonSource is the new weather from a pokemon
   * @returns true if new weather set, false if no weather provided or attempting to set the same weather as currently in use
   */
  trySetWeather(weather: WeatherType, hasPokemonSource: boolean): boolean {
    if (Overrides.WEATHER_OVERRIDE) {
      return this.trySetWeatherOverride(Overrides.WEATHER_OVERRIDE);
    }

    if (this.weather?.weatherType === (weather || undefined)) {
      return false;
    }

    const oldWeatherType = this.weather?.weatherType || WeatherType.NONE;

    this.weather = weather ? new Weather(weather, hasPokemonSource ? 5 : 0) : null;
    this.eventTarget.dispatchEvent(new WeatherChangedEvent(oldWeatherType, this.weather?.weatherType, this.weather?.turnsLeft));

    if (this.weather) {
      this.scene.unshiftPhase(new CommonAnimPhase(this.scene, undefined, undefined, CommonAnim.SUNNY + (weather - 1)));
      this.scene.queueMessage(getWeatherStartMessage(weather));
    } else {
      this.scene.queueMessage(getWeatherClearMessage(oldWeatherType));
    }

    this.scene.getField(true).filter(p => p.isOnField()).map(pokemon => {
      pokemon.findAndRemoveTags(t => "weatherTypes" in t && !(t.weatherTypes as WeatherType[]).find(t => t === weather));
      applyPostWeatherChangeAbAttrs(PostWeatherChangeAbAttr, pokemon, weather);
    });

    return true;
  }

  trySetTerrain(terrain: TerrainType, hasPokemonSource: boolean, ignoreAnim: boolean = false): boolean {
    if (this.terrain?.terrainType === (terrain || undefined)) {
      return false;
    }

    const oldTerrainType = this.terrain?.terrainType || TerrainType.NONE;

    this.terrain = terrain ? new Terrain(terrain, hasPokemonSource ? 5 : 0) : null;
    this.eventTarget.dispatchEvent(new TerrainChangedEvent(oldTerrainType,this.terrain?.terrainType, this.terrain?.turnsLeft));

    if (this.terrain) {
      if (!ignoreAnim) {
        this.scene.unshiftPhase(new CommonAnimPhase(this.scene, undefined, undefined, CommonAnim.MISTY_TERRAIN + (terrain - 1)));
      }
      this.scene.queueMessage(getTerrainStartMessage(terrain));
    } else {
      this.scene.queueMessage(getTerrainClearMessage(oldTerrainType));
    }

    this.scene.getField(true).filter(p => p.isOnField()).map(pokemon => {
      pokemon.findAndRemoveTags(t => "terrainTypes" in t && !(t.terrainTypes as TerrainType[]).find(t => t === terrain));
      applyPostTerrainChangeAbAttrs(PostTerrainChangeAbAttr, pokemon, terrain);
    });

    return true;
  }

  isMoveWeatherCancelled(move: Move) {
    return this.weather && !this.weather.isEffectSuppressed(this.scene) && this.weather.isMoveWeatherCancelled(move);
  }

  isMoveTerrainCancelled(user: Pokemon, targets: BattlerIndex[], move: Move) {
    return this.terrain && this.terrain.isMoveTerrainCancelled(user, targets, move);
  }

  getTerrainType() : TerrainType {
    return this.terrain?.terrainType || TerrainType.NONE;
  }

  getAttackTypeMultiplier(attackType: Type, grounded: boolean): number {
    let weatherMultiplier = 1;
    if (this.weather && !this.weather.isEffectSuppressed(this.scene)) {
      weatherMultiplier = this.weather.getAttackTypeMultiplier(attackType);
    }

    let terrainMultiplier = 1;
    if (this.terrain && grounded) {
      terrainMultiplier = this.terrain.getAttackTypeMultiplier(attackType);
    }

    return weatherMultiplier * terrainMultiplier;
  }

  /**
   * Gets the denominator for the chance for a trainer spawn
   * @returns n where 1/n is the chance of a trainer battle
   */
  getTrainerChance(): integer {
    switch (this.biomeType) {
    case Biome.METROPOLIS:
      return 2;
    case Biome.SLUM:
    case Biome.BEACH:
    case Biome.DOJO:
    case Biome.CONSTRUCTION_SITE:
      return 4;
    case Biome.PLAINS:
    case Biome.GRASS:
    case Biome.LAKE:
    case Biome.CAVE:
      return 6;
    case Biome.TALL_GRASS:
    case Biome.FOREST:
    case Biome.SEA:
    case Biome.SWAMP:
    case Biome.MOUNTAIN:
    case Biome.BADLANDS:
    case Biome.DESERT:
    case Biome.MEADOW:
    case Biome.POWER_PLANT:
    case Biome.GRAVEYARD:
    case Biome.FACTORY:
    case Biome.SNOWY_FOREST:
      return 8;
    case Biome.ICE_CAVE:
    case Biome.VOLCANO:
    case Biome.RUINS:
    case Biome.WASTELAND:
    case Biome.JUNGLE:
    case Biome.FAIRY_CAVE:
      return 12;
    case Biome.SEABED:
    case Biome.ABYSS:
    case Biome.SPACE:
    case Biome.TEMPLE:
      return 16;
    default:
      return 0;
    }
  }

  getTimeOfDay(): TimeOfDay {
    switch (this.biomeType) {
    case Biome.ABYSS:
      return TimeOfDay.NIGHT;
    }

    const waveCycle = ((this.scene.currentBattle?.waveIndex || 0) + this.scene.waveCycleOffset) % 40;

    if (waveCycle < 15) {
      return TimeOfDay.DAY;
    }

    if (waveCycle < 20) {
      return TimeOfDay.DUSK;
    }

    if (waveCycle < 35) {
      return TimeOfDay.NIGHT;
    }

    return TimeOfDay.DAWN;
  }

  isOutside(): boolean {
    switch (this.biomeType) {
    case Biome.SEABED:
    case Biome.CAVE:
    case Biome.ICE_CAVE:
    case Biome.POWER_PLANT:
    case Biome.DOJO:
    case Biome.FACTORY:
    case Biome.ABYSS:
    case Biome.FAIRY_CAVE:
    case Biome.TEMPLE:
    case Biome.LABORATORY:
      return false;
    default:
      return true;
    }
  }

  overrideTint(): [integer, integer, integer] {
    switch (Overrides.ARENA_TINT_OVERRIDE) {
    case TimeOfDay.DUSK:
      return [ 98, 48, 73 ].map(c => Math.round((c + 128) / 2)) as [integer, integer, integer];
      break;
    case (TimeOfDay.NIGHT):
      return [ 64, 64, 64 ];
      break;
    case TimeOfDay.DAWN:
    case TimeOfDay.DAY:
    default:
      return [ 128, 128, 128 ];
      break;
    }
  }

  getDayTint(): [integer, integer, integer] {
    if (Overrides.ARENA_TINT_OVERRIDE !== null) {
      return this.overrideTint();
    }
    switch (this.biomeType) {
    case Biome.ABYSS:
      return [ 64, 64, 64 ];
    default:
      return [ 128, 128, 128 ];
    }
  }

  getDuskTint(): [integer, integer, integer] {
    if (Overrides.ARENA_TINT_OVERRIDE) {
      return this.overrideTint();
    }
    if (!this.isOutside()) {
      return [ 0, 0, 0 ];
    }

    switch (this.biomeType) {
    default:
      return [ 98, 48, 73 ].map(c => Math.round((c + 128) / 2)) as [integer, integer, integer];
    }
  }

  getNightTint(): [integer, integer, integer] {
    if (Overrides.ARENA_TINT_OVERRIDE) {
      return this.overrideTint();
    }
    switch (this.biomeType) {
    case Biome.ABYSS:
    case Biome.SPACE:
    case Biome.END:
      return this.getDayTint();
    }

    if (!this.isOutside()) {
      return [ 64, 64, 64 ];
    }

    switch (this.biomeType) {
    default:
      return [ 48, 48, 98 ];
    }
  }

  setIgnoreAbilities(ignoreAbilities: boolean = true): void {
    this.ignoreAbilities = ignoreAbilities;
  }

  applyTagsForSide(tagType: ArenaTagType | Constructor<ArenaTag>, side: ArenaTagSide, ...args: unknown[]): void {
    let tags = typeof tagType === "string"
      ? this.tags.filter(t => t.tagType === tagType)
      : this.tags.filter(t => t instanceof tagType);
    if (side !== ArenaTagSide.BOTH) {
      tags = tags.filter(t => t.side === side);
    }
    tags.forEach(t => t.apply(this, args));
  }

  applyTags(tagType: ArenaTagType | Constructor<ArenaTag>, ...args: unknown[]): void {
    this.applyTagsForSide(tagType, ArenaTagSide.BOTH, ...args);
  }

  addTag(tagType: ArenaTagType, turnCount: integer, sourceMove: Moves, sourceId: integer, side: ArenaTagSide = ArenaTagSide.BOTH, quiet: boolean = false, targetIndex?: BattlerIndex): boolean {
    const existingTag = this.getTagOnSide(tagType, side);
    if (existingTag) {
      existingTag.onOverlap(this);

      if (existingTag instanceof ArenaTrapTag) {
        const { tagType, side, turnCount, layers, maxLayers } = existingTag as ArenaTrapTag;
        this.eventTarget.dispatchEvent(new TagAddedEvent(tagType, side, turnCount, layers, maxLayers));
      }

      return false;
    }

    const newTag = getArenaTag(tagType, turnCount || 0, sourceMove, sourceId, targetIndex, side);
    this.tags.push(newTag);
    newTag.onAdd(this, quiet);

    const { layers = 0, maxLayers = 0 } = newTag instanceof ArenaTrapTag ? newTag : {};

    this.eventTarget.dispatchEvent(new TagAddedEvent(newTag.tagType, newTag.side, newTag.turnCount, layers, maxLayers));

    return true;
  }

  getTag(tagType: ArenaTagType | Constructor<ArenaTag>): ArenaTag {
    return this.getTagOnSide(tagType, ArenaTagSide.BOTH);
  }

  getTagOnSide(tagType: ArenaTagType | Constructor<ArenaTag>, side: ArenaTagSide): ArenaTag {
    return typeof(tagType) === "string"
      ? this.tags.find(t => t.tagType === tagType && (side === ArenaTagSide.BOTH || t.side === ArenaTagSide.BOTH || t.side === side))
      : this.tags.find(t => t instanceof tagType && (side === ArenaTagSide.BOTH || t.side === ArenaTagSide.BOTH || t.side === side));
  }

  findTags(tagPredicate: (t: ArenaTag) => boolean): ArenaTag[] {
    return this.findTagsOnSide(tagPredicate, ArenaTagSide.BOTH);
  }

  findTagsOnSide(tagPredicate: (t: ArenaTag) => boolean, side: ArenaTagSide): ArenaTag[] {
    return this.tags.filter(t => tagPredicate(t) && (side === ArenaTagSide.BOTH || t.side === ArenaTagSide.BOTH || t.side === side));
  }

  lapseTags(): void {
    this.tags.filter(t => !(t.lapse(this))).forEach(t => {
      t.onRemove(this);
      this.tags.splice(this.tags.indexOf(t), 1);

      this.eventTarget.dispatchEvent(new TagRemovedEvent(t.tagType, t.side, t.turnCount));
    });
  }

  removeTag(tagType: ArenaTagType): boolean {
    const tags = this.tags;
    const tag = tags.find(t => t.tagType === tagType);
    if (tag) {
      tag.onRemove(this);
      tags.splice(tags.indexOf(tag), 1);

      this.eventTarget.dispatchEvent(new TagRemovedEvent(tag.tagType, tag.side, tag.turnCount));
    }
    return !!tag;
  }

  removeTagOnSide(tagType: ArenaTagType, side: ArenaTagSide, quiet: boolean = false): boolean {
    const tag = this.getTagOnSide(tagType, side);
    if (tag) {
      tag.onRemove(this, quiet);
      this.tags.splice(this.tags.indexOf(tag), 1);

      this.eventTarget.dispatchEvent(new TagRemovedEvent(tag.tagType, tag.side, tag.turnCount));
    }
    return !!tag;
  }


  removeAllTags(): void {
    while (this.tags.length) {
      this.tags[0].onRemove(this);
      this.eventTarget.dispatchEvent(new TagRemovedEvent(this.tags[0].tagType, this.tags[0].side, this.tags[0].turnCount));

      this.tags.splice(0, 1);
    }
  }

<<<<<<< HEAD
  /** Clears terrain and arena tags when entering new biome or trainer battle. */
=======
  /**
   * Clears terrain and arena tags when entering new biome or trainer battle.
   */
>>>>>>> 07b65631
  resetArenaEffects(): void {
    this.trySetTerrain(TerrainType.NONE, false, true);
    this.removeAllTags();
  }

  preloadBgm(): void {
    this.scene.loadBgm(this.bgm);
  }

  getBgmLoopPoint(): number {
    switch (this.biomeType) {
    case Biome.TOWN:
      return 7.288;
    case Biome.PLAINS:
      return 7.693;
    case Biome.GRASS:
      return 1.995;
    case Biome.TALL_GRASS:
      return 9.608;
    case Biome.METROPOLIS:
      return 141.470;
    case Biome.FOREST:
      return 4.294;
    case Biome.SEA:
      return 0.024;
    case Biome.SWAMP:
      return 4.461;
    case Biome.BEACH:
      return 3.462;
    case Biome.LAKE:
      return 5.350;
    case Biome.SEABED:
      return 2.600;
    case Biome.MOUNTAIN:
      return 4.018;
    case Biome.BADLANDS:
      return 17.790;
    case Biome.CAVE:
      return 14.240;
    case Biome.DESERT:
      return 1.143;
    case Biome.ICE_CAVE:
      return 15.010;
    case Biome.MEADOW:
      return 3.891;
    case Biome.POWER_PLANT:
      return 2.810;
    case Biome.VOLCANO:
      return 5.116;
    case Biome.GRAVEYARD:
      return 3.232;
    case Biome.DOJO:
      return 6.205;
    case Biome.FACTORY:
      return 4.985;
    case Biome.RUINS:
      return 2.270;
    case Biome.WASTELAND:
      return 6.336;
    case Biome.ABYSS:
      return 5.130;
    case Biome.SPACE:
      return 20.036;
    case Biome.CONSTRUCTION_SITE:
      return 1.222;
    case Biome.JUNGLE:
      return 0.000;
    case Biome.FAIRY_CAVE:
      return 4.542;
    case Biome.TEMPLE:
      return 2.547;
    case Biome.ISLAND:
      return 2.751;
    case Biome.LABORATORY:
      return 114.862;
    case Biome.SLUM:
      return 0.000;
    case Biome.SNOWY_FOREST:
      return 3.047;
    }
  }
}

export function getBiomeKey(biome: Biome): string {
  return Biome[biome].toLowerCase();
}

export function getBiomeHasProps(biomeType: Biome): boolean {
  switch (biomeType) {
  case Biome.METROPOLIS:
  case Biome.BEACH:
  case Biome.LAKE:
  case Biome.SEABED:
  case Biome.MOUNTAIN:
  case Biome.BADLANDS:
  case Biome.CAVE:
  case Biome.DESERT:
  case Biome.ICE_CAVE:
  case Biome.MEADOW:
  case Biome.POWER_PLANT:
  case Biome.VOLCANO:
  case Biome.GRAVEYARD:
  case Biome.FACTORY:
  case Biome.RUINS:
  case Biome.WASTELAND:
  case Biome.ABYSS:
  case Biome.CONSTRUCTION_SITE:
  case Biome.JUNGLE:
  case Biome.FAIRY_CAVE:
  case Biome.TEMPLE:
  case Biome.SNOWY_FOREST:
  case Biome.ISLAND:
  case Biome.LABORATORY:
  case Biome.END:
    return true;
  }

  return false;
}

export class ArenaBase extends Phaser.GameObjects.Container {
  public player: boolean;
  public biome: Biome;
  public propValue: integer;
  public base: Phaser.GameObjects.Sprite;
  public props: Phaser.GameObjects.Sprite[];

  constructor(scene: BattleScene, player: boolean) {
    super(scene, 0, 0);

    this.player = player;

    this.base = scene.addFieldSprite(0, 0, "plains_a", null, 1);
    this.base.setOrigin(0, 0);

    this.props = !player ?
      new Array(3).fill(null).map(() => {
        const ret = scene.addFieldSprite(0, 0, "plains_b", null, 1);
        ret.setOrigin(0, 0);
        ret.setVisible(false);
        return ret;
      }) : [];
  }

  setBiome(biome: Biome, propValue?: integer): void {
    const hasProps = getBiomeHasProps(biome);
    const biomeKey = getBiomeKey(biome);
    const baseKey = `${biomeKey}_${this.player ? "a" : "b"}`;

    if (biome !== this.biome) {
      this.base.setTexture(baseKey);

      if (this.base.texture.frameTotal > 1) {
        const baseFrameNames = this.scene.anims.generateFrameNames(baseKey, { zeroPad: 4, suffix: ".png", start: 1, end: this.base.texture.frameTotal - 1 });
        if (!(this.scene.anims.exists(baseKey))) {
          this.scene.anims.create({
            key: baseKey,
            frames: baseFrameNames,
            frameRate: 12,
            repeat: -1
          });
        }
        this.base.play(baseKey);
      } else {
        this.base.stop();
      }

      this.add(this.base);
    }

    if (!this.player) {
      (this.scene as BattleScene).executeWithSeedOffset(() => {
        this.propValue = propValue === undefined
          ? hasProps ? Utils.randSeedInt(8) : 0
          : propValue;
        this.props.forEach((prop, p) => {
          const propKey = `${biomeKey}_b${hasProps ? `_${p + 1}` : ""}`;
          prop.setTexture(propKey);

          if (hasProps && prop.texture.frameTotal > 1) {
            const propFrameNames = this.scene.anims.generateFrameNames(propKey, { zeroPad: 4, suffix: ".png", start: 1, end: prop.texture.frameTotal - 1 });
            if (!(this.scene.anims.exists(propKey))) {
              this.scene.anims.create({
                key: propKey,
                frames: propFrameNames,
                frameRate: 12,
                repeat: -1
              });
            }
            prop.play(propKey);
          } else {
            prop.stop();
          }

          prop.setVisible(hasProps && !!(this.propValue & (1 << p)));
          this.add(prop);
        });
      }, (this.scene as BattleScene).currentBattle?.waveIndex || 0, (this.scene as BattleScene).waveSeed);
    }
  }
}<|MERGE_RESOLUTION|>--- conflicted
+++ resolved
@@ -638,13 +638,9 @@
     }
   }
 
-<<<<<<< HEAD
-  /** Clears terrain and arena tags when entering new biome or trainer battle. */
-=======
   /**
    * Clears terrain and arena tags when entering new biome or trainer battle.
    */
->>>>>>> 07b65631
   resetArenaEffects(): void {
     this.trySetTerrain(TerrainType.NONE, false, true);
     this.removeAllTags();
