<<<<<<< HEAD
// biome-ignore-start lint/correctness/noUnusedImports: TSDoc imports

import type { Battle } from "#app/battle";
import type { PositionalTag } from "#data/positional-tags/positional-tag";
import type { PlayerPokemon } from "#field/pokemon";
// biome-ignore-end lint/correctness/noUnusedImports: TSDoc imports

=======
>>>>>>> 86c1c5f6
import { applyAbAttrs } from "#abilities/apply-ab-attrs";
import { globalScene } from "#app/global-scene";
import Overrides from "#app/overrides";
import { biomePokemonPools, biomeTrainerPools } from "#balance/biomes";
import type { ArenaTag, ArenaTagTypeMap } from "#data/arena-tag";
import { EntryHazardTag, getArenaTag } from "#data/arena-tag";
import { SpeciesFormChangeRevertWeatherFormTrigger, SpeciesFormChangeWeatherTrigger } from "#data/form-change-triggers";
import type { PokemonSpecies } from "#data/pokemon-species";
import type { PositionalTag } from "#data/positional-tags/positional-tag";
import { PositionalTagManager } from "#data/positional-tags/positional-tag-manager";
import { getTerrainClearMessage, getTerrainStartMessage, Terrain, TerrainType } from "#data/terrain";
import {
  getLegendaryWeatherContinuesMessage,
  getWeatherClearMessage,
  getWeatherStartMessage,
  Weather,
} from "#data/weather";
import { AbilityId } from "#enums/ability-id";
import { ArenaTagSide } from "#enums/arena-tag-side";
import type { ArenaTagType } from "#enums/arena-tag-type";
import type { BattlerIndex } from "#enums/battler-index";
import { BiomeId } from "#enums/biome-id";
import { BiomePoolTier } from "#enums/biome-pool-tier";
import { CommonAnim } from "#enums/move-anims-common";
import type { MoveId } from "#enums/move-id";
import type { PokemonType } from "#enums/pokemon-type";
import { SpeciesId } from "#enums/species-id";
import { TimeOfDay } from "#enums/time-of-day";
import { TrainerType } from "#enums/trainer-type";
import { WeatherType } from "#enums/weather-type";
import { TagAddedEvent, TagRemovedEvent, TerrainChangedEvent, WeatherChangedEvent } from "#events/arena";
import type { Pokemon } from "#field/pokemon";
import { FieldEffectModifier } from "#modifiers/modifier";
import type { Move } from "#moves/move";
import type { BiomeTierTrainerPools, PokemonPools } from "#types/biomes";
import type { Constructor } from "#types/common";
import type { AbstractConstructor } from "#types/type-helpers";
import { NumberHolder, randSeedInt } from "#utils/common";
import { getPokemonSpecies } from "#utils/pokemon-utils";
import { inSpeedOrder } from "#utils/speed-order-generator";

export class Arena {
  public biomeType: BiomeId;
  public weather: Weather | null;
  public terrain: Terrain | null;
  /** All currently-active {@linkcode ArenaTag}s on both sides of the field. */
  public tags: ArenaTag[] = [];
  /**
   * All currently-active {@linkcode PositionalTag}s on both sides of the field,
   * sorted by tag type.
   */
  public positionalTagManager: PositionalTagManager = new PositionalTagManager();

  public bgm: string;
  public ignoreAbilities: boolean;
  public ignoringEffectSource: BattlerIndex | null;
  public playerTerasUsed = 0;
  /**
   * Counter for the number of times a {@linkcode PlayerPokemon} has fainted during the current battle.
   * @see {@linkcode Battle.enemyFaints} \
   * The corresponding (non-serialized) faint counter for enemy Pokemon (resets each wave)
   */
  public playerFaints: number;
  /**
   * Whether a {@linkcode PlayerPokemon} fainted last turn in battle.
   *
   * Used for Retaliate's "double power" condition.
   * @defaultValue `false`
   * @see {@linkcode Battle.enemyFaintedLastTurn} \
   * The corresponding (non-serialized) tracker for enemy Pokemon (resets each wave)
   */
  public playerFaintedLastTurn = false;
  /**
   * Whether a {@linkcode PlayerPokemon} fainted **this current** turn in battle.
   *
   * Not actually serialized into save data, and is used to ensure `playerFaintedLastTurn`
   * does not reset during the turn it is set.
   * @defaultValue `false`
   * @see {@linkcode Battle.enemyFaintedThisTurn} \
   * The corresponding tracker for enemy Pokemon
   */
  public playerFaintedThisTurn = false;

  private lastTimeOfDay: TimeOfDay;

  private pokemonPool: PokemonPools;
  private trainerPool: BiomeTierTrainerPools;

  public readonly eventTarget: EventTarget = new EventTarget();

  constructor(biome: BiomeId, playerFaints = 0) {
    this.biomeType = biome;
    this.bgm = BiomeId[biome].toLowerCase();
    this.trainerPool = biomeTrainerPools[biome];
    this.updatePoolsForTimeOfDay();
    this.playerFaints = playerFaints;
  }

  init() {
    const biomeKey = getBiomeKey(this.biomeType);

    globalScene.arenaPlayer.setBiome(this.biomeType);
    globalScene.arenaPlayerTransition.setBiome(this.biomeType);
    globalScene.arenaEnemy.setBiome(this.biomeType);
    globalScene.arenaNextEnemy.setBiome(this.biomeType);
    globalScene.arenaBg.setTexture(`${biomeKey}_bg`);
    globalScene.arenaBgTransition.setTexture(`${biomeKey}_bg`);

    // Redo this on initialize because during save/load the current wave isn't always
    // set correctly during construction
    this.updatePoolsForTimeOfDay();
  }

  updatePoolsForTimeOfDay(): void {
    const timeOfDay = this.getTimeOfDay();
    if (timeOfDay !== this.lastTimeOfDay) {
      this.pokemonPool = {};
      for (const tier of Object.keys(biomePokemonPools[this.biomeType])) {
        this.pokemonPool[tier] = Object.assign([], biomePokemonPools[this.biomeType][tier][TimeOfDay.ALL]).concat(
          biomePokemonPools[this.biomeType][tier][timeOfDay],
        );
      }
      this.lastTimeOfDay = timeOfDay;
    }
  }

  /**
   * Perform various effects at the end of each turn.
   */
  public performTurnEndEffects(): void {
    this.playerFaintedLastTurn = this.playerFaintedThisTurn;
    this.playerFaintedThisTurn = false;

    if (this.weather && !this.weather.lapse()) {
      this.trySetWeather(WeatherType.NONE);
      this.triggerWeatherBasedFormChangesToNormal();
    }

    if (this.terrain && !this.terrain.lapse()) {
      this.trySetTerrain(TerrainType.NONE);
    }
  }

  randomSpecies(
    waveIndex: number,
    level: number,
    attempt?: number,
    luckValue?: number,
    isBoss?: boolean,
  ): PokemonSpecies {
    const overrideSpecies = globalScene.gameMode.getOverrideSpecies(waveIndex);
    if (overrideSpecies) {
      return overrideSpecies;
    }
    const isBossSpecies =
      !!globalScene.getEncounterBossSegments(waveIndex, level)
      && this.pokemonPool[BiomePoolTier.BOSS].length > 0
      && (this.biomeType !== BiomeId.END
        || globalScene.gameMode.isClassic
        || globalScene.gameMode.isWaveFinal(waveIndex));
    const randVal = isBossSpecies ? 64 : 512;
    // luck influences encounter rarity
    let luckModifier = 0;
    if (typeof luckValue !== "undefined") {
      luckModifier = luckValue * (isBossSpecies ? 0.5 : 2);
    }
    const tierValue = randSeedInt(randVal - luckModifier);
    let tier = !isBossSpecies
      ? tierValue >= 156
        ? BiomePoolTier.COMMON
        : tierValue >= 32
          ? BiomePoolTier.UNCOMMON
          : tierValue >= 6
            ? BiomePoolTier.RARE
            : tierValue >= 1
              ? BiomePoolTier.SUPER_RARE
              : BiomePoolTier.ULTRA_RARE
      : tierValue >= 20
        ? BiomePoolTier.BOSS
        : tierValue >= 6
          ? BiomePoolTier.BOSS_RARE
          : tierValue >= 1
            ? BiomePoolTier.BOSS_SUPER_RARE
            : BiomePoolTier.BOSS_ULTRA_RARE;
    console.log(BiomePoolTier[tier]);
    while (this.pokemonPool[tier]?.length === 0) {
      console.log(`Downgraded rarity tier from ${BiomePoolTier[tier]} to ${BiomePoolTier[tier - 1]}`);
      tier--;
    }
    const tierPool = this.pokemonPool[tier];
    let ret: PokemonSpecies;
    let regen = false;
    if (tierPool.length === 0) {
      ret = globalScene.randomSpecies(waveIndex, level);
    } else {
      // TODO: should this use `randSeedItem`?
      const entry = tierPool[randSeedInt(tierPool.length)];
      let species: SpeciesId;
      if (typeof entry === "number") {
        species = entry as SpeciesId;
      } else {
        const levelThresholds = Object.keys(entry);
        for (let l = levelThresholds.length - 1; l >= 0; l--) {
          const levelThreshold = Number.parseInt(levelThresholds[l]);
          if (level >= levelThreshold) {
            const speciesIds = entry[levelThreshold];
            if (speciesIds.length > 1) {
              // TODO: should this use `randSeedItem`?
              species = speciesIds[randSeedInt(speciesIds.length)];
            } else {
              species = speciesIds[0];
            }
            break;
          }
        }
      }

      ret = getPokemonSpecies(species!);

      if (ret.subLegendary || ret.legendary || ret.mythical) {
        const waveDifficulty = globalScene.gameMode.getWaveForDifficulty(waveIndex, true);
        if (ret.baseTotal >= 660) {
          regen = waveDifficulty < 80; // Wave 50+ in daily (however, max Daily wave is 50 currently so not possible)
        } else {
          regen = waveDifficulty < 55; // Wave 25+ in daily
        }
      }
    }

    if (regen && (attempt || 0) < 10) {
      console.log("Incompatible level: regenerating...");
      return this.randomSpecies(waveIndex, level, (attempt || 0) + 1);
    }

    const newSpeciesId = ret.getWildSpeciesForLevel(level, true, isBoss ?? isBossSpecies, globalScene.gameMode);
    if (newSpeciesId !== ret.speciesId) {
      console.log("Replaced", SpeciesId[ret.speciesId], "with", SpeciesId[newSpeciesId]);
      ret = getPokemonSpecies(newSpeciesId);
    }
    return ret;
  }

  randomTrainerType(waveIndex: number, isBoss = false): TrainerType {
    const isTrainerBoss =
      this.trainerPool[BiomePoolTier.BOSS].length > 0
      && (globalScene.gameMode.isTrainerBoss(waveIndex, this.biomeType, globalScene.offsetGym) || isBoss);
    console.log(isBoss, this.trainerPool);
    const tierValue = randSeedInt(!isTrainerBoss ? 512 : 64);
    let tier = !isTrainerBoss
      ? tierValue >= 156
        ? BiomePoolTier.COMMON
        : tierValue >= 32
          ? BiomePoolTier.UNCOMMON
          : tierValue >= 6
            ? BiomePoolTier.RARE
            : tierValue >= 1
              ? BiomePoolTier.SUPER_RARE
              : BiomePoolTier.ULTRA_RARE
      : tierValue >= 20
        ? BiomePoolTier.BOSS
        : tierValue >= 6
          ? BiomePoolTier.BOSS_RARE
          : tierValue >= 1
            ? BiomePoolTier.BOSS_SUPER_RARE
            : BiomePoolTier.BOSS_ULTRA_RARE;
    console.log(BiomePoolTier[tier]);
    while (tier && this.trainerPool[tier].length === 0) {
      console.log(`Downgraded trainer rarity tier from ${BiomePoolTier[tier]} to ${BiomePoolTier[tier - 1]}`);
      tier--;
    }
    const tierPool = this.trainerPool[tier] || [];
    return tierPool.length === 0 ? TrainerType.BREEDER : tierPool[randSeedInt(tierPool.length)];
  }

  getSpeciesFormIndex(species: PokemonSpecies): number {
    switch (species.speciesId) {
      case SpeciesId.BURMY:
      case SpeciesId.WORMADAM:
        switch (this.biomeType) {
          case BiomeId.BEACH:
            return 1;
          case BiomeId.SLUM:
            return 2;
        }
        break;
      case SpeciesId.LYCANROC: {
        const timeOfDay = this.getTimeOfDay();
        switch (timeOfDay) {
          case TimeOfDay.DAY:
          case TimeOfDay.DAWN:
            return 0;
          case TimeOfDay.DUSK:
            return 2;
          case TimeOfDay.NIGHT:
            return 1;
        }
        break;
      }
    }

    return 0;
  }

  getBgTerrainColorRatioForBiome(): number {
    switch (this.biomeType) {
      case BiomeId.SPACE:
        return 1;
      case BiomeId.END:
        return 0;
    }

    return 131 / 180;
  }

  /**
   * Sets weather to the override specified in overrides.ts
   * @param weather new {@linkcode WeatherType} to set
   * @returns true to force trySetWeather to return true
   */
  trySetWeatherOverride(weather: WeatherType): boolean {
    this.weather = new Weather(weather, 0);
    globalScene.phaseManager.unshiftNew("CommonAnimPhase", undefined, undefined, CommonAnim.SUNNY + (weather - 1));
    globalScene.phaseManager.queueMessage(getWeatherStartMessage(weather)!); // TODO: is this bang correct?
    return true;
  }

  /** Returns weather or not the weather can be changed to {@linkcode weather} */
  canSetWeather(weather: WeatherType): boolean {
    return !(this.weather?.weatherType === (weather || undefined));
  }

  /**
   * Attempts to set a new weather to the battle
   * @param weather {@linkcode WeatherType} new {@linkcode WeatherType} to set
   * @param user {@linkcode Pokemon} that caused the weather effect
   * @returns true if new weather set, false if no weather provided or attempting to set the same weather as currently in use
   */
  trySetWeather(weather: WeatherType, user?: Pokemon): boolean {
    if (Overrides.WEATHER_OVERRIDE) {
      return this.trySetWeatherOverride(Overrides.WEATHER_OVERRIDE);
    }

    if (!this.canSetWeather(weather)) {
      return false;
    }

    const oldWeatherType = this.weather?.weatherType || WeatherType.NONE;

    if (
      this.weather?.isImmutable()
      && ![WeatherType.HARSH_SUN, WeatherType.HEAVY_RAIN, WeatherType.STRONG_WINDS, WeatherType.NONE].includes(weather)
    ) {
      globalScene.phaseManager.unshiftNew(
        "CommonAnimPhase",
        undefined,
        undefined,
        CommonAnim.SUNNY + (oldWeatherType - 1),
      );
      globalScene.phaseManager.queueMessage(getLegendaryWeatherContinuesMessage(oldWeatherType)!);
      return false;
    }

    const weatherDuration = new NumberHolder(0);

    if (user != null) {
      weatherDuration.value = 5;
      globalScene.applyModifier(FieldEffectModifier, user.isPlayer(), user, weatherDuration);
    }

    this.weather = weather ? new Weather(weather, weatherDuration.value, weatherDuration.value) : null;
    this.eventTarget.dispatchEvent(
      new WeatherChangedEvent(oldWeatherType, this.weather?.weatherType!, this.weather?.turnsLeft!),
    ); // TODO: is this bang correct?

    if (this.weather) {
      globalScene.phaseManager.unshiftNew("CommonAnimPhase", undefined, undefined, CommonAnim.SUNNY + (weather - 1));
      globalScene.phaseManager.queueMessage(getWeatherStartMessage(weather)!); // TODO: is this bang correct?
    } else {
      globalScene.phaseManager.queueMessage(getWeatherClearMessage(oldWeatherType)!); // TODO: is this bang correct?
    }

    for (const pokemon of inSpeedOrder(ArenaTagSide.BOTH)) {
      pokemon.findAndRemoveTags(
        tag => "weatherTypes" in tag && !(tag.weatherTypes as WeatherType[]).find(t => t === weather),
      );
      applyAbAttrs("PostWeatherChangeAbAttr", { pokemon, weather });
    }

    return true;
  }

  /**
   * Function to trigger all weather based form changes
   * @param source - The Pokemon causing the changes by removing itself from the field
   */
  triggerWeatherBasedFormChanges(source?: Pokemon): void {
    for (const p of inSpeedOrder(ArenaTagSide.BOTH)) {
      // TODO - This is a bandaid. Abilities leaving the field needs a better approach than
      // calling this method for every switch out that happens
      if (p === source) {
        continue;
      }
      const isCastformWithForecast = p.hasAbility(AbilityId.FORECAST) && p.species.speciesId === SpeciesId.CASTFORM;
      const isCherrimWithFlowerGift = p.hasAbility(AbilityId.FLOWER_GIFT) && p.species.speciesId === SpeciesId.CHERRIM;

      if (isCastformWithForecast || isCherrimWithFlowerGift) {
        globalScene.triggerPokemonFormChange(p, SpeciesFormChangeWeatherTrigger);
      }
    }
  }

  /**
   * Function to trigger all weather based form changes back into their normal forms
   */
  triggerWeatherBasedFormChangesToNormal(): void {
    for (const p of inSpeedOrder(ArenaTagSide.BOTH)) {
      const isCastformWithForecast =
        p.hasAbility(AbilityId.FORECAST, false, true) && p.species.speciesId === SpeciesId.CASTFORM;
      const isCherrimWithFlowerGift =
        p.hasAbility(AbilityId.FLOWER_GIFT, false, true) && p.species.speciesId === SpeciesId.CHERRIM;

      if (isCastformWithForecast || isCherrimWithFlowerGift) {
        globalScene.triggerPokemonFormChange(p, SpeciesFormChangeRevertWeatherFormTrigger);
      }
    }
  }

  /** Returns whether or not the terrain can be set to {@linkcode terrain} */
  canSetTerrain(terrain: TerrainType): boolean {
    return !(this.terrain?.terrainType === (terrain || undefined));
  }

  /**
   * Attempts to set a new terrain effect to the battle
   * @param terrain {@linkcode TerrainType} new {@linkcode TerrainType} to set
   * @param ignoreAnim boolean if the terrain animation should be ignored
   * @param user {@linkcode Pokemon} that caused the terrain effect
   * @returns true if new terrain set, false if no terrain provided or attempting to set the same terrain as currently in use
   */
  trySetTerrain(terrain: TerrainType, ignoreAnim = false, user?: Pokemon): boolean {
    if (!this.canSetTerrain(terrain)) {
      return false;
    }

    const oldTerrainType = this.terrain?.terrainType || TerrainType.NONE;

    const terrainDuration = new NumberHolder(0);

    if (user != null) {
      terrainDuration.value = 5;
      globalScene.applyModifier(FieldEffectModifier, user.isPlayer(), user, terrainDuration);
    }

    this.terrain = terrain ? new Terrain(terrain, terrainDuration.value, terrainDuration.value) : null;

    this.eventTarget.dispatchEvent(
      new TerrainChangedEvent(oldTerrainType, this.terrain?.terrainType!, this.terrain?.turnsLeft!),
    ); // TODO: are those bangs correct?

    if (this.terrain) {
      if (!ignoreAnim) {
        globalScene.phaseManager.unshiftNew(
          "CommonAnimPhase",
          undefined,
          undefined,
          CommonAnim.MISTY_TERRAIN + (terrain - 1),
        );
      }
      globalScene.phaseManager.queueMessage(getTerrainStartMessage(terrain));
    } else {
      globalScene.phaseManager.queueMessage(getTerrainClearMessage(oldTerrainType));
    }

    for (const pokemon of inSpeedOrder(ArenaTagSide.BOTH)) {
      pokemon.findAndRemoveTags(
        t => "terrainTypes" in t && !(t.terrainTypes as TerrainType[]).find(t => t === terrain),
      );
      applyAbAttrs("PostTerrainChangeAbAttr", { pokemon, terrain });
      applyAbAttrs("TerrainEventTypeChangeAbAttr", { pokemon });
    }

    return true;
  }

  public isMoveWeatherCancelled(user: Pokemon, move: Move): boolean {
    return !!this.weather && !this.weather.isEffectSuppressed() && this.weather.isMoveWeatherCancelled(user, move);
  }

  public isMoveTerrainCancelled(user: Pokemon, targets: BattlerIndex[], move: Move): boolean {
    return !!this.terrain && this.terrain.isMoveTerrainCancelled(user, targets, move);
  }

  public getWeatherType(): WeatherType {
    return this.weather?.weatherType ?? WeatherType.NONE;
  }

  public getTerrainType(): TerrainType {
    return this.terrain?.terrainType ?? TerrainType.NONE;
  }

  getAttackTypeMultiplier(attackType: PokemonType, grounded: boolean): number {
    let weatherMultiplier = 1;
    if (this.weather && !this.weather.isEffectSuppressed()) {
      weatherMultiplier = this.weather.getAttackTypeMultiplier(attackType);
    }

    let terrainMultiplier = 1;
    if (this.terrain && grounded) {
      terrainMultiplier = this.terrain.getAttackTypeMultiplier(attackType);
    }

    return weatherMultiplier * terrainMultiplier;
  }

  /**
   * Gets the denominator for the chance for a trainer spawn
   * @returns n where 1/n is the chance of a trainer battle
   */
  getTrainerChance(): number {
    switch (this.biomeType) {
      case BiomeId.METROPOLIS:
      case BiomeId.DOJO:
        return 4;
      case BiomeId.PLAINS:
      case BiomeId.GRASS:
      case BiomeId.BEACH:
      case BiomeId.LAKE:
      case BiomeId.CAVE:
      case BiomeId.DESERT:
      case BiomeId.CONSTRUCTION_SITE:
      case BiomeId.SLUM:
        return 6;
      case BiomeId.TALL_GRASS:
      case BiomeId.FOREST:
      case BiomeId.SWAMP:
      case BiomeId.MOUNTAIN:
      case BiomeId.BADLANDS:
      case BiomeId.MEADOW:
      case BiomeId.POWER_PLANT:
      case BiomeId.FACTORY:
      case BiomeId.SNOWY_FOREST:
        return 8;
      case BiomeId.SEA:
      case BiomeId.ICE_CAVE:
      case BiomeId.VOLCANO:
      case BiomeId.GRAVEYARD:
      case BiomeId.RUINS:
      case BiomeId.WASTELAND:
      case BiomeId.JUNGLE:
      case BiomeId.FAIRY_CAVE:
      case BiomeId.ISLAND:
        return 12;
      case BiomeId.ABYSS:
      case BiomeId.SPACE:
      case BiomeId.TEMPLE:
      case BiomeId.LABORATORY:
        return 16;
      default:
        return 0;
    }
  }

  getTimeOfDay(): TimeOfDay {
    switch (this.biomeType) {
      case BiomeId.ABYSS:
        return TimeOfDay.NIGHT;
    }

    const waveCycle = ((globalScene.currentBattle?.waveIndex || 0) + globalScene.waveCycleOffset) % 40;

    if (waveCycle < 15) {
      return TimeOfDay.DAY;
    }

    if (waveCycle < 20) {
      return TimeOfDay.DUSK;
    }

    if (waveCycle < 35) {
      return TimeOfDay.NIGHT;
    }

    return TimeOfDay.DAWN;
  }

  isOutside(): boolean {
    switch (this.biomeType) {
      case BiomeId.SEABED:
      case BiomeId.CAVE:
      case BiomeId.ICE_CAVE:
      case BiomeId.POWER_PLANT:
      case BiomeId.DOJO:
      case BiomeId.FACTORY:
      case BiomeId.ABYSS:
      case BiomeId.FAIRY_CAVE:
      case BiomeId.TEMPLE:
      case BiomeId.LABORATORY:
        return false;
      default:
        return true;
    }
  }

  overrideTint(): [number, number, number] {
    switch (Overrides.ARENA_TINT_OVERRIDE) {
      case TimeOfDay.DUSK:
        return [113, 88, 101];
      case TimeOfDay.NIGHT:
        return [64, 64, 64];
      case TimeOfDay.DAWN:
      case TimeOfDay.DAY:
      default:
        return [128, 128, 128];
    }
  }

  getDayTint(): [number, number, number] {
    if (Overrides.ARENA_TINT_OVERRIDE !== null) {
      return this.overrideTint();
    }
    switch (this.biomeType) {
      case BiomeId.ABYSS:
        return [64, 64, 64];
      default:
        return [128, 128, 128];
    }
  }

  getDuskTint(): [number, number, number] {
    if (Overrides.ARENA_TINT_OVERRIDE) {
      return this.overrideTint();
    }
    if (!this.isOutside()) {
      return [0, 0, 0];
    }

    switch (this.biomeType) {
      default:
        return [98, 48, 73].map(c => Math.round((c + 128) / 2)) as [number, number, number];
    }
  }

  getNightTint(): [number, number, number] {
    if (Overrides.ARENA_TINT_OVERRIDE) {
      return this.overrideTint();
    }
    switch (this.biomeType) {
      case BiomeId.ABYSS:
      case BiomeId.SPACE:
      case BiomeId.END:
        return this.getDayTint();
    }

    if (!this.isOutside()) {
      return [64, 64, 64];
    }

    switch (this.biomeType) {
      default:
        return [48, 48, 98];
    }
  }

  setIgnoreAbilities(ignoreAbilities: boolean, ignoringEffectSource: BattlerIndex | null = null): void {
    this.ignoreAbilities = ignoreAbilities;
    this.ignoringEffectSource = ignoreAbilities ? ignoringEffectSource : null;
  }

  /**
   * Applies each `ArenaTag` in this Arena, based on which side (self, enemy, or both) is passed in as a parameter
   * @param tagType - A constructor of an ArenaTag to filter tags by
   * @param side - The {@linkcode ArenaTagSide} dictating which side's arena tags to apply
   * @param args - Parameters for the tag
   * @privateRemarks
   * If you get errors mentioning incompatibility with overload signatures, review the arguments being passed
   * to ensure they are correct for the tag being used.
   */
  applyTagsForSide<T extends ArenaTag>(
    tagType: Constructor<T> | AbstractConstructor<T>,
    side: ArenaTagSide,
    ...args: Parameters<T["apply"]>
  ): void;
  /**
   * Applies each `ArenaTag` in this Arena, based on which side (self, enemy, or both) is passed in as a parameter
   * @param tagType - The {@linkcode ArenaTagType} of the desired tag
   * @param side - The {@linkcode ArenaTagSide} dictating which side's arena tags to apply
   * @param args - Parameters for the tag
   */
  applyTagsForSide<T extends ArenaTagType>(
    tagType: T,
    side: ArenaTagSide,
    ...args: Parameters<ArenaTagTypeMap[T]["apply"]>
  ): void;
  applyTagsForSide<T extends ArenaTag>(
    tagType: T["tagType"] | Constructor<T> | AbstractConstructor<T>,
    side: ArenaTagSide,
    ...args: Parameters<T["apply"]>
  ): void {
    let tags =
      typeof tagType === "string"
        ? this.tags.filter(t => t.tagType === tagType)
        : this.tags.filter(t => t instanceof tagType);
    if (side !== ArenaTagSide.BOTH) {
      tags = tags.filter(t => t.side === side);
    }
    tags.forEach(t => t.apply(...args));
  }

  /**
   * Applies the specified tag to both sides (ie: both user and trainer's tag that match the Tag specified)
   * by calling {@linkcode applyTagsForSide()}
   * @param tagType - The {@linkcode ArenaTagType} of the desired tag
   * @param args - Parameters for the tag
   */
  applyTags<T extends ArenaTagType>(tagType: T, ...args: Parameters<ArenaTagTypeMap[T]["apply"]>): void;
  /**
   * Applies the specified tag to both sides (ie: both user and trainer's tag that match the Tag specified)
   * by calling {@linkcode applyTagsForSide()}
   * @param tagType - A constructor of an ArenaTag to filter tags by
   * @param args - Parameters for the tag
   * @deprecated Use an `ArenaTagType` for `tagType` instead of an `ArenaTag` constructor
   */
  applyTags<T extends ArenaTag>(
    tagType: Constructor<T> | AbstractConstructor<T>,
    ...args: Parameters<T["apply"]>
  ): void;
  applyTags<T extends ArenaTag>(
    tagType: T["tagType"] | Constructor<T> | AbstractConstructor<T>,
    ...args: Parameters<T["apply"]>
  ) {
    // @ts-expect-error - Overload resolution
    this.applyTagsForSide(tagType, ArenaTagSide.BOTH, ...args);
  }

  /**
   * Add a new {@linkcode ArenaTag} to the arena, triggering overlap effects on existing tags as applicable.
   * @param tagType - The {@linkcode ArenaTagType} of the tag to add.
   * @param turnCount - The number of turns the newly-added tag should last.
   * @param sourceId - The {@linkcode Pokemon.id | PID} of the Pokemon creating the tag.
   * @param sourceMove - The {@linkcode MoveId} of the move creating the tag, or `undefined` if not from a move.
   * @param side - The {@linkcode ArenaTagSide}(s) to which the tag should apply; default `ArenaTagSide.BOTH`.
   * @param quiet - Whether to suppress messages produced by tag addition; default `false`.
   * @returns `true` if the tag was successfully added without overlapping.
  // TODO: Do we need the return value here? literally nothing uses it
   */
  addTag(
    tagType: ArenaTagType,
    turnCount: number,
    sourceMove: MoveId | undefined,
    sourceId: number,
    side: ArenaTagSide = ArenaTagSide.BOTH,
    quiet = false,
  ): boolean {
    const existingTag = this.getTagOnSide(tagType, side);
    if (existingTag) {
      existingTag.onOverlap(globalScene.getPokemonById(sourceId));

      if (existingTag instanceof EntryHazardTag) {
        const { tagType, side, turnCount, maxDuration, layers, maxLayers } = existingTag as EntryHazardTag;
        this.eventTarget.dispatchEvent(new TagAddedEvent(tagType, side, turnCount, maxDuration, layers, maxLayers));
      }

      return false;
    }

    // creates a new tag object
    const newTag = getArenaTag(tagType, turnCount, sourceMove, sourceId, side);
    if (newTag) {
      newTag.onAdd(quiet);
      this.tags.push(newTag);

      const { layers = 0, maxLayers = 0 } = newTag instanceof EntryHazardTag ? newTag : {};

      this.eventTarget.dispatchEvent(
        new TagAddedEvent(newTag.tagType, newTag.side, newTag.turnCount, newTag.maxDuration, layers, maxLayers),
      );
    }

    return true;
  }

  /**
   * Attempt to get a tag from the Arena via {@linkcode getTagOnSide} that applies to both sides
   * @param tagType - The {@linkcode ArenaTagType} to retrieve
   * @returns The existing {@linkcode ArenaTag}, or `undefined` if not present.
   */
  getTag(tagType: ArenaTagType): ArenaTag | undefined;
  /**
   * Attempt to get a tag from the Arena via {@linkcode getTagOnSide} that applies to both sides
   * @param tagType - The constructor of the {@linkcode ArenaTag} to retrieve
   * @returns The existing {@linkcode ArenaTag}, or `undefined` if not present.
   */
  getTag<T extends ArenaTag>(tagType: Constructor<T> | AbstractConstructor<T>): T | undefined;
  getTag(tagType: ArenaTagType | Constructor<ArenaTag> | AbstractConstructor<ArenaTag>): ArenaTag | undefined {
    return this.getTagOnSide(tagType, ArenaTagSide.BOTH);
  }

  hasTag(tagType: ArenaTagType): boolean {
    return !!this.getTag(tagType);
  }

  /**
   * Attempts to get a tag from the Arena from a specific side (the tag passed in has to either apply to both sides, or the specific side only)
   *
   * eg: `MIST` only applies to the user's side, while `MUD_SPORT` applies to both user and enemy side
   * @param tagType The {@linkcode ArenaTagType} or {@linkcode ArenaTag} to get
   * @param side The {@linkcode ArenaTagSide} to look at
   * @returns either the {@linkcode ArenaTag}, or `undefined` if it isn't there
   */
  getTagOnSide(
    tagType: ArenaTagType | Constructor<ArenaTag> | AbstractConstructor<ArenaTag>,
    side: ArenaTagSide,
  ): ArenaTag | undefined {
    return typeof tagType === "string"
      ? this.tags.find(
          t => t.tagType === tagType && (side === ArenaTagSide.BOTH || t.side === ArenaTagSide.BOTH || t.side === side),
        )
      : this.tags.find(
          t => t instanceof tagType && (side === ArenaTagSide.BOTH || t.side === ArenaTagSide.BOTH || t.side === side),
        );
  }

  // TODO: Add an overload similar to `Array.prototype.find` if the predicate func is of the form
  // `(x): x is T`

  /**
   * Uses {@linkcode findTagsOnSide} to filter (using the parameter function) for specific tags that apply to both sides
   * @param tagPredicate a function mapping {@linkcode ArenaTag}s to `boolean`s
   * @returns array of {@linkcode ArenaTag}s from which the Arena's tags return true and apply to both sides
   */
  findTags(tagPredicate: (t: ArenaTag) => boolean): ArenaTag[] {
    return this.findTagsOnSide(tagPredicate, ArenaTagSide.BOTH);
  }

  /**
   * Returns specific tags from the arena that pass the `tagPredicate` function passed in as a parameter, and apply to the given side
   * @param tagPredicate a function mapping {@linkcode ArenaTag}s to `boolean`s
   * @param side The {@linkcode ArenaTagSide} to look at
   * @returns array of {@linkcode ArenaTag}s from which the Arena's tags return `true` and apply to the given side
   */
  findTagsOnSide(tagPredicate: (t: ArenaTag) => boolean, side: ArenaTagSide): ArenaTag[] {
    return this.tags.filter(
      t => tagPredicate(t) && (side === ArenaTagSide.BOTH || t.side === ArenaTagSide.BOTH || t.side === side),
    );
  }

  lapseTags(): void {
    this.tags
      .filter(t => !t.lapse())
      .forEach(t => {
        t.onRemove();
        this.tags.splice(this.tags.indexOf(t), 1);

        this.eventTarget.dispatchEvent(new TagRemovedEvent(t.tagType, t.side, t.turnCount));
      });
  }

  removeTag(tagType: ArenaTagType): boolean {
    const tags = this.tags;
    const tag = tags.find(t => t.tagType === tagType);
    if (tag) {
      tag.onRemove();
      tags.splice(tags.indexOf(tag), 1);

      this.eventTarget.dispatchEvent(new TagRemovedEvent(tag.tagType, tag.side, tag.turnCount));
    }
    return !!tag;
  }

  removeTagOnSide(tagType: ArenaTagType, side: ArenaTagSide, quiet = false): boolean {
    const tag = this.getTagOnSide(tagType, side);
    if (tag) {
      tag.onRemove(quiet);
      this.tags.splice(this.tags.indexOf(tag), 1);

      this.eventTarget.dispatchEvent(new TagRemovedEvent(tag.tagType, tag.side, tag.turnCount));
    }
    return !!tag;
  }

  /**
   * Find and remove all {@linkcode ArenaTag}s with the given tag types on the given side of the field.
   * @param tagTypes - The {@linkcode ArenaTagType}s to remove
   * @param side - The {@linkcode ArenaTagSide} to remove the tags from (for side-based tags), or {@linkcode ArenaTagSide.BOTH}
   * to clear all tags on either side of the field
   * @param quiet - Whether to suppress removal messages from currently-present tags; default `false`
   * @todo Review the other tag manipulation functions to see if they can be migrated towards using this (more efficient)
   */
  public removeTagsOnSide(tagTypes: ArenaTagType[] | readonly ArenaTagType[], side: ArenaTagSide, quiet = false): void {
    const leftoverTags: ArenaTag[] = [];
    for (const tag of this.tags) {
      // Skip tags of different types or on the wrong side of the field
      if (
        !tagTypes.includes(tag.tagType)
        || !(side === ArenaTagSide.BOTH || tag.side === ArenaTagSide.BOTH || tag.side === side)
      ) {
        leftoverTags.push(tag);
        continue;
      }

      tag.onRemove(quiet);
    }

    this.tags = leftoverTags;
  }

  removeAllTags(): void {
    while (this.tags.length > 0) {
      this.tags[0].onRemove();
      this.eventTarget.dispatchEvent(
        new TagRemovedEvent(this.tags[0].tagType, this.tags[0].side, this.tags[0].turnCount),
      );

      this.tags.splice(0, 1);
    }
  }

  /**
   * Clears weather, terrain and arena tags when entering new biome or trainer battle.
   */
  resetArenaEffects(): void {
    // Don't reset weather if a Biome's permanent weather is active
    if (this.weather?.turnsLeft !== 0) {
      this.trySetWeather(WeatherType.NONE);
    }
    this.trySetTerrain(TerrainType.NONE, true);
    this.resetPlayerFaintCount();
    this.removeAllTags();
  }

  preloadBgm(): void {
    globalScene.loadBgm(this.bgm);
  }

  /** The loop point of any given biome track, read as seconds and milliseconds. */
  getBgmLoopPoint(): number {
    switch (this.biomeType) {
      case BiomeId.TOWN:
        return 7.288;
      case BiomeId.PLAINS:
        return 17.485;
      case BiomeId.GRASS:
        return 1.995;
      case BiomeId.TALL_GRASS:
        return 9.608;
      case BiomeId.METROPOLIS:
        return 141.47;
      case BiomeId.FOREST:
        return 0.341;
      case BiomeId.SEA:
        return 0.024;
      case BiomeId.SWAMP:
        return 4.461;
      case BiomeId.BEACH:
        return 3.462;
      case BiomeId.LAKE:
        return 7.215;
      case BiomeId.SEABED:
        return 2.6;
      case BiomeId.MOUNTAIN:
        return 4.018;
      case BiomeId.BADLANDS:
        return 17.79;
      case BiomeId.CAVE:
        return 14.24;
      case BiomeId.DESERT:
        return 9.02;
      case BiomeId.ICE_CAVE:
        return 0.0;
      case BiomeId.MEADOW:
        return 3.891;
      case BiomeId.POWER_PLANT:
        return 9.447;
      case BiomeId.VOLCANO:
        return 17.637;
      case BiomeId.GRAVEYARD:
        return 13.711;
      case BiomeId.DOJO:
        return 6.205;
      case BiomeId.FACTORY:
        return 4.985;
      case BiomeId.RUINS:
        return 0.0;
      case BiomeId.WASTELAND:
        return 6.024;
      case BiomeId.ABYSS:
        return 20.113;
      case BiomeId.SPACE:
        return 20.036;
      case BiomeId.CONSTRUCTION_SITE:
        return 1.222;
      case BiomeId.JUNGLE:
        return 0.0;
      case BiomeId.FAIRY_CAVE:
        return 0.0;
      case BiomeId.TEMPLE:
        return 2.547;
      case BiomeId.ISLAND:
        return 2.751;
      case BiomeId.LABORATORY:
        return 114.862;
      case BiomeId.SLUM:
        return 0.0;
      case BiomeId.SNOWY_FOREST:
        return 3.814;
      case BiomeId.END:
        return 17.153;
      default:
        console.warn(`missing bgm loop-point for biome "${BiomeId[this.biomeType]}" (=${this.biomeType})`);
        return 0;
    }
  }

  resetPlayerFaintCount(): void {
    this.playerFaints = 0;
  }
}

export function getBiomeKey(biome: BiomeId): string {
  return BiomeId[biome].toLowerCase();
}

export function getBiomeHasProps(biomeType: BiomeId): boolean {
  switch (biomeType) {
    case BiomeId.PLAINS:
    case BiomeId.METROPOLIS:
    case BiomeId.BEACH:
    case BiomeId.LAKE:
    case BiomeId.SEABED:
    case BiomeId.MOUNTAIN:
    case BiomeId.BADLANDS:
    case BiomeId.CAVE:
    case BiomeId.DESERT:
    case BiomeId.ICE_CAVE:
    case BiomeId.MEADOW:
    case BiomeId.POWER_PLANT:
    case BiomeId.VOLCANO:
    case BiomeId.GRAVEYARD:
    case BiomeId.FACTORY:
    case BiomeId.RUINS:
    case BiomeId.WASTELAND:
    case BiomeId.ABYSS:
    case BiomeId.CONSTRUCTION_SITE:
    case BiomeId.JUNGLE:
    case BiomeId.FAIRY_CAVE:
    case BiomeId.TEMPLE:
    case BiomeId.SNOWY_FOREST:
    case BiomeId.ISLAND:
    case BiomeId.LABORATORY:
    case BiomeId.END:
      return true;
  }

  return false;
}

export class ArenaBase extends Phaser.GameObjects.Container {
  public player: boolean;
  public biome: BiomeId;
  public propValue: number;
  public base: Phaser.GameObjects.Sprite;
  public props: Phaser.GameObjects.Sprite[];

  constructor(player: boolean) {
    super(globalScene, 0, 0);

    this.player = player;

    this.base = globalScene.addFieldSprite(0, 0, "plains_a", undefined, 1);
    this.base.setOrigin(0, 0);

    this.props = [];
    if (!player) {
      for (let i = 0; i < 3; i++) {
        const ret = globalScene.addFieldSprite(0, 0, "plains_b", undefined, 1);
        ret.setOrigin(0, 0);
        ret.setVisible(false);
        this.props.push(ret);
      }
    }
  }

  setBiome(biome: BiomeId, propValue?: number): void {
    const hasProps = getBiomeHasProps(biome);
    const biomeKey = getBiomeKey(biome);
    const baseKey = `${biomeKey}_${this.player ? "a" : "b"}`;

    if (biome !== this.biome) {
      this.base.setTexture(baseKey);

      if (this.base.texture.frameTotal > 1) {
        const baseFrameNames = globalScene.anims.generateFrameNames(baseKey, {
          zeroPad: 4,
          suffix: ".png",
          start: 1,
          end: this.base.texture.frameTotal - 1,
        });
        if (!globalScene.anims.exists(baseKey)) {
          globalScene.anims.create({
            key: baseKey,
            frames: baseFrameNames,
            frameRate: 12,
            repeat: -1,
          });
        }
        this.base.play(baseKey);
      } else {
        this.base.stop();
      }

      this.add(this.base);
    }

    if (!this.player) {
      globalScene.executeWithSeedOffset(
        () => {
          this.propValue = propValue === undefined ? (hasProps ? randSeedInt(8) : 0) : propValue;
          this.props.forEach((prop, p) => {
            const propKey = `${biomeKey}_b${hasProps ? `_${p + 1}` : ""}`;
            prop.setTexture(propKey);

            if (hasProps && prop.texture.frameTotal > 1) {
              const propFrameNames = globalScene.anims.generateFrameNames(propKey, {
                zeroPad: 4,
                suffix: ".png",
                start: 1,
                end: prop.texture.frameTotal - 1,
              });
              if (!globalScene.anims.exists(propKey)) {
                globalScene.anims.create({
                  key: propKey,
                  frames: propFrameNames,
                  frameRate: 12,
                  repeat: -1,
                });
              }
              prop.play(propKey);
            } else {
              prop.stop();
            }

            prop.setVisible(hasProps && !!(this.propValue & (1 << p)));
            this.add(prop);
          });
        },
        globalScene.currentBattle?.waveIndex || 0,
        globalScene.waveSeed,
      );
    }
  }
}<|MERGE_RESOLUTION|>--- conflicted
+++ resolved
@@ -1,14 +1,5 @@
-<<<<<<< HEAD
-// biome-ignore-start lint/correctness/noUnusedImports: TSDoc imports
-
+import { applyAbAttrs } from "#abilities/apply-ab-attrs";
 import type { Battle } from "#app/battle";
-import type { PositionalTag } from "#data/positional-tags/positional-tag";
-import type { PlayerPokemon } from "#field/pokemon";
-// biome-ignore-end lint/correctness/noUnusedImports: TSDoc imports
-
-=======
->>>>>>> 86c1c5f6
-import { applyAbAttrs } from "#abilities/apply-ab-attrs";
 import { globalScene } from "#app/global-scene";
 import Overrides from "#app/overrides";
 import { biomePokemonPools, biomeTrainerPools } from "#balance/biomes";
