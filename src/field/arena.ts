--- conflicted
+++ resolved
@@ -19,12 +19,7 @@
 import { PostTerrainChangeAbAttr, PostWeatherChangeAbAttr, applyPostTerrainChangeAbAttrs, applyPostWeatherChangeAbAttrs } from "../data/ability";
 import Pokemon from "./pokemon";
 import * as Overrides from "../overrides";
-<<<<<<< HEAD
-import { TagChangedEvent, WeatherChangedEvent } from "./arena-events";
-import { TerrainChangedEvent } from "./arena-events";
-=======
 import { WeatherChangedEvent, TerrainChangedEvent, TagChangedEvent } from "./arena-events";
->>>>>>> 19885e05
 
 export class Arena {
   public scene: BattleScene;
@@ -537,10 +532,7 @@
     if (side !== ArenaTagSide.BOTH) {
       tags = tags.filter(t => t.side === side);
     }
-    tags.forEach(
-      t => {
-        t.apply(this, args);
-      });
+    tags.forEach(t => t.apply(this, args));
   }
 
   applyTags(tagType: ArenaTagType | { new(...args: any[]): ArenaTag }, ...args: any[]): void {
