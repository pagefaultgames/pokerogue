--- conflicted
+++ resolved
@@ -1,5 +1,7 @@
 import { applyAbAttrs } from "#abilities/apply-ab-attrs";
 import { globalScene } from "#app/global-scene";
+import { applyHeldItems } from "#app/items/all-held-items";
+import { HeldItemEffect } from "#app/items/held-item";
 import Overrides from "#app/overrides";
 import type { BiomeTierTrainerPools, PokemonPools } from "#balance/biomes";
 import { BiomePoolTier, biomePokemonPools, biomeTrainerPools } from "#balance/biomes";
@@ -26,17 +28,11 @@
 import { TimeOfDay } from "#enums/time-of-day";
 import { TrainerType } from "#enums/trainer-type";
 import { WeatherType } from "#enums/weather-type";
-<<<<<<< HEAD
-import { applyHeldItems } from "#app/items/all-held-items";
-import { HeldItemEffect } from "#app/items/held-item";
-=======
 import { TagAddedEvent, TagRemovedEvent, TerrainChangedEvent, WeatherChangedEvent } from "#events/arena";
 import type { Pokemon } from "#field/pokemon";
-import { FieldEffectModifier } from "#modifiers/modifier";
 import type { Move } from "#moves/move";
 import { type Constructor, isNullOrUndefined, NumberHolder, randSeedInt } from "#utils/common";
 import { getPokemonSpecies } from "#utils/pokemon-utils";
->>>>>>> 8cf1b9f7
 
 export class Arena {
   public biomeType: BiomeId;
