<<<<<<< HEAD
import { globalScene } from "#app/global-scene";
=======
import BattleScene from "#app/battle-scene";
>>>>>>> e930536e
import { PokeballType } from "#enums/pokeball";
import { Variant } from "#app/data/variant";
import { getFrameMs, randGauss } from "#app/utils";

export function addPokeballOpenParticles(x: number, y: number, pokeballType: PokeballType): void {
  switch (pokeballType) {
    case PokeballType.POKEBALL:
      doDefaultPbOpenParticles(x, y, 48);
      break;
    case PokeballType.GREAT_BALL:
      doDefaultPbOpenParticles(x, y, 96);
      break;
    case PokeballType.ULTRA_BALL:
      doUbOpenParticles(x, y, 8);
      break;
    case PokeballType.ROGUE_BALL:
      doUbOpenParticles(x, y, 10);
      break;
    case PokeballType.MASTER_BALL:
      doMbOpenParticles(x, y);
      break;
  }
}

function doDefaultPbOpenParticles(x: number, y: number, radius: number) {
  const pbOpenParticlesFrameNames = globalScene.anims.generateFrameNames("pb_particles", { start: 0, end: 3, suffix: ".png" });
  if (!(globalScene.anims.exists("pb_open_particle"))) {
    globalScene.anims.create({
      key: "pb_open_particle",
      frames: pbOpenParticlesFrameNames,
      frameRate: 16,
      repeat: -1
    });
  }

  const addParticle = (index: integer) => {
    const particle = globalScene.add.sprite(x, y, "pb_open_particle");
    globalScene.field.add(particle);
    const angle = index * 45;
    const [ xCoord, yCoord ] = [ radius * Math.cos(angle * Math.PI / 180), radius * Math.sin(angle * Math.PI / 180) ];
    globalScene.tweens.add({
      targets: particle,
      x: x + xCoord,
      y: y + yCoord,
      duration: 575
    });
    particle.play({
      key: "pb_open_particle",
      startFrame: (index + 3) % 4,
      frameRate: Math.floor(16 * globalScene.gameSpeed)
    });
    globalScene.tweens.add({
      targets: particle,
      delay: 500,
      duration: 75,
      alpha: 0,
      ease: "Sine.easeIn",
      onComplete: () => particle.destroy()
    });
  };

  let particleCount = 0;
  globalScene.time.addEvent({
    delay: 20,
    repeat: 16,
    callback: () => addParticle(++particleCount)
  });
}

function doUbOpenParticles(x: number, y: number, frameIndex: integer) {
  const particles: Phaser.GameObjects.Image[] = [];
  for (let i = 0; i < 10; i++) {
    particles.push(doFanOutParticle(i * 25, x, y, 1, 1, 5, frameIndex));
  }

  globalScene.tweens.add({
    targets: particles,
    delay: 750,
    duration: 250,
    alpha: 0,
    ease: "Sine.easeIn",
    onComplete: () => {
      for (const particle of particles) {
        particle.destroy();
      }
    }
  });
}

function doMbOpenParticles(x: number, y: number) {
  const particles: Phaser.GameObjects.Image[] = [];
  for (let j = 0; j < 2; j++) {
    for (let i = 0; i < 8; i++) {
      particles.push(doFanOutParticle(i * 32, x, y, j ? 1 : 2, j ? 2 : 1, 8, 4));
    }

    globalScene.tweens.add({
      targets: particles,
      delay: 750,
      duration: 250,
      alpha: 0,
      ease: "Sine.easeIn",
      onComplete: () => {
        for (const particle of particles) {
          particle.destroy();
        }
      }
    });
  }
}

function doFanOutParticle(trigIndex: integer, x: integer, y: integer, xSpeed: integer, ySpeed: integer, angle: integer, frameIndex: integer): Phaser.GameObjects.Image {
  let f = 0;

  const particle = globalScene.add.image(x, y, "pb_particles", `${frameIndex}.png`);
  globalScene.field.add(particle);

  const updateParticle = () => {
    if (!particle.scene) {
      return particleTimer.remove();
    }
    particle.x = x + sin(trigIndex, f * xSpeed);
    particle.y = y + cos(trigIndex, f * ySpeed);
    trigIndex = (trigIndex + angle);
    f++;
  };

  const particleTimer = globalScene.tweens.addCounter({
    repeat: -1,
    duration: getFrameMs(1),
    onRepeat: () => {
      updateParticle();
    }
  });

  return particle;
}

export function addPokeballCaptureStars(pokeball: Phaser.GameObjects.Sprite): void {
  const addParticle = () => {
    const particle = globalScene.add.sprite(pokeball.x, pokeball.y, "pb_particles", "4.png");
    particle.setOrigin(pokeball.originX, pokeball.originY);
    particle.setAlpha(0.5);
    globalScene.field.add(particle);

    globalScene.tweens.add({
      targets: particle,
      y: pokeball.y - 10,
      ease: "Sine.easeOut",
      duration: 250,
      onComplete: () => {
        globalScene.tweens.add({
          targets: particle,
          y: pokeball.y,
          alpha: 0,
          ease: "Sine.easeIn",
          duration: 250
        });
      }
    });

<<<<<<< HEAD
    const dist = Utils.randGauss(25);
    globalScene.tweens.add({
=======
    const dist = randGauss(25);
    scene.tweens.add({
>>>>>>> e930536e
      targets: particle,
      x: pokeball.x + dist,
      duration: 500
    });

    globalScene.tweens.add({
      targets: particle,
      alpha: 0,
      delay: 425,
      duration: 75,
      onComplete: () => particle.destroy()
    });
  };

  new Array(3).fill(null).map(() => addParticle());
}

export function sin(index: integer, amplitude: integer): number {
  return amplitude * Math.sin(index * (Math.PI / 128));
}

export function cos(index: integer, amplitude: integer): number {
  return amplitude * Math.cos(index * (Math.PI / 128));
}

/**
 * Play the shiny sparkle animation and sound effect for the given sprite
 * First ensures that the animation has been properly initialized
 * @param sparkleSprite the Sprite to play the animation on
 * @param variant which shiny {@linkcode variant} to play the animation for
 */
export function doShinySparkleAnim(scene: BattleScene, sparkleSprite: Phaser.GameObjects.Sprite, variant: Variant) {
  const keySuffix = variant ? `_${variant + 1}` : "";
  const spriteKey = `shiny${keySuffix}`;
  const animationKey = `sparkle${keySuffix}`;

  // Make sure the animation exists, and create it if not
  if (!scene.anims.exists(animationKey)) {
    const frameNames = scene.anims.generateFrameNames(spriteKey, { suffix: ".png", end: 34 });
    scene.anims.create({
      key: `sparkle${keySuffix}`,
      frames: frameNames,
      frameRate: 32,
      showOnStart: true,
      hideOnComplete: true,
    });
  }

  // Play the animation
  sparkleSprite.play(animationKey);
  scene.playSound("se/sparkle");
}<|MERGE_RESOLUTION|>--- conflicted
+++ resolved
@@ -1,8 +1,4 @@
-<<<<<<< HEAD
 import { globalScene } from "#app/global-scene";
-=======
-import BattleScene from "#app/battle-scene";
->>>>>>> e930536e
 import { PokeballType } from "#enums/pokeball";
 import { Variant } from "#app/data/variant";
 import { getFrameMs, randGauss } from "#app/utils";
@@ -164,13 +160,8 @@
       }
     });
 
-<<<<<<< HEAD
-    const dist = Utils.randGauss(25);
-    globalScene.tweens.add({
-=======
     const dist = randGauss(25);
-    scene.tweens.add({
->>>>>>> e930536e
+    globalScene.tweens.add({
       targets: particle,
       x: pokeball.x + dist,
       duration: 500
