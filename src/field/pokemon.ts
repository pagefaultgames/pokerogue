--- conflicted
+++ resolved
@@ -17,19 +17,10 @@
 import { Status, StatusEffect, getRandomStatus } from "../data/status-effect";
 import { pokemonEvolutions, pokemonPrevolutions, SpeciesFormEvolution, SpeciesEvolutionCondition, FusionSpeciesFormEvolution } from "../data/pokemon-evolutions";
 import { reverseCompatibleTms, tmSpecies, tmPoolTiers } from "../data/tms";
-<<<<<<< HEAD
-import { BattlerTag, BattlerTagLapseType, EncoreTag, GroundedTag, HighestStatBoostTag, TypeImmuneTag, getBattlerTag, SemiInvulnerableTag, TypeBoostTag, ExposedTag } from "../data/battler-tags";
-=======
-import { BattleStat } from "../data/battle-stat";
 import { BattlerTag, BattlerTagLapseType, EncoreTag, GroundedTag, HighestStatBoostTag, TypeImmuneTag, getBattlerTag, SemiInvulnerableTag, TypeBoostTag, ExposedTag, DragonCheerTag, CritBoostTag, TrappedTag } from "../data/battler-tags";
->>>>>>> 39cfe69c
 import { WeatherType } from "../data/weather";
 import { ArenaTagSide, NoCritTag, WeakenMoveScreenTag } from "../data/arena-tag";
-<<<<<<< HEAD
-import { Ability, AbAttr, StatMultiplierAbAttr, BlockCritAbAttr, BonusCritAbAttr, BypassBurnDamageReductionAbAttr, FieldPriorityMoveImmunityAbAttr, IgnoreOpponentStatStagesAbAttr, MoveImmunityAbAttr, PreDefendFullHpEndureAbAttr, ReceivedMoveDamageMultiplierAbAttr, ReduceStatusEffectDurationAbAttr, StabBoostAbAttr, StatusEffectImmunityAbAttr, TypeImmunityAbAttr, WeightMultiplierAbAttr, allAbilities, applyAbAttrs, applyStatMultiplierAbAttrs, applyPreApplyBattlerTagAbAttrs, applyPreAttackAbAttrs, applyPreDefendAbAttrs, applyPreSetStatusAbAttrs, UnsuppressableAbilityAbAttr, SuppressFieldAbilitiesAbAttr, NoFusionAbilityAbAttr, MultCritAbAttr, IgnoreTypeImmunityAbAttr, DamageBoostAbAttr, IgnoreTypeStatusEffectImmunityAbAttr, ConditionalCritAbAttr, applyFieldStatMultiplierAbAttrs, FieldMultiplyStatAbAttr, AddSecondStrikeAbAttr, UserFieldStatusEffectImmunityAbAttr, UserFieldBattlerTagImmunityAbAttr, BattlerTagImmunityAbAttr, MoveTypeChangeAbAttr, FullHpResistTypeAbAttr } from "../data/ability";
-=======
-import { Ability, AbAttr, BattleStatMultiplierAbAttr, BlockCritAbAttr, BonusCritAbAttr, BypassBurnDamageReductionAbAttr, FieldPriorityMoveImmunityAbAttr, IgnoreOpponentStatChangesAbAttr, MoveImmunityAbAttr, PreDefendFullHpEndureAbAttr, ReceivedMoveDamageMultiplierAbAttr, ReduceStatusEffectDurationAbAttr, StabBoostAbAttr, StatusEffectImmunityAbAttr, TypeImmunityAbAttr, WeightMultiplierAbAttr, allAbilities, applyAbAttrs, applyBattleStatMultiplierAbAttrs, applyPreApplyBattlerTagAbAttrs, applyPreAttackAbAttrs, applyPreDefendAbAttrs, applyPreSetStatusAbAttrs, UnsuppressableAbilityAbAttr, SuppressFieldAbilitiesAbAttr, NoFusionAbilityAbAttr, MultCritAbAttr, IgnoreTypeImmunityAbAttr, DamageBoostAbAttr, IgnoreTypeStatusEffectImmunityAbAttr, ConditionalCritAbAttr, applyFieldBattleStatMultiplierAbAttrs, FieldMultiplyBattleStatAbAttr, AddSecondStrikeAbAttr, IgnoreOpponentEvasionAbAttr, UserFieldStatusEffectImmunityAbAttr, UserFieldBattlerTagImmunityAbAttr, BattlerTagImmunityAbAttr, MoveTypeChangeAbAttr, FullHpResistTypeAbAttr, applyCheckTrappedAbAttrs, CheckTrappedAbAttr } from "../data/ability";
->>>>>>> 39cfe69c
+import { Ability, AbAttr, StatMultiplierAbAttr, BlockCritAbAttr, BonusCritAbAttr, BypassBurnDamageReductionAbAttr, FieldPriorityMoveImmunityAbAttr, IgnoreOpponentStatStagesAbAttr, MoveImmunityAbAttr, PreDefendFullHpEndureAbAttr, ReceivedMoveDamageMultiplierAbAttr, ReduceStatusEffectDurationAbAttr, StabBoostAbAttr, StatusEffectImmunityAbAttr, TypeImmunityAbAttr, WeightMultiplierAbAttr, allAbilities, applyAbAttrs, applyStatMultiplierAbAttrs, applyPreApplyBattlerTagAbAttrs, applyPreAttackAbAttrs, applyPreDefendAbAttrs, applyPreSetStatusAbAttrs, UnsuppressableAbilityAbAttr, SuppressFieldAbilitiesAbAttr, NoFusionAbilityAbAttr, MultCritAbAttr, IgnoreTypeImmunityAbAttr, DamageBoostAbAttr, IgnoreTypeStatusEffectImmunityAbAttr, ConditionalCritAbAttr, applyFieldStatMultiplierAbAttrs, FieldMultiplyStatAbAttr, AddSecondStrikeAbAttr, UserFieldStatusEffectImmunityAbAttr, UserFieldBattlerTagImmunityAbAttr, BattlerTagImmunityAbAttr, MoveTypeChangeAbAttr, FullHpResistTypeAbAttr, applyCheckTrappedAbAttrs, CheckTrappedAbAttr } from "../data/ability";
 import PokemonData from "../system/pokemon-data";
 import { BattlerIndex } from "../battle";
 import { Mode } from "../ui/ui";
@@ -776,9 +767,15 @@
         critStage.value += 1;
       }
     }
-    if (source.getTag(BattlerTagType.CRIT_BOOST)) {
-      critStage.value += 2;
-    }
+    const critBoostTag = source.getTag(CritBoostTag);
+    if (critBoostTag) {
+      if (critBoostTag instanceof DragonCheerTag) {
+        critStage.value += critBoostTag.typesOnAdd.includes(Type.DRAGON) ? 2 : 1;
+      } else {
+        critStage.value += 2;
+      }
+    }
+
     console.log(`crit stage: +${critStage.value}`);
     return critStage.value;
   }
@@ -2220,33 +2217,7 @@
         if (critOnly.value || critAlways) {
           isCritical = true;
         } else {
-<<<<<<< HEAD
           const critChance = [24, 8, 2, 1][Math.max(0, Math.min(this.getCritStage(source, move), 3))];
-=======
-          const critLevel = new Utils.IntegerHolder(0);
-          applyMoveAttrs(HighCritAttr, source, this, move, critLevel);
-          this.scene.applyModifiers(CritBoosterModifier, source.isPlayer(), source, critLevel);
-          this.scene.applyModifiers(TempBattleStatBoosterModifier, source.isPlayer(), TempBattleStat.CRIT, critLevel);
-          const bonusCrit = new Utils.BooleanHolder(false);
-          //@ts-ignore
-          if (applyAbAttrs(BonusCritAbAttr, source, null, false, bonusCrit)) { // TODO: resolve ts-ignore. This is a promise. Checking a promise is bogus.
-            if (bonusCrit.value) {
-              critLevel.value += 1;
-            }
-          }
-
-          const critBoostTag = source.getTag(CritBoostTag);
-          if (critBoostTag) {
-            if (critBoostTag instanceof DragonCheerTag) {
-              critLevel.value += critBoostTag.typesOnAdd.includes(Type.DRAGON) ? 2 : 1;
-            } else {
-              critLevel.value += 2;
-            }
-          }
-
-          console.log(`crit stage: +${critLevel.value}`);
-          const critChance = [24, 8, 2, 1][Math.max(0, Math.min(critLevel.value, 3))];
->>>>>>> 39cfe69c
           isCritical = critChance === 1 || !this.scene.randBattleSeedInt(critChance);
           if (Overrides.NEVER_CRIT_OVERRIDE) {
             isCritical = false;
@@ -4481,11 +4452,7 @@
 }
 
 export class PokemonSummonData {
-<<<<<<< HEAD
   public statStages: number[] = [ 0, 0, 0, 0, 0, 0, 0 ];
-=======
-  public battleStats: number[] = [ 0, 0, 0, 0, 0, 0, 0 ];
->>>>>>> 39cfe69c
   public moveQueue: QueuedMove[] = [];
   public disabledMove: Moves = Moves.NONE;
   public disabledTurns: number = 0;
@@ -4498,11 +4465,7 @@
   public ability: Abilities = Abilities.NONE;
   public gender: Gender;
   public fusionGender: Gender;
-<<<<<<< HEAD
   public stats: number[] = [ 0, 0, 0, 0, 0, 0 ];
-=======
-  public stats: number[];
->>>>>>> 39cfe69c
   public moveset: (PokemonMove | null)[];
   // If not initialized this value will not be populated from save data.
   public types: Type[] = [];
@@ -4533,8 +4496,8 @@
   public damageTaken: number = 0;
   public attacksReceived: AttackMoveResult[] = [];
   public order: number;
-  public battleStatsIncreased: boolean = false;
-  public battleStatsDecreased: boolean = false;
+  public statStagesIncreased: boolean = false;
+  public statStagesDecreased: boolean = false;
 }
 
 export enum AiType {
