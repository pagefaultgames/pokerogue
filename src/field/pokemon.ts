import Phaser from "phaser";
import BattleScene, { AnySound } from "../battle-scene";
import { Variant, VariantSet, variantColorCache } from "#app/data/variant";
import { variantData } from "#app/data/variant";
import BattleInfo, { PlayerBattleInfo, EnemyBattleInfo } from "../ui/battle-info";
import Move, { HighCritAttr, HitsTagAttr, applyMoveAttrs, FixedDamageAttr, VariableAtkAttr, allMoves, MoveCategory, TypelessAttr, CritOnlyAttr, getMoveTargets, OneHitKOAttr, VariableMoveTypeAttr, StatusMoveTypeImmunityAttr, VariableDefAttr, AttackMove, ModifiedDamageAttr, VariableMoveTypeMultiplierAttr, IgnoreOpponentStatStagesAttr, SacrificialAttr, VariableMoveCategoryAttr, CounterDamageAttr, StatStageChangeAttr, RechargeAttr, ChargeAttr, IgnoreWeatherTypeDebuffAttr, BypassBurnDamageReductionAttr, SacrificialAttrOnHit, NeutralDamageAgainstFlyingTypeMultiplierAttr, OneHitKOAccuracyAttr } from "../data/move";
import { default as PokemonSpecies, PokemonSpeciesForm, SpeciesFormKey, getFusedSpeciesName, getPokemonSpecies, getPokemonSpeciesForm, getStarterValueFriendshipCap, speciesStarters, starterPassiveAbilities } from "../data/pokemon-species";
import { Constructor } from "#app/utils";
import * as Utils from "../utils";
import { Type, TypeDamageMultiplier, getTypeDamageMultiplier, getTypeRgb } from "../data/type";
import { getLevelTotalExp } from "../data/exp";
import { Stat, type PermanentStat, type BattleStat, type EffectiveStat, PERMANENT_STATS, BATTLE_STATS, EFFECTIVE_STATS } from "#enums/stat";
import { DamageMoneyRewardModifier, EnemyDamageBoosterModifier, EnemyDamageReducerModifier, EnemyEndureChanceModifier, EnemyFusionChanceModifier, HiddenAbilityRateBoosterModifier, BaseStatModifier, PokemonFriendshipBoosterModifier, PokemonHeldItemModifier, PokemonNatureWeightModifier, ShinyRateBoosterModifier, SurviveDamageModifier, TempStatStageBoosterModifier, TempCritBoosterModifier, StatBoosterModifier, CritBoosterModifier, TerastallizeModifier } from "../modifier/modifier";
import { PokeballType } from "../data/pokeball";
import { Gender } from "../data/gender";
import { initMoveAnim, loadMoveAnimAssets } from "../data/battle-anims";
import { Status, StatusEffect, getRandomStatus } from "../data/status-effect";
import { pokemonEvolutions, pokemonPrevolutions, SpeciesFormEvolution, SpeciesEvolutionCondition, FusionSpeciesFormEvolution } from "../data/pokemon-evolutions";
import { reverseCompatibleTms, tmSpecies, tmPoolTiers } from "../data/tms";
import { BattlerTag, BattlerTagLapseType, EncoreTag, GroundedTag, HighestStatBoostTag, TypeImmuneTag, getBattlerTag, SemiInvulnerableTag, TypeBoostTag, ExposedTag } from "../data/battler-tags";
import { WeatherType } from "../data/weather";
import { ArenaTagSide, NoCritTag, WeakenMoveScreenTag } from "../data/arena-tag";
import { Ability, AbAttr, StatMultiplierAbAttr, BlockCritAbAttr, BonusCritAbAttr, BypassBurnDamageReductionAbAttr, FieldPriorityMoveImmunityAbAttr, IgnoreOpponentStatStagesAbAttr, MoveImmunityAbAttr, PreDefendFullHpEndureAbAttr, ReceivedMoveDamageMultiplierAbAttr, ReduceStatusEffectDurationAbAttr, StabBoostAbAttr, StatusEffectImmunityAbAttr, TypeImmunityAbAttr, WeightMultiplierAbAttr, allAbilities, applyAbAttrs, applyStatMultiplierAbAttrs, applyPreApplyBattlerTagAbAttrs, applyPreAttackAbAttrs, applyPreDefendAbAttrs, applyPreSetStatusAbAttrs, UnsuppressableAbilityAbAttr, SuppressFieldAbilitiesAbAttr, NoFusionAbilityAbAttr, MultCritAbAttr, IgnoreTypeImmunityAbAttr, DamageBoostAbAttr, IgnoreTypeStatusEffectImmunityAbAttr, ConditionalCritAbAttr, applyFieldStatMultiplierAbAttrs, FieldMultiplyStatAbAttr, AddSecondStrikeAbAttr, UserFieldStatusEffectImmunityAbAttr, UserFieldBattlerTagImmunityAbAttr, BattlerTagImmunityAbAttr } from "../data/ability";
import PokemonData from "../system/pokemon-data";
import { BattlerIndex } from "../battle";
import { Mode } from "../ui/ui";
import PartyUiHandler, { PartyOption, PartyUiMode } from "../ui/party-ui-handler";
import SoundFade from "phaser3-rex-plugins/plugins/soundfade";
import { LevelMoves } from "../data/pokemon-level-moves";
import { DamageAchv, achvs } from "../system/achv";
import { DexAttr, StarterDataEntry, StarterMoveset } from "../system/game-data";
import { QuantizerCelebi, argbFromRgba, rgbaFromArgb } from "@material/material-color-utilities";
import { Nature, getNatureStatMultiplier } from "../data/nature";
import { SpeciesFormChange, SpeciesFormChangeActiveTrigger, SpeciesFormChangeMoveLearnedTrigger, SpeciesFormChangePostMoveTrigger, SpeciesFormChangeStatusEffectTrigger } from "../data/pokemon-forms";
import { TerrainType } from "../data/terrain";
import { TrainerSlot } from "../data/trainer-config";
import Overrides from "#app/overrides";
import i18next from "i18next";
import { speciesEggMoves } from "../data/egg-moves";
import { ModifierTier } from "../modifier/modifier-tier";
import { applyChallenges, ChallengeType } from "#app/data/challenge.js";
import { Abilities } from "#enums/abilities";
import { ArenaTagType } from "#enums/arena-tag-type";
import { BattleSpec } from "#enums/battle-spec";
import { BattlerTagType } from "#enums/battler-tag-type";
import { BerryType } from "#enums/berry-type";
import { Biome } from "#enums/biome";
import { Moves } from "#enums/moves";
import { Species } from "#enums/species";
import { getPokemonNameWithAffix } from "#app/messages.js";
import { DamagePhase } from "#app/phases/damage-phase.js";
import { FaintPhase } from "#app/phases/faint-phase.js";
import { LearnMovePhase } from "#app/phases/learn-move-phase.js";
import { MoveEffectPhase } from "#app/phases/move-effect-phase.js";
import { MoveEndPhase } from "#app/phases/move-end-phase.js";
import { ObtainStatusEffectPhase } from "#app/phases/obtain-status-effect-phase.js";
import { StatStageChangePhase } from "#app/phases/stat-stage-change-phase.js";
import { SwitchSummonPhase } from "#app/phases/switch-summon-phase.js";
import { ToggleDoublePositionPhase } from "#app/phases/toggle-double-position-phase.js";

export enum FieldPosition {
  CENTER,
  LEFT,
  RIGHT
}

export default abstract class Pokemon extends Phaser.GameObjects.Container {
  public id: integer;
  public name: string;
  public nickname: string;
  public species: PokemonSpecies;
  public formIndex: integer;
  public abilityIndex: integer;
  public passive: boolean;
  public shiny: boolean;
  public variant: Variant;
  public pokeball: PokeballType;
  protected battleInfo: BattleInfo;
  public level: integer;
  public exp: integer;
  public levelExp: integer;
  public gender: Gender;
  public hp: integer;
  public stats: integer[];
  public ivs: integer[];
  public nature: Nature;
  public natureOverride: Nature | -1;
  public moveset: (PokemonMove | null)[];
  public status: Status | null;
  public friendship: integer;
  public metLevel: integer;
  public metBiome: Biome | -1;
  public metSpecies: Species;
  public luck: integer;
  public pauseEvolutions: boolean;
  public pokerus: boolean;
  public wildFlee: boolean;

  public fusionSpecies: PokemonSpecies | null;
  public fusionFormIndex: integer;
  public fusionAbilityIndex: integer;
  public fusionShiny: boolean;
  public fusionVariant: Variant;
  public fusionGender: Gender;
  public fusionLuck: integer;

  private summonDataPrimer: PokemonSummonData | null;

  public summonData: PokemonSummonData;
  public battleData: PokemonBattleData;
  public battleSummonData: PokemonBattleSummonData;
  public turnData: PokemonTurnData;

  public fieldPosition: FieldPosition;

  public maskEnabled: boolean;
  public maskSprite: Phaser.GameObjects.Sprite | null;

  private shinySparkle: Phaser.GameObjects.Sprite;

  constructor(scene: BattleScene, x: number, y: number, species: PokemonSpecies, level: integer, abilityIndex?: integer, formIndex?: integer, gender?: Gender, shiny?: boolean, variant?: Variant, ivs?: integer[], nature?: Nature, dataSource?: Pokemon | PokemonData) {
    super(scene, x, y);

    if (!species.isObtainable() && this.isPlayer()) {
      throw `Cannot create a player Pokemon for species '${species.getName(formIndex)}'`;
    }

    const hiddenAbilityChance = new Utils.IntegerHolder(256);
    if (!this.hasTrainer()) {
      this.scene.applyModifiers(HiddenAbilityRateBoosterModifier, true, hiddenAbilityChance);
    }

    const hasHiddenAbility = !Utils.randSeedInt(hiddenAbilityChance.value);
    const randAbilityIndex = Utils.randSeedInt(2);

    this.species = species;
    this.pokeball = dataSource?.pokeball || PokeballType.POKEBALL;
    this.level = level;
    this.wildFlee = false;

    // Determine the ability index
    if (abilityIndex !== undefined) {
      this.abilityIndex = abilityIndex; // Use the provided ability index if it is defined
    } else {
      // If abilityIndex is not provided, determine it based on species and hidden ability
      if (species.abilityHidden && hasHiddenAbility) {
        // If the species has a hidden ability and the hidden ability is present
        this.abilityIndex = 2;
      } else {
        // If there is no hidden ability or species does not have a hidden ability
        this.abilityIndex = species.ability2 !== species.ability1 ? randAbilityIndex : 0; // Use random ability index if species has a second ability, otherwise use 0
      }
    }
    if (formIndex !== undefined) {
      this.formIndex = formIndex;
    }
    if (gender !== undefined) {
      this.gender = gender;
    }
    if (shiny !== undefined) {
      this.shiny = shiny;
    }
    if (variant !== undefined) {
      this.variant = variant;
    }
    this.exp = dataSource?.exp || getLevelTotalExp(this.level, species.growthRate);
    this.levelExp = dataSource?.levelExp || 0;
    if (dataSource) {
      this.id = dataSource.id;
      this.hp = dataSource.hp;
      this.stats = dataSource.stats;
      this.ivs = dataSource.ivs;
      this.passive = !!dataSource.passive;
      if (this.variant === undefined) {
        this.variant = 0;
      }
      this.nature = dataSource.nature || 0 as Nature;
      this.nickname = dataSource.nickname;
      this.natureOverride = dataSource.natureOverride !== undefined ? dataSource.natureOverride : -1;
      this.moveset = dataSource.moveset;
      this.status = dataSource.status!; // TODO: is this bang correct?
      this.friendship = dataSource.friendship !== undefined ? dataSource.friendship : this.species.baseFriendship;
      this.metLevel = dataSource.metLevel || 5;
      this.luck = dataSource.luck;
      this.metBiome = dataSource.metBiome;
      this.metSpecies = dataSource.metSpecies ?? (this.metBiome !== -1 ? this.species.speciesId : this.species.getRootSpeciesId(true));
      this.pauseEvolutions = dataSource.pauseEvolutions;
      this.pokerus = !!dataSource.pokerus;
      this.fusionSpecies = dataSource.fusionSpecies instanceof PokemonSpecies ? dataSource.fusionSpecies : dataSource.fusionSpecies ? getPokemonSpecies(dataSource.fusionSpecies) : null;
      this.fusionFormIndex = dataSource.fusionFormIndex;
      this.fusionAbilityIndex = dataSource.fusionAbilityIndex;
      this.fusionShiny = dataSource.fusionShiny;
      this.fusionVariant = dataSource.fusionVariant || 0;
      this.fusionGender = dataSource.fusionGender;
      this.fusionLuck = dataSource.fusionLuck;
    } else {
      this.id = Utils.randSeedInt(4294967296);
      this.ivs = ivs || Utils.getIvsFromId(this.id);

      if (this.gender === undefined) {
        this.generateGender();
      }

      if (this.formIndex === undefined) {
        this.formIndex = this.scene.getSpeciesFormIndex(species, this.gender, this.nature, this.isPlayer());
      }

      if (this.shiny === undefined) {
        this.trySetShiny();
      }

      if (this.variant === undefined) {
        this.variant = this.shiny ? this.generateVariant() : 0;
      }

      if (nature !== undefined) {
        this.setNature(nature);
      } else {
        this.generateNature();
      }

      this.natureOverride = -1;

      this.friendship = species.baseFriendship;
      this.metLevel = level;
      this.metBiome = scene.currentBattle ? scene.arena.biomeType : -1;
      this.metSpecies = species.speciesId;
      this.pokerus = false;

      if (level > 1) {
        const fused = new Utils.BooleanHolder(scene.gameMode.isSplicedOnly);
        if (!fused.value && !this.isPlayer() && !this.hasTrainer()) {
          this.scene.applyModifier(EnemyFusionChanceModifier, false, fused);
        }

        if (fused.value) {
          this.calculateStats();
          this.generateFusionSpecies();
        }
      }
      this.luck = (this.shiny ? this.variant + 1 : 0) + (this.fusionShiny ? this.fusionVariant + 1 : 0);
      this.fusionLuck = this.luck;
    }

    this.generateName();

    if (!species.isObtainable()) {
      this.shiny = false;
    }

    this.calculateStats();
  }


  getNameToRender() {
    try {
      if (this.nickname) {
        return decodeURIComponent(escape(atob(this.nickname)));
      }
      return this.name;
    } catch (err) {
      console.error(`Failed to decode nickname for ${this.name}`, err);
      return this.name;
    }
  }

  init(): void {
    this.fieldPosition = FieldPosition.CENTER;

    this.initBattleInfo();

    this.scene.fieldUI.addAt(this.battleInfo, 0);

    const getSprite = (hasShadow?: boolean) => {
      const ret = this.scene.addPokemonSprite(this, 0, 0, `pkmn__${this.isPlayer() ? "back__" : ""}sub`, undefined, true);
      ret.setOrigin(0.5, 1);
      ret.setPipeline(this.scene.spritePipeline, { tone: [ 0.0, 0.0, 0.0, 0.0 ], hasShadow: !!hasShadow, teraColor: getTypeRgb(this.getTeraType()) });
      return ret;
    };

    this.setScale(this.getSpriteScale());

    const sprite = getSprite(true);
    const tintSprite = getSprite();

    tintSprite.setVisible(false);

    this.addAt(sprite, 0);
    this.addAt(tintSprite, 1);

    if (this.isShiny() && !this.shinySparkle) {
      this.initShinySparkle();
    }
  }

  abstract initBattleInfo(): void;

  isOnField(): boolean {
    if (!this.scene) {
      return false;
    }
    return this.scene.field.getIndex(this) > -1;
  }

  isFainted(checkStatus?: boolean): boolean {
    return !this.hp && (!checkStatus || this.status?.effect === StatusEffect.FAINT);
  }

  /**
   * Check if this pokemon is both not fainted (or a fled wild pokemon) and allowed to be in battle.
   * This is frequently a better alternative to {@link isFainted}
   * @returns {boolean} True if pokemon is allowed in battle
   */
  isAllowedInBattle(): boolean {
    const challengeAllowed = new Utils.BooleanHolder(true);
    applyChallenges(this.scene.gameMode, ChallengeType.POKEMON_IN_BATTLE, this, challengeAllowed);
    return !this.isFainted() && !this.wildFlee && challengeAllowed.value;
  }

  isActive(onField?: boolean): boolean {
    if (!this.scene) {
      return false;
    }
    return this.isAllowedInBattle() && !!this.scene && (!onField || this.isOnField());
  }

  getDexAttr(): bigint {
    let ret = 0n;
    ret |= this.gender !== Gender.FEMALE ? DexAttr.MALE : DexAttr.FEMALE;
    ret |= !this.shiny ? DexAttr.NON_SHINY : DexAttr.SHINY;
    ret |= this.variant >= 2 ? DexAttr.VARIANT_3 : this.variant === 1 ? DexAttr.VARIANT_2 : DexAttr.DEFAULT_VARIANT;
    ret |= this.scene.gameData.getFormAttr(this.formIndex);
    return ret;
  }

  /**
   * Sets the Pokemon's name. Only called when loading a Pokemon so this function needs to be called when
   * initializing hardcoded Pokemon or else it will not display the form index name properly.
   * @returns n/a
   */
  generateName(): void {
    if (!this.fusionSpecies) {
      this.name = this.species.getName(this.formIndex);
      return;
    }
    this.name = getFusedSpeciesName(this.species.getName(this.formIndex), this.fusionSpecies.getName(this.fusionFormIndex));
    if (this.battleInfo) {
      this.updateInfo(true);
    }
  }

  abstract isPlayer(): boolean;

  abstract hasTrainer(): boolean;

  abstract getFieldIndex(): integer;

  abstract getBattlerIndex(): BattlerIndex;

  loadAssets(ignoreOverride: boolean = true): Promise<void> {
    return new Promise(resolve => {
      const moveIds = this.getMoveset().map(m => m!.getMove().id); // TODO: is this bang correct?
      Promise.allSettled(moveIds.map(m => initMoveAnim(this.scene, m)))
        .then(() => {
          loadMoveAnimAssets(this.scene, moveIds);
          this.getSpeciesForm().loadAssets(this.scene, this.getGender() === Gender.FEMALE, this.formIndex, this.shiny, this.variant);
          if (this.isPlayer() || this.getFusionSpeciesForm()) {
            this.scene.loadPokemonAtlas(this.getBattleSpriteKey(true, ignoreOverride), this.getBattleSpriteAtlasPath(true, ignoreOverride));
          }
          if (this.getFusionSpeciesForm()) {
            this.getFusionSpeciesForm().loadAssets(this.scene, this.getFusionGender() === Gender.FEMALE, this.fusionFormIndex, this.fusionShiny, this.fusionVariant);
            this.scene.loadPokemonAtlas(this.getFusionBattleSpriteKey(true, ignoreOverride), this.getFusionBattleSpriteAtlasPath(true, ignoreOverride));
          }
          this.scene.load.once(Phaser.Loader.Events.COMPLETE, () => {
            if (this.isPlayer()) {
              const originalWarn = console.warn;
              // Ignore warnings for missing frames, because there will be a lot
              console.warn = () => {};
              const battleFrameNames = this.scene.anims.generateFrameNames(this.getBattleSpriteKey(), { zeroPad: 4, suffix: ".png", start: 1, end: 400 });
              console.warn = originalWarn;
              if (!(this.scene.anims.exists(this.getBattleSpriteKey()))) {
                this.scene.anims.create({
                  key: this.getBattleSpriteKey(),
                  frames: battleFrameNames,
                  frameRate: 12,
                  repeat: -1
                });
              }
            }
            this.playAnim();
            const updateFusionPaletteAndResolve = () => {
              this.updateFusionPalette();
              if (this.summonData?.speciesForm) {
                this.updateFusionPalette(true);
              }
              resolve();
            };
            if (this.shiny) {
              const populateVariantColors = (key: string, back: boolean = false): Promise<void> => {
                return new Promise(resolve => {
                  const battleSpritePath = this.getBattleSpriteAtlasPath(back, ignoreOverride).replace("variant/", "").replace(/_[1-3]$/, "");
                  let config = variantData;
                  const useExpSprite = this.scene.experimentalSprites && this.scene.hasExpSprite(this.getBattleSpriteKey(back, ignoreOverride));
                  battleSpritePath.split("/").map(p => config ? config = config[p] : null);
                  const variantSet: VariantSet = config as VariantSet;
                  if (variantSet && variantSet[this.variant] === 1) {
                    if (variantColorCache.hasOwnProperty(key)) {
                      return resolve();
                    }
                    this.scene.cachedFetch(`./images/pokemon/variant/${useExpSprite ? "exp/" : ""}${battleSpritePath}.json`).
                      then(res => {
                        // Prevent the JSON from processing if it failed to load
                        if (!res.ok) {
                          console.error(`Could not load ${res.url}!`);
                          return;
                        }
                        return res.json();
                      }).then(c => {
                        variantColorCache[key] = c;
                        resolve();
                      });
                  } else {
                    resolve();
                  }
                });
              };
              if (this.isPlayer()) {
                Promise.all([ populateVariantColors(this.getBattleSpriteKey(false)), populateVariantColors(this.getBattleSpriteKey(true), true) ]).then(() => updateFusionPaletteAndResolve());
              } else {
                populateVariantColors(this.getBattleSpriteKey(false)).then(() => updateFusionPaletteAndResolve());
              }
            } else {
              updateFusionPaletteAndResolve();
            }
          });
          if (!this.scene.load.isLoading()) {
            this.scene.load.start();
          }
        });
    });
  }

  getFormKey(): string {
    if (!this.species.forms.length || this.species.forms.length <= this.formIndex) {
      return "";
    }
    return this.species.forms[this.formIndex].formKey;
  }

  getFusionFormKey(): string | null {
    if (!this.fusionSpecies) {
      return null;
    }
    if (!this.fusionSpecies.forms.length || this.fusionSpecies.forms.length <= this.fusionFormIndex) {
      return "";
    }
    return this.fusionSpecies.forms[this.fusionFormIndex].formKey;
  }

  getSpriteAtlasPath(ignoreOverride?: boolean): string {
    const spriteId = this.getSpriteId(ignoreOverride).replace(/\_{2}/g, "/");
    return `${/_[1-3]$/.test(spriteId) ? "variant/" : ""}${spriteId}`;
  }

  getBattleSpriteAtlasPath(back?: boolean, ignoreOverride?: boolean): string {
    const spriteId = this.getBattleSpriteId(back, ignoreOverride).replace(/\_{2}/g, "/");
    return `${/_[1-3]$/.test(spriteId) ? "variant/" : ""}${spriteId}`;
  }

  getSpriteId(ignoreOverride?: boolean): string {
    return this.getSpeciesForm(ignoreOverride).getSpriteId(this.getGender(ignoreOverride) === Gender.FEMALE, this.formIndex, this.shiny, this.variant);
  }

  getBattleSpriteId(back?: boolean, ignoreOverride?: boolean): string {
    if (back === undefined) {
      back = this.isPlayer();
    }
    return this.getSpeciesForm(ignoreOverride).getSpriteId(this.getGender(ignoreOverride) === Gender.FEMALE, this.formIndex, this.shiny, this.variant, back);
  }

  getSpriteKey(ignoreOverride?: boolean): string {
    return this.getSpeciesForm(ignoreOverride).getSpriteKey(this.getGender(ignoreOverride) === Gender.FEMALE, this.formIndex, this.shiny, this.variant);
  }

  getBattleSpriteKey(back?: boolean, ignoreOverride?: boolean): string {
    return `pkmn__${this.getBattleSpriteId(back, ignoreOverride)}`;
  }

  getFusionSpriteId(ignoreOverride?: boolean): string {
    return this.getFusionSpeciesForm(ignoreOverride).getSpriteId(this.getFusionGender(ignoreOverride) === Gender.FEMALE, this.fusionFormIndex, this.fusionShiny, this.fusionVariant);
  }

  getFusionBattleSpriteId(back?: boolean, ignoreOverride?: boolean): string {
    if (back === undefined) {
      back = this.isPlayer();
    }
    return this.getFusionSpeciesForm(ignoreOverride).getSpriteId(this.getFusionGender(ignoreOverride) === Gender.FEMALE, this.fusionFormIndex, this.fusionShiny, this.fusionVariant, back);
  }

  getFusionBattleSpriteKey(back?: boolean, ignoreOverride?: boolean): string {
    return `pkmn__${this.getFusionBattleSpriteId(back, ignoreOverride)}`;
  }

  getFusionBattleSpriteAtlasPath(back?: boolean, ignoreOverride?: boolean): string {
    return this.getFusionBattleSpriteId(back, ignoreOverride).replace(/\_{2}/g, "/");
  }

  getIconAtlasKey(ignoreOverride?: boolean): string {
    return this.getSpeciesForm(ignoreOverride).getIconAtlasKey(this.formIndex, this.shiny, this.variant);
  }

  getFusionIconAtlasKey(ignoreOverride?: boolean): string {
    return this.getFusionSpeciesForm(ignoreOverride).getIconAtlasKey(this.fusionFormIndex, this.fusionShiny, this.fusionVariant);
  }

  getIconId(ignoreOverride?: boolean): string {
    return this.getSpeciesForm(ignoreOverride).getIconId(this.getGender(ignoreOverride) === Gender.FEMALE, this.formIndex, this.shiny, this.variant);
  }

  getFusionIconId(ignoreOverride?: boolean): string {
    return this.getFusionSpeciesForm(ignoreOverride).getIconId(this.getFusionGender(ignoreOverride) === Gender.FEMALE, this.fusionFormIndex, this.fusionShiny, this.fusionVariant);
  }

  getSpeciesForm(ignoreOverride?: boolean): PokemonSpeciesForm {
    if (!ignoreOverride && this.summonData?.speciesForm) {
      return this.summonData.speciesForm;
    }
    if (!this.species.forms?.length) {
      return this.species;
    }
    return this.species.forms[this.formIndex];
  }

  getFusionSpeciesForm(ignoreOverride?: boolean): PokemonSpeciesForm {
    if (!ignoreOverride && this.summonData?.speciesForm) {
      return this.summonData.fusionSpeciesForm;
    }
    if (!this.fusionSpecies?.forms?.length || this.fusionFormIndex >= this.fusionSpecies?.forms.length) {
      //@ts-ignore
      return this.fusionSpecies; // TODO: I don't even know how to fix this... A complete cluster of classes involved + null
    }
    return this.fusionSpecies?.forms[this.fusionFormIndex];
  }

  getSprite(): Phaser.GameObjects.Sprite {
    return this.getAt(0) as Phaser.GameObjects.Sprite;
  }

  getTintSprite(): Phaser.GameObjects.Sprite | null {
    return !this.maskEnabled
      ? this.getAt(1) as Phaser.GameObjects.Sprite
      : this.maskSprite;
  }

  getSpriteScale(): number {
    const formKey = this.getFormKey();
    if (formKey.indexOf(SpeciesFormKey.GIGANTAMAX) > -1 || formKey.indexOf(SpeciesFormKey.ETERNAMAX) > -1) {
      return 1.5;
    }
    return 1;
  }

  getHeldItems(): PokemonHeldItemModifier[] {
    if (!this.scene) {
      return [];
    }
    return this.scene.findModifiers(m => m instanceof PokemonHeldItemModifier && m.pokemonId === this.id, this.isPlayer()) as PokemonHeldItemModifier[];
  }

  updateScale(): void {
    this.setScale(this.getSpriteScale());
  }

  updateSpritePipelineData(): void {
    [ this.getSprite(), this.getTintSprite() ].filter(s => !!s).map(s => s.pipelineData["teraColor"] = getTypeRgb(this.getTeraType()));
    this.updateInfo(true);
  }

  initShinySparkle(): void {
    const keySuffix = this.variant ? `_${this.variant + 1}` : "";
    const key = `shiny${keySuffix}`;
    const shinySparkle = this.scene.addFieldSprite(0, 0, key);
    shinySparkle.setVisible(false);
    shinySparkle.setOrigin(0.5, 1);
    const frameNames = this.scene.anims.generateFrameNames(key, { suffix: ".png", end: 34 });
    if (!(this.scene.anims.exists(`sparkle${keySuffix}`))) {
      this.scene.anims.create({
        key: `sparkle${keySuffix}`,
        frames: frameNames,
        frameRate: 32,
        showOnStart: true,
        hideOnComplete: true,
      });
    }
    this.add(shinySparkle);

    this.shinySparkle = shinySparkle;
  }

  /**
   * Attempts to animate a given {@linkcode Phaser.GameObjects.Sprite}
   * @see {@linkcode Phaser.GameObjects.Sprite.play}
   * @param sprite {@linkcode Phaser.GameObjects.Sprite} to animate
   * @param tintSprite {@linkcode Phaser.GameObjects.Sprite} placed on top of the sprite to add a color tint
   * @param animConfig {@linkcode String} to pass to {@linkcode Phaser.GameObjects.Sprite.play}
   * @returns true if the sprite was able to be animated
   */
  tryPlaySprite(sprite: Phaser.GameObjects.Sprite, tintSprite: Phaser.GameObjects.Sprite, key: string): boolean {
    // Catch errors when trying to play an animation that doesn't exist
    try {
      sprite.play(key);
      tintSprite.play(key);
    } catch (error: unknown) {
      console.error(`Couldn't play animation for '${key}'!\nIs the image for this Pokemon missing?\n`, error);

      return false;
    }

    return true;
  }

  playAnim(): void {
    this.tryPlaySprite(this.getSprite(), this.getTintSprite()!, this.getBattleSpriteKey()); // TODO: is the bag correct?
  }

  getFieldPositionOffset(): [ number, number ] {
    switch (this.fieldPosition) {
    case FieldPosition.CENTER:
      return [ 0, 0 ];
    case FieldPosition.LEFT:
      return [ -32, -8 ];
    case FieldPosition.RIGHT:
      return [ 32, 0 ];
    }
  }

  setFieldPosition(fieldPosition: FieldPosition, duration?: integer): Promise<void> {
    return new Promise(resolve => {
      if (fieldPosition === this.fieldPosition) {
        resolve();
        return;
      }

      const initialOffset = this.getFieldPositionOffset();

      this.fieldPosition = fieldPosition;

      this.battleInfo.setMini(fieldPosition !== FieldPosition.CENTER);
      this.battleInfo.setOffset(fieldPosition === FieldPosition.RIGHT);

      const newOffset = this.getFieldPositionOffset();

      const relX = newOffset[0] - initialOffset[0];
      const relY = newOffset[1] - initialOffset[1];

      if (duration) {
        this.scene.tweens.add({
          targets: this,
          x: (_target, _key, value: number) => value + relX,
          y: (_target, _key, value: number) => value + relY,
          duration: duration,
          ease: "Sine.easeOut",
          onComplete: () => resolve()
        });
      } else {
        this.x += relX;
        this.y += relY;
      }
    });
  }

  /**
   * Retrieves the entire set of stats of the {@linkcode Pokemon}.
   * @param ignoreOverride prefer actual stats (`true` by default) or in-battle overriden stats (`false`)
   * @returns the numeric values of the {@linkcode Pokemon}'s stats
   */
  getStats(ignoreOverride: boolean = true): number[] {
    if (!ignoreOverride && this.summonData?.stats) {
      return this.summonData.stats;
    }
    return this.stats;
  }

  /**
   * Retrieves the corresponding {@linkcode PermanentStat} of the {@linkcode Pokemon}.
   * @param stat the desired {@linkcode PermanentStat}
   * @param ignoreOverride prefer actual stats (`true` by default) or in-battle overridden stats (`false`)
   * @returns the numeric value of the desired {@linkcode Stat}
   */
  getStat(stat: PermanentStat, ignoreOverride: boolean = true): number {
    if (!ignoreOverride && this.summonData && (this.summonData.stats[stat] !== 0)) {
      return this.summonData.stats[stat];
    }
<<<<<<< HEAD
    return this.stats[stat];
  }

  /**
   * Writes the value to the corrseponding {@linkcode PermanentStat} of the {@linkcode Pokemon}.
   *
   * Note that this does nothing if {@linkcode value} is less than 0.
   * @param stat the desired {@linkcode PermanentStat} to be overwritten
   * @param value the desired numeric value
   * @param ignoreOverride write to actual stats (`true` by default) or in-battle overridden stats (`false`)
   */
  setStat(stat: PermanentStat, value: number, ignoreOverride: boolean = true): void {
    if (value >= 0) {
      if (!ignoreOverride && this.summonData) {
        this.summonData.stats[stat] = value;
      } else {
        this.stats[stat] = value;
=======
    const battleStat = (stat - 1) as BattleStat;
    const statLevel = new Utils.IntegerHolder(this.summonData.battleStats[battleStat]);
    if (opponent) {
      if (isCritical) {
        switch (stat) {
        case Stat.ATK:
        case Stat.SPATK:
          statLevel.value = Math.max(statLevel.value, 0);
          break;
        case Stat.DEF:
        case Stat.SPDEF:
          statLevel.value = Math.min(statLevel.value, 0);
          break;
        }
      }
      applyAbAttrs(IgnoreOpponentStatChangesAbAttr, opponent, null, false, statLevel);
      if (move) {
        applyMoveAttrs(IgnoreOpponentStatChangesAttr, this, opponent, move, statLevel);
>>>>>>> 82889731
      }
    }
  }

  /**
   * Retrieves the entire set of in-battle stat stages of the {@linkcode Pokemon}.
   * @returns the numeric values of the {@linkcode Pokemon}'s in-battle stat stages if available, a fresh stat stage array otherwise
   */
  getStatStages(): number[] {
    return this.summonData ? this.summonData.statStages : [ 0, 0, 0, 0, 0, 0, 0 ];
  }

  /**
   * Retrieves the in-battle stage of the specified {@linkcode BattleStat}.
   * @param stat the {@linkcode BattleStat} whose stage is desired
   * @returns the stage of the desired {@linkcode BattleStat} if available, 0 otherwise
   */
  getStatStage(stat: BattleStat): number {
    return this.summonData ? this.summonData.statStages[stat - 1] : 0;
  }

  /**
   * Writes the value to the in-battle stage of the corresponding {@linkcode BattleStat} of the {@linkcode Pokemon}.
   *
   * Note that, if the value is not within a range of [-6, 6], it will be forced to the closest range bound.
   * @param stat the {@linkcode BattleStat} whose stage is to be overwritten
   * @param value the desired numeric value
   */
  setStatStage(stat: BattleStat, value: number): void {
    if (this.summonData) {
      if (value >= -6) {
        this.summonData.statStages[stat - 1] = Math.min(value, 6);
      } else {
        this.summonData.statStages[stat - 1] = Math.max(value, -6);
      }
    }
  }

  getEffectiveStat(stat: EffectiveStat, opponent?: Pokemon, move?: Move, isCritical: boolean = false): integer {
    const statValue = new Utils.NumberHolder(this.getStat(stat, false));
    this.scene.applyModifiers(StatBoosterModifier, this.isPlayer(), this, stat, statValue);

    const fieldApplied = new Utils.BooleanHolder(false);
    for (const pokemon of this.scene.getField(true)) {
      applyFieldStatMultiplierAbAttrs(FieldMultiplyStatAbAttr, pokemon, stat, statValue, this, fieldApplied);
      if (fieldApplied.value) {
        break;
      }
    }
    applyStatMultiplierAbAttrs(StatMultiplierAbAttr, this, stat, statValue);
    let ret = statValue.value * this.getStatStageMultiplier(stat, opponent, move, isCritical);

    switch (stat) {
    case Stat.ATK:
      if (this.getTag(BattlerTagType.SLOW_START)) {
        ret >>= 1;
      }
      break;
    case Stat.DEF:
      if (this.isOfType(Type.ICE) && this.scene.arena.weather?.weatherType === WeatherType.SNOW) {
        ret *= 1.5;
      }
      break;
    case Stat.SPATK:
      break;
    case Stat.SPDEF:
      if (this.isOfType(Type.ROCK) && this.scene.arena.weather?.weatherType === WeatherType.SANDSTORM) {
        ret *= 1.5;
      }
      break;
    case Stat.SPD:
      // Check both the player and enemy to see if Tailwind should be multiplying the speed of the Pokemon
      if    ((this.isPlayer() && this.scene.arena.getTagOnSide(ArenaTagType.TAILWIND, ArenaTagSide.PLAYER))
          ||  (!this.isPlayer() && this.scene.arena.getTagOnSide(ArenaTagType.TAILWIND, ArenaTagSide.ENEMY))) {
        ret *= 2;
      }

      if (this.getTag(BattlerTagType.SLOW_START)) {
        ret >>= 1;
      }
      if (this.status && this.status.effect === StatusEffect.PARALYSIS) {
        ret >>= 1;
      }
      break;
    }

    const highestStatBoost = this.findTag(t => t instanceof HighestStatBoostTag && (t as HighestStatBoostTag).stat === stat) as HighestStatBoostTag;
    if (highestStatBoost) {
      ret *= highestStatBoost.multiplier;
    }

    return Math.floor(ret);
  }

  calculateStats(): void {
    if (!this.stats) {
      this.stats = [ 0, 0, 0, 0, 0, 0 ];
    }

    // Get and manipulate base stats
    const baseStats = this.getSpeciesForm(true).baseStats.slice();
    if (this.isFusion()) {
      const fusionBaseStats = this.getFusionSpeciesForm(true).baseStats;
      for (const s of PERMANENT_STATS) {
        baseStats[s] = Math.ceil((baseStats[s] + fusionBaseStats[s]) / 2);
      }
    } else if (this.scene.gameMode.isSplicedOnly) {
      for (const s of PERMANENT_STATS) {
        baseStats[s] = Math.ceil(baseStats[s] / 2);
      }
    }
    this.scene.applyModifiers(BaseStatModifier, this.isPlayer(), this, baseStats);

    // Using base stats, calculate and store stats one by one
    for (const s of PERMANENT_STATS) {
      let value = Math.floor(((2 * baseStats[s] + this.ivs[s]) * this.level) * 0.01);
      if (s === Stat.HP) {
        value = value + this.level + 10;
        if (this.hasAbility(Abilities.WONDER_GUARD, false, true)) {
          value = 1;
        }
        if (this.hp > value || this.hp === undefined) {
          this.hp = value;
        } else if (this.hp) {
          const lastMaxHp = this.getMaxHp();
          if (lastMaxHp && value > lastMaxHp) {
            this.hp += value - lastMaxHp;
          }
        }
      } else {
        value += 5;
        const natureStatMultiplier = new Utils.NumberHolder(getNatureStatMultiplier(this.getNature(), s));
        this.scene.applyModifier(PokemonNatureWeightModifier, this.isPlayer(), this, natureStatMultiplier);
        if (natureStatMultiplier.value !== 1) {
          value = Math.max(Math[natureStatMultiplier.value > 1 ? "ceil" : "floor"](value * natureStatMultiplier.value), 1);
        }
      }

      this.setStat(s, value);
    }
  }

  getNature(): Nature {
    return this.natureOverride !== -1 ? this.natureOverride : this.nature;
  }

  setNature(nature: Nature): void {
    this.nature = nature;
    this.calculateStats();
  }

  generateNature(naturePool?: Nature[]): void {
    if (naturePool === undefined) {
      naturePool = Utils.getEnumValues(Nature);
    }
    const nature = naturePool[Utils.randSeedInt(naturePool.length)];
    this.setNature(nature);
  }

  isFullHp(): boolean {
    return this.hp >= this.getMaxHp();
  }

  getMaxHp(): integer {
    return this.getStat(Stat.HP);
  }

  getInverseHp(): integer {
    return this.getMaxHp() - this.hp;
  }

  getHpRatio(precise: boolean = false): number {
    return precise
      ? this.hp / this.getMaxHp()
      : Math.round((this.hp / this.getMaxHp()) * 100) / 100;
  }

  generateGender(): void {
    if (this.species.malePercent === null) {
      this.gender = Gender.GENDERLESS;
    } else {
      const genderChance = (this.id % 256) * 0.390625;
      if (genderChance < this.species.malePercent) {
        this.gender = Gender.MALE;
      } else {
        this.gender = Gender.FEMALE;
      }
    }
  }

  getGender(ignoreOverride?: boolean): Gender {
    if (!ignoreOverride && this.summonData?.gender !== undefined) {
      return this.summonData.gender;
    }
    return this.gender;
  }

  getFusionGender(ignoreOverride?: boolean): Gender {
    if (!ignoreOverride && this.summonData?.fusionGender !== undefined) {
      return this.summonData.fusionGender;
    }
    return this.fusionGender;
  }

  isShiny(): boolean {
    return this.shiny || (this.isFusion() && this.fusionShiny);
  }

  getVariant(): Variant {
    return !this.isFusion() ? this.variant : Math.max(this.variant, this.fusionVariant) as Variant;
  }

  getLuck(): integer {
    return this.luck + (this.isFusion() ? this.fusionLuck : 0);
  }

  isFusion(): boolean {
    return !!this.fusionSpecies;
  }

  abstract isBoss(): boolean;

  getMoveset(ignoreOverride?: boolean): (PokemonMove | null)[] {
    const ret = !ignoreOverride && this.summonData?.moveset
      ? this.summonData.moveset
      : this.moveset;

    // Overrides moveset based on arrays specified in overrides.ts
    const overrideArray: Array<Moves> = this.isPlayer() ? Overrides.MOVESET_OVERRIDE : Overrides.OPP_MOVESET_OVERRIDE;
    if (overrideArray.length > 0) {
      overrideArray.forEach((move: Moves, index: number) => {
        const ppUsed = this.moveset[index]?.ppUsed || 0;
        this.moveset[index] = new PokemonMove(move, Math.min(ppUsed, allMoves[move].pp));
      });
    }

    return ret;
  }

  /**
   * Checks which egg moves have been unlocked for the {@linkcode Pokemon} based
   * on the species it was met at or by the first {@linkcode Pokemon} in its evolution
   * line that can act as a starter and provides those egg moves.
   * @returns an array of {@linkcode Moves}, the length of which is determined by how many
   * egg moves are unlocked for that species.
   */
  getUnlockedEggMoves(): Moves[] {
    const moves: Moves[] = [];
    const species = this.metSpecies in speciesEggMoves ? this.metSpecies : this.getSpeciesForm(true).getRootSpeciesId(true);
    if (species in speciesEggMoves) {
      for (let i = 0; i < 4; i++) {
        if (this.scene.gameData.starterData[species].eggMoves & (1 << i)) {
          moves.push(speciesEggMoves[species][i]);
        }
      }
    }
    return moves;
  }

  /**
   * Gets all possible learnable level moves for the {@linkcode Pokemon},
   * excluding any moves already known.
   *
   * Available egg moves are only included if the {@linkcode Pokemon} was
   * in the starting party of the run and if Fresh Start is not active.
   * @returns an array of {@linkcode Moves}, the length of which is determined
   * by how many learnable moves there are for the {@linkcode Pokemon}.
   */
  getLearnableLevelMoves(): Moves[] {
    let levelMoves = this.getLevelMoves(1, true, false, true).map(lm => lm[1]);
    if (this.metBiome === -1 && !this.scene.gameMode.isFreshStartChallenge() && !this.scene.gameMode.isDaily) {
      levelMoves = this.getUnlockedEggMoves().concat(levelMoves);
    }
    return levelMoves.filter(lm => !this.moveset.some(m => m?.moveId === lm));
  }

  /**
   * Gets the types of a pokemon
   * @param includeTeraType boolean to include tera-formed type, default false
   * @param forDefend boolean if the pokemon is defending from an attack
   * @param ignoreOverride boolean if true, ignore ability changing effects
   * @returns array of {@linkcode Type}
   */
  getTypes(includeTeraType = false, forDefend: boolean = false, ignoreOverride?: boolean): Type[] {
    const types : Type[] = [];

    if (includeTeraType) {
      const teraType = this.getTeraType();
      if (teraType !== Type.UNKNOWN) {
        types.push(teraType);
      }
    }

    if (!types.length || !includeTeraType) {
      if (!ignoreOverride && this.summonData?.types && this.summonData.types.length !== 0) {
        this.summonData.types.forEach(t => types.push(t));
      } else {
        const speciesForm = this.getSpeciesForm(ignoreOverride);

        types.push(speciesForm.type1);

        const fusionSpeciesForm = this.getFusionSpeciesForm(ignoreOverride);
        if (fusionSpeciesForm) {
          if (fusionSpeciesForm.type2 !== null && fusionSpeciesForm.type2 !== speciesForm.type1) {
            types.push(fusionSpeciesForm.type2);
          } else if (fusionSpeciesForm.type1 !== speciesForm.type1) {
            types.push(fusionSpeciesForm.type1);
          }
        }

        if (types.length === 1 && speciesForm.type2 !== null) {
          types.push(speciesForm.type2);
        }
      }
    }

    // this.scene potentially can be undefined for a fainted pokemon in doubles
    // use optional chaining to avoid runtime errors

    if (!types.length) { // become UNKNOWN if no types are present
      types.push(Type.UNKNOWN);
    }

    if (types.length > 1 && types.includes(Type.UNKNOWN)) { // remove UNKNOWN if other types are present
      const index = types.indexOf(Type.UNKNOWN);
      if (index !== -1) {
        types.splice(index, 1);
      }
    }

    return types;
  }

  isOfType(type: Type, includeTeraType: boolean = true, forDefend: boolean = false, ignoreOverride?: boolean): boolean {
    return !!this.getTypes(includeTeraType, forDefend, ignoreOverride).some(t => t === type);
  }

  /**
   * Gets the non-passive ability of the pokemon. This accounts for fusions and ability changing effects.
   * This should rarely be called, most of the time {@link hasAbility} or {@link hasAbilityWithAttr} are better used as
   * those check both the passive and non-passive abilities and account for ability suppression.
   * @see {@link hasAbility} {@link hasAbilityWithAttr} Intended ways to check abilities in most cases
   * @param {boolean} ignoreOverride If true, ignore ability changing effects
   * @returns {Ability} The non-passive ability of the pokemon
   */
  getAbility(ignoreOverride?: boolean): Ability {
    if (!ignoreOverride && this.summonData?.ability) {
      return allAbilities[this.summonData.ability];
    }
    if (Overrides.ABILITY_OVERRIDE && this.isPlayer()) {
      return allAbilities[Overrides.ABILITY_OVERRIDE];
    }
    if (Overrides.OPP_ABILITY_OVERRIDE && !this.isPlayer()) {
      return allAbilities[Overrides.OPP_ABILITY_OVERRIDE];
    }
    if (this.isFusion()) {
      return allAbilities[this.getFusionSpeciesForm(ignoreOverride).getAbility(this.fusionAbilityIndex)];
    }
    let abilityId = this.getSpeciesForm(ignoreOverride).getAbility(this.abilityIndex);
    if (abilityId === Abilities.NONE) {
      abilityId = this.species.ability1;
    }
    return allAbilities[abilityId];
  }

  /**
   * Gets the passive ability of the pokemon. This should rarely be called, most of the time
   * {@link hasAbility} or {@link hasAbilityWithAttr} are better used as those check both the passive and
   * non-passive abilities and account for ability suppression.
   * @see {@link hasAbility} {@link hasAbilityWithAttr} Intended ways to check abilities in most cases
   * @returns {Ability} The passive ability of the pokemon
   */
  getPassiveAbility(): Ability {
    if (Overrides.PASSIVE_ABILITY_OVERRIDE && this.isPlayer()) {
      return allAbilities[Overrides.PASSIVE_ABILITY_OVERRIDE];
    }
    if (Overrides.OPP_PASSIVE_ABILITY_OVERRIDE && !this.isPlayer()) {
      return allAbilities[Overrides.OPP_PASSIVE_ABILITY_OVERRIDE];
    }

    let starterSpeciesId = this.species.speciesId;
    while (pokemonPrevolutions.hasOwnProperty(starterSpeciesId)) {
      starterSpeciesId = pokemonPrevolutions[starterSpeciesId];
    }
    return allAbilities[starterPassiveAbilities[starterSpeciesId]];
  }

  /**
   * Gets a list of all instances of a given ability attribute among abilities this pokemon has.
   * Accounts for all the various effects which can affect whether an ability will be present or
   * in effect, and both passive and non-passive.
   * @param attrType {@linkcode AbAttr} The ability attribute to check for.
   * @param canApply {@linkcode Boolean} If false, it doesn't check whether the ability is currently active
   * @param ignoreOverride {@linkcode Boolean} If true, it ignores ability changing effects
   * @returns {AbAttr[]} A list of all the ability attributes on this ability.
   */
  getAbilityAttrs(attrType: { new(...args: any[]): AbAttr }, canApply: boolean = true, ignoreOverride?: boolean): AbAttr[] {
    const abilityAttrs: AbAttr[] = [];

    if (!canApply || this.canApplyAbility()) {
      abilityAttrs.push(...this.getAbility(ignoreOverride).getAttrs(attrType));
    }

    if (!canApply || this.canApplyAbility(true)) {
      abilityAttrs.push(...this.getPassiveAbility().getAttrs(attrType));
    }

    return abilityAttrs;
  }

  /**
   * Checks if a pokemon has a passive either from:
   *  - bought with starter candy
   *  - set by override
   *  - is a boss pokemon
   * @returns whether or not a pokemon should have a passive
   */
  hasPassive(): boolean {
    // returns override if valid for current case
    if ((Overrides.PASSIVE_ABILITY_OVERRIDE !== Abilities.NONE && this.isPlayer()) ||
        (Overrides.OPP_PASSIVE_ABILITY_OVERRIDE !== Abilities.NONE && !this.isPlayer())) {
      return true;
    }

    // Classic Final boss and Endless Minor/Major bosses do not have passive
    const { currentBattle, gameMode } = this.scene;
    const waveIndex = currentBattle?.waveIndex;
    if (this instanceof EnemyPokemon &&
      (currentBattle?.battleSpec === BattleSpec.FINAL_BOSS ||
      gameMode.isEndlessMinorBoss(waveIndex) ||
      gameMode.isEndlessMajorBoss(waveIndex))) {
      return false;
    }

    return this.passive || this.isBoss();
  }

  /**
   * Checks whether an ability of a pokemon can be currently applied. This should rarely be
   * directly called, as {@link hasAbility} and {@link hasAbilityWithAttr} already call this.
   * @see {@link hasAbility} {@link hasAbilityWithAttr} Intended ways to check abilities in most cases
   * @param {boolean} passive If true, check if passive can be applied instead of non-passive
   * @returns {Ability} The passive ability of the pokemon
   */
  canApplyAbility(passive: boolean = false): boolean {
    if (passive && !this.hasPassive()) {
      return false;
    }
    const ability = (!passive ? this.getAbility() : this.getPassiveAbility());
    if (this.isFusion() && ability.hasAttr(NoFusionAbilityAbAttr)) {
      return false;
    }
    if (this.scene?.arena.ignoreAbilities && ability.isIgnorable) {
      return false;
    }
    if (this.summonData?.abilitySuppressed && !ability.hasAttr(UnsuppressableAbilityAbAttr)) {
      return false;
    }
    if (this.isOnField() && !ability.hasAttr(SuppressFieldAbilitiesAbAttr)) {
      const suppressed = new Utils.BooleanHolder(false);
      this.scene.getField(true).filter(p => p !== this).map(p => {
        if (p.getAbility().hasAttr(SuppressFieldAbilitiesAbAttr) && p.canApplyAbility()) {
          p.getAbility().getAttrs(SuppressFieldAbilitiesAbAttr).map(a => a.apply(this, false, false, suppressed, [ability]));
        }
        if (p.getPassiveAbility().hasAttr(SuppressFieldAbilitiesAbAttr) && p.canApplyAbility(true)) {
          p.getPassiveAbility().getAttrs(SuppressFieldAbilitiesAbAttr).map(a => a.apply(this, true, false, suppressed, [ability]));
        }
      });
      if (suppressed.value) {
        return false;
      }
    }
    return (!!this.hp || ability.isBypassFaint) && !ability.conditions.find(condition => !condition(this));
  }

  /**
   * Checks whether a pokemon has the specified ability and it's in effect. Accounts for all the various
   * effects which can affect whether an ability will be present or in effect, and both passive and
   * non-passive. This is the primary way to check whether a pokemon has a particular ability.
   * @param {Abilities} ability The ability to check for
   * @param {boolean} canApply If false, it doesn't check whether the abiltiy is currently active
   * @param {boolean} ignoreOverride If true, it ignores ability changing effects
   * @returns {boolean} Whether the ability is present and active
   */
  hasAbility(ability: Abilities, canApply: boolean = true, ignoreOverride?: boolean): boolean {
    if ((!canApply || this.canApplyAbility()) && this.getAbility(ignoreOverride).id === ability) {
      return true;
    }
    if (this.hasPassive() && (!canApply || this.canApplyAbility(true)) && this.getPassiveAbility().id === ability) {
      return true;
    }
    return false;
  }

  /**
   * Checks whether a pokemon has an ability with the specified attribute and it's in effect.
   * Accounts for all the various effects which can affect whether an ability will be present or
   * in effect, and both passive and non-passive. This is one of the two primary ways to check
   * whether a pokemon has a particular ability.
   * @param {AbAttr} attrType The ability attribute to check for
   * @param {boolean} canApply If false, it doesn't check whether the ability is currently active
   * @param {boolean} ignoreOverride If true, it ignores ability changing effects
   * @returns {boolean} Whether an ability with that attribute is present and active
   */
  hasAbilityWithAttr(attrType: Constructor<AbAttr>, canApply: boolean = true, ignoreOverride?: boolean): boolean {
    if ((!canApply || this.canApplyAbility()) && this.getAbility(ignoreOverride).hasAttr(attrType)) {
      return true;
    }
    if (this.hasPassive() && (!canApply || this.canApplyAbility(true)) && this.getPassiveAbility().hasAttr(attrType)) {
      return true;
    }
    return false;
  }

  getWeight(): number {
    const weight = new Utils.NumberHolder(this.species.weight);
    // This will trigger the ability overlay so only call this function when necessary
    applyAbAttrs(WeightMultiplierAbAttr, this, null, false, weight);
    return weight.value;
  }

  /**
   * Gets the tera-formed type of the pokemon, or UNKNOWN if not present
   * @returns the {@linkcode Type}
   */
  getTeraType(): Type {
    // this.scene can be undefined for a fainted mon in doubles
    if (this.scene !== undefined) {
      const teraModifier = this.scene.findModifier(m => m instanceof TerastallizeModifier
        && m.pokemonId === this.id && !!m.getBattlesLeft(), this.isPlayer()) as TerastallizeModifier;
      // return teraType
      if (teraModifier) {
        return teraModifier.teraType;
      }
    }
    // if scene is undefined, or if teraModifier is considered false, then return unknown type
    return Type.UNKNOWN;
  }

  isTerastallized(): boolean {
    return this.getTeraType() !== Type.UNKNOWN;
  }

  isGrounded(): boolean {
    return !!this.getTag(GroundedTag) || (!this.isOfType(Type.FLYING, true, true) && !this.hasAbility(Abilities.LEVITATE) && !this.getTag(BattlerTagType.MAGNET_RISEN) && !this.getTag(SemiInvulnerableTag));
  }

  /**
   * Calculates the effectiveness of a move against the Pokémon.
   *
   * @param source - The Pokémon using the move.
   * @param move - The move being used.
   * @returns The type damage multiplier or 1 if it's a status move
   */
  getMoveEffectiveness(source: Pokemon, move: PokemonMove): TypeDamageMultiplier {
    if (move.getMove().category === MoveCategory.STATUS) {
      return 1;
    }

    return this.getAttackMoveEffectiveness(source, move, !this.battleData?.abilityRevealed);
  }

  /**
   * Calculates the effectiveness of an attack move against the Pokémon.
   *
   * @param source - The attacking Pokémon.
   * @param pokemonMove - The move being used by the attacking Pokémon.
   * @param ignoreAbility - Whether to check for abilities that might affect type effectiveness or immunity.
   * @returns The type damage multiplier, indicating the effectiveness of the move
   */
  getAttackMoveEffectiveness(source: Pokemon, pokemonMove: PokemonMove, ignoreAbility: boolean = false): TypeDamageMultiplier {
    const move = pokemonMove.getMove();
    const typeless = move.hasAttr(TypelessAttr);
    const typeMultiplier = new Utils.NumberHolder(this.getAttackTypeEffectiveness(move, source));
    const cancelled = new Utils.BooleanHolder(false);
    applyMoveAttrs(VariableMoveTypeMultiplierAttr, source, this, move, typeMultiplier);
    if (!typeless && !ignoreAbility) {
      applyPreDefendAbAttrs(TypeImmunityAbAttr, this, source, move, cancelled, true, typeMultiplier);
    }
    if (!cancelled.value && !ignoreAbility) {
      applyPreDefendAbAttrs(MoveImmunityAbAttr, this, source, move, cancelled, true, typeMultiplier);
    }

    return (!cancelled.value ? Number(typeMultiplier.value) : 0) as TypeDamageMultiplier;
  }

  /**
   * Calculates the type effectiveness multiplier for an attack type
   * @param moveOrType The move being used, or a type if the move is unknown
   * @param source the Pokemon using the move
   * @param ignoreStrongWinds whether or not this ignores strong winds (anticipation, forewarn, stealth rocks)
   * @param simulated tag to only apply the strong winds effect message when the move is used
   * @returns a multiplier for the type effectiveness
   */
  getAttackTypeEffectiveness(moveOrType: Move | Type, source?: Pokemon, ignoreStrongWinds: boolean = false, simulated: boolean = true): TypeDamageMultiplier {
    const move = (moveOrType instanceof Move)
      ? moveOrType
      : undefined;
    const moveType = (moveOrType instanceof Move)
      ? move!.type // TODO: is this bang correct?
      : moveOrType;

    if (moveType === Type.STELLAR) {
      return this.isTerastallized() ? 2 : 1;
    }
    const types = this.getTypes(true, true);
    const arena = this.scene.arena;

    // Handle flying v ground type immunity without removing flying type so effective types are still effective
    // Related to https://github.com/pagefaultgames/pokerogue/issues/524
    if (moveType === Type.GROUND && (this.isGrounded() || arena.hasTag(ArenaTagType.GRAVITY))) {
      const flyingIndex = types.indexOf(Type.FLYING);
      if (flyingIndex > -1) {
        types.splice(flyingIndex, 1);
      }
    }

    let multiplier = types.map(defType => {
      if (source) {
        const ignoreImmunity = new Utils.BooleanHolder(false);
        if (source.isActive(true) && source.hasAbilityWithAttr(IgnoreTypeImmunityAbAttr)) {
          applyAbAttrs(IgnoreTypeImmunityAbAttr, source, ignoreImmunity, false, moveType, defType);
        }
        if (ignoreImmunity.value) {
          return 1;
        }

        const exposedTags = this.findTags(tag => tag instanceof ExposedTag) as ExposedTag[];
        if (exposedTags.some(t => t.ignoreImmunity(defType, moveType))) {
          return 1;
        }
      }

      return getTypeDamageMultiplier(moveType, defType);
    }).reduce((acc, cur) => acc * cur, 1) as TypeDamageMultiplier;

    // Handle strong winds lowering effectiveness of types super effective against pure flying
    if (!ignoreStrongWinds && arena.weather?.weatherType === WeatherType.STRONG_WINDS && !arena.weather.isEffectSuppressed(this.scene) && this.isOfType(Type.FLYING) && getTypeDamageMultiplier(moveType, Type.FLYING) === 2) {
      multiplier /= 2;
      if (!simulated) {
        this.scene.queueMessage(i18next.t("weather:strongWindsEffectMessage"));
      }
    }

    const immuneTags = this.findTags(tag => tag instanceof TypeImmuneTag && tag.immuneType === moveType);
    for (const tag of immuneTags) {
      if (move && !move.getAttrs(HitsTagAttr).some(attr => attr.tagType === tag.tagType)) {
        multiplier = 0;
        break;
      }
    }

    return multiplier as TypeDamageMultiplier;
  }

  /**
   * Computes the given Pokemon's matchup score against this Pokemon.
   * In most cases, this score ranges from near-zero to 16, but the maximum possible matchup score is 64.
   * @param opponent {@linkcode Pokemon} The Pokemon to compare this Pokemon against
   * @returns A score value based on how favorable this Pokemon is when fighting the given Pokemon
   */
  getMatchupScore(opponent: Pokemon): number {
    const types = this.getTypes(true);
    const enemyTypes = opponent.getTypes(true, true);
    /** Is this Pokemon faster than the opponent? */
    const outspeed = (this.isActive(true) ? this.getEffectiveStat(Stat.SPD, opponent) : this.getStat(Stat.SPD, false)) >= opponent.getEffectiveStat(Stat.SPD, this);
    /**
     * Based on how effective this Pokemon's types are offensively against the opponent's types.
     * This score is increased by 25 percent if this Pokemon is faster than the opponent.
     */
    let atkScore = opponent.getAttackTypeEffectiveness(types[0], this) * (outspeed ? 1.25 : 1);
    /**
     * Based on how effectively this Pokemon defends against the opponent's types.
     * This score cannot be higher than 4.
     */
    let defScore = 1 / Math.max(this.getAttackTypeEffectiveness(enemyTypes[0], opponent), 0.25);
    if (types.length > 1) {
      atkScore *= opponent.getAttackTypeEffectiveness(types[1], this);
    }
    if (enemyTypes.length > 1) {
      defScore *= (1 / Math.max(this.getAttackTypeEffectiveness(enemyTypes[1], opponent), 0.25));
    }
    /**
     * Based on this Pokemon's HP ratio compared to that of the opponent.
     * This ratio is multiplied by 1.5 if this Pokemon outspeeds the opponent;
     * however, the final ratio cannot be higher than 1.
     */
    let hpDiffRatio = this.getHpRatio() + (1 - opponent.getHpRatio());
    if (outspeed) {
      hpDiffRatio = Math.min(hpDiffRatio * 1.5, 1);
    }
    return (atkScore + defScore) * hpDiffRatio;
  }

  getEvolution(): SpeciesFormEvolution | null {
    if (pokemonEvolutions.hasOwnProperty(this.species.speciesId)) {
      const evolutions = pokemonEvolutions[this.species.speciesId];
      for (const e of evolutions) {
        if (!e.item && this.level >= e.level && (!e.preFormKey || this.getFormKey() === e.preFormKey)) {
          if (e.condition === null || (e.condition as SpeciesEvolutionCondition).predicate(this)) {
            return e;
          }
        }
      }
    }

    if (this.isFusion() && this.fusionSpecies && pokemonEvolutions.hasOwnProperty(this.fusionSpecies.speciesId)) {
      const fusionEvolutions = pokemonEvolutions[this.fusionSpecies.speciesId].map(e => new FusionSpeciesFormEvolution(this.species.speciesId, e));
      for (const fe of fusionEvolutions) {
        if (!fe.item && this.level >= fe.level && (!fe.preFormKey || this.getFusionFormKey() === fe.preFormKey)) {
          if (fe.condition === null || (fe.condition as SpeciesEvolutionCondition).predicate(this)) {
            return fe;
          }
        }
      }
    }

    return null;
  }

  /**
   * Gets all level up moves in a given range for a particular pokemon.
   * @param {integer} startingLevel Don't include moves below this level
   * @param {boolean} includeEvolutionMoves Whether to include evolution moves
   * @param {boolean} simulateEvolutionChain Whether to include moves from prior evolutions
   * @param {boolean} includeRelearnerMoves Whether to include moves that would require a relearner. Note the move relearner inherently allows evolution moves
   * @returns {LevelMoves} A list of moves and the levels they can be learned at
   */
  getLevelMoves(startingLevel?: integer, includeEvolutionMoves: boolean = false, simulateEvolutionChain: boolean = false, includeRelearnerMoves: boolean = false): LevelMoves {
    const ret: LevelMoves = [];
    let levelMoves: LevelMoves = [];
    if (!startingLevel) {
      startingLevel = this.level;
    }
    if (simulateEvolutionChain) {
      const evolutionChain = this.species.getSimulatedEvolutionChain(this.level, this.hasTrainer(), this.isBoss(), this.isPlayer());
      for (let e = 0; e < evolutionChain.length; e++) {
        // TODO: Might need to pass specific form index in simulated evolution chain
        const speciesLevelMoves = getPokemonSpeciesForm(evolutionChain[e][0], this.formIndex).getLevelMoves();
        if (includeRelearnerMoves) {
          levelMoves.push(...speciesLevelMoves);
        } else {
          levelMoves.push(...speciesLevelMoves.filter(lm => (includeEvolutionMoves && lm[0] === 0) || ((!e || lm[0] > 1) && (e === evolutionChain.length - 1 || lm[0] <= evolutionChain[e + 1][1]))));
        }
      }
    } else {
      levelMoves = this.getSpeciesForm(true).getLevelMoves().filter(lm => (includeEvolutionMoves && lm[0] === 0) || (includeRelearnerMoves && lm[0] === -1) || lm[0] > 0);
    }
    if (this.fusionSpecies) {
      if (simulateEvolutionChain) {
        const fusionEvolutionChain = this.fusionSpecies.getSimulatedEvolutionChain(this.level, this.hasTrainer(), this.isBoss(), this.isPlayer());
        for (let e = 0; e < fusionEvolutionChain.length; e++) {
          // TODO: Might need to pass specific form index in simulated evolution chain
          const speciesLevelMoves = getPokemonSpeciesForm(fusionEvolutionChain[e][0], this.fusionFormIndex).getLevelMoves();
          if (includeRelearnerMoves) {
            levelMoves.push(...speciesLevelMoves.filter(lm => (includeEvolutionMoves && lm[0] === 0) || lm[0] !== 0));
          } else {
            levelMoves.push(...speciesLevelMoves.filter(lm => (includeEvolutionMoves && lm[0] === 0) || ((!e || lm[0] > 1) && (e === fusionEvolutionChain.length - 1 || lm[0] <= fusionEvolutionChain[e + 1][1]))));
          }
        }
      } else {
        levelMoves.push(...this.getFusionSpeciesForm(true).getLevelMoves().filter(lm => (includeEvolutionMoves && lm[0] === 0) || (includeRelearnerMoves && lm[0] === -1) || lm[0] > 0));
      }
    }
    levelMoves.sort((lma: [integer, integer], lmb: [integer, integer]) => lma[0] > lmb[0] ? 1 : lma[0] < lmb[0] ? -1 : 0);


    /**
     * Filter out moves not within the correct level range(s)
     * Includes moves below startingLevel, or of specifically level 0 if
     * includeRelearnerMoves or includeEvolutionMoves are true respectively
     */
    levelMoves = levelMoves.filter(lm => {
      const level = lm[0];
      const isRelearner = level < startingLevel;
      const allowedEvolutionMove = (level === 0) && includeEvolutionMoves;

      return !(level > this.level)
          && (includeRelearnerMoves || !isRelearner || allowedEvolutionMove);
    });

    /**
     * This must be done AFTER filtering by level, else if the same move shows up
     * in levelMoves multiple times all but the lowest level one will be skipped.
     * This causes problems when there are intentional duplicates (i.e. Smeargle with Sketch)
     */
    if (levelMoves) {
      this.getUniqueMoves(levelMoves,ret);
    }

    return ret;
  }

  /**
   * Helper function for getLevelMoves.
   * Finds all non-duplicate items from the input, and pushes them into the output.
   * Two items count as duplicate if they have the same Move, regardless of level.
   *
   * @param levelMoves the input array to search for non-duplicates from
   * @param ret the output array to be pushed into.
   */
  private getUniqueMoves(levelMoves: LevelMoves, ret: LevelMoves ): void {
    const uniqueMoves : Moves[] = [];
    for (const lm of levelMoves) {
      if (!uniqueMoves.find(m => m === lm[1])) {
        uniqueMoves.push(lm[1]);
        ret.push(lm);
      }
    }
  }


  setMove(moveIndex: integer, moveId: Moves): void {
    const move = moveId ? new PokemonMove(moveId) : null;
    this.moveset[moveIndex] = move;
    if (this.summonData?.moveset) {
      this.summonData.moveset[moveIndex] = move;
    }
  }

  /**
   * Function that tries to set a Pokemon shiny based on the trainer's trainer ID and secret ID
   * Endless Pokemon in the end biome are unable to be set to shiny
   *
   * The exact mechanic is that it calculates E as the XOR of the player's trainer ID and secret ID
   * F is calculated as the XOR of the first 16 bits of the Pokemon's ID with the last 16 bits
   * The XOR of E and F are then compared to the thresholdOverride (default case 32) to see whether or not to generate a shiny
   * @param thresholdOverride number that is divided by 2^16 (65536) to get the shiny chance
   * @returns true if the Pokemon has been set as a shiny, false otherwise
   */
  trySetShiny(thresholdOverride?: integer): boolean {
    // Shiny Pokemon should not spawn in the end biome in endless
    if (this.scene.gameMode.isEndless && this.scene.arena.biomeType === Biome.END) {
      return false;
    }

    const rand1 = (this.id & 0xFFFF0000) >>> 16;
    const rand2 = (this.id & 0x0000FFFF);

    const E = this.scene.gameData.trainerId ^ this.scene.gameData.secretId;
    const F = rand1 ^ rand2;

    const shinyThreshold = new Utils.IntegerHolder(32);
    if (thresholdOverride === undefined) {
      if (this.scene.eventManager.isEventActive()) {
        shinyThreshold.value *= this.scene.eventManager.getShinyMultiplier();
      }
      if (!this.hasTrainer()) {
        this.scene.applyModifiers(ShinyRateBoosterModifier, true, shinyThreshold);
      }
    } else {
      shinyThreshold.value = thresholdOverride;
    }

    this.shiny = (E ^ F) < shinyThreshold.value;
    if ((E ^ F) < 32) {
      console.log("REAL SHINY!!");
    }

    if (this.shiny) {
      this.initShinySparkle();
    }

    return this.shiny;
  }

  /**
   * Generates a variant
   * Has a 10% of returning 2 (epic variant)
   * And a 30% of returning 1 (rare variant)
   * Returns 0 (basic shiny) if there is no variant or 60% of the time otherwise
   * @returns the shiny variant
   */
  generateVariant(): Variant {
    const formIndex: number = this.formIndex;
    let variantDataIndex: string | number = this.species.speciesId;
    if (this.species.forms.length > 0) {
      const formKey = this.species.forms[formIndex]?.formKey;
      if (formKey) {
        variantDataIndex = `${variantDataIndex}-${formKey}`;
      }
    }
    // Checks if there is no variant data for both the index or index with form
    if (!this.shiny || (!variantData.hasOwnProperty(variantDataIndex) && !variantData.hasOwnProperty(this.species.speciesId))) {
      return 0;
    }
    const rand = Utils.randSeedInt(10);
    if (rand >= 4) {
      return 0;             // 6/10
    } else if (rand >= 1) {
      return 1;             // 3/10
    } else {
      return 2;             // 1/10
    }
  }

  generateFusionSpecies(forStarter?: boolean): void {
    const hiddenAbilityChance = new Utils.IntegerHolder(256);
    if (!this.hasTrainer()) {
      this.scene.applyModifiers(HiddenAbilityRateBoosterModifier, true, hiddenAbilityChance);
    }

    const hasHiddenAbility = !Utils.randSeedInt(hiddenAbilityChance.value);
    const randAbilityIndex = Utils.randSeedInt(2);

    const filter = !forStarter ? this.species.getCompatibleFusionSpeciesFilter()
      : species => {
        return pokemonEvolutions.hasOwnProperty(species.speciesId)
      && !pokemonPrevolutions.hasOwnProperty(species.speciesId)
      && !species.pseudoLegendary
      && !species.legendary
      && !species.mythical
      && !species.isTrainerForbidden()
      && species.speciesId !== this.species.speciesId;
      };

    this.fusionSpecies = this.scene.randomSpecies(this.scene.currentBattle?.waveIndex || 0, this.level, false, filter, true);
    this.fusionAbilityIndex = (this.fusionSpecies.abilityHidden && hasHiddenAbility ? this.fusionSpecies.ability2 ? 2 : 1 : this.fusionSpecies.ability2 ? randAbilityIndex : 0);
    this.fusionShiny = this.shiny;
    this.fusionVariant = this.variant;

    if (this.fusionSpecies.malePercent === null) {
      this.fusionGender = Gender.GENDERLESS;
    } else {
      const genderChance = (this.id % 256) * 0.390625;
      if (genderChance < this.fusionSpecies.malePercent) {
        this.fusionGender = Gender.MALE;
      } else {
        this.fusionGender = Gender.FEMALE;
      }
    }

    this.fusionFormIndex = this.scene.getSpeciesFormIndex(this.fusionSpecies, this.fusionGender, this.getNature(), true);
    this.fusionLuck = this.luck;

    this.generateName();
  }

  clearFusionSpecies(): void {
    this.fusionSpecies = null;
    this.fusionFormIndex = 0;
    this.fusionAbilityIndex = 0;
    this.fusionShiny = false;
    this.fusionVariant = 0;
    this.fusionGender = 0;
    this.fusionLuck = 0;

    this.generateName();
    this.calculateStats();
  }

  generateAndPopulateMoveset(): void {
    this.moveset = [];
    let movePool: [Moves, number][] = [];
    const allLevelMoves = this.getLevelMoves(1, true, true);
    if (!allLevelMoves) {
      console.log(this.species.speciesId, "ERROR");
      return;
    }

    for (let m = 0; m < allLevelMoves.length; m++) {
      const levelMove = allLevelMoves[m];
      if (this.level < levelMove[0]) {
        break;
      }
      let weight = levelMove[0];
      if (weight === 0) { // Evo Moves
        weight = 50;
      }
      if (weight === 1 && allMoves[levelMove[1]].power >= 80) { // Assume level 1 moves with 80+ BP are "move reminder" moves and bump their weight
        weight = 40;
      }
      if (allMoves[levelMove[1]].name.endsWith(" (N)")) {
        weight /= 100;
      } // Unimplemented level up moves are possible to generate, but 1% of their normal chance.
      if (!movePool.some(m => m[0] === levelMove[1])) {
        movePool.push([levelMove[1], weight]);
      }
    }

    if (this.hasTrainer()) {
      const tms = Object.keys(tmSpecies);
      for (const tm of tms) {
        const moveId = parseInt(tm) as Moves;
        let compatible = false;
        for (const p of tmSpecies[tm]) {
          if (Array.isArray(p)) {
            if (p[0] === this.species.speciesId || (this.fusionSpecies && p[0] === this.fusionSpecies.speciesId) && p.slice(1).indexOf(this.species.forms[this.formIndex]) > -1) {
              compatible = true;
              break;
            }
          } else if (p === this.species.speciesId || (this.fusionSpecies && p === this.fusionSpecies.speciesId)) {
            compatible = true;
            break;
          }
        }
        if (compatible && !movePool.some(m => m[0] === moveId) && !allMoves[moveId].name.endsWith(" (N)")) {
          if (tmPoolTiers[moveId] === ModifierTier.COMMON && this.level >= 15) {
            movePool.push([moveId, 4]);
          } else if (tmPoolTiers[moveId] === ModifierTier.GREAT && this.level >= 30) {
            movePool.push([moveId, 8]);
          } else if (tmPoolTiers[moveId] === ModifierTier.ULTRA && this.level >= 50) {
            movePool.push([moveId, 14]);
          }
        }
      }

      if (this.level >= 60) { // No egg moves below level 60
        for (let i = 0; i < 3; i++) {
          const moveId = speciesEggMoves[this.species.getRootSpeciesId()][i];
          if (!movePool.some(m => m[0] === moveId) && !allMoves[moveId].name.endsWith(" (N)")) {
            movePool.push([moveId, 40]);
          }
        }
        const moveId = speciesEggMoves[this.species.getRootSpeciesId()][3];
        if (this.level >= 170 && !movePool.some(m => m[0] === moveId) && !allMoves[moveId].name.endsWith(" (N)") && !this.isBoss()) { // No rare egg moves before e4
          movePool.push([moveId, 30]);
        }
        if (this.fusionSpecies) {
          for (let i = 0; i < 3; i++) {
            const moveId = speciesEggMoves[this.fusionSpecies.getRootSpeciesId()][i];
            if (!movePool.some(m => m[0] === moveId) && !allMoves[moveId].name.endsWith(" (N)")) {
              movePool.push([moveId, 40]);
            }
          }
          const moveId = speciesEggMoves[this.fusionSpecies.getRootSpeciesId()][3];
          if (this.level >= 170 && !movePool.some(m => m[0] === moveId) && !allMoves[moveId].name.endsWith(" (N)") && !this.isBoss()) {// No rare egg moves before e4
            movePool.push([moveId, 30]);
          }
        }
      }
    }

    if (this.isBoss()) { // Bosses never get self ko moves
      movePool = movePool.filter(m => !allMoves[m[0]].hasAttr(SacrificialAttr));
    }
    movePool = movePool.filter(m => !allMoves[m[0]].hasAttr(SacrificialAttrOnHit));
    if (this.hasTrainer()) {
      // Trainers never get OHKO moves
      movePool = movePool.filter(m => !allMoves[m[0]].hasAttr(OneHitKOAttr));
      // Half the weight of self KO moves
      movePool = movePool.map(m => [m[0], m[1] * (!!allMoves[m[0]].hasAttr(SacrificialAttr) ? 0.5 : 1)]);
      movePool = movePool.map(m => [m[0], m[1] * (!!allMoves[m[0]].hasAttr(SacrificialAttrOnHit) ? 0.5 : 1)]);
      // Trainers get a weight bump to stat buffing moves
      movePool = movePool.map(m => [m[0], m[1] * (allMoves[m[0]].getAttrs(StatStageChangeAttr).some(a => a.stages > 1 && a.selfTarget) ? 1.25 : 1)]);
      // Trainers get a weight decrease to multiturn moves
      movePool = movePool.map(m => [m[0], m[1] * (!!allMoves[m[0]].hasAttr(ChargeAttr) || !!allMoves[m[0]].hasAttr(RechargeAttr) ? 0.7 : 1)]);
    }

    // Weight towards higher power moves, by reducing the power of moves below the highest power.
    // Caps max power at 90 to avoid something like hyper beam ruining the stats.
    // This is a pretty soft weighting factor, although it is scaled with the weight multiplier.
    const maxPower = Math.min(movePool.reduce((v, m) => Math.max(allMoves[m[0]].power, v), 40), 90);
    movePool = movePool.map(m => [m[0], m[1] * (allMoves[m[0]].category === MoveCategory.STATUS ? 1 : Math.max(Math.min(allMoves[m[0]].power/maxPower, 1), 0.5))]);

    // Weight damaging moves against the lower stat
    const atk = this.getStat(Stat.ATK);
    const spAtk = this.getStat(Stat.SPATK);
    const worseCategory: MoveCategory = atk > spAtk ? MoveCategory.SPECIAL : MoveCategory.PHYSICAL;
    const statRatio = worseCategory === MoveCategory.PHYSICAL ? atk / spAtk : spAtk / atk;
    movePool = movePool.map(m => [m[0], m[1] * (allMoves[m[0]].category === worseCategory ? statRatio : 1)]);

    let weightMultiplier = 0.9; // The higher this is the more the game weights towards higher level moves. At 0 all moves are equal weight.
    if (this.hasTrainer()) {
      weightMultiplier += 0.7;
    }
    if (this.isBoss()) {
      weightMultiplier += 0.4;
    }
    const baseWeights: [Moves, number][] = movePool.map(m => [m[0], Math.ceil(Math.pow(m[1], weightMultiplier)*100)]);

    if (this.hasTrainer() || this.isBoss()) { // Trainers and bosses always force a stab move
      const stabMovePool = baseWeights.filter(m => allMoves[m[0]].category !== MoveCategory.STATUS && this.isOfType(allMoves[m[0]].type));

      if (stabMovePool.length) {
        const totalWeight = stabMovePool.reduce((v, m) => v + m[1], 0);
        let rand = Utils.randSeedInt(totalWeight);
        let index = 0;
        while (rand > stabMovePool[index][1]) {
          rand -= stabMovePool[index++][1];
        }
        this.moveset.push(new PokemonMove(stabMovePool[index][0], 0, 0));
      }
    } else { // Normal wild pokemon just force a random damaging move
      const attackMovePool = baseWeights.filter(m => allMoves[m[0]].category !== MoveCategory.STATUS);
      if (attackMovePool.length) {
        const totalWeight = attackMovePool.reduce((v, m) => v + m[1], 0);
        let rand = Utils.randSeedInt(totalWeight);
        let index = 0;
        while (rand > attackMovePool[index][1]) {
          rand -= attackMovePool[index++][1];
        }
        this.moveset.push(new PokemonMove(attackMovePool[index][0], 0, 0));
      }
    }

    while (baseWeights.length > this.moveset.length && this.moveset.length < 4) {
      if (this.hasTrainer()) {
        // Sqrt the weight of any damaging moves with overlapping types. This is about a 0.05 - 0.1 multiplier.
        // Other damaging moves 2x weight if 0-1 damaging moves, 0.5x if 2, 0.125x if 3. These weights double if STAB.
        // Status moves remain unchanged on weight, this encourages 1-2
        movePool = baseWeights.filter(m => !this.moveset.some(mo => m[0] === mo?.moveId)).map(m => [m[0], this.moveset.some(mo => mo?.getMove().category !== MoveCategory.STATUS && mo?.getMove().type === allMoves[m[0]].type) ? Math.ceil(Math.sqrt(m[1])) : allMoves[m[0]].category !== MoveCategory.STATUS ? Math.ceil(m[1]/Math.max(Math.pow(4, this.moveset.filter(mo => (mo?.getMove().power!) > 1).length)/8,0.5) * (this.isOfType(allMoves[m[0]].type) ? 2 : 1)) : m[1]]); // TODO: is this bang correct?
      } else { // Non-trainer pokemon just use normal weights
        movePool = baseWeights.filter(m => !this.moveset.some(mo => m[0] === mo?.moveId));
      }
      const totalWeight = movePool.reduce((v, m) => v + m[1], 0);
      let rand = Utils.randSeedInt(totalWeight);
      let index = 0;
      while (rand > movePool[index][1]) {
        rand -= movePool[index++][1];
      }
      this.moveset.push(new PokemonMove(movePool[index][0], 0, 0));
    }

    this.scene.triggerPokemonFormChange(this, SpeciesFormChangeMoveLearnedTrigger);
  }

  trySelectMove(moveIndex: integer, ignorePp?: boolean): boolean {
    const move = this.getMoveset().length > moveIndex
      ? this.getMoveset()[moveIndex]
      : null;
    return move?.isUsable(this, ignorePp)!; // TODO: is this bang correct?
  }

  showInfo(): void {
    if (!this.battleInfo.visible) {
      const otherBattleInfo = this.scene.fieldUI.getAll().slice(0, 4).filter(ui => ui instanceof BattleInfo && ((ui as BattleInfo) instanceof PlayerBattleInfo) === this.isPlayer()).find(() => true);
      if (!otherBattleInfo || !this.getFieldIndex()) {
        this.scene.fieldUI.sendToBack(this.battleInfo);
        this.scene.sendTextToBack(); // Push the top right text objects behind everything else
      } else {
        this.scene.fieldUI.moveAbove(this.battleInfo, otherBattleInfo);
      }
      this.battleInfo.setX(this.battleInfo.x + (this.isPlayer() ? 150 : !this.isBoss() ? -150 : -198));
      this.battleInfo.setVisible(true);
      if (this.isPlayer()) {
        this.battleInfo.expMaskRect.x += 150;
      }
      this.scene.tweens.add({
        targets: [ this.battleInfo, this.battleInfo.expMaskRect ],
        x: this.isPlayer() ? "-=150" : `+=${!this.isBoss() ? 150 : 246}`,
        duration: 1000,
        ease: "Cubic.easeOut"
      });
    }
  }

  hideInfo(): Promise<void> {
    return new Promise(resolve => {
      if (this.battleInfo.visible) {
        this.scene.tweens.add({
          targets: [ this.battleInfo, this.battleInfo.expMaskRect ],
          x: this.isPlayer() ? "+=150" : `-=${!this.isBoss() ? 150 : 246}`,
          duration: 500,
          ease: "Cubic.easeIn",
          onComplete: () => {
            if (this.isPlayer()) {
              this.battleInfo.expMaskRect.x -= 150;
            }
            this.battleInfo.setVisible(false);
            this.battleInfo.setX(this.battleInfo.x - (this.isPlayer() ? 150 : !this.isBoss() ? -150 : -198));
            resolve();
          }
        });
      } else {
        resolve();
      }
    });
  }

  /**
   * sets if the pokemon has fled (implies it's a wild pokemon)
   * @param status - boolean
   */
  setWildFlee(status: boolean): void {
    this.wildFlee = status;
  }

  updateInfo(instant?: boolean): Promise<void> {
    return this.battleInfo.updateInfo(this, instant);
  }

  /**
   * Show or hide the type effectiveness multiplier window
   * Passing undefined will hide the window
   */
  updateEffectiveness(effectiveness?: string) {
    this.battleInfo.updateEffectiveness(effectiveness);
  }

  toggleStats(visible: boolean): void {
    this.battleInfo.toggleStats(visible);
  }

  toggleFlyout(visible: boolean): void {
    this.battleInfo.toggleFlyout(visible);
  }

  addExp(exp: integer) {
    const maxExpLevel = this.scene.getMaxExpLevel();
    const initialExp = this.exp;
    this.exp += exp;
    while (this.level < maxExpLevel && this.exp >= getLevelTotalExp(this.level + 1, this.species.growthRate)) {
      this.level++;
    }
    if (this.level >= maxExpLevel) {
      console.log(initialExp, this.exp, getLevelTotalExp(this.level, this.species.growthRate));
      this.exp = Math.max(getLevelTotalExp(this.level, this.species.growthRate), initialExp);
    }
    this.levelExp = this.exp - getLevelTotalExp(this.level, this.species.growthRate);
  }

  getOpponent(targetIndex: integer): Pokemon | null {
    const ret = this.getOpponents()[targetIndex];
    if (ret.summonData) {
      return ret;
    }
    return null;
  }

  getOpponents(): Pokemon[] {
    return ((this.isPlayer() ? this.scene.getEnemyField() : this.scene.getPlayerField()) as Pokemon[]).filter(p => p.isActive());
  }

  getOpponentDescriptor(): string {
    const opponents = this.getOpponents();
    if (opponents.length === 1) {
      return opponents[0].name;
    }
    return this.isPlayer() ? i18next.t("arenaTag:opposingTeam") : i18next.t("arenaTag:yourTeam");
  }

  getAlly(): Pokemon {
    return (this.isPlayer() ? this.scene.getPlayerField() : this.scene.getEnemyField())[this.getFieldIndex() ? 0 : 1];
  }

  /**
   * Gets the Pokémon on the allied field.
   *
   * @returns An array of Pokémon on the allied field.
   */
  getAlliedField(): Pokemon[] {
    return this instanceof PlayerPokemon ? this.scene.getPlayerField() : this.scene.getEnemyField();
  }

  /**
   * Calculates the stat stage multiplier of the user against an opponent.
   *
   * Note that this does not apply to evasion or accuracy
   * @see {@linkcode getAccuracyMultiplier}
   * @param
   * @return the stat stage multiplier to be used for effective stat calculation
   */
  getStatStageMultiplier(stat: EffectiveStat, opponent?: Pokemon, move?: Move, isCritical: boolean = false): number {
    const statStage = new Utils.IntegerHolder(this.getStatStage(stat));
    const ignoreStatStage = new Utils.BooleanHolder(false);

    if (opponent) {
      if (isCritical) {
        switch (stat) {
        case Stat.ATK:
        case Stat.SPATK:
          statStage.value = Math.max(statStage.value, 0);
          break;
        case Stat.DEF:
        case Stat.SPDEF:
          statStage.value = Math.min(statStage.value, 0);
          break;
        }
      }
      applyAbAttrs(IgnoreOpponentStatStagesAbAttr, opponent, null, stat, ignoreStatStage);
      if (move) {
        applyMoveAttrs(IgnoreOpponentStatStagesAttr, this, opponent, move, ignoreStatStage);
      }
    }

    if (!ignoreStatStage.value) {
      const statStageMultiplier = new Utils.NumberHolder(Math.max(2, 2 + statStage.value) / Math.max(2, 2 - statStage.value));
      this.scene.applyModifiers(TempStatStageBoosterModifier, this.isPlayer(), stat, statStageMultiplier);
      return Math.min(statStageMultiplier.value, 4);
    }
    return 1;
  }

  /**
   * Calculates the accuracy multiplier of the user against a target.
   *
   * This method considers various factors such as the user's accuracy level, the target's evasion level,
   * abilities, and modifiers to compute the final accuracy multiplier.
   *
   * @param target {@linkcode Pokemon} - The target Pokémon against which the move is used.
   * @param sourceMove {@linkcode Move}  - The move being used by the user.
   * @returns The calculated accuracy multiplier.
   */
  getAccuracyMultiplier(target: Pokemon, sourceMove: Move): number {
    const isOhko = sourceMove.hasAttr(OneHitKOAccuracyAttr);
    if (isOhko) {
      return 1;
    }

    const userAccStage = new Utils.IntegerHolder(this.getStatStage(Stat.ACC));
    const targetEvaStage = new Utils.IntegerHolder(target.getStatStage(Stat.EVA));

    const ignoreAccStatStage = new Utils.BooleanHolder(false);
    const ignoreEvaStatStage = new Utils.BooleanHolder(false);

    applyAbAttrs(IgnoreOpponentStatStagesAbAttr, target, null, Stat.ACC, ignoreAccStatStage);
    applyAbAttrs(IgnoreOpponentStatStagesAbAttr, this, null, Stat.EVA, ignoreEvaStatStage);
    applyMoveAttrs(IgnoreOpponentStatStagesAttr, this, target, sourceMove, ignoreEvaStatStage);

    this.scene.applyModifiers(TempStatStageBoosterModifier, this.isPlayer(), Stat.ACC, userAccStage);

<<<<<<< HEAD
    userAccStage.value = ignoreAccStatStage.value ? 0 : userAccStage.value;
    targetEvaStage.value = ignoreEvaStatStage.value ? 0 : targetEvaStage.value;
=======
    applyAbAttrs(IgnoreOpponentStatChangesAbAttr, target, null, false, userAccuracyLevel);
    applyAbAttrs(IgnoreOpponentStatChangesAbAttr, this, null, false, targetEvasionLevel);
    applyAbAttrs(IgnoreOpponentEvasionAbAttr, this, null, false, targetEvasionLevel);
    applyMoveAttrs(IgnoreOpponentStatChangesAttr, this, target, sourceMove, targetEvasionLevel);
    this.scene.applyModifiers(TempBattleStatBoosterModifier, this.isPlayer(), TempBattleStat.ACC, userAccuracyLevel);
>>>>>>> 82889731

    if (target.findTag(t => t instanceof ExposedTag)) {
      targetEvaStage.value = Math.min(0, targetEvaStage.value);
    }

    const accuracyMultiplier = new Utils.NumberHolder(1);
    if (userAccStage.value !== targetEvaStage.value) {
      accuracyMultiplier.value = userAccStage.value > targetEvaStage.value
        ? (3 + Math.min(userAccStage.value - targetEvaStage.value, 6)) / 3
        : 3 / (3 + Math.min(targetEvaStage.value - userAccStage.value, 6));
    }

<<<<<<< HEAD
    applyStatMultiplierAbAttrs(StatMultiplierAbAttr, this, Stat.ACC, accuracyMultiplier, sourceMove);
=======
    applyBattleStatMultiplierAbAttrs(BattleStatMultiplierAbAttr, this, BattleStat.ACC, accuracyMultiplier, false, sourceMove);
>>>>>>> 82889731

    const evasionMultiplier = new Utils.NumberHolder(1);
    applyStatMultiplierAbAttrs(StatMultiplierAbAttr, target, Stat.EVA, evasionMultiplier);

    return accuracyMultiplier.value / evasionMultiplier.value;
  }

  /**
  * Apply the results of a move to this pokemon
  * @param {Pokemon} source The pokemon using the move
  * @param {PokemonMove} battlerMove The move being used
  * @returns {HitResult} The result of the attack
  */
  apply(source: Pokemon, move: Move): HitResult {
    let result: HitResult;
    const damage = new Utils.NumberHolder(0);
    const defendingSide = this.isPlayer() ? ArenaTagSide.PLAYER : ArenaTagSide.ENEMY;
    const defendingSidePlayField = this.isPlayer() ? this.scene.getPlayerField() : this.scene.getEnemyField();

    const variableCategory = new Utils.IntegerHolder(move.category);
    applyMoveAttrs(VariableMoveCategoryAttr, source, this, move, variableCategory);
    const moveCategory = variableCategory.value as MoveCategory;

    applyMoveAttrs(VariableMoveTypeAttr, source, this, move);
    const types = this.getTypes(true, true);

    const cancelled = new Utils.BooleanHolder(false);
    const power = move.calculateBattlePower(source, this);
    const typeless = move.hasAttr(TypelessAttr);

    const typeMultiplier = new Utils.NumberHolder(!typeless && (moveCategory !== MoveCategory.STATUS || move.getAttrs(StatusMoveTypeImmunityAttr).find(attr => types.includes(attr.immuneType)))
      ? this.getAttackTypeEffectiveness(move, source, false, false)
      : 1);
    applyMoveAttrs(VariableMoveTypeMultiplierAttr, source, this, move, typeMultiplier);
    if (typeless) {
      typeMultiplier.value = 1;
    }
    if (types.find(t => move.isTypeImmune(source, this, t))) {
      typeMultiplier.value = 0;
    }

    switch (moveCategory) {
    case MoveCategory.PHYSICAL:
    case MoveCategory.SPECIAL:
      const isPhysical = moveCategory === MoveCategory.PHYSICAL;
      const sourceTeraType = source.getTeraType();

      if (!typeless) {
        applyPreDefendAbAttrs(TypeImmunityAbAttr, this, source, move, cancelled, false, typeMultiplier);
        applyMoveAttrs(NeutralDamageAgainstFlyingTypeMultiplierAttr, source, this, move, typeMultiplier);
      }
      if (!cancelled.value) {
        applyPreDefendAbAttrs(MoveImmunityAbAttr, this, source, move, cancelled, false, typeMultiplier);
        defendingSidePlayField.forEach((p) => applyPreDefendAbAttrs(FieldPriorityMoveImmunityAbAttr, p, source, move, cancelled, false, typeMultiplier));
      }

      if (cancelled.value) {
        source.stopMultiHit(this);
        result = HitResult.NO_EFFECT;
      } else {
        const typeBoost = source.findTag(t => t instanceof TypeBoostTag && t.boostedType === move.type) as TypeBoostTag;
        if (typeBoost?.oneUse) {
          source.removeTag(typeBoost.tagType);
        }

        const arenaAttackTypeMultiplier = new Utils.NumberHolder(this.scene.arena.getAttackTypeMultiplier(move.type, source.isGrounded()));
        applyMoveAttrs(IgnoreWeatherTypeDebuffAttr, source, this, move, arenaAttackTypeMultiplier);

        const glaiveRushModifier = new Utils.IntegerHolder(1);
        if (this.getTag(BattlerTagType.RECEIVE_DOUBLE_DAMAGE)) {
          glaiveRushModifier.value = 2;
        }
        let isCritical: boolean;
        const critOnly = new Utils.BooleanHolder(false);
        const critAlways = source.getTag(BattlerTagType.ALWAYS_CRIT);
        applyMoveAttrs(CritOnlyAttr, source, this, move, critOnly);
        applyAbAttrs(ConditionalCritAbAttr, source, null, false, critOnly, this, move);
        if (critOnly.value || critAlways) {
          isCritical = true;
        } else {
          const critStage = new Utils.IntegerHolder(0);
          applyMoveAttrs(HighCritAttr, source, this, move, critStage);
          this.scene.applyModifiers(CritBoosterModifier, source.isPlayer(), source, critStage);
          this.scene.applyModifiers(TempCritBoosterModifier, source.isPlayer(), critStage);
          const bonusCrit = new Utils.BooleanHolder(false);
          //@ts-ignore
          if (applyAbAttrs(BonusCritAbAttr, source, null, false, bonusCrit)) { // TODO: resolve ts-ignore. This is a promise. Checking a promise is bogus.
            if (bonusCrit.value) {
              critStage.value += 1;
            }
          }
          if (source.getTag(BattlerTagType.CRIT_BOOST)) {
            critStage.value += 2;
          }
          console.log(`crit stage: +${critStage.value}`);
          const critChance = [24, 8, 2, 1][Math.max(0, Math.min(critStage.value, 3))];
          isCritical = critChance === 1 || !this.scene.randBattleSeedInt(critChance);
          if (Overrides.NEVER_CRIT_OVERRIDE) {
            isCritical = false;
          }
        }
        if (isCritical) {
          const noCritTag = this.scene.arena.getTagOnSide(NoCritTag, defendingSide);
          const blockCrit = new Utils.BooleanHolder(false);
          applyAbAttrs(BlockCritAbAttr, this, null, false, blockCrit);
          if (noCritTag || blockCrit.value) {
            isCritical = false;
          }
        }
        const sourceAtk = new Utils.IntegerHolder(source.getEffectiveStat(isPhysical ? Stat.ATK : Stat.SPATK, this, undefined, isCritical));
        const targetDef = new Utils.IntegerHolder(this.getEffectiveStat(isPhysical ? Stat.DEF : Stat.SPDEF, source, move, isCritical));
        const criticalMultiplier = new Utils.NumberHolder(isCritical ? 1.5 : 1);
        applyAbAttrs(MultCritAbAttr, source, null, false, criticalMultiplier);
        const screenMultiplier = new Utils.NumberHolder(1);
        if (!isCritical) {
          this.scene.arena.applyTagsForSide(WeakenMoveScreenTag, defendingSide, move.category, this.scene.currentBattle.double, screenMultiplier);
        }
        const isTypeImmune = (typeMultiplier.value * arenaAttackTypeMultiplier.value) === 0;
        const sourceTypes = source.getTypes();
        const matchesSourceType = sourceTypes[0] === move.type || (sourceTypes.length > 1 && sourceTypes[1] === move.type);
        const stabMultiplier = new Utils.NumberHolder(1);
        if (sourceTeraType === Type.UNKNOWN && matchesSourceType) {
          stabMultiplier.value += 0.5;
        } else if (sourceTeraType !== Type.UNKNOWN && sourceTeraType === move.type) {
          stabMultiplier.value += 0.5;
        }

        applyAbAttrs(StabBoostAbAttr, source, null, false, stabMultiplier);

        if (sourceTeraType !== Type.UNKNOWN && matchesSourceType) {
          stabMultiplier.value = Math.min(stabMultiplier.value + 0.5, 2.25);
        }

        const targetCount = getMoveTargets(source, move.id).targets.length;
        const targetMultiplier = targetCount > 1 ? 0.75 : 1; // 25% damage debuff on multi-target hits (even if it's immune)

        applyMoveAttrs(VariableAtkAttr, source, this, move, sourceAtk);
        applyMoveAttrs(VariableDefAttr, source, this, move, targetDef);

        const effectPhase = this.scene.getCurrentPhase();
        let numTargets = 1;
        if (effectPhase instanceof MoveEffectPhase) {
          numTargets = effectPhase.getTargets().length;
        }
        const twoStrikeMultiplier = new Utils.NumberHolder(1);
        applyPreAttackAbAttrs(AddSecondStrikeAbAttr, source, this, move, false, numTargets, new Utils.IntegerHolder(0), twoStrikeMultiplier);

        if (!isTypeImmune) {
          const levelMultiplier = (2 * source.level / 5 + 2);
          const randomMultiplier = ((this.scene.randBattleSeedInt(16) + 85) / 100);
          damage.value = Utils.toDmgValue((((levelMultiplier * power * sourceAtk.value / targetDef.value) / 50) + 2)
                                   * stabMultiplier.value
                                   * typeMultiplier.value
                                   * arenaAttackTypeMultiplier.value
                                   * screenMultiplier.value
                                   * twoStrikeMultiplier.value
                                   * targetMultiplier
                                   * criticalMultiplier.value
                                   * glaiveRushModifier.value
                                   * randomMultiplier);

          if (isPhysical && source.status && source.status.effect === StatusEffect.BURN) {
            if (!move.hasAttr(BypassBurnDamageReductionAttr)) {
              const burnDamageReductionCancelled = new Utils.BooleanHolder(false);
              applyAbAttrs(BypassBurnDamageReductionAbAttr, source, burnDamageReductionCancelled, false);
              if (!burnDamageReductionCancelled.value) {
                damage.value = Utils.toDmgValue(damage.value / 2);
              }
            }
          }

          applyPreAttackAbAttrs(DamageBoostAbAttr, source, this, move, false, damage);

          /**
           * For each {@link HitsTagAttr} the move has, doubles the damage of the move if:
           * The target has a {@link BattlerTagType} that this move interacts with
           * AND
           * The move doubles damage when used against that tag
           */
          move.getAttrs(HitsTagAttr).filter(hta => hta.doubleDamage).forEach(hta => {
            if (this.getTag(hta.tagType)) {
              damage.value *= 2;
            }
          });
        }

        if (this.scene.arena.terrain?.terrainType === TerrainType.MISTY && this.isGrounded() && move.type === Type.DRAGON) {
          damage.value = Utils.toDmgValue(damage.value / 2);
        }

        const fixedDamage = new Utils.IntegerHolder(0);
        applyMoveAttrs(FixedDamageAttr, source, this, move, fixedDamage);
        if (!isTypeImmune && fixedDamage.value) {
          damage.value = fixedDamage.value;
          isCritical = false;
          result = HitResult.EFFECTIVE;
        }
        result = result!; // telling TS compiler that result is defined!

        if (!result) {
          if (!typeMultiplier.value) {
            result = move.id === Moves.SHEER_COLD ? HitResult.IMMUNE : HitResult.NO_EFFECT;
          } else {
            const isOneHitKo = new Utils.BooleanHolder(false);
            applyMoveAttrs(OneHitKOAttr, source, this, move, isOneHitKo);
            if (isOneHitKo.value) {
              result = HitResult.ONE_HIT_KO;
              isCritical = false;
              damage.value = this.hp;
            } else if (typeMultiplier.value >= 2) {
              result = HitResult.SUPER_EFFECTIVE;
            } else if (typeMultiplier.value >= 1) {
              result = HitResult.EFFECTIVE;
            } else {
              result = HitResult.NOT_VERY_EFFECTIVE;
            }
          }
        }

        const isOneHitKo = result === HitResult.ONE_HIT_KO;

        if (!fixedDamage.value && !isOneHitKo) {
          if (!source.isPlayer()) {
            this.scene.applyModifiers(EnemyDamageBoosterModifier, false, damage);
          }
          if (!this.isPlayer()) {
            this.scene.applyModifiers(EnemyDamageReducerModifier, false, damage);
          }

          applyPreDefendAbAttrs(ReceivedMoveDamageMultiplierAbAttr, this, source, move, cancelled, false, damage);
        }

        // This attribute may modify damage arbitrarily, so be careful about changing its order of application.
        applyMoveAttrs(ModifiedDamageAttr, source, this, move, damage);

        console.log("damage", damage.value, move.name, power, sourceAtk, targetDef);

        // In case of fatal damage, this tag would have gotten cleared before we could lapse it.
        const destinyTag = this.getTag(BattlerTagType.DESTINY_BOND);

        if (damage.value) {
          if (this.isFullHp()) {
            applyPreDefendAbAttrs(PreDefendFullHpEndureAbAttr, this, source, move, cancelled, false, damage);
          } else if (!this.isPlayer() && damage.value >= this.hp) {
            this.scene.applyModifiers(EnemyEndureChanceModifier, false, this);
          }

          /**
           * We explicitly require to ignore the faint phase here, as we want to show the messages
           * about the critical hit and the super effective/not very effective messages before the faint phase.
           */
          damage.value = this.damageAndUpdate(damage.value, result as DamageResult, isCritical, isOneHitKo, isOneHitKo, true);
          this.turnData.damageTaken += damage.value;

          if (isCritical) {
            this.scene.queueMessage(i18next.t("battle:hitResultCriticalHit"));
          }
          if (source.isPlayer()) {
            this.scene.validateAchvs(DamageAchv, damage);
            if (damage.value > this.scene.gameData.gameStats.highestDamage) {
              this.scene.gameData.gameStats.highestDamage = damage.value;
            }
          }
          source.turnData.damageDealt += damage.value;
          source.turnData.currDamageDealt = damage.value;
          this.battleData.hitCount++;
          const attackResult = { move: move.id, result: result as DamageResult, damage: damage.value, critical: isCritical, sourceId: source.id, sourceBattlerIndex: source.getBattlerIndex() };
          this.turnData.attacksReceived.unshift(attackResult);
          if (source.isPlayer() && !this.isPlayer()) {
            this.scene.applyModifiers(DamageMoneyRewardModifier, true, source, damage);
          }
        }

        // want to include is.Fainted() in case multi hit move ends early, still want to render message
        if (source.turnData.hitsLeft === 1 || this.isFainted()) {
          switch (result) {
          case HitResult.SUPER_EFFECTIVE:
            this.scene.queueMessage(i18next.t("battle:hitResultSuperEffective"));
            break;
          case HitResult.NOT_VERY_EFFECTIVE:
            this.scene.queueMessage(i18next.t("battle:hitResultNotVeryEffective"));
            break;
          case HitResult.NO_EFFECT:
            this.scene.queueMessage(i18next.t("battle:hitResultNoEffect", { pokemonName: getPokemonNameWithAffix(this) }));
            break;
          case HitResult.IMMUNE:
            this.scene.queueMessage(`${this.name} is unaffected!`);
            break;
          case HitResult.ONE_HIT_KO:
            this.scene.queueMessage(i18next.t("battle:hitResultOneHitKO"));
            break;
          }
        }

        if (this.isFainted()) {
          // set splice index here, so future scene queues happen before FaintedPhase
          this.scene.setPhaseQueueSplice();
          this.scene.unshiftPhase(new FaintPhase(this.scene, this.getBattlerIndex(), isOneHitKo));
          this.resetSummonData();
        }

        if (damage) {
          const attacker = this.scene.getPokemonById(source.id)!; // TODO: is this bang correct?
          destinyTag?.lapse(attacker, BattlerTagLapseType.CUSTOM);
        }
      }
      break;
    case MoveCategory.STATUS:
      if (!typeless) {
        applyPreDefendAbAttrs(TypeImmunityAbAttr, this, source, move, cancelled, false, typeMultiplier);
      }
      if (!cancelled.value) {
        applyPreDefendAbAttrs(MoveImmunityAbAttr, this, source, move, cancelled, false, typeMultiplier);
        defendingSidePlayField.forEach((p) => applyPreDefendAbAttrs(FieldPriorityMoveImmunityAbAttr, p, source, move, cancelled, false, typeMultiplier));
      }
      if (!typeMultiplier.value) {
        this.scene.queueMessage(i18next.t("battle:hitResultNoEffect", { pokemonName: getPokemonNameWithAffix(this) }));
      }
      result = cancelled.value || !typeMultiplier.value ? HitResult.NO_EFFECT : HitResult.STATUS;
      break;
    }

    return result;
  }

  /**
   * Called by damageAndUpdate()
   * @param damage integer
   * @param ignoreSegments boolean, not currently used
   * @param preventEndure  used to update damage if endure or sturdy
   * @param ignoreFaintPhase  flag on wheter to add FaintPhase if pokemon after applying damage faints
   * @returns integer representing damage
   */
  damage(damage: integer, ignoreSegments: boolean = false, preventEndure: boolean = false, ignoreFaintPhase: boolean = false): integer {
    if (this.isFainted()) {
      return 0;
    }
    const surviveDamage = new Utils.BooleanHolder(false);

    if (!preventEndure && this.hp - damage <= 0) {
      if (this.hp >= 1 && this.getTag(BattlerTagType.ENDURING)) {
        surviveDamage.value = this.lapseTag(BattlerTagType.ENDURING);
      } else if (this.hp > 1 && this.getTag(BattlerTagType.STURDY)) {
        surviveDamage.value = this.lapseTag(BattlerTagType.STURDY);
      }
      if (!surviveDamage.value) {
        this.scene.applyModifiers(SurviveDamageModifier, this.isPlayer(), this, surviveDamage);
      }
      if (surviveDamage.value) {
        damage = this.hp - 1;
      }
    }

    damage = Math.min(damage, this.hp);
    this.hp = this.hp - damage;
    if (this.isFainted() && !ignoreFaintPhase) {
      /**
       * When adding the FaintPhase, want to toggle future unshiftPhase() and queueMessage() calls
       * to appear before the FaintPhase (as FaintPhase will potentially end the encounter and add Phases such as
       * GameOverPhase, VictoryPhase, etc.. that will interfere with anything else that happens during this MoveEffectPhase)
       *
       * Once the MoveEffectPhase is over (and calls it's .end() function, shiftPhase() will reset the PhaseQueueSplice via clearPhaseQueueSplice() )
       */
      this.scene.setPhaseQueueSplice();
      this.scene.unshiftPhase(new FaintPhase(this.scene, this.getBattlerIndex(), preventEndure));
      this.resetSummonData();
    }

    return damage;
  }

  /**
   * Called by apply(), given the damage, adds a new DamagePhase and actually updates HP values, etc.
   * @param damage integer - passed to damage()
   * @param result an enum if it's super effective, not very, etc.
   * @param critical boolean if move is a critical hit
   * @param ignoreSegments boolean, passed to damage() and not used currently
   * @param preventEndure boolean, ignore endure properties of pokemon, passed to damage()
   * @param ignoreFaintPhase boolean to ignore adding a FaintPhase, passsed to damage()
   * @returns integer of damage done
   */
  damageAndUpdate(damage: integer, result?: DamageResult, critical: boolean = false, ignoreSegments: boolean = false, preventEndure: boolean = false, ignoreFaintPhase: boolean = false): integer {
    const damagePhase = new DamagePhase(this.scene, this.getBattlerIndex(), damage, result as DamageResult, critical);
    this.scene.unshiftPhase(damagePhase);
    damage = this.damage(damage, ignoreSegments, preventEndure, ignoreFaintPhase);
    // Damage amount may have changed, but needed to be queued before calling damage function
    damagePhase.updateAmount(damage);
    return damage;
  }

  heal(amount: integer): integer {
    const healAmount = Math.min(amount, this.getMaxHp() - this.hp);
    this.hp += healAmount;
    return healAmount;
  }

  isBossImmune(): boolean {
    return this.isBoss();
  }

  isMax(): boolean {
    const maxForms = [SpeciesFormKey.GIGANTAMAX, SpeciesFormKey.GIGANTAMAX_RAPID, SpeciesFormKey.GIGANTAMAX_SINGLE, SpeciesFormKey.ETERNAMAX] as string[];
    return maxForms.includes(this.getFormKey()) || (!!this.getFusionFormKey() && maxForms.includes(this.getFusionFormKey()!));
  }

  canAddTag(tagType: BattlerTagType): boolean {
    if (this.getTag(tagType)) {
      return false;
    }

    const stubTag = new BattlerTag(tagType, 0, 0);

    const cancelled = new Utils.BooleanHolder(false);
    applyPreApplyBattlerTagAbAttrs(BattlerTagImmunityAbAttr, this, stubTag, cancelled, true);

    const userField = this.getAlliedField();
    userField.forEach(pokemon => applyPreApplyBattlerTagAbAttrs(UserFieldBattlerTagImmunityAbAttr, pokemon, stubTag, cancelled, true));

    return !cancelled.value;
  }

  addTag(tagType: BattlerTagType, turnCount: integer = 0, sourceMove?: Moves, sourceId?: integer): boolean {
    const existingTag = this.getTag(tagType);
    if (existingTag) {
      existingTag.onOverlap(this);
      return false;
    }

    const newTag = getBattlerTag(tagType, turnCount, sourceMove!, sourceId!); // TODO: are the bangs correct?

    const cancelled = new Utils.BooleanHolder(false);
    applyPreApplyBattlerTagAbAttrs(BattlerTagImmunityAbAttr, this, newTag, cancelled);

    const userField = this.getAlliedField();
    userField.forEach(pokemon => applyPreApplyBattlerTagAbAttrs(UserFieldBattlerTagImmunityAbAttr, pokemon, newTag, cancelled));

    if (!cancelled.value && newTag.canAdd(this)) {
      this.summonData.tags.push(newTag);
      newTag.onAdd(this);

      return true;
    }

    return false;
  }

  /** @overload */
  getTag(tagType: BattlerTagType): BattlerTag | null;

  /** @overload */
  getTag<T extends BattlerTag>(tagType: Constructor<T>): T | null;

  getTag(tagType: BattlerTagType | Constructor<BattlerTag>): BattlerTag | null {
    if (!this.summonData) {
      return null;
    }
    return (tagType instanceof Function
      ? this.summonData.tags.find(t => t instanceof tagType)
      : this.summonData.tags.find(t => t.tagType === tagType)
    )!; // TODO: is this bang correct?
  }

  findTag(tagFilter: ((tag: BattlerTag) => boolean)) {
    if (!this.summonData) {
      return null;
    }
    return this.summonData.tags.find(t => tagFilter(t));
  }

  findTags(tagFilter: ((tag: BattlerTag) => boolean)): BattlerTag[] {
    if (!this.summonData) {
      return [];
    }
    return this.summonData.tags.filter(t => tagFilter(t));
  }

  lapseTag(tagType: BattlerTagType): boolean {
    const tags = this.summonData.tags;
    const tag = tags.find(t => t.tagType === tagType);
    if (tag && !(tag.lapse(this, BattlerTagLapseType.CUSTOM))) {
      tag.onRemove(this);
      tags.splice(tags.indexOf(tag), 1);
    }
    return !!tag;
  }

  lapseTags(lapseType: BattlerTagLapseType): void {
    const tags = this.summonData.tags;
    tags.filter(t => lapseType === BattlerTagLapseType.FAINT || ((t.lapseTypes.some(lType => lType === lapseType)) && !(t.lapse(this, lapseType)))).forEach(t => {
      t.onRemove(this);
      tags.splice(tags.indexOf(t), 1);
    });
  }

  removeTag(tagType: BattlerTagType): boolean {
    const tags = this.summonData.tags;
    const tag = tags.find(t => t.tagType === tagType);
    if (tag) {
      tag.onRemove(this);
      tags.splice(tags.indexOf(tag), 1);
    }
    return !!tag;
  }

  findAndRemoveTags(tagFilter: ((tag: BattlerTag) => boolean)): boolean {
    if (!this.summonData) {
      return false;
    }
    const tags = this.summonData.tags;
    const tagsToRemove = tags.filter(t => tagFilter(t));
    for (const tag of tagsToRemove) {
      tag.turnCount = 0;
      tag.onRemove(this);
      tags.splice(tags.indexOf(tag), 1);
    }
    return true;
  }

  removeTagsBySourceId(sourceId: integer): void {
    this.findAndRemoveTags(t => t.isSourceLinked() && t.sourceId === sourceId);
  }

  transferTagsBySourceId(sourceId: integer, newSourceId: integer): void {
    if (!this.summonData) {
      return;
    }
    const tags = this.summonData.tags;
    tags.filter(t => t.sourceId === sourceId).forEach(t => t.sourceId = newSourceId);
  }

  /**
   * Transferring stat changes and Tags
   * @param source {@linkcode Pokemon} the pokemon whose stats/Tags are to be passed on from, ie: the Pokemon using Baton Pass
   */
  transferSummon(source: Pokemon): void {
    // Copy all stat stages
    for (const s of BATTLE_STATS) {
      const sourceStage = source.getStatStage(s);
      if ((this instanceof PlayerPokemon) && (sourceStage === 6)) {
        this.scene.validateAchv(achvs.TRANSFER_MAX_STAT_STAGE);
      }
      this.setStatStage(s, sourceStage);
    }

    for (const tag of source.summonData.tags) {

      // bypass those can not be passed via Baton Pass
      const excludeTagTypes = new Set([BattlerTagType.DROWSY, BattlerTagType.INFATUATED, BattlerTagType.FIRE_BOOST]);

      if (excludeTagTypes.has(tag.tagType)) {
        continue;
      }

      this.summonData.tags.push(tag);
    }

    this.updateInfo();
  }

  getMoveHistory(): TurnMove[] {
    return this.battleSummonData.moveHistory;
  }

  pushMoveHistory(turnMove: TurnMove) {
    turnMove.turn = this.scene.currentBattle?.turn;
    this.getMoveHistory().push(turnMove);
  }

  getLastXMoves(turnCount: integer = 0): TurnMove[] {
    const moveHistory = this.getMoveHistory();
    return moveHistory.slice(turnCount >= 0 ? Math.max(moveHistory.length - (turnCount || 1), 0) : 0, moveHistory.length).reverse();
  }

  getMoveQueue(): QueuedMove[] {
    return this.summonData.moveQueue;
  }

  /**
   * If this Pokemon is using a multi-hit move, cancels all subsequent strikes
   * @param {Pokemon} target If specified, this only cancels subsequent strikes against the given target
   */
  stopMultiHit(target?: Pokemon): void {
    const effectPhase = this.scene.getCurrentPhase();
    if (effectPhase instanceof MoveEffectPhase && effectPhase.getUserPokemon() === this) {
      effectPhase.stopMultiHit(target);
    }
  }

  changeForm(formChange: SpeciesFormChange): Promise<void> {
    return new Promise(resolve => {
      this.formIndex = Math.max(this.species.forms.findIndex(f => f.formKey === formChange.formKey), 0);
      this.generateName();
      const abilityCount = this.getSpeciesForm().getAbilityCount();
      if (this.abilityIndex >= abilityCount) {// Shouldn't happen
        this.abilityIndex = abilityCount - 1;
      }
      this.scene.gameData.setPokemonSeen(this, false);
      this.setScale(this.getSpriteScale());
      this.loadAssets().then(() => {
        this.calculateStats();
        this.scene.updateModifiers(this.isPlayer(), true);
        Promise.all([ this.updateInfo(), this.scene.updateFieldScale() ]).then(() => resolve());
      });
    });
  }

  cry(soundConfig?: Phaser.Types.Sound.SoundConfig, sceneOverride?: BattleScene): AnySound {
    const scene = sceneOverride || this.scene;
    const cry = this.getSpeciesForm().cry(scene, soundConfig);
    let duration = cry.totalDuration * 1000;
    if (this.fusionSpecies && this.getSpeciesForm() !== this.getFusionSpeciesForm()) {
      let fusionCry = this.getFusionSpeciesForm().cry(scene, soundConfig, true);
      duration = Math.min(duration, fusionCry.totalDuration * 1000);
      fusionCry.destroy();
      scene.time.delayedCall(Utils.fixedInt(Math.ceil(duration * 0.4)), () => {
        try {
          SoundFade.fadeOut(scene, cry, Utils.fixedInt(Math.ceil(duration * 0.2)));
          fusionCry = this.getFusionSpeciesForm().cry(scene, Object.assign({ seek: Math.max(fusionCry.totalDuration * 0.4, 0) }, soundConfig));
          SoundFade.fadeIn(scene, fusionCry, Utils.fixedInt(Math.ceil(duration * 0.2)), scene.masterVolume * scene.seVolume, 0);
        } catch (err) {
          console.error(err);
        }
      });
    }

    return cry;
  }

  faintCry(callback: Function): void {
    if (this.fusionSpecies && this.getSpeciesForm() !== this.getFusionSpeciesForm()) {
      return this.fusionFaintCry(callback);
    }

    const key = this.getSpeciesForm().getCryKey(this.formIndex);
    //eslint-disable-next-line @typescript-eslint/no-unused-vars
    let i = 0;
    let rate = 0.85;
    const cry = this.scene.playSound(key, { rate: rate }) as AnySound;
    const sprite = this.getSprite();
    const tintSprite = this.getTintSprite();
    const delay = Math.max(this.scene.sound.get(key).totalDuration * 50, 25);

    let frameProgress = 0;
    let frameThreshold: number;

    sprite.anims.pause();
    tintSprite?.anims.pause();

    let faintCryTimer : Phaser.Time.TimerEvent | null = this.scene.time.addEvent({
      delay: Utils.fixedInt(delay),
      repeat: -1,
      callback: () => {
        ++i;
        frameThreshold = sprite.anims.msPerFrame / rate;
        frameProgress += delay;
        while (frameProgress > frameThreshold) {
          if (sprite.anims.duration) {
            sprite.anims.nextFrame();
            tintSprite?.anims.nextFrame();
          }
          frameProgress -= frameThreshold;
        }
        if (cry && !cry.pendingRemove) {
          rate *= 0.99;
          cry.setRate(rate);
        } else {
          faintCryTimer?.destroy();
          faintCryTimer = null;
          if (callback) {
            callback();
          }
        }
      }
    });

    // Failsafe
    this.scene.time.delayedCall(Utils.fixedInt(3000), () => {
      if (!faintCryTimer || !this.scene) {
        return;
      }
      if (cry?.isPlaying) {
        cry.stop();
      }
      faintCryTimer.destroy();
      if (callback) {
        callback();
      }
    });
  }

  private fusionFaintCry(callback: Function): void {
    const key = this.getSpeciesForm().getCryKey(this.formIndex);
    let i = 0;
    let rate = 0.85;
    const cry = this.scene.playSound(key, { rate: rate }) as AnySound;
    const sprite = this.getSprite();
    const tintSprite = this.getTintSprite();
    let duration = cry.totalDuration * 1000;

    let fusionCry = this.scene.playSound(this.getFusionSpeciesForm().getCryKey(this.fusionFormIndex), { rate: rate }) as AnySound;
    fusionCry.stop();
    duration = Math.min(duration, fusionCry.totalDuration * 1000);
    fusionCry.destroy();

    const delay = Math.max(duration * 0.05, 25);

    let transitionIndex = 0;
    let durationProgress = 0;

    const transitionThreshold = Math.ceil(duration * 0.4);
    while (durationProgress < transitionThreshold) {
      ++i;
      durationProgress += delay * rate;
      rate *= 0.99;
    }

    transitionIndex = i;

    i = 0;
    rate = 0.85;

    let frameProgress = 0;
    let frameThreshold: number;

    sprite.anims.pause();
    tintSprite?.anims.pause();

    let faintCryTimer: Phaser.Time.TimerEvent | null = this.scene.time.addEvent({
      delay: Utils.fixedInt(delay),
      repeat: -1,
      callback: () => {
        ++i;
        frameThreshold = sprite.anims.msPerFrame / rate;
        frameProgress += delay;
        while (frameProgress > frameThreshold) {
          if (sprite.anims.duration) {
            sprite.anims.nextFrame();
            tintSprite?.anims.nextFrame();
          }
          frameProgress -= frameThreshold;
        }
        if (i === transitionIndex) {
          SoundFade.fadeOut(this.scene, cry, Utils.fixedInt(Math.ceil((duration / rate) * 0.2)));
          fusionCry = this.scene.playSound(this.getFusionSpeciesForm().getCryKey(this.fusionFormIndex), Object.assign({ seek: Math.max(fusionCry.totalDuration * 0.4, 0), rate: rate }));
          SoundFade.fadeIn(this.scene, fusionCry, Utils.fixedInt(Math.ceil((duration / rate) * 0.2)), this.scene.masterVolume * this.scene.seVolume, 0);
        }
        rate *= 0.99;
        if (cry && !cry.pendingRemove) {
          cry.setRate(rate);
        }
        if (fusionCry && !fusionCry.pendingRemove) {
          fusionCry.setRate(rate);
        }
        if ((!cry || cry.pendingRemove) && (!fusionCry || fusionCry.pendingRemove)) {
          faintCryTimer?.destroy();
          faintCryTimer = null;
          if (callback) {
            callback();
          }
        }
      }
    });

    // Failsafe
    this.scene.time.delayedCall(Utils.fixedInt(3000), () => {
      if (!faintCryTimer || !this.scene) {
        return;
      }
      if (cry?.isPlaying) {
        cry.stop();
      }
      if (fusionCry?.isPlaying) {
        fusionCry.stop();
      }
      faintCryTimer.destroy();
      if (callback) {
        callback();
      }
    });
  }

  isOppositeGender(pokemon: Pokemon): boolean {
    return this.gender !== Gender.GENDERLESS && pokemon.gender === (this.gender === Gender.MALE ? Gender.FEMALE : Gender.MALE);
  }

  canSetStatus(effect: StatusEffect | undefined, quiet: boolean = false, overrideStatus: boolean = false, sourcePokemon: Pokemon | null = null): boolean {
    if (effect !== StatusEffect.FAINT) {
      if (overrideStatus ? this.status?.effect === effect : this.status) {
        return false;
      }
      if (this.isGrounded() && this.scene.arena.terrain?.terrainType === TerrainType.MISTY) {
        return false;
      }
    }

    const types = this.getTypes(true, true);

    switch (effect) {
    case StatusEffect.POISON:
    case StatusEffect.TOXIC:
      // Check if the Pokemon is immune to Poison/Toxic or if the source pokemon is canceling the immunity
      const poisonImmunity = types.map(defType => {
        // Check if the Pokemon is not immune to Poison/Toxic
        if (defType !== Type.POISON && defType !== Type.STEEL) {
          return false;
        }

        // Check if the source Pokemon has an ability that cancels the Poison/Toxic immunity
        const cancelImmunity = new Utils.BooleanHolder(false);
        if (sourcePokemon) {
          applyAbAttrs(IgnoreTypeStatusEffectImmunityAbAttr, sourcePokemon, cancelImmunity, false, effect, defType);
          if (cancelImmunity.value) {
            return false;
          }
        }

        return true;
      });

      if (this.isOfType(Type.POISON) || this.isOfType(Type.STEEL)) {
        if (poisonImmunity.includes(true)) {
          return false;
        }
      }
      break;
    case StatusEffect.PARALYSIS:
      if (this.isOfType(Type.ELECTRIC)) {
        return false;
      }
      break;
    case StatusEffect.SLEEP:
      if (this.isGrounded() && this.scene.arena.terrain?.terrainType === TerrainType.ELECTRIC) {
        return false;
      }
      break;
    case StatusEffect.FREEZE:
      if (this.isOfType(Type.ICE) || (this.scene?.arena?.weather?.weatherType &&[WeatherType.SUNNY, WeatherType.HARSH_SUN].includes(this.scene.arena.weather.weatherType))) {
        return false;
      }
      break;
    case StatusEffect.BURN:
      if (this.isOfType(Type.FIRE)) {
        return false;
      }
      break;
    }

    const cancelled = new Utils.BooleanHolder(false);
    applyPreSetStatusAbAttrs(StatusEffectImmunityAbAttr, this, effect, cancelled, quiet);

    const userField = this.getAlliedField();
    userField.forEach(pokemon => applyPreSetStatusAbAttrs(UserFieldStatusEffectImmunityAbAttr, pokemon, effect, cancelled, quiet));

    if (cancelled.value) {
      return false;
    }

    return true;
  }

  trySetStatus(effect: StatusEffect | undefined, asPhase: boolean = false, sourcePokemon: Pokemon | null = null, cureTurn: integer | null = 0, sourceText: string | null = null): boolean {
    if (!this.canSetStatus(effect, asPhase, false, sourcePokemon)) {
      return false;
    }

    /**
     * If this Pokemon falls asleep or freezes in the middle of a multi-hit attack,
     * cancel the attack's subsequent hits.
     */
    if (effect === StatusEffect.SLEEP || effect === StatusEffect.FREEZE) {
      this.stopMultiHit();
    }

    if (asPhase) {
      this.scene.unshiftPhase(new ObtainStatusEffectPhase(this.scene, this.getBattlerIndex(), effect, cureTurn, sourceText!, sourcePokemon!)); // TODO: are these bangs correct?
      return true;
    }

    let statusCureTurn: Utils.IntegerHolder;

    if (effect === StatusEffect.SLEEP) {
      statusCureTurn = new Utils.IntegerHolder(this.randSeedIntRange(2, 4));
      applyAbAttrs(ReduceStatusEffectDurationAbAttr, this, null, false, effect, statusCureTurn);

      this.setFrameRate(4);

      // If the user is invulnerable, lets remove their invulnerability when they fall asleep
      const invulnerableTags = [
        BattlerTagType.UNDERGROUND,
        BattlerTagType.UNDERWATER,
        BattlerTagType.HIDDEN,
        BattlerTagType.FLYING
      ];

      const tag = invulnerableTags.find((t) => this.getTag(t));

      if (tag) {
        this.removeTag(tag);
        this.getMoveQueue().pop();
      }
    }

    statusCureTurn = statusCureTurn!; // tell TS compiler it's defined
    effect = effect!; // If `effect` is undefined then `trySetStatus()` will have already returned early via the `canSetStatus()` call
    this.status = new Status(effect, 0, statusCureTurn?.value);

    if (effect !== StatusEffect.FAINT) {
      this.scene.triggerPokemonFormChange(this, SpeciesFormChangeStatusEffectTrigger, true);
    }

    return true;
  }

  /**
  * Resets the status of a pokemon.
  * @param revive Whether revive should be cured; defaults to true.
  * @param confusion Whether resetStatus should include confusion or not; defaults to false.
  * @param reloadAssets Whether to reload the assets or not; defaults to false.
  */
  resetStatus(revive: boolean = true, confusion: boolean = false, reloadAssets: boolean = false): void {
    const lastStatus = this.status?.effect;
    if (!revive && lastStatus === StatusEffect.FAINT) {
      return;
    }
    this.status = null;
    if (lastStatus === StatusEffect.SLEEP) {
      this.setFrameRate(12);
      if (this.getTag(BattlerTagType.NIGHTMARE)) {
        this.lapseTag(BattlerTagType.NIGHTMARE);
      }
    }
    if (confusion) {
      if (this.getTag(BattlerTagType.CONFUSED)) {
        this.lapseTag(BattlerTagType.CONFUSED);
      }
    }
    if (reloadAssets) {
      this.loadAssets(false).then(() => this.playAnim());
    }
  }

  primeSummonData(summonDataPrimer: PokemonSummonData): void {
    this.summonDataPrimer = summonDataPrimer;
  }

  resetSummonData(): void {
    if (this.summonData?.speciesForm) {
      this.summonData.speciesForm = null;
      this.updateFusionPalette();
    }
    this.summonData = new PokemonSummonData();
    if (!this.battleData) {
      this.resetBattleData();
    }
    this.resetBattleSummonData();
    if (this.summonDataPrimer) {
      for (const k of Object.keys(this.summonData)) {
        if (this.summonDataPrimer[k]) {
          this.summonData[k] = this.summonDataPrimer[k];
        }
      }
      this.summonDataPrimer = null;
    }
    this.updateInfo();
  }

  resetBattleData(): void {
    this.battleData = new PokemonBattleData();
  }

  resetBattleSummonData(): void {
    this.battleSummonData = new PokemonBattleSummonData();
    if (this.getTag(BattlerTagType.SEEDED)) {
      this.lapseTag(BattlerTagType.SEEDED);
    }
    if (this.scene) {
      this.scene.triggerPokemonFormChange(this, SpeciesFormChangePostMoveTrigger, true);
    }
  }

  resetTurnData(): void {
    this.turnData = new PokemonTurnData();
  }

  getExpValue(): integer {
    // Logic to factor in victor level has been removed for balancing purposes, so the player doesn't have to focus on EXP maxxing
    return ((this.getSpeciesForm().getBaseExp() * this.level) / 5 + 1);
  }

  setFrameRate(frameRate: integer) {
    this.scene.anims.get(this.getBattleSpriteKey()).frameRate = frameRate;
    this.getSprite().play(this.getBattleSpriteKey());
    this.getTintSprite()?.play(this.getBattleSpriteKey());
  }

  tint(color: number, alpha?: number, duration?: integer, ease?: string) {
    const tintSprite = this.getTintSprite();
    tintSprite?.setTintFill(color);
    tintSprite?.setVisible(true);

    if (duration) {
      tintSprite?.setAlpha(0);

      this.scene.tweens.add({
        targets: tintSprite,
        alpha: alpha || 1,
        duration: duration,
        ease: ease || "Linear"
      });
    } else {
      tintSprite?.setAlpha(alpha);
    }
  }

  untint(duration: integer, ease?: string) {
    const tintSprite = this.getTintSprite();

    if (duration) {
      this.scene.tweens.add({
        targets: tintSprite,
        alpha: 0,
        duration: duration,
        ease: ease || "Linear",
        onComplete: () => {
          tintSprite?.setVisible(false);
          tintSprite?.setAlpha(1);
        }
      });
    } else {
      tintSprite?.setVisible(false);
      tintSprite?.setAlpha(1);
    }
  }

  enableMask() {
    if (!this.maskEnabled) {
      this.maskSprite = this.getTintSprite();
      this.maskSprite?.setVisible(true);
      this.maskSprite?.setPosition(this.x * this.parentContainer.scale + this.parentContainer.x,
        this.y * this.parentContainer.scale + this.parentContainer.y);
      this.maskSprite?.setScale(this.getSpriteScale() * this.parentContainer.scale);
      this.maskEnabled = true;
    }
  }

  disableMask() {
    if (this.maskEnabled) {
      this.maskSprite?.setVisible(false);
      this.maskSprite?.setPosition(0, 0);
      this.maskSprite?.setScale(this.getSpriteScale());
      this.maskSprite = null;
      this.maskEnabled = false;
    }
  }

  sparkle(): void {
    if (this.shinySparkle) {
      this.shinySparkle.play(`sparkle${this.variant ? `_${this.variant + 1}` : ""}`);
      this.scene.playSound("sparkle");
    }
  }

  updateFusionPalette(ignoreOveride?: boolean): void {
    if (!this.getFusionSpeciesForm(ignoreOveride)) {
      [ this.getSprite(), this.getTintSprite() ].filter(s => !!s).map(s => {
        s.pipelineData[`spriteColors${ignoreOveride && this.summonData?.speciesForm ? "Base" : ""}`] = [];
        s.pipelineData[`fusionSpriteColors${ignoreOveride && this.summonData?.speciesForm ? "Base" : ""}`] = [];
      });
      return;
    }

    const speciesForm = this.getSpeciesForm(ignoreOveride);
    const fusionSpeciesForm = this.getFusionSpeciesForm(ignoreOveride);

    const spriteKey = speciesForm.getSpriteKey(this.getGender(ignoreOveride) === Gender.FEMALE, speciesForm.formIndex, this.shiny, this.variant);
    const backSpriteKey = speciesForm.getSpriteKey(this.getGender(ignoreOveride) === Gender.FEMALE, speciesForm.formIndex, this.shiny, this.variant).replace("pkmn__", "pkmn__back__");
    const fusionSpriteKey = fusionSpeciesForm.getSpriteKey(this.getFusionGender(ignoreOveride) === Gender.FEMALE, fusionSpeciesForm.formIndex, this.fusionShiny, this.fusionVariant);
    const fusionBackSpriteKey = fusionSpeciesForm.getSpriteKey(this.getFusionGender(ignoreOveride) === Gender.FEMALE, fusionSpeciesForm.formIndex, this.fusionShiny, this.fusionVariant).replace("pkmn__", "pkmn__back__");

    const sourceTexture = this.scene.textures.get(spriteKey);
    const sourceBackTexture = this.scene.textures.get(backSpriteKey);
    const fusionTexture = this.scene.textures.get(fusionSpriteKey);
    const fusionBackTexture = this.scene.textures.get(fusionBackSpriteKey);

    const [ sourceFrame, sourceBackFrame, fusionFrame, fusionBackFrame ] = [ sourceTexture, sourceBackTexture, fusionTexture, fusionBackTexture ].map(texture => texture.frames[texture.firstFrame]);
    const [ sourceImage, sourceBackImage, fusionImage, fusionBackImage ] = [ sourceTexture, sourceBackTexture, fusionTexture, fusionBackTexture ].map(i => i.getSourceImage() as HTMLImageElement);

    const canvas = document.createElement("canvas");
    const backCanvas = document.createElement("canvas");
    const fusionCanvas = document.createElement("canvas");
    const fusionBackCanvas = document.createElement("canvas");

    const spriteColors: integer[][] = [];
    const pixelData: Uint8ClampedArray[] = [];

    [ canvas, backCanvas, fusionCanvas, fusionBackCanvas ].forEach((canv: HTMLCanvasElement, c: integer) => {
      const context = canv.getContext("2d");
      const frame = [ sourceFrame, sourceBackFrame, fusionFrame, fusionBackFrame ][c];
      canv.width = frame.width;
      canv.height = frame.height;

      if (context) {
        context.drawImage([ sourceImage, sourceBackImage, fusionImage, fusionBackImage ][c], frame.cutX, frame.cutY, frame.width, frame.height, 0, 0, frame.width, frame.height);
        const imageData = context.getImageData(frame.cutX, frame.cutY, frame.width, frame.height);
        pixelData.push(imageData.data);
      }
    });

    for (let f = 0; f < 2; f++) {
      const variantColors = variantColorCache[!f ? spriteKey : backSpriteKey];
      const variantColorSet = new Map<integer, integer[]>();
      if (this.shiny && variantColors && variantColors[this.variant]) {
        Object.keys(variantColors[this.variant]).forEach(k => {
          variantColorSet.set(Utils.rgbaToInt(Array.from(Object.values(Utils.rgbHexToRgba(k)))), Array.from(Object.values(Utils.rgbHexToRgba(variantColors[this.variant][k]))));
        });
      }

      for (let i = 0; i < pixelData[f].length; i += 4) {
        if (pixelData[f][i + 3]) {
          const pixel = pixelData[f].slice(i, i + 4);
          let [ r, g, b, a ] = pixel;
          if (variantColors) {
            const color = Utils.rgbaToInt([r, g, b, a]);
            if (variantColorSet.has(color)) {
              const mappedPixel = variantColorSet.get(color);
              if (mappedPixel) {
                [ r, g, b, a ] = mappedPixel;
              }
            }
          }
          if (!spriteColors.find(c => c[0] === r && c[1] === g && c[2] === b)) {
            spriteColors.push([ r, g, b, a ]);
          }
        }
      }
    }

    const fusionSpriteColors = JSON.parse(JSON.stringify(spriteColors));

    const pixelColors: number[] = [];
    for (let f = 0; f < 2; f++) {
      for (let i = 0; i < pixelData[f].length; i += 4) {
        const total = pixelData[f].slice(i, i + 3).reduce((total: integer, value: integer) => total + value, 0);
        if (!total) {
          continue;
        }
        pixelColors.push(argbFromRgba({ r: pixelData[f][i], g: pixelData[f][i + 1], b: pixelData[f][i + 2], a: pixelData[f][i + 3] }));
      }
    }

    const fusionPixelColors : number[] = [];
    for (let f = 0; f < 2; f++) {
      const variantColors = variantColorCache[!f ? fusionSpriteKey : fusionBackSpriteKey];
      const variantColorSet = new Map<integer, integer[]>();
      if (this.fusionShiny && variantColors && variantColors[this.fusionVariant]) {
        Object.keys(variantColors[this.fusionVariant]).forEach(k => {
          variantColorSet.set(Utils.rgbaToInt(Array.from(Object.values(Utils.rgbHexToRgba(k)))), Array.from(Object.values(Utils.rgbHexToRgba(variantColors[this.fusionVariant][k]))));
        });
      }
      for (let i = 0; i < pixelData[2 + f].length; i += 4) {
        const total = pixelData[2 + f].slice(i, i + 3).reduce((total: integer, value: integer) => total + value, 0);
        if (!total) {
          continue;
        }
        let [ r, g, b, a ] = [ pixelData[2 + f][i], pixelData[2 + f][i + 1], pixelData[2 + f][i + 2], pixelData[2 + f][i + 3] ];
        if (variantColors) {
          const color = Utils.rgbaToInt([r, g, b, a]);
          if (variantColorSet.has(color)) {
            const mappedPixel = variantColorSet.get(color);
            if (mappedPixel) {
              [ r, g, b, a ] = mappedPixel;
            }
          }
        }
        fusionPixelColors.push(argbFromRgba({ r, g, b, a }));
      }
    }

    let paletteColors: Map<number, number>;
    let fusionPaletteColors: Map<number, number>;

    const originalRandom = Math.random;
    Math.random = () => Phaser.Math.RND.realInRange(0, 1);

    this.scene.executeWithSeedOffset(() => {
      paletteColors = QuantizerCelebi.quantize(pixelColors, 4);
      fusionPaletteColors = QuantizerCelebi.quantize(fusionPixelColors, 4);
    }, 0, "This result should not vary");

    Math.random = originalRandom;

    paletteColors = paletteColors!; // tell TS compiler that paletteColors is defined!
    fusionPaletteColors = fusionPaletteColors!; // TS compiler that fusionPaletteColors is defined!
    const [ palette, fusionPalette ] = [ paletteColors, fusionPaletteColors ]
      .map(paletteColors => {
        let keys = Array.from(paletteColors.keys()).sort((a: integer, b: integer) => paletteColors.get(a)! < paletteColors.get(b)! ? 1 : -1);
        let rgbaColors: Map<number, integer[]>;
        let hsvColors: Map<number, number[]>;

        const mappedColors = new Map<integer, integer[]>();

        do {
          mappedColors.clear();

          rgbaColors = keys.reduce((map: Map<number, integer[]>, k: number) => {
            map.set(k, Object.values(rgbaFromArgb(k))); return map;
          }, new Map<number, integer[]>());
          hsvColors = Array.from(rgbaColors.keys()).reduce((map: Map<number, number[]>, k: number) => {
            const rgb = rgbaColors.get(k)!.slice(0, 3);
            map.set(k, Utils.rgbToHsv(rgb[0], rgb[1], rgb[2]));
            return map;
          }, new Map<number, number[]>());

          for (let c = keys.length - 1; c >= 0; c--) {
            const hsv = hsvColors.get(keys[c])!;
            for (let c2 = 0; c2 < c; c2++) {
              const hsv2 = hsvColors.get(keys[c2])!;
              const diff = Math.abs(hsv[0] - hsv2[0]);
              if (diff < 30 || diff >= 330) {
                if (mappedColors.has(keys[c])) {
                  mappedColors.get(keys[c])!.push(keys[c2]);
                } else {
                  mappedColors.set(keys[c], [ keys[c2] ]);
                }
                break;
              }
            }
          }

          mappedColors.forEach((values: integer[], key: integer) => {
            const keyColor = rgbaColors.get(key)!;
            const valueColors = values.map(v => rgbaColors.get(v)!);
            const color = keyColor.slice(0);
            let count = paletteColors.get(key)!;
            for (const value of values) {
              const valueCount = paletteColors.get(value);
              if (!valueCount) {
                continue;
              }
              count += valueCount;
            }

            for (let c = 0; c < 3; c++) {
              color[c] *= (paletteColors.get(key)! / count);
              values.forEach((value: integer, i: integer) => {
                if (paletteColors.has(value)) {
                  const valueCount = paletteColors.get(value)!;
                  color[c] += valueColors[i][c] * (valueCount / count);
                }
              });
              color[c] = Math.round(color[c]);
            }

            paletteColors.delete(key);
            for (const value of values) {
              paletteColors.delete(value);
              if (mappedColors.has(value)) {
                mappedColors.delete(value);
              }
            }

            paletteColors.set(argbFromRgba({ r: color[0], g: color[1], b: color[2], a: color[3] }), count);
          });

          keys = Array.from(paletteColors.keys()).sort((a: integer, b: integer) => paletteColors.get(a)! < paletteColors.get(b)! ? 1 : -1);
        } while (mappedColors.size);

        return keys.map(c => Object.values(rgbaFromArgb(c)));
      }
      );

    const paletteDeltas: number[][] = [];

    spriteColors.forEach((sc: integer[], i: integer) => {
      paletteDeltas.push([]);
      for (let p = 0; p < palette.length; p++) {
        paletteDeltas[i].push(Utils.deltaRgb(sc, palette[p]));
      }
    });

    const easeFunc = Phaser.Tweens.Builders.GetEaseFunction("Cubic.easeIn");

    for (let sc = 0; sc < spriteColors.length; sc++) {
      const delta = Math.min(...paletteDeltas[sc]);
      const paletteIndex = Math.min(paletteDeltas[sc].findIndex(pd => pd === delta), fusionPalette.length - 1);
      if (delta < 255) {
        const ratio = easeFunc(delta / 255);
        const color = [ 0, 0, 0, fusionSpriteColors[sc][3] ];
        for (let c = 0; c < 3; c++) {
          color[c] = Math.round((fusionSpriteColors[sc][c] * ratio) + (fusionPalette[paletteIndex][c] * (1 - ratio)));
        }
        fusionSpriteColors[sc] = color;
      }
    }

    [ this.getSprite(), this.getTintSprite() ].filter(s => !!s).map(s => {
      s.pipelineData[`spriteColors${ignoreOveride && this.summonData?.speciesForm ? "Base" : ""}`] = spriteColors;
      s.pipelineData[`fusionSpriteColors${ignoreOveride && this.summonData?.speciesForm ? "Base" : ""}`] = fusionSpriteColors;
    });

    canvas.remove();
    fusionCanvas.remove();
  }

  randSeedInt(range: integer, min: integer = 0): integer {
    return this.scene.currentBattle
      ? this.scene.randBattleSeedInt(range, min)
      : Utils.randSeedInt(range, min);
  }

  randSeedIntRange(min: integer, max: integer): integer {
    return this.randSeedInt((max - min) + 1, min);
  }

  /**
   * Causes a Pokemon to leave the field (such as in preparation for a switch out/escape).
   * @param clearEffects Indicates if effects should be cleared (true) or passed
   * to the next pokemon, such as during a baton pass (false)
   * @param hideInfo Indicates if this should also play the animation to hide the Pokemon's
   * info container.
   */
  leaveField(clearEffects: boolean = true, hideInfo: boolean = true) {
    this.resetTurnData();
    if (clearEffects) {
      this.resetSummonData();
      this.resetBattleData();
    }
    if (hideInfo) {
      this.hideInfo();
    }
    this.setVisible(false);
    this.scene.field.remove(this);
    this.scene.triggerPokemonFormChange(this, SpeciesFormChangeActiveTrigger, true);
  }

  destroy(): void {
    this.battleInfo?.destroy();
    super.destroy();
  }

  getBattleInfo(): BattleInfo {
    return this.battleInfo;
  }

  /**
   * Checks whether or not the Pokemon's root form has the same ability
   * @param abilityIndex the given ability index we are checking
   * @returns true if the abilities are the same
   */
  hasSameAbilityInRootForm(abilityIndex: number): boolean {
    const currentAbilityIndex = this.abilityIndex;
    const rootForm = getPokemonSpecies(this.species.getRootSpeciesId());
    return rootForm.getAbility(abilityIndex) === rootForm.getAbility(currentAbilityIndex);
  }
}

export default interface Pokemon {
  scene: BattleScene
}

export class PlayerPokemon extends Pokemon {
  public compatibleTms: Moves[];

  constructor(scene: BattleScene, species: PokemonSpecies, level: integer, abilityIndex?: integer, formIndex?: integer, gender?: Gender, shiny?: boolean, variant?: Variant, ivs?: integer[], nature?: Nature, dataSource?: Pokemon | PokemonData) {
    super(scene, 106, 148, species, level, abilityIndex, formIndex, gender, shiny, variant, ivs, nature, dataSource);

    if (Overrides.STATUS_OVERRIDE) {
      this.status = new Status(Overrides.STATUS_OVERRIDE);
    }

    if (Overrides.SHINY_OVERRIDE) {
      this.shiny = true;
      this.initShinySparkle();
      if (Overrides.VARIANT_OVERRIDE) {
        this.variant = Overrides.VARIANT_OVERRIDE;
      }
    }
    if (!dataSource) {
      if (this.scene.gameMode.isDaily) {
        this.generateAndPopulateMoveset();
      } else {
        this.moveset = [];
      }
    }
    this.generateCompatibleTms();
  }

  initBattleInfo(): void {
    this.battleInfo = new PlayerBattleInfo(this.scene);
    this.battleInfo.initInfo(this);
  }

  isPlayer(): boolean {
    return true;
  }

  hasTrainer(): boolean {
    return true;
  }

  isBoss(): boolean {
    return false;
  }

  getFieldIndex(): integer {
    return this.scene.getPlayerField().indexOf(this);
  }

  getBattlerIndex(): BattlerIndex {
    return this.getFieldIndex();
  }

  generateCompatibleTms(): void {
    this.compatibleTms = [];

    const tms = Object.keys(tmSpecies);
    for (const tm of tms) {
      const moveId = parseInt(tm) as Moves;
      let compatible = false;
      for (const p of tmSpecies[tm]) {
        if (Array.isArray(p)) {
          if (p[0] === this.species.speciesId || (this.fusionSpecies && p[0] === this.fusionSpecies.speciesId) && p.slice(1).indexOf(this.species.forms[this.formIndex]) > -1) {
            compatible = true;
            break;
          }
        } else if (p === this.species.speciesId || (this.fusionSpecies && p === this.fusionSpecies.speciesId)) {
          compatible = true;
          break;
        }
      }
      if (reverseCompatibleTms.indexOf(moveId) > -1) {
        compatible = !compatible;
      }
      if (compatible) {
        this.compatibleTms.push(moveId);
      }
    }
  }

  tryPopulateMoveset(moveset: StarterMoveset): boolean {
    if (!this.getSpeciesForm().validateStarterMoveset(moveset, this.scene.gameData.starterData[this.species.getRootSpeciesId()].eggMoves)) {
      return false;
    }

    this.moveset = moveset.map(m => new PokemonMove(m));

    return true;
  }

  /**
   * Causes this mon to leave the field (via {@linkcode leaveField}) and then
   * opens the party switcher UI to switch a new mon in
   * @param batonPass Indicates if this switch was caused by a baton pass (and
   * thus should maintain active mon effects)
   */
  switchOut(batonPass: boolean): Promise<void> {
    return new Promise(resolve => {
      this.leaveField(!batonPass);

      this.scene.ui.setMode(Mode.PARTY, PartyUiMode.FAINT_SWITCH, this.getFieldIndex(), (slotIndex: integer, option: PartyOption) => {
        if (slotIndex >= this.scene.currentBattle.getBattlerCount() && slotIndex < 6) {
          this.scene.prependToPhase(new SwitchSummonPhase(this.scene, this.getFieldIndex(), slotIndex, false, batonPass), MoveEndPhase);
        }
        this.scene.ui.setMode(Mode.MESSAGE).then(resolve);
      }, PartyUiHandler.FilterNonFainted);
    });
  }

  addFriendship(friendship: integer): void {
    const starterSpeciesId = this.species.getRootSpeciesId();
    const fusionStarterSpeciesId = this.isFusion() && this.fusionSpecies ? this.fusionSpecies.getRootSpeciesId() : 0;
    const starterData = [
      this.scene.gameData.starterData[starterSpeciesId],
      fusionStarterSpeciesId ? this.scene.gameData.starterData[fusionStarterSpeciesId] : null
    ].filter(d => !!d);
    const amount = new Utils.IntegerHolder(friendship);
    const starterAmount = new Utils.IntegerHolder(Math.floor(friendship * (this.scene.gameMode.isClassic && friendship > 0 ? 2 : 1) / (fusionStarterSpeciesId ? 2 : 1)));
    if (amount.value > 0) {
      this.scene.applyModifier(PokemonFriendshipBoosterModifier, true, this, amount);
      this.scene.applyModifier(PokemonFriendshipBoosterModifier, true, this, starterAmount);

      this.friendship = Math.min(this.friendship + amount.value, 255);
      if (this.friendship === 255) {
        this.scene.validateAchv(achvs.MAX_FRIENDSHIP);
      }
      starterData.forEach((sd: StarterDataEntry, i: integer) => {
        const speciesId = !i ? starterSpeciesId : fusionStarterSpeciesId as Species;
        sd.friendship = (sd.friendship || 0) + starterAmount.value;
        if (sd.friendship >= getStarterValueFriendshipCap(speciesStarters[speciesId])) {
          this.scene.gameData.addStarterCandy(getPokemonSpecies(speciesId), 1);
          sd.friendship = 0;
        }
      });
    } else {
      this.friendship = Math.max(this.friendship + amount.value, 0);
      for (const sd of starterData) {
        sd.friendship = Math.max((sd.friendship || 0) + starterAmount.value, 0);
      }
    }
  }
  /**
   * Handles Revival Blessing when used by player.
   * @returns Promise to revive a pokemon.
   * @see {@linkcode RevivalBlessingAttr}
   */
  revivalBlessing(): Promise<void> {
    return new Promise(resolve => {
      this.scene.ui.setMode(Mode.PARTY, PartyUiMode.REVIVAL_BLESSING, this.getFieldIndex(), (slotIndex:integer, option: PartyOption) => {
        if (slotIndex >= 0 && slotIndex<6) {
          const pokemon = this.scene.getParty()[slotIndex];
          if (!pokemon || !pokemon.isFainted()) {
            resolve();
          }

          pokemon.resetTurnData();
          pokemon.resetStatus();
          pokemon.heal(Math.min(Utils.toDmgValue(0.5 * pokemon.getMaxHp()), pokemon.getMaxHp()));
          this.scene.queueMessage(`${pokemon.name} was revived!`,0,true);

          if (this.scene.currentBattle.double && this.scene.getParty().length > 1) {
            const allyPokemon = this.getAlly();
            if (slotIndex<=1) {
              // Revived ally pokemon
              this.scene.unshiftPhase(new SwitchSummonPhase(this.scene, pokemon.getFieldIndex(), slotIndex, false, false, true));
              this.scene.unshiftPhase(new ToggleDoublePositionPhase(this.scene, true));
            } else if (allyPokemon.isFainted()) {
              // Revived party pokemon, and ally pokemon is fainted
              this.scene.unshiftPhase(new SwitchSummonPhase(this.scene, allyPokemon.getFieldIndex(), slotIndex, false, false, true));
              this.scene.unshiftPhase(new ToggleDoublePositionPhase(this.scene, true));
            }
          }

        }
        this.scene.ui.setMode(Mode.MESSAGE).then(() => resolve());
      }, PartyUiHandler.FilterFainted);
    });
  }

  getPossibleEvolution(evolution: SpeciesFormEvolution | null): Promise<Pokemon> {
    if (!evolution) {
      return new Promise(resolve => resolve(this));
    }
    return new Promise(resolve => {
      const evolutionSpecies = getPokemonSpecies(evolution.speciesId);
      const isFusion = evolution instanceof FusionSpeciesFormEvolution;
      let ret: PlayerPokemon;
      if (isFusion) {
        const originalFusionSpecies = this.fusionSpecies;
        const originalFusionFormIndex = this.fusionFormIndex;
        this.fusionSpecies = evolutionSpecies;
        this.fusionFormIndex = evolution.evoFormKey !== null ? Math.max(evolutionSpecies.forms.findIndex(f => f.formKey === evolution.evoFormKey), 0) : this.fusionFormIndex;
        ret = this.scene.addPlayerPokemon(this.species, this.level, this.abilityIndex, this.formIndex, this.gender, this.shiny, this.variant, this.ivs, this.nature, this);
        this.fusionSpecies = originalFusionSpecies;
        this.fusionFormIndex = originalFusionFormIndex;
      } else {
        const formIndex = evolution.evoFormKey !== null && !isFusion ? Math.max(evolutionSpecies.forms.findIndex(f => f.formKey === evolution.evoFormKey), 0) : this.formIndex;
        ret = this.scene.addPlayerPokemon(!isFusion ? evolutionSpecies : this.species, this.level, this.abilityIndex, formIndex, this.gender, this.shiny, this.variant, this.ivs, this.nature, this);
      }
      ret.loadAssets().then(() => resolve(ret));
    });
  }

  evolve(evolution: SpeciesFormEvolution | null, preEvolution: PokemonSpeciesForm): Promise<void> {
    if (!evolution) {
      return new Promise(resolve => resolve());
    }
    return new Promise(resolve => {
      this.pauseEvolutions = false;
      // Handles Nincada evolving into Ninjask + Shedinja
      this.handleSpecialEvolutions(evolution);
      const isFusion = evolution instanceof FusionSpeciesFormEvolution;
      if (!isFusion) {
        this.species = getPokemonSpecies(evolution.speciesId);
      } else {
        this.fusionSpecies = getPokemonSpecies(evolution.speciesId);
      }
      if (evolution.preFormKey !== null) {
        const formIndex = Math.max((!isFusion || !this.fusionSpecies ? this.species : this.fusionSpecies).forms.findIndex(f => f.formKey === evolution.evoFormKey), 0);
        if (!isFusion) {
          this.formIndex = formIndex;
        } else {
          this.fusionFormIndex = formIndex;
        }
      }
      this.generateName();
      if (!isFusion) {
        const abilityCount = this.getSpeciesForm().getAbilityCount();
        const preEvoAbilityCount = preEvolution.getAbilityCount();
        if ([0, 1, 2].includes(this.abilityIndex)) {
          // Handles cases where a Pokemon with 3 abilities evolves into a Pokemon with 2 abilities (ie: Eevee -> any Eeveelution)
          if (this.abilityIndex === 2 && preEvoAbilityCount === 3 && abilityCount === 2) {
            this.abilityIndex = 1;
          }
        } else { // Prevent pokemon with an illegal ability value from breaking things
          console.warn("this.abilityIndex is somehow an illegal value, please report this");
          console.warn(this.abilityIndex);
          this.abilityIndex = 0;
        }
      } else { // Do the same as above, but for fusions
        const abilityCount = this.getFusionSpeciesForm().getAbilityCount();
        const preEvoAbilityCount = preEvolution.getAbilityCount();
        if ([0, 1, 2].includes(this.fusionAbilityIndex)) {
          if (this.fusionAbilityIndex === 2 && preEvoAbilityCount === 3 && abilityCount === 2) {
            this.fusionAbilityIndex = 1;
          }
        } else {
          console.warn("this.fusionAbilityIndex is somehow an illegal value, please report this");
          console.warn(this.fusionAbilityIndex);
          this.fusionAbilityIndex = 0;
        }
      }
      this.compatibleTms.splice(0, this.compatibleTms.length);
      this.generateCompatibleTms();
      const updateAndResolve = () => {
        this.loadAssets().then(() => {
          this.calculateStats();
          this.updateInfo(true).then(() => resolve());
        });
      };
      if (!this.scene.gameMode.isDaily || this.metBiome > -1) {
        this.scene.gameData.updateSpeciesDexIvs(this.species.speciesId, this.ivs);
        this.scene.gameData.setPokemonSeen(this, false);
        this.scene.gameData.setPokemonCaught(this, false).then(() => updateAndResolve());
      } else {
        updateAndResolve();
      }
    });
  }

  private handleSpecialEvolutions(evolution: SpeciesFormEvolution) {
    const isFusion = evolution instanceof FusionSpeciesFormEvolution;

    const evoSpecies = (!isFusion ? this.species : this.fusionSpecies);
    if (evoSpecies?.speciesId === Species.NINCADA && evolution.speciesId === Species.NINJASK) {
      const newEvolution = pokemonEvolutions[evoSpecies.speciesId][1];

      if (newEvolution.condition?.predicate(this)) {
        const newPokemon = this.scene.addPlayerPokemon(this.species, this.level, this.abilityIndex, this.formIndex, undefined, this.shiny, this.variant, this.ivs, this.nature);
        newPokemon.natureOverride = this.natureOverride;
        newPokemon.passive = this.passive;
        newPokemon.moveset = this.moveset.slice();
        newPokemon.moveset = this.copyMoveset();
        newPokemon.luck = this.luck;
        newPokemon.fusionSpecies = this.fusionSpecies;
        newPokemon.fusionFormIndex = this.fusionFormIndex;
        newPokemon.fusionAbilityIndex = this.fusionAbilityIndex;
        newPokemon.fusionShiny = this.fusionShiny;
        newPokemon.fusionVariant = this.fusionVariant;
        newPokemon.fusionGender = this.fusionGender;
        newPokemon.fusionLuck = this.fusionLuck;

        this.scene.getParty().push(newPokemon);
        newPokemon.evolve((!isFusion ? newEvolution : new FusionSpeciesFormEvolution(this.id, newEvolution)), evoSpecies);
        const modifiers = this.scene.findModifiers(m => m instanceof PokemonHeldItemModifier
          && m.pokemonId === this.id, true) as PokemonHeldItemModifier[];
        modifiers.forEach(m => {
          const clonedModifier = m.clone() as PokemonHeldItemModifier;
          clonedModifier.pokemonId = newPokemon.id;
          this.scene.addModifier(clonedModifier, true);
        });
        this.scene.updateModifiers(true);
      }
    }
  }

  getPossibleForm(formChange: SpeciesFormChange): Promise<Pokemon> {
    return new Promise(resolve => {
      const formIndex = Math.max(this.species.forms.findIndex(f => f.formKey === formChange.formKey), 0);
      const ret = this.scene.addPlayerPokemon(this.species, this.level, this.abilityIndex, formIndex, this.gender, this.shiny, this.variant, this.ivs, this.nature, this);
      ret.loadAssets().then(() => resolve(ret));
    });
  }

  changeForm(formChange: SpeciesFormChange): Promise<void> {
    return new Promise(resolve => {
      this.formIndex = Math.max(this.species.forms.findIndex(f => f.formKey === formChange.formKey), 0);
      this.generateName();
      const abilityCount = this.getSpeciesForm().getAbilityCount();
      if (this.abilityIndex >= abilityCount) { // Shouldn't happen
        this.abilityIndex = abilityCount - 1;
      }
      this.compatibleTms.splice(0, this.compatibleTms.length);
      this.generateCompatibleTms();
      const updateAndResolve = () => {
        this.loadAssets().then(() => {
          this.calculateStats();
          this.scene.updateModifiers(true, true);
          this.updateInfo(true).then(() => resolve());
        });
      };
      if (!this.scene.gameMode.isDaily || this.metBiome > -1) {
        this.scene.gameData.setPokemonSeen(this, false);
        this.scene.gameData.setPokemonCaught(this, false).then(() => updateAndResolve());
      } else {
        updateAndResolve();
      }
    });
  }

  clearFusionSpecies(): void {
    super.clearFusionSpecies();
    this.generateCompatibleTms();
  }

  /**
  * Returns a Promise to fuse two PlayerPokemon together
  * @param pokemon The PlayerPokemon to fuse to this one
  */
  fuse(pokemon: PlayerPokemon): Promise<void> {
    return new Promise(resolve => {
      this.fusionSpecies = pokemon.species;
      this.fusionFormIndex = pokemon.formIndex;
      this.fusionAbilityIndex = pokemon.abilityIndex;
      this.fusionShiny = pokemon.shiny;
      this.fusionVariant = pokemon.variant;
      this.fusionGender = pokemon.gender;
      this.fusionLuck = pokemon.luck;

      this.scene.validateAchv(achvs.SPLICE);
      this.scene.gameData.gameStats.pokemonFused++;

      // Store the average HP% that each Pokemon has
      const maxHp = this.getMaxHp();
      const newHpPercent = ((pokemon.hp / pokemon.getMaxHp()) + (this.hp / maxHp)) / 2;

      this.generateName();
      this.calculateStats();

      // Set this Pokemon's HP to the average % of both fusion components
      this.hp = Math.round(maxHp * newHpPercent);
      if (!this.isFainted()) {
        // If this Pokemon hasn't fainted, make sure the HP wasn't set over the new maximum
        this.hp = Math.min(this.hp, maxHp);
        this.status = getRandomStatus(this.status, pokemon.status); // Get a random valid status between the two
      } else if (!pokemon.isFainted()) {
        // If this Pokemon fainted but the other hasn't, make sure the HP wasn't set to zero
        this.hp = Math.max(this.hp, 1);
        this.status = pokemon.status; // Inherit the other Pokemon's status
      }

      this.generateCompatibleTms();
      this.updateInfo(true);
      const fusedPartyMemberIndex = this.scene.getParty().indexOf(pokemon);
      let partyMemberIndex = this.scene.getParty().indexOf(this);
      if (partyMemberIndex > fusedPartyMemberIndex) {
        partyMemberIndex--;
      }
      const fusedPartyMemberHeldModifiers = this.scene.findModifiers(m => m instanceof PokemonHeldItemModifier
        && m.pokemonId === pokemon.id, true) as PokemonHeldItemModifier[];
      const transferModifiers: Promise<boolean>[] = [];
      for (const modifier of fusedPartyMemberHeldModifiers) {
        transferModifiers.push(this.scene.tryTransferHeldItemModifier(modifier, this, false, modifier.getStackCount(), true, true));
      }
      Promise.allSettled(transferModifiers).then(() => {
        this.scene.updateModifiers(true, true).then(() => {
          this.scene.removePartyMemberModifiers(fusedPartyMemberIndex);
          this.scene.getParty().splice(fusedPartyMemberIndex, 1)[0];
          const newPartyMemberIndex = this.scene.getParty().indexOf(this);
          pokemon.getMoveset(true).map(m => this.scene.unshiftPhase(new LearnMovePhase(this.scene, newPartyMemberIndex, m!.getMove().id))); // TODO: is the bang correct?
          pokemon.destroy();
          this.updateFusionPalette();
          resolve();
        });
      });
    });
  }

  unfuse(): Promise<void> {
    return new Promise(resolve => {
      this.clearFusionSpecies();

      this.updateInfo(true).then(() => resolve());
      this.updateFusionPalette();
    });
  }

  /** Returns a deep copy of this Pokemon's moveset array */
  copyMoveset(): PokemonMove[] {
    const newMoveset : PokemonMove[] = [];
    this.moveset.forEach(move =>
      newMoveset.push(new PokemonMove(move!.moveId, 0, move!.ppUp, move!.virtual))); // TODO: are those bangs correct?

    return newMoveset;
  }
}

export class EnemyPokemon extends Pokemon {
  public trainerSlot: TrainerSlot;
  public aiType: AiType;
  public bossSegments: integer;
  public bossSegmentIndex: integer;
  /** To indicate of the instance was populated with a dataSource -> e.g. loaded & populated from session data */
  public readonly isPopulatedFromDataSource: boolean;

  constructor(scene: BattleScene, species: PokemonSpecies, level: integer, trainerSlot: TrainerSlot, boss: boolean, dataSource?: PokemonData) {
    super(scene, 236, 84, species, level, dataSource?.abilityIndex, dataSource?.formIndex,
      dataSource?.gender, dataSource ? dataSource.shiny : false, dataSource ? dataSource.variant : undefined, undefined, dataSource ? dataSource.nature : undefined, dataSource);

    this.trainerSlot = trainerSlot;
    this.isPopulatedFromDataSource = !!dataSource; // if a dataSource is provided, then it was populated from dataSource
    if (boss) {
      this.setBoss(boss, dataSource?.bossSegments);
    }

    if (Overrides.OPP_STATUS_OVERRIDE) {
      this.status = new Status(Overrides.OPP_STATUS_OVERRIDE);
    }

    if (!dataSource) {
      this.generateAndPopulateMoveset();

      this.trySetShiny();
      if (Overrides.OPP_SHINY_OVERRIDE) {
        this.shiny = true;
        this.initShinySparkle();
      }
      if (this.shiny) {
        this.variant = this.generateVariant();
        if (Overrides.OPP_VARIANT_OVERRIDE) {
          this.variant = Overrides.OPP_VARIANT_OVERRIDE;
        }
      }

      this.luck = (this.shiny ? this.variant + 1 : 0) + (this.fusionShiny ? this.fusionVariant + 1 : 0);

      let prevolution: Species;
      let speciesId = species.speciesId;
      while ((prevolution = pokemonPrevolutions[speciesId])) {
        const evolution = pokemonEvolutions[prevolution].find(pe => pe.speciesId === speciesId && (!pe.evoFormKey || pe.evoFormKey === this.getFormKey()));
        if (evolution?.condition?.enforceFunc) {
          evolution.condition.enforceFunc(this);
        }
        speciesId = prevolution;
      }
    }

    this.aiType = boss || this.hasTrainer() ? AiType.SMART : AiType.SMART_RANDOM;
  }

  initBattleInfo(): void {
    if (!this.battleInfo) {
      this.battleInfo = new EnemyBattleInfo(this.scene);
      this.battleInfo.updateBossSegments(this);
      this.battleInfo.initInfo(this);
    } else {
      this.battleInfo.updateBossSegments(this);
    }
  }

  /**
   * Sets the pokemons boss status. If true initializes the boss segments either from the arguments
   * or through the the Scene.getEncounterBossSegments function
   *
   * @param boss if the pokemon is a boss
   * @param bossSegments amount of boss segments (health-bar segments)
   */
  setBoss(boss: boolean = true, bossSegments: integer = 0): void {
    if (boss) {
      this.bossSegments = bossSegments || this.scene.getEncounterBossSegments(this.scene.currentBattle.waveIndex, this.level, this.species, true);
      this.bossSegmentIndex = this.bossSegments - 1;
    } else {
      this.bossSegments = 0;
      this.bossSegmentIndex = 0;
    }
  }

  generateAndPopulateMoveset(formIndex?: integer): void {
    switch (true) {
    case (this.species.speciesId === Species.SMEARGLE):
      this.moveset = [
        new PokemonMove(Moves.SKETCH),
        new PokemonMove(Moves.SKETCH),
        new PokemonMove(Moves.SKETCH),
        new PokemonMove(Moves.SKETCH)
      ];
      break;
    case (this.species.speciesId === Species.ETERNATUS):
      this.moveset = (formIndex !== undefined ? formIndex : this.formIndex)
        ? [
          new PokemonMove(Moves.DYNAMAX_CANNON),
          new PokemonMove(Moves.SLUDGE_BOMB),
          new PokemonMove(Moves.FLAMETHROWER),
          new PokemonMove(Moves.RECOVER, 0, -4)
        ]
        : [
          new PokemonMove(Moves.ETERNABEAM),
          new PokemonMove(Moves.SLUDGE_BOMB),
          new PokemonMove(Moves.FLAMETHROWER),
          new PokemonMove(Moves.COSMIC_POWER)
        ];
      break;
    default:
      super.generateAndPopulateMoveset();
      break;
    }
  }

  /**
   * Determines the move this Pokemon will use on the next turn, as well as
   * the Pokemon the move will target.
   * @returns this Pokemon's next move in the format {move, moveTargets}
   */
  getNextMove(): QueuedMove {
    // If this Pokemon has a move already queued, return it.
    const queuedMove = this.getMoveQueue().length
      ? this.getMoveset().find(m => m?.moveId === this.getMoveQueue()[0].move)
      : null;
    if (queuedMove) {
      if (queuedMove.isUsable(this, this.getMoveQueue()[0].ignorePP)) {
        return { move: queuedMove.moveId, targets: this.getMoveQueue()[0].targets, ignorePP: this.getMoveQueue()[0].ignorePP };
      } else {
        this.getMoveQueue().shift();
        return this.getNextMove();
      }
    }

    // Filter out any moves this Pokemon cannot use
    const movePool = this.getMoveset().filter(m => m?.isUsable(this));
    // If no moves are left, use Struggle. Otherwise, continue with move selection
    if (movePool.length) {
      // If there's only 1 move in the move pool, use it.
      if (movePool.length === 1) {
        return { move: movePool[0]!.moveId, targets: this.getNextTargets(movePool[0]!.moveId) }; // TODO: are the bangs correct?
      }
      // If a move is forced because of Encore, use it.
      const encoreTag = this.getTag(EncoreTag) as EncoreTag;
      if (encoreTag) {
        const encoreMove = movePool.find(m => m?.moveId === encoreTag.moveId);
        if (encoreMove) {
          return { move: encoreMove.moveId, targets: this.getNextTargets(encoreMove.moveId) };
        }
      }
      switch (this.aiType) {
      case AiType.RANDOM: // No enemy should spawn with this AI type in-game
        const moveId = movePool[this.scene.randBattleSeedInt(movePool.length)]!.moveId; // TODO: is the bang correct?
        return { move: moveId, targets: this.getNextTargets(moveId) };
      case AiType.SMART_RANDOM:
      case AiType.SMART:
        /**
         * Move selection is based on the move's calculated "benefit score" against the
         * best possible target(s) (as determined by {@linkcode getNextTargets}).
         * For more information on how benefit scores are calculated, see `docs/enemy-ai.md`.
         */
        const moveScores = movePool.map(() => 0);
        const moveTargets = Object.fromEntries(movePool.map(m => [ m!.moveId, this.getNextTargets(m!.moveId) ])); // TODO: are those bangs correct?
        for (const m in movePool) {
          const pokemonMove = movePool[m]!; // TODO: is the bang correct?
          const move = pokemonMove.getMove();

          let moveScore = moveScores[m];
          const targetScores: integer[] = [];

          for (const mt of moveTargets[move.id]) {
            // Prevent a target score from being calculated when the target is whoever attacks the user
            if (mt === BattlerIndex.ATTACKER) {
              break;
            }

            const target = this.scene.getField()[mt];
            /**
             * The "target score" of a move is given by the move's user benefit score + the move's target benefit score.
             * If the target is an ally, the target benefit score is multiplied by -1.
             */
            let targetScore = move.getUserBenefitScore(this, target, move) + move.getTargetBenefitScore(this, target, move) * (mt < BattlerIndex.ENEMY === this.isPlayer() ? 1 : -1);
            if (Number.isNaN(targetScore)) {
              console.error(`Move ${move.name} returned score of NaN`);
              targetScore = 0;
            }
            /**
             * If this move is unimplemented, or the move is known to fail when used, set its
             * target score to -20
             */
            if ((move.name.endsWith(" (N)") || !move.applyConditions(this, target, move)) && ![Moves.SUCKER_PUNCH, Moves.UPPER_HAND, Moves.THUNDERCLAP].includes(move.id)) {
              targetScore = -20;
            } else if (move instanceof AttackMove) {
              /**
               * Attack moves are given extra multipliers to their base benefit score based on
               * the move's type effectiveness against the target and whether the move is a STAB move.
               */
              const effectiveness = target.getAttackMoveEffectiveness(this, pokemonMove);
              if (target.isPlayer() !== this.isPlayer()) {
                targetScore *= effectiveness;
                if (this.isOfType(move.type)) {
                  targetScore *= 1.5;
                }
              } else if (effectiveness) {
                targetScore /= effectiveness;
                if (this.isOfType(move.type)) {
                  targetScore /= 1.5;
                }
              }
              /** If a move has a base benefit score of 0, its benefit score is assumed to be unimplemented at this point */
              if (!targetScore) {
                targetScore = -20;
              }
            }
            targetScores.push(targetScore);
          }
          // When a move has multiple targets, its score is equal to the maximum target score across all targets
          moveScore += Math.max(...targetScores);

          // could make smarter by checking opponent def/spdef
          moveScores[m] = moveScore;
        }

        console.log(moveScores);

        // Sort the move pool in decreasing order of move score
        const sortedMovePool = movePool.slice(0);
        sortedMovePool.sort((a, b) => {
          const scoreA = moveScores[movePool.indexOf(a)];
          const scoreB = moveScores[movePool.indexOf(b)];
          return scoreA < scoreB ? 1 : scoreA > scoreB ? -1 : 0;
        });
        let r = 0;
        if (this.aiType === AiType.SMART_RANDOM) {
          // Has a 5/8 chance to select the best move, and a 3/8 chance to advance to the next best move (and repeat this roll)
          while (r < sortedMovePool.length - 1 && this.scene.randBattleSeedInt(8) >= 5) {
            r++;
          }
        } else if (this.aiType === AiType.SMART) {
          // The chance to advance to the next best move increases when the compared moves' scores are closer to each other.
          while (r < sortedMovePool.length - 1 && (moveScores[movePool.indexOf(sortedMovePool[r + 1])] / moveScores[movePool.indexOf(sortedMovePool[r])]) >= 0
              && this.scene.randBattleSeedInt(100) < Math.round((moveScores[movePool.indexOf(sortedMovePool[r + 1])] / moveScores[movePool.indexOf(sortedMovePool[r])]) * 50)) {
            r++;
          }
        }
        console.log(movePool.map(m => m!.getName()), moveScores, r, sortedMovePool.map(m => m!.getName())); // TODO: are those bangs correct?
        return { move: sortedMovePool[r]!.moveId, targets: moveTargets[sortedMovePool[r]!.moveId] };
      }
    }

    return { move: Moves.STRUGGLE, targets: this.getNextTargets(Moves.STRUGGLE) };
  }

  /**
   * Determines the Pokemon the given move would target if used by this Pokemon
   * @param moveId {@linkcode Moves} The move to be used
   * @returns The indexes of the Pokemon the given move would target
   */
  getNextTargets(moveId: Moves): BattlerIndex[] {
    const moveTargets = getMoveTargets(this, moveId);
    const targets = this.scene.getField(true).filter(p => moveTargets.targets.indexOf(p.getBattlerIndex()) > -1);
    // If the move is multi-target, return all targets' indexes
    if (moveTargets.multiple) {
      return targets.map(p => p.getBattlerIndex());
    }

    const move = allMoves[moveId];

    /**
     * Get the move's target benefit score against each potential target.
     * For allies, this score is multiplied by -1.
     */
    const benefitScores = targets
      .map(p => [ p.getBattlerIndex(), move.getTargetBenefitScore(this, p, move) * (p.isPlayer() === this.isPlayer() ? 1 : -1) ]);

    const sortedBenefitScores = benefitScores.slice(0);
    sortedBenefitScores.sort((a, b) => {
      const scoreA = a[1];
      const scoreB = b[1];
      return scoreA < scoreB ? 1 : scoreA > scoreB ? -1 : 0;
    });

    if (!sortedBenefitScores.length) {
      // Set target to BattlerIndex.ATTACKER when using a counter move
      // This is the same as when the player does so
      if (move.hasAttr(CounterDamageAttr)) {
        return [BattlerIndex.ATTACKER];
      }

      return [];
    }

    let targetWeights = sortedBenefitScores.map(s => s[1]);
    const lowestWeight = targetWeights[targetWeights.length - 1];

    // If the lowest target weight (i.e. benefit score) is negative, add abs(lowestWeight) to all target weights
    if (lowestWeight < 1) {
      for (let w = 0; w < targetWeights.length; w++) {
        targetWeights[w] += Math.abs(lowestWeight - 1);
      }
    }

    // Remove any targets whose weights are less than half the max of the target weights from consideration
    const benefitCutoffIndex = targetWeights.findIndex(s => s < targetWeights[0] / 2);
    if (benefitCutoffIndex > -1) {
      targetWeights = targetWeights.slice(0, benefitCutoffIndex);
    }

    const thresholds: integer[] = [];
    let totalWeight: integer = 0;
    targetWeights.reduce((total: integer, w: integer) => {
      total += w;
      thresholds.push(total);
      totalWeight = total;
      return total;
    }, 0);

    /**
     * Generate a random number from 0 to (totalWeight-1),
     * then select the first target whose cumulative weight (with all previous targets' weights)
     * is greater than that random number.
     */
    const randValue = this.scene.randBattleSeedInt(totalWeight);
    let targetIndex: integer = 0;

    thresholds.every((t, i) => {
      if (randValue >= t) {
        return true;
      }

      targetIndex = i;
      return false;
    });

    return [ sortedBenefitScores[targetIndex][0] ];
  }

  isPlayer() {
    return false;
  }

  hasTrainer(): boolean {
    return !!this.trainerSlot;
  }

  isBoss(): boolean {
    return !!this.bossSegments;
  }

  getBossSegmentIndex(): integer {
    const segments = (this as EnemyPokemon).bossSegments;
    const segmentSize = this.getMaxHp() / segments;
    for (let s = segments - 1; s > 0; s--) {
      const hpThreshold = Math.round(segmentSize * s);
      if (this.hp > hpThreshold) {
        return s;
      }
    }

    return 0;
  }

  damage(damage: integer, ignoreSegments: boolean = false, preventEndure: boolean = false, ignoreFaintPhase: boolean = false): integer {
    if (this.isFainted()) {
      return 0;
    }

    let clearedBossSegmentIndex = this.isBoss()
      ? this.bossSegmentIndex + 1
      : 0;

    if (this.isBoss() && !ignoreSegments) {
      const segmentSize = this.getMaxHp() / this.bossSegments;
      for (let s = this.bossSegmentIndex; s > 0; s--) {
        const hpThreshold = segmentSize * s;
        const roundedHpThreshold = Math.round(hpThreshold);
        if (this.hp >= roundedHpThreshold) {
          if (this.hp - damage <= roundedHpThreshold) {
            const hpRemainder = this.hp - roundedHpThreshold;
            let segmentsBypassed = 0;
            while (segmentsBypassed < this.bossSegmentIndex && this.canBypassBossSegments(segmentsBypassed + 1) && (damage - hpRemainder) >= Math.round(segmentSize * Math.pow(2, segmentsBypassed + 1))) {
              segmentsBypassed++;
              //console.log('damage', damage, 'segment', segmentsBypassed + 1, 'segment size', segmentSize, 'damage needed', Math.round(segmentSize * Math.pow(2, segmentsBypassed + 1)));
            }

            damage = hpRemainder + Math.round(segmentSize * segmentsBypassed);
            clearedBossSegmentIndex = s - segmentsBypassed;
          }
          break;
        }
      }
    }

    switch (this.scene.currentBattle.battleSpec) {
    case BattleSpec.FINAL_BOSS:
      if (!this.formIndex && this.bossSegmentIndex < 1) {
        damage = Math.min(damage, this.hp - 1);
      }
    }

    const ret = super.damage(damage, ignoreSegments, preventEndure, ignoreFaintPhase);

    if (this.isBoss()) {
      if (ignoreSegments) {
        const segmentSize = this.getMaxHp() / this.bossSegments;
        clearedBossSegmentIndex = Math.ceil(this.hp / segmentSize);
      }
      if (clearedBossSegmentIndex <= this.bossSegmentIndex) {
        this.handleBossSegmentCleared(clearedBossSegmentIndex);
      }
      this.battleInfo.updateBossSegments(this);
    }

    return ret;
  }

  canBypassBossSegments(segmentCount: integer = 1): boolean {
    if (this.scene.currentBattle.battleSpec === BattleSpec.FINAL_BOSS) {
      if (!this.formIndex && (this.bossSegmentIndex - segmentCount) < 1) {
        return false;
      }
    }

    return true;
  }

  handleBossSegmentCleared(segmentIndex: integer): void {
    while (segmentIndex - 1 < this.bossSegmentIndex) {
      // Filter out already maxed out stat stages and weigh the rest based on existing stats
      const leftoverStats = EFFECTIVE_STATS.filter((s: EffectiveStat) => this.getStatStage(s) < 6);
      const statWeights = leftoverStats.map((s: EffectiveStat) => this.getStat(s, false));

      let boostedStat: EffectiveStat;
      const statThresholds: number[] = [];
      let totalWeight = 0;

      for (const i in statWeights) {
        totalWeight += statWeights[i];
        statThresholds.push(totalWeight);
      }

      // Pick a random stat from the leftover stats to increase its stages
      const randInt = Utils.randSeedInt(totalWeight);
      for (const i in statThresholds) {
        if (randInt < statThresholds[i]) {
          boostedStat = leftoverStats[i];
          break;
        }
      }

      // Increment the amount of stages the chosen stat will be raised
      let stages = 1;
      switch (segmentIndex) {
      case 1:
        if (this.bossSegments >= 3) {
          stages++;
        }
        break;
      case 2:
        if (this.bossSegments >= 5) {
          stages++;
        }
        break;
      }

      this.scene.unshiftPhase(new StatStageChangePhase(this.scene, this.getBattlerIndex(), true, [ boostedStat! ], stages, true, true));
      this.bossSegmentIndex--;
    }
  }

  heal(amount: integer): integer {
    if (this.isBoss()) {
      const amountRatio = amount / this.getMaxHp();
      const segmentBypassCount = Math.floor(amountRatio / (1 / this.bossSegments));
      const segmentSize = this.getMaxHp() / this.bossSegments;
      for (let s = 1; s < this.bossSegments; s++) {
        const hpThreshold = segmentSize * s;
        if (this.hp <= Math.round(hpThreshold)) {
          const healAmount = Math.min(amount, this.getMaxHp() - this.hp, Math.round(hpThreshold + (segmentSize * segmentBypassCount) - this.hp));
          this.hp += healAmount;
          return healAmount;
        } else if (s >= this.bossSegmentIndex) {
          return super.heal(amount);
        }
      }
    }

    return super.heal(amount);
  }

  getFieldIndex(): integer {
    return this.scene.getEnemyField().indexOf(this);
  }

  getBattlerIndex(): BattlerIndex {
    return BattlerIndex.ENEMY + this.getFieldIndex();
  }

  addToParty(pokeballType: PokeballType) {
    const party = this.scene.getParty();
    let ret: PlayerPokemon | null = null;

    if (party.length < 6) {
      this.pokeball = pokeballType;
      this.metLevel = this.level;
      this.metBiome = this.scene.arena.biomeType;
      this.metSpecies = this.species.speciesId;
      const newPokemon = this.scene.addPlayerPokemon(this.species, this.level, this.abilityIndex, this.formIndex, this.gender, this.shiny, this.variant, this.ivs, this.nature, this);
      party.push(newPokemon);
      ret = newPokemon;
      this.scene.triggerPokemonFormChange(newPokemon, SpeciesFormChangeActiveTrigger, true);
    }

    return ret;
  }
}

export interface TurnMove {
  move: Moves;
  targets?: BattlerIndex[];
  result: MoveResult;
  virtual?: boolean;
  turn?: integer;
}

export interface QueuedMove {
  move: Moves;
  targets: BattlerIndex[];
  ignorePP?: boolean;
}

export interface AttackMoveResult {
  move: Moves;
  result: DamageResult;
  damage: integer;
  critical: boolean;
  sourceId: integer;
  sourceBattlerIndex: BattlerIndex;
}

export class PokemonSummonData {
  public statStages: number[] = [ 0, 0, 0, 0, 0, 0, 0 ];
  public moveQueue: QueuedMove[] = [];
  public disabledMove: Moves = Moves.NONE;
  public disabledTurns: integer = 0;
  public tags: BattlerTag[] = [];
  public abilitySuppressed: boolean = false;
  public abilitiesApplied: Abilities[] = [];

  public speciesForm: PokemonSpeciesForm | null;
  public fusionSpeciesForm: PokemonSpeciesForm;
  public ability: Abilities = Abilities.NONE;
  public gender: Gender;
  public fusionGender: Gender;
  public stats: number[] = [ 0, 0, 0, 0, 0, 0 ];
  public moveset: (PokemonMove | null)[];
  // If not initialized this value will not be populated from save data.
  public types: Type[] = [];
}

export class PokemonBattleData {
  public hitCount: integer = 0;
  public endured: boolean = false;
  public berriesEaten: BerryType[] = [];
  public abilitiesApplied: Abilities[] = [];
  public abilityRevealed: boolean = false;
}

export class PokemonBattleSummonData {
  /** The number of turns the pokemon has passed since entering the battle */
  public turnCount: integer = 1;
  /** The list of moves the pokemon has used since entering the battle */
  public moveHistory: TurnMove[] = [];
}

export class PokemonTurnData {
  public flinched: boolean;
  public acted: boolean;
  public hitCount: integer;
  public hitsLeft: integer;
  public damageDealt: integer = 0;
  public currDamageDealt: integer = 0;
  public damageTaken: integer = 0;
  public attacksReceived: AttackMoveResult[] = [];
  public order: number;
}

export enum AiType {
  RANDOM,
  SMART_RANDOM,
  SMART
}

export enum MoveResult {
  PENDING,
  SUCCESS,
  FAIL,
  MISS,
  OTHER
}

export enum HitResult {
  EFFECTIVE = 1,
  SUPER_EFFECTIVE,
  NOT_VERY_EFFECTIVE,
  ONE_HIT_KO,
  NO_EFFECT,
  STATUS,
  HEAL,
  FAIL,
  MISS,
  OTHER,
  IMMUNE
}

export type DamageResult = HitResult.EFFECTIVE | HitResult.SUPER_EFFECTIVE | HitResult.NOT_VERY_EFFECTIVE | HitResult.ONE_HIT_KO | HitResult.OTHER;

/**
 * Wrapper class for the {@linkcode Move} class for Pokemon to interact with.
 * These are the moves assigned to a {@linkcode Pokemon} object.
 * It links to {@linkcode Move} class via the move ID.
 * Compared to {@linkcode Move}, this class also tracks if a move has received.
 * PP Ups, amount of PP used, and things like that.
 * @see {@linkcode isUsable} - checks if move is disabled, out of PP, or not implemented.
 * @see {@linkcode getMove} - returns {@linkcode Move} object by looking it up via ID.
 * @see {@linkcode usePp} - removes a point of PP from the move.
 * @see {@linkcode getMovePp} - returns amount of PP a move currently has.
 * @see {@linkcode getPpRatio} - returns the current PP amount / max PP amount.
 * @see {@linkcode getName} - returns name of {@linkcode Move}.
 **/
export class PokemonMove {
  public moveId: Moves;
  public ppUsed: integer;
  public ppUp: integer;
  public virtual: boolean;

  constructor(moveId: Moves, ppUsed?: integer, ppUp?: integer, virtual?: boolean) {
    this.moveId = moveId;
    this.ppUsed = ppUsed || 0;
    this.ppUp = ppUp || 0;
    this.virtual = !!virtual;
  }

  isUsable(pokemon: Pokemon, ignorePp?: boolean): boolean {
    if (this.moveId && pokemon.summonData?.disabledMove === this.moveId) {
      return false;
    }
    return (ignorePp || this.ppUsed < this.getMovePp() || this.getMove().pp === -1) && !this.getMove().name.endsWith(" (N)");
  }

  getMove(): Move {
    return allMoves[this.moveId];
  }

  /**
   * Sets {@link ppUsed} for this move and ensures the value does not exceed {@link getMovePp}
   * @param {number} count Amount of PP to use
   */
  usePp(count: number = 1) {
    this.ppUsed = Math.min(this.ppUsed + count, this.getMovePp());
  }

  getMovePp(): integer {
    return this.getMove().pp + this.ppUp * Utils.toDmgValue(this.getMove().pp / 5);
  }

  getPpRatio(): number {
    return 1 - (this.ppUsed / this.getMovePp());
  }

  getName(): string {
    return this.getMove().name;
  }

  /**
  * Copies an existing move or creates a valid PokemonMove object from json representing one
  * @param {PokemonMove | any} source The data for the move to copy
  * @return {PokemonMove} A valid pokemonmove object
  */
  static loadMove(source: PokemonMove | any): PokemonMove {
    return new PokemonMove(source.moveId, source.ppUsed, source.ppUp, source.virtual);
  }
}<|MERGE_RESOLUTION|>--- conflicted
+++ resolved
@@ -691,7 +691,6 @@
     if (!ignoreOverride && this.summonData && (this.summonData.stats[stat] !== 0)) {
       return this.summonData.stats[stat];
     }
-<<<<<<< HEAD
     return this.stats[stat];
   }
 
@@ -709,26 +708,6 @@
         this.summonData.stats[stat] = value;
       } else {
         this.stats[stat] = value;
-=======
-    const battleStat = (stat - 1) as BattleStat;
-    const statLevel = new Utils.IntegerHolder(this.summonData.battleStats[battleStat]);
-    if (opponent) {
-      if (isCritical) {
-        switch (stat) {
-        case Stat.ATK:
-        case Stat.SPATK:
-          statLevel.value = Math.max(statLevel.value, 0);
-          break;
-        case Stat.DEF:
-        case Stat.SPDEF:
-          statLevel.value = Math.min(statLevel.value, 0);
-          break;
-        }
-      }
-      applyAbAttrs(IgnoreOpponentStatChangesAbAttr, opponent, null, false, statLevel);
-      if (move) {
-        applyMoveAttrs(IgnoreOpponentStatChangesAttr, this, opponent, move, statLevel);
->>>>>>> 82889731
       }
     }
   }
@@ -1999,7 +1978,7 @@
           break;
         }
       }
-      applyAbAttrs(IgnoreOpponentStatStagesAbAttr, opponent, null, stat, ignoreStatStage);
+      applyAbAttrs(IgnoreOpponentStatStagesAbAttr, opponent, null, false, stat, ignoreStatStage);
       if (move) {
         applyMoveAttrs(IgnoreOpponentStatStagesAttr, this, opponent, move, ignoreStatStage);
       }
@@ -2035,22 +2014,14 @@
     const ignoreAccStatStage = new Utils.BooleanHolder(false);
     const ignoreEvaStatStage = new Utils.BooleanHolder(false);
 
-    applyAbAttrs(IgnoreOpponentStatStagesAbAttr, target, null, Stat.ACC, ignoreAccStatStage);
-    applyAbAttrs(IgnoreOpponentStatStagesAbAttr, this, null, Stat.EVA, ignoreEvaStatStage);
+    applyAbAttrs(IgnoreOpponentStatStagesAbAttr, target, null, false, Stat.ACC, ignoreAccStatStage);
+    applyAbAttrs(IgnoreOpponentStatStagesAbAttr, this, null, false, Stat.EVA, ignoreEvaStatStage);
     applyMoveAttrs(IgnoreOpponentStatStagesAttr, this, target, sourceMove, ignoreEvaStatStage);
 
     this.scene.applyModifiers(TempStatStageBoosterModifier, this.isPlayer(), Stat.ACC, userAccStage);
 
-<<<<<<< HEAD
     userAccStage.value = ignoreAccStatStage.value ? 0 : userAccStage.value;
     targetEvaStage.value = ignoreEvaStatStage.value ? 0 : targetEvaStage.value;
-=======
-    applyAbAttrs(IgnoreOpponentStatChangesAbAttr, target, null, false, userAccuracyLevel);
-    applyAbAttrs(IgnoreOpponentStatChangesAbAttr, this, null, false, targetEvasionLevel);
-    applyAbAttrs(IgnoreOpponentEvasionAbAttr, this, null, false, targetEvasionLevel);
-    applyMoveAttrs(IgnoreOpponentStatChangesAttr, this, target, sourceMove, targetEvasionLevel);
-    this.scene.applyModifiers(TempBattleStatBoosterModifier, this.isPlayer(), TempBattleStat.ACC, userAccuracyLevel);
->>>>>>> 82889731
 
     if (target.findTag(t => t instanceof ExposedTag)) {
       targetEvaStage.value = Math.min(0, targetEvaStage.value);
@@ -2063,11 +2034,7 @@
         : 3 / (3 + Math.min(targetEvaStage.value - userAccStage.value, 6));
     }
 
-<<<<<<< HEAD
-    applyStatMultiplierAbAttrs(StatMultiplierAbAttr, this, Stat.ACC, accuracyMultiplier, sourceMove);
-=======
-    applyBattleStatMultiplierAbAttrs(BattleStatMultiplierAbAttr, this, BattleStat.ACC, accuracyMultiplier, false, sourceMove);
->>>>>>> 82889731
+    applyStatMultiplierAbAttrs(StatMultiplierAbAttr, this, Stat.ACC, accuracyMultiplier, false, sourceMove);
 
     const evasionMultiplier = new Utils.NumberHolder(1);
     applyStatMultiplierAbAttrs(StatMultiplierAbAttr, target, Stat.EVA, evasionMultiplier);
