--- conflicted
+++ resolved
@@ -1269,11 +1269,7 @@
         types.push(firstType);
 
         // Second type
-<<<<<<< HEAD
         let secondType: Type = Type.UNKNOWN;
-=======
-        let secondType: Type | null = null;
->>>>>>> 0da777ff
 
         if (fusionSpeciesForm) {
           // Check if the fusion Pokemon also has permanent changes from ME when determining the fusion types
@@ -1291,17 +1287,10 @@
         } else {
           // If not a fusion, just get the second type from the species, checking for permanent changes from ME
           secondType = (customTypes && this.customPokemonData.types.length > 1 && this.customPokemonData.types[1] !== Type.UNKNOWN)
-<<<<<<< HEAD
             ? this.customPokemonData.types[1] : (speciesForm.type2 ?? Type.UNKNOWN);
         }
 
         if (secondType !== Type.UNKNOWN) {
-=======
-            ? this.customPokemonData.types[1] : speciesForm.type2;
-        }
-
-        if (secondType) {
->>>>>>> 0da777ff
           types.push(secondType);
         }
       }
