import Phaser from "phaser";
import type { AnySound } from "#app/battle-scene";
import type BattleScene from "#app/battle-scene";
import { globalScene } from "#app/global-scene";
import type { Variant, VariantSet } from "#app/data/variant";
import { variantColorCache } from "#app/data/variant";
import { variantData } from "#app/data/variant";
import BattleInfo, { PlayerBattleInfo, EnemyBattleInfo } from "#app/ui/battle-info";
import type Move from "#app/data/move";
import { HighCritAttr, HitsTagAttr, applyMoveAttrs, FixedDamageAttr, VariableAtkAttr, allMoves, MoveCategory, TypelessAttr, CritOnlyAttr, getMoveTargets, OneHitKOAttr, VariableMoveTypeAttr, VariableDefAttr, AttackMove, ModifiedDamageAttr, VariableMoveTypeMultiplierAttr, IgnoreOpponentStatStagesAttr, SacrificialAttr, VariableMoveCategoryAttr, CounterDamageAttr, StatStageChangeAttr, RechargeAttr, IgnoreWeatherTypeDebuffAttr, BypassBurnDamageReductionAttr, SacrificialAttrOnHit, OneHitKOAccuracyAttr, RespectAttackTypeImmunityAttr, MoveTarget, CombinedPledgeStabBoostAttr, VariableMoveTypeChartAttr } from "#app/data/move";
import type { PokemonSpeciesForm } from "#app/data/pokemon-species";
import { default as PokemonSpecies, getFusedSpeciesName, getPokemonSpecies, getPokemonSpeciesForm } from "#app/data/pokemon-species";
import { CLASSIC_CANDY_FRIENDSHIP_MULTIPLIER, getStarterValueFriendshipCap, speciesStarterCosts } from "#app/data/balance/starters";
import { starterPassiveAbilities } from "#app/data/balance/passives";
import type { Constructor } from "#app/utils";
import { isNullOrUndefined, randSeedInt, type nil } from "#app/utils";
import * as Utils from "#app/utils";
import type { TypeDamageMultiplier } from "#app/data/type";
import { getTypeDamageMultiplier, getTypeRgb } from "#app/data/type";
import { Type } from "#enums/type";
import { getLevelTotalExp } from "#app/data/exp";
import { Stat, type PermanentStat, type BattleStat, type EffectiveStat, PERMANENT_STATS, BATTLE_STATS, EFFECTIVE_STATS } from "#enums/stat";
import { DamageMoneyRewardModifier, EnemyDamageBoosterModifier, EnemyDamageReducerModifier, EnemyEndureChanceModifier, EnemyFusionChanceModifier, HiddenAbilityRateBoosterModifier, BaseStatModifier, PokemonFriendshipBoosterModifier, PokemonHeldItemModifier, PokemonNatureWeightModifier, ShinyRateBoosterModifier, SurviveDamageModifier, TempStatStageBoosterModifier, TempCritBoosterModifier, StatBoosterModifier, CritBoosterModifier, TerastallizeModifier, PokemonBaseStatFlatModifier, PokemonBaseStatTotalModifier, PokemonIncrementingStatModifier, EvoTrackerModifier, PokemonMultiHitModifier } from "#app/modifier/modifier";
import { PokeballType } from "#enums/pokeball";
import { Gender } from "#app/data/gender";
import { initMoveAnim, loadMoveAnimAssets } from "#app/data/battle-anims";
import { Status, getRandomStatus } from "#app/data/status-effect";
import type { SpeciesFormEvolution, SpeciesEvolutionCondition } from "#app/data/balance/pokemon-evolutions";
import { pokemonEvolutions, pokemonPrevolutions, FusionSpeciesFormEvolution } from "#app/data/balance/pokemon-evolutions";
import { reverseCompatibleTms, tmSpecies, tmPoolTiers } from "#app/data/balance/tms";
import { BattlerTag, BattlerTagLapseType, EncoreTag, GroundedTag, HighestStatBoostTag, SubstituteTag, TypeImmuneTag, getBattlerTag, SemiInvulnerableTag, TypeBoostTag, MoveRestrictionBattlerTag, ExposedTag, DragonCheerTag, CritBoostTag, TrappedTag, TarShotTag, AutotomizedTag, PowerTrickTag } from "../data/battler-tags";
import { WeatherType } from "#enums/weather-type";
import { ArenaTagSide, NoCritTag, WeakenMoveScreenTag } from "#app/data/arena-tag";
import type { Ability, AbAttr } from "#app/data/ability";
import { StatMultiplierAbAttr, BlockCritAbAttr, BonusCritAbAttr, BypassBurnDamageReductionAbAttr, FieldPriorityMoveImmunityAbAttr, IgnoreOpponentStatStagesAbAttr, MoveImmunityAbAttr, PreDefendFullHpEndureAbAttr, ReceivedMoveDamageMultiplierAbAttr, StabBoostAbAttr, StatusEffectImmunityAbAttr, TypeImmunityAbAttr, WeightMultiplierAbAttr, allAbilities, applyAbAttrs, applyStatMultiplierAbAttrs, applyPreApplyBattlerTagAbAttrs, applyPreAttackAbAttrs, applyPreDefendAbAttrs, applyPreSetStatusAbAttrs, UnsuppressableAbilityAbAttr, SuppressFieldAbilitiesAbAttr, NoFusionAbilityAbAttr, MultCritAbAttr, IgnoreTypeImmunityAbAttr, DamageBoostAbAttr, IgnoreTypeStatusEffectImmunityAbAttr, ConditionalCritAbAttr, applyFieldStatMultiplierAbAttrs, FieldMultiplyStatAbAttr, AddSecondStrikeAbAttr, UserFieldStatusEffectImmunityAbAttr, UserFieldBattlerTagImmunityAbAttr, BattlerTagImmunityAbAttr, MoveTypeChangeAbAttr, FullHpResistTypeAbAttr, applyCheckTrappedAbAttrs, CheckTrappedAbAttr, PostSetStatusAbAttr, applyPostSetStatusAbAttrs, InfiltratorAbAttr, AlliedFieldDamageReductionAbAttr, PostDamageAbAttr, applyPostDamageAbAttrs, CommanderAbAttr, applyPostItemLostAbAttrs, PostItemLostAbAttr } from "#app/data/ability";
import type PokemonData from "#app/system/pokemon-data";
import { BattlerIndex } from "#app/battle";
import { Mode } from "#app/ui/ui";
import type { PartyOption } from "#app/ui/party-ui-handler";
import PartyUiHandler, { PartyUiMode } from "#app/ui/party-ui-handler";
import SoundFade from "phaser3-rex-plugins/plugins/soundfade";
import type { LevelMoves } from "#app/data/balance/pokemon-level-moves";
import { EVOLVE_MOVE, RELEARN_MOVE } from "#app/data/balance/pokemon-level-moves";
import { DamageAchv, achvs } from "#app/system/achv";
import type { StarterDataEntry, StarterMoveset } from "#app/system/game-data";
import { DexAttr } from "#app/system/game-data";
import { QuantizerCelebi, argbFromRgba, rgbaFromArgb } from "@material/material-color-utilities";
import { getNatureStatMultiplier } from "#app/data/nature";
import type { SpeciesFormChange } from "#app/data/pokemon-forms";
import { SpeciesFormChangeActiveTrigger, SpeciesFormChangeMoveLearnedTrigger, SpeciesFormChangePostMoveTrigger, SpeciesFormChangeStatusEffectTrigger } from "#app/data/pokemon-forms";
import { TerrainType } from "#app/data/terrain";
import type { TrainerSlot } from "#app/data/trainer-config";
import Overrides from "#app/overrides";
import i18next from "i18next";
import { speciesEggMoves } from "#app/data/balance/egg-moves";
import { ModifierTier } from "#app/modifier/modifier-tier";
import { applyChallenges, ChallengeType } from "#app/data/challenge";
import { Abilities } from "#enums/abilities";
import { ArenaTagType } from "#enums/arena-tag-type";
import { BattleSpec } from "#enums/battle-spec";
import { BattlerTagType } from "#enums/battler-tag-type";
import type { BerryType } from "#enums/berry-type";
import { Biome } from "#enums/biome";
import { Moves } from "#enums/moves";
import { Species } from "#enums/species";
import { getPokemonNameWithAffix } from "#app/messages";
import { DamageAnimPhase } from "#app/phases/damage-anim-phase";
import { FaintPhase } from "#app/phases/faint-phase";
import { LearnMovePhase } from "#app/phases/learn-move-phase";
import { MoveEffectPhase } from "#app/phases/move-effect-phase";
import { MoveEndPhase } from "#app/phases/move-end-phase";
import { ObtainStatusEffectPhase } from "#app/phases/obtain-status-effect-phase";
import { StatStageChangePhase } from "#app/phases/stat-stage-change-phase";
import { SwitchSummonPhase } from "#app/phases/switch-summon-phase";
import { ToggleDoublePositionPhase } from "#app/phases/toggle-double-position-phase";
import { Challenges } from "#enums/challenges";
import { PokemonAnimType } from "#enums/pokemon-anim-type";
import { PLAYER_PARTY_MAX_SIZE } from "#app/constants";
import { CustomPokemonData } from "#app/data/custom-pokemon-data";
import { SwitchType } from "#enums/switch-type";
import { SpeciesFormKey } from "#enums/species-form-key";
import { BASE_HIDDEN_ABILITY_CHANCE, BASE_SHINY_CHANCE, SHINY_EPIC_CHANCE, SHINY_VARIANT_CHANCE } from "#app/data/balance/rates";
import { Nature } from "#enums/nature";
import { StatusEffect } from "#enums/status-effect";
import { doShinySparkleAnim } from "#app/field/anims";

export enum LearnMoveSituation {
  MISC,
  LEVEL_UP,
  RELEARN,
  EVOLUTION,
  EVOLUTION_FUSED, // If fusionSpecies has Evolved
  EVOLUTION_FUSED_BASE // If fusion's base species has Evolved
}

export enum FieldPosition {
  CENTER,
  LEFT,
  RIGHT
}

export default abstract class Pokemon extends Phaser.GameObjects.Container {
  public id: integer;
  public name: string;
  public nickname: string;
  public species: PokemonSpecies;
  public formIndex: integer;
  public abilityIndex: integer;
  public passive: boolean;
  public shiny: boolean;
  public variant: Variant;
  public pokeball: PokeballType;
  protected battleInfo: BattleInfo;
  public level: integer;
  public exp: integer;
  public levelExp: integer;
  public gender: Gender;
  public hp: integer;
  public stats: integer[];
  public ivs: integer[];
  public nature: Nature;
  public moveset: (PokemonMove | null)[];
  public status: Status | null;
  public friendship: integer;
  public metLevel: integer;
  public metBiome: Biome | -1;
  public metSpecies: Species;
  public metWave: number;
  public luck: integer;
  public pauseEvolutions: boolean;
  public pokerus: boolean;
  public switchOutStatus: boolean;
  public evoCounter: integer;

  public fusionSpecies: PokemonSpecies | null;
  public fusionFormIndex: integer;
  public fusionAbilityIndex: integer;
  public fusionShiny: boolean;
  public fusionVariant: Variant;
  public fusionGender: Gender;
  public fusionLuck: integer;
  public fusionCustomPokemonData: CustomPokemonData | null;

  private summonDataPrimer: PokemonSummonData | null;

  public summonData: PokemonSummonData;
  public battleData: PokemonBattleData;
  public battleSummonData: PokemonBattleSummonData;
  public turnData: PokemonTurnData;
  public customPokemonData: CustomPokemonData;

  /** Used by Mystery Encounters to execute pokemon-specific logic (such as stat boosts) at start of battle */
  public mysteryEncounterBattleEffects?: (pokemon: Pokemon) => void;

  public fieldPosition: FieldPosition;

  public maskEnabled: boolean;
  public maskSprite: Phaser.GameObjects.Sprite | null;

  public usedTMs: Moves[];

  private shinySparkle: Phaser.GameObjects.Sprite;

  constructor(x: number, y: number, species: PokemonSpecies, level: integer, abilityIndex?: integer, formIndex?: integer, gender?: Gender, shiny?: boolean, variant?: Variant, ivs?: integer[], nature?: Nature, dataSource?: Pokemon | PokemonData) {
    super(globalScene, x, y);

    if (!species.isObtainable() && this.isPlayer()) {
      throw `Cannot create a player Pokemon for species '${species.getName(formIndex)}'`;
    }

    const hiddenAbilityChance = new Utils.IntegerHolder(BASE_HIDDEN_ABILITY_CHANCE);
    if (!this.hasTrainer()) {
      globalScene.applyModifiers(HiddenAbilityRateBoosterModifier, true, hiddenAbilityChance);
    }

    this.species = species;
    this.pokeball = dataSource?.pokeball || PokeballType.POKEBALL;
    this.level = level;
    this.switchOutStatus = false;

    // Determine the ability index
    if (abilityIndex !== undefined) {
      this.abilityIndex = abilityIndex; // Use the provided ability index if it is defined
    } else {
      // If abilityIndex is not provided, determine it based on species and hidden ability
      const hasHiddenAbility = !Utils.randSeedInt(hiddenAbilityChance.value);
      const randAbilityIndex = Utils.randSeedInt(2);
      if (species.abilityHidden && hasHiddenAbility) {
        // If the species has a hidden ability and the hidden ability is present
        this.abilityIndex = 2;
      } else {
        // If there is no hidden ability or species does not have a hidden ability
        this.abilityIndex = species.ability2 !== species.ability1 ? randAbilityIndex : 0; // Use random ability index if species has a second ability, otherwise use 0
      }
    }
    if (formIndex !== undefined) {
      this.formIndex = formIndex;
    }
    if (gender !== undefined) {
      this.gender = gender;
    }
    if (shiny !== undefined) {
      this.shiny = shiny;
    }
    if (variant !== undefined) {
      this.variant = variant;
    }
    this.exp = dataSource?.exp || getLevelTotalExp(this.level, species.growthRate);
    this.levelExp = dataSource?.levelExp || 0;
    if (dataSource) {
      this.id = dataSource.id;
      this.hp = dataSource.hp;
      this.stats = dataSource.stats;
      this.ivs = dataSource.ivs;
      this.passive = !!dataSource.passive;
      if (this.variant === undefined) {
        this.variant = 0;
      }
      this.nature = dataSource.nature || 0 as Nature;
      this.nickname = dataSource.nickname;
      this.moveset = dataSource.moveset;
      this.status = dataSource.status!; // TODO: is this bang correct?
      this.friendship = dataSource.friendship !== undefined ? dataSource.friendship : this.species.baseFriendship;
      this.metLevel = dataSource.metLevel || 5;
      this.luck = dataSource.luck;
      this.metBiome = dataSource.metBiome;
      this.metSpecies = dataSource.metSpecies ?? (this.metBiome !== -1 ? this.species.speciesId : this.species.getRootSpeciesId(true));
      this.metWave = dataSource.metWave ?? (this.metBiome === -1 ? -1 : 0);
      this.pauseEvolutions = dataSource.pauseEvolutions;
      this.pokerus = !!dataSource.pokerus;
      this.evoCounter = dataSource.evoCounter ?? 0;
      this.fusionSpecies = dataSource.fusionSpecies instanceof PokemonSpecies ? dataSource.fusionSpecies : dataSource.fusionSpecies ? getPokemonSpecies(dataSource.fusionSpecies) : null;
      this.fusionFormIndex = dataSource.fusionFormIndex;
      this.fusionAbilityIndex = dataSource.fusionAbilityIndex;
      this.fusionShiny = dataSource.fusionShiny;
      this.fusionVariant = dataSource.fusionVariant || 0;
      this.fusionGender = dataSource.fusionGender;
      this.fusionLuck = dataSource.fusionLuck;
      this.fusionCustomPokemonData = dataSource.fusionCustomPokemonData;
      this.usedTMs = dataSource.usedTMs ?? [];
      this.customPokemonData = new CustomPokemonData(dataSource.customPokemonData);
    } else {
      this.id = Utils.randSeedInt(4294967296);
      this.ivs = ivs || Utils.getIvsFromId(this.id);

      if (this.gender === undefined) {
        this.generateGender();
      }

      if (this.formIndex === undefined) {
        this.formIndex = globalScene.getSpeciesFormIndex(species, this.gender, this.nature, this.isPlayer());
      }

      if (this.shiny === undefined) {
        this.trySetShiny();
      }

      if (this.variant === undefined) {
        this.variant = this.shiny ? this.generateShinyVariant() : 0;
      }

      this.customPokemonData = new CustomPokemonData();

      if (nature !== undefined) {
        this.setNature(nature);
      } else {
        this.generateNature();
      }

      this.friendship = species.baseFriendship;
      this.metLevel = level;
      this.metBiome = globalScene.currentBattle ? globalScene.arena.biomeType : -1;
      this.metSpecies = species.speciesId;
      this.metWave = globalScene.currentBattle ? globalScene.currentBattle.waveIndex : -1;
      this.pokerus = false;

      if (level > 1) {
        const fused = new Utils.BooleanHolder(globalScene.gameMode.isSplicedOnly);
        if (!fused.value && !this.isPlayer() && !this.hasTrainer()) {
          globalScene.applyModifier(EnemyFusionChanceModifier, false, fused);
        }

        if (fused.value) {
          this.calculateStats();
          this.generateFusionSpecies();
        }
      }
      this.luck = (this.shiny ? this.variant + 1 : 0) + (this.fusionShiny ? this.fusionVariant + 1 : 0);
      this.fusionLuck = this.luck;
    }

    this.generateName();

    if (!species.isObtainable()) {
      this.shiny = false;
    }

    if (!dataSource) {
      this.calculateStats();
    }
  }


  getNameToRender(useIllusion: boolean = true) {
    const name: string = (!useIllusion && this.battleData?.illusion.active) ? this.battleData?.illusion.name! : this.name;
    const nickname: string = (!useIllusion && this.battleData?.illusion.active) ? this.battleData?.illusion.nickname! : this.nickname;
    try {
      if (nickname) {
        return decodeURIComponent(escape(atob(nickname)));
      }
      return name;
    } catch (err) {
      console.error(`Failed to decode nickname for ${name}`, err);
      return name;
    }
  }

  init(): void {
    this.fieldPosition = FieldPosition.CENTER;
    this.resetBattleData();
    this.initBattleInfo();

    globalScene.fieldUI.addAt(this.battleInfo, 0);

    const getSprite = (hasShadow?: boolean) => {
      const ret = globalScene.addPokemonSprite(this, 0, 0, `pkmn__${this.isPlayer() ? "back__" : ""}sub`, undefined, true);
      ret.setOrigin(0.5, 1);
      ret.setPipeline(globalScene.spritePipeline, { tone: [ 0.0, 0.0, 0.0, 0.0 ], hasShadow: !!hasShadow, teraColor: getTypeRgb(this.getTeraType()) });
      return ret;
    };

    this.setScale(this.getSpriteScale());

    const sprite = getSprite(true);
    const tintSprite = getSprite();

    tintSprite.setVisible(false);

    this.addAt(sprite, 0);
    this.addAt(tintSprite, 1);

    if (this.isShiny(true) && !this.shinySparkle) {
      this.initShinySparkle();
    }
  }

  abstract initBattleInfo(): void;

  isOnField(): boolean {
    if (!globalScene) {
      return false;
    }
    if (this.switchOutStatus) {
      return false;
    }
    return globalScene.field.getIndex(this) > -1;
  }

  /**
   * Checks if a pokemon is fainted (ie: its `hp <= 0`).
   * It's usually better to call {@linkcode isAllowedInBattle()}
   * @param checkStatus `true` to also check that the pokemon's status is {@linkcode StatusEffect.FAINT}
   * @returns `true` if the pokemon is fainted
   */
  public isFainted(checkStatus: boolean = false): boolean {
    return this.hp <= 0 && (!checkStatus || this.status?.effect === StatusEffect.FAINT);
  }

  /**
   * Check if this pokemon is both not fainted and allowed to be in battle based on currently active challenges.
   * @returns {boolean} `true` if pokemon is allowed in battle
   */
  public isAllowedInBattle(): boolean {
    return !this.isFainted() && this.isAllowedInChallenge();
  }

  /**
   * Check if this pokemon is allowed based on any active challenges.
   * It's usually better to call {@linkcode isAllowedInBattle()}
   * @returns {boolean} `true` if pokemon is allowed in battle
   */
  public isAllowedInChallenge(): boolean {
    const challengeAllowed = new Utils.BooleanHolder(true);
    applyChallenges(globalScene.gameMode, ChallengeType.POKEMON_IN_BATTLE, this, challengeAllowed);
    return challengeAllowed.value;
  }

  /**
   * Checks if the pokemon is allowed in battle (ie: not fainted, and allowed under any active challenges).
   * @param onField `true` to also check if the pokemon is currently on the field, defaults to `false`
   * @returns `true` if the pokemon is "active". Returns `false` if there is no active {@linkcode BattleScene}
   */
  public isActive(onField: boolean = false): boolean {
    if (!globalScene) {
      return false;
    }
    return this.isAllowedInBattle() && (!onField || this.isOnField());
  }

  getDexAttr(): bigint {
    let ret = 0n;
    ret |= this.gender !== Gender.FEMALE ? DexAttr.MALE : DexAttr.FEMALE;
    ret |= !this.shiny ? DexAttr.NON_SHINY : DexAttr.SHINY;
    ret |= this.variant >= 2 ? DexAttr.VARIANT_3 : this.variant === 1 ? DexAttr.VARIANT_2 : DexAttr.DEFAULT_VARIANT;
    ret |= globalScene.gameData.getFormAttr(this.formIndex);
    return ret;
  }

  /**
   * Sets the Pokemon's name. Only called when loading a Pokemon so this function needs to be called when
   * initializing hardcoded Pokemon or else it will not display the form index name properly.
   * @returns n/a
   */
  generateName(): void {
    if (!this.fusionSpecies) {
      this.name = this.species.getName(this.formIndex);
      return;
    }
    this.name = getFusedSpeciesName(this.species.getName(this.formIndex), this.fusionSpecies.getName(this.fusionFormIndex));
    if (this.battleInfo) {
      this.updateInfo(true);
    }
  }

  /**
   * Generate an illusion of the last pokemon in the party, as other wild pokemon in the area.
   *
   * @param {Pokemon} pokemon - The Pokemon that will create an illusion.
   * @param {Pokemon[]} party - The party of the trainer's pokemon.
   */
  generateIllusion(): boolean {
    if (this.hasTrainer()) {
      const party: Pokemon[] = (this.isPlayer() ? this.scene.getPlayerParty() : this.scene.getEnemyParty()).filter(p => p.isAllowedInBattle());
      const lastPokemon: Pokemon = party.filter(p => p !== this).at(-1) || this;
      const speciesId = lastPokemon.species.speciesId;

      if ( lastPokemon === this || this.battleData?.illusion.active ||
        ((speciesId === Species.OGERPON || speciesId === Species.TERAPAGOS) && (lastPokemon.isTerastallized() || this.isTerastallized()))) {
        return false;
      }

      this.battleData.illusion = {
        active: true,
        available: true,
        name: this.name,
        nickname: this.nickname,
        species: getPokemonSpecies(speciesId),
        formIndex: lastPokemon.formIndex,
        shiny: this.shiny,
        variant: this.variant,
        shinySparkle: this.shinySparkle,
        gender: lastPokemon.gender,
        pokeball: lastPokemon.pokeball,
        fusionFormIndex: lastPokemon.fusionFormIndex,
        fusionSpecies: lastPokemon.fusionSpecies || undefined,
        fusionVariant: this.fusionVariant,
        fusionShiny: this.fusionShiny,
        fusionGender: lastPokemon.fusionGender
      };

      this.name = lastPokemon.name;
      this.nickname = lastPokemon.nickname;
      this.shiny = lastPokemon.shiny;
      this.variant = lastPokemon.variant;
      this.fusionVariant = lastPokemon.fusionVariant;
      this.fusionShiny = lastPokemon.fusionShiny;
      if (this.shiny) {
        this.initShinySparkle();
      }
      this.loadAssets(false, true).then(() => this.playAnim());
    } else {
      let availables: Species[] = [];
      let randomIllusion: PokemonSpecies = this.scene.arena.randomSpecies(this.scene.currentBattle.waveIndex, this.level);
      if (this.isBoss()) {
        availables = [ Species.ENTEI, Species.RAIKOU, Species.SUICUNE ];
        randomIllusion = getPokemonSpecies(availables[this.randSeedInt(availables.length)]);
      }

      this.battleData.illusion = {
        active: true,
        available: true,
        species: randomIllusion,
        formIndex: randomIllusion.formIndex,
        name: this.name,
        shiny: this.shiny,
        variant: this.variant,
        shinySparkle: this.shinySparkle,
        gender: this.gender
      };
      this.name = randomIllusion.name;
      this.loadAssets(false, true).then(() => this.playAnim());
    }
    return true;
  }

  breakIllusion(): boolean {
    if (!this.battleData?.illusion.active) {
      return false;
    }

    this.name = this.battleData?.illusion.name!;
    this.nickname = this.battleData?.illusion.nickname!;
    this.shiny = this.battleData?.illusion.shiny!;
    this.variant = this.battleData?.illusion.variant!;
    this.fusionVariant = this.battleData?.illusion.fusionVariant!;
    this.fusionShiny = this.battleData?.illusion.fusionShiny!;
    this.battleData.illusion = { active: false, available: false };
    if (this.isOnField()) {
      this.scene.playSound("PRSFX- Transform");
    }
    if (this.shiny) {
      this.initShinySparkle();
    }
    this.loadAssets(false).then(() => this.playAnim());
    this.updateInfo(true);
    return true;
  }

  abstract isPlayer(): boolean;

  abstract hasTrainer(): boolean;

  abstract getFieldIndex(): integer;

  abstract getBattlerIndex(): BattlerIndex;

  /**
   * @param {boolean} useIllusion - Whether we want the illusion or not.
   */
  loadAssets(ignoreOverride: boolean = true, useIllusion: boolean = false): Promise<void> {
    return new Promise(resolve => {
      const moveIds = this.getMoveset().map(m => m!.getMove().id); // TODO: is this bang correct?
      Promise.allSettled(moveIds.map(m => initMoveAnim(m)))
        .then(() => {
<<<<<<< HEAD
          loadMoveAnimAssets(this.scene, moveIds);
          const formIndex = this.battleData?.illusion.active && useIllusion ? this.battleData?.illusion.formIndex : this.formIndex;
          this.getSpeciesForm(false, useIllusion).loadAssets(this.scene, this.getGender(useIllusion) === Gender.FEMALE, formIndex, this.isShiny(useIllusion), this.getVariant(useIllusion));
          if (this.isPlayer() || this.getFusionSpeciesForm(false, useIllusion)) {
            this.scene.loadPokemonAtlas(this.getBattleSpriteKey(true, ignoreOverride), this.getBattleSpriteAtlasPath(true, ignoreOverride));
          }
          if (this.getFusionSpeciesForm(false, useIllusion)) {
            const fusionFormIndex = this.battleData?.illusion.active && useIllusion ? this.battleData?.illusion.fusionFormIndex : this.fusionFormIndex;
            const fusionShiny = this.battleData?.illusion.active && !useIllusion ? this.battleData?.illusion.fusionShiny : this.fusionShiny;
            const fusionVariant = this.battleData?.illusion.active && !useIllusion ? this.battleData?.illusion.fusionVariant : this.fusionVariant;
            this.getFusionSpeciesForm(false, useIllusion).loadAssets(this.scene, this.getFusionGender(false, useIllusion) === Gender.FEMALE, fusionFormIndex, fusionShiny, fusionVariant);
            this.scene.loadPokemonAtlas(this.getFusionBattleSpriteKey(true, ignoreOverride), this.getFusionBattleSpriteAtlasPath(true, ignoreOverride));
=======
          loadMoveAnimAssets(moveIds);
          this.getSpeciesForm().loadAssets(this.getGender() === Gender.FEMALE, this.formIndex, this.shiny, this.variant);
          if (this.isPlayer() || this.getFusionSpeciesForm()) {
            globalScene.loadPokemonAtlas(this.getBattleSpriteKey(true, ignoreOverride), this.getBattleSpriteAtlasPath(true, ignoreOverride));
          }
          if (this.getFusionSpeciesForm()) {
            this.getFusionSpeciesForm().loadAssets(this.getFusionGender() === Gender.FEMALE, this.fusionFormIndex, this.fusionShiny, this.fusionVariant);
            globalScene.loadPokemonAtlas(this.getFusionBattleSpriteKey(true, ignoreOverride), this.getFusionBattleSpriteAtlasPath(true, ignoreOverride));
>>>>>>> 39283e37
          }
          globalScene.load.once(Phaser.Loader.Events.COMPLETE, () => {
            if (this.isPlayer()) {
              const originalWarn = console.warn;
              // Ignore warnings for missing frames, because there will be a lot
              console.warn = () => {};
              const battleFrameNames = globalScene.anims.generateFrameNames(this.getBattleSpriteKey(), { zeroPad: 4, suffix: ".png", start: 1, end: 400 });
              console.warn = originalWarn;
              if (!(globalScene.anims.exists(this.getBattleSpriteKey()))) {
                globalScene.anims.create({
                  key: this.getBattleSpriteKey(),
                  frames: battleFrameNames,
                  frameRate: 10,
                  repeat: -1
                });
              }
            }
            this.playAnim();
            const updateFusionPaletteAndResolve = () => {
              this.updateFusionPalette();
              if (this.summonData?.speciesForm) {
                this.updateFusionPalette(true);
              }
              resolve();
            };
            if (this.shiny) {
              const populateVariantColors = (isBackSprite: boolean = false): Promise<void> => {
                return new Promise(async resolve => {
                  const battleSpritePath = this.getBattleSpriteAtlasPath(isBackSprite, ignoreOverride).replace("variant/", "").replace(/_[1-3]$/, "");
                  let config = variantData;
                  const useExpSprite = globalScene.experimentalSprites && globalScene.hasExpSprite(this.getBattleSpriteKey(isBackSprite, ignoreOverride));
                  battleSpritePath.split("/").map(p => config ? config = config[p] : null);
                  const variantSet: VariantSet = config as VariantSet;
                  if (variantSet && variantSet[this.variant] === 1) {
                    const cacheKey = this.getBattleSpriteKey(isBackSprite);
                    if (!variantColorCache.hasOwnProperty(cacheKey)) {
                      await this.populateVariantColorCache(cacheKey, useExpSprite, battleSpritePath);
                    }
                  }
                  resolve();
                });
              };
              if (this.isPlayer()) {
                Promise.all([ populateVariantColors(false), populateVariantColors(true) ]).then(() => updateFusionPaletteAndResolve());
              } else {
                populateVariantColors(false).then(() => updateFusionPaletteAndResolve());
              }
            } else {
              updateFusionPaletteAndResolve();
            }
          });
          if (!globalScene.load.isLoading()) {
            globalScene.load.start();
          }
        });
    });
  }

  /**
   * Gracefully handle errors loading a variant sprite. Log if it fails and attempt to fall back on
   * non-experimental sprites before giving up.
   *
   * @param cacheKey the cache key for the variant color sprite
   * @param attemptedSpritePath the sprite path that failed to load
   * @param useExpSprite was the attempted sprite experimental
   * @param battleSpritePath the filename of the sprite
   * @param optionalParams any additional params to log
   */
  async fallbackVariantColor(cacheKey: string, attemptedSpritePath: string, useExpSprite: boolean, battleSpritePath: string, ...optionalParams: any[]) {
    console.warn(`Could not load ${attemptedSpritePath}!`, ...optionalParams);
    if (useExpSprite) {
      await this.populateVariantColorCache(cacheKey, false, battleSpritePath);
    }
  }

  /**
   * Attempt to process variant sprite.
   *
   * @param cacheKey the cache key for the variant color sprite
   * @param useExpSprite should the experimental sprite be used
   * @param battleSpritePath the filename of the sprite
   */
  async populateVariantColorCache(cacheKey: string, useExpSprite: boolean, battleSpritePath: string) {
    const spritePath = `./images/pokemon/variant/${useExpSprite ? "exp/" : ""}${battleSpritePath}.json`;
    return globalScene.cachedFetch(spritePath).then(res => {
      // Prevent the JSON from processing if it failed to load
      if (!res.ok) {
        return this.fallbackVariantColor(cacheKey, res.url, useExpSprite, battleSpritePath, res.status, res.statusText);
      }
      return res.json();
    }).catch(error => {
      return this.fallbackVariantColor(cacheKey, spritePath, useExpSprite, battleSpritePath, error);
    }).then(c => {
      if (!isNullOrUndefined(c)) {
        variantColorCache[cacheKey] = c;
      }
    });
  }

  getFormKey(): string {
    if (!this.species.forms.length || this.species.forms.length <= this.formIndex) {
      return "";
    }
    return this.species.forms[this.formIndex].formKey;
  }

  getFusionFormKey(): string | null {
    if (!this.fusionSpecies) {
      return null;
    }
    if (!this.fusionSpecies.forms.length || this.fusionSpecies.forms.length <= this.fusionFormIndex) {
      return "";
    }
    return this.fusionSpecies.forms[this.fusionFormIndex].formKey;
  }

  getSpriteAtlasPath(ignoreOverride?: boolean): string {
    const spriteId = this.getSpriteId(ignoreOverride).replace(/\_{2}/g, "/");
    return `${/_[1-3]$/.test(spriteId) ? "variant/" : ""}${spriteId}`;
  }

  getBattleSpriteAtlasPath(back?: boolean, ignoreOverride?: boolean): string {
    const spriteId = this.getBattleSpriteId(back, ignoreOverride).replace(/\_{2}/g, "/");
    return `${/_[1-3]$/.test(spriteId) ? "variant/" : ""}${spriteId}`;
  }

  getSpriteId(ignoreOverride?: boolean): string {
    const formIndex: integer = this.battleData?.illusion.active ?  this.battleData?.illusion.formIndex! : this.formIndex;
    return this.getSpeciesForm(ignoreOverride, true).getSpriteId(this.getGender(ignoreOverride, true) === Gender.FEMALE, formIndex, this.shiny, this.variant);
  }

  getBattleSpriteId(back?: boolean, ignoreOverride?: boolean): string {
    if (back === undefined) {
      back = this.isPlayer();
    }

    const formIndex: integer = this.battleData?.illusion.active ?  this.battleData?.illusion.formIndex! : this.formIndex;

    return this.getSpeciesForm(ignoreOverride, true).getSpriteId(this.getGender(ignoreOverride, true) === Gender.FEMALE, formIndex, this.shiny, this.variant, back);
  }

  getSpriteKey(ignoreOverride?: boolean): string {
    return this.getSpeciesForm(ignoreOverride, false).getSpriteKey(
      this.getGender(ignoreOverride) === Gender.FEMALE,
      this.formIndex,
      this.battleData?.illusion.shiny ?? this.shiny,
      this.battleData?.illusion.variant ?? this.variant
    );
  }

  getBattleSpriteKey(back?: boolean, ignoreOverride?: boolean): string {
    return `pkmn__${this.getBattleSpriteId(back, ignoreOverride)}`;
  }

  getFusionSpriteId(ignoreOverride?: boolean): string {
    const fusionFormIndex: integer = this.battleData?.illusion.active ?  this.battleData?.illusion.fusionFormIndex! : this.fusionFormIndex;
    return this.getFusionSpeciesForm(ignoreOverride, true).getSpriteId(this.getFusionGender(ignoreOverride, true) === Gender.FEMALE, fusionFormIndex, this.fusionShiny, this.fusionVariant);
  }

  getFusionBattleSpriteId(back?: boolean, ignoreOverride?: boolean): string {
    if (back === undefined) {
      back = this.isPlayer();
    }

    const fusionFormIndex: integer = this.battleData?.illusion.active ?  this.battleData?.illusion.fusionFormIndex! : this.fusionFormIndex;

    return this.getFusionSpeciesForm(ignoreOverride, true).getSpriteId(this.getFusionGender(ignoreOverride, true) === Gender.FEMALE, fusionFormIndex, this.fusionShiny, this.fusionVariant, back);
  }

  getFusionBattleSpriteKey(back?: boolean, ignoreOverride?: boolean): string {
    return `pkmn__${this.getFusionBattleSpriteId(back, ignoreOverride)}`;
  }

  getFusionBattleSpriteAtlasPath(back?: boolean, ignoreOverride?: boolean): string {
    return this.getFusionBattleSpriteId(back, ignoreOverride).replace(/\_{2}/g, "/");
  }

  getIconAtlasKey(ignoreOverride?: boolean): string {
    const formIndex: integer = this.battleData?.illusion.active ?  this.battleData?.illusion.formIndex! : this.formIndex;
    return this.getSpeciesForm(ignoreOverride, true).getIconAtlasKey(formIndex, this.shiny, this.variant);
  }

  getFusionIconAtlasKey(ignoreOverride?: boolean): string {
    return this.getFusionSpeciesForm(ignoreOverride, true).getIconAtlasKey(this.fusionFormIndex, this.fusionShiny, this.fusionVariant);
  }

  getIconId(ignoreOverride?: boolean): string {
    const formIndex: integer = this.battleData?.illusion.active ?  this.battleData?.illusion.formIndex! : this.formIndex;
    return this.getSpeciesForm(ignoreOverride, true).getIconId(this.getGender(ignoreOverride, true) === Gender.FEMALE, formIndex, this.shiny, this.variant);
  }

  getFusionIconId(ignoreOverride?: boolean): string {
    const fusionFormIndex: integer = this.battleData?.illusion.active ?  this.battleData?.illusion.fusionFormIndex! : this.fusionFormIndex;
    return this.getFusionSpeciesForm(ignoreOverride, true).getIconId(this.getFusionGender(ignoreOverride, true) === Gender.FEMALE, fusionFormIndex, this.fusionShiny, this.fusionVariant);
  }

  /**
   * @param {boolean} useIllusion - Whether we want the speciesForm of the illusion or not.
   */
  getSpeciesForm(ignoreOverride?: boolean, useIllusion: boolean = false): PokemonSpeciesForm {
    const species: PokemonSpecies = useIllusion && this.battleData?.illusion.active ? this.battleData?.illusion.species! : this.species;

    const formIndex: integer = useIllusion && this.battleData?.illusion.active ? this.battleData?.illusion.formIndex! : this.formIndex;

    if (!ignoreOverride && this.summonData?.speciesForm) {
      return this.summonData.speciesForm;
    }
    if (species.forms && species.forms.length > 0) {
      return species.forms[formIndex];
    }

    return species;
  }

  /**
   * @param {boolean} useIllusion - Whether we want the fusionSpeciesForm of the illusion or not.
   */
  getFusionSpeciesForm(ignoreOverride?: boolean, useIllusion: boolean = false): PokemonSpeciesForm {
    const fusionSpecies: PokemonSpecies = useIllusion && this.battleData?.illusion.active ? this.battleData?.illusion.fusionSpecies! : this.fusionSpecies!;
    const fusionFormIndex: integer = useIllusion && this.battleData?.illusion.active ? this.battleData?.illusion.fusionFormIndex! : this.fusionFormIndex;

    if (!ignoreOverride && this.summonData?.speciesForm) {
      return this.summonData.fusionSpeciesForm;
    }
    if (!fusionSpecies?.forms?.length || fusionFormIndex >= fusionSpecies?.forms.length) {
      //@ts-ignore
      return fusionSpecies; // TODO: I don't even know how to fix this... A complete cluster of classes involved + null
    }
    return fusionSpecies?.forms[fusionFormIndex];
  }

  getSprite(): Phaser.GameObjects.Sprite {
    return this.getAt(0) as Phaser.GameObjects.Sprite;
  }

  getTintSprite(): Phaser.GameObjects.Sprite | null {
    return !this.maskEnabled
      ? this.getAt(1) as Phaser.GameObjects.Sprite
      : this.maskSprite;
  }

  getSpriteScale(): number {
    const formKey = this.getFormKey();
    if (this.isMax() === true || formKey === "segin-starmobile" || formKey === "schedar-starmobile" || formKey === "navi-starmobile" || formKey === "ruchbah-starmobile" || formKey === "caph-starmobile") {
      return 1.5;
    } else if (this.customPokemonData.spriteScale > 0) {
      return this.customPokemonData.spriteScale;
    }
    return 1;
  }

  /** Resets the pokemon's field sprite properties, including position, alpha, and scale */
  resetSprite(): void {
    // Resetting properties should not be shown on the field
    this.setVisible(false);

    // Remove the offset from having a Substitute active
    if (this.isOffsetBySubstitute()) {
      this.x -= this.getSubstituteOffset()[0];
      this.y -= this.getSubstituteOffset()[1];
    }

    // Reset sprite display properties
    this.setAlpha(1);
    this.setScale(this.getSpriteScale());
  }

  getHeldItems(): PokemonHeldItemModifier[] {
    if (!globalScene) {
      return [];
    }
    return globalScene.findModifiers(m => m instanceof PokemonHeldItemModifier && m.pokemonId === this.id, this.isPlayer()) as PokemonHeldItemModifier[];
  }

  updateScale(): void {
    this.setScale(this.getSpriteScale());
  }

  updateSpritePipelineData(): void {
    [ this.getSprite(), this.getTintSprite() ].filter(s => !!s).map(s => s.pipelineData["teraColor"] = getTypeRgb(this.getTeraType()));
    this.updateInfo(true);
  }

  initShinySparkle(): void {
    const shinySparkle = globalScene.addFieldSprite(0, 0, "shiny");
    shinySparkle.setVisible(false);
    shinySparkle.setOrigin(0.5, 1);
    this.add(shinySparkle);

    this.shinySparkle = shinySparkle;
  }

  /**
   * Attempts to animate a given {@linkcode Phaser.GameObjects.Sprite}
   * @see {@linkcode Phaser.GameObjects.Sprite.play}
   * @param sprite {@linkcode Phaser.GameObjects.Sprite} to animate
   * @param tintSprite {@linkcode Phaser.GameObjects.Sprite} placed on top of the sprite to add a color tint
   * @param animConfig {@linkcode String} to pass to {@linkcode Phaser.GameObjects.Sprite.play}
   * @returns true if the sprite was able to be animated
   */
  tryPlaySprite(sprite: Phaser.GameObjects.Sprite, tintSprite: Phaser.GameObjects.Sprite, key: string): boolean {
    // Catch errors when trying to play an animation that doesn't exist
    try {
      sprite.play(key);
      tintSprite.play(key);
    } catch (error: unknown) {
      console.error(`Couldn't play animation for '${key}'!\nIs the image for this Pokemon missing?\n`, error);

      return false;
    }

    return true;
  }

  playAnim(): void {
    this.tryPlaySprite(this.getSprite(), this.getTintSprite()!, this.getBattleSpriteKey()); // TODO: is the bag correct?
  }

  getFieldPositionOffset(): [ number, number ] {
    switch (this.fieldPosition) {
      case FieldPosition.CENTER:
        return [ 0, 0 ];
      case FieldPosition.LEFT:
        return [ -32, -8 ];
      case FieldPosition.RIGHT:
        return [ 32, 0 ];
    }
  }

  /**
   * Returns the Pokemon's offset from its current field position in the event that
   * it has a Substitute doll in effect. The offset is returned in `[ x, y ]` format.
   * @see {@linkcode SubstituteTag}
   * @see {@linkcode getFieldPositionOffset}
   */
  getSubstituteOffset(): [ number, number ] {
    return this.isPlayer() ? [ -30, 10 ] : [ 30, -10 ];
  }

  /**
   * Returns whether or not the Pokemon's position on the field is offset because
   * the Pokemon has a Substitute active.
   * @see {@linkcode SubstituteTag}
   */
  isOffsetBySubstitute(): boolean {
    const substitute = this.getTag(SubstituteTag);
    if (substitute) {
      if (substitute.sprite === undefined) {
        return false;
      }

      // During the Pokemon's MoveEffect phase, the offset is removed to put the Pokemon "in focus"
      const currentPhase = globalScene.getCurrentPhase();
      if (currentPhase instanceof MoveEffectPhase && currentPhase.getPokemon() === this) {
        return false;
      }
      return true;
    } else {
      return false;
    }
  }

  /** If this Pokemon has a Substitute on the field, removes its sprite from the field. */
  destroySubstitute(): void {
    const substitute = this.getTag(SubstituteTag);
    if (substitute && substitute.sprite) {
      substitute.sprite.destroy();
    }
  }

  setFieldPosition(fieldPosition: FieldPosition, duration?: integer): Promise<void> {
    return new Promise(resolve => {
      if (fieldPosition === this.fieldPosition) {
        resolve();
        return;
      }

      const initialOffset = this.getFieldPositionOffset();

      this.fieldPosition = fieldPosition;

      this.battleInfo.setMini(fieldPosition !== FieldPosition.CENTER);
      this.battleInfo.setOffset(fieldPosition === FieldPosition.RIGHT);

      const newOffset = this.getFieldPositionOffset();

      const relX = newOffset[0] - initialOffset[0];
      const relY = newOffset[1] - initialOffset[1];

      const subTag = this.getTag(SubstituteTag);

      if (duration) {
        // TODO: can this use stricter typing?
        const targets: any[] = [ this ];
        if (subTag?.sprite) {
          targets.push(subTag.sprite);
        }
        globalScene.tweens.add({
          targets: targets,
          x: (_target, _key, value: number) => value + relX,
          y: (_target, _key, value: number) => value + relY,
          duration: duration,
          ease: "Sine.easeOut",
          onComplete: () => resolve()
        });
      } else {
        this.x += relX;
        this.y += relY;
        if (subTag?.sprite) {
          subTag.sprite.x += relX;
          subTag.sprite.y += relY;
        }
      }
    });
  }

  /**
   * Retrieves the entire set of stats of the {@linkcode Pokemon}.
   * @param bypassSummonData prefer actual stats (`true` by default) or in-battle overriden stats (`false`)
   * @returns the numeric values of the {@linkcode Pokemon}'s stats
   */
  getStats(bypassSummonData: boolean = true): number[] {
    if (!bypassSummonData && this.summonData?.stats) {
      return this.summonData.stats;
    }
    return this.stats;
  }

  /**
   * Retrieves the corresponding {@linkcode PermanentStat} of the {@linkcode Pokemon}.
   * @param stat the desired {@linkcode PermanentStat}
   * @param bypassSummonData prefer actual stats (`true` by default) or in-battle overridden stats (`false`)
   * @returns the numeric value of the desired {@linkcode Stat}
   */
  getStat(stat: PermanentStat, bypassSummonData: boolean = true): number {
    if (!bypassSummonData && this.summonData && (this.summonData.stats[stat] !== 0)) {
      return this.summonData.stats[stat];
    }
    return this.stats[stat];
  }

  /**
   * Writes the value to the corrseponding {@linkcode PermanentStat} of the {@linkcode Pokemon}.
   *
   * Note that this does nothing if {@linkcode value} is less than 0.
   * @param stat the desired {@linkcode PermanentStat} to be overwritten
   * @param value the desired numeric value
   * @param bypassSummonData write to actual stats (`true` by default) or in-battle overridden stats (`false`)
   */
  setStat(stat: PermanentStat, value: number, bypassSummonData: boolean = true): void {
    if (value >= 0) {
      if (!bypassSummonData && this.summonData) {
        this.summonData.stats[stat] = value;
      } else {
        this.stats[stat] = value;
      }
    }
  }

  /**
   * Retrieves the entire set of in-battle stat stages of the {@linkcode Pokemon}.
   * @returns the numeric values of the {@linkcode Pokemon}'s in-battle stat stages if available, a fresh stat stage array otherwise
   */
  getStatStages(): number[] {
    return this.summonData ? this.summonData.statStages : [ 0, 0, 0, 0, 0, 0, 0 ];
  }

  /**
   * Retrieves the in-battle stage of the specified {@linkcode BattleStat}.
   * @param stat the {@linkcode BattleStat} whose stage is desired
   * @returns the stage of the desired {@linkcode BattleStat} if available, 0 otherwise
   */
  getStatStage(stat: BattleStat): number {
    return this.summonData ? this.summonData.statStages[stat - 1] : 0;
  }

  /**
   * Writes the value to the in-battle stage of the corresponding {@linkcode BattleStat} of the {@linkcode Pokemon}.
   *
   * Note that, if the value is not within a range of [-6, 6], it will be forced to the closest range bound.
   * @param stat the {@linkcode BattleStat} whose stage is to be overwritten
   * @param value the desired numeric value
   */
  setStatStage(stat: BattleStat, value: number): void {
    if (this.summonData) {
      if (value >= -6) {
        this.summonData.statStages[stat - 1] = Math.min(value, 6);
      } else {
        this.summonData.statStages[stat - 1] = Math.max(value, -6);
      }
    }
  }

  /**
   * Retrieves the critical-hit stage considering the move used and the Pokemon
   * who used it.
   * @param source the {@linkcode Pokemon} who using the move
   * @param move the {@linkcode Move} being used
   * @returns the final critical-hit stage value
   */
  getCritStage(source: Pokemon, move: Move): number {
    const critStage = new Utils.IntegerHolder(0);
    applyMoveAttrs(HighCritAttr, source, this, move, critStage);
    globalScene.applyModifiers(CritBoosterModifier, source.isPlayer(), source, critStage);
    globalScene.applyModifiers(TempCritBoosterModifier, source.isPlayer(), critStage);
    const bonusCrit = new Utils.BooleanHolder(false);
    //@ts-ignore
    if (applyAbAttrs(BonusCritAbAttr, source, null, false, bonusCrit)) { // TODO: resolve ts-ignore. This is a promise. Checking a promise is bogus.
      if (bonusCrit.value) {
        critStage.value += 1;
      }
    }
    const critBoostTag = source.getTag(CritBoostTag);
    if (critBoostTag) {
      if (critBoostTag instanceof DragonCheerTag) {
        critStage.value += critBoostTag.typesOnAdd.includes(Type.DRAGON) ? 2 : 1;
      } else {
        critStage.value += 2;
      }
    }

    console.log(`crit stage: +${critStage.value}`);
    return critStage.value;
  }

  /**
   * Calculates and retrieves the final value of a stat considering any held
   * items, move effects, opponent abilities, and whether there was a critical
   * hit.
   * @param stat the desired {@linkcode EffectiveStat}
   * @param opponent the target {@linkcode Pokemon}
   * @param move the {@linkcode Move} being used
   * @param ignoreAbility determines whether this Pokemon's abilities should be ignored during the stat calculation
   * @param ignoreOppAbility during an attack, determines whether the opposing Pokemon's abilities should be ignored during the stat calculation.
   * @param isCritical determines whether a critical hit has occurred or not (`false` by default)
   * @param simulated if `true`, nullifies any effects that produce any changes to game state from triggering
   * @returns the final in-battle value of a stat
   */
  getEffectiveStat(stat: EffectiveStat, opponent?: Pokemon, move?: Move, ignoreAbility: boolean = false, ignoreOppAbility: boolean = false, isCritical: boolean = false, simulated: boolean = true): integer {
    const statValue = new Utils.NumberHolder(this.getStat(stat, false));
    globalScene.applyModifiers(StatBoosterModifier, this.isPlayer(), this, stat, statValue);

    // The Ruin abilities here are never ignored, but they reveal themselves on summon anyway
    const fieldApplied = new Utils.BooleanHolder(false);
    for (const pokemon of globalScene.getField(true)) {
      applyFieldStatMultiplierAbAttrs(FieldMultiplyStatAbAttr, pokemon, stat, statValue, this, fieldApplied, simulated);
      if (fieldApplied.value) {
        break;
      }
    }
    if (!ignoreAbility) {
      applyStatMultiplierAbAttrs(StatMultiplierAbAttr, this, stat, statValue, simulated);
    }

    let ret = statValue.value * this.getStatStageMultiplier(stat, opponent, move, ignoreOppAbility, isCritical, simulated);

    switch (stat) {
      case Stat.ATK:
        if (this.getTag(BattlerTagType.SLOW_START)) {
          ret >>= 1;
        }
        break;
      case Stat.DEF:
        if (this.isOfType(Type.ICE) && globalScene.arena.weather?.weatherType === WeatherType.SNOW) {
          ret *= 1.5;
        }
        break;
      case Stat.SPATK:
        break;
      case Stat.SPDEF:
        if (this.isOfType(Type.ROCK) && globalScene.arena.weather?.weatherType === WeatherType.SANDSTORM) {
          ret *= 1.5;
        }
        break;
      case Stat.SPD:
        const side = this.isPlayer() ? ArenaTagSide.PLAYER : ArenaTagSide.ENEMY;
        if (globalScene.arena.getTagOnSide(ArenaTagType.TAILWIND, side)) {
          ret *= 2;
        }
        if (globalScene.arena.getTagOnSide(ArenaTagType.GRASS_WATER_PLEDGE, side)) {
          ret >>= 2;
        }

        if (this.getTag(BattlerTagType.SLOW_START)) {
          ret >>= 1;
        }
        if (this.status && this.status.effect === StatusEffect.PARALYSIS) {
          ret >>= 1;
        }
        if (this.getTag(BattlerTagType.UNBURDEN) && this.hasAbility(Abilities.UNBURDEN)) {
          ret *= 2;
        }
        break;
    }

    const highestStatBoost = this.findTag(t => t instanceof HighestStatBoostTag && (t as HighestStatBoostTag).stat === stat) as HighestStatBoostTag;
    if (highestStatBoost) {
      ret *= highestStatBoost.multiplier;
    }

    return Math.floor(ret);
  }

  calculateStats(): void {
    if (!this.stats) {
      this.stats = [ 0, 0, 0, 0, 0, 0 ];
    }

    // Get and manipulate base stats
    const baseStats = this.calculateBaseStats();
    // Using base stats, calculate and store stats one by one
    for (const s of PERMANENT_STATS) {
      const statHolder = new Utils.IntegerHolder(Math.floor(((2 * baseStats[s] + this.ivs[s]) * this.level) * 0.01));
      if (s === Stat.HP) {
        statHolder.value = statHolder.value + this.level + 10;
        globalScene.applyModifier(PokemonIncrementingStatModifier, this.isPlayer(), this, s, statHolder);
        if (this.hasAbility(Abilities.WONDER_GUARD, false, true)) {
          statHolder.value = 1;
        }
        if (this.hp > statHolder.value || this.hp === undefined) {
          this.hp = statHolder.value;
        } else if (this.hp) {
          const lastMaxHp = this.getMaxHp();
          if (lastMaxHp && statHolder.value > lastMaxHp) {
            this.hp += statHolder.value - lastMaxHp;
          }
        }
      } else {
        statHolder.value += 5;
        const natureStatMultiplier = new Utils.NumberHolder(getNatureStatMultiplier(this.getNature(), s));
        globalScene.applyModifier(PokemonNatureWeightModifier, this.isPlayer(), this, natureStatMultiplier);
        if (natureStatMultiplier.value !== 1) {
          statHolder.value = Math.max(Math[natureStatMultiplier.value > 1 ? "ceil" : "floor"](statHolder.value * natureStatMultiplier.value), 1);
        }
        globalScene.applyModifier(PokemonIncrementingStatModifier, this.isPlayer(), this, s, statHolder);
      }

      statHolder.value = Phaser.Math.Clamp(statHolder.value, 1, Number.MAX_SAFE_INTEGER);

      this.setStat(s, statHolder.value);
    }
  }

  calculateBaseStats(): number[] {
    const baseStats = this.getSpeciesForm(true).baseStats.slice(0);
    applyChallenges(globalScene.gameMode, ChallengeType.FLIP_STAT, this, baseStats);
    // Shuckle Juice
    globalScene.applyModifiers(PokemonBaseStatTotalModifier, this.isPlayer(), this, baseStats);
    // Old Gateau
    globalScene.applyModifiers(PokemonBaseStatFlatModifier, this.isPlayer(), this, baseStats);
    if (this.isFusion()) {
      const fusionBaseStats = this.getFusionSpeciesForm(true).baseStats;
      for (const s of PERMANENT_STATS) {
        baseStats[s] = Math.ceil((baseStats[s] + fusionBaseStats[s]) / 2);
      }
    } else if (globalScene.gameMode.isSplicedOnly) {
      for (const s of PERMANENT_STATS) {
        baseStats[s] = Math.ceil(baseStats[s] / 2);
      }
    }
    // Vitamins
    globalScene.applyModifiers(BaseStatModifier, this.isPlayer(), this, baseStats);

    return baseStats;
  }

  getNature(): Nature {
    return this.customPokemonData.nature !== -1 ? this.customPokemonData.nature : this.nature;
  }

  setNature(nature: Nature): void {
    this.nature = nature;
    this.calculateStats();
  }

  setCustomNature(nature: Nature): void {
    this.customPokemonData.nature = nature;
    this.calculateStats();
  }

  generateNature(naturePool?: Nature[]): void {
    if (naturePool === undefined) {
      naturePool = Utils.getEnumValues(Nature);
    }
    const nature = naturePool[Utils.randSeedInt(naturePool.length)];
    this.setNature(nature);
  }

  isFullHp(): boolean {
    return this.hp >= this.getMaxHp();
  }

  getMaxHp(): integer {
    return this.getStat(Stat.HP);
  }

  getInverseHp(): integer {
    return this.getMaxHp() - this.hp;
  }

  getHpRatio(precise: boolean = false): number {
    return precise
      ? this.hp / this.getMaxHp()
      : Math.round((this.hp / this.getMaxHp()) * 100) / 100;
  }

  generateGender(): void {
    if (this.species.malePercent === null) {
      this.gender = Gender.GENDERLESS;
    } else {
      const genderChance = (this.id % 256) * 0.390625;
      if (genderChance < this.species.malePercent) {
        this.gender = Gender.MALE;
      } else {
        this.gender = Gender.FEMALE;
      }
    }
  }

  /**
   * @param {boolean} useIllusion - Whether we want the gender of the illusion or not.
   */
  getGender(ignoreOverride?: boolean, useIllusion: boolean = false): Gender {
    if (useIllusion && this.battleData?.illusion.active) {
      return this.battleData?.illusion.gender!;
    } else if (!ignoreOverride && this.summonData?.gender !== undefined) {
      return this.summonData.gender;
    }
    return this.gender;
  }

  /**
   * @param {boolean} useIllusion - Whether we want the fusionGender of the illusion or not.
   */
  getFusionGender(ignoreOverride?: boolean, useIllusion: boolean = false): Gender {
    if (useIllusion && this.battleData?.illusion.active) {
      return this.battleData?.illusion.fusionGender!;
    } else if (!ignoreOverride && this.summonData?.fusionGender !== undefined) {
      return this.summonData.fusionGender;
    }
    return this.fusionGender;
  }

  isShiny(useIllusion: boolean = false): boolean {
    if (!useIllusion && this.battleData?.illusion.active) {
      return this.battleData?.illusion.shiny || (!!this.battleData?.illusion.fusionSpecies && this.battleData?.illusion.fusionShiny) || false;
    } else {
      return this.shiny || (this.isFusion(useIllusion) && this.fusionShiny);
    }
  }

  isDoubleShiny(useIllusion: boolean = false): boolean {
    if (!useIllusion && this.battleData?.illusion.active) {
      return this.isFusion(false) && this.battleData?.illusion.shiny! && this.battleData?.illusion.fusionShiny!;
    } else {
      return this.isFusion(useIllusion) && this.shiny && this.fusionShiny;
    }
  }

  getVariant(useIllusion: boolean = false): Variant {
    if (!useIllusion && this.battleData?.illusion.active) {
      return !this.isFusion(false) ? this.battleData?.illusion.variant! : Math.max(this.variant, this.fusionVariant) as Variant;
    } else {
      return !this.isFusion(true) ? this.variant : Math.max(this.variant, this.fusionVariant) as Variant;
    }

  }

  getBaseVariant(doubleShiny: boolean): Variant {
    if (doubleShiny) {
      return this.battleData?.illusion.active ? this.battleData?.illusion.variant! : this.variant;
    } else {
      return this.getVariant();
    }
  }

  getLuck(): integer {
    return this.luck + (this.isFusion() ? this.fusionLuck : 0);
  }

  isFusion(useIllusion: boolean = false): boolean {
    if (useIllusion && this.battleData?.illusion.active) {
      return !!this.battleData?.illusion.fusionSpecies;
    } else {
      return !!this.fusionSpecies;
    }
  }

  getName(illusion: boolean = false): string {
    return (!illusion && this.battleData?.illusion.active && this.battleData?.illusion.name) ? this.battleData?.illusion.name : this.name;
  }

  /**
   * Checks if the {@linkcode Pokemon} has a fusion with the specified {@linkcode Species}.
   * @param species the pokemon {@linkcode Species} to check
   * @returns `true` if the {@linkcode Pokemon} has a fusion with the specified {@linkcode Species}, `false` otherwise
   */
  hasFusionSpecies(species: Species): boolean {
    return this.fusionSpecies?.speciesId === species;
  }

  abstract isBoss(): boolean;

  getMoveset(ignoreOverride?: boolean): (PokemonMove | null)[] {
    const ret = !ignoreOverride && this.summonData?.moveset
      ? this.summonData.moveset
      : this.moveset;

    // Overrides moveset based on arrays specified in overrides.ts
    let overrideArray: Moves | Array<Moves> = this.isPlayer() ? Overrides.MOVESET_OVERRIDE : Overrides.OPP_MOVESET_OVERRIDE;
    if (!Array.isArray(overrideArray)) {
      overrideArray = [ overrideArray ];
    }
    if (overrideArray.length > 0) {
      if (!this.isPlayer()) {
        this.moveset = [];
      }
      overrideArray.forEach((move: Moves, index: number) => {
        const ppUsed = this.moveset[index]?.ppUsed ?? 0;
        this.moveset[index] = new PokemonMove(move, Math.min(ppUsed, allMoves[move].pp));
      });
    }

    return ret;
  }

  /**
   * Checks which egg moves have been unlocked for the {@linkcode Pokemon} based
   * on the species it was met at or by the first {@linkcode Pokemon} in its evolution
   * line that can act as a starter and provides those egg moves.
   * @returns an array of {@linkcode Moves}, the length of which is determined by how many
   * egg moves are unlocked for that species.
   */
  getUnlockedEggMoves(): Moves[] {
    const moves: Moves[] = [];
    const species = this.metSpecies in speciesEggMoves ? this.metSpecies : this.getSpeciesForm(true).getRootSpeciesId(true);
    if (species in speciesEggMoves) {
      for (let i = 0; i < 4; i++) {
        if (globalScene.gameData.starterData[species].eggMoves & (1 << i)) {
          moves.push(speciesEggMoves[species][i]);
        }
      }
    }
    return moves;
  }

  /**
   * Gets all possible learnable level moves for the {@linkcode Pokemon},
   * excluding any moves already known.
   *
   * Available egg moves are only included if the {@linkcode Pokemon} was
   * in the starting party of the run and if Fresh Start is not active.
   * @returns an array of {@linkcode Moves}, the length of which is determined
   * by how many learnable moves there are for the {@linkcode Pokemon}.
   */
  public getLearnableLevelMoves(): Moves[] {
    let levelMoves = this.getLevelMoves(1, true, false, true).map(lm => lm[1]);
    if (this.metBiome === -1 && !globalScene.gameMode.isFreshStartChallenge() && !globalScene.gameMode.isDaily) {
      levelMoves = this.getUnlockedEggMoves().concat(levelMoves);
    }
    if (Array.isArray(this.usedTMs) && this.usedTMs.length > 0) {
      levelMoves = this.usedTMs.filter(m => !levelMoves.includes(m)).concat(levelMoves);
    }
    levelMoves = levelMoves.filter(lm => !this.moveset.some(m => m?.moveId === lm));
    return levelMoves;
  }

  /**
   * Gets the types of a pokemon
   * @param includeTeraType - `true` to include tera-formed type; Default: `false`
   * @param forDefend - `true` if the pokemon is defending from an attack; Default: `false`
   * @param ignoreOverride - If `true`, ignore ability changing effects; Default: `false`
   * @param useIllusion - `true` to return the types of the illusion instead of the actual types; "AUTO" will depend on forDefend param; Default: "AUTO"
   * @returns array of {@linkcode Type}
   */
  getTypes(includeTeraType = false, forDefend: boolean = false, ignoreOverride?: boolean, useIllusion: boolean | "AUTO" = "AUTO"): Type[] {
    const types: Type[] = [];

    if (includeTeraType) {
      const teraType = this.getTeraType();
      if (teraType !== Type.UNKNOWN) {
        types.push(teraType);
        if (forDefend) {
          return types;
        }
      }
    }
    if (!types.length || !includeTeraType) {

      const doIllusion: boolean = (useIllusion === "AUTO") ? !forDefend : useIllusion;
      if (!ignoreOverride && this.summonData?.types && this.summonData.types.length > 0 && (!this.battleData?.illusion.active || !doIllusion)) {
        this.summonData.types.forEach(t => types.push(t));
      } else if (this.customPokemonData.types && this.customPokemonData.types.length > 0) {
        // "Permanent" override for a Pokemon's normal types, currently only used by Mystery Encounters
        types.push(this.customPokemonData.types[0]);

        // Fusing a Pokemon onto something with "permanently changed" types will still apply the fusion's types as normal
        const fusionSpeciesForm = this.getFusionSpeciesForm(ignoreOverride);
        if (fusionSpeciesForm) {
          // Check if the fusion Pokemon also had "permanently changed" types
          const fusionMETypes = this.fusionCustomPokemonData?.types;
          if (fusionMETypes && fusionMETypes.length >= 2 && fusionMETypes[1] !== types[0]) {
            types.push(fusionMETypes[1]);
          } else if (fusionMETypes && fusionMETypes.length === 1 && fusionMETypes[0] !== types[0]) {
            types.push(fusionMETypes[0]);
          } else if (fusionSpeciesForm.type2 !== null && fusionSpeciesForm.type2 !== types[0]) {
            types.push(fusionSpeciesForm.type2);
          } else if (fusionSpeciesForm.type1 !== types[0]) {
            types.push(fusionSpeciesForm.type1);
          }
        }

        if (types.length === 1 && this.customPokemonData.types.length >= 2) {
          types.push(this.customPokemonData.types[1]);
        }
      } else {
        const speciesForm = this.getSpeciesForm(ignoreOverride, doIllusion);

        types.push(speciesForm.type1);
        const fusionSpeciesForm = this.getFusionSpeciesForm(ignoreOverride, doIllusion);
        if (fusionSpeciesForm) {
          // Check if the fusion Pokemon also had "permanently changed" types
          // Otherwise, use standard fusion type logic
          const fusionMETypes = this.fusionCustomPokemonData?.types;
          if (fusionMETypes && fusionMETypes.length >= 2 && fusionMETypes[1] !== types[0]) {
            types.push(fusionMETypes[1]);
          } else if (fusionMETypes && fusionMETypes.length === 1 && fusionMETypes[0] !== types[0]) {
            types.push(fusionMETypes[0]);
          } else if (fusionSpeciesForm.type2 !== null && fusionSpeciesForm.type2 !== speciesForm.type1) {
            types.push(fusionSpeciesForm.type2);
          } else if (fusionSpeciesForm.type1 !== speciesForm.type1) {
            types.push(fusionSpeciesForm.type1);
          }
        }
        if (types.length === 1 && speciesForm.type2 !== null) {
          types.push(speciesForm.type2);
        }
      }
    }

    // become UNKNOWN if no types are present
    if (!types.length) {
      types.push(Type.UNKNOWN);
    }

    // remove UNKNOWN if other types are present
    if (types.length > 1 && types.includes(Type.UNKNOWN)) {
      const index = types.indexOf(Type.UNKNOWN);
      if (index !== -1) {
        types.splice(index, 1);
      }
    }

    // the type added to Pokemon from moves like Forest's Curse or Trick Or Treat
    if (!ignoreOverride && this.summonData && this.summonData.addedType && !types.includes(this.summonData.addedType)) {
      types.push(this.summonData.addedType);
    }

    // If both types are the same (can happen in weird custom typing scenarios), reduce to single type
    if (types.length > 1 && types[0] === types[1]) {
      types.splice(0, 1);
    }

    return types;
  }

  /**
   * Checks if the pokemon's typing includes the specified type
   * @param type - {@linkcode Type} to check
   * @param includeTeraType - `true` to include tera-formed type; Default: `true`
   * @param forDefend - `true` if the pokemon is defending from an attack; Default: `false`
   * @param ignoreOverride - If `true`, ignore ability changing effects; Default: `false`
   * @returns `true` if the Pokemon's type matches
   */
  public isOfType(type: Type, includeTeraType: boolean = true, forDefend: boolean = false, ignoreOverride: boolean = false): boolean {
    return this.getTypes(includeTeraType, forDefend, ignoreOverride).some((t) => t === type);
  }

  /**
   * Gets the non-passive ability of the pokemon. This accounts for fusions and ability changing effects.
   * This should rarely be called, most of the time {@linkcode hasAbility} or {@linkcode hasAbilityWithAttr} are better used as
   * those check both the passive and non-passive abilities and account for ability suppression.
   * @see {@linkcode hasAbility} {@linkcode hasAbilityWithAttr} Intended ways to check abilities in most cases
   * @param ignoreOverride - If `true`, ignore ability changing effects; Default: `false`
   * @returns The non-passive {@linkcode Ability} of the pokemon
   */
  public getAbility(ignoreOverride: boolean = false): Ability {
    if (!ignoreOverride && this.summonData?.ability) {
      return allAbilities[this.summonData.ability];
    }
    if (Overrides.ABILITY_OVERRIDE && this.isPlayer()) {
      return allAbilities[Overrides.ABILITY_OVERRIDE];
    }
    if (Overrides.OPP_ABILITY_OVERRIDE && !this.isPlayer()) {
      return allAbilities[Overrides.OPP_ABILITY_OVERRIDE];
    }
    if (this.isFusion()) {
      if (!isNullOrUndefined(this.fusionCustomPokemonData?.ability) && this.fusionCustomPokemonData.ability !== -1) {
        return allAbilities[this.fusionCustomPokemonData.ability];
      } else {
        return allAbilities[this.getFusionSpeciesForm(ignoreOverride).getAbility(this.fusionAbilityIndex)];
      }
    }
    if (!isNullOrUndefined(this.customPokemonData.ability) && this.customPokemonData.ability !== -1) {
      return allAbilities[this.customPokemonData.ability];
    }
    let abilityId = this.getSpeciesForm(ignoreOverride).getAbility(this.abilityIndex);
    if (abilityId === Abilities.NONE) {
      abilityId = this.species.ability1;
    }
    return allAbilities[abilityId];
  }

  /**
   * Gets the passive ability of the pokemon. This should rarely be called, most of the time
   * {@linkcode hasAbility} or {@linkcode hasAbilityWithAttr} are better used as those check both the passive and
   * non-passive abilities and account for ability suppression.
   * @see {@linkcode hasAbility} {@linkcode hasAbilityWithAttr} Intended ways to check abilities in most cases
   * @returns The passive {@linkcode Ability} of the pokemon
   */
  public getPassiveAbility(): Ability {
    if (Overrides.PASSIVE_ABILITY_OVERRIDE && this.isPlayer()) {
      return allAbilities[Overrides.PASSIVE_ABILITY_OVERRIDE];
    }
    if (Overrides.OPP_PASSIVE_ABILITY_OVERRIDE && !this.isPlayer()) {
      return allAbilities[Overrides.OPP_PASSIVE_ABILITY_OVERRIDE];
    }
    if (!isNullOrUndefined(this.customPokemonData.passive) && this.customPokemonData.passive !== -1) {
      return allAbilities[this.customPokemonData.passive];
    }

    let starterSpeciesId = this.species.speciesId;
    while (pokemonPrevolutions.hasOwnProperty(starterSpeciesId)) {
      starterSpeciesId = pokemonPrevolutions[starterSpeciesId];
    }
    return allAbilities[starterPassiveAbilities[starterSpeciesId]];
  }

  /**
   * Gets a list of all instances of a given ability attribute among abilities this pokemon has.
   * Accounts for all the various effects which can affect whether an ability will be present or
   * in effect, and both passive and non-passive.
   * @param attrType - {@linkcode AbAttr} The ability attribute to check for.
   * @param canApply - If `false`, it doesn't check whether the ability is currently active; Default `true`
   * @param ignoreOverride - If `true`, it ignores ability changing effects; Default `false`
   * @returns An array of all the ability attributes on this ability.
   */
  public getAbilityAttrs<T extends AbAttr = AbAttr>(attrType: { new(...args: any[]): T }, canApply: boolean = true, ignoreOverride: boolean = false): T[] {
    const abilityAttrs: T[] = [];

    if (!canApply || this.canApplyAbility()) {
      abilityAttrs.push(...this.getAbility(ignoreOverride).getAttrs<T>(attrType));
    }

    if (!canApply || this.canApplyAbility(true)) {
      abilityAttrs.push(...this.getPassiveAbility().getAttrs(attrType));
    }

    return abilityAttrs;
  }

  /**
   * Checks if a pokemon has a passive either from:
   *  - bought with starter candy
   *  - set by override
   *  - is a boss pokemon
   * @returns `true` if the Pokemon has a passive
   */
  public hasPassive(): boolean {
    // returns override if valid for current case
    if ((Overrides.PASSIVE_ABILITY_OVERRIDE !== Abilities.NONE && this.isPlayer())
        || (Overrides.OPP_PASSIVE_ABILITY_OVERRIDE !== Abilities.NONE && !this.isPlayer())) {
      return true;
    }

    // Classic Final boss and Endless Minor/Major bosses do not have passive
    const { currentBattle, gameMode } = globalScene;
    const waveIndex = currentBattle?.waveIndex;
    if (this instanceof EnemyPokemon &&
      (currentBattle?.battleSpec === BattleSpec.FINAL_BOSS ||
      gameMode.isEndlessMinorBoss(waveIndex) ||
      gameMode.isEndlessMajorBoss(waveIndex))) {
      return false;
    }

    return this.passive || this.isBoss();
  }

  /**
   * Checks whether an ability of a pokemon can be currently applied. This should rarely be
   * directly called, as {@linkcode hasAbility} and {@linkcode hasAbilityWithAttr} already call this.
   * @see {@linkcode hasAbility} {@linkcode hasAbilityWithAttr} Intended ways to check abilities in most cases
   * @param passive If true, check if passive can be applied instead of non-passive
   * @returns `true` if the ability can be applied
   */
  public canApplyAbility(passive: boolean = false): boolean {
    if (passive && !this.hasPassive()) {
      return false;
    }
    const ability = (!passive ? this.getAbility() : this.getPassiveAbility());
    if (this.isFusion() && ability.hasAttr(NoFusionAbilityAbAttr)) {
      return false;
    }
    const arena = globalScene?.arena;
    if (arena.ignoreAbilities && arena.ignoringEffectSource !== this.getBattlerIndex() && ability.isIgnorable) {
      return false;
    }
    if (this.summonData?.abilitySuppressed && !ability.hasAttr(UnsuppressableAbilityAbAttr)) {
      return false;
    }
    if (this.isOnField() && !ability.hasAttr(SuppressFieldAbilitiesAbAttr)) {
      const suppressed = new Utils.BooleanHolder(false);
      globalScene.getField(true).filter(p => p !== this).map(p => {
        if (p.getAbility().hasAttr(SuppressFieldAbilitiesAbAttr) && p.canApplyAbility()) {
          p.getAbility().getAttrs(SuppressFieldAbilitiesAbAttr).map(a => a.apply(this, false, false, suppressed, [ ability ]));
        }
        if (p.getPassiveAbility().hasAttr(SuppressFieldAbilitiesAbAttr) && p.canApplyAbility(true)) {
          p.getPassiveAbility().getAttrs(SuppressFieldAbilitiesAbAttr).map(a => a.apply(this, true, false, suppressed, [ ability ]));
        }
      });
      if (suppressed.value) {
        return false;
      }
    }
    return (this.hp > 0 || ability.isBypassFaint) && !ability.conditions.find(condition => !condition(this));
  }

  /**
   * Checks whether a pokemon has the specified ability and it's in effect. Accounts for all the various
   * effects which can affect whether an ability will be present or in effect, and both passive and
   * non-passive. This is the primary way to check whether a pokemon has a particular ability.
   * @param {Abilities} ability The ability to check for
   * @param {boolean} canApply If false, it doesn't check whether the ability is currently active
   * @param {boolean} ignoreOverride If true, it ignores ability changing effects
   * @returns {boolean} Whether the ability is present and active
   */
  public hasAbility(ability: Abilities, canApply: boolean = true, ignoreOverride?: boolean): boolean {
    if (this.getAbility(ignoreOverride).id === ability && (!canApply || this.canApplyAbility())) {
      return true;
    }
    if (this.getPassiveAbility().id === ability && this.hasPassive() && (!canApply || this.canApplyAbility(true))) {
      return true;
    }
    return false;
  }

  /**
   * Checks whether a pokemon has an ability with the specified attribute and it's in effect.
   * Accounts for all the various effects which can affect whether an ability will be present or
   * in effect, and both passive and non-passive. This is one of the two primary ways to check
   * whether a pokemon has a particular ability.
   * @param {AbAttr} attrType The ability attribute to check for
   * @param {boolean} canApply If false, it doesn't check whether the ability is currently active
   * @param {boolean} ignoreOverride If true, it ignores ability changing effects
   * @returns {boolean} Whether an ability with that attribute is present and active
   */
  public hasAbilityWithAttr(attrType: Constructor<AbAttr>, canApply: boolean = true, ignoreOverride?: boolean): boolean {
    if ((!canApply || this.canApplyAbility()) && this.getAbility(ignoreOverride).hasAttr(attrType)) {
      return true;
    }
    if (this.hasPassive() && (!canApply || this.canApplyAbility(true)) && this.getPassiveAbility().hasAttr(attrType)) {
      return true;
    }
    return false;
  }

  /**
   * Gets the weight of the Pokemon with subtractive modifiers (Autotomize) happening first
   * and then multiplicative modifiers happening after (Heavy Metal and Light Metal)
   * @returns the kg of the Pokemon (minimum of 0.1)
   */
  public getWeight(): number {
    const autotomizedTag = this.getTag(AutotomizedTag);
    let weightRemoved = 0;
    if (!Utils.isNullOrUndefined(autotomizedTag)) {
      weightRemoved = 100 * autotomizedTag!.autotomizeCount;
    }
    const minWeight = 0.1;
    const weight = new Utils.NumberHolder(this.species.weight - weightRemoved);

    // This will trigger the ability overlay so only call this function when necessary
    applyAbAttrs(WeightMultiplierAbAttr, this, null, false, weight);
    return Math.max(minWeight, weight.value);
  }

  /**
   * @returns the pokemon's current tera {@linkcode Type}, or `Type.UNKNOWN` if the pokemon is not terastallized
   */
  public getTeraType(): Type {
    // I don't think this should be possible anymore, please report if you encounter this. --NightKev
    if (globalScene === undefined) {
      console.warn("Pokemon.getTeraType(): Global scene is not defined!");
      return Type.UNKNOWN;
    }
    const teraModifier = globalScene.findModifier(m =>
      m instanceof TerastallizeModifier
      && m.pokemonId === this.id
      && m.getBattlesLeft() > 0, this.isPlayer()) as TerastallizeModifier;
    return teraModifier?.teraType ?? Type.UNKNOWN;
  }

  public isTerastallized(): boolean {
    return this.getTeraType() !== Type.UNKNOWN;
  }

  public isGrounded(): boolean {
    return !!this.getTag(GroundedTag) || (!this.isOfType(Type.FLYING, true, true) && !this.hasAbility(Abilities.LEVITATE) && !this.getTag(BattlerTagType.FLOATING) && !this.getTag(SemiInvulnerableTag));
  }

  /**
   * Determines whether this Pokemon is prevented from running or switching due
   * to effects from moves and/or abilities.
   * @param trappedAbMessages - If defined, ability trigger messages
   * (e.g. from Shadow Tag) are forwarded through this array.
   * @param simulated - If `true`, applies abilities via simulated calls.
   * @returns `true` if the pokemon is trapped
   */
  public isTrapped(trappedAbMessages: string[] = [], simulated: boolean = true): boolean {
    const commandedTag = this.getTag(BattlerTagType.COMMANDED);
    if (commandedTag?.getSourcePokemon()?.isActive(true)) {
      return true;
    }

    if (this.isOfType(Type.GHOST)) {
      return false;
    }

    const trappedByAbility = new Utils.BooleanHolder(false);
    /**
     * Contains opposing Pokemon (Enemy/Player Pokemon) depending on perspective
     * Afterwards, it filters out Pokemon that have been switched out of the field so trapped abilities/moves do not trigger
     */
    const opposingFieldUnfiltered = this.isPlayer() ? globalScene.getEnemyField() : globalScene.getPlayerField();
    const opposingField = opposingFieldUnfiltered.filter(enemyPkm => enemyPkm.switchOutStatus === false);

    opposingField.forEach((opponent) =>
      applyCheckTrappedAbAttrs(CheckTrappedAbAttr, opponent, trappedByAbility, this, trappedAbMessages, simulated)
    );

    const side = this.isPlayer() ? ArenaTagSide.PLAYER : ArenaTagSide.ENEMY;
    return (trappedByAbility.value || !!this.getTag(TrappedTag) || !!globalScene.arena.getTagOnSide(ArenaTagType.FAIRY_LOCK, side));
  }

  /**
   * Calculates the type of a move when used by this Pokemon after
   * type-changing move and ability attributes have applied.
   * @param move - {@linkcode Move} The move being used.
   * @param simulated - If `true`, prevents showing abilities applied in this calculation.
   * @returns The {@linkcode Type} of the move after attributes are applied
   */
  public getMoveType(move: Move, simulated: boolean = true): Type {
    const moveTypeHolder = new Utils.NumberHolder(move.type);

    applyMoveAttrs(VariableMoveTypeAttr, this, null, move, moveTypeHolder);
    applyPreAttackAbAttrs(MoveTypeChangeAbAttr, this, null, move, simulated, moveTypeHolder);

    globalScene.arena.applyTags(ArenaTagType.ION_DELUGE, simulated, moveTypeHolder);
    if (this.getTag(BattlerTagType.ELECTRIFIED)) {
      moveTypeHolder.value = Type.ELECTRIC;
    }

    return moveTypeHolder.value as Type;
  }


  /**
   * Calculates the effectiveness of a move against the Pokémon.
   * This includes modifiers from move and ability attributes.
   * @param source {@linkcode Pokemon} The attacking Pokémon.
   * @param move {@linkcode Move} The move being used by the attacking Pokémon.
   * @param ignoreAbility Whether to ignore abilities that might affect type effectiveness or immunity (defaults to `false`).
   * @param simulated Whether to apply abilities via simulated calls (defaults to `true`)
   * @param cancelled {@linkcode Utils.BooleanHolder} Stores whether the move was cancelled by a non-type-based immunity.
   * @param {boolean} useIllusion - Whether we want the attack move effectiveness on the illusion or not
   * Currently only used by {@linkcode Pokemon.apply} to determine whether a "No effect" message should be shown.
   * @returns The type damage multiplier, indicating the effectiveness of the move
   */
  getMoveEffectiveness(source: Pokemon, move: Move, ignoreAbility: boolean = false, simulated: boolean = true, cancelled?: Utils.BooleanHolder, useIllusion: boolean = false): TypeDamageMultiplier {
    if (!Utils.isNullOrUndefined(this.turnData?.moveEffectiveness)) {
      return this.turnData?.moveEffectiveness;
    }

    if (move.hasAttr(TypelessAttr)) {
      return 1;
    }
    const moveType = source.getMoveType(move);

    const typeMultiplier = new Utils.NumberHolder((move.category !== MoveCategory.STATUS || move.hasAttr(RespectAttackTypeImmunityAttr))
      ? this.getAttackTypeEffectiveness(moveType, source, false, simulated, move, useIllusion)
      : 1);

    applyMoveAttrs(VariableMoveTypeMultiplierAttr, source, this, move, typeMultiplier);
    if (this.getTypes(true, true).find(t => move.isTypeImmune(source, this, t))) {
      typeMultiplier.value = 0;
    }

    if (this.getTag(TarShotTag) && (this.getMoveType(move) === Type.FIRE)) {
      typeMultiplier.value *= 2;
    }

    const cancelledHolder = cancelled ?? new Utils.BooleanHolder(false);
    if (!ignoreAbility) {
      applyPreDefendAbAttrs(TypeImmunityAbAttr, this, source, move, cancelledHolder, simulated, typeMultiplier);

      if (!cancelledHolder.value) {
        applyPreDefendAbAttrs(MoveImmunityAbAttr, this, source, move, cancelledHolder, simulated, typeMultiplier);
      }

      if (!cancelledHolder.value) {
        const defendingSidePlayField = this.isPlayer() ? globalScene.getPlayerField() : globalScene.getEnemyField();
        defendingSidePlayField.forEach((p) => applyPreDefendAbAttrs(FieldPriorityMoveImmunityAbAttr, p, source, move, cancelledHolder));
      }
    }

    const immuneTags = this.findTags(tag => tag instanceof TypeImmuneTag && tag.immuneType === moveType);
    for (const tag of immuneTags) {
      if (move && !move.getAttrs(HitsTagAttr).some(attr => attr.tagType === tag.tagType)) {
        typeMultiplier.value = 0;
        break;
      }
    }

    // Apply Tera Shell's effect to attacks after all immunities are accounted for
    if (!ignoreAbility && move.category !== MoveCategory.STATUS) {
      applyPreDefendAbAttrs(FullHpResistTypeAbAttr, this, source, move, cancelledHolder, simulated, typeMultiplier);
    }

    if (move.category === MoveCategory.STATUS && move.hitsSubstitute(source, this)) {
      typeMultiplier.value = 0;
    }

    return (!cancelledHolder.value ? typeMultiplier.value : 0) as TypeDamageMultiplier;
  }

  /**
   * Calculates the move's type effectiveness multiplier based on the target's type/s.
   * @param moveType {@linkcode Type} the type of the move being used
   * @param source {@linkcode Pokemon} the Pokemon using the move
   * @param ignoreStrongWinds whether or not this ignores strong winds (anticipation, forewarn, stealth rocks)
   * @param simulated tag to only apply the strong winds effect message when the move is used
   * @param move (optional) the move whose type effectiveness is to be checked. Used for applying {@linkcode VariableMoveTypeChartAttr}
   * @param {boolean} useIllusion - Whether we want the attack type effectiveness on the illusion or not
   * @returns a multiplier for the type effectiveness
   */
  getAttackTypeEffectiveness(moveType: Type, source?: Pokemon, ignoreStrongWinds: boolean = false, simulated: boolean = true, move?: Move, useIllusion: boolean = false): TypeDamageMultiplier {
    if (moveType === Type.STELLAR) {
      return this.isTerastallized() ? 2 : 1;
    }
<<<<<<< HEAD
    const types = this.getTypes(true, true, undefined, useIllusion);
    const arena = this.scene.arena;
=======
    const types = this.getTypes(true, true);
    const arena = globalScene.arena;
>>>>>>> 39283e37

    // Handle flying v ground type immunity without removing flying type so effective types are still effective
    // Related to https://github.com/pagefaultgames/pokerogue/issues/524
    if (moveType === Type.GROUND && (this.isGrounded() || arena.hasTag(ArenaTagType.GRAVITY))) {
      const flyingIndex = types.indexOf(Type.FLYING);
      if (flyingIndex > -1) {
        types.splice(flyingIndex, 1);
      }
    }

    let multiplier = types.map(defType => {
      const multiplier = new Utils.NumberHolder(getTypeDamageMultiplier(moveType, defType));
      applyChallenges(globalScene.gameMode, ChallengeType.TYPE_EFFECTIVENESS, multiplier);
      if (move) {
        applyMoveAttrs(VariableMoveTypeChartAttr, null, this, move, multiplier, defType);
      }
      if (source) {
        const ignoreImmunity = new Utils.BooleanHolder(false);
        if (source.isActive(true) && source.hasAbilityWithAttr(IgnoreTypeImmunityAbAttr)) {
          applyAbAttrs(IgnoreTypeImmunityAbAttr, source, ignoreImmunity, simulated, moveType, defType);
        }
        if (ignoreImmunity.value) {
          if (multiplier.value === 0) {
            return 1;
          }
        }

        const exposedTags = this.findTags(tag => tag instanceof ExposedTag) as ExposedTag[];
        if (exposedTags.some(t => t.ignoreImmunity(defType, moveType))) {
          if (multiplier.value === 0) {
            return 1;
          }
        }
      }
      return multiplier.value;
    }).reduce((acc, cur) => acc * cur, 1) as TypeDamageMultiplier;

    const typeMultiplierAgainstFlying = new Utils.NumberHolder(getTypeDamageMultiplier(moveType, Type.FLYING));
    applyChallenges(globalScene.gameMode, ChallengeType.TYPE_EFFECTIVENESS, typeMultiplierAgainstFlying);
    // Handle strong winds lowering effectiveness of types super effective against pure flying
    if (!ignoreStrongWinds && arena.weather?.weatherType === WeatherType.STRONG_WINDS && !arena.weather.isEffectSuppressed() && this.isOfType(Type.FLYING) && typeMultiplierAgainstFlying.value === 2) {
      multiplier /= 2;
      if (!simulated) {
        globalScene.queueMessage(i18next.t("weather:strongWindsEffectMessage"));
      }
    }
    return multiplier as TypeDamageMultiplier;
  }

  /**
   * Computes the given Pokemon's matchup score against this Pokemon.
   * In most cases, this score ranges from near-zero to 16, but the maximum possible matchup score is 64.
   * @param opponent {@linkcode Pokemon} The Pokemon to compare this Pokemon against
   * @returns A score value based on how favorable this Pokemon is when fighting the given Pokemon
   */
  getMatchupScore(opponent: Pokemon): number {
    const types = this.getTypes(true);

    const enemyTypes = opponent.getTypes(true, true, false, true);
    /** Is this Pokemon faster than the opponent? */
    const outspeed = (this.isActive(true) ? this.getEffectiveStat(Stat.SPD, opponent) : this.getStat(Stat.SPD, false)) >= opponent.getEffectiveStat(Stat.SPD, this);
    /**
     * Based on how effective this Pokemon's types are offensively against the opponent's types.
     * This score is increased by 25 percent if this Pokemon is faster than the opponent.
     */
    let atkScore = opponent.getAttackTypeEffectiveness(types[0], this, false, false, undefined, true) * (outspeed ? 1.25 : 1);
    /**
     * Based on how effectively this Pokemon defends against the opponent's types.
     * This score cannot be higher than 4.
     */
    let defScore = 1 / Math.max(this.getAttackTypeEffectiveness(enemyTypes[0], opponent), 0.25);
    if (types.length > 1) {
      atkScore *= opponent.getAttackTypeEffectiveness(types[1], this);
    }
    if (enemyTypes.length > 1) {
      defScore *= (1 / Math.max(this.getAttackTypeEffectiveness(enemyTypes[1], opponent, false, false, undefined, true), 0.25));
    }
    /**
     * Based on this Pokemon's HP ratio compared to that of the opponent.
     * This ratio is multiplied by 1.5 if this Pokemon outspeeds the opponent;
     * however, the final ratio cannot be higher than 1.
     */
    let hpDiffRatio = this.getHpRatio() + (1 - opponent.getHpRatio());
    if (outspeed) {
      hpDiffRatio = Math.min(hpDiffRatio * 1.5, 1);
    }
    return (atkScore + defScore) * hpDiffRatio;
  }

  getEvolution(): SpeciesFormEvolution | null {
    if (pokemonEvolutions.hasOwnProperty(this.species.speciesId)) {
      const evolutions = pokemonEvolutions[this.species.speciesId];
      for (const e of evolutions) {
        if (!e.item && this.level >= e.level && (isNullOrUndefined(e.preFormKey) || this.getFormKey() === e.preFormKey)) {
          if (e.condition === null || (e.condition as SpeciesEvolutionCondition).predicate(this)) {
            return e;
          }
        }
      }
    }

    if (this.isFusion() && this.fusionSpecies && pokemonEvolutions.hasOwnProperty(this.fusionSpecies.speciesId)) {
      const fusionEvolutions = pokemonEvolutions[this.fusionSpecies.speciesId].map(e => new FusionSpeciesFormEvolution(this.species.speciesId, e));
      for (const fe of fusionEvolutions) {
        if (!fe.item && this.level >= fe.level && (isNullOrUndefined(fe.preFormKey) || this.getFusionFormKey() === fe.preFormKey)) {
          if (fe.condition === null || (fe.condition as SpeciesEvolutionCondition).predicate(this)) {
            return fe;
          }
        }
      }
    }

    return null;
  }

  /**
   * Gets all level up moves in a given range for a particular pokemon.
   * @param {integer} startingLevel Don't include moves below this level
   * @param {boolean} includeEvolutionMoves Whether to include evolution moves
   * @param {boolean} simulateEvolutionChain Whether to include moves from prior evolutions
   * @param {boolean} includeRelearnerMoves Whether to include moves that would require a relearner. Note the move relearner inherently allows evolution moves
   * @returns {LevelMoves} A list of moves and the levels they can be learned at
   */
  getLevelMoves(startingLevel?: integer, includeEvolutionMoves: boolean = false, simulateEvolutionChain: boolean = false, includeRelearnerMoves: boolean = false, learnSituation: LearnMoveSituation = LearnMoveSituation.MISC): LevelMoves {
    const ret: LevelMoves = [];
    let levelMoves: LevelMoves = [];
    if (!startingLevel) {
      startingLevel = this.level;
    }
    if (learnSituation === LearnMoveSituation.EVOLUTION_FUSED && this.fusionSpecies) { // For fusion evolutions, get ONLY the moves of the component mon that evolved
      levelMoves = this.getFusionSpeciesForm(true).getLevelMoves().filter(lm => (includeEvolutionMoves && lm[0] === EVOLVE_MOVE) || (includeRelearnerMoves && lm[0] === RELEARN_MOVE) || lm[0] > 0);
    } else {
      if (simulateEvolutionChain) {
        const evolutionChain = this.species.getSimulatedEvolutionChain(this.level, this.hasTrainer(), this.isBoss(), this.isPlayer());
        for (let e = 0; e < evolutionChain.length; e++) {
          // TODO: Might need to pass specific form index in simulated evolution chain
          const speciesLevelMoves = getPokemonSpeciesForm(evolutionChain[e][0], this.formIndex).getLevelMoves();
          if (includeRelearnerMoves) {
            levelMoves.push(...speciesLevelMoves);
          } else {
            levelMoves.push(...speciesLevelMoves.filter(lm => (includeEvolutionMoves && lm[0] === EVOLVE_MOVE) || ((!e || lm[0] > 1) && (e === evolutionChain.length - 1 || lm[0] <= evolutionChain[e + 1][1]))));
          }
        }
      } else {
        levelMoves = this.getSpeciesForm(true).getLevelMoves().filter(lm => (includeEvolutionMoves && lm[0] === EVOLVE_MOVE) || (includeRelearnerMoves && lm[0] === RELEARN_MOVE) || lm[0] > 0);
      }
      if (this.fusionSpecies && learnSituation !== LearnMoveSituation.EVOLUTION_FUSED_BASE) {  // For fusion evolutions, get ONLY the moves of the component mon that evolved
        if (simulateEvolutionChain) {
          const fusionEvolutionChain = this.fusionSpecies.getSimulatedEvolutionChain(this.level, this.hasTrainer(), this.isBoss(), this.isPlayer());
          for (let e = 0; e < fusionEvolutionChain.length; e++) {
            // TODO: Might need to pass specific form index in simulated evolution chain
            const speciesLevelMoves = getPokemonSpeciesForm(fusionEvolutionChain[e][0], this.fusionFormIndex).getLevelMoves();
            if (includeRelearnerMoves) {
              levelMoves.push(...speciesLevelMoves.filter(lm => (includeEvolutionMoves && lm[0] === EVOLVE_MOVE) || lm[0] !== EVOLVE_MOVE));
            } else {
              levelMoves.push(...speciesLevelMoves.filter(lm => (includeEvolutionMoves && lm[0] === EVOLVE_MOVE) || ((!e || lm[0] > 1) && (e === fusionEvolutionChain.length - 1 || lm[0] <= fusionEvolutionChain[e + 1][1]))));
            }
          }
        } else {
          levelMoves.push(...this.getFusionSpeciesForm(true).getLevelMoves().filter(lm => (includeEvolutionMoves && lm[0] === EVOLVE_MOVE) || (includeRelearnerMoves && lm[0] === RELEARN_MOVE) || lm[0] > 0));
        }
      }
    }
    levelMoves.sort((lma: [integer, integer], lmb: [integer, integer]) => lma[0] > lmb[0] ? 1 : lma[0] < lmb[0] ? -1 : 0);


    /**
     * Filter out moves not within the correct level range(s)
     * Includes moves below startingLevel, or of specifically level 0 if
     * includeRelearnerMoves or includeEvolutionMoves are true respectively
     */
    levelMoves = levelMoves.filter(lm => {
      const level = lm[0];
      const isRelearner = level < startingLevel;
      const allowedEvolutionMove = (level === 0) && includeEvolutionMoves;

      return !(level > this.level)
          && (includeRelearnerMoves || !isRelearner || allowedEvolutionMove);
    });

    /**
     * This must be done AFTER filtering by level, else if the same move shows up
     * in levelMoves multiple times all but the lowest level one will be skipped.
     * This causes problems when there are intentional duplicates (i.e. Smeargle with Sketch)
     */
    if (levelMoves) {
      this.getUniqueMoves(levelMoves, ret);
    }

    return ret;
  }

  /**
   * Helper function for getLevelMoves.
   * Finds all non-duplicate items from the input, and pushes them into the output.
   * Two items count as duplicate if they have the same Move, regardless of level.
   *
   * @param levelMoves the input array to search for non-duplicates from
   * @param ret the output array to be pushed into.
   */
  private getUniqueMoves(levelMoves: LevelMoves, ret: LevelMoves ): void {
    const uniqueMoves : Moves[] = [];
    for (const lm of levelMoves) {
      if (!uniqueMoves.find(m => m === lm[1])) {
        uniqueMoves.push(lm[1]);
        ret.push(lm);
      }
    }
  }


  /**
   * Get a list of all egg moves
   *
   * @returns list of egg moves
   */
  getEggMoves() : Moves[] | undefined {
    return speciesEggMoves[this.getSpeciesForm().getRootSpeciesId()];
  }

  setMove(moveIndex: integer, moveId: Moves): void {
    const move = moveId ? new PokemonMove(moveId) : null;
    this.moveset[moveIndex] = move;
    if (this.summonData?.moveset) {
      this.summonData.moveset[moveIndex] = move;
    }
  }

  /**
   * Function that tries to set a Pokemon shiny based on the trainer's trainer ID and secret ID.
   * Endless Pokemon in the end biome are unable to be set to shiny
   *
   * The exact mechanic is that it calculates E as the XOR of the player's trainer ID and secret ID.
   * F is calculated as the XOR of the first 16 bits of the Pokemon's ID with the last 16 bits.
   * The XOR of E and F are then compared to the {@linkcode shinyThreshold} (or {@linkcode thresholdOverride} if set) to see whether or not to generate a shiny.
   * The base shiny odds are {@linkcode BASE_SHINY_CHANCE} / 65536
   * @param thresholdOverride number that is divided by 2^16 (65536) to get the shiny chance, overrides {@linkcode shinyThreshold} if set (bypassing shiny rate modifiers such as Shiny Charm)
   * @returns true if the Pokemon has been set as a shiny, false otherwise
   */
  trySetShiny(thresholdOverride?: integer): boolean {
    // Shiny Pokemon should not spawn in the end biome in endless
    if (globalScene.gameMode.isEndless && globalScene.arena.biomeType === Biome.END) {
      return false;
    }

    const rand1 = (this.id & 0xFFFF0000) >>> 16;
    const rand2 = (this.id & 0x0000FFFF);

    const E = globalScene.gameData.trainerId ^ globalScene.gameData.secretId;
    const F = rand1 ^ rand2;

    const shinyThreshold = new Utils.IntegerHolder(BASE_SHINY_CHANCE);
    if (thresholdOverride === undefined) {
      if (globalScene.eventManager.isEventActive()) {
        shinyThreshold.value *= globalScene.eventManager.getShinyMultiplier();
      }
      if (!this.hasTrainer()) {
        globalScene.applyModifiers(ShinyRateBoosterModifier, true, shinyThreshold);
      }
    } else {
      shinyThreshold.value = thresholdOverride;
    }

    this.shiny = (E ^ F) < shinyThreshold.value;

    if (this.shiny) {
      this.initShinySparkle();
    }

    return this.shiny;
  }

  /**
   * Function that tries to set a Pokemon shiny based on seed.
   * For manual use only, usually to roll a Pokemon's shiny chance a second time.
   * If it rolls shiny, also sets a random variant and give the Pokemon the associated luck.
   *
   * The base shiny odds are {@linkcode BASE_SHINY_CHANCE} / `65536`
   * @param thresholdOverride number that is divided by `2^16` (`65536`) to get the shiny chance, overrides {@linkcode shinyThreshold} if set (bypassing shiny rate modifiers such as Shiny Charm)
   * @param applyModifiersToOverride If {@linkcode thresholdOverride} is set and this is true, will apply Shiny Charm and event modifiers to {@linkcode thresholdOverride}
   * @returns `true` if the Pokemon has been set as a shiny, `false` otherwise
   */
  public trySetShinySeed(thresholdOverride?: number, applyModifiersToOverride?: boolean): boolean {
    const shinyThreshold = new Utils.NumberHolder(BASE_SHINY_CHANCE);
    if (thresholdOverride === undefined || applyModifiersToOverride) {
      if (thresholdOverride !== undefined && applyModifiersToOverride) {
        shinyThreshold.value = thresholdOverride;
      }
      if (globalScene.eventManager.isEventActive()) {
        shinyThreshold.value *= globalScene.eventManager.getShinyMultiplier();
      }
      if (!this.hasTrainer()) {
        globalScene.applyModifiers(ShinyRateBoosterModifier, true, shinyThreshold);
      }
    } else {
      shinyThreshold.value = thresholdOverride;
    }

    this.shiny = randSeedInt(65536) < shinyThreshold.value;

    if (this.shiny) {
      this.variant = this.generateShinyVariant();
      this.luck = this.variant + 1 + (this.fusionShiny ? this.fusionVariant + 1 : 0);
      this.initShinySparkle();
    }

    return this.shiny;
  }

  /**
   * Generates a shiny variant
   * @returns `0-2`, with the following probabilities:
   * - Has a 10% chance of returning `2` (epic variant)
   * - Has a 30% chance of returning `1` (rare variant)
   * - Has a 60% chance of returning `0` (basic shiny)
   */
  protected generateShinyVariant(): Variant {
    const formIndex: number = this.formIndex;
    let variantDataIndex: string | number = this.species.speciesId;
    if (this.species.forms.length > 0) {
      const formKey = this.species.forms[formIndex]?.formKey;
      if (formKey) {
        variantDataIndex = `${variantDataIndex}-${formKey}`;
      }
    }
    // Checks if there is no variant data for both the index or index with form
    if (!this.shiny || (!variantData.hasOwnProperty(variantDataIndex) && !variantData.hasOwnProperty(this.species.speciesId))) {
      return 0;
    }
    const rand = new Utils.NumberHolder(0);
    globalScene.executeWithSeedOffset(() => {
      rand.value = Utils.randSeedInt(10);
    }, this.id, globalScene.waveSeed);
    if (rand.value >= SHINY_VARIANT_CHANCE) {
      return 0;             // 6/10
    } else if (rand.value >= SHINY_EPIC_CHANCE) {
      return 1;             // 3/10
    } else {
      return 2;             // 1/10
    }
  }

  public generateFusionSpecies(forStarter?: boolean): void {
    const hiddenAbilityChance = new Utils.NumberHolder(BASE_HIDDEN_ABILITY_CHANCE);
    if (!this.hasTrainer()) {
      globalScene.applyModifiers(HiddenAbilityRateBoosterModifier, true, hiddenAbilityChance);
    }

    const hasHiddenAbility = !Utils.randSeedInt(hiddenAbilityChance.value);
    const randAbilityIndex = Utils.randSeedInt(2);

    const filter = !forStarter ?
      this.species.getCompatibleFusionSpeciesFilter()
      : (species: PokemonSpecies) => {
        return pokemonEvolutions.hasOwnProperty(species.speciesId)
          && !pokemonPrevolutions.hasOwnProperty(species.speciesId)
          && !species.subLegendary
          && !species.legendary
          && !species.mythical
          && !species.isTrainerForbidden()
          && species.speciesId !== this.species.speciesId
          && species.speciesId !== Species.DITTO;
      };

    let fusionOverride: PokemonSpecies | undefined = undefined;

    if (forStarter && this instanceof PlayerPokemon && Overrides.STARTER_FUSION_SPECIES_OVERRIDE) {
      fusionOverride = getPokemonSpecies(Overrides.STARTER_FUSION_SPECIES_OVERRIDE);
    } else if (this instanceof EnemyPokemon && Overrides.OPP_FUSION_SPECIES_OVERRIDE) {
      fusionOverride = getPokemonSpecies(Overrides.OPP_FUSION_SPECIES_OVERRIDE);
    }

    this.fusionSpecies = fusionOverride ?? globalScene.randomSpecies(globalScene.currentBattle?.waveIndex || 0, this.level, false, filter, true);
    this.fusionAbilityIndex = (this.fusionSpecies.abilityHidden && hasHiddenAbility ? 2 : this.fusionSpecies.ability2 !== this.fusionSpecies.ability1 ? randAbilityIndex : 0);
    this.fusionShiny = this.shiny;
    this.fusionVariant = this.variant;

    if (this.fusionSpecies.malePercent === null) {
      this.fusionGender = Gender.GENDERLESS;
    } else {
      const genderChance = (this.id % 256) * 0.390625;
      if (genderChance < this.fusionSpecies.malePercent) {
        this.fusionGender = Gender.MALE;
      } else {
        this.fusionGender = Gender.FEMALE;
      }
    }

    this.fusionFormIndex = globalScene.getSpeciesFormIndex(this.fusionSpecies, this.fusionGender, this.getNature(), true);
    this.fusionLuck = this.luck;

    this.generateName();
  }

  public clearFusionSpecies(): void {
    this.fusionSpecies = null;
    this.fusionFormIndex = 0;
    this.fusionAbilityIndex = 0;
    this.fusionShiny = false;
    this.fusionVariant = 0;
    this.fusionGender = 0;
    this.fusionLuck = 0;
    this.fusionCustomPokemonData = null;

    this.generateName();
    this.calculateStats();
  }

  /** Generates a semi-random moveset for a Pokemon */
  public generateAndPopulateMoveset(): void {
    this.moveset = [];
    let movePool: [Moves, number][] = [];
    const allLevelMoves = this.getLevelMoves(1, true, true);
    if (!allLevelMoves) {
      console.warn("Error encountered trying to generate moveset for:", this.species.name);
      return;
    }

    for (let m = 0; m < allLevelMoves.length; m++) {
      const levelMove = allLevelMoves[m];
      if (this.level < levelMove[0]) {
        break;
      }
      let weight = levelMove[0];
      // Evolution Moves
      if (weight === 0) {
        weight = 50;
      }
      // Assume level 1 moves with 80+ BP are "move reminder" moves and bump their weight
      if (weight === 1 && allMoves[levelMove[1]].power >= 80) {
        weight = 40;
      }
      if (!movePool.some(m => m[0] === levelMove[1]) && !allMoves[levelMove[1]].name.endsWith(" (N)")) {
        movePool.push([ levelMove[1], weight ]);
      }
    }

    if (this.hasTrainer()) {
      const tms = Object.keys(tmSpecies);
      for (const tm of tms) {
        const moveId = parseInt(tm) as Moves;
        let compatible = false;
        for (const p of tmSpecies[tm]) {
          if (Array.isArray(p)) {
            if (p[0] === this.species.speciesId || (this.fusionSpecies && p[0] === this.fusionSpecies.speciesId) && p.slice(1).indexOf(this.species.forms[this.formIndex]) > -1) {
              compatible = true;
              break;
            }
          } else if (p === this.species.speciesId || (this.fusionSpecies && p === this.fusionSpecies.speciesId)) {
            compatible = true;
            break;
          }
        }
        if (compatible && !movePool.some(m => m[0] === moveId) && !allMoves[moveId].name.endsWith(" (N)")) {
          if (tmPoolTiers[moveId] === ModifierTier.COMMON && this.level >= 15) {
            movePool.push([ moveId, 4 ]);
          } else if (tmPoolTiers[moveId] === ModifierTier.GREAT && this.level >= 30) {
            movePool.push([ moveId, 8 ]);
          } else if (tmPoolTiers[moveId] === ModifierTier.ULTRA && this.level >= 50) {
            movePool.push([ moveId, 14 ]);
          }
        }
      }

      // No egg moves below level 60
      if (this.level >= 60) {
        for (let i = 0; i < 3; i++) {
          const moveId = speciesEggMoves[this.species.getRootSpeciesId()][i];
          if (!movePool.some(m => m[0] === moveId) && !allMoves[moveId].name.endsWith(" (N)")) {
            movePool.push([ moveId, 40 ]);
          }
        }
        const moveId = speciesEggMoves[this.species.getRootSpeciesId()][3];
        // No rare egg moves before e4
        if (this.level >= 170 && !movePool.some(m => m[0] === moveId) && !allMoves[moveId].name.endsWith(" (N)") && !this.isBoss()) {
          movePool.push([ moveId, 30 ]);
        }
        if (this.fusionSpecies) {
          for (let i = 0; i < 3; i++) {
            const moveId = speciesEggMoves[this.fusionSpecies.getRootSpeciesId()][i];
            if (!movePool.some(m => m[0] === moveId) && !allMoves[moveId].name.endsWith(" (N)")) {
              movePool.push([ moveId, 40 ]);
            }
          }
          const moveId = speciesEggMoves[this.fusionSpecies.getRootSpeciesId()][3];
          // No rare egg moves before e4
          if (this.level >= 170 && !movePool.some(m => m[0] === moveId) && !allMoves[moveId].name.endsWith(" (N)") && !this.isBoss()) {
            movePool.push([ moveId, 30 ]);
          }
        }
      }
    }

    // Bosses never get self ko moves
    if (this.isBoss()) {
      movePool = movePool.filter(m => !allMoves[m[0]].hasAttr(SacrificialAttr));
    }
    movePool = movePool.filter(m => !allMoves[m[0]].hasAttr(SacrificialAttrOnHit));
    if (this.hasTrainer()) {
      // Trainers never get OHKO moves
      movePool = movePool.filter(m => !allMoves[m[0]].hasAttr(OneHitKOAttr));
      // Half the weight of self KO moves
      movePool = movePool.map(m => [ m[0], m[1] * (!!allMoves[m[0]].hasAttr(SacrificialAttr) ? 0.5 : 1) ]);
      movePool = movePool.map(m => [ m[0], m[1] * (!!allMoves[m[0]].hasAttr(SacrificialAttrOnHit) ? 0.5 : 1) ]);
      // Trainers get a weight bump to stat buffing moves
      movePool = movePool.map(m => [ m[0], m[1] * (allMoves[m[0]].getAttrs(StatStageChangeAttr).some(a => a.stages > 1 && a.selfTarget) ? 1.25 : 1) ]);
      // Trainers get a weight decrease to multiturn moves
      movePool = movePool.map(m => [ m[0], m[1] * (!!allMoves[m[0]].isChargingMove() || !!allMoves[m[0]].hasAttr(RechargeAttr) ? 0.7 : 1) ]);
    }

    // Weight towards higher power moves, by reducing the power of moves below the highest power.
    // Caps max power at 90 to avoid something like hyper beam ruining the stats.
    // This is a pretty soft weighting factor, although it is scaled with the weight multiplier.
    const maxPower = Math.min(movePool.reduce((v, m) => Math.max(allMoves[m[0]].power, v), 40), 90);
    movePool = movePool.map(m => [ m[0], m[1] * (allMoves[m[0]].category === MoveCategory.STATUS ? 1 : Math.max(Math.min(allMoves[m[0]].power / maxPower, 1), 0.5)) ]);

    // Weight damaging moves against the lower stat
    const atk = this.getStat(Stat.ATK);
    const spAtk = this.getStat(Stat.SPATK);
    const worseCategory: MoveCategory = atk > spAtk ? MoveCategory.SPECIAL : MoveCategory.PHYSICAL;
    const statRatio = worseCategory === MoveCategory.PHYSICAL ? atk / spAtk : spAtk / atk;
    movePool = movePool.map(m => [ m[0], m[1] * (allMoves[m[0]].category === worseCategory ? statRatio : 1) ]);

    /** The higher this is the more the game weights towards higher level moves. At `0` all moves are equal weight. */
    let weightMultiplier = 0.9;
    if (this.hasTrainer()) {
      weightMultiplier += 0.7;
    }
    if (this.isBoss()) {
      weightMultiplier += 0.4;
    }
    const baseWeights: [Moves, number][] = movePool.map(m => [ m[0], Math.ceil(Math.pow(m[1], weightMultiplier) * 100) ]);

    // Trainers and bosses always force a stab move
    if (this.hasTrainer() || this.isBoss()) {
      const stabMovePool = baseWeights.filter(m => allMoves[m[0]].category !== MoveCategory.STATUS && this.isOfType(allMoves[m[0]].type));

      if (stabMovePool.length) {
        const totalWeight = stabMovePool.reduce((v, m) => v + m[1], 0);
        let rand = Utils.randSeedInt(totalWeight);
        let index = 0;
        while (rand > stabMovePool[index][1]) {
          rand -= stabMovePool[index++][1];
        }
        this.moveset.push(new PokemonMove(stabMovePool[index][0], 0, 0));
      }
    } else { // Normal wild pokemon just force a random damaging move
      const attackMovePool = baseWeights.filter(m => allMoves[m[0]].category !== MoveCategory.STATUS);
      if (attackMovePool.length) {
        const totalWeight = attackMovePool.reduce((v, m) => v + m[1], 0);
        let rand = Utils.randSeedInt(totalWeight);
        let index = 0;
        while (rand > attackMovePool[index][1]) {
          rand -= attackMovePool[index++][1];
        }
        this.moveset.push(new PokemonMove(attackMovePool[index][0], 0, 0));
      }
    }

    while (baseWeights.length > this.moveset.length && this.moveset.length < 4) {
      if (this.hasTrainer()) {
        // Sqrt the weight of any damaging moves with overlapping types. This is about a 0.05 - 0.1 multiplier.
        // Other damaging moves 2x weight if 0-1 damaging moves, 0.5x if 2, 0.125x if 3. These weights double if STAB.
        // Status moves remain unchanged on weight, this encourages 1-2
        movePool = baseWeights.filter(m => !this.moveset.some(mo => m[0] === mo?.moveId)).map((m) => {
          let ret: number;
          if (this.moveset.some(mo => mo?.getMove().category !== MoveCategory.STATUS && mo?.getMove().type === allMoves[m[0]].type)) {
            ret = Math.ceil(Math.sqrt(m[1]));
          } else if (allMoves[m[0]].category !== MoveCategory.STATUS) {
            ret = Math.ceil(m[1] / Math.max(Math.pow(4, this.moveset.filter(mo => (mo?.getMove().power ?? 0) > 1).length) / 8, 0.5) * (this.isOfType(allMoves[m[0]].type) ? 2 : 1));
          } else {
            ret = m[1];
          }
          return [ m[0], ret ];
        });
      } else {
        // Non-trainer pokemon just use normal weights
        movePool = baseWeights.filter(m => !this.moveset.some(mo => m[0] === mo?.moveId));
      }
      const totalWeight = movePool.reduce((v, m) => v + m[1], 0);
      let rand = Utils.randSeedInt(totalWeight);
      let index = 0;
      while (rand > movePool[index][1]) {
        rand -= movePool[index++][1];
      }
      this.moveset.push(new PokemonMove(movePool[index][0], 0, 0));
    }

    // Trigger FormChange, except for enemy Pokemon during Mystery Encounters, to avoid crashes
    if (this.isPlayer() || !globalScene.currentBattle?.isBattleMysteryEncounter() || !globalScene.currentBattle?.mysteryEncounter) {
      globalScene.triggerPokemonFormChange(this, SpeciesFormChangeMoveLearnedTrigger);
    }
  }

  public trySelectMove(moveIndex: integer, ignorePp?: boolean): boolean {
    const move = this.getMoveset().length > moveIndex
      ? this.getMoveset()[moveIndex]
      : null;
    return move?.isUsable(this, ignorePp) ?? false;
  }

  showInfo(): void {
    if (!this.battleInfo.visible) {
      const otherBattleInfo = globalScene.fieldUI.getAll().slice(0, 4).filter(ui => ui instanceof BattleInfo && ((ui as BattleInfo) instanceof PlayerBattleInfo) === this.isPlayer()).find(() => true);
      if (!otherBattleInfo || !this.getFieldIndex()) {
        globalScene.fieldUI.sendToBack(this.battleInfo);
        globalScene.sendTextToBack(); // Push the top right text objects behind everything else
      } else {
        globalScene.fieldUI.moveAbove(this.battleInfo, otherBattleInfo);
      }
      this.battleInfo.setX(this.battleInfo.x + (this.isPlayer() ? 150 : !this.isBoss() ? -150 : -198));
      this.battleInfo.setVisible(true);
      if (this.isPlayer()) {
        this.battleInfo.expMaskRect.x += 150;
      }
      globalScene.tweens.add({
        targets: [ this.battleInfo, this.battleInfo.expMaskRect ],
        x: this.isPlayer() ? "-=150" : `+=${!this.isBoss() ? 150 : 246}`,
        duration: 1000,
        ease: "Cubic.easeOut"
      });
    }
  }

  hideInfo(): Promise<void> {
    return new Promise(resolve => {
      if (this.battleInfo && this.battleInfo.visible) {
        globalScene.tweens.add({
          targets: [ this.battleInfo, this.battleInfo.expMaskRect ],
          x: this.isPlayer() ? "+=150" : `-=${!this.isBoss() ? 150 : 246}`,
          duration: 500,
          ease: "Cubic.easeIn",
          onComplete: () => {
            if (this.isPlayer()) {
              this.battleInfo.expMaskRect.x -= 150;
            }
            this.battleInfo.setVisible(false);
            this.battleInfo.setX(this.battleInfo.x - (this.isPlayer() ? 150 : !this.isBoss() ? -150 : -198));
            resolve();
          }
        });
      } else {
        resolve();
      }
    });
  }

  /**
   * sets if the pokemon is switching out (if it's a enemy wild implies it's going to flee)
   * @param status - boolean
   */
  setSwitchOutStatus(status: boolean): void {
    this.switchOutStatus = status;
  }

  updateInfo(instant?: boolean): Promise<void> {
    return this.battleInfo.updateInfo(this, instant);
  }

  /**
   * Show or hide the type effectiveness multiplier window
   * Passing undefined will hide the window
   */
  updateEffectiveness(effectiveness?: string) {
    this.battleInfo.updateEffectiveness(effectiveness);
  }

  toggleStats(visible: boolean): void {
    this.battleInfo.toggleStats(visible);
  }

  toggleFlyout(visible: boolean): void {
    this.battleInfo.toggleFlyout(visible);
  }

  addExp(exp: integer) {
    const maxExpLevel = globalScene.getMaxExpLevel();
    const initialExp = this.exp;
    this.exp += exp;
    while (this.level < maxExpLevel && this.exp >= getLevelTotalExp(this.level + 1, this.species.growthRate)) {
      this.level++;
    }
    if (this.level >= maxExpLevel) {
      console.log(initialExp, this.exp, getLevelTotalExp(this.level, this.species.growthRate));
      this.exp = Math.max(getLevelTotalExp(this.level, this.species.growthRate), initialExp);
    }
    this.levelExp = this.exp - getLevelTotalExp(this.level, this.species.growthRate);
  }

  /**
   * Compares if `this` and {@linkcode target} are on the same team.
   * @param target the {@linkcode Pokemon} to compare against.
   * @returns `true` if the two pokemon are allies, `false` otherwise
   */
  public isOpponent(target: Pokemon): boolean {
    return this.isPlayer() !== target.isPlayer();
  }

  getOpponent(targetIndex: integer): Pokemon | null {
    const ret = this.getOpponents()[targetIndex];
    if (ret.summonData) {
      return ret;
    }
    return null;
  }

  getOpponents(): Pokemon[] {
    return ((this.isPlayer() ? globalScene.getEnemyField() : globalScene.getPlayerField()) as Pokemon[]).filter(p => p.isActive());
  }

  getOpponentDescriptor(): string {
    const opponents = this.getOpponents();
    if (opponents.length === 1) {
      return opponents[0].name;
    }
    return this.isPlayer() ? i18next.t("arenaTag:opposingTeam") : i18next.t("arenaTag:yourTeam");
  }

  getAlly(): Pokemon {
    return (this.isPlayer() ? globalScene.getPlayerField() : globalScene.getEnemyField())[this.getFieldIndex() ? 0 : 1];
  }

  /**
   * Gets the Pokémon on the allied field.
   *
   * @returns An array of Pokémon on the allied field.
   */
  getAlliedField(): Pokemon[] {
    return this instanceof PlayerPokemon ? globalScene.getPlayerField() : globalScene.getEnemyField();
  }

  /**
   * Calculates the stat stage multiplier of the user against an opponent.
   *
   * Note that this does not apply to evasion or accuracy
   * @see {@linkcode getAccuracyMultiplier}
   * @param stat the desired {@linkcode EffectiveStat}
   * @param opponent the target {@linkcode Pokemon}
   * @param move the {@linkcode Move} being used
   * @param ignoreOppAbility determines whether the effects of the opponent's abilities (i.e. Unaware) should be ignored (`false` by default)
   * @param isCritical determines whether a critical hit has occurred or not (`false` by default)
   * @param simulated determines whether effects are applied without altering game state (`true` by default)
   * @return the stat stage multiplier to be used for effective stat calculation
   */
  getStatStageMultiplier(stat: EffectiveStat, opponent?: Pokemon, move?: Move, ignoreOppAbility: boolean = false, isCritical: boolean = false, simulated: boolean = true): number {
    const statStage = new Utils.IntegerHolder(this.getStatStage(stat));
    const ignoreStatStage = new Utils.BooleanHolder(false);

    if (opponent) {
      if (isCritical) {
        switch (stat) {
          case Stat.ATK:
          case Stat.SPATK:
            statStage.value = Math.max(statStage.value, 0);
            break;
          case Stat.DEF:
          case Stat.SPDEF:
            statStage.value = Math.min(statStage.value, 0);
            break;
        }
      }
      if (!ignoreOppAbility) {
        applyAbAttrs(IgnoreOpponentStatStagesAbAttr, opponent, null, simulated, stat, ignoreStatStage);
      }
      if (move) {
        applyMoveAttrs(IgnoreOpponentStatStagesAttr, this, opponent, move, ignoreStatStage);
      }
    }

    if (!ignoreStatStage.value) {
      const statStageMultiplier = new Utils.NumberHolder(Math.max(2, 2 + statStage.value) / Math.max(2, 2 - statStage.value));
      globalScene.applyModifiers(TempStatStageBoosterModifier, this.isPlayer(), stat, statStageMultiplier);
      return Math.min(statStageMultiplier.value, 4);
    }
    return 1;
  }

  /**
   * Calculates the accuracy multiplier of the user against a target.
   *
   * This method considers various factors such as the user's accuracy level, the target's evasion level,
   * abilities, and modifiers to compute the final accuracy multiplier.
   *
   * @param target {@linkcode Pokemon} - The target Pokémon against which the move is used.
   * @param sourceMove {@linkcode Move}  - The move being used by the user.
   * @returns The calculated accuracy multiplier.
   */
  getAccuracyMultiplier(target: Pokemon, sourceMove: Move): number {
    const isOhko = sourceMove.hasAttr(OneHitKOAccuracyAttr);
    if (isOhko) {
      return 1;
    }

    const userAccStage = new Utils.IntegerHolder(this.getStatStage(Stat.ACC));
    const targetEvaStage = new Utils.IntegerHolder(target.getStatStage(Stat.EVA));

    const ignoreAccStatStage = new Utils.BooleanHolder(false);
    const ignoreEvaStatStage = new Utils.BooleanHolder(false);

    applyAbAttrs(IgnoreOpponentStatStagesAbAttr, target, null, false, Stat.ACC, ignoreAccStatStage);
    applyAbAttrs(IgnoreOpponentStatStagesAbAttr, this, null, false, Stat.EVA, ignoreEvaStatStage);
    applyMoveAttrs(IgnoreOpponentStatStagesAttr, this, target, sourceMove, ignoreEvaStatStage);

    globalScene.applyModifiers(TempStatStageBoosterModifier, this.isPlayer(), Stat.ACC, userAccStage);

    userAccStage.value = ignoreAccStatStage.value ? 0 : Math.min(userAccStage.value, 6);
    targetEvaStage.value = ignoreEvaStatStage.value ? 0 : targetEvaStage.value;

    if (target.findTag(t => t instanceof ExposedTag)) {
      targetEvaStage.value = Math.min(0, targetEvaStage.value);
    }

    const accuracyMultiplier = new Utils.NumberHolder(1);
    if (userAccStage.value !== targetEvaStage.value) {
      accuracyMultiplier.value = userAccStage.value > targetEvaStage.value
        ? (3 + Math.min(userAccStage.value - targetEvaStage.value, 6)) / 3
        : 3 / (3 + Math.min(targetEvaStage.value - userAccStage.value, 6));
    }

    applyStatMultiplierAbAttrs(StatMultiplierAbAttr, this, Stat.ACC, accuracyMultiplier, false, sourceMove);

    const evasionMultiplier = new Utils.NumberHolder(1);
    applyStatMultiplierAbAttrs(StatMultiplierAbAttr, target, Stat.EVA, evasionMultiplier);

    return accuracyMultiplier.value / evasionMultiplier.value;
  }

  /**
   * Calculates the base damage of the given move against this Pokemon when attacked by the given source.
   * Used during damage calculation and for Shell Side Arm's forecasting effect.
   * @param source the attacking {@linkcode Pokemon}.
   * @param move the {@linkcode Move} used in the attack.
   * @param moveCategory the move's {@linkcode MoveCategory} after variable-category effects are applied.
   * @param ignoreAbility if `true`, ignores this Pokemon's defensive ability effects (defaults to `false`).
   * @param ignoreSourceAbility if `true`, ignore's the attacking Pokemon's ability effects (defaults to `false`).
   * @param isCritical if `true`, calculates effective stats as if the hit were critical (defaults to `false`).
   * @param simulated if `true`, suppresses changes to game state during calculation (defaults to `true`).
   * @returns The move's base damage against this Pokemon when used by the source Pokemon.
   */
  getBaseDamage(source: Pokemon, move: Move, moveCategory: MoveCategory, ignoreAbility: boolean = false, ignoreSourceAbility: boolean = false, isCritical: boolean = false, simulated: boolean = true): number {
    const isPhysical = moveCategory === MoveCategory.PHYSICAL;

    /** A base damage multiplier based on the source's level */
    const levelMultiplier = (2 * source.level / 5 + 2);

    /** The power of the move after power boosts from abilities, etc. have applied */
    const power = move.calculateBattlePower(source, this, simulated);

    /**
     * The attacker's offensive stat for the given move's category.
     * Critical hits cause negative stat stages to be ignored.
     */
    const sourceAtk = new Utils.NumberHolder(source.getEffectiveStat(isPhysical ? Stat.ATK : Stat.SPATK, this, undefined, ignoreSourceAbility, ignoreAbility, isCritical, simulated));
    applyMoveAttrs(VariableAtkAttr, source, this, move, sourceAtk);

    /**
     * This Pokemon's defensive stat for the given move's category.
     * Critical hits cause positive stat stages to be ignored.
     */
    const targetDef = new Utils.NumberHolder(this.getEffectiveStat(isPhysical ? Stat.DEF : Stat.SPDEF, source, move, ignoreAbility, ignoreSourceAbility, isCritical, simulated));
    applyMoveAttrs(VariableDefAttr, source, this, move, targetDef);

    /**
     * The attack's base damage, as determined by the source's level, move power
     * and Attack stat as well as this Pokemon's Defense stat
     */
    const baseDamage = ((levelMultiplier * power * sourceAtk.value / targetDef.value) / 50) + 2;

    /** Debug message for non-simulated calls (i.e. when damage is actually dealt) */
    if (!simulated) {
      console.log("base damage", baseDamage, move.name, power, sourceAtk.value, targetDef.value);
    }

    return baseDamage;
  }

  /**
   * Calculates the damage of an attack made by another Pokemon against this Pokemon
   * @param source {@linkcode Pokemon} the attacking Pokemon
   * @param move {@linkcode Pokemon} the move used in the attack
   * @param ignoreAbility If `true`, ignores this Pokemon's defensive ability effects
   * @param ignoreSourceAbility If `true`, ignores the attacking Pokemon's ability effects
   * @param isCritical If `true`, calculates damage for a critical hit.
   * @param simulated If `true`, suppresses changes to game state during the calculation.
   * @returns a {@linkcode DamageCalculationResult} object with three fields:
   * - `cancelled`: `true` if the move was cancelled by another effect.
   * - `result`: {@linkcode HitResult} indicates the attack's type effectiveness.
   * - `damage`: `number` the attack's final damage output.
   */
  getAttackDamage(source: Pokemon, move: Move, ignoreAbility: boolean = false, ignoreSourceAbility: boolean = false, isCritical: boolean = false, simulated: boolean = true): DamageCalculationResult {
    const damage = new Utils.NumberHolder(0);
    const defendingSide = this.isPlayer() ? ArenaTagSide.PLAYER : ArenaTagSide.ENEMY;

    const variableCategory = new Utils.NumberHolder(move.category);
    applyMoveAttrs(VariableMoveCategoryAttr, source, this, move, variableCategory);
    const moveCategory = variableCategory.value as MoveCategory;

    /** The move's type after type-changing effects are applied */
    const moveType = source.getMoveType(move);

    /** If `value` is `true`, cancels the move and suppresses "No Effect" messages */
    const cancelled = new Utils.BooleanHolder(false);

    /**
     * The effectiveness of the move being used. Along with type matchups, this
     * accounts for changes in effectiveness from the move's attributes and the
     * abilities of both the source and this Pokemon.
     *
     * Note that the source's abilities are not ignored here
     */
    const typeMultiplier = this.getMoveEffectiveness(source, move, ignoreAbility, simulated, cancelled);

    const isPhysical = moveCategory === MoveCategory.PHYSICAL;

    /** Combined damage multiplier from field effects such as weather, terrain, etc. */
    const arenaAttackTypeMultiplier = new Utils.NumberHolder(globalScene.arena.getAttackTypeMultiplier(moveType, source.isGrounded()));
    applyMoveAttrs(IgnoreWeatherTypeDebuffAttr, source, this, move, arenaAttackTypeMultiplier);

    const isTypeImmune = (typeMultiplier * arenaAttackTypeMultiplier.value) === 0;

    if (cancelled.value || isTypeImmune) {
      return {
        cancelled: cancelled.value,
        result: move.id === Moves.SHEER_COLD ? HitResult.IMMUNE : HitResult.NO_EFFECT,
        damage: 0
      };
    }

    // If the attack deals fixed damage, return a result with that much damage
    const fixedDamage = new Utils.NumberHolder(0);
    applyMoveAttrs(FixedDamageAttr, source, this, move, fixedDamage);
    if (fixedDamage.value) {
      const multiLensMultiplier = new Utils.NumberHolder(1);
      globalScene.applyModifiers(PokemonMultiHitModifier, source.isPlayer(), source, move.id, null, multiLensMultiplier);
      fixedDamage.value = Utils.toDmgValue(fixedDamage.value * multiLensMultiplier.value);

      return {
        cancelled: false,
        result: HitResult.EFFECTIVE,
        damage: fixedDamage.value
      };
    }

    // If the attack is a one-hit KO move, return a result with damage equal to this Pokemon's HP
    const isOneHitKo = new Utils.BooleanHolder(false);
    applyMoveAttrs(OneHitKOAttr, source, this, move, isOneHitKo);
    if (isOneHitKo.value) {
      return {
        cancelled: false,
        result: HitResult.ONE_HIT_KO,
        damage: this.hp
      };
    }

    /**
     * The attack's base damage, as determined by the source's level, move power
     * and Attack stat as well as this Pokemon's Defense stat
     */
    const baseDamage = this.getBaseDamage(source, move, moveCategory, ignoreAbility, ignoreSourceAbility, isCritical, simulated);

    /** 25% damage debuff on moves hitting more than one non-fainted target (regardless of immunities) */
    const { targets, multiple } = getMoveTargets(source, move.id);
    const numTargets = multiple ? targets.length : 1;
    const targetMultiplier = (numTargets > 1) ? 0.75 : 1;

    /** Multiplier for moves enhanced by Multi-Lens and/or Parental Bond */
    const multiStrikeEnhancementMultiplier = new Utils.NumberHolder(1);
    globalScene.applyModifiers(PokemonMultiHitModifier, source.isPlayer(), source, move.id, null, multiStrikeEnhancementMultiplier);
    if (!ignoreSourceAbility) {
      applyPreAttackAbAttrs(AddSecondStrikeAbAttr, source, this, move, simulated, null, multiStrikeEnhancementMultiplier);
    }

    /** Doubles damage if this Pokemon's last move was Glaive Rush */
    const glaiveRushMultiplier = new Utils.IntegerHolder(1);
    if (this.getTag(BattlerTagType.RECEIVE_DOUBLE_DAMAGE)) {
      glaiveRushMultiplier.value = 2;
    }

    /** The damage multiplier when the given move critically hits */
    const criticalMultiplier = new Utils.NumberHolder(isCritical ? 1.5 : 1);
    applyAbAttrs(MultCritAbAttr, source, null, simulated, criticalMultiplier);

    /**
     * A multiplier for random damage spread in the range [0.85, 1]
     * This is always 1 for simulated calls.
     */
    const randomMultiplier = simulated ? 1 : ((this.randSeedIntRange(85, 100)) / 100);

    const sourceTypes = source.getTypes();
    const sourceTeraType = source.getTeraType();
    const matchesSourceType = sourceTypes.includes(moveType);
    /** A damage multiplier for when the attack is of the attacker's type and/or Tera type. */
    const stabMultiplier = new Utils.NumberHolder(1);
    if (matchesSourceType) {
      stabMultiplier.value += 0.5;
    }
    applyMoveAttrs(CombinedPledgeStabBoostAttr, source, this, move, stabMultiplier);
    if (sourceTeraType !== Type.UNKNOWN && sourceTeraType === moveType) {
      stabMultiplier.value += 0.5;
    }

    if (!ignoreSourceAbility) {
      applyAbAttrs(StabBoostAbAttr, source, null, simulated, stabMultiplier);
    }

    stabMultiplier.value = Math.min(stabMultiplier.value, 2.25);

    /** Halves damage if the attacker is using a physical attack while burned */
    const burnMultiplier = new Utils.NumberHolder(1);
    if (isPhysical && source.status && source.status.effect === StatusEffect.BURN) {
      if (!move.hasAttr(BypassBurnDamageReductionAttr)) {
        const burnDamageReductionCancelled = new Utils.BooleanHolder(false);
        if (!ignoreSourceAbility) {
          applyAbAttrs(BypassBurnDamageReductionAbAttr, source, burnDamageReductionCancelled, simulated);
        }
        if (!burnDamageReductionCancelled.value) {
          burnMultiplier.value = 0.5;
        }
      }
    }

    /** Reduces damage if this Pokemon has a relevant screen (e.g. Light Screen for special attacks) */
    const screenMultiplier = new Utils.NumberHolder(1);
    globalScene.arena.applyTagsForSide(WeakenMoveScreenTag, defendingSide, simulated, source, moveCategory, screenMultiplier);

    /**
     * For each {@linkcode HitsTagAttr} the move has, doubles the damage of the move if:
     * The target has a {@linkcode BattlerTagType} that this move interacts with
     * AND
     * The move doubles damage when used against that tag
     */
    const hitsTagMultiplier = new Utils.NumberHolder(1);
    move.getAttrs(HitsTagAttr).filter(hta => hta.doubleDamage).forEach(hta => {
      if (this.getTag(hta.tagType)) {
        hitsTagMultiplier.value *= 2;
      }
    });

    /** Halves damage if this Pokemon is grounded in Misty Terrain against a Dragon-type attack */
    const mistyTerrainMultiplier = (globalScene.arena.terrain?.terrainType === TerrainType.MISTY && this.isGrounded() && moveType === Type.DRAGON)
      ? 0.5
      : 1;

    damage.value = Utils.toDmgValue(
      baseDamage
      * targetMultiplier
      * multiStrikeEnhancementMultiplier.value
      * arenaAttackTypeMultiplier.value
      * glaiveRushMultiplier.value
      * criticalMultiplier.value
      * randomMultiplier
      * stabMultiplier.value
      * typeMultiplier
      * burnMultiplier.value
      * screenMultiplier.value
      * hitsTagMultiplier.value
      * mistyTerrainMultiplier
    );

    /** Doubles damage if the attacker has Tinted Lens and is using a resisted move */
    if (!ignoreSourceAbility) {
      applyPreAttackAbAttrs(DamageBoostAbAttr, source, this, move, simulated, damage);
    }

    /** Apply the enemy's Damage and Resistance tokens */
    if (!source.isPlayer()) {
      globalScene.applyModifiers(EnemyDamageBoosterModifier, false, damage);
    }
    if (!this.isPlayer()) {
      globalScene.applyModifiers(EnemyDamageReducerModifier, false, damage);
    }


    /** Apply this Pokemon's post-calc defensive modifiers (e.g. Fur Coat) */
    if (!ignoreAbility) {
      applyPreDefendAbAttrs(ReceivedMoveDamageMultiplierAbAttr, this, source, move, cancelled, simulated, damage);

      /** Additionally apply friend guard damage reduction if ally has it. */
      if (globalScene.currentBattle.double && this.getAlly()?.isActive(true)) {
        applyPreDefendAbAttrs(AlliedFieldDamageReductionAbAttr, this.getAlly(), source, move, cancelled, simulated, damage);
      }
    }

    // This attribute may modify damage arbitrarily, so be careful about changing its order of application.
    applyMoveAttrs(ModifiedDamageAttr, source, this, move, damage);

    if (this.isFullHp() && !ignoreAbility) {
      applyPreDefendAbAttrs(PreDefendFullHpEndureAbAttr, this, source, move, cancelled, false, damage);
    }

    // debug message for when damage is applied (i.e. not simulated)
    if (!simulated) {
      console.log("damage", damage.value, move.name);
    }

    let hitResult: HitResult;
    if (typeMultiplier < 1) {
      hitResult = HitResult.NOT_VERY_EFFECTIVE;
    } else if (typeMultiplier > 1) {
      hitResult = HitResult.SUPER_EFFECTIVE;
    } else {
      hitResult = HitResult.EFFECTIVE;
    }

    return {
      cancelled: cancelled.value,
      result: hitResult,
      damage: damage.value
    };
  }

  /**
   * Applies the results of a move to this pokemon
   * @param source The {@linkcode Pokemon} using the move
   * @param move The {@linkcode Move} being used
   * @returns The {@linkcode HitResult} of the attack
   */
  apply(source: Pokemon, move: Move): HitResult {
    const defendingSide = this.isPlayer() ? ArenaTagSide.PLAYER : ArenaTagSide.ENEMY;
    const moveCategory = new Utils.NumberHolder(move.category);
    applyMoveAttrs(VariableMoveCategoryAttr, source, this, move, moveCategory);
    if (moveCategory.value === MoveCategory.STATUS) {
      const cancelled = new Utils.BooleanHolder(false);
      const typeMultiplier = this.getMoveEffectiveness(source, move, false, false, cancelled);

      if (!cancelled.value && typeMultiplier === 0) {
        globalScene.queueMessage(i18next.t("battle:hitResultNoEffect", { pokemonName: getPokemonNameWithAffix(this) }));
      }
      return (typeMultiplier === 0) ? HitResult.NO_EFFECT : HitResult.STATUS;
    } else {
      /** Determines whether the attack critically hits */
      let isCritical: boolean;
      const critOnly = new Utils.BooleanHolder(false);
      const critAlways = source.getTag(BattlerTagType.ALWAYS_CRIT);
      applyMoveAttrs(CritOnlyAttr, source, this, move, critOnly);
      applyAbAttrs(ConditionalCritAbAttr, source, null, false, critOnly, this, move);
      if (critOnly.value || critAlways) {
        isCritical = true;
      } else {
        const critChance = [ 24, 8, 2, 1 ][Math.max(0, Math.min(this.getCritStage(source, move), 3))];
        isCritical = critChance === 1 || !globalScene.randBattleSeedInt(critChance);
      }

      const noCritTag = globalScene.arena.getTagOnSide(NoCritTag, defendingSide);
      const blockCrit = new Utils.BooleanHolder(false);
      applyAbAttrs(BlockCritAbAttr, this, null, false, blockCrit);
      if (noCritTag || blockCrit.value || Overrides.NEVER_CRIT_OVERRIDE) {
        isCritical = false;
      }

      const { cancelled, result, damage: dmg } = this.getAttackDamage(source, move, false, false, isCritical, false);

      const typeBoost = source.findTag(t => t instanceof TypeBoostTag && t.boostedType === source.getMoveType(move)) as TypeBoostTag;
      if (typeBoost?.oneUse) {
        source.removeTag(typeBoost.tagType);
      }

      if (cancelled || result === HitResult.IMMUNE || result === HitResult.NO_EFFECT) {
        source.stopMultiHit(this);

        if (!cancelled) {
          if (result === HitResult.IMMUNE) {
            globalScene.queueMessage(i18next.t("battle:hitResultImmune", { pokemonName: getPokemonNameWithAffix(this) }));
          } else {
            globalScene.queueMessage(i18next.t("battle:hitResultNoEffect", { pokemonName: getPokemonNameWithAffix(this) }));
          }
        }
        return result;
      }

      // In case of fatal damage, this tag would have gotten cleared before we could lapse it.
      const destinyTag = this.getTag(BattlerTagType.DESTINY_BOND);
      const grudgeTag = this.getTag(BattlerTagType.GRUDGE);

      const isOneHitKo = result === HitResult.ONE_HIT_KO;

      if (dmg) {
        this.lapseTags(BattlerTagLapseType.HIT);

        const substitute = this.getTag(SubstituteTag);
        const isBlockedBySubstitute = !!substitute && move.hitsSubstitute(source, this);
        if (isBlockedBySubstitute) {
          substitute.hp -= dmg;
        }
        if (!this.isPlayer() && dmg >= this.hp) {
          globalScene.applyModifiers(EnemyEndureChanceModifier, false, this);
        }

        /**
         * We explicitly require to ignore the faint phase here, as we want to show the messages
         * about the critical hit and the super effective/not very effective messages before the faint phase.
         */
        const damage = this.damageAndUpdate(isBlockedBySubstitute ? 0 : dmg, result as DamageResult, isCritical, isOneHitKo, isOneHitKo, true, source);

        if (damage > 0) {
          if (source.isPlayer()) {
            globalScene.validateAchvs(DamageAchv, new Utils.NumberHolder(damage));
            if (damage > globalScene.gameData.gameStats.highestDamage) {
              globalScene.gameData.gameStats.highestDamage = damage;
            }
          }
          source.turnData.totalDamageDealt += damage;
          source.turnData.singleHitDamageDealt = damage;
          this.turnData.damageTaken += damage;
          this.battleData.hitCount++;

          const attackResult = { move: move.id, result: result as DamageResult, damage: damage, critical: isCritical, sourceId: source.id, sourceBattlerIndex: source.getBattlerIndex() };
          this.turnData.attacksReceived.unshift(attackResult);
          if (source.isPlayer() && !this.isPlayer()) {
            globalScene.applyModifiers(DamageMoneyRewardModifier, true, source, new Utils.NumberHolder(damage));
          }
        }
      }

      if (isCritical) {
        globalScene.queueMessage(i18next.t("battle:hitResultCriticalHit"));
      }

      // want to include is.Fainted() in case multi hit move ends early, still want to render message
      if (source.turnData.hitsLeft === 1 || this.isFainted()) {
        switch (result) {
          case HitResult.SUPER_EFFECTIVE:
            globalScene.queueMessage(i18next.t("battle:hitResultSuperEffective"));
            break;
          case HitResult.NOT_VERY_EFFECTIVE:
            globalScene.queueMessage(i18next.t("battle:hitResultNotVeryEffective"));
            break;
          case HitResult.ONE_HIT_KO:
            globalScene.queueMessage(i18next.t("battle:hitResultOneHitKO"));
            break;
        }
      }

      if (this.isFainted()) {
        // set splice index here, so future scene queues happen before FaintedPhase
        globalScene.setPhaseQueueSplice();
        globalScene.unshiftPhase(new FaintPhase(this.getBattlerIndex(), isOneHitKo, destinyTag, grudgeTag, source));

        this.destroySubstitute();
        this.lapseTag(BattlerTagType.COMMANDED);
        this.resetSummonData();
      }

      return result;
    }
  }

  /**
   * Called by damageAndUpdate()
   * @param damage integer
   * @param ignoreSegments boolean, not currently used
   * @param preventEndure  used to update damage if endure or sturdy
   * @param ignoreFaintPhase  flag on wheter to add FaintPhase if pokemon after applying damage faints
   * @returns integer representing damage
   */
  damage(damage: integer, ignoreSegments: boolean = false, preventEndure: boolean = false, ignoreFaintPhase: boolean = false): integer {
    if (this.isFainted()) {
      return 0;
    }
    const surviveDamage = new Utils.BooleanHolder(false);

    if (!preventEndure && this.hp - damage <= 0) {
      if (this.hp >= 1 && this.getTag(BattlerTagType.ENDURING)) {
        surviveDamage.value = this.lapseTag(BattlerTagType.ENDURING);
      } else if (this.hp > 1 && this.getTag(BattlerTagType.STURDY)) {
        surviveDamage.value = this.lapseTag(BattlerTagType.STURDY);
      } else if (this.hp >= 1 && this.getTag(BattlerTagType.ENDURE_TOKEN)) {
        surviveDamage.value = this.lapseTag(BattlerTagType.ENDURE_TOKEN);
      }
      if (!surviveDamage.value) {
        globalScene.applyModifiers(SurviveDamageModifier, this.isPlayer(), this, surviveDamage);
      }
      if (surviveDamage.value) {
        damage = this.hp - 1;
      }
    }

    damage = Math.min(damage, this.hp);
    this.hp = this.hp - damage;
    if (this.isFainted() && !ignoreFaintPhase) {
      /**
       * When adding the FaintPhase, want to toggle future unshiftPhase() and queueMessage() calls
       * to appear before the FaintPhase (as FaintPhase will potentially end the encounter and add Phases such as
       * GameOverPhase, VictoryPhase, etc.. that will interfere with anything else that happens during this MoveEffectPhase)
       *
       * Once the MoveEffectPhase is over (and calls it's .end() function, shiftPhase() will reset the PhaseQueueSplice via clearPhaseQueueSplice() )
       */
      globalScene.setPhaseQueueSplice();
      globalScene.unshiftPhase(new FaintPhase(this.getBattlerIndex(), preventEndure));
      this.destroySubstitute();
      this.lapseTag(BattlerTagType.COMMANDED);
      this.resetSummonData();
    }
    return damage;
  }

  /**
   * Called by apply(), given the damage, adds a new DamagePhase and actually updates HP values, etc.
   * @param damage integer - passed to damage()
   * @param result an enum if it's super effective, not very, etc.
   * @param critical boolean if move is a critical hit
   * @param ignoreSegments boolean, passed to damage() and not used currently
   * @param preventEndure boolean, ignore endure properties of pokemon, passed to damage()
   * @param ignoreFaintPhase boolean to ignore adding a FaintPhase, passsed to damage()
   * @returns integer of damage done
   */
  damageAndUpdate(damage: number, result?: DamageResult, critical: boolean = false, ignoreSegments: boolean = false, preventEndure: boolean = false, ignoreFaintPhase: boolean = false, source?: Pokemon): number {
    const damagePhase = new DamageAnimPhase(this.getBattlerIndex(), damage, result as DamageResult, critical);
    globalScene.unshiftPhase(damagePhase);
    if (this.switchOutStatus && source) {
      damage = 0;
    }
    damage = this.damage(damage, ignoreSegments, preventEndure, ignoreFaintPhase);
    // Damage amount may have changed, but needed to be queued before calling damage function
    damagePhase.updateAmount(damage);
    /**
     * Run PostDamageAbAttr from any source of damage that is not from a multi-hit
     * Multi-hits are handled in move-effect-phase.ts for PostDamageAbAttr
     */
    if (!source || source.turnData.hitCount <= 1) {
      applyPostDamageAbAttrs(PostDamageAbAttr, this, damage, this.hasPassive(), false, [], source);
    }
    return damage;
  }

  heal(amount: integer): integer {
    const healAmount = Math.min(amount, this.getMaxHp() - this.hp);
    this.hp += healAmount;
    return healAmount;
  }

  isBossImmune(): boolean {
    return this.isBoss();
  }

  isMax(): boolean {
    const maxForms = [ SpeciesFormKey.GIGANTAMAX, SpeciesFormKey.GIGANTAMAX_RAPID, SpeciesFormKey.GIGANTAMAX_SINGLE, SpeciesFormKey.ETERNAMAX ] as string[];
    return maxForms.includes(this.getFormKey()) || (!!this.getFusionFormKey() && maxForms.includes(this.getFusionFormKey()!));
  }

  canAddTag(tagType: BattlerTagType): boolean {
    if (this.getTag(tagType)) {
      return false;
    }

    const stubTag = new BattlerTag(tagType, 0, 0);

    const cancelled = new Utils.BooleanHolder(false);
    applyPreApplyBattlerTagAbAttrs(BattlerTagImmunityAbAttr, this, stubTag, cancelled, true);

    const userField = this.getAlliedField();
    userField.forEach(pokemon => applyPreApplyBattlerTagAbAttrs(UserFieldBattlerTagImmunityAbAttr, pokemon, stubTag, cancelled, true));

    return !cancelled.value;
  }

  addTag(tagType: BattlerTagType, turnCount: integer = 0, sourceMove?: Moves, sourceId?: integer): boolean {
    const existingTag = this.getTag(tagType);
    if (existingTag) {
      existingTag.onOverlap(this);
      return false;
    }

    const newTag = getBattlerTag(tagType, turnCount, sourceMove!, sourceId!); // TODO: are the bangs correct?

    const cancelled = new Utils.BooleanHolder(false);
    applyPreApplyBattlerTagAbAttrs(BattlerTagImmunityAbAttr, this, newTag, cancelled);

    const userField = this.getAlliedField();
    userField.forEach(pokemon => applyPreApplyBattlerTagAbAttrs(UserFieldBattlerTagImmunityAbAttr, pokemon, newTag, cancelled));

    if (!cancelled.value && newTag.canAdd(this)) {
      this.summonData.tags.push(newTag);
      newTag.onAdd(this);

      return true;
    }

    return false;
  }

  /** @overload */
  getTag(tagType: BattlerTagType): BattlerTag | nil;

  /** @overload */
  getTag<T extends BattlerTag>(tagType: Constructor<T>): T | nil;

  getTag(tagType: BattlerTagType | Constructor<BattlerTag>): BattlerTag | nil {
    if (!this.summonData) {
      return null;
    }
    return (tagType instanceof Function
      ? this.summonData.tags.find(t => t instanceof tagType)
      : this.summonData.tags.find(t => t.tagType === tagType)
    );
  }

  findTag(tagFilter: ((tag: BattlerTag) => boolean)) {
    if (!this.summonData) {
      return null;
    }
    return this.summonData.tags.find(t => tagFilter(t));
  }

  findTags(tagFilter: ((tag: BattlerTag) => boolean)): BattlerTag[] {
    if (!this.summonData) {
      return [];
    }
    return this.summonData.tags.filter(t => tagFilter(t));
  }

  lapseTag(tagType: BattlerTagType): boolean {
    if (!this.summonData) {
      return false;
    }
    const tags = this.summonData.tags;
    const tag = tags.find(t => t.tagType === tagType);
    if (tag && !(tag.lapse(this, BattlerTagLapseType.CUSTOM))) {
      tag.onRemove(this);
      tags.splice(tags.indexOf(tag), 1);
    }
    return !!tag;
  }

  lapseTags(lapseType: BattlerTagLapseType): void {
    if (!this.summonData) {
      return;
    }
    const tags = this.summonData.tags;
    tags.filter(t => lapseType === BattlerTagLapseType.FAINT || ((t.lapseTypes.some(lType => lType === lapseType)) && !(t.lapse(this, lapseType)))).forEach(t => {
      t.onRemove(this);
      tags.splice(tags.indexOf(t), 1);
    });
  }

  removeTag(tagType: BattlerTagType): boolean {
    if (!this.summonData) {
      return false;
    }
    const tags = this.summonData.tags;
    const tag = tags.find(t => t.tagType === tagType);
    if (tag) {
      tag.onRemove(this);
      tags.splice(tags.indexOf(tag), 1);
    }
    return !!tag;
  }

  findAndRemoveTags(tagFilter: ((tag: BattlerTag) => boolean)): boolean {
    if (!this.summonData) {
      return false;
    }
    const tags = this.summonData.tags;
    const tagsToRemove = tags.filter(t => tagFilter(t));
    for (const tag of tagsToRemove) {
      tag.turnCount = 0;
      tag.onRemove(this);
      tags.splice(tags.indexOf(tag), 1);
    }
    return true;
  }

  removeTagsBySourceId(sourceId: integer): void {
    this.findAndRemoveTags(t => t.isSourceLinked() && t.sourceId === sourceId);
  }

  transferTagsBySourceId(sourceId: integer, newSourceId: integer): void {
    if (!this.summonData) {
      return;
    }
    const tags = this.summonData.tags;
    tags.filter(t => t.sourceId === sourceId).forEach(t => t.sourceId = newSourceId);
  }

  /**
   * Transferring stat changes and Tags
   * @param source {@linkcode Pokemon} the pokemon whose stats/Tags are to be passed on from, ie: the Pokemon using Baton Pass
   */
  transferSummon(source: Pokemon): void {
    // Copy all stat stages
    for (const s of BATTLE_STATS) {
      const sourceStage = source.getStatStage(s);
      if ((this instanceof PlayerPokemon) && (sourceStage === 6)) {
        globalScene.validateAchv(achvs.TRANSFER_MAX_STAT_STAGE);
      }
      this.setStatStage(s, sourceStage);
    }

    for (const tag of source.summonData.tags) {
      if (!tag.isBatonPassable) {
        continue;
      }

      if (tag instanceof PowerTrickTag) {
        tag.swapStat(this);
      }

      this.summonData.tags.push(tag);
    }

    this.updateInfo();
  }

  /**
   * Gets whether the given move is currently disabled for this Pokemon.
   *
   * @param {Moves} moveId {@linkcode Moves} ID of the move to check
   * @returns {boolean} `true` if the move is disabled for this Pokemon, otherwise `false`
   *
   * @see {@linkcode MoveRestrictionBattlerTag}
   */
  public isMoveRestricted(moveId: Moves, pokemon?: Pokemon): boolean {
    return this.getRestrictingTag(moveId, pokemon) !== null;
  }

  /**
   * Gets whether the given move is currently disabled for the user based on the player's target selection
   *
   * @param {Moves} moveId {@linkcode Moves} ID of the move to check
   * @param {Pokemon} user {@linkcode Pokemon} the move user
   * @param {Pokemon} target {@linkcode Pokemon} the target of the move
   *
   * @returns {boolean} `true` if the move is disabled for this Pokemon due to the player's target selection
   *
   * @see {@linkcode MoveRestrictionBattlerTag}
   */
  isMoveTargetRestricted(moveId: Moves, user: Pokemon, target: Pokemon): boolean {
    for (const tag of this.findTags(t => t instanceof MoveRestrictionBattlerTag)) {
      if ((tag as MoveRestrictionBattlerTag).isMoveTargetRestricted(moveId, user, target)) {
        return (tag as MoveRestrictionBattlerTag !== null);
      }
    }
    return false;
  }

  /**
   * Gets the {@link MoveRestrictionBattlerTag} that is restricting a move, if it exists.
   *
   * @param {Moves} moveId {@linkcode Moves} ID of the move to check
   * @param {Pokemon} user {@linkcode Pokemon} the move user, optional and used when the target is a factor in the move's restricted status
   * @param {Pokemon} target {@linkcode Pokemon} the target of the move, optional and used when the target is a factor in the move's restricted status
   * @returns {MoveRestrictionBattlerTag | null} the first tag on this Pokemon that restricts the move, or `null` if the move is not restricted.
   */
  getRestrictingTag(moveId: Moves, user?: Pokemon, target?: Pokemon): MoveRestrictionBattlerTag | null {
    for (const tag of this.findTags(t => t instanceof MoveRestrictionBattlerTag)) {
      if ((tag as MoveRestrictionBattlerTag).isMoveRestricted(moveId, user)) {
        return tag as MoveRestrictionBattlerTag;
      } else if (user && target && (tag as MoveRestrictionBattlerTag).isMoveTargetRestricted(moveId, user, target)) {
        return tag as MoveRestrictionBattlerTag;
      }
    }
    return null;
  }

  public getMoveHistory(): TurnMove[] {
    return this.battleSummonData.moveHistory;
  }

  public pushMoveHistory(turnMove: TurnMove): void {
    if (!this.isOnField()) {
      return;
    }
    turnMove.turn = globalScene.currentBattle?.turn;
    this.getMoveHistory().push(turnMove);
  }

  /**
   * Returns a list of the most recent move entries in this Pokemon's move history.
   * The retrieved move entries are sorted in order from NEWEST to OLDEST.
   * @param moveCount The number of move entries to retrieve.
   *   If negative, retrieve the Pokemon's entire move history (equivalent to reversing the output of {@linkcode getMoveHistory()}).
   *   Default is `1`.
   * @returns A list of {@linkcode TurnMove}, as specified above.
   */
  getLastXMoves(moveCount: number = 1): TurnMove[] {
    const moveHistory = this.getMoveHistory();
    if (moveCount >= 0) {
      return moveHistory.slice(Math.max(moveHistory.length - moveCount, 0)).reverse();
    } else {
      return moveHistory.slice(0).reverse();
    }
  }

  getMoveQueue(): TurnMove[] {
    return this.summonData.moveQueue;
  }

  /**
   * If this Pokemon is using a multi-hit move, cancels all subsequent strikes
   * @param {Pokemon} target If specified, this only cancels subsequent strikes against the given target
   */
  stopMultiHit(target?: Pokemon): void {
    const effectPhase = globalScene.getCurrentPhase();
    if (effectPhase instanceof MoveEffectPhase && effectPhase.getUserPokemon() === this) {
      effectPhase.stopMultiHit(target);
    }
  }

  changeForm(formChange: SpeciesFormChange): Promise<void> {
    return new Promise(resolve => {
      this.formIndex = Math.max(this.species.forms.findIndex(f => f.formKey === formChange.formKey), 0);
      this.generateName();
      const abilityCount = this.getSpeciesForm().getAbilityCount();
      if (this.abilityIndex >= abilityCount) {// Shouldn't happen
        this.abilityIndex = abilityCount - 1;
      }
      globalScene.gameData.setPokemonSeen(this, false);
      this.setScale(this.getSpriteScale());
      this.loadAssets().then(() => {
        this.calculateStats();
        globalScene.updateModifiers(this.isPlayer(), true);
        Promise.all([ this.updateInfo(), globalScene.updateFieldScale() ]).then(() => resolve());
      });
    });
  }

  cry(soundConfig?: Phaser.Types.Sound.SoundConfig, sceneOverride?: BattleScene): AnySound {
    const scene = sceneOverride ?? globalScene; // TODO: is `sceneOverride` needed?
    const cry = this.getSpeciesForm().cry(soundConfig);
    let duration = cry.totalDuration * 1000;
    if (this.fusionSpecies && this.getSpeciesForm() !== this.getFusionSpeciesForm()) {
      let fusionCry = this.getFusionSpeciesForm().cry(soundConfig, true);
      duration = Math.min(duration, fusionCry.totalDuration * 1000);
      fusionCry.destroy();
      scene.time.delayedCall(Utils.fixedInt(Math.ceil(duration * 0.4)), () => {
        try {
          SoundFade.fadeOut(scene, cry, Utils.fixedInt(Math.ceil(duration * 0.2)));
          fusionCry = this.getFusionSpeciesForm().cry(Object.assign({ seek: Math.max(fusionCry.totalDuration * 0.4, 0) }, soundConfig));
          SoundFade.fadeIn(scene, fusionCry, Utils.fixedInt(Math.ceil(duration * 0.2)), scene.masterVolume * scene.fieldVolume, 0);
        } catch (err) {
          console.error(err);
        }
      });
    }

    return cry;
  }

  faintCry(callback: Function): void {
    if (this.fusionSpecies && this.getSpeciesForm() !== this.getFusionSpeciesForm()) {
      return this.fusionFaintCry(callback);
    }

    const key = this.species.getCryKey(this.formIndex);
    let rate = 0.85;
    const cry = globalScene.playSound(key, { rate: rate }) as AnySound;
    if (!cry || globalScene.fieldVolume === 0) {
      return callback();
    }
    const sprite = this.getSprite();
    const tintSprite = this.getTintSprite();
    const delay = Math.max(globalScene.sound.get(key).totalDuration * 50, 25);

    let frameProgress = 0;
    let frameThreshold: number;

    sprite.anims.pause();
    tintSprite?.anims.pause();

    let faintCryTimer : Phaser.Time.TimerEvent | null = globalScene.time.addEvent({
      delay: Utils.fixedInt(delay),
      repeat: -1,
      callback: () => {
        frameThreshold = sprite.anims.msPerFrame / rate;
        frameProgress += delay;
        while (frameProgress > frameThreshold) {
          if (sprite.anims.duration) {
            sprite.anims.nextFrame();
            tintSprite?.anims.nextFrame();
          }
          frameProgress -= frameThreshold;
        }
        if (cry && !cry.pendingRemove) {
          rate *= 0.99;
          cry.setRate(rate);
        } else {
          faintCryTimer?.destroy();
          faintCryTimer = null;
          if (callback) {
            callback();
          }
        }
      }
    });

    // Failsafe
    globalScene.time.delayedCall(Utils.fixedInt(3000), () => {
      if (!faintCryTimer || !globalScene) {
        return;
      }
      if (cry?.isPlaying) {
        cry.stop();
      }
      faintCryTimer.destroy();
      if (callback) {
        callback();
      }
    });
  }

  private fusionFaintCry(callback: Function): void {
    const key = this.species.getCryKey(this.formIndex);
    let i = 0;
    let rate = 0.85;
    const cry = globalScene.playSound(key, { rate: rate }) as AnySound;
    const sprite = this.getSprite();
    const tintSprite = this.getTintSprite();
    let duration = cry.totalDuration * 1000;

    const fusionCryKey = this.fusionSpecies!.getCryKey(this.fusionFormIndex);
    let fusionCry = globalScene.playSound(fusionCryKey, { rate: rate }) as AnySound;
    if (!cry || !fusionCry || globalScene.fieldVolume === 0) {
      return callback();
    }
    fusionCry.stop();
    duration = Math.min(duration, fusionCry.totalDuration * 1000);
    fusionCry.destroy();
    const delay = Math.max(duration * 0.05, 25);

    let transitionIndex = 0;
    let durationProgress = 0;

    const transitionThreshold = Math.ceil(duration * 0.4);
    while (durationProgress < transitionThreshold) {
      ++i;
      durationProgress += delay * rate;
      rate *= 0.99;
    }

    transitionIndex = i;

    i = 0;
    rate = 0.85;

    let frameProgress = 0;
    let frameThreshold: number;

    sprite.anims.pause();
    tintSprite?.anims.pause();

    let faintCryTimer: Phaser.Time.TimerEvent | null = globalScene.time.addEvent({
      delay: Utils.fixedInt(delay),
      repeat: -1,
      callback: () => {
        ++i;
        frameThreshold = sprite.anims.msPerFrame / rate;
        frameProgress += delay;
        while (frameProgress > frameThreshold) {
          if (sprite.anims.duration) {
            sprite.anims.nextFrame();
            tintSprite?.anims.nextFrame();
          }
          frameProgress -= frameThreshold;
        }
        if (i === transitionIndex && fusionCryKey) {
          SoundFade.fadeOut(globalScene, cry, Utils.fixedInt(Math.ceil((duration / rate) * 0.2)));
          fusionCry = globalScene.playSound(fusionCryKey, Object.assign({ seek: Math.max(fusionCry.totalDuration * 0.4, 0), rate: rate }));
          SoundFade.fadeIn(globalScene, fusionCry, Utils.fixedInt(Math.ceil((duration / rate) * 0.2)), globalScene.masterVolume * globalScene.fieldVolume, 0);
        }
        rate *= 0.99;
        if (cry && !cry.pendingRemove) {
          cry.setRate(rate);
        }
        if (fusionCry && !fusionCry.pendingRemove) {
          fusionCry.setRate(rate);
        }
        if ((!cry || cry.pendingRemove) && (!fusionCry || fusionCry.pendingRemove)) {
          faintCryTimer?.destroy();
          faintCryTimer = null;
          if (callback) {
            callback();
          }
        }
      }
    });

    // Failsafe
    globalScene.time.delayedCall(Utils.fixedInt(3000), () => {
      if (!faintCryTimer || !globalScene) {
        return;
      }
      if (cry?.isPlaying) {
        cry.stop();
      }
      if (fusionCry?.isPlaying) {
        fusionCry.stop();
      }
      faintCryTimer.destroy();
      if (callback) {
        callback();
      }
    });
  }

  isOppositeGender(pokemon: Pokemon): boolean {
    return this.gender !== Gender.GENDERLESS && pokemon.gender === (this.gender === Gender.MALE ? Gender.FEMALE : Gender.MALE);
  }

  /**
   * Checks if a status effect can be applied to the Pokemon.
   *
   * @param effect The {@linkcode StatusEffect} whose applicability is being checked
   * @param quiet Whether in-battle messages should trigger or not
   * @param overrideStatus Whether the Pokemon's current status can be overriden
   * @param sourcePokemon The Pokemon that is setting the status effect
   * @param ignoreField Whether any field effects (weather, terrain, etc.) should be considered
   */
  canSetStatus(effect: StatusEffect | undefined, quiet: boolean = false, overrideStatus: boolean = false, sourcePokemon: Pokemon | null = null, ignoreField: boolean = false): boolean {
    if (effect !== StatusEffect.FAINT) {
      if (overrideStatus ? this.status?.effect === effect : this.status) {
        return false;
      }
      if (this.isGrounded() && (!ignoreField && globalScene.arena.terrain?.terrainType === TerrainType.MISTY)) {
        return false;
      }
    }

    if (sourcePokemon && sourcePokemon !== this && this.isSafeguarded(sourcePokemon)) {
      return false;
    }

    const types = this.getTypes(true, true);

    switch (effect) {
      case StatusEffect.POISON:
      case StatusEffect.TOXIC:
      // Check if the Pokemon is immune to Poison/Toxic or if the source pokemon is canceling the immunity
        const poisonImmunity = types.map(defType => {
        // Check if the Pokemon is not immune to Poison/Toxic
          if (defType !== Type.POISON && defType !== Type.STEEL) {
            return false;
          }

          // Check if the source Pokemon has an ability that cancels the Poison/Toxic immunity
          const cancelImmunity = new Utils.BooleanHolder(false);
          if (sourcePokemon) {
            applyAbAttrs(IgnoreTypeStatusEffectImmunityAbAttr, sourcePokemon, cancelImmunity, false, effect, defType);
            if (cancelImmunity.value) {
              return false;
            }
          }

          return true;
        });

        if (this.isOfType(Type.POISON) || this.isOfType(Type.STEEL)) {
          if (poisonImmunity.includes(true)) {
            return false;
          }
        }
        break;
      case StatusEffect.PARALYSIS:
        if (this.isOfType(Type.ELECTRIC)) {
          return false;
        }
        break;
      case StatusEffect.SLEEP:
        if (this.isGrounded() && globalScene.arena.terrain?.terrainType === TerrainType.ELECTRIC) {
          return false;
        }
        break;
      case StatusEffect.FREEZE:
        if (this.isOfType(Type.ICE) || (!ignoreField && (globalScene?.arena?.weather?.weatherType && [ WeatherType.SUNNY, WeatherType.HARSH_SUN ].includes(globalScene.arena.weather.weatherType)))) {
          return false;
        }
        break;
      case StatusEffect.BURN:
        if (this.isOfType(Type.FIRE)) {
          return false;
        }
        break;
    }

    const cancelled = new Utils.BooleanHolder(false);
    applyPreSetStatusAbAttrs(StatusEffectImmunityAbAttr, this, effect, cancelled, quiet);

    const userField = this.getAlliedField();
    userField.forEach(pokemon => applyPreSetStatusAbAttrs(UserFieldStatusEffectImmunityAbAttr, pokemon, effect, cancelled, quiet));

    if (cancelled.value) {
      return false;
    }

    return true;
  }

  trySetStatus(effect?: StatusEffect, asPhase: boolean = false, sourcePokemon: Pokemon | null = null, turnsRemaining: number = 0, sourceText: string | null = null): boolean {
    if (!this.canSetStatus(effect, asPhase, false, sourcePokemon)) {
      return false;
    }
    if (this.isFainted() && effect !== StatusEffect.FAINT) {
      return false;
    }

    /**
     * If this Pokemon falls asleep or freezes in the middle of a multi-hit attack,
     * cancel the attack's subsequent hits.
     */
    if (effect === StatusEffect.SLEEP || effect === StatusEffect.FREEZE) {
      this.stopMultiHit();
    }

    if (asPhase) {
      globalScene.unshiftPhase(new ObtainStatusEffectPhase(this.getBattlerIndex(), effect, turnsRemaining, sourceText, sourcePokemon));
      return true;
    }

    let sleepTurnsRemaining: Utils.NumberHolder;

    if (effect === StatusEffect.SLEEP) {
      sleepTurnsRemaining = new Utils.NumberHolder(this.randSeedIntRange(2, 4));

      this.setFrameRate(4);

      // If the user is invulnerable, lets remove their invulnerability when they fall asleep
      const invulnerableTags = [
        BattlerTagType.UNDERGROUND,
        BattlerTagType.UNDERWATER,
        BattlerTagType.HIDDEN,
        BattlerTagType.FLYING
      ];

      const tag = invulnerableTags.find((t) => this.getTag(t));

      if (tag) {
        this.removeTag(tag);
        this.getMoveQueue().pop();
      }
    }

    sleepTurnsRemaining = sleepTurnsRemaining!; // tell TS compiler it's defined
    effect = effect!; // If `effect` is undefined then `trySetStatus()` will have already returned early via the `canSetStatus()` call
    this.status = new Status(effect, 0, sleepTurnsRemaining?.value);

    if (effect !== StatusEffect.FAINT) {
      globalScene.triggerPokemonFormChange(this, SpeciesFormChangeStatusEffectTrigger, true);
      applyPostSetStatusAbAttrs(PostSetStatusAbAttr, this, effect, sourcePokemon);
    }

    return true;
  }

  /**
  * Resets the status of a pokemon.
  * @param revive Whether revive should be cured; defaults to true.
  * @param confusion Whether resetStatus should include confusion or not; defaults to false.
  * @param reloadAssets Whether to reload the assets or not; defaults to false.
  */
  resetStatus(revive: boolean = true, confusion: boolean = false, reloadAssets: boolean = false): void {
    const lastStatus = this.status?.effect;
    if (!revive && lastStatus === StatusEffect.FAINT) {
      return;
    }
    this.status = null;
    if (lastStatus === StatusEffect.SLEEP) {
      this.setFrameRate(10);
      if (this.getTag(BattlerTagType.NIGHTMARE)) {
        this.lapseTag(BattlerTagType.NIGHTMARE);
      }
    }
    if (confusion) {
      if (this.getTag(BattlerTagType.CONFUSED)) {
        this.lapseTag(BattlerTagType.CONFUSED);
      }
    }
    if (reloadAssets) {
      this.loadAssets(false).then(() => this.playAnim());
    }
  }

  /**
   * Checks if this Pokemon is protected by Safeguard
   * @param attacker the {@linkcode Pokemon} inflicting status on this Pokemon
   * @returns `true` if this Pokemon is protected by Safeguard; `false` otherwise.
   */
  isSafeguarded(attacker: Pokemon): boolean {
    const defendingSide = this.isPlayer() ? ArenaTagSide.PLAYER : ArenaTagSide.ENEMY;
    if (globalScene.arena.getTagOnSide(ArenaTagType.SAFEGUARD, defendingSide)) {
      const bypassed = new Utils.BooleanHolder(false);
      if (attacker) {
        applyAbAttrs(InfiltratorAbAttr, attacker, null, false, bypassed);
      }
      return !bypassed.value;
    }
    return false;
  }

  primeSummonData(summonDataPrimer: PokemonSummonData): void {
    this.summonDataPrimer = summonDataPrimer;
  }

  resetSummonData(): void {
    if (this.summonData?.speciesForm) {
      this.summonData.speciesForm = null;
      this.updateFusionPalette();
    }
    this.summonData = new PokemonSummonData();
    this.setSwitchOutStatus(false);
    if (!this.battleData) {
      this.resetBattleData();
    }
    this.resetBattleSummonData();
    if (this.summonDataPrimer) {
      for (const k of Object.keys(this.summonData)) {
        if (this.summonDataPrimer[k]) {
          this.summonData[k] = this.summonDataPrimer[k];
        }
      }
      // If this Pokemon has a Substitute when loading in, play an animation to add its sprite
      if (this.getTag(SubstituteTag)) {
        globalScene.triggerPokemonBattleAnim(this, PokemonAnimType.SUBSTITUTE_ADD);
        this.getTag(SubstituteTag)!.sourceInFocus = false;
      }

      // If this Pokemon has Commander and Dondozo as an active ally, hide this Pokemon's sprite.
      if (this.hasAbilityWithAttr(CommanderAbAttr)
          && globalScene.currentBattle.double
          && this.getAlly()?.species.speciesId === Species.DONDOZO) {
        this.setVisible(false);
      }
      this.summonDataPrimer = null;
    }
    this.updateInfo();
  }

  resetBattleData(): void {
    const illusionActive: boolean = this.battleData?.illusion.active ?? false;
    this.breakIllusion();
    this.battleData = new PokemonBattleData();
    illusionActive ? this.generateIllusion() : null;
  }

  resetBattleSummonData(): void {
    this.battleSummonData = new PokemonBattleSummonData();
    if (this.getTag(BattlerTagType.SEEDED)) {
      this.lapseTag(BattlerTagType.SEEDED);
    }
    if (globalScene) {
      globalScene.triggerPokemonFormChange(this, SpeciesFormChangePostMoveTrigger, true);
    }
  }

  resetTurnData(): void {
    this.turnData = new PokemonTurnData();
  }

  getExpValue(): integer {
    // Logic to factor in victor level has been removed for balancing purposes, so the player doesn't have to focus on EXP maxxing
    return ((this.getSpeciesForm().getBaseExp() * this.level) / 5 + 1);
  }

  setFrameRate(frameRate: integer) {
    globalScene.anims.get(this.getBattleSpriteKey()).frameRate = frameRate;
    try {
      this.getSprite().play(this.getBattleSpriteKey());
    } catch (err: unknown) {
      console.error(`Failed to play animation for ${this.getBattleSpriteKey()}`, err);
    }
    try {
      this.getTintSprite()?.play(this.getBattleSpriteKey());
    } catch (err: unknown) {
      console.error(`Failed to play animation for ${this.getBattleSpriteKey()}`, err);
    }
  }

  tint(color: number, alpha?: number, duration?: integer, ease?: string) {
    const tintSprite = this.getTintSprite();
    tintSprite?.setTintFill(color);
    tintSprite?.setVisible(true);

    if (duration) {
      tintSprite?.setAlpha(0);

      globalScene.tweens.add({
        targets: tintSprite,
        alpha: alpha || 1,
        duration: duration,
        ease: ease || "Linear"
      });
    } else {
      tintSprite?.setAlpha(alpha);
    }
  }

  untint(duration: integer, ease?: string) {
    const tintSprite = this.getTintSprite();

    if (duration) {
      globalScene.tweens.add({
        targets: tintSprite,
        alpha: 0,
        duration: duration,
        ease: ease || "Linear",
        onComplete: () => {
          tintSprite?.setVisible(false);
          tintSprite?.setAlpha(1);
        }
      });
    } else {
      tintSprite?.setVisible(false);
      tintSprite?.setAlpha(1);
    }
  }

  enableMask() {
    if (!this.maskEnabled) {
      this.maskSprite = this.getTintSprite();
      this.maskSprite?.setVisible(true);
      this.maskSprite?.setPosition(this.x * this.parentContainer.scale + this.parentContainer.x,
        this.y * this.parentContainer.scale + this.parentContainer.y);
      this.maskSprite?.setScale(this.getSpriteScale() * this.parentContainer.scale);
      this.maskEnabled = true;
    }
  }

  disableMask() {
    if (this.maskEnabled) {
      this.maskSprite?.setVisible(false);
      this.maskSprite?.setPosition(0, 0);
      this.maskSprite?.setScale(this.getSpriteScale());
      this.maskSprite = null;
      this.maskEnabled = false;
    }
  }

  sparkle(): void {
    if (this.shinySparkle) {
      doShinySparkleAnim(this.shinySparkle, this.variant);
    }
  }

  updateFusionPalette(ignoreOveride?: boolean): void {
    if (!this.getFusionSpeciesForm(ignoreOveride)) {
      [ this.getSprite(), this.getTintSprite() ].filter(s => !!s).map(s => {
        s.pipelineData[`spriteColors${ignoreOveride && this.summonData?.speciesForm ? "Base" : ""}`] = [];
        s.pipelineData[`fusionSpriteColors${ignoreOveride && this.summonData?.speciesForm ? "Base" : ""}`] = [];
      });
      return;
    }

    const speciesForm = this.getSpeciesForm(ignoreOveride);
    const fusionSpeciesForm = this.getFusionSpeciesForm(ignoreOveride);

    const spriteKey = speciesForm.getSpriteKey(this.getGender(ignoreOveride) === Gender.FEMALE, speciesForm.formIndex, this.shiny, this.variant);
    const backSpriteKey = speciesForm.getSpriteKey(this.getGender(ignoreOveride) === Gender.FEMALE, speciesForm.formIndex, this.shiny, this.variant).replace("pkmn__", "pkmn__back__");
    const fusionSpriteKey = fusionSpeciesForm.getSpriteKey(this.getFusionGender(ignoreOveride) === Gender.FEMALE, fusionSpeciesForm.formIndex, this.fusionShiny, this.fusionVariant);
    const fusionBackSpriteKey = fusionSpeciesForm.getSpriteKey(this.getFusionGender(ignoreOveride) === Gender.FEMALE, fusionSpeciesForm.formIndex, this.fusionShiny, this.fusionVariant).replace("pkmn__", "pkmn__back__");

    const sourceTexture = globalScene.textures.get(spriteKey);
    const sourceBackTexture = globalScene.textures.get(backSpriteKey);
    const fusionTexture = globalScene.textures.get(fusionSpriteKey);
    const fusionBackTexture = globalScene.textures.get(fusionBackSpriteKey);

    const [ sourceFrame, sourceBackFrame, fusionFrame, fusionBackFrame ] = [ sourceTexture, sourceBackTexture, fusionTexture, fusionBackTexture ].map(texture => texture.frames[texture.firstFrame]);
    const [ sourceImage, sourceBackImage, fusionImage, fusionBackImage ] = [ sourceTexture, sourceBackTexture, fusionTexture, fusionBackTexture ].map(i => i.getSourceImage() as HTMLImageElement);

    const canvas = document.createElement("canvas");
    const backCanvas = document.createElement("canvas");
    const fusionCanvas = document.createElement("canvas");
    const fusionBackCanvas = document.createElement("canvas");

    const spriteColors: integer[][] = [];
    const pixelData: Uint8ClampedArray[] = [];

    [ canvas, backCanvas, fusionCanvas, fusionBackCanvas ].forEach((canv: HTMLCanvasElement, c: integer) => {
      const context = canv.getContext("2d");
      const frame = [ sourceFrame, sourceBackFrame, fusionFrame, fusionBackFrame ][c];
      canv.width = frame.width;
      canv.height = frame.height;

      if (context) {
        context.drawImage([ sourceImage, sourceBackImage, fusionImage, fusionBackImage ][c], frame.cutX, frame.cutY, frame.width, frame.height, 0, 0, frame.width, frame.height);
        const imageData = context.getImageData(frame.cutX, frame.cutY, frame.width, frame.height);
        pixelData.push(imageData.data);
      }
    });

    for (let f = 0; f < 2; f++) {
      const variantColors = variantColorCache[!f ? spriteKey : backSpriteKey];
      const variantColorSet = new Map<integer, integer[]>();
      if (this.shiny && variantColors && variantColors[this.variant]) {
        Object.keys(variantColors[this.variant]).forEach(k => {
          variantColorSet.set(Utils.rgbaToInt(Array.from(Object.values(Utils.rgbHexToRgba(k)))), Array.from(Object.values(Utils.rgbHexToRgba(variantColors[this.variant][k]))));
        });
      }

      for (let i = 0; i < pixelData[f].length; i += 4) {
        if (pixelData[f][i + 3]) {
          const pixel = pixelData[f].slice(i, i + 4);
          let [ r, g, b, a ] = pixel;
          if (variantColors) {
            const color = Utils.rgbaToInt([ r, g, b, a ]);
            if (variantColorSet.has(color)) {
              const mappedPixel = variantColorSet.get(color);
              if (mappedPixel) {
                [ r, g, b, a ] = mappedPixel;
              }
            }
          }
          if (!spriteColors.find(c => c[0] === r && c[1] === g && c[2] === b)) {
            spriteColors.push([ r, g, b, a ]);
          }
        }
      }
    }

    const fusionSpriteColors = JSON.parse(JSON.stringify(spriteColors));

    const pixelColors: number[] = [];
    for (let f = 0; f < 2; f++) {
      for (let i = 0; i < pixelData[f].length; i += 4) {
        const total = pixelData[f].slice(i, i + 3).reduce((total: integer, value: integer) => total + value, 0);
        if (!total) {
          continue;
        }
        pixelColors.push(argbFromRgba({ r: pixelData[f][i], g: pixelData[f][i + 1], b: pixelData[f][i + 2], a: pixelData[f][i + 3] }));
      }
    }

    const fusionPixelColors : number[] = [];
    for (let f = 0; f < 2; f++) {
      const variantColors = variantColorCache[!f ? fusionSpriteKey : fusionBackSpriteKey];
      const variantColorSet = new Map<integer, integer[]>();
      if (this.fusionShiny && variantColors && variantColors[this.fusionVariant]) {
        Object.keys(variantColors[this.fusionVariant]).forEach(k => {
          variantColorSet.set(Utils.rgbaToInt(Array.from(Object.values(Utils.rgbHexToRgba(k)))), Array.from(Object.values(Utils.rgbHexToRgba(variantColors[this.fusionVariant][k]))));
        });
      }
      for (let i = 0; i < pixelData[2 + f].length; i += 4) {
        const total = pixelData[2 + f].slice(i, i + 3).reduce((total: integer, value: integer) => total + value, 0);
        if (!total) {
          continue;
        }
        let [ r, g, b, a ] = [ pixelData[2 + f][i], pixelData[2 + f][i + 1], pixelData[2 + f][i + 2], pixelData[2 + f][i + 3] ];
        if (variantColors) {
          const color = Utils.rgbaToInt([ r, g, b, a ]);
          if (variantColorSet.has(color)) {
            const mappedPixel = variantColorSet.get(color);
            if (mappedPixel) {
              [ r, g, b, a ] = mappedPixel;
            }
          }
        }
        fusionPixelColors.push(argbFromRgba({ r, g, b, a }));
      }
    }

    let paletteColors: Map<number, number>;
    let fusionPaletteColors: Map<number, number>;

    const originalRandom = Math.random;
    Math.random = () => Phaser.Math.RND.realInRange(0, 1);

    globalScene.executeWithSeedOffset(() => {
      paletteColors = QuantizerCelebi.quantize(pixelColors, 4);
      fusionPaletteColors = QuantizerCelebi.quantize(fusionPixelColors, 4);
    }, 0, "This result should not vary");

    Math.random = originalRandom;

    paletteColors = paletteColors!; // tell TS compiler that paletteColors is defined!
    fusionPaletteColors = fusionPaletteColors!; // TS compiler that fusionPaletteColors is defined!
    const [ palette, fusionPalette ] = [ paletteColors, fusionPaletteColors ]
      .map(paletteColors => {
        let keys = Array.from(paletteColors.keys()).sort((a: integer, b: integer) => paletteColors.get(a)! < paletteColors.get(b)! ? 1 : -1);
        let rgbaColors: Map<number, integer[]>;
        let hsvColors: Map<number, number[]>;

        const mappedColors = new Map<integer, integer[]>();

        do {
          mappedColors.clear();

          rgbaColors = keys.reduce((map: Map<number, integer[]>, k: number) => {
            map.set(k, Object.values(rgbaFromArgb(k))); return map;
          }, new Map<number, integer[]>());
          hsvColors = Array.from(rgbaColors.keys()).reduce((map: Map<number, number[]>, k: number) => {
            const rgb = rgbaColors.get(k)!.slice(0, 3);
            map.set(k, Utils.rgbToHsv(rgb[0], rgb[1], rgb[2]));
            return map;
          }, new Map<number, number[]>());

          for (let c = keys.length - 1; c >= 0; c--) {
            const hsv = hsvColors.get(keys[c])!;
            for (let c2 = 0; c2 < c; c2++) {
              const hsv2 = hsvColors.get(keys[c2])!;
              const diff = Math.abs(hsv[0] - hsv2[0]);
              if (diff < 30 || diff >= 330) {
                if (mappedColors.has(keys[c])) {
                  mappedColors.get(keys[c])!.push(keys[c2]);
                } else {
                  mappedColors.set(keys[c], [ keys[c2] ]);
                }
                break;
              }
            }
          }

          mappedColors.forEach((values: integer[], key: integer) => {
            const keyColor = rgbaColors.get(key)!;
            const valueColors = values.map(v => rgbaColors.get(v)!);
            const color = keyColor.slice(0);
            let count = paletteColors.get(key)!;
            for (const value of values) {
              const valueCount = paletteColors.get(value);
              if (!valueCount) {
                continue;
              }
              count += valueCount;
            }

            for (let c = 0; c < 3; c++) {
              color[c] *= (paletteColors.get(key)! / count);
              values.forEach((value: integer, i: integer) => {
                if (paletteColors.has(value)) {
                  const valueCount = paletteColors.get(value)!;
                  color[c] += valueColors[i][c] * (valueCount / count);
                }
              });
              color[c] = Math.round(color[c]);
            }

            paletteColors.delete(key);
            for (const value of values) {
              paletteColors.delete(value);
              if (mappedColors.has(value)) {
                mappedColors.delete(value);
              }
            }

            paletteColors.set(argbFromRgba({ r: color[0], g: color[1], b: color[2], a: color[3] }), count);
          });

          keys = Array.from(paletteColors.keys()).sort((a: integer, b: integer) => paletteColors.get(a)! < paletteColors.get(b)! ? 1 : -1);
        } while (mappedColors.size);

        return keys.map(c => Object.values(rgbaFromArgb(c)));
      }
      );

    const paletteDeltas: number[][] = [];

    spriteColors.forEach((sc: integer[], i: integer) => {
      paletteDeltas.push([]);
      for (let p = 0; p < palette.length; p++) {
        paletteDeltas[i].push(Utils.deltaRgb(sc, palette[p]));
      }
    });

    const easeFunc = Phaser.Tweens.Builders.GetEaseFunction("Cubic.easeIn");

    for (let sc = 0; sc < spriteColors.length; sc++) {
      const delta = Math.min(...paletteDeltas[sc]);
      const paletteIndex = Math.min(paletteDeltas[sc].findIndex(pd => pd === delta), fusionPalette.length - 1);
      if (delta < 255) {
        const ratio = easeFunc(delta / 255);
        const color = [ 0, 0, 0, fusionSpriteColors[sc][3] ];
        for (let c = 0; c < 3; c++) {
          color[c] = Math.round((fusionSpriteColors[sc][c] * ratio) + (fusionPalette[paletteIndex][c] * (1 - ratio)));
        }
        fusionSpriteColors[sc] = color;
      }
    }

    [ this.getSprite(), this.getTintSprite() ].filter(s => !!s).map(s => {
      s.pipelineData[`spriteColors${ignoreOveride && this.summonData?.speciesForm ? "Base" : ""}`] = spriteColors;
      s.pipelineData[`fusionSpriteColors${ignoreOveride && this.summonData?.speciesForm ? "Base" : ""}`] = fusionSpriteColors;
    });

    canvas.remove();
    fusionCanvas.remove();
  }

  /**
   * Generates a random number using the current battle's seed, or the global seed if `globalScene.currentBattle` is falsy
   * <!-- @import "../battle".Battle -->
   * This calls either {@linkcode BattleScene.randBattleSeedInt}({@linkcode range}, {@linkcode min}) in `src/battle-scene.ts`
   * which calls {@linkcode Battle.randSeedInt}({@linkcode range}, {@linkcode min}) in `src/battle.ts`
   * which calls {@linkcode Utils.randSeedInt randSeedInt}({@linkcode range}, {@linkcode min}) in `src/utils.ts`,
   * or it directly calls {@linkcode Utils.randSeedInt randSeedInt}({@linkcode range}, {@linkcode min}) in `src/utils.ts` if there is no current battle
   *
   * @param range How large of a range of random numbers to choose from. If {@linkcode range} <= 1, returns {@linkcode min}
   * @param min The minimum integer to pick, default `0`
   * @returns A random integer between {@linkcode min} and ({@linkcode min} + {@linkcode range} - 1)
   */
  randSeedInt(range: integer, min: integer = 0): integer {
    return globalScene.currentBattle
      ? globalScene.randBattleSeedInt(range, min)
      : Utils.randSeedInt(range, min);
  }

  /**
   * Generates a random number using the current battle's seed, or the global seed if `globalScene.currentBattle` is falsy
   * @param min The minimum integer to generate
   * @param max The maximum integer to generate
   * @returns a random integer between {@linkcode min} and {@linkcode max} inclusive
   */
  randSeedIntRange(min: integer, max: integer): integer {
    return this.randSeedInt((max - min) + 1, min);
  }

  /**
   * Causes a Pokemon to leave the field (such as in preparation for a switch out/escape).
   * @param clearEffects Indicates if effects should be cleared (true) or passed
   * to the next pokemon, such as during a baton pass (false)
   * @param hideInfo Indicates if this should also play the animation to hide the Pokemon's
   * info container.
   */
  leaveField(clearEffects: boolean = true, hideInfo: boolean = true) {
    this.resetSprite();
    this.resetTurnData();
    if (clearEffects) {
      this.destroySubstitute();
      this.resetSummonData(); // this also calls `resetBattleSummonData`
    }
    if (hideInfo) {
      this.hideInfo();
    }
    globalScene.field.remove(this);
    this.setSwitchOutStatus(true);
    globalScene.triggerPokemonFormChange(this, SpeciesFormChangeActiveTrigger, true);
  }

  destroy(): void {
    this.battleInfo?.destroy();
    this.destroySubstitute();
    super.destroy();
  }

  getBattleInfo(): BattleInfo {
    return this.battleInfo;
  }

  /**
   * Checks whether or not the Pokemon's root form has the same ability
   * @param abilityIndex the given ability index we are checking
   * @returns true if the abilities are the same
   */
  hasSameAbilityInRootForm(abilityIndex: number): boolean {
    const currentAbilityIndex = this.abilityIndex;
    const rootForm = getPokemonSpecies(this.species.getRootSpeciesId());
    return rootForm.getAbility(abilityIndex) === rootForm.getAbility(currentAbilityIndex);
  }

  /**
   * Helper function to check if the player already owns the starter data of the Pokemon's
   * current ability
   * @param ownedAbilityAttrs the owned abilityAttr of this Pokemon's root form
   * @returns true if the player already has it, false otherwise
   */
  checkIfPlayerHasAbilityOfStarter(ownedAbilityAttrs: number): boolean {
    if ((ownedAbilityAttrs & 1) > 0 && this.hasSameAbilityInRootForm(0)) {
      return true;
    }
    if ((ownedAbilityAttrs & 2) > 0 && this.hasSameAbilityInRootForm(1)) {
      return true;
    }
    if ((ownedAbilityAttrs & 4) > 0 && this.hasSameAbilityInRootForm(2)) {
      return true;
    }
    return false;
  }

  /**
   * Reduces one of this Pokemon's held item stacks by 1, and removes the item if applicable.
   * Does nothing if this Pokemon is somehow not the owner of the held item.
   * @param heldItem The item stack to be reduced by 1.
   * @param forBattle If `false`, do not trigger in-battle effects (such as Unburden) from losing the item. For example, set this to `false` if the Pokemon is giving away the held item for a Mystery Encounter. Default is `true`.
   * @returns `true` if the item was removed successfully, `false` otherwise.
   */
  public loseHeldItem(heldItem: PokemonHeldItemModifier, forBattle: boolean = true): boolean {
    if (heldItem.pokemonId === -1 || heldItem.pokemonId === this.id) {
      heldItem.stackCount--;
      if (heldItem.stackCount <= 0) {
        globalScene.removeModifier(heldItem, !this.isPlayer());
      }
      if (forBattle) {
        applyPostItemLostAbAttrs(PostItemLostAbAttr, this, false);
      }
      return true;
    } else {
      return false;
    }
  }
}

export class PlayerPokemon extends Pokemon {
  public compatibleTms: Moves[];

  constructor(species: PokemonSpecies, level: integer, abilityIndex?: integer, formIndex?: integer, gender?: Gender, shiny?: boolean, variant?: Variant, ivs?: integer[], nature?: Nature, dataSource?: Pokemon | PokemonData) {
    super(106, 148, species, level, abilityIndex, formIndex, gender, shiny, variant, ivs, nature, dataSource);

    if (Overrides.STATUS_OVERRIDE) {
      this.status = new Status(Overrides.STATUS_OVERRIDE, 0, 4);
    }

    if (Overrides.SHINY_OVERRIDE) {
      this.shiny = true;
      this.initShinySparkle();
    } else if (Overrides.SHINY_OVERRIDE === false) {
      this.shiny = false;
    }

    if (Overrides.VARIANT_OVERRIDE !== null && this.shiny) {
      this.variant = Overrides.VARIANT_OVERRIDE;
    }

    if (!dataSource) {
      if (globalScene.gameMode.isDaily) {
        this.generateAndPopulateMoveset();
      } else {
        this.moveset = [];
      }
    }
    this.generateCompatibleTms();
  }

  initBattleInfo(): void {
    this.battleInfo = new PlayerBattleInfo();
    this.battleInfo.initInfo(this);
  }

  isPlayer(): boolean {
    return true;
  }

  hasTrainer(): boolean {
    return true;
  }

  isBoss(): boolean {
    return false;
  }

  getFieldIndex(): integer {
    return globalScene.getPlayerField().indexOf(this);
  }

  getBattlerIndex(): BattlerIndex {
    return this.getFieldIndex();
  }

  generateCompatibleTms(): void {
    this.compatibleTms = [];

    const tms = Object.keys(tmSpecies);
    for (const tm of tms) {
      const moveId = parseInt(tm) as Moves;
      let compatible = false;
      for (const p of tmSpecies[tm]) {
        if (Array.isArray(p)) {
          const [ pkm, form ] = p;
          if ((pkm === this.species.speciesId || this.fusionSpecies && pkm === this.fusionSpecies.speciesId) && form === this.getFormKey()) {
            compatible = true;
            break;
          }
        } else if (p === this.species.speciesId || (this.fusionSpecies && p === this.fusionSpecies.speciesId)) {
          compatible = true;
          break;
        }
      }
      if (reverseCompatibleTms.indexOf(moveId) > -1) {
        compatible = !compatible;
      }
      if (compatible) {
        this.compatibleTms.push(moveId);
      }
    }
  }

  tryPopulateMoveset(moveset: StarterMoveset): boolean {
    if (!this.getSpeciesForm().validateStarterMoveset(moveset, globalScene.gameData.starterData[this.species.getRootSpeciesId()].eggMoves)) {
      return false;
    }

    this.moveset = moveset.map(m => new PokemonMove(m));

    return true;
  }

  /**
   * Causes this mon to leave the field (via {@linkcode leaveField}) and then
   * opens the party switcher UI to switch a new mon in
   * @param switchType the {@linkcode SwitchType} for this switch-out. If this is
   * `BATON_PASS` or `SHED_TAIL`, this Pokemon's effects are not cleared upon leaving
   * the field.
   */
  switchOut(switchType: SwitchType = SwitchType.SWITCH): Promise<void> {
    return new Promise(resolve => {
      this.leaveField(switchType === SwitchType.SWITCH);

      globalScene.ui.setMode(Mode.PARTY, PartyUiMode.FAINT_SWITCH, this.getFieldIndex(), (slotIndex: integer, option: PartyOption) => {
        if (slotIndex >= globalScene.currentBattle.getBattlerCount() && slotIndex < 6) {
          globalScene.prependToPhase(new SwitchSummonPhase(switchType, this.getFieldIndex(), slotIndex, false), MoveEndPhase);
        }
        globalScene.ui.setMode(Mode.MESSAGE).then(resolve);
      }, PartyUiHandler.FilterNonFainted);
    });
  }

  addFriendship(friendship: number): void {
    if (friendship > 0) {
      const starterSpeciesId = this.species.getRootSpeciesId();
      const fusionStarterSpeciesId = this.isFusion() && this.fusionSpecies ? this.fusionSpecies.getRootSpeciesId() : 0;
      const starterData = [
        globalScene.gameData.starterData[starterSpeciesId],
        fusionStarterSpeciesId ? globalScene.gameData.starterData[fusionStarterSpeciesId] : null
      ].filter(d => !!d);
      const amount = new Utils.NumberHolder(friendship);
      globalScene.applyModifier(PokemonFriendshipBoosterModifier, true, this, amount);
      let candyFriendshipMultiplier = CLASSIC_CANDY_FRIENDSHIP_MULTIPLIER;
      if (globalScene.eventManager.isEventActive()) {
        candyFriendshipMultiplier *= globalScene.eventManager.getFriendshipMultiplier();
      }
      const starterAmount = new Utils.NumberHolder(Math.floor(amount.value * (globalScene.gameMode.isClassic ? candyFriendshipMultiplier : 1) / (fusionStarterSpeciesId ? 2 : 1)));

      // Add friendship to this PlayerPokemon
      this.friendship = Math.min(this.friendship + amount.value, 255);
      if (this.friendship === 255) {
        globalScene.validateAchv(achvs.MAX_FRIENDSHIP);
      }
      // Add to candy progress for this mon's starter species and its fused species (if it has one)
      starterData.forEach((sd: StarterDataEntry, i: number) => {
        const speciesId = !i ? starterSpeciesId : fusionStarterSpeciesId as Species;
        sd.friendship = (sd.friendship || 0) + starterAmount.value;
        if (sd.friendship >= getStarterValueFriendshipCap(speciesStarterCosts[speciesId])) {
          globalScene.gameData.addStarterCandy(getPokemonSpecies(speciesId), 1);
          sd.friendship = 0;
        }
      });
    } else {
      // Lose friendship upon fainting
      this.friendship = Math.max(this.friendship + friendship, 0);
    }
  }
  /**
   * Handles Revival Blessing when used by player.
   * @returns Promise to revive a pokemon.
   * @see {@linkcode RevivalBlessingAttr}
   */
  revivalBlessing(): Promise<void> {
    return new Promise(resolve => {
      globalScene.ui.setMode(Mode.PARTY, PartyUiMode.REVIVAL_BLESSING, this.getFieldIndex(), (slotIndex:integer, option: PartyOption) => {
        if (slotIndex >= 0 && slotIndex < 6) {
          const pokemon = globalScene.getPlayerParty()[slotIndex];
          if (!pokemon || !pokemon.isFainted()) {
            resolve();
          }

          pokemon.resetTurnData();
          pokemon.resetStatus();
          pokemon.heal(Math.min(Utils.toDmgValue(0.5 * pokemon.getMaxHp()), pokemon.getMaxHp()));
          globalScene.queueMessage(i18next.t("moveTriggers:revivalBlessing", { pokemonName: pokemon.name }), 0, true);

          if (globalScene.currentBattle.double && globalScene.getPlayerParty().length > 1) {
            const allyPokemon = this.getAlly();
            if (slotIndex <= 1) {
              // Revived ally pokemon
              globalScene.unshiftPhase(new SwitchSummonPhase(SwitchType.SWITCH, pokemon.getFieldIndex(), slotIndex, false, true));
              globalScene.unshiftPhase(new ToggleDoublePositionPhase(true));
            } else if (allyPokemon.isFainted()) {
              // Revived party pokemon, and ally pokemon is fainted
              globalScene.unshiftPhase(new SwitchSummonPhase(SwitchType.SWITCH, allyPokemon.getFieldIndex(), slotIndex, false, true));
              globalScene.unshiftPhase(new ToggleDoublePositionPhase(true));
            }
          }

        }
        globalScene.ui.setMode(Mode.MESSAGE).then(() => resolve());
      }, PartyUiHandler.FilterFainted);
    });
  }

  getPossibleEvolution(evolution: SpeciesFormEvolution | null): Promise<Pokemon> {
    if (!evolution) {
      return new Promise(resolve => resolve(this));
    }
    return new Promise(resolve => {
      const evolutionSpecies = getPokemonSpecies(evolution.speciesId);
      const isFusion = evolution instanceof FusionSpeciesFormEvolution;
      let ret: PlayerPokemon;
      if (isFusion) {
        const originalFusionSpecies = this.fusionSpecies;
        const originalFusionFormIndex = this.fusionFormIndex;
        this.fusionSpecies = evolutionSpecies;
        this.fusionFormIndex = evolution.evoFormKey !== null ? Math.max(evolutionSpecies.forms.findIndex(f => f.formKey === evolution.evoFormKey), 0) : this.fusionFormIndex;
        ret = globalScene.addPlayerPokemon(this.species, this.level, this.abilityIndex, this.formIndex, this.gender, this.shiny, this.variant, this.ivs, this.nature, this);
        this.fusionSpecies = originalFusionSpecies;
        this.fusionFormIndex = originalFusionFormIndex;
      } else {
        const formIndex = evolution.evoFormKey !== null && !isFusion ? Math.max(evolutionSpecies.forms.findIndex(f => f.formKey === evolution.evoFormKey), 0) : this.formIndex;
        ret = globalScene.addPlayerPokemon(!isFusion ? evolutionSpecies : this.species, this.level, this.abilityIndex, formIndex, this.gender, this.shiny, this.variant, this.ivs, this.nature, this);
      }
      ret.loadAssets().then(() => resolve(ret));
    });
  }

  evolve(evolution: SpeciesFormEvolution | null, preEvolution: PokemonSpeciesForm): Promise<void> {
    if (!evolution) {
      return new Promise(resolve => resolve());
    }
    return new Promise(resolve => {
      this.pauseEvolutions = false;
      // Handles Nincada evolving into Ninjask + Shedinja
      this.handleSpecialEvolutions(evolution);
      const isFusion = evolution instanceof FusionSpeciesFormEvolution;
      if (!isFusion) {
        this.species = getPokemonSpecies(evolution.speciesId);
      } else {
        this.fusionSpecies = getPokemonSpecies(evolution.speciesId);
      }
      if (evolution.preFormKey !== null) {
        const formIndex = Math.max((!isFusion || !this.fusionSpecies ? this.species : this.fusionSpecies).forms.findIndex(f => f.formKey === evolution.evoFormKey), 0);
        if (!isFusion) {
          this.formIndex = formIndex;
        } else {
          this.fusionFormIndex = formIndex;
        }
      }
      this.generateName();
      if (!isFusion) {
        const abilityCount = this.getSpeciesForm().getAbilityCount();
        const preEvoAbilityCount = preEvolution.getAbilityCount();
        if ([ 0, 1, 2 ].includes(this.abilityIndex)) {
          // Handles cases where a Pokemon with 3 abilities evolves into a Pokemon with 2 abilities (ie: Eevee -> any Eeveelution)
          if (this.abilityIndex === 2 && preEvoAbilityCount === 3 && abilityCount === 2) {
            this.abilityIndex = 1;
          }
        } else { // Prevent pokemon with an illegal ability value from breaking things
          console.warn("this.abilityIndex is somehow an illegal value, please report this");
          console.warn(this.abilityIndex);
          this.abilityIndex = 0;
        }
      } else { // Do the same as above, but for fusions
        const abilityCount = this.getFusionSpeciesForm().getAbilityCount();
        const preEvoAbilityCount = preEvolution.getAbilityCount();
        if ([ 0, 1, 2 ].includes(this.fusionAbilityIndex)) {
          if (this.fusionAbilityIndex === 2 && preEvoAbilityCount === 3 && abilityCount === 2) {
            this.fusionAbilityIndex = 1;
          }
        } else {
          console.warn("this.fusionAbilityIndex is somehow an illegal value, please report this");
          console.warn(this.fusionAbilityIndex);
          this.fusionAbilityIndex = 0;
        }
      }
      this.compatibleTms.splice(0, this.compatibleTms.length);
      this.generateCompatibleTms();
      const updateAndResolve = () => {
        this.loadAssets().then(() => {
          this.calculateStats();
          this.updateInfo(true).then(() => resolve());
        });
      };
      if (preEvolution.speciesId === Species.GIMMIGHOUL) {
        const evotracker = this.getHeldItems().filter(m => m instanceof EvoTrackerModifier)[0] ?? null;
        if (evotracker) {
          globalScene.removeModifier(evotracker);
        }
      }
      if (!globalScene.gameMode.isDaily || this.metBiome > -1) {
        globalScene.gameData.updateSpeciesDexIvs(this.species.speciesId, this.ivs);
        globalScene.gameData.setPokemonSeen(this, false);
        globalScene.gameData.setPokemonCaught(this, false).then(() => updateAndResolve());
      } else {
        updateAndResolve();
      }
    });
  }

  private handleSpecialEvolutions(evolution: SpeciesFormEvolution) {
    const isFusion = evolution instanceof FusionSpeciesFormEvolution;

    const evoSpecies = (!isFusion ? this.species : this.fusionSpecies);
    if (evoSpecies?.speciesId === Species.NINCADA && evolution.speciesId === Species.NINJASK) {
      const newEvolution = pokemonEvolutions[evoSpecies.speciesId][1];

      if (newEvolution.condition?.predicate(this)) {
        const newPokemon = globalScene.addPlayerPokemon(this.species, this.level, this.abilityIndex, this.formIndex, undefined, this.shiny, this.variant, this.ivs, this.nature);
        newPokemon.passive = this.passive;
        newPokemon.moveset = this.moveset.slice();
        newPokemon.moveset = this.copyMoveset();
        newPokemon.luck = this.luck;
        newPokemon.gender = Gender.GENDERLESS;
        newPokemon.metLevel = this.metLevel;
        newPokemon.metBiome = this.metBiome;
        newPokemon.metSpecies = this.metSpecies;
        newPokemon.metWave = this.metWave;
        newPokemon.fusionSpecies = this.fusionSpecies;
        newPokemon.fusionFormIndex = this.fusionFormIndex;
        newPokemon.fusionAbilityIndex = this.fusionAbilityIndex;
        newPokemon.fusionShiny = this.fusionShiny;
        newPokemon.fusionVariant = this.fusionVariant;
        newPokemon.fusionGender = this.fusionGender;
        newPokemon.fusionLuck = this.fusionLuck;
        newPokemon.usedTMs = this.usedTMs;

        globalScene.getPlayerParty().push(newPokemon);
        newPokemon.evolve((!isFusion ? newEvolution : new FusionSpeciesFormEvolution(this.id, newEvolution)), evoSpecies);
        const modifiers = globalScene.findModifiers(m => m instanceof PokemonHeldItemModifier
          && m.pokemonId === this.id, true) as PokemonHeldItemModifier[];
        modifiers.forEach(m => {
          const clonedModifier = m.clone() as PokemonHeldItemModifier;
          clonedModifier.pokemonId = newPokemon.id;
          globalScene.addModifier(clonedModifier, true);
        });
        globalScene.updateModifiers(true);
      }
    }
  }

  getPossibleForm(formChange: SpeciesFormChange): Promise<Pokemon> {
    return new Promise(resolve => {
      const formIndex = Math.max(this.species.forms.findIndex(f => f.formKey === formChange.formKey), 0);
      const ret = globalScene.addPlayerPokemon(this.species, this.level, this.abilityIndex, formIndex, this.gender, this.shiny, this.variant, this.ivs, this.nature, this);
      ret.loadAssets().then(() => resolve(ret));
    });
  }

  changeForm(formChange: SpeciesFormChange): Promise<void> {
    return new Promise(resolve => {
      const previousFormIndex = this.formIndex;
      this.formIndex = Math.max(this.species.forms.findIndex(f => f.formKey === formChange.formKey), 0);
      this.generateName();
      const abilityCount = this.getSpeciesForm().getAbilityCount();
      if (this.abilityIndex >= abilityCount) { // Shouldn't happen
        this.abilityIndex = abilityCount - 1;
      }

      // In cases where a form change updates the type of a Pokemon from its previous form (Arceus, Silvally, Castform, etc.),
      // persist that type change in customPokemonData if necessary
      const baseForm = this.species.forms[previousFormIndex];
      const baseFormTypes = [ baseForm.type1, baseForm.type2 ];
      if (this.customPokemonData.types.length > 0) {
        if (this.getSpeciesForm().type1 !== baseFormTypes[0]) {
          this.customPokemonData.types[0] = this.getSpeciesForm().type1;
        }

        const type2 = this.getSpeciesForm().type2;
        if (!isNullOrUndefined(type2) && type2 !== baseFormTypes[1]) {
          if (this.customPokemonData.types.length > 1) {
            this.customPokemonData.types[1] = type2;
          } else {
            this.customPokemonData.types.push(type2);
          }
        }
      }

      this.compatibleTms.splice(0, this.compatibleTms.length);
      this.generateCompatibleTms();
      const updateAndResolve = () => {
        this.loadAssets().then(() => {
          this.calculateStats();
          globalScene.updateModifiers(true, true);
          this.updateInfo(true).then(() => resolve());
        });
      };
      if (!globalScene.gameMode.isDaily || this.metBiome > -1) {
        globalScene.gameData.setPokemonSeen(this, false);
        globalScene.gameData.setPokemonCaught(this, false).then(() => updateAndResolve());
      } else {
        updateAndResolve();
      }
    });
  }

  clearFusionSpecies(): void {
    super.clearFusionSpecies();
    this.generateCompatibleTms();
  }

  /**
  * Returns a Promise to fuse two PlayerPokemon together
  * @param pokemon The PlayerPokemon to fuse to this one
  */
  fuse(pokemon: PlayerPokemon): Promise<void> {
    return new Promise(resolve => {
      this.fusionSpecies = pokemon.species;
      this.fusionFormIndex = pokemon.formIndex;
      this.fusionAbilityIndex = pokemon.abilityIndex;
      this.fusionShiny = pokemon.shiny;
      this.fusionVariant = pokemon.variant;
      this.fusionGender = pokemon.gender;
      this.fusionLuck = pokemon.luck;
      this.fusionCustomPokemonData = pokemon.customPokemonData;
      if ((pokemon.pauseEvolutions) || (this.pauseEvolutions)) {
        this.pauseEvolutions = true;
      }

      globalScene.validateAchv(achvs.SPLICE);
      globalScene.gameData.gameStats.pokemonFused++;

      // Store the average HP% that each Pokemon has
      const maxHp = this.getMaxHp();
      const newHpPercent = ((pokemon.hp / pokemon.getMaxHp()) + (this.hp / maxHp)) / 2;

      this.generateName();
      this.calculateStats();

      // Set this Pokemon's HP to the average % of both fusion components
      this.hp = Math.round(maxHp * newHpPercent);
      if (!this.isFainted()) {
        // If this Pokemon hasn't fainted, make sure the HP wasn't set over the new maximum
        this.hp = Math.min(this.hp, maxHp);
        this.status = getRandomStatus(this.status, pokemon.status); // Get a random valid status between the two
      } else if (!pokemon.isFainted()) {
        // If this Pokemon fainted but the other hasn't, make sure the HP wasn't set to zero
        this.hp = Math.max(this.hp, 1);
        this.status = pokemon.status; // Inherit the other Pokemon's status
      }

      this.generateCompatibleTms();
      this.updateInfo(true);
      const fusedPartyMemberIndex = globalScene.getPlayerParty().indexOf(pokemon);
      let partyMemberIndex = globalScene.getPlayerParty().indexOf(this);
      if (partyMemberIndex > fusedPartyMemberIndex) {
        partyMemberIndex--;
      }
      const fusedPartyMemberHeldModifiers = globalScene.findModifiers(m => m instanceof PokemonHeldItemModifier
        && m.pokemonId === pokemon.id, true) as PokemonHeldItemModifier[];
      const transferModifiers: Promise<boolean>[] = [];
      for (const modifier of fusedPartyMemberHeldModifiers) {
        transferModifiers.push(globalScene.tryTransferHeldItemModifier(modifier, this, false, modifier.getStackCount(), true, true, false));
      }
      Promise.allSettled(transferModifiers).then(() => {
        globalScene.updateModifiers(true, true).then(() => {
          globalScene.removePartyMemberModifiers(fusedPartyMemberIndex);
          globalScene.getPlayerParty().splice(fusedPartyMemberIndex, 1)[0];
          const newPartyMemberIndex = globalScene.getPlayerParty().indexOf(this);
          pokemon.getMoveset(true).map((m: PokemonMove) => globalScene.unshiftPhase(new LearnMovePhase(newPartyMemberIndex, m.getMove().id)));
          pokemon.destroy();
          this.updateFusionPalette();
          resolve();
        });
      });
    });
  }

  unfuse(): Promise<void> {
    return new Promise(resolve => {
      this.clearFusionSpecies();

      this.updateInfo(true).then(() => resolve());
      this.updateFusionPalette();
    });
  }

  /** Returns a deep copy of this Pokemon's moveset array */
  copyMoveset(): PokemonMove[] {
    const newMoveset : PokemonMove[] = [];
    this.moveset.forEach((move) => {
      // TODO: refactor `moveset` to not accept `null`s
      if (move) {
        newMoveset.push(new PokemonMove(move.moveId, 0, move.ppUp, move.virtual, move.maxPpOverride));
      }
    });

    return newMoveset;
  }
}

export class EnemyPokemon extends Pokemon {
  public trainerSlot: TrainerSlot;
  public aiType: AiType;
  public bossSegments: integer;
  public bossSegmentIndex: integer;
  /** To indicate if the instance was populated with a dataSource -> e.g. loaded & populated from session data */
  public readonly isPopulatedFromDataSource: boolean;

  constructor(species: PokemonSpecies, level: integer, trainerSlot: TrainerSlot, boss: boolean, shinyLock: boolean = false, dataSource?: PokemonData) {
    super(236, 84, species, level, dataSource?.abilityIndex, dataSource?.formIndex, dataSource?.gender,
      (!shinyLock && dataSource) ? dataSource.shiny : false, (!shinyLock && dataSource) ? dataSource.variant : undefined,
      undefined, dataSource ? dataSource.nature : undefined, dataSource);

    this.trainerSlot = trainerSlot;
    this.isPopulatedFromDataSource = !!dataSource; // if a dataSource is provided, then it was populated from dataSource
    if (boss) {
      this.setBoss(boss, dataSource?.bossSegments);
    }

    if (Overrides.OPP_STATUS_OVERRIDE) {
      this.status = new Status(Overrides.OPP_STATUS_OVERRIDE, 0, 4);
    }

    if (Overrides.OPP_GENDER_OVERRIDE) {
      this.gender = Overrides.OPP_GENDER_OVERRIDE;
    }

    const speciesId = this.species.speciesId;

    if (
      speciesId in Overrides.OPP_FORM_OVERRIDES
      && Overrides.OPP_FORM_OVERRIDES[speciesId]
      && this.species.forms[Overrides.OPP_FORM_OVERRIDES[speciesId]]
    ) {
      this.formIndex = Overrides.OPP_FORM_OVERRIDES[speciesId] ?? 0;
    }

    if (!dataSource) {
      this.generateAndPopulateMoveset();

      if (shinyLock || Overrides.OPP_SHINY_OVERRIDE === false) {
        this.shiny = false;
      } else {
        this.trySetShiny();
      }

      if (!this.shiny && Overrides.OPP_SHINY_OVERRIDE) {
        this.shiny = true;
        this.initShinySparkle();
      }

      if (this.shiny) {
        this.variant = this.generateShinyVariant();
        if (Overrides.OPP_VARIANT_OVERRIDE !== null) {
          this.variant = Overrides.OPP_VARIANT_OVERRIDE;
        }
      }

      this.luck = (this.shiny ? this.variant + 1 : 0) + (this.fusionShiny ? this.fusionVariant + 1 : 0);

      let prevolution: Species;
      let speciesId = species.speciesId;
      while ((prevolution = pokemonPrevolutions[speciesId])) {
        const evolution = pokemonEvolutions[prevolution].find(pe => pe.speciesId === speciesId && (!pe.evoFormKey || pe.evoFormKey === this.getFormKey()));
        if (evolution?.condition?.enforceFunc) {
          evolution.condition.enforceFunc(this);
        }
        speciesId = prevolution;
      }
    }

    this.aiType = boss || this.hasTrainer() ? AiType.SMART : AiType.SMART_RANDOM;
  }

  initBattleInfo(): void {
    if (!this.battleInfo) {
      this.battleInfo = new EnemyBattleInfo();
      this.battleInfo.updateBossSegments(this);
      this.battleInfo.initInfo(this);
    } else {
      this.battleInfo.updateBossSegments(this);
    }
  }

  /**
   * Sets the pokemons boss status. If true initializes the boss segments either from the arguments
   * or through the the Scene.getEncounterBossSegments function
   *
   * @param boss if the pokemon is a boss
   * @param bossSegments amount of boss segments (health-bar segments)
   */
  setBoss(boss: boolean = true, bossSegments: integer = 0): void {
    if (boss) {
      this.bossSegments = bossSegments || globalScene.getEncounterBossSegments(globalScene.currentBattle.waveIndex, this.level, this.species, true);
      this.bossSegmentIndex = this.bossSegments - 1;
    } else {
      this.bossSegments = 0;
      this.bossSegmentIndex = 0;
    }
  }

  generateAndPopulateMoveset(formIndex?: integer): void {
    switch (true) {
      case (this.species.speciesId === Species.SMEARGLE):
        this.moveset = [
          new PokemonMove(Moves.SKETCH),
          new PokemonMove(Moves.SKETCH),
          new PokemonMove(Moves.SKETCH),
          new PokemonMove(Moves.SKETCH)
        ];
        break;
      case (this.species.speciesId === Species.ETERNATUS):
        this.moveset = (formIndex !== undefined ? formIndex : this.formIndex)
          ? [
            new PokemonMove(Moves.DYNAMAX_CANNON),
            new PokemonMove(Moves.CROSS_POISON),
            new PokemonMove(Moves.FLAMETHROWER),
            new PokemonMove(Moves.RECOVER, 0, -4)
          ]
          : [
            new PokemonMove(Moves.ETERNABEAM),
            new PokemonMove(Moves.SLUDGE_BOMB),
            new PokemonMove(Moves.FLAMETHROWER),
            new PokemonMove(Moves.COSMIC_POWER)
          ];
        if (globalScene.gameMode.hasChallenge(Challenges.INVERSE_BATTLE)) {
          this.moveset[2] = new PokemonMove(Moves.THUNDERBOLT);
        }
        break;
      default:
        super.generateAndPopulateMoveset();
        break;
    }
  }

  /**
   * Determines the move this Pokemon will use on the next turn, as well as
   * the Pokemon the move will target.
   * @returns this Pokemon's next move in the format {move, moveTargets}
   */
  getNextMove(): TurnMove {
    // If this Pokemon has a move already queued, return it.
    const moveQueue = this.getMoveQueue();
    if (moveQueue.length !== 0) {
      const queuedMove = moveQueue[0];
      if (queuedMove) {
        const moveIndex = this.getMoveset().findIndex(m => m?.moveId === queuedMove.move);
        if ((moveIndex > -1 && this.getMoveset()[moveIndex]!.isUsable(this, queuedMove.ignorePP)) || queuedMove.virtual) {
          return queuedMove;
        } else {
          this.getMoveQueue().shift();
          return this.getNextMove();
        }
      }
    }

    // Filter out any moves this Pokemon cannot use
    let movePool = this.getMoveset().filter(m => m?.isUsable(this));
    // If no moves are left, use Struggle. Otherwise, continue with move selection
    if (movePool.length) {
      // If there's only 1 move in the move pool, use it.
      if (movePool.length === 1) {
        return { move: movePool[0]!.moveId, targets: this.getNextTargets(movePool[0]!.moveId) }; // TODO: are the bangs correct?
      }
      // If a move is forced because of Encore, use it.
      const encoreTag = this.getTag(EncoreTag) as EncoreTag;
      if (encoreTag) {
        const encoreMove = movePool.find(m => m?.moveId === encoreTag.moveId);
        if (encoreMove) {
          return { move: encoreMove.moveId, targets: this.getNextTargets(encoreMove.moveId) };
        }
      }
      switch (this.aiType) {
        case AiType.RANDOM: // No enemy should spawn with this AI type in-game
          const moveId = movePool[globalScene.randBattleSeedInt(movePool.length)]!.moveId; // TODO: is the bang correct?
          return { move: moveId, targets: this.getNextTargets(moveId) };
        case AiType.SMART_RANDOM:
        case AiType.SMART:
        /**
         * Search this Pokemon's move pool for moves that will KO an opposing target.
         * If there are any moves that can KO an opponent (i.e. a player Pokemon),
         * those moves are the only ones considered for selection on this turn.
         */
          const koMoves = movePool.filter(pkmnMove => {
            if (!pkmnMove) {
              return false;
            }

            const move = pkmnMove.getMove()!;
            if (move.moveTarget === MoveTarget.ATTACKER) {
              return false;
            }

            const fieldPokemon = globalScene.getField();
            const moveTargets = getMoveTargets(this, move.id).targets
              .map(ind => fieldPokemon[ind])
              .filter(p => this.isPlayer() !== p.isPlayer());
            // Only considers critical hits for crit-only moves or when this Pokemon is under the effect of Laser Focus
            const isCritical = move.hasAttr(CritOnlyAttr) || !!this.getTag(BattlerTagType.ALWAYS_CRIT);

            return move.category !== MoveCategory.STATUS
            && moveTargets.some(p => {
              const doesNotFail = move.applyConditions(this, p, move) || [ Moves.SUCKER_PUNCH, Moves.UPPER_HAND, Moves.THUNDERCLAP ].includes(move.id);
              return doesNotFail && p.getAttackDamage(this, move, !p.battleData.abilityRevealed, false, isCritical).damage >= p.hp;
            });
          }, this);

          if (koMoves.length > 0) {
            movePool = koMoves;
          }

          /**
         * Move selection is based on the move's calculated "benefit score" against the
         * best possible target(s) (as determined by {@linkcode getNextTargets}).
         * For more information on how benefit scores are calculated, see `docs/enemy-ai.md`.
         */
          const moveScores = movePool.map(() => 0);
          const moveTargets = Object.fromEntries(movePool.map(m => [ m!.moveId, this.getNextTargets(m!.moveId) ])); // TODO: are those bangs correct?
          for (const m in movePool) {
            const pokemonMove = movePool[m]!; // TODO: is the bang correct?
            const move = pokemonMove.getMove();

            let moveScore = moveScores[m];
            const targetScores: integer[] = [];

            for (const mt of moveTargets[move.id]) {
            // Prevent a target score from being calculated when the target is whoever attacks the user
              if (mt === BattlerIndex.ATTACKER) {
                break;
              }

              const target = globalScene.getField()[mt];
              /**
             * The "target score" of a move is given by the move's user benefit score + the move's target benefit score.
             * If the target is an ally, the target benefit score is multiplied by -1.
             */
              let targetScore = move.getUserBenefitScore(this, target, move) + move.getTargetBenefitScore(this, target, move) * (mt < BattlerIndex.ENEMY === this.isPlayer() ? 1 : -1);
              if (Number.isNaN(targetScore)) {
                console.error(`Move ${move.name} returned score of NaN`);
                targetScore = 0;
              }
              /**
             * If this move is unimplemented, or the move is known to fail when used, set its
             * target score to -20
             */
              if ((move.name.endsWith(" (N)") || !move.applyConditions(this, target, move)) && ![ Moves.SUCKER_PUNCH, Moves.UPPER_HAND, Moves.THUNDERCLAP ].includes(move.id)) {
                targetScore = -20;
              } else if (move instanceof AttackMove) {
              /**
               * Attack moves are given extra multipliers to their base benefit score based on
               * the move's type effectiveness against the target and whether the move is a STAB move.
               */
                const effectiveness = target.getMoveEffectiveness(this, move, !target.battleData?.abilityRevealed, undefined, undefined, true);
                if (target.isPlayer() !== this.isPlayer()) {
                  targetScore *= effectiveness;
                  if (this.isOfType(move.type)) {
                    targetScore *= 1.5;
                  }
                } else if (effectiveness) {
                  targetScore /= effectiveness;
                  if (this.isOfType(move.type)) {
                    targetScore /= 1.5;
                  }
                }
                /** If a move has a base benefit score of 0, its benefit score is assumed to be unimplemented at this point */
                if (!targetScore) {
                  targetScore = -20;
                }
              }
              targetScores.push(targetScore);
            }
            // When a move has multiple targets, its score is equal to the maximum target score across all targets
            moveScore += Math.max(...targetScores);

            // could make smarter by checking opponent def/spdef
            moveScores[m] = moveScore;
          }

          console.log(moveScores);

          // Sort the move pool in decreasing order of move score
          const sortedMovePool = movePool.slice(0);
          sortedMovePool.sort((a, b) => {
            const scoreA = moveScores[movePool.indexOf(a)];
            const scoreB = moveScores[movePool.indexOf(b)];
            return scoreA < scoreB ? 1 : scoreA > scoreB ? -1 : 0;
          });
          let r = 0;
          if (this.aiType === AiType.SMART_RANDOM) {
          // Has a 5/8 chance to select the best move, and a 3/8 chance to advance to the next best move (and repeat this roll)
            while (r < sortedMovePool.length - 1 && globalScene.randBattleSeedInt(8) >= 5) {
              r++;
            }
          } else if (this.aiType === AiType.SMART) {
          // The chance to advance to the next best move increases when the compared moves' scores are closer to each other.
            while (r < sortedMovePool.length - 1 && (moveScores[movePool.indexOf(sortedMovePool[r + 1])] / moveScores[movePool.indexOf(sortedMovePool[r])]) >= 0
              && globalScene.randBattleSeedInt(100) < Math.round((moveScores[movePool.indexOf(sortedMovePool[r + 1])] / moveScores[movePool.indexOf(sortedMovePool[r])]) * 50)) {
              r++;
            }
          }
          console.log(movePool.map(m => m!.getName()), moveScores, r, sortedMovePool.map(m => m!.getName())); // TODO: are those bangs correct?
          return { move: sortedMovePool[r]!.moveId, targets: moveTargets[sortedMovePool[r]!.moveId] };
      }
    }

    return { move: Moves.STRUGGLE, targets: this.getNextTargets(Moves.STRUGGLE) };
  }

  /**
   * Determines the Pokemon the given move would target if used by this Pokemon
   * @param moveId {@linkcode Moves} The move to be used
   * @returns The indexes of the Pokemon the given move would target
   */
  getNextTargets(moveId: Moves): BattlerIndex[] {
    const moveTargets = getMoveTargets(this, moveId);
    const targets = globalScene.getField(true).filter(p => moveTargets.targets.indexOf(p.getBattlerIndex()) > -1);
    // If the move is multi-target, return all targets' indexes
    if (moveTargets.multiple) {
      return targets.map(p => p.getBattlerIndex());
    }

    const move = allMoves[moveId];

    /**
     * Get the move's target benefit score against each potential target.
     * For allies, this score is multiplied by -1.
     */
    const benefitScores = targets
      .map(p => [ p.getBattlerIndex(), move.getTargetBenefitScore(this, p, move) * (p.isPlayer() === this.isPlayer() ? 1 : -1) ]);

    const sortedBenefitScores = benefitScores.slice(0);
    sortedBenefitScores.sort((a, b) => {
      const scoreA = a[1];
      const scoreB = b[1];
      return scoreA < scoreB ? 1 : scoreA > scoreB ? -1 : 0;
    });

    if (!sortedBenefitScores.length) {
      // Set target to BattlerIndex.ATTACKER when using a counter move
      // This is the same as when the player does so
      if (move.hasAttr(CounterDamageAttr)) {
        return [ BattlerIndex.ATTACKER ];
      }

      return [];
    }

    let targetWeights = sortedBenefitScores.map(s => s[1]);
    const lowestWeight = targetWeights[targetWeights.length - 1];

    // If the lowest target weight (i.e. benefit score) is negative, add abs(lowestWeight) to all target weights
    if (lowestWeight < 1) {
      for (let w = 0; w < targetWeights.length; w++) {
        targetWeights[w] += Math.abs(lowestWeight - 1);
      }
    }

    // Remove any targets whose weights are less than half the max of the target weights from consideration
    const benefitCutoffIndex = targetWeights.findIndex(s => s < targetWeights[0] / 2);
    if (benefitCutoffIndex > -1) {
      targetWeights = targetWeights.slice(0, benefitCutoffIndex);
    }

    const thresholds: integer[] = [];
    let totalWeight: integer = 0;
    targetWeights.reduce((total: integer, w: integer) => {
      total += w;
      thresholds.push(total);
      totalWeight = total;
      return total;
    }, 0);

    /**
     * Generate a random number from 0 to (totalWeight-1),
     * then select the first target whose cumulative weight (with all previous targets' weights)
     * is greater than that random number.
     */
    const randValue = globalScene.randBattleSeedInt(totalWeight);
    let targetIndex: integer = 0;

    thresholds.every((t, i) => {
      if (randValue >= t) {
        return true;
      }

      targetIndex = i;
      return false;
    });

    return [ sortedBenefitScores[targetIndex][0] ];
  }

  isPlayer() {
    return false;
  }

  hasTrainer(): boolean {
    return !!this.trainerSlot;
  }

  isBoss(): boolean {
    return !!this.bossSegments;
  }

  getBossSegmentIndex(): integer {
    const segments = (this as EnemyPokemon).bossSegments;
    const segmentSize = this.getMaxHp() / segments;
    for (let s = segments - 1; s > 0; s--) {
      const hpThreshold = Math.round(segmentSize * s);
      if (this.hp > hpThreshold) {
        return s;
      }
    }

    return 0;
  }

  damage(damage: integer, ignoreSegments: boolean = false, preventEndure: boolean = false, ignoreFaintPhase: boolean = false): integer {
    if (this.isFainted()) {
      return 0;
    }

    let clearedBossSegmentIndex = this.isBoss()
      ? this.bossSegmentIndex + 1
      : 0;

    if (this.isBoss() && !ignoreSegments) {
      const segmentSize = this.getMaxHp() / this.bossSegments;
      for (let s = this.bossSegmentIndex; s > 0; s--) {
        const hpThreshold = segmentSize * s;
        const roundedHpThreshold = Math.round(hpThreshold);
        if (this.hp >= roundedHpThreshold) {
          if (this.hp - damage <= roundedHpThreshold) {
            const hpRemainder = this.hp - roundedHpThreshold;
            let segmentsBypassed = 0;
            while (segmentsBypassed < this.bossSegmentIndex && this.canBypassBossSegments(segmentsBypassed + 1) && (damage - hpRemainder) >= Math.round(segmentSize * Math.pow(2, segmentsBypassed + 1))) {
              segmentsBypassed++;
              //console.log('damage', damage, 'segment', segmentsBypassed + 1, 'segment size', segmentSize, 'damage needed', Math.round(segmentSize * Math.pow(2, segmentsBypassed + 1)));
            }

            damage = Utils.toDmgValue(this.hp - hpThreshold + segmentSize * segmentsBypassed);
            clearedBossSegmentIndex = s - segmentsBypassed;
          }
          break;
        }
      }
    }

    switch (globalScene.currentBattle.battleSpec) {
      case BattleSpec.FINAL_BOSS:
        if (!this.formIndex && this.bossSegmentIndex < 1) {
          damage = Math.min(damage, this.hp - 1);
        }
    }

    const ret = super.damage(damage, ignoreSegments, preventEndure, ignoreFaintPhase);

    if (this.isBoss()) {
      if (ignoreSegments) {
        const segmentSize = this.getMaxHp() / this.bossSegments;
        clearedBossSegmentIndex = Math.ceil(this.hp / segmentSize);
      }
      if (clearedBossSegmentIndex <= this.bossSegmentIndex) {
        this.handleBossSegmentCleared(clearedBossSegmentIndex);
      }
      this.battleInfo.updateBossSegments(this);
    }

    return ret;
  }

  canBypassBossSegments(segmentCount: integer = 1): boolean {
    if (globalScene.currentBattle.battleSpec === BattleSpec.FINAL_BOSS) {
      if (!this.formIndex && (this.bossSegmentIndex - segmentCount) < 1) {
        return false;
      }
    }

    return true;
  }

  /**
   * Go through a boss' health segments and give stats boosts for each newly cleared segment
   * The base boost is 1 to a random stat that's not already maxed out per broken shield
   * For Pokemon with 3 health segments or more, breaking the last shield gives +2 instead
   * For Pokemon with 5 health segments or more, breaking the last two shields give +2 each
   * @param segmentIndex index of the segment to get down to (0 = no shield left, 1 = 1 shield left, etc.)
   */
  handleBossSegmentCleared(segmentIndex: integer): void {
    while (this.bossSegmentIndex > 0 && segmentIndex - 1 < this.bossSegmentIndex) {
      // Filter out already maxed out stat stages and weigh the rest based on existing stats
      const leftoverStats = EFFECTIVE_STATS.filter((s: EffectiveStat) => this.getStatStage(s) < 6);
      const statWeights = leftoverStats.map((s: EffectiveStat) => this.getStat(s, false));

      let boostedStat: EffectiveStat;
      const statThresholds: number[] = [];
      let totalWeight = 0;

      for (const i in statWeights) {
        totalWeight += statWeights[i];
        statThresholds.push(totalWeight);
      }

      // Pick a random stat from the leftover stats to increase its stages
      const randInt = Utils.randSeedInt(totalWeight);
      for (const i in statThresholds) {
        if (randInt < statThresholds[i]) {
          boostedStat = leftoverStats[i];
          break;
        }
      }

      let stages = 1;

      // increase the boost if the boss has at least 3 segments and we passed last shield
      if (this.bossSegments >= 3 && this.bossSegmentIndex === 1) {
        stages++;
      }
      // increase the boost if the boss has at least 5 segments and we passed the second to last shield
      if (this.bossSegments >= 5 && this.bossSegmentIndex === 2) {
        stages++;
      }

      globalScene.unshiftPhase(new StatStageChangePhase(this.getBattlerIndex(), true, [ boostedStat! ], stages, true, true));
      this.bossSegmentIndex--;
    }
  }

  getFieldIndex(): integer {
    return globalScene.getEnemyField().indexOf(this);
  }

  getBattlerIndex(): BattlerIndex {
    return BattlerIndex.ENEMY + this.getFieldIndex();
  }

  /**
   * Add a new pokemon to the player's party (at `slotIndex` if set).
   * The new pokemon's visibility will be set to `false`.
   * @param pokeballType the type of pokeball the pokemon was caught with
   * @param slotIndex an optional index to place the pokemon in the party
   * @returns the pokemon that was added or null if the pokemon could not be added
   */
  addToParty(pokeballType: PokeballType, slotIndex: number = -1) {
    const party = globalScene.getPlayerParty();
    let ret: PlayerPokemon | null = null;

    if (party.length < PLAYER_PARTY_MAX_SIZE) {
      this.pokeball = pokeballType;
      this.metLevel = this.level;
      this.metBiome = globalScene.arena.biomeType;
      this.metWave = globalScene.currentBattle.waveIndex;
      this.metSpecies = this.species.speciesId;
      const newPokemon = globalScene.addPlayerPokemon(this.species, this.level, this.abilityIndex, this.formIndex, this.gender, this.shiny, this.variant, this.ivs, this.nature, this);

      if (Utils.isBetween(slotIndex, 0, PLAYER_PARTY_MAX_SIZE - 1)) {
        party.splice(slotIndex, 0, newPokemon);
      } else {
        party.push(newPokemon);
      }

      // Hide the Pokemon since it is not on the field
      newPokemon.setVisible(false);

      ret = newPokemon;
      globalScene.triggerPokemonFormChange(newPokemon, SpeciesFormChangeActiveTrigger, true);
    }

    return ret;
  }
}

/**
 * Illusion property
 */
interface Illusion {
  /**
   * Whether the illusion is active or not.
   * @type {boolean}
   */
  active: boolean;
  /**
   * Whether the pokemon can generate an illusion or not.
   * @type {boolean}
   */
  available: boolean;
  /**
   * The stored name of the pokemon.
   * @type {string}
   */
  name?: string;
  /**
   * The stored nickname of the pokemon.
   * @type {string}
   */
  nickname?: string;
  /**
   * The species of the illusion.
   * @type {PokemonSpecies}
   */
  species?: PokemonSpecies;
  /**
   * The formIndex of the illusion
   * @type {integer}
   */
  formIndex?: integer;
  /**
   * Store whether the base pokemon is shiny or not.
   * @type {boolean}
   */
  shiny?: boolean;
  /**
   * The shiny variant of the base pokemon.
   * @type {Variant}
   */
  variant?: Variant;
  /**
   * The shinysparkles of the base pokemon.
   * @type {Phaser.GameObjects.Sprite}
   */
  shinySparkle?: Phaser.GameObjects.Sprite;
  /**
   * The gender of the illusion
   * @type {Gender}
   */
  gender?: Gender;
  /**
   * The pokeball of the illusion.
   */
  pokeball?: PokeballType;
  /**
   * The fusionned species of the illusion if it's a fusion.
   * @type {PokemonSpecies}
   */
  fusionSpecies?: PokemonSpecies;
  /**
   * The fusionFormIndex of the illusion
   * @type {integer}
   */
  fusionFormIndex?: integer;
  /**
   * Whether the fusionned species of the base pokemon is shiny or not.
   * @type {PokemonSpecies}
   */
  fusionShiny?: boolean;
  /**
   * The variant of the fusionned species of the base pokemon.
   * @type {Variant}
   */
  fusionVariant?: Variant;
  /**
   * The fusionGender of the illusion if it's a fusion
   * @type {Gender}
   */
  fusionGender?: Gender;
}

export interface TurnMove {
  move: Moves;
  targets: BattlerIndex[];
  result?: MoveResult;
  virtual?: boolean;
  turn?: number;
  ignorePP?: boolean;
}

export interface AttackMoveResult {
  move: Moves;
  result: DamageResult;
  damage: number;
  critical: boolean;
  sourceId: number;
  sourceBattlerIndex: BattlerIndex;
}

export class PokemonSummonData {
  /** [Atk, Def, SpAtk, SpDef, Spd, Acc, Eva] */
  public statStages: number[] = [ 0, 0, 0, 0, 0, 0, 0 ];
  public moveQueue: TurnMove[] = [];
  public tags: BattlerTag[] = [];
  public abilitySuppressed: boolean = false;
  public abilitiesApplied: Abilities[] = [];
  public speciesForm: PokemonSpeciesForm | null;
  public fusionSpeciesForm: PokemonSpeciesForm;
  public ability: Abilities = Abilities.NONE;
  public passiveAbility: Abilities = Abilities.NONE;
  public gender: Gender;
  public fusionGender: Gender;
  public stats: number[] = [ 0, 0, 0, 0, 0, 0 ];
  public moveset: (PokemonMove | null)[];
  // If not initialized this value will not be populated from save data.
  public types: Type[] = [];
  public addedType: Type | null = null;
}

export class PokemonBattleData {
  /** counts the hits the pokemon received */
  public hitCount: number = 0;
  /** used for {@linkcode Moves.RAGE_FIST} in order to save hit Counts received before Rage Fist is applied */
  public prevHitCount: number = 0;
  public endured: boolean = false;
  public berriesEaten: BerryType[] = [];
  public abilitiesApplied: Abilities[] = [];
  public abilityRevealed: boolean = false;
  public illusion: Illusion = { active: false, available: true };
}

export class PokemonBattleSummonData {
  /** The number of turns the pokemon has passed since entering the battle */
  public turnCount: number = 1;
  /** The number of turns the pokemon has passed since the start of the wave */
  public waveTurnCount: number = 1;
  /** The list of moves the pokemon has used since entering the battle */
  public moveHistory: TurnMove[] = [];
}

export class PokemonTurnData {
  public flinched: boolean = false;
  public acted: boolean = false;
  /** How many times the move should hit the target(s) */
  public hitCount: number = 0;
  /**
   * - `-1` = Calculate how many hits are left
   * - `0` = Move is finished
   */
  public hitsLeft: number = -1;
  public totalDamageDealt: number = 0;
  public singleHitDamageDealt: number = 0;
  public damageTaken: number = 0;
  public attacksReceived: AttackMoveResult[] = [];
  public order: number;
  public statStagesIncreased: boolean = false;
  public statStagesDecreased: boolean = false;
  public moveEffectiveness: TypeDamageMultiplier | null = null;
  public combiningPledge?: Moves;
  public switchedInThisTurn: boolean = false;
  public failedRunAway: boolean = false;
  public joinedRound: boolean = false;
  /**
   * Used to make sure multi-hits occur properly when the user is
   * forced to act again in the same turn
   */
  public extraTurns: number = 0;
}

export enum AiType {
  RANDOM,
  SMART_RANDOM,
  SMART
}

export enum MoveResult {
  PENDING,
  SUCCESS,
  FAIL,
  MISS,
  OTHER
}

export enum HitResult {
  EFFECTIVE = 1,
  SUPER_EFFECTIVE,
  NOT_VERY_EFFECTIVE,
  ONE_HIT_KO,
  NO_EFFECT,
  STATUS,
  HEAL,
  FAIL,
  MISS,
  OTHER,
  IMMUNE
}

export type DamageResult = HitResult.EFFECTIVE | HitResult.SUPER_EFFECTIVE | HitResult.NOT_VERY_EFFECTIVE | HitResult.ONE_HIT_KO | HitResult.OTHER;

/** Interface containing the results of a damage calculation for a given move */
export interface DamageCalculationResult {
  /** `true` if the move was cancelled (thus suppressing "No Effect" messages) */
  cancelled: boolean;
  /** The effectiveness of the move */
  result: HitResult;
  /** The damage dealt by the move */
  damage: number;
}

/**
 * Wrapper class for the {@linkcode Move} class for Pokemon to interact with.
 * These are the moves assigned to a {@linkcode Pokemon} object.
 * It links to {@linkcode Move} class via the move ID.
 * Compared to {@linkcode Move}, this class also tracks if a move has received.
 * PP Ups, amount of PP used, and things like that.
 * @see {@linkcode isUsable} - checks if move is restricted, out of PP, or not implemented.
 * @see {@linkcode getMove} - returns {@linkcode Move} object by looking it up via ID.
 * @see {@linkcode usePp} - removes a point of PP from the move.
 * @see {@linkcode getMovePp} - returns amount of PP a move currently has.
 * @see {@linkcode getPpRatio} - returns the current PP amount / max PP amount.
 * @see {@linkcode getName} - returns name of {@linkcode Move}.
 **/
export class PokemonMove {
  public moveId: Moves;
  public ppUsed: number;
  public ppUp: number;
  public virtual: boolean;

  /**
   * If defined and nonzero, overrides the maximum PP of the move (e.g., due to move being copied by Transform).
   * This also nullifies all effects of `ppUp`.
   */
  public maxPpOverride?: number;

  constructor(moveId: Moves, ppUsed: number = 0, ppUp: number = 0, virtual: boolean = false, maxPpOverride?: number) {
    this.moveId = moveId;
    this.ppUsed = ppUsed;
    this.ppUp = ppUp;
    this.virtual = virtual;
    this.maxPpOverride = maxPpOverride;
  }

  /**
   * Checks whether the move can be selected or performed by a Pokemon, without consideration for the move's targets.
   * The move is unusable if it is out of PP, restricted by an effect, or unimplemented.
   *
   * @param {Pokemon} pokemon {@linkcode Pokemon} that would be using this move
   * @param {boolean} ignorePp If `true`, skips the PP check
   * @param {boolean} ignoreRestrictionTags If `true`, skips the check for move restriction tags (see {@link MoveRestrictionBattlerTag})
   * @returns `true` if the move can be selected and used by the Pokemon, otherwise `false`.
   */
  isUsable(pokemon: Pokemon, ignorePp: boolean = false, ignoreRestrictionTags: boolean = false): boolean {
    if (this.moveId && !ignoreRestrictionTags && pokemon.isMoveRestricted(this.moveId, pokemon)) {
      return false;
    }

    if (this.getMove().name.endsWith(" (N)")) {
      return false;
    }

    return (ignorePp || this.ppUsed < this.getMovePp() || this.getMove().pp === -1);
  }

  getMove(): Move {
    return allMoves[this.moveId];
  }

  /**
   * Sets {@link ppUsed} for this move and ensures the value does not exceed {@link getMovePp}
   * @param {number} count Amount of PP to use
   */
  usePp(count: number = 1) {
    this.ppUsed = Math.min(this.ppUsed + count, this.getMovePp());
  }

  getMovePp(): integer {
    return this.maxPpOverride || (this.getMove().pp + this.ppUp * Utils.toDmgValue(this.getMove().pp / 5));
  }

  getPpRatio(): number {
    return 1 - (this.ppUsed / this.getMovePp());
  }

  getName(): string {
    return this.getMove().name;
  }

  /**
  * Copies an existing move or creates a valid PokemonMove object from json representing one
  * @param {PokemonMove | any} source The data for the move to copy
  * @return {PokemonMove} A valid pokemonmove object
  */
  static loadMove(source: PokemonMove | any): PokemonMove {
    return new PokemonMove(source.moveId, source.ppUsed, source.ppUp, source.virtual, source.maxPpOverride);
  }
}<|MERGE_RESOLUTION|>--- conflicted
+++ resolved
@@ -430,7 +430,7 @@
    */
   generateIllusion(): boolean {
     if (this.hasTrainer()) {
-      const party: Pokemon[] = (this.isPlayer() ? this.scene.getPlayerParty() : this.scene.getEnemyParty()).filter(p => p.isAllowedInBattle());
+      const party: Pokemon[] = (this.isPlayer() ? globalScene.getPlayerParty() : globalScene.getEnemyParty()).filter(p => p.isAllowedInBattle());
       const lastPokemon: Pokemon = party.filter(p => p !== this).at(-1) || this;
       const speciesId = lastPokemon.species.speciesId;
 
@@ -470,7 +470,7 @@
       this.loadAssets(false, true).then(() => this.playAnim());
     } else {
       let availables: Species[] = [];
-      let randomIllusion: PokemonSpecies = this.scene.arena.randomSpecies(this.scene.currentBattle.waveIndex, this.level);
+      let randomIllusion: PokemonSpecies = globalScene.arena.randomSpecies(globalScene.currentBattle.waveIndex, this.level);
       if (this.isBoss()) {
         availables = [ Species.ENTEI, Species.RAIKOU, Species.SUICUNE ];
         randomIllusion = getPokemonSpecies(availables[this.randSeedInt(availables.length)]);
@@ -506,7 +506,7 @@
     this.fusionShiny = this.battleData?.illusion.fusionShiny!;
     this.battleData.illusion = { active: false, available: false };
     if (this.isOnField()) {
-      this.scene.playSound("PRSFX- Transform");
+      globalScene.playSound("PRSFX- Transform");
     }
     if (this.shiny) {
       this.initShinySparkle();
@@ -532,29 +532,18 @@
       const moveIds = this.getMoveset().map(m => m!.getMove().id); // TODO: is this bang correct?
       Promise.allSettled(moveIds.map(m => initMoveAnim(m)))
         .then(() => {
-<<<<<<< HEAD
-          loadMoveAnimAssets(this.scene, moveIds);
+          loadMoveAnimAssets(moveIds);
           const formIndex = this.battleData?.illusion.active && useIllusion ? this.battleData?.illusion.formIndex : this.formIndex;
-          this.getSpeciesForm(false, useIllusion).loadAssets(this.scene, this.getGender(useIllusion) === Gender.FEMALE, formIndex, this.isShiny(useIllusion), this.getVariant(useIllusion));
+          this.getSpeciesForm(false, useIllusion).loadAssets(this.getGender(useIllusion) === Gender.FEMALE, formIndex, this.isShiny(useIllusion), this.getVariant(useIllusion));
           if (this.isPlayer() || this.getFusionSpeciesForm(false, useIllusion)) {
-            this.scene.loadPokemonAtlas(this.getBattleSpriteKey(true, ignoreOverride), this.getBattleSpriteAtlasPath(true, ignoreOverride));
+            globalScene.loadPokemonAtlas(this.getBattleSpriteKey(true, ignoreOverride), this.getBattleSpriteAtlasPath(true, ignoreOverride));
           }
           if (this.getFusionSpeciesForm(false, useIllusion)) {
             const fusionFormIndex = this.battleData?.illusion.active && useIllusion ? this.battleData?.illusion.fusionFormIndex : this.fusionFormIndex;
             const fusionShiny = this.battleData?.illusion.active && !useIllusion ? this.battleData?.illusion.fusionShiny : this.fusionShiny;
             const fusionVariant = this.battleData?.illusion.active && !useIllusion ? this.battleData?.illusion.fusionVariant : this.fusionVariant;
-            this.getFusionSpeciesForm(false, useIllusion).loadAssets(this.scene, this.getFusionGender(false, useIllusion) === Gender.FEMALE, fusionFormIndex, fusionShiny, fusionVariant);
-            this.scene.loadPokemonAtlas(this.getFusionBattleSpriteKey(true, ignoreOverride), this.getFusionBattleSpriteAtlasPath(true, ignoreOverride));
-=======
-          loadMoveAnimAssets(moveIds);
-          this.getSpeciesForm().loadAssets(this.getGender() === Gender.FEMALE, this.formIndex, this.shiny, this.variant);
-          if (this.isPlayer() || this.getFusionSpeciesForm()) {
-            globalScene.loadPokemonAtlas(this.getBattleSpriteKey(true, ignoreOverride), this.getBattleSpriteAtlasPath(true, ignoreOverride));
-          }
-          if (this.getFusionSpeciesForm()) {
-            this.getFusionSpeciesForm().loadAssets(this.getFusionGender() === Gender.FEMALE, this.fusionFormIndex, this.fusionShiny, this.fusionVariant);
+            this.getFusionSpeciesForm(false, useIllusion).loadAssets(this.getFusionGender(false, useIllusion) === Gender.FEMALE, fusionFormIndex, fusionShiny, fusionVariant);
             globalScene.loadPokemonAtlas(this.getFusionBattleSpriteKey(true, ignoreOverride), this.getFusionBattleSpriteAtlasPath(true, ignoreOverride));
->>>>>>> 39283e37
           }
           globalScene.load.once(Phaser.Loader.Events.COMPLETE, () => {
             if (this.isPlayer()) {
@@ -1903,13 +1892,8 @@
     if (moveType === Type.STELLAR) {
       return this.isTerastallized() ? 2 : 1;
     }
-<<<<<<< HEAD
     const types = this.getTypes(true, true, undefined, useIllusion);
-    const arena = this.scene.arena;
-=======
-    const types = this.getTypes(true, true);
     const arena = globalScene.arena;
->>>>>>> 39283e37
 
     // Handle flying v ground type immunity without removing flying type so effective types are still effective
     // Related to https://github.com/pagefaultgames/pokerogue/issues/524
