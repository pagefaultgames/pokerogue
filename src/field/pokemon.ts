--- conflicted
+++ resolved
@@ -4270,15 +4270,9 @@
    * @returns `true` if the move is disabled for this Pokemon, otherwise `false`
    * @see {@linkcode MoveRestrictionBattlerTag}
    */
-<<<<<<< HEAD
-  // TODO: rename this method as it can be easily confused with a move being restricted
-  public isMoveRestricted(moveId: MoveId): boolean {
-    return this.getRestrictingTag(moveId) !== null;
-=======
   // TODO: Move this behavior into a matcher and expunge it from the codebase - we only use it for tests
   public hasRestrictingTag(moveId: MoveId): boolean {
-    return this.getRestrictingTag(moveId, this) !== null;
->>>>>>> f4456f6c
+    return this.getRestrictingTag(moveId) !== null;
   }
 
   /**
