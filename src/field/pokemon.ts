--- conflicted
+++ resolved
@@ -3187,37 +3187,14 @@
 
   /** Hide this Pokémon's info panel */
   async hideInfo(): Promise<void> {
-<<<<<<< HEAD
     if (!this.battleInfo?.visible) {
       return;
     }
     await playTween({
       targets: [this.battleInfo, this.battleInfo.expMaskRect],
-      x: this.isPlayer() ? "+=150" : `-=${!this.isBoss() ? 150 : 246}`,
+      x: this.isPlayer() ? "+=150" : `-=${this.isBoss() ? 246 : 150}`,
       duration: 500,
       ease: "Cubic.easeIn",
-=======
-    return new Promise(resolve => {
-      if (this.battleInfo?.visible) {
-        globalScene.tweens.add({
-          targets: [this.battleInfo, this.battleInfo.expMaskRect],
-          x: this.isPlayer() ? "+=150" : `-=${this.isBoss() ? 246 : 150}`,
-          duration: 500,
-          ease: "Cubic.easeIn",
-          onComplete: () => {
-            if (this.isPlayer()) {
-              // TODO: How do you get this to not require a private property access?
-              this["battleInfo"].expMaskRect.x -= 150;
-            }
-            this.battleInfo.setVisible(false);
-            this.battleInfo.setX(this.battleInfo.x - (this.isPlayer() ? 150 : this.isBoss() ? -198 : -150));
-            resolve();
-          },
-        });
-      } else {
-        resolve();
-      }
->>>>>>> 7376bd5a
     });
     if (this.isPlayer()) {
       // TODO: How do you get this to not require a private property access?
