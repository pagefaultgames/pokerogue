--- conflicted
+++ resolved
@@ -4846,14 +4846,7 @@
                * Attack moves are given extra multipliers to their base benefit score based on
                * the move's type effectiveness against the target and whether the move is a STAB move.
                */
-<<<<<<< HEAD
-              const effectiveness = target.getMoveEffectiveness(this, move, !target.battleData?.abilityRevealed, undefined, undefined, true);
-              if (target.isPlayer() !== this.isPlayer()) {
-                targetScore *= effectiveness;
-                if (this.isOfType(move.type)) {
-                  targetScore *= 1.5;
-=======
-                const effectiveness = target.getMoveEffectiveness(this, move, !target.battleData?.abilityRevealed);
+                const effectiveness = target.getMoveEffectiveness(this, move, !target.battleData?.abilityRevealed, undefined, undefined, true);
                 if (target.isPlayer() !== this.isPlayer()) {
                   targetScore *= effectiveness;
                   if (this.isOfType(move.type)) {
@@ -4864,7 +4857,6 @@
                   if (this.isOfType(move.type)) {
                     targetScore /= 1.5;
                   }
->>>>>>> 39abac65
                 }
                 /** If a move has a base benefit score of 0, its benefit score is assumed to be unimplemented at this point */
                 if (!targetScore) {
