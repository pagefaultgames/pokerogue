--- conflicted
+++ resolved
@@ -1424,13 +1424,8 @@
     // The Ruin abilities here are never ignored, but they reveal themselves on summon anyway
     const fieldApplied = new BooleanHolder(false);
     for (const pokemon of globalScene.getField(true)) {
-<<<<<<< HEAD
-      // TODO: remove `canStack` toggle from abilitiy as breaking out renders it useless
-      applyFieldStatMultiplierAbAttrs(
-        "FieldMultiplyStatAbAttr",
-=======
+      // TODO: remove `canStack` toggle from ability as breaking out renders it useless
       applyAbAttrs("FieldMultiplyStatAbAttr", {
->>>>>>> 232f26a6
         pokemon,
         stat,
         statVal,
