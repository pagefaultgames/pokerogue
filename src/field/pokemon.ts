import Phaser from 'phaser';
import BattleScene, { AnySound } from '../battle-scene';
import { Variant, VariantSet, variantColorCache } from '#app/data/variant';
import { variantData } from '#app/data/variant';
import BattleInfo, { PlayerBattleInfo, EnemyBattleInfo } from '../ui/battle-info';
import { Moves } from "../data/enums/moves";
import Move, { HighCritAttr, HitsTagAttr, applyMoveAttrs, FixedDamageAttr, VariableAtkAttr, VariablePowerAttr, allMoves, MoveCategory, TypelessAttr, CritOnlyAttr, getMoveTargets, OneHitKOAttr, MultiHitAttr, StatusMoveTypeImmunityAttr, MoveTarget, VariableDefAttr, AttackMove, ModifiedDamageAttr, VariableMoveTypeMultiplierAttr, IgnoreOpponentStatChangesAttr, SacrificialAttr, VariableMoveTypeAttr, VariableMoveCategoryAttr, CounterDamageAttr, IgnoreWeatherTypeDebuffAttr } from "../data/move";
import { default as PokemonSpecies, PokemonSpeciesForm, SpeciesFormKey, getFusedSpeciesName, getPokemonSpecies, getPokemonSpeciesForm, getStarterValueFriendshipCap, speciesStarters, starterPassiveAbilities } from '../data/pokemon-species';
import * as Utils from '../utils';
import { Type, TypeDamageMultiplier, getTypeDamageMultiplier, getTypeRgb } from '../data/type';
import { getLevelTotalExp } from '../data/exp';
import { Stat } from '../data/pokemon-stat';
import { AttackTypeBoosterModifier, DamageMoneyRewardModifier, EnemyDamageBoosterModifier, EnemyDamageReducerModifier, EnemyEndureChanceModifier, EnemyFusionChanceModifier, HiddenAbilityRateBoosterModifier, PokemonBaseStatModifier, PokemonFriendshipBoosterModifier, PokemonHeldItemModifier, PokemonMultiHitModifier, PokemonNatureWeightModifier, ShinyRateBoosterModifier, SurviveDamageModifier, TempBattleStatBoosterModifier, TerastallizeModifier } from '../modifier/modifier';
import { PokeballType } from '../data/pokeball';
import { Gender } from '../data/gender';
import { initMoveAnim, loadMoveAnimAssets } from '../data/battle-anims';
import { Status, StatusEffect, getRandomStatus } from '../data/status-effect';
import { pokemonEvolutions, pokemonPrevolutions, SpeciesFormEvolution, SpeciesEvolutionCondition, FusionSpeciesFormEvolution } from '../data/pokemon-evolutions';
import { reverseCompatibleTms, tmSpecies } from '../data/tms';
import { DamagePhase, FaintPhase, LearnMovePhase, ObtainStatusEffectPhase, StatChangePhase, SwitchSummonPhase } from '../phases';
import { BattleStat } from '../data/battle-stat';
import { BattlerTag, BattlerTagLapseType, EncoreTag, HelpingHandTag, HighestStatBoostTag, TypeBoostTag, getBattlerTag } from '../data/battler-tags';
import { BattlerTagType } from "../data/enums/battler-tag-type";
import { Species } from '../data/enums/species';
import { WeatherType } from '../data/weather';
import { TempBattleStat } from '../data/temp-battle-stat';
import { ArenaTagSide, WeakenMoveScreenTag, WeakenMoveTypeTag } from '../data/arena-tag';
import { ArenaTagType } from "../data/enums/arena-tag-type";
import { Biome } from "../data/enums/biome";
import { Ability, AbAttr, BattleStatMultiplierAbAttr, BlockCritAbAttr, BonusCritAbAttr, BypassBurnDamageReductionAbAttr, FieldPriorityMoveImmunityAbAttr, FieldVariableMovePowerAbAttr, IgnoreOpponentStatChangesAbAttr, MoveImmunityAbAttr, MoveTypeChangeAttr, NonSuperEffectiveImmunityAbAttr, PreApplyBattlerTagAbAttr, PreDefendFullHpEndureAbAttr, ReceivedMoveDamageMultiplierAbAttr, ReduceStatusEffectDurationAbAttr, StabBoostAbAttr, StatusEffectImmunityAbAttr, TypeImmunityAbAttr, VariableMovePowerAbAttr, VariableMoveTypeAbAttr, WeightMultiplierAbAttr, allAbilities, applyAbAttrs, applyBattleStatMultiplierAbAttrs, applyPostDefendAbAttrs, applyPreApplyBattlerTagAbAttrs, applyPreAttackAbAttrs, applyPreDefendAbAttrs, applyPreSetStatusAbAttrs, UnsuppressableAbilityAbAttr, SuppressFieldAbilitiesAbAttr, NoFusionAbilityAbAttr, MultCritAbAttr, IgnoreTypeImmunityAbAttr } from '../data/ability';
import { Abilities } from "#app/data/enums/abilities";
import PokemonData from '../system/pokemon-data';
import Battle, { BattlerIndex } from '../battle';
import { BattleSpec } from "../enums/battle-spec";
import { Mode } from '../ui/ui';
import PartyUiHandler, { PartyOption, PartyUiMode } from '../ui/party-ui-handler';
import SoundFade from 'phaser3-rex-plugins/plugins/soundfade';
import { LevelMoves } from '../data/pokemon-level-moves';
import { DamageAchv, achvs } from '../system/achv';
import { DexAttr, StarterDataEntry, StarterMoveset } from '../system/game-data';
import { QuantizerCelebi, argbFromRgba, rgbaFromArgb } from '@material/material-color-utilities';
import { Nature, getNatureStatMultiplier } from '../data/nature';
import { SpeciesFormChange, SpeciesFormChangeActiveTrigger, SpeciesFormChangeMoveLearnedTrigger, SpeciesFormChangePostMoveTrigger, SpeciesFormChangeStatusEffectTrigger } from '../data/pokemon-forms';
import { TerrainType } from '../data/terrain';
import { TrainerSlot } from '../data/trainer-config';
import * as Overrides from '../overrides';
import { BerryType } from '../data/berry';
import i18next from '../plugins/i18n';

export enum FieldPosition {
  CENTER,
  LEFT,
  RIGHT
}

export default abstract class Pokemon extends Phaser.GameObjects.Container {
  public id: integer;
  public name: string;
  public species: PokemonSpecies;
  public formIndex: integer;
  public abilityIndex: integer;
  public passive: boolean; 
  public shiny: boolean;
  public variant: Variant;
  public pokeball: PokeballType;
  protected battleInfo: BattleInfo;
  public level: integer;
  public exp: integer;
  public levelExp: integer;
  public gender: Gender;
  public hp: integer;
  public stats: integer[];
  public ivs: integer[];
  public nature: Nature;
  public natureOverride: Nature | -1;
  public moveset: PokemonMove[];
  public status: Status;
  public friendship: integer;
  public metLevel: integer;
  public metBiome: Biome | -1;
  public luck: integer;
  public pauseEvolutions: boolean;
  public pokerus: boolean;

  public fusionSpecies: PokemonSpecies;
  public fusionFormIndex: integer;
  public fusionAbilityIndex: integer;
  public fusionShiny: boolean;
  public fusionVariant: Variant;
  public fusionGender: Gender;
  public fusionLuck: integer;

  private summonDataPrimer: PokemonSummonData;

  public summonData: PokemonSummonData;
  public battleData: PokemonBattleData;
  public battleSummonData: PokemonBattleSummonData;
  public turnData: PokemonTurnData;

  public fieldPosition: FieldPosition;

  public maskEnabled: boolean;
  public maskSprite: Phaser.GameObjects.Sprite;

  private shinySparkle: Phaser.GameObjects.Sprite;

  constructor(scene: BattleScene, x: number, y: number, species: PokemonSpecies, level: integer, abilityIndex?: integer, formIndex?: integer, gender?: Gender, shiny?: boolean, variant?: Variant, ivs?: integer[], nature?: Nature, dataSource?: Pokemon | PokemonData) {
    super(scene, x, y);

    if (!species.isObtainable() && this.isPlayer())
      throw `Cannot create a player Pokemon for species '${species.getName(formIndex)}'`;

    const hiddenAbilityChance = new Utils.IntegerHolder(256);
    if (!this.hasTrainer())
      this.scene.applyModifiers(HiddenAbilityRateBoosterModifier, true, hiddenAbilityChance);

    const hasHiddenAbility = !Utils.randSeedInt(hiddenAbilityChance.value);
    const randAbilityIndex = Utils.randSeedInt(2);

    this.species = species;
    this.pokeball = dataSource?.pokeball || PokeballType.POKEBALL;
    this.level = level;
    this.abilityIndex = abilityIndex !== undefined
      ? abilityIndex
      : (species.abilityHidden && hasHiddenAbility ? species.ability2 ? 2 : 1 : species.ability2 ? randAbilityIndex : 0);
    if (formIndex !== undefined)
      this.formIndex = formIndex;
    if (gender !== undefined)
      this.gender = gender;
    if (shiny !== undefined)
      this.shiny = shiny;
    if (variant !== undefined)
      this.variant = variant;
    this.exp = dataSource?.exp || getLevelTotalExp(this.level, species.growthRate);
    this.levelExp = dataSource?.levelExp || 0;
    if (dataSource) {
      this.id = dataSource.id;
      this.hp = dataSource.hp;
      this.stats = dataSource.stats;
      this.ivs = dataSource.ivs;
      this.passive = !!dataSource.passive;
      if (this.variant === undefined)
        this.variant = 0;
      this.nature = dataSource.nature || 0 as Nature;
      this.natureOverride = dataSource.natureOverride !== undefined ? dataSource.natureOverride : -1;
      this.moveset = dataSource.moveset;
      this.status = dataSource.status;
      this.friendship = dataSource.friendship !== undefined ? dataSource.friendship : this.species.baseFriendship;
      this.metLevel = dataSource.metLevel || 5;
      this.luck = dataSource.luck;
      this.metBiome = dataSource.metBiome;
      this.pauseEvolutions = dataSource.pauseEvolutions;
      this.pokerus = !!dataSource.pokerus;
      this.fusionSpecies = dataSource.fusionSpecies instanceof PokemonSpecies ? dataSource.fusionSpecies : getPokemonSpecies(dataSource.fusionSpecies);
      this.fusionFormIndex = dataSource.fusionFormIndex;
      this.fusionAbilityIndex = dataSource.fusionAbilityIndex;
      this.fusionShiny = dataSource.fusionShiny;
      this.fusionVariant = dataSource.fusionVariant || 0;
      this.fusionGender = dataSource.fusionGender;
      this.fusionLuck = dataSource.fusionLuck;
    } else {
      this.id = Utils.randSeedInt(4294967296);
      this.ivs = ivs || Utils.getIvsFromId(this.id);
    
      if (this.gender === undefined)
        this.generateGender();

      if (this.formIndex === undefined)
        this.formIndex = this.scene.getSpeciesFormIndex(species, this.gender, this.nature, this.isPlayer());

      if (this.shiny === undefined)
        this.trySetShiny();

      if (this.variant === undefined)
        this.variant = this.shiny ? this.generateVariant() : 0;

      if (nature !== undefined)
        this.setNature(nature);
      else
        this.generateNature();

      this.natureOverride = -1;

      this.friendship = species.baseFriendship;
      this.metLevel = level;
      this.metBiome = scene.currentBattle ? scene.arena.biomeType : -1;
      this.pokerus = false;

      if (level > 1) {
        const fused = new Utils.BooleanHolder(scene.gameMode.isSplicedOnly);
        if (!fused.value && !this.isPlayer() && !this.hasTrainer())
          this.scene.applyModifier(EnemyFusionChanceModifier, false, fused);

        if (fused.value) {
          this.calculateStats();
          this.generateFusionSpecies();
        }
      }

      this.luck = (this.shiny ? this.variant + 1 : 0) + (this.fusionShiny ? this.fusionVariant + 1 : 0);
    }

    this.generateName();

    if (!species.isObtainable())
      this.shiny = false;

    this.calculateStats();
  }

  init(): void {
    this.fieldPosition = FieldPosition.CENTER;

    this.initBattleInfo();

    this.scene.fieldUI.addAt(this.battleInfo, 0);

    const getSprite = (hasShadow?: boolean) => {
      const ret = this.scene.addPokemonSprite(this, 0, 0, `pkmn__${this.isPlayer() ? 'back__' : ''}sub`, undefined, true);
      ret.setOrigin(0.5, 1);
      ret.setPipeline(this.scene.spritePipeline, { tone: [ 0.0, 0.0, 0.0, 0.0 ], hasShadow: !!hasShadow, teraColor: getTypeRgb(this.getTeraType()) });
      return ret;
    };

    this.setScale(this.getSpriteScale());
    
    const sprite = getSprite(true);
    const tintSprite = getSprite();

    tintSprite.setVisible(false);

    this.addAt(sprite, 0);
    this.addAt(tintSprite, 1);

    if (this.isShiny() && !this.shinySparkle)
      this.initShinySparkle();
  }

  abstract initBattleInfo(): void;

  isOnField(): boolean {
    if (!this.scene)
      return false;
    return this.scene.field.getIndex(this) > -1;
  }

  isFainted(checkStatus?: boolean): boolean {
    return !this.hp && (!checkStatus || this.status?.effect === StatusEffect.FAINT);
  }

  isActive(onField?: boolean): boolean {
    if (!this.scene)
      return false;
    return !this.isFainted() && !!this.scene && (!onField || this.isOnField());
  }

  getDexAttr(): bigint {
    let ret = 0n;
    ret |= this.gender !== Gender.FEMALE ? DexAttr.MALE : DexAttr.FEMALE;
    ret |= !this.shiny ? DexAttr.NON_SHINY : DexAttr.SHINY;
    ret |= this.variant >= 2 ? DexAttr.VARIANT_3 : this.variant === 1 ? DexAttr.VARIANT_2 : DexAttr.DEFAULT_VARIANT;
    ret |= this.scene.gameData.getFormAttr(this.formIndex);
    return ret;
  }

  generateName(): void {
    if (!this.fusionSpecies) {
      this.name = this.species.getName(this.formIndex);
      return;
    }
    this.name = getFusedSpeciesName(this.species.getName(this.formIndex), this.fusionSpecies.getName(this.fusionFormIndex));
    if (this.battleInfo)
      this.updateInfo(true);
  }

  abstract isPlayer(): boolean;

  abstract hasTrainer(): boolean;

  abstract getFieldIndex(): integer;

  abstract getBattlerIndex(): BattlerIndex;

  loadAssets(ignoreOverride: boolean = true): Promise<void> {
    return new Promise(resolve => {
      const moveIds = this.getMoveset().map(m => m.getMove().id);
      Promise.allSettled(moveIds.map(m => initMoveAnim(this.scene, m)))
        .then(() => {
          loadMoveAnimAssets(this.scene, moveIds);
          this.getSpeciesForm().loadAssets(this.scene, this.getGender() === Gender.FEMALE, this.formIndex, this.shiny, this.variant);
          if (this.isPlayer() || this.getFusionSpeciesForm())
            this.scene.loadPokemonAtlas(this.getBattleSpriteKey(true, ignoreOverride), this.getBattleSpriteAtlasPath(true, ignoreOverride));
          if (this.getFusionSpeciesForm()) {
            this.getFusionSpeciesForm().loadAssets(this.scene, this.getFusionGender() === Gender.FEMALE, this.fusionFormIndex, this.fusionShiny, this.fusionVariant);
            this.scene.loadPokemonAtlas(this.getFusionBattleSpriteKey(true, ignoreOverride), this.getFusionBattleSpriteAtlasPath(true, ignoreOverride));
          }
          this.scene.load.once(Phaser.Loader.Events.COMPLETE, () => {
            if (this.isPlayer()) {
              const originalWarn = console.warn;
              // Ignore warnings for missing frames, because there will be a lot
              console.warn = () => {};
              const battleFrameNames = this.scene.anims.generateFrameNames(this.getBattleSpriteKey(), { zeroPad: 4, suffix: ".png", start: 1, end: 400 });
              console.warn = originalWarn;
              this.scene.anims.create({
                key: this.getBattleSpriteKey(),
                frames: battleFrameNames,
                frameRate: 12,
                repeat: -1
              });
            }
            this.playAnim();
            const updateFusionPaletteAndResolve = () => {
              this.updateFusionPalette();
              if (this.summonData?.speciesForm)
                this.updateFusionPalette(true);
              resolve();
            };
            if (this.shiny) {
              const populateVariantColors = (key: string, back: boolean = false): Promise<void> => {
                return new Promise(resolve => {
                  const battleSpritePath = this.getBattleSpriteAtlasPath(back, ignoreOverride).replace('variant/', '').replace(/_[1-3]$/, '');
                  let variantSet: VariantSet;
                  let config = variantData;
                  const useExpSprite = this.scene.experimentalSprites && this.scene.hasExpSprite(this.getBattleSpriteKey(back, ignoreOverride));
                  battleSpritePath.split('/').map(p => config ? config = config[p] : null);
                  variantSet = config as VariantSet;
                  if (variantSet && variantSet[this.variant] === 1) {
                    if (variantColorCache.hasOwnProperty(key))
                      return resolve();
                    this.scene.cachedFetch(`./images/pokemon/variant/${useExpSprite ? 'exp/' : ''}${battleSpritePath}.json`).then(res => res.json()).then(c => {
                      variantColorCache[key] = c;
                      resolve();
                    });
                  } else
                    resolve();
                });
              };
              if (this.isPlayer())
                Promise.all([ populateVariantColors(this.getBattleSpriteKey(false)), populateVariantColors(this.getBattleSpriteKey(true), true) ]).then(() => updateFusionPaletteAndResolve());
              else
                populateVariantColors(this.getBattleSpriteKey(false)).then(() => updateFusionPaletteAndResolve());
            } else
              updateFusionPaletteAndResolve();
          });
          if (!this.scene.load.isLoading())
            this.scene.load.start();
        });
    });
  }

  getFormKey(): string {
    if (!this.species.forms.length || this.species.forms.length <= this.formIndex)
      return '';
    return this.species.forms[this.formIndex].formKey;
  }

  getFusionFormKey(): string {
    if (!this.fusionSpecies)
      return null;
    if (!this.fusionSpecies.forms.length || this.fusionSpecies.forms.length <= this.fusionFormIndex)
      return '';
    return this.fusionSpecies.forms[this.fusionFormIndex].formKey;
  }

  getSpriteAtlasPath(ignoreOverride?: boolean): string {
    const spriteId = this.getSpriteId(ignoreOverride).replace(/\_{2}/g, '/');
    return `${/_[1-3]$/.test(spriteId) ? 'variant/' : ''}${spriteId}`;
  }

  getBattleSpriteAtlasPath(back?: boolean, ignoreOverride?: boolean): string {
    const spriteId = this.getBattleSpriteId(back, ignoreOverride).replace(/\_{2}/g, '/');
    return `${/_[1-3]$/.test(spriteId) ? 'variant/' : ''}${spriteId}`;
  }

  getSpriteId(ignoreOverride?: boolean): string {
    return this.getSpeciesForm(ignoreOverride).getSpriteId(this.getGender(ignoreOverride) === Gender.FEMALE, this.formIndex, this.shiny, this.variant);
  }

  getBattleSpriteId(back?: boolean, ignoreOverride?: boolean): string {
    if (back === undefined)
      back = this.isPlayer();
    return this.getSpeciesForm(ignoreOverride).getSpriteId(this.getGender(ignoreOverride) === Gender.FEMALE, this.formIndex, this.shiny, this.variant, back);
  }

  getSpriteKey(ignoreOverride?: boolean): string {
    return this.getSpeciesForm(ignoreOverride).getSpriteKey(this.getGender(ignoreOverride) === Gender.FEMALE, this.formIndex, this.shiny, this.variant);
  }

  getBattleSpriteKey(back?: boolean, ignoreOverride?: boolean): string {
    return `pkmn__${this.getBattleSpriteId(back, ignoreOverride)}`;
  }

  getFusionSpriteId(ignoreOverride?: boolean): string {
    return this.getFusionSpeciesForm(ignoreOverride).getSpriteId(this.getFusionGender(ignoreOverride) === Gender.FEMALE, this.fusionFormIndex, this.fusionShiny, this.fusionVariant);
  }

  getFusionBattleSpriteId(back?: boolean, ignoreOverride?: boolean): string {
    if (back === undefined)
      back = this.isPlayer();
    return this.getFusionSpeciesForm(ignoreOverride).getSpriteId(this.getFusionGender(ignoreOverride) === Gender.FEMALE, this.fusionFormIndex, this.fusionShiny, this.fusionVariant, back);
  }

  getFusionBattleSpriteKey(back?: boolean, ignoreOverride?: boolean): string {
    return `pkmn__${this.getFusionBattleSpriteId(back, ignoreOverride)}`;
  }

  getFusionBattleSpriteAtlasPath(back?: boolean, ignoreOverride?: boolean): string {
    return this.getFusionBattleSpriteId(back, ignoreOverride).replace(/\_{2}/g, '/');
  }

  getIconAtlasKey(ignoreOverride?: boolean): string {
    return this.getSpeciesForm(ignoreOverride).getIconAtlasKey(this.formIndex, this.shiny, this.variant);
  }

  getFusionIconAtlasKey(ignoreOverride?: boolean): string {
    return this.getFusionSpeciesForm(ignoreOverride).getIconAtlasKey(this.fusionFormIndex, this.fusionShiny, this.fusionVariant);
  }

  getIconId(ignoreOverride?: boolean): string {
    return this.getSpeciesForm(ignoreOverride).getIconId(this.getGender(ignoreOverride) === Gender.FEMALE, this.formIndex, this.shiny, this.variant);
  }

  getFusionIconId(ignoreOverride?: boolean): string {
    return this.getFusionSpeciesForm(ignoreOverride).getIconId(this.getFusionGender(ignoreOverride) === Gender.FEMALE, this.fusionFormIndex, this.fusionShiny, this.variant);
  }

  getSpeciesForm(ignoreOverride?: boolean): PokemonSpeciesForm {
    if (!ignoreOverride && this.summonData?.speciesForm)
      return this.summonData.speciesForm;
    if (!this.species.forms?.length)
      return this.species;
    return this.species.forms[this.formIndex];
  }

  getFusionSpeciesForm(ignoreOverride?: boolean): PokemonSpeciesForm {
    if (!ignoreOverride && this.summonData?.speciesForm)
      return this.summonData.fusionSpeciesForm;
    if (!this.fusionSpecies?.forms?.length || this.fusionFormIndex >= this.fusionSpecies?.forms.length)
      return this.fusionSpecies;
    return this.fusionSpecies?.forms[this.fusionFormIndex];
  }

  getSprite(): Phaser.GameObjects.Sprite {
    return this.getAt(0) as Phaser.GameObjects.Sprite;
  }

  getTintSprite(): Phaser.GameObjects.Sprite {
    return !this.maskEnabled
      ? this.getAt(1) as Phaser.GameObjects.Sprite
      : this.maskSprite;
  }

  getSpriteScale(): number {
    const formKey = this.getFormKey();
    if (formKey.indexOf(SpeciesFormKey.GIGANTAMAX) > -1 || formKey.indexOf(SpeciesFormKey.ETERNAMAX) > -1)
      return 1.5;
    return 1;
  }

  getHeldItems(): PokemonHeldItemModifier[] {
    if (!this.scene)
      return [];
    return this.scene.findModifiers(m => m instanceof PokemonHeldItemModifier && (m as PokemonHeldItemModifier).pokemonId === this.id, this.isPlayer()) as PokemonHeldItemModifier[];
   }

  updateScale(): void {
    this.setScale(this.getSpriteScale());
  }

  updateSpritePipelineData(): void {
    [ this.getSprite(), this.getTintSprite() ].map(s => s.pipelineData['teraColor'] = getTypeRgb(this.getTeraType()));
    this.updateInfo(true);
  }

  initShinySparkle(): void {
    const keySuffix = this.variant ? `_${this.variant + 1}` : '';
    const key = `shiny${keySuffix}`;
    const shinySparkle = this.scene.addFieldSprite(0, 0, key);
    shinySparkle.setVisible(false);
    shinySparkle.setOrigin(0.5, 1);
    const frameNames = this.scene.anims.generateFrameNames(key, { suffix: '.png', end: 34 });
    this.scene.anims.create({
      key: `sparkle${keySuffix}`,
      frames: frameNames,
      frameRate: 32,
      showOnStart: true,
      hideOnComplete: true,
    });
    this.add(shinySparkle);

    this.shinySparkle = shinySparkle;
  }

  playAnim(): void {
    this.getSprite().play(this.getBattleSpriteKey());
    this.getTintSprite().play(this.getBattleSpriteKey());
  }

  getFieldPositionOffset(): [ number, number ] {
    switch (this.fieldPosition) {
      case FieldPosition.CENTER:
        return [ 0, 0 ];
      case FieldPosition.LEFT:
        return [ -32, -8 ];
      case FieldPosition.RIGHT:
        return [ 32, 0 ];
    }
  }

  setFieldPosition(fieldPosition: FieldPosition, duration?: integer): Promise<void> {
    return new Promise(resolve => {
      if (fieldPosition === this.fieldPosition) {
        resolve();
        return;
      }

      const initialOffset = this.getFieldPositionOffset();

      this.fieldPosition = fieldPosition;

      this.battleInfo.setMini(fieldPosition !== FieldPosition.CENTER);
      this.battleInfo.setOffset(fieldPosition === FieldPosition.RIGHT);

      const newOffset = this.getFieldPositionOffset();

      let relX = newOffset[0] - initialOffset[0];
      let relY = newOffset[1] - initialOffset[1];

      if (duration) {
        this.scene.tweens.add({
          targets: this,
          x: (_target, _key, value: number) => value + relX,
          y: (_target, _key, value: number) => value + relY,
          duration: duration,
          ease: 'Sine.easeOut',
          onComplete: () => resolve()
        });
      } else {
        this.x += relX;
        this.y += relY;
      }
    });
  }

  getStat(stat: Stat): integer {
    return this.stats[stat];
  }

  getBattleStat(stat: Stat, opponent?: Pokemon, move?: Move, isCritical: boolean = false): integer {
    if (stat === Stat.HP)
      return this.getStat(Stat.HP);
    const battleStat = (stat - 1) as BattleStat;
    const statLevel = new Utils.IntegerHolder(this.summonData.battleStats[battleStat]);
    if (opponent) {
      if (isCritical) {
        switch (stat) {
          case Stat.ATK:
          case Stat.SPATK:
            statLevel.value = Math.max(statLevel.value, 0);
            break;
          case Stat.DEF:
          case Stat.SPDEF:
            statLevel.value = Math.min(statLevel.value, 0);
            break;
        }
      }
      applyAbAttrs(IgnoreOpponentStatChangesAbAttr, opponent, null, statLevel);
      if (move)
        applyMoveAttrs(IgnoreOpponentStatChangesAttr, this, opponent, move, statLevel);
    }
    if (this.isPlayer())
      this.scene.applyModifiers(TempBattleStatBoosterModifier, this.isPlayer(), battleStat as integer as TempBattleStat, statLevel);
    const statValue = new Utils.NumberHolder(this.getStat(stat));
    applyBattleStatMultiplierAbAttrs(BattleStatMultiplierAbAttr, this, battleStat, statValue);
    let ret = statValue.value * (Math.max(2, 2 + statLevel.value) / Math.max(2, 2 - statLevel.value));
    switch (stat) {
      case Stat.ATK:
        if (this.getTag(BattlerTagType.SLOW_START))
          ret >>= 1;
        break;
      case Stat.DEF:
        if (this.isOfType(Type.ICE) && this.scene.arena.weather?.weatherType === WeatherType.SNOW)
          ret *= 1.5;
        break;
      case Stat.SPATK:
        break;
      case Stat.SPDEF:
        if (this.isOfType(Type.ROCK) && this.scene.arena.weather?.weatherType === WeatherType.SANDSTORM)
          ret *= 1.5;
        break;
      case Stat.SPD:
        // Check both the player and enemy to see if Tailwind should be multiplying the speed of the Pokemon
        if    ((this.isPlayer() && this.scene.arena.getTagOnSide(ArenaTagType.TAILWIND, ArenaTagSide.PLAYER)) 
          ||  (!this.isPlayer() && this.scene.arena.getTagOnSide(ArenaTagType.TAILWIND, ArenaTagSide.ENEMY)))
          ret *= 2;

        if (this.getTag(BattlerTagType.SLOW_START))
          ret >>= 1;
        if (this.status && this.status.effect === StatusEffect.PARALYSIS)
          ret >>= 1;
        break;
    }

    const highestStatBoost = this.findTag(t => t instanceof HighestStatBoostTag && (t as HighestStatBoostTag).stat === stat) as HighestStatBoostTag;
    if (highestStatBoost)
      ret *= highestStatBoost.multiplier;

    return Math.floor(ret);
  }

  calculateStats(): void {
    if (!this.stats)
      this.stats = [ 0, 0, 0, 0, 0, 0 ];
    const baseStats = this.getSpeciesForm().baseStats.slice(0);
    if (this.fusionSpecies) {
      const fusionBaseStats = this.getFusionSpeciesForm().baseStats;
      for (let s = 0; s < this.stats.length; s++)
        baseStats[s] = Math.ceil((baseStats[s] + fusionBaseStats[s]) / 2);
    } else if (this.scene.gameMode.isSplicedOnly) {
      for (let s = 0; s < this.stats.length; s++)
        baseStats[s] = Math.ceil(baseStats[s] / 2);
    }
    this.scene.applyModifiers(PokemonBaseStatModifier, this.isPlayer(), this, baseStats);
    const stats = Utils.getEnumValues(Stat);
    for (let s of stats) {
      const isHp = s === Stat.HP;
      let baseStat = baseStats[s];
      let value = Math.floor(((2 * baseStat + this.ivs[s]) * this.level) * 0.01);
      if (isHp) {
        value = value + this.level + 10;
        if (this.hasAbility(Abilities.WONDER_GUARD, false, true))
          value = 1;
        if (this.hp > value || this.hp === undefined)
          this.hp = value;
        else if (this.hp) {
          const lastMaxHp = this.getMaxHp();
          if (lastMaxHp && value > lastMaxHp)
            this.hp += value - lastMaxHp;
        }
      } else {
        value += 5;
        const natureStatMultiplier = new Utils.NumberHolder(getNatureStatMultiplier(this.getNature(), s));
        this.scene.applyModifier(PokemonNatureWeightModifier, this.isPlayer(), this, natureStatMultiplier);
        if (natureStatMultiplier.value !== 1)
          value = Math.max(Math[natureStatMultiplier.value > 1 ? 'ceil' : 'floor'](value * natureStatMultiplier.value), 1);
      }
      this.stats[s] = value;
    }
  }

  getNature(): Nature {
    return this.natureOverride !== -1 ? this.natureOverride : this.nature;
  }

  setNature(nature: Nature): void {
    this.nature = nature;
    this.calculateStats();
  }

  generateNature(naturePool?: Nature[]): void {
    if (naturePool === undefined)
      naturePool = Utils.getEnumValues(Nature);
    const nature = naturePool[Utils.randSeedInt(naturePool.length)];
    this.setNature(nature);
  }

  getMaxHp(): integer {
    return this.getStat(Stat.HP);
  }

  getInverseHp(): integer {
    return this.getMaxHp() - this.hp;
  }

  getHpRatio(precise: boolean = false): number {
    return precise
      ? this.hp / this.getMaxHp()
      : Math.round((this.hp / this.getMaxHp()) * 100) / 100;
  }

  generateGender(): void {
    if (this.species.malePercent === null)
      this.gender = Gender.GENDERLESS;
    else {
      const genderChance = (this.id % 256) * 0.390625;
      if (genderChance < this.species.malePercent)
        this.gender = Gender.MALE;
      else
        this.gender = Gender.FEMALE;
    }
  }

  getGender(ignoreOverride?: boolean): Gender {
    if (!ignoreOverride && this.summonData?.gender !== undefined)
      return this.summonData.gender;
    return this.gender;
  }

  getFusionGender(ignoreOverride?: boolean): Gender {
    if (!ignoreOverride && this.summonData?.fusionGender !== undefined)
      return this.summonData.fusionGender;
    return this.fusionGender;
  }

  isShiny(): boolean {
    return this.shiny || (this.isFusion() && this.fusionShiny);
  }

  getVariant(): Variant {
    return !this.isFusion() ? this.variant : Math.max(this.variant, this.fusionVariant) as Variant;
  }

  getLuck(): integer {
    return this.luck + (this.isFusion() ? this.fusionLuck : 0);
  }

  isFusion(): boolean {
    return !!this.fusionSpecies;
  }

  abstract isBoss(): boolean;

  getMoveset(ignoreOverride?: boolean): PokemonMove[] {
    const ret = !ignoreOverride && this.summonData?.moveset
      ? this.summonData.moveset
      : this.moveset;

    // Overrides moveset based on arrays specified in overrides.ts
    const overrideArray: Array<Moves> = this.isPlayer() ? Overrides.MOVESET_OVERRIDE : Overrides.OPP_MOVESET_OVERRIDE;
    if (overrideArray.length > 0) {
      overrideArray.forEach((move: Moves, index: number) => {
        const ppUsed = this.moveset[index]?.ppUp || 0;
        this.moveset[index] = new PokemonMove(move, Math.min(ppUsed, allMoves[move].pp))
      });
    }

    return ret;
  }

  getLearnableLevelMoves(): Moves[] {
    return this.getLevelMoves(1, true).map(lm => lm[1]).filter(lm => !this.moveset.filter(m => m.moveId === lm).length).filter((move: Moves, i: integer, array: Moves[]) => array.indexOf(move) === i);
  }

  getTypes(includeTeraType = false, forDefend: boolean = false, ignoreOverride?: boolean): Type[] {
    const types = [];

    if (includeTeraType) {
      const teraType = this.getTeraType();
      if (teraType != Type.UNKNOWN)
        types.push(teraType);
    }

    if (!types.length || !includeTeraType) {
      if (!ignoreOverride && this.summonData?.types)
        this.summonData.types.forEach(t => types.push(t));
      else {
        const speciesForm = this.getSpeciesForm();
        
        types.push(speciesForm.type1);

        const fusionSpeciesForm = this.getFusionSpeciesForm();
        if (fusionSpeciesForm) {
          if (fusionSpeciesForm.type2 !== null && fusionSpeciesForm.type2 !== speciesForm.type1)
            types.push(fusionSpeciesForm.type2);
          else if (fusionSpeciesForm.type1 !== speciesForm.type1)
            types.push(fusionSpeciesForm.type1);
        }

        if (types.length === 1 && speciesForm.type2 !== null)
          types.push(speciesForm.type2);
      }
    }

    if (forDefend && (this.getTag(BattlerTagType.IGNORE_FLYING) || this.scene.arena.getTag(ArenaTagType.GRAVITY) || this.getTag(BattlerTagType.GROUNDED))) {
      const flyingIndex = types.indexOf(Type.FLYING);
      if (flyingIndex > -1)
        types.splice(flyingIndex, 1);
    }

    if (!types.length) // become UNKNOWN if no types are present
      types.push(Type.UNKNOWN);

    if (types.length > 1 && types.includes(Type.UNKNOWN)) { // remove UNKNOWN if other types are present
      const index = types.indexOf(Type.UNKNOWN);
      if (index !== -1) {
          types.splice(index, 1);
      }
    }

    return types;
  }

  isOfType(type: Type, forDefend: boolean = false): boolean {
    return !!this.getTypes(true, forDefend).find(t => t === type);
  }

  getAbility(ignoreOverride?: boolean): Ability {
    if (!ignoreOverride && this.summonData?.ability)
      return allAbilities[this.summonData.ability];
    if (Overrides.ABILITY_OVERRIDE && this.isPlayer())
      return allAbilities[Overrides.ABILITY_OVERRIDE];
    if (Overrides.OPP_ABILITY_OVERRIDE && !this.isPlayer())
      return allAbilities[Overrides.OPP_ABILITY_OVERRIDE];
    if (this.isFusion())
      return allAbilities[this.getFusionSpeciesForm(ignoreOverride).getAbility(this.fusionAbilityIndex)];
    let abilityId = this.getSpeciesForm(ignoreOverride).getAbility(this.abilityIndex);
    if (abilityId === Abilities.NONE)
      abilityId = this.species.ability1;
    return allAbilities[abilityId];
  }

  getPassiveAbility(): Ability {
    if (Overrides.PASSIVE_ABILITY_OVERRIDE && this.isPlayer())
      return allAbilities[Overrides.PASSIVE_ABILITY_OVERRIDE];
    if (Overrides.OPP_PASSIVE_ABILITY_OVERRIDE && !this.isPlayer())
      return allAbilities[Overrides.OPP_PASSIVE_ABILITY_OVERRIDE];

    let starterSpeciesId = this.species.speciesId;
    while (pokemonPrevolutions.hasOwnProperty(starterSpeciesId))
      starterSpeciesId = pokemonPrevolutions[starterSpeciesId];
    return allAbilities[starterPassiveAbilities[starterSpeciesId]];
  } 

  /**
   * Checks if a pokemon has a passive either from: 
   *  - bought with starter candy
   *  - set by override
   *  - is a boss pokemon
   * @returns whether or not a pokemon should have a passive
   */
  hasPassive(): boolean {
    // returns override if valid for current case
    if ((Overrides.PASSIVE_ABILITY_OVERRIDE !== Abilities.NONE && this.isPlayer()) ||
        (Overrides.OPP_PASSIVE_ABILITY_OVERRIDE !== Abilities.NONE && !this.isPlayer()))
      return true;
    return this.passive || this.isBoss();
  }

  canApplyAbility(passive: boolean = false): boolean {
    if (passive && !this.hasPassive())
      return false;
    const ability = (!passive ? this.getAbility() : this.getPassiveAbility());
    if (this.isFusion() && ability.hasAttr(NoFusionAbilityAbAttr))
      return false;
    if (this.scene?.arena.ignoreAbilities && ability.isIgnorable)
      return false;
    if (this.summonData?.abilitySuppressed && !ability.hasAttr(UnsuppressableAbilityAbAttr))
      return false;
    if (this.isOnField() && !ability.hasAttr(SuppressFieldAbilitiesAbAttr)) {
      const suppressed = new Utils.BooleanHolder(false);
      this.scene.getField(true).map(p => {
        if (p.getAbility().hasAttr(SuppressFieldAbilitiesAbAttr) && p.canApplyAbility())
          p.getAbility().getAttrs(SuppressFieldAbilitiesAbAttr).map(a => a.apply(this, false, suppressed, [ability]));
        if (p.getPassiveAbility().hasAttr(SuppressFieldAbilitiesAbAttr) && p.canApplyAbility(true))
          p.getPassiveAbility().getAttrs(SuppressFieldAbilitiesAbAttr).map(a => a.apply(this, true, suppressed, [ability]));
      });
      if (suppressed.value)
        return false;
    }
    return (this.hp || ability.isBypassFaint) && !ability.conditions.find(condition => !condition(this));
  }

  hasAbility(ability: Abilities, canApply: boolean = true, ignoreOverride?: boolean): boolean {
    if ((!canApply || this.canApplyAbility()) && this.getAbility(ignoreOverride).id === ability)
      return true;
    if (this.hasPassive() && (!canApply || this.canApplyAbility(true)) && this.getPassiveAbility().id === ability)
      return true;
    return false;
  }

  hasAbilityWithAttr(attrType: { new(...args: any[]): AbAttr }, canApply: boolean = true, ignoreOverride?: boolean): boolean {
    if ((!canApply || this.canApplyAbility()) && this.getAbility(ignoreOverride).hasAttr(attrType))
      return true;
    if (this.hasPassive() && (!canApply || this.canApplyAbility(true)) && this.getPassiveAbility().hasAttr(attrType))
      return true;
    return false;
  }

  getWeight(): number {
    const weight = new Utils.NumberHolder(this.species.weight);
    // This will trigger the ability overlay so only call this function when necessary
    applyAbAttrs(WeightMultiplierAbAttr, this, null, weight);
    return weight.value;
  }

  getTeraType(): Type {
    const teraModifier = this.scene.findModifier(m => m instanceof TerastallizeModifier
      && m.pokemonId === this.id && !!m.getBattlesLeft(), this.isPlayer()) as TerastallizeModifier;
    if (teraModifier)
      return teraModifier.teraType;

    return Type.UNKNOWN;
  }

  isTerastallized(): boolean {
    return this.getTeraType() !== Type.UNKNOWN;
  }

  isGrounded(): boolean {
    return !this.isOfType(Type.FLYING, true) && this.getAbility().id !== Abilities.LEVITATE;
  }

  getAttackMoveEffectiveness(source: Pokemon, move: PokemonMove): TypeDamageMultiplier {
    const typeless = !!move.getMove().getAttrs(TypelessAttr).length;
    const typeMultiplier = new Utils.NumberHolder(this.getAttackTypeEffectiveness(move.getMove().type, source));
    const cancelled = new Utils.BooleanHolder(false);
    if (!typeless)
      applyPreDefendAbAttrs(TypeImmunityAbAttr, this, source, move, cancelled, typeMultiplier, true);
    if (!cancelled.value)
      applyPreDefendAbAttrs(MoveImmunityAbAttr, this, source, move, cancelled, typeMultiplier, true);
    return (!cancelled.value ? typeMultiplier.value : 0) as TypeDamageMultiplier;
  }

  getAttackTypeEffectiveness(moveType: Type, source?: Pokemon): TypeDamageMultiplier {
    if (moveType === Type.STELLAR)
      return this.isTerastallized() ? 2 : 1;
    const types = this.getTypes(true, true);

    let multiplier = types.map(defType => {
      if (source) {
        const ignoreImmunity = new Utils.BooleanHolder(false);
        applyAbAttrs(IgnoreTypeImmunityAbAttr, source, ignoreImmunity, moveType, defType);
        if (ignoreImmunity.value)
          return 1;
      }

      return getTypeDamageMultiplier(moveType, defType);
    }).reduce((acc, cur) => acc * cur, 1) as TypeDamageMultiplier;

    // Handle strong winds lowering effectiveness of types super effective against pure flying
    if (this.scene.arena.weather?.weatherType === WeatherType.STRONG_WINDS && !this.scene.arena.weather.isEffectSuppressed(this.scene) && multiplier >= 2 && this.isOfType(Type.FLYING) && getTypeDamageMultiplier(moveType, Type.FLYING) === 2)
      multiplier /= 2;
    return multiplier;
  }

  getMatchupScore(pokemon: Pokemon): number {
    const types = this.getTypes(true);
    const enemyTypes = pokemon.getTypes(true, true);
    const outspeed = (this.isActive(true) ? this.getBattleStat(Stat.SPD, pokemon) : this.getStat(Stat.SPD)) <= pokemon.getBattleStat(Stat.SPD, this);
    let atkScore = pokemon.getAttackTypeEffectiveness(types[0], this) * (outspeed ? 1.25 : 1);
    let defScore = 1 / Math.max(this.getAttackTypeEffectiveness(enemyTypes[0], pokemon), 0.25);
    if (types.length > 1)
      atkScore *= pokemon.getAttackTypeEffectiveness(types[1], this);
    if (enemyTypes.length > 1)
      defScore *= (1 / Math.max(this.getAttackTypeEffectiveness(enemyTypes[1], pokemon), 0.25));
    let hpDiffRatio = this.getHpRatio() + (1 - pokemon.getHpRatio());
    if (outspeed)
      hpDiffRatio = Math.min(hpDiffRatio * 1.5, 1);
    return (atkScore + defScore) * hpDiffRatio;
  }

  getEvolution(): SpeciesFormEvolution {
    if (pokemonEvolutions.hasOwnProperty(this.species.speciesId)) {
      const evolutions = pokemonEvolutions[this.species.speciesId];
      for (let e of evolutions) {
        if (!e.item && this.level >= e.level && (!e.preFormKey || this.getFormKey() === e.preFormKey)) {
          if (e.condition === null || (e.condition as SpeciesEvolutionCondition).predicate(this))
            return e;
        }
      }
    }

    if (this.isFusion() && pokemonEvolutions.hasOwnProperty(this.fusionSpecies.speciesId)) {
      const fusionEvolutions = pokemonEvolutions[this.fusionSpecies.speciesId].map(e => new FusionSpeciesFormEvolution(this.species.speciesId, e));
      for (let fe of fusionEvolutions) {
        if (!fe.item && this.level >= fe.level && (!fe.preFormKey || this.getFusionFormKey() === fe.preFormKey)) {
          if (fe.condition === null || (fe.condition as SpeciesEvolutionCondition).predicate(this))
            return fe;
        }
      }
    }

    return null;
  }

  getLevelMoves(startingLevel?: integer, includeEvolutionMoves: boolean = false, simulateEvolutionChain: boolean = false): LevelMoves {
    const ret: LevelMoves = [];
    let levelMoves: LevelMoves = [];
    if (!startingLevel)
      startingLevel = this.level;
    if (simulateEvolutionChain) {
      const evolutionChain = this.species.getSimulatedEvolutionChain(this.level, this.hasTrainer(), this.isBoss(), this.isPlayer());
      for (let e = 0; e < evolutionChain.length; e++) {
        // TODO: Might need to pass specific form index in simulated evolution chain
        const speciesLevelMoves = getPokemonSpeciesForm(evolutionChain[e][0] as Species, this.formIndex).getLevelMoves();
        levelMoves.push(...speciesLevelMoves.filter(lm => (includeEvolutionMoves && !lm[0]) || ((!e || lm[0] > 1) && (e === evolutionChain.length - 1 || lm[0] <= evolutionChain[e + 1][1]))));
      }
      levelMoves.sort((lma: [integer, integer], lmb: [integer, integer]) => lma[0] > lmb[0] ? 1 : lma[0] < lmb[0] ? -1 : 0);
      const uniqueMoves: Moves[] = [];
      levelMoves = levelMoves.filter(lm => {
        if (uniqueMoves.find(m => m === lm[1]))
          return false;
        uniqueMoves.push(lm[1]);
        return true;
      });
    } else
      levelMoves = this.getSpeciesForm(true).getLevelMoves();
    if (this.fusionSpecies) {
      const evolutionLevelMoves = levelMoves.slice(0, Math.max(levelMoves.findIndex(lm => !!lm[0]), 0));
      const fusionLevelMoves = this.getFusionSpeciesForm(true).getLevelMoves();
      const newLevelMoves: LevelMoves = [];
      while (levelMoves.length && levelMoves[0][0] < startingLevel)
        levelMoves.shift();
      while (fusionLevelMoves.length && fusionLevelMoves[0][0] < startingLevel)
        fusionLevelMoves.shift();
      if (includeEvolutionMoves) {
        for (let elm of evolutionLevelMoves.reverse())
          levelMoves.unshift(elm);
      }
      for (let l = includeEvolutionMoves ? 0 : startingLevel; l <= this.level; l++) {
        if (l === 1 && startingLevel > 1)
          l = startingLevel;
        while (levelMoves.length && levelMoves[0][0] === l) {
          const levelMove = levelMoves.shift();
          if (!newLevelMoves.find(lm => lm[1] === levelMove[1]))
            newLevelMoves.push(levelMove);
        }
        while (fusionLevelMoves.length && fusionLevelMoves[0][0] === l) {
          const fusionLevelMove = fusionLevelMoves.shift();
          if (!newLevelMoves.find(lm => lm[1] === fusionLevelMove[1]))
            newLevelMoves.push(fusionLevelMove);
        }
      }
      levelMoves = newLevelMoves;
    }
    if (levelMoves) {
      for (let lm of levelMoves) {
        const level = lm[0];
        if ((!includeEvolutionMoves || level) && level < startingLevel)
          continue;
        else if (level > this.level)
          break;
        ret.push(lm);
      }
    }

    return ret;
  }
  
  setMove(moveIndex: integer, moveId: Moves): void {
    const move = moveId ? new PokemonMove(moveId) : null;
    this.moveset[moveIndex] = move;
    if (this.summonData?.moveset)
      this.summonData.moveset[moveIndex] = move;
  }

  trySetShiny(thresholdOverride?: integer): boolean {
    const rand1 = Utils.binToDec(Utils.decToBin(this.id).substring(0, 16));
    const rand2 = Utils.binToDec(Utils.decToBin(this.id).substring(16, 32));

    const E = this.scene.gameData.trainerId ^ this.scene.gameData.secretId;
    const F = rand1 ^ rand2;

    let shinyThreshold = new Utils.IntegerHolder(32);
    if (thresholdOverride === undefined) {
      if (!this.hasTrainer()) {
        if (new Date() < new Date('2024-05-13'))
          shinyThreshold.value *= 3;
        this.scene.applyModifiers(ShinyRateBoosterModifier, true, shinyThreshold);
      }
    } else
      shinyThreshold.value = thresholdOverride;

    this.shiny = (E ^ F) < shinyThreshold.value;
    if ((E ^ F) < 32)
      console.log('REAL SHINY!!');

    if (this.shiny)
      this.initShinySparkle();

    return this.shiny;
  }

  generateVariant(): Variant {
    if (!this.shiny || !variantData.hasOwnProperty(this.species.speciesId))
      return 0;
    const rand = Utils.randSeedInt(10);
    if (rand > 3)
      return 0;
    if (rand)
      return 1;
    return 2;
  }

  generateFusionSpecies(forStarter?: boolean): void {
    const hiddenAbilityChance = new Utils.IntegerHolder(256);
    if (!this.hasTrainer())
      this.scene.applyModifiers(HiddenAbilityRateBoosterModifier, true, hiddenAbilityChance);

    const hasHiddenAbility = !Utils.randSeedInt(hiddenAbilityChance.value);
    const randAbilityIndex = Utils.randSeedInt(2);

    const filter = !forStarter ? this.species.getCompatibleFusionSpeciesFilter()
    : species => {
      return pokemonEvolutions.hasOwnProperty(species.speciesId)
      && !pokemonPrevolutions.hasOwnProperty(species.speciesId)
      && !species.pseudoLegendary
      && !species.legendary
      && !species.mythical
      && !species.isTrainerForbidden()
      && species.speciesId !== this.species.speciesId
    };
   
    this.fusionSpecies = this.scene.randomSpecies(this.scene.currentBattle?.waveIndex || 0, this.level, false, filter, true);
    this.fusionAbilityIndex = (this.fusionSpecies.abilityHidden && hasHiddenAbility ? this.fusionSpecies.ability2 ? 2 : 1 : this.fusionSpecies.ability2 ? randAbilityIndex : 0);
    this.fusionShiny = this.shiny;
    this.fusionVariant = this.variant;
    
    if (this.fusionSpecies.malePercent === null)
      this.fusionGender = Gender.GENDERLESS;
    else {
      const genderChance = (this.id % 256) * 0.390625;
      if (genderChance < this.fusionSpecies.malePercent)
        this.fusionGender = Gender.MALE;
      else
        this.fusionGender = Gender.FEMALE;
    }

    this.fusionFormIndex = this.scene.getSpeciesFormIndex(this.fusionSpecies, this.fusionGender, this.getNature(), true);
    this.fusionLuck = this.luck;

    this.generateName();
  }

  clearFusionSpecies(): void {
    this.fusionSpecies = undefined;
    this.fusionFormIndex = 0;
    this.fusionAbilityIndex = 0;
    this.fusionShiny = false;
    this.fusionVariant = 0;
    this.fusionGender = 0;
    this.fusionLuck = 0;

    this.generateName();
    this.calculateStats();
  }

  generateAndPopulateMoveset(): void {
    this.moveset = [];
    let movePool: Moves[] = [];
    const allLevelMoves = this.getLevelMoves(1, true, true);
    if (!allLevelMoves) {
      console.log(this.species.speciesId, 'ERROR');
      return;
    }

    for (let m = 0; m < allLevelMoves.length; m++) {
      const levelMove = allLevelMoves[m];
      if (this.level < levelMove[0])
        break;
      if (movePool.indexOf(levelMove[1]) === -1) {
        if (!allMoves[levelMove[1]].name.endsWith(' (N)'))
          movePool.push(levelMove[1]);
        else
          movePool.unshift(levelMove[1]);
      }
    }

    if (this.isBoss())
      movePool = movePool.filter(m => !allMoves[m].getAttrs(SacrificialAttr).length);

    movePool.reverse();

    const attackMovePool = movePool.filter(m => {
      const move = allMoves[m];
      return move.category !== MoveCategory.STATUS;
    });

    const easeType = this.hasTrainer() || this.isBoss() ? this.hasTrainer() && this.isBoss() ? 'Quart.easeIn' : 'Cubic.easeIn' : 'Sine.easeIn';

    if (attackMovePool.length) {
      const randomAttackMove = Utils.randSeedEasedWeightedItem(attackMovePool, easeType);
      this.moveset.push(new PokemonMove(randomAttackMove, 0, 0));
      console.log(allMoves[randomAttackMove]);
      movePool.splice(movePool.findIndex(m => m === randomAttackMove), 1);
    }

    while (movePool.length && this.moveset.length < 4) {
      const randomMove = Utils.randSeedEasedWeightedItem(movePool, easeType);
      this.moveset.push(new PokemonMove(randomMove, 0, 0));
      console.log(allMoves[randomMove]);
      movePool.splice(movePool.indexOf(randomMove), 1);
    }

    this.scene.triggerPokemonFormChange(this, SpeciesFormChangeMoveLearnedTrigger);
  }

  trySelectMove(moveIndex: integer, ignorePp?: boolean): boolean {
    const move = this.getMoveset().length > moveIndex
      ? this.getMoveset()[moveIndex]
      : null;
    return move?.isUsable(this, ignorePp);
  }

  showInfo(): void {
    if (!this.battleInfo.visible) {
      const otherBattleInfo = this.scene.fieldUI.getAll().slice(0, 4).filter(ui => ui instanceof BattleInfo && ((ui as BattleInfo) instanceof PlayerBattleInfo) === this.isPlayer()).find(() => true);
      if (!otherBattleInfo || !this.getFieldIndex())
        this.scene.fieldUI.sendToBack(this.battleInfo);
      else
        this.scene.fieldUI.moveAbove(this.battleInfo, otherBattleInfo);
      this.battleInfo.setX(this.battleInfo.x + (this.isPlayer() ? 150 : !this.isBoss() ? -150 : -198));
      this.battleInfo.setVisible(true);
      if (this.isPlayer())
        this.battleInfo.expMaskRect.x += 150;
      this.scene.tweens.add({
        targets: [ this.battleInfo, this.battleInfo.expMaskRect ],
        x: this.isPlayer() ? '-=150' : `+=${!this.isBoss() ? 150 : 246}`,
        duration: 1000,
        ease: 'Cubic.easeOut'
      });
    }
  }

  hideInfo(): Promise<void> {
    return new Promise(resolve => {
      if (this.battleInfo.visible) {
        this.scene.tweens.add({
          targets: [ this.battleInfo, this.battleInfo.expMaskRect ],
          x: this.isPlayer() ? '+=150' : `-=${!this.isBoss() ? 150 : 246}`,
          duration: 500,
          ease: 'Cubic.easeIn',
          onComplete: () => {
            if (this.isPlayer())
              this.battleInfo.expMaskRect.x -= 150;
            this.battleInfo.setVisible(false);
            this.battleInfo.setX(this.battleInfo.x - (this.isPlayer() ? 150 : !this.isBoss() ? -150 : -198));
            resolve();
          }
        });
      } else
        resolve();
    });
  }

  updateInfo(instant?: boolean): Promise<void> {
    return this.battleInfo.updateInfo(this, instant);
  }

  toggleStats(visible: boolean): void {
    this.battleInfo.toggleStats(visible);
  }

  addExp(exp: integer) {
    const maxExpLevel = this.scene.getMaxExpLevel();
    const initialExp = this.exp;
    this.exp += exp;
    while (this.level < maxExpLevel && this.exp >= getLevelTotalExp(this.level + 1, this.species.growthRate))
      this.level++;
    if (this.level >= maxExpLevel) {
      console.log(initialExp, this.exp, getLevelTotalExp(this.level, this.species.growthRate));
      this.exp = Math.max(getLevelTotalExp(this.level, this.species.growthRate), initialExp);
    }
    this.levelExp = this.exp - getLevelTotalExp(this.level, this.species.growthRate);
  }

  getOpponent(targetIndex: integer): Pokemon {
    const ret = this.getOpponents()[targetIndex];
    if (ret.summonData)
      return ret;
    return null;
  }

  getOpponents(): Pokemon[] {
    return ((this.isPlayer() ? this.scene.getEnemyField() : this.scene.getPlayerField()) as Pokemon[]).filter(p => p.isActive());
  }

  getOpponentDescriptor(): string {
    const opponents = this.getOpponents();
    if (opponents.length === 1)
      return opponents[0].name;
    return this.isPlayer() ? 'the opposing team' : 'your team';
  }

  getAlly(): Pokemon {
    return (this.isPlayer() ? this.scene.getPlayerField() : this.scene.getEnemyField())[this.getFieldIndex() ? 0 : 1];
  }

  apply(source: Pokemon, battlerMove: PokemonMove): HitResult {
    let result: HitResult;
    const move = battlerMove.getMove();
    let damage = new Utils.NumberHolder(0);
    const defendingSidePlayField = this.isPlayer() ? this.scene.getPlayerField() : this.scene.getEnemyField();
    
    const variableCategory = new Utils.IntegerHolder(move.category);
    applyMoveAttrs(VariableMoveCategoryAttr, source, this, move, variableCategory);
    const moveCategory = variableCategory.value as MoveCategory;

    const variableType = new Utils.IntegerHolder(move.type);
    const typeChangeMovePowerMultiplier = new Utils.NumberHolder(1);
    applyMoveAttrs(VariableMoveTypeAttr, source, this, move, variableType);
    // 2nd argument is for MoveTypeChangePowerMultiplierAbAttr
    applyAbAttrs(VariableMoveTypeAbAttr, source, null, variableType, typeChangeMovePowerMultiplier);
    applyPreAttackAbAttrs(MoveTypeChangeAttr, source, this, battlerMove, variableType, typeChangeMovePowerMultiplier);
    const type = variableType.value as Type;
    const types = this.getTypes(true, true);

    const cancelled = new Utils.BooleanHolder(false);
    const typeless = !!move.getAttrs(TypelessAttr).length;
    const typeMultiplier = new Utils.NumberHolder(!typeless && (moveCategory !== MoveCategory.STATUS || move.getAttrs(StatusMoveTypeImmunityAttr).find(attr => types.includes((attr as StatusMoveTypeImmunityAttr).immuneType)))
      ? this.getAttackTypeEffectiveness(type, source)
      : 1);
    applyMoveAttrs(VariableMoveTypeMultiplierAttr, source, this, move, typeMultiplier);
    if (typeless)
      typeMultiplier.value = 1;
    if (types.find(t => move.isTypeImmune(t)))
      typeMultiplier.value = 0;

    switch (moveCategory) {
      case MoveCategory.PHYSICAL:
      case MoveCategory.SPECIAL:
        const isPhysical = moveCategory === MoveCategory.PHYSICAL;
        const power = new Utils.NumberHolder(move.power);
        const sourceTeraType = source.getTeraType();
        if (sourceTeraType !== Type.UNKNOWN && sourceTeraType === type && power.value < 60 && move.priority <= 0 && !move.getAttrs(MultiHitAttr).length && !this.scene.findModifier(m => m instanceof PokemonMultiHitModifier && m.pokemonId === source.id))
          power.value = 60;
        applyPreAttackAbAttrs(VariableMovePowerAbAttr, source, this, battlerMove, power);
        this.scene.getField(true).map(p => applyPreAttackAbAttrs(FieldVariableMovePowerAbAttr, this, source, battlerMove, power));

        applyPreDefendAbAttrs(ReceivedMoveDamageMultiplierAbAttr, this, source, battlerMove, cancelled, power);

        power.value *= typeChangeMovePowerMultiplier.value;

        if (!typeless)
          applyPreDefendAbAttrs(TypeImmunityAbAttr, this, source, battlerMove, cancelled, typeMultiplier);
        if (!cancelled.value) {
          applyPreDefendAbAttrs(MoveImmunityAbAttr, this, source, battlerMove, cancelled, typeMultiplier);
          defendingSidePlayField.forEach((p) => applyPreDefendAbAttrs(FieldPriorityMoveImmunityAbAttr, p, source, battlerMove, cancelled, typeMultiplier));
        }

        if (cancelled.value)
          result = HitResult.NO_EFFECT;
        else {
          let typeBoost = source.findTag(t => t instanceof TypeBoostTag && (t as TypeBoostTag).boostedType === type) as TypeBoostTag;
          if (typeBoost) {
            power.value *= typeBoost.boostValue;
            if (typeBoost.oneUse) {
              source.removeTag(typeBoost.tagType);
            }
          }
          const arenaAttackTypeMultiplier = new Utils.NumberHolder(this.scene.arena.getAttackTypeMultiplier(type, source.isGrounded()));
          applyMoveAttrs(IgnoreWeatherTypeDebuffAttr, source, this, move, arenaAttackTypeMultiplier);
          if (this.scene.arena.getTerrainType() === TerrainType.GRASSY && this.isGrounded() && type === Type.GROUND && move.moveTarget === MoveTarget.ALL_NEAR_OTHERS)
            power.value /= 2;
          applyMoveAttrs(VariablePowerAttr, source, this, move, power);
          this.scene.applyModifiers(PokemonMultiHitModifier, source.isPlayer(), source, new Utils.IntegerHolder(0), power);
          if (!typeless) {
            this.scene.arena.applyTags(WeakenMoveTypeTag, type, power);
            this.scene.applyModifiers(AttackTypeBoosterModifier, source.isPlayer(), source, type, power);
          }
          if (source.getTag(HelpingHandTag))
            power.value *= 1.5;
          let isCritical: boolean;
          const critOnly = new Utils.BooleanHolder(false);
          const critAlways = source.getTag(BattlerTagType.ALWAYS_CRIT);
          applyMoveAttrs(CritOnlyAttr, source, this, move, critOnly);
          if (critOnly.value || critAlways)
            isCritical = true;
          else {
            const critLevel = new Utils.IntegerHolder(0);
            applyMoveAttrs(HighCritAttr, source, this, move, critLevel);
            this.scene.applyModifiers(TempBattleStatBoosterModifier, source.isPlayer(), TempBattleStat.CRIT, critLevel);
            const bonusCrit = new Utils.BooleanHolder(false);
            if (applyAbAttrs(BonusCritAbAttr, source, null, bonusCrit)) {
              if (bonusCrit.value)
                critLevel.value += 1;
            }
            if (source.getTag(BattlerTagType.CRIT_BOOST))
              critLevel.value += 2;
            const critChance = [24, 8, 2, 1][Math.max(0, Math.min(critLevel.value, 3))];
            isCritical = !source.getTag(BattlerTagType.NO_CRIT) && (critChance === 1 || !this.scene.randBattleSeedInt(critChance));
            if (isCritical) {
              const blockCrit = new Utils.BooleanHolder(false);
              applyAbAttrs(BlockCritAbAttr, this, null, blockCrit);
              if (blockCrit.value)
                isCritical = false;
            }
          }
          const sourceAtk = new Utils.IntegerHolder(source.getBattleStat(isPhysical ? Stat.ATK : Stat.SPATK, this, null, isCritical));
          const targetDef = new Utils.IntegerHolder(this.getBattleStat(isPhysical ? Stat.DEF : Stat.SPDEF, source, move, isCritical));
          const criticalMultiplier = new Utils.NumberHolder(isCritical ? 1.5 : 1);
          applyAbAttrs(MultCritAbAttr, source, null, criticalMultiplier);
          const screenMultiplier = new Utils.NumberHolder(1);
          if (!isCritical) {
            this.scene.arena.applyTagsForSide(WeakenMoveScreenTag, this.isPlayer() ? ArenaTagSide.PLAYER : ArenaTagSide.ENEMY, move.category, this.scene.currentBattle.double, screenMultiplier);
          } 
          const isTypeImmune = (typeMultiplier.value * arenaAttackTypeMultiplier.value) === 0;
          const sourceTypes = source.getTypes();
          const matchesSourceType = sourceTypes[0] === type || (sourceTypes.length > 1 && sourceTypes[1] === type);
          let stabMultiplier = new Utils.NumberHolder(1);
          if (sourceTeraType === Type.UNKNOWN && matchesSourceType)
            stabMultiplier.value += 0.5;
          else if (sourceTeraType !== Type.UNKNOWN && sourceTeraType === type)
            stabMultiplier.value += 0.5;

          applyAbAttrs(StabBoostAbAttr, source, null, stabMultiplier);

          if (sourceTeraType !== Type.UNKNOWN && matchesSourceType)
            stabMultiplier.value = Math.min(stabMultiplier.value + 0.5, 2.25);

          applyMoveAttrs(VariableAtkAttr, source, this, move, sourceAtk);
          applyMoveAttrs(VariableDefAttr, source, this, move, targetDef);

          if (!isTypeImmune) {
<<<<<<< HEAD
            damage.value = Math.ceil(((((2 * source.level / 5 + 2) * power.value * sourceAtk.value / targetDef.value) / 50) + 2) * stabMultiplier.value * typeMultiplier.value * arenaAttackTypeMultiplier * screenMultiplier.value * ((this.scene.randBattleSeedInt(15) + 85) / 100) * criticalMultiplier.value);
            if (isPhysical && source.status && source.status.effect === StatusEffect.BURN && move.id !== Moves.FACADE) {
=======
            damage.value = Math.ceil(((((2 * source.level / 5 + 2) * power.value * sourceAtk.value / targetDef.value) / 50) + 2) * stabMultiplier.value * typeMultiplier.value * arenaAttackTypeMultiplier.value * screenMultiplier.value * ((this.scene.randBattleSeedInt(15) + 85) / 100) * criticalMultiplier.value);
            if (isPhysical && source.status && source.status.effect === StatusEffect.BURN) {
>>>>>>> acb61d6f
              const burnDamageReductionCancelled = new Utils.BooleanHolder(false);
              applyAbAttrs(BypassBurnDamageReductionAbAttr, source, burnDamageReductionCancelled);
              if (!burnDamageReductionCancelled.value)
                damage.value = Math.floor(damage.value / 2);
            }
            move.getAttrs(HitsTagAttr).map(hta => hta as HitsTagAttr).filter(hta => hta.doubleDamage).forEach(hta => {
              if (this.getTag(hta.tagType))
                damage.value *= 2;
            });
          }

          if (this.scene.arena.terrain?.terrainType === TerrainType.MISTY && this.isGrounded() && type === Type.DRAGON)
            damage.value = Math.floor(damage.value / 2);

          const fixedDamage = new Utils.IntegerHolder(0);
          applyMoveAttrs(FixedDamageAttr, source, this, move, fixedDamage);
          if (!isTypeImmune && fixedDamage.value) {
            damage.value = fixedDamage.value;
            isCritical = false;
            result = HitResult.EFFECTIVE;
          }
          
          if (!result) {
            if (!typeMultiplier.value)
              result = HitResult.NO_EFFECT;
            else {
              const oneHitKo = new Utils.BooleanHolder(false);
              applyMoveAttrs(OneHitKOAttr, source, this, move, oneHitKo);
              if (oneHitKo.value) {
                result = HitResult.ONE_HIT_KO;
                isCritical = false;
                damage.value = this.hp;
              } else if (typeMultiplier.value >= 2)
                result = HitResult.SUPER_EFFECTIVE;
              else if (typeMultiplier.value >= 1)
                result = HitResult.EFFECTIVE;
              else
                result = HitResult.NOT_VERY_EFFECTIVE;
            }
          }

          if (!fixedDamage.value) {
            if (!source.isPlayer())
              this.scene.applyModifiers(EnemyDamageBoosterModifier, false, damage);
            if (!this.isPlayer())
              this.scene.applyModifiers(EnemyDamageReducerModifier, false, damage);
          }

          applyMoveAttrs(ModifiedDamageAttr, source, this, move, damage);

          if (power.value === 0) {
            damage.value = 0;
          }

          console.log('damage', damage.value, move.name, power.value, sourceAtk, targetDef);

          if (damage.value) {
            if (this.getHpRatio() === 1)
              applyPreDefendAbAttrs(PreDefendFullHpEndureAbAttr, this, source, battlerMove, cancelled, damage);
            else if (!this.isPlayer() && damage.value >= this.hp)
              this.scene.applyModifiers(EnemyEndureChanceModifier, false, this);

            const oneHitKo = result === HitResult.ONE_HIT_KO;
            damage.value = this.damageAndUpdate(damage.value, result as DamageResult, isCritical, oneHitKo, oneHitKo);
            this.turnData.damageTaken += damage.value;
            if (isCritical)
              this.scene.queueMessage(i18next.t('battle:hitResultCriticalHit'));
            this.scene.setPhaseQueueSplice();
            if (source.isPlayer()) {
              this.scene.validateAchvs(DamageAchv, damage);
              if (damage.value > this.scene.gameData.gameStats.highestDamage)
                this.scene.gameData.gameStats.highestDamage = damage.value;
            }
            source.turnData.damageDealt += damage.value;
            this.battleData.hitCount++;
            const attackResult = { move: move.id, result: result as DamageResult, damage: damage.value, critical: isCritical, sourceId: source.id };
            this.turnData.attacksReceived.unshift(attackResult);
            if (source.isPlayer() && !this.isPlayer())
              this.scene.applyModifiers(DamageMoneyRewardModifier, true, source, damage)
          }

          if (source.turnData.hitsLeft === 1) {
            switch (result) {
              case HitResult.SUPER_EFFECTIVE:
                this.scene.queueMessage(i18next.t('battle:hitResultSuperEffective'));
                break;
              case HitResult.NOT_VERY_EFFECTIVE:
                this.scene.queueMessage(i18next.t('battle:hitResultNotVeryEffective'));
                break;
              case HitResult.NO_EFFECT:
                this.scene.queueMessage(i18next.t('battle:hitResultNoEffect', { pokemonName: this.name }));
                break;
              case HitResult.ONE_HIT_KO:  
                this.scene.queueMessage(i18next.t('battle:hitResultOneHitKO'));
                break;
            }
          }

          if (damage)
            this.scene.clearPhaseQueueSplice();
        }
        break;
      case MoveCategory.STATUS:
        if (!typeless)
          applyPreDefendAbAttrs(TypeImmunityAbAttr, this, source, battlerMove, cancelled, typeMultiplier);
        if (!cancelled.value) {
          applyPreDefendAbAttrs(MoveImmunityAbAttr, this, source, battlerMove, cancelled, typeMultiplier);
          defendingSidePlayField.forEach((p) => applyPreDefendAbAttrs(FieldPriorityMoveImmunityAbAttr, p, source, battlerMove, cancelled, typeMultiplier));
        }
        if (!typeMultiplier.value)
          this.scene.queueMessage(i18next.t('battle:hitResultNoEffect', { pokemonName: this.name }));
        result = cancelled.value || !typeMultiplier.value ? HitResult.NO_EFFECT : HitResult.STATUS;
        break;
    }

    return result;
  }

  damage(damage: integer, ignoreSegments: boolean = false, preventEndure: boolean = false): integer {
    if (this.isFainted())
      return 0;
    const surviveDamage = new Utils.BooleanHolder(false);

    if (!preventEndure && this.hp - damage <= 0) {
      if(this.hp >= 1 && this.getTag(BattlerTagType.ENDURING))
        surviveDamage.value = this.lapseTag(BattlerTagType.ENDURING)
      else if (this.hp > 1 && this.getTag(BattlerTagType.STURDY))
        surviveDamage.value = this.lapseTag(BattlerTagType.STURDY)
      if (!surviveDamage.value)
        this.scene.applyModifiers(SurviveDamageModifier, this.isPlayer(), this, surviveDamage);
      if (surviveDamage.value)
        damage = this.hp - 1;
    }

    damage = Math.min(damage, this.hp);

    this.hp = this.hp - damage;
    if (this.isFainted()) {
      this.scene.unshiftPhase(new FaintPhase(this.scene, this.getBattlerIndex(), preventEndure));
      this.resetSummonData();
    }

    return damage;
  }

  damageAndUpdate(damage: integer, result?: DamageResult, critical: boolean = false, ignoreSegments: boolean = false, preventEndure: boolean = false): integer {
    const damagePhase = new DamagePhase(this.scene, this.getBattlerIndex(), damage, result as DamageResult, critical);
    this.scene.unshiftPhase(damagePhase);
    damage = this.damage(damage, ignoreSegments, preventEndure);
    // Damage amount may have changed, but needed to be queued before calling damage function
    damagePhase.updateAmount(damage);
    return damage;
  }

  heal(amount: integer): integer {
    const healAmount = Math.min(amount, this.getMaxHp() - this.hp);
    this.hp += healAmount;
    return healAmount;
  }

  isBossImmune(): boolean {
    return this.isBoss();
  }

  isMax(): boolean {
    const maxForms = [SpeciesFormKey.GIGANTAMAX, SpeciesFormKey.GIGANTAMAX_RAPID, SpeciesFormKey.GIGANTAMAX_SINGLE, SpeciesFormKey.ETERNAMAX] as string[];
    return maxForms.includes(this.getFormKey()) || maxForms.includes(this.getFusionFormKey());
  }

  addTag(tagType: BattlerTagType, turnCount: integer = 0, sourceMove?: Moves, sourceId?: integer): boolean {
    const existingTag = this.getTag(tagType);
    if (existingTag) {
      existingTag.onOverlap(this);
      return false;
    }

    const newTag = getBattlerTag(tagType, turnCount, sourceMove, sourceId);

    const cancelled = new Utils.BooleanHolder(false);
    applyPreApplyBattlerTagAbAttrs(PreApplyBattlerTagAbAttr, this, newTag, cancelled);

    if (!cancelled.value && newTag.canAdd(this)) {
      this.summonData.tags.push(newTag);
      newTag.onAdd(this);

      return true;
    }

    return false;
  }

  getTag(tagType: BattlerTagType | { new(...args: any[]): BattlerTag }): BattlerTag {
    if (!this.summonData)
      return null;
    return typeof(tagType) === 'string'
      ? this.summonData.tags.find(t => t.tagType === tagType)
      : this.summonData.tags.find(t => t instanceof tagType);
  }

  findTag(tagFilter: ((tag: BattlerTag) => boolean)) {
    if (!this.summonData)
      return null;
    return this.summonData.tags.find(t => tagFilter(t));
  }

  getTags(tagType: BattlerTagType | { new(...args: any[]): BattlerTag }): BattlerTag[] {
    if (!this.summonData)
      return [];
    return typeof(tagType) === 'string'
      ? this.summonData.tags.filter(t => t.tagType === tagType)
      : this.summonData.tags.filter(t => t instanceof tagType);
  }

  findTags(tagFilter: ((tag: BattlerTag) => boolean)): BattlerTag[] {
    if (!this.summonData)
      return [];
    return this.summonData.tags.filter(t => tagFilter(t));
  }

  lapseTag(tagType: BattlerTagType): boolean {
    const tags = this.summonData.tags;
    const tag = tags.find(t => t.tagType === tagType);
    if (tag && !(tag.lapse(this, BattlerTagLapseType.CUSTOM))) {
      tag.onRemove(this);
      tags.splice(tags.indexOf(tag), 1);
    }
    return !!tag;
  }

  lapseTags(lapseType: BattlerTagLapseType): void {
    const tags = this.summonData.tags;
    tags.filter(t => lapseType === BattlerTagLapseType.FAINT || ((t.lapseType === lapseType) && !(t.lapse(this, lapseType))) || (lapseType === BattlerTagLapseType.TURN_END && t.turnCount < 1)).forEach(t => {
      t.onRemove(this);
      tags.splice(tags.indexOf(t), 1);
    });
  }

  removeTag(tagType: BattlerTagType): boolean {
    const tags = this.summonData.tags;
    const tag = tags.find(t => t.tagType === tagType);
    if (tag) {
      tag.turnCount = 0;
      tag.onRemove(this);
      tags.splice(tags.indexOf(tag), 1);
    }
    return !!tag;
  }

  findAndRemoveTags(tagFilter: ((tag: BattlerTag) => boolean)): boolean {
    if (!this.summonData)
      return false;
    const tags = this.summonData.tags;
    const tagsToRemove = tags.filter(t => tagFilter(t));
    for (let tag of tagsToRemove) {
      tag.turnCount = 0;
      tag.onRemove(this);
      tags.splice(tags.indexOf(tag), 1);
    }
    return true;
  }

  removeTagsBySourceId(sourceId: integer): void {
    this.findAndRemoveTags(t => t.isSourceLinked() && t.sourceId === sourceId);
  }

  transferTagsBySourceId(sourceId: integer, newSourceId: integer): void {
    if (!this.summonData)
      return;
    const tags = this.summonData.tags;
    tags.filter(t => t.sourceId === sourceId).forEach(t => t.sourceId = newSourceId);
  }

  transferSummon(source: Pokemon): void {
    const battleStats = Utils.getEnumValues(BattleStat);
    for (let stat of battleStats)
      this.summonData.battleStats[stat] = source.summonData.battleStats[stat];
    for (let tag of source.summonData.tags)
      this.summonData.tags.push(tag);
    if (this instanceof PlayerPokemon && source.summonData.battleStats.find(bs => bs === 6))
      this.scene.validateAchv(achvs.TRANSFER_MAX_BATTLE_STAT);
    this.updateInfo();
  }

  getMoveHistory(): TurnMove[] {
    return this.battleSummonData.moveHistory;
  }

  pushMoveHistory(turnMove: TurnMove) {
    turnMove.turn = this.scene.currentBattle?.turn;
    this.getMoveHistory().push(turnMove);
  }

  getLastXMoves(turnCount?: integer): TurnMove[] {
    const moveHistory = this.getMoveHistory();
    return moveHistory.slice(turnCount >= 0 ? Math.max(moveHistory.length - (turnCount || 1), 0) : 0, moveHistory.length).reverse();
  }

  getMoveQueue(): QueuedMove[] {
    return this.summonData.moveQueue;
  }

  changeForm(formChange: SpeciesFormChange): Promise<void> {
    return new Promise(resolve => {
      this.formIndex = Math.max(this.species.forms.findIndex(f => f.formKey === formChange.formKey), 0);
      this.generateName();
      const abilityCount = this.getSpeciesForm().getAbilityCount();
      if (this.abilityIndex >= abilityCount) // Shouldn't happen
        this.abilityIndex = abilityCount - 1;
      this.scene.gameData.setPokemonSeen(this, false);
      this.setScale(this.getSpriteScale());
      this.loadAssets().then(() => {
        this.calculateStats();
        this.scene.updateModifiers(this.isPlayer(), true);
        Promise.all([ this.updateInfo(), this.scene.updateFieldScale() ]).then(() => resolve());
      });
    });
  }

  cry(soundConfig?: Phaser.Types.Sound.SoundConfig, sceneOverride?: BattleScene): AnySound {
    const scene = sceneOverride || this.scene;
    const cry = this.getSpeciesForm().cry(scene, soundConfig);
    let duration = cry.totalDuration * 1000;
    if (this.fusionSpecies) {
      let fusionCry = this.getFusionSpeciesForm().cry(scene, soundConfig, true);
      duration = Math.min(duration, fusionCry.totalDuration * 1000);
      fusionCry.destroy();
      scene.time.delayedCall(Utils.fixedInt(Math.ceil(duration * 0.4)), () => {
        try {
          SoundFade.fadeOut(scene, cry, Utils.fixedInt(Math.ceil(duration * 0.2)));
          fusionCry = this.getFusionSpeciesForm().cry(scene, Object.assign({ seek: Math.max(fusionCry.totalDuration * 0.4, 0) }, soundConfig));
          SoundFade.fadeIn(scene, fusionCry, Utils.fixedInt(Math.ceil(duration * 0.2)), scene.masterVolume * scene.seVolume, 0);
        } catch (err) {
          console.error(err);
        }
      });
    }

    return cry;
  }

  faintCry(callback: Function): void {
    if (this.fusionSpecies)
      return this.fusionFaintCry(callback);

    const key = this.getSpeciesForm().getCryKey(this.formIndex);
    let i = 0;
    let rate = 0.85;
    const cry = this.scene.playSound(key, { rate: rate }) as AnySound;
    const sprite = this.getSprite();
    const tintSprite = this.getTintSprite();

    const delay = Math.max(this.scene.sound.get(key).totalDuration * 50, 25);

    let frameProgress = 0;
    let frameThreshold: number;
    
    sprite.anims.pause();
    tintSprite.anims.pause();

    let faintCryTimer = this.scene.time.addEvent({
      delay: Utils.fixedInt(delay),
      repeat: -1,
      callback: () => {
        ++i;
        frameThreshold = sprite.anims.msPerFrame / rate;
        frameProgress += delay;
        while (frameProgress > frameThreshold) {
          if (sprite.anims.duration) {
            sprite.anims.nextFrame();
            tintSprite.anims.nextFrame();
          }
          frameProgress -= frameThreshold;
        }
        if (cry && !cry.pendingRemove) {
          rate *= 0.99;
          cry.setRate(rate);
        } else {
          faintCryTimer.destroy();
          faintCryTimer = null;
          if (callback)
            callback();
        }
      }
    });

    // Failsafe
    this.scene.time.delayedCall(Utils.fixedInt(3000), () => {
      if (!faintCryTimer || !this.scene)
        return;
      if (cry?.isPlaying)
        cry.stop();
      faintCryTimer.destroy();
      if (callback)
        callback();
    });
  }

  private fusionFaintCry(callback: Function): void {
    const key = this.getSpeciesForm().getCryKey(this.formIndex);
    let i = 0;
    let rate = 0.85;
    let cry = this.scene.playSound(key, { rate: rate }) as AnySound;
    const sprite = this.getSprite();
    const tintSprite = this.getTintSprite();
    let duration = cry.totalDuration * 1000;

    let fusionCry = this.scene.playSound(this.getFusionSpeciesForm().getCryKey(this.fusionFormIndex), { rate: rate }) as AnySound;
    fusionCry.stop();
    duration = Math.min(duration, fusionCry.totalDuration * 1000);
    fusionCry.destroy();

    const delay = Math.max(duration * 0.05, 25);

    let transitionIndex = 0;
    let durationProgress = 0;

    const transitionThreshold = Math.ceil(duration * 0.4);
    while (durationProgress < transitionThreshold) {
      ++i;
      durationProgress += delay * rate;
      rate *= 0.99;
    }

    transitionIndex = i;

    i = 0;
    rate = 0.85;

    let frameProgress = 0;
    let frameThreshold: number;

    sprite.anims.pause();
    tintSprite.anims.pause();

    let faintCryTimer = this.scene.time.addEvent({
      delay: Utils.fixedInt(delay),
      repeat: -1,
      callback: () => {
        ++i;
        frameThreshold = sprite.anims.msPerFrame / rate;
        frameProgress += delay;
        while (frameProgress > frameThreshold) {
          if (sprite.anims.duration) {
            sprite.anims.nextFrame();
            tintSprite.anims.nextFrame();
          }
          frameProgress -= frameThreshold;
        }
        if (i === transitionIndex) {
          SoundFade.fadeOut(this.scene, cry, Utils.fixedInt(Math.ceil((duration / rate) * 0.2)));
          fusionCry = this.scene.playSound(this.getFusionSpeciesForm().getCryKey(this.fusionFormIndex), Object.assign({ seek: Math.max(fusionCry.totalDuration * 0.4, 0), rate: rate }));
          SoundFade.fadeIn(this.scene, fusionCry, Utils.fixedInt(Math.ceil((duration / rate) * 0.2)), this.scene.masterVolume * this.scene.seVolume, 0);
        }
        rate *= 0.99;
        if (cry && !cry.pendingRemove)
          cry.setRate(rate);
        if (fusionCry && !fusionCry.pendingRemove)
          fusionCry.setRate(rate);
        if ((!cry || cry.pendingRemove) && (!fusionCry || fusionCry.pendingRemove)) {
          faintCryTimer.destroy();
          faintCryTimer = null;
          if (callback)
            callback();
        }
      }
    });

    // Failsafe
    this.scene.time.delayedCall(Utils.fixedInt(3000), () => {
      if (!faintCryTimer || !this.scene)
        return;
      if (cry?.isPlaying)
        cry.stop();
      if (fusionCry?.isPlaying)
        fusionCry.stop();
      faintCryTimer.destroy();
      if (callback)
        callback();
    });
  }

  isOppositeGender(pokemon: Pokemon): boolean {
    return this.gender !== Gender.GENDERLESS && pokemon.gender === (this.gender === Gender.MALE ? Gender.FEMALE : Gender.MALE);
  }

  canSetStatus(effect: StatusEffect, quiet: boolean = false, overrideStatus: boolean = false): boolean {
    if (effect !== StatusEffect.FAINT) {
      if (overrideStatus ? this.status?.effect === effect : this.status)
        return false;
      if (this.isGrounded() && this.scene.arena.terrain?.terrainType === TerrainType.MISTY)
        return false;
    }

    switch (effect) {
      case StatusEffect.POISON:
      case StatusEffect.TOXIC:
        if (this.isOfType(Type.POISON) || this.isOfType(Type.STEEL))
          return false;
        break;
      case StatusEffect.PARALYSIS:
        if (this.isOfType(Type.ELECTRIC))
          return false;
        break;
      case StatusEffect.SLEEP:
        if (this.isGrounded() && this.scene.arena.terrain?.terrainType === TerrainType.ELECTRIC)
          return false;
        break;
      case StatusEffect.FREEZE:
        if (this.isOfType(Type.ICE) || [WeatherType.SUNNY, WeatherType.HARSH_SUN].includes(this.scene?.arena.weather?.weatherType))
          return false;
        break;
      case StatusEffect.BURN:
        if (this.isOfType(Type.FIRE))
          return false;
        break;
    }

    const cancelled = new Utils.BooleanHolder(false);
    applyPreSetStatusAbAttrs(StatusEffectImmunityAbAttr, this, effect, cancelled, quiet);

    if (cancelled.value)
      return false;

    return true;
  }

  trySetStatus(effect: StatusEffect, asPhase: boolean = false, cureTurn: integer = 0, sourceText: string = null): boolean {
    if (!this.canSetStatus(effect, asPhase))
      return false;

    if (asPhase) {
      this.scene.unshiftPhase(new ObtainStatusEffectPhase(this.scene, this.getBattlerIndex(), effect, cureTurn, sourceText));
      return true;
    }

    let statusCureTurn: Utils.IntegerHolder;

    if (effect === StatusEffect.SLEEP) {
      statusCureTurn = new Utils.IntegerHolder(this.randSeedIntRange(2, 4));
      applyAbAttrs(ReduceStatusEffectDurationAbAttr, this, null, effect, statusCureTurn);

      this.setFrameRate(4);

      // If the user is invulnerable, lets remove their invulnerability when they fall asleep
      const invulnerableTags = [
        BattlerTagType.UNDERGROUND,
        BattlerTagType.UNDERWATER,
        BattlerTagType.HIDDEN,
        BattlerTagType.FLYING
      ];

      const tag = invulnerableTags.find((t) => this.getTag(t));

      if (tag) {
        this.removeTag(tag);
        this.getMoveQueue().pop();
      }
    }

    this.status = new Status(effect, 0, statusCureTurn?.value);

    if (effect !== StatusEffect.FAINT)
      this.scene.triggerPokemonFormChange(this, SpeciesFormChangeStatusEffectTrigger, true);

    return true;
  }

  /**
  * Resets the status of a pokemon
  * @param revive whether revive should be cured, defaults to true
  */
  resetStatus(revive: boolean = true): void {
    const lastStatus = this.status?.effect;
    if (!revive && lastStatus === StatusEffect.FAINT) {
      return;
    }
    this.status = undefined;
    if (lastStatus === StatusEffect.SLEEP) {
      this.setFrameRate(12);
      if (this.getTag(BattlerTagType.NIGHTMARE))
        this.lapseTag(BattlerTagType.NIGHTMARE);
    }
  }

  primeSummonData(summonDataPrimer: PokemonSummonData): void {
    this.summonDataPrimer = summonDataPrimer;
  }

  resetSummonData(): void {
    if (this.summonData?.speciesForm) {
      this.summonData.speciesForm = null;
      this.updateFusionPalette();
    }
    this.summonData = new PokemonSummonData();
    if (!this.battleData)
      this.resetBattleData();
    this.resetBattleSummonData();
    if (this.summonDataPrimer) {
      for (let k of Object.keys(this.summonData)) {
        if (this.summonDataPrimer[k])
          this.summonData[k] = this.summonDataPrimer[k];
      }
      this.summonDataPrimer = null;
    }
    this.updateInfo();
  }

  resetBattleData(): void {
    this.battleData = new PokemonBattleData();
  }

  resetBattleSummonData(): void {
    this.battleSummonData = new PokemonBattleSummonData();
    if (this.getTag(BattlerTagType.SEEDED))
      this.lapseTag(BattlerTagType.SEEDED);
    if (this.scene)
      this.scene.triggerPokemonFormChange(this, SpeciesFormChangePostMoveTrigger, true);
  }

  resetTurnData(): void {
    this.turnData = new PokemonTurnData();
  }

  getExpValue(): integer {
    // Logic to factor in victor level has been removed for balancing purposes, so the player doesn't have to focus on EXP maxxing
    return ((this.getSpeciesForm().getBaseExp() * this.level) / 5 + 1);
  }

  setFrameRate(frameRate: integer) {
    this.scene.anims.get(this.getBattleSpriteKey()).frameRate = frameRate;
    this.getSprite().play(this.getBattleSpriteKey());
    this.getTintSprite().play(this.getBattleSpriteKey());
  }

  tint(color: number, alpha?: number, duration?: integer, ease?: string) {
    const tintSprite = this.getTintSprite();
    tintSprite.setTintFill(color);
    tintSprite.setVisible(true);

    if (duration) {
      tintSprite.setAlpha(0);

      this.scene.tweens.add({
        targets: tintSprite,
        alpha: alpha || 1,
        duration: duration,
        ease: ease || 'Linear'
      });
    } else
      tintSprite.setAlpha(alpha);
  }

  untint(duration: integer, ease?: string) {
    const tintSprite = this.getTintSprite();

    if (duration) {
      this.scene.tweens.add({
        targets: tintSprite,
        alpha: 0,
        duration: duration,
        ease: ease || 'Linear',
        onComplete: () => {
          tintSprite.setVisible(false);
          tintSprite.setAlpha(1);
        }
      });
    } else {
      tintSprite.setVisible(false);
      tintSprite.setAlpha(1);
    }
  }

  enableMask() {
    if (!this.maskEnabled) {
      this.maskSprite = this.getTintSprite();
      this.maskSprite.setVisible(true);
      this.maskSprite.setPosition(this.x * this.parentContainer.scale + this.parentContainer.x,
                                  this.y * this.parentContainer.scale + this.parentContainer.y);
      this.maskSprite.setScale(this.getSpriteScale() * this.parentContainer.scale);
      this.maskEnabled = true;
    }
  }

  disableMask() {
    if (this.maskEnabled) {
      this.maskSprite.setVisible(false);
      this.maskSprite.setPosition(0, 0);
      this.maskSprite.setScale(this.getSpriteScale());
      this.maskSprite = null;
      this.maskEnabled = false;
    }
  }

  sparkle(): void {
    if (this.shinySparkle) {
      this.shinySparkle.play(`sparkle${this.variant ? `_${this.variant + 1}` : ''}`);
      this.scene.playSound('sparkle');
    }
  }

  updateFusionPalette(ignoreOveride?: boolean): void {
    if (!this.getFusionSpeciesForm(ignoreOveride)) {
      [ this.getSprite(), this.getTintSprite() ].map(s => {
        s.pipelineData[`spriteColors${ignoreOveride && this.summonData?.speciesForm ? 'Base' : ''}`] = [];
        s.pipelineData[`fusionSpriteColors${ignoreOveride && this.summonData?.speciesForm ? 'Base' : ''}`] = [];
      });
      return;
    }

    const speciesForm = this.getSpeciesForm(ignoreOveride);
    const fusionSpeciesForm = this.getFusionSpeciesForm(ignoreOveride);

    const spriteKey = speciesForm.getSpriteKey(this.getGender(ignoreOveride) === Gender.FEMALE, speciesForm.formIndex, this.shiny, this.variant);
    const backSpriteKey = speciesForm.getSpriteKey(this.getGender(ignoreOveride) === Gender.FEMALE, speciesForm.formIndex, this.shiny, this.variant).replace('pkmn__', 'pkmn__back__');
    const fusionSpriteKey = fusionSpeciesForm.getSpriteKey(this.getFusionGender(ignoreOveride) === Gender.FEMALE, fusionSpeciesForm.formIndex, this.fusionShiny, this.fusionVariant);
    const fusionBackSpriteKey = fusionSpeciesForm.getSpriteKey(this.getFusionGender(ignoreOveride) === Gender.FEMALE, fusionSpeciesForm.formIndex, this.fusionShiny, this.fusionVariant).replace('pkmn__', 'pkmn__back__');

    const sourceTexture = this.scene.textures.get(spriteKey);
    const sourceBackTexture = this.scene.textures.get(backSpriteKey);
    const fusionTexture = this.scene.textures.get(fusionSpriteKey);
    const fusionBackTexture = this.scene.textures.get(fusionBackSpriteKey);

    const [ sourceFrame, sourceBackFrame, fusionFrame, fusionBackFrame ] = [ sourceTexture, sourceBackTexture, fusionTexture, fusionBackTexture ].map(texture => texture.frames[texture.firstFrame]);
    const [ sourceImage, sourceBackImage, fusionImage, fusionBackImage ] = [ sourceTexture, sourceBackTexture, fusionTexture, fusionBackTexture ].map(i => i.getSourceImage() as HTMLImageElement);

    const canvas = document.createElement('canvas');
		const backCanvas = document.createElement('canvas');
    const fusionCanvas = document.createElement('canvas');
		const fusionBackCanvas = document.createElement('canvas');

    const spriteColors: integer[][] = [];
    const pixelData: Uint8ClampedArray[] = [];

    [ canvas, backCanvas, fusionCanvas, fusionBackCanvas ].forEach((canv: HTMLCanvasElement, c: integer) => {
      const context = canv.getContext('2d');
      const frame = [ sourceFrame, sourceBackFrame, fusionFrame, fusionBackFrame ][c];
      canv.width = frame.width;
      canv.height = frame.height;
      context.drawImage([ sourceImage, sourceBackImage, fusionImage, fusionBackImage ][c], frame.cutX, frame.cutY, frame.width, frame.height, 0, 0, frame.width, frame.height);
      const imageData = context.getImageData(frame.cutX, frame.cutY, frame.width, frame.height);
      pixelData.push(imageData.data);
    });

    for (let f = 0; f < 2; f++) {
      const variantColors = variantColorCache[!f ? spriteKey : backSpriteKey];
      let variantColorSet = new Map<integer, integer[]>();
      if (this.shiny && variantColors && variantColors[this.variant]) {
        Object.keys(variantColors[this.variant]).forEach(k => {
          variantColorSet.set(Utils.rgbaToInt(Array.from(Object.values(Utils.rgbHexToRgba(k)))), Array.from(Object.values(Utils.rgbHexToRgba(variantColors[this.variant][k]))));
        });
      }

      for (let i = 0; i < pixelData[f].length; i += 4) {
        if (pixelData[f][i + 3]) {
          const pixel = pixelData[f].slice(i, i + 4);
          let [ r, g, b, a ] = pixel;
          if (variantColors) {
            const color = Utils.rgbaToInt([r, g, b, a]);
            if (variantColorSet.has(color)) {
              const mappedPixel = variantColorSet.get(color);
              [ r, g, b, a ] = mappedPixel;
            }
          }
          if (!spriteColors.find(c => c[0] === r && c[1] === g && c[2] === b))
            spriteColors.push([ r, g, b, a ]);
        }
      }
    }

    const fusionSpriteColors = JSON.parse(JSON.stringify(spriteColors));

    const pixelColors = [];
    for (let f = 0; f < 2; f++) {
      for (let i = 0; i < pixelData[f].length; i += 4) {
        const total = pixelData[f].slice(i, i + 3).reduce((total: integer, value: integer) => total + value, 0);
        if (!total)
          continue;
        pixelColors.push(argbFromRgba({ r: pixelData[f][i], g: pixelData[f][i + 1], b: pixelData[f][i + 2], a: pixelData[f][i + 3] }));
      }
    }

    const fusionPixelColors = [];
    for (let f = 0; f < 2; f++) {
      const variantColors = variantColorCache[!f ? fusionSpriteKey : fusionBackSpriteKey];
      let variantColorSet = new Map<integer, integer[]>();
      if (this.fusionShiny && variantColors && variantColors[this.fusionVariant]) {
        Object.keys(variantColors[this.fusionVariant]).forEach(k => {
          variantColorSet.set(Utils.rgbaToInt(Array.from(Object.values(Utils.rgbHexToRgba(k)))), Array.from(Object.values(Utils.rgbHexToRgba(variantColors[this.fusionVariant][k]))));
        });
      }
      for (let i = 0; i < pixelData[2 + f].length; i += 4) {
        const total = pixelData[2 + f].slice(i, i + 3).reduce((total: integer, value: integer) => total + value, 0);
        if (!total)
          continue;
        let [ r, g, b, a ] = [ pixelData[2 + f][i], pixelData[2 + f][i + 1], pixelData[2 + f][i + 2], pixelData[2 + f][i + 3] ];
        if (variantColors) {
          const color = Utils.rgbaToInt([r, g, b, a]);
          if (variantColorSet.has(color)) {
            const mappedPixel = variantColorSet.get(color);
            [ r, g, b, a ] = mappedPixel;
          }
        }
        fusionPixelColors.push(argbFromRgba({ r, g, b, a }));
      }
    }
    
    let paletteColors: Map<number, number>;
    let fusionPaletteColors: Map<number, number>;

    const originalRandom = Math.random;
    Math.random = () => Phaser.Math.RND.realInRange(0, 1);
    
    this.scene.executeWithSeedOffset(() => {
      paletteColors = QuantizerCelebi.quantize(pixelColors, 4);
      fusionPaletteColors = QuantizerCelebi.quantize(fusionPixelColors, 4);
    }, 0, 'This result should not vary');

    Math.random = originalRandom;

    const [ palette, fusionPalette ] = [ paletteColors, fusionPaletteColors ]
      .map(paletteColors => {
        let keys = Array.from(paletteColors.keys()).sort((a: integer, b: integer) => paletteColors.get(a) < paletteColors.get(b) ? 1 : -1);
        let rgbaColors: Map<number, integer[]>;
        let hsvColors: Map<number, number[]>;
        
        const mappedColors = new Map<integer, integer[]>();

        do {
          mappedColors.clear();

          rgbaColors = keys.reduce((map: Map<number, integer[]>, k: number) => { map.set(k, Object.values(rgbaFromArgb(k))); return map; }, new Map<number, integer[]>());
          hsvColors = Array.from(rgbaColors.keys()).reduce((map: Map<number, number[]>, k: number) => {
            const rgb = rgbaColors.get(k).slice(0, 3);
            map.set(k, Utils.rgbToHsv(rgb[0], rgb[1], rgb[2]));
            return map;
          }, new Map<number, number[]>());

          for (let c = keys.length - 1; c >= 0; c--) {
            const hsv = hsvColors.get(keys[c]);
            for (let c2 = 0; c2 < c; c2++) {
              const hsv2 = hsvColors.get(keys[c2]);
              const diff = Math.abs(hsv[0] - hsv2[0]);
              if (diff < 30 || diff >= 330) {
                if (mappedColors.has(keys[c]))
                  mappedColors.get(keys[c]).push(keys[c2]);
                else
                  mappedColors.set(keys[c], [ keys[c2] ]);
                break;
              }
            }
          }

          mappedColors.forEach((values: integer[], key: integer) => {
            const keyColor = rgbaColors.get(key);
            const valueColors = values.map(v => rgbaColors.get(v));
            let color = keyColor.slice(0);
            let count = paletteColors.get(key);
            for (let value of values) {
              const valueCount = paletteColors.get(value);
              if (!valueCount)
                continue;
              count += valueCount;
            }

            for (let c = 0; c < 3; c++) {
              color[c] *= (paletteColors.get(key) / count);
              values.forEach((value: integer, i: integer) => {
                if (paletteColors.has(value)) {
                  const valueCount = paletteColors.get(value);
                  color[c] += valueColors[i][c] * (valueCount / count);
                }
              });
              color[c] = Math.round(color[c]);
            }

            paletteColors.delete(key);
            for (let value of values) {
              paletteColors.delete(value);
              if (mappedColors.has(value))
                mappedColors.delete(value);
            }

            paletteColors.set(argbFromRgba({ r: color[0], g: color[1], b: color[2], a: color[3] }), count);
          });

          keys = Array.from(paletteColors.keys()).sort((a: integer, b: integer) => paletteColors.get(a) < paletteColors.get(b) ? 1 : -1);
        } while (mappedColors.size);

        return keys.map(c => Object.values(rgbaFromArgb(c)))
      }
    );

    const paletteDeltas: number[][] = [];

    spriteColors.forEach((sc: integer[], i: integer) => {
      paletteDeltas.push([]);
      for (let p = 0; p < palette.length; p++)
        paletteDeltas[i].push(Utils.deltaRgb(sc, palette[p]));
    });

    const easeFunc = Phaser.Tweens.Builders.GetEaseFunction('Cubic.easeIn');

    for (let sc = 0; sc < spriteColors.length; sc++) {
      const delta = Math.min(...paletteDeltas[sc]);
      const paletteIndex = Math.min(paletteDeltas[sc].findIndex(pd => pd === delta), fusionPalette.length - 1);
      if (delta < 255) {
        const ratio = easeFunc(delta / 255);
        let color = [ 0, 0, 0, fusionSpriteColors[sc][3] ];
        for (let c = 0; c < 3; c++)
          color[c] = Math.round((fusionSpriteColors[sc][c] * ratio) + (fusionPalette[paletteIndex][c] * (1 - ratio)));
          fusionSpriteColors[sc] = color;
      }
    }

    [ this.getSprite(), this.getTintSprite() ].map(s => {
      s.pipelineData[`spriteColors${ignoreOveride && this.summonData?.speciesForm ? 'Base' : ''}`] = spriteColors;
      s.pipelineData[`fusionSpriteColors${ignoreOveride && this.summonData?.speciesForm ? 'Base' : ''}`] = fusionSpriteColors;
    });

    canvas.remove();
    fusionCanvas.remove();
  }

  randSeedInt(range: integer, min: integer = 0): integer {
    return this.scene.currentBattle
      ? this.scene.randBattleSeedInt(range, min)
      : Utils.randSeedInt(range, min);
  }

  randSeedIntRange(min: integer, max: integer): integer {
    return this.randSeedInt((max - min) + 1, min);
  }

  destroy(): void {
    this.battleInfo?.destroy();
    super.destroy();
  }
}

export default interface Pokemon {
  scene: BattleScene
}

export class PlayerPokemon extends Pokemon {
  public compatibleTms: Moves[];

  constructor(scene: BattleScene, species: PokemonSpecies, level: integer, abilityIndex: integer, formIndex: integer, gender: Gender, shiny: boolean, variant: Variant, ivs: integer[], nature: Nature, dataSource: Pokemon | PokemonData) {
    super(scene, 106, 148, species, level, abilityIndex, formIndex, gender, shiny, variant, ivs, nature, dataSource);
    
    if (!dataSource)
      this.generateAndPopulateMoveset();
    this.generateCompatibleTms();
  }

  initBattleInfo(): void {
    this.battleInfo = new PlayerBattleInfo(this.scene);
    this.battleInfo.initInfo(this);
  }

  isPlayer(): boolean {
    return true;
  }

  hasTrainer(): boolean {
    return true;
  }

  isBoss(): boolean {
    return false;
  }

  getFieldIndex(): integer {
    return this.scene.getPlayerField().indexOf(this);
  }

  getBattlerIndex(): BattlerIndex {
    return this.getFieldIndex();
  }

  generateCompatibleTms(): void {
    this.compatibleTms = [];

    const tms = Object.keys(tmSpecies);
    for (let tm of tms) {
      const moveId = parseInt(tm) as Moves;
      let compatible = false;
      for (let p of tmSpecies[tm]) {
        if (Array.isArray(p)) {
          if (p[0] === this.species.speciesId || (this.fusionSpecies && p[0] === this.fusionSpecies.speciesId) && p.slice(1).indexOf(this.species.forms[this.formIndex]) > -1) {
            compatible = true;
            break;
          }
        } else if (p === this.species.speciesId || (this.fusionSpecies && p === this.fusionSpecies.speciesId)) {
          compatible = true;
          break;
        }
      }
      if (reverseCompatibleTms.indexOf(moveId) > -1)
        compatible = !compatible;
      if (compatible)
        this.compatibleTms.push(moveId);
    }
  }

  tryPopulateMoveset(moveset: StarterMoveset): boolean {
    if (!this.getSpeciesForm().validateStarterMoveset(moveset, this.scene.gameData.starterData[this.species.getRootSpeciesId()].eggMoves))
      return false;

    this.moveset = moveset.map(m => new PokemonMove(m));

    return true;
  }

  switchOut(batonPass: boolean, removeFromField: boolean = false): Promise<void> {
    return new Promise(resolve => {
      this.resetTurnData();
      if (!batonPass)
        this.resetSummonData();
      this.hideInfo();
      this.setVisible(false);
      
      this.scene.ui.setMode(Mode.PARTY, PartyUiMode.FAINT_SWITCH, this.getFieldIndex(), (slotIndex: integer, option: PartyOption) => {
        if (slotIndex >= this.scene.currentBattle.getBattlerCount() && slotIndex < 6)
          this.scene.unshiftPhase(new SwitchSummonPhase(this.scene, this.getFieldIndex(), slotIndex, false, batonPass));
        if (removeFromField) {
          this.setVisible(false);
          this.scene.field.remove(this);
          this.scene.triggerPokemonFormChange(this, SpeciesFormChangeActiveTrigger, true);
        }
        this.scene.ui.setMode(Mode.MESSAGE).then(() => resolve());
      }, PartyUiHandler.FilterNonFainted);
    });
  }

  addFriendship(friendship: integer): void {
    const starterSpeciesId = this.species.getRootSpeciesId();
    const fusionStarterSpeciesId = this.isFusion() ? this.fusionSpecies.getRootSpeciesId() : 0;
    const starterData = [
      this.scene.gameData.starterData[starterSpeciesId],
      fusionStarterSpeciesId ? this.scene.gameData.starterData[fusionStarterSpeciesId] : null
    ].filter(d => d);
    const amount = new Utils.IntegerHolder(friendship);
    const starterAmount = new Utils.IntegerHolder(Math.floor(friendship * (this.scene.gameMode.isClassic ? 2 : 1) / (fusionStarterSpeciesId ? 2 : 1)));
    if (amount.value > 0) {
      this.scene.applyModifier(PokemonFriendshipBoosterModifier, true, this, amount);
      this.scene.applyModifier(PokemonFriendshipBoosterModifier, true, this, starterAmount);
      
      this.friendship = Math.min(this.friendship + amount.value, 255);
      if (this.friendship === 255)
        this.scene.validateAchv(achvs.MAX_FRIENDSHIP);
      starterData.forEach((sd: StarterDataEntry, i: integer) => {
        const speciesId = !i ? starterSpeciesId : fusionStarterSpeciesId as Species;
        sd.friendship = (sd.friendship || 0) + starterAmount.value;
        if (sd.friendship >= getStarterValueFriendshipCap(speciesStarters[speciesId])) {
          this.scene.gameData.addStarterCandy(getPokemonSpecies(speciesId), 1);
          sd.friendship = 0;
        }
      });
    } else {
      this.friendship = Math.max(this.friendship + amount.value, 0);
      for (let sd of starterData)
        sd.friendship = Math.max((sd.friendship || 0) + starterAmount.value, 0);
    }
  }
  
  getPossibleEvolution(evolution: SpeciesFormEvolution): Promise<Pokemon> {
    return new Promise(resolve => {
      const evolutionSpecies = getPokemonSpecies(evolution.speciesId);
      const isFusion = evolution instanceof FusionSpeciesFormEvolution;
      let ret: PlayerPokemon;
      if (isFusion) {
        const originalFusionSpecies = this.fusionSpecies;
        const originalFusionFormIndex = this.fusionFormIndex;
        this.fusionSpecies = evolutionSpecies;
        this.fusionFormIndex = evolution.evoFormKey !== null ? Math.max(evolutionSpecies.forms.findIndex(f => f.formKey === evolution.evoFormKey), 0) : this.fusionFormIndex;
        ret = this.scene.addPlayerPokemon(this.species, this.level, this.abilityIndex, this.formIndex, this.gender, this.shiny, this.variant, this.ivs, this.nature, this);
        this.fusionSpecies = originalFusionSpecies;
        this.fusionFormIndex = originalFusionFormIndex;
      } else {
        const formIndex = evolution.evoFormKey !== null && !isFusion ? Math.max(evolutionSpecies.forms.findIndex(f => f.formKey === evolution.evoFormKey), 0) : this.formIndex;
        ret = this.scene.addPlayerPokemon(!isFusion ? evolutionSpecies : this.species, this.level, this.abilityIndex, formIndex, this.gender, this.shiny, this.variant, this.ivs, this.nature, this);
      }
      ret.loadAssets().then(() => resolve(ret));
    });
  }

  evolve(evolution: SpeciesFormEvolution): Promise<void> {
    return new Promise(resolve => {
      this.pauseEvolutions = false;
      this.handleSpecialEvolutions(evolution);
      const isFusion = evolution instanceof FusionSpeciesFormEvolution;
      if (!isFusion)
        this.species = getPokemonSpecies(evolution.speciesId);
      else
        this.fusionSpecies = getPokemonSpecies(evolution.speciesId);
      if (evolution.preFormKey !== null) {
        const formIndex = Math.max((!isFusion ? this.species : this.fusionSpecies).forms.findIndex(f => f.formKey === evolution.evoFormKey), 0);
        if (!isFusion)
          this.formIndex = formIndex;
        else
          this.fusionFormIndex = formIndex;
      }
      this.generateName();
      if (!isFusion) {
        const abilityCount = this.getSpeciesForm().getAbilityCount();
        if (this.abilityIndex >= abilityCount) // Shouldn't happen
          this.abilityIndex = abilityCount - 1;
      } else {
        const abilityCount = this.getFusionSpeciesForm().getAbilityCount();
        if (this.fusionAbilityIndex >= abilityCount) // Shouldn't happen
          this.fusionAbilityIndex = abilityCount - 1;
      }
      this.compatibleTms.splice(0, this.compatibleTms.length);
      this.generateCompatibleTms();
      const updateAndResolve = () => {
        this.loadAssets().then(() => {
          this.calculateStats();
          this.updateInfo(true).then(() => resolve());
        });
      };
      if (!this.scene.gameMode.isDaily || this.metBiome > -1) {
        this.scene.gameData.updateSpeciesDexIvs(this.species.speciesId, this.ivs);
        this.scene.gameData.setPokemonSeen(this, false);
        this.scene.gameData.setPokemonCaught(this, false).then(() => updateAndResolve());
      } else
        updateAndResolve();
    });
  }

  private handleSpecialEvolutions(evolution: SpeciesFormEvolution) {
    const isFusion = evolution instanceof FusionSpeciesFormEvolution;
    
    const evoSpecies = (!isFusion ? this.species : this.fusionSpecies)
    if (evoSpecies.speciesId === Species.NINCADA && evolution.speciesId === Species.NINJASK) {
      const newEvolution = pokemonEvolutions[evoSpecies.speciesId][1];      
      
      if (newEvolution.condition.predicate(this)) {
        const newPokemon = this.scene.addPlayerPokemon(this.species, this.level, this.abilityIndex, this.formIndex, undefined, this.shiny, this.variant, this.ivs, this.nature);
        newPokemon.natureOverride = this.natureOverride;
        newPokemon.passive = this.passive;
        newPokemon.moveset = this.moveset.slice();
        newPokemon.moveset = this.copyMoveset();
        newPokemon.luck = this.luck;
        newPokemon.fusionSpecies = this.fusionSpecies;
        newPokemon.fusionFormIndex = this.fusionFormIndex;
        newPokemon.fusionAbilityIndex = this.fusionAbilityIndex;
        newPokemon.fusionShiny = this.fusionShiny;
        newPokemon.fusionVariant = this.fusionVariant;
        newPokemon.fusionGender = this.fusionGender;
        newPokemon.fusionLuck = this.fusionLuck;

        this.scene.getParty().push(newPokemon);
        newPokemon.evolve(!isFusion ? newEvolution : new FusionSpeciesFormEvolution(this.id, newEvolution));
        const modifiers = this.scene.findModifiers(m => m instanceof PokemonHeldItemModifier
          && (m as PokemonHeldItemModifier).pokemonId === this.id, true) as PokemonHeldItemModifier[];
        modifiers.forEach(m => {
          const clonedModifier = m.clone() as PokemonHeldItemModifier;
          clonedModifier.pokemonId = newPokemon.id;
          this.scene.addModifier(clonedModifier, true);
        });
        this.scene.updateModifiers(true);
      }
    }
  }

  getPossibleForm(formChange: SpeciesFormChange): Promise<Pokemon> {
    return new Promise(resolve => {
      const formIndex = Math.max(this.species.forms.findIndex(f => f.formKey === formChange.formKey), 0);
      const ret = this.scene.addPlayerPokemon(this.species, this.level, this.abilityIndex, formIndex, this.gender, this.shiny, this.variant, this.ivs, this.nature, this);
      ret.loadAssets().then(() => resolve(ret));
    });
  }

  changeForm(formChange: SpeciesFormChange): Promise<void> {
    return new Promise(resolve => {
      this.formIndex = Math.max(this.species.forms.findIndex(f => f.formKey === formChange.formKey), 0);
      this.generateName();
      const abilityCount = this.getSpeciesForm().getAbilityCount();
      if (this.abilityIndex >= abilityCount) // Shouldn't happen
        this.abilityIndex = abilityCount - 1;
      this.compatibleTms.splice(0, this.compatibleTms.length);
      this.generateCompatibleTms();
      const updateAndResolve = () => {
        this.loadAssets().then(() => {
          this.calculateStats();
          this.scene.updateModifiers(true, true);
          this.updateInfo(true).then(() => resolve());
        });
      };
      if (!this.scene.gameMode.isDaily || this.metBiome > -1) {
        this.scene.gameData.setPokemonSeen(this, false);
        this.scene.gameData.setPokemonCaught(this, false).then(() => updateAndResolve());
      } else
        updateAndResolve();
    });
  }

  clearFusionSpecies(): void {
    super.clearFusionSpecies();
    this.generateCompatibleTms();
  }

  /**
  * Returns a Promise to fuse two PlayerPokemon together
  * @param pokemon The PlayerPokemon to fuse to this one
  */
  fuse(pokemon: PlayerPokemon): Promise<void> {
    return new Promise(resolve => {
      this.fusionSpecies = pokemon.species;
      this.fusionFormIndex = pokemon.formIndex;
      this.fusionAbilityIndex = pokemon.abilityIndex;
      this.fusionShiny = pokemon.shiny;
      this.fusionVariant = pokemon.variant;
      this.fusionGender = pokemon.gender;
      this.fusionLuck = pokemon.luck;

      this.scene.validateAchv(achvs.SPLICE);
      this.scene.gameData.gameStats.pokemonFused++;

      // Store the average HP% that each Pokemon has
      const newHpPercent = ((pokemon.hp / pokemon.stats[Stat.HP]) + (this.hp / this.stats[Stat.HP])) / 2;

      this.generateName();
      this.calculateStats();
      
      // Set this Pokemon's HP to the average % of both fusion components
      this.hp = Math.round(this.stats[Stat.HP] * newHpPercent);
      if (!this.isFainted()) {
        // If this Pokemon hasn't fainted, make sure the HP wasn't set over the new maximum
        this.hp = Math.min(this.hp, this.stats[Stat.HP]);
        this.status = getRandomStatus(this.status, pokemon.status); // Get a random valid status between the two
      }
      else if (!pokemon.isFainted()) {
        // If this Pokemon fainted but the other hasn't, make sure the HP wasn't set to zero
        this.hp = Math.max(this.hp, 1);
        this.status = pokemon.status; // Inherit the other Pokemon's status
      }

      this.generateCompatibleTms();
      this.updateInfo(true);
      const fusedPartyMemberIndex = this.scene.getParty().indexOf(pokemon);
      let partyMemberIndex = this.scene.getParty().indexOf(this);
      if (partyMemberIndex > fusedPartyMemberIndex)
        partyMemberIndex--;
      const fusedPartyMemberHeldModifiers = this.scene.findModifiers(m => m instanceof PokemonHeldItemModifier
        && (m as PokemonHeldItemModifier).pokemonId === pokemon.id, true) as PokemonHeldItemModifier[];
      const transferModifiers: Promise<boolean>[] = [];
      for (let modifier of fusedPartyMemberHeldModifiers)
        transferModifiers.push(this.scene.tryTransferHeldItemModifier(modifier, this, true, false, true, true));
      Promise.allSettled(transferModifiers).then(() => {
        this.scene.updateModifiers(true, true).then(() => {
          this.scene.removePartyMemberModifiers(fusedPartyMemberIndex);
          this.scene.getParty().splice(fusedPartyMemberIndex, 1)[0];
          const newPartyMemberIndex = this.scene.getParty().indexOf(this);
          pokemon.getMoveset(true).map(m => this.scene.unshiftPhase(new LearnMovePhase(this.scene, newPartyMemberIndex, m.getMove().id)));
          pokemon.destroy();
          this.updateFusionPalette();
          resolve();
        });
      });
    });
  }

  unfuse(): Promise<void> {
    return new Promise(resolve => {
      this.clearFusionSpecies();

      this.updateInfo(true).then(() => resolve());
      this.updateFusionPalette();
    });
  }

  /** Returns a deep copy of this Pokemon's moveset array */
  copyMoveset(): PokemonMove[] {
    let newMoveset = [];
    this.moveset.forEach(move => 
      newMoveset.push(new PokemonMove(move.moveId, 0, move.ppUp, move.virtual)));

    return newMoveset;
  }
}

export class EnemyPokemon extends Pokemon {
  public trainerSlot: TrainerSlot;
  public aiType: AiType;
  public bossSegments: integer;
  public bossSegmentIndex: integer;

  constructor(scene: BattleScene, species: PokemonSpecies, level: integer, trainerSlot: TrainerSlot, boss: boolean, dataSource: PokemonData) {
    super(scene, 236, 84, species, level, dataSource?.abilityIndex, dataSource?.formIndex,
      dataSource?.gender, dataSource ? dataSource.shiny : false, dataSource ? dataSource.variant : undefined, null, dataSource ? dataSource.nature : undefined, dataSource);

    this.trainerSlot = trainerSlot;
    if (boss)
      this.setBoss();

    if (!dataSource) {
      this.generateAndPopulateMoveset();

      this.trySetShiny();
      if (Overrides.OPP_SHINY_OVERRIDE) {
        this.shiny = true;
        this.initShinySparkle();
      }
      if (this.shiny) {
        this.variant = this.generateVariant();
        if (Overrides.OPP_VARIANT_OVERRIDE)
          this.variant = Overrides.OPP_VARIANT_OVERRIDE;
      }

      this.luck = (this.shiny ? this.variant + 1 : 0) + (this.fusionShiny ? this.fusionVariant + 1 : 0);

      let prevolution: Species;
      let speciesId = species.speciesId;
      while ((prevolution = pokemonPrevolutions[speciesId])) {
        const evolution = pokemonEvolutions[prevolution].find(pe => pe.speciesId === speciesId && (!pe.evoFormKey || pe.evoFormKey === this.getFormKey()));
        if (evolution.condition?.enforceFunc)
          evolution.condition.enforceFunc(this);
        speciesId = prevolution;
      }
    }

    this.aiType = boss || this.hasTrainer() ? AiType.SMART : AiType.SMART_RANDOM;
  }

  initBattleInfo(): void {
    if (!this.battleInfo) {
      this.battleInfo = new EnemyBattleInfo(this.scene);
      this.battleInfo.updateBossSegments(this);
      this.battleInfo.initInfo(this);
    } else
      this.battleInfo.updateBossSegments(this);
  }
  
  setBoss(boss: boolean = true, bossSegments: integer = 0): void {
    if (boss) {
      this.bossSegments = bossSegments || this.scene.getEncounterBossSegments(this.scene.currentBattle.waveIndex, this.level, this.species, true);
      this.bossSegmentIndex = this.bossSegments - 1;
    } else {
      this.bossSegments = 0;
      this.bossSegmentIndex = 0;
    }
  }

  generateAndPopulateMoveset(formIndex?: integer): void {
    switch (true) {
      case (this.species.speciesId === Species.SMEARGLE):
        this.moveset = [
          new PokemonMove(Moves.SKETCH),
          new PokemonMove(Moves.SKETCH),
          new PokemonMove(Moves.SKETCH),
          new PokemonMove(Moves.SKETCH)
        ];
        break;
      case (this.species.speciesId === Species.ETERNATUS):
        this.moveset = (formIndex !== undefined ? formIndex : this.formIndex)
          ? [
            new PokemonMove(Moves.DYNAMAX_CANNON),
            new PokemonMove(Moves.CROSS_POISON),
            new PokemonMove(Moves.FLAMETHROWER),
            new PokemonMove(Moves.RECOVER, 0, -4)
          ]
          : [
            new PokemonMove(Moves.ETERNABEAM),
            new PokemonMove(Moves.SLUDGE_BOMB),
            new PokemonMove(Moves.DRAGON_DANCE),
            new PokemonMove(Moves.COSMIC_POWER)
          ];
      break;
      default:
        super.generateAndPopulateMoveset();
        break;
    }
  }

  getNextMove(): QueuedMove {
    const queuedMove = this.getMoveQueue().length
      ? this.getMoveset().find(m => m.moveId === this.getMoveQueue()[0].move)
      : null;
    if (queuedMove) {
      if (queuedMove.isUsable(this, this.getMoveQueue()[0].ignorePP))
        return { move: queuedMove.moveId, targets: this.getMoveQueue()[0].targets, ignorePP: this.getMoveQueue()[0].ignorePP };
      else {
        this.getMoveQueue().shift();
        return this.getNextMove();
      }
    }

    const movePool = this.getMoveset().filter(m => m.isUsable(this));
    if (movePool.length) {
      if (movePool.length === 1)
        return { move: movePool[0].moveId, targets: this.getNextTargets(movePool[0].moveId) };
      const encoreTag = this.getTag(EncoreTag) as EncoreTag;
      if (encoreTag) {
        const encoreMove = movePool.find(m => m.moveId === encoreTag.moveId);
        if (encoreMove)
          return { move: encoreMove.moveId, targets: this.getNextTargets(encoreMove.moveId) };
      }
      switch (this.aiType) {
        case AiType.RANDOM:
          const moveId = movePool[this.scene.randBattleSeedInt(movePool.length)].moveId;
          return { move: moveId, targets: this.getNextTargets(moveId) };
        case AiType.SMART_RANDOM:
        case AiType.SMART:
          const moveScores = movePool.map(() => 0);
          const moveTargets = Object.fromEntries(movePool.map(m => [ m.moveId, this.getNextTargets(m.moveId) ]));
          for (let m in movePool) {
            const pokemonMove = movePool[m];
            const move = pokemonMove.getMove();

            const variableType = new Utils.IntegerHolder(move.type);
            applyAbAttrs(VariableMoveTypeAbAttr, this, null, variableType);
            const moveType = variableType.value as Type;

            let moveScore = moveScores[m];
            let targetScores: integer[] = [];

            for (let mt of moveTargets[move.id]) {
              // Prevent a target score from being calculated when the target is whoever attacks the user
              if (mt === BattlerIndex.ATTACKER)
                break;

              const target = this.scene.getField()[mt];
              let targetScore = move.getUserBenefitScore(this, target, move) + move.getTargetBenefitScore(this, target, move) * (mt < BattlerIndex.ENEMY === this.isPlayer() ? 1 : -1);
              if (move.name.endsWith(' (N)') || !move.applyConditions(this, target, move))
                targetScore = -20;
              else if (move instanceof AttackMove) {
                const effectiveness = target.getAttackMoveEffectiveness(this, pokemonMove);
                if (target.isPlayer() !== this.isPlayer()) {
                  targetScore *= effectiveness;
                  if (this.isOfType(moveType))
                    targetScore *= 1.5;
                } else if (effectiveness) {
                  targetScore /= effectiveness;
                  if (this.isOfType(moveType))
                    targetScore /= 1.5;
                }
                if (!targetScore)
                  targetScore = -20;
              }
              targetScores.push(targetScore);
            }

            moveScore += Math.max(...targetScores);

            // could make smarter by checking opponent def/spdef
            moveScores[m] = moveScore;
          }

          console.log(moveScores);

          const sortedMovePool = movePool.slice(0);
          sortedMovePool.sort((a, b) => {
            const scoreA = moveScores[movePool.indexOf(a)];
            const scoreB = moveScores[movePool.indexOf(b)];
            return scoreA < scoreB ? 1 : scoreA > scoreB ? -1 : 0;
          });
          let r = 0;
          if (this.aiType === AiType.SMART_RANDOM) {
            while (r < sortedMovePool.length - 1 && this.scene.randBattleSeedInt(8) >= 5)
              r++;
          } else if (this.aiType === AiType.SMART) {
            while (r < sortedMovePool.length - 1 && (moveScores[movePool.indexOf(sortedMovePool[r + 1])] / moveScores[movePool.indexOf(sortedMovePool[r])]) >= 0
              && this.scene.randBattleSeedInt(100) < Math.round((moveScores[movePool.indexOf(sortedMovePool[r + 1])] / moveScores[movePool.indexOf(sortedMovePool[r])]) * 50))
              r++;
          }
          console.log(movePool.map(m => m.getName()), moveScores, r, sortedMovePool.map(m => m.getName()));
          return { move: sortedMovePool[r].moveId, targets: moveTargets[sortedMovePool[r].moveId] };
      }
    }

    return { move: Moves.STRUGGLE, targets: this.getNextTargets(Moves.STRUGGLE) };
  }

  getNextTargets(moveId: Moves): BattlerIndex[] {
    const moveTargets = getMoveTargets(this, moveId);
    const targets = this.scene.getField(true).filter(p => moveTargets.targets.indexOf(p.getBattlerIndex()) > -1);
    if (moveTargets.multiple)
      return targets.map(p => p.getBattlerIndex());

    const move = allMoves[moveId];

    const benefitScores = targets
      .map(p => [ p.getBattlerIndex(), move.getTargetBenefitScore(this, p, move) * (p.isPlayer() === this.isPlayer() ? 1 : -1) ]);

    const sortedBenefitScores = benefitScores.slice(0);
    sortedBenefitScores.sort((a, b) => {
      const scoreA = a[1];
      const scoreB = b[1];
      return scoreA < scoreB ? 1 : scoreA > scoreB ? -1 : 0;
    });

    if (!sortedBenefitScores.length) {
      // Set target to BattlerIndex.ATTACKER when using a counter move
      // This is the same as when the player does so
      if (!!move.findAttr(attr => attr instanceof CounterDamageAttr))
        return [BattlerIndex.ATTACKER];
      
      return [];
    }

    let targetWeights = sortedBenefitScores.map(s => s[1]);
    const lowestWeight = targetWeights[targetWeights.length - 1];

    if (lowestWeight < 1) {
      for (let w = 0; w < targetWeights.length; w++)
        targetWeights[w] += Math.abs(lowestWeight - 1);
    }

    const benefitCutoffIndex = targetWeights.findIndex(s => s < targetWeights[0] / 2);
    if (benefitCutoffIndex > -1)
      targetWeights = targetWeights.slice(0, benefitCutoffIndex);

    const thresholds: integer[] = [];
    let totalWeight: integer;
    targetWeights.reduce((total: integer, w: integer) => {
      total += w;
      thresholds.push(total);
      totalWeight = total;
      return total;
    }, 0);

    const randValue = this.scene.randBattleSeedInt(totalWeight);
    let targetIndex: integer;

    thresholds.every((t, i) => {
      if (randValue >= t)
        return true;

      targetIndex = i;
      return false;
    });

    return [ sortedBenefitScores[targetIndex][0] ];
  }

  isPlayer() {
    return false;
  }

  hasTrainer(): boolean {
    return !!this.trainerSlot;
  }

  isBoss(): boolean {
    return !!this.bossSegments;
  }

  getBossSegmentIndex(): integer {
    const segments = (this as EnemyPokemon).bossSegments;
    const segmentSize = this.getMaxHp() / segments;
    for (let s = segments - 1; s > 0; s--) {
      const hpThreshold = Math.round(segmentSize * s);
      if (this.hp > hpThreshold) {
        return s;
      }
    }

    return 0;
  }

  damage(damage: integer, ignoreSegments: boolean = false, preventEndure: boolean = false): integer {
    if (this.isFainted())
      return 0;

    let clearedBossSegmentIndex = this.isBoss() 
      ? this.bossSegmentIndex + 1
      : 0;

    if (this.isBoss() && !ignoreSegments) {
      const segmentSize = this.getMaxHp() / this.bossSegments;
      for (let s = this.bossSegmentIndex; s > 0; s--) {
        const hpThreshold = segmentSize * s;
        const roundedHpThreshold = Math.round(hpThreshold);
        if (this.hp >= roundedHpThreshold) {
          if (this.hp - damage <= roundedHpThreshold) {
            const hpRemainder = this.hp - roundedHpThreshold;
            let segmentsBypassed = 0;
            while (segmentsBypassed < this.bossSegmentIndex && this.canBypassBossSegments(segmentsBypassed + 1) && (damage - hpRemainder) >= Math.round(segmentSize * Math.pow(2, segmentsBypassed + 1))) {
              segmentsBypassed++;
              //console.log('damage', damage, 'segment', segmentsBypassed + 1, 'segment size', segmentSize, 'damage needed', Math.round(segmentSize * Math.pow(2, segmentsBypassed + 1)));
            }

            damage = hpRemainder + Math.round(segmentSize * segmentsBypassed);
            clearedBossSegmentIndex = s - segmentsBypassed;
          }
          break;
        }
      }
    }

    switch (this.scene.currentBattle.battleSpec) {
      case BattleSpec.FINAL_BOSS:
        if (!this.formIndex && this.bossSegmentIndex < 1)
          damage = Math.min(damage, this.hp - 1);
    }

    let ret = super.damage(damage, ignoreSegments, preventEndure);

    if (this.isBoss()) {
      if (ignoreSegments) {
        const segmentSize = this.getMaxHp() / this.bossSegments;
        clearedBossSegmentIndex = Math.ceil(this.hp / segmentSize);
      }
      if (clearedBossSegmentIndex <= this.bossSegmentIndex)
        this.handleBossSegmentCleared(clearedBossSegmentIndex);
      this.battleInfo.updateBossSegments(this);
    }

    return ret;
  }

  canBypassBossSegments(segmentCount: integer = 1): boolean {
    if (this.scene.currentBattle.battleSpec === BattleSpec.FINAL_BOSS) {
      if (!this.formIndex && (this.bossSegmentIndex - segmentCount) < 1)
        return false;
    }

    return true;
  }

  handleBossSegmentCleared(segmentIndex: integer): void {
    while (segmentIndex - 1 < this.bossSegmentIndex) {
      let boostedStat = BattleStat.RAND;

      const battleStats = Utils.getEnumValues(BattleStat).slice(0, -3);
      const statWeights = new Array().fill(battleStats.length).filter((bs: BattleStat) => this.summonData.battleStats[bs] < 6).map((bs: BattleStat) => this.getStat(bs + 1));
      const statThresholds: integer[] = [];
      let totalWeight = 0;
      for (let bs of battleStats) {
        totalWeight += statWeights[bs];
        statThresholds.push(totalWeight);
      }

      const randInt = Utils.randSeedInt(totalWeight);

      for (let bs of battleStats) {
        if (randInt < statThresholds[bs]) {
          boostedStat = bs;
          break;
        }
      }

      let statLevels = 1;

      switch (segmentIndex) {
        case 1:
          if (this.bossSegments >= 3)
            statLevels++;
          break;
        case 2:
          if (this.bossSegments >= 5)
            statLevels++;
          break;
      }

      this.scene.unshiftPhase(new StatChangePhase(this.scene, this.getBattlerIndex(), true, [ boostedStat ], statLevels, true, true));

      this.bossSegmentIndex--;
    }
  }

  heal(amount: integer): integer {
    if (this.isBoss()) {
      let amountRatio = amount / this.getMaxHp();
      let segmentBypassCount = Math.floor(amountRatio / (1 / this.bossSegments));
      const segmentSize = this.getMaxHp() / this.bossSegments;
      for (let s = 1; s < this.bossSegments; s++) {
        const hpThreshold = segmentSize * s;
        if (this.hp <= Math.round(hpThreshold)) {
          const healAmount = Math.min(amount, this.getMaxHp() - this.hp, Math.round(hpThreshold + (segmentSize * segmentBypassCount) - this.hp));
          this.hp += healAmount;
          return healAmount;
        } else if (s >= this.bossSegmentIndex)
          return super.heal(amount);
      }
    }

    return super.heal(amount);
  }

  getFieldIndex(): integer {
    return this.scene.getEnemyField().indexOf(this);
  }

  getBattlerIndex(): BattlerIndex {
    return BattlerIndex.ENEMY + this.getFieldIndex();
  }

  addToParty(pokeballType: PokeballType) {
    const party = this.scene.getParty();
    let ret: PlayerPokemon = null;

    if (party.length < 6) {
      this.pokeball = pokeballType;
      this.metLevel = this.level;
      this.metBiome = this.scene.arena.biomeType;
      const newPokemon = this.scene.addPlayerPokemon(this.species, this.level, this.abilityIndex, this.formIndex, this.gender, this.shiny, this.variant, this.ivs, this.nature, this);
      party.push(newPokemon);
      ret = newPokemon;
      this.scene.triggerPokemonFormChange(newPokemon, SpeciesFormChangeActiveTrigger, true);
    }

    return ret;
  }
}

export interface TurnMove {
  move: Moves;
  targets?: BattlerIndex[];
  result: MoveResult;
  virtual?: boolean;
  turn?: integer;
}

export interface QueuedMove {
  move: Moves;
  targets: BattlerIndex[];
  ignorePP?: boolean;
}

export interface AttackMoveResult {
  move: Moves;
  result: DamageResult;
  damage: integer;
  critical: boolean;
  sourceId: integer;
}

export class PokemonSummonData {
  public battleStats: integer[] = [ 0, 0, 0, 0, 0, 0, 0 ];
  public moveQueue: QueuedMove[] = [];
  public disabledMove: Moves = Moves.NONE;
  public disabledTurns: integer = 0;
  public tags: BattlerTag[] = [];
  public abilitySuppressed: boolean = false;

  public speciesForm: PokemonSpeciesForm;
  public fusionSpeciesForm: PokemonSpeciesForm;
  public ability: Abilities = Abilities.NONE;
  public gender: Gender;
  public fusionGender: Gender;
  public stats: integer[];
  public moveset: PokemonMove[];
  public types: Type[];
}

export class PokemonBattleData {
  public hitCount: integer = 0;
  public endured: boolean = false;
  public berriesEaten: BerryType[] = [];
  public abilitiesApplied: Abilities[] = [];
}

export class PokemonBattleSummonData {
  public turnCount: integer = 1;
  public moveHistory: TurnMove[] = [];
}

export class PokemonTurnData {
  public flinched: boolean;
  public acted: boolean;
  public hitCount: integer;
  public hitsLeft: integer;
  public damageDealt: integer = 0;
  public damageTaken: integer = 0;
  public attacksReceived: AttackMoveResult[] = [];
}

export enum AiType {
  RANDOM,
  SMART_RANDOM,
  SMART
}

export enum MoveResult {
  PENDING,
  SUCCESS,
  FAIL,
  MISS,
  OTHER
}

export enum HitResult {
  EFFECTIVE = 1,
  SUPER_EFFECTIVE,
  NOT_VERY_EFFECTIVE,
  ONE_HIT_KO,
  NO_EFFECT,
  STATUS,
  HEAL,
  FAIL,
  MISS,
  OTHER
}

export type DamageResult = HitResult.EFFECTIVE | HitResult.SUPER_EFFECTIVE | HitResult.NOT_VERY_EFFECTIVE | HitResult.ONE_HIT_KO | HitResult.OTHER;

export class PokemonMove {
  public moveId: Moves;
  public ppUsed: integer;
  public ppUp: integer;
  public virtual: boolean;

  constructor(moveId: Moves, ppUsed?: integer, ppUp?: integer, virtual?: boolean) {
    this.moveId = moveId;
    this.ppUsed = ppUsed || 0;
    this.ppUp = ppUp || 0;
    this.virtual = !!virtual;
  }

  isUsable(pokemon: Pokemon, ignorePp?: boolean): boolean {
    if (this.moveId && pokemon.summonData?.disabledMove === this.moveId)
      return false;
    return (ignorePp || this.ppUsed < this.getMovePp() || this.getMove().pp === -1) && !this.getMove().name.endsWith(' (N)');
  }

  getMove(): Move {
    return allMoves[this.moveId];
  }

  /**
   * Sets {@link ppUsed} for this move and ensures the value does not exceed {@link getMovePp}
   * @param {number} count Amount of PP to use
   */
  usePp(count: number = 1) {
    this.ppUsed = Math.min(this.ppUsed + count, this.getMovePp());
  }

  getMovePp(): integer {
    return this.getMove().pp + this.ppUp * Math.max(Math.floor(this.getMove().pp / 5), 1);
  }

  getPpRatio(): number {
    return 1 - (this.ppUsed / this.getMovePp());
  }

  getName(): string {
    return this.getMove().name;
  }

  /**
  * Copies an existing move or creates a valid PokemonMove object from json representing one
  * @param {PokemonMove | any} source The data for the move to copy
  * @return {PokemonMove} A valid pokemonmove object
  */
  static loadMove(source: PokemonMove | any): PokemonMove {
    return new PokemonMove(source.moveId, source.ppUsed, source.ppUp, source.virtual);
  }
}<|MERGE_RESOLUTION|>--- conflicted
+++ resolved
@@ -1402,13 +1402,8 @@
           applyMoveAttrs(VariableDefAttr, source, this, move, targetDef);
 
           if (!isTypeImmune) {
-<<<<<<< HEAD
-            damage.value = Math.ceil(((((2 * source.level / 5 + 2) * power.value * sourceAtk.value / targetDef.value) / 50) + 2) * stabMultiplier.value * typeMultiplier.value * arenaAttackTypeMultiplier * screenMultiplier.value * ((this.scene.randBattleSeedInt(15) + 85) / 100) * criticalMultiplier.value);
+            damage.value = Math.ceil(((((2 * source.level / 5 + 2) * power.value * sourceAtk.value / targetDef.value) / 50) + 2) * stabMultiplier.value * typeMultiplier.value * arenaAttackTypeMultiplier.value * screenMultiplier.value * ((this.scene.randBattleSeedInt(15) + 85) / 100) * criticalMultiplier.value);
             if (isPhysical && source.status && source.status.effect === StatusEffect.BURN && move.id !== Moves.FACADE) {
-=======
-            damage.value = Math.ceil(((((2 * source.level / 5 + 2) * power.value * sourceAtk.value / targetDef.value) / 50) + 2) * stabMultiplier.value * typeMultiplier.value * arenaAttackTypeMultiplier.value * screenMultiplier.value * ((this.scene.randBattleSeedInt(15) + 85) / 100) * criticalMultiplier.value);
-            if (isPhysical && source.status && source.status.effect === StatusEffect.BURN) {
->>>>>>> acb61d6f
               const burnDamageReductionCancelled = new Utils.BooleanHolder(false);
               applyAbAttrs(BypassBurnDamageReductionAbAttr, source, burnDamageReductionCancelled);
               if (!burnDamageReductionCancelled.value)
