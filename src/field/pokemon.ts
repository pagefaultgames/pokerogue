--- conflicted
+++ resolved
@@ -2378,11 +2378,7 @@
 
         if (!isTypeImmune) {
           const levelMultiplier = (2 * source.level / 5 + 2);
-<<<<<<< HEAD
-          const randomMultiplier = ((this.scene.randBattleSeedInt(16, undefined, "Random damage roll") + 85) / 100);
-=======
-          const randomMultiplier = (this.randSeedIntRange(85, 100) / 100);
->>>>>>> df250c8b
+          const randomMultiplier = (this.randSeedIntRange(85, 100, "Random damage roll") / 100);
           damage.value = Utils.toDmgValue((((levelMultiplier * power * sourceAtk.value / targetDef.value) / 50) + 2)
                                    * stabMultiplier.value
                                    * typeMultiplier
@@ -3638,9 +3634,6 @@
     fusionCanvas.remove();
   }
 
-<<<<<<< HEAD
-  randSeedInt(range: integer, min: integer = 0, reason: string = "Pokémon randSeedInt"): integer {
-=======
   /**
    * Generates a random number using the current battle's seed, or the global seed if `this.scene.currentBattle` is falsy
    * <!-- @import "../battle".Battle -->
@@ -3653,26 +3646,20 @@
    * @param min The minimum integer to pick, default `0`
    * @returns A random integer between {@linkcode min} and ({@linkcode min} + {@linkcode range} - 1)
    */
-  randSeedInt(range: integer, min: integer = 0): integer {
->>>>>>> df250c8b
+  randSeedInt(range: integer, min: integer = 0, reason: string = "Pokémon randSeedInt"): integer {
     return this.scene.currentBattle
       ? this.scene.randBattleSeedInt(range, min, reason)
       : Utils.randSeedInt(range, min, reason);
   }
 
-<<<<<<< HEAD
-  randSeedIntRange(min: integer, max: integer, reason: string = "Pokémon randSeedInt"): integer {
-    return this.randSeedInt((max - min) + 1, min, reason);
-=======
   /**
    * Generates a random number using the current battle's seed, or the global seed if `this.scene.currentBattle` is falsy
    * @param min The minimum integer to generate
    * @param max The maximum integer to generate
    * @returns a random integer between {@linkcode min} and {@linkcode max} inclusive
    */
-  randSeedIntRange(min: integer, max: integer): integer {
-    return this.randSeedInt((max - min) + 1, min);
->>>>>>> df250c8b
+  randSeedIntRange(min: integer, max: integer, reason: string = "Pokémon randSeedInt"): integer {
+    return this.randSeedInt((max - min) + 1, min, reason);
   }
 
   /**
