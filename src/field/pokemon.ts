--- conflicted
+++ resolved
@@ -336,14 +336,10 @@
     if (!globalScene) {
       return false;
     }
-<<<<<<< HEAD
-    return globalScene.field.getIndex(this) > -1;
-=======
     if (this.switchOutStatus) {
       return false;
     }
-    return this.scene.field.getIndex(this) > -1;
->>>>>>> e930536e
+    return globalScene.field.getIndex(this) > -1;
   }
 
   /**
@@ -688,27 +684,9 @@
   }
 
   initShinySparkle(): void {
-<<<<<<< HEAD
-    const keySuffix = this.variant ? `_${this.variant + 1}` : "";
-    const key = `shiny${keySuffix}`;
-    const shinySparkle = globalScene.addFieldSprite(0, 0, key);
+    const shinySparkle = globalScene.addFieldSprite(0, 0, "shiny");
     shinySparkle.setVisible(false);
     shinySparkle.setOrigin(0.5, 1);
-    const frameNames = globalScene.anims.generateFrameNames(key, { suffix: ".png", end: 34 });
-    if (!(globalScene.anims.exists(`sparkle${keySuffix}`))) {
-      globalScene.anims.create({
-        key: `sparkle${keySuffix}`,
-        frames: frameNames,
-        frameRate: 32,
-        showOnStart: true,
-        hideOnComplete: true,
-      });
-    }
-=======
-    const shinySparkle = this.scene.addFieldSprite(0, 0, "shiny");
-    shinySparkle.setVisible(false);
-    shinySparkle.setOrigin(0.5, 1);
->>>>>>> e930536e
     this.add(shinySparkle);
 
     this.shinySparkle = shinySparkle;
@@ -1606,16 +1584,12 @@
     }
 
     const trappedByAbility = new Utils.BooleanHolder(false);
-<<<<<<< HEAD
-    const opposingField = this.isPlayer() ? globalScene.getEnemyField() : globalScene.getPlayerField();
-=======
     /**
      * Contains opposing Pokemon (Enemy/Player Pokemon) depending on perspective
      * Afterwards, it filters out Pokemon that have been switched out of the field so trapped abilities/moves do not trigger
      */
-    const opposingFieldUnfiltered = this.isPlayer() ? this.scene.getEnemyField() : this.scene.getPlayerField();
+    const opposingFieldUnfiltered = this.isPlayer() ? globalScene.getEnemyField() : globalScene.getPlayerField();
     const opposingField = opposingFieldUnfiltered.filter(enemyPkm => enemyPkm.switchOutStatus === false);
->>>>>>> e930536e
 
     opposingField.forEach((opponent) =>
       applyCheckTrappedAbAttrs(CheckTrappedAbAttr, opponent, trappedByAbility, this, trappedAbMessages, simulated)
@@ -1742,14 +1716,10 @@
 
     let multiplier = types.map(defType => {
       const multiplier = new Utils.NumberHolder(getTypeDamageMultiplier(moveType, defType));
-<<<<<<< HEAD
       applyChallenges(globalScene.gameMode, ChallengeType.TYPE_EFFECTIVENESS, multiplier);
-=======
-      applyChallenges(this.scene.gameMode, ChallengeType.TYPE_EFFECTIVENESS, multiplier);
       if (move) {
         applyMoveAttrs(VariableMoveTypeChartAttr, null, this, move, multiplier, defType);
       }
->>>>>>> e930536e
       if (source) {
         const ignoreImmunity = new Utils.BooleanHolder(false);
         if (source.isActive(true) && source.hasAbilityWithAttr(IgnoreTypeImmunityAbAttr)) {
@@ -3039,18 +3009,12 @@
    * @param ignoreFaintPhase boolean to ignore adding a FaintPhase, passsed to damage()
    * @returns integer of damage done
    */
-<<<<<<< HEAD
-  damageAndUpdate(damage: integer, result?: DamageResult, critical: boolean = false, ignoreSegments: boolean = false, preventEndure: boolean = false, ignoreFaintPhase: boolean = false, source?: Pokemon): integer {
-    const damagePhase = new DamagePhase(this.getBattlerIndex(), damage, result as DamageResult, critical);
+  damageAndUpdate(damage: number, result?: DamageResult, critical: boolean = false, ignoreSegments: boolean = false, preventEndure: boolean = false, ignoreFaintPhase: boolean = false, source?: Pokemon): number {
+    const damagePhase = new DamageAnimPhase(this.getBattlerIndex(), damage, result as DamageResult, critical);
     globalScene.unshiftPhase(damagePhase);
-=======
-  damageAndUpdate(damage: number, result?: DamageResult, critical: boolean = false, ignoreSegments: boolean = false, preventEndure: boolean = false, ignoreFaintPhase: boolean = false, source?: Pokemon): number {
-    const damagePhase = new DamageAnimPhase(this.scene, this.getBattlerIndex(), damage, result as DamageResult, critical);
-    this.scene.unshiftPhase(damagePhase);
     if (this.switchOutStatus && source) {
       damage = 0;
     }
->>>>>>> e930536e
     damage = this.damage(damage, ignoreSegments, preventEndure, ignoreFaintPhase);
     // Damage amount may have changed, but needed to be queued before calling damage function
     damagePhase.updateAmount(damage);
@@ -3297,16 +3261,11 @@
     return this.battleSummonData.moveHistory;
   }
 
-<<<<<<< HEAD
-  pushMoveHistory(turnMove: TurnMove) {
-    turnMove.turn = globalScene.currentBattle?.turn;
-=======
   public pushMoveHistory(turnMove: TurnMove): void {
     if (!this.isOnField()) {
       return;
     }
-    turnMove.turn = this.scene.currentBattle?.turn;
->>>>>>> e930536e
+    turnMove.turn = globalScene.currentBattle?.turn;
     this.getMoveHistory().push(turnMove);
   }
 
@@ -3556,11 +3515,7 @@
       if (overrideStatus ? this.status?.effect === effect : this.status) {
         return false;
       }
-<<<<<<< HEAD
-      if (this.isGrounded() && globalScene.arena.terrain?.terrainType === TerrainType.MISTY) {
-=======
-      if (this.isGrounded() && (!ignoreField && this.scene.arena.terrain?.terrainType === TerrainType.MISTY)) {
->>>>>>> e930536e
+      if (this.isGrounded() && (!ignoreField && globalScene.arena.terrain?.terrainType === TerrainType.MISTY)) {
         return false;
       }
     }
@@ -3610,11 +3565,7 @@
         }
         break;
       case StatusEffect.FREEZE:
-<<<<<<< HEAD
-        if (this.isOfType(Type.ICE) || (globalScene?.arena?.weather?.weatherType && [ WeatherType.SUNNY, WeatherType.HARSH_SUN ].includes(globalScene.arena.weather.weatherType))) {
-=======
-        if (this.isOfType(Type.ICE) || (!ignoreField && (this.scene?.arena?.weather?.weatherType && [ WeatherType.SUNNY, WeatherType.HARSH_SUN ].includes(this.scene.arena.weather.weatherType)))) {
->>>>>>> e930536e
+        if (this.isOfType(Type.ICE) || (!ignoreField && (globalScene?.arena?.weather?.weatherType && [ WeatherType.SUNNY, WeatherType.HARSH_SUN ].includes(this.scene.arena.weather.weatherType)))) {
           return false;
         }
         break;
@@ -3798,12 +3749,7 @@
   }
 
   setFrameRate(frameRate: integer) {
-<<<<<<< HEAD
     globalScene.anims.get(this.getBattleSpriteKey()).frameRate = frameRate;
-    this.getSprite().play(this.getBattleSpriteKey());
-    this.getTintSprite()?.play(this.getBattleSpriteKey());
-=======
-    this.scene.anims.get(this.getBattleSpriteKey()).frameRate = frameRate;
     try {
       this.getSprite().play(this.getBattleSpriteKey());
     } catch (err: unknown) {
@@ -3814,7 +3760,6 @@
     } catch (err: unknown) {
       console.error(`Failed to play animation for ${this.getBattleSpriteKey()}`, err);
     }
->>>>>>> e930536e
   }
 
   tint(color: number, alpha?: number, duration?: integer, ease?: string) {
@@ -3879,12 +3824,7 @@
 
   sparkle(): void {
     if (this.shinySparkle) {
-<<<<<<< HEAD
-      this.shinySparkle.play(`sparkle${this.variant ? `_${this.variant + 1}` : ""}`);
-      globalScene.playSound("se/sparkle");
-=======
-      doShinySparkleAnim(this.scene, this.shinySparkle, this.variant);
->>>>>>> e930536e
+      doShinySparkleAnim(this.shinySparkle, this.variant);
     }
   }
 
@@ -4361,40 +4301,21 @@
     });
   }
 
-<<<<<<< HEAD
-  addFriendship(friendship: integer): void {
-    const starterSpeciesId = this.species.getRootSpeciesId();
-    const fusionStarterSpeciesId = this.isFusion() && this.fusionSpecies ? this.fusionSpecies.getRootSpeciesId() : 0;
-    const starterData = [
-      globalScene.gameData.starterData[starterSpeciesId],
-      fusionStarterSpeciesId ? globalScene.gameData.starterData[fusionStarterSpeciesId] : null
-    ].filter(d => !!d);
-    const amount = new Utils.IntegerHolder(friendship);
-    let candyFriendshipMultiplier = CLASSIC_CANDY_FRIENDSHIP_MULTIPLIER;
-    if (globalScene.eventManager.isEventActive()) {
-      candyFriendshipMultiplier *= globalScene.eventManager.getFriendshipMultiplier();
-    }
-    const starterAmount = new Utils.IntegerHolder(Math.floor(friendship * (globalScene.gameMode.isClassic && friendship > 0 ? candyFriendshipMultiplier : 1) / (fusionStarterSpeciesId ? 2 : 1)));
-    if (amount.value > 0) {
-      globalScene.applyModifier(PokemonFriendshipBoosterModifier, true, this, amount);
-      globalScene.applyModifier(PokemonFriendshipBoosterModifier, true, this, starterAmount);
-=======
   addFriendship(friendship: number): void {
     if (friendship > 0) {
       const starterSpeciesId = this.species.getRootSpeciesId();
       const fusionStarterSpeciesId = this.isFusion() && this.fusionSpecies ? this.fusionSpecies.getRootSpeciesId() : 0;
       const starterData = [
-        this.scene.gameData.starterData[starterSpeciesId],
-        fusionStarterSpeciesId ? this.scene.gameData.starterData[fusionStarterSpeciesId] : null
+        globalScene.gameData.starterData[starterSpeciesId],
+        fusionStarterSpeciesId ? globalScene.gameData.starterData[fusionStarterSpeciesId] : null
       ].filter(d => !!d);
       const amount = new Utils.NumberHolder(friendship);
-      this.scene.applyModifier(PokemonFriendshipBoosterModifier, true, this, amount);
+      globalScene.applyModifier(PokemonFriendshipBoosterModifier, true, this, amount);
       let candyFriendshipMultiplier = CLASSIC_CANDY_FRIENDSHIP_MULTIPLIER;
-      if (this.scene.eventManager.isEventActive()) {
-        candyFriendshipMultiplier *= this.scene.eventManager.getFriendshipMultiplier();
-      }
-      const starterAmount = new Utils.NumberHolder(Math.floor(amount.value * (this.scene.gameMode.isClassic ? candyFriendshipMultiplier : 1) / (fusionStarterSpeciesId ? 2 : 1)));
->>>>>>> e930536e
+      if (globalScene.eventManager.isEventActive()) {
+        candyFriendshipMultiplier *= globalScene.eventManager.getFriendshipMultiplier();
+      }
+      const starterAmount = new Utils.NumberHolder(Math.floor(amount.value * (globalScene.gameMode.isClassic ? candyFriendshipMultiplier : 1) / (fusionStarterSpeciesId ? 2 : 1)));
 
       // Add friendship to this PlayerPokemon
       this.friendship = Math.min(this.friendship + amount.value, 255);
@@ -4748,16 +4669,10 @@
   /** To indicate if the instance was populated with a dataSource -> e.g. loaded & populated from session data */
   public readonly isPopulatedFromDataSource: boolean;
 
-<<<<<<< HEAD
-  constructor(species: PokemonSpecies, level: integer, trainerSlot: TrainerSlot, boss: boolean, dataSource?: PokemonData) {
-    super(236, 84, species, level, dataSource?.abilityIndex, dataSource?.formIndex,
-      dataSource?.gender, dataSource ? dataSource.shiny : false, dataSource ? dataSource.variant : undefined, undefined, dataSource ? dataSource.nature : undefined, dataSource);
-=======
-  constructor(scene: BattleScene, species: PokemonSpecies, level: integer, trainerSlot: TrainerSlot, boss: boolean, shinyLock: boolean = false, dataSource?: PokemonData) {
-    super(scene, 236, 84, species, level, dataSource?.abilityIndex, dataSource?.formIndex, dataSource?.gender,
+  constructor(species: PokemonSpecies, level: integer, trainerSlot: TrainerSlot, boss: boolean, shinyLock: boolean = false, dataSource?: PokemonData) {
+    super(236, 84, species, level, dataSource?.abilityIndex, dataSource?.formIndex, dataSource?.gender,
       (!shinyLock && dataSource) ? dataSource.shiny : false, (!shinyLock && dataSource) ? dataSource.variant : undefined,
       undefined, dataSource ? dataSource.nature : undefined, dataSource);
->>>>>>> e930536e
 
     this.trainerSlot = trainerSlot;
     this.isPopulatedFromDataSource = !!dataSource; // if a dataSource is provided, then it was populated from dataSource
