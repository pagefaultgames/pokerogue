import Phaser from "phaser";
import type { AnySound } from "#app/battle-scene";
import type BattleScene from "#app/battle-scene";
import { globalScene } from "#app/global-scene";
import type { Variant } from "#app/sprites/variant";
import { populateVariantColors, variantColorCache } from "#app/sprites/variant";
import { variantData } from "#app/sprites/variant";
import BattleInfo from "#app/ui/battle-info/battle-info";
import { EnemyBattleInfo } from "#app/ui/battle-info/enemy-battle-info";
import { PlayerBattleInfo } from "#app/ui/battle-info/player-battle-info";
import type Move from "#app/data/moves/move";
import {
  HighCritAttr,
  HitsTagAttr,
  applyMoveAttrs,
  FixedDamageAttr,
  VariableAtkAttr,
  TypelessAttr,
  CritOnlyAttr,
  getMoveTargets,
  OneHitKOAttr,
  VariableMoveTypeAttr,
  VariableDefAttr,
  AttackMove,
  ModifiedDamageAttr,
  VariableMoveTypeMultiplierAttr,
  IgnoreOpponentStatStagesAttr,
  SacrificialAttr,
  VariableMoveCategoryAttr,
  CounterDamageAttr,
  StatStageChangeAttr,
  RechargeAttr,
  IgnoreWeatherTypeDebuffAttr,
  BypassBurnDamageReductionAttr,
  SacrificialAttrOnHit,
  OneHitKOAccuracyAttr,
  RespectAttackTypeImmunityAttr,
  CombinedPledgeStabBoostAttr,
  VariableMoveTypeChartAttr,
  HpSplitAttr,
} from "#app/data/moves/move";
import { allMoves } from "#app/data/data-lists";
import { MoveTarget } from "#enums/MoveTarget";
import { MoveCategory } from "#enums/MoveCategory";
import type { PokemonSpeciesForm } from "#app/data/pokemon-species";
import {
  default as PokemonSpecies,
  getFusedSpeciesName,
  getPokemonSpecies,
  getPokemonSpeciesForm,
} from "#app/data/pokemon-species";
import { getStarterValueFriendshipCap, speciesStarterCosts } from "#app/data/balance/starters";
import {
  NumberHolder,
  randSeedInt,
  getIvsFromId,
  BooleanHolder,
  randSeedItem,
  isNullOrUndefined,
  getEnumValues,
  toDmgValue,
  fixedInt,
  rgbaToInt,
  rgbHexToRgba,
  rgbToHsv,
  deltaRgb,
  isBetween,
  type Constructor,
  randSeedIntRange,
} from "#app/utils/common";
import type { TypeDamageMultiplier } from "#app/data/type";
import { getTypeDamageMultiplier, getTypeRgb } from "#app/data/type";
import { PokemonType } from "#enums/pokemon-type";
import { getLevelTotalExp } from "#app/data/exp";
import {
  Stat,
  type PermanentStat,
  type BattleStat,
  type EffectiveStat,
  PERMANENT_STATS,
  BATTLE_STATS,
  EFFECTIVE_STATS,
} from "#enums/stat";
import {
  EnemyDamageBoosterModifier,
  EnemyDamageReducerModifier,
  EnemyFusionChanceModifier,
  HiddenAbilityRateBoosterModifier,
  BaseStatModifier,
  PokemonFriendshipBoosterModifier,
  PokemonHeldItemModifier,
  PokemonNatureWeightModifier,
  ShinyRateBoosterModifier,
  SurviveDamageModifier,
  TempStatStageBoosterModifier,
  TempCritBoosterModifier,
  StatBoosterModifier,
  CritBoosterModifier,
  PokemonBaseStatFlatModifier,
  PokemonBaseStatTotalModifier,
  PokemonIncrementingStatModifier,
  EvoTrackerModifier,
  PokemonMultiHitModifier,
} from "#app/modifier/modifier";
import { PokeballType } from "#enums/pokeball";
import { Gender } from "#app/data/gender";
import { Status, getRandomStatus } from "#app/data/status-effect";
import type { SpeciesFormEvolution, SpeciesEvolutionCondition } from "#app/data/balance/pokemon-evolutions";
import {
  pokemonEvolutions,
  pokemonPrevolutions,
  FusionSpeciesFormEvolution,
} from "#app/data/balance/pokemon-evolutions";
import { reverseCompatibleTms, tmSpecies, tmPoolTiers } from "#app/data/balance/tms";
import {
  BattlerTag,
  BattlerTagLapseType,
  EncoreTag,
  GroundedTag,
  HighestStatBoostTag,
  SubstituteTag,
  TypeImmuneTag,
  getBattlerTag,
  SemiInvulnerableTag,
  MoveRestrictionBattlerTag,
  ExposedTag,
  DragonCheerTag,
  CritBoostTag,
  TrappedTag,
  TarShotTag,
  AutotomizedTag,
  PowerTrickTag,
  loadBattlerTag,
  type GrudgeTag,
} from "../data/battler-tags";
import { WeatherType } from "#enums/weather-type";
import { ArenaTagSide, NoCritTag, WeakenMoveScreenTag } from "#app/data/arena-tag";
import type { SuppressAbilitiesTag } from "#app/data/arena-tag";
import type { Ability } from "#app/data/abilities/ability-class";
import type { AbAttr } from "#app/data/abilities/ab-attrs/ab-attr";
import {
  StatMultiplierAbAttr,
  BlockCritAbAttr,
  BonusCritAbAttr,
  BypassBurnDamageReductionAbAttr,
  FieldPriorityMoveImmunityAbAttr,
  IgnoreOpponentStatStagesAbAttr,
  MoveImmunityAbAttr,
  PreDefendFullHpEndureAbAttr,
  ReceivedMoveDamageMultiplierAbAttr,
  StabBoostAbAttr,
  StatusEffectImmunityAbAttr,
  TypeImmunityAbAttr,
  WeightMultiplierAbAttr,
  applyAbAttrs,
  applyStatMultiplierAbAttrs,
  applyPreApplyBattlerTagAbAttrs,
  applyPreAttackAbAttrs,
  applyPreDefendAbAttrs,
  applyPreSetStatusAbAttrs,
  NoFusionAbilityAbAttr,
  MultCritAbAttr,
  IgnoreTypeImmunityAbAttr,
  DamageBoostAbAttr,
  IgnoreTypeStatusEffectImmunityAbAttr,
  ConditionalCritAbAttr,
  applyFieldStatMultiplierAbAttrs,
  FieldMultiplyStatAbAttr,
  AddSecondStrikeAbAttr,
  UserFieldStatusEffectImmunityAbAttr,
  UserFieldBattlerTagImmunityAbAttr,
  BattlerTagImmunityAbAttr,
  MoveTypeChangeAbAttr,
  FullHpResistTypeAbAttr,
  applyCheckTrappedAbAttrs,
  CheckTrappedAbAttr,
  InfiltratorAbAttr,
  AlliedFieldDamageReductionAbAttr,
  PostDamageAbAttr,
  applyPostDamageAbAttrs,
  CommanderAbAttr,
  applyPostItemLostAbAttrs,
  PostItemLostAbAttr,
  applyOnGainAbAttrs,
  PreLeaveFieldAbAttr,
  applyPreLeaveFieldAbAttrs,
  applyOnLoseAbAttrs,
  PreLeaveFieldRemoveSuppressAbilitiesSourceAbAttr,
  applyAllyStatMultiplierAbAttrs,
  AllyStatMultiplierAbAttr,
  MoveAbilityBypassAbAttr,
  PreSummonAbAttr,
} from "#app/data/abilities/ability";
import { allAbilities } from "#app/data/data-lists";
import type PokemonData from "#app/system/pokemon-data";
import { BattlerIndex } from "#app/battle";
import { UiMode } from "#enums/ui-mode";
import type { PartyOption } from "#app/ui/party-ui-handler";
import PartyUiHandler, { PartyUiMode } from "#app/ui/party-ui-handler";
import SoundFade from "phaser3-rex-plugins/plugins/soundfade";
import type { LevelMoves } from "#app/data/balance/pokemon-level-moves";
import { EVOLVE_MOVE, RELEARN_MOVE } from "#app/data/balance/pokemon-level-moves";
import { achvs } from "#app/system/achv";
import type { StarterDataEntry, StarterMoveset } from "#app/system/game-data";
import { DexAttr } from "#app/system/game-data";
import { QuantizerCelebi, argbFromRgba, rgbaFromArgb } from "@material/material-color-utilities";
import { getNatureStatMultiplier } from "#app/data/nature";
import type { SpeciesFormChange } from "#app/data/pokemon-forms";
import {
  SpeciesFormChangeActiveTrigger,
  SpeciesFormChangeLapseTeraTrigger,
  SpeciesFormChangeMoveLearnedTrigger,
  SpeciesFormChangePostMoveTrigger,
} from "#app/data/pokemon-forms";
import { TerrainType } from "#app/data/terrain";
import type { TrainerSlot } from "#enums/trainer-slot";
import Overrides from "#app/overrides";
import i18next from "i18next";
import { speciesEggMoves } from "#app/data/balance/egg-moves";
import { ModifierTier } from "#app/modifier/modifier-tier";
import { applyChallenges, ChallengeType } from "#app/data/challenge";
import { AbilityId } from "#enums/ability-id";
import { ArenaTagType } from "#enums/arena-tag-type";
import { BattleSpec } from "#enums/battle-spec";
import { BattlerTagType } from "#enums/battler-tag-type";
import type { BerryType } from "#enums/berry-type";
import { BiomeId } from "#enums/biome-id";
import { MoveId } from "#enums/move-id";
import { SpeciesId } from "#enums/species-id";
import { getPokemonNameWithAffix } from "#app/messages";
import { DamageAnimPhase } from "#app/phases/damage-anim-phase";
import { FaintPhase } from "#app/phases/faint-phase";
import { LearnMovePhase } from "#app/phases/learn-move-phase";
import { MoveEffectPhase } from "#app/phases/move-effect-phase";
import { MoveEndPhase } from "#app/phases/move-end-phase";
import { ObtainStatusEffectPhase } from "#app/phases/obtain-status-effect-phase";
import { StatStageChangePhase } from "#app/phases/stat-stage-change-phase";
import { SwitchSummonPhase } from "#app/phases/switch-summon-phase";
import { Challenges } from "#enums/challenges";
import { PokemonAnimType } from "#enums/pokemon-anim-type";
import { PLAYER_PARTY_MAX_SIZE } from "#app/constants";
import { CustomPokemonData } from "#app/data/custom-pokemon-data";
import { SwitchType } from "#enums/switch-type";
import { SpeciesFormKey } from "#enums/species-form-key";
import { getStatusEffectOverlapText } from "#app/data/status-effect";
import {
  BASE_HIDDEN_ABILITY_CHANCE,
  BASE_SHINY_CHANCE,
  SHINY_EPIC_CHANCE,
  SHINY_VARIANT_CHANCE,
} from "#app/data/balance/rates";
import { Nature } from "#enums/nature";
import { StatusEffect } from "#enums/status-effect";
import { doShinySparkleAnim } from "#app/field/anims";
import { MoveFlags } from "#enums/MoveFlags";
import { timedEventManager } from "#app/global-event-manager";
import { loadMoveAnimations } from "#app/sprites/pokemon-asset-loader";
import { ResetStatusPhase } from "#app/phases/reset-status-phase";
import { isVirtual, isIgnorePP, MoveUseType } from "#enums/move-use-type";

export enum LearnMoveSituation {
  MISC,
  LEVEL_UP,
  RELEARN,
  EVOLUTION,
  EVOLUTION_FUSED, // If fusionSpecies has Evolved
  EVOLUTION_FUSED_BASE, // If fusion's base species has Evolved
}

export enum FieldPosition {
  CENTER,
  LEFT,
  RIGHT,
}

/** Base typeclass for damage parameter methods, used for DRY */
type damageParams = {
  /** The attacking {@linkcode Pokemon} */
  source: Pokemon;
  /** The move used in the attack */
  move: Move;
  /** The move's {@linkcode MoveCategory} after variable-category effects are applied */
  moveCategory: MoveCategory;
  /** If `true`, ignores this Pokemon's defensive ability effects */
  ignoreAbility?: boolean;
  /** If `true`, ignores the attacking Pokemon's ability effects */
  ignoreSourceAbility?: boolean;
  /** If `true`, ignores the ally Pokemon's ability effects */
  ignoreAllyAbility?: boolean;
  /** If `true`, ignores the ability effects of the attacking pokemon's ally */
  ignoreSourceAllyAbility?: boolean;
  /** If `true`, calculates damage for a critical hit */
  isCritical?: boolean;
  /** If `true`, suppresses changes to game state during the calculation */
  simulated?: boolean;
  /** If defined, used in place of calculated effectiveness values */
  effectiveness?: number;
};

/** Type for the parameters of {@linkcode Pokemon#getBaseDamage | getBaseDamage} */
type getBaseDamageParams = Omit<damageParams, "effectiveness">;

/** Type for the parameters of {@linkcode Pokemon#getAttackDamage | getAttackDamage} */
type getAttackDamageParams = Omit<damageParams, "moveCategory">;

export default abstract class Pokemon extends Phaser.GameObjects.Container {
  /**
   * This pokemon's {@link https://bulbapedia.bulbagarden.net/wiki/Personality_value | Personality value/PID},
   * used to determine various parameters of this Pokemon.
   * Represented as a random 32-bit unsigned integer.
   * TODO: Stop treating this like a unique ID and stop treating 0 as no pokemon
   */
  public id: number;
  public name: string;
  public nickname: string;
  public species: PokemonSpecies;
  public formIndex: number;
  public abilityIndex: number;
  public passive: boolean;
  public shiny: boolean;
  public variant: Variant;
  public pokeball: PokeballType;
  protected battleInfo: BattleInfo;
  public level: number;
  public exp: number;
  public levelExp: number;
  public gender: Gender;
  public hp: number;
  public stats: number[];
  public ivs: number[];
  public nature: Nature;
  public moveset: PokemonMove[];
  public status: Status | null;
  public friendship: number;
  public metLevel: number;
  public metBiome: BiomeId | -1;
  public metSpecies: SpeciesId;
  public metWave: number;
  public luck: number;
  public pauseEvolutions: boolean;
  public pokerus: boolean;
  public switchOutStatus = false;
  public evoCounter: number;
  public teraType: PokemonType;
  public isTerastallized: boolean;
  public stellarTypesBoosted: PokemonType[];

  public fusionSpecies: PokemonSpecies | null;
  public fusionFormIndex: number;
  public fusionAbilityIndex: number;
  public fusionShiny: boolean;
  public fusionVariant: Variant;
  public fusionGender: Gender;
  public fusionLuck: number;
  public fusionCustomPokemonData: CustomPokemonData | null;
  public fusionTeraType: PokemonType;

  public customPokemonData: CustomPokemonData = new CustomPokemonData();

  /* Pokemon data types, in vaguely decreasing order of precedence */

  /**
   * Data that resets only on *battle* end (hit count, harvest berries, etc.)
   * Kept between waves.
   */
  public battleData: PokemonBattleData = new PokemonBattleData();
  /** Data that resets on switch or battle end (stat stages, battler tags, etc.) */
  public summonData: PokemonSummonData = new PokemonSummonData();
  /** Similar to {@linkcode PokemonSummonData}, but is reset on reload (not saved to file). */
  public tempSummonData: PokemonTempSummonData = new PokemonTempSummonData();
  /** Wave data correponding to moves/ability information revealed */
  public waveData: PokemonWaveData = new PokemonWaveData();
  /** Per-turn data like hit count & flinch tracking */
  public turnData: PokemonTurnData = new PokemonTurnData();

  /** Used by Mystery Encounters to execute pokemon-specific logic (such as stat boosts) at start of battle */
  public mysteryEncounterBattleEffects?: (pokemon: Pokemon) => void;

  public fieldPosition: FieldPosition;

  public maskEnabled: boolean;
  public maskSprite: Phaser.GameObjects.Sprite | null;

  public usedTMs: MoveId[];

  private shinySparkle: Phaser.GameObjects.Sprite;

  // TODO: Rework this eventually
  constructor(
    x: number,
    y: number,
    species: PokemonSpecies,
    level: number,
    abilityIndex?: number,
    formIndex?: number,
    gender?: Gender,
    shiny?: boolean,
    variant?: Variant,
    ivs?: number[],
    nature?: Nature,
    dataSource?: Pokemon | PokemonData,
  ) {
    super(globalScene, x, y);

    if (!species.isObtainable() && this.isPlayer()) {
      throw `Cannot create a player Pokemon for species "${species.getName(formIndex)}"`;
    }

    this.species = species;
    this.pokeball = dataSource?.pokeball || PokeballType.POKEBALL;
    this.level = level;

    this.abilityIndex = abilityIndex ?? this.generateAbilityIndex();

    if (formIndex !== undefined) {
      this.formIndex = formIndex;
    }
    if (gender !== undefined) {
      this.gender = gender;
    }
    if (shiny !== undefined) {
      this.shiny = shiny;
    }
    if (variant !== undefined) {
      this.variant = variant;
    }
    this.exp = dataSource?.exp || getLevelTotalExp(this.level, species.growthRate);
    this.levelExp = dataSource?.levelExp || 0;

    if (dataSource) {
      this.id = dataSource.id;
      this.hp = dataSource.hp;
      this.stats = dataSource.stats;
      this.ivs = dataSource.ivs;
      this.passive = !!dataSource.passive;
      if (this.variant === undefined) {
        this.variant = 0;
      }
      this.nature = dataSource.nature || (0 as Nature);
      this.nickname = dataSource.nickname;
      this.moveset = dataSource.moveset;
      this.status = dataSource.status!; // TODO: is this bang correct?
      this.friendship = dataSource.friendship ?? this.species.baseFriendship;
      this.metLevel = dataSource.metLevel || 5;
      this.luck = dataSource.luck;
      this.metBiome = dataSource.metBiome;
      this.metSpecies =
        dataSource.metSpecies ?? (this.metBiome !== -1 ? this.species.speciesId : this.species.getRootSpeciesId(true));
      this.metWave = dataSource.metWave ?? (this.metBiome === -1 ? -1 : 0);
      this.pauseEvolutions = dataSource.pauseEvolutions;
      this.pokerus = !!dataSource.pokerus;
      this.evoCounter = dataSource.evoCounter ?? 0;
      this.fusionSpecies =
        dataSource.fusionSpecies instanceof PokemonSpecies
          ? dataSource.fusionSpecies
          : dataSource.fusionSpecies
            ? getPokemonSpecies(dataSource.fusionSpecies)
            : null;
      this.fusionFormIndex = dataSource.fusionFormIndex;
      this.fusionAbilityIndex = dataSource.fusionAbilityIndex;
      this.fusionShiny = dataSource.fusionShiny;
      this.fusionVariant = dataSource.fusionVariant || 0;
      this.fusionGender = dataSource.fusionGender;
      this.fusionLuck = dataSource.fusionLuck;
      this.fusionCustomPokemonData = dataSource.fusionCustomPokemonData;
      this.fusionTeraType = dataSource.fusionTeraType;
      this.usedTMs = dataSource.usedTMs ?? [];
      this.customPokemonData = new CustomPokemonData(dataSource.customPokemonData);
      this.teraType = dataSource.teraType;
      this.isTerastallized = dataSource.isTerastallized;
      this.stellarTypesBoosted = dataSource.stellarTypesBoosted ?? [];
    } else {
      this.id = randSeedInt(4294967296);
      this.ivs = ivs || getIvsFromId(this.id);

      if (this.gender === undefined) {
        this.generateGender();
      }

      if (this.formIndex === undefined) {
        this.formIndex = globalScene.getSpeciesFormIndex(species, this.gender, this.nature, this.isPlayer());
      }

      if (this.shiny === undefined) {
        this.trySetShiny();
      }

      if (this.variant === undefined) {
        this.variant = this.shiny ? this.generateShinyVariant() : 0;
      }

      if (nature !== undefined) {
        this.setNature(nature);
      } else {
        this.generateNature();
      }

      this.friendship = species.baseFriendship;
      this.metLevel = level;
      this.metBiome = globalScene.currentBattle ? globalScene.arena.biomeType : -1;
      this.metSpecies = species.speciesId;
      this.metWave = globalScene.currentBattle ? globalScene.currentBattle.waveIndex : -1;
      this.pokerus = false;

      if (level > 1) {
        const fused = new BooleanHolder(globalScene.gameMode.isSplicedOnly);
        if (!fused.value && !this.isPlayer() && !this.hasTrainer()) {
          globalScene.applyModifier(EnemyFusionChanceModifier, false, fused);
        }

        if (fused.value) {
          this.calculateStats();
          this.generateFusionSpecies();
        }
      }
      this.luck = (this.shiny ? this.variant + 1 : 0) + (this.fusionShiny ? this.fusionVariant + 1 : 0);
      this.fusionLuck = this.luck;

      this.teraType = randSeedItem(this.getTypes(false, false, true));
      this.isTerastallized = false;
      this.stellarTypesBoosted = [];
    }

    this.summonData = new PokemonSummonData(dataSource?.summonData);
    this.battleData = new PokemonBattleData(dataSource?.battleData);

    this.generateName();

    if (!species.isObtainable()) {
      this.shiny = false;
    }

    if (!dataSource) {
      this.calculateStats();
    }
  }

  /**
   * @param useIllusion - Whether we want the fake name or the real name of the Pokemon (for Illusion ability).
   */
  getNameToRender(useIllusion = true) {
    const name: string =
      !useIllusion && this.summonData.illusion ? this.summonData.illusion.basePokemon.name : this.name;
    const nickname: string =
      !useIllusion && this.summonData.illusion ? this.summonData.illusion.basePokemon.nickname : this.nickname;
    try {
      if (nickname) {
        return decodeURIComponent(escape(atob(nickname)));
      }
      return name;
    } catch (err) {
      console.error(`Failed to decode nickname for ${name}`, err);
      return name;
    }
  }

  getPokeball(useIllusion = false) {
    if (useIllusion) {
      return this.summonData.illusion?.pokeball ?? this.pokeball;
    }
    return this.pokeball;
  }

  init(): void {
    this.fieldPosition = FieldPosition.CENTER;
    this.initBattleInfo();

    globalScene.fieldUI.addAt(this.battleInfo, 0);

    const getSprite = (hasShadow?: boolean) => {
      const ret = globalScene.addPokemonSprite(
        this,
        0,
        0,
        `pkmn__${this.isPlayer() ? "back__" : ""}sub`,
        undefined,
        true,
      );
      ret.setOrigin(0.5, 1);
      ret.setPipeline(globalScene.spritePipeline, {
        tone: [0.0, 0.0, 0.0, 0.0],
        hasShadow: !!hasShadow,
        teraColor: getTypeRgb(this.getTeraType()),
        isTerastallized: this.isTerastallized,
      });
      return ret;
    };

    this.setScale(this.getSpriteScale());

    const sprite = getSprite(true);
    const tintSprite = getSprite();

    tintSprite.setVisible(false);

    this.addAt(sprite, 0);
    this.addAt(tintSprite, 1);

    if (this.isShiny(true) && !this.shinySparkle) {
      this.initShinySparkle();
    }
  }

  abstract initBattleInfo(): void;

  isOnField(): boolean {
    if (!globalScene) {
      return false;
    }
    if (this.switchOutStatus) {
      return false;
    }
    return globalScene.field.getIndex(this) > -1;
  }

  /**
   * Checks if a pokemon is fainted (ie: its `hp <= 0`).
   * It's usually better to call {@linkcode isAllowedInBattle()}
   * @param checkStatus `true` to also check that the pokemon's status is {@linkcode StatusEffect.FAINT}
   * @returns `true` if the pokemon is fainted
   */
  public isFainted(checkStatus = false): boolean {
    return this.hp <= 0 && (!checkStatus || this.status?.effect === StatusEffect.FAINT);
  }

  /**
   * Check if this pokemon is both not fainted and allowed to be in battle based on currently active challenges.
   * @returns {boolean} `true` if pokemon is allowed in battle
   */
  public isAllowedInBattle(): boolean {
    return !this.isFainted() && this.isAllowedInChallenge();
  }

  /**
   * Check if this pokemon is allowed based on any active challenges.
   * It's usually better to call {@linkcode isAllowedInBattle()}
   * @returns {boolean} `true` if pokemon is allowed in battle
   */
  public isAllowedInChallenge(): boolean {
    const challengeAllowed = new BooleanHolder(true);
    applyChallenges(ChallengeType.POKEMON_IN_BATTLE, this, challengeAllowed);
    return challengeAllowed.value;
  }

  /**
   * Checks if this {@linkcode Pokemon} is allowed in battle (ie: not fainted, and allowed under any active challenges).
   * @param onField `true` to also check if the pokemon is currently on the field; default `false`
   * @returns `true` if the pokemon is "active", as described above.
   * Returns `false` if there is no active {@linkcode BattleScene} or the pokemon is disallowed.
   */
  public isActive(onField = false): boolean {
    if (!globalScene) {
      return false;
    }
    return this.isAllowedInBattle() && (!onField || this.isOnField());
  }

  getDexAttr(): bigint {
    let ret = 0n;
    ret |= this.gender !== Gender.FEMALE ? DexAttr.MALE : DexAttr.FEMALE;
    ret |= !this.shiny ? DexAttr.NON_SHINY : DexAttr.SHINY;
    ret |= this.variant >= 2 ? DexAttr.VARIANT_3 : this.variant === 1 ? DexAttr.VARIANT_2 : DexAttr.DEFAULT_VARIANT;
    ret |= globalScene.gameData.getFormAttr(this.formIndex);
    return ret;
  }

  /**
   * Sets the Pokemon's name. Only called when loading a Pokemon so this function needs to be called when
   * initializing hardcoded Pokemon or else it will not display the form index name properly.
   * @returns n/a
   */
  generateName(): void {
    if (!this.fusionSpecies) {
      this.name = this.species.getName(this.formIndex);
      return;
    }
    this.name = getFusedSpeciesName(
      this.species.getName(this.formIndex),
      this.fusionSpecies.getName(this.fusionFormIndex),
    );
    if (this.battleInfo) {
      this.updateInfo(true);
    }
  }

  /** Generate `abilityIndex` based on species and hidden ability if not pre-defined. */
  private generateAbilityIndex(): number {
    // Roll for hidden ability chance, applying any ability charms for enemy mons
    const hiddenAbilityChance = new NumberHolder(BASE_HIDDEN_ABILITY_CHANCE);
    if (!this.hasTrainer()) {
      globalScene.applyModifiers(HiddenAbilityRateBoosterModifier, true, hiddenAbilityChance);
    }

    // If the roll succeeded and we have one, use HA; otherwise pick a random ability
    const hasHiddenAbility = !randSeedInt(hiddenAbilityChance.value);
    if (this.species.abilityHidden && hasHiddenAbility) {
      return 2;
    }

    // only use random ability if species has a second ability
    return this.species.ability2 !== this.species.ability1 ? randSeedInt(2) : 0;
  }

  /**
   * Generate an illusion of the last pokemon in the party, as other wild pokemon in the area.
   */
  setIllusion(pokemon: Pokemon): boolean {
    if (this.summonData.illusion) {
      this.breakIllusion();
    }
    if (this.hasTrainer()) {
      const speciesId = pokemon.species.speciesId;

      this.summonData.illusion = {
        basePokemon: {
          name: this.name,
          nickname: this.nickname,
          shiny: this.shiny,
          variant: this.variant,
          fusionShiny: this.fusionShiny,
          fusionVariant: this.fusionVariant,
        },
        species: speciesId,
        formIndex: pokemon.formIndex,
        gender: pokemon.gender,
        pokeball: pokemon.pokeball,
        fusionFormIndex: pokemon.fusionFormIndex,
        fusionSpecies: pokemon.fusionSpecies || undefined,
        fusionGender: pokemon.fusionGender,
      };

      this.name = pokemon.name;
      this.nickname = pokemon.nickname;
      this.shiny = pokemon.shiny;
      this.variant = pokemon.variant;
      this.fusionVariant = pokemon.fusionVariant;
      this.fusionShiny = pokemon.fusionShiny;
      if (this.shiny) {
        this.initShinySparkle();
      }
      this.loadAssets(false, true).then(() => this.playAnim());
      this.updateInfo();
    } else {
      const randomIllusion: PokemonSpecies = globalScene.arena.randomSpecies(
        globalScene.currentBattle.waveIndex,
        this.level,
      );

      this.summonData.illusion = {
        basePokemon: {
          name: this.name,
          nickname: this.nickname,
          shiny: this.shiny,
          variant: this.variant,
          fusionShiny: this.fusionShiny,
          fusionVariant: this.fusionVariant,
        },
        species: randomIllusion.speciesId,
        formIndex: randomIllusion.formIndex,
        gender: this.gender,
        pokeball: this.pokeball,
      };

      this.name = randomIllusion.name;
      this.loadAssets(false, true).then(() => this.playAnim());
    }
    return true;
  }

  breakIllusion(): boolean {
    if (!this.summonData.illusion) {
      return false;
    }
    this.name = this.summonData.illusion.basePokemon.name;
    this.nickname = this.summonData.illusion.basePokemon.nickname;
    this.shiny = this.summonData.illusion.basePokemon.shiny;
    this.variant = this.summonData.illusion.basePokemon.variant;
    this.fusionVariant = this.summonData.illusion.basePokemon.fusionVariant;
    this.fusionShiny = this.summonData.illusion.basePokemon.fusionShiny;
    this.summonData.illusion = null;
    if (this.isOnField()) {
      globalScene.playSound("PRSFX- Transform");
    }
    if (this.shiny) {
      this.initShinySparkle();
    }
    this.loadAssets(false).then(() => this.playAnim());
    this.updateInfo(true);
    return true;
  }

  abstract isPlayer(): boolean;

  abstract hasTrainer(): boolean;

  abstract getFieldIndex(): number;

  abstract getBattlerIndex(): BattlerIndex;

  /**
   * @param useIllusion - Whether we want the illusion or not.
   */
  async loadAssets(ignoreOverride = true, useIllusion = false): Promise<void> {
    /** Promises that are loading assets and can be run concurrently. */
    const loadPromises: Promise<void>[] = [];
    // Assets for moves
    loadPromises.push(loadMoveAnimations(this.getMoveset().map(m => m.getMove().id)));

    // Load the assets for the species form
    const formIndex = useIllusion && this.summonData.illusion ? this.summonData.illusion.formIndex : this.formIndex;
    loadPromises.push(
      this.getSpeciesForm(false, useIllusion).loadAssets(
        this.getGender(useIllusion) === Gender.FEMALE,
        formIndex,
        this.isShiny(useIllusion),
        this.getVariant(useIllusion),
      ),
    );

    if (this.isPlayer() || this.getFusionSpeciesForm(false, useIllusion)) {
      globalScene.loadPokemonAtlas(
        this.getBattleSpriteKey(true, ignoreOverride),
        this.getBattleSpriteAtlasPath(true, ignoreOverride),
      );
    }
    if (this.getFusionSpeciesForm()) {
      const fusionFormIndex =
        useIllusion && this.summonData.illusion ? this.summonData.illusion.fusionFormIndex : this.fusionFormIndex;
      const fusionShiny =
        !useIllusion && this.summonData.illusion?.basePokemon
          ? this.summonData.illusion.basePokemon.fusionShiny
          : this.fusionShiny;
      const fusionVariant =
        !useIllusion && this.summonData.illusion?.basePokemon
          ? this.summonData.illusion.basePokemon.fusionVariant
          : this.fusionVariant;
      loadPromises.push(
        this.getFusionSpeciesForm(false, useIllusion).loadAssets(
          this.getFusionGender(false, useIllusion) === Gender.FEMALE,
          fusionFormIndex,
          fusionShiny,
          fusionVariant,
        ),
      );
      globalScene.loadPokemonAtlas(
        this.getFusionBattleSpriteKey(true, ignoreOverride),
        this.getFusionBattleSpriteAtlasPath(true, ignoreOverride),
      );
    }

    if (this.isShiny(true)) {
      loadPromises.push(populateVariantColors(this, false, ignoreOverride));
      if (this.isPlayer()) {
        loadPromises.push(populateVariantColors(this, true, ignoreOverride));
      }
    }

    await Promise.allSettled(loadPromises);

    // This must be initiated before we queue loading, otherwise the load could have finished before
    // we reach the line of code that adds the listener, causing a deadlock.
    const waitOnLoadPromise = new Promise<void>(resolve =>
      globalScene.load.once(Phaser.Loader.Events.COMPLETE, resolve),
    );

    if (!globalScene.load.isLoading()) {
      globalScene.load.start();
    }

    // Wait for the assets we queued to load to finish loading, then...
    // See https://developer.mozilla.org/en-US/docs/Web/JavaScript/Guide/Using_promises#creating_a_promise_around_an_old_callback_api
    await waitOnLoadPromise;

    // With the sprites loaded, generate the animation frame information
    if (this.isPlayer()) {
      const originalWarn = console.warn;
      // Ignore warnings for missing frames, because there will be a lot
      console.warn = () => {};
      const battleSpriteKey = this.getBattleSpriteKey(this.isPlayer(), ignoreOverride);
      const battleFrameNames = globalScene.anims.generateFrameNames(battleSpriteKey, {
        zeroPad: 4,
        suffix: ".png",
        start: 1,
        end: 400,
      });
      console.warn = originalWarn;
      if (!globalScene.anims.exists(battleSpriteKey)) {
        globalScene.anims.create({
          key: battleSpriteKey,
          frames: battleFrameNames,
          frameRate: 10,
          repeat: -1,
        });
      }
    }
    // With everything loaded, now begin playing the animation.
    this.playAnim();

    // update the fusion palette
    this.updateFusionPalette();
    if (this.summonData.speciesForm) {
      this.updateFusionPalette(true);
    }
  }

  /**
   * Gracefully handle errors loading a variant sprite. Log if it fails and attempt to fall back on
   * non-experimental sprites before giving up.
   *
   * @param cacheKey the cache key for the variant color sprite
   * @param attemptedSpritePath the sprite path that failed to load
   * @param useExpSprite was the attempted sprite experimental
   * @param battleSpritePath the filename of the sprite
   * @param optionalParams any additional params to log
   */
  async fallbackVariantColor(
    cacheKey: string,
    attemptedSpritePath: string,
    useExpSprite: boolean,
    battleSpritePath: string,
    ...optionalParams: any[]
  ) {
    console.warn(`Could not load ${attemptedSpritePath}!`, ...optionalParams);
    if (useExpSprite) {
      await this.populateVariantColorCache(cacheKey, false, battleSpritePath);
    }
  }

  /**
   * Attempt to process variant sprite.
   *
   * @param cacheKey the cache key for the variant color sprite
   * @param useExpSprite should the experimental sprite be used
   * @param battleSpritePath the filename of the sprite
   */
  async populateVariantColorCache(cacheKey: string, useExpSprite: boolean, battleSpritePath: string) {
    const spritePath = `./images/pokemon/variant/${useExpSprite ? "exp/" : ""}${battleSpritePath}.json`;
    return globalScene
      .cachedFetch(spritePath)
      .then(res => {
        // Prevent the JSON from processing if it failed to load
        if (!res.ok) {
          return this.fallbackVariantColor(
            cacheKey,
            res.url,
            useExpSprite,
            battleSpritePath,
            res.status,
            res.statusText,
          );
        }
        return res.json();
      })
      .catch(error => {
        return this.fallbackVariantColor(cacheKey, spritePath, useExpSprite, battleSpritePath, error);
      })
      .then(c => {
        if (!isNullOrUndefined(c)) {
          variantColorCache[cacheKey] = c;
        }
      });
  }

  getFormKey(): string {
    if (!this.species.forms.length || this.species.forms.length <= this.formIndex) {
      return "";
    }
    return this.species.forms[this.formIndex].formKey;
  }

  getFusionFormKey(): string | null {
    if (!this.fusionSpecies) {
      return null;
    }
    if (!this.fusionSpecies.forms.length || this.fusionSpecies.forms.length <= this.fusionFormIndex) {
      return "";
    }
    return this.fusionSpecies.forms[this.fusionFormIndex].formKey;
  }

  getSpriteAtlasPath(ignoreOverride?: boolean): string {
    const spriteId = this.getSpriteId(ignoreOverride).replace(/\_{2}/g, "/");
    return `${/_[1-3]$/.test(spriteId) ? "variant/" : ""}${spriteId}`;
  }

  getBattleSpriteAtlasPath(back?: boolean, ignoreOverride?: boolean): string {
    const spriteId = this.getBattleSpriteId(back, ignoreOverride).replace(/\_{2}/g, "/");
    return `${/_[1-3]$/.test(spriteId) ? "variant/" : ""}${spriteId}`;
  }

  getSpriteId(ignoreOverride?: boolean): string {
    const formIndex = this.summonData.illusion?.formIndex ?? this.formIndex;
    return this.getSpeciesForm(ignoreOverride, true).getSpriteId(
      this.getGender(ignoreOverride, true) === Gender.FEMALE,
      formIndex,
      this.shiny,
      this.variant,
    );
  }

  getBattleSpriteId(back?: boolean, ignoreOverride?: boolean): string {
    if (back === undefined) {
      back = this.isPlayer();
    }

    const formIndex = this.summonData.illusion?.formIndex ?? this.formIndex;

    return this.getSpeciesForm(ignoreOverride, true).getSpriteId(
      this.getGender(ignoreOverride, true) === Gender.FEMALE,
      formIndex,
      this.shiny,
      this.variant,
      back,
    );
  }

  getSpriteKey(ignoreOverride?: boolean): string {
    return this.getSpeciesForm(ignoreOverride, false).getSpriteKey(
      this.getGender(ignoreOverride) === Gender.FEMALE,
      this.formIndex,
      this.summonData.illusion?.basePokemon.shiny ?? this.shiny,
      this.summonData.illusion?.basePokemon.variant ?? this.variant,
    );
  }

  getBattleSpriteKey(back?: boolean, ignoreOverride?: boolean): string {
    return `pkmn__${this.getBattleSpriteId(back, ignoreOverride)}`;
  }

  getFusionSpriteId(ignoreOverride?: boolean): string {
    const fusionFormIndex = this.summonData.illusion?.fusionFormIndex ?? this.fusionFormIndex;
    return this.getFusionSpeciesForm(ignoreOverride, true).getSpriteId(
      this.getFusionGender(ignoreOverride, true) === Gender.FEMALE,
      fusionFormIndex,
      this.fusionShiny,
      this.fusionVariant,
    );
  }

  getFusionBattleSpriteId(back?: boolean, ignoreOverride?: boolean): string {
    if (back === undefined) {
      back = this.isPlayer();
    }

    const fusionFormIndex = this.summonData.illusion?.fusionFormIndex ?? this.fusionFormIndex;

    return this.getFusionSpeciesForm(ignoreOverride, true).getSpriteId(
      this.getFusionGender(ignoreOverride, true) === Gender.FEMALE,
      fusionFormIndex,
      this.fusionShiny,
      this.fusionVariant,
      back,
    );
  }

  getFusionBattleSpriteKey(back?: boolean, ignoreOverride?: boolean): string {
    return `pkmn__${this.getFusionBattleSpriteId(back, ignoreOverride)}`;
  }

  getFusionBattleSpriteAtlasPath(back?: boolean, ignoreOverride?: boolean): string {
    return this.getFusionBattleSpriteId(back, ignoreOverride).replace(/\_{2}/g, "/");
  }

  getIconAtlasKey(ignoreOverride = false, useIllusion = true): string {
    // TODO: confirm the correct behavior here (is it intentional that the check fails if `illusion.formIndex` is `0`?)
    const formIndex =
      useIllusion && this.summonData.illusion?.formIndex ? this.summonData.illusion.formIndex : this.formIndex;
    const variant =
      !useIllusion && this.summonData.illusion ? this.summonData.illusion.basePokemon.variant : this.variant;
    return this.getSpeciesForm(ignoreOverride, useIllusion).getIconAtlasKey(
      formIndex,
      this.isBaseShiny(useIllusion),
      variant,
    );
  }

  getFusionIconAtlasKey(ignoreOverride = false, useIllusion = true): string {
    // TODO: confirm the correct behavior here (is it intentional that the check fails if `illusion.fusionFormIndex` is `0`?)
    const fusionFormIndex =
      useIllusion && this.summonData.illusion?.fusionFormIndex
        ? this.summonData.illusion.fusionFormIndex
        : this.fusionFormIndex;
    const fusionVariant =
      !useIllusion && this.summonData.illusion
        ? this.summonData.illusion.basePokemon.fusionVariant
        : this.fusionVariant;
    return this.getFusionSpeciesForm(ignoreOverride, useIllusion).getIconAtlasKey(
      fusionFormIndex,
      this.isFusionShiny(),
      fusionVariant,
    );
  }

  getIconId(ignoreOverride?: boolean, useIllusion = true): string {
    const formIndex =
      useIllusion && this.summonData.illusion?.formIndex ? this.summonData.illusion?.formIndex : this.formIndex;
    const variant =
      !useIllusion && !!this.summonData.illusion ? this.summonData.illusion?.basePokemon.variant : this.variant;
    return this.getSpeciesForm(ignoreOverride, useIllusion).getIconId(
      this.getGender(ignoreOverride, useIllusion) === Gender.FEMALE,
      formIndex,
      this.isBaseShiny(),
      variant,
    );
  }

  getFusionIconId(ignoreOverride?: boolean, useIllusion = true): string {
    const fusionFormIndex =
      useIllusion && this.summonData.illusion?.fusionFormIndex
        ? this.summonData.illusion?.fusionFormIndex
        : this.fusionFormIndex;
    const fusionVariant =
      !useIllusion && !!this.summonData.illusion
        ? this.summonData.illusion?.basePokemon.fusionVariant
        : this.fusionVariant;
    return this.getFusionSpeciesForm(ignoreOverride, useIllusion).getIconId(
      this.getFusionGender(ignoreOverride, useIllusion) === Gender.FEMALE,
      fusionFormIndex,
      this.isFusionShiny(),
      fusionVariant,
    );
  }

  /**
   * Get this {@linkcode Pokemon}'s {@linkcode PokemonSpeciesForm}.
   * @param ignoreOverride - Whether to ignore overridden species from {@linkcode MoveId.TRANSFORM}, default `false`.
   * This overrides `useIllusion` if `true`.
   * @param useIllusion - `true` to use the speciesForm of the illusion; default `false`.
   */
  getSpeciesForm(ignoreOverride = false, useIllusion = false): PokemonSpeciesForm {
    if (!ignoreOverride && this.summonData.speciesForm) {
      return this.summonData.speciesForm;
    }

    const species: PokemonSpecies =
      useIllusion && this.summonData.illusion ? getPokemonSpecies(this.summonData.illusion.species) : this.species;
    const formIndex = useIllusion && this.summonData.illusion ? this.summonData.illusion.formIndex : this.formIndex;

    if (species.forms && species.forms.length > 0) {
      return species.forms[formIndex];
    }

    return species;
  }

  /**
   * @param {boolean} useIllusion - Whether we want the fusionSpeciesForm of the illusion or not.
   */
  getFusionSpeciesForm(ignoreOverride?: boolean, useIllusion = false): PokemonSpeciesForm {
    const fusionSpecies: PokemonSpecies =
      useIllusion && this.summonData.illusion ? this.summonData.illusion.fusionSpecies! : this.fusionSpecies!;
    const fusionFormIndex =
      useIllusion && this.summonData.illusion ? this.summonData.illusion.fusionFormIndex! : this.fusionFormIndex;

    if (!ignoreOverride && this.summonData.fusionSpeciesForm) {
      return this.summonData.fusionSpeciesForm;
    }
    if (!fusionSpecies?.forms?.length || fusionFormIndex >= fusionSpecies?.forms.length) {
      return fusionSpecies;
    }
    return fusionSpecies?.forms[fusionFormIndex];
  }

  getSprite(): Phaser.GameObjects.Sprite {
    return this.getAt(0) as Phaser.GameObjects.Sprite;
  }

  getTintSprite(): Phaser.GameObjects.Sprite | null {
    return !this.maskEnabled ? (this.getAt(1) as Phaser.GameObjects.Sprite) : this.maskSprite;
  }

  getSpriteScale(): number {
    const formKey = this.getFormKey();
    if (
      this.isMax() === true ||
      formKey === "segin-starmobile" ||
      formKey === "schedar-starmobile" ||
      formKey === "navi-starmobile" ||
      formKey === "ruchbah-starmobile" ||
      formKey === "caph-starmobile"
    ) {
      // G-Max and starmobiles have flat 1.5x scale
      return 1.5;
    }

    // TODO: Rather than using -1 as a default... why don't we just change it to 1????????
    if (this.customPokemonData.spriteScale <= 0) {
      return 1;
    }
    return this.customPokemonData.spriteScale;
  }

  /** Resets the pokemon's field sprite properties, including position, alpha, and scale */
  resetSprite(): void {
    // Resetting properties should not be shown on the field
    this.setVisible(false);

    // Remove the offset from having a Substitute active
    if (this.isOffsetBySubstitute()) {
      this.x -= this.getSubstituteOffset()[0];
      this.y -= this.getSubstituteOffset()[1];
    }

    // Reset sprite display properties
    this.setAlpha(1);
    this.setScale(this.getSpriteScale());
  }

  getHeldItems(): PokemonHeldItemModifier[] {
    if (!globalScene) {
      return [];
    }
    return globalScene.findModifiers(
      m => m instanceof PokemonHeldItemModifier && m.pokemonId === this.id,
      this.isPlayer(),
    ) as PokemonHeldItemModifier[];
  }

  updateScale(): void {
    this.setScale(this.getSpriteScale());
  }

  updateSpritePipelineData(): void {
    [this.getSprite(), this.getTintSprite()]
      .filter(s => !!s)
      .map(s => {
        s.pipelineData["teraColor"] = getTypeRgb(this.getTeraType());
        s.pipelineData["isTerastallized"] = this.isTerastallized;
      });
    this.updateInfo(true);
  }

  initShinySparkle(): void {
    const shinySparkle = globalScene.addFieldSprite(0, 0, "shiny");
    shinySparkle.setVisible(false);
    shinySparkle.setOrigin(0.5, 1);
    this.add(shinySparkle);

    this.shinySparkle = shinySparkle;
  }

  /**
   * Attempts to animate a given {@linkcode Phaser.GameObjects.Sprite}
   * @see {@linkcode Phaser.GameObjects.Sprite.play}
   * @param sprite {@linkcode Phaser.GameObjects.Sprite} to animate
   * @param tintSprite {@linkcode Phaser.GameObjects.Sprite} placed on top of the sprite to add a color tint
   * @param animConfig {@linkcode String} to pass to {@linkcode Phaser.GameObjects.Sprite.play}
   * @returns true if the sprite was able to be animated
   */
  tryPlaySprite(sprite: Phaser.GameObjects.Sprite, tintSprite: Phaser.GameObjects.Sprite, key: string): boolean {
    // Catch errors when trying to play an animation that doesn't exist
    try {
      sprite.play(key);
      tintSprite.play(key);
    } catch (error: unknown) {
      console.error(`Couldn't play animation for '${key}'!\nIs the image for this Pokemon missing?\n`, error);

      return false;
    }

    return true;
  }

  playAnim(): void {
    this.tryPlaySprite(this.getSprite(), this.getTintSprite()!, this.getBattleSpriteKey()); // TODO: is the bang correct?
  }

  getFieldPositionOffset(): [number, number] {
    switch (this.fieldPosition) {
      case FieldPosition.CENTER:
        return [0, 0];
      case FieldPosition.LEFT:
        return [-32, -8];
      case FieldPosition.RIGHT:
        return [32, 0];
    }
  }

  /**
   * Returns the Pokemon's offset from its current field position in the event that
   * it has a Substitute doll in effect. The offset is returned in `[ x, y ]` format.
   * @see {@linkcode SubstituteTag}
   * @see {@linkcode getFieldPositionOffset}
   */
  getSubstituteOffset(): [number, number] {
    return this.isPlayer() ? [-30, 10] : [30, -10];
  }

  /**
   * Returns whether or not the Pokemon's position on the field is offset because
   * the Pokemon has a Substitute active.
   * @see {@linkcode SubstituteTag}
   */
  isOffsetBySubstitute(): boolean {
    const substitute = this.getTag(SubstituteTag);
    if (substitute) {
      if (substitute.sprite === undefined) {
        return false;
      }

      // During the Pokemon's MoveEffect phase, the offset is removed to put the Pokemon "in focus"
      const currentPhase = globalScene.getCurrentPhase();
      if (currentPhase instanceof MoveEffectPhase && currentPhase.getPokemon() === this) {
        return false;
      }
      return true;
    }
    return false;
  }

  /** If this Pokemon has a Substitute on the field, removes its sprite from the field. */
  destroySubstitute(): void {
    const substitute = this.getTag(SubstituteTag);
    if (substitute?.sprite) {
      substitute.sprite.destroy();
    }
  }

  setFieldPosition(fieldPosition: FieldPosition, duration?: number): Promise<void> {
    return new Promise(resolve => {
      if (fieldPosition === this.fieldPosition) {
        resolve();
        return;
      }

      const initialOffset = this.getFieldPositionOffset();

      this.fieldPosition = fieldPosition;

      this.battleInfo.setMini(fieldPosition !== FieldPosition.CENTER);
      this.battleInfo.setOffset(fieldPosition === FieldPosition.RIGHT);

      const newOffset = this.getFieldPositionOffset();

      const relX = newOffset[0] - initialOffset[0];
      const relY = newOffset[1] - initialOffset[1];

      const subTag = this.getTag(SubstituteTag);

      if (duration) {
        // TODO: can this use stricter typing?
        const targets: any[] = [this];
        if (subTag?.sprite) {
          targets.push(subTag.sprite);
        }
        globalScene.tweens.add({
          targets: targets,
          x: (_target, _key, value: number) => value + relX,
          y: (_target, _key, value: number) => value + relY,
          duration: duration,
          ease: "Sine.easeOut",
          onComplete: () => resolve(),
        });
      } else {
        this.x += relX;
        this.y += relY;
        if (subTag?.sprite) {
          subTag.sprite.x += relX;
          subTag.sprite.y += relY;
        }
      }
    });
  }

  /**
   * Retrieves the entire set of stats of this {@linkcode Pokemon}.
   * @param bypassSummonData - whether to use actual stats or in-battle overriden stats from Transform; default `true`
   * @returns the numeric values of this {@linkcode Pokemon}'s stats
   */
  getStats(bypassSummonData = true): number[] {
    if (!bypassSummonData && this.summonData.stats) {
      return this.summonData.stats;
    }
    return this.stats;
  }

  /**
   * Retrieves the corresponding {@linkcode PermanentStat} of the {@linkcode Pokemon}.
   * @param stat the desired {@linkcode PermanentStat}
   * @param bypassSummonData prefer actual stats (`true` by default) or in-battle overridden stats (`false`)
   * @returns the numeric value of the desired {@linkcode Stat}
   */
  getStat(stat: PermanentStat, bypassSummonData = true): number {
    if (!bypassSummonData && this.summonData.stats[stat] !== 0) {
      return this.summonData.stats[stat];
    }
    return this.stats[stat];
  }

  /**
   * Writes the value to the corrseponding {@linkcode PermanentStat} of the {@linkcode Pokemon}.
   *
   * Note that this does nothing if {@linkcode value} is less than 0.
   * @param stat the desired {@linkcode PermanentStat} to be overwritten
   * @param value the desired numeric value
   * @param bypassSummonData write to actual stats (`true` by default) or in-battle overridden stats (`false`)
   */
  setStat(stat: PermanentStat, value: number, bypassSummonData = true): void {
    if (value < 0) {
      return;
    }

    if (!bypassSummonData) {
      this.summonData.stats[stat] = value;
    } else {
      this.stats[stat] = value;
    }
  }

  /**
   * Retrieves the entire set of in-battle stat stages of the {@linkcode Pokemon}.
   * @returns the numeric values of the {@linkcode Pokemon}'s in-battle stat stages if available, a fresh stat stage array otherwise
   */
  getStatStages(): number[] {
    return this.summonData ? this.summonData.statStages : [0, 0, 0, 0, 0, 0, 0];
  }

  /**
   * Retrieves the in-battle stage of the specified {@linkcode BattleStat}.
   * @param stat the {@linkcode BattleStat} whose stage is desired
   * @returns the stage of the desired {@linkcode BattleStat} if available, 0 otherwise
   */
  getStatStage(stat: BattleStat): number {
    return this.summonData ? this.summonData.statStages[stat - 1] : 0;
  }

  /**
   * Writes the value to the in-battle stage of the corresponding {@linkcode BattleStat} of the {@linkcode Pokemon}.
   *
   * Note that, if the value is not within a range of [-6, 6], it will be forced to the closest range bound.
   * @param stat the {@linkcode BattleStat} whose stage is to be overwritten
   * @param value the desired numeric value
   */
  setStatStage(stat: BattleStat, value: number): void {
    if (value >= -6) {
      this.summonData.statStages[stat - 1] = Math.min(value, 6);
    } else {
      this.summonData.statStages[stat - 1] = Math.max(value, -6);
    }
  }

  /**
   * Calculate the critical-hit stage of a move used against this pokemon by
   * the given source
   * @param source - The {@linkcode Pokemon} using the move
   * @param move - The {@linkcode Move} being used
   * @returns The final critical-hit stage value
   */
  getCritStage(source: Pokemon, move: Move): number {
    const critStage = new NumberHolder(0);
    applyMoveAttrs(HighCritAttr, source, this, move, critStage);
    globalScene.applyModifiers(CritBoosterModifier, source.isPlayer(), source, critStage);
    globalScene.applyModifiers(TempCritBoosterModifier, source.isPlayer(), critStage);
    applyAbAttrs(BonusCritAbAttr, source, null, false, critStage);
    const critBoostTag = source.getTag(CritBoostTag);
    if (critBoostTag) {
      if (critBoostTag instanceof DragonCheerTag) {
        critStage.value += critBoostTag.typesOnAdd.includes(PokemonType.DRAGON) ? 2 : 1;
      } else {
        critStage.value += 2;
      }
    }

    console.log(`crit stage: +${critStage.value}`);
    return critStage.value;
  }

  /**
   * Calculates the category of a move when used by this pokemon after
   * category-changing move effects are applied.
   * @param target - The {@linkcode Pokemon} using the move
   * @param move - The {@linkcode Move} being used
   * @returns The given move's final category
   */
  getMoveCategory(target: Pokemon, move: Move): MoveCategory {
    const moveCategory = new NumberHolder(move.category);
    applyMoveAttrs(VariableMoveCategoryAttr, this, target, move, moveCategory);
    return moveCategory.value;
  }

  /**
   * Calculates and retrieves the final value of a stat considering any held
   * items, move effects, opponent abilities, and whether there was a critical
   * hit.
   * @param stat the desired {@linkcode EffectiveStat}
   * @param opponent the target {@linkcode Pokemon}
   * @param move the {@linkcode Move} being used
   * @param ignoreAbility determines whether this Pokemon's abilities should be ignored during the stat calculation
   * @param ignoreOppAbility during an attack, determines whether the opposing Pokemon's abilities should be ignored during the stat calculation.
   * @param ignoreAllyAbility during an attack, determines whether the ally Pokemon's abilities should be ignored during the stat calculation.
   * @param isCritical determines whether a critical hit has occurred or not (`false` by default)
   * @param simulated if `true`, nullifies any effects that produce any changes to game state from triggering
   * @param ignoreHeldItems determines whether this Pokemon's held items should be ignored during the stat calculation, default `false`
   * @returns the final in-battle value of a stat
   */
  getEffectiveStat(
    stat: EffectiveStat,
    opponent?: Pokemon,
    move?: Move,
    ignoreAbility = false,
    ignoreOppAbility = false,
    ignoreAllyAbility = false,
    isCritical = false,
    simulated = true,
    ignoreHeldItems = false,
  ): number {
    const statValue = new NumberHolder(this.getStat(stat, false));
    if (!ignoreHeldItems) {
      globalScene.applyModifiers(StatBoosterModifier, this.isPlayer(), this, stat, statValue);
    }

    // The Ruin abilities here are never ignored, but they reveal themselves on summon anyway
    const fieldApplied = new BooleanHolder(false);
    for (const pokemon of globalScene.getField(true)) {
      applyFieldStatMultiplierAbAttrs(FieldMultiplyStatAbAttr, pokemon, stat, statValue, this, fieldApplied, simulated);
      if (fieldApplied.value) {
        break;
      }
    }
    if (!ignoreAbility) {
      applyStatMultiplierAbAttrs(StatMultiplierAbAttr, this, stat, statValue, simulated);
    }

    const ally = this.getAlly();
    if (!isNullOrUndefined(ally)) {
      applyAllyStatMultiplierAbAttrs(
        AllyStatMultiplierAbAttr,
        ally,
        stat,
        statValue,
        simulated,
        this,
        move?.hasFlag(MoveFlags.IGNORE_ABILITIES) || ignoreAllyAbility,
      );
    }

    let ret =
      statValue.value *
      this.getStatStageMultiplier(stat, opponent, move, ignoreOppAbility, isCritical, simulated, ignoreHeldItems);

    switch (stat) {
      case Stat.ATK:
        if (this.getTag(BattlerTagType.SLOW_START)) {
          ret >>= 1;
        }
        break;
      case Stat.DEF:
        if (this.isOfType(PokemonType.ICE) && globalScene.arena.weather?.weatherType === WeatherType.SNOW) {
          ret *= 1.5;
        }
        break;
      case Stat.SPATK:
        break;
      case Stat.SPDEF:
        if (this.isOfType(PokemonType.ROCK) && globalScene.arena.weather?.weatherType === WeatherType.SANDSTORM) {
          ret *= 1.5;
        }
        break;
      case Stat.SPD: {
        const side = this.isPlayer() ? ArenaTagSide.PLAYER : ArenaTagSide.ENEMY;
        if (globalScene.arena.getTagOnSide(ArenaTagType.TAILWIND, side)) {
          ret *= 2;
        }
        if (globalScene.arena.getTagOnSide(ArenaTagType.GRASS_WATER_PLEDGE, side)) {
          ret >>= 2;
        }

        if (this.getTag(BattlerTagType.SLOW_START)) {
          ret >>= 1;
        }
        if (this.status && this.status.effect === StatusEffect.PARALYSIS) {
          ret >>= 1;
        }
        if (this.getTag(BattlerTagType.UNBURDEN) && this.hasAbility(AbilityId.UNBURDEN)) {
          ret *= 2;
        }
        break;
      }
    }

    const highestStatBoost = this.findTag(
      t => t instanceof HighestStatBoostTag && (t as HighestStatBoostTag).stat === stat,
    ) as HighestStatBoostTag;
    if (highestStatBoost) {
      ret *= highestStatBoost.multiplier;
    }

    return Math.floor(ret);
  }

  calculateStats(): void {
    if (!this.stats) {
      this.stats = [0, 0, 0, 0, 0, 0];
    }

    // Get and manipulate base stats
    const baseStats = this.calculateBaseStats();
    // Using base stats, calculate and store stats one by one
    for (const s of PERMANENT_STATS) {
      const statHolder = new NumberHolder(Math.floor((2 * baseStats[s] + this.ivs[s]) * this.level * 0.01));
      if (s === Stat.HP) {
        statHolder.value = statHolder.value + this.level + 10;
        globalScene.applyModifier(PokemonIncrementingStatModifier, this.isPlayer(), this, s, statHolder);
        if (this.hasAbility(AbilityId.WONDER_GUARD, false, true)) {
          statHolder.value = 1;
        }
        if (this.hp > statHolder.value || this.hp === undefined) {
          this.hp = statHolder.value;
        } else if (this.hp) {
          const lastMaxHp = this.getMaxHp();
          if (lastMaxHp && statHolder.value > lastMaxHp) {
            this.hp += statHolder.value - lastMaxHp;
          }
        }
      } else {
        statHolder.value += 5;
        const natureStatMultiplier = new NumberHolder(getNatureStatMultiplier(this.getNature(), s));
        globalScene.applyModifier(PokemonNatureWeightModifier, this.isPlayer(), this, natureStatMultiplier);
        if (natureStatMultiplier.value !== 1) {
          statHolder.value = Math.max(
            Math[natureStatMultiplier.value > 1 ? "ceil" : "floor"](statHolder.value * natureStatMultiplier.value),
            1,
          );
        }
        globalScene.applyModifier(PokemonIncrementingStatModifier, this.isPlayer(), this, s, statHolder);
      }

      statHolder.value = Phaser.Math.Clamp(statHolder.value, 1, Number.MAX_SAFE_INTEGER);

      this.setStat(s, statHolder.value);
    }
  }

  calculateBaseStats(): number[] {
    const baseStats = this.getSpeciesForm(true).baseStats.slice(0);
    applyChallenges(ChallengeType.FLIP_STAT, this, baseStats);
    // Shuckle Juice
    globalScene.applyModifiers(PokemonBaseStatTotalModifier, this.isPlayer(), this, baseStats);
    // Old Gateau
    globalScene.applyModifiers(PokemonBaseStatFlatModifier, this.isPlayer(), this, baseStats);
    if (this.isFusion()) {
      const fusionBaseStats = this.getFusionSpeciesForm(true).baseStats;
      applyChallenges(ChallengeType.FLIP_STAT, this, fusionBaseStats);

      for (const s of PERMANENT_STATS) {
        baseStats[s] = Math.ceil((baseStats[s] + fusionBaseStats[s]) / 2);
      }
    } else if (globalScene.gameMode.isSplicedOnly) {
      for (const s of PERMANENT_STATS) {
        baseStats[s] = Math.ceil(baseStats[s] / 2);
      }
    }
    // Vitamins
    globalScene.applyModifiers(BaseStatModifier, this.isPlayer(), this, baseStats);

    return baseStats;
  }

  getNature(): Nature {
    return this.customPokemonData.nature !== -1 ? this.customPokemonData.nature : this.nature;
  }

  setNature(nature: Nature): void {
    this.nature = nature;
    this.calculateStats();
  }

  setCustomNature(nature: Nature): void {
    this.customPokemonData.nature = nature;
    this.calculateStats();
  }

  generateNature(naturePool?: Nature[]): void {
    if (naturePool === undefined) {
      naturePool = getEnumValues(Nature);
    }
    const nature = naturePool[randSeedInt(naturePool.length)];
    this.setNature(nature);
  }

  isFullHp(): boolean {
    return this.hp >= this.getMaxHp();
  }

  getMaxHp(): number {
    return this.getStat(Stat.HP);
  }

  /** Returns the amount of hp currently missing from this {@linkcode Pokemon} (max - current) */
  getInverseHp(): number {
    return this.getMaxHp() - this.hp;
  }

  getHpRatio(precise = false): number {
    return precise ? this.hp / this.getMaxHp() : Math.round((this.hp / this.getMaxHp()) * 100) / 100;
  }

  generateGender(): void {
    if (this.species.malePercent === null) {
      this.gender = Gender.GENDERLESS;
    } else {
      const genderChance = (this.id % 256) * 0.390625;
      if (genderChance < this.species.malePercent) {
        this.gender = Gender.MALE;
      } else {
        this.gender = Gender.FEMALE;
      }
    }
  }

  /**
   * @param useIllusion - Whether we want the fake or real gender (illusion ability).
   */
  getGender(ignoreOverride?: boolean, useIllusion = false): Gender {
    if (useIllusion && this.summonData.illusion) {
      return this.summonData.illusion.gender;
    }
    if (!ignoreOverride && !isNullOrUndefined(this.summonData.gender)) {
      return this.summonData.gender;
    }
    return this.gender;
  }

  /**
   * @param useIllusion - Whether we want the fake or real gender (illusion ability).
   */
  getFusionGender(ignoreOverride?: boolean, useIllusion = false): Gender {
    if (useIllusion && this.summonData.illusion?.fusionGender) {
      return this.summonData.illusion.fusionGender;
    }
    if (!ignoreOverride && !isNullOrUndefined(this.summonData.fusionGender)) {
      return this.summonData.fusionGender;
    }
    return this.fusionGender;
  }

  /**
   * @param useIllusion - Whether we want the fake or real shininess (illusion ability).
   */
  isShiny(useIllusion = false): boolean {
    if (!useIllusion && this.summonData.illusion) {
      return !!(
        this.summonData.illusion.basePokemon?.shiny ||
        (this.summonData.illusion.fusionSpecies && this.summonData.illusion.basePokemon?.fusionShiny)
      );
    }
    return this.shiny || (this.isFusion(useIllusion) && this.fusionShiny);
  }

  isBaseShiny(useIllusion = false) {
    if (!useIllusion && this.summonData.illusion) {
      return !!this.summonData.illusion.basePokemon?.shiny;
    }
    return this.shiny;
  }

  isFusionShiny(useIllusion = false) {
    if (!useIllusion && this.summonData.illusion) {
      return !!this.summonData.illusion.basePokemon?.fusionShiny;
    }
    return this.isFusion(useIllusion) && this.fusionShiny;
  }

  /**
   *
   * @param useIllusion - Whether we want the fake or real shininess (illusion ability).
   * @returns `true` if the {@linkcode Pokemon} is shiny and the fusion is shiny as well, `false` otherwise
   */
  isDoubleShiny(useIllusion = false): boolean {
    if (!useIllusion && this.summonData.illusion?.basePokemon) {
      return (
        this.isFusion(false) &&
        this.summonData.illusion.basePokemon.shiny &&
        this.summonData.illusion.basePokemon.fusionShiny
      );
    }
    return this.isFusion(useIllusion) && this.shiny && this.fusionShiny;
  }

  /**
   * @param useIllusion - Whether we want the fake or real variant (illusion ability).
   */
  getVariant(useIllusion = false): Variant {
    if (!useIllusion && this.summonData.illusion) {
      return !this.isFusion(false)
        ? this.summonData.illusion.basePokemon!.variant
        : (Math.max(this.variant, this.fusionVariant) as Variant);
    }
    return !this.isFusion(true) ? this.variant : (Math.max(this.variant, this.fusionVariant) as Variant);
  }

  getBaseVariant(doubleShiny: boolean): Variant {
    if (doubleShiny) {
      return this.summonData.illusion?.basePokemon?.variant ?? this.variant;
    }
    return this.getVariant();
  }

  getLuck(): number {
    return this.luck + (this.isFusion() ? this.fusionLuck : 0);
  }

  isFusion(useIllusion = false): boolean {
    if (useIllusion && this.summonData.illusion) {
      return !!this.summonData.illusion.fusionSpecies;
    }
    return !!this.fusionSpecies;
  }

  /**
   * @param useIllusion - Whether we want the fake name or the real name of the Pokemon (for Illusion ability).
   */
  getName(useIllusion = false): string {
    return !useIllusion && this.summonData.illusion?.basePokemon
      ? this.summonData.illusion.basePokemon.name
      : this.name;
  }

  /**
   * Checks if the {@linkcode Pokemon} has a fusion with the specified {@linkcode SpeciesId}.
   * @param species the pokemon {@linkcode SpeciesId} to check
   * @returns `true` if the {@linkcode Pokemon} has a fusion with the specified {@linkcode SpeciesId}, `false` otherwise
   */
  hasFusionSpecies(species: SpeciesId): boolean {
    return this.fusionSpecies?.speciesId === species;
  }

  /**
   * Checks if the {@linkcode Pokemon} has is the specified {@linkcode SpeciesId} or is fused with it.
   * @param species the pokemon {@linkcode SpeciesId} to check
   * @param formKey If provided, requires the species to be in that form
   * @returns `true` if the pokemon is the species or is fused with it, `false` otherwise
   */
  hasSpecies(species: SpeciesId, formKey?: string): boolean {
    if (isNullOrUndefined(formKey)) {
      return this.species.speciesId === species || this.fusionSpecies?.speciesId === species;
    }

    return (
      (this.species.speciesId === species && this.getFormKey() === formKey) ||
      (this.fusionSpecies?.speciesId === species && this.getFusionFormKey() === formKey)
    );
  }

  abstract isBoss(): boolean;

  getMoveset(ignoreOverride?: boolean): PokemonMove[] {
    const ret = !ignoreOverride && this.summonData.moveset ? this.summonData.moveset : this.moveset;

    // Overrides moveset based on arrays specified in overrides.ts
    let overrideArray: MoveId | Array<MoveId> = this.isPlayer()
      ? Overrides.MOVESET_OVERRIDE
      : Overrides.OPP_MOVESET_OVERRIDE;
    if (!Array.isArray(overrideArray)) {
      overrideArray = [overrideArray];
    }
    if (overrideArray.length > 0) {
      if (!this.isPlayer()) {
        this.moveset = [];
      }
      overrideArray.forEach((move: MoveId, index: number) => {
        const ppUsed = this.moveset[index]?.ppUsed ?? 0;
        this.moveset[index] = new PokemonMove(move, Math.min(ppUsed, allMoves[move].pp));
      });
    }

    return ret;
  }

  /**
   * Checks which egg moves have been unlocked for the {@linkcode Pokemon} based
   * on the species it was met at or by the first {@linkcode Pokemon} in its evolution
   * line that can act as a starter and provides those egg moves.
   * @returns an array of {@linkcode MoveId}, the length of which is determined by how many
   * egg moves are unlocked for that species.
   */
  getUnlockedEggMoves(): MoveId[] {
    const moves: MoveId[] = [];
    const species =
      this.metSpecies in speciesEggMoves ? this.metSpecies : this.getSpeciesForm(true).getRootSpeciesId(true);
    if (species in speciesEggMoves) {
      for (let i = 0; i < 4; i++) {
        if (globalScene.gameData.starterData[species].eggMoves & (1 << i)) {
          moves.push(speciesEggMoves[species][i]);
        }
      }
    }
    return moves;
  }

  /**
   * Gets all possible learnable level moves for the {@linkcode Pokemon},
   * excluding any moves already known.
   *
   * Available egg moves are only included if the {@linkcode Pokemon} was
   * in the starting party of the run and if Fresh Start is not active.
   * @returns an array of {@linkcode MoveId}, the length of which is determined
   * by how many learnable moves there are for the {@linkcode Pokemon}.
   */
  public getLearnableLevelMoves(): MoveId[] {
    let levelMoves = this.getLevelMoves(1, true, false, true).map(lm => lm[1]);
    if (this.metBiome === -1 && !globalScene.gameMode.isFreshStartChallenge() && !globalScene.gameMode.isDaily) {
      levelMoves = this.getUnlockedEggMoves().concat(levelMoves);
    }
    if (Array.isArray(this.usedTMs) && this.usedTMs.length > 0) {
      levelMoves = this.usedTMs.filter(m => !levelMoves.includes(m)).concat(levelMoves);
    }
    levelMoves = levelMoves.filter(lm => !this.moveset.some(m => m.moveId === lm));
    return levelMoves;
  }

  /**
   * Gets the types of a pokemon
   * @param includeTeraType - `true` to include tera-formed type; Default: `false`
   * @param forDefend - `true` if the pokemon is defending from an attack; Default: `false`
   * @param ignoreOverride - If `true`, ignore ability changing effects; Default: `false`
   * @param useIllusion - `true` to return the types of the illusion instead of the actual types; Default: `false`
   * @returns array of {@linkcode PokemonType}
   */
  public getTypes(
    includeTeraType = false,
    forDefend = false,
    ignoreOverride = false,
    useIllusion = false,
  ): PokemonType[] {
    const types: PokemonType[] = [];

    if (includeTeraType && this.isTerastallized) {
      const teraType = this.getTeraType();
      if (this.isTerastallized && !(forDefend && teraType === PokemonType.STELLAR)) {
        // Stellar tera uses its original types defensively
        types.push(teraType);
        if (forDefend) {
          return types;
        }
      }
    }
    if (!types.length || !includeTeraType) {
      if (
        !ignoreOverride &&
        this.summonData.types &&
        this.summonData.types.length > 0 &&
        (!this.summonData.illusion || !useIllusion)
      ) {
        this.summonData.types.forEach(t => types.push(t));
      } else {
        const speciesForm = this.getSpeciesForm(ignoreOverride, useIllusion);
        const fusionSpeciesForm = this.getFusionSpeciesForm(ignoreOverride, useIllusion);
        const customTypes = this.customPokemonData.types?.length > 0;

        // First type, checking for "permanently changed" types from ME
        const firstType =
          customTypes && this.customPokemonData.types[0] !== PokemonType.UNKNOWN
            ? this.customPokemonData.types[0]
            : speciesForm.type1;
        types.push(firstType);

        // Second type
        let secondType: PokemonType = PokemonType.UNKNOWN;

        if (fusionSpeciesForm) {
          // Check if the fusion Pokemon also has permanent changes from ME when determining the fusion types
          const fusionType1 =
            this.fusionCustomPokemonData?.types &&
            this.fusionCustomPokemonData.types.length > 0 &&
            this.fusionCustomPokemonData.types[0] !== PokemonType.UNKNOWN
              ? this.fusionCustomPokemonData.types[0]
              : fusionSpeciesForm.type1;
          const fusionType2 =
            this.fusionCustomPokemonData?.types &&
            this.fusionCustomPokemonData.types.length > 1 &&
            this.fusionCustomPokemonData.types[1] !== PokemonType.UNKNOWN
              ? this.fusionCustomPokemonData.types[1]
              : fusionSpeciesForm.type2;

          // Assign second type if the fusion can provide one
          if (fusionType2 !== null && fusionType2 !== types[0]) {
            secondType = fusionType2;
          } else if (fusionType1 !== types[0]) {
            secondType = fusionType1;
          }

          if (secondType === PokemonType.UNKNOWN && isNullOrUndefined(fusionType2)) {
            // If second pokemon was monotype and shared its primary type
            secondType =
              customTypes &&
              this.customPokemonData.types.length > 1 &&
              this.customPokemonData.types[1] !== PokemonType.UNKNOWN
                ? this.customPokemonData.types[1]
                : (speciesForm.type2 ?? PokemonType.UNKNOWN);
          }
        } else {
          // If not a fusion, just get the second type from the species, checking for permanent changes from ME
          secondType =
            customTypes &&
            this.customPokemonData.types.length > 1 &&
            this.customPokemonData.types[1] !== PokemonType.UNKNOWN
              ? this.customPokemonData.types[1]
              : (speciesForm.type2 ?? PokemonType.UNKNOWN);
        }

        if (secondType !== PokemonType.UNKNOWN) {
          types.push(secondType);
        }
      }
    }

    // become UNKNOWN if no types are present
    if (!types.length) {
      types.push(PokemonType.UNKNOWN);
    }

    // remove UNKNOWN if other types are present
    if (types.length > 1 && types.includes(PokemonType.UNKNOWN)) {
      const index = types.indexOf(PokemonType.UNKNOWN);
      if (index !== -1) {
        types.splice(index, 1);
      }
    }

    // check type added to Pokemon from moves like Forest's Curse or Trick Or Treat
    if (!ignoreOverride && this.summonData.addedType && !types.includes(this.summonData.addedType)) {
      types.push(this.summonData.addedType);
    }

    // If both types are the same (can happen in weird custom typing scenarios), reduce to single type
    if (types.length > 1 && types[0] === types[1]) {
      types.splice(0, 1);
    }

    return types;
  }

  /**
   * Checks if the pokemon's typing includes the specified type
   * @param type - {@linkcode PokemonType} to check
   * @param includeTeraType - `true` to include tera-formed type; Default: `true`
   * @param forDefend - `true` if the pokemon is defending from an attack; Default: `false`
   * @param ignoreOverride - If `true`, ignore ability changing effects; Default: `false`
   * @returns `true` if the Pokemon's type matches
   */
  public isOfType(type: PokemonType, includeTeraType = true, forDefend = false, ignoreOverride = false): boolean {
    return this.getTypes(includeTeraType, forDefend, ignoreOverride).some(t => t === type);
  }

  /**
   * Gets the non-passive ability of the pokemon. This accounts for fusions and ability changing effects.
   * This should rarely be called, most of the time {@linkcode hasAbility} or {@linkcode hasAbilityWithAttr} are better used as
   * those check both the passive and non-passive abilities and account for ability suppression.
   * @see {@linkcode hasAbility} {@linkcode hasAbilityWithAttr} Intended ways to check abilities in most cases
   * @param ignoreOverride - If `true`, ignore ability changing effects; Default: `false`
   * @returns The non-passive {@linkcode Ability} of the pokemon
   */
  public getAbility(ignoreOverride = false): Ability {
    if (!ignoreOverride && this.summonData.ability) {
      return allAbilities[this.summonData.ability];
    }
    if (Overrides.ABILITY_OVERRIDE && this.isPlayer()) {
      return allAbilities[Overrides.ABILITY_OVERRIDE];
    }
    if (Overrides.OPP_ABILITY_OVERRIDE && !this.isPlayer()) {
      return allAbilities[Overrides.OPP_ABILITY_OVERRIDE];
    }
    if (this.isFusion()) {
      if (!isNullOrUndefined(this.fusionCustomPokemonData?.ability) && this.fusionCustomPokemonData.ability !== -1) {
        return allAbilities[this.fusionCustomPokemonData.ability];
      }
      return allAbilities[this.getFusionSpeciesForm(ignoreOverride).getAbility(this.fusionAbilityIndex)];
    }
    if (!isNullOrUndefined(this.customPokemonData.ability) && this.customPokemonData.ability !== -1) {
      return allAbilities[this.customPokemonData.ability];
    }
    let abilityId = this.getSpeciesForm(ignoreOverride).getAbility(this.abilityIndex);
    if (abilityId === AbilityId.NONE) {
      abilityId = this.species.ability1;
    }
    return allAbilities[abilityId];
  }

  /**
   * Gets the passive ability of the pokemon. This should rarely be called, most of the time
   * {@linkcode hasAbility} or {@linkcode hasAbilityWithAttr} are better used as those check both the passive and
   * non-passive abilities and account for ability suppression.
   * @see {@linkcode hasAbility} {@linkcode hasAbilityWithAttr} Intended ways to check abilities in most cases
   * @returns The passive {@linkcode Ability} of the pokemon
   */
  public getPassiveAbility(): Ability {
    if (Overrides.PASSIVE_ABILITY_OVERRIDE && this.isPlayer()) {
      return allAbilities[Overrides.PASSIVE_ABILITY_OVERRIDE];
    }
    if (Overrides.OPP_PASSIVE_ABILITY_OVERRIDE && !this.isPlayer()) {
      return allAbilities[Overrides.OPP_PASSIVE_ABILITY_OVERRIDE];
    }
    if (!isNullOrUndefined(this.customPokemonData.passive) && this.customPokemonData.passive !== -1) {
      return allAbilities[this.customPokemonData.passive];
    }

    return allAbilities[this.species.getPassiveAbility(this.formIndex)];
  }

  /**
   * Gets a list of all instances of a given ability attribute among abilities this pokemon has.
   * Accounts for all the various effects which can affect whether an ability will be present or
   * in effect, and both passive and non-passive.
   * @param attrType - {@linkcode AbAttr} The ability attribute to check for.
   * @param canApply - Whether to check if the ability is currently active; Default `true`
   * @param ignoreOverride - Whether to ignore ability changing effects; Default `false`
   * @returns An array of all the ability attributes on this ability.
   */
  public getAbilityAttrs<T extends AbAttr = AbAttr>(
    attrType: { new (...args: any[]): T },
    canApply = true,
    ignoreOverride = false,
  ): T[] {
    const abilityAttrs: T[] = [];

    if (!canApply || this.canApplyAbility()) {
      abilityAttrs.push(...this.getAbility(ignoreOverride).getAttrs<T>(attrType));
    }

    if (!canApply || this.canApplyAbility(true)) {
      abilityAttrs.push(...this.getPassiveAbility().getAttrs(attrType));
    }

    return abilityAttrs;
  }

  /**
   * Sets the {@linkcode Pokemon}'s ability and activates it if it normally activates on summon
   *
   * Also clears primal weather if it is from the ability being changed
   * @param ability New Ability
   */
  public setTempAbility(ability: Ability, passive = false): void {
    applyOnLoseAbAttrs(this, passive);
    if (passive) {
      this.summonData.passiveAbility = ability.id;
    } else {
      this.summonData.ability = ability.id;
    }
    applyOnGainAbAttrs(this, passive);
  }

  /**
   * Suppresses an ability and calls its onlose attributes
   */
  public suppressAbility() {
    [true, false].forEach(passive => applyOnLoseAbAttrs(this, passive));
    this.summonData.abilitySuppressed = true;
  }

  /**
   * Checks if a pokemon has a passive either from:
   *  - bought with starter candy
   *  - set by override
   *  - is a boss pokemon
   * @returns `true` if the Pokemon has a passive
   */
  public hasPassive(): boolean {
    // returns override if valid for current case
    if (
      (Overrides.HAS_PASSIVE_ABILITY_OVERRIDE === false && this.isPlayer()) ||
      (Overrides.OPP_HAS_PASSIVE_ABILITY_OVERRIDE === false && !this.isPlayer())
    ) {
      return false;
    }
    if (
      ((Overrides.PASSIVE_ABILITY_OVERRIDE !== AbilityId.NONE || Overrides.HAS_PASSIVE_ABILITY_OVERRIDE) &&
        this.isPlayer()) ||
      ((Overrides.OPP_PASSIVE_ABILITY_OVERRIDE !== AbilityId.NONE || Overrides.OPP_HAS_PASSIVE_ABILITY_OVERRIDE) &&
        !this.isPlayer())
    ) {
      return true;
    }

    // Classic Final boss and Endless Minor/Major bosses do not have passive
    const { currentBattle, gameMode } = globalScene;
    const waveIndex = currentBattle?.waveIndex;
    if (
      this instanceof EnemyPokemon &&
      (currentBattle?.battleSpec === BattleSpec.FINAL_BOSS ||
        gameMode.isEndlessMinorBoss(waveIndex) ||
        gameMode.isEndlessMajorBoss(waveIndex))
    ) {
      return false;
    }

    return this.passive || this.isBoss();
  }

  /**
   * Checks whether an ability of a pokemon can be currently applied. This should rarely be
   * directly called, as {@linkcode hasAbility} and {@linkcode hasAbilityWithAttr} already call this.
   * @see {@linkcode hasAbility} {@linkcode hasAbilityWithAttr} Intended ways to check abilities in most cases
   * @param passive If true, check if passive can be applied instead of non-passive
   * @returns `true` if the ability can be applied
   */
  public canApplyAbility(passive = false): boolean {
    if (passive && !this.hasPassive()) {
      return false;
    }
    const ability = !passive ? this.getAbility() : this.getPassiveAbility();
    if (this.isFusion() && ability.hasAttr(NoFusionAbilityAbAttr)) {
      return false;
    }
    const arena = globalScene?.arena;
    if (arena.ignoreAbilities && arena.ignoringEffectSource !== this.getBattlerIndex() && ability.isIgnorable) {
      return false;
    }
    if (this.summonData.abilitySuppressed && ability.isSuppressable) {
      return false;
    }
    const suppressAbilitiesTag = arena.getTag(ArenaTagType.NEUTRALIZING_GAS) as SuppressAbilitiesTag;
    const suppressOffField = ability.hasAttr(PreSummonAbAttr);
    if ((this.isOnField() || suppressOffField) && suppressAbilitiesTag && !suppressAbilitiesTag.isBeingRemoved()) {
      const thisAbilitySuppressing = ability.hasAttr(PreLeaveFieldRemoveSuppressAbilitiesSourceAbAttr);
      const hasSuppressingAbility = this.hasAbilityWithAttr(PreLeaveFieldRemoveSuppressAbilitiesSourceAbAttr, false);
      // Neutralizing gas is up - suppress abilities unless they are unsuppressable or this pokemon is responsible for the gas
      // (Balance decided that the other ability of a neutralizing gas pokemon should not be neutralized)
      // If the ability itself is neutralizing gas, don't suppress it (handled through arena tag)
      const unsuppressable =
        !ability.isSuppressable ||
        thisAbilitySuppressing ||
        (hasSuppressingAbility && !suppressAbilitiesTag.shouldApplyToSelf());
      if (!unsuppressable) {
        return false;
      }
    }
    return (this.hp > 0 || ability.isBypassFaint) && !ability.conditions.find(condition => !condition(this));
  }

  /**
   * Checks whether a pokemon has the specified ability and it's in effect. Accounts for all the various
   * effects which can affect whether an ability will be present or in effect, and both passive and
   * non-passive. This is the primary way to check whether a pokemon has a particular ability.
   * @param ability The ability to check for
   * @param canApply - Whether to check if the ability is currently active; default `true`
   * @param ignoreOverride Whether to ignore ability changing effects; default `false`
   * @returns `true` if the ability is present and active
   */
  public hasAbility(ability: AbilityId, canApply = true, ignoreOverride = false): boolean {
    if (this.getAbility(ignoreOverride).id === ability && (!canApply || this.canApplyAbility())) {
      return true;
    }
    if (this.getPassiveAbility().id === ability && this.hasPassive() && (!canApply || this.canApplyAbility(true))) {
      return true;
    }
    return false;
  }

  /**
   * Checks whether a pokemon has an ability with the specified attribute and it's in effect.
   * Accounts for all the various effects which can affect whether an ability will be present or
   * in effect, and both passive and non-passive. This is one of the two primary ways to check
   * whether a pokemon has a particular ability.
   * @param attrType The {@link AbAttr | ability attribute} to check for
   * @param canApply - Whether to check if the ability is currently active; default `true`
   * @param ignoreOverride Whether to ignore ability changing effects; default `false`
   * @returns `true` if an ability with the given {@linkcode AbAttr} is present and active
   */
  public hasAbilityWithAttr(attrType: Constructor<AbAttr>, canApply = true, ignoreOverride = false): boolean {
    if ((!canApply || this.canApplyAbility()) && this.getAbility(ignoreOverride).hasAttr(attrType)) {
      return true;
    }
    if (this.hasPassive() && (!canApply || this.canApplyAbility(true)) && this.getPassiveAbility().hasAttr(attrType)) {
      return true;
    }
    return false;
  }

  /**
   * Gets the weight of the Pokemon with subtractive modifiers (Autotomize) happening first
   * and then multiplicative modifiers happening after (Heavy Metal and Light Metal)
   * @returns the kg of the Pokemon (minimum of 0.1)
   */
  public getWeight(): number {
    const autotomizedTag = this.getTag(AutotomizedTag);
    let weightRemoved = 0;
    if (!isNullOrUndefined(autotomizedTag)) {
      weightRemoved = 100 * autotomizedTag!.autotomizeCount;
    }
    const minWeight = 0.1;
    const weight = new NumberHolder(this.species.weight - weightRemoved);

    // This will trigger the ability overlay so only call this function when necessary
    applyAbAttrs(WeightMultiplierAbAttr, this, null, false, weight);
    return Math.max(minWeight, weight.value);
  }

  /**
   * @returns the pokemon's current tera {@linkcode PokemonType}
   */
  getTeraType(): PokemonType {
    if (this.hasSpecies(SpeciesId.TERAPAGOS)) {
      return PokemonType.STELLAR;
    }
    if (this.hasSpecies(SpeciesId.OGERPON)) {
      const ogerponForm = this.species.speciesId === SpeciesId.OGERPON ? this.formIndex : this.fusionFormIndex;
      switch (ogerponForm) {
        case 0:
        case 4:
          return PokemonType.GRASS;
        case 1:
        case 5:
          return PokemonType.WATER;
        case 2:
        case 6:
          return PokemonType.FIRE;
        case 3:
        case 7:
          return PokemonType.ROCK;
      }
    }
    if (this.hasSpecies(SpeciesId.SHEDINJA)) {
      return PokemonType.BUG;
    }
    return this.teraType;
  }

  public isGrounded(): boolean {
    return (
      !!this.getTag(GroundedTag) ||
      (!this.isOfType(PokemonType.FLYING, true, true) &&
        !this.hasAbility(AbilityId.LEVITATE) &&
        !this.getTag(BattlerTagType.FLOATING) &&
        !this.getTag(SemiInvulnerableTag))
    );
  }

  /**
   * Determines whether this Pokemon is prevented from running or switching due
   * to effects from moves and/or abilities.
   * @param trappedAbMessages - If defined, ability trigger messages
   * (e.g. from Shadow Tag) are forwarded through this array.
   * @param simulated - If `true`, applies abilities via simulated calls.
   * @returns `true` if the pokemon is trapped
   */
  public isTrapped(trappedAbMessages: string[] = [], simulated = true): boolean {
    const commandedTag = this.getTag(BattlerTagType.COMMANDED);
    if (commandedTag?.getSourcePokemon()?.isActive(true)) {
      return true;
    }

    if (this.isOfType(PokemonType.GHOST)) {
      return false;
    }

    const trappedByAbility = new BooleanHolder(false);
    /**
     * Contains opposing Pokemon (Enemy/Player Pokemon) depending on perspective
     * Afterwards, it filters out Pokemon that have been switched out of the field so trapped abilities/moves do not trigger
     */
    const opposingFieldUnfiltered = this.isPlayer() ? globalScene.getEnemyField() : globalScene.getPlayerField();
    const opposingField = opposingFieldUnfiltered.filter(enemyPkm => enemyPkm.switchOutStatus === false);

    for (const opponent of opposingField) {
      applyCheckTrappedAbAttrs(CheckTrappedAbAttr, opponent, trappedByAbility, this, trappedAbMessages, simulated);
    }

    const side = this.isPlayer() ? ArenaTagSide.PLAYER : ArenaTagSide.ENEMY;
    return (
      trappedByAbility.value ||
      !!this.getTag(TrappedTag) ||
      !!globalScene.arena.getTagOnSide(ArenaTagType.FAIRY_LOCK, side)
    );
  }

  /**
   * Calculates the type of a move when used by this Pokemon after
   * type-changing move and ability attributes have applied.
   * @param move - {@linkcode Move} The move being used.
   * @param simulated - If `true`, prevents showing abilities applied in this calculation.
   * @returns The {@linkcode PokemonType} of the move after attributes are applied
   */
  public getMoveType(move: Move, simulated = true): PokemonType {
    const moveTypeHolder = new NumberHolder(move.type);

    applyMoveAttrs(VariableMoveTypeAttr, this, null, move, moveTypeHolder);
    applyPreAttackAbAttrs(MoveTypeChangeAbAttr, this, null, move, simulated, moveTypeHolder);

    // If the user is terastallized and the move is tera blast, or tera starstorm that is stellar type,
    // then bypass the check for ion deluge and electrify
    if (
      this.isTerastallized &&
      (move.id === MoveId.TERA_BLAST ||
        (move.id === MoveId.TERA_STARSTORM && moveTypeHolder.value === PokemonType.STELLAR))
    ) {
      return moveTypeHolder.value as PokemonType;
    }

    globalScene.arena.applyTags(ArenaTagType.ION_DELUGE, simulated, moveTypeHolder);
    if (this.getTag(BattlerTagType.ELECTRIFIED)) {
      moveTypeHolder.value = PokemonType.ELECTRIC;
    }

    return moveTypeHolder.value as PokemonType;
  }

  /**
   * Calculates the effectiveness of a move against the Pokémon.
   * This includes modifiers from move and ability attributes.
   * @param source {@linkcode Pokemon} The attacking Pokémon.
   * @param move {@linkcode Move} The move being used by the attacking Pokémon.
   * @param ignoreAbility Whether to ignore abilities that might affect type effectiveness or immunity (defaults to `false`).
   * @param simulated Whether to apply abilities via simulated calls (defaults to `true`)
   * @param cancelled {@linkcode BooleanHolder} Stores whether the move was cancelled by a non-type-based immunity.
   * @param useIllusion - Whether we want the attack move effectiveness on the illusion or not
   * @returns The type damage multiplier, indicating the effectiveness of the move
   */
  getMoveEffectiveness(
    source: Pokemon,
    move: Move,
    ignoreAbility = false,
    simulated = true,
    cancelled?: BooleanHolder,
    useIllusion = false,
  ): TypeDamageMultiplier {
    if (!isNullOrUndefined(this.turnData?.moveEffectiveness)) {
      return this.turnData?.moveEffectiveness;
    }

    if (move.hasAttr(TypelessAttr)) {
      return 1;
    }
    const moveType = source.getMoveType(move);

    const typeMultiplier = new NumberHolder(
      move.category !== MoveCategory.STATUS || move.hasAttr(RespectAttackTypeImmunityAttr)
        ? this.getAttackTypeEffectiveness(moveType, source, false, simulated, move, useIllusion)
        : 1,
    );

    applyMoveAttrs(VariableMoveTypeMultiplierAttr, source, this, move, typeMultiplier);
    if (this.getTypes(true, true).find(t => move.isTypeImmune(source, this, t))) {
      typeMultiplier.value = 0;
    }

    if (this.getTag(TarShotTag) && this.getMoveType(move) === PokemonType.FIRE) {
      typeMultiplier.value *= 2;
    }

    const cancelledHolder = cancelled ?? new BooleanHolder(false);
    if (!ignoreAbility) {
      applyPreDefendAbAttrs(TypeImmunityAbAttr, this, source, move, cancelledHolder, simulated, typeMultiplier);

      if (!cancelledHolder.value) {
        applyPreDefendAbAttrs(MoveImmunityAbAttr, this, source, move, cancelledHolder, simulated, typeMultiplier);
      }

      if (!cancelledHolder.value) {
        const defendingSidePlayField = this.isPlayer() ? globalScene.getPlayerField() : globalScene.getEnemyField();
        defendingSidePlayField.forEach(p =>
          applyPreDefendAbAttrs(FieldPriorityMoveImmunityAbAttr, p, source, move, cancelledHolder),
        );
      }
    }

    const immuneTags = this.findTags(tag => tag instanceof TypeImmuneTag && tag.immuneType === moveType);
    for (const tag of immuneTags) {
      if (move && !move.getAttrs(HitsTagAttr).some(attr => attr.tagType === tag.tagType)) {
        typeMultiplier.value = 0;
        break;
      }
    }

    // Apply Tera Shell's effect to attacks after all immunities are accounted for
    if (!ignoreAbility && move.category !== MoveCategory.STATUS) {
      applyPreDefendAbAttrs(FullHpResistTypeAbAttr, this, source, move, cancelledHolder, simulated, typeMultiplier);
    }

    if (move.category === MoveCategory.STATUS && move.hitsSubstitute(source, this)) {
      typeMultiplier.value = 0;
    }

    return (!cancelledHolder.value ? typeMultiplier.value : 0) as TypeDamageMultiplier;
  }

  /**
   * Calculates the move's type effectiveness multiplier based on the target's type/s.
   * @param moveType {@linkcode PokemonType} the type of the move being used
   * @param source {@linkcode Pokemon} the Pokemon using the move
   * @param ignoreStrongWinds whether or not this ignores strong winds (anticipation, forewarn, stealth rocks)
   * @param simulated tag to only apply the strong winds effect message when the move is used
   * @param move (optional) the move whose type effectiveness is to be checked. Used for applying {@linkcode VariableMoveTypeChartAttr}
   * @param useIllusion - Whether we want the attack type effectiveness on the illusion or not
   * @returns a multiplier for the type effectiveness
   */
  getAttackTypeEffectiveness(
    moveType: PokemonType,
    source?: Pokemon,
    ignoreStrongWinds = false,
    simulated = true,
    move?: Move,
    useIllusion = false,
  ): TypeDamageMultiplier {
    if (moveType === PokemonType.STELLAR) {
      return this.isTerastallized ? 2 : 1;
    }
    const types = this.getTypes(true, true, undefined, useIllusion);
    const arena = globalScene.arena;

    // Handle flying v ground type immunity without removing flying type so effective types are still effective
    // Related to https://github.com/pagefaultgames/pokerogue/issues/524
    if (moveType === PokemonType.GROUND && (this.isGrounded() || arena.hasTag(ArenaTagType.GRAVITY))) {
      const flyingIndex = types.indexOf(PokemonType.FLYING);
      if (flyingIndex > -1) {
        types.splice(flyingIndex, 1);
      }
    }

    let multiplier = types
      .map(defType => {
        const multiplier = new NumberHolder(getTypeDamageMultiplier(moveType, defType));
        applyChallenges(ChallengeType.TYPE_EFFECTIVENESS, multiplier);
        if (move) {
          applyMoveAttrs(VariableMoveTypeChartAttr, null, this, move, multiplier, defType);
        }
        if (source) {
          const ignoreImmunity = new BooleanHolder(false);
          if (source.isActive(true) && source.hasAbilityWithAttr(IgnoreTypeImmunityAbAttr)) {
            applyAbAttrs(IgnoreTypeImmunityAbAttr, source, ignoreImmunity, simulated, moveType, defType);
          }
          if (ignoreImmunity.value) {
            if (multiplier.value === 0) {
              return 1;
            }
          }

          const exposedTags = this.findTags(tag => tag instanceof ExposedTag) as ExposedTag[];
          if (exposedTags.some(t => t.ignoreImmunity(defType, moveType))) {
            if (multiplier.value === 0) {
              return 1;
            }
          }
        }
        return multiplier.value;
      })
      .reduce((acc, cur) => acc * cur, 1) as TypeDamageMultiplier;

    const typeMultiplierAgainstFlying = new NumberHolder(getTypeDamageMultiplier(moveType, PokemonType.FLYING));
    applyChallenges(ChallengeType.TYPE_EFFECTIVENESS, typeMultiplierAgainstFlying);
    // Handle strong winds lowering effectiveness of types super effective against pure flying
    if (
      !ignoreStrongWinds &&
      arena.weather?.weatherType === WeatherType.STRONG_WINDS &&
      !arena.weather.isEffectSuppressed() &&
      this.isOfType(PokemonType.FLYING) &&
      typeMultiplierAgainstFlying.value === 2
    ) {
      multiplier /= 2;
      if (!simulated) {
        globalScene.queueMessage(i18next.t("weather:strongWindsEffectMessage"));
      }
    }
    return multiplier as TypeDamageMultiplier;
  }

  /**
   * Computes the given Pokemon's matchup score against this Pokemon.
   * In most cases, this score ranges from near-zero to 16, but the maximum possible matchup score is 64.
   * @param opponent {@linkcode Pokemon} The Pokemon to compare this Pokemon against
   * @returns A score value based on how favorable this Pokemon is when fighting the given Pokemon
   */
  getMatchupScore(opponent: Pokemon): number {
    const types = this.getTypes(true);

    const enemyTypes = opponent.getTypes(true, true, false, true);
    /** Is this Pokemon faster than the opponent? */
    const outspeed =
      (this.isActive(true) ? this.getEffectiveStat(Stat.SPD, opponent) : this.getStat(Stat.SPD, false)) >=
      opponent.getEffectiveStat(Stat.SPD, this);
    /**
     * Based on how effective this Pokemon's types are offensively against the opponent's types.
     * This score is increased by 25 percent if this Pokemon is faster than the opponent.
     */
    let atkScore =
      opponent.getAttackTypeEffectiveness(types[0], this, false, true, undefined, true) * (outspeed ? 1.25 : 1);
    /**
     * Based on how effectively this Pokemon defends against the opponent's types.
     * This score cannot be higher than 4.
     */
    let defScore = 1 / Math.max(this.getAttackTypeEffectiveness(enemyTypes[0], opponent), 0.25);
    if (types.length > 1) {
      atkScore *= opponent.getAttackTypeEffectiveness(types[1], this);
    }
    if (enemyTypes.length > 1) {
      defScore *=
        1 / Math.max(this.getAttackTypeEffectiveness(enemyTypes[1], opponent, false, false, undefined, true), 0.25);
    }
    /**
     * Based on this Pokemon's HP ratio compared to that of the opponent.
     * This ratio is multiplied by 1.5 if this Pokemon outspeeds the opponent;
     * however, the final ratio cannot be higher than 1.
     */
    let hpDiffRatio = this.getHpRatio() + (1 - opponent.getHpRatio());
    if (outspeed) {
      hpDiffRatio = Math.min(hpDiffRatio * 1.5, 1);
    }
    return (atkScore + defScore) * hpDiffRatio;
  }

  getEvolution(): SpeciesFormEvolution | null {
    if (pokemonEvolutions.hasOwnProperty(this.species.speciesId)) {
      const evolutions = pokemonEvolutions[this.species.speciesId];
      for (const e of evolutions) {
        if (
          !e.item &&
          this.level >= e.level &&
          (isNullOrUndefined(e.preFormKey) || this.getFormKey() === e.preFormKey)
        ) {
          if (e.condition === null || (e.condition as SpeciesEvolutionCondition).predicate(this)) {
            return e;
          }
        }
      }
    }

    if (this.isFusion() && this.fusionSpecies && pokemonEvolutions.hasOwnProperty(this.fusionSpecies.speciesId)) {
      const fusionEvolutions = pokemonEvolutions[this.fusionSpecies.speciesId].map(
        e => new FusionSpeciesFormEvolution(this.species.speciesId, e),
      );
      for (const fe of fusionEvolutions) {
        if (
          !fe.item &&
          this.level >= fe.level &&
          (isNullOrUndefined(fe.preFormKey) || this.getFusionFormKey() === fe.preFormKey)
        ) {
          if (fe.condition === null || (fe.condition as SpeciesEvolutionCondition).predicate(this)) {
            return fe;
          }
        }
      }
    }

    return null;
  }

  /**
   * Gets all level up moves in a given range for a particular pokemon.
   * @param {number} startingLevel Don't include moves below this level
   * @param {boolean} includeEvolutionMoves Whether to include evolution moves
   * @param {boolean} simulateEvolutionChain Whether to include moves from prior evolutions
   * @param {boolean} includeRelearnerMoves Whether to include moves that would require a relearner. Note the move relearner inherently allows evolution moves
   * @returns {LevelMoves} A list of moves and the levels they can be learned at
   */
  getLevelMoves(
    startingLevel?: number,
    includeEvolutionMoves = false,
    simulateEvolutionChain = false,
    includeRelearnerMoves = false,
    learnSituation: LearnMoveSituation = LearnMoveSituation.MISC,
  ): LevelMoves {
    const ret: LevelMoves = [];
    let levelMoves: LevelMoves = [];
    if (!startingLevel) {
      startingLevel = this.level;
    }
    if (learnSituation === LearnMoveSituation.EVOLUTION_FUSED && this.fusionSpecies) {
      // For fusion evolutions, get ONLY the moves of the component mon that evolved
      levelMoves = this.getFusionSpeciesForm(true)
        .getLevelMoves()
        .filter(
          lm =>
            (includeEvolutionMoves && lm[0] === EVOLVE_MOVE) ||
            (includeRelearnerMoves && lm[0] === RELEARN_MOVE) ||
            lm[0] > 0,
        );
    } else {
      if (simulateEvolutionChain) {
        const evolutionChain = this.species.getSimulatedEvolutionChain(
          this.level,
          this.hasTrainer(),
          this.isBoss(),
          this.isPlayer(),
        );
        for (let e = 0; e < evolutionChain.length; e++) {
          // TODO: Might need to pass specific form index in simulated evolution chain
          const speciesLevelMoves = getPokemonSpeciesForm(evolutionChain[e][0], this.formIndex).getLevelMoves();
          if (includeRelearnerMoves) {
            levelMoves.push(...speciesLevelMoves);
          } else {
            levelMoves.push(
              ...speciesLevelMoves.filter(
                lm =>
                  (includeEvolutionMoves && lm[0] === EVOLVE_MOVE) ||
                  ((!e || lm[0] > 1) && (e === evolutionChain.length - 1 || lm[0] <= evolutionChain[e + 1][1])),
              ),
            );
          }
        }
      } else {
        levelMoves = this.getSpeciesForm(true)
          .getLevelMoves()
          .filter(
            lm =>
              (includeEvolutionMoves && lm[0] === EVOLVE_MOVE) ||
              (includeRelearnerMoves && lm[0] === RELEARN_MOVE) ||
              lm[0] > 0,
          );
      }
      if (this.fusionSpecies && learnSituation !== LearnMoveSituation.EVOLUTION_FUSED_BASE) {
        // For fusion evolutions, get ONLY the moves of the component mon that evolved
        if (simulateEvolutionChain) {
          const fusionEvolutionChain = this.fusionSpecies.getSimulatedEvolutionChain(
            this.level,
            this.hasTrainer(),
            this.isBoss(),
            this.isPlayer(),
          );
          for (let e = 0; e < fusionEvolutionChain.length; e++) {
            // TODO: Might need to pass specific form index in simulated evolution chain
            const speciesLevelMoves = getPokemonSpeciesForm(
              fusionEvolutionChain[e][0],
              this.fusionFormIndex,
            ).getLevelMoves();
            if (includeRelearnerMoves) {
              levelMoves.push(
                ...speciesLevelMoves.filter(
                  lm => (includeEvolutionMoves && lm[0] === EVOLVE_MOVE) || lm[0] !== EVOLVE_MOVE,
                ),
              );
            } else {
              levelMoves.push(
                ...speciesLevelMoves.filter(
                  lm =>
                    (includeEvolutionMoves && lm[0] === EVOLVE_MOVE) ||
                    ((!e || lm[0] > 1) &&
                      (e === fusionEvolutionChain.length - 1 || lm[0] <= fusionEvolutionChain[e + 1][1])),
                ),
              );
            }
          }
        } else {
          levelMoves.push(
            ...this.getFusionSpeciesForm(true)
              .getLevelMoves()
              .filter(
                lm =>
                  (includeEvolutionMoves && lm[0] === EVOLVE_MOVE) ||
                  (includeRelearnerMoves && lm[0] === RELEARN_MOVE) ||
                  lm[0] > 0,
              ),
          );
        }
      }
    }
    levelMoves.sort((lma: [number, number], lmb: [number, number]) => (lma[0] > lmb[0] ? 1 : lma[0] < lmb[0] ? -1 : 0));

    /**
     * Filter out moves not within the correct level range(s)
     * Includes moves below startingLevel, or of specifically level 0 if
     * includeRelearnerMoves or includeEvolutionMoves are true respectively
     */
    levelMoves = levelMoves.filter(lm => {
      const level = lm[0];
      const isRelearner = level < startingLevel;
      const allowedEvolutionMove = level === 0 && includeEvolutionMoves;

      return !(level > this.level) && (includeRelearnerMoves || !isRelearner || allowedEvolutionMove);
    });

    /**
     * This must be done AFTER filtering by level, else if the same move shows up
     * in levelMoves multiple times all but the lowest level one will be skipped.
     * This causes problems when there are intentional duplicates (i.e. Smeargle with Sketch)
     */
    if (levelMoves) {
      this.getUniqueMoves(levelMoves, ret);
    }

    return ret;
  }

  /**
   * Helper function for getLevelMoves.
   * Finds all non-duplicate items from the input, and pushes them into the output.
   * Two items count as duplicate if they have the same Move, regardless of level.
   *
   * @param levelMoves the input array to search for non-duplicates from
   * @param ret the output array to be pushed into.
   */
  private getUniqueMoves(levelMoves: LevelMoves, ret: LevelMoves): void {
    const uniqueMoves: MoveId[] = [];
    for (const lm of levelMoves) {
      if (!uniqueMoves.find(m => m === lm[1])) {
        uniqueMoves.push(lm[1]);
        ret.push(lm);
      }
    }
  }

  /**
   * Get a list of all egg moves
   *
   * @returns list of egg moves
   */
  getEggMoves(): MoveId[] | undefined {
    return speciesEggMoves[this.getSpeciesForm().getRootSpeciesId()];
  }

  setMove(moveIndex: number, moveId: MoveId): void {
    if (moveId === MoveId.NONE) {
      return;
    }
    const move = new PokemonMove(moveId);
    this.moveset[moveIndex] = move;
    if (this.summonData.moveset) {
      this.summonData.moveset[moveIndex] = move;
    }
  }

  /**
   * Function that tries to set a Pokemon shiny based on the trainer's trainer ID and secret ID.
   * Endless Pokemon in the end biome are unable to be set to shiny
   *
   * The exact mechanic is that it calculates E as the XOR of the player's trainer ID and secret ID.
   * F is calculated as the XOR of the first 16 bits of the Pokemon's ID with the last 16 bits.
   * The XOR of E and F are then compared to the {@linkcode shinyThreshold} (or {@linkcode thresholdOverride} if set) to see whether or not to generate a shiny.
   * The base shiny odds are {@linkcode BASE_SHINY_CHANCE} / 65536
   * @param thresholdOverride number that is divided by 2^16 (65536) to get the shiny chance, overrides {@linkcode shinyThreshold} if set (bypassing shiny rate modifiers such as Shiny Charm)
   * @returns true if the Pokemon has been set as a shiny, false otherwise
   */
  trySetShiny(thresholdOverride?: number): boolean {
    // Shiny Pokemon should not spawn in the end biome in endless
    if (globalScene.gameMode.isEndless && globalScene.arena.biomeType === BiomeId.END) {
      return false;
    }

    const rand1 = (this.id & 0xffff0000) >>> 16;
    const rand2 = this.id & 0x0000ffff;

    const E = globalScene.gameData.trainerId ^ globalScene.gameData.secretId;
    const F = rand1 ^ rand2;

    const shinyThreshold = new NumberHolder(BASE_SHINY_CHANCE);
    if (thresholdOverride === undefined) {
      if (timedEventManager.isEventActive()) {
        const tchance = timedEventManager.getClassicTrainerShinyChance();
        shinyThreshold.value *= timedEventManager.getShinyMultiplier();
        if (this.hasTrainer() && tchance > 0) {
          shinyThreshold.value = Math.max(tchance, shinyThreshold.value); // Choose the higher boost
        }
      }
      if (!this.hasTrainer()) {
        globalScene.applyModifiers(ShinyRateBoosterModifier, true, shinyThreshold);
      }
    } else {
      shinyThreshold.value = thresholdOverride;
    }

    this.shiny = (E ^ F) < shinyThreshold.value;

    if (this.shiny) {
      this.initShinySparkle();
    }

    return this.shiny;
  }

  /**
   * Function that tries to set a Pokemon shiny based on seed.
   * For manual use only, usually to roll a Pokemon's shiny chance a second time.
   * If it rolls shiny, or if it's already shiny, also sets a random variant and give the Pokemon the associated luck.
   *
   * The base shiny odds are {@linkcode BASE_SHINY_CHANCE} / `65536`
   * @param thresholdOverride number that is divided by `2^16` (`65536`) to get the shiny chance, overrides {@linkcode shinyThreshold} if set (bypassing shiny rate modifiers such as Shiny Charm)
   * @param applyModifiersToOverride If {@linkcode thresholdOverride} is set and this is true, will apply Shiny Charm and event modifiers to {@linkcode thresholdOverride}
   * @returns `true` if the Pokemon has been set as a shiny, `false` otherwise
   */
  public trySetShinySeed(thresholdOverride?: number, applyModifiersToOverride?: boolean): boolean {
    if (!this.shiny) {
      const shinyThreshold = new NumberHolder(BASE_SHINY_CHANCE);
      if (thresholdOverride === undefined || applyModifiersToOverride) {
        if (thresholdOverride !== undefined && applyModifiersToOverride) {
          shinyThreshold.value = thresholdOverride;
        }
        if (timedEventManager.isEventActive()) {
          shinyThreshold.value *= timedEventManager.getShinyMultiplier();
        }
        globalScene.applyModifiers(ShinyRateBoosterModifier, true, shinyThreshold);
      } else {
        shinyThreshold.value = thresholdOverride;
      }

      this.shiny = randSeedInt(65536) < shinyThreshold.value;
    }

    if (this.shiny) {
      this.variant = this.variant ?? 0;
      this.variant = Math.max(this.generateShinyVariant(), this.variant) as Variant; // Don't set a variant lower than the current one
      this.luck = this.variant + 1 + (this.fusionShiny ? this.fusionVariant + 1 : 0);
      this.initShinySparkle();
    }

    return this.shiny;
  }

  /**
   * Generates a shiny variant
   * @returns `0-2`, with the following probabilities:
   * - Has a 10% chance of returning `2` (epic variant)
   * - Has a 30% chance of returning `1` (rare variant)
   * - Has a 60% chance of returning `0` (basic shiny)
   */
  protected generateShinyVariant(): Variant {
    const formIndex: number = this.formIndex;
    let variantDataIndex: string | number = this.species.speciesId;
    if (this.species.forms.length > 0) {
      const formKey = this.species.forms[formIndex]?.formKey;
      if (formKey) {
        variantDataIndex = `${variantDataIndex}-${formKey}`;
      }
    }
    // Checks if there is no variant data for both the index or index with form
    if (
      !this.shiny ||
      (!variantData.hasOwnProperty(variantDataIndex) && !variantData.hasOwnProperty(this.species.speciesId))
    ) {
      return 0;
    }
    const rand = new NumberHolder(0);
    globalScene.executeWithSeedOffset(
      () => {
        rand.value = randSeedInt(10);
      },
      this.id,
      globalScene.waveSeed,
    );
    if (rand.value >= SHINY_VARIANT_CHANCE) {
      return 0; // 6/10
    }
    if (rand.value >= SHINY_EPIC_CHANCE) {
      return 1; // 3/10
    }
    return 2; // 1/10
  }

  /**
   * Function that tries to set a Pokemon to have its hidden ability based on seed, if it exists.
   * For manual use only, usually to roll a Pokemon's hidden ability chance a second time.
   *
   * The base hidden ability odds are {@linkcode BASE_HIDDEN_ABILITY_CHANCE} / `65536`
   * @param thresholdOverride number that is divided by `2^16` (`65536`) to get the HA chance, overrides {@linkcode haThreshold} if set (bypassing HA rate modifiers such as Ability Charm)
   * @param applyModifiersToOverride If {@linkcode thresholdOverride} is set and this is true, will apply Ability Charm to {@linkcode thresholdOverride}
   * @returns `true` if the Pokemon has been set to have its hidden ability, `false` otherwise
   */
  public tryRerollHiddenAbilitySeed(thresholdOverride?: number, applyModifiersToOverride?: boolean): boolean {
    if (!this.species.abilityHidden) {
      return false;
    }
    const haThreshold = new NumberHolder(BASE_HIDDEN_ABILITY_CHANCE);
    if (thresholdOverride === undefined || applyModifiersToOverride) {
      if (thresholdOverride !== undefined && applyModifiersToOverride) {
        haThreshold.value = thresholdOverride;
      }
      if (!this.hasTrainer()) {
        globalScene.applyModifiers(HiddenAbilityRateBoosterModifier, true, haThreshold);
      }
    } else {
      haThreshold.value = thresholdOverride;
    }

    if (randSeedInt(65536) < haThreshold.value) {
      this.abilityIndex = 2;
    }

    return this.abilityIndex === 2;
  }

  public generateFusionSpecies(forStarter?: boolean): void {
    const hiddenAbilityChance = new NumberHolder(BASE_HIDDEN_ABILITY_CHANCE);
    if (!this.hasTrainer()) {
      globalScene.applyModifiers(HiddenAbilityRateBoosterModifier, true, hiddenAbilityChance);
    }

    const hasHiddenAbility = !randSeedInt(hiddenAbilityChance.value);
    const randAbilityIndex = randSeedInt(2);

    const filter = !forStarter
      ? this.species.getCompatibleFusionSpeciesFilter()
      : (species: PokemonSpecies) => {
          return (
            pokemonEvolutions.hasOwnProperty(species.speciesId) &&
            !pokemonPrevolutions.hasOwnProperty(species.speciesId) &&
            !species.subLegendary &&
            !species.legendary &&
            !species.mythical &&
            !species.isTrainerForbidden() &&
            species.speciesId !== this.species.speciesId &&
            species.speciesId !== SpeciesId.DITTO
          );
        };

    let fusionOverride: PokemonSpecies | undefined = undefined;

    if (forStarter && this instanceof PlayerPokemon && Overrides.STARTER_FUSION_SPECIES_OVERRIDE) {
      fusionOverride = getPokemonSpecies(Overrides.STARTER_FUSION_SPECIES_OVERRIDE);
    } else if (this instanceof EnemyPokemon && Overrides.OPP_FUSION_SPECIES_OVERRIDE) {
      fusionOverride = getPokemonSpecies(Overrides.OPP_FUSION_SPECIES_OVERRIDE);
    }

    this.fusionSpecies =
      fusionOverride ??
      globalScene.randomSpecies(globalScene.currentBattle?.waveIndex || 0, this.level, false, filter, true);
    this.fusionAbilityIndex =
      this.fusionSpecies.abilityHidden && hasHiddenAbility
        ? 2
        : this.fusionSpecies.ability2 !== this.fusionSpecies.ability1
          ? randAbilityIndex
          : 0;
    this.fusionShiny = this.shiny;
    this.fusionVariant = this.variant;

    if (this.fusionSpecies.malePercent === null) {
      this.fusionGender = Gender.GENDERLESS;
    } else {
      const genderChance = (this.id % 256) * 0.390625;
      if (genderChance < this.fusionSpecies.malePercent) {
        this.fusionGender = Gender.MALE;
      } else {
        this.fusionGender = Gender.FEMALE;
      }
    }

    this.fusionFormIndex = globalScene.getSpeciesFormIndex(
      this.fusionSpecies,
      this.fusionGender,
      this.getNature(),
      true,
    );
    this.fusionLuck = this.luck;

    this.generateName();
  }

  public clearFusionSpecies(): void {
    this.fusionSpecies = null;
    this.fusionFormIndex = 0;
    this.fusionAbilityIndex = 0;
    this.fusionShiny = false;
    this.fusionVariant = 0;
    this.fusionGender = 0;
    this.fusionLuck = 0;
    this.fusionCustomPokemonData = null;

    this.generateName();
    this.calculateStats();
  }

  /** Generates a semi-random moveset for a Pokemon */
  public generateAndPopulateMoveset(): void {
    this.moveset = [];
    let movePool: [MoveId, number][] = [];
    const allLevelMoves = this.getLevelMoves(1, true, true);
    if (!allLevelMoves) {
      console.warn("Error encountered trying to generate moveset for:", this.species.name);
      return;
    }

    for (let m = 0; m < allLevelMoves.length; m++) {
      const levelMove = allLevelMoves[m];
      if (this.level < levelMove[0]) {
        break;
      }
      let weight = levelMove[0];
      // Evolution Moves
      if (weight === EVOLVE_MOVE) {
        weight = 50;
      }
      // Assume level 1 moves with 80+ BP are "move reminder" moves and bump their weight. Trainers use actual relearn moves.
      if ((weight === 1 && allMoves[levelMove[1]].power >= 80) || (weight === RELEARN_MOVE && this.hasTrainer())) {
        weight = 40;
      }
      if (!movePool.some(m => m[0] === levelMove[1]) && !allMoves[levelMove[1]].name.endsWith(" (N)")) {
        movePool.push([levelMove[1], weight]);
      }
    }

    if (this.hasTrainer()) {
      const tms = Object.keys(tmSpecies);
      for (const tm of tms) {
        const moveId = Number.parseInt(tm) as MoveId;
        let compatible = false;
        for (const p of tmSpecies[tm]) {
          if (Array.isArray(p)) {
            if (
              p[0] === this.species.speciesId ||
              (this.fusionSpecies &&
                p[0] === this.fusionSpecies.speciesId &&
                p.slice(1).indexOf(this.species.forms[this.formIndex]) > -1)
            ) {
              compatible = true;
              break;
            }
          } else if (p === this.species.speciesId || (this.fusionSpecies && p === this.fusionSpecies.speciesId)) {
            compatible = true;
            break;
          }
        }
        if (compatible && !movePool.some(m => m[0] === moveId) && !allMoves[moveId].name.endsWith(" (N)")) {
          if (tmPoolTiers[moveId] === ModifierTier.COMMON && this.level >= 15) {
            movePool.push([moveId, 4]);
          } else if (tmPoolTiers[moveId] === ModifierTier.GREAT && this.level >= 30) {
            movePool.push([moveId, 8]);
          } else if (tmPoolTiers[moveId] === ModifierTier.ULTRA && this.level >= 50) {
            movePool.push([moveId, 14]);
          }
        }
      }

      // No egg moves below level 60
      if (this.level >= 60) {
        for (let i = 0; i < 3; i++) {
          const moveId = speciesEggMoves[this.species.getRootSpeciesId()][i];
          if (!movePool.some(m => m[0] === moveId) && !allMoves[moveId].name.endsWith(" (N)")) {
            movePool.push([moveId, 40]);
          }
        }
        const moveId = speciesEggMoves[this.species.getRootSpeciesId()][3];
        // No rare egg moves before e4
        if (
          this.level >= 170 &&
          !movePool.some(m => m[0] === moveId) &&
          !allMoves[moveId].name.endsWith(" (N)") &&
          !this.isBoss()
        ) {
          movePool.push([moveId, 30]);
        }
        if (this.fusionSpecies) {
          for (let i = 0; i < 3; i++) {
            const moveId = speciesEggMoves[this.fusionSpecies.getRootSpeciesId()][i];
            if (!movePool.some(m => m[0] === moveId) && !allMoves[moveId].name.endsWith(" (N)")) {
              movePool.push([moveId, 40]);
            }
          }
          const moveId = speciesEggMoves[this.fusionSpecies.getRootSpeciesId()][3];
          // No rare egg moves before e4
          if (
            this.level >= 170 &&
            !movePool.some(m => m[0] === moveId) &&
            !allMoves[moveId].name.endsWith(" (N)") &&
            !this.isBoss()
          ) {
            movePool.push([moveId, 30]);
          }
        }
      }
    }

    // Bosses never get self ko moves or Pain Split
    if (this.isBoss()) {
      movePool = movePool.filter(m => !allMoves[m[0]].hasAttr(SacrificialAttr) && !allMoves[m[0]].hasAttr(HpSplitAttr));
    }
    // No one gets Memento or Final Gambit
    movePool = movePool.filter(m => !allMoves[m[0]].hasAttr(SacrificialAttrOnHit));
    if (this.hasTrainer()) {
      // Trainers never get OHKO moves
      movePool = movePool.filter(m => !allMoves[m[0]].hasAttr(OneHitKOAttr));
      // Half the weight of self KO moves
      movePool = movePool.map(m => [m[0], m[1] * (allMoves[m[0]].hasAttr(SacrificialAttr) ? 0.5 : 1)]);
      // Trainers get a weight bump to stat buffing moves
      movePool = movePool.map(m => [
        m[0],
        m[1] * (allMoves[m[0]].getAttrs(StatStageChangeAttr).some(a => a.stages > 1 && a.selfTarget) ? 1.25 : 1),
      ]);
      // Trainers get a weight decrease to multiturn moves
      movePool = movePool.map(m => [
        m[0],
        m[1] * (!!allMoves[m[0]].isChargingMove() || !!allMoves[m[0]].hasAttr(RechargeAttr) ? 0.7 : 1),
      ]);
    }

    // Weight towards higher power moves, by reducing the power of moves below the highest power.
    // Caps max power at 90 to avoid something like hyper beam ruining the stats.
    // This is a pretty soft weighting factor, although it is scaled with the weight multiplier.
    const maxPower = Math.min(
      movePool.reduce((v, m) => Math.max(allMoves[m[0]].calculateEffectivePower(), v), 40),
      90,
    );
    movePool = movePool.map(m => [
      m[0],
      m[1] *
        (allMoves[m[0]].category === MoveCategory.STATUS
          ? 1
          : Math.max(Math.min(allMoves[m[0]].calculateEffectivePower() / maxPower, 1), 0.5)),
    ]);

    // Weight damaging moves against the lower stat. This uses a non-linear relationship.
    // If the higher stat is 1 - 1.09x higher, no change. At higher stat ~1.38x lower stat, off-stat moves have half weight.
    // One third weight at ~1.58x higher, one quarter weight at ~1.73x higher, one fifth at ~1.87x, and one tenth at ~2.35x higher.
    const atk = this.getStat(Stat.ATK);
    const spAtk = this.getStat(Stat.SPATK);
    const worseCategory: MoveCategory = atk > spAtk ? MoveCategory.SPECIAL : MoveCategory.PHYSICAL;
    const statRatio = worseCategory === MoveCategory.PHYSICAL ? atk / spAtk : spAtk / atk;
    movePool = movePool.map(m => [
      m[0],
      m[1] * (allMoves[m[0]].category === worseCategory ? Math.min(Math.pow(statRatio, 3) * 1.3, 1) : 1),
    ]);

    /** The higher this is the more the game weights towards higher level moves. At `0` all moves are equal weight. */
    let weightMultiplier = 1.6;
    if (this.isBoss()) {
      weightMultiplier += 0.4;
    }
    const baseWeights: [MoveId, number][] = movePool.map(m => [
      m[0],
      Math.ceil(Math.pow(m[1], weightMultiplier) * 100),
    ]);

    // All Pokemon force a STAB move first
    const stabMovePool = baseWeights.filter(
      m => allMoves[m[0]].category !== MoveCategory.STATUS && this.isOfType(allMoves[m[0]].type),
    );

    if (stabMovePool.length) {
      const totalWeight = stabMovePool.reduce((v, m) => v + m[1], 0);
      let rand = randSeedInt(totalWeight);
      let index = 0;
      while (rand > stabMovePool[index][1]) {
        rand -= stabMovePool[index++][1];
      }
      this.moveset.push(new PokemonMove(stabMovePool[index][0]));
    }

    while (baseWeights.length > this.moveset.length && this.moveset.length < 4) {
      if (this.hasTrainer()) {
        // Sqrt the weight of any damaging moves with overlapping types. This is about a 0.05 - 0.1 multiplier.
        // Other damaging moves 2x weight if 0-1 damaging moves, 0.5x if 2, 0.125x if 3. These weights get 20x if STAB.
        // Status moves remain unchanged on weight, this encourages 1-2
        movePool = baseWeights
          .filter(
            m =>
              !this.moveset.some(
                mo =>
                  m[0] === mo.moveId ||
                  (allMoves[m[0]].hasAttr(SacrificialAttr) && mo.getMove().hasAttr(SacrificialAttr)), // Only one self-KO move allowed
              ),
          )
          .map(m => {
            let ret: number;
            if (
              this.moveset.some(
                mo => mo.getMove().category !== MoveCategory.STATUS && mo.getMove().type === allMoves[m[0]].type,
              )
            ) {
              ret = Math.ceil(Math.sqrt(m[1]));
            } else if (allMoves[m[0]].category !== MoveCategory.STATUS) {
              ret = Math.ceil(
                (m[1] /
                  Math.max(Math.pow(4, this.moveset.filter(mo => (mo.getMove().power ?? 0) > 1).length) / 8, 0.5)) *
                  (this.isOfType(allMoves[m[0]].type) ? 20 : 1),
              );
            } else {
              ret = m[1];
            }
            return [m[0], ret];
          });
      } else {
        // Non-trainer pokemon just use normal weights
        movePool = baseWeights.filter(
          m =>
            !this.moveset.some(
              mo =>
                m[0] === mo.moveId ||
                (allMoves[m[0]].hasAttr(SacrificialAttr) && mo.getMove().hasAttr(SacrificialAttr)), // Only one self-KO move allowed
            ),
        );
      }
      const totalWeight = movePool.reduce((v, m) => v + m[1], 0);
      let rand = randSeedInt(totalWeight);
      let index = 0;
      while (rand > movePool[index][1]) {
        rand -= movePool[index++][1];
      }
      this.moveset.push(new PokemonMove(movePool[index][0]));
    }

    // Trigger FormChange, except for enemy Pokemon during Mystery Encounters, to avoid crashes
    if (
      this.isPlayer() ||
      !globalScene.currentBattle?.isBattleMysteryEncounter() ||
      !globalScene.currentBattle?.mysteryEncounter
    ) {
      globalScene.triggerPokemonFormChange(this, SpeciesFormChangeMoveLearnedTrigger);
    }
  }

  public trySelectMove(moveIndex: number, ignorePp?: boolean): boolean {
    const move = this.getMoveset().length > moveIndex ? this.getMoveset()[moveIndex] : null;
    return move?.isUsable(this, ignorePp) ?? false;
  }

  showInfo(): void {
    if (!this.battleInfo.visible) {
      const otherBattleInfo = globalScene.fieldUI
        .getAll()
        .slice(0, 4)
        .filter(ui => ui instanceof BattleInfo && (ui as BattleInfo) instanceof PlayerBattleInfo === this.isPlayer())
        .find(() => true);
      if (!otherBattleInfo || !this.getFieldIndex()) {
        globalScene.fieldUI.sendToBack(this.battleInfo);
        globalScene.sendTextToBack(); // Push the top right text objects behind everything else
      } else {
        globalScene.fieldUI.moveAbove(this.battleInfo, otherBattleInfo);
      }
      this.battleInfo.setX(this.battleInfo.x + (this.isPlayer() ? 150 : !this.isBoss() ? -150 : -198));
      this.battleInfo.setVisible(true);
      if (this.isPlayer()) {
        this.battleInfo.expMaskRect.x += 150;
      }
      globalScene.tweens.add({
        targets: [this.battleInfo, this.battleInfo.expMaskRect],
        x: this.isPlayer() ? "-=150" : `+=${!this.isBoss() ? 150 : 246}`,
        duration: 1000,
        ease: "Cubic.easeOut",
      });
    }
  }

  hideInfo(): Promise<void> {
    return new Promise(resolve => {
      if (this.battleInfo?.visible) {
        globalScene.tweens.add({
          targets: [this.battleInfo, this.battleInfo.expMaskRect],
          x: this.isPlayer() ? "+=150" : `-=${!this.isBoss() ? 150 : 246}`,
          duration: 500,
          ease: "Cubic.easeIn",
          onComplete: () => {
            if (this.isPlayer()) {
              this.battleInfo.expMaskRect.x -= 150;
            }
            this.battleInfo.setVisible(false);
            this.battleInfo.setX(this.battleInfo.x - (this.isPlayer() ? 150 : !this.isBoss() ? -150 : -198));
            resolve();
          },
        });
      } else {
        resolve();
      }
    });
  }

  /**
   * sets if the pokemon is switching out (if it's a enemy wild implies it's going to flee)
   * @param status - boolean
   */
  setSwitchOutStatus(status: boolean): void {
    this.switchOutStatus = status;
  }

  updateInfo(instant?: boolean): Promise<void> {
    return this.battleInfo.updateInfo(this, instant);
  }

  toggleStats(visible: boolean): void {
    this.battleInfo.toggleStats(visible);
  }

  /**
   * Adds experience to this PlayerPokemon, subject to wave based level caps.
   * @param exp The amount of experience to add
   * @param ignoreLevelCap Whether to ignore level caps when adding experience (defaults to false)
   */
  addExp(exp: number, ignoreLevelCap = false) {
    const maxExpLevel = globalScene.getMaxExpLevel(ignoreLevelCap);
    const initialExp = this.exp;
    this.exp += exp;
    while (this.level < maxExpLevel && this.exp >= getLevelTotalExp(this.level + 1, this.species.growthRate)) {
      this.level++;
    }
    if (this.level >= maxExpLevel) {
      console.log(initialExp, this.exp, getLevelTotalExp(this.level, this.species.growthRate));
      this.exp = Math.max(getLevelTotalExp(this.level, this.species.growthRate), initialExp);
    }
    this.levelExp = this.exp - getLevelTotalExp(this.level, this.species.growthRate);
  }

  /**
   * Compares if `this` and {@linkcode target} are on the same team.
   * @param target the {@linkcode Pokemon} to compare against.
   * @returns `true` if the two pokemon are allies, `false` otherwise
   */
  public isOpponent(target: Pokemon): boolean {
    return this.isPlayer() !== target.isPlayer();
  }

  getOpponent(targetIndex: number): Pokemon | null {
    const ret = this.getOpponents()[targetIndex];
    // TODO: why does this check for summonData and can we remove it?
    if (ret.summonData) {
      return ret;
    }
    return null;
  }

  /**
   * Returns the pokemon that oppose this one and are active
   *
   * @param onField - whether to also check if the pokemon is currently on the field (defaults to true)
   */
  getOpponents(onField = true): Pokemon[] {
    return ((this.isPlayer() ? globalScene.getEnemyField() : globalScene.getPlayerField()) as Pokemon[]).filter(p =>
      p.isActive(onField),
    );
  }

  getOpponentDescriptor(): string {
    const opponents = this.getOpponents();
    if (opponents.length === 1) {
      return opponents[0].name;
    }
    return this.isPlayer() ? i18next.t("arenaTag:opposingTeam") : i18next.t("arenaTag:yourTeam");
  }

  getAlly(): Pokemon | undefined {
    return (this.isPlayer() ? globalScene.getPlayerField() : globalScene.getEnemyField())[this.getFieldIndex() ? 0 : 1];
  }

  /**
   * Gets the Pokémon on the allied field.
   *
   * @returns An array of Pokémon on the allied field.
   */
  getAlliedField(): Pokemon[] {
    return this instanceof PlayerPokemon ? globalScene.getPlayerField() : globalScene.getEnemyField();
  }

  /**
   * Calculates the stat stage multiplier of the user against an opponent.
   *
   * Note that this does not apply to evasion or accuracy
   * @see {@linkcode getAccuracyMultiplier}
   * @param stat the desired {@linkcode EffectiveStat}
   * @param opponent the target {@linkcode Pokemon}
   * @param move the {@linkcode Move} being used
   * @param ignoreOppAbility determines whether the effects of the opponent's abilities (i.e. Unaware) should be ignored (`false` by default)
   * @param isCritical determines whether a critical hit has occurred or not (`false` by default)
   * @param simulated determines whether effects are applied without altering game state (`true` by default)
   * @param ignoreHeldItems determines whether this Pokemon's held items should be ignored during the stat calculation, default `false`
   * @return the stat stage multiplier to be used for effective stat calculation
   */
  getStatStageMultiplier(
    stat: EffectiveStat,
    opponent?: Pokemon,
    move?: Move,
    ignoreOppAbility = false,
    isCritical = false,
    simulated = true,
    ignoreHeldItems = false,
  ): number {
    const statStage = new NumberHolder(this.getStatStage(stat));
    const ignoreStatStage = new BooleanHolder(false);

    if (opponent) {
      if (isCritical) {
        switch (stat) {
          case Stat.ATK:
          case Stat.SPATK:
            statStage.value = Math.max(statStage.value, 0);
            break;
          case Stat.DEF:
          case Stat.SPDEF:
            statStage.value = Math.min(statStage.value, 0);
            break;
        }
      }
      if (!ignoreOppAbility) {
        applyAbAttrs(IgnoreOpponentStatStagesAbAttr, opponent, null, simulated, stat, ignoreStatStage);
      }
      if (move) {
        applyMoveAttrs(IgnoreOpponentStatStagesAttr, this, opponent, move, ignoreStatStage);
      }
    }

    if (!ignoreStatStage.value) {
      const statStageMultiplier = new NumberHolder(Math.max(2, 2 + statStage.value) / Math.max(2, 2 - statStage.value));
      if (!ignoreHeldItems) {
        globalScene.applyModifiers(TempStatStageBoosterModifier, this.isPlayer(), stat, statStageMultiplier);
      }
      return Math.min(statStageMultiplier.value, 4);
    }
    return 1;
  }

  /**
   * Calculates the accuracy multiplier of the user against a target.
   *
   * This method considers various factors such as the user's accuracy level, the target's evasion level,
   * abilities, and modifiers to compute the final accuracy multiplier.
   *
   * @param target {@linkcode Pokemon} - The target Pokémon against which the move is used.
   * @param sourceMove {@linkcode Move}  - The move being used by the user.
   * @returns The calculated accuracy multiplier.
   */
  getAccuracyMultiplier(target: Pokemon, sourceMove: Move): number {
    const isOhko = sourceMove.hasAttr(OneHitKOAccuracyAttr);
    if (isOhko) {
      return 1;
    }

    const userAccStage = new NumberHolder(this.getStatStage(Stat.ACC));
    const targetEvaStage = new NumberHolder(target.getStatStage(Stat.EVA));

    const ignoreAccStatStage = new BooleanHolder(false);
    const ignoreEvaStatStage = new BooleanHolder(false);

    applyAbAttrs(IgnoreOpponentStatStagesAbAttr, target, null, false, Stat.ACC, ignoreAccStatStage);
    applyAbAttrs(IgnoreOpponentStatStagesAbAttr, this, null, false, Stat.EVA, ignoreEvaStatStage);
    applyMoveAttrs(IgnoreOpponentStatStagesAttr, this, target, sourceMove, ignoreEvaStatStage);

    globalScene.applyModifiers(TempStatStageBoosterModifier, this.isPlayer(), Stat.ACC, userAccStage);

    userAccStage.value = ignoreAccStatStage.value ? 0 : Math.min(userAccStage.value, 6);
    targetEvaStage.value = ignoreEvaStatStage.value ? 0 : targetEvaStage.value;

    if (target.findTag(t => t instanceof ExposedTag)) {
      targetEvaStage.value = Math.min(0, targetEvaStage.value);
    }

    const accuracyMultiplier = new NumberHolder(1);
    if (userAccStage.value !== targetEvaStage.value) {
      accuracyMultiplier.value =
        userAccStage.value > targetEvaStage.value
          ? (3 + Math.min(userAccStage.value - targetEvaStage.value, 6)) / 3
          : 3 / (3 + Math.min(targetEvaStage.value - userAccStage.value, 6));
    }

    applyStatMultiplierAbAttrs(StatMultiplierAbAttr, this, Stat.ACC, accuracyMultiplier, false, sourceMove);

    const evasionMultiplier = new NumberHolder(1);
    applyStatMultiplierAbAttrs(StatMultiplierAbAttr, target, Stat.EVA, evasionMultiplier);

    const ally = this.getAlly();
    if (!isNullOrUndefined(ally)) {
      const ignore = this.hasAbilityWithAttr(MoveAbilityBypassAbAttr) || sourceMove.hasFlag(MoveFlags.IGNORE_ABILITIES);
      applyAllyStatMultiplierAbAttrs(AllyStatMultiplierAbAttr, ally, Stat.ACC, accuracyMultiplier, false, this, ignore);
      applyAllyStatMultiplierAbAttrs(AllyStatMultiplierAbAttr, ally, Stat.EVA, evasionMultiplier, false, this, ignore);
    }

    return accuracyMultiplier.value / evasionMultiplier.value;
  }

  /**
   * Calculates the base damage of the given move against this Pokemon when attacked by the given source.
   * Used during damage calculation and for Shell Side Arm's forecasting effect.
   * @param source - The attacking {@linkcode Pokemon}.
   * @param move - The {@linkcode Move} used in the attack.
   * @param moveCategory - The move's {@linkcode MoveCategory} after variable-category effects are applied.
   * @param ignoreAbility - If `true`, ignores this Pokemon's defensive ability effects (defaults to `false`).
   * @param ignoreSourceAbility - If `true`, ignore's the attacking Pokemon's ability effects (defaults to `false`).
   * @param ignoreAllyAbility - If `true`, ignores the ally Pokemon's ability effects (defaults to `false`).
   * @param ignoreSourceAllyAbility - If `true`, ignores the attacking Pokemon's ally's ability effects (defaults to `false`).
   * @param isCritical - if `true`, calculates effective stats as if the hit were critical (defaults to `false`).
   * @param simulated - if `true`, suppresses changes to game state during calculation (defaults to `true`).
   * @returns The move's base damage against this Pokemon when used by the source Pokemon.
   */
  getBaseDamage({
    source,
    move,
    moveCategory,
    ignoreAbility = false,
    ignoreSourceAbility = false,
    ignoreAllyAbility = false,
    ignoreSourceAllyAbility = false,
    isCritical = false,
    simulated = true,
  }: getBaseDamageParams): number {
    const isPhysical = moveCategory === MoveCategory.PHYSICAL;

    /** A base damage multiplier based on the source's level */
    const levelMultiplier = (2 * source.level) / 5 + 2;

    /** The power of the move after power boosts from abilities, etc. have applied */
    const power = move.calculateBattlePower(source, this, simulated);

    /**
     * The attacker's offensive stat for the given move's category.
     * Critical hits cause negative stat stages to be ignored.
     */
    const sourceAtk = new NumberHolder(
      source.getEffectiveStat(
        isPhysical ? Stat.ATK : Stat.SPATK,
        this,
        undefined,
        ignoreSourceAbility,
        ignoreAbility,
        ignoreAllyAbility,
        isCritical,
        simulated,
      ),
    );
    applyMoveAttrs(VariableAtkAttr, source, this, move, sourceAtk);

    /**
     * This Pokemon's defensive stat for the given move's category.
     * Critical hits cause positive stat stages to be ignored.
     */
    const targetDef = new NumberHolder(
      this.getEffectiveStat(
        isPhysical ? Stat.DEF : Stat.SPDEF,
        source,
        move,
        ignoreAbility,
        ignoreSourceAbility,
        ignoreSourceAllyAbility,
        isCritical,
        simulated,
      ),
    );
    applyMoveAttrs(VariableDefAttr, source, this, move, targetDef);

    /**
     * The attack's base damage, as determined by the source's level, move power
     * and Attack stat as well as this Pokemon's Defense stat
     */
    const baseDamage = (levelMultiplier * power * sourceAtk.value) / targetDef.value / 50 + 2;

    /** Debug message for non-simulated calls (i.e. when damage is actually dealt) */
    if (!simulated) {
      console.log("base damage", baseDamage, move.name, power, sourceAtk.value, targetDef.value);
    }

    return baseDamage;
  }

  /** Determine the STAB multiplier for a move used against this pokemon.
   *
   * @param source - The attacking {@linkcode Pokemon}
   * @param move - The {@linkcode Move} used in the attack
   * @param ignoreSourceAbility - If `true`, ignores the attacking Pokemon's ability effects
   * @param simulated - If `true`, suppresses changes to game state during the calculation
   *
   * @returns The STAB multiplier for the move used against this Pokemon
   */
  calculateStabMultiplier(source: Pokemon, move: Move, ignoreSourceAbility: boolean, simulated: boolean): number {
    // If the move has the Typeless attribute, it doesn't get STAB (e.g. struggle)
    if (move.hasAttr(TypelessAttr)) {
      return 1;
    }
    const sourceTypes = source.getTypes();
    const sourceTeraType = source.getTeraType();
    const moveType = source.getMoveType(move);
    const matchesSourceType = sourceTypes.includes(source.getMoveType(move));
    const stabMultiplier = new NumberHolder(1);
    if (matchesSourceType && moveType !== PokemonType.STELLAR) {
      stabMultiplier.value += 0.5;
    }

    applyMoveAttrs(CombinedPledgeStabBoostAttr, source, this, move, stabMultiplier);

    if (!ignoreSourceAbility) {
      applyAbAttrs(StabBoostAbAttr, source, null, simulated, stabMultiplier);
    }

    if (source.isTerastallized && sourceTeraType === moveType && moveType !== PokemonType.STELLAR) {
      stabMultiplier.value += 0.5;
    }

    if (
      source.isTerastallized &&
      source.getTeraType() === PokemonType.STELLAR &&
      (!source.stellarTypesBoosted.includes(moveType) || source.hasSpecies(SpeciesId.TERAPAGOS))
    ) {
      stabMultiplier.value += matchesSourceType ? 0.5 : 0.2;
    }

    return Math.min(stabMultiplier.value, 2.25);
  }

  /**
   * Calculates the damage of an attack made by another Pokemon against this Pokemon
   * @param source {@linkcode Pokemon} the attacking Pokemon
   * @param move The {@linkcode Move} used in the attack
   * @param ignoreAbility If `true`, ignores this Pokemon's defensive ability effects
   * @param ignoreSourceAbility If `true`, ignores the attacking Pokemon's ability effects
   * @param ignoreAllyAbility If `true`, ignores the ally Pokemon's ability effects
   * @param ignoreSourceAllyAbility If `true`, ignores the ability effects of the attacking pokemon's ally
   * @param isCritical If `true`, calculates damage for a critical hit.
   * @param simulated If `true`, suppresses changes to game state during the calculation.
   * @param effectiveness If defined, used in place of calculated effectiveness values
   * @returns The {@linkcode DamageCalculationResult}
   */
  getAttackDamage({
    source,
    move,
    ignoreAbility = false,
    ignoreSourceAbility = false,
    ignoreAllyAbility = false,
    ignoreSourceAllyAbility = false,
    isCritical = false,
    simulated = true,
    effectiveness,
  }: getAttackDamageParams): DamageCalculationResult {
    const damage = new NumberHolder(0);
    const defendingSide = this.isPlayer() ? ArenaTagSide.PLAYER : ArenaTagSide.ENEMY;

    const variableCategory = new NumberHolder(move.category);
    applyMoveAttrs(VariableMoveCategoryAttr, source, this, move, variableCategory);
    const moveCategory = variableCategory.value as MoveCategory;

    /** The move's type after type-changing effects are applied */
    const moveType = source.getMoveType(move);

    /** If `value` is `true`, cancels the move and suppresses "No Effect" messages */
    const cancelled = new BooleanHolder(false);

    /**
     * The effectiveness of the move being used. Along with type matchups, this
     * accounts for changes in effectiveness from the move's attributes and the
     * abilities of both the source and this Pokemon.
     *
     * Note that the source's abilities are not ignored here
     */
    const typeMultiplier =
      effectiveness ?? this.getMoveEffectiveness(source, move, ignoreAbility, simulated, cancelled);

    const isPhysical = moveCategory === MoveCategory.PHYSICAL;

    /** Combined damage multiplier from field effects such as weather, terrain, etc. */
    const arenaAttackTypeMultiplier = new NumberHolder(
      globalScene.arena.getAttackTypeMultiplier(moveType, source.isGrounded()),
    );
    applyMoveAttrs(IgnoreWeatherTypeDebuffAttr, source, this, move, arenaAttackTypeMultiplier);

    const isTypeImmune = typeMultiplier * arenaAttackTypeMultiplier.value === 0;

    if (cancelled.value || isTypeImmune) {
      return {
        cancelled: cancelled.value,
        result: move.id === MoveId.SHEER_COLD ? HitResult.IMMUNE : HitResult.NO_EFFECT,
        damage: 0,
      };
    }

    // If the attack deals fixed damage, return a result with that much damage
    const fixedDamage = new NumberHolder(0);
    applyMoveAttrs(FixedDamageAttr, source, this, move, fixedDamage);
    if (fixedDamage.value) {
      const multiLensMultiplier = new NumberHolder(1);
      globalScene.applyModifiers(
        PokemonMultiHitModifier,
        source.isPlayer(),
        source,
        move.id,
        null,
        multiLensMultiplier,
      );
      fixedDamage.value = toDmgValue(fixedDamage.value * multiLensMultiplier.value);

      return {
        cancelled: false,
        result: HitResult.EFFECTIVE,
        damage: fixedDamage.value,
      };
    }

    // If the attack is a one-hit KO move, return a result with damage equal to this Pokemon's HP
    const isOneHitKo = new BooleanHolder(false);
    applyMoveAttrs(OneHitKOAttr, source, this, move, isOneHitKo);
    if (isOneHitKo.value) {
      return {
        cancelled: false,
        result: HitResult.ONE_HIT_KO,
        damage: this.hp,
      };
    }

    /**
     * The attack's base damage, as determined by the source's level, move power
     * and Attack stat as well as this Pokemon's Defense stat
     */
    const baseDamage = this.getBaseDamage({
      source,
      move,
      moveCategory,
      ignoreAbility,
      ignoreSourceAbility,
      ignoreAllyAbility,
      ignoreSourceAllyAbility,
      isCritical,
      simulated,
    });

    /** 25% damage debuff on moves hitting more than one non-fainted target (regardless of immunities) */
    const { targets, multiple } = getMoveTargets(source, move.id);
    const numTargets = multiple ? targets.length : 1;
    const targetMultiplier = numTargets > 1 ? 0.75 : 1;

    /** Multiplier for moves enhanced by Multi-Lens and/or Parental Bond */
    const multiStrikeEnhancementMultiplier = new NumberHolder(1);
    globalScene.applyModifiers(
      PokemonMultiHitModifier,
      source.isPlayer(),
      source,
      move.id,
      null,
      multiStrikeEnhancementMultiplier,
    );
    if (!ignoreSourceAbility) {
      applyPreAttackAbAttrs(
        AddSecondStrikeAbAttr,
        source,
        this,
        move,
        simulated,
        null,
        multiStrikeEnhancementMultiplier,
      );
    }

    /** Doubles damage if this Pokemon's last move was Glaive Rush */
    const glaiveRushMultiplier = new NumberHolder(1);
    if (this.getTag(BattlerTagType.RECEIVE_DOUBLE_DAMAGE)) {
      glaiveRushMultiplier.value = 2;
    }

    /** The damage multiplier when the given move critically hits */
    const criticalMultiplier = new NumberHolder(isCritical ? 1.5 : 1);
    applyAbAttrs(MultCritAbAttr, source, null, simulated, criticalMultiplier);

    /**
     * A multiplier for random damage spread in the range [0.85, 1]
     * This is always 1 for simulated calls.
     */
    const randomMultiplier = simulated ? 1 : this.randBattleSeedIntRange(85, 100) / 100;

    /** A damage multiplier for when the attack is of the attacker's type and/or Tera type. */
    const stabMultiplier = this.calculateStabMultiplier(source, move, ignoreSourceAbility, simulated);

    /** Halves damage if the attacker is using a physical attack while burned */
    let burnMultiplier = 1;
    if (
      isPhysical &&
      source.status &&
      source.status.effect === StatusEffect.BURN &&
      !move.hasAttr(BypassBurnDamageReductionAttr)
    ) {
      const burnDamageReductionCancelled = new BooleanHolder(false);
      if (!ignoreSourceAbility) {
        applyAbAttrs(BypassBurnDamageReductionAbAttr, source, burnDamageReductionCancelled, simulated);
      }
      if (!burnDamageReductionCancelled.value) {
        burnMultiplier = 0.5;
      }
    }

    /** Reduces damage if this Pokemon has a relevant screen (e.g. Light Screen for special attacks) */
    const screenMultiplier = new NumberHolder(1);

    // Critical hits should bypass screens
    if (!isCritical) {
      globalScene.arena.applyTagsForSide(
        WeakenMoveScreenTag,
        defendingSide,
        simulated,
        source,
        moveCategory,
        screenMultiplier,
      );
    }

    /**
     * For each {@linkcode HitsTagAttr} the move has, doubles the damage of the move if:
     * The target has a {@linkcode BattlerTagType} that this move interacts with
     * AND
     * The move doubles damage when used against that tag
     */
    const hitsTagMultiplier = new NumberHolder(1);
    move
      .getAttrs(HitsTagAttr)
      .filter(hta => hta.doubleDamage)
      .forEach(hta => {
        if (this.getTag(hta.tagType)) {
          hitsTagMultiplier.value *= 2;
        }
      });

    /** Halves damage if this Pokemon is grounded in Misty Terrain against a Dragon-type attack */
    const mistyTerrainMultiplier =
      globalScene.arena.terrain?.terrainType === TerrainType.MISTY &&
      this.isGrounded() &&
      moveType === PokemonType.DRAGON
        ? 0.5
        : 1;

    damage.value = toDmgValue(
      baseDamage *
        targetMultiplier *
        multiStrikeEnhancementMultiplier.value *
        arenaAttackTypeMultiplier.value *
        glaiveRushMultiplier.value *
        criticalMultiplier.value *
        randomMultiplier *
        stabMultiplier *
        typeMultiplier *
        burnMultiplier *
        screenMultiplier.value *
        hitsTagMultiplier.value *
        mistyTerrainMultiplier,
    );

    /** Doubles damage if the attacker has Tinted Lens and is using a resisted move */
    if (!ignoreSourceAbility) {
      applyPreAttackAbAttrs(DamageBoostAbAttr, source, this, move, simulated, damage);
    }

    /** Apply the enemy's Damage and Resistance tokens */
    if (!source.isPlayer()) {
      globalScene.applyModifiers(EnemyDamageBoosterModifier, false, damage);
    }
    if (!this.isPlayer()) {
      globalScene.applyModifiers(EnemyDamageReducerModifier, false, damage);
    }

    /** Apply this Pokemon's post-calc defensive modifiers (e.g. Fur Coat) */
    if (!ignoreAbility) {
      applyPreDefendAbAttrs(ReceivedMoveDamageMultiplierAbAttr, this, source, move, cancelled, simulated, damage);

      const ally = this.getAlly();
      /** Additionally apply friend guard damage reduction if ally has it. */
      if (globalScene.currentBattle.double && !isNullOrUndefined(ally) && ally.isActive(true)) {
        applyPreDefendAbAttrs(AlliedFieldDamageReductionAbAttr, ally, source, move, cancelled, simulated, damage);
      }
    }

    // This attribute may modify damage arbitrarily, so be careful about changing its order of application.
    applyMoveAttrs(ModifiedDamageAttr, source, this, move, damage);

    if (this.isFullHp() && !ignoreAbility) {
      applyPreDefendAbAttrs(PreDefendFullHpEndureAbAttr, this, source, move, cancelled, false, damage);
    }

    // debug message for when damage is applied (i.e. not simulated)
    if (!simulated) {
      console.log("damage", damage.value, move.name);
    }

    let hitResult: HitResult;
    if (typeMultiplier < 1) {
      hitResult = HitResult.NOT_VERY_EFFECTIVE;
    } else if (typeMultiplier > 1) {
      hitResult = HitResult.SUPER_EFFECTIVE;
    } else {
      hitResult = HitResult.EFFECTIVE;
    }

    return {
      cancelled: cancelled.value,
      result: hitResult,
      damage: damage.value,
    };
  }

  /** Calculate whether the given move critically hits this pokemon
   * @param source - The {@linkcode Pokemon} using the move
   * @param move - The {@linkcode Move} being used
   * @param simulated - If `true`, suppresses changes to game state during calculation (defaults to `true`)
   * @returns whether the move critically hits the pokemon
   */
  getCriticalHitResult(source: Pokemon, move: Move, simulated = true): boolean {
    const defendingSide = this.isPlayer() ? ArenaTagSide.PLAYER : ArenaTagSide.ENEMY;
    const noCritTag = globalScene.arena.getTagOnSide(NoCritTag, defendingSide);
    if (noCritTag || Overrides.NEVER_CRIT_OVERRIDE || move.hasAttr(FixedDamageAttr)) {
      return false;
    }
    const isCritical = new BooleanHolder(false);

    if (source.getTag(BattlerTagType.ALWAYS_CRIT)) {
      isCritical.value = true;
    }
    applyMoveAttrs(CritOnlyAttr, source, this, move, isCritical);
    applyAbAttrs(ConditionalCritAbAttr, source, null, simulated, isCritical, this, move);
    if (!isCritical.value) {
      const critChance = [24, 8, 2, 1][Math.max(0, Math.min(this.getCritStage(source, move), 3))];
      isCritical.value = critChance === 1 || !globalScene.randBattleSeedInt(critChance);
    }

    applyAbAttrs(BlockCritAbAttr, this, null, simulated, isCritical);

    return isCritical.value;
  }

  /**
   * Called by damageAndUpdate()
   * @param damage integer
   * @param ignoreSegments boolean, not currently used
   * @param preventEndure used to update damage if endure or sturdy
   * @param ignoreFaintPhas  flag on whether to add FaintPhase if pokemon after applying damage faints
   * @returns integer representing damage dealt
   */
  damage(damage: number, _ignoreSegments = false, preventEndure = false, ignoreFaintPhase = false): number {
    if (this.isFainted()) {
      return 0;
    }
    const surviveDamage = new BooleanHolder(false);

    // check for endure and other abilities that would prevent us from death
    if (!preventEndure && this.hp - damage <= 0) {
      if (this.hp >= 1 && this.getTag(BattlerTagType.ENDURING)) {
        surviveDamage.value = this.lapseTag(BattlerTagType.ENDURING);
      } else if (this.hp > 1 && this.getTag(BattlerTagType.STURDY)) {
        surviveDamage.value = this.lapseTag(BattlerTagType.STURDY);
      } else if (this.hp >= 1 && this.getTag(BattlerTagType.ENDURE_TOKEN)) {
        surviveDamage.value = this.lapseTag(BattlerTagType.ENDURE_TOKEN);
      }
      if (!surviveDamage.value) {
        globalScene.applyModifiers(SurviveDamageModifier, this.isPlayer(), this, surviveDamage);
      }
      if (surviveDamage.value) {
        damage = this.hp - 1;
      }
    }

    damage = Math.min(damage, this.hp);
    this.hp = this.hp - damage;
    if (this.isFainted() && !ignoreFaintPhase) {
      /**
       * When adding the FaintPhase, want to toggle future unshiftPhase() and queueMessage() calls
       * to appear before the FaintPhase (as FaintPhase will potentially end the encounter and add Phases such as
       * GameOverPhase, VictoryPhase, etc.. that will interfere with anything else that happens during this MoveEffectPhase)
       *
       * Once the MoveEffectPhase is over (and calls it's .end() function, shiftPhase() will reset the PhaseQueueSplice via clearPhaseQueueSplice() )
       */
      globalScene.setPhaseQueueSplice();
      globalScene.unshiftPhase(new FaintPhase(this.getBattlerIndex(), preventEndure));
      this.destroySubstitute();
      this.lapseTag(BattlerTagType.COMMANDED);
    }
    return damage;
  }

  /**
   * Given the damage, adds a new DamagePhase and update HP values, etc.
   *
   * Checks for 'Indirect' HitResults to account for Endure/Reviver Seed applying correctly
   * @param damage integer - passed to damage()
   * @param result an enum if it's super effective, not very, etc.
   * @param isCritical boolean if move is a critical hit
   * @param ignoreSegments boolean, passed to damage() and not used currently
   * @param preventEndure boolean, ignore endure properties of pokemon, passed to damage()
   * @param ignoreFaintPhase boolean to ignore adding a FaintPhase, passsed to damage()
   * @returns integer of damage done
   */
  damageAndUpdate(
    damage: number,
    {
      result = HitResult.EFFECTIVE,
      isCritical = false,
      ignoreSegments = false,
      ignoreFaintPhase = false,
      source = undefined,
    }: {
      result?: DamageResult;
      isCritical?: boolean;
      ignoreSegments?: boolean;
      ignoreFaintPhase?: boolean;
      source?: Pokemon;
    } = {},
  ): number {
    const isIndirectDamage = [HitResult.INDIRECT, HitResult.INDIRECT_KO].includes(result);
    const damagePhase = new DamageAnimPhase(this.getBattlerIndex(), damage, result as DamageResult, isCritical);
    globalScene.unshiftPhase(damagePhase);
    if (this.switchOutStatus && source) {
      damage = 0;
    }
    damage = this.damage(damage, ignoreSegments, isIndirectDamage, ignoreFaintPhase);
    // Ensure the battle-info bar's HP is updated, though only if the battle info is visible
    // TODO: When battle-info UI is refactored, make this only update the HP bar
    if (this.battleInfo.visible) {
      this.updateInfo();
    }
    // Damage amount may have changed, but needed to be queued before calling damage function
    damagePhase.updateAmount(damage);
    /**
     * Run PostDamageAbAttr from any source of damage that is not from a multi-hit
     * Multi-hits are handled in move-effect-phase.ts for PostDamageAbAttr
     */
    if (!source || source.turnData.hitCount <= 1) {
      applyPostDamageAbAttrs(PostDamageAbAttr, this, damage, this.hasPassive(), false, [], source);
    }
    return damage;
  }

  heal(amount: number): number {
    const healAmount = Math.min(amount, this.getMaxHp() - this.hp);
    this.hp += healAmount;
    return healAmount;
  }

  isBossImmune(): boolean {
    return this.isBoss();
  }

  isMax(): boolean {
    const maxForms = [
      SpeciesFormKey.GIGANTAMAX,
      SpeciesFormKey.GIGANTAMAX_RAPID,
      SpeciesFormKey.GIGANTAMAX_SINGLE,
      SpeciesFormKey.ETERNAMAX,
    ] as string[];
    return (
      maxForms.includes(this.getFormKey()) || (!!this.getFusionFormKey() && maxForms.includes(this.getFusionFormKey()!))
    );
  }

  isMega(): boolean {
    const megaForms = [
      SpeciesFormKey.MEGA,
      SpeciesFormKey.MEGA_X,
      SpeciesFormKey.MEGA_Y,
      SpeciesFormKey.PRIMAL,
    ] as string[];
    return (
      megaForms.includes(this.getFormKey()) ||
      (!!this.getFusionFormKey() && megaForms.includes(this.getFusionFormKey()!))
    );
  }

  canAddTag(tagType: BattlerTagType): boolean {
    if (this.getTag(tagType)) {
      return false;
    }

    const stubTag = new BattlerTag(tagType, 0, 0);

    const cancelled = new BooleanHolder(false);
    applyPreApplyBattlerTagAbAttrs(BattlerTagImmunityAbAttr, this, stubTag, cancelled, true);

    const userField = this.getAlliedField();
    userField.forEach(pokemon =>
      applyPreApplyBattlerTagAbAttrs(UserFieldBattlerTagImmunityAbAttr, pokemon, stubTag, cancelled, true, this),
    );

    return !cancelled.value;
  }

  addTag(tagType: BattlerTagType, turnCount = 0, sourceMove?: MoveId, sourceId?: number): boolean {
    const existingTag = this.getTag(tagType);
    if (existingTag) {
      existingTag.onOverlap(this);
      return false;
    }

    const newTag = getBattlerTag(tagType, turnCount, sourceMove!, sourceId!); // TODO: are the bangs correct?

    const cancelled = new BooleanHolder(false);
    applyPreApplyBattlerTagAbAttrs(BattlerTagImmunityAbAttr, this, newTag, cancelled);
    if (cancelled.value) {
      return false;
    }

    for (const pokemon of this.getAlliedField()) {
      applyPreApplyBattlerTagAbAttrs(UserFieldBattlerTagImmunityAbAttr, pokemon, newTag, cancelled, false, this);
      if (cancelled.value) {
        return false;
      }
    }

    if (newTag.canAdd(this)) {
      this.summonData.tags.push(newTag);
      newTag.onAdd(this);
      return true;
    }

    return false;
  }

  /**@overload */
  getTag(tagType: BattlerTagType.GRUDGE): GrudgeTag | undefined;

  /** @overload */
  getTag(tagType: BattlerTagType): BattlerTag | undefined;

  /** @overload */
  getTag<T extends BattlerTag>(tagType: Constructor<T>): T | undefined;

  getTag(tagType: BattlerTagType | Constructor<BattlerTag>): BattlerTag | undefined {
    return tagType instanceof Function
      ? this.summonData.tags.find(t => t instanceof tagType)
      : this.summonData.tags.find(t => t.tagType === tagType);
  }

  findTag(tagFilter: (tag: BattlerTag) => boolean) {
    return this.summonData.tags.find(t => tagFilter(t));
  }

  findTags(tagFilter: (tag: BattlerTag) => boolean): BattlerTag[] {
    return this.summonData.tags.filter(t => tagFilter(t));
  }

  /**
   * Tick down the first {@linkcode BattlerTag} found matching the given {@linkcode BattlerTagType},
   * removing it if its duration goes below 0.
   * @param tagType the {@linkcode BattlerTagType} to check against
   * @returns `true` if the tag was present
   */
  lapseTag(tagType: BattlerTagType): boolean {
    const tags = this.summonData.tags;
    const tag = tags.find(t => t.tagType === tagType);
    if (!tag) {
      return false;
    }

    if (!tag.lapse(this, BattlerTagLapseType.CUSTOM)) {
      tag.onRemove(this);
      tags.splice(tags.indexOf(tag), 1);
    }
    return true;
  }

  /**
   * Tick down all {@linkcode BattlerTags} matching the given {@linkcode BattlerTagLapseType},
   * removing any whose durations fall below 0.
   * @param tagType the {@linkcode BattlerTagLapseType} to tick down
   */
  lapseTags(lapseType: BattlerTagLapseType): void {
    const tags = this.summonData.tags;
    tags
      .filter(
        t =>
          lapseType === BattlerTagLapseType.FAINT ||
          (t.lapseTypes.some(lType => lType === lapseType) && !t.lapse(this, lapseType)),
      )
      .forEach(t => {
        t.onRemove(this);
        tags.splice(tags.indexOf(t), 1);
      });
  }

  /**
   * Remove the first tag matching the given {@linkcode BattlerTagType}.
   * @param tagType the {@linkcode BattlerTagType} to search for and remove
   */
  removeTag(tagType: BattlerTagType): void {
    const tags = this.summonData.tags;
    const tag = tags.find(t => t.tagType === tagType);
    if (tag) {
      tag.onRemove(this);
      tags.splice(tags.indexOf(tag), 1);
    }
  }

  /**
   * Find and remove all {@linkcode BattlerTag}s matching the given function.
   * @param tagFilter a function dictating which tags to remove
   */
  findAndRemoveTags(tagFilter: (tag: BattlerTag) => boolean): void {
    const tags = this.summonData.tags;
    const tagsToRemove = tags.filter(t => tagFilter(t));
    for (const tag of tagsToRemove) {
      tag.turnCount = 0;
      tag.onRemove(this);
      tags.splice(tags.indexOf(tag), 1);
    }
  }

  removeTagsBySourceId(sourceId: number): void {
    this.findAndRemoveTags(t => t.isSourceLinked() && t.sourceId === sourceId);
  }

  transferTagsBySourceId(sourceId: number, newSourceId: number): void {
    this.summonData.tags.forEach(t => {
      if (t.sourceId === sourceId) {
        t.sourceId = newSourceId;
      }
    });
  }

  /**
   * Transferring stat changes and Tags
   * @param source {@linkcode Pokemon} the pokemon whose stats/Tags are to be passed on from, ie: the Pokemon using Baton Pass
   */
  transferSummon(source: Pokemon): void {
    // Copy all stat stages
    for (const s of BATTLE_STATS) {
      const sourceStage = source.getStatStage(s);
      if (this instanceof PlayerPokemon && sourceStage === 6) {
        globalScene.validateAchv(achvs.TRANSFER_MAX_STAT_STAGE);
      }
      this.setStatStage(s, sourceStage);
    }

    for (const tag of source.summonData.tags) {
      if (
        !tag.isBatonPassable ||
        (tag.tagType === BattlerTagType.TELEKINESIS &&
          this.species.speciesId === SpeciesId.GENGAR &&
          this.getFormKey() === "mega")
      ) {
        continue;
      }

      if (tag instanceof PowerTrickTag) {
        tag.swapStat(this);
      }

      this.summonData.tags.push(tag);
    }

    this.updateInfo();
  }

  /**
   * Gets whether the given move is currently disabled for this Pokemon.
   *
   * @param moveId - The {@linkcode MoveId} ID of the move to check
   * @returns `true` if the move is disabled for this Pokemon, otherwise `false`
   *
   * @see {@linkcode MoveRestrictionBattlerTag}
   */
  public isMoveRestricted(moveId: MoveId, pokemon?: Pokemon): boolean {
    return this.getRestrictingTag(moveId, pokemon) !== null;
  }

  /**
   * Gets whether the given move is currently disabled for the user based on the player's target selection
   *
   * @param moveId - The {@linkcode MoveId} ID of the move to check
   * @param user - The move user
   * @param target - The target of the move
   *
   * @returns {boolean} `true` if the move is disabled for this Pokemon due to the player's target selection
   *
   * @see {@linkcode MoveRestrictionBattlerTag}
   */
  isMoveTargetRestricted(moveId: MoveId, user: Pokemon, target: Pokemon): boolean {
    for (const tag of this.findTags(t => t instanceof MoveRestrictionBattlerTag)) {
      if ((tag as MoveRestrictionBattlerTag).isMoveTargetRestricted(moveId, user, target)) {
        return (tag as MoveRestrictionBattlerTag) !== null;
      }
    }
    return false;
  }

  /**
   * Gets the {@link MoveRestrictionBattlerTag} that is restricting a move, if it exists.
   *
   * @param moveId - {@linkcode MoveId} ID of the move to check
   * @param user - {@linkcode Pokemon} the move user, optional and used when the target is a factor in the move's restricted status
   * @param target - {@linkcode Pokemon} the target of the move, optional and used when the target is a factor in the move's restricted status
   * @returns The first tag on this Pokemon that restricts the move, or `null` if the move is not restricted.
   */
  getRestrictingTag(moveId: MoveId, user?: Pokemon, target?: Pokemon): MoveRestrictionBattlerTag | null {
    for (const tag of this.findTags(t => t instanceof MoveRestrictionBattlerTag)) {
      if ((tag as MoveRestrictionBattlerTag).isMoveRestricted(moveId, user)) {
        return tag as MoveRestrictionBattlerTag;
      }
      if (user && target && (tag as MoveRestrictionBattlerTag).isMoveTargetRestricted(moveId, user, target)) {
        return tag as MoveRestrictionBattlerTag;
      }
    }
    return null;
  }

  public getMoveHistory(): TurnMove[] {
    return this.summonData.moveHistory;
  }

  public pushMoveHistory(turnMove: TurnMove): void {
    if (!this.isOnField()) {
      return;
    }
    turnMove.turn = globalScene.currentBattle?.turn;
    this.getMoveHistory().push(turnMove);
  }

  /**
   * Returns a list of the most recent move entries in this Pokemon's move history.
   * The retrieved move entries are sorted in order from NEWEST to OLDEST.
   * @param moveCount The number of move entries to retrieve.
   *   If negative, retrieve the Pokemon's entire move history (equivalent to reversing the output of {@linkcode getMoveHistory()}).
   *   Default is `1`.
   * @returns A list of {@linkcode TurnMove}, as specified above.
   */
  getLastXMoves(moveCount = 1): TurnMove[] {
    const moveHistory = this.getMoveHistory();
    if (moveCount >= 0) {
      return moveHistory.slice(Math.max(moveHistory.length - moveCount, 0)).reverse();
    }
    return moveHistory.slice(0).reverse();
  }

  /**
   * Return the most recently executed {@linkcode TurnMove} this {@linkcode Pokemon} has used that is:
   * - Not {@linkcode Moves.NONE}
   * - Non-virtual ({@linkcode MoveUseType | useType} < {@linkcode MoveUseType.INDIRECT})
   * @param ignoreStruggle - Whether to additionally ignore {@linkcode Moves.STRUGGLE}; default `false`
   * @param ignoreFollowUp - Whether to ignore moves with a use type of {@linkcode MoveUseType.FOLLOW_UP}
   * (e.g. ones called by Copycat/Mirror Move); default `true`.
   * @returns The last move this Pokemon has used satisfying the aforementioned conditions,
   * or `undefined` if no applicable moves have been used since switching in.
   */
  getLastNonVirtualMove(ignoreStruggle = false, ignoreFollowUp = true): TurnMove | undefined {
    return this.getLastXMoves(-1).find(
      m =>
        m.move !== Moves.NONE &&
        (!ignoreStruggle || m.move !== Moves.STRUGGLE) &&
        (!isVirtual(m.useType) || (!ignoreFollowUp && m.useType === MoveUseType.FOLLOW_UP)),
    );
  }

  /**
   * Return this Pokemon's move queue, consisting of all the moves it is slated to perform.
   * @returns An array of {@linkcode TurnMove}, as described above
   */
  getMoveQueue(): TurnMove[] {
    return this.summonData.moveQueue;
  }

  /**
   * Add a new entry to the end of this Pokemon's move queue.
   * @param queuedMove - A {@linkcode TurnMove} to push to this Pokemon's queue.
   */
  pushMoveQueue(queuedMove: TurnMove): void {
    this.summonData.moveQueue.push(queuedMove);
  }

  changeForm(formChange: SpeciesFormChange): Promise<void> {
    return new Promise(resolve => {
      this.formIndex = Math.max(
        this.species.forms.findIndex(f => f.formKey === formChange.formKey),
        0,
      );
      this.generateName();
      const abilityCount = this.getSpeciesForm().getAbilityCount();
      if (this.abilityIndex >= abilityCount) {
        // Shouldn't happen
        this.abilityIndex = abilityCount - 1;
      }
      globalScene.gameData.setPokemonSeen(this, false);
      this.setScale(this.getSpriteScale());
      this.loadAssets().then(() => {
        this.calculateStats();
        globalScene.updateModifiers(this.isPlayer(), true);
        Promise.all([this.updateInfo(), globalScene.updateFieldScale()]).then(() => resolve());
      });
    });
  }

  cry(soundConfig?: Phaser.Types.Sound.SoundConfig, sceneOverride?: BattleScene): AnySound {
    const scene = sceneOverride ?? globalScene; // TODO: is `sceneOverride` needed?
    const cry = this.getSpeciesForm(undefined, true).cry(soundConfig);
    let duration = cry.totalDuration * 1000;
    if (this.fusionSpecies && this.getSpeciesForm(undefined, true) !== this.getFusionSpeciesForm(undefined, true)) {
      let fusionCry = this.getFusionSpeciesForm(undefined, true).cry(soundConfig, true);
      duration = Math.min(duration, fusionCry.totalDuration * 1000);
      fusionCry.destroy();
      scene.time.delayedCall(fixedInt(Math.ceil(duration * 0.4)), () => {
        try {
          SoundFade.fadeOut(scene, cry, fixedInt(Math.ceil(duration * 0.2)));
          fusionCry = this.getFusionSpeciesForm(undefined, true).cry(
            Object.assign({ seek: Math.max(fusionCry.totalDuration * 0.4, 0) }, soundConfig),
          );
          SoundFade.fadeIn(
            scene,
            fusionCry,
            fixedInt(Math.ceil(duration * 0.2)),
            scene.masterVolume * scene.fieldVolume,
            0,
          );
        } catch (err) {
          console.error(err);
        }
      });
    }

    return cry;
  }

  // biome-ignore lint: there are a ton of issues..
  faintCry(callback: Function): void {
    if (this.fusionSpecies && this.getSpeciesForm() !== this.getFusionSpeciesForm()) {
      return this.fusionFaintCry(callback);
    }

    const key = this.species.getCryKey(this.formIndex);
    let rate = 0.85;
    const cry = globalScene.playSound(key, { rate: rate }) as AnySound;
    if (!cry || globalScene.fieldVolume === 0) {
      return callback();
    }
    const sprite = this.getSprite();
    const tintSprite = this.getTintSprite();
    const delay = Math.max(globalScene.sound.get(key).totalDuration * 50, 25);

    let frameProgress = 0;
    let frameThreshold: number;

    sprite.anims.pause();
    tintSprite?.anims.pause();

    let faintCryTimer: Phaser.Time.TimerEvent | null = globalScene.time.addEvent({
      delay: fixedInt(delay),
      repeat: -1,
      callback: () => {
        frameThreshold = sprite.anims.msPerFrame / rate;
        frameProgress += delay;
        while (frameProgress > frameThreshold) {
          if (sprite.anims.duration) {
            sprite.anims.nextFrame();
            tintSprite?.anims.nextFrame();
          }
          frameProgress -= frameThreshold;
        }
        if (cry && !cry.pendingRemove) {
          rate *= 0.99;
          cry.setRate(rate);
        } else {
          faintCryTimer?.destroy();
          faintCryTimer = null;
          if (callback) {
            callback();
          }
        }
      },
    });

    // Failsafe
    globalScene.time.delayedCall(fixedInt(3000), () => {
      if (!faintCryTimer || !globalScene) {
        return;
      }
      if (cry?.isPlaying) {
        cry.stop();
      }
      faintCryTimer.destroy();
      if (callback) {
        callback();
      }
    });
  }

  // biome-ignore lint/complexity/noBannedTypes: Consider refactoring to change type of Function
  private fusionFaintCry(callback: Function): void {
    const key = this.species.getCryKey(this.formIndex);
    let i = 0;
    let rate = 0.85;
    const cry = globalScene.playSound(key, { rate: rate }) as AnySound;
    const sprite = this.getSprite();
    const tintSprite = this.getTintSprite();
    let duration = cry.totalDuration * 1000;

    const fusionCryKey = this.fusionSpecies!.getCryKey(this.fusionFormIndex);
    let fusionCry = globalScene.playSound(fusionCryKey, {
      rate: rate,
    }) as AnySound;
    if (!cry || !fusionCry || globalScene.fieldVolume === 0) {
      return callback();
    }
    fusionCry.stop();
    duration = Math.min(duration, fusionCry.totalDuration * 1000);
    fusionCry.destroy();
    const delay = Math.max(duration * 0.05, 25);

    let transitionIndex = 0;
    let durationProgress = 0;

    const transitionThreshold = Math.ceil(duration * 0.4);
    while (durationProgress < transitionThreshold) {
      ++i;
      durationProgress += delay * rate;
      rate *= 0.99;
    }

    transitionIndex = i;

    i = 0;
    rate = 0.85;

    let frameProgress = 0;
    let frameThreshold: number;

    sprite.anims.pause();
    tintSprite?.anims.pause();

    let faintCryTimer: Phaser.Time.TimerEvent | null = globalScene.time.addEvent({
      delay: fixedInt(delay),
      repeat: -1,
      callback: () => {
        ++i;
        frameThreshold = sprite.anims.msPerFrame / rate;
        frameProgress += delay;
        while (frameProgress > frameThreshold) {
          if (sprite.anims.duration) {
            sprite.anims.nextFrame();
            tintSprite?.anims.nextFrame();
          }
          frameProgress -= frameThreshold;
        }
        if (i === transitionIndex && fusionCryKey) {
          SoundFade.fadeOut(globalScene, cry, fixedInt(Math.ceil((duration / rate) * 0.2)));
          fusionCry = globalScene.playSound(
            fusionCryKey,
            Object.assign({
              seek: Math.max(fusionCry.totalDuration * 0.4, 0),
              rate: rate,
            }),
          );
          SoundFade.fadeIn(
            globalScene,
            fusionCry,
            fixedInt(Math.ceil((duration / rate) * 0.2)),
            globalScene.masterVolume * globalScene.fieldVolume,
            0,
          );
        }
        rate *= 0.99;
        if (cry && !cry.pendingRemove) {
          cry.setRate(rate);
        }
        if (fusionCry && !fusionCry.pendingRemove) {
          fusionCry.setRate(rate);
        }
        if ((!cry || cry.pendingRemove) && (!fusionCry || fusionCry.pendingRemove)) {
          faintCryTimer?.destroy();
          faintCryTimer = null;
          if (callback) {
            callback();
          }
        }
      },
    });

    // Failsafe
    globalScene.time.delayedCall(fixedInt(3000), () => {
      if (!faintCryTimer || !globalScene) {
        return;
      }
      if (cry?.isPlaying) {
        cry.stop();
      }
      if (fusionCry?.isPlaying) {
        fusionCry.stop();
      }
      faintCryTimer.destroy();
      if (callback) {
        callback();
      }
    });
  }

  isOppositeGender(pokemon: Pokemon): boolean {
    return (
      this.gender !== Gender.GENDERLESS &&
      pokemon.gender === (this.gender === Gender.MALE ? Gender.FEMALE : Gender.MALE)
    );
  }

  queueImmuneMessage(quiet: boolean, effect?: StatusEffect): void {
    if (!effect || quiet) {
      return;
    }
    const message =
      effect && this.status?.effect === effect
        ? getStatusEffectOverlapText(effect ?? StatusEffect.NONE, getPokemonNameWithAffix(this))
        : i18next.t("abilityTriggers:moveImmunity", {
            pokemonNameWithAffix: getPokemonNameWithAffix(this),
          });
    globalScene.queueMessage(message);
  }

  /**
   * Checks if a status effect can be applied to the Pokemon.
   *
   * @param effect The {@linkcode StatusEffect} whose applicability is being checked
   * @param quiet Whether in-battle messages should trigger or not
   * @param overrideStatus Whether the Pokemon's current status can be overriden
   * @param sourcePokemon The Pokemon that is setting the status effect
   * @param ignoreField Whether any field effects (weather, terrain, etc.) should be considered
   */
  canSetStatus(
    effect: StatusEffect | undefined,
    quiet = false,
    overrideStatus = false,
    sourcePokemon: Pokemon | null = null,
    ignoreField = false,
  ): boolean {
    if (effect !== StatusEffect.FAINT) {
      if (overrideStatus ? this.status?.effect === effect : this.status) {
        this.queueImmuneMessage(quiet, effect);
        return false;
      }
      if (this.isGrounded() && !ignoreField && globalScene.arena.terrain?.terrainType === TerrainType.MISTY) {
        this.queueImmuneMessage(quiet, effect);
        return false;
      }
    }

    const types = this.getTypes(true, true);

    switch (effect) {
      case StatusEffect.POISON:
      case StatusEffect.TOXIC: {
        // Check if the Pokemon is immune to Poison/Toxic or if the source pokemon is canceling the immunity
        const poisonImmunity = types.map(defType => {
          // Check if the Pokemon is not immune to Poison/Toxic
          if (defType !== PokemonType.POISON && defType !== PokemonType.STEEL) {
            return false;
          }

          // Check if the source Pokemon has an ability that cancels the Poison/Toxic immunity
          const cancelImmunity = new BooleanHolder(false);
          if (sourcePokemon) {
            applyAbAttrs(IgnoreTypeStatusEffectImmunityAbAttr, sourcePokemon, cancelImmunity, false, effect, defType);
            if (cancelImmunity.value) {
              return false;
            }
          }

          return true;
        });

        if (this.isOfType(PokemonType.POISON) || this.isOfType(PokemonType.STEEL)) {
          if (poisonImmunity.includes(true)) {
            this.queueImmuneMessage(quiet, effect);
            return false;
          }
        }
        break;
      }
      case StatusEffect.PARALYSIS:
        if (this.isOfType(PokemonType.ELECTRIC)) {
          this.queueImmuneMessage(quiet, effect);
          return false;
        }
        break;
      case StatusEffect.SLEEP:
        if (this.isGrounded() && globalScene.arena.terrain?.terrainType === TerrainType.ELECTRIC) {
          this.queueImmuneMessage(quiet, effect);
          return false;
        }
        break;
      case StatusEffect.FREEZE:
        if (
          this.isOfType(PokemonType.ICE) ||
          (!ignoreField &&
            globalScene?.arena?.weather?.weatherType &&
            [WeatherType.SUNNY, WeatherType.HARSH_SUN].includes(globalScene.arena.weather.weatherType))
        ) {
          this.queueImmuneMessage(quiet, effect);
          return false;
        }
        break;
      case StatusEffect.BURN:
        if (this.isOfType(PokemonType.FIRE)) {
          this.queueImmuneMessage(quiet, effect);
          return false;
        }
        break;
    }

    const cancelled = new BooleanHolder(false);
    applyPreSetStatusAbAttrs(StatusEffectImmunityAbAttr, this, effect, cancelled, quiet);
    if (cancelled.value) {
      return false;
    }

    for (const pokemon of this.getAlliedField()) {
      applyPreSetStatusAbAttrs(
        UserFieldStatusEffectImmunityAbAttr,
        pokemon,
        effect,
        cancelled,
        quiet,
        this,
        sourcePokemon,
      );
      if (cancelled.value) {
        break;
      }
    }

    if (cancelled.value) {
      return false;
    }

    if (sourcePokemon && sourcePokemon !== this && this.isSafeguarded(sourcePokemon)) {
      if (!quiet) {
        globalScene.queueMessage(i18next.t("moveTriggers:safeguard", { targetName: getPokemonNameWithAffix(this) }));
      }
      return false;
    }

    return true;
  }

  trySetStatus(
    effect?: StatusEffect,
    asPhase = false,
    sourcePokemon: Pokemon | null = null,
    turnsRemaining = 0,
    sourceText: string | null = null,
    overrideStatus?: boolean,
    quiet = true,
  ): boolean {
    if (!this.canSetStatus(effect, quiet, overrideStatus, sourcePokemon)) {
      return false;
    }
    if (this.isFainted() && effect !== StatusEffect.FAINT) {
      return false;
    }

    /**
     * If this Pokemon falls asleep or freezes in the middle of a multi-hit attack,
     * cancel the attack's subsequent hits.
     */
    if (effect === StatusEffect.SLEEP || effect === StatusEffect.FREEZE) {
      const currentPhase = globalScene.getCurrentPhase();
      if (currentPhase instanceof MoveEffectPhase && currentPhase.getUserPokemon() === this) {
        this.turnData.hitCount = 1;
        this.turnData.hitsLeft = 1;
      }
    }

    if (asPhase) {
      if (overrideStatus) {
        this.resetStatus(false);
      }
      globalScene.unshiftPhase(
        new ObtainStatusEffectPhase(this.getBattlerIndex(), effect, turnsRemaining, sourceText, sourcePokemon),
      );
      return true;
    }

    let sleepTurnsRemaining: NumberHolder;

    if (effect === StatusEffect.SLEEP) {
      sleepTurnsRemaining = new NumberHolder(this.randBattleSeedIntRange(2, 4));

      this.setFrameRate(4);

      // If the user is invulnerable, lets remove their invulnerability when they fall asleep
      const invulnerableTags = [
        BattlerTagType.UNDERGROUND,
        BattlerTagType.UNDERWATER,
        BattlerTagType.HIDDEN,
        BattlerTagType.FLYING,
      ];

      const tag = invulnerableTags.find(t => this.getTag(t));

      if (tag) {
        this.removeTag(tag);
        this.getMoveQueue().pop();
      }
    }

    sleepTurnsRemaining = sleepTurnsRemaining!; // tell TS compiler it's defined
    effect = effect!; // If `effect` is undefined then `trySetStatus()` will have already returned early via the `canSetStatus()` call
    this.status = new Status(effect, 0, sleepTurnsRemaining?.value);

    return true;
  }

  /**
   * Resets the status of a pokemon.
   * @param revive Whether revive should be cured; defaults to true.
   * @param confusion Whether resetStatus should include confusion or not; defaults to false.
   * @param reloadAssets Whether to reload the assets or not; defaults to false.
   * @param asPhase Whether to reset the status in a phase or immediately
   */
  resetStatus(revive = true, confusion = false, reloadAssets = false, asPhase = true): void {
    const lastStatus = this.status?.effect;
    if (!revive && lastStatus === StatusEffect.FAINT) {
      return;
    }

    if (asPhase) {
      globalScene.unshiftPhase(new ResetStatusPhase(this, confusion, reloadAssets));
    } else {
      this.clearStatus(confusion, reloadAssets);
    }
  }

  /**
   * Performs the action of clearing a Pokemon's status
   *
   * This is a helper to {@linkcode resetStatus}, which should be called directly instead of this method
   */
  public clearStatus(confusion: boolean, reloadAssets: boolean) {
    const lastStatus = this.status?.effect;
    this.status = null;
    if (lastStatus === StatusEffect.SLEEP) {
      this.setFrameRate(10);
      if (this.getTag(BattlerTagType.NIGHTMARE)) {
        this.lapseTag(BattlerTagType.NIGHTMARE);
      }
    }
    if (confusion) {
      if (this.getTag(BattlerTagType.CONFUSED)) {
        this.lapseTag(BattlerTagType.CONFUSED);
      }
    }
    if (reloadAssets) {
      this.loadAssets(false).then(() => this.playAnim());
    }
    this.updateInfo(true);
  }

  /**
   * Checks if this Pokemon is protected by Safeguard
   * @param attacker the {@linkcode Pokemon} inflicting status on this Pokemon
   * @returns `true` if this Pokemon is protected by Safeguard; `false` otherwise.
   */
  isSafeguarded(attacker: Pokemon): boolean {
    const defendingSide = this.isPlayer() ? ArenaTagSide.PLAYER : ArenaTagSide.ENEMY;
    if (globalScene.arena.getTagOnSide(ArenaTagType.SAFEGUARD, defendingSide)) {
      const bypassed = new BooleanHolder(false);
      if (attacker) {
        applyAbAttrs(InfiltratorAbAttr, attacker, null, false, bypassed);
      }
      return !bypassed.value;
    }
    return false;
  }

  /**
   * Performs miscellaneous setup for when the Pokemon is summoned, like generating the substitute sprite
   * @param resetSummonData - Whether to additionally reset the Pokemon's summon data (default: `false`)
   */
  public fieldSetup(resetSummonData?: boolean): void {
    this.setSwitchOutStatus(false);
    if (globalScene) {
      globalScene.triggerPokemonFormChange(this, SpeciesFormChangePostMoveTrigger, true);
    }
    // If this Pokemon has a Substitute when loading in, play an animation to add its sprite
    if (this.getTag(SubstituteTag)) {
      globalScene.triggerPokemonBattleAnim(this, PokemonAnimType.SUBSTITUTE_ADD);
      this.getTag(SubstituteTag)!.sourceInFocus = false;
    }

    // If this Pokemon has Commander and Dondozo as an active ally, hide this Pokemon's sprite.
    if (
      this.hasAbilityWithAttr(CommanderAbAttr) &&
      globalScene.currentBattle.double &&
      this.getAlly()?.species.speciesId === SpeciesId.DONDOZO
    ) {
      this.setVisible(false);
    }

    if (resetSummonData) {
      this.resetSummonData();
    }
  }

  /**
   * Reset this Pokemon's {@linkcode PokemonSummonData | SummonData} and {@linkcode PokemonTempSummonData | TempSummonData}
   * in preparation for switching pokemon, as well as removing any relevant on-switch tags.
   */
  resetSummonData(): void {
    const illusion: IllusionData | null = this.summonData.illusion;
    if (this.summonData.speciesForm) {
      this.summonData.speciesForm = null;
      this.updateFusionPalette();
    }
    this.summonData = new PokemonSummonData();
    this.tempSummonData = new PokemonTempSummonData();
    this.summonData.illusion = illusion;
    this.updateInfo();
  }

  /**
   * Reset a {@linkcode Pokemon}'s per-battle {@linkcode PokemonBattleData | battleData},
   * as well as any transient {@linkcode PokemonWaveData | waveData} for the current wave.
   * Should be called once per arena transition (new biome/trainer battle/Mystery Encounter).
   */
  resetBattleAndWaveData(): void {
    this.battleData = new PokemonBattleData();
    this.resetWaveData();
  }

  /**
   * Reset a {@linkcode Pokemon}'s {@linkcode PokemonWaveData | waveData}.
   * Should be called upon starting a new wave in addition to whenever an arena transition occurs.
   * @see {@linkcode resetBattleAndWaveData()}
   */
  resetWaveData(): void {
    this.waveData = new PokemonWaveData();
  }

  resetTera(): void {
    const wasTerastallized = this.isTerastallized;
    this.isTerastallized = false;
    this.stellarTypesBoosted = [];
    if (wasTerastallized) {
      this.updateSpritePipelineData();
      globalScene.triggerPokemonFormChange(this, SpeciesFormChangeLapseTeraTrigger);
    }
  }

  resetTurnData(): void {
    this.turnData = new PokemonTurnData();
  }

  getExpValue(): number {
    // Logic to factor in victor level has been removed for balancing purposes, so the player doesn't have to focus on EXP maxxing
    return (this.getSpeciesForm().getBaseExp() * this.level) / 5 + 1;
  }

  setFrameRate(frameRate: number) {
    globalScene.anims.get(this.getBattleSpriteKey()).frameRate = frameRate;
    try {
      this.getSprite().play(this.getBattleSpriteKey());
    } catch (err: unknown) {
      console.error(`Failed to play animation for ${this.getBattleSpriteKey()}`, err);
    }
    try {
      this.getTintSprite()?.play(this.getBattleSpriteKey());
    } catch (err: unknown) {
      console.error(`Failed to play animation for ${this.getBattleSpriteKey()}`, err);
    }
  }

  tint(color: number, alpha?: number, duration?: number, ease?: string) {
    const tintSprite = this.getTintSprite();
    tintSprite?.setTintFill(color);
    tintSprite?.setVisible(true);

    if (duration) {
      tintSprite?.setAlpha(0);

      globalScene.tweens.add({
        targets: tintSprite,
        alpha: alpha || 1,
        duration: duration,
        ease: ease || "Linear",
      });
    } else {
      tintSprite?.setAlpha(alpha);
    }
  }

  untint(duration: number, ease?: string) {
    const tintSprite = this.getTintSprite();

    if (duration) {
      globalScene.tweens.add({
        targets: tintSprite,
        alpha: 0,
        duration: duration,
        ease: ease || "Linear",
        onComplete: () => {
          tintSprite?.setVisible(false);
          tintSprite?.setAlpha(1);
        },
      });
    } else {
      tintSprite?.setVisible(false);
      tintSprite?.setAlpha(1);
    }
  }

  enableMask() {
    if (!this.maskEnabled) {
      this.maskSprite = this.getTintSprite();
      this.maskSprite?.setVisible(true);
      this.maskSprite?.setPosition(
        this.x * this.parentContainer.scale + this.parentContainer.x,
        this.y * this.parentContainer.scale + this.parentContainer.y,
      );
      this.maskSprite?.setScale(this.getSpriteScale() * this.parentContainer.scale);
      this.maskEnabled = true;
    }
  }

  disableMask() {
    if (this.maskEnabled) {
      this.maskSprite?.setVisible(false);
      this.maskSprite?.setPosition(0, 0);
      this.maskSprite?.setScale(this.getSpriteScale());
      this.maskSprite = null;
      this.maskEnabled = false;
    }
  }

  sparkle(): void {
    if (this.shinySparkle) {
      doShinySparkleAnim(this.shinySparkle, this.variant);
    }
  }

  updateFusionPalette(ignoreOveride?: boolean): void {
    if (!this.getFusionSpeciesForm(ignoreOveride)) {
      [this.getSprite(), this.getTintSprite()]
        .filter(s => !!s)
        .map(s => {
          s.pipelineData[`spriteColors${ignoreOveride && this.summonData.speciesForm ? "Base" : ""}`] = [];
          s.pipelineData[`fusionSpriteColors${ignoreOveride && this.summonData.speciesForm ? "Base" : ""}`] = [];
        });
      return;
    }

    const speciesForm = this.getSpeciesForm(ignoreOveride);
    const fusionSpeciesForm = this.getFusionSpeciesForm(ignoreOveride);

    const spriteKey = speciesForm.getSpriteKey(
      this.getGender(ignoreOveride) === Gender.FEMALE,
      speciesForm.formIndex,
      this.shiny,
      this.variant,
    );
    const backSpriteKey = speciesForm
      .getSpriteKey(this.getGender(ignoreOveride) === Gender.FEMALE, speciesForm.formIndex, this.shiny, this.variant)
      .replace("pkmn__", "pkmn__back__");
    const fusionSpriteKey = fusionSpeciesForm.getSpriteKey(
      this.getFusionGender(ignoreOveride) === Gender.FEMALE,
      fusionSpeciesForm.formIndex,
      this.fusionShiny,
      this.fusionVariant,
    );
    const fusionBackSpriteKey = fusionSpeciesForm
      .getSpriteKey(
        this.getFusionGender(ignoreOveride) === Gender.FEMALE,
        fusionSpeciesForm.formIndex,
        this.fusionShiny,
        this.fusionVariant,
      )
      .replace("pkmn__", "pkmn__back__");

    const sourceTexture = globalScene.textures.get(spriteKey);
    const sourceBackTexture = globalScene.textures.get(backSpriteKey);
    const fusionTexture = globalScene.textures.get(fusionSpriteKey);
    const fusionBackTexture = globalScene.textures.get(fusionBackSpriteKey);

    const [sourceFrame, sourceBackFrame, fusionFrame, fusionBackFrame] = [
      sourceTexture,
      sourceBackTexture,
      fusionTexture,
      fusionBackTexture,
    ].map(texture => texture.frames[texture.firstFrame]);
    const [sourceImage, sourceBackImage, fusionImage, fusionBackImage] = [
      sourceTexture,
      sourceBackTexture,
      fusionTexture,
      fusionBackTexture,
    ].map(i => i.getSourceImage() as HTMLImageElement);

    const canvas = document.createElement("canvas");
    const backCanvas = document.createElement("canvas");
    const fusionCanvas = document.createElement("canvas");
    const fusionBackCanvas = document.createElement("canvas");

    const spriteColors: number[][] = [];
    const pixelData: Uint8ClampedArray[] = [];

    [canvas, backCanvas, fusionCanvas, fusionBackCanvas].forEach((canv: HTMLCanvasElement, c: number) => {
      const context = canv.getContext("2d");
      const frame = [sourceFrame, sourceBackFrame, fusionFrame, fusionBackFrame][c];
      canv.width = frame.width;
      canv.height = frame.height;

      if (context) {
        context.drawImage(
          [sourceImage, sourceBackImage, fusionImage, fusionBackImage][c],
          frame.cutX,
          frame.cutY,
          frame.width,
          frame.height,
          0,
          0,
          frame.width,
          frame.height,
        );
        const imageData = context.getImageData(frame.cutX, frame.cutY, frame.width, frame.height);
        pixelData.push(imageData.data);
      }
    });

    for (let f = 0; f < 2; f++) {
      const variantColors = variantColorCache[!f ? spriteKey : backSpriteKey];
      const variantColorSet = new Map<number, number[]>();
      if (this.shiny && variantColors && variantColors[this.variant]) {
        Object.keys(variantColors[this.variant]).forEach(k => {
          variantColorSet.set(
            rgbaToInt(Array.from(Object.values(rgbHexToRgba(k)))),
            Array.from(Object.values(rgbHexToRgba(variantColors[this.variant][k]))),
          );
        });
      }

      for (let i = 0; i < pixelData[f].length; i += 4) {
        if (pixelData[f][i + 3]) {
          const pixel = pixelData[f].slice(i, i + 4);
          let [r, g, b, a] = pixel;
          if (variantColors) {
            const color = rgbaToInt([r, g, b, a]);
            if (variantColorSet.has(color)) {
              const mappedPixel = variantColorSet.get(color);
              if (mappedPixel) {
                [r, g, b, a] = mappedPixel;
              }
            }
          }
          if (!spriteColors.find(c => c[0] === r && c[1] === g && c[2] === b)) {
            spriteColors.push([r, g, b, a]);
          }
        }
      }
    }

    const fusionSpriteColors = JSON.parse(JSON.stringify(spriteColors));

    const pixelColors: number[] = [];
    for (let f = 0; f < 2; f++) {
      for (let i = 0; i < pixelData[f].length; i += 4) {
        const total = pixelData[f].slice(i, i + 3).reduce((total: number, value: number) => total + value, 0);
        if (!total) {
          continue;
        }
        pixelColors.push(
          argbFromRgba({
            r: pixelData[f][i],
            g: pixelData[f][i + 1],
            b: pixelData[f][i + 2],
            a: pixelData[f][i + 3],
          }),
        );
      }
    }

    const fusionPixelColors: number[] = [];
    for (let f = 0; f < 2; f++) {
      const variantColors = variantColorCache[!f ? fusionSpriteKey : fusionBackSpriteKey];
      const variantColorSet = new Map<number, number[]>();
      if (this.fusionShiny && variantColors && variantColors[this.fusionVariant]) {
        for (const k of Object.keys(variantColors[this.fusionVariant])) {
          variantColorSet.set(
            rgbaToInt(Array.from(Object.values(rgbHexToRgba(k)))),
            Array.from(Object.values(rgbHexToRgba(variantColors[this.fusionVariant][k]))),
          );
        }
      }
      for (let i = 0; i < pixelData[2 + f].length; i += 4) {
        const total = pixelData[2 + f].slice(i, i + 3).reduce((total: number, value: number) => total + value, 0);
        if (!total) {
          continue;
        }
        let [r, g, b, a] = [
          pixelData[2 + f][i],
          pixelData[2 + f][i + 1],
          pixelData[2 + f][i + 2],
          pixelData[2 + f][i + 3],
        ];
        if (variantColors) {
          const color = rgbaToInt([r, g, b, a]);
          if (variantColorSet.has(color)) {
            const mappedPixel = variantColorSet.get(color);
            if (mappedPixel) {
              [r, g, b, a] = mappedPixel;
            }
          }
        }
        fusionPixelColors.push(argbFromRgba({ r, g, b, a }));
      }
    }

    if (fusionPixelColors.length === 0) {
      // ERROR HANDLING IS NOT OPTIONAL BUDDY
      console.log("Failed to create fusion palette");
      return;
    }

    let paletteColors: Map<number, number>;
    let fusionPaletteColors: Map<number, number>;

    const originalRandom = Math.random;
    Math.random = () => Phaser.Math.RND.realInRange(0, 1);

    globalScene.executeWithSeedOffset(
      () => {
        paletteColors = QuantizerCelebi.quantize(pixelColors, 4);
        fusionPaletteColors = QuantizerCelebi.quantize(fusionPixelColors, 4);
      },
      0,
      "This result should not vary",
    );

    Math.random = originalRandom;

    paletteColors = paletteColors!; // erroneously tell TS compiler that paletteColors is defined!
    fusionPaletteColors = fusionPaletteColors!; // mischievously misinform TS compiler that fusionPaletteColors is defined!
    const [palette, fusionPalette] = [paletteColors, fusionPaletteColors].map(paletteColors => {
      let keys = Array.from(paletteColors.keys()).sort((a: number, b: number) =>
        paletteColors.get(a)! < paletteColors.get(b)! ? 1 : -1,
      );
      let rgbaColors: Map<number, number[]>;
      let hsvColors: Map<number, number[]>;

      const mappedColors = new Map<number, number[]>();

      do {
        mappedColors.clear();

        rgbaColors = keys.reduce((map: Map<number, number[]>, k: number) => {
          map.set(k, Object.values(rgbaFromArgb(k)));
          return map;
        }, new Map<number, number[]>());
        hsvColors = Array.from(rgbaColors.keys()).reduce((map: Map<number, number[]>, k: number) => {
          const rgb = rgbaColors.get(k)!.slice(0, 3);
          map.set(k, rgbToHsv(rgb[0], rgb[1], rgb[2]));
          return map;
        }, new Map<number, number[]>());

        for (let c = keys.length - 1; c >= 0; c--) {
          const hsv = hsvColors.get(keys[c])!;
          for (let c2 = 0; c2 < c; c2++) {
            const hsv2 = hsvColors.get(keys[c2])!;
            const diff = Math.abs(hsv[0] - hsv2[0]);
            if (diff < 30 || diff >= 330) {
              if (mappedColors.has(keys[c])) {
                mappedColors.get(keys[c])!.push(keys[c2]);
              } else {
                mappedColors.set(keys[c], [keys[c2]]);
              }
              break;
            }
          }
        }

        mappedColors.forEach((values: number[], key: number) => {
          const keyColor = rgbaColors.get(key)!;
          const valueColors = values.map(v => rgbaColors.get(v)!);
          const color = keyColor.slice(0);
          let count = paletteColors.get(key)!;
          for (const value of values) {
            const valueCount = paletteColors.get(value);
            if (!valueCount) {
              continue;
            }
            count += valueCount;
          }

          for (let c = 0; c < 3; c++) {
            color[c] *= paletteColors.get(key)! / count;
            values.forEach((value: number, i: number) => {
              if (paletteColors.has(value)) {
                const valueCount = paletteColors.get(value)!;
                color[c] += valueColors[i][c] * (valueCount / count);
              }
            });
            color[c] = Math.round(color[c]);
          }

          paletteColors.delete(key);
          for (const value of values) {
            paletteColors.delete(value);
            if (mappedColors.has(value)) {
              mappedColors.delete(value);
            }
          }

          paletteColors.set(
            argbFromRgba({
              r: color[0],
              g: color[1],
              b: color[2],
              a: color[3],
            }),
            count,
          );
        });

        keys = Array.from(paletteColors.keys()).sort((a: number, b: number) =>
          paletteColors.get(a)! < paletteColors.get(b)! ? 1 : -1,
        );
      } while (mappedColors.size);

      return keys.map(c => Object.values(rgbaFromArgb(c)));
    });

    const paletteDeltas: number[][] = [];

    spriteColors.forEach((sc: number[], i: number) => {
      paletteDeltas.push([]);
      for (let p = 0; p < palette.length; p++) {
        paletteDeltas[i].push(deltaRgb(sc, palette[p]));
      }
    });

    const easeFunc = Phaser.Tweens.Builders.GetEaseFunction("Cubic.easeIn");

    for (let sc = 0; sc < spriteColors.length; sc++) {
      const delta = Math.min(...paletteDeltas[sc]);
      const paletteIndex = Math.min(
        paletteDeltas[sc].findIndex(pd => pd === delta),
        fusionPalette.length - 1,
      );
      if (delta < 255) {
        const ratio = easeFunc(delta / 255);
        const color = [0, 0, 0, fusionSpriteColors[sc][3]];
        for (let c = 0; c < 3; c++) {
          color[c] = Math.round(fusionSpriteColors[sc][c] * ratio + fusionPalette[paletteIndex][c] * (1 - ratio));
        }
        fusionSpriteColors[sc] = color;
      }
    }

    [this.getSprite(), this.getTintSprite()]
      .filter(s => !!s)
      .map(s => {
        s.pipelineData[`spriteColors${ignoreOveride && this.summonData.speciesForm ? "Base" : ""}`] = spriteColors;
        s.pipelineData[`fusionSpriteColors${ignoreOveride && this.summonData.speciesForm ? "Base" : ""}`] =
          fusionSpriteColors;
      });

    canvas.remove();
    fusionCanvas.remove();
  }

  /**
   * Generates a random number using the current battle's seed, or the global seed if `globalScene.currentBattle` is falsy
   * <!-- @import "../battle".Battle -->
   * This calls either {@linkcode BattleScene.randBattleSeedInt}({@linkcode range}, {@linkcode min}) in `src/battle-scene.ts`
   * which calls {@linkcode Battle.randSeedInt}({@linkcode range}, {@linkcode min}) in `src/battle.ts`
   * which calls {@linkcode randSeedInt randSeedInt}({@linkcode range}, {@linkcode min}) in `src/utils.ts`,
   * or it directly calls {@linkcode randSeedInt randSeedInt}({@linkcode range}, {@linkcode min}) in `src/utils.ts` if there is no current battle
   *
   * @param range How large of a range of random numbers to choose from. If {@linkcode range} <= 1, returns {@linkcode min}
   * @param min The minimum integer to pick, default `0`
   * @returns A random integer between {@linkcode min} and ({@linkcode min} + {@linkcode range} - 1)
   */
  randBattleSeedInt(range: number, min = 0): number {
    return globalScene.currentBattle ? globalScene.randBattleSeedInt(range, min) : randSeedInt(range, min);
  }

  /**
   * Generates a random number using the current battle's seed, or the global seed if `globalScene.currentBattle` is falsy
   * @param min The minimum integer to generate
   * @param max The maximum integer to generate
   * @returns a random integer between {@linkcode min} and {@linkcode max} inclusive
   */
  randBattleSeedIntRange(min: number, max: number): number {
    return globalScene.currentBattle ? globalScene.randBattleSeedInt(max - min + 1, min) : randSeedIntRange(min, max);
  }

  /**
   * Causes a Pokemon to leave the field (such as in preparation for a switch out/escape).
   * @param clearEffects Indicates if effects should be cleared (true) or passed
   * to the next pokemon, such as during a baton pass (false)
   * @param hideInfo Indicates if this should also play the animation to hide the Pokemon's
   * info container.
   */
  leaveField(clearEffects = true, hideInfo = true, destroy = false) {
    this.resetSprite();
    this.resetTurnData();
    globalScene
      .getField(true)
      .filter(p => p !== this)
      .forEach(p => p.removeTagsBySourceId(this.id));

    if (clearEffects) {
      this.destroySubstitute();
      this.resetSummonData();
    }
    if (hideInfo) {
      this.hideInfo();
    }
    // Trigger abilities that activate upon leaving the field
    applyPreLeaveFieldAbAttrs(PreLeaveFieldAbAttr, this);
    this.setSwitchOutStatus(true);
    globalScene.triggerPokemonFormChange(this, SpeciesFormChangeActiveTrigger, true);
    globalScene.field.remove(this, destroy);
  }

  destroy(): void {
    this.battleInfo?.destroy();
    this.destroySubstitute();
    super.destroy();
  }

  getBattleInfo(): BattleInfo {
    return this.battleInfo;
  }

  /**
   * Checks whether or not the Pokemon's root form has the same ability
   * @param abilityIndex the given ability index we are checking
   * @returns true if the abilities are the same
   */
  hasSameAbilityInRootForm(abilityIndex: number): boolean {
    const currentAbilityIndex = this.abilityIndex;
    const rootForm = getPokemonSpecies(this.species.getRootSpeciesId());
    return rootForm.getAbility(abilityIndex) === rootForm.getAbility(currentAbilityIndex);
  }

  /**
   * Helper function to check if the player already owns the starter data of the Pokemon's
   * current ability
   * @param ownedAbilityAttrs the owned abilityAttr of this Pokemon's root form
   * @returns true if the player already has it, false otherwise
   */
  checkIfPlayerHasAbilityOfStarter(ownedAbilityAttrs: number): boolean {
    if ((ownedAbilityAttrs & 1) > 0 && this.hasSameAbilityInRootForm(0)) {
      return true;
    }
    if ((ownedAbilityAttrs & 2) > 0 && this.hasSameAbilityInRootForm(1)) {
      return true;
    }
    if ((ownedAbilityAttrs & 4) > 0 && this.hasSameAbilityInRootForm(2)) {
      return true;
    }
    return false;
  }

  /**
   * Reduces one of this Pokemon's held item stacks by 1, and removes the item if applicable.
   * Does nothing if this Pokemon is somehow not the owner of the held item.
   * @param heldItem The item stack to be reduced by 1.
   * @param forBattle If `false`, do not trigger in-battle effects (such as Unburden) from losing the item. For example, set this to `false` if the Pokemon is giving away the held item for a Mystery Encounter. Default is `true`.
   * @returns `true` if the item was removed successfully, `false` otherwise.
   */
  public loseHeldItem(heldItem: PokemonHeldItemModifier, forBattle = true): boolean {
    if (heldItem.pokemonId !== -1 && heldItem.pokemonId !== this.id) {
      return false;
    }

    heldItem.stackCount--;
    if (heldItem.stackCount <= 0) {
      globalScene.removeModifier(heldItem, !this.isPlayer());
    }
    if (forBattle) {
      applyPostItemLostAbAttrs(PostItemLostAbAttr, this, false);
    }

    return true;
  }

  /**
   * Record a berry being eaten for ability and move triggers.
   * Only tracks things that proc _every_ time a berry is eaten.
   * @param berryType The type of berry being eaten.
   * @param updateHarvest Whether to track the berry for harvest; default `true`.
   */
  public recordEatenBerry(berryType: BerryType, updateHarvest = true) {
    this.battleData.hasEatenBerry = true;
    if (updateHarvest) {
      // Only track for harvest if we actually consumed the berry
      this.battleData.berriesEaten.push(berryType);
    }
    this.turnData.berriesEaten.push(berryType);
  }
}

export class PlayerPokemon extends Pokemon {
  protected battleInfo: PlayerBattleInfo;
  public compatibleTms: MoveId[];

  constructor(
    species: PokemonSpecies,
    level: number,
    abilityIndex?: number,
    formIndex?: number,
    gender?: Gender,
    shiny?: boolean,
    variant?: Variant,
    ivs?: number[],
    nature?: Nature,
    dataSource?: Pokemon | PokemonData,
  ) {
    super(106, 148, species, level, abilityIndex, formIndex, gender, shiny, variant, ivs, nature, dataSource);

    if (Overrides.STATUS_OVERRIDE) {
      this.status = new Status(Overrides.STATUS_OVERRIDE, 0, 4);
    }

    if (Overrides.SHINY_OVERRIDE) {
      this.shiny = true;
      this.initShinySparkle();
    } else if (Overrides.SHINY_OVERRIDE === false) {
      this.shiny = false;
    }

    if (Overrides.VARIANT_OVERRIDE !== null && this.shiny) {
      this.variant = Overrides.VARIANT_OVERRIDE;
    }

    if (!dataSource) {
      if (globalScene.gameMode.isDaily) {
        this.generateAndPopulateMoveset();
      } else {
        this.moveset = [];
      }
    }
    this.generateCompatibleTms();
  }

  initBattleInfo(): void {
    this.battleInfo = new PlayerBattleInfo();
    this.battleInfo.initInfo(this);
  }

  isPlayer(): boolean {
    return true;
  }

  hasTrainer(): boolean {
    return true;
  }

  isBoss(): boolean {
    return false;
  }

  getFieldIndex(): number {
    return globalScene.getPlayerField().indexOf(this);
  }

  getBattlerIndex(): BattlerIndex {
    return this.getFieldIndex();
  }

  generateCompatibleTms(): void {
    this.compatibleTms = [];

    const tms = Object.keys(tmSpecies);
    for (const tm of tms) {
      const moveId = Number.parseInt(tm) as MoveId;
      let compatible = false;
      for (const p of tmSpecies[tm]) {
        if (Array.isArray(p)) {
          const [pkm, form] = p;
          if (
            (pkm === this.species.speciesId || (this.fusionSpecies && pkm === this.fusionSpecies.speciesId)) &&
            form === this.getFormKey()
          ) {
            compatible = true;
            break;
          }
        } else if (p === this.species.speciesId || (this.fusionSpecies && p === this.fusionSpecies.speciesId)) {
          compatible = true;
          break;
        }
      }
      if (reverseCompatibleTms.indexOf(moveId) > -1) {
        compatible = !compatible;
      }
      if (compatible) {
        this.compatibleTms.push(moveId);
      }
    }
  }

  tryPopulateMoveset(moveset: StarterMoveset): boolean {
    if (
      !this.getSpeciesForm().validateStarterMoveset(
        moveset,
        globalScene.gameData.starterData[this.species.getRootSpeciesId()].eggMoves,
      )
    ) {
      return false;
    }

    this.moveset = moveset.map(m => new PokemonMove(m));

    return true;
  }

  /**
   * Causes this mon to leave the field (via {@linkcode leaveField}) and then
   * opens the party switcher UI to switch a new mon in
   * @param switchType the {@linkcode SwitchType} for this switch-out. If this is
   * `BATON_PASS` or `SHED_TAIL`, this Pokemon's effects are not cleared upon leaving
   * the field.
   */
  switchOut(switchType: SwitchType = SwitchType.SWITCH): Promise<void> {
    return new Promise(resolve => {
      this.leaveField(switchType === SwitchType.SWITCH);

      globalScene.ui.setMode(
        UiMode.PARTY,
        PartyUiMode.FAINT_SWITCH,
        this.getFieldIndex(),
        (slotIndex: number, _option: PartyOption) => {
          if (slotIndex >= globalScene.currentBattle.getBattlerCount() && slotIndex < 6) {
            globalScene.prependToPhase(
              new SwitchSummonPhase(switchType, this.getFieldIndex(), slotIndex, false),
              MoveEndPhase,
            );
          }
          globalScene.ui.setMode(UiMode.MESSAGE).then(resolve);
        },
        PartyUiHandler.FilterNonFainted,
      );
    });
  }

  addFriendship(friendship: number): void {
    if (friendship > 0) {
      const starterSpeciesId = this.species.getRootSpeciesId();
      const fusionStarterSpeciesId = this.isFusion() && this.fusionSpecies ? this.fusionSpecies.getRootSpeciesId() : 0;
      const starterData = [
        globalScene.gameData.starterData[starterSpeciesId],
        fusionStarterSpeciesId ? globalScene.gameData.starterData[fusionStarterSpeciesId] : null,
      ].filter(d => !!d);
      const amount = new NumberHolder(friendship);
      globalScene.applyModifier(PokemonFriendshipBoosterModifier, true, this, amount);
      const candyFriendshipMultiplier = globalScene.gameMode.isClassic
        ? timedEventManager.getClassicFriendshipMultiplier()
        : 1;
      const fusionReduction = fusionStarterSpeciesId
        ? timedEventManager.areFusionsBoosted()
          ? 1.5 // Divide candy gain for fusions by 1.5 during events
          : 2 // 2 for fusions outside events
        : 1; // 1 for non-fused mons
      const starterAmount = new NumberHolder(Math.floor((amount.value * candyFriendshipMultiplier) / fusionReduction));

      // Add friendship to this PlayerPokemon
      this.friendship = Math.min(this.friendship + amount.value, 255);
      if (this.friendship === 255) {
        globalScene.validateAchv(achvs.MAX_FRIENDSHIP);
      }
      // Add to candy progress for this mon's starter species and its fused species (if it has one)
      starterData.forEach((sd: StarterDataEntry, i: number) => {
        const speciesId = !i ? starterSpeciesId : (fusionStarterSpeciesId as SpeciesId);
        sd.friendship = (sd.friendship || 0) + starterAmount.value;
        if (sd.friendship >= getStarterValueFriendshipCap(speciesStarterCosts[speciesId])) {
          globalScene.gameData.addStarterCandy(getPokemonSpecies(speciesId), 1);
          sd.friendship = 0;
        }
      });
    } else {
      // Lose friendship upon fainting
      this.friendship = Math.max(this.friendship + friendship, 0);
    }
  }

  getPossibleEvolution(evolution: SpeciesFormEvolution | null): Promise<Pokemon> {
    if (!evolution) {
      return new Promise(resolve => resolve(this));
    }
    return new Promise(resolve => {
      const evolutionSpecies = getPokemonSpecies(evolution.speciesId);
      const isFusion = evolution instanceof FusionSpeciesFormEvolution;
      let ret: PlayerPokemon;
      if (isFusion) {
        const originalFusionSpecies = this.fusionSpecies;
        const originalFusionFormIndex = this.fusionFormIndex;
        this.fusionSpecies = evolutionSpecies;
        this.fusionFormIndex =
          evolution.evoFormKey !== null
            ? Math.max(
                evolutionSpecies.forms.findIndex(f => f.formKey === evolution.evoFormKey),
                0,
              )
            : this.fusionFormIndex;
        ret = globalScene.addPlayerPokemon(
          this.species,
          this.level,
          this.abilityIndex,
          this.formIndex,
          this.gender,
          this.shiny,
          this.variant,
          this.ivs,
          this.nature,
          this,
        );
        this.fusionSpecies = originalFusionSpecies;
        this.fusionFormIndex = originalFusionFormIndex;
      } else {
        const formIndex =
          evolution.evoFormKey !== null && !isFusion
            ? Math.max(
                evolutionSpecies.forms.findIndex(f => f.formKey === evolution.evoFormKey),
                0,
              )
            : this.formIndex;
        ret = globalScene.addPlayerPokemon(
          !isFusion ? evolutionSpecies : this.species,
          this.level,
          this.abilityIndex,
          formIndex,
          this.gender,
          this.shiny,
          this.variant,
          this.ivs,
          this.nature,
          this,
        );
      }
      ret.loadAssets().then(() => resolve(ret));
    });
  }

  evolve(evolution: SpeciesFormEvolution | null, preEvolution: PokemonSpeciesForm): Promise<void> {
    if (!evolution) {
      return new Promise(resolve => resolve());
    }
    return new Promise(resolve => {
      this.pauseEvolutions = false;
      // Handles Nincada evolving into Ninjask + Shedinja
      this.handleSpecialEvolutions(evolution);
      const isFusion = evolution instanceof FusionSpeciesFormEvolution;
      if (!isFusion) {
        this.species = getPokemonSpecies(evolution.speciesId);
      } else {
        this.fusionSpecies = getPokemonSpecies(evolution.speciesId);
      }
      if (evolution.preFormKey !== null) {
        const formIndex = Math.max(
          (!isFusion || !this.fusionSpecies ? this.species : this.fusionSpecies).forms.findIndex(
            f => f.formKey === evolution.evoFormKey,
          ),
          0,
        );
        if (!isFusion) {
          this.formIndex = formIndex;
        } else {
          this.fusionFormIndex = formIndex;
        }
      }
      this.generateName();
      if (!isFusion) {
        const abilityCount = this.getSpeciesForm().getAbilityCount();
        const preEvoAbilityCount = preEvolution.getAbilityCount();
        if ([0, 1, 2].includes(this.abilityIndex)) {
          // Handles cases where a Pokemon with 3 abilities evolves into a Pokemon with 2 abilities (ie: Eevee -> any Eeveelution)
          if (this.abilityIndex === 2 && preEvoAbilityCount === 3 && abilityCount === 2) {
            this.abilityIndex = 1;
          }
        } else {
          // Prevent pokemon with an illegal ability value from breaking things
          console.warn("this.abilityIndex is somehow an illegal value, please report this");
          console.warn(this.abilityIndex);
          this.abilityIndex = 0;
        }
      } else {
        // Do the same as above, but for fusions
        const abilityCount = this.getFusionSpeciesForm().getAbilityCount();
        const preEvoAbilityCount = preEvolution.getAbilityCount();
        if ([0, 1, 2].includes(this.fusionAbilityIndex)) {
          if (this.fusionAbilityIndex === 2 && preEvoAbilityCount === 3 && abilityCount === 2) {
            this.fusionAbilityIndex = 1;
          }
        } else {
          console.warn("this.fusionAbilityIndex is somehow an illegal value, please report this");
          console.warn(this.fusionAbilityIndex);
          this.fusionAbilityIndex = 0;
        }
      }
      this.compatibleTms.splice(0, this.compatibleTms.length);
      this.generateCompatibleTms();
      const updateAndResolve = () => {
        this.loadAssets().then(() => {
          this.calculateStats();
          this.updateInfo(true).then(() => resolve());
        });
      };
      if (preEvolution.speciesId === SpeciesId.GIMMIGHOUL) {
        const evotracker = this.getHeldItems().filter(m => m instanceof EvoTrackerModifier)[0] ?? null;
        if (evotracker) {
          globalScene.removeModifier(evotracker);
        }
      }
      if (!globalScene.gameMode.isDaily || this.metBiome > -1) {
        globalScene.gameData.updateSpeciesDexIvs(this.species.speciesId, this.ivs);
        globalScene.gameData.setPokemonSeen(this, false);
        globalScene.gameData.setPokemonCaught(this, false).then(() => updateAndResolve());
      } else {
        updateAndResolve();
      }
    });
  }

  private handleSpecialEvolutions(evolution: SpeciesFormEvolution) {
    const isFusion = evolution instanceof FusionSpeciesFormEvolution;

    const evoSpecies = !isFusion ? this.species : this.fusionSpecies;
    if (evoSpecies?.speciesId === SpeciesId.NINCADA && evolution.speciesId === SpeciesId.NINJASK) {
      const newEvolution = pokemonEvolutions[evoSpecies.speciesId][1];

      if (newEvolution.condition?.predicate(this)) {
        const newPokemon = globalScene.addPlayerPokemon(
          this.species,
          this.level,
          this.abilityIndex,
          this.formIndex,
          undefined,
          this.shiny,
          this.variant,
          this.ivs,
          this.nature,
        );
        newPokemon.passive = this.passive;
        newPokemon.moveset = this.moveset.slice();
        newPokemon.moveset = this.copyMoveset();
        newPokemon.luck = this.luck;
        newPokemon.gender = Gender.GENDERLESS;
        newPokemon.metLevel = this.metLevel;
        newPokemon.metBiome = this.metBiome;
        newPokemon.metSpecies = this.metSpecies;
        newPokemon.metWave = this.metWave;
        newPokemon.fusionSpecies = this.fusionSpecies;
        newPokemon.fusionFormIndex = this.fusionFormIndex;
        newPokemon.fusionAbilityIndex = this.fusionAbilityIndex;
        newPokemon.fusionShiny = this.fusionShiny;
        newPokemon.fusionVariant = this.fusionVariant;
        newPokemon.fusionGender = this.fusionGender;
        newPokemon.fusionLuck = this.fusionLuck;
        newPokemon.fusionTeraType = this.fusionTeraType;
        newPokemon.usedTMs = this.usedTMs;
        newPokemon.evoCounter = this.evoCounter;

        globalScene.getPlayerParty().push(newPokemon);
        newPokemon.evolve(!isFusion ? newEvolution : new FusionSpeciesFormEvolution(this.id, newEvolution), evoSpecies);
        const modifiers = globalScene.findModifiers(
          m => m instanceof PokemonHeldItemModifier && m.pokemonId === this.id,
          true,
        ) as PokemonHeldItemModifier[];
        modifiers.forEach(m => {
          const clonedModifier = m.clone() as PokemonHeldItemModifier;
          clonedModifier.pokemonId = newPokemon.id;
          globalScene.addModifier(clonedModifier, true);
        });
        globalScene.updateModifiers(true);
      }
    }
  }

  getPossibleForm(formChange: SpeciesFormChange): Promise<Pokemon> {
    return new Promise(resolve => {
      const formIndex = Math.max(
        this.species.forms.findIndex(f => f.formKey === formChange.formKey),
        0,
      );
      const ret = globalScene.addPlayerPokemon(
        this.species,
        this.level,
        this.abilityIndex,
        formIndex,
        this.gender,
        this.shiny,
        this.variant,
        this.ivs,
        this.nature,
        this,
      );
      ret.loadAssets().then(() => resolve(ret));
    });
  }

  changeForm(formChange: SpeciesFormChange): Promise<void> {
    return new Promise(resolve => {
      this.formIndex = Math.max(
        this.species.forms.findIndex(f => f.formKey === formChange.formKey),
        0,
      );
      this.generateName();
      const abilityCount = this.getSpeciesForm().getAbilityCount();
      if (this.abilityIndex >= abilityCount) {
        // Shouldn't happen
        this.abilityIndex = abilityCount - 1;
      }

      this.compatibleTms.splice(0, this.compatibleTms.length);
      this.generateCompatibleTms();
      const updateAndResolve = () => {
        this.loadAssets().then(() => {
          this.calculateStats();
          globalScene.updateModifiers(true, true);
          this.updateInfo(true).then(() => resolve());
        });
      };
      if (!globalScene.gameMode.isDaily || this.metBiome > -1) {
        globalScene.gameData.setPokemonSeen(this, false);
        globalScene.gameData.setPokemonCaught(this, false).then(() => updateAndResolve());
      } else {
        updateAndResolve();
      }
    });
  }

  clearFusionSpecies(): void {
    super.clearFusionSpecies();
    this.generateCompatibleTms();
  }

  /**
   * Returns a Promise to fuse two PlayerPokemon together
   * @param pokemon The PlayerPokemon to fuse to this one
   */
  fuse(pokemon: PlayerPokemon): void {
    this.fusionSpecies = pokemon.species;
    this.fusionFormIndex = pokemon.formIndex;
    this.fusionAbilityIndex = pokemon.abilityIndex;
    this.fusionShiny = pokemon.shiny;
    this.fusionVariant = pokemon.variant;
    this.fusionGender = pokemon.gender;
    this.fusionLuck = pokemon.luck;
    this.fusionCustomPokemonData = pokemon.customPokemonData;
    this.evoCounter = Math.max(pokemon.evoCounter, this.evoCounter);
    if (pokemon.pauseEvolutions || this.pauseEvolutions) {
      this.pauseEvolutions = true;
    }

    globalScene.validateAchv(achvs.SPLICE);
    globalScene.gameData.gameStats.pokemonFused++;

    // Store the average HP% that each Pokemon has
    const maxHp = this.getMaxHp();
    const newHpPercent = (pokemon.hp / pokemon.getMaxHp() + this.hp / maxHp) / 2;

    this.generateName();
    this.calculateStats();

    // Set this Pokemon's HP to the average % of both fusion components
    this.hp = Math.round(maxHp * newHpPercent);
    if (!this.isFainted()) {
      // If this Pokemon hasn't fainted, make sure the HP wasn't set over the new maximum
      this.hp = Math.min(this.hp, maxHp);
      this.status = getRandomStatus(this.status, pokemon.status); // Get a random valid status between the two
    } else if (!pokemon.isFainted()) {
      // If this Pokemon fainted but the other hasn't, make sure the HP wasn't set to zero
      this.hp = Math.max(this.hp, 1);
      this.status = pokemon.status; // Inherit the other Pokemon's status
    }

    this.generateCompatibleTms();
    this.updateInfo(true);
    const fusedPartyMemberIndex = globalScene.getPlayerParty().indexOf(pokemon);
    let partyMemberIndex = globalScene.getPlayerParty().indexOf(this);
    if (partyMemberIndex > fusedPartyMemberIndex) {
      partyMemberIndex--;
    }

    // combine the two mons' held items
    const fusedPartyMemberHeldModifiers = globalScene.findModifiers(
      m => m instanceof PokemonHeldItemModifier && m.pokemonId === pokemon.id,
      true,
    ) as PokemonHeldItemModifier[];
    for (const modifier of fusedPartyMemberHeldModifiers) {
      globalScene.tryTransferHeldItemModifier(modifier, this, false, modifier.getStackCount(), true, true, false);
    }
    globalScene.updateModifiers(true, true);
    globalScene.removePartyMemberModifiers(fusedPartyMemberIndex);
    globalScene.getPlayerParty().splice(fusedPartyMemberIndex, 1)[0];
    const newPartyMemberIndex = globalScene.getPlayerParty().indexOf(this);
    pokemon
      .getMoveset(true)
      .map((m: PokemonMove) => globalScene.unshiftPhase(new LearnMovePhase(newPartyMemberIndex, m.getMove().id)));
    pokemon.destroy();
    this.updateFusionPalette();
  }

  unfuse(): Promise<void> {
    return new Promise(resolve => {
      this.clearFusionSpecies();

      this.updateInfo(true).then(() => resolve());
      this.updateFusionPalette();
    });
  }

  /** Returns a deep copy of this Pokemon's moveset array */
  copyMoveset(): PokemonMove[] {
    const newMoveset: PokemonMove[] = [];
    this.moveset.forEach(move => {
      newMoveset.push(new PokemonMove(move.moveId, 0, move.ppUp, move.maxPpOverride));
    });

    return newMoveset;
  }
}

export class EnemyPokemon extends Pokemon {
  protected battleInfo: EnemyBattleInfo;
  public trainerSlot: TrainerSlot;
  public aiType: AiType;
  public bossSegments: number;
  public bossSegmentIndex: number;
  public initialTeamIndex: number;
  /** To indicate if the instance was populated with a dataSource -> e.g. loaded & populated from session data */
  public readonly isPopulatedFromDataSource: boolean;

  constructor(
    species: PokemonSpecies,
    level: number,
    trainerSlot: TrainerSlot,
    boss: boolean,
    shinyLock = false,
    dataSource?: PokemonData,
  ) {
    super(
      236,
      84,
      species,
      level,
      dataSource?.abilityIndex,
      dataSource?.formIndex,
      dataSource?.gender,
      !shinyLock && dataSource ? dataSource.shiny : false,
      !shinyLock && dataSource ? dataSource.variant : undefined,
      undefined,
      dataSource ? dataSource.nature : undefined,
      dataSource,
    );

    this.trainerSlot = trainerSlot;
    this.initialTeamIndex = globalScene.currentBattle?.enemyParty.length ?? 0;
    this.isPopulatedFromDataSource = !!dataSource; // if a dataSource is provided, then it was populated from dataSource
    if (boss) {
      this.setBoss(boss, dataSource?.bossSegments);
    }

    if (Overrides.OPP_STATUS_OVERRIDE) {
      this.status = new Status(Overrides.OPP_STATUS_OVERRIDE, 0, 4);
    }

    if (Overrides.OPP_GENDER_OVERRIDE !== null) {
      this.gender = Overrides.OPP_GENDER_OVERRIDE;
    }

    const speciesId = this.species.speciesId;

    if (
      speciesId in Overrides.OPP_FORM_OVERRIDES &&
      !isNullOrUndefined(Overrides.OPP_FORM_OVERRIDES[speciesId]) &&
      this.species.forms[Overrides.OPP_FORM_OVERRIDES[speciesId]]
    ) {
      this.formIndex = Overrides.OPP_FORM_OVERRIDES[speciesId];
    }

    if (!dataSource) {
      this.generateAndPopulateMoveset();
      if (shinyLock || Overrides.OPP_SHINY_OVERRIDE === false) {
        this.shiny = false;
      } else {
        this.trySetShiny();
      }

      if (!this.shiny && Overrides.OPP_SHINY_OVERRIDE) {
        this.shiny = true;
        this.initShinySparkle();
      }

      if (this.shiny) {
        this.variant = this.generateShinyVariant();
        if (Overrides.OPP_VARIANT_OVERRIDE !== null) {
          this.variant = Overrides.OPP_VARIANT_OVERRIDE;
        }
      }

      this.luck = (this.shiny ? this.variant + 1 : 0) + (this.fusionShiny ? this.fusionVariant + 1 : 0);

      let prevolution: SpeciesId;
      let speciesId = species.speciesId;
      while ((prevolution = pokemonPrevolutions[speciesId])) {
        const evolution = pokemonEvolutions[prevolution].find(
          pe => pe.speciesId === speciesId && (!pe.evoFormKey || pe.evoFormKey === this.getFormKey()),
        );
        if (evolution?.condition?.enforceFunc) {
          evolution.condition.enforceFunc(this);
        }
        speciesId = prevolution;
      }

      if (this.hasTrainer() && globalScene.currentBattle) {
        const { waveIndex } = globalScene.currentBattle;
        const ivs: number[] = [];
        while (ivs.length < 6) {
          ivs.push(randSeedIntRange(Math.floor(waveIndex / 10), 31));
        }
        this.ivs = ivs;
      }
    }

    this.aiType = boss || this.hasTrainer() ? AiType.SMART : AiType.SMART_RANDOM;
  }

  initBattleInfo(): void {
    if (!this.battleInfo) {
      this.battleInfo = new EnemyBattleInfo();
      this.battleInfo.initInfo(this);
      this.battleInfo.updateBossSegments(this);
    } else {
      this.battleInfo.updateBossSegments(this);
    }
  }

  /**
   * Sets the pokemons boss status. If true initializes the boss segments either from the arguments
   * or through the the Scene.getEncounterBossSegments function
   *
   * @param boss if the pokemon is a boss
   * @param bossSegments amount of boss segments (health-bar segments)
   */
  setBoss(boss = true, bossSegments = 0): void {
    if (boss) {
      this.bossSegments =
        bossSegments ||
        globalScene.getEncounterBossSegments(globalScene.currentBattle.waveIndex, this.level, this.species, true);
      this.bossSegmentIndex = this.bossSegments - 1;
    } else {
      this.bossSegments = 0;
      this.bossSegmentIndex = 0;
    }
  }

  generateAndPopulateMoveset(formIndex?: number): void {
    switch (true) {
      case this.species.speciesId === SpeciesId.SMEARGLE:
        this.moveset = [
          new PokemonMove(MoveId.SKETCH),
          new PokemonMove(MoveId.SKETCH),
          new PokemonMove(MoveId.SKETCH),
          new PokemonMove(MoveId.SKETCH),
        ];
        break;
      case this.species.speciesId === SpeciesId.ETERNATUS:
        this.moveset = (formIndex !== undefined ? formIndex : this.formIndex)
          ? [
              new PokemonMove(MoveId.DYNAMAX_CANNON),
              new PokemonMove(MoveId.CROSS_POISON),
              new PokemonMove(MoveId.FLAMETHROWER),
              new PokemonMove(MoveId.RECOVER, 0, -4),
            ]
          : [
              new PokemonMove(MoveId.ETERNABEAM),
              new PokemonMove(MoveId.SLUDGE_BOMB),
              new PokemonMove(MoveId.FLAMETHROWER),
              new PokemonMove(MoveId.COSMIC_POWER),
            ];
        if (globalScene.gameMode.hasChallenge(Challenges.INVERSE_BATTLE)) {
          this.moveset[2] = new PokemonMove(MoveId.THUNDERBOLT);
        }
        break;
      default:
        super.generateAndPopulateMoveset();
        break;
    }
  }

  /**
   * Determines the move this Pokemon will use on the next turn, as well as
   * the Pokemon the move will target.
   * @returns this Pokemon's next move in the format {move, moveTargets}
   */
  // TODO: split this up and move it elsewhere
  getNextMove(): TurnMove {
    // If this Pokemon has a move already queued, return it.
    const moveQueue = this.getMoveQueue();
    for (const [i, queuedMove] of moveQueue.entries()) {
      const moveIndex = this.getMoveset().findIndex(m => m.moveId === queuedMove.move);
      // If the queued move was called indirectly, ignore all PP and usability checks.
      // Otherwise, ensure that the move being used is actually usable
      // TODO: Virtual moves shouldn't use the move queue
      if (
        isVirtual(queuedMove.useType) ||
        (moveIndex > -1 && this.getMoveset()[moveIndex].isUsable(this, isIgnorePP(queuedMove.useType)))
      ) {
        moveQueue.splice(0, i); // TODO: This may be redundant and definitely should not be done here
        return queuedMove;
      }
    }

    // Filter out any moves this Pokemon cannot use
    let movePool = this.getMoveset().filter(m => m.isUsable(this));
    // If no moves are left, use Struggle. Otherwise, continue with move selection
    if (movePool.length) {
      // If there's only 1 move in the move pool, use it.
      if (movePool.length === 1) {
        return {
          move: movePool[0].moveId,
          targets: this.getNextTargets(movePool[0].moveId),
          useType: MoveUseType.NORMAL,
        };
      }
      // If a move is forced because of Encore, use it.
      // Said moves are executed normally
      const encoreTag = this.getTag(EncoreTag) as EncoreTag;
      if (encoreTag) {
        const encoreMove = movePool.find(m => m.moveId === encoreTag.moveId);
        if (encoreMove) {
          return {
            move: encoreMove.moveId,
            targets: this.getNextTargets(encoreMove.moveId),
            useType: MoveUseType.NORMAL,
          };
        }
      }
      switch (this.aiType) {
        // No enemy should spawn with this AI type in-game
        case AiType.RANDOM: {
          const moveId = movePool[globalScene.randBattleSeedInt(movePool.length)].moveId;
          return { move: moveId, targets: this.getNextTargets(moveId), useType: MoveUseType.NORMAL };
        }
        case AiType.SMART_RANDOM:
        case AiType.SMART: {
          /**
           * Search this Pokemon's move pool for moves that will KO an opposing target.
           * If there are any moves that can KO an opponent (i.e. a player Pokemon),
           * those moves are the only ones considered for selection on this turn.
           */
          const koMoves = movePool.filter(pkmnMove => {
            if (!pkmnMove) {
              return false;
            }

            const move = pkmnMove.getMove()!;
            if (move.moveTarget === MoveTarget.ATTACKER) {
              return false;
            }

            const fieldPokemon = globalScene.getField();
            const moveTargets = getMoveTargets(this, move.id)
              .targets.map(ind => fieldPokemon[ind])
              .filter(p => this.isPlayer() !== p.isPlayer());
            // Only considers critical hits for crit-only moves or when this Pokemon is under the effect of Laser Focus
            const isCritical = move.hasAttr(CritOnlyAttr) || !!this.getTag(BattlerTagType.ALWAYS_CRIT);

            return (
              move.category !== MoveCategory.STATUS &&
              moveTargets.some(p => {
                const doesNotFail =
                  move.applyConditions(this, p, move) ||
                  [MoveId.SUCKER_PUNCH, MoveId.UPPER_HAND, MoveId.THUNDERCLAP].includes(move.id);
                return (
                  doesNotFail &&
                  p.getAttackDamage({
                    source: this,
                    move,
                    ignoreAbility: !p.waveData.abilityRevealed,
                    ignoreSourceAbility: false,
                    ignoreAllyAbility: !p.getAlly()?.waveData.abilityRevealed,
                    ignoreSourceAllyAbility: false,
                    isCritical,
                  }).damage >= p.hp
                );
              })
            );
          }, this);

          if (koMoves.length > 0) {
            movePool = koMoves;
          }

          /**
           * Move selection is based on the move's calculated "benefit score" against the
           * best possible target(s) (as determined by {@linkcode getNextTargets}).
           * For more information on how benefit scores are calculated, see `docs/enemy-ai.md`.
           */
          const moveScores = movePool.map(() => 0);
          const moveTargets = Object.fromEntries(movePool.map(m => [m.moveId, this.getNextTargets(m.moveId)]));
          for (const m in movePool) {
            const pokemonMove = movePool[m];
            const move = pokemonMove.getMove();

            let moveScore = moveScores[m];
            const targetScores: number[] = [];

            for (const mt of moveTargets[move.id]) {
              // Prevent a target score from being calculated when the target is whoever attacks the user
              if (mt === BattlerIndex.ATTACKER) {
                break;
              }

              const target = globalScene.getField()[mt];
              /**
               * The "target score" of a move is given by the move's user benefit score + the move's target benefit score.
               * If the target is an ally, the target benefit score is multiplied by -1.
               */
              let targetScore =
                move.getUserBenefitScore(this, target, move) +
                move.getTargetBenefitScore(this, target, move) * (mt < BattlerIndex.ENEMY === this.isPlayer() ? 1 : -1);
              if (Number.isNaN(targetScore)) {
                console.error(`Move ${move.name} returned score of NaN`);
                targetScore = 0;
              }
              /**
               * If this move is unimplemented, or the move is known to fail when used, set its
               * target score to -20
               */
              if (
                (move.name.endsWith(" (N)") || !move.applyConditions(this, target, move)) &&
                ![MoveId.SUCKER_PUNCH, MoveId.UPPER_HAND, MoveId.THUNDERCLAP].includes(move.id)
              ) {
                targetScore = -20;
              } else if (move instanceof AttackMove) {
                /**
                 * Attack moves are given extra multipliers to their base benefit score based on
                 * the move's type effectiveness against the target and whether the move is a STAB move.
                 */
                const effectiveness = target.getMoveEffectiveness(
                  this,
                  move,
                  !target.waveData.abilityRevealed,
                  undefined,
                  undefined,
                  true,
                );

                if (target.isPlayer() !== this.isPlayer()) {
                  targetScore *= effectiveness;
                  if (this.isOfType(move.type)) {
                    targetScore *= 1.5;
                  }
                } else if (effectiveness) {
                  targetScore /= effectiveness;
                  if (this.isOfType(move.type)) {
                    targetScore /= 1.5;
                  }
                }
                /** If a move has a base benefit score of 0, its benefit score is assumed to be unimplemented at this point */
                if (!targetScore) {
                  targetScore = -20;
                }
              }
              targetScores.push(targetScore);
            }
            // When a move has multiple targets, its score is equal to the maximum target score across all targets
            moveScore += Math.max(...targetScores);

            // could make smarter by checking opponent def/spdef
            moveScores[m] = moveScore;
          }

          console.log(moveScores);

          // Sort the move pool in decreasing order of move score
          const sortedMovePool = movePool.slice(0);
          sortedMovePool.sort((a, b) => {
            const scoreA = moveScores[movePool.indexOf(a)];
            const scoreB = moveScores[movePool.indexOf(b)];
            return scoreA < scoreB ? 1 : scoreA > scoreB ? -1 : 0;
          });
          let r = 0;
          if (this.aiType === AiType.SMART_RANDOM) {
            // Has a 5/8 chance to select the best move, and a 3/8 chance to advance to the next best move (and repeat this roll)
            while (r < sortedMovePool.length - 1 && globalScene.randBattleSeedInt(8) >= 5) {
              r++;
            }
          } else if (this.aiType === AiType.SMART) {
            // The chance to advance to the next best move increases when the compared moves' scores are closer to each other.
            while (
              r < sortedMovePool.length - 1 &&
              moveScores[movePool.indexOf(sortedMovePool[r + 1])] / moveScores[movePool.indexOf(sortedMovePool[r])] >=
                0 &&
              globalScene.randBattleSeedInt(100) <
                Math.round(
                  (moveScores[movePool.indexOf(sortedMovePool[r + 1])] /
                    moveScores[movePool.indexOf(sortedMovePool[r])]) *
                    50,
                )
            ) {
              r++;
            }
          }
          console.log(
            movePool.map(m => m.getName()),
            moveScores,
            r,
            sortedMovePool.map(m => m.getName()),
          );
          return {
            move: sortedMovePool[r]!.moveId,
            targets: moveTargets[sortedMovePool[r]!.moveId],
            useType: MoveUseType.NORMAL,
          };
        }
      }
    }

    // No moves left means struggle
    return {
<<<<<<< HEAD
      move: Moves.STRUGGLE,
      targets: this.getNextTargets(Moves.STRUGGLE),
      useType: MoveUseType.IGNORE_PP,
=======
      move: MoveId.STRUGGLE,
      targets: this.getNextTargets(MoveId.STRUGGLE),
>>>>>>> fb6d6f5b
    };
  }

  /**
   * Determines the Pokemon the given move would target if used by this Pokemon
   * @param moveId {@linkcode MoveId} The move to be used
   * @returns The indexes of the Pokemon the given move would target
   */
  getNextTargets(moveId: MoveId): BattlerIndex[] {
    const moveTargets = getMoveTargets(this, moveId);
    const targets = globalScene.getField(true).filter(p => moveTargets.targets.indexOf(p.getBattlerIndex()) > -1);
    // If the move is multi-target, return all targets' indexes
    if (moveTargets.multiple) {
      return targets.map(p => p.getBattlerIndex());
    }

    const move = allMoves[moveId];

    /**
     * Get the move's target benefit score against each potential target.
     * For allies, this score is multiplied by -1.
     */
    const benefitScores = targets.map(p => [
      p.getBattlerIndex(),
      move.getTargetBenefitScore(this, p, move) * (p.isPlayer() === this.isPlayer() ? 1 : -1),
    ]);

    const sortedBenefitScores = benefitScores.slice(0);
    sortedBenefitScores.sort((a, b) => {
      const scoreA = a[1];
      const scoreB = b[1];
      return scoreA < scoreB ? 1 : scoreA > scoreB ? -1 : 0;
    });

    if (!sortedBenefitScores.length) {
      // Set target to BattlerIndex.ATTACKER when using a counter move
      // This is the same as when the player does so
      if (move.hasAttr(CounterDamageAttr)) {
        return [BattlerIndex.ATTACKER];
      }

      return [];
    }

    let targetWeights = sortedBenefitScores.map(s => s[1]);
    const lowestWeight = targetWeights[targetWeights.length - 1];

    // If the lowest target weight (i.e. benefit score) is negative, add abs(lowestWeight) to all target weights
    if (lowestWeight < 1) {
      for (let w = 0; w < targetWeights.length; w++) {
        targetWeights[w] += Math.abs(lowestWeight - 1);
      }
    }

    // Remove any targets whose weights are less than half the max of the target weights from consideration
    const benefitCutoffIndex = targetWeights.findIndex(s => s < targetWeights[0] / 2);
    if (benefitCutoffIndex > -1) {
      targetWeights = targetWeights.slice(0, benefitCutoffIndex);
    }

    const thresholds: number[] = [];
    let totalWeight = 0;
    targetWeights.reduce((total: number, w: number) => {
      total += w;
      thresholds.push(total);
      totalWeight = total;
      return total;
    }, 0);

    /**
     * Generate a random number from 0 to (totalWeight-1),
     * then select the first target whose cumulative weight (with all previous targets' weights)
     * is greater than that random number.
     */
    const randValue = globalScene.randBattleSeedInt(totalWeight);
    let targetIndex = 0;

    thresholds.every((t, i) => {
      if (randValue >= t) {
        return true;
      }

      targetIndex = i;
      return false;
    });

    return [sortedBenefitScores[targetIndex][0]];
  }

  isPlayer() {
    return false;
  }

  hasTrainer(): boolean {
    return !!this.trainerSlot;
  }

  isBoss(): boolean {
    return !!this.bossSegments;
  }

  getBossSegmentIndex(): number {
    const segments = (this as EnemyPokemon).bossSegments;
    const segmentSize = this.getMaxHp() / segments;
    for (let s = segments - 1; s > 0; s--) {
      const hpThreshold = Math.round(segmentSize * s);
      if (this.hp > hpThreshold) {
        return s;
      }
    }

    return 0;
  }

  damage(damage: number, ignoreSegments = false, preventEndure = false, ignoreFaintPhase = false): number {
    if (this.isFainted()) {
      return 0;
    }

    let clearedBossSegmentIndex = this.isBoss() ? this.bossSegmentIndex + 1 : 0;

    if (this.isBoss() && !ignoreSegments) {
      const segmentSize = this.getMaxHp() / this.bossSegments;
      for (let s = this.bossSegmentIndex; s > 0; s--) {
        const hpThreshold = segmentSize * s;
        const roundedHpThreshold = Math.round(hpThreshold);
        if (this.hp >= roundedHpThreshold) {
          if (this.hp - damage <= roundedHpThreshold) {
            const hpRemainder = this.hp - roundedHpThreshold;
            let segmentsBypassed = 0;
            while (
              segmentsBypassed < this.bossSegmentIndex &&
              this.canBypassBossSegments(segmentsBypassed + 1) &&
              damage - hpRemainder >= Math.round(segmentSize * Math.pow(2, segmentsBypassed + 1))
            ) {
              segmentsBypassed++;
              //console.log('damage', damage, 'segment', segmentsBypassed + 1, 'segment size', segmentSize, 'damage needed', Math.round(segmentSize * Math.pow(2, segmentsBypassed + 1)));
            }

            damage = toDmgValue(this.hp - hpThreshold + segmentSize * segmentsBypassed);
            clearedBossSegmentIndex = s - segmentsBypassed;
          }
          break;
        }
      }
    }

    switch (globalScene.currentBattle.battleSpec) {
      case BattleSpec.FINAL_BOSS:
        if (!this.formIndex && this.bossSegmentIndex < 1) {
          damage = Math.min(damage, this.hp - 1);
        }
    }

    const ret = super.damage(damage, ignoreSegments, preventEndure, ignoreFaintPhase);

    if (this.isBoss()) {
      if (ignoreSegments) {
        const segmentSize = this.getMaxHp() / this.bossSegments;
        clearedBossSegmentIndex = Math.ceil(this.hp / segmentSize);
      }
      if (clearedBossSegmentIndex <= this.bossSegmentIndex) {
        this.handleBossSegmentCleared(clearedBossSegmentIndex);
      }
      this.battleInfo.updateBossSegments(this);
    }

    return ret;
  }

  canBypassBossSegments(segmentCount = 1): boolean {
    if (globalScene.currentBattle.battleSpec === BattleSpec.FINAL_BOSS) {
      if (!this.formIndex && this.bossSegmentIndex - segmentCount < 1) {
        return false;
      }
    }

    return true;
  }

  /**
   * Go through a boss' health segments and give stats boosts for each newly cleared segment
   * The base boost is 1 to a random stat that's not already maxed out per broken shield
   * For Pokemon with 3 health segments or more, breaking the last shield gives +2 instead
   * For Pokemon with 5 health segments or more, breaking the last two shields give +2 each
   * @param segmentIndex index of the segment to get down to (0 = no shield left, 1 = 1 shield left, etc.)
   */
  handleBossSegmentCleared(segmentIndex: number): void {
    while (this.bossSegmentIndex > 0 && segmentIndex - 1 < this.bossSegmentIndex) {
      // Filter out already maxed out stat stages and weigh the rest based on existing stats
      const leftoverStats = EFFECTIVE_STATS.filter((s: EffectiveStat) => this.getStatStage(s) < 6);
      const statWeights = leftoverStats.map((s: EffectiveStat) => this.getStat(s, false));

      let boostedStat: EffectiveStat;
      const statThresholds: number[] = [];
      let totalWeight = 0;

      for (const i in statWeights) {
        totalWeight += statWeights[i];
        statThresholds.push(totalWeight);
      }

      // Pick a random stat from the leftover stats to increase its stages
      const randInt = randSeedInt(totalWeight);
      for (const i in statThresholds) {
        if (randInt < statThresholds[i]) {
          boostedStat = leftoverStats[i];
          break;
        }
      }

      let stages = 1;

      // increase the boost if the boss has at least 3 segments and we passed last shield
      if (this.bossSegments >= 3 && this.bossSegmentIndex === 1) {
        stages++;
      }
      // increase the boost if the boss has at least 5 segments and we passed the second to last shield
      if (this.bossSegments >= 5 && this.bossSegmentIndex === 2) {
        stages++;
      }

      globalScene.unshiftPhase(
        new StatStageChangePhase(this.getBattlerIndex(), true, [boostedStat!], stages, true, true),
      );
      this.bossSegmentIndex--;
    }
  }

  getFieldIndex(): number {
    return globalScene.getEnemyField().indexOf(this);
  }

  getBattlerIndex(): BattlerIndex {
    return BattlerIndex.ENEMY + this.getFieldIndex();
  }

  /**
   * Add a new pokemon to the player's party (at `slotIndex` if set).
   * The new pokemon's visibility will be set to `false`.
   * @param pokeballType the type of pokeball the pokemon was caught with
   * @param slotIndex an optional index to place the pokemon in the party
   * @returns the pokemon that was added or null if the pokemon could not be added
   */
  addToParty(pokeballType: PokeballType, slotIndex = -1) {
    const party = globalScene.getPlayerParty();
    let ret: PlayerPokemon | null = null;

    if (party.length < PLAYER_PARTY_MAX_SIZE) {
      this.pokeball = pokeballType;
      this.metLevel = this.level;
      this.metBiome = globalScene.arena.biomeType;
      this.metWave = globalScene.currentBattle.waveIndex;
      this.metSpecies = this.species.speciesId;
      const newPokemon = globalScene.addPlayerPokemon(
        this.species,
        this.level,
        this.abilityIndex,
        this.formIndex,
        this.gender,
        this.shiny,
        this.variant,
        this.ivs,
        this.nature,
        this,
      );

      if (isBetween(slotIndex, 0, PLAYER_PARTY_MAX_SIZE - 1)) {
        party.splice(slotIndex, 0, newPokemon);
      } else {
        party.push(newPokemon);
      }

      // Hide the Pokemon since it is not on the field
      newPokemon.setVisible(false);

      ret = newPokemon;
      globalScene.triggerPokemonFormChange(newPokemon, SpeciesFormChangeActiveTrigger, true);
    }

    return ret;
  }

  /**
   * Show or hide the type effectiveness multiplier window
   * Passing undefined will hide the window
   */
  updateEffectiveness(effectiveness?: string) {
    this.battleInfo.updateEffectiveness(effectiveness);
  }

  toggleFlyout(visible: boolean): void {
    this.battleInfo.toggleFlyout(visible);
  }
}

/**
 * Illusion property
 */
interface IllusionData {
  basePokemon: {
    /** The actual name of the Pokemon */
    name: string;
    /** The actual nickname of the Pokemon */
    nickname: string;
    /** Whether the base pokemon is shiny or not */
    shiny: boolean;
    /** The shiny variant of the base pokemon */
    variant: Variant;
    /** Whether the fusion species of the base pokemon is shiny or not */
    fusionShiny: boolean;
    /** The variant of the fusion species of the base pokemon */
    fusionVariant: Variant;
  };
  /** The species of the illusion */
  species: SpeciesId;
  /** The formIndex of the illusion */
  formIndex: number;
  /** The gender of the illusion */
  gender: Gender;
  /** The pokeball of the illusion */
  pokeball: PokeballType;
  /** The fusion species of the illusion if it's a fusion */
  fusionSpecies?: PokemonSpecies;
  /** The fusionFormIndex of the illusion */
  fusionFormIndex?: number;
  /** The fusionGender of the illusion if it's a fusion */
  fusionGender?: Gender;
  /** The level of the illusion (not used currently) */
  level?: number;
}

export interface TurnMove {
  move: MoveId;
  targets: BattlerIndex[];
  useType: MoveUseType;
  result?: MoveResult;
  turn?: number;
}

export interface AttackMoveResult {
  move: MoveId;
  result: DamageResult;
  damage: number;
  critical: boolean;
  sourceId: number;
  sourceBattlerIndex: BattlerIndex;
}

/**
 * Persistent in-battle data for a {@linkcode Pokemon}.
 * Resets on switch or new battle.
 */
export class PokemonSummonData {
  /** [Atk, Def, SpAtk, SpDef, Spd, Acc, Eva] */
  public statStages: number[] = [0, 0, 0, 0, 0, 0, 0];
  /**
   * A queue of moves yet to be executed, used by charging, recharging and frenzy moves.
   * So long as this array is nonempty, this Pokemon's corresponding `CommandPhase` will be skipped over entirely
   * in favor of using the queued move.
   * TODO: Clean up a lot of the code surrounding the move queue. It's intertwined with the
   */
  public moveQueue: TurnMove[] = [];
  public tags: BattlerTag[] = [];
  public abilitySuppressed = false;

  // Overrides for transform.
  // TODO: Move these into a separate class & add rage fist hit count
  public speciesForm: PokemonSpeciesForm | null = null;
  public fusionSpeciesForm: PokemonSpeciesForm | null = null;
  public ability: AbilityId | undefined;
  public passiveAbility: AbilityId | undefined;
  public gender: Gender | undefined;
  public fusionGender: Gender | undefined;
  public stats: number[] = [0, 0, 0, 0, 0, 0];
  public moveset: PokemonMove[] | null;

  // If not initialized this value will not be populated from save data.
  public types: PokemonType[] = [];
  public addedType: PokemonType | null = null;

  /** Data pertaining to this pokemon's illusion. */
  public illusion: IllusionData | null = null;
  public illusionBroken = false;

  /** Array containing all berries eaten in the last turn; used by {@linkcode AbilityId.CUD_CHEW} */
  public berriesEatenLast: BerryType[] = [];

  /**
   * An array of all moves this pokemon has used since entering the battle.
   * Used for most moves and abilities that check prior move usage or copy already-used moves.
   */
  public moveHistory: TurnMove[] = [];

  constructor(source?: PokemonSummonData | Partial<PokemonSummonData>) {
    if (isNullOrUndefined(source)) {
      return;
    }

    // TODO: Rework this into an actual generic function for use elsewhere
    for (const [key, value] of Object.entries(source)) {
      if (isNullOrUndefined(value) && this.hasOwnProperty(key)) {
        continue;
      }

      if (key === "moveset") {
        this.moveset = value?.map((m: any) => PokemonMove.loadMove(m));
        continue;
      }

      if (key === "tags") {
        // load battler tags
        this.tags = value.map((t: BattlerTag) => loadBattlerTag(t));
        continue;
      }
      this[key] = value;
    }
  }
}

// TODO: Merge this inside `summmonData` but exclude from save if/when a save data serializer is added
export class PokemonTempSummonData {
  /**
   * The number of turns this pokemon has spent without switching out.
   * Only currently used for positioning the battle cursor.
   */
  turnCount = 1;

  /**
   * The number of turns this pokemon has spent in the active position since the start of the wave
   * without switching out.
   * Reset on switch and new wave, but not stored in `SummonData` to avoid being written to the save file.

   * Used to evaluate "first turn only" conditions such as
   * {@linkcode MoveId.FAKE_OUT | Fake Out} and {@linkcode MoveId.FIRST_IMPRESSION | First Impression}).
   */
  waveTurnCount = 1;
}

/**
 * Persistent data for a {@linkcode Pokemon}.
 * Resets at the start of a new battle (but not on switch).
 */
export class PokemonBattleData {
  /** Counter tracking direct hits this Pokemon has received during this battle; used for {@linkcode MoveId.RAGE_FIST} */
  public hitCount = 0;
  /** Whether this Pokemon has eaten a berry this battle; used for {@linkcode MoveId.BELCH} */
  public hasEatenBerry = false;
  /** Array containing all berries eaten and not yet recovered during this current battle; used by {@linkcode AbilityId.HARVEST} */
  public berriesEaten: BerryType[] = [];

  constructor(source?: PokemonBattleData | Partial<PokemonBattleData>) {
    if (!isNullOrUndefined(source)) {
      this.hitCount = source.hitCount ?? 0;
      this.hasEatenBerry = source.hasEatenBerry ?? false;
      this.berriesEaten = source.berriesEaten ?? [];
    }
  }
}

/**
 * Temporary data for a {@linkcode Pokemon}.
 * Resets on new wave/battle start (but not on switch).
 */
export class PokemonWaveData {
  /** Whether the pokemon has endured due to a {@linkcode BattlerTagType.ENDURE_TOKEN} */
  public endured = false;
  /**
   * A set of all the abilities this {@linkcode Pokemon} has used in this wave.
   * Used to track once per battle conditions, as well as (hopefully) by the updated AI for move effectiveness.
   */
  public abilitiesApplied: Set<AbilityId> = new Set<AbilityId>();
  /** Whether the pokemon's ability has been revealed or not */
  public abilityRevealed = false;
}

/**
 * Temporary data for a {@linkcode Pokemon}.
 * Resets at the start of a new turn, as well as on switch.
 */
export class PokemonTurnData {
  public acted = false;
  /** How many times the current move should hit the target(s) */
  public hitCount = 0;
  /**
   * - `-1` = Calculate how many hits are left
   * - `0` = Move is finished
   */
  public hitsLeft = -1;
  public totalDamageDealt = 0;
  public singleHitDamageDealt = 0;
  public damageTaken = 0;
  public attacksReceived: AttackMoveResult[] = [];
  public order: number;
  public statStagesIncreased = false;
  public statStagesDecreased = false;
  public moveEffectiveness: TypeDamageMultiplier | null = null;
  public combiningPledge?: MoveId;
  public switchedInThisTurn = false;
  public failedRunAway = false;
  public joinedRound = false;
  /**
   * The amount of times this Pokemon has acted again and used a move in the current turn.
   * Used to make sure multi-hits occur properly when the user is
   * forced to act again in the same turn, and **must be incremented** by any effects that grant extra actions.
   */
  public extraTurns = 0;
  /**
   * All berries eaten by this pokemon in this turn.
   * Saved into {@linkcode PokemonSummonData | SummonData} by {@linkcode AbilityId.CUD_CHEW} on turn end.
   * @see {@linkcode PokemonSummonData.berriesEatenLast}
   */
  public berriesEaten: BerryType[] = [];
}

export enum AiType {
  RANDOM,
  SMART_RANDOM,
  SMART,
}

export enum MoveResult {
  PENDING,
  SUCCESS,
  FAIL,
  MISS,
  OTHER,
}

export enum HitResult {
  EFFECTIVE = 1,
  SUPER_EFFECTIVE,
  NOT_VERY_EFFECTIVE,
  ONE_HIT_KO,
  NO_EFFECT,
  STATUS,
  HEAL,
  FAIL,
  MISS,
  INDIRECT,
  IMMUNE,
  CONFUSION,
  INDIRECT_KO,
}

export type DamageResult =
  | HitResult.EFFECTIVE
  | HitResult.SUPER_EFFECTIVE
  | HitResult.NOT_VERY_EFFECTIVE
  | HitResult.ONE_HIT_KO
  | HitResult.CONFUSION
  | HitResult.INDIRECT_KO
  | HitResult.INDIRECT;

/** Interface containing the results of a damage calculation for a given move */
export interface DamageCalculationResult {
  /** `true` if the move was cancelled (thus suppressing "No Effect" messages) */
  cancelled: boolean;
  /** The effectiveness of the move */
  result: HitResult;
  /** The damage dealt by the move */
  damage: number;
}

/**
 * Wrapper class for the {@linkcode Move} class for Pokemon to interact with.
 * These are the moves assigned to a {@linkcode Pokemon} object.
 * It links to {@linkcode Move} class via the move ID.
 * Compared to {@linkcode Move}, this class also tracks things like
 * PP Ups recieved, PP used, etc.
 * @see {@linkcode isUsable} - checks if move is restricted, out of PP, or not implemented.
 * @see {@linkcode getMove} - returns {@linkcode Move} object by looking it up via ID.
 * @see {@linkcode usePp} - removes a point of PP from the move.
 * @see {@linkcode getMovePp} - returns amount of PP a move currently has.
 * @see {@linkcode getPpRatio} - returns the current PP amount / max PP amount.
 * @see {@linkcode getName} - returns name of {@linkcode Move}.
 **/
export class PokemonMove {
  public moveId: MoveId;
  public ppUsed: number;
  public ppUp: number;

  /**
   * If defined and nonzero, overrides the maximum PP of the move (e.g. due to Transform).
   * This also nullifies all effects of `ppUp`.
   */
  public maxPpOverride?: number;

<<<<<<< HEAD
  constructor(moveId: Moves, ppUsed = 0, ppUp = 0, maxPpOverride?: number) {
=======
  constructor(moveId: MoveId, ppUsed = 0, ppUp = 0, virtual = false, maxPpOverride?: number) {
>>>>>>> fb6d6f5b
    this.moveId = moveId;
    this.ppUsed = ppUsed;
    this.ppUp = ppUp;
    this.maxPpOverride = maxPpOverride;
  }

  /**
   * Checks whether the move can be selected or performed by a Pokemon, without consideration for the move's targets.
   * The move is unusable if it is out of PP, restricted by an effect, or unimplemented.
   *
   * @param pokemon - {@linkcode Pokemon} that would be using this move
   * @param ignorePp - If `true`, skips the PP check
   * @param ignoreRestrictionTags - If `true`, skips the check for move restriction tags (see {@link MoveRestrictionBattlerTag})
   * @returns `true` if the move can be selected and used by the Pokemon, otherwise `false`.
   */
  isUsable(pokemon: Pokemon, ignorePp = false, ignoreRestrictionTags = false): boolean {
    // TODO: Add Sky Drop's 1 turn stall
    if (this.moveId && !ignoreRestrictionTags && pokemon.isMoveRestricted(this.moveId, pokemon)) {
      return false;
    }

    if (this.getMove().name.endsWith(" (N)")) {
      return false;
    }

    return ignorePp || this.ppUsed < this.getMovePp() || this.getMove().pp === -1;
  }

  getMove(): Move {
    return allMoves[this.moveId];
  }

  /**
   * Sets {@link ppUsed} for this move and ensures the value does not exceed {@link getMovePp}
   * @param count Amount of PP to use
   */
  usePp(count = 1) {
    this.ppUsed = Math.min(this.ppUsed + count, this.getMovePp());
  }

  getMovePp(): number {
    return this.maxPpOverride || this.getMove().pp + this.ppUp * toDmgValue(this.getMove().pp / 5);
  }

  getPpRatio(): number {
    return 1 - this.ppUsed / this.getMovePp();
  }

  getName(): string {
    return this.getMove().name;
  }

  /**
   * Copies an existing move or creates a valid {@linkcode PokemonMove} object from json representing one
   * @param source The data for the move to copy; can be a {@linkcode PokemonMove} or JSON object representing one
   * @returns A valid {@linkcode PokemonMove} object
   */
  static loadMove(source: PokemonMove | any): PokemonMove {
    return new PokemonMove(source.moveId, source.ppUsed, source.ppUp, source.maxPpOverride);
  }
}<|MERGE_RESOLUTION|>--- conflicted
+++ resolved
@@ -4382,7 +4382,7 @@
 
   /**
    * Return the most recently executed {@linkcode TurnMove} this {@linkcode Pokemon} has used that is:
-   * - Not {@linkcode Moves.NONE}
+   * - Not {@linkcode MoveId.NONE}
    * - Non-virtual ({@linkcode MoveUseType | useType} < {@linkcode MoveUseType.INDIRECT})
    * @param ignoreStruggle - Whether to additionally ignore {@linkcode Moves.STRUGGLE}; default `false`
    * @param ignoreFollowUp - Whether to ignore moves with a use type of {@linkcode MoveUseType.FOLLOW_UP}
@@ -4393,8 +4393,8 @@
   getLastNonVirtualMove(ignoreStruggle = false, ignoreFollowUp = true): TurnMove | undefined {
     return this.getLastXMoves(-1).find(
       m =>
-        m.move !== Moves.NONE &&
-        (!ignoreStruggle || m.move !== Moves.STRUGGLE) &&
+        m.move !== MoveId.NONE &&
+        (!ignoreStruggle || m.move !== MoveId.STRUGGLE) &&
         (!isVirtual(m.useType) || (!ignoreFollowUp && m.useType === MoveUseType.FOLLOW_UP)),
     );
   }
@@ -6462,14 +6462,9 @@
 
     // No moves left means struggle
     return {
-<<<<<<< HEAD
-      move: Moves.STRUGGLE,
-      targets: this.getNextTargets(Moves.STRUGGLE),
-      useType: MoveUseType.IGNORE_PP,
-=======
       move: MoveId.STRUGGLE,
       targets: this.getNextTargets(MoveId.STRUGGLE),
->>>>>>> fb6d6f5b
+      useType: MoveUseType.IGNORE_PP,
     };
   }
 
@@ -7058,11 +7053,7 @@
    */
   public maxPpOverride?: number;
 
-<<<<<<< HEAD
-  constructor(moveId: Moves, ppUsed = 0, ppUp = 0, maxPpOverride?: number) {
-=======
-  constructor(moveId: MoveId, ppUsed = 0, ppUp = 0, virtual = false, maxPpOverride?: number) {
->>>>>>> fb6d6f5b
+  constructor(moveId: MoveId, ppUsed = 0, ppUp = 0, maxPpOverride?: number) {
     this.moveId = moveId;
     this.ppUsed = ppUsed;
     this.ppUp = ppUp;
