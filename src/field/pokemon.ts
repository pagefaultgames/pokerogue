import type { Ability, PreAttackModifyDamageAbAttrParams } from "#abilities/ability";
import { applyAbAttrs, applyOnGainAbAttrs, applyOnLoseAbAttrs } from "#abilities/apply-ab-attrs";
import type { AnySound, BattleScene } from "#app/battle-scene";
import { PLAYER_PARTY_MAX_SIZE, RARE_CANDY_FRIENDSHIP_CAP } from "#app/constants";
import { timedEventManager } from "#app/global-event-manager";
import { globalScene } from "#app/global-scene";
import { getPokemonNameWithAffix } from "#app/messages";
import Overrides from "#app/overrides";
import { speciesEggMoves } from "#balance/egg-moves";
import type { SpeciesFormEvolution } from "#balance/pokemon-evolutions";
import {
  FusionSpeciesFormEvolution,
  pokemonEvolutions,
  pokemonPrevolutions,
  validateShedinjaEvo,
} from "#balance/pokemon-evolutions";
import type { LevelMoves } from "#balance/pokemon-level-moves";
import { EVOLVE_MOVE, RELEARN_MOVE } from "#balance/pokemon-level-moves";
import { BASE_HIDDEN_ABILITY_CHANCE, BASE_SHINY_CHANCE, SHINY_EPIC_CHANCE, SHINY_VARIANT_CHANCE } from "#balance/rates";
import { getStarterValueFriendshipCap, speciesStarterCosts } from "#balance/starters";
import { reverseCompatibleTms, tmPoolTiers, tmSpecies } from "#balance/tms";
import type { SuppressAbilitiesTag } from "#data/arena-tag";
import { NoCritTag, WeakenMoveScreenTag } from "#data/arena-tag";
import {
  AutotomizedTag,
  BattlerTag,
  type BattlerTagTypeMap,
  CritBoostTag,
  EncoreTag,
  ExposedTag,
  GroundedTag,
  getBattlerTag,
  HighestStatBoostTag,
  MoveRestrictionBattlerTag,
  PowerTrickTag,
  SemiInvulnerableTag,
  SubstituteTag,
  TarShotTag,
  TrappedTag,
  TypeImmuneTag,
} from "#data/battler-tags";
import { getDailyEventSeedBoss } from "#data/daily-run";
import { allAbilities, allMoves } from "#data/data-lists";
import { getLevelTotalExp } from "#data/exp";
import {
  SpeciesFormChangeActiveTrigger,
  SpeciesFormChangeLapseTeraTrigger,
  SpeciesFormChangeMoveLearnedTrigger,
  SpeciesFormChangePostMoveTrigger,
} from "#data/form-change-triggers";
import { Gender } from "#data/gender";
import { getNatureStatMultiplier } from "#data/nature";
import {
  CustomPokemonData,
  PokemonBattleData,
  PokemonSummonData,
  PokemonTempSummonData,
  PokemonTurnData,
  PokemonWaveData,
} from "#data/pokemon-data";
import type { SpeciesFormChange } from "#data/pokemon-forms";
import type { PokemonSpeciesForm } from "#data/pokemon-species";
import { PokemonSpecies } from "#data/pokemon-species";
import { getRandomStatus, getStatusEffectOverlapText, Status } from "#data/status-effect";
import { getTerrainBlockMessage, TerrainType } from "#data/terrain";
import type { TypeDamageMultiplier } from "#data/type";
import { getTypeDamageMultiplier, getTypeRgb } from "#data/type";
import { AbilityId } from "#enums/ability-id";
import { AiType } from "#enums/ai-type";
import { ArenaTagSide } from "#enums/arena-tag-side";
import { ArenaTagType } from "#enums/arena-tag-type";
import { BattleSpec } from "#enums/battle-spec";
import { BattlerIndex } from "#enums/battler-index";
import { BattlerTagLapseType } from "#enums/battler-tag-lapse-type";
import { BattlerTagType } from "#enums/battler-tag-type";
import type { BerryType } from "#enums/berry-type";
import { BiomeId } from "#enums/biome-id";
import { ChallengeType } from "#enums/challenge-type";
import { Challenges } from "#enums/challenges";
import { DexAttr } from "#enums/dex-attr";
import { FieldPosition } from "#enums/field-position";
import { HitResult } from "#enums/hit-result";
import { LearnMoveSituation } from "#enums/learn-move-situation";
import { ModifierTier } from "#enums/modifier-tier";
import { MoveCategory } from "#enums/move-category";
import { MoveFlags } from "#enums/move-flags";
import { MoveId } from "#enums/move-id";
import { MoveTarget } from "#enums/move-target";
import { isIgnorePP, isVirtual, MoveUseMode } from "#enums/move-use-mode";
import { Nature } from "#enums/nature";
import { PokeballType } from "#enums/pokeball";
import { PokemonAnimType } from "#enums/pokemon-anim-type";
import { PokemonType } from "#enums/pokemon-type";
import { SpeciesFormKey } from "#enums/species-form-key";
import { SpeciesId } from "#enums/species-id";
import {
  BATTLE_STATS,
  type BattleStat,
  EFFECTIVE_STATS,
  type EffectiveStat,
  PERMANENT_STATS,
  type PermanentStat,
  Stat,
} from "#enums/stat";
import { StatusEffect } from "#enums/status-effect";
import { SwitchType } from "#enums/switch-type";
import type { TrainerSlot } from "#enums/trainer-slot";
import { UiMode } from "#enums/ui-mode";
import { WeatherType } from "#enums/weather-type";
import { doShinySparkleAnim } from "#field/anims";
import {
  BaseStatModifier,
  CritBoosterModifier,
  EnemyDamageBoosterModifier,
  EnemyDamageReducerModifier,
  EnemyFusionChanceModifier,
  EvoTrackerModifier,
  HiddenAbilityRateBoosterModifier,
  PokemonBaseStatFlatModifier,
  PokemonBaseStatTotalModifier,
  PokemonFriendshipBoosterModifier,
  PokemonHeldItemModifier,
  PokemonIncrementingStatModifier,
  PokemonMultiHitModifier,
  PokemonNatureWeightModifier,
  ShinyRateBoosterModifier,
  StatBoosterModifier,
  SurviveDamageModifier,
  TempCritBoosterModifier,
  TempStatStageBoosterModifier,
} from "#modifiers/modifier";
import { applyMoveAttrs } from "#moves/apply-attrs";
import type { Move } from "#moves/move";
import { getMoveTargets } from "#moves/move-utils";
import { PokemonMove } from "#moves/pokemon-move";
import { loadMoveAnimations } from "#sprites/pokemon-asset-loader";
import type { Variant } from "#sprites/variant";
import { populateVariantColors, variantColorCache, variantData } from "#sprites/variant";
import { achvs } from "#system/achv";
import type { PokemonData } from "#system/pokemon-data";
import { RibbonData } from "#system/ribbons/ribbon-data";
import { awardRibbonsToSpeciesLine } from "#system/ribbons/ribbon-methods";
import type { AbAttrMap, AbAttrString, TypeMultiplierAbAttrParams } from "#types/ability-types";
import type { DamageCalculationResult, DamageResult } from "#types/damage-result";
import type { IllusionData } from "#types/illusion-data";
import type { StarterDataEntry, StarterMoveset } from "#types/save-data";
import type { TurnMove } from "#types/turn-move";
import { BattleInfo } from "#ui/battle-info";
import { EnemyBattleInfo } from "#ui/enemy-battle-info";
import type { PartyOption } from "#ui/handlers/party-ui-handler";
import { PartyUiHandler, PartyUiMode } from "#ui/handlers/party-ui-handler";
import { PlayerBattleInfo } from "#ui/player-battle-info";
import { applyChallenges } from "#utils/challenge-utils";
import {
  BooleanHolder,
  type Constructor,
  coerceArray,
  deltaRgb,
  fixedInt,
  getIvsFromId,
  isBetween,
  isNullOrUndefined,
  NumberHolder,
  randSeedFloat,
  randSeedInt,
  randSeedIntRange,
  randSeedItem,
  rgbaToInt,
  rgbHexToRgba,
  rgbToHsv,
  toDmgValue,
} from "#utils/common";
import { getEnumValues } from "#utils/enums";
import { getFusedSpeciesName, getPokemonSpecies, getPokemonSpeciesForm } from "#utils/pokemon-utils";
import { argbFromRgba, QuantizerCelebi, rgbaFromArgb } from "@material/material-color-utilities";
import i18next from "i18next";
import Phaser from "phaser";
import SoundFade from "phaser3-rex-plugins/plugins/soundfade";

/** Base typeclass for damage parameter methods, used for DRY */
type damageParams = {
  /** The attacking {@linkcode Pokemon} */
  source: Pokemon;
  /** The move used in the attack */
  move: Move;
  /** The move's {@linkcode MoveCategory} after variable-category effects are applied */
  moveCategory: MoveCategory;
  /** If `true`, ignores this Pokemon's defensive ability effects */
  ignoreAbility?: boolean;
  /** If `true`, ignores the attacking Pokemon's ability effects */
  ignoreSourceAbility?: boolean;
  /** If `true`, ignores the ally Pokemon's ability effects */
  ignoreAllyAbility?: boolean;
  /** If `true`, ignores the ability effects of the attacking pokemon's ally */
  ignoreSourceAllyAbility?: boolean;
  /** If `true`, calculates damage for a critical hit */
  isCritical?: boolean;
  /** If `true`, suppresses changes to game state during the calculation */
  simulated?: boolean;
  /** If defined, used in place of calculated effectiveness values */
  effectiveness?: number;
};

/** Type for the parameters of {@linkcode Pokemon#getBaseDamage | getBaseDamage} */
type getBaseDamageParams = Omit<damageParams, "effectiveness">;

/** Type for the parameters of {@linkcode Pokemon#getAttackDamage | getAttackDamage} */
type getAttackDamageParams = Omit<damageParams, "moveCategory">;

export abstract class Pokemon extends Phaser.GameObjects.Container {
  /**
   * This pokemon's {@link https://bulbapedia.bulbagarden.net/wiki/Personality_value | Personality value/PID},
   * used to determine various parameters of this Pokemon.
   * Represented as a random 32-bit unsigned integer.
   * TODO: Stop treating this like a unique ID and stop treating 0 as no pokemon
   */
  public id: number;
  /**
   * The Pokemon's current nickname, or `undefined` if it currently lacks one.
   * If omitted, references to this should refer to the default name for this Pokemon's species.
   */
  public nickname?: string;
  public species: PokemonSpecies;
  public formIndex: number;
  public abilityIndex: number;
  public passive: boolean;
  public shiny: boolean;
  public variant: Variant;
  public pokeball: PokeballType;
  protected battleInfo: BattleInfo;
  public level: number;
  public exp: number;
  public levelExp: number;
  public gender: Gender;
  public hp: number;
  public stats: number[];
  public ivs: number[];
  public nature: Nature;
  public moveset: PokemonMove[];
  /**
   * This Pokemon's current {@link https://m.bulbapedia.bulbagarden.net/wiki/Status_condition#Non-volatile_status | non-volatile status condition},
   * or `null` if none exist.
   * @todo Make private
   */
  public status: Status | null;
  public friendship: number;
  public metLevel: number;
  public metBiome: BiomeId | -1;
  public metSpecies: SpeciesId;
  public metWave: number;
  public luck: number;
  public pauseEvolutions: boolean;
  public pokerus: boolean;
  public switchOutStatus = false;
  public evoCounter: number;
  public teraType: PokemonType;
  public isTerastallized: boolean;
  public stellarTypesBoosted: PokemonType[];

  public fusionSpecies: PokemonSpecies | null;
  public fusionFormIndex: number;
  public fusionAbilityIndex: number;
  public fusionShiny: boolean;
  public fusionVariant: Variant;
  public fusionGender: Gender;
  public fusionLuck: number;
  public fusionCustomPokemonData: CustomPokemonData | null;
  public fusionTeraType: PokemonType;

  public customPokemonData: CustomPokemonData = new CustomPokemonData();

  /* Pokemon data types, in vaguely decreasing order of precedence */

  /**
   * Data that resets only on *battle* end (hit count, harvest berries, etc.)
   * Kept between waves.
   */
  public battleData: PokemonBattleData = new PokemonBattleData();
  /** Data that resets on switch or battle end (stat stages, battler tags, etc.) */
  public summonData: PokemonSummonData = new PokemonSummonData();
  /** Similar to {@linkcode PokemonSummonData}, but is reset on reload (not saved to file). */
  public tempSummonData: PokemonTempSummonData = new PokemonTempSummonData();
  /** Wave data correponding to moves/ability information revealed */
  public waveData: PokemonWaveData = new PokemonWaveData();
  /** Per-turn data like hit count & flinch tracking */
  public turnData: PokemonTurnData = new PokemonTurnData();

  /** Used by Mystery Encounters to execute pokemon-specific logic (such as stat boosts) at start of battle */
  public mysteryEncounterBattleEffects?: (pokemon: Pokemon) => void;

  public fieldPosition: FieldPosition;

  public maskEnabled: boolean;
  public maskSprite: Phaser.GameObjects.Sprite | null;

  public usedTMs: MoveId[];

  private shinySparkle: Phaser.GameObjects.Sprite;

  // TODO: Rework this eventually
  constructor(
    x: number,
    y: number,
    species: PokemonSpecies,
    level: number,
    abilityIndex?: number,
    formIndex?: number,
    gender?: Gender,
    shiny?: boolean,
    variant?: Variant,
    ivs?: number[],
    nature?: Nature,
    dataSource?: Pokemon | PokemonData,
  ) {
    super(globalScene, x, y);

    if (!species.isObtainable() && this.isPlayer()) {
      throw new Error(`Cannot create a player Pokemon for species "${species.getName(formIndex)}"`);
    }

    this.species = species;
    this.pokeball = dataSource?.pokeball || PokeballType.POKEBALL;
    this.level = level;

    this.abilityIndex = abilityIndex ?? this.generateAbilityIndex();

    if (formIndex !== undefined) {
      this.formIndex = formIndex;
    }
    if (gender !== undefined) {
      this.gender = gender;
    }
    if (shiny !== undefined) {
      this.shiny = shiny;
    }
    if (variant !== undefined) {
      this.variant = variant;
    }
    this.exp = dataSource?.exp || getLevelTotalExp(this.level, species.growthRate);
    this.levelExp = dataSource?.levelExp || 0;

    if (dataSource) {
      this.id = dataSource.id;
      this.hp = dataSource.hp;
      this.stats = dataSource.stats;
      this.ivs = dataSource.ivs;
      this.passive = !!dataSource.passive;
      if (this.variant === undefined) {
        this.variant = 0;
      }
      this.nature = dataSource.nature || (0 as Nature);
      this.nickname = dataSource.nickname;
      this.moveset = dataSource.moveset;
      this.status = dataSource.status!; // TODO: is this bang correct?
      this.friendship = dataSource.friendship ?? this.species.baseFriendship;
      this.metLevel = dataSource.metLevel || 5;
      this.luck = dataSource.luck;
      this.metBiome = dataSource.metBiome;
      this.metSpecies =
        dataSource.metSpecies ?? (this.metBiome !== -1 ? this.species.speciesId : this.species.getRootSpeciesId(true));
      this.metWave = dataSource.metWave ?? (this.metBiome === -1 ? -1 : 0);
      this.pauseEvolutions = dataSource.pauseEvolutions;
      this.pokerus = !!dataSource.pokerus;
      this.fusionSpecies =
        dataSource.fusionSpecies instanceof PokemonSpecies
          ? dataSource.fusionSpecies
          : dataSource.fusionSpecies
            ? getPokemonSpecies(dataSource.fusionSpecies)
            : null;
      this.fusionFormIndex = dataSource.fusionFormIndex;
      this.fusionAbilityIndex = dataSource.fusionAbilityIndex;
      this.fusionShiny = dataSource.fusionShiny;
      this.fusionVariant = dataSource.fusionVariant || 0;
      this.fusionGender = dataSource.fusionGender;
      this.fusionLuck = dataSource.fusionLuck;
      this.fusionCustomPokemonData = dataSource.fusionCustomPokemonData;
      this.fusionTeraType = dataSource.fusionTeraType;
      this.usedTMs = dataSource.usedTMs ?? [];
      this.customPokemonData = new CustomPokemonData(dataSource.customPokemonData);
      this.teraType = dataSource.teraType;
      this.isTerastallized = dataSource.isTerastallized;
      this.stellarTypesBoosted = dataSource.stellarTypesBoosted ?? [];
    } else {
      this.id = randSeedInt(4294967296);
      this.ivs = ivs || getIvsFromId(this.id);

      if (this.gender === undefined) {
        this.gender = this.species.generateGender();
      }

      if (this.formIndex === undefined) {
        this.formIndex = globalScene.getSpeciesFormIndex(species, this.gender, this.nature, this.isPlayer());
      }

      if (this.shiny === undefined) {
        this.trySetShiny();
      }

      if (this.variant === undefined) {
        this.variant = this.shiny ? this.generateShinyVariant() : 0;
      }

      if (nature !== undefined) {
        this.setNature(nature);
      } else {
        this.generateNature();
      }

      this.friendship = species.baseFriendship;
      this.metLevel = level;
      this.metBiome = globalScene.currentBattle ? globalScene.arena.biomeType : -1;
      this.metSpecies = species.speciesId;
      this.metWave = globalScene.currentBattle ? globalScene.currentBattle.waveIndex : -1;
      this.pokerus = false;

      if (level > 1) {
        const fused = new BooleanHolder(globalScene.gameMode.isSplicedOnly);
        if (!fused.value && this.isEnemy() && !this.hasTrainer()) {
          globalScene.applyModifier(EnemyFusionChanceModifier, false, fused);
        }

        if (fused.value) {
          this.calculateStats();
          this.generateFusionSpecies();
        }
      }
      this.luck = (this.shiny ? this.variant + 1 : 0) + (this.fusionShiny ? this.fusionVariant + 1 : 0);
      this.fusionLuck = this.luck;

      this.teraType = randSeedItem(this.getTypes(false, false, true));
      this.isTerastallized = false;
      this.stellarTypesBoosted = [];
    }

    this.summonData = new PokemonSummonData(dataSource?.summonData);
    this.battleData = new PokemonBattleData(dataSource?.battleData);

    this.generateName();

    if (!species.isObtainable()) {
      this.shiny = false;
    }

    if (!dataSource) {
      this.calculateStats();
    }
  }

  /**
   * Return the name that will be displayed when this Pokemon is sent out into battle.
   * @param useIllusion - Whether to consider this Pokemon's illusion if present; default `true`
   * @returns The name to render for this {@linkcode Pokemon}.
   */
  getNameToRender(useIllusion = true) {
    const illusion = this.summonData.illusion;
    const name = useIllusion ? (illusion?.name ?? this.name) : this.name;
    const nickname: string | undefined = useIllusion ? (illusion?.nickname ?? this.nickname) : this.nickname;
    try {
      if (nickname) {
        return decodeURIComponent(escape(atob(nickname))); // TODO: Remove `atob` and `escape`... eventually...
      }
      return name;
    } catch (err) {
      console.error(`Failed to decode nickname for ${name}`, err);
      return name;
    }
  }

  /**
   * Return this Pokemon's {@linkcode PokeballType}.
   * @param useIllusion - Whether to consider this Pokemon's illusion if present; default `false`
   * @returns The {@linkcode PokeballType} that will be shown when this Pokemon is sent out into battle.
   */
  getPokeball(useIllusion = false): PokeballType {
    return useIllusion ? (this.summonData.illusion?.pokeball ?? this.pokeball) : this.pokeball;
  }

  init(): void {
    this.fieldPosition = FieldPosition.CENTER;
    this.initBattleInfo();

    globalScene.fieldUI.addAt(this.battleInfo, 0);

    const getSprite = (hasShadow?: boolean) => {
      const ret = globalScene.addPokemonSprite(
        this,
        0,
        0,
        `pkmn__${this.isPlayer() ? "back__" : ""}sub`,
        undefined,
        true,
      );
      ret.setOrigin(0.5, 1);
      ret.setPipeline(globalScene.spritePipeline, {
        tone: [0.0, 0.0, 0.0, 0.0],
        hasShadow: !!hasShadow,
        teraColor: getTypeRgb(this.getTeraType()),
        isTerastallized: this.isTerastallized,
      });
      return ret;
    };

    this.setScale(this.getSpriteScale());

    const sprite = getSprite(true);
    const tintSprite = getSprite();

    tintSprite.setVisible(false);

    this.addAt(sprite, 0);
    this.addAt(tintSprite, 1);

    if (this.isShiny(true) && !this.shinySparkle) {
      this.initShinySparkle();
    }
  }

  abstract initBattleInfo(): void;

  isOnField(): boolean {
    if (!globalScene) {
      return false;
    }
    if (this.switchOutStatus) {
      return false;
    }
    return globalScene.field.getIndex(this) > -1;
  }

  /**
   * Checks if a pokemon is fainted (ie: its `hp <= 0`).
   * Usually should not be called directly in favor of calling {@linkcode isAllowedInBattle()}.
   * @param checkStatus - Whether to also check that the pokemon's status is {@linkcode StatusEffect.FAINT}; default `false`
   * @returns Whether this Pokemon is fainted, as described above.
   */
  public isFainted(checkStatus = false): boolean {
    return this.hp <= 0 && (!checkStatus || this.status?.effect === StatusEffect.FAINT);
  }

  /**
   * Check if this pokemon is both not fainted and allowed to be used based on currently active challenges.
   * @returns Whether this Pokemon is allowed to partake in battle.
   */
  public isAllowedInBattle(): boolean {
    return !this.isFainted() && this.isAllowedInChallenge();
  }

  /**
   * Check if this pokemon is allowed based on any active challenges.
   * Usually should not be called directly in favor of consulting {@linkcode isAllowedInBattle()}.
   * @returns Whether this Pokemon is allowed under the current challenge conditions.
   */
  public isAllowedInChallenge(): boolean {
    const challengeAllowed = new BooleanHolder(true);
    applyChallenges(ChallengeType.POKEMON_IN_BATTLE, this, challengeAllowed);
    return challengeAllowed.value;
  }

  /**
   * Checks if this {@linkcode Pokemon} is allowed in battle (ie: not fainted, and allowed under any active challenges).
   * @param onField - Whether to also check if the pokemon is currently on the field; default `false`
   * @returns Whether this pokemon is considered "active", as described above.
   * Returns `false` if there is no active {@linkcode BattleScene} or the pokemon is disallowed.
   */
  public isActive(onField = false): boolean {
    if (!globalScene) {
      return false;
    }
    return this.isAllowedInBattle() && (!onField || this.isOnField());
  }

  getDexAttr(): bigint {
    let ret = 0n;
    if (this.gender !== Gender.GENDERLESS) {
      ret |= this.gender !== Gender.FEMALE ? DexAttr.MALE : DexAttr.FEMALE;
    }
    ret |= !this.shiny ? DexAttr.NON_SHINY : DexAttr.SHINY;
    ret |= this.variant >= 2 ? DexAttr.VARIANT_3 : this.variant === 1 ? DexAttr.VARIANT_2 : DexAttr.DEFAULT_VARIANT;
    ret |= globalScene.gameData.getFormAttr(this.formIndex);
    return ret;
  }

  /**
   * Sets the Pokemon's name. Only called when loading a Pokemon so this function needs to be called when
   * initializing hardcoded Pokemon or else it will not display the form index name properly.
   * @returns n/a
   */
  generateName(): void {
    if (!this.fusionSpecies) {
      this.name = this.species.getName(this.formIndex);
      return;
    }
    this.name = getFusedSpeciesName(
      this.species.getName(this.formIndex),
      this.fusionSpecies.getName(this.fusionFormIndex),
    );
    if (this.battleInfo) {
      this.updateInfo(true);
    }
  }

  /** Generate `abilityIndex` based on species and hidden ability if not pre-defined. */
  private generateAbilityIndex(): number {
    // Roll for hidden ability chance, applying any ability charms for enemy mons
    const hiddenAbilityChance = new NumberHolder(BASE_HIDDEN_ABILITY_CHANCE);
    if (!this.hasTrainer()) {
      globalScene.applyModifiers(HiddenAbilityRateBoosterModifier, true, hiddenAbilityChance);
    }

    // If the roll succeeded and we have one, use HA; otherwise pick a random ability
    const hasHiddenAbility = !randSeedInt(hiddenAbilityChance.value);
    if (this.species.abilityHidden && hasHiddenAbility) {
      return 2;
    }

    // only use random ability if species has a second ability
    return this.species.ability2 !== this.species.ability1 ? randSeedInt(2) : 0;
  }

  /**
   * Set this pokemon's illusion to the data of the given pokemon.
   *
   * @remarks
   * When setting the illusion of a wild pokemon, a {@linkcode PokemonSpecies} is generally passed.
   * When setting the illusion of a pokemon in this way, the fields required by illusion data
   * but missing from `PokemonSpecies` are set as follows
   * - `pokeball` and `nickname` are both inherited from this pokemon
   * - `shiny` will always be set if this pokemon OR its fusion is shiny
   * - `variant` will always be 0
   * - Fields related to fusion will be set to `undefined` or `0` as appropriate
   * - The gender is set to be the same as this pokemon, if it is compatible with the provided pokemon.
   *   - If the provided pokemon can only ever exist as one gender, it is always that gender
   *   - If this pokemon is genderless but the provided pokemon isn't, then a gender roll is done based on this
   *     pokemon's ID
   */
  setIllusion(pokemon: Pokemon | PokemonSpecies): boolean {
    this.breakIllusion();
    if (pokemon instanceof Pokemon) {
      const speciesId = pokemon.species.speciesId;

      this.summonData.illusion = {
        name: pokemon.name,
        nickname: pokemon.nickname,
        shiny: pokemon.shiny,
        variant: pokemon.variant,
        fusionShiny: pokemon.fusionShiny,
        fusionVariant: pokemon.fusionVariant,
        species: speciesId,
        formIndex: pokemon.formIndex,
        gender: pokemon.gender,
        pokeball: pokemon.pokeball,
        fusionFormIndex: pokemon.fusionFormIndex,
        fusionSpecies: pokemon.fusionSpecies || undefined,
        fusionGender: pokemon.fusionGender,
      };

      if (pokemon.shiny || pokemon.fusionShiny) {
        this.initShinySparkle();
      }
    } else {
      // Correct the gender in case the illusioned species has a gender incompatible with this pokemon
      let gender = this.gender;
      switch (pokemon.malePercent) {
        case null:
          gender = Gender.GENDERLESS;
          break;
        case 0:
          gender = Gender.FEMALE;
          break;
        case 100:
          gender = Gender.MALE;
          break;
        default:
          gender = (this.id % 256) * 0.390625 < pokemon.malePercent ? Gender.MALE : Gender.FEMALE;
      }
      /*
      TODO: Allow setting `variant` to something other than 0, which would require first loading the
      assets for the provided species, as its entry would otherwise not
      be guaranteed to exist in the `variantData` map. But this would prevent `summonData` from being populated
      until the assets are loaded, which would cause issues as this method cannot be easily promisified.
      */
      this.summonData.illusion = {
        fusionShiny: false,
        fusionVariant: 0,
        shiny: this.shiny || this.fusionShiny,
        variant: 0,
        nickname: this.nickname,
        name: pokemon.name,
        species: pokemon.speciesId,
        formIndex: pokemon.formIndex,
        gender,
        pokeball: this.pokeball,
      };

      if (this.shiny || this.fusionShiny) {
        this.initShinySparkle();
      }
    }
    this.loadAssets(false, true).then(() => this.playAnim());
    this.updateInfo();
    return true;
  }

  /**
   * Break the illusion of this pokemon, if it has an active illusion.
   * @returns Whether an illusion was broken.
   */
  breakIllusion(): boolean {
    if (!this.summonData.illusion) {
      return false;
    }
    this.summonData.illusion = null;
    if (this.isOnField()) {
      globalScene.playSound("PRSFX- Transform");
    }
    if (this.shiny) {
      this.initShinySparkle();
    }
    this.loadAssets(false).then(() => this.playAnim());
    this.updateInfo(true);
    return true;
  }

  abstract isPlayer(): this is PlayerPokemon;

  abstract isEnemy(): this is EnemyPokemon;

  abstract hasTrainer(): boolean;

  abstract getFieldIndex(): number;

  abstract getBattlerIndex(): BattlerIndex;

  /**
   * Load all assets needed for this Pokemon's use in battle
   * @param ignoreOverride - Whether to ignore overrides caused by {@linkcode MoveId.TRANSFORM | Transform}; default `true`
   * @param useIllusion - Whether to consider this pokemon's active illusion; default `false`
   * @returns A promise that resolves once all the corresponding assets have been loaded.
   */
  async loadAssets(ignoreOverride = true, useIllusion = false): Promise<void> {
    /** Promises that are loading assets and can be run concurrently. */
    const loadPromises: Promise<void>[] = [];
    // Assets for moves
    loadPromises.push(loadMoveAnimations(this.getMoveset().map(m => m.getMove().id)));

    /** alias for `this.summonData.illusion`; bangs on this are safe when guarded with `useIllusion` being true   */
    const illusion = this.summonData.illusion;
    useIllusion = useIllusion && !!illusion;

    // Load the assets for the species form
    const formIndex = useIllusion ? illusion!.formIndex : this.formIndex;
    loadPromises.push(
      this.getSpeciesForm(false, useIllusion).loadAssets(
        this.getGender(useIllusion) === Gender.FEMALE,
        formIndex,
        this.isShiny(useIllusion),
        this.getVariant(useIllusion),
      ),
    );

    if (this.isPlayer() || this.getFusionSpeciesForm(false, useIllusion)) {
      globalScene.loadPokemonAtlas(
        this.getBattleSpriteKey(true, ignoreOverride),
        this.getBattleSpriteAtlasPath(true, ignoreOverride),
      );
    }
    if (this.getFusionSpeciesForm()) {
      const { fusionFormIndex, fusionShiny, fusionVariant } = useIllusion ? illusion! : this;
      loadPromises.push(
        this.getFusionSpeciesForm(false, useIllusion).loadAssets(
          this.getFusionGender(false, useIllusion) === Gender.FEMALE,
          fusionFormIndex,
          fusionShiny,
          fusionVariant,
        ),
      );
      globalScene.loadPokemonAtlas(
        this.getFusionBattleSpriteKey(true, ignoreOverride),
        this.getFusionBattleSpriteAtlasPath(true, ignoreOverride),
      );
    }

    if (this.isShiny(true)) {
      loadPromises.push(populateVariantColors(this, false, ignoreOverride));
      if (this.isPlayer()) {
        loadPromises.push(populateVariantColors(this, true, ignoreOverride));
      }
    }

    await Promise.allSettled(loadPromises);

    // This must be initiated before we queue loading, otherwise the load could have finished before
    // we reach the line of code that adds the listener, causing a deadlock.
    const waitOnLoadPromise = new Promise<void>(resolve =>
      globalScene.load.once(Phaser.Loader.Events.COMPLETE, resolve),
    );

    if (!globalScene.load.isLoading()) {
      globalScene.load.start();
    }

    // Wait for the assets we queued to load to finish loading, then...
    // See https://developer.mozilla.org/en-US/docs/Web/JavaScript/Guide/Using_promises#creating_a_promise_around_an_old_callback_api
    await waitOnLoadPromise;

    // With the sprites loaded, generate the animation frame information
    if (this.isPlayer()) {
      const originalWarn = console.warn;
      // Ignore warnings for missing frames, because there will be a lot
      console.warn = () => {};
      const battleSpriteKey = this.getBattleSpriteKey(this.isPlayer(), ignoreOverride);
      const battleFrameNames = globalScene.anims.generateFrameNames(battleSpriteKey, {
        zeroPad: 4,
        suffix: ".png",
        start: 1,
        end: 400,
      });
      console.warn = originalWarn;
      if (!globalScene.anims.exists(battleSpriteKey)) {
        globalScene.anims.create({
          key: battleSpriteKey,
          frames: battleFrameNames,
          frameRate: 10,
          repeat: -1,
        });
      }
    }
    // With everything loaded, now begin playing the animation.
    this.playAnim();

    // update the fusion palette
    this.updateFusionPalette();
    if (this.summonData.speciesForm) {
      this.updateFusionPalette(true);
    }
  }

  /**
   * Gracefully handle errors loading a variant sprite. Log if it fails and attempt to fall back on
   * non-experimental sprites before giving up.
   *
   * @param cacheKey the cache key for the variant color sprite
   * @param attemptedSpritePath the sprite path that failed to load
   * @param useExpSprite was the attempted sprite experimental
   * @param battleSpritePath the filename of the sprite
   * @param optionalParams any additional params to log
   */
  async fallbackVariantColor(
    cacheKey: string,
    attemptedSpritePath: string,
    useExpSprite: boolean,
    battleSpritePath: string,
    ...optionalParams: any[]
  ) {
    console.warn(`Could not load ${attemptedSpritePath}!`, ...optionalParams);
    if (useExpSprite) {
      await this.populateVariantColorCache(cacheKey, false, battleSpritePath);
    }
  }

  /**
   * Attempt to process variant sprite color caches.
   * @param cacheKey - the cache key for the variant color sprite
   * @param useExpSprite - Whether experimental sprites should be used if present
   * @param battleSpritePath - the filename of the sprite
   */
  async populateVariantColorCache(cacheKey: string, useExpSprite: boolean, battleSpritePath: string) {
    const spritePath = `./images/pokemon/variant/${useExpSprite ? "exp/" : ""}${battleSpritePath}.json`;
    return globalScene
      .cachedFetch(spritePath)
      .then(res => {
        // Prevent the JSON from processing if it failed to load
        if (!res.ok) {
          return this.fallbackVariantColor(
            cacheKey,
            res.url,
            useExpSprite,
            battleSpritePath,
            res.status,
            res.statusText,
          );
        }
        return res.json();
      })
      .catch(error => {
        return this.fallbackVariantColor(cacheKey, spritePath, useExpSprite, battleSpritePath, error);
      })
      .then(c => {
        if (!isNullOrUndefined(c)) {
          variantColorCache[cacheKey] = c;
        }
      });
  }

  getFormKey(): string {
    if (this.species.forms.length === 0 || this.species.forms.length <= this.formIndex) {
      return "";
    }
    return this.species.forms[this.formIndex].formKey;
  }

  getFusionFormKey(): string | null {
    if (!this.fusionSpecies) {
      return null;
    }
    if (this.fusionSpecies.forms.length === 0 || this.fusionSpecies.forms.length <= this.fusionFormIndex) {
      return "";
    }
    return this.fusionSpecies.forms[this.fusionFormIndex].formKey;
  }

  // TODO: Add more documentation for all these attributes.
  // They may be all similar, but what each one actually _does_ is quite unclear at first glance

  getSpriteAtlasPath(ignoreOverride = false): string {
    const spriteId = this.getSpriteId(ignoreOverride).replace(/_{2}/g, "/");

    return `${/_[1-3]$/.test(spriteId) ? "variant/" : ""}${spriteId}`;
  }

  getBattleSpriteAtlasPath(back?: boolean, ignoreOverride?: boolean): string {
    const spriteId = this.getBattleSpriteId(back, ignoreOverride).replace(/_{2}/g, "/");
    return `${/_[1-3]$/.test(spriteId) ? "variant/" : ""}${spriteId}`;
  }

  getSpriteId(ignoreOverride?: boolean): string {
    const formIndex = this.summonData.illusion?.formIndex ?? this.formIndex;
    return this.getSpeciesForm(ignoreOverride, true).getSpriteId(
      this.getGender(ignoreOverride, true) === Gender.FEMALE,
      formIndex,
      this.shiny,
      this.variant,
    );
  }

  getBattleSpriteId(back?: boolean, ignoreOverride?: boolean): string {
    if (back === undefined) {
      back = this.isPlayer();
    }

    const formIndex = this.summonData.illusion?.formIndex ?? this.formIndex;

    return this.getSpeciesForm(ignoreOverride, true).getSpriteId(
      this.getGender(ignoreOverride, true) === Gender.FEMALE,
      formIndex,
      this.shiny,
      this.variant,
      back,
    );
  }

  getSpriteKey(ignoreOverride?: boolean): string {
    return this.getSpeciesForm(ignoreOverride, false).getSpriteKey(
      this.getGender(ignoreOverride) === Gender.FEMALE,
      this.formIndex,
      this.isShiny(false),
      this.getVariant(false),
    );
  }

  getBattleSpriteKey(back?: boolean, ignoreOverride?: boolean): string {
    return `pkmn__${this.getBattleSpriteId(back, ignoreOverride)}`;
  }

  getFusionSpriteId(ignoreOverride?: boolean): string {
    const fusionFormIndex = this.summonData.illusion?.fusionFormIndex ?? this.fusionFormIndex;
    return this.getFusionSpeciesForm(ignoreOverride, true).getSpriteId(
      this.getFusionGender(ignoreOverride, true) === Gender.FEMALE,
      fusionFormIndex,
      this.fusionShiny,
      this.fusionVariant,
    );
  }

  getFusionBattleSpriteId(back?: boolean, ignoreOverride?: boolean): string {
    if (back === undefined) {
      back = this.isPlayer();
    }

    const fusionFormIndex = this.summonData.illusion?.fusionFormIndex ?? this.fusionFormIndex;

    return this.getFusionSpeciesForm(ignoreOverride, true).getSpriteId(
      this.getFusionGender(ignoreOverride, true) === Gender.FEMALE,
      fusionFormIndex,
      this.fusionShiny,
      this.fusionVariant,
      back,
    );
  }

  getFusionBattleSpriteKey(back?: boolean, ignoreOverride?: boolean): string {
    return `pkmn__${this.getFusionBattleSpriteId(back, ignoreOverride)}`;
  }

  getFusionBattleSpriteAtlasPath(back?: boolean, ignoreOverride?: boolean): string {
    return this.getFusionBattleSpriteId(back, ignoreOverride).replace(/_{2}/g, "/");
  }

  getIconAtlasKey(ignoreOverride = false, useIllusion = true): string {
    const illusion = this.summonData.illusion;
    const { formIndex, variant } = useIllusion && illusion ? illusion : this;
    return this.getSpeciesForm(ignoreOverride, useIllusion).getIconAtlasKey(
      formIndex,
      this.isBaseShiny(useIllusion),
      variant,
    );
  }

  getFusionIconAtlasKey(ignoreOverride = false, useIllusion = true): string {
    const illusion = this.summonData.illusion;
    const { fusionFormIndex, fusionVariant } = useIllusion && illusion ? illusion : this;
    return this.getFusionSpeciesForm(ignoreOverride, useIllusion).getIconAtlasKey(
      fusionFormIndex,
      this.isFusionShiny(),
      fusionVariant,
    );
  }

  getIconId(ignoreOverride?: boolean, useIllusion = false): string {
    const illusion = this.summonData.illusion;
    const { formIndex, variant } = useIllusion && illusion ? illusion : this;
    return this.getSpeciesForm(ignoreOverride, useIllusion).getIconId(
      this.getGender(ignoreOverride, useIllusion) === Gender.FEMALE,
      formIndex,
      this.isBaseShiny(),
      variant,
    );
  }

  getFusionIconId(ignoreOverride?: boolean, useIllusion = true): string {
    const illusion = this.summonData.illusion;
    const { fusionFormIndex, fusionVariant } = useIllusion && illusion ? illusion : this;
    return this.getFusionSpeciesForm(ignoreOverride, useIllusion).getIconId(
      this.getFusionGender(ignoreOverride, useIllusion) === Gender.FEMALE,
      fusionFormIndex,
      this.isFusionShiny(),
      fusionVariant,
    );
  }

  /**
   * Return this Pokemon's {@linkcode PokemonSpeciesForm | SpeciesForm}.
   * @param ignoreOverride - Whether to ignore any overrides caused by {@linkcode MoveId.TRANSFORM | Transform}; default `false`
   * and overrides `useIllusion`.
   * @param useIllusion - Whether to consider this Pokemon's illusion if present; default `false`.
   * @returns This Pokemon's {@linkcode PokemonSpeciesForm}.
   */
  getSpeciesForm(ignoreOverride = false, useIllusion = false): PokemonSpeciesForm {
    if (!ignoreOverride && this.summonData.speciesForm) {
      return this.summonData.speciesForm;
    }

    const species: PokemonSpecies =
      useIllusion && this.summonData.illusion ? getPokemonSpecies(this.summonData.illusion.species) : this.species;
    const formIndex = useIllusion && this.summonData.illusion ? this.summonData.illusion.formIndex : this.formIndex;

    if (species.forms && species.forms.length > 0) {
      return species.forms[formIndex];
    }

    return species;
  }

  /**
   * Getter function that returns whether this {@linkcode Pokemon} is currently transformed into another one
   * (such as by the effects of {@linkcode MoveId.TRANSFORM} or {@linkcode AbilityId.IMPOSTER}.
   * @returns Whether this Pokemon is currently transformed.
   */
  isTransformed(): boolean {
    return this.summonData.speciesForm !== null;
  }

  /**
   * Return whether this Pokemon can transform into an opposing Pokemon.
   * @param target - The {@linkcode Pokemon} being transformed into
   * @returns Whether this Pokemon can transform into `target`.
   */
  canTransformInto(target: Pokemon): boolean {
    return !(
      // Neither pokemon can be already transformed
      (
        this.isTransformed()
        || target.isTransformed() // Neither pokemon can be behind an illusion
        || target.summonData.illusion
        || this.summonData.illusion // The target cannot be behind a substitute
        || target.getTag(BattlerTagType.SUBSTITUTE) // Transforming to/from fusion pokemon causes various problems (crashes, etc.) // TODO: Consider lifting restriction once bug is fixed
        || this.isFusion()
        || target.isFusion()
      )
    );
  }

  /**
   * Return the {@linkcode PokemonSpeciesForm | SpeciesForm} of this Pokemon's fusion counterpart.
   * @param ignoreOverride - Whether to ignore species overrides caused by {@linkcode MoveId.TRANSFORM | Transform}; default `false`
   * @param useIllusion - Whether to consider the species of this Pokemon's illusion; default `false`
   * @returns The {@linkcode PokemonSpeciesForm} of this Pokemon's fusion counterpart.
   */
  getFusionSpeciesForm(ignoreOverride = false, useIllusion = false): PokemonSpeciesForm {
    const fusionSpecies: PokemonSpecies =
      useIllusion && this.summonData.illusion ? this.summonData.illusion.fusionSpecies! : this.fusionSpecies!;
    const fusionFormIndex =
      useIllusion && this.summonData.illusion ? this.summonData.illusion.fusionFormIndex! : this.fusionFormIndex;

    if (!ignoreOverride && this.summonData.fusionSpeciesForm) {
      return this.summonData.fusionSpeciesForm;
    }
    if (fusionSpecies?.forms?.length === 0 || fusionFormIndex >= fusionSpecies?.forms.length) {
      return fusionSpecies;
    }
    return fusionSpecies?.forms[fusionFormIndex];
  }

  getSprite(): Phaser.GameObjects.Sprite {
    return this.getAt(0) as Phaser.GameObjects.Sprite;
  }

  getTintSprite(): Phaser.GameObjects.Sprite | null {
    return !this.maskEnabled ? (this.getAt(1) as Phaser.GameObjects.Sprite) : this.maskSprite;
  }

  getSpriteScale(): number {
    const formKey = this.getFormKey();
    if (
      this.isMax() === true
      || formKey === "segin-starmobile"
      || formKey === "schedar-starmobile"
      || formKey === "navi-starmobile"
      || formKey === "ruchbah-starmobile"
      || formKey === "caph-starmobile"
    ) {
      // G-Max and starmobiles have flat 1.5x scale
      return 1.5;
    }

    // TODO: Rather than using -1 as a default... why don't we just change it to 1????????
    if (this.customPokemonData.spriteScale <= 0) {
      return 1;
    }
    return this.customPokemonData.spriteScale;
  }

  /** Resets the pokemon's field sprite properties, including position, alpha, and scale */
  resetSprite(): void {
    // Resetting properties should not be shown on the field
    this.setVisible(false);

    // Remove the offset from having a Substitute active
    if (this.isOffsetBySubstitute()) {
      this.x -= this.getSubstituteOffset()[0];
      this.y -= this.getSubstituteOffset()[1];
    }

    // Reset sprite display properties
    this.setAlpha(1);
    this.setScale(this.getSpriteScale());
  }

  getHeldItems(): PokemonHeldItemModifier[] {
    if (!globalScene) {
      return [];
    }
    return globalScene.findModifiers(
      m => m instanceof PokemonHeldItemModifier && m.pokemonId === this.id,
      this.isPlayer(),
    ) as PokemonHeldItemModifier[];
  }

  updateScale(): void {
    this.setScale(this.getSpriteScale());
  }

  updateSpritePipelineData(): void {
    [this.getSprite(), this.getTintSprite()]
      .filter(s => !!s)
      .map(s => {
        s.pipelineData["teraColor"] = getTypeRgb(this.getTeraType());
        s.pipelineData["isTerastallized"] = this.isTerastallized;
      });
    this.updateInfo(true);
  }

  initShinySparkle(): void {
    const shinySparkle = globalScene.addFieldSprite(0, 0, "shiny");
    shinySparkle.setVisible(false);
    shinySparkle.setOrigin(0.5, 1);
    this.add(shinySparkle);

    this.shinySparkle = shinySparkle;
  }

  /**
   * Attempts to animate a given {@linkcode Phaser.GameObjects.Sprite}
   * @see {@linkcode Phaser.GameObjects.Sprite.play}
   * @param sprite {@linkcode Phaser.GameObjects.Sprite} to animate
   * @param tintSprite {@linkcode Phaser.GameObjects.Sprite} placed on top of the sprite to add a color tint
   * @param animConfig {@linkcode String} to pass to {@linkcode Phaser.GameObjects.Sprite.play}
   * @returns true if the sprite was able to be animated
   */
  tryPlaySprite(sprite: Phaser.GameObjects.Sprite, tintSprite: Phaser.GameObjects.Sprite, key: string): boolean {
    // Catch errors when trying to play an animation that doesn't exist
    try {
      sprite.play(key);
      tintSprite.play(key);
    } catch (error: unknown) {
      console.error(`Couldn't play animation for '${key}'!\nIs the image for this Pokemon missing?\n`, error);

      return false;
    }

    return true;
  }

  playAnim(): void {
    this.tryPlaySprite(this.getSprite(), this.getTintSprite()!, this.getBattleSpriteKey()); // TODO: is the bang correct?
  }

  getFieldPositionOffset(): [number, number] {
    switch (this.fieldPosition) {
      case FieldPosition.CENTER:
        return [0, 0];
      case FieldPosition.LEFT:
        return [-32, -8];
      case FieldPosition.RIGHT:
        return [32, 0];
    }
  }

  /**
   * Returns the Pokemon's offset from its current field position in the event that
   * it has a Substitute doll in effect. The offset is returned in `[ x, y ]` format.
   * @see {@linkcode SubstituteTag}
   * @see {@linkcode getFieldPositionOffset}
   */
  getSubstituteOffset(): [number, number] {
    return this.isPlayer() ? [-30, 10] : [30, -10];
  }

  /**
   * Returns whether or not the Pokemon's position on the field is offset because
   * the Pokemon has a Substitute active.
   * @see {@linkcode SubstituteTag}
   */
  isOffsetBySubstitute(): boolean {
    const substitute = this.getTag(SubstituteTag);
    if (!substitute || substitute.sprite === undefined) {
      return false;
    }
    // During the Pokemon's MoveEffect phase, the offset is removed to put the Pokemon "in focus"
    const currentPhase = globalScene.phaseManager.getCurrentPhase();
    return !(currentPhase.is("MoveEffectPhase") && currentPhase.getPokemon() === this);
  }

  /** If this Pokemon has a Substitute on the field, removes its sprite from the field. */
  destroySubstitute(): void {
    const substitute = this.getTag(SubstituteTag);
    if (substitute?.sprite) {
      substitute.sprite.destroy();
    }
  }

  setFieldPosition(fieldPosition: FieldPosition, duration?: number): Promise<void> {
    return new Promise(resolve => {
      if (fieldPosition === this.fieldPosition) {
        resolve();
        return;
      }

      const initialOffset = this.getFieldPositionOffset();

      this.fieldPosition = fieldPosition;

      this.battleInfo.setMini(fieldPosition !== FieldPosition.CENTER);
      this.battleInfo.setOffset(fieldPosition === FieldPosition.RIGHT);

      const newOffset = this.getFieldPositionOffset();

      const relX = newOffset[0] - initialOffset[0];
      const relY = newOffset[1] - initialOffset[1];

      const subTag = this.getTag(SubstituteTag);

      if (duration) {
        // TODO: can this use stricter typing?
        const targets: any[] = [this];
        if (subTag?.sprite) {
          targets.push(subTag.sprite);
        }
        globalScene.tweens.add({
          targets,
          x: (_target, _key, value: number) => value + relX,
          y: (_target, _key, value: number) => value + relY,
          duration,
          ease: "Sine.easeOut",
          onComplete: () => resolve(),
        });
      } else {
        this.x += relX;
        this.y += relY;
        if (subTag?.sprite) {
          subTag.sprite.x += relX;
          subTag.sprite.y += relY;
        }
      }
    });
  }

  /**
   * Retrieves the entire set of stats of this {@linkcode Pokemon}.
   * @param bypassSummonData - Whether to prefer actual stats (`true`) or in-battle overridden stats (`false`); default `true`
   * @returns The numeric values of this {@linkcode Pokemon}'s stats as an array.
   */
  getStats(bypassSummonData = true): number[] {
    if (!bypassSummonData) {
      // Only grab summon data stats if nonzero
      return this.summonData.stats.map((s, i) => s || this.stats[i]);
    }
    return this.stats;
  }

  /**
   * Retrieves the corresponding {@linkcode PermanentStat} of the {@linkcode Pokemon}.
   * @param stat - The {@linkcode PermanentStat} to retrieve
   * @param bypassSummonData - Whether to prefer actual stats (`true`) or in-battle overridden stats (`false`); default `true`
   * @returns The numeric value of the desired {@linkcode Stat}.
   */
  getStat(stat: PermanentStat, bypassSummonData = true): number {
    if (!bypassSummonData) {
      // 0 = no override
      return this.summonData.stats[stat] || this.stats[stat];
    }
    return this.stats[stat];
  }

  /**
   * Change one of this {@linkcode Pokemon}'s {@linkcode PermanentStat}s to the specified value.
   * @param stat - The {@linkcode PermanentStat} to be overwritten
   * @param value - The stat value to set. Ignored if `<=0`
   * @param bypassSummonData - Whether to write to actual stats (`true`) or in-battle overridden stats (`false`); default `true`
   */
  setStat(stat: PermanentStat, value: number, bypassSummonData = true): void {
    if (value <= 0) {
      return;
    }

    if (!bypassSummonData) {
      this.summonData.stats[stat] = value;
    } else {
      this.stats[stat] = value;
    }
  }

  /**
   * Retrieves the entire set of in-battle stat stages of the {@linkcode Pokemon}.
   * @returns the numeric values of the {@linkcode Pokemon}'s in-battle stat stages if available, a fresh stat stage array otherwise
   */
  getStatStages(): number[] {
    return this.summonData.statStages;
  }

  /**
   * Retrieve the value of the given stat stage for this {@linkcode Pokemon}.
   * @param stat - The {@linkcode BattleStat} to retrieve the stat stage for
   * @returns The value of the desired stat stage as a number within the range `[-6, +6]`.
   */
  getStatStage(stat: BattleStat): number {
    return this.summonData.statStages[stat - 1];
  }

  /**
   * Sets this {@linkcode Pokemon}'s in-battle stat stage to the corresponding value.
   * @param stat - The {@linkcode BattleStat} whose stage is to be overwritten
   * @param value - The value of the stat stage to set, forcibly clamped within the range `[-6, +6]`.
   */
  setStatStage(stat: BattleStat, value: number): void {
    this.summonData.statStages[stat - 1] = Phaser.Math.Clamp(value, -6, 6);
  }

  /**
   * Calculate the critical-hit stage of a move used **against** this pokemon by
   * the given source.
   *
   * @param source - The {@linkcode Pokemon} using the move
   * @param move - The {@linkcode Move} being used
   * @returns The final critical-hit stage value
   */
  getCritStage(source: Pokemon, move: Move): number {
    const critStage = new NumberHolder(0);
    applyMoveAttrs("HighCritAttr", source, this, move, critStage);
    globalScene.applyModifiers(CritBoosterModifier, source.isPlayer(), source, critStage);
    globalScene.applyModifiers(TempCritBoosterModifier, source.isPlayer(), critStage);
    applyAbAttrs("BonusCritAbAttr", { pokemon: source, critStage });
    const critBoostTag = source.getTag(CritBoostTag);
    if (critBoostTag) {
      // Dragon cheer only gives +1 crit stage to non-dragon types
      critStage.value += critBoostTag.critStages;
    }

    console.log(`crit stage: +${critStage.value}`);
    return critStage.value;
  }

  /**
   * Calculates the category of a move when used by this pokemon after
   * category-changing move effects are applied.
   * @param target - The {@linkcode Pokemon} using the move
   * @param move - The {@linkcode Move} being used
   * @returns The given move's final category
   */
  getMoveCategory(target: Pokemon, move: Move): MoveCategory {
    const moveCategory = new NumberHolder(move.category);
    applyMoveAttrs("VariableMoveCategoryAttr", this, target, move, moveCategory);
    return moveCategory.value;
  }

  /**
   * Calculates and retrieves the final value of a stat considering any held
   * items, move effects, opponent abilities, and whether there was a critical
   * hit.
   * @param stat - The desired {@linkcode EffectiveStat | Stat} to check.
   * @param opponent - The {@linkcode Pokemon} being targeted, if applicable.
   * @param move - The {@linkcode Move} being used, if any. Used to check ability ignoring effects and similar.
   * @param ignoreAbility - Whether to ignore ability effects of the user; default `false`.
   * @param ignoreOppAbility - Whether to ignore ability effects of the target; default `false`.
   * @param ignoreAllyAbility - Whether to ignore ability effects of the user's allies; default `false`.
   * @param isCritical - Whether a critical hit has occurred or not; default `false`.
   * If `true`, will nullify offensive stat drops or defensive stat boosts.
   * @param simulated - Whether to nullify any effects that produce changes to game state during calculations; default `true`
   * @param ignoreHeldItems - Whether to ignore the user's held items during stat calculation; default `false`.
   * @returns The final in-battle value for the given stat.
   */
  // TODO: Replace the optional parameters with an object to make calling this method less cumbersome
  getEffectiveStat(
    stat: EffectiveStat,
    opponent?: Pokemon,
    move?: Move,
    ignoreAbility = false,
    ignoreOppAbility = false,
    ignoreAllyAbility = false,
    isCritical = false,
    simulated = true,
    ignoreHeldItems = false,
  ): number {
    const statVal = new NumberHolder(this.getStat(stat, false));
    if (!ignoreHeldItems) {
      globalScene.applyModifiers(StatBoosterModifier, this.isPlayer(), this, stat, statVal);
    }

    // The Ruin abilities here are never ignored, but they reveal themselves on summon anyway
    const fieldApplied = new BooleanHolder(false);
    for (const pokemon of globalScene.getField(true)) {
      // TODO: remove `canStack` toggle from ability as breaking out renders it useless
      applyAbAttrs("FieldMultiplyStatAbAttr", {
        pokemon,
        stat,
        statVal,
        target: this,
        hasApplied: fieldApplied,
        simulated,
      });
      if (fieldApplied.value) {
        break;
      }
    }

    if (!ignoreAbility) {
      applyAbAttrs("StatMultiplierAbAttr", {
        pokemon: this,
        stat,
        statVal,
        simulated,
        // TODO: maybe just don't call this if the move is none?
        move: move ?? allMoves[MoveId.NONE],
      });
    }

    const ally = this.getAlly();
    if (!isNullOrUndefined(ally)) {
      applyAbAttrs("AllyStatMultiplierAbAttr", {
        pokemon: ally,
        stat,
        statVal,
        simulated,
        // TODO: maybe just don't call this if the move is none?
        move: move ?? allMoves[MoveId.NONE],
        ignoreAbility: move?.hasFlag(MoveFlags.IGNORE_ABILITIES) || ignoreAllyAbility,
      });
    }

    let ret =
      statVal.value
      * this.getStatStageMultiplier(stat, opponent, move, ignoreOppAbility, isCritical, simulated, ignoreHeldItems);

    switch (stat) {
      case Stat.ATK:
        if (this.getTag(BattlerTagType.SLOW_START)) {
          ret >>= 1;
        }
        break;
      case Stat.DEF:
        if (this.isOfType(PokemonType.ICE) && globalScene.arena.weather?.weatherType === WeatherType.SNOW) {
          ret *= 1.5;
        }
        break;
      case Stat.SPATK:
        break;
      case Stat.SPDEF:
        if (this.isOfType(PokemonType.ROCK) && globalScene.arena.weather?.weatherType === WeatherType.SANDSTORM) {
          ret *= 1.5;
        }
        break;
      case Stat.SPD: {
        const side = this.isPlayer() ? ArenaTagSide.PLAYER : ArenaTagSide.ENEMY;
        if (globalScene.arena.getTagOnSide(ArenaTagType.TAILWIND, side)) {
          ret *= 2;
        }
        if (globalScene.arena.getTagOnSide(ArenaTagType.GRASS_WATER_PLEDGE, side)) {
          ret >>= 2;
        }

        if (this.getTag(BattlerTagType.SLOW_START)) {
          ret >>= 1;
        }
        if (this.status && this.status.effect === StatusEffect.PARALYSIS) {
          ret >>= 1;
        }
        if (this.getTag(BattlerTagType.UNBURDEN) && this.hasAbility(AbilityId.UNBURDEN)) {
          ret *= 2;
        }
        break;
      }
    }

    const highestStatBoost = this.findTag(
      t => t instanceof HighestStatBoostTag && (t as HighestStatBoostTag).stat === stat,
    ) as HighestStatBoostTag;
    if (highestStatBoost) {
      ret *= highestStatBoost.multiplier;
    }

    return Math.floor(ret);
  }

  calculateStats(): void {
    if (!this.stats) {
      this.stats = [0, 0, 0, 0, 0, 0];
    }

    // Get and manipulate base stats
    const baseStats = this.calculateBaseStats();
    // Using base stats, calculate and store stats one by one
    for (const s of PERMANENT_STATS) {
      const statHolder = new NumberHolder(Math.floor((2 * baseStats[s] + this.ivs[s]) * this.level * 0.01));
      if (s === Stat.HP) {
        statHolder.value = statHolder.value + this.level + 10;
        globalScene.applyModifier(PokemonIncrementingStatModifier, this.isPlayer(), this, s, statHolder);
        if (this.hasAbility(AbilityId.WONDER_GUARD, false, true)) {
          statHolder.value = 1;
        }
        if (this.hp > statHolder.value || this.hp === undefined) {
          this.hp = statHolder.value;
        } else if (this.hp) {
          const lastMaxHp = this.getMaxHp();
          if (lastMaxHp && statHolder.value > lastMaxHp) {
            this.hp += statHolder.value - lastMaxHp;
          }
        }
      } else {
        statHolder.value += 5;
        const natureStatMultiplier = new NumberHolder(getNatureStatMultiplier(this.getNature(), s));
        globalScene.applyModifier(PokemonNatureWeightModifier, this.isPlayer(), this, natureStatMultiplier);
        if (natureStatMultiplier.value !== 1) {
          statHolder.value = Math.max(
            Math[natureStatMultiplier.value > 1 ? "ceil" : "floor"](statHolder.value * natureStatMultiplier.value),
            1,
          );
        }
        globalScene.applyModifier(PokemonIncrementingStatModifier, this.isPlayer(), this, s, statHolder);
      }

      statHolder.value = Phaser.Math.Clamp(statHolder.value, 1, Number.MAX_SAFE_INTEGER);

      this.setStat(s, statHolder.value);
    }
  }

  calculateBaseStats(): number[] {
    const baseStats = this.getSpeciesForm(true).baseStats.slice(0);
    applyChallenges(ChallengeType.FLIP_STAT, this, baseStats);
    // Shuckle Juice
    globalScene.applyModifiers(PokemonBaseStatTotalModifier, this.isPlayer(), this, baseStats);
    // Old Gateau
    globalScene.applyModifiers(PokemonBaseStatFlatModifier, this.isPlayer(), this, baseStats);
    if (this.isFusion()) {
      const fusionBaseStats = this.getFusionSpeciesForm(true).baseStats;
      applyChallenges(ChallengeType.FLIP_STAT, this, fusionBaseStats);

      for (const s of PERMANENT_STATS) {
        baseStats[s] = Math.ceil((baseStats[s] + fusionBaseStats[s]) / 2);
      }
    } else if (globalScene.gameMode.isSplicedOnly) {
      for (const s of PERMANENT_STATS) {
        baseStats[s] = Math.ceil(baseStats[s] / 2);
      }
    }
    // Vitamins
    globalScene.applyModifiers(BaseStatModifier, this.isPlayer(), this, baseStats);

    return baseStats;
  }

  getNature(): Nature {
    return this.customPokemonData.nature !== -1 ? this.customPokemonData.nature : this.nature;
  }

  setNature(nature: Nature): void {
    this.nature = nature;
    this.calculateStats();
  }

  setCustomNature(nature: Nature): void {
    this.customPokemonData.nature = nature;
    this.calculateStats();
  }

  generateNature(naturePool?: Nature[]): void {
    if (naturePool === undefined) {
      naturePool = getEnumValues(Nature);
    }
    const nature = naturePool[randSeedInt(naturePool.length)];
    this.setNature(nature);
  }

  isFullHp(): boolean {
    return this.hp >= this.getMaxHp();
  }

  getMaxHp(): number {
    return this.getStat(Stat.HP);
  }

  /** Returns the amount of hp currently missing from this {@linkcode Pokemon} (max - current) */
  getInverseHp(): number {
    return this.getMaxHp() - this.hp;
  }

  // TODO: Why does this default to `false`?
  getHpRatio(precise = false): number {
    return precise ? this.hp / this.getMaxHp() : Math.round((this.hp / this.getMaxHp()) * 100) / 100;
  }

  /**
   * Return this Pokemon's {@linkcode Gender}.
   * @param ignoreOverride - Whether to ignore any overrides caused by {@linkcode MoveId.TRANSFORM | Transform}; default `false`
   * @param useIllusion - Whether to consider this pokemon's illusion if present; default `false`
   * @returns the {@linkcode Gender} of this {@linkcode Pokemon}.
   */
  getGender(ignoreOverride = false, useIllusion = false): Gender {
    if (useIllusion && this.summonData.illusion) {
      return this.summonData.illusion.gender;
    }
    if (!ignoreOverride && !isNullOrUndefined(this.summonData.gender)) {
      return this.summonData.gender;
    }
    return this.gender;
  }

  /**
   * Return this Pokemon's fusion's {@linkcode Gender}.
   * @param ignoreOverride - Whether to ignore any overrides caused by {@linkcode MoveId.TRANSFORM | Transform}; default `false`
   * @param useIllusion - Whether to consider this pokemon's illusion if present; default `false`
   * @returns The {@linkcode Gender} of this {@linkcode Pokemon}'s fusion.
   */
  getFusionGender(ignoreOverride = false, useIllusion = false): Gender {
    if (useIllusion && this.summonData.illusion?.fusionGender) {
      return this.summonData.illusion.fusionGender;
    }
    if (!ignoreOverride && !isNullOrUndefined(this.summonData.fusionGender)) {
      return this.summonData.fusionGender;
    }
    return this.fusionGender;
  }

  /**
   * Check whether this Pokemon is shiny.
   * @param useIllusion - Whether to consider this pokemon's illusion if present; default `false`
   * @returns Whether this Pokemon is shiny
   */
  isShiny(useIllusion = false): boolean {
    return this.isBaseShiny(useIllusion) || this.isFusionShiny(useIllusion);
  }

  isBaseShiny(useIllusion = false) {
    return useIllusion ? (this.summonData.illusion?.shiny ?? this.shiny) : this.shiny;
  }

  isFusionShiny(useIllusion = false) {
    if (!this.isFusion(useIllusion)) {
      return false;
    }
    return useIllusion ? (this.summonData.illusion?.fusionShiny ?? this.fusionShiny) : this.fusionShiny;
  }

  /**
   * Check whether this Pokemon is doubly shiny (both normal and fusion are shiny).
   * @param useIllusion - Whether to consider this pokemon's illusion if present; default `false`
   * @returns Whether this pokemon's base and fusion counterparts are both shiny.
   */
  isDoubleShiny(useIllusion = false): boolean {
    return this.isFusion(useIllusion) && this.isBaseShiny(useIllusion) && this.isFusionShiny(useIllusion);
  }

  /**
   * Return this Pokemon's {@linkcode Variant | shiny variant}.
   * If a fusion, returns the maximum of the two variants.
   * Only meaningful if this pokemon is actually shiny.
   * @param useIllusion - Whether to consider this pokemon's illusion if present; default `false`
   * @returns The shiny variant of this Pokemon.
   */
  getVariant(useIllusion = false): Variant {
    const illusion = this.summonData.illusion;
    const baseVariant = useIllusion ? (illusion?.variant ?? this.variant) : this.variant;
    if (!this.isFusion(useIllusion)) {
      return baseVariant;
    }
    const fusionVariant = useIllusion ? (illusion?.fusionVariant ?? this.fusionVariant) : this.fusionVariant;
    return Math.max(baseVariant, fusionVariant) as Variant;
  }

  /**
   * Return the base pokemon's variant. Equivalent to {@linkcode getVariant} if this pokemon is not a fusion.
   * @returns The shiny variant of this Pokemon's base species.
   */
  getBaseVariant(useIllusion = false): Variant {
    const illusion = this.summonData.illusion;
    return useIllusion && illusion ? (illusion.variant ?? this.variant) : this.variant;
  }

  /**
   * Return the fused pokemon's variant.
   *
   * @remarks
   * Always returns `0` if the pokemon is not a fusion.
   * @returns The shiny variant of this pokemon's fusion species.
   */
  getFusionVariant(useIllusion = false): Variant {
    if (!this.isFusion(useIllusion)) {
      return 0;
    }
    const illusion = this.summonData.illusion;
    return illusion ? (illusion.fusionVariant ?? this.fusionVariant) : this.fusionVariant;
  }

  /**
   * Return this pokemon's overall luck value, based on its shininess (1 pt per variant lvl).
   * @returns The luck value of this Pokemon.
   */
  getLuck(): number {
    return this.luck + (this.isFusion() ? this.fusionLuck : 0);
  }

  /**
   * Return whether this {@linkcode Pokemon} is currently fused with anything.
   * @param useIllusion - Whether to consider this pokemon's illusion if present; default `false`
   * @returns Whether this Pokemon is currently fused with another species.
   */
  isFusion(useIllusion = false): boolean {
    return !!(useIllusion ? (this.summonData.illusion?.fusionSpecies ?? this.fusionSpecies) : this.fusionSpecies);
  }

  /**
   * Return this {@linkcode Pokemon}'s name.
   * @param useIllusion - Whether to consider this pokemon's illusion if present; default `false`
   * @returns This Pokemon's name.
   * @see {@linkcode getNameToRender} - gets this Pokemon's display name.
   */
  getName(useIllusion = false): string {
    return useIllusion ? (this.summonData.illusion?.name ?? this.name) : this.name;
  }

  /**
   * Check whether this {@linkcode Pokemon} has a fusion with the specified {@linkcode SpeciesId}.
   * @param species - The {@linkcode SpeciesId} to check against.
   * @returns Whether this Pokemon is currently fused with the specified {@linkcode SpeciesId}.
   */
  hasFusionSpecies(species: SpeciesId): boolean {
    return this.fusionSpecies?.speciesId === species;
  }

  /**
   * Check whether this {@linkcode Pokemon} either is or is fused with the given {@linkcode SpeciesId}.
   * @param species - The {@linkcode SpeciesId} to check against.
   * @param formKey - If provided, will require the species to be in the given form.
   * @returns Whether this Pokemon has this species as either its base or fusion counterpart.
   */
  hasSpecies(species: SpeciesId, formKey?: string): boolean {
    if (isNullOrUndefined(formKey)) {
      return this.species.speciesId === species || this.fusionSpecies?.speciesId === species;
    }

    return (
      (this.species.speciesId === species && this.getFormKey() === formKey)
      || (this.fusionSpecies?.speciesId === species && this.getFusionFormKey() === formKey)
    );
  }

  abstract isBoss(): boolean;

  /**
   * Return all the {@linkcode PokemonMove}s that make up this Pokemon's moveset.
   * Takes into account player/enemy moveset overrides (which will also override PP count).
   * @param ignoreOverride - Whether to ignore any overrides caused by {@linkcode MoveId.TRANSFORM | Transform}; default `false`
   * @returns An array of {@linkcode PokemonMove}, as described above.
   */
  getMoveset(ignoreOverride = false): PokemonMove[] {
    // Overrides moveset based on arrays specified in overrides.ts
    let overrideArray: MoveId | Array<MoveId> = this.isPlayer()
      ? Overrides.MOVESET_OVERRIDE
      : Overrides.ENEMY_MOVESET_OVERRIDE;
    overrideArray = coerceArray(overrideArray);
    if (overrideArray.length > 0) {
      if (!this.isPlayer()) {
        this.moveset = [];
      }
      overrideArray.forEach((move: MoveId, index: number) => {
        const ppUsed = this.moveset[index]?.ppUsed ?? 0;
        this.moveset[index] = new PokemonMove(move, Math.min(ppUsed, allMoves[move].pp));
      });
    }

    return !ignoreOverride && this.summonData.moveset ? this.summonData.moveset : this.moveset;
  }

  /**
   * Check which egg moves have been unlocked for this {@linkcode Pokemon}.
   * Looks at either the species it was met at or the first {@linkcode Species} in its evolution
   * line that can act as a starter and provides those egg moves.
   * @returns An array of all {@linkcode MoveId}s that are egg moves and unlocked for this Pokemon.
   */
  getUnlockedEggMoves(): MoveId[] {
    const moves: MoveId[] = [];
    const species =
      this.metSpecies in speciesEggMoves ? this.metSpecies : this.getSpeciesForm(true).getRootSpeciesId(true);
    if (species in speciesEggMoves) {
      for (let i = 0; i < 4; i++) {
        if (globalScene.gameData.starterData[species].eggMoves & (1 << i)) {
          moves.push(speciesEggMoves[species][i]);
        }
      }
    }
    return moves;
  }

  /**
   * Get all possible learnable level moves for the {@linkcode Pokemon},
   * excluding any moves already known.
   *
   * Available egg moves are only included if the {@linkcode Pokemon} was
   * in the starting party of the run and if Fresh Start is not active.
   * @returns An array of {@linkcode MoveId}s, as described above.
   */
  public getLearnableLevelMoves(): MoveId[] {
    let levelMoves = this.getLevelMoves(1, true, false, true).map(lm => lm[1]);
    if (this.metBiome === -1 && !globalScene.gameMode.isFreshStartChallenge() && !globalScene.gameMode.isDaily) {
      levelMoves = this.getUnlockedEggMoves().concat(levelMoves);
    }
    if (Array.isArray(this.usedTMs) && this.usedTMs.length > 0) {
      levelMoves = this.usedTMs.filter(m => !levelMoves.includes(m)).concat(levelMoves);
    }
    levelMoves = levelMoves.filter(lm => !this.moveset.some(m => m.moveId === lm));
    return levelMoves;
  }

  /**
   * Evaluate and return this Pokemon's typing.
   * @param includeTeraType - Whether to use this Pokemon's tera type if Terastallized; default `false`
   * @param forDefend - Whether this Pokemon is currently receiving an attack; default `false`
   * @param ignoreOverride - Whether to ignore any overrides caused by {@linkcode MoveId.TRANSFORM | Transform}; default `false`
   * @param useIllusion - Whether to consider this Pokemon's illusion if present; default `false`
   * @returns An array of {@linkcode PokemonType}s corresponding to this Pokemon's typing (real or percieved).
   */
  public getTypes(
    includeTeraType = false,
    forDefend = false,
    ignoreOverride = false,
    useIllusion = false,
  ): PokemonType[] {
    const types: PokemonType[] = [];

    if (includeTeraType && this.isTerastallized) {
      const teraType = this.getTeraType();
      if (this.isTerastallized && !(forDefend && teraType === PokemonType.STELLAR)) {
        // Stellar tera uses its original types defensively
        types.push(teraType);
        if (forDefend) {
          return types;
        }
      }
    }
    if (types.length === 0 || !includeTeraType) {
      if (
        !ignoreOverride
        && this.summonData.types
        && this.summonData.types.length > 0
        && (!this.summonData.illusion || !useIllusion)
      ) {
        this.summonData.types.forEach(t => types.push(t));
      } else {
        const speciesForm = this.getSpeciesForm(ignoreOverride, useIllusion);
        const fusionSpeciesForm = this.getFusionSpeciesForm(ignoreOverride, useIllusion);
        const customTypes = this.customPokemonData.types?.length > 0;

        // First type, checking for "permanently changed" types from ME
        const firstType =
          customTypes && this.customPokemonData.types[0] !== PokemonType.UNKNOWN
            ? this.customPokemonData.types[0]
            : speciesForm.type1;
        types.push(firstType);

        // Second type
        let secondType: PokemonType = PokemonType.UNKNOWN;

        if (fusionSpeciesForm) {
          // Check if the fusion Pokemon also has permanent changes from ME when determining the fusion types
          const fusionType1 =
            this.fusionCustomPokemonData?.types
            && this.fusionCustomPokemonData.types.length > 0
            && this.fusionCustomPokemonData.types[0] !== PokemonType.UNKNOWN
              ? this.fusionCustomPokemonData.types[0]
              : fusionSpeciesForm.type1;
          const fusionType2 =
            this.fusionCustomPokemonData?.types
            && this.fusionCustomPokemonData.types.length > 1
            && this.fusionCustomPokemonData.types[1] !== PokemonType.UNKNOWN
              ? this.fusionCustomPokemonData.types[1]
              : fusionSpeciesForm.type2;

          // Assign second type if the fusion can provide one
          if (fusionType2 !== null && fusionType2 !== types[0]) {
            secondType = fusionType2;
          } else if (fusionType1 !== types[0]) {
            secondType = fusionType1;
          }

          if (secondType === PokemonType.UNKNOWN && isNullOrUndefined(fusionType2)) {
            // If second pokemon was monotype and shared its primary type
            secondType =
              customTypes
              && this.customPokemonData.types.length > 1
              && this.customPokemonData.types[1] !== PokemonType.UNKNOWN
                ? this.customPokemonData.types[1]
                : (speciesForm.type2 ?? PokemonType.UNKNOWN);
          }
        } else {
          // If not a fusion, just get the second type from the species, checking for permanent changes from ME
          secondType =
            customTypes
            && this.customPokemonData.types.length > 1
            && this.customPokemonData.types[1] !== PokemonType.UNKNOWN
              ? this.customPokemonData.types[1]
              : (speciesForm.type2 ?? PokemonType.UNKNOWN);
        }

        if (secondType !== PokemonType.UNKNOWN) {
          types.push(secondType);
        }
      }
    }

    // become UNKNOWN if no types are present
    if (types.length === 0) {
      types.push(PokemonType.UNKNOWN);
    }

    // remove UNKNOWN if other types are present
    if (types.length > 1) {
      const index = types.indexOf(PokemonType.UNKNOWN);
      if (index !== -1) {
        types.splice(index, 1);
      }
    }

    // check type added to Pokemon from moves like Forest's Curse or Trick Or Treat
    if (!ignoreOverride && this.summonData.addedType && !types.includes(this.summonData.addedType)) {
      types.push(this.summonData.addedType);
    }

    // If both types are the same (can happen in weird custom typing scenarios), reduce to single type
    if (types.length > 1 && types[0] === types[1]) {
      types.splice(0, 1);
    }

    return types;
  }

  /**
   * Check if this Pokemon's typing includes the specified type.
   * @param type - The {@linkcode PokemonType} to check
   * @param includeTeraType - Whether to use this Pokemon's tera type if Terastallized; default `true`
   * @param forDefend - Whether this Pokemon is currently receiving an attack; default `false`
   * @param ignoreOverride - Whether to ignore any overrides caused by {@linkcode MoveId.TRANSFORM | Transform}; default `false`
   * @returns Whether this Pokemon is of the specified type.
   */
  public isOfType(type: PokemonType, includeTeraType = true, forDefend = false, ignoreOverride = false): boolean {
    return this.getTypes(includeTeraType, forDefend, ignoreOverride).includes(type);
  }

  /**
   * Get this Pokemon's non-passive {@linkcode Ability}, factoring in fusions, overrides and ability-changing effects.

   * Should rarely be called directly in favor of {@linkcode hasAbility} or {@linkcode hasAbilityWithAttr},
   * both of which check both ability slots and account for suppression.
   * @see {@linkcode hasAbility} and {@linkcode hasAbilityWithAttr} are the intended ways to check abilities in most cases
   * @param ignoreOverride - Whether to ignore any overrides caused by {@linkcode MoveId.TRANSFORM | Transform}; default `false`
   * @returns The non-passive {@linkcode Ability} of this Pokemon.
   */
  public getAbility(ignoreOverride = false): Ability {
    if (!ignoreOverride && this.summonData.ability) {
      return allAbilities[this.summonData.ability];
    }
    if (Overrides.ABILITY_OVERRIDE && this.isPlayer()) {
      return allAbilities[Overrides.ABILITY_OVERRIDE];
    }
    if (Overrides.ENEMY_ABILITY_OVERRIDE && this.isEnemy()) {
      return allAbilities[Overrides.ENEMY_ABILITY_OVERRIDE];
    }
    if (this.isFusion()) {
      if (!isNullOrUndefined(this.fusionCustomPokemonData?.ability) && this.fusionCustomPokemonData.ability !== -1) {
        return allAbilities[this.fusionCustomPokemonData.ability];
      }
      return allAbilities[this.getFusionSpeciesForm(ignoreOverride).getAbility(this.fusionAbilityIndex)];
    }
    if (!isNullOrUndefined(this.customPokemonData.ability) && this.customPokemonData.ability !== -1) {
      return allAbilities[this.customPokemonData.ability];
    }
    let abilityId = this.getSpeciesForm(ignoreOverride).getAbility(this.abilityIndex);
    if (abilityId === AbilityId.NONE) {
      abilityId = this.species.ability1;
    }
    return allAbilities[abilityId];
  }

  /**
   * Gets the passive ability of the pokemon. This should rarely be called, most of the time
   * {@linkcode hasAbility} or {@linkcode hasAbilityWithAttr} are better used as those check both the passive and
   * non-passive abilities and account for ability suppression.
   * @see {@linkcode hasAbility} {@linkcode hasAbilityWithAttr} Intended ways to check abilities in most cases
   * @returns The passive {@linkcode Ability} of the pokemon
   */
  public getPassiveAbility(): Ability {
    if (Overrides.PASSIVE_ABILITY_OVERRIDE && this.isPlayer()) {
      return allAbilities[Overrides.PASSIVE_ABILITY_OVERRIDE];
    }
    if (Overrides.ENEMY_PASSIVE_ABILITY_OVERRIDE && this.isEnemy()) {
      return allAbilities[Overrides.ENEMY_PASSIVE_ABILITY_OVERRIDE];
    }
    if (!isNullOrUndefined(this.customPokemonData.passive) && this.customPokemonData.passive !== -1) {
      return allAbilities[this.customPokemonData.passive];
    }

    return allAbilities[this.species.getPassiveAbility(this.formIndex)];
  }

  /**
   * Gets a list of all instances of a given ability attribute among abilities this pokemon has.
   * Accounts for all the various effects which can affect whether an ability will be present or
   * in effect, and both passive and non-passive.
   * @param attrType - {@linkcode AbAttr} The ability attribute to check for.
   * @param canApply - Whether to check if the ability is currently active; Default `true`
   * @param ignoreOverride - Whether to ignore ability changing effects; Default `false`
   * @returns An array of all the ability attributes on this ability.
   */
  public getAbilityAttrs<T extends AbAttrString>(attrType: T, canApply = true, ignoreOverride = false): AbAttrMap[T][] {
    const abilityAttrs: AbAttrMap[T][] = [];

    if (!canApply || this.canApplyAbility()) {
      abilityAttrs.push(...this.getAbility(ignoreOverride).getAttrs(attrType));
    }

    if (!canApply || this.canApplyAbility(true)) {
      abilityAttrs.push(...this.getPassiveAbility().getAttrs(attrType));
    }

    return abilityAttrs;
  }

  /**
   * Sets the {@linkcode Pokemon}'s ability and activates it if it normally activates on summon
   *
   * Also clears primal weather if it is from the ability being changed
   * @param ability New Ability
   */
  public setTempAbility(ability: Ability, passive = false): void {
    applyOnLoseAbAttrs({ pokemon: this, passive });
    if (passive) {
      this.summonData.passiveAbility = ability.id;
    } else {
      this.summonData.ability = ability.id;
    }
    applyOnGainAbAttrs({ pokemon: this, passive });
  }

  /**
   * Suppresses an ability and calls its onlose attributes
   */
  public suppressAbility() {
    [true, false].forEach(passive => applyOnLoseAbAttrs({ pokemon: this, passive }));
    this.summonData.abilitySuppressed = true;
  }

  /**
   * Checks if a pokemon has a passive either from:
   *  - bought with starter candy
   *  - set by override
   *  - is a boss pokemon
   * @returns `true` if the Pokemon has a passive
   */
  public hasPassive(): boolean {
    // returns override if valid for current case
    if (
      (Overrides.HAS_PASSIVE_ABILITY_OVERRIDE === false && this.isPlayer())
      || (Overrides.ENEMY_HAS_PASSIVE_ABILITY_OVERRIDE === false && this.isEnemy())
    ) {
      return false;
    }
    if (
      ((Overrides.PASSIVE_ABILITY_OVERRIDE !== AbilityId.NONE || Overrides.HAS_PASSIVE_ABILITY_OVERRIDE)
        && this.isPlayer())
      || ((Overrides.ENEMY_PASSIVE_ABILITY_OVERRIDE !== AbilityId.NONE || Overrides.ENEMY_HAS_PASSIVE_ABILITY_OVERRIDE)
        && this.isEnemy())
    ) {
      return true;
    }

    // Classic Final boss and Endless Minor/Major bosses do not have passive
    const { currentBattle, gameMode } = globalScene;
    const waveIndex = currentBattle?.waveIndex;
    if (
      this.isEnemy()
      && (currentBattle?.battleSpec === BattleSpec.FINAL_BOSS
        || gameMode.isEndlessMinorBoss(waveIndex)
        || gameMode.isEndlessMajorBoss(waveIndex))
    ) {
      return false;
    }

    return this.passive || this.isBoss();
  }

  /**
   * Checks whether an ability of a pokemon can be currently applied. This should rarely be
   * directly called, as {@linkcode hasAbility} and {@linkcode hasAbilityWithAttr} already call this.
   * @see {@linkcode hasAbility} {@linkcode hasAbilityWithAttr} Intended ways to check abilities in most cases
   * @param passive If true, check if passive can be applied instead of non-passive
   * @returns `true` if the ability can be applied
   */
  public canApplyAbility(passive = false): boolean {
    if (passive && !this.hasPassive()) {
      return false;
    }
    const ability = passive ? this.getPassiveAbility() : this.getAbility();
    if (this.isFusion() && ability.hasAttr("NoFusionAbilityAbAttr")) {
      return false;
    }
    const arena = globalScene?.arena;
    if (arena.ignoreAbilities && arena.ignoringEffectSource !== this.getBattlerIndex() && ability.isIgnorable) {
      return false;
    }
    if (this.summonData.abilitySuppressed && ability.isSuppressable) {
      return false;
    }
    const suppressAbilitiesTag = arena.getTag(ArenaTagType.NEUTRALIZING_GAS) as SuppressAbilitiesTag;
    const suppressOffField = ability.hasAttr("PreSummonAbAttr");
    if ((this.isOnField() || suppressOffField) && suppressAbilitiesTag && !suppressAbilitiesTag.beingRemoved) {
      const thisAbilitySuppressing = ability.hasAttr("PreLeaveFieldRemoveSuppressAbilitiesSourceAbAttr");
      const hasSuppressingAbility = this.hasAbilityWithAttr("PreLeaveFieldRemoveSuppressAbilitiesSourceAbAttr", false);
      // Neutralizing gas is up - suppress abilities unless they are unsuppressable or this pokemon is responsible for the gas
      // (Balance decided that the other ability of a neutralizing gas pokemon should not be neutralized)
      // If the ability itself is neutralizing gas, don't suppress it (handled through arena tag)
      const unsuppressable =
        !ability.isSuppressable
        || thisAbilitySuppressing
        || (hasSuppressingAbility && !suppressAbilitiesTag.shouldApplyToSelf());
      if (!unsuppressable) {
        return false;
      }
    }
    return (this.hp > 0 || ability.isBypassFaint) && !ability.conditions.find(condition => !condition(this));
  }

  /**
   * Check whether a pokemon has the specified ability in effect, either as a normal or passive ability.
   * Accounts for all the various effects which can disable or modify abilities.
   * @param ability - The {@linkcode Abilities | Ability} to check for
   * @param canApply - Whether to check if the ability is currently active; default `true`
   * @param ignoreOverride - Whether to ignore any overrides caused by {@linkcode MoveId.TRANSFORM | Transform}; default `false`
   * @returns Whether this {@linkcode Pokemon} has the given ability
   */
  public hasAbility(ability: AbilityId, canApply = true, ignoreOverride = false): boolean {
    if (this.getAbility(ignoreOverride).id === ability && (!canApply || this.canApplyAbility())) {
      return true;
    }
    return this.getPassiveAbility().id === ability && this.hasPassive() && (!canApply || this.canApplyAbility(true));
  }

  /**
   * Check whether this pokemon has an ability with the specified attribute in effect, either as a normal or passive ability.
   * Accounts for all the various effects which can disable or modify abilities.
   * @param attrType - The {@linkcode AbAttr | attribute} to check for
   * @param canApply - Whether to check if the ability is currently active; default `true`
   * @param ignoreOverride - Whether to ignore any overrides caused by {@linkcode MoveId.TRANSFORM | Transform}; default `false`
   * @returns Whether this Pokemon has an ability with the given {@linkcode AbAttr}.
   */
  public hasAbilityWithAttr(attrType: AbAttrString, canApply = true, ignoreOverride = false): boolean {
    if ((!canApply || this.canApplyAbility()) && this.getAbility(ignoreOverride).hasAttr(attrType)) {
      return true;
    }
    return this.hasPassive() && (!canApply || this.canApplyAbility(true)) && this.getPassiveAbility().hasAttr(attrType);
  }

  /**
   * Return the ability priorities of the pokemon's ability and, if enabled, its passive ability
   * @returns A tuple containing the ability priorities of the pokemon
   */
  public getAbilityPriorities(): [number] | [activePriority: number, passivePriority: number] {
    const abilityPriority = this.getAbility().postSummonPriority;
    if (this.hasPassive()) {
      return [abilityPriority, this.getPassiveAbility().postSummonPriority];
    }
    return [abilityPriority];
  }

  /**
   * Gets the weight of the Pokemon with subtractive modifiers (Autotomize) happening first
   * and then multiplicative modifiers happening after (Heavy Metal and Light Metal)
   * @returns the kg of the Pokemon (minimum of 0.1)
   */
  public getWeight(): number {
    const autotomizedTag = this.getTag(AutotomizedTag);
    let weightRemoved = 0;
    if (!isNullOrUndefined(autotomizedTag)) {
      weightRemoved = 100 * autotomizedTag.autotomizeCount;
    }
    const minWeight = 0.1;
    const weight = new NumberHolder(this.species.weight - weightRemoved);

    // This will trigger the ability overlay so only call this function when necessary
    applyAbAttrs("WeightMultiplierAbAttr", { pokemon: this, weight });
    return Math.max(minWeight, weight.value);
  }

  /**
   * @returns the pokemon's current tera {@linkcode PokemonType}
   */
  getTeraType(): PokemonType {
    if (this.hasSpecies(SpeciesId.TERAPAGOS)) {
      return PokemonType.STELLAR;
    }
    if (this.hasSpecies(SpeciesId.OGERPON)) {
      const ogerponForm = this.species.speciesId === SpeciesId.OGERPON ? this.formIndex : this.fusionFormIndex;
      switch (ogerponForm) {
        case 0:
        case 4:
          return PokemonType.GRASS;
        case 1:
        case 5:
          return PokemonType.WATER;
        case 2:
        case 6:
          return PokemonType.FIRE;
        case 3:
        case 7:
          return PokemonType.ROCK;
      }
    }
    if (this.hasSpecies(SpeciesId.SHEDINJA)) {
      return PokemonType.BUG;
    }
    return this.teraType;
  }

  public isGrounded(): boolean {
    return (
      !!this.getTag(GroundedTag)
      || (!this.isOfType(PokemonType.FLYING, true, true)
        && !this.hasAbility(AbilityId.LEVITATE)
        && !this.getTag(BattlerTagType.FLOATING)
        && !this.getTag(SemiInvulnerableTag))
    );
  }

  /**
   * Determines whether this Pokemon is prevented from running or switching due
   * to effects from moves and/or abilities.
   * @param trappedAbMessages - If defined, ability trigger messages
   * (e.g. from Shadow Tag) are forwarded through this array.
   * @param simulated - If `true`, applies abilities via simulated calls.
   * @returns `true` if the pokemon is trapped
   */
  public isTrapped(trappedAbMessages: string[] = [], simulated = true): boolean {
    const commandedTag = this.getTag(BattlerTagType.COMMANDED);
    if (commandedTag?.getSourcePokemon()?.isActive(true)) {
      return true;
    }

    if (this.isOfType(PokemonType.GHOST)) {
      return false;
    }

    /** Holds whether the pokemon is trapped due to an ability */
    const trapped = new BooleanHolder(false);
    /**
     * Contains opposing Pokemon (Enemy/Player Pokemon) depending on perspective
     * Afterwards, it filters out Pokemon that have been switched out of the field so trapped abilities/moves do not trigger
     */
    const opposingFieldUnfiltered = this.isPlayer() ? globalScene.getEnemyField() : globalScene.getPlayerField();
    const opposingField = opposingFieldUnfiltered.filter(enemyPkm => enemyPkm.switchOutStatus === false);

    for (const opponent of opposingField) {
      applyAbAttrs("CheckTrappedAbAttr", { pokemon: opponent, trapped, opponent: this, simulated }, trappedAbMessages);
    }

    const side = this.isPlayer() ? ArenaTagSide.PLAYER : ArenaTagSide.ENEMY;
    return (
      trapped.value || !!this.getTag(TrappedTag) || !!globalScene.arena.getTagOnSide(ArenaTagType.FAIRY_LOCK, side)
    );
  }

  /**
   * Calculates the type of a move when used by this Pokemon after
   * type-changing move and ability attributes have applied.
   * @param move - {@linkcode Move} The move being used.
   * @param simulated - If `true`, prevents showing abilities applied in this calculation.
   * @returns The {@linkcode PokemonType} of the move after attributes are applied
   */
  public getMoveType(move: Move, simulated = true): PokemonType {
    const moveTypeHolder = new NumberHolder(move.type);

    applyMoveAttrs("VariableMoveTypeAttr", this, null, move, moveTypeHolder);

    const power = new NumberHolder(move.power);
    applyAbAttrs("MoveTypeChangeAbAttr", {
      pokemon: this,
      move,
      simulated,
      moveType: moveTypeHolder,
      power,
      opponent: this,
    });

    // If the user is terastallized and the move is tera blast, or tera starstorm that is stellar type,
    // then bypass the check for ion deluge and electrify
    if (
      this.isTerastallized
      && (move.id === MoveId.TERA_BLAST
        || (move.id === MoveId.TERA_STARSTORM && moveTypeHolder.value === PokemonType.STELLAR))
    ) {
      return moveTypeHolder.value as PokemonType;
    }

    globalScene.arena.applyTags(ArenaTagType.ION_DELUGE, simulated, moveTypeHolder);
    if (this.getTag(BattlerTagType.ELECTRIFIED)) {
      moveTypeHolder.value = PokemonType.ELECTRIC;
    }

    return moveTypeHolder.value as PokemonType;
  }

  /**
   * Calculates the effectiveness of a move against the Pokémon.
   * This includes modifiers from move and ability attributes.
   * @param source {@linkcode Pokemon} The attacking Pokémon.
   * @param move {@linkcode Move} The move being used by the attacking Pokémon.
   * @param ignoreAbility Whether to ignore abilities that might affect type effectiveness or immunity (defaults to `false`).
   * @param simulated Whether to apply abilities via simulated calls (defaults to `true`)
   * @param cancelled {@linkcode BooleanHolder} Stores whether the move was cancelled by a non-type-based immunity.
   * @param useIllusion - Whether we want the attack move effectiveness on the illusion or not
   * @returns The type damage multiplier, indicating the effectiveness of the move
   */
  getMoveEffectiveness(
    source: Pokemon,
    move: Move,
    ignoreAbility = false,
    simulated = true,
    cancelled?: BooleanHolder,
    useIllusion = false,
  ): TypeDamageMultiplier {
    if (!isNullOrUndefined(this.turnData?.moveEffectiveness)) {
      return this.turnData?.moveEffectiveness;
    }

    if (move.hasAttr("TypelessAttr")) {
      return 1;
    }
    const moveType = source.getMoveType(move);

    const typeMultiplier = new NumberHolder(
      move.category !== MoveCategory.STATUS || move.hasAttr("RespectAttackTypeImmunityAttr")
        ? this.getAttackTypeEffectiveness(moveType, source, false, simulated, move, useIllusion)
        : 1,
    );

    applyMoveAttrs("VariableMoveTypeMultiplierAttr", source, this, move, typeMultiplier);
    if (this.getTypes(true, true).find(t => move.isTypeImmune(source, this, t))) {
      typeMultiplier.value = 0;
    }

    if (this.getTag(TarShotTag) && this.getMoveType(move) === PokemonType.FIRE) {
      typeMultiplier.value *= 2;
    }

    const cancelledHolder = cancelled ?? new BooleanHolder(false);
    // TypeMultiplierAbAttrParams is shared amongst the type of AbAttrs we will be invoking
    const commonAbAttrParams: TypeMultiplierAbAttrParams = {
      pokemon: this,
      opponent: source,
      move,
      cancelled: cancelledHolder,
      simulated,
      typeMultiplier,
    };
    if (!ignoreAbility) {
      applyAbAttrs("TypeImmunityAbAttr", commonAbAttrParams);

      if (!cancelledHolder.value) {
        applyAbAttrs("MoveImmunityAbAttr", commonAbAttrParams);
      }

      if (!cancelledHolder.value) {
        const defendingSidePlayField = this.isPlayer() ? globalScene.getPlayerField() : globalScene.getEnemyField();
        defendingSidePlayField.forEach(p =>
          applyAbAttrs("FieldPriorityMoveImmunityAbAttr", {
            pokemon: p,
            opponent: source,
            move,
            cancelled: cancelledHolder,
          }),
        );
      }
    }

    const immuneTags = this.findTags(tag => tag instanceof TypeImmuneTag && tag.immuneType === moveType);
    for (const tag of immuneTags) {
      if (move && !move.getAttrs("HitsTagAttr").some(attr => attr.tagType === tag.tagType)) {
        typeMultiplier.value = 0;
        break;
      }
    }

    // Apply Tera Shell's effect to attacks after all immunities are accounted for
    if (!ignoreAbility && move.category !== MoveCategory.STATUS) {
      applyAbAttrs("FullHpResistTypeAbAttr", commonAbAttrParams);
    }

    if (move.category === MoveCategory.STATUS && move.hitsSubstitute(source, this)) {
      typeMultiplier.value = 0;
    }

    return (!cancelledHolder.value ? typeMultiplier.value : 0) as TypeDamageMultiplier;
  }

  /**
   * Calculates the move's type effectiveness multiplier based on the target's type/s.
   * @param moveType {@linkcode PokemonType} the type of the move being used
   * @param source {@linkcode Pokemon} the Pokemon using the move
   * @param ignoreStrongWinds whether or not this ignores strong winds (anticipation, forewarn, stealth rocks)
   * @param simulated tag to only apply the strong winds effect message when the move is used
   * @param move (optional) the move whose type effectiveness is to be checked. Used for applying {@linkcode VariableMoveTypeChartAttr}
   * @param useIllusion - Whether we want the attack type effectiveness on the illusion or not
   * @returns a multiplier for the type effectiveness
   */
  getAttackTypeEffectiveness(
    moveType: PokemonType,
    source?: Pokemon,
    ignoreStrongWinds = false,
    simulated = true,
    move?: Move,
    useIllusion = false,
  ): TypeDamageMultiplier {
    if (moveType === PokemonType.STELLAR) {
      return this.isTerastallized ? 2 : 1;
    }
    const types = this.getTypes(true, true, undefined, useIllusion);
    const arena = globalScene.arena;

    // Handle flying v ground type immunity without removing flying type so effective types are still effective
    // Related to https://github.com/pagefaultgames/pokerogue/issues/524
    if (moveType === PokemonType.GROUND && (this.isGrounded() || arena.hasTag(ArenaTagType.GRAVITY))) {
      const flyingIndex = types.indexOf(PokemonType.FLYING);
      if (flyingIndex > -1) {
        types.splice(flyingIndex, 1);
      }
    }

    let multiplier = types
      .map(defenderType => {
        const multiplier = new NumberHolder(getTypeDamageMultiplier(moveType, defenderType));
        applyChallenges(ChallengeType.TYPE_EFFECTIVENESS, multiplier);
        if (move) {
          applyMoveAttrs("VariableMoveTypeChartAttr", null, this, move, multiplier, defenderType);
        }
        if (source) {
          const ignoreImmunity = new BooleanHolder(false);
          if (source.isActive(true) && source.hasAbilityWithAttr("IgnoreTypeImmunityAbAttr")) {
            applyAbAttrs("IgnoreTypeImmunityAbAttr", {
              pokemon: source,
              cancelled: ignoreImmunity,
              simulated,
              moveType,
              defenderType,
            });
          }
          if (ignoreImmunity.value && multiplier.value === 0) {
            return 1;
          }

          const exposedTags = this.findTags(tag => tag instanceof ExposedTag) as ExposedTag[];
          if (exposedTags.some(t => t.ignoreImmunity(defenderType, moveType)) && multiplier.value === 0) {
            return 1;
          }
        }
        return multiplier.value;
      })
      .reduce((acc, cur) => acc * cur, 1) as TypeDamageMultiplier;

    const typeMultiplierAgainstFlying = new NumberHolder(getTypeDamageMultiplier(moveType, PokemonType.FLYING));
    applyChallenges(ChallengeType.TYPE_EFFECTIVENESS, typeMultiplierAgainstFlying);
    // Handle strong winds lowering effectiveness of types super effective against pure flying
    if (
      !ignoreStrongWinds
      && arena.weather?.weatherType === WeatherType.STRONG_WINDS
      && !arena.weather.isEffectSuppressed()
      && this.isOfType(PokemonType.FLYING)
      && typeMultiplierAgainstFlying.value === 2
    ) {
      multiplier /= 2;
      if (!simulated) {
        globalScene.phaseManager.queueMessage(i18next.t("weather:strongWindsEffectMessage"));
      }
    }
    return multiplier as TypeDamageMultiplier;
  }

  /**
   * Computes the given Pokemon's matchup score against this Pokemon.
   * In most cases, this score ranges from near-zero to 16, but the maximum possible matchup score is 64.
   * @param opponent {@linkcode Pokemon} The Pokemon to compare this Pokemon against
   * @returns A score value based on how favorable this Pokemon is when fighting the given Pokemon
   */
  getMatchupScore(opponent: Pokemon): number {
    const enemyTypes = opponent.getTypes(true, false, false, true);
    /** Is this Pokemon faster than the opponent? */
    const outspeed =
      (this.isActive(true) ? this.getEffectiveStat(Stat.SPD, opponent) : this.getStat(Stat.SPD, false))
      >= opponent.getEffectiveStat(Stat.SPD, this);

    /**
     * Based on how effectively this Pokemon defends against the opponent's types.
     * This score cannot be higher than 4.
     */
    let defScore = 1 / Math.max(this.getAttackTypeEffectiveness(enemyTypes[0], opponent), 0.25);
    if (enemyTypes.length > 1) {
      defScore *=
        1 / Math.max(this.getAttackTypeEffectiveness(enemyTypes[1], opponent, false, false, undefined, true), 0.25);
    }

    const moveset = this.moveset;
    let moveAtkScoreLength = 0;
    let atkScore = 0;
    // TODO: this calculation needs to consider more factors; it's currently very simplistic
    for (const move of moveset) {
      const resolvedMove = move.getMove();
      // NOTE: Counter and Mirror Coat are considered as attack moves here
      if (resolvedMove.category === MoveCategory.STATUS || move.getPpRatio() <= 0) {
        continue;
      }
      const moveType = resolvedMove.type;
      let thisScore = opponent.getAttackTypeEffectiveness(moveType, this, false, true, undefined, true);

      // Add STAB multiplier for attack type effectiveness.
      // For now, simply don't apply STAB to moves that may change type
      if (this.getTypes(true).includes(moveType) && !move.getMove().hasAttr("VariableMoveTypeAttr")) {
        thisScore *= 1.5;
      }

      atkScore += thisScore;
      moveAtkScoreLength++;
    }
    // Get average attack score of all damaging moves (|| 1 prevents division by zero))
    // TODO: Averaging the attack score is excessively simplistic, and doesn't reflect the AI's move selection logic
    // e.g. if the mon has one 4x effective move and three 0.5x effective moves, this score would be ~1.375
    // which does not seem fair, given that if the AI were to switch, in all likelihood it would use the 4x move.
    // We could consider a weighted average...
    atkScore /= moveAtkScoreLength || 1;
    /**
     * Based on this Pokemon's HP ratio compared to that of the opponent.
     * This ratio is multiplied by 1.5 if this Pokemon outspeeds the opponent;
     * however, the final ratio cannot be higher than 1.
     */
    const hpRatio = this.getHpRatio();
    const oppHpRatio = opponent.getHpRatio();
    // TODO: use better logic for predicting whether the pokemon "is dying"
    // E.g., perhaps check if it would faint if the opponent were to use the same move it just used
    // (twice if the user is slower)
    const isDying = hpRatio <= 0.2;
    let hpDiffRatio = hpRatio + (1 - oppHpRatio);
    if (isDying && this.isActive(true)) {
      //It might be a sacrifice candidate if hp under 20%
      const badMatchup = atkScore < 1.5 && defScore < 1.5;
      if (!outspeed && badMatchup) {
        //It might not be a worthy sacrifice if it doesn't outspeed or doesn't do enough damage
        hpDiffRatio *= 0.85;
      } else {
        hpDiffRatio = 1 - hpRatio + (outspeed ? 0.2 : 0.1);
      }
    } else if (outspeed) {
      hpDiffRatio = hpDiffRatio * 1.25;
    } else if (hpRatio > 0.2 && hpRatio <= 0.4) {
      // Might be considered to be switched because it's not in low enough health
      hpDiffRatio = hpDiffRatio * 0.5;
    }
    return (atkScore + defScore) * Math.min(hpDiffRatio, 1);
  }

  getEvolution(): SpeciesFormEvolution | null {
    if (pokemonEvolutions.hasOwnProperty(this.species.speciesId)) {
      const evolutions = pokemonEvolutions[this.species.speciesId];
      for (const e of evolutions) {
        if (e.validate(this)) {
          return e;
        }
      }
    }

    if (this.isFusion() && this.fusionSpecies && pokemonEvolutions.hasOwnProperty(this.fusionSpecies.speciesId)) {
      const fusionEvolutions = pokemonEvolutions[this.fusionSpecies.speciesId].map(
        e => new FusionSpeciesFormEvolution(this.species.speciesId, e),
      );
      for (const fe of fusionEvolutions) {
        if (fe.validate(this)) {
          return fe;
        }
      }
    }

    return null;
  }

  /**
   * Gets all level up moves in a given range for a particular pokemon.
   * @param startingLevel Don't include moves below this level
   * @param includeEvolutionMoves Whether to include evolution moves
   * @param simulateEvolutionChain Whether to include moves from prior evolutions
   * @param includeRelearnerMoves Whether to include moves that would require a relearner. Note the move relearner inherently allows evolution moves
   * @returns A list of moves and the levels they can be learned at
   */
  getLevelMoves(
    startingLevel?: number,
    includeEvolutionMoves = false,
    simulateEvolutionChain = false,
    includeRelearnerMoves = false,
    learnSituation: LearnMoveSituation = LearnMoveSituation.MISC,
  ): LevelMoves {
    const ret: LevelMoves = [];
    let levelMoves: LevelMoves = [];
    if (!startingLevel) {
      startingLevel = this.level;
    }
    if (learnSituation === LearnMoveSituation.EVOLUTION_FUSED && this.fusionSpecies) {
      // For fusion evolutions, get ONLY the moves of the component mon that evolved
      levelMoves = this.getFusionSpeciesForm(true)
        .getLevelMoves()
        .filter(
          lm =>
            (includeEvolutionMoves && lm[0] === EVOLVE_MOVE)
            || (includeRelearnerMoves && lm[0] === RELEARN_MOVE)
            || lm[0] > 0,
        );
    } else {
      if (simulateEvolutionChain) {
        const evolutionChain = this.species.getSimulatedEvolutionChain(
          this.level,
          this.hasTrainer(),
          this.isBoss(),
          this.isPlayer(),
        );
        for (let e = 0; e < evolutionChain.length; e++) {
          // TODO: Might need to pass specific form index in simulated evolution chain
          const speciesLevelMoves = getPokemonSpeciesForm(evolutionChain[e][0], this.formIndex).getLevelMoves();
          if (includeRelearnerMoves) {
            levelMoves.push(...speciesLevelMoves);
          } else {
            levelMoves.push(
              ...speciesLevelMoves.filter(
                lm =>
                  (includeEvolutionMoves && lm[0] === EVOLVE_MOVE)
                  || ((!e || lm[0] > 1) && (e === evolutionChain.length - 1 || lm[0] <= evolutionChain[e + 1][1])),
              ),
            );
          }
        }
      } else {
        levelMoves = this.getSpeciesForm(true)
          .getLevelMoves()
          .filter(
            lm =>
              (includeEvolutionMoves && lm[0] === EVOLVE_MOVE)
              || (includeRelearnerMoves && lm[0] === RELEARN_MOVE)
              || lm[0] > 0,
          );
      }
      if (this.fusionSpecies && learnSituation !== LearnMoveSituation.EVOLUTION_FUSED_BASE) {
        // For fusion evolutions, get ONLY the moves of the component mon that evolved
        if (simulateEvolutionChain) {
          const fusionEvolutionChain = this.fusionSpecies.getSimulatedEvolutionChain(
            this.level,
            this.hasTrainer(),
            this.isBoss(),
            this.isPlayer(),
          );
          for (let e = 0; e < fusionEvolutionChain.length; e++) {
            // TODO: Might need to pass specific form index in simulated evolution chain
            const speciesLevelMoves = getPokemonSpeciesForm(
              fusionEvolutionChain[e][0],
              this.fusionFormIndex,
            ).getLevelMoves();
            if (includeRelearnerMoves) {
              levelMoves.push(
                ...speciesLevelMoves.filter(
                  lm => (includeEvolutionMoves && lm[0] === EVOLVE_MOVE) || lm[0] !== EVOLVE_MOVE,
                ),
              );
            } else {
              levelMoves.push(
                ...speciesLevelMoves.filter(
                  lm =>
                    (includeEvolutionMoves && lm[0] === EVOLVE_MOVE)
                    || ((!e || lm[0] > 1)
                      && (e === fusionEvolutionChain.length - 1 || lm[0] <= fusionEvolutionChain[e + 1][1])),
                ),
              );
            }
          }
        } else {
          levelMoves.push(
            ...this.getFusionSpeciesForm(true)
              .getLevelMoves()
              .filter(
                lm =>
                  (includeEvolutionMoves && lm[0] === EVOLVE_MOVE)
                  || (includeRelearnerMoves && lm[0] === RELEARN_MOVE)
                  || lm[0] > 0,
              ),
          );
        }
      }
    }
    levelMoves.sort((lma: [number, number], lmb: [number, number]) => (lma[0] > lmb[0] ? 1 : lma[0] < lmb[0] ? -1 : 0));

    /**
     * Filter out moves not within the correct level range(s)
     * Includes moves below startingLevel, or of specifically level 0 if
     * includeRelearnerMoves or includeEvolutionMoves are true respectively
     */
    levelMoves = levelMoves.filter(lm => {
      const level = lm[0];
      const isRelearner = level < startingLevel;
      const allowedEvolutionMove = level === 0 && includeEvolutionMoves;

      return !(level > this.level) && (includeRelearnerMoves || !isRelearner || allowedEvolutionMove);
    });

    /**
     * This must be done AFTER filtering by level, else if the same move shows up
     * in levelMoves multiple times all but the lowest level one will be skipped.
     * This causes problems when there are intentional duplicates (i.e. Smeargle with Sketch)
     */
    if (levelMoves) {
      this.getUniqueMoves(levelMoves, ret);
    }

    return ret;
  }

  /**
   * Helper function for getLevelMoves.
   * Finds all non-duplicate items from the input, and pushes them into the output.
   * Two items count as duplicate if they have the same Move, regardless of level.
   *
   * @param levelMoves the input array to search for non-duplicates from
   * @param ret the output array to be pushed into.
   */
  private getUniqueMoves(levelMoves: LevelMoves, ret: LevelMoves): void {
    const uniqueMoves: MoveId[] = [];
    for (const lm of levelMoves) {
      if (!uniqueMoves.find(m => m === lm[1])) {
        uniqueMoves.push(lm[1]);
        ret.push(lm);
      }
    }
  }

  /**
   * Get a list of all egg moves
   *
   * @returns list of egg moves
   */
  getEggMoves(): MoveId[] | undefined {
    return speciesEggMoves[this.getSpeciesForm().getRootSpeciesId()];
  }

  setMove(moveIndex: number, moveId: MoveId): void {
    if (moveId === MoveId.NONE) {
      return;
    }
    const move = new PokemonMove(moveId);
    this.moveset[moveIndex] = move;
    if (this.summonData.moveset) {
      this.summonData.moveset[moveIndex] = move;
    }
  }

  /**
   * Function that tries to set a Pokemon shiny based on the trainer's trainer ID and secret ID.
   * Endless Pokemon in the end biome are unable to be set to shiny
   *
   * The exact mechanic is that it calculates E as the XOR of the player's trainer ID and secret ID.
   * F is calculated as the XOR of the first 16 bits of the Pokemon's ID with the last 16 bits.
   * The XOR of E and F are then compared to the {@linkcode shinyThreshold} (or {@linkcode thresholdOverride} if set) to see whether or not to generate a shiny.
   * The base shiny odds are {@linkcode BASE_SHINY_CHANCE} / 65536
   * @param thresholdOverride number that is divided by 2^16 (65536) to get the shiny chance, overrides {@linkcode shinyThreshold} if set (bypassing shiny rate modifiers such as Shiny Charm)
   * @returns true if the Pokemon has been set as a shiny, false otherwise
   */
  trySetShiny(thresholdOverride?: number): boolean {
    // Shiny Pokemon should not spawn in the end biome in endless
    if (globalScene.gameMode.isEndless && globalScene.arena.biomeType === BiomeId.END) {
      return false;
    }

    const rand1 = (this.id & 0xffff0000) >>> 16;
    const rand2 = this.id & 0x0000ffff;

    const E = globalScene.gameData.trainerId ^ globalScene.gameData.secretId;
    const F = rand1 ^ rand2;

    const shinyThreshold = new NumberHolder(BASE_SHINY_CHANCE);
    if (thresholdOverride === undefined) {
      if (timedEventManager.isEventActive()) {
        const tchance = timedEventManager.getClassicTrainerShinyChance();
        shinyThreshold.value *= timedEventManager.getShinyMultiplier();
        if (this.hasTrainer() && tchance > 0) {
          shinyThreshold.value = Math.max(tchance, shinyThreshold.value); // Choose the higher boost
        }
      }
      if (!this.hasTrainer()) {
        globalScene.applyModifiers(ShinyRateBoosterModifier, true, shinyThreshold);
      }
    } else {
      shinyThreshold.value = thresholdOverride;
    }

    this.shiny = (E ^ F) < shinyThreshold.value;

    if (this.shiny) {
      this.initShinySparkle();
    }

    return this.shiny;
  }

  /**
   * Function that tries to set a Pokemon shiny based on seed.
   * For manual use only, usually to roll a Pokemon's shiny chance a second time.
   * If it rolls shiny, or if it's already shiny, also sets a random variant and give the Pokemon the associated luck.
   *
   * The base shiny odds are {@linkcode BASE_SHINY_CHANCE} / `65536`
   * @param thresholdOverride number that is divided by `2^16` (`65536`) to get the shiny chance, overrides {@linkcode shinyThreshold} if set (bypassing shiny rate modifiers such as Shiny Charm)
   * @param applyModifiersToOverride If {@linkcode thresholdOverride} is set and this is true, will apply Shiny Charm and event modifiers to {@linkcode thresholdOverride}
   * @returns `true` if the Pokemon has been set as a shiny, `false` otherwise
   */
  public trySetShinySeed(thresholdOverride?: number, applyModifiersToOverride?: boolean): boolean {
    if (!this.shiny) {
      const shinyThreshold = new NumberHolder(thresholdOverride ?? BASE_SHINY_CHANCE);
      if (applyModifiersToOverride) {
        if (timedEventManager.isEventActive()) {
          shinyThreshold.value *= timedEventManager.getShinyMultiplier();
        }
        globalScene.applyModifiers(ShinyRateBoosterModifier, true, shinyThreshold);
      }

      this.shiny = randSeedInt(65536) < shinyThreshold.value;
    }

    if (this.shiny) {
      this.variant = this.variant ?? 0;
      this.variant = Math.max(this.generateShinyVariant(), this.variant) as Variant; // Don't set a variant lower than the current one
      this.luck = this.variant + 1 + (this.fusionShiny ? this.fusionVariant + 1 : 0);
      this.initShinySparkle();
    }

    return this.shiny;
  }

  /**
   * Generates a shiny variant
   * @returns `0-2`, with the following probabilities:
   * - Has a 10% chance of returning `2` (epic variant)
   * - Has a 30% chance of returning `1` (rare variant)
   * - Has a 60% chance of returning `0` (basic shiny)
   */
  protected generateShinyVariant(): Variant {
    const formIndex: number = this.formIndex;
    let variantDataIndex: string | number = this.species.speciesId;
    if (this.species.forms.length > 0) {
      const formKey = this.species.forms[formIndex]?.formKey;
      if (formKey) {
        variantDataIndex = `${variantDataIndex}-${formKey}`;
      }
    }
    // Checks if there is no variant data for both the index or index with form
    if (
      !this.shiny
      || (!variantData.hasOwnProperty(variantDataIndex) && !variantData.hasOwnProperty(this.species.speciesId))
    ) {
      return 0;
    }
    const rand = new NumberHolder(0);
    globalScene.executeWithSeedOffset(
      () => {
        rand.value = randSeedInt(10);
      },
      this.id,
      globalScene.waveSeed,
    );
    if (rand.value >= SHINY_VARIANT_CHANCE) {
      return 0; // 6/10
    }
    if (rand.value >= SHINY_EPIC_CHANCE) {
      return 1; // 3/10
    }
    return 2; // 1/10
  }

  /**
   * Function that tries to set a Pokemon to have its hidden ability based on seed, if it exists.
   * For manual use only, usually to roll a Pokemon's hidden ability chance a second time.
   *
   * The base hidden ability odds are {@linkcode BASE_HIDDEN_ABILITY_CHANCE} / `65536`
   * @param thresholdOverride number that is divided by `2^16` (`65536`) to get the HA chance, overrides {@linkcode haThreshold} if set (bypassing HA rate modifiers such as Ability Charm)
   * @param applyModifiersToOverride If {@linkcode thresholdOverride} is set and this is true, will apply Ability Charm to {@linkcode thresholdOverride}
   * @returns `true` if the Pokemon has been set to have its hidden ability, `false` otherwise
   */
  public tryRerollHiddenAbilitySeed(thresholdOverride?: number, applyModifiersToOverride?: boolean): boolean {
    if (!this.species.abilityHidden) {
      return false;
    }
    const haThreshold = new NumberHolder(thresholdOverride ?? BASE_HIDDEN_ABILITY_CHANCE);
    if (applyModifiersToOverride && !this.hasTrainer()) {
      globalScene.applyModifiers(HiddenAbilityRateBoosterModifier, true, haThreshold);
    }

    if (randSeedInt(65536) < haThreshold.value) {
      this.abilityIndex = 2;
    }

    return this.abilityIndex === 2;
  }

  public generateFusionSpecies(forStarter?: boolean): void {
    const hiddenAbilityChance = new NumberHolder(BASE_HIDDEN_ABILITY_CHANCE);
    if (!this.hasTrainer()) {
      globalScene.applyModifiers(HiddenAbilityRateBoosterModifier, true, hiddenAbilityChance);
    }

    const hasHiddenAbility = !randSeedInt(hiddenAbilityChance.value);
    const randAbilityIndex = randSeedInt(2);

    const filter = !forStarter
      ? this.species.getCompatibleFusionSpeciesFilter()
      : (species: PokemonSpecies) => {
          return (
            pokemonEvolutions.hasOwnProperty(species.speciesId)
            && !pokemonPrevolutions.hasOwnProperty(species.speciesId)
            && !species.subLegendary
            && !species.legendary
            && !species.mythical
            && !species.isTrainerForbidden()
            && species.speciesId !== this.species.speciesId
            && species.speciesId !== SpeciesId.DITTO
          );
        };

    let fusionOverride: PokemonSpecies | undefined;

    if (forStarter && this.isPlayer() && Overrides.STARTER_FUSION_SPECIES_OVERRIDE) {
      fusionOverride = getPokemonSpecies(Overrides.STARTER_FUSION_SPECIES_OVERRIDE);
    } else if (this.isEnemy() && Overrides.ENEMY_FUSION_SPECIES_OVERRIDE) {
      fusionOverride = getPokemonSpecies(Overrides.ENEMY_FUSION_SPECIES_OVERRIDE);
    }

    this.fusionSpecies =
      fusionOverride
      ?? globalScene.randomSpecies(globalScene.currentBattle?.waveIndex || 0, this.level, false, filter, true);
    this.fusionAbilityIndex =
      this.fusionSpecies.abilityHidden && hasHiddenAbility
        ? 2
        : this.fusionSpecies.ability2 !== this.fusionSpecies.ability1
          ? randAbilityIndex
          : 0;
    this.fusionShiny = this.shiny;
    this.fusionVariant = this.variant;

    if (this.fusionSpecies.malePercent === null) {
      this.fusionGender = Gender.GENDERLESS;
    } else {
      const genderChance = (this.id % 256) * 0.390625;
      if (genderChance < this.fusionSpecies.malePercent) {
        this.fusionGender = Gender.MALE;
      } else {
        this.fusionGender = Gender.FEMALE;
      }
    }

    this.fusionFormIndex = globalScene.getSpeciesFormIndex(
      this.fusionSpecies,
      this.fusionGender,
      this.getNature(),
      true,
    );
    this.fusionLuck = this.luck;

    this.generateName();
  }

  public clearFusionSpecies(): void {
    this.fusionSpecies = null;
    this.fusionFormIndex = 0;
    this.fusionAbilityIndex = 0;
    this.fusionShiny = false;
    this.fusionVariant = 0;
    this.fusionGender = 0;
    this.fusionLuck = 0;
    this.fusionCustomPokemonData = null;

    this.generateName();
    this.calculateStats();
  }

  /** Generates a semi-random moveset for a Pokemon */
  public generateAndPopulateMoveset(): void {
    this.moveset = [];
    let movePool: [MoveId, number][] = [];
    const allLevelMoves = this.getLevelMoves(1, true, true, this.hasTrainer());
    if (!allLevelMoves) {
      console.warn("Error encountered trying to generate moveset for:", this.species.name);
      return;
    }

    for (const levelMove of allLevelMoves) {
      if (this.level < levelMove[0]) {
        break;
      }
      let weight = levelMove[0] + 20;
      // Evolution Moves
      if (levelMove[0] === EVOLVE_MOVE) {
        weight = 70;
      }
      // Assume level 1 moves with 80+ BP are "move reminder" moves and bump their weight. Trainers use actual relearn moves.
      if (
        (levelMove[0] === 1 && allMoves[levelMove[1]].power >= 80)
        || (levelMove[0] === RELEARN_MOVE && this.hasTrainer())
      ) {
        weight = 60;
      }
      if (!movePool.some(m => m[0] === levelMove[1]) && !allMoves[levelMove[1]].name.endsWith(" (N)")) {
        movePool.push([levelMove[1], weight]);
      }
    }

    if (this.hasTrainer()) {
      const tms = Object.keys(tmSpecies);
      for (const tm of tms) {
        const moveId = Number.parseInt(tm) as MoveId;
        let compatible = false;
        for (const p of tmSpecies[tm]) {
          if (Array.isArray(p)) {
            if (
              p[0] === this.species.speciesId
              || (this.fusionSpecies
                && p[0] === this.fusionSpecies.speciesId
                && p.slice(1).indexOf(this.species.forms[this.formIndex]) > -1)
            ) {
              compatible = true;
              break;
            }
          } else if (p === this.species.speciesId || (this.fusionSpecies && p === this.fusionSpecies.speciesId)) {
            compatible = true;
            break;
          }
        }
        if (compatible && !movePool.some(m => m[0] === moveId) && !allMoves[moveId].name.endsWith(" (N)")) {
          if (tmPoolTiers[moveId] === ModifierTier.COMMON && this.level >= 15) {
            movePool.push([moveId, 24]);
          } else if (tmPoolTiers[moveId] === ModifierTier.GREAT && this.level >= 30) {
            movePool.push([moveId, 28]);
          } else if (tmPoolTiers[moveId] === ModifierTier.ULTRA && this.level >= 50) {
            movePool.push([moveId, 34]);
          }
        }
      }

      // No egg moves below level 60
      if (this.level >= 60) {
        for (let i = 0; i < 3; i++) {
          const moveId = speciesEggMoves[this.species.getRootSpeciesId()][i];
          if (!movePool.some(m => m[0] === moveId) && !allMoves[moveId].name.endsWith(" (N)")) {
            movePool.push([moveId, 60]);
          }
        }
        const moveId = speciesEggMoves[this.species.getRootSpeciesId()][3];
        // No rare egg moves before e4
        if (
          this.level >= 170
          && !movePool.some(m => m[0] === moveId)
          && !allMoves[moveId].name.endsWith(" (N)")
          && !this.isBoss()
        ) {
          movePool.push([moveId, 50]);
        }
        if (this.fusionSpecies) {
          for (let i = 0; i < 3; i++) {
            const moveId = speciesEggMoves[this.fusionSpecies.getRootSpeciesId()][i];
            if (!movePool.some(m => m[0] === moveId) && !allMoves[moveId].name.endsWith(" (N)")) {
              movePool.push([moveId, 60]);
            }
          }
          const moveId = speciesEggMoves[this.fusionSpecies.getRootSpeciesId()][3];
          // No rare egg moves before e4
          if (
            this.level >= 170
            && !movePool.some(m => m[0] === moveId)
            && !allMoves[moveId].name.endsWith(" (N)")
            && !this.isBoss()
          ) {
            movePool.push([moveId, 50]);
          }
        }
      }
    }

    // Bosses never get self ko moves or Pain Split
    if (this.isBoss()) {
      movePool = movePool.filter(
        m => !allMoves[m[0]].hasAttr("SacrificialAttr") && !allMoves[m[0]].hasAttr("HpSplitAttr"),
      );
    }
    // No one gets Memento or Final Gambit
    movePool = movePool.filter(m => !allMoves[m[0]].hasAttr("SacrificialAttrOnHit"));
    if (this.hasTrainer()) {
      // Trainers never get OHKO moves
      movePool = movePool.filter(m => !allMoves[m[0]].hasAttr("OneHitKOAttr"));
      // Half the weight of self KO moves
      movePool = movePool.map(m => [m[0], m[1] * (allMoves[m[0]].hasAttr("SacrificialAttr") ? 0.5 : 1)]);
      // Trainers get a weight bump to stat buffing moves
      movePool = movePool.map(m => [
        m[0],
        m[1] * (allMoves[m[0]].getAttrs("StatStageChangeAttr").some(a => a.stages > 1 && a.selfTarget) ? 1.25 : 1),
      ]);
      // Trainers get a weight decrease to multiturn moves
      movePool = movePool.map(m => [
        m[0],
        m[1] * (!!allMoves[m[0]].isChargingMove() || !!allMoves[m[0]].hasAttr("RechargeAttr") ? 0.7 : 1),
      ]);
    }

    // Weight towards higher power moves, by reducing the power of moves below the highest power.
    // Caps max power at 90 to avoid something like hyper beam ruining the stats.
    // This is a pretty soft weighting factor, although it is scaled with the weight multiplier.
    const maxPower = Math.min(
      movePool.reduce((v, m) => Math.max(allMoves[m[0]].calculateEffectivePower(), v), 40),
      90,
    );
    movePool = movePool.map(m => [
      m[0],
      m[1]
        * (allMoves[m[0]].category === MoveCategory.STATUS
          ? 1
          : Math.max(Math.min(allMoves[m[0]].calculateEffectivePower() / maxPower, 1), 0.5)),
    ]);

    // Weight damaging moves against the lower stat. This uses a non-linear relationship.
    // If the higher stat is 1 - 1.09x higher, no change. At higher stat ~1.38x lower stat, off-stat moves have half weight.
    // One third weight at ~1.58x higher, one quarter weight at ~1.73x higher, one fifth at ~1.87x, and one tenth at ~2.35x higher.
    const atk = this.getStat(Stat.ATK);
    const spAtk = this.getStat(Stat.SPATK);
    const worseCategory: MoveCategory = atk > spAtk ? MoveCategory.SPECIAL : MoveCategory.PHYSICAL;
    const statRatio = worseCategory === MoveCategory.PHYSICAL ? atk / spAtk : spAtk / atk;
    movePool = movePool.map(m => [
      m[0],
      m[1] * (allMoves[m[0]].category === worseCategory ? Math.min(Math.pow(statRatio, 3) * 1.3, 1) : 1),
    ]);

    /** The higher this is the more the game weights towards higher level moves. At `0` all moves are equal weight. */
    let weightMultiplier = 1.6;
    if (this.isBoss()) {
      weightMultiplier += 0.4;
    }
    const baseWeights: [MoveId, number][] = movePool.map(m => [
      m[0],
      Math.ceil(Math.pow(m[1], weightMultiplier) * 100),
    ]);

    const STAB_BLACKLIST: ReadonlySet<MoveId> = new Set([
      MoveId.BEAT_UP,
      MoveId.BELCH,
      MoveId.BIDE,
      MoveId.COMEUPPANCE,
      MoveId.COUNTER,
      MoveId.DOOM_DESIRE,
      MoveId.DRAGON_RAGE,
      MoveId.DREAM_EATER,
      MoveId.ENDEAVOR,
      MoveId.EXPLOSION,
      MoveId.FAKE_OUT,
      MoveId.FIRST_IMPRESSION,
      MoveId.FISSURE,
      MoveId.FLING,
      MoveId.FOCUS_PUNCH,
      MoveId.FUTURE_SIGHT,
      MoveId.GUILLOTINE,
      MoveId.HOLD_BACK,
      MoveId.HORN_DRILL,
      MoveId.LAST_RESORT,
      MoveId.METAL_BURST,
      MoveId.MIRROR_COAT,
      MoveId.MISTY_EXPLOSION,
      MoveId.NATURAL_GIFT,
      MoveId.NATURES_MADNESS,
      MoveId.NIGHT_SHADE,
      MoveId.PSYWAVE,
      MoveId.RUINATION,
      MoveId.SELF_DESTRUCT,
      MoveId.SHEER_COLD,
      MoveId.SHELL_TRAP,
      MoveId.SKY_DROP,
      MoveId.SNORE,
      MoveId.SONIC_BOOM,
      MoveId.SPIT_UP,
      MoveId.STEEL_BEAM,
      MoveId.STEEL_ROLLER,
      MoveId.SUPER_FANG,
      MoveId.SYNCHRONOISE,
      MoveId.UPPER_HAND,
    ]);

    // All Pokemon force a STAB move first
    const stabMovePool = baseWeights.filter(
      m =>
        allMoves[m[0]].category !== MoveCategory.STATUS
        && this.isOfType(allMoves[m[0]].type)
        && !STAB_BLACKLIST.has(m[0]),
    );

    if (stabMovePool.length > 0) {
      const totalWeight = stabMovePool.reduce((v, m) => v + m[1], 0);
      let rand = randSeedInt(totalWeight);
      let index = 0;
      while (rand > stabMovePool[index][1]) {
        rand -= stabMovePool[index++][1];
      }
      this.moveset.push(new PokemonMove(stabMovePool[index][0]));
    } else {
      // If there are no damaging STAB moves, just force a random damaging move
      const attackMovePool = baseWeights.filter(
        m => allMoves[m[0]].category !== MoveCategory.STATUS && !STAB_BLACKLIST.has(m[0]),
      );
      if (attackMovePool.length > 0) {
        const totalWeight = attackMovePool.reduce((v, m) => v + m[1], 0);
        let rand = randSeedInt(totalWeight);
        let index = 0;
        while (rand > attackMovePool[index][1]) {
          rand -= attackMovePool[index++][1];
        }
        this.moveset.push(new PokemonMove(attackMovePool[index][0], 0, 0));
      }
    }

    while (baseWeights.length > this.moveset.length && this.moveset.length < 4) {
      if (this.hasTrainer()) {
        // Sqrt the weight of any damaging moves with overlapping types. This is about a 0.05 - 0.1 multiplier.
        // Other damaging moves 2x weight if 0-1 damaging moves, 0.5x if 2, 0.125x if 3. These weights get 20x if STAB.
        // Status moves remain unchanged on weight, this encourages 1-2
        movePool = baseWeights
          .filter(
            m =>
              !this.moveset.some(
                mo =>
                  m[0] === mo.moveId
                  || (allMoves[m[0]].hasAttr("SacrificialAttr") && mo.getMove().hasAttr("SacrificialAttr")), // Only one self-KO move allowed
              ),
          )
          .map(m => {
            let ret: number;
            if (
              this.moveset.some(
                mo => mo.getMove().category !== MoveCategory.STATUS && mo.getMove().type === allMoves[m[0]].type,
              )
            ) {
              ret = Math.ceil(Math.sqrt(m[1]));
            } else if (allMoves[m[0]].category !== MoveCategory.STATUS) {
              ret = Math.ceil(
                (m[1] / Math.max(Math.pow(4, this.moveset.filter(mo => (mo.getMove().power ?? 0) > 1).length) / 8, 0.5))
                  * (this.isOfType(allMoves[m[0]].type) && !STAB_BLACKLIST.has(m[0]) ? 20 : 1),
              );
            } else {
              ret = m[1];
            }
            return [m[0], ret];
          });
      } else {
        // Non-trainer pokemon just use normal weights
        movePool = baseWeights.filter(
          m =>
            !this.moveset.some(
              mo =>
                m[0] === mo.moveId
                || (allMoves[m[0]].hasAttr("SacrificialAttr") && mo.getMove().hasAttr("SacrificialAttr")), // Only one self-KO move allowed
            ),
        );
      }
      const totalWeight = movePool.reduce((v, m) => v + m[1], 0);
      let rand = randSeedInt(totalWeight);
      let index = 0;
      while (rand > movePool[index][1]) {
        rand -= movePool[index++][1];
      }
      this.moveset.push(new PokemonMove(movePool[index][0]));
    }

    // Trigger FormChange, except for enemy Pokemon during Mystery Encounters, to avoid crashes
    if (
      this.isPlayer()
      || !globalScene.currentBattle?.isBattleMysteryEncounter()
      || !globalScene.currentBattle?.mysteryEncounter
    ) {
      globalScene.triggerPokemonFormChange(this, SpeciesFormChangeMoveLearnedTrigger);
    }
  }

  public trySelectMove(moveIndex: number, ignorePp?: boolean): boolean {
    const move = this.getMoveset().length > moveIndex ? this.getMoveset()[moveIndex] : null;
    return move?.isUsable(this, ignorePp) ?? false;
  }

  showInfo(): void {
    if (!this.battleInfo.visible) {
      const otherBattleInfo = globalScene.fieldUI
        .getAll()
        .slice(0, 4)
        .filter(ui => ui instanceof BattleInfo && (ui as BattleInfo) instanceof PlayerBattleInfo === this.isPlayer())
        .find(() => true);
      if (!otherBattleInfo || !this.getFieldIndex()) {
        globalScene.fieldUI.sendToBack(this.battleInfo);
        globalScene.sendTextToBack(); // Push the top right text objects behind everything else
      } else {
        globalScene.fieldUI.moveAbove(this.battleInfo, otherBattleInfo);
      }
      this.battleInfo.setX(this.battleInfo.x + (this.isPlayer() ? 150 : !this.isBoss() ? -150 : -198));
      this.battleInfo.setVisible(true);
      if (this.isPlayer()) {
        // TODO: How do you get this to not require a private property access?
        this["battleInfo"].expMaskRect.x += 150;
      }
      globalScene.tweens.add({
        targets: [this.battleInfo, this.battleInfo.expMaskRect],
        x: this.isPlayer() ? "-=150" : `+=${!this.isBoss() ? 150 : 246}`,
        duration: 1000,
        ease: "Cubic.easeOut",
      });
    }
  }

  hideInfo(): Promise<void> {
    return new Promise(resolve => {
      if (this.battleInfo?.visible) {
        globalScene.tweens.add({
          targets: [this.battleInfo, this.battleInfo.expMaskRect],
          x: this.isPlayer() ? "+=150" : `-=${!this.isBoss() ? 150 : 246}`,
          duration: 500,
          ease: "Cubic.easeIn",
          onComplete: () => {
            if (this.isPlayer()) {
              // TODO: How do you get this to not require a private property access?
              this["battleInfo"].expMaskRect.x -= 150;
            }
            this.battleInfo.setVisible(false);
            this.battleInfo.setX(this.battleInfo.x - (this.isPlayer() ? 150 : !this.isBoss() ? -150 : -198));
            resolve();
          },
        });
      } else {
        resolve();
      }
    });
  }

  /**
   * sets if the pokemon is switching out (if it's a enemy wild implies it's going to flee)
   * @param status - boolean
   */
  setSwitchOutStatus(status: boolean): void {
    this.switchOutStatus = status;
  }

  updateInfo(instant?: boolean): Promise<void> {
    return this.battleInfo.updateInfo(this, instant);
  }

  toggleStats(visible: boolean): void {
    this.battleInfo.toggleStats(visible);
  }

  /**
   * Adds experience to this PlayerPokemon, subject to wave based level caps.
   * @param exp The amount of experience to add
   * @param ignoreLevelCap Whether to ignore level caps when adding experience (defaults to false)
   */
  addExp(exp: number, ignoreLevelCap = false) {
    const maxExpLevel = globalScene.getMaxExpLevel(ignoreLevelCap);
    const initialExp = this.exp;
    this.exp += exp;
    while (this.level < maxExpLevel && this.exp >= getLevelTotalExp(this.level + 1, this.species.growthRate)) {
      this.level++;
    }
    if (this.level >= maxExpLevel) {
      console.log(initialExp, this.exp, getLevelTotalExp(this.level, this.species.growthRate));
      this.exp = Math.max(getLevelTotalExp(this.level, this.species.growthRate), initialExp);
    }
    this.levelExp = this.exp - getLevelTotalExp(this.level, this.species.growthRate);
  }

  /**
   * Compares if `this` and {@linkcode target} are on the same team.
   * @param target the {@linkcode Pokemon} to compare against.
   * @returns `true` if the two pokemon are allies, `false` otherwise
   */
  public isOpponent(target: Pokemon): boolean {
    return this.isPlayer() !== target.isPlayer();
  }

  getOpponent(targetIndex: number): Pokemon | null {
    const ret = this.getOpponents()[targetIndex];
    // TODO: why does this check for summonData and can we remove it?
    if (ret.summonData) {
      return ret;
    }
    return null;
  }

  /**
   * Returns the pokemon that oppose this one and are active
   *
   * @param onField - whether to also check if the pokemon is currently on the field (defaults to true)
   */
  getOpponents(onField = true): Pokemon[] {
    return (this.isPlayer() ? globalScene.getEnemyField() : globalScene.getPlayerField()).filter(p =>
      p.isActive(onField),
    );
  }

  getOpponentDescriptor(): string {
    return this.isPlayer() ? i18next.t("arenaTag:opposingTeam") : i18next.t("arenaTag:yourTeam");
  }

  getAlly(): Pokemon | undefined {
    return (this.isPlayer() ? globalScene.getPlayerField() : globalScene.getEnemyField())[this.getFieldIndex() ? 0 : 1];
  }

  /**
   * Gets the Pokémon on the allied field.
   *
   * @returns An array of Pokémon on the allied field.
   */
  getAlliedField(): Pokemon[] {
    return this.isPlayer() ? globalScene.getPlayerField() : globalScene.getEnemyField();
  }

  /**
   * Calculates the stat stage multiplier of the user against an opponent.
   *
   * Note that this does not apply to evasion or accuracy
   * @see {@linkcode getAccuracyMultiplier}
   * @param stat - The {@linkcode EffectiveStat} to calculate
   * @param opponent - The {@linkcode Pokemon} being targeted
   * @param move - The {@linkcode Move} being used
   * @param ignoreOppAbility  determines whether the effects of the opponent's abilities (i.e. Unaware) should be ignored (`false` by default)
   * @param isCritical determines whether a critical hit has occurred or not (`false` by default)
   * @param simulated determines whether effects are applied without altering game state (`true` by default)
   * @param ignoreHeldItems determines whether this Pokemon's held items should be ignored during the stat calculation, default `false`
   * @returns the stat stage multiplier to be used for effective stat calculation
   */
  getStatStageMultiplier(
    stat: EffectiveStat,
    opponent?: Pokemon,
    move?: Move,
    ignoreOppAbility = false,
    isCritical = false,
    simulated = true,
    ignoreHeldItems = false,
  ): number {
    const statStage = new NumberHolder(this.getStatStage(stat));
    const ignoreStatStage = new BooleanHolder(false);

    if (opponent) {
      if (isCritical) {
        switch (stat) {
          case Stat.ATK:
          case Stat.SPATK:
            statStage.value = Math.max(statStage.value, 0);
            break;
          case Stat.DEF:
          case Stat.SPDEF:
            statStage.value = Math.min(statStage.value, 0);
            break;
        }
      }
      if (!ignoreOppAbility) {
        applyAbAttrs("IgnoreOpponentStatStagesAbAttr", {
          pokemon: opponent,
          ignored: ignoreStatStage,
          stat,
          simulated,
        });
      }
      if (move) {
        applyMoveAttrs("IgnoreOpponentStatStagesAttr", this, opponent, move, ignoreStatStage);
      }
    }

    if (!ignoreStatStage.value) {
      const statStageMultiplier = new NumberHolder(Math.max(2, 2 + statStage.value) / Math.max(2, 2 - statStage.value));
      if (!ignoreHeldItems) {
        globalScene.applyModifiers(TempStatStageBoosterModifier, this.isPlayer(), stat, statStageMultiplier);
      }
      return Math.min(statStageMultiplier.value, 4);
    }
    return 1;
  }

  /**
   * Calculates the accuracy multiplier of the user against a target.
   *
   * This method considers various factors such as the user's accuracy level, the target's evasion level,
   * abilities, and modifiers to compute the final accuracy multiplier.
   *
   * @param target - The target Pokémon against which the move is used.
   * @param sourceMove - The move being used by the user.
   * @returns The calculated accuracy multiplier.
   */
  getAccuracyMultiplier(target: Pokemon, sourceMove: Move): number {
    const isOhko = sourceMove.hasAttr("OneHitKOAccuracyAttr");
    if (isOhko) {
      return 1;
    }

    const userAccStage = new NumberHolder(this.getStatStage(Stat.ACC));
    const targetEvaStage = new NumberHolder(target.getStatStage(Stat.EVA));

    const ignoreAccStatStage = new BooleanHolder(false);
    const ignoreEvaStatStage = new BooleanHolder(false);

    // TODO: consider refactoring this method to accept `simulated` and then pass simulated to these applyAbAttrs
    applyAbAttrs("IgnoreOpponentStatStagesAbAttr", { pokemon: target, stat: Stat.ACC, ignored: ignoreAccStatStage });
    applyAbAttrs("IgnoreOpponentStatStagesAbAttr", { pokemon: this, stat: Stat.EVA, ignored: ignoreEvaStatStage });
    applyMoveAttrs("IgnoreOpponentStatStagesAttr", this, target, sourceMove, ignoreEvaStatStage);

    globalScene.applyModifiers(TempStatStageBoosterModifier, this.isPlayer(), Stat.ACC, userAccStage);

    userAccStage.value = ignoreAccStatStage.value ? 0 : Math.min(userAccStage.value, 6);
    targetEvaStage.value = ignoreEvaStatStage.value ? 0 : targetEvaStage.value;

    if (target.findTag(t => t instanceof ExposedTag)) {
      targetEvaStage.value = Math.min(0, targetEvaStage.value);
    }

    const accuracyMultiplier = new NumberHolder(1);
    if (userAccStage.value !== targetEvaStage.value) {
      accuracyMultiplier.value =
        userAccStage.value > targetEvaStage.value
          ? (3 + Math.min(userAccStage.value - targetEvaStage.value, 6)) / 3
          : 3 / (3 + Math.min(targetEvaStage.value - userAccStage.value, 6));
    }

    applyAbAttrs("StatMultiplierAbAttr", {
      pokemon: this,
      stat: Stat.ACC,
      statVal: accuracyMultiplier,
      move: sourceMove,
    });

    const evasionMultiplier = new NumberHolder(1);
    applyAbAttrs("StatMultiplierAbAttr", {
      pokemon: target,
      stat: Stat.EVA,
      statVal: evasionMultiplier,
      move: sourceMove,
    });

    const ally = this.getAlly();
    if (!isNullOrUndefined(ally)) {
      const ignore =
        this.hasAbilityWithAttr("MoveAbilityBypassAbAttr") || sourceMove.hasFlag(MoveFlags.IGNORE_ABILITIES);
      applyAbAttrs("AllyStatMultiplierAbAttr", {
        pokemon: ally,
        stat: Stat.ACC,
        statVal: accuracyMultiplier,
        ignoreAbility: ignore,
        move: sourceMove,
      });

      applyAbAttrs("AllyStatMultiplierAbAttr", {
        pokemon: ally,
        stat: Stat.EVA,
        statVal: evasionMultiplier,
        ignoreAbility: ignore,
        move: sourceMove,
      });
    }

    return accuracyMultiplier.value / evasionMultiplier.value;
  }

  /**
   * Calculates the base damage of the given move against this Pokemon when attacked by the given source.
   * Used during damage calculation and for Shell Side Arm's forecasting effect.
   * @param source - The attacking {@linkcode Pokemon}.
   * @param move - The {@linkcode Move} used in the attack.
   * @param moveCategory - The move's {@linkcode MoveCategory} after variable-category effects are applied.
   * @param ignoreAbility - If `true`, ignores this Pokemon's defensive ability effects (defaults to `false`).
   * @param ignoreSourceAbility - If `true`, ignore's the attacking Pokemon's ability effects (defaults to `false`).
   * @param ignoreAllyAbility - If `true`, ignores the ally Pokemon's ability effects (defaults to `false`).
   * @param ignoreSourceAllyAbility - If `true`, ignores the attacking Pokemon's ally's ability effects (defaults to `false`).
   * @param isCritical - if `true`, calculates effective stats as if the hit were critical (defaults to `false`).
   * @param simulated - if `true`, suppresses changes to game state during calculation (defaults to `true`).
   * @returns The move's base damage against this Pokemon when used by the source Pokemon.
   */
  getBaseDamage({
    source,
    move,
    moveCategory,
    ignoreAbility = false,
    ignoreSourceAbility = false,
    ignoreAllyAbility = false,
    ignoreSourceAllyAbility = false,
    isCritical = false,
    simulated = true,
  }: getBaseDamageParams): number {
    const isPhysical = moveCategory === MoveCategory.PHYSICAL;

    /** A base damage multiplier based on the source's level */
    const levelMultiplier = (2 * source.level) / 5 + 2;

    /** The power of the move after power boosts from abilities, etc. have applied */
    const power = move.calculateBattlePower(source, this, simulated);

    /**
     * The attacker's offensive stat for the given move's category.
     * Critical hits cause negative stat stages to be ignored.
     */
    const sourceAtk = new NumberHolder(
      source.getEffectiveStat(
        isPhysical ? Stat.ATK : Stat.SPATK,
        this,
        undefined,
        ignoreSourceAbility,
        ignoreAbility,
        ignoreAllyAbility,
        isCritical,
        simulated,
      ),
    );
    applyMoveAttrs("VariableAtkAttr", source, this, move, sourceAtk);

    /**
     * This Pokemon's defensive stat for the given move's category.
     * Critical hits cause positive stat stages to be ignored.
     */
    const targetDef = new NumberHolder(
      this.getEffectiveStat(
        isPhysical ? Stat.DEF : Stat.SPDEF,
        source,
        move,
        ignoreAbility,
        ignoreSourceAbility,
        ignoreSourceAllyAbility,
        isCritical,
        simulated,
      ),
    );
    applyMoveAttrs("VariableDefAttr", source, this, move, targetDef);

    /**
     * The attack's base damage, as determined by the source's level, move power
     * and Attack stat as well as this Pokemon's Defense stat
     */
    const baseDamage = (levelMultiplier * power * sourceAtk.value) / targetDef.value / 50 + 2;

    /** Debug message for non-simulated calls (i.e. when damage is actually dealt) */
    if (!simulated) {
      console.log("base damage", baseDamage, move.name, power, sourceAtk.value, targetDef.value);
    }

    return baseDamage;
  }

  /** Determine the STAB multiplier for a move used against this pokemon.
   *
   * @param source - The attacking {@linkcode Pokemon}
   * @param move - The {@linkcode Move} used in the attack
   * @param ignoreSourceAbility - If `true`, ignores the attacking Pokemon's ability effects
   * @param simulated - If `true`, suppresses changes to game state during the calculation
   *
   * @returns The STAB multiplier for the move used against this Pokemon
   */
  calculateStabMultiplier(source: Pokemon, move: Move, ignoreSourceAbility: boolean, simulated: boolean): number {
    // If the move has the Typeless attribute, it doesn't get STAB (e.g. struggle)
    if (move.hasAttr("TypelessAttr")) {
      return 1;
    }
    const sourceTypes = source.getTypes();
    const sourceTeraType = source.getTeraType();
    const moveType = source.getMoveType(move);
    const matchesSourceType = sourceTypes.includes(source.getMoveType(move));
    const stabMultiplier = new NumberHolder(1);
    if (matchesSourceType && moveType !== PokemonType.STELLAR) {
      stabMultiplier.value += 0.5;
    }

    applyMoveAttrs("CombinedPledgeStabBoostAttr", source, this, move, stabMultiplier);

    if (!ignoreSourceAbility) {
      applyAbAttrs("StabBoostAbAttr", { pokemon: source, simulated, multiplier: stabMultiplier });
    }

    if (source.isTerastallized && sourceTeraType === moveType && moveType !== PokemonType.STELLAR) {
      stabMultiplier.value += 0.5;
    }

    if (
      source.isTerastallized
      && source.getTeraType() === PokemonType.STELLAR
      && (!source.stellarTypesBoosted.includes(moveType) || source.hasSpecies(SpeciesId.TERAPAGOS))
    ) {
      stabMultiplier.value += matchesSourceType ? 0.5 : 0.2;
    }

    return Math.min(stabMultiplier.value, 2.25);
  }

  /**
   * Calculates the damage of an attack made by another Pokemon against this Pokemon
   * @param source {@linkcode Pokemon} the attacking Pokemon
   * @param move The {@linkcode Move} used in the attack
   * @param ignoreAbility If `true`, ignores this Pokemon's defensive ability effects
   * @param ignoreSourceAbility If `true`, ignores the attacking Pokemon's ability effects
   * @param ignoreAllyAbility If `true`, ignores the ally Pokemon's ability effects
   * @param ignoreSourceAllyAbility If `true`, ignores the ability effects of the attacking pokemon's ally
   * @param isCritical If `true`, calculates damage for a critical hit.
   * @param simulated If `true`, suppresses changes to game state during the calculation.
   * @param effectiveness If defined, used in place of calculated effectiveness values
   * @returns The {@linkcode DamageCalculationResult}
   */
  getAttackDamage({
    source,
    move,
    ignoreAbility = false,
    ignoreSourceAbility = false,
    ignoreAllyAbility = false,
    ignoreSourceAllyAbility = false,
    isCritical = false,
    simulated = true,
    effectiveness,
  }: getAttackDamageParams): DamageCalculationResult {
    const damage = new NumberHolder(0);
    const defendingSide = this.isPlayer() ? ArenaTagSide.PLAYER : ArenaTagSide.ENEMY;

    const variableCategory = new NumberHolder(move.category);
    applyMoveAttrs("VariableMoveCategoryAttr", source, this, move, variableCategory);
    const moveCategory = variableCategory.value as MoveCategory;

    /** The move's type after type-changing effects are applied */
    const moveType = source.getMoveType(move);

    /** If `value` is `true`, cancels the move and suppresses "No Effect" messages */
    const cancelled = new BooleanHolder(false);

    /**
     * The effectiveness of the move being used. Along with type matchups, this
     * accounts for changes in effectiveness from the move's attributes and the
     * abilities of both the source and this Pokemon.
     *
     * Note that the source's abilities are not ignored here
     */
    const typeMultiplier =
      effectiveness ?? this.getMoveEffectiveness(source, move, ignoreAbility, simulated, cancelled);

    const isPhysical = moveCategory === MoveCategory.PHYSICAL;

    /** Combined damage multiplier from field effects such as weather, terrain, etc. */
    const arenaAttackTypeMultiplier = new NumberHolder(
      globalScene.arena.getAttackTypeMultiplier(moveType, source.isGrounded()),
    );
    applyMoveAttrs("IgnoreWeatherTypeDebuffAttr", source, this, move, arenaAttackTypeMultiplier);

    const isTypeImmune = typeMultiplier * arenaAttackTypeMultiplier.value === 0;

    if (cancelled.value || isTypeImmune) {
      return {
        cancelled: cancelled.value,
        result: move.id === MoveId.SHEER_COLD ? HitResult.IMMUNE : HitResult.NO_EFFECT,
        damage: 0,
      };
    }

    // If the attack deals fixed damage, return a result with that much damage
    const fixedDamage = new NumberHolder(0);
    applyMoveAttrs("FixedDamageAttr", source, this, move, fixedDamage);
    if (fixedDamage.value) {
      const multiLensMultiplier = new NumberHolder(1);
      globalScene.applyModifiers(
        PokemonMultiHitModifier,
        source.isPlayer(),
        source,
        move.id,
        null,
        multiLensMultiplier,
      );
      fixedDamage.value = toDmgValue(fixedDamage.value * multiLensMultiplier.value);

      return {
        cancelled: false,
        result: HitResult.EFFECTIVE,
        damage: fixedDamage.value,
      };
    }

    // If the attack is a one-hit KO move, return a result with damage equal to this Pokemon's HP
    const isOneHitKo = new BooleanHolder(false);
    applyMoveAttrs("OneHitKOAttr", source, this, move, isOneHitKo);
    if (isOneHitKo.value) {
      return {
        cancelled: false,
        result: HitResult.ONE_HIT_KO,
        damage: this.hp,
      };
    }

    /**
     * The attack's base damage, as determined by the source's level, move power
     * and Attack stat as well as this Pokemon's Defense stat
     */
    const baseDamage = this.getBaseDamage({
      source,
      move,
      moveCategory,
      ignoreAbility,
      ignoreSourceAbility,
      ignoreAllyAbility,
      ignoreSourceAllyAbility,
      isCritical,
      simulated,
    });

    /** 25% damage debuff on moves hitting more than one non-fainted target (regardless of immunities) */
    const { targets, multiple } = getMoveTargets(source, move.id);
    const numTargets = multiple ? targets.length : 1;
    const targetMultiplier = numTargets > 1 ? 0.75 : 1;

    /** Multiplier for moves enhanced by Multi-Lens and/or Parental Bond */
    const multiStrikeEnhancementMultiplier = new NumberHolder(1);
    globalScene.applyModifiers(
      PokemonMultiHitModifier,
      source.isPlayer(),
      source,
      move.id,
      null,
      multiStrikeEnhancementMultiplier,
    );

    if (!ignoreSourceAbility) {
      applyAbAttrs("AddSecondStrikeAbAttr", {
        pokemon: source,
        move,
        simulated,
        multiplier: multiStrikeEnhancementMultiplier,
      });
    }

    /** Doubles damage if this Pokemon's last move was Glaive Rush */
    const glaiveRushMultiplier = new NumberHolder(1);
    if (this.getTag(BattlerTagType.RECEIVE_DOUBLE_DAMAGE)) {
      glaiveRushMultiplier.value = 2;
    }

    /** The damage multiplier when the given move critically hits */
    const criticalMultiplier = new NumberHolder(isCritical ? 1.5 : 1);
    applyAbAttrs("MultCritAbAttr", { pokemon: source, simulated, critMult: criticalMultiplier });

    /**
     * A multiplier for random damage spread in the range [0.85, 1]
     * This is always 1 for simulated calls.
     */
    const randomMultiplier = simulated ? 1 : this.randBattleSeedIntRange(85, 100) / 100;

    /** A damage multiplier for when the attack is of the attacker's type and/or Tera type. */
    const stabMultiplier = this.calculateStabMultiplier(source, move, ignoreSourceAbility, simulated);

    /** Halves damage if the attacker is using a physical attack while burned */
    let burnMultiplier = 1;
    if (
      isPhysical
      && source.status
      && source.status.effect === StatusEffect.BURN
      && !move.hasAttr("BypassBurnDamageReductionAttr")
    ) {
      const burnDamageReductionCancelled = new BooleanHolder(false);
      if (!ignoreSourceAbility) {
        applyAbAttrs("BypassBurnDamageReductionAbAttr", {
          pokemon: source,
          cancelled: burnDamageReductionCancelled,
          simulated,
        });
      }
      if (!burnDamageReductionCancelled.value) {
        burnMultiplier = 0.5;
      }
    }

    /** Reduces damage if this Pokemon has a relevant screen (e.g. Light Screen for special attacks) */
    const screenMultiplier = new NumberHolder(1);

    // Critical hits should bypass screens
    if (!isCritical) {
      globalScene.arena.applyTagsForSide(
        WeakenMoveScreenTag,
        defendingSide,
        simulated,
        source,
        moveCategory,
        screenMultiplier,
      );
    }

    /**
     * For each {@linkcode HitsTagAttr} the move has, doubles the damage of the move if:
     * The target has a {@linkcode BattlerTagType} that this move interacts with
     * AND
     * The move doubles damage when used against that tag
     */
    const hitsTagMultiplier = new NumberHolder(1);
    move
      .getAttrs("HitsTagAttr")
      .filter(hta => hta.doubleDamage)
      .forEach(hta => {
        if (this.getTag(hta.tagType)) {
          hitsTagMultiplier.value *= 2;
        }
      });

    /** Halves damage if this Pokemon is grounded in Misty Terrain against a Dragon-type attack */
    const mistyTerrainMultiplier =
      globalScene.arena.terrain?.terrainType === TerrainType.MISTY
      && this.isGrounded()
      && moveType === PokemonType.DRAGON
        ? 0.5
        : 1;

    damage.value = toDmgValue(
      baseDamage
        * targetMultiplier
        * multiStrikeEnhancementMultiplier.value
        * arenaAttackTypeMultiplier.value
        * glaiveRushMultiplier.value
        * criticalMultiplier.value
        * randomMultiplier
        * stabMultiplier
        * typeMultiplier
        * burnMultiplier
        * screenMultiplier.value
        * hitsTagMultiplier.value
        * mistyTerrainMultiplier,
    );

    /** Doubles damage if the attacker has Tinted Lens and is using a resisted move */
    if (!ignoreSourceAbility) {
      applyAbAttrs("DamageBoostAbAttr", {
        pokemon: source,
        opponent: this,
        move,
        simulated,
        damage,
      });
    }

    /** Apply the enemy's Damage and Resistance tokens */
    if (!source.isPlayer()) {
      globalScene.applyModifiers(EnemyDamageBoosterModifier, false, damage);
    }
    if (!this.isPlayer()) {
      globalScene.applyModifiers(EnemyDamageReducerModifier, false, damage);
    }

    const abAttrParams: PreAttackModifyDamageAbAttrParams = {
      pokemon: this,
      opponent: source,
      move,
      simulated,
      damage,
    };
    /** Apply this Pokemon's post-calc defensive modifiers (e.g. Fur Coat) */
    if (!ignoreAbility) {
      applyAbAttrs("ReceivedMoveDamageMultiplierAbAttr", abAttrParams);

      const ally = this.getAlly();
      /** Additionally apply friend guard damage reduction if ally has it. */
      if (globalScene.currentBattle.double && !isNullOrUndefined(ally) && ally.isActive(true)) {
        applyAbAttrs("AlliedFieldDamageReductionAbAttr", {
          ...abAttrParams,
          // Same parameters as before, except we are applying the ally's ability
          pokemon: ally,
        });
      }
    }

    // This attribute may modify damage arbitrarily, so be careful about changing its order of application.
    applyMoveAttrs("ModifiedDamageAttr", source, this, move, damage);

    if (this.isFullHp() && !ignoreAbility) {
      applyAbAttrs("PreDefendFullHpEndureAbAttr", abAttrParams);
    }

    // debug message for when damage is applied (i.e. not simulated)
    if (!simulated) {
      console.log("damage", damage.value, move.name);
    }

    let hitResult: HitResult;
    if (typeMultiplier < 1) {
      hitResult = HitResult.NOT_VERY_EFFECTIVE;
    } else if (typeMultiplier > 1) {
      hitResult = HitResult.SUPER_EFFECTIVE;
    } else {
      hitResult = HitResult.EFFECTIVE;
    }

    return {
      cancelled: cancelled.value,
      result: hitResult,
      damage: damage.value,
    };
  }

  /**
   * Determine whether the given move will score a critical hit **against** this Pokemon.
   * @param source - The {@linkcode Pokemon} using the move
   * @param move - The {@linkcode Move} being used
   * @returns Whether the move will critically hit the defender.
   */
  getCriticalHitResult(source: Pokemon, move: Move): boolean {
    if (move.hasAttr("FixedDamageAttr")) {
      // fixed damage moves (Dragon Rage, etc.) will never crit
      return false;
    }

    const alwaysCrit = new BooleanHolder(false);
    applyMoveAttrs("CritOnlyAttr", source, this, move, alwaysCrit);
    applyAbAttrs("ConditionalCritAbAttr", { pokemon: source, isCritical: alwaysCrit, target: this, move });
    const alwaysCritTag = !!source.getTag(BattlerTagType.ALWAYS_CRIT);
    const critChance = [24, 8, 2, 1][Phaser.Math.Clamp(this.getCritStage(source, move), 0, 3)];

    let isCritical = alwaysCrit.value || alwaysCritTag || critChance === 1;

    // If we aren't already guaranteed to crit, do a random roll & check overrides
    isCritical ||= Overrides.CRITICAL_HIT_OVERRIDE ?? globalScene.randBattleSeedInt(critChance) === 0;

    // apply crit block effects from lucky chant & co., overriding previous effects
    const blockCrit = new BooleanHolder(false);
    applyAbAttrs("BlockCritAbAttr", { pokemon: this, blockCrit });
    const blockCritTag = globalScene.arena.getTagOnSide(
      NoCritTag,
      this.isPlayer() ? ArenaTagSide.PLAYER : ArenaTagSide.ENEMY,
    );
    isCritical &&= !blockCritTag && !blockCrit.value; // need to roll a crit and not be blocked by either crit prevention effect

    return isCritical;
  }

  /**
   * Called by damageAndUpdate()
   * @param damage integer
   * @param ignoreSegments boolean, not currently used
   * @param preventEndure used to update damage if endure or sturdy
   * @param ignoreFaintPhase  flag on whether to add FaintPhase if pokemon after applying damage faints
   * @returns integer representing damage dealt
   */
  damage(damage: number, _ignoreSegments = false, preventEndure = false, ignoreFaintPhase = false): number {
    if (this.isFainted()) {
      return 0;
    }
    const surviveDamage = new BooleanHolder(false);

    // check for endure and other abilities that would prevent us from death
    if (!preventEndure && this.hp - damage <= 0) {
      if (this.hp >= 1 && this.getTag(BattlerTagType.ENDURING)) {
        surviveDamage.value = this.lapseTag(BattlerTagType.ENDURING);
      } else if (this.hp > 1 && this.getTag(BattlerTagType.STURDY)) {
        surviveDamage.value = this.lapseTag(BattlerTagType.STURDY);
      } else if (this.hp >= 1 && this.getTag(BattlerTagType.ENDURE_TOKEN)) {
        surviveDamage.value = this.lapseTag(BattlerTagType.ENDURE_TOKEN);
      }
      if (!surviveDamage.value) {
        globalScene.applyModifiers(SurviveDamageModifier, this.isPlayer(), this, surviveDamage);
      }
      if (surviveDamage.value) {
        damage = this.hp - 1;
      }
    }

    damage = Math.min(damage, this.hp);
    this.hp = this.hp - damage;
    if (this.isFainted() && !ignoreFaintPhase) {
      /**
       * When adding the FaintPhase, want to toggle future unshiftPhase() and queueMessage() calls
       * to appear before the FaintPhase (as FaintPhase will potentially end the encounter and add Phases such as
       * GameOverPhase, VictoryPhase, etc.. that will interfere with anything else that happens during this MoveEffectPhase)
       *
       * Once the MoveEffectPhase is over (and calls it's .end() function, shiftPhase() will reset the PhaseQueueSplice via clearPhaseQueueSplice() )
       */
      globalScene.phaseManager.setPhaseQueueSplice();
      globalScene.phaseManager.unshiftNew("FaintPhase", this.getBattlerIndex(), preventEndure);
      this.destroySubstitute();
      this.lapseTag(BattlerTagType.COMMANDED);
    }
    return damage;
  }

  /**
   * Given the damage, adds a new DamagePhase and update HP values, etc.
   *
   * Checks for 'Indirect' HitResults to account for Endure/Reviver Seed applying correctly
   * @param damage integer - passed to damage()
   * @param result an enum if it's super effective, not very, etc.
   * @param isCritical boolean if move is a critical hit
   * @param ignoreSegments boolean, passed to damage() and not used currently
   * @param preventEndure boolean, ignore endure properties of pokemon, passed to damage()
   * @param ignoreFaintPhase boolean to ignore adding a FaintPhase, passsed to damage()
   * @returns integer of damage done
   */
  damageAndUpdate(
    damage: number,
    {
      result = HitResult.EFFECTIVE,
      isCritical = false,
      ignoreSegments = false,
      ignoreFaintPhase = false,
      source,
    }: {
      result?: DamageResult;
      isCritical?: boolean;
      ignoreSegments?: boolean;
      ignoreFaintPhase?: boolean;
      source?: Pokemon;
    } = {},
  ): number {
    const isIndirectDamage = [HitResult.INDIRECT, HitResult.INDIRECT_KO].includes(result);
    const damagePhase = globalScene.phaseManager.create(
      "DamageAnimPhase",
      this.getBattlerIndex(),
      damage,
      result as DamageResult,
      isCritical,
    );
    globalScene.phaseManager.unshiftPhase(damagePhase);
    if (this.switchOutStatus && source) {
      damage = 0;
    }
    damage = this.damage(damage, ignoreSegments, isIndirectDamage, ignoreFaintPhase);
    // Ensure the battle-info bar's HP is updated, though only if the battle info is visible
    // TODO: When battle-info UI is refactored, make this only update the HP bar
    if (this.battleInfo.visible) {
      this.updateInfo();
    }
    // Damage amount may have changed, but needed to be queued before calling damage function
    damagePhase.updateAmount(damage);
    /**
     * Run PostDamageAbAttr from any source of damage that is not from a multi-hit
     * Multi-hits are handled in move-effect-phase.ts for PostDamageAbAttr
     */
    if (!source || source.turnData.hitCount <= 1) {
      applyAbAttrs("PostDamageAbAttr", { pokemon: this, damage, source });
    }
    return damage;
  }

  heal(amount: number): number {
    const healAmount = Math.min(amount, this.getMaxHp() - this.hp);
    this.hp += healAmount;
    return healAmount;
  }

  isBossImmune(): boolean {
    return this.isBoss();
  }

  isMax(): boolean {
    const maxForms = [
      SpeciesFormKey.GIGANTAMAX,
      SpeciesFormKey.GIGANTAMAX_RAPID,
      SpeciesFormKey.GIGANTAMAX_SINGLE,
      SpeciesFormKey.ETERNAMAX,
    ] as string[];
    return (
      maxForms.includes(this.getFormKey()) || (!!this.getFusionFormKey() && maxForms.includes(this.getFusionFormKey()!))
    );
  }

  isMega(): boolean {
    const megaForms = [
      SpeciesFormKey.MEGA,
      SpeciesFormKey.MEGA_X,
      SpeciesFormKey.MEGA_Y,
      SpeciesFormKey.PRIMAL,
    ] as string[];
    return (
      megaForms.includes(this.getFormKey())
      || (!!this.getFusionFormKey() && megaForms.includes(this.getFusionFormKey()!))
    );
  }

  canAddTag(tagType: BattlerTagType): boolean {
    if (this.getTag(tagType)) {
      return false;
    }

    const stubTag = new BattlerTag(tagType, 0, 0);

    const cancelled = new BooleanHolder(false);
    applyAbAttrs("BattlerTagImmunityAbAttr", { pokemon: this, tag: stubTag, cancelled, simulated: true });

    const userField = this.getAlliedField();
    userField.forEach(pokemon =>
      applyAbAttrs("UserFieldBattlerTagImmunityAbAttr", {
        pokemon,
        tag: stubTag,
        cancelled,
        simulated: true,
        target: this,
      }),
    );

    return !cancelled.value;
  }

  addTag(tagType: BattlerTagType, turnCount = 0, sourceMove?: MoveId, sourceId?: number): boolean {
    const existingTag = this.getTag(tagType);
    if (existingTag) {
      existingTag.onOverlap(this);
      return false;
    }

    const newTag = getBattlerTag(tagType, turnCount, sourceMove!, sourceId!); // TODO: are the bangs correct?

    const cancelled = new BooleanHolder(false);
    applyAbAttrs("BattlerTagImmunityAbAttr", { pokemon: this, tag: newTag, cancelled });
    if (cancelled.value) {
      return false;
    }

    for (const pokemon of this.getAlliedField()) {
      applyAbAttrs("UserFieldBattlerTagImmunityAbAttr", { pokemon, tag: newTag, cancelled, target: this });
      if (cancelled.value) {
        return false;
      }
    }

    if (newTag.canAdd(this)) {
      this.summonData.tags.push(newTag);
      newTag.onAdd(this);
      return true;
    }

    return false;
  }

<<<<<<< HEAD
  /** @overload */
  getTag<T extends BattlerTagType>(tagType: T): BattlerTagTypeMap[T] | undefined;

  /** @overload */
=======
  getTag(tagType: BattlerTagType.GRUDGE): GrudgeTag | undefined;
  getTag(tagType: BattlerTagType.SUBSTITUTE): SubstituteTag | undefined;
  getTag(tagType: BattlerTagType): BattlerTag | undefined;
>>>>>>> 9a92f98f
  getTag<T extends BattlerTag>(tagType: Constructor<T>): T | undefined;
  getTag(tagType: BattlerTagType | Constructor<BattlerTag>): BattlerTag | undefined {
    return typeof tagType === "function"
      ? this.summonData.tags.find(t => t instanceof tagType)
      : this.summonData.tags.find(t => t.tagType === tagType);
  }

  findTag(tagFilter: (tag: BattlerTag) => boolean) {
    return this.summonData.tags.find(t => tagFilter(t));
  }

  findTags(tagFilter: (tag: BattlerTag) => boolean): BattlerTag[] {
    return this.summonData.tags.filter(t => tagFilter(t));
  }

  /**
   * Tick down the first {@linkcode BattlerTag} found matching the given {@linkcode BattlerTagType},
   * removing it if its duration goes below 0.
   * @param tagType the {@linkcode BattlerTagType} to check against
   * @returns `true` if the tag was present
   */
  lapseTag(tagType: BattlerTagType): boolean {
    const tags = this.summonData.tags;
    const tag = tags.find(t => t.tagType === tagType);
    if (!tag) {
      return false;
    }

    if (!tag.lapse(this, BattlerTagLapseType.CUSTOM)) {
      tag.onRemove(this);
      tags.splice(tags.indexOf(tag), 1);
    }
    return true;
  }

  /**
   * Tick down all {@linkcode BattlerTags} matching the given {@linkcode BattlerTagLapseType},
   * removing any whose durations fall below 0.
   * @param tagType the {@linkcode BattlerTagLapseType} to tick down
   */
  lapseTags(lapseType: BattlerTagLapseType): void {
    const tags = this.summonData.tags;
    tags
      .filter(
        t =>
          lapseType === BattlerTagLapseType.FAINT
          || (t.lapseTypes.some(lType => lType === lapseType) && !t.lapse(this, lapseType)),
      )
      .forEach(t => {
        t.onRemove(this);
        tags.splice(tags.indexOf(t), 1);
      });
  }

  /**
   * Remove the first tag matching the given {@linkcode BattlerTagType}.
   * @param tagType the {@linkcode BattlerTagType} to search for and remove
   */
  removeTag(tagType: BattlerTagType): void {
    const tags = this.summonData.tags;
    const tag = tags.find(t => t.tagType === tagType);
    if (tag) {
      tag.onRemove(this);
      tags.splice(tags.indexOf(tag), 1);
    }
  }

  /**
   * Find and remove all {@linkcode BattlerTag}s matching the given function.
   * @param tagFilter a function dictating which tags to remove
   */
  findAndRemoveTags(tagFilter: (tag: BattlerTag) => boolean): void {
    const tags = this.summonData.tags;
    const tagsToRemove = tags.filter(t => tagFilter(t));
    for (const tag of tagsToRemove) {
      tag.turnCount = 0;
      tag.onRemove(this);
      tags.splice(tags.indexOf(tag), 1);
    }
  }

  removeTagsBySourceId(sourceId: number): void {
    this.findAndRemoveTags(t => t.isSourceLinked() && t.sourceId === sourceId);
  }

  transferTagsBySourceId(sourceId: number, newSourceId: number): void {
    this.summonData.tags.forEach(t => {
      if (t.sourceId === sourceId) {
        t.sourceId = newSourceId;
      }
    });
  }

  /**
   * Transferring stat changes and Tags
   * @param source {@linkcode Pokemon} the pokemon whose stats/Tags are to be passed on from, ie: the Pokemon using Baton Pass
   */
  transferSummon(source: Pokemon): void {
    // Copy all stat stages
    for (const s of BATTLE_STATS) {
      const sourceStage = source.getStatStage(s);
      if (this.isPlayer() && sourceStage === 6) {
        globalScene.validateAchv(achvs.TRANSFER_MAX_STAT_STAGE);
      }
      this.setStatStage(s, sourceStage);
    }

    for (const tag of source.summonData.tags) {
      if (
        !tag.isBatonPassable
        || (tag.tagType === BattlerTagType.TELEKINESIS
          && this.species.speciesId === SpeciesId.GENGAR
          && this.getFormKey() === "mega")
      ) {
        continue;
      }

      if (tag instanceof PowerTrickTag) {
        tag.swapStat(this);
      }

      this.summonData.tags.push(tag);
    }

    this.updateInfo();
  }

  /**
   * Gets whether the given move is currently disabled for this Pokemon.
   *
   * @param moveId - The {@linkcode MoveId} ID of the move to check
   * @returns `true` if the move is disabled for this Pokemon, otherwise `false`
   *
   * @see {@linkcode MoveRestrictionBattlerTag}
   */
  public isMoveRestricted(moveId: MoveId, pokemon?: Pokemon): boolean {
    return this.getRestrictingTag(moveId, pokemon) !== null;
  }

  /**
   * Gets whether the given move is currently disabled for the user based on the player's target selection
   *
   * @param moveId - The {@linkcode MoveId} ID of the move to check
   * @param user - The move user
   * @param target - The target of the move
   *
   * @returns `true` if the move is disabled for this Pokemon due to the player's target selection
   *
   * @see {@linkcode MoveRestrictionBattlerTag}
   */
  isMoveTargetRestricted(moveId: MoveId, user: Pokemon, target: Pokemon): boolean {
    for (const tag of this.findTags(t => t instanceof MoveRestrictionBattlerTag)) {
      if ((tag as MoveRestrictionBattlerTag).isMoveTargetRestricted(moveId, user, target)) {
        return (tag as MoveRestrictionBattlerTag) !== null;
      }
    }
    return false;
  }

  /**
   * Gets the {@link MoveRestrictionBattlerTag} that is restricting a move, if it exists.
   *
   * @param moveId - {@linkcode MoveId} ID of the move to check
   * @param user - {@linkcode Pokemon} the move user, optional and used when the target is a factor in the move's restricted status
   * @param target - {@linkcode Pokemon} the target of the move, optional and used when the target is a factor in the move's restricted status
   * @returns The first tag on this Pokemon that restricts the move, or `null` if the move is not restricted.
   */
  getRestrictingTag(moveId: MoveId, user?: Pokemon, target?: Pokemon): MoveRestrictionBattlerTag | null {
    for (const tag of this.findTags(t => t instanceof MoveRestrictionBattlerTag)) {
      if ((tag as MoveRestrictionBattlerTag).isMoveRestricted(moveId, user)) {
        return tag as MoveRestrictionBattlerTag;
      }
      if (user && target && (tag as MoveRestrictionBattlerTag).isMoveTargetRestricted(moveId, user, target)) {
        return tag as MoveRestrictionBattlerTag;
      }
    }
    return null;
  }

  /**
   * Return this Pokemon's move history.
   * Entries are sorted in order of OLDEST to NEWEST
   * @returns An array of {@linkcode TurnMove}, as described above.
   * @see {@linkcode getLastXMoves}
   */
  public getMoveHistory(): TurnMove[] {
    return this.summonData.moveHistory;
  }

  public pushMoveHistory(turnMove: TurnMove): void {
    if (!this.isOnField()) {
      return;
    }
    turnMove.turn = globalScene.currentBattle?.turn;
    this.getMoveHistory().push(turnMove);
  }

  /**
   * Return a list of the most recent move entries in this {@linkcode Pokemon}'s move history.
   * The retrieved move entries are sorted in order from **NEWEST** to **OLDEST**.
   * @param moveCount - The maximum number of move entries to retrieve.
   * If negative, retrieves the Pokemon's entire move history (equivalent to reversing the output of {@linkcode getMoveHistory()}).
   * Default is `1`.
   * @returns An array of {@linkcode TurnMove}, as specified above.
   */
  // TODO: Update documentation in dancer PR to mention "getLastNonVirtualMove"
  getLastXMoves(moveCount = 1): TurnMove[] {
    const moveHistory = this.getMoveHistory();
    if (moveCount > 0) {
      return moveHistory.slice(Math.max(moveHistory.length - moveCount, 0)).reverse();
    }
    return moveHistory.slice().reverse();
  }

  /**
   * Return the most recently executed {@linkcode TurnMove} this {@linkcode Pokemon} has used that is:
   * - Not {@linkcode MoveId.NONE}
   * - Non-virtual ({@linkcode MoveUseMode | useMode} < {@linkcode MoveUseMode.INDIRECT})
   * @param ignoreStruggle - Whether to additionally ignore {@linkcode MoveId.STRUGGLE}; default `false`
   * @param ignoreFollowUp - Whether to ignore moves with a use type of {@linkcode MoveUseMode.FOLLOW_UP}
   * (e.g. ones called by Copycat/Mirror Move); default `true`.
   * @returns The last move this Pokemon has used satisfying the aforementioned conditions,
   * or `undefined` if no applicable moves have been used since switching in.
   */
  getLastNonVirtualMove(ignoreStruggle = false, ignoreFollowUp = true): TurnMove | undefined {
    return this.getLastXMoves(-1).find(
      m =>
        m.move !== MoveId.NONE
        && (!ignoreStruggle || m.move !== MoveId.STRUGGLE)
        && (!isVirtual(m.useMode) || (!ignoreFollowUp && m.useMode === MoveUseMode.FOLLOW_UP)),
    );
  }

  /**
   * Return this Pokemon's move queue, consisting of all the moves it is slated to perform.
   * @returns An array of {@linkcode TurnMove}, as described above
   */
  getMoveQueue(): TurnMove[] {
    return this.summonData.moveQueue;
  }

  /**
   * Add a new entry to the end of this Pokemon's move queue.
   * @param queuedMove - A {@linkcode TurnMove} to push to this Pokemon's queue.
   */
  pushMoveQueue(queuedMove: TurnMove): void {
    this.summonData.moveQueue.push(queuedMove);
  }

  changeForm(formChange: SpeciesFormChange): Promise<void> {
    return new Promise(resolve => {
      this.formIndex = Math.max(
        this.species.forms.findIndex(f => f.formKey === formChange.formKey),
        0,
      );
      this.generateName();
      const abilityCount = this.getSpeciesForm().getAbilityCount();
      if (this.abilityIndex >= abilityCount) {
        // Shouldn't happen
        this.abilityIndex = abilityCount - 1;
      }
      globalScene.gameData.setPokemonSeen(this, false);
      this.setScale(this.getSpriteScale());
      this.loadAssets().then(() => {
        this.calculateStats();
        globalScene.updateModifiers(this.isPlayer(), true);
        Promise.all([this.updateInfo(), globalScene.updateFieldScale()]).then(() => resolve());
      });
    });
  }

  cry(soundConfig?: Phaser.Types.Sound.SoundConfig, sceneOverride?: BattleScene): AnySound | null {
    const scene = sceneOverride ?? globalScene; // TODO: is `sceneOverride` needed?
    const cry = this.getSpeciesForm(undefined, true).cry(soundConfig);
    if (!cry) {
      return cry;
    }
    let duration = cry.totalDuration * 1000;
    if (this.fusionSpecies && this.getSpeciesForm(undefined, true) !== this.getFusionSpeciesForm(undefined, true)) {
      const fusionCry = this.getFusionSpeciesForm(undefined, true).cry(soundConfig, true);
      if (!fusionCry) {
        return cry;
      }
      duration = Math.min(duration, fusionCry.totalDuration * 1000);
      fusionCry.destroy();
      scene.time.delayedCall(fixedInt(Math.ceil(duration * 0.4)), () => {
        try {
          SoundFade.fadeOut(scene, cry, fixedInt(Math.ceil(duration * 0.2)));
          const fusionCryInner = this.getFusionSpeciesForm(undefined, true).cry({
            seek: Math.max(fusionCry.totalDuration * 0.4, 0),
            ...soundConfig,
          });
          if (fusionCryInner) {
            SoundFade.fadeIn(
              scene,
              fusionCryInner,
              fixedInt(Math.ceil(duration * 0.2)),
              scene.masterVolume * scene.fieldVolume,
              0,
            );
          }
        } catch (err) {
          console.error(err);
        }
      });
    }

    return cry;
  }

  // biome-ignore lint: there are a ton of issues..
  faintCry(callback: Function): void {
    if (this.fusionSpecies && this.getSpeciesForm() !== this.getFusionSpeciesForm()) {
      this.fusionFaintCry(callback);
      return;
    }

    const key = this.species.getCryKey(this.formIndex);
    const crySoundConfig = { rate: 0.85, detune: 0 };
    if (this.isPlayer()) {
      // If fainting is permanent, emphasize impact
      const preventRevive = new BooleanHolder(false);
      applyChallenges(ChallengeType.PREVENT_REVIVE, preventRevive);
      if (preventRevive.value) {
        crySoundConfig.detune = -100;
        crySoundConfig.rate = 0.7;
      }
    }
    const cry = globalScene.playSound(key, crySoundConfig);
    if (!cry || globalScene.fieldVolume === 0) {
      callback();
      return;
    }
    const sprite = this.getSprite();
    const tintSprite = this.getTintSprite();
    const delay = Math.max(cry.totalDuration * 50, 25);

    let frameProgress = 0;
    let frameThreshold: number;

    sprite.anims.pause();
    tintSprite?.anims.pause();

    let faintCryTimer: Phaser.Time.TimerEvent | null = globalScene.time.addEvent({
      delay: fixedInt(delay),
      repeat: -1,
      callback: () => {
        frameThreshold = sprite.anims.msPerFrame / crySoundConfig.rate;
        frameProgress += delay;
        while (frameProgress > frameThreshold) {
          if (sprite.anims.duration) {
            sprite.anims.nextFrame();
            tintSprite?.anims.nextFrame();
          }
          frameProgress -= frameThreshold;
        }
        if (cry && !cry.pendingRemove) {
          cry.setRate(crySoundConfig.rate * 0.99);
        } else {
          faintCryTimer?.destroy();
          faintCryTimer = null;
          if (callback) {
            callback();
          }
        }
      },
    });

    // Failsafe
    globalScene.time.delayedCall(fixedInt(3000), () => {
      if (!faintCryTimer || !globalScene) {
        return;
      }
      if (cry?.isPlaying) {
        cry.stop();
      }
      faintCryTimer.destroy();
      if (callback) {
        callback();
      }
    });
  }

  // biome-ignore lint/complexity/noBannedTypes: Consider refactoring to change type of Function
  private fusionFaintCry(callback: Function): void {
    const key = this.species.getCryKey(this.formIndex);
    let i = 0;
    let rate = 0.85;
    const cry = globalScene.playSound(key, { rate });
    const sprite = this.getSprite();
    const tintSprite = this.getTintSprite();

    const fusionCryKey = this.fusionSpecies!.getCryKey(this.fusionFormIndex);
    let fusionCry = globalScene.playSound(fusionCryKey, {
      rate,
    });
    if (!cry || !fusionCry || globalScene.fieldVolume === 0) {
      callback();
      return;
    }
    fusionCry.stop();
    let duration = cry.totalDuration * 1000;
    duration = Math.min(duration, fusionCry.totalDuration * 1000);
    fusionCry.destroy();
    const delay = Math.max(duration * 0.05, 25);

    let transitionIndex = 0;
    let durationProgress = 0;

    const transitionThreshold = Math.ceil(duration * 0.4);
    while (durationProgress < transitionThreshold) {
      ++i;
      durationProgress += delay * rate;
      rate *= 0.99;
    }

    transitionIndex = i;

    i = 0;
    rate = 0.85;

    let frameProgress = 0;
    let frameThreshold: number;

    sprite.anims.pause();
    tintSprite?.anims.pause();

    let faintCryTimer: Phaser.Time.TimerEvent | null = globalScene.time.addEvent({
      delay: fixedInt(delay),
      repeat: -1,
      callback: () => {
        ++i;
        frameThreshold = sprite.anims.msPerFrame / rate;
        frameProgress += delay;
        while (frameProgress > frameThreshold) {
          if (sprite.anims.duration) {
            sprite.anims.nextFrame();
            tintSprite?.anims.nextFrame();
          }
          frameProgress -= frameThreshold;
        }
        if (i === transitionIndex && fusionCryKey) {
          SoundFade.fadeOut(globalScene, cry, fixedInt(Math.ceil((duration / rate) * 0.2)));
          fusionCry = globalScene.playSound(fusionCryKey, {
            // TODO: This bang is correct as this callback can only be called once, but
            // this whole block with conditionally reassigning fusionCry needs a second lock.
            seek: Math.max(fusionCry!.totalDuration * 0.4, 0),
            rate,
          });
          if (fusionCry) {
            SoundFade.fadeIn(
              globalScene,
              fusionCry,
              fixedInt(Math.ceil((duration / rate) * 0.2)),
              globalScene.masterVolume * globalScene.fieldVolume,
              0,
            );
          }
        }
        rate *= 0.99;
        if (cry && !cry.pendingRemove) {
          cry.setRate(rate);
        }
        if (fusionCry && !fusionCry.pendingRemove) {
          fusionCry.setRate(rate);
        }
        if ((!cry || cry.pendingRemove) && (!fusionCry || fusionCry.pendingRemove)) {
          faintCryTimer?.destroy();
          faintCryTimer = null;
          if (callback) {
            callback();
          }
        }
      },
    });

    // Failsafe
    globalScene.time.delayedCall(fixedInt(3000), () => {
      if (!faintCryTimer || !globalScene) {
        return;
      }
      if (cry?.isPlaying) {
        cry.stop();
      }
      if (fusionCry?.isPlaying) {
        fusionCry.stop();
      }
      faintCryTimer.destroy();
      if (callback) {
        callback();
      }
    });
  }

  isOppositeGender(pokemon: Pokemon): boolean {
    return (
      this.gender !== Gender.GENDERLESS
      && pokemon.gender === (this.gender === Gender.MALE ? Gender.FEMALE : Gender.MALE)
    );
  }

  /**
   * Display an immunity message for a failed status application.
   * @param quiet - Whether to suppress message and return early
   * @param reason - The reason for the status application failure -
   * can be "overlap" (already has same status), "other" (generic fail message)
   * or a {@linkcode TerrainType} for terrain-based blockages.
   * Default `"other"`
   */
  queueStatusImmuneMessage(
    quiet: boolean,
    reason: "overlap" | "other" | Exclude<TerrainType, TerrainType.NONE> = "other",
  ): void {
    if (quiet) {
      return;
    }

    let message: string;
    if (reason === "overlap") {
      // "XYZ is already XXX!"
      message = getStatusEffectOverlapText(this.status?.effect ?? StatusEffect.NONE, getPokemonNameWithAffix(this));
    } else if (typeof reason === "number") {
      // "XYZ was protected by the XXX terrain!" /
      // "XYZ surrounds itself with a protective mist!"
      message = getTerrainBlockMessage(this, reason);
    } else {
      // "It doesn't affect XXX!"
      message = i18next.t("abilityTriggers:moveImmunity", {
        pokemonNameWithAffix: getPokemonNameWithAffix(this),
      });
    }

    globalScene.phaseManager.queueMessage(message);
  }

  /**
   * Check if a status effect can be applied to this {@linkcode Pokemon}.
   *
   * @param effect - The {@linkcode StatusEffect} whose applicability is being checked
   * @param quiet - Whether to suppress in-battle messages for status checks; default `false`
   * @param overrideStatus - Whether to allow overriding the Pokemon's current status with a different one; default `false`
   * @param sourcePokemon - The {@linkcode Pokemon} applying the status effect to the target,
   * or `null` if the status is applied from a non-Pokemon source (hazards, etc.); default `null`
   * @param ignoreField - Whether to ignore field effects (weather, terrain, etc.) preventing status application;
   * default `false`
   * @returns Whether {@linkcode effect} can be applied to this Pokemon.
   */
  // TODO: Review and verify the message order precedence in mainline if multiple status-blocking effects are present at once
  // TODO: Make argument order consistent with `trySetStatus`
  // TODO: Remove `overrideStatus` parameter used solely for rest
  public canSetStatus(
    effect: StatusEffect,
    quiet = false,
    overrideStatus = false,
    sourcePokemon: Pokemon | null = null,
    ignoreField = false,
  ): boolean {
    if (effect !== StatusEffect.FAINT) {
      // Status-overriding moves (i.e. Rest) fail if their respective status already exists;
      // all other moves fail if the target already has _any_ status
      if (overrideStatus ? this.status?.effect === effect : this.status || this.turnData.pendingStatus) {
        this.queueStatusImmuneMessage(quiet, overrideStatus ? "overlap" : "other"); // having different status displays generic fail message
        return false;
      }
      if (this.isGrounded() && !ignoreField && globalScene.arena.terrain?.terrainType === TerrainType.MISTY) {
        this.queueStatusImmuneMessage(quiet, TerrainType.MISTY);
        return false;
      }
    }

    const types = this.getTypes(true, true);

    /* Whether the target is immune to the specific status being applied. */
    let isImmune = false;
    /** The reason for a potential blockage; default "other" for type-based. */
    let reason: "other" | Exclude<TerrainType, TerrainType.NONE> = "other";

    switch (effect) {
      case StatusEffect.POISON:
      case StatusEffect.TOXIC:
        // Check for type based immunities and/or Corrosion from the applier.
        isImmune = types.some(defType => {
          // only 1 immunity needed to block
          if (defType !== PokemonType.POISON && defType !== PokemonType.STEEL) {
            return false;
          }

          // No source (such as from Toxic Spikes) = blocked by default
          if (!sourcePokemon) {
            return true;
          }

          const cancelImmunity = new BooleanHolder(false);
          // TODO: Determine if we need to pass `quiet` as the value for simulated in this call
          applyAbAttrs("IgnoreTypeStatusEffectImmunityAbAttr", {
            pokemon: sourcePokemon,
            cancelled: cancelImmunity,
            statusEffect: effect,
            defenderType: defType,
          });
          return !cancelImmunity.value;
        });
        break;
      case StatusEffect.PARALYSIS:
        isImmune = this.isOfType(PokemonType.ELECTRIC);
        break;
      case StatusEffect.SLEEP:
        isImmune = this.isGrounded() && globalScene.arena.getTerrainType() === TerrainType.ELECTRIC;
        reason = TerrainType.ELECTRIC;
        break;
      case StatusEffect.FREEZE: {
        const weatherType = globalScene.arena.getWeatherType();
        isImmune =
          this.isOfType(PokemonType.ICE)
          || (!ignoreField && (weatherType === WeatherType.SUNNY || weatherType === WeatherType.HARSH_SUN));
        break;
      }
      case StatusEffect.BURN:
        isImmune = this.isOfType(PokemonType.FIRE);
        break;
    }

    if (isImmune) {
      this.queueStatusImmuneMessage(quiet, reason);
      return false;
    }

    // Check for cancellations from self/ally abilities
    const cancelled = new BooleanHolder(false);
    applyAbAttrs("StatusEffectImmunityAbAttr", { pokemon: this, effect, cancelled, simulated: quiet });
    if (cancelled.value) {
      return false;
    }

    for (const pokemon of this.getAlliedField()) {
      applyAbAttrs("UserFieldStatusEffectImmunityAbAttr", {
        pokemon,
        effect,
        cancelled,
        simulated: quiet,
        target: this,
        source: sourcePokemon,
      });
      if (cancelled.value) {
        return false;
      }
    }

    // Perform safeguard checks
    if (sourcePokemon && sourcePokemon !== this && this.isSafeguarded(sourcePokemon)) {
      if (!quiet) {
        globalScene.phaseManager.queueMessage(
          i18next.t("moveTriggers:safeguard", { targetName: getPokemonNameWithAffix(this) }),
        );
      }
      return false;
    }

    return true;
  }

  /**
   * Attempt to set this Pokemon's status to the specified condition.
   * Enqueues a new `ObtainStatusEffectPhase` to trigger animations, etc.
   * @param effect - The {@linkcode StatusEffect} to set
   * @param sourcePokemon - The {@linkcode Pokemon} applying the status effect to the target,
   * or `null` if the status is applied from a non-Pokemon source (hazards, etc.); default `null`
   * @param sleepTurnsRemaining - The number of turns to set {@linkcode StatusEffect.SLEEP} for;
   * defaults to a random number between 2 and 4 and is unused for non-Sleep statuses
   * @param sourceText - The text to show for the source of the status effect, if any; default `null`
   * @param overrideStatus - Whether to allow overriding the Pokemon's current status with a different one; default `false`
   * @param quiet - Whether to suppress in-battle messages for status checks; default `true`
   * @param overrideMessage - String containing text to be displayed upon status setting; defaults to normal key for status
   * and is used exclusively for Rest
   * @returns Whether the status effect phase was successfully created.
   * @see {@linkcode doSetStatus} - alternate function that sets status immediately (albeit without condition checks).
   */
  public trySetStatus(
    effect: StatusEffect,
    sourcePokemon: Pokemon | null = null,
    sleepTurnsRemaining?: number,
    sourceText: string | null = null,
    overrideStatus?: boolean,
    quiet = true,
    overrideMessage?: string,
  ): boolean {
    // TODO: This needs to propagate failure status for status moves
    if (!effect) {
      return false;
    }

    if (!this.canSetStatus(effect, quiet, overrideStatus, sourcePokemon)) {
      return false;
    }
    if (this.isFainted() && effect !== StatusEffect.FAINT) {
      return false;
    }

    /**
     * If this Pokemon falls asleep or freezes in the middle of a multi-hit attack,
     * cancel the attack's subsequent hits.
     */
    if (effect === StatusEffect.SLEEP || effect === StatusEffect.FREEZE) {
      const currentPhase = globalScene.phaseManager.getCurrentPhase();
      if (currentPhase.is("MoveEffectPhase") && currentPhase.getUserPokemon() === this) {
        this.turnData.hitCount = 1;
        this.turnData.hitsLeft = 1;
      }
    }

    if (overrideStatus) {
      this.resetStatus(false);
    } else {
      this.turnData.pendingStatus = effect;
    }

    globalScene.phaseManager.unshiftNew(
      "ObtainStatusEffectPhase",
      this.getBattlerIndex(),
      effect,
      sourcePokemon,
      sleepTurnsRemaining,
      sourceText,
      overrideMessage,
    );

    return true;
  }

  /**
   * Set this Pokemon's {@linkcode status | non-volatile status condition} to the specified effect.
   * @param effect - The {@linkcode StatusEffect} to set
   * @remarks
   * Clears this pokemon's `pendingStatus` in its {@linkcode Pokemon.turnData | turnData}.
   *
   * ⚠️ This method does **not** check for feasibility; that is the responsibility of the caller.
   */
  doSetStatus(effect: Exclude<StatusEffect, StatusEffect.SLEEP>): void;
  /**
   * Set this Pokemon's {@linkcode status | non-volatile status condition} to the specified effect.
   * @param effect - {@linkcode StatusEffect.SLEEP}
   * @param sleepTurnsRemaining - The number of turns to inflict sleep for; defaults to a random number between 2 and 4
   * @remarks
   * Clears this pokemon's `pendingStatus` in its {@linkcode Pokemon#turnData}.
   *
   * ⚠️ This method does **not** check for feasibility; that is the responsibility of the caller.
   */
  doSetStatus(effect: StatusEffect.SLEEP, sleepTurnsRemaining?: number): void;
  /**
   * Set this Pokemon's {@linkcode status | non-volatile status condition} to the specified effect.
   * @param effect - The {@linkcode StatusEffect} to set
   * @param sleepTurnsRemaining - The number of turns to inflict sleep for; defaults to a random number between 2 and 4
   * and is unused for all non-sleep Statuses
   * @remarks
   * Clears this pokemon's `pendingStatus` in its {@linkcode Pokemon#turnData}.
   *
   * ⚠️ This method does **not** check for feasibility; that is the responsibility of the caller.
   */
  doSetStatus(effect: StatusEffect, sleepTurnsRemaining?: number): void;
  /**
   * Set this Pokemon's {@linkcode status | non-volatile status condition} to the specified effect.
   * @param effect - The {@linkcode StatusEffect} to set
   * @param sleepTurnsRemaining - The number of turns to inflict sleep for; defaults to a random number between 2 and 4
   * and is unused for all non-sleep Statuses
   * @remarks
   * Clears this pokemon's `pendingStatus` in its {@linkcode Pokemon#turnData}.
   *
   * ⚠️ This method does **not** check for feasibility; that is the responsibility of the caller.
   * @todo Make this and all related fields private and change tests to use a field-based helper or similar
   */
  doSetStatus(
    effect: StatusEffect,
    sleepTurnsRemaining = effect !== StatusEffect.SLEEP ? 0 : this.randBattleSeedIntRange(2, 4),
  ): void {
    // Reset any pending status
    this.turnData.pendingStatus = StatusEffect.NONE;
    switch (effect) {
      case StatusEffect.POISON:
      case StatusEffect.TOXIC:
        this.setFrameRate(8);
        break;
      case StatusEffect.PARALYSIS:
        this.setFrameRate(5);
        break;
      case StatusEffect.SLEEP: {
        this.setFrameRate(3);

        // If the user is semi-invulnerable when put asleep (such as due to Yawm),
        // remove their invulnerability and cancel the upcoming move from the queue
        const invulnTagTypes = [
          BattlerTagType.FLYING,
          BattlerTagType.UNDERGROUND,
          BattlerTagType.UNDERWATER,
          BattlerTagType.HIDDEN,
        ];

        if (this.findTag(t => invulnTagTypes.includes(t.tagType))) {
          this.findAndRemoveTags(t => invulnTagTypes.includes(t.tagType));
          this.getMoveQueue().shift();
        }
        break;
      }
      case StatusEffect.FREEZE:
        this.setFrameRate(0);
        break;
      case StatusEffect.BURN:
        this.setFrameRate(14);
        break;
      case StatusEffect.FAINT:
        break;
      default:
        effect satisfies StatusEffect.NONE;
        break;
    }

    this.status = new Status(effect, 0, sleepTurnsRemaining);
  }

  /**
   * Resets the status of a pokemon.
   * @param revive Whether revive should be cured; defaults to true.
   * @param confusion Whether resetStatus should include confusion or not; defaults to false.
   * @param reloadAssets Whether to reload the assets or not; defaults to false.
   * @param asPhase Whether to reset the status in a phase or immediately
   */
  resetStatus(revive = true, confusion = false, reloadAssets = false, asPhase = true): void {
    const lastStatus = this.status?.effect;
    if (!revive && lastStatus === StatusEffect.FAINT) {
      return;
    }

    if (asPhase) {
      globalScene.phaseManager.unshiftNew("ResetStatusPhase", this, confusion, reloadAssets);
    } else {
      this.clearStatus(confusion, reloadAssets);
    }
  }

  /**
   * Performs the action of clearing a Pokemon's status
   *
   * This is a helper to {@linkcode resetStatus}, which should be called directly instead of this method
   */
  public clearStatus(confusion: boolean, reloadAssets: boolean) {
    const lastStatus = this.status?.effect;
    this.status = null;
    this.setFrameRate(10);
    if (lastStatus === StatusEffect.SLEEP && this.getTag(BattlerTagType.NIGHTMARE)) {
      this.lapseTag(BattlerTagType.NIGHTMARE);
    }
    if (confusion && this.getTag(BattlerTagType.CONFUSED)) {
      this.lapseTag(BattlerTagType.CONFUSED);
    }
    if (reloadAssets) {
      this.loadAssets(false).then(() => this.playAnim());
    }
    this.updateInfo(true);
  }

  /**
   * Checks if this Pokemon is protected by Safeguard
   * @param attacker the {@linkcode Pokemon} inflicting status on this Pokemon
   * @returns `true` if this Pokemon is protected by Safeguard; `false` otherwise.
   */
  isSafeguarded(attacker: Pokemon): boolean {
    const defendingSide = this.isPlayer() ? ArenaTagSide.PLAYER : ArenaTagSide.ENEMY;
    if (globalScene.arena.getTagOnSide(ArenaTagType.SAFEGUARD, defendingSide)) {
      const bypassed = new BooleanHolder(false);
      if (attacker) {
        applyAbAttrs("InfiltratorAbAttr", { pokemon: attacker, bypassed });
      }
      return !bypassed.value;
    }
    return false;
  }

  /**
   * Performs miscellaneous setup for when the Pokemon is summoned, like generating the substitute sprite
   * @param resetSummonData - Whether to additionally reset the Pokemon's summon data (default: `false`)
   */
  public fieldSetup(resetSummonData?: boolean): void {
    this.setSwitchOutStatus(false);
    if (globalScene) {
      globalScene.triggerPokemonFormChange(this, SpeciesFormChangePostMoveTrigger, true);
    }
    // If this Pokemon has a Substitute when loading in, play an animation to add its sprite
    if (this.getTag(SubstituteTag)) {
      globalScene.triggerPokemonBattleAnim(this, PokemonAnimType.SUBSTITUTE_ADD);
      this.getTag(SubstituteTag)!.sourceInFocus = false;
    }

    // If this Pokemon has Commander and Dondozo as an active ally, hide this Pokemon's sprite.
    if (
      this.hasAbilityWithAttr("CommanderAbAttr")
      && globalScene.currentBattle.double
      && this.getAlly()?.species.speciesId === SpeciesId.DONDOZO
    ) {
      this.setVisible(false);
    }

    if (resetSummonData) {
      this.resetSummonData();
    }
  }

  /**
   * Reset this Pokemon's {@linkcode PokemonSummonData | SummonData} and {@linkcode PokemonTempSummonData | TempSummonData}
   * in preparation for switching pokemon, as well as removing any relevant on-switch tags.
   */
  resetSummonData(): void {
    const illusion: IllusionData | null = this.summonData.illusion;
    if (this.summonData.speciesForm) {
      this.summonData.speciesForm = null;
      this.updateFusionPalette();
    }
    this.summonData = new PokemonSummonData();
    this.tempSummonData = new PokemonTempSummonData();
    this.summonData.illusion = illusion;
    this.updateInfo();
  }

  /**
   * Reset a {@linkcode Pokemon}'s per-battle {@linkcode PokemonBattleData | battleData},
   * as well as any transient {@linkcode PokemonWaveData | waveData} for the current wave.
   * Should be called once per arena transition (new biome/trainer battle/Mystery Encounter).
   */
  resetBattleAndWaveData(): void {
    this.battleData = new PokemonBattleData();
    this.resetWaveData();
  }

  /**
   * Reset a {@linkcode Pokemon}'s {@linkcode PokemonWaveData | waveData}.
   * Should be called upon starting a new wave in addition to whenever an arena transition occurs.
   * @see {@linkcode resetBattleAndWaveData}
   */
  resetWaveData(): void {
    this.waveData = new PokemonWaveData();
    this.tempSummonData.waveTurnCount = 1;
  }

  resetTera(): void {
    const wasTerastallized = this.isTerastallized;
    this.isTerastallized = false;
    this.stellarTypesBoosted = [];
    if (wasTerastallized) {
      this.updateSpritePipelineData();
      globalScene.triggerPokemonFormChange(this, SpeciesFormChangeLapseTeraTrigger);
    }
  }

  resetTurnData(): void {
    this.turnData = new PokemonTurnData();
  }

  getExpValue(): number {
    // Logic to factor in victor level has been removed for balancing purposes, so the player doesn't have to focus on EXP maxxing
    return (this.getSpeciesForm().getBaseExp() * this.level) / 5 + 1;
  }

  setFrameRate(frameRate: number) {
    globalScene.anims.get(this.getBattleSpriteKey()).frameRate = frameRate;
    try {
      this.getSprite().play(this.getBattleSpriteKey());
    } catch (err: unknown) {
      console.error(`Failed to play animation for ${this.getBattleSpriteKey()}`, err);
    }
    try {
      this.getTintSprite()?.play(this.getBattleSpriteKey());
    } catch (err: unknown) {
      console.error(`Failed to play animation for ${this.getBattleSpriteKey()}`, err);
    }
  }

  tint(color: number, alpha?: number, duration?: number, ease?: string) {
    const tintSprite = this.getTintSprite();
    tintSprite?.setTintFill(color);
    tintSprite?.setVisible(true);

    if (duration) {
      tintSprite?.setAlpha(0);

      globalScene.tweens.add({
        targets: tintSprite,
        alpha: alpha || 1,
        duration,
        ease: ease || "Linear",
      });
    } else {
      tintSprite?.setAlpha(alpha);
    }
  }

  untint(duration: number, ease?: string) {
    const tintSprite = this.getTintSprite();

    if (duration) {
      globalScene.tweens.add({
        targets: tintSprite,
        alpha: 0,
        duration,
        ease: ease || "Linear",
        onComplete: () => {
          tintSprite?.setVisible(false);
          tintSprite?.setAlpha(1);
        },
      });
    } else {
      tintSprite?.setVisible(false);
      tintSprite?.setAlpha(1);
    }
  }

  enableMask() {
    if (!this.maskEnabled) {
      this.maskSprite = this.getTintSprite();
      this.maskSprite?.setVisible(true);
      this.maskSprite?.setPosition(
        this.x * this.parentContainer.scale + this.parentContainer.x,
        this.y * this.parentContainer.scale + this.parentContainer.y,
      );
      this.maskSprite?.setScale(this.getSpriteScale() * this.parentContainer.scale);
      this.maskEnabled = true;
    }
  }

  disableMask() {
    if (this.maskEnabled) {
      this.maskSprite?.setVisible(false);
      this.maskSprite?.setPosition(0, 0);
      this.maskSprite?.setScale(this.getSpriteScale());
      this.maskSprite = null;
      this.maskEnabled = false;
    }
  }

  sparkle(): void {
    if (this.shinySparkle) {
      doShinySparkleAnim(this.shinySparkle, this.variant);
    }
  }

  updateFusionPalette(ignoreOverride?: boolean): void {
    if (!this.getFusionSpeciesForm(ignoreOverride)) {
      [this.getSprite(), this.getTintSprite()]
        .filter(s => !!s)
        .map(s => {
          s.pipelineData[`spriteColors${ignoreOverride && this.summonData.speciesForm ? "Base" : ""}`] = [];
          s.pipelineData[`fusionSpriteColors${ignoreOverride && this.summonData.speciesForm ? "Base" : ""}`] = [];
        });
      return;
    }

    const speciesForm = this.getSpeciesForm(ignoreOverride);
    const fusionSpeciesForm = this.getFusionSpeciesForm(ignoreOverride);

    const spriteKey = speciesForm.getSpriteKey(
      this.getGender(ignoreOverride) === Gender.FEMALE,
      speciesForm.formIndex,
      this.shiny,
      this.variant,
    );
    const backSpriteKey = speciesForm
      .getSpriteKey(this.getGender(ignoreOverride) === Gender.FEMALE, speciesForm.formIndex, this.shiny, this.variant)
      .replace("pkmn__", "pkmn__back__");
    const fusionSpriteKey = fusionSpeciesForm.getSpriteKey(
      this.getFusionGender(ignoreOverride) === Gender.FEMALE,
      fusionSpeciesForm.formIndex,
      this.fusionShiny,
      this.fusionVariant,
    );
    const fusionBackSpriteKey = fusionSpeciesForm
      .getSpriteKey(
        this.getFusionGender(ignoreOverride) === Gender.FEMALE,
        fusionSpeciesForm.formIndex,
        this.fusionShiny,
        this.fusionVariant,
      )
      .replace("pkmn__", "pkmn__back__");

    const sourceTexture = globalScene.textures.get(spriteKey);
    const sourceBackTexture = globalScene.textures.get(backSpriteKey);
    const fusionTexture = globalScene.textures.get(fusionSpriteKey);
    const fusionBackTexture = globalScene.textures.get(fusionBackSpriteKey);

    const [sourceFrame, sourceBackFrame, fusionFrame, fusionBackFrame] = [
      sourceTexture,
      sourceBackTexture,
      fusionTexture,
      fusionBackTexture,
    ].map(texture => texture.frames[texture.firstFrame]);
    const [sourceImage, sourceBackImage, fusionImage, fusionBackImage] = [
      sourceTexture,
      sourceBackTexture,
      fusionTexture,
      fusionBackTexture,
    ].map(i => i.getSourceImage() as HTMLImageElement);

    const canvas = document.createElement("canvas");
    const backCanvas = document.createElement("canvas");
    const fusionCanvas = document.createElement("canvas");
    const fusionBackCanvas = document.createElement("canvas");

    const spriteColors: number[][] = [];
    const pixelData: Uint8ClampedArray[] = [];

    [canvas, backCanvas, fusionCanvas, fusionBackCanvas].forEach((canv: HTMLCanvasElement, c: number) => {
      const context = canv.getContext("2d");
      const frame = [sourceFrame, sourceBackFrame, fusionFrame, fusionBackFrame][c];
      canv.width = frame.width;
      canv.height = frame.height;

      if (context) {
        context.drawImage(
          [sourceImage, sourceBackImage, fusionImage, fusionBackImage][c],
          frame.cutX,
          frame.cutY,
          frame.width,
          frame.height,
          0,
          0,
          frame.width,
          frame.height,
        );
        const imageData = context.getImageData(frame.cutX, frame.cutY, frame.width, frame.height);
        pixelData.push(imageData.data);
      }
    });

    for (let f = 0; f < 2; f++) {
      const variantColors = variantColorCache[!f ? spriteKey : backSpriteKey];
      const variantColorSet = new Map<number, number[]>();
      if (this.shiny && variantColors && variantColors[this.variant]) {
        Object.keys(variantColors[this.variant]).forEach(k => {
          variantColorSet.set(
            rgbaToInt(Array.from(Object.values(rgbHexToRgba(k)))),
            Array.from(Object.values(rgbHexToRgba(variantColors[this.variant][k]))),
          );
        });
      }

      for (let i = 0; i < pixelData[f].length; i += 4) {
        if (pixelData[f][i + 3]) {
          const pixel = pixelData[f].slice(i, i + 4);
          let [r, g, b, a] = pixel;
          if (variantColors) {
            const color = rgbaToInt([r, g, b, a]);
            if (variantColorSet.has(color)) {
              const mappedPixel = variantColorSet.get(color);
              if (mappedPixel) {
                [r, g, b, a] = mappedPixel;
              }
            }
          }
          if (!spriteColors.find(c => c[0] === r && c[1] === g && c[2] === b)) {
            spriteColors.push([r, g, b, a]);
          }
        }
      }
    }

    const fusionSpriteColors = JSON.parse(JSON.stringify(spriteColors));

    const pixelColors: number[] = [];
    for (let f = 0; f < 2; f++) {
      for (let i = 0; i < pixelData[f].length; i += 4) {
        const total = pixelData[f].slice(i, i + 3).reduce((total: number, value: number) => total + value, 0);
        if (!total) {
          continue;
        }
        pixelColors.push(
          argbFromRgba({
            r: pixelData[f][i],
            g: pixelData[f][i + 1],
            b: pixelData[f][i + 2],
            a: pixelData[f][i + 3],
          }),
        );
      }
    }

    const fusionPixelColors: number[] = [];
    for (let f = 0; f < 2; f++) {
      const variantColors = variantColorCache[!f ? fusionSpriteKey : fusionBackSpriteKey];
      const variantColorSet = new Map<number, number[]>();
      if (this.fusionShiny && variantColors && variantColors[this.fusionVariant]) {
        for (const k of Object.keys(variantColors[this.fusionVariant])) {
          variantColorSet.set(
            rgbaToInt(Array.from(Object.values(rgbHexToRgba(k)))),
            Array.from(Object.values(rgbHexToRgba(variantColors[this.fusionVariant][k]))),
          );
        }
      }
      for (let i = 0; i < pixelData[2 + f].length; i += 4) {
        const total = pixelData[2 + f].slice(i, i + 3).reduce((total: number, value: number) => total + value, 0);
        if (!total) {
          continue;
        }
        let [r, g, b, a] = [
          pixelData[2 + f][i],
          pixelData[2 + f][i + 1],
          pixelData[2 + f][i + 2],
          pixelData[2 + f][i + 3],
        ];
        if (variantColors) {
          const color = rgbaToInt([r, g, b, a]);
          if (variantColorSet.has(color)) {
            const mappedPixel = variantColorSet.get(color);
            if (mappedPixel) {
              [r, g, b, a] = mappedPixel;
            }
          }
        }
        fusionPixelColors.push(argbFromRgba({ r, g, b, a }));
      }
    }

    if (fusionPixelColors.length === 0) {
      // ERROR HANDLING IS NOT OPTIONAL BUDDY
      console.log("Failed to create fusion palette");
      return;
    }

    let paletteColors: Map<number, number>;
    let fusionPaletteColors: Map<number, number>;

    const originalRandom = Math.random;
    Math.random = () => randSeedFloat();

    globalScene.executeWithSeedOffset(
      () => {
        paletteColors = QuantizerCelebi.quantize(pixelColors, 4);
        fusionPaletteColors = QuantizerCelebi.quantize(fusionPixelColors, 4);
      },
      0,
      "This result should not vary",
    );

    Math.random = originalRandom;

    paletteColors = paletteColors!; // erroneously tell TS compiler that paletteColors is defined!
    fusionPaletteColors = fusionPaletteColors!; // mischievously misinform TS compiler that fusionPaletteColors is defined!
    const [palette, fusionPalette] = [paletteColors, fusionPaletteColors].map(paletteColors => {
      let keys = Array.from(paletteColors.keys()).sort((a: number, b: number) =>
        paletteColors.get(a)! < paletteColors.get(b)! ? 1 : -1,
      );
      let rgbaColors: Map<number, number[]>;
      let hsvColors: Map<number, number[]>;

      const mappedColors = new Map<number, number[]>();

      do {
        mappedColors.clear();

        rgbaColors = keys.reduce((map: Map<number, number[]>, k: number) => {
          map.set(k, Object.values(rgbaFromArgb(k)));
          return map;
        }, new Map<number, number[]>());
        hsvColors = Array.from(rgbaColors.keys()).reduce((map: Map<number, number[]>, k: number) => {
          const rgb = rgbaColors.get(k)!.slice(0, 3);
          map.set(k, rgbToHsv(rgb[0], rgb[1], rgb[2]));
          return map;
        }, new Map<number, number[]>());

        for (let c = keys.length - 1; c >= 0; c--) {
          const hsv = hsvColors.get(keys[c])!;
          for (let c2 = 0; c2 < c; c2++) {
            const hsv2 = hsvColors.get(keys[c2])!;
            const diff = Math.abs(hsv[0] - hsv2[0]);
            if (diff < 30 || diff >= 330) {
              if (mappedColors.has(keys[c])) {
                mappedColors.get(keys[c])!.push(keys[c2]);
              } else {
                mappedColors.set(keys[c], [keys[c2]]);
              }
              break;
            }
          }
        }

        mappedColors.forEach((values: number[], key: number) => {
          const keyColor = rgbaColors.get(key)!;
          const valueColors = values.map(v => rgbaColors.get(v)!);
          const color = keyColor.slice(0);
          let count = paletteColors.get(key)!;
          for (const value of values) {
            const valueCount = paletteColors.get(value);
            if (!valueCount) {
              continue;
            }
            count += valueCount;
          }

          for (let c = 0; c < 3; c++) {
            color[c] *= paletteColors.get(key)! / count;
            values.forEach((value: number, i: number) => {
              if (paletteColors.has(value)) {
                const valueCount = paletteColors.get(value)!;
                color[c] += valueColors[i][c] * (valueCount / count);
              }
            });
            color[c] = Math.round(color[c]);
          }

          paletteColors.delete(key);
          for (const value of values) {
            paletteColors.delete(value);
            if (mappedColors.has(value)) {
              mappedColors.delete(value);
            }
          }

          paletteColors.set(
            argbFromRgba({
              r: color[0],
              g: color[1],
              b: color[2],
              a: color[3],
            }),
            count,
          );
        });

        keys = Array.from(paletteColors.keys()).sort((a: number, b: number) =>
          paletteColors.get(a)! < paletteColors.get(b)! ? 1 : -1,
        );
      } while (mappedColors.size > 0);

      return keys.map(c => Object.values(rgbaFromArgb(c)));
    });

    const paletteDeltas: number[][] = [];

    spriteColors.forEach((sc: number[], i: number) => {
      paletteDeltas.push([]);
      for (const p of palette) {
        paletteDeltas[i].push(deltaRgb(sc, p));
      }
    });

    const easeFunc = Phaser.Tweens.Builders.GetEaseFunction("Cubic.easeIn");

    for (let sc = 0; sc < spriteColors.length; sc++) {
      const delta = Math.min(...paletteDeltas[sc]);
      const paletteIndex = Math.min(paletteDeltas[sc].indexOf(delta), fusionPalette.length - 1);
      if (delta < 255) {
        const ratio = easeFunc(delta / 255);
        const color = [0, 0, 0, fusionSpriteColors[sc][3]];
        for (let c = 0; c < 3; c++) {
          color[c] = Math.round(fusionSpriteColors[sc][c] * ratio + fusionPalette[paletteIndex][c] * (1 - ratio));
        }
        fusionSpriteColors[sc] = color;
      }
    }

    [this.getSprite(), this.getTintSprite()]
      .filter(s => !!s)
      .map(s => {
        s.pipelineData[`spriteColors${ignoreOverride && this.summonData.speciesForm ? "Base" : ""}`] = spriteColors;
        s.pipelineData[`fusionSpriteColors${ignoreOverride && this.summonData.speciesForm ? "Base" : ""}`] =
          fusionSpriteColors;
      });

    canvas.remove();
    fusionCanvas.remove();
  }

  /**
   * Generates a random number using the current battle's seed, or the global seed if `globalScene.currentBattle` is falsy
   * This calls either {@linkcode BattleScene.randBattleSeedInt}({@linkcode range}, {@linkcode min}) in `src/battle-scene.ts`
   * which calls {@linkcode Battle.randSeedInt}({@linkcode range}, {@linkcode min}) in `src/battle.ts`
   * which calls {@linkcode randSeedInt randSeedInt}({@linkcode range}, {@linkcode min}) in `src/utils.ts`,
   * or it directly calls {@linkcode randSeedInt randSeedInt}({@linkcode range}, {@linkcode min}) in `src/utils.ts` if there is no current battle
   *
   * @param range How large of a range of random numbers to choose from. If {@linkcode range} <= 1, returns {@linkcode min}
   * @param min The minimum integer to pick, default `0`
   * @returns A random integer between {@linkcode min} and ({@linkcode min} + {@linkcode range} - 1)
   */
  randBattleSeedInt(range: number, min = 0): number {
    return globalScene.currentBattle ? globalScene.randBattleSeedInt(range, min) : randSeedInt(range, min);
  }

  /**
   * Generates a random number using the current battle's seed, or the global seed if `globalScene.currentBattle` is falsy
   * @param min The minimum integer to generate
   * @param max The maximum integer to generate
   * @returns a random integer between {@linkcode min} and {@linkcode max} inclusive
   */
  randBattleSeedIntRange(min: number, max: number): number {
    return globalScene.currentBattle ? globalScene.randBattleSeedInt(max - min + 1, min) : randSeedIntRange(min, max);
  }

  /**
   * Causes a Pokemon to leave the field (such as in preparation for a switch out/escape).
   * @param clearEffects Indicates if effects should be cleared (true) or passed
   * to the next pokemon, such as during a baton pass (false)
   * @param hideInfo Indicates if this should also play the animation to hide the Pokemon's
   * info container.
   */
  leaveField(clearEffects = true, hideInfo = true, destroy = false) {
    this.resetSprite();
    this.resetTurnData();
    globalScene
      .getField(true)
      .filter(p => p !== this)
      .forEach(p => p.removeTagsBySourceId(this.id));

    if (clearEffects) {
      this.destroySubstitute();
      this.resetSummonData();
    }
    if (hideInfo) {
      this.hideInfo();
    }
    // Trigger abilities that activate upon leaving the field
    applyAbAttrs("PreLeaveFieldAbAttr", { pokemon: this });
    this.setSwitchOutStatus(true);
    globalScene.triggerPokemonFormChange(this, SpeciesFormChangeActiveTrigger, true);
    globalScene.field.remove(this, destroy);
  }

  destroy(): void {
    this.battleInfo?.destroy();
    this.destroySubstitute();
    super.destroy();
  }

  getBattleInfo(): BattleInfo {
    return this.battleInfo;
  }

  /**
   * Checks whether or not the Pokemon's root form has the same ability
   * @param abilityIndex the given ability index we are checking
   * @returns true if the abilities are the same
   */
  hasSameAbilityInRootForm(abilityIndex: number): boolean {
    const currentAbilityIndex = this.abilityIndex;
    const rootForm = getPokemonSpecies(this.species.getRootSpeciesId());
    return rootForm.getAbility(abilityIndex) === rootForm.getAbility(currentAbilityIndex);
  }

  /**
   * Helper function to check if the player already owns the starter data of the Pokemon's
   * current ability
   * @param ownedAbilityAttrs the owned abilityAttr of this Pokemon's root form
   * @returns true if the player already has it, false otherwise
   */
  checkIfPlayerHasAbilityOfStarter(ownedAbilityAttrs: number): boolean {
    if ((ownedAbilityAttrs & 1) > 0 && this.hasSameAbilityInRootForm(0)) {
      return true;
    }
    if ((ownedAbilityAttrs & 2) > 0 && this.hasSameAbilityInRootForm(1)) {
      return true;
    }
    return (ownedAbilityAttrs & 4) > 0 && this.hasSameAbilityInRootForm(2);
  }

  /**
   * Reduces one of this Pokemon's held item stacks by 1, removing it if applicable.
   * Does nothing if this Pokemon is somehow not the owner of the held item.
   * @param heldItem - The item stack to be reduced.
   * @param forBattle - Whether to trigger in-battle effects (such as Unburden) after losing the item. Default: `true`
   * Should be `false` for all item loss occurring outside of battle (MEs, etc.).
   * @returns Whether the item was removed successfully.
   */
  public loseHeldItem(heldItem: PokemonHeldItemModifier, forBattle = true): boolean {
    // TODO: What does a -1 pokemon id mean?
    if (heldItem.pokemonId !== -1 && heldItem.pokemonId !== this.id) {
      return false;
    }

    heldItem.stackCount--;
    if (heldItem.stackCount <= 0) {
      globalScene.removeModifier(heldItem, this.isEnemy());
    }
    if (forBattle) {
      applyAbAttrs("PostItemLostAbAttr", { pokemon: this });
    }

    return true;
  }

  /**
   * Record a berry being eaten for ability and move triggers.
   * Only tracks things that proc _every_ time a berry is eaten.
   * @param berryType The type of berry being eaten.
   * @param updateHarvest Whether to track the berry for harvest; default `true`.
   */
  public recordEatenBerry(berryType: BerryType, updateHarvest = true) {
    this.battleData.hasEatenBerry = true;
    if (updateHarvest) {
      // Only track for harvest if we actually consumed the berry
      this.battleData.berriesEaten.push(berryType);
    }
    this.turnData.berriesEaten.push(berryType);
  }

  getPersistentTreasureCount(): number {
    return (
      this.getHeldItems().filter(m => m.is("DamageMoneyRewardModifier")).length
      + globalScene.findModifiers(m => m.is("MoneyMultiplierModifier") || m.is("ExtraModifierModifier")).length
    );
  }
}

export class PlayerPokemon extends Pokemon {
  protected declare battleInfo: PlayerBattleInfo;
  public compatibleTms: MoveId[];

  constructor(
    species: PokemonSpecies,
    level: number,
    abilityIndex?: number,
    formIndex?: number,
    gender?: Gender,
    shiny?: boolean,
    variant?: Variant,
    ivs?: number[],
    nature?: Nature,
    dataSource?: Pokemon | PokemonData,
  ) {
    super(106, 148, species, level, abilityIndex, formIndex, gender, shiny, variant, ivs, nature, dataSource);

    if (Overrides.STATUS_OVERRIDE) {
      this.status = new Status(Overrides.STATUS_OVERRIDE, 0, 4);
    }

    if (Overrides.SHINY_OVERRIDE) {
      this.shiny = true;
      this.initShinySparkle();
    } else if (Overrides.SHINY_OVERRIDE === false) {
      this.shiny = false;
    }

    if (Overrides.VARIANT_OVERRIDE !== null && this.shiny) {
      this.variant = Overrides.VARIANT_OVERRIDE;
    }

    if (!dataSource) {
      if (
        globalScene.gameMode.isDaily // Keldeo is excluded due to crashes involving its signature move and the associated form change
        || (Overrides.STARTER_SPECIES_OVERRIDE && Overrides.STARTER_SPECIES_OVERRIDE !== SpeciesId.KELDEO)
      ) {
        this.generateAndPopulateMoveset();
      } else {
        this.moveset = [];
      }
    }
    this.generateCompatibleTms();
  }

  initBattleInfo(): void {
    this.battleInfo = new PlayerBattleInfo();
    this.battleInfo.initInfo(this);
  }

  override isPlayer(): this is PlayerPokemon {
    return true;
  }

  override isEnemy(): this is EnemyPokemon {
    return false;
  }

  override hasTrainer(): boolean {
    return true;
  }

  override isBoss(): boolean {
    return false;
  }

  getFieldIndex(): number {
    return globalScene.getPlayerField().indexOf(this);
  }

  getBattlerIndex(): BattlerIndex {
    return this.getFieldIndex();
  }

  generateCompatibleTms(): void {
    this.compatibleTms = [];

    const tms = Object.keys(tmSpecies);
    for (const tm of tms) {
      const moveId = Number.parseInt(tm) as MoveId;
      let compatible = false;
      for (const p of tmSpecies[tm]) {
        if (Array.isArray(p)) {
          const [pkm, form] = p;
          if (
            (pkm === this.species.speciesId || (this.fusionSpecies && pkm === this.fusionSpecies.speciesId))
            && form === this.getFormKey()
          ) {
            compatible = true;
            break;
          }
        } else if (p === this.species.speciesId || (this.fusionSpecies && p === this.fusionSpecies.speciesId)) {
          compatible = true;
          break;
        }
      }
      if (reverseCompatibleTms.indexOf(moveId) > -1) {
        compatible = !compatible;
      }
      if (compatible) {
        this.compatibleTms.push(moveId);
      }
    }
  }

  tryPopulateMoveset(moveset: StarterMoveset): boolean {
    if (
      !this.getSpeciesForm().validateStarterMoveset(
        moveset,
        globalScene.gameData.starterData[this.species.getRootSpeciesId()].eggMoves,
      )
    ) {
      return false;
    }

    this.moveset = moveset.map(m => new PokemonMove(m));

    return true;
  }

  /**
   * Causes this mon to leave the field (via {@linkcode leaveField}) and then
   * opens the party switcher UI to switch a new mon in
   * @param switchType the {@linkcode SwitchType} for this switch-out. If this is
   * `BATON_PASS` or `SHED_TAIL`, this Pokemon's effects are not cleared upon leaving
   * the field.
   */
  switchOut(switchType: SwitchType = SwitchType.SWITCH): Promise<void> {
    return new Promise(resolve => {
      this.leaveField(switchType === SwitchType.SWITCH);

      globalScene.ui.setMode(
        UiMode.PARTY,
        PartyUiMode.FAINT_SWITCH,
        this.getFieldIndex(),
        (slotIndex: number, _option: PartyOption) => {
          if (slotIndex >= globalScene.currentBattle.getBattlerCount() && slotIndex < 6) {
            globalScene.phaseManager.prependNewToPhase(
              "MoveEndPhase",
              "SwitchSummonPhase",
              switchType,
              this.getFieldIndex(),
              slotIndex,
              false,
            );
          }
          globalScene.ui.setMode(UiMode.MESSAGE).then(resolve);
        },
        PartyUiHandler.FilterNonFainted,
      );
    });
  }
  /**
   * Add friendship to this Pokemon
   *
   * @remarks
   * This adds friendship to the pokemon's friendship stat (used for evolution, return, etc.) and candy progress.
   * For fusions, candy progress for each species in the fusion is halved.
   *
   * @param friendship - The amount of friendship to add. Negative values will reduce friendship, though not below 0.
   * @param capped - If true, don't allow the friendship gain to exceed 200. Used to cap friendship gains from rare candies.
   */
  addFriendship(friendship: number, capped = false): void {
    // Short-circuit friendship loss, which doesn't impact candy friendship
    if (friendship <= 0) {
      this.friendship = Math.max(this.friendship + friendship, 0);
      return;
    }

    const starterSpeciesId = this.species.getRootSpeciesId();
    const fusionStarterSpeciesId = this.isFusion() && this.fusionSpecies ? this.fusionSpecies.getRootSpeciesId() : 0;
    const starterGameData = globalScene.gameData.starterData;
    const starterData: [StarterDataEntry, SpeciesId][] = [[starterGameData[starterSpeciesId], starterSpeciesId]];
    if (fusionStarterSpeciesId) {
      starterData.push([starterGameData[fusionStarterSpeciesId], fusionStarterSpeciesId]);
    }
    const amount = new NumberHolder(friendship);
    globalScene.applyModifier(PokemonFriendshipBoosterModifier, true, this, amount);
    friendship = amount.value;

    const newFriendship = this.friendship + friendship;
    // If capped is true, only adjust friendship if the new friendship is less than or equal to 200.
    if (!capped || newFriendship <= RARE_CANDY_FRIENDSHIP_CAP) {
      this.friendship = Math.min(newFriendship, 255);
      if (newFriendship >= 255) {
        globalScene.validateAchv(achvs.MAX_FRIENDSHIP);
        awardRibbonsToSpeciesLine(this.species.speciesId, RibbonData.FRIENDSHIP);
      }
    }

    let candyFriendshipMultiplier = globalScene.gameMode.isClassic
      ? timedEventManager.getClassicFriendshipMultiplier()
      : 1;
    if (fusionStarterSpeciesId) {
      candyFriendshipMultiplier /= timedEventManager.areFusionsBoosted() ? 1.5 : 2;
    }
    const candyFriendshipAmount = Math.floor(friendship * candyFriendshipMultiplier);
    // Add to candy progress for this mon's starter species and its fused species (if it has one)
    starterData.forEach(([sd, id]: [StarterDataEntry, SpeciesId]) => {
      sd.friendship = (sd.friendship || 0) + candyFriendshipAmount;
      if (sd.friendship >= getStarterValueFriendshipCap(speciesStarterCosts[id])) {
        globalScene.gameData.addStarterCandy(getPokemonSpecies(id), 1);
        sd.friendship = 0;
      }
    });
  }

  getPossibleEvolution(evolution: SpeciesFormEvolution | null): Promise<Pokemon> {
    if (!evolution) {
      return new Promise(resolve => resolve(this));
    }
    return new Promise(resolve => {
      const evolutionSpecies = getPokemonSpecies(evolution.speciesId);
      const isFusion = evolution instanceof FusionSpeciesFormEvolution;
      let ret: PlayerPokemon;
      if (isFusion) {
        const originalFusionSpecies = this.fusionSpecies;
        const originalFusionFormIndex = this.fusionFormIndex;
        this.fusionSpecies = evolutionSpecies;
        this.fusionFormIndex =
          evolution.evoFormKey !== null
            ? Math.max(
                evolutionSpecies.forms.findIndex(f => f.formKey === evolution.evoFormKey),
                0,
              )
            : this.fusionFormIndex;
        ret = globalScene.addPlayerPokemon(
          this.species,
          this.level,
          this.abilityIndex,
          this.formIndex,
          this.gender,
          this.shiny,
          this.variant,
          this.ivs,
          this.nature,
          this,
        );
        this.fusionSpecies = originalFusionSpecies;
        this.fusionFormIndex = originalFusionFormIndex;
      } else {
        const formIndex =
          evolution.evoFormKey !== null && !isFusion
            ? Math.max(
                evolutionSpecies.forms.findIndex(f => f.formKey === evolution.evoFormKey),
                0,
              )
            : this.formIndex;
        ret = globalScene.addPlayerPokemon(
          !isFusion ? evolutionSpecies : this.species,
          this.level,
          this.abilityIndex,
          formIndex,
          this.gender,
          this.shiny,
          this.variant,
          this.ivs,
          this.nature,
          this,
        );
      }
      ret.loadAssets().then(() => resolve(ret));
    });
  }

  evolve(evolution: SpeciesFormEvolution | null, preEvolution: PokemonSpeciesForm): Promise<void> {
    if (!evolution) {
      return new Promise(resolve => resolve());
    }
    return new Promise(resolve => {
      this.pauseEvolutions = false;
      // Handles Nincada evolving into Ninjask + Shedinja
      this.handleSpecialEvolutions(evolution);
      const isFusion = evolution instanceof FusionSpeciesFormEvolution;
      if (!isFusion) {
        this.species = getPokemonSpecies(evolution.speciesId);
      } else {
        this.fusionSpecies = getPokemonSpecies(evolution.speciesId);
      }
      if (evolution.preFormKey !== null) {
        const formIndex = Math.max(
          (!isFusion || !this.fusionSpecies ? this.species : this.fusionSpecies).forms.findIndex(
            f => f.formKey === evolution.evoFormKey,
          ),
          0,
        );
        if (!isFusion) {
          this.formIndex = formIndex;
        } else {
          this.fusionFormIndex = formIndex;
        }
      }
      this.generateName();
      if (!isFusion) {
        const abilityCount = this.getSpeciesForm().getAbilityCount();
        const preEvoAbilityCount = preEvolution.getAbilityCount();
        if ([0, 1, 2].includes(this.abilityIndex)) {
          // Handles cases where a Pokemon with 3 abilities evolves into a Pokemon with 2 abilities (ie: Eevee -> any Eeveelution)
          if (this.abilityIndex === 2 && preEvoAbilityCount === 3 && abilityCount === 2) {
            this.abilityIndex = 1;
          }
        } else {
          // Prevent pokemon with an illegal ability value from breaking things
          console.warn("this.abilityIndex is somehow an illegal value, please report this");
          console.warn(this.abilityIndex);
          this.abilityIndex = 0;
        }
      } else {
        // Do the same as above, but for fusions
        const abilityCount = this.getFusionSpeciesForm().getAbilityCount();
        const preEvoAbilityCount = preEvolution.getAbilityCount();
        if ([0, 1, 2].includes(this.fusionAbilityIndex)) {
          if (this.fusionAbilityIndex === 2 && preEvoAbilityCount === 3 && abilityCount === 2) {
            this.fusionAbilityIndex = 1;
          }
        } else {
          console.warn("this.fusionAbilityIndex is somehow an illegal value, please report this");
          console.warn(this.fusionAbilityIndex);
          this.fusionAbilityIndex = 0;
        }
      }
      this.compatibleTms.splice(0, this.compatibleTms.length);
      this.generateCompatibleTms();
      const updateAndResolve = () => {
        this.loadAssets().then(() => {
          this.calculateStats();
          this.updateInfo(true).then(() => resolve());
        });
      };
      if (preEvolution.speciesId === SpeciesId.GIMMIGHOUL) {
        const evotracker = this.getHeldItems().filter(m => m instanceof EvoTrackerModifier)[0] ?? null;
        if (evotracker) {
          globalScene.removeModifier(evotracker);
        }
      }
      if (!globalScene.gameMode.isDaily || this.metBiome > -1) {
        globalScene.gameData.updateSpeciesDexIvs(this.species.speciesId, this.ivs);
        globalScene.gameData.setPokemonSeen(this, false);
        globalScene.gameData.setPokemonCaught(this, false).then(() => updateAndResolve());
      } else {
        updateAndResolve();
      }
    });
  }

  private handleSpecialEvolutions(evolution: SpeciesFormEvolution) {
    const isFusion = evolution instanceof FusionSpeciesFormEvolution;

    const evoSpecies = !isFusion ? this.species : this.fusionSpecies;
    if (evoSpecies?.speciesId === SpeciesId.NINCADA && evolution.speciesId === SpeciesId.NINJASK) {
      const newEvolution = pokemonEvolutions[evoSpecies.speciesId][1];

      if (validateShedinjaEvo()) {
        const newPokemon = globalScene.addPlayerPokemon(
          this.species,
          this.level,
          this.abilityIndex,
          this.formIndex,
          undefined,
          this.shiny,
          this.variant,
          this.ivs,
          this.nature,
        );
        newPokemon.passive = this.passive;
        newPokemon.moveset = this.moveset.slice();
        newPokemon.moveset = this.copyMoveset();
        newPokemon.luck = this.luck;
        newPokemon.gender = Gender.GENDERLESS;
        newPokemon.metLevel = this.metLevel;
        newPokemon.metBiome = this.metBiome;
        newPokemon.metSpecies = this.metSpecies;
        newPokemon.metWave = this.metWave;
        newPokemon.fusionSpecies = this.fusionSpecies;
        newPokemon.fusionFormIndex = this.fusionFormIndex;
        newPokemon.fusionAbilityIndex = this.fusionAbilityIndex;
        newPokemon.fusionShiny = this.fusionShiny;
        newPokemon.fusionVariant = this.fusionVariant;
        newPokemon.fusionGender = this.fusionGender;
        newPokemon.fusionLuck = this.fusionLuck;
        newPokemon.fusionTeraType = this.fusionTeraType;
        newPokemon.usedTMs = this.usedTMs;

        globalScene.getPlayerParty().push(newPokemon);
        newPokemon.evolve(!isFusion ? newEvolution : new FusionSpeciesFormEvolution(this.id, newEvolution), evoSpecies);
        const modifiers = globalScene.findModifiers(
          m => m instanceof PokemonHeldItemModifier && m.pokemonId === this.id,
          true,
        ) as PokemonHeldItemModifier[];
        modifiers.forEach(m => {
          const clonedModifier = m.clone() as PokemonHeldItemModifier;
          clonedModifier.pokemonId = newPokemon.id;
          globalScene.addModifier(clonedModifier, true);
        });
        globalScene.updateModifiers(true);
      }
    }
  }

  getPossibleForm(formChange: SpeciesFormChange): Promise<Pokemon> {
    return new Promise(resolve => {
      const formIndex = Math.max(
        this.species.forms.findIndex(f => f.formKey === formChange.formKey),
        0,
      );
      const ret = globalScene.addPlayerPokemon(
        this.species,
        this.level,
        this.abilityIndex,
        formIndex,
        this.gender,
        this.shiny,
        this.variant,
        this.ivs,
        this.nature,
        this,
      );
      ret.loadAssets().then(() => resolve(ret));
    });
  }

  changeForm(formChange: SpeciesFormChange): Promise<void> {
    return new Promise(resolve => {
      this.formIndex = Math.max(
        this.species.forms.findIndex(f => f.formKey === formChange.formKey),
        0,
      );
      this.generateName();
      const abilityCount = this.getSpeciesForm().getAbilityCount();
      if (this.abilityIndex >= abilityCount) {
        // Shouldn't happen
        this.abilityIndex = abilityCount - 1;
      }

      this.compatibleTms.splice(0, this.compatibleTms.length);
      this.generateCompatibleTms();
      const updateAndResolve = () => {
        this.loadAssets().then(() => {
          this.calculateStats();
          globalScene.updateModifiers(true, true);
          this.updateInfo(true).then(() => resolve());
        });
      };
      if (!globalScene.gameMode.isDaily || this.metBiome > -1) {
        globalScene.gameData.setPokemonSeen(this, false);
        globalScene.gameData.setPokemonCaught(this, false).then(() => updateAndResolve());
      } else {
        updateAndResolve();
      }
    });
  }

  clearFusionSpecies(): void {
    super.clearFusionSpecies();
    this.generateCompatibleTms();
  }

  /**
   * Returns a Promise to fuse two PlayerPokemon together
   * @param pokemon The PlayerPokemon to fuse to this one
   */
  fuse(pokemon: PlayerPokemon): void {
    this.fusionSpecies = pokemon.species;
    this.fusionFormIndex = pokemon.formIndex;
    this.fusionAbilityIndex = pokemon.abilityIndex;
    this.fusionShiny = pokemon.shiny;
    this.fusionVariant = pokemon.variant;
    this.fusionGender = pokemon.gender;
    this.fusionLuck = pokemon.luck;
    this.fusionCustomPokemonData = pokemon.customPokemonData;
    if (pokemon.pauseEvolutions || this.pauseEvolutions) {
      this.pauseEvolutions = true;
    }

    globalScene.validateAchv(achvs.SPLICE);
    globalScene.gameData.gameStats.pokemonFused++;

    // Store the average HP% that each Pokemon has
    const maxHp = this.getMaxHp();
    const newHpPercent = (pokemon.hp / pokemon.getMaxHp() + this.hp / maxHp) / 2;

    this.generateName();
    this.calculateStats();

    // Set this Pokemon's HP to the average % of both fusion components
    this.hp = Math.round(maxHp * newHpPercent);
    if (!this.isFainted()) {
      // If this Pokemon hasn't fainted, make sure the HP wasn't set over the new maximum
      this.hp = Math.min(this.hp, maxHp);
      this.status = getRandomStatus(this.status, pokemon.status); // Get a random valid status between the two
    } else if (!pokemon.isFainted()) {
      // If this Pokemon fainted but the other hasn't, make sure the HP wasn't set to zero
      this.hp = Math.max(this.hp, 1);
      this.status = pokemon.status; // Inherit the other Pokemon's status
    }

    this.generateCompatibleTms();
    this.updateInfo(true);
    const fusedPartyMemberIndex = globalScene.getPlayerParty().indexOf(pokemon);
    let partyMemberIndex = globalScene.getPlayerParty().indexOf(this);
    if (partyMemberIndex > fusedPartyMemberIndex) {
      partyMemberIndex--;
    }

    // combine the two mons' held items
    const fusedPartyMemberHeldModifiers = globalScene.findModifiers(
      m => m instanceof PokemonHeldItemModifier && m.pokemonId === pokemon.id,
      true,
    ) as PokemonHeldItemModifier[];
    for (const modifier of fusedPartyMemberHeldModifiers) {
      globalScene.tryTransferHeldItemModifier(modifier, this, false, modifier.getStackCount(), true, true, false);
    }
    globalScene.updateModifiers(true, true);
    globalScene.removePartyMemberModifiers(fusedPartyMemberIndex);
    globalScene.getPlayerParty().splice(fusedPartyMemberIndex, 1)[0];
    const newPartyMemberIndex = globalScene.getPlayerParty().indexOf(this);
    pokemon
      .getMoveset(true)
      .map((m: PokemonMove) =>
        globalScene.phaseManager.unshiftNew("LearnMovePhase", newPartyMemberIndex, m.getMove().id),
      );
    pokemon.destroy();
    this.updateFusionPalette();
  }

  unfuse(): Promise<void> {
    return new Promise(resolve => {
      this.clearFusionSpecies();

      this.updateInfo(true).then(() => resolve());
      this.updateFusionPalette();
    });
  }

  /** Returns a deep copy of this Pokemon's moveset array */
  copyMoveset(): PokemonMove[] {
    const newMoveset: PokemonMove[] = [];
    this.moveset.forEach(move => {
      newMoveset.push(new PokemonMove(move.moveId, 0, move.ppUp, move.maxPpOverride));
    });

    return newMoveset;
  }
}

export class EnemyPokemon extends Pokemon {
  protected declare battleInfo: EnemyBattleInfo;
  public trainerSlot: TrainerSlot;
  public aiType: AiType;
  public bossSegments: number;
  public bossSegmentIndex: number;
  public initialTeamIndex: number;
  /** To indicate if the instance was populated with a dataSource -> e.g. loaded & populated from session data */
  public readonly isPopulatedFromDataSource: boolean;

  constructor(
    species: PokemonSpecies,
    level: number,
    trainerSlot: TrainerSlot,
    boss: boolean,
    shinyLock = false,
    dataSource?: PokemonData,
  ) {
    super(
      236,
      84,
      species,
      level,
      dataSource?.abilityIndex,
      dataSource?.formIndex,
      dataSource?.gender,
      !shinyLock && dataSource ? dataSource.shiny : false,
      !shinyLock && dataSource ? dataSource.variant : undefined,
      undefined,
      dataSource ? dataSource.nature : undefined,
      dataSource,
    );

    this.trainerSlot = trainerSlot;
    this.initialTeamIndex = globalScene.currentBattle?.enemyParty.length ?? 0;
    this.isPopulatedFromDataSource = !!dataSource; // if a dataSource is provided, then it was populated from dataSource
    if (boss) {
      this.setBoss(boss, dataSource?.bossSegments);
    }

    if (Overrides.ENEMY_STATUS_OVERRIDE) {
      this.status = new Status(Overrides.ENEMY_STATUS_OVERRIDE, 0, 4);
    }

    if (Overrides.ENEMY_GENDER_OVERRIDE !== null) {
      this.gender = Overrides.ENEMY_GENDER_OVERRIDE;
    }

    const speciesId = this.species.speciesId;

    if (
      speciesId in Overrides.ENEMY_FORM_OVERRIDES
      && !isNullOrUndefined(Overrides.ENEMY_FORM_OVERRIDES[speciesId])
      && this.species.forms[Overrides.ENEMY_FORM_OVERRIDES[speciesId]]
    ) {
      this.formIndex = Overrides.ENEMY_FORM_OVERRIDES[speciesId];
    } else if (globalScene.gameMode.isDaily && globalScene.gameMode.isWaveFinal(globalScene.currentBattle.waveIndex)) {
      const eventBoss = getDailyEventSeedBoss(globalScene.seed);
      if (!isNullOrUndefined(eventBoss)) {
        this.formIndex = eventBoss.formIndex;
      }
    }

    if (!dataSource) {
      this.generateAndPopulateMoveset();
      if (shinyLock || Overrides.ENEMY_SHINY_OVERRIDE === false) {
        this.shiny = false;
      } else {
        this.trySetShiny();
      }

      if (!this.shiny && Overrides.ENEMY_SHINY_OVERRIDE) {
        this.shiny = true;
        this.initShinySparkle();
      }

      if (this.shiny) {
        this.variant = this.generateShinyVariant();
        if (Overrides.ENEMY_VARIANT_OVERRIDE !== null) {
          this.variant = Overrides.ENEMY_VARIANT_OVERRIDE;
        }
      }

      this.luck = (this.shiny ? this.variant + 1 : 0) + (this.fusionShiny ? this.fusionVariant + 1 : 0);

      if (this.hasTrainer() && globalScene.currentBattle) {
        const { waveIndex } = globalScene.currentBattle;
        const ivs: number[] = [];
        while (ivs.length < 6) {
          ivs.push(randSeedIntRange(Math.floor(waveIndex / 10), 31));
        }
        this.ivs = ivs;
      }
    }

    this.aiType = boss || this.hasTrainer() ? AiType.SMART : AiType.SMART_RANDOM;
  }

  initBattleInfo(): void {
    if (!this.battleInfo) {
      this.battleInfo = new EnemyBattleInfo();
      this.battleInfo.initInfo(this);
      this.battleInfo.updateBossSegments(this);
    } else {
      this.battleInfo.updateBossSegments(this);
    }
  }

  /**
   * Set this {@linkcode EnemyPokemon}'s boss status.
   *
   * @param boss - Whether this pokemon should be a boss; default `true`
   * @param bossSegments - Optional amount amount of health bar segments to give;
   * will be generated by {@linkcode BattleScene.getEncounterBossSegments} if omitted
   */
  setBoss(boss = true, bossSegments?: number): void {
    if (!boss) {
      this.bossSegments = 0;
      this.bossSegmentIndex = 0;
      return;
    }

    this.bossSegments =
      bossSegments
      ?? globalScene.getEncounterBossSegments(globalScene.currentBattle.waveIndex, this.level, this.species, true);
    this.bossSegmentIndex = this.bossSegments - 1;
  }

  generateAndPopulateMoveset(formIndex?: number): void {
    switch (true) {
      case this.species.speciesId === SpeciesId.SMEARGLE:
        this.moveset = [
          new PokemonMove(MoveId.SKETCH),
          new PokemonMove(MoveId.SKETCH),
          new PokemonMove(MoveId.SKETCH),
          new PokemonMove(MoveId.SKETCH),
        ];
        break;
      case this.species.speciesId === SpeciesId.ETERNATUS:
        this.moveset = (formIndex !== undefined ? formIndex : this.formIndex)
          ? [
              new PokemonMove(MoveId.DYNAMAX_CANNON),
              new PokemonMove(MoveId.CROSS_POISON),
              new PokemonMove(MoveId.FLAMETHROWER),
              new PokemonMove(MoveId.RECOVER, 0, -4),
            ]
          : [
              new PokemonMove(MoveId.ETERNABEAM),
              new PokemonMove(MoveId.SLUDGE_BOMB),
              new PokemonMove(MoveId.FLAMETHROWER),
              new PokemonMove(MoveId.COSMIC_POWER),
            ];
        if (globalScene.gameMode.hasChallenge(Challenges.INVERSE_BATTLE)) {
          this.moveset[2] = new PokemonMove(MoveId.THUNDERBOLT);
        }
        break;
      default:
        super.generateAndPopulateMoveset();
        break;
    }
  }

  /**
   * Determines the move this Pokemon will use on the next turn, as well as
   * the Pokemon the move will target.
   * @returns this Pokemon's next move in the format {move, moveTargets}
   */
  // TODO: split this up and move it elsewhere
  getNextMove(): TurnMove {
    // If this Pokemon has a usable move already queued, return it,
    // removing all unusable moves before it in the queue.
    const moveQueue = this.getMoveQueue();
    for (const [i, queuedMove] of moveQueue.entries()) {
      const movesetMove = this.getMoveset().find(m => m.moveId === queuedMove.move);
      // If the queued move was called indirectly, ignore all PP and usability checks.
      // Otherwise, ensure that the move being used is actually usable & in our moveset.
      // TODO: What should happen if a pokemon forgets a charging move mid-use?
      if (isVirtual(queuedMove.useMode) || movesetMove?.isUsable(this, isIgnorePP(queuedMove.useMode))) {
        moveQueue.splice(0, i); // TODO: This should not be done here
        return queuedMove;
      }
    }

    // We went through the entire queue without a match; clear the entire thing.
    this.summonData.moveQueue = [];

    // Filter out any moves this Pokemon cannot use
    let movePool = this.getMoveset().filter(m => m.isUsable(this));
    // If no moves are left, use Struggle. Otherwise, continue with move selection
    if (movePool.length > 0) {
      // If there's only 1 move in the move pool, use it.
      if (movePool.length === 1) {
        return {
          move: movePool[0].moveId,
          targets: this.getNextTargets(movePool[0].moveId),
          useMode: MoveUseMode.NORMAL,
        };
      }
      // If a move is forced because of Encore, use it.
      // Said moves are executed normally
      const encoreTag = this.getTag(EncoreTag) as EncoreTag;
      if (encoreTag) {
        const encoreMove = movePool.find(m => m.moveId === encoreTag.moveId);
        if (encoreMove) {
          return {
            move: encoreMove.moveId,
            targets: this.getNextTargets(encoreMove.moveId),
            useMode: MoveUseMode.NORMAL,
          };
        }
      }
      switch (this.aiType) {
        // No enemy should spawn with this AI type in-game
        case AiType.RANDOM: {
          const moveId = movePool[globalScene.randBattleSeedInt(movePool.length)].moveId;
          return { move: moveId, targets: this.getNextTargets(moveId), useMode: MoveUseMode.NORMAL };
        }
        case AiType.SMART_RANDOM:
        case AiType.SMART: {
          /**
           * Search this Pokemon's move pool for moves that will KO an opposing target.
           * If there are any moves that can KO an opponent (i.e. a player Pokemon),
           * those moves are the only ones considered for selection on this turn.
           */
          const koMoves = movePool.filter(pkmnMove => {
            if (!pkmnMove) {
              return false;
            }

            const move = pkmnMove.getMove()!;
            if (move.moveTarget === MoveTarget.ATTACKER) {
              return false;
            }

            const fieldPokemon = globalScene.getField();
            const moveTargets = getMoveTargets(this, move.id)
              .targets.map(ind => fieldPokemon[ind])
              .filter(p => this.isPlayer() !== p.isPlayer());
            // Only considers critical hits for crit-only moves or when this Pokemon is under the effect of Laser Focus
            const isCritical = move.hasAttr("CritOnlyAttr") || !!this.getTag(BattlerTagType.ALWAYS_CRIT);

            return (
              move.category !== MoveCategory.STATUS
              && moveTargets.some(p => {
                const doesNotFail =
                  move.applyConditions(this, p, move)
                  || [MoveId.SUCKER_PUNCH, MoveId.UPPER_HAND, MoveId.THUNDERCLAP].includes(move.id);
                return (
                  doesNotFail
                  && p.getAttackDamage({
                    source: this,
                    move,
                    ignoreAbility: !p.waveData.abilityRevealed,
                    ignoreSourceAbility: false,
                    ignoreAllyAbility: !p.getAlly()?.waveData.abilityRevealed,
                    ignoreSourceAllyAbility: false,
                    isCritical,
                    simulated: true,
                  }).damage >= p.hp
                );
              })
            );
          }, this);

          if (koMoves.length > 0) {
            movePool = koMoves;
          }

          /**
           * Move selection is based on the move's calculated "benefit score" against the
           * best possible target(s) (as determined by {@linkcode getNextTargets}).
           * For more information on how benefit scores are calculated, see `docs/enemy-ai.md`.
           */
          const moveScores = movePool.map(() => 0);
          const moveTargets = Object.fromEntries(movePool.map(m => [m.moveId, this.getNextTargets(m.moveId)]));
          for (const m in movePool) {
            const pokemonMove = movePool[m];
            const move = pokemonMove.getMove();

            let moveScore = moveScores[m];
            const targetScores: number[] = [];

            for (const mt of moveTargets[move.id]) {
              // Prevent a target score from being calculated when the target is whoever attacks the user
              if (mt === BattlerIndex.ATTACKER) {
                break;
              }

              const target = globalScene.getField()[mt];
              /**
               * The "target score" of a move is given by the move's user benefit score + the move's target benefit score.
               * If the target is an ally, the target benefit score is multiplied by -1.
               */
              let targetScore =
                move.getUserBenefitScore(this, target, move)
                + move.getTargetBenefitScore(this, target, move)
                  * (mt < BattlerIndex.ENEMY === this.isPlayer() ? 1 : -1);
              if (Number.isNaN(targetScore)) {
                console.error(`Move ${move.name} returned score of NaN`);
                targetScore = 0;
              }
              /**
               * If this move is unimplemented, or the move is known to fail when used, set its
               * target score to -20
               */
              if (
                (move.name.endsWith(" (N)") || !move.applyConditions(this, target, move))
                && ![MoveId.SUCKER_PUNCH, MoveId.UPPER_HAND, MoveId.THUNDERCLAP].includes(move.id)
              ) {
                targetScore = -20;
              } else if (move.is("AttackMove")) {
                /**
                 * Attack moves are given extra multipliers to their base benefit score based on
                 * the move's type effectiveness against the target and whether the move is a STAB move.
                 */
                const effectiveness = target.getMoveEffectiveness(
                  this,
                  move,
                  !target.waveData.abilityRevealed,
                  undefined,
                  undefined,
                  true,
                );

                if (target.isPlayer() !== this.isPlayer()) {
                  targetScore *= effectiveness;
                  if (this.isOfType(move.type)) {
                    targetScore *= 1.5;
                  }
                } else if (effectiveness) {
                  targetScore /= effectiveness;
                  if (this.isOfType(move.type)) {
                    targetScore /= 1.5;
                  }
                }
                /** If a move has a base benefit score of 0, its benefit score is assumed to be unimplemented at this point */
                if (!targetScore) {
                  targetScore = -20;
                }
              }
              targetScores.push(targetScore);
            }
            // When a move has multiple targets, its score is equal to the maximum target score across all targets
            moveScore += Math.max(...targetScores);

            // could make smarter by checking opponent def/spdef
            moveScores[m] = moveScore;
          }

          console.log(moveScores);

          // Sort the move pool in decreasing order of move score
          const sortedMovePool = movePool.slice(0);
          sortedMovePool.sort((a, b) => {
            const scoreA = moveScores[movePool.indexOf(a)];
            const scoreB = moveScores[movePool.indexOf(b)];
            return scoreA < scoreB ? 1 : scoreA > scoreB ? -1 : 0;
          });
          let r = 0;
          if (this.aiType === AiType.SMART_RANDOM) {
            // Has a 5/8 chance to select the best move, and a 3/8 chance to advance to the next best move (and repeat this roll)
            while (r < sortedMovePool.length - 1 && globalScene.randBattleSeedInt(8) >= 5) {
              r++;
            }
          } else if (this.aiType === AiType.SMART) {
            // The chance to advance to the next best move increases when the compared moves' scores are closer to each other.
            while (
              r < sortedMovePool.length - 1
              && moveScores[movePool.indexOf(sortedMovePool[r + 1])] / moveScores[movePool.indexOf(sortedMovePool[r])]
                >= 0
              && globalScene.randBattleSeedInt(100)
                < Math.round(
                  (moveScores[movePool.indexOf(sortedMovePool[r + 1])]
                    / moveScores[movePool.indexOf(sortedMovePool[r])])
                    * 50,
                )
            ) {
              r++;
            }
          }
          console.log(
            movePool.map(m => m.getName()),
            moveScores,
            r,
            sortedMovePool.map(m => m.getName()),
          );
          return {
            move: sortedMovePool[r]!.moveId,
            targets: moveTargets[sortedMovePool[r]!.moveId],
            useMode: MoveUseMode.NORMAL,
          };
        }
      }
    }

    // No moves left means struggle
    return {
      move: MoveId.STRUGGLE,
      targets: this.getNextTargets(MoveId.STRUGGLE),
      useMode: MoveUseMode.IGNORE_PP,
    };
  }

  /**
   * Determines the Pokemon the given move would target if used by this Pokemon
   * @param moveId {@linkcode MoveId} The move to be used
   * @returns The indexes of the Pokemon the given move would target
   */
  getNextTargets(moveId: MoveId): BattlerIndex[] {
    const moveTargets = getMoveTargets(this, moveId);
    const targets = globalScene.getField(true).filter(p => moveTargets.targets.indexOf(p.getBattlerIndex()) > -1);
    // If the move is multi-target, return all targets' indexes
    if (moveTargets.multiple) {
      return targets.map(p => p.getBattlerIndex());
    }

    const move = allMoves[moveId];

    /**
     * Get the move's target benefit score against each potential target.
     * For allies, this score is multiplied by -1.
     */
    const benefitScores = targets.map(p => [
      p.getBattlerIndex(),
      move.getTargetBenefitScore(this, p, move) * (p.isPlayer() === this.isPlayer() ? 1 : -1),
    ]);

    const sortedBenefitScores = benefitScores.slice(0);
    sortedBenefitScores.sort((a, b) => {
      const scoreA = a[1];
      const scoreB = b[1];
      return scoreA < scoreB ? 1 : scoreA > scoreB ? -1 : 0;
    });

    if (sortedBenefitScores.length === 0) {
      // Set target to BattlerIndex.ATTACKER when using a counter move
      // This is the same as when the player does so
      if (move.hasAttr("CounterDamageAttr")) {
        return [BattlerIndex.ATTACKER];
      }

      return [];
    }

    let targetWeights = sortedBenefitScores.map(s => s[1]);
    const lowestWeight = targetWeights.at(-1) ?? 0;

    // If the lowest target weight (i.e. benefit score) is negative, add abs(lowestWeight) to all target weights
    if (lowestWeight < 1) {
      for (let w = 0; w < targetWeights.length; w++) {
        targetWeights[w] += Math.abs(lowestWeight - 1);
      }
    }

    // Remove any targets whose weights are less than half the max of the target weights from consideration
    const benefitCutoffIndex = targetWeights.findIndex(s => s < targetWeights[0] / 2);
    if (benefitCutoffIndex > -1) {
      targetWeights = targetWeights.slice(0, benefitCutoffIndex);
    }

    const thresholds: number[] = [];
    let totalWeight = 0;
    targetWeights.reduce((total: number, w: number) => {
      total += w;
      thresholds.push(total);
      totalWeight = total;
      return total;
    }, 0);

    /**
     * Generate a random number from 0 to (totalWeight-1),
     * then select the first target whose cumulative weight (with all previous targets' weights)
     * is greater than that random number.
     */
    const randValue = globalScene.randBattleSeedInt(totalWeight);
    let targetIndex = 0;

    thresholds.every((t, i) => {
      if (randValue >= t) {
        return true;
      }

      targetIndex = i;
      return false;
    });

    return [sortedBenefitScores[targetIndex][0]];
  }

  override isPlayer(): this is PlayerPokemon {
    return false;
  }

  override isEnemy(): this is EnemyPokemon {
    return true;
  }

  override hasTrainer(): boolean {
    return !!this.trainerSlot;
  }

  override isBoss(): boolean {
    return !!this.bossSegments;
  }

  getBossSegmentIndex(): number {
    const segments = (this as EnemyPokemon).bossSegments;
    const segmentSize = this.getMaxHp() / segments;
    for (let s = segments - 1; s > 0; s--) {
      const hpThreshold = Math.round(segmentSize * s);
      if (this.hp > hpThreshold) {
        return s;
      }
    }

    return 0;
  }

  damage(damage: number, ignoreSegments = false, preventEndure = false, ignoreFaintPhase = false): number {
    if (this.isFainted()) {
      return 0;
    }

    let clearedBossSegmentIndex = this.isBoss() ? this.bossSegmentIndex + 1 : 0;

    if (this.isBoss() && !ignoreSegments) {
      const segmentSize = this.getMaxHp() / this.bossSegments;
      for (let s = this.bossSegmentIndex; s > 0; s--) {
        const hpThreshold = segmentSize * s;
        const roundedHpThreshold = Math.round(hpThreshold);
        if (this.hp >= roundedHpThreshold) {
          if (this.hp - damage <= roundedHpThreshold) {
            const hpRemainder = this.hp - roundedHpThreshold;
            let segmentsBypassed = 0;
            while (
              segmentsBypassed < this.bossSegmentIndex
              && this.canBypassBossSegments(segmentsBypassed + 1)
              && damage - hpRemainder >= Math.round(segmentSize * Math.pow(2, segmentsBypassed + 1))
            ) {
              segmentsBypassed++;
              //console.log('damage', damage, 'segment', segmentsBypassed + 1, 'segment size', segmentSize, 'damage needed', Math.round(segmentSize * Math.pow(2, segmentsBypassed + 1)));
            }

            damage = toDmgValue(this.hp - hpThreshold + segmentSize * segmentsBypassed);
            clearedBossSegmentIndex = s - segmentsBypassed;
          }
          break;
        }
      }
    }

    switch (globalScene.currentBattle.battleSpec) {
      case BattleSpec.FINAL_BOSS:
        if (!this.formIndex && this.bossSegmentIndex < 1) {
          damage = Math.min(damage, this.hp - 1);
        }
    }

    const ret = super.damage(damage, ignoreSegments, preventEndure, ignoreFaintPhase);

    if (this.isBoss()) {
      if (ignoreSegments) {
        const segmentSize = this.getMaxHp() / this.bossSegments;
        clearedBossSegmentIndex = Math.ceil(this.hp / segmentSize);
      }
      if (clearedBossSegmentIndex <= this.bossSegmentIndex) {
        this.handleBossSegmentCleared(clearedBossSegmentIndex);
      }
      this.battleInfo.updateBossSegments(this);
    }

    return ret;
  }

  canBypassBossSegments(segmentCount = 1): boolean {
    if (
      globalScene.currentBattle.battleSpec === BattleSpec.FINAL_BOSS
      && !this.formIndex
      && this.bossSegmentIndex - segmentCount < 1
    ) {
      return false;
    }

    return true;
  }

  /**
   * Go through a boss' health segments and give stats boosts for each newly cleared segment
   * The base boost is 1 to a random stat that's not already maxed out per broken shield
   * For Pokemon with 3 health segments or more, breaking the last shield gives +2 instead
   * For Pokemon with 5 health segments or more, breaking the last two shields give +2 each
   * @param segmentIndex index of the segment to get down to (0 = no shield left, 1 = 1 shield left, etc.)
   */
  handleBossSegmentCleared(segmentIndex: number): void {
    while (this.bossSegmentIndex > 0 && segmentIndex - 1 < this.bossSegmentIndex) {
      // Filter out already maxed out stat stages and weigh the rest based on existing stats
      const leftoverStats = EFFECTIVE_STATS.filter((s: EffectiveStat) => this.getStatStage(s) < 6);
      const statWeights = leftoverStats.map((s: EffectiveStat) => this.getStat(s, false));

      let boostedStat: EffectiveStat | undefined;
      const statThresholds: number[] = [];
      let totalWeight = 0;

      for (const i in statWeights) {
        totalWeight += statWeights[i];
        statThresholds.push(totalWeight);
      }

      // Pick a random stat from the leftover stats to increase its stages
      const randInt = randSeedInt(totalWeight);
      for (const i in statThresholds) {
        if (randInt < statThresholds[i]) {
          boostedStat = leftoverStats[i];
          break;
        }
      }

      if (boostedStat === undefined) {
        this.bossSegmentIndex--;
        return;
      }

      let stages = 1;

      // increase the boost if the boss has at least 3 segments and we passed last shield
      if (this.bossSegments >= 3 && this.bossSegmentIndex === 1) {
        stages++;
      }
      // increase the boost if the boss has at least 5 segments and we passed the second to last shield
      if (this.bossSegments >= 5 && this.bossSegmentIndex === 2) {
        stages++;
      }

      globalScene.phaseManager.unshiftNew(
        "StatStageChangePhase",
        this.getBattlerIndex(),
        true,
        [boostedStat],
        stages,
        true,
        true,
      );
      this.bossSegmentIndex--;
    }
  }

  getFieldIndex(): number {
    return globalScene.getEnemyField().indexOf(this);
  }

  getBattlerIndex(): BattlerIndex {
    return BattlerIndex.ENEMY + this.getFieldIndex();
  }

  /**
   * Add a new pokemon to the player's party (at `slotIndex` if set).
   * The new pokemon's visibility will be set to `false`.
   * @param pokeballType the type of pokeball the pokemon was caught with
   * @param slotIndex an optional index to place the pokemon in the party
   * @returns the pokemon that was added or null if the pokemon could not be added
   */
  addToParty(pokeballType: PokeballType, slotIndex = -1) {
    const party = globalScene.getPlayerParty();
    let ret: PlayerPokemon | null = null;

    if (party.length < PLAYER_PARTY_MAX_SIZE) {
      this.pokeball = pokeballType;
      this.metLevel = this.level;
      this.metBiome = globalScene.arena.biomeType;
      this.metWave = globalScene.currentBattle.waveIndex;
      this.metSpecies = this.species.speciesId;
      const newPokemon = globalScene.addPlayerPokemon(
        this.species,
        this.level,
        this.abilityIndex,
        this.formIndex,
        this.gender,
        this.shiny,
        this.variant,
        this.ivs,
        this.nature,
        this,
      );

      if (isBetween(slotIndex, 0, PLAYER_PARTY_MAX_SIZE - 1)) {
        party.splice(slotIndex, 0, newPokemon);
      } else {
        party.push(newPokemon);
      }

      // Hide the Pokemon since it is not on the field
      newPokemon.setVisible(false);

      ret = newPokemon;
      globalScene.triggerPokemonFormChange(newPokemon, SpeciesFormChangeActiveTrigger, true);
    }

    return ret;
  }

  /**
   * Show or hide the type effectiveness multiplier window
   * Passing undefined will hide the window
   */
  updateEffectiveness(effectiveness?: string) {
    this.battleInfo.updateEffectiveness(effectiveness);
  }

  toggleFlyout(visible: boolean): void {
    this.battleInfo.toggleFlyout(visible);
  }
}<|MERGE_RESOLUTION|>--- conflicted
+++ resolved
@@ -4292,16 +4292,7 @@
     return false;
   }
 
-<<<<<<< HEAD
-  /** @overload */
   getTag<T extends BattlerTagType>(tagType: T): BattlerTagTypeMap[T] | undefined;
-
-  /** @overload */
-=======
-  getTag(tagType: BattlerTagType.GRUDGE): GrudgeTag | undefined;
-  getTag(tagType: BattlerTagType.SUBSTITUTE): SubstituteTag | undefined;
-  getTag(tagType: BattlerTagType): BattlerTag | undefined;
->>>>>>> 9a92f98f
   getTag<T extends BattlerTag>(tagType: Constructor<T>): T | undefined;
   getTag(tagType: BattlerTagType | Constructor<BattlerTag>): BattlerTag | undefined {
     return typeof tagType === "function"
