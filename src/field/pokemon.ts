import Phaser from "phaser";
import BattleScene, { AnySound } from "../battle-scene";
import { Variant, VariantSet, variantColorCache } from "#app/data/variant";
import { variantData } from "#app/data/variant";
import BattleInfo, { PlayerBattleInfo, EnemyBattleInfo } from "../ui/battle-info";
import { Moves } from "../data/enums/moves";
import Move, { HighCritAttr, HitsTagAttr, applyMoveAttrs, FixedDamageAttr, VariableAtkAttr, VariablePowerAttr, allMoves, MoveCategory, TypelessAttr, CritOnlyAttr, getMoveTargets, OneHitKOAttr, MultiHitAttr, VariableMoveTypeAttr, StatusMoveTypeImmunityAttr, MoveTarget, VariableDefAttr, AttackMove, ModifiedDamageAttr, VariableMoveTypeMultiplierAttr, IgnoreOpponentStatChangesAttr, SacrificialAttr, VariableMoveCategoryAttr, CounterDamageAttr, StatChangeAttr, RechargeAttr, ChargeAttr, IgnoreWeatherTypeDebuffAttr, BypassBurnDamageReductionAttr, SacrificialAttrOnHit, MoveFlags } from "../data/move";
import { default as PokemonSpecies, PokemonSpeciesForm, SpeciesFormKey, getFusedSpeciesName, getPokemonSpecies, getPokemonSpeciesForm, getStarterValueFriendshipCap, speciesStarters, starterPassiveAbilities } from "../data/pokemon-species";
import * as Utils from "../utils";
import { Type, TypeDamageMultiplier, getTypeDamageMultiplier, getTypeRgb } from "../data/type";
import { getLevelTotalExp } from "../data/exp";
import { Stat } from "../data/pokemon-stat";
import { AttackTypeBoosterModifier, DamageMoneyRewardModifier, EnemyDamageBoosterModifier, EnemyDamageReducerModifier, EnemyEndureChanceModifier, EnemyFusionChanceModifier, HiddenAbilityRateBoosterModifier, PokemonBaseStatModifier, PokemonFriendshipBoosterModifier, PokemonHeldItemModifier, PokemonMultiHitModifier, PokemonNatureWeightModifier, ShinyRateBoosterModifier, SurviveDamageModifier, TempBattleStatBoosterModifier, TerastallizeModifier } from "../modifier/modifier";
import { PokeballType } from "../data/pokeball";
import { Gender } from "../data/gender";
import { initMoveAnim, loadMoveAnimAssets } from "../data/battle-anims";
import { Status, StatusEffect, getRandomStatus } from "../data/status-effect";
import { pokemonEvolutions, pokemonPrevolutions, SpeciesFormEvolution, SpeciesEvolutionCondition, FusionSpeciesFormEvolution } from "../data/pokemon-evolutions";
import { reverseCompatibleTms, tmSpecies, tmPoolTiers } from "../data/tms";
import { DamagePhase, FaintPhase, LearnMovePhase, ObtainStatusEffectPhase, StatChangePhase, SwitchSummonPhase, ToggleDoublePositionPhase  } from "../phases";
import { BattleStat } from "../data/battle-stat";
import { BattlerTag, BattlerTagLapseType, EncoreTag, HelpingHandTag, HighestStatBoostTag, TypeBoostTag, getBattlerTag } from "../data/battler-tags";
import { BattlerTagType } from "../data/enums/battler-tag-type";
import { Species } from "../data/enums/species";
import { WeatherType } from "../data/weather";
import { TempBattleStat } from "../data/temp-battle-stat";
import { ArenaTagSide, WeakenMoveScreenTag, WeakenMoveTypeTag } from "../data/arena-tag";
import { ArenaTagType } from "../data/enums/arena-tag-type";
import { Biome } from "../data/enums/biome";
import { Ability, AbAttr, BattleStatMultiplierAbAttr, MoveTypeChangeAttr, BlockCritAbAttr, BonusCritAbAttr, BypassBurnDamageReductionAbAttr, FieldPriorityMoveImmunityAbAttr, FieldVariableMovePowerAbAttr, IgnoreOpponentStatChangesAbAttr, MoveImmunityAbAttr, PreApplyBattlerTagAbAttr, PreDefendFullHpEndureAbAttr, ReceivedMoveDamageMultiplierAbAttr, ReduceStatusEffectDurationAbAttr, StabBoostAbAttr, StatusEffectImmunityAbAttr, TypeImmunityAbAttr, VariableMovePowerAbAttr, WeightMultiplierAbAttr, allAbilities, applyAbAttrs, applyBattleStatMultiplierAbAttrs, applyPreApplyBattlerTagAbAttrs, applyPreAttackAbAttrs, applyPreDefendAbAttrs, applyPreSetStatusAbAttrs, UnsuppressableAbilityAbAttr, SuppressFieldAbilitiesAbAttr, NoFusionAbilityAbAttr, MultCritAbAttr, IgnoreTypeImmunityAbAttr, DamageBoostAbAttr, IgnoreTypeStatusEffectImmunityAbAttr, ConditionalCritAbAttr } from "../data/ability";
import { Abilities } from "#app/data/enums/abilities";
import PokemonData from "../system/pokemon-data";
import { BattlerIndex } from "../battle";
import { BattleSpec } from "../enums/battle-spec";
import { Mode } from "../ui/ui";
import PartyUiHandler, { PartyOption, PartyUiMode } from "../ui/party-ui-handler";
import SoundFade from "phaser3-rex-plugins/plugins/soundfade";
import { LevelMoves } from "../data/pokemon-level-moves";
import { DamageAchv, achvs } from "../system/achv";
import { DexAttr, StarterDataEntry, StarterMoveset } from "../system/game-data";
import { QuantizerCelebi, argbFromRgba, rgbaFromArgb } from "@material/material-color-utilities";
import { Nature, getNatureStatMultiplier } from "../data/nature";
import { SpeciesFormChange, SpeciesFormChangeActiveTrigger, SpeciesFormChangeMoveLearnedTrigger, SpeciesFormChangePostMoveTrigger, SpeciesFormChangeStatusEffectTrigger } from "../data/pokemon-forms";
import { TerrainType } from "../data/terrain";
import { TrainerSlot } from "../data/trainer-config";
import * as Overrides from "../overrides";
import { BerryType } from "../data/enums/berry-type";
import i18next from "../plugins/i18n";
import { speciesEggMoves } from "../data/egg-moves";
import { ModifierTier } from "../modifier/modifier-tier";
import { applyChallenges, ChallengeType } from "#app/data/challenge.js";

export enum FieldPosition {
  CENTER,
  LEFT,
  RIGHT
}

export default abstract class Pokemon extends Phaser.GameObjects.Container {
  public id: integer;
  public name: string;
  public species: PokemonSpecies;
  public formIndex: integer;
  public abilityIndex: integer;
  public passive: boolean;
  public shiny: boolean;
  public variant: Variant;
  public pokeball: PokeballType;
  protected battleInfo: BattleInfo;
  public level: integer;
  public exp: integer;
  public levelExp: integer;
  public gender: Gender;
  public hp: integer;
  public stats: integer[];
  public ivs: integer[];
  public nature: Nature;
  public natureOverride: Nature | -1;
  public moveset: PokemonMove[];
  public status: Status;
  public friendship: integer;
  public metLevel: integer;
  public metBiome: Biome | -1;
  public luck: integer;
  public pauseEvolutions: boolean;
  public pokerus: boolean;

  public fusionSpecies: PokemonSpecies;
  public fusionFormIndex: integer;
  public fusionAbilityIndex: integer;
  public fusionShiny: boolean;
  public fusionVariant: Variant;
  public fusionGender: Gender;
  public fusionLuck: integer;

  private summonDataPrimer: PokemonSummonData;

  public summonData: PokemonSummonData;
  public battleData: PokemonBattleData;
  public battleSummonData: PokemonBattleSummonData;
  public turnData: PokemonTurnData;

  public fieldPosition: FieldPosition;

  public maskEnabled: boolean;
  public maskSprite: Phaser.GameObjects.Sprite;

  private shinySparkle: Phaser.GameObjects.Sprite;

  constructor(scene: BattleScene, x: number, y: number, species: PokemonSpecies, level: integer, abilityIndex?: integer, formIndex?: integer, gender?: Gender, shiny?: boolean, variant?: Variant, ivs?: integer[], nature?: Nature, dataSource?: Pokemon | PokemonData) {
    super(scene, x, y);

    if (!species.isObtainable() && this.isPlayer()) {
      throw `Cannot create a player Pokemon for species '${species.getName(formIndex)}'`;
    }

    const hiddenAbilityChance = new Utils.IntegerHolder(256);
    if (!this.hasTrainer()) {
      this.scene.applyModifiers(HiddenAbilityRateBoosterModifier, true, hiddenAbilityChance);
    }

    const hasHiddenAbility = !Utils.randSeedInt(hiddenAbilityChance.value);
    const randAbilityIndex = Utils.randSeedInt(2);

    this.species = species;
    this.pokeball = dataSource?.pokeball || PokeballType.POKEBALL;
    this.level = level;
    this.abilityIndex = abilityIndex !== undefined
      ? abilityIndex
      : (species.abilityHidden && hasHiddenAbility ? species.ability2 ? 2 : 1 : species.ability2 ? randAbilityIndex : 0);
    if (formIndex !== undefined) {
      this.formIndex = formIndex;
    }
    if (gender !== undefined) {
      this.gender = gender;
    }
    if (shiny !== undefined) {
      this.shiny = shiny;
    }
    if (variant !== undefined) {
      this.variant = variant;
    }
    this.exp = dataSource?.exp || getLevelTotalExp(this.level, species.growthRate);
    this.levelExp = dataSource?.levelExp || 0;
    if (dataSource) {
      this.id = dataSource.id;
      this.hp = dataSource.hp;
      this.stats = dataSource.stats;
      this.ivs = dataSource.ivs;
      this.passive = !!dataSource.passive;
      if (this.variant === undefined) {
        this.variant = 0;
      }
      this.nature = dataSource.nature || 0 as Nature;
      this.natureOverride = dataSource.natureOverride !== undefined ? dataSource.natureOverride : -1;
      this.moveset = dataSource.moveset;
      this.status = dataSource.status;
      this.friendship = dataSource.friendship !== undefined ? dataSource.friendship : this.species.baseFriendship;
      this.metLevel = dataSource.metLevel || 5;
      this.luck = dataSource.luck;
      this.metBiome = dataSource.metBiome;
      this.pauseEvolutions = dataSource.pauseEvolutions;
      this.pokerus = !!dataSource.pokerus;
      this.fusionSpecies = dataSource.fusionSpecies instanceof PokemonSpecies ? dataSource.fusionSpecies : getPokemonSpecies(dataSource.fusionSpecies);
      this.fusionFormIndex = dataSource.fusionFormIndex;
      this.fusionAbilityIndex = dataSource.fusionAbilityIndex;
      this.fusionShiny = dataSource.fusionShiny;
      this.fusionVariant = dataSource.fusionVariant || 0;
      this.fusionGender = dataSource.fusionGender;
      this.fusionLuck = dataSource.fusionLuck;
    } else {
      this.id = Utils.randSeedInt(4294967296);
      this.ivs = ivs || Utils.getIvsFromId(this.id);

      if (this.gender === undefined) {
        this.generateGender();
      }

      if (this.formIndex === undefined) {
        this.formIndex = this.scene.getSpeciesFormIndex(species, this.gender, this.nature, this.isPlayer());
      }

      if (this.shiny === undefined) {
        this.trySetShiny();
      }

      if (this.variant === undefined) {
        this.variant = this.shiny ? this.generateVariant() : 0;
      }

      if (nature !== undefined) {
        this.setNature(nature);
      } else {
        this.generateNature();
      }

      this.natureOverride = -1;

      this.friendship = species.baseFriendship;
      this.metLevel = level;
      this.metBiome = scene.currentBattle ? scene.arena.biomeType : -1;
      this.pokerus = false;

      if (level > 1) {
        const fused = new Utils.BooleanHolder(scene.gameMode.isSplicedOnly);
        if (!fused.value && !this.isPlayer() && !this.hasTrainer()) {
          this.scene.applyModifier(EnemyFusionChanceModifier, false, fused);
        }

        if (fused.value) {
          this.calculateStats();
          this.generateFusionSpecies();
        }
      }
      this.luck = (this.shiny ? this.variant + 1 : 0) + (this.fusionShiny ? this.fusionVariant + 1 : 0);
      this.fusionLuck = this.luck;
    }

    this.generateName();

    if (!species.isObtainable()) {
      this.shiny = false;
    }

    this.calculateStats();
  }

  init(): void {
    this.fieldPosition = FieldPosition.CENTER;

    this.initBattleInfo();

    this.scene.fieldUI.addAt(this.battleInfo, 0);

    const getSprite = (hasShadow?: boolean) => {
      const ret = this.scene.addPokemonSprite(this, 0, 0, `pkmn__${this.isPlayer() ? "back__" : ""}sub`, undefined, true);
      ret.setOrigin(0.5, 1);
      ret.setPipeline(this.scene.spritePipeline, { tone: [ 0.0, 0.0, 0.0, 0.0 ], hasShadow: !!hasShadow, teraColor: getTypeRgb(this.getTeraType()) });
      return ret;
    };

    this.setScale(this.getSpriteScale());

    const sprite = getSprite(true);
    const tintSprite = getSprite();

    tintSprite.setVisible(false);

    this.addAt(sprite, 0);
    this.addAt(tintSprite, 1);

    if (this.isShiny() && !this.shinySparkle) {
      this.initShinySparkle();
    }
  }

  abstract initBattleInfo(): void;

  isOnField(): boolean {
    if (!this.scene) {
      return false;
    }
    return this.scene.field.getIndex(this) > -1;
  }

  isFainted(checkStatus?: boolean): boolean {
    return !this.hp && (!checkStatus || this.status?.effect === StatusEffect.FAINT);
  }

  /**
   * Check if this pokemon is both not fainted and allowed to be in battle.
   * This is frequently a better alternative to {@link isFainted}
   * @returns {boolean} True if pokemon is allowed in battle
   */
  isAllowedInBattle(): boolean {
    const challengeAllowed = new Utils.BooleanHolder(true);
    applyChallenges(this.scene.gameMode, ChallengeType.POKEMON_IN_BATTLE, this, challengeAllowed);
    return !this.isFainted() && challengeAllowed.value;
  }

  isActive(onField?: boolean): boolean {
    if (!this.scene) {
      return false;
    }
    return this.isAllowedInBattle() && !!this.scene && (!onField || this.isOnField());
  }

  getDexAttr(): bigint {
    let ret = 0n;
    ret |= this.gender !== Gender.FEMALE ? DexAttr.MALE : DexAttr.FEMALE;
    ret |= !this.shiny ? DexAttr.NON_SHINY : DexAttr.SHINY;
    ret |= this.variant >= 2 ? DexAttr.VARIANT_3 : this.variant === 1 ? DexAttr.VARIANT_2 : DexAttr.DEFAULT_VARIANT;
    ret |= this.scene.gameData.getFormAttr(this.formIndex);
    return ret;
  }

  generateName(): void {
    if (!this.fusionSpecies) {
      this.name = this.species.getName(this.formIndex);
      return;
    }
    this.name = getFusedSpeciesName(this.species.getName(this.formIndex), this.fusionSpecies.getName(this.fusionFormIndex));
    if (this.battleInfo) {
      this.updateInfo(true);
    }
  }

  abstract isPlayer(): boolean;

  abstract hasTrainer(): boolean;

  abstract getFieldIndex(): integer;

  abstract getBattlerIndex(): BattlerIndex;

  loadAssets(ignoreOverride: boolean = true): Promise<void> {
    return new Promise(resolve => {
      const moveIds = this.getMoveset().map(m => m.getMove().id);
      Promise.allSettled(moveIds.map(m => initMoveAnim(this.scene, m)))
        .then(() => {
          loadMoveAnimAssets(this.scene, moveIds);
          this.getSpeciesForm().loadAssets(this.scene, this.getGender() === Gender.FEMALE, this.formIndex, this.shiny, this.variant);
          if (this.isPlayer() || this.getFusionSpeciesForm()) {
            this.scene.loadPokemonAtlas(this.getBattleSpriteKey(true, ignoreOverride), this.getBattleSpriteAtlasPath(true, ignoreOverride));
          }
          if (this.getFusionSpeciesForm()) {
            this.getFusionSpeciesForm().loadAssets(this.scene, this.getFusionGender() === Gender.FEMALE, this.fusionFormIndex, this.fusionShiny, this.fusionVariant);
            this.scene.loadPokemonAtlas(this.getFusionBattleSpriteKey(true, ignoreOverride), this.getFusionBattleSpriteAtlasPath(true, ignoreOverride));
          }
          this.scene.load.once(Phaser.Loader.Events.COMPLETE, () => {
            if (this.isPlayer()) {
              const originalWarn = console.warn;
              // Ignore warnings for missing frames, because there will be a lot
              console.warn = () => {};
              const battleFrameNames = this.scene.anims.generateFrameNames(this.getBattleSpriteKey(), { zeroPad: 4, suffix: ".png", start: 1, end: 400 });
              console.warn = originalWarn;
              if (!(this.scene.anims.exists(this.getBattleSpriteKey()))) {
                this.scene.anims.create({
                  key: this.getBattleSpriteKey(),
                  frames: battleFrameNames,
                  frameRate: 12,
                  repeat: -1
                });
              }
            }
            this.playAnim();
            const updateFusionPaletteAndResolve = () => {
              this.updateFusionPalette();
              if (this.summonData?.speciesForm) {
                this.updateFusionPalette(true);
              }
              resolve();
            };
            if (this.shiny) {
              const populateVariantColors = (key: string, back: boolean = false): Promise<void> => {
                return new Promise(resolve => {
                  const battleSpritePath = this.getBattleSpriteAtlasPath(back, ignoreOverride).replace("variant/", "").replace(/_[1-3]$/, "");
                  let config = variantData;
                  const useExpSprite = this.scene.experimentalSprites && this.scene.hasExpSprite(this.getBattleSpriteKey(back, ignoreOverride));
                  battleSpritePath.split("/").map(p => config ? config = config[p] : null);
                  const variantSet: VariantSet = config as VariantSet;
                  if (variantSet && variantSet[this.variant] === 1) {
                    if (variantColorCache.hasOwnProperty(key)) {
                      return resolve();
                    }
                    this.scene.cachedFetch(`./images/pokemon/variant/${useExpSprite ? "exp/" : ""}${battleSpritePath}.json`).
                      then(res => {
                        // Prevent the JSON from processing if it failed to load
                        if (!res.ok) {
                          console.error(`Could not load ${res.url}!`);
                          return;
                        }
                        return res.json();
                      }).then(c => {
                        variantColorCache[key] = c;
                        resolve();
                      });
                  } else {
                    resolve();
                  }
                });
              };
              if (this.isPlayer()) {
                Promise.all([ populateVariantColors(this.getBattleSpriteKey(false)), populateVariantColors(this.getBattleSpriteKey(true), true) ]).then(() => updateFusionPaletteAndResolve());
              } else {
                populateVariantColors(this.getBattleSpriteKey(false)).then(() => updateFusionPaletteAndResolve());
              }
            } else {
              updateFusionPaletteAndResolve();
            }
          });
          if (!this.scene.load.isLoading()) {
            this.scene.load.start();
          }
        });
    });
  }

  getFormKey(): string {
    if (!this.species.forms.length || this.species.forms.length <= this.formIndex) {
      return "";
    }
    return this.species.forms[this.formIndex].formKey;
  }

  getFusionFormKey(): string {
    if (!this.fusionSpecies) {
      return null;
    }
    if (!this.fusionSpecies.forms.length || this.fusionSpecies.forms.length <= this.fusionFormIndex) {
      return "";
    }
    return this.fusionSpecies.forms[this.fusionFormIndex].formKey;
  }

  getSpriteAtlasPath(ignoreOverride?: boolean): string {
    const spriteId = this.getSpriteId(ignoreOverride).replace(/\_{2}/g, "/");
    return `${/_[1-3]$/.test(spriteId) ? "variant/" : ""}${spriteId}`;
  }

  getBattleSpriteAtlasPath(back?: boolean, ignoreOverride?: boolean): string {
    const spriteId = this.getBattleSpriteId(back, ignoreOverride).replace(/\_{2}/g, "/");
    return `${/_[1-3]$/.test(spriteId) ? "variant/" : ""}${spriteId}`;
  }

  getSpriteId(ignoreOverride?: boolean): string {
    return this.getSpeciesForm(ignoreOverride).getSpriteId(this.getGender(ignoreOverride) === Gender.FEMALE, this.formIndex, this.shiny, this.variant);
  }

  getBattleSpriteId(back?: boolean, ignoreOverride?: boolean): string {
    if (back === undefined) {
      back = this.isPlayer();
    }
    return this.getSpeciesForm(ignoreOverride).getSpriteId(this.getGender(ignoreOverride) === Gender.FEMALE, this.formIndex, this.shiny, this.variant, back);
  }

  getSpriteKey(ignoreOverride?: boolean): string {
    return this.getSpeciesForm(ignoreOverride).getSpriteKey(this.getGender(ignoreOverride) === Gender.FEMALE, this.formIndex, this.shiny, this.variant);
  }

  getBattleSpriteKey(back?: boolean, ignoreOverride?: boolean): string {
    return `pkmn__${this.getBattleSpriteId(back, ignoreOverride)}`;
  }

  getFusionSpriteId(ignoreOverride?: boolean): string {
    return this.getFusionSpeciesForm(ignoreOverride).getSpriteId(this.getFusionGender(ignoreOverride) === Gender.FEMALE, this.fusionFormIndex, this.fusionShiny, this.fusionVariant);
  }

  getFusionBattleSpriteId(back?: boolean, ignoreOverride?: boolean): string {
    if (back === undefined) {
      back = this.isPlayer();
    }
    return this.getFusionSpeciesForm(ignoreOverride).getSpriteId(this.getFusionGender(ignoreOverride) === Gender.FEMALE, this.fusionFormIndex, this.fusionShiny, this.fusionVariant, back);
  }

  getFusionBattleSpriteKey(back?: boolean, ignoreOverride?: boolean): string {
    return `pkmn__${this.getFusionBattleSpriteId(back, ignoreOverride)}`;
  }

  getFusionBattleSpriteAtlasPath(back?: boolean, ignoreOverride?: boolean): string {
    return this.getFusionBattleSpriteId(back, ignoreOverride).replace(/\_{2}/g, "/");
  }

  getIconAtlasKey(ignoreOverride?: boolean): string {
    return this.getSpeciesForm(ignoreOverride).getIconAtlasKey(this.formIndex, this.shiny, this.variant);
  }

  getFusionIconAtlasKey(ignoreOverride?: boolean): string {
    return this.getFusionSpeciesForm(ignoreOverride).getIconAtlasKey(this.fusionFormIndex, this.fusionShiny, this.fusionVariant);
  }

  getIconId(ignoreOverride?: boolean): string {
    return this.getSpeciesForm(ignoreOverride).getIconId(this.getGender(ignoreOverride) === Gender.FEMALE, this.formIndex, this.shiny, this.variant);
  }

  getFusionIconId(ignoreOverride?: boolean): string {
    return this.getFusionSpeciesForm(ignoreOverride).getIconId(this.getFusionGender(ignoreOverride) === Gender.FEMALE, this.fusionFormIndex, this.fusionShiny, this.fusionVariant);
  }

  getSpeciesForm(ignoreOverride?: boolean): PokemonSpeciesForm {
    if (!ignoreOverride && this.summonData?.speciesForm) {
      return this.summonData.speciesForm;
    }
    if (!this.species.forms?.length) {
      return this.species;
    }
    return this.species.forms[this.formIndex];
  }

  getFusionSpeciesForm(ignoreOverride?: boolean): PokemonSpeciesForm {
    if (!ignoreOverride && this.summonData?.speciesForm) {
      return this.summonData.fusionSpeciesForm;
    }
    if (!this.fusionSpecies?.forms?.length || this.fusionFormIndex >= this.fusionSpecies?.forms.length) {
      return this.fusionSpecies;
    }
    return this.fusionSpecies?.forms[this.fusionFormIndex];
  }

  getSprite(): Phaser.GameObjects.Sprite {
    return this.getAt(0) as Phaser.GameObjects.Sprite;
  }

  getTintSprite(): Phaser.GameObjects.Sprite {
    return !this.maskEnabled
      ? this.getAt(1) as Phaser.GameObjects.Sprite
      : this.maskSprite;
  }

  getSpriteScale(): number {
    const formKey = this.getFormKey();
    if (formKey.indexOf(SpeciesFormKey.GIGANTAMAX) > -1 || formKey.indexOf(SpeciesFormKey.ETERNAMAX) > -1) {
      return 1.5;
    }
    return 1;
  }

  getHeldItems(): PokemonHeldItemModifier[] {
    if (!this.scene) {
      return [];
    }
    return this.scene.findModifiers(m => m instanceof PokemonHeldItemModifier && (m as PokemonHeldItemModifier).pokemonId === this.id, this.isPlayer()) as PokemonHeldItemModifier[];
  }

  updateScale(): void {
    this.setScale(this.getSpriteScale());
  }

  updateSpritePipelineData(): void {
    [ this.getSprite(), this.getTintSprite() ].map(s => s.pipelineData["teraColor"] = getTypeRgb(this.getTeraType()));
    this.updateInfo(true);
  }

  initShinySparkle(): void {
    const keySuffix = this.variant ? `_${this.variant + 1}` : "";
    const key = `shiny${keySuffix}`;
    const shinySparkle = this.scene.addFieldSprite(0, 0, key);
    shinySparkle.setVisible(false);
    shinySparkle.setOrigin(0.5, 1);
    const frameNames = this.scene.anims.generateFrameNames(key, { suffix: ".png", end: 34 });
    if (!(this.scene.anims.exists(`sparkle${keySuffix}`))) {
      this.scene.anims.create({
        key: `sparkle${keySuffix}`,
        frames: frameNames,
        frameRate: 32,
        showOnStart: true,
        hideOnComplete: true,
      });
    }
    this.add(shinySparkle);

    this.shinySparkle = shinySparkle;
  }

  /**
   * Attempts to animate a given {@linkcode Phaser.GameObjects.Sprite}
   * @see {@linkcode Phaser.GameObjects.Sprite.play}
   * @param sprite {@linkcode Phaser.GameObjects.Sprite} to animate
   * @param tintSprite {@linkcode Phaser.GameObjects.Sprite} placed on top of the sprite to add a color tint
   * @param animConfig {@linkcode String} to pass to {@linkcode Phaser.GameObjects.Sprite.play}
   * @returns true if the sprite was able to be animated
   */
  tryPlaySprite(sprite: Phaser.GameObjects.Sprite, tintSprite: Phaser.GameObjects.Sprite, key: string): boolean {
    // Catch errors when trying to play an animation that doesn't exist
    try {
      sprite.play(key);
      tintSprite.play(key);
    } catch (error: unknown) {
      console.error(`Couldn't play animation for '${key}'!\nIs the image for this Pokemon missing?\n`, error);

      return false;
    }

    return true;
  }

  playAnim(): void {
    this.tryPlaySprite(this.getSprite(), this.getTintSprite(), this.getBattleSpriteKey());
  }

  getFieldPositionOffset(): [ number, number ] {
    switch (this.fieldPosition) {
    case FieldPosition.CENTER:
      return [ 0, 0 ];
    case FieldPosition.LEFT:
      return [ -32, -8 ];
    case FieldPosition.RIGHT:
      return [ 32, 0 ];
    }
  }

  setFieldPosition(fieldPosition: FieldPosition, duration?: integer): Promise<void> {
    return new Promise(resolve => {
      if (fieldPosition === this.fieldPosition) {
        resolve();
        return;
      }

      const initialOffset = this.getFieldPositionOffset();

      this.fieldPosition = fieldPosition;

      this.battleInfo.setMini(fieldPosition !== FieldPosition.CENTER);
      this.battleInfo.setOffset(fieldPosition === FieldPosition.RIGHT);

      const newOffset = this.getFieldPositionOffset();

      const relX = newOffset[0] - initialOffset[0];
      const relY = newOffset[1] - initialOffset[1];

      if (duration) {
        this.scene.tweens.add({
          targets: this,
          x: (_target, _key, value: number) => value + relX,
          y: (_target, _key, value: number) => value + relY,
          duration: duration,
          ease: "Sine.easeOut",
          onComplete: () => resolve()
        });
      } else {
        this.x += relX;
        this.y += relY;
      }
    });
  }

  getStat(stat: Stat): integer {
    return this.stats[stat];
  }

  getBattleStat(stat: Stat, opponent?: Pokemon, move?: Move, isCritical: boolean = false): integer {
    if (stat === Stat.HP) {
      return this.getStat(Stat.HP);
    }
    const battleStat = (stat - 1) as BattleStat;
    const statLevel = new Utils.IntegerHolder(this.summonData.battleStats[battleStat]);
    if (opponent) {
      if (isCritical) {
        switch (stat) {
        case Stat.ATK:
        case Stat.SPATK:
          statLevel.value = Math.max(statLevel.value, 0);
          break;
        case Stat.DEF:
        case Stat.SPDEF:
          statLevel.value = Math.min(statLevel.value, 0);
          break;
        }
      }
      applyAbAttrs(IgnoreOpponentStatChangesAbAttr, opponent, null, statLevel);
      if (move) {
        applyMoveAttrs(IgnoreOpponentStatChangesAttr, this, opponent, move, statLevel);
      }
    }
    if (this.isPlayer()) {
      this.scene.applyModifiers(TempBattleStatBoosterModifier, this.isPlayer(), battleStat as integer as TempBattleStat, statLevel);
    }
    const statValue = new Utils.NumberHolder(this.getStat(stat));
    applyBattleStatMultiplierAbAttrs(BattleStatMultiplierAbAttr, this, battleStat, statValue);
    let ret = statValue.value * (Math.max(2, 2 + statLevel.value) / Math.max(2, 2 - statLevel.value));
    switch (stat) {
    case Stat.ATK:
      if (this.getTag(BattlerTagType.SLOW_START)) {
        ret >>= 1;
      }
      break;
    case Stat.DEF:
      if (this.isOfType(Type.ICE) && this.scene.arena.weather?.weatherType === WeatherType.SNOW) {
        ret *= 1.5;
      }
      break;
    case Stat.SPATK:
      break;
    case Stat.SPDEF:
      if (this.isOfType(Type.ROCK) && this.scene.arena.weather?.weatherType === WeatherType.SANDSTORM) {
        ret *= 1.5;
      }
      break;
    case Stat.SPD:
      // Check both the player and enemy to see if Tailwind should be multiplying the speed of the Pokemon
      if    ((this.isPlayer() && this.scene.arena.getTagOnSide(ArenaTagType.TAILWIND, ArenaTagSide.PLAYER))
          ||  (!this.isPlayer() && this.scene.arena.getTagOnSide(ArenaTagType.TAILWIND, ArenaTagSide.ENEMY))) {
        ret *= 2;
      }

      if (this.getTag(BattlerTagType.SLOW_START)) {
        ret >>= 1;
      }
      if (this.status && this.status.effect === StatusEffect.PARALYSIS) {
        ret >>= 1;
      }
      break;
    }

    const highestStatBoost = this.findTag(t => t instanceof HighestStatBoostTag && (t as HighestStatBoostTag).stat === stat) as HighestStatBoostTag;
    if (highestStatBoost) {
      ret *= highestStatBoost.multiplier;
    }

    return Math.floor(ret);
  }

  calculateStats(): void {
    if (!this.stats) {
      this.stats = [ 0, 0, 0, 0, 0, 0 ];
    }
    const baseStats = this.getSpeciesForm().baseStats.slice(0);
    if (this.fusionSpecies) {
      const fusionBaseStats = this.getFusionSpeciesForm().baseStats;
      for (let s = 0; s < this.stats.length; s++) {
        baseStats[s] = Math.ceil((baseStats[s] + fusionBaseStats[s]) / 2);
      }
    } else if (this.scene.gameMode.isSplicedOnly) {
      for (let s = 0; s < this.stats.length; s++) {
        baseStats[s] = Math.ceil(baseStats[s] / 2);
      }
    }
    this.scene.applyModifiers(PokemonBaseStatModifier, this.isPlayer(), this, baseStats);
    const stats = Utils.getEnumValues(Stat);
    for (const s of stats) {
      const isHp = s === Stat.HP;
      const baseStat = baseStats[s];
      let value = Math.floor(((2 * baseStat + this.ivs[s]) * this.level) * 0.01);
      if (isHp) {
        value = value + this.level + 10;
        if (this.hasAbility(Abilities.WONDER_GUARD, false, true)) {
          value = 1;
        }
        if (this.hp > value || this.hp === undefined) {
          this.hp = value;
        } else if (this.hp) {
          const lastMaxHp = this.getMaxHp();
          if (lastMaxHp && value > lastMaxHp) {
            this.hp += value - lastMaxHp;
          }
        }
      } else {
        value += 5;
        const natureStatMultiplier = new Utils.NumberHolder(getNatureStatMultiplier(this.getNature(), s));
        this.scene.applyModifier(PokemonNatureWeightModifier, this.isPlayer(), this, natureStatMultiplier);
        if (natureStatMultiplier.value !== 1) {
          value = Math.max(Math[natureStatMultiplier.value > 1 ? "ceil" : "floor"](value * natureStatMultiplier.value), 1);
        }
      }
      this.stats[s] = value;
    }
  }

  getNature(): Nature {
    return this.natureOverride !== -1 ? this.natureOverride : this.nature;
  }

  setNature(nature: Nature): void {
    this.nature = nature;
    this.calculateStats();
  }

  generateNature(naturePool?: Nature[]): void {
    if (naturePool === undefined) {
      naturePool = Utils.getEnumValues(Nature);
    }
    const nature = naturePool[Utils.randSeedInt(naturePool.length)];
    this.setNature(nature);
  }

  getMaxHp(): integer {
    return this.getStat(Stat.HP);
  }

  getInverseHp(): integer {
    return this.getMaxHp() - this.hp;
  }

  getHpRatio(precise: boolean = false): number {
    return precise
      ? this.hp / this.getMaxHp()
      : Math.round((this.hp / this.getMaxHp()) * 100) / 100;
  }

  generateGender(): void {
    if (this.species.malePercent === null) {
      this.gender = Gender.GENDERLESS;
    } else {
      const genderChance = (this.id % 256) * 0.390625;
      if (genderChance < this.species.malePercent) {
        this.gender = Gender.MALE;
      } else {
        this.gender = Gender.FEMALE;
      }
    }
  }

  getGender(ignoreOverride?: boolean): Gender {
    if (!ignoreOverride && this.summonData?.gender !== undefined) {
      return this.summonData.gender;
    }
    return this.gender;
  }

  getFusionGender(ignoreOverride?: boolean): Gender {
    if (!ignoreOverride && this.summonData?.fusionGender !== undefined) {
      return this.summonData.fusionGender;
    }
    return this.fusionGender;
  }

  isShiny(): boolean {
    return this.shiny || (this.isFusion() && this.fusionShiny);
  }

  getVariant(): Variant {
    return !this.isFusion() ? this.variant : Math.max(this.variant, this.fusionVariant) as Variant;
  }

  getLuck(): integer {
    return this.luck + (this.isFusion() ? this.fusionLuck : 0);
  }

  isFusion(): boolean {
    return !!this.fusionSpecies;
  }

  abstract isBoss(): boolean;

  getMoveset(ignoreOverride?: boolean): PokemonMove[] {
    const ret = !ignoreOverride && this.summonData?.moveset
      ? this.summonData.moveset
      : this.moveset;

    // Overrides moveset based on arrays specified in overrides.ts
    const overrideArray: Array<Moves> = this.isPlayer() ? Overrides.MOVESET_OVERRIDE : Overrides.OPP_MOVESET_OVERRIDE;
    if (overrideArray.length > 0) {
      overrideArray.forEach((move: Moves, index: number) => {
        const ppUsed = this.moveset[index]?.ppUsed || 0;
        this.moveset[index] = new PokemonMove(move, Math.min(ppUsed, allMoves[move].pp));
      });
    }

    return ret;
  }

  getLearnableLevelMoves(): Moves[] {
    return this.getLevelMoves(1, true).map(lm => lm[1]).filter(lm => !this.moveset.filter(m => m.moveId === lm).length).filter((move: Moves, i: integer, array: Moves[]) => array.indexOf(move) === i);
  }

  getTypes(includeTeraType = false, forDefend: boolean = false, ignoreOverride?: boolean): Type[] {
    const types = [];

    if (includeTeraType) {
      const teraType = this.getTeraType();
      if (teraType !== Type.UNKNOWN) {
        types.push(teraType);
      }
    }

    if (!types.length || !includeTeraType) {
      if (!ignoreOverride && this.summonData?.types) {
        this.summonData.types.forEach(t => types.push(t));
      } else {
        const speciesForm = this.getSpeciesForm();

        types.push(speciesForm.type1);

        const fusionSpeciesForm = this.getFusionSpeciesForm();
        if (fusionSpeciesForm) {
          if (fusionSpeciesForm.type2 !== null && fusionSpeciesForm.type2 !== speciesForm.type1) {
            types.push(fusionSpeciesForm.type2);
          } else if (fusionSpeciesForm.type1 !== speciesForm.type1) {
            types.push(fusionSpeciesForm.type1);
          }
        }

        if (types.length === 1 && speciesForm.type2 !== null) {
          types.push(speciesForm.type2);
        }
      }
    }

    if (forDefend && (this.getTag(BattlerTagType.IGNORE_FLYING) || this.scene.arena.getTag(ArenaTagType.GRAVITY) || this.getTag(BattlerTagType.GROUNDED))) {
      const flyingIndex = types.indexOf(Type.FLYING);
      if (flyingIndex > -1) {
        types.splice(flyingIndex, 1);
      }
    }

    if (!types.length) { // become UNKNOWN if no types are present
      types.push(Type.UNKNOWN);
    }

    if (types.length > 1 && types.includes(Type.UNKNOWN)) { // remove UNKNOWN if other types are present
      const index = types.indexOf(Type.UNKNOWN);
      if (index !== -1) {
        types.splice(index, 1);
      }
    }

    return types;
  }

  isOfType(type: Type, includeTeraType: boolean = true, forDefend: boolean = false, ignoreOverride?: boolean): boolean {
    return !!this.getTypes(includeTeraType, forDefend, ignoreOverride).some(t => t === type);
  }

  /**
   * Gets the non-passive ability of the pokemon. This accounts for fusions and ability changing effects.
   * This should rarely be called, most of the time {@link hasAbility} or {@link hasAbilityWithAttr} are better used as
   * those check both the passive and non-passive abilities and account for ability suppression.
   * @see {@link hasAbility} {@link hasAbilityWithAttr} Intended ways to check abilities in most cases
   * @param {boolean} ignoreOverride If true, ignore ability changing effects
   * @returns {Ability} The non-passive ability of the pokemon
   */
  getAbility(ignoreOverride?: boolean): Ability {
    if (!ignoreOverride && this.summonData?.ability) {
      return allAbilities[this.summonData.ability];
    }
    if (Overrides.ABILITY_OVERRIDE && this.isPlayer()) {
      return allAbilities[Overrides.ABILITY_OVERRIDE];
    }
    if (Overrides.OPP_ABILITY_OVERRIDE && !this.isPlayer()) {
      return allAbilities[Overrides.OPP_ABILITY_OVERRIDE];
    }
    if (this.isFusion()) {
      return allAbilities[this.getFusionSpeciesForm(ignoreOverride).getAbility(this.fusionAbilityIndex)];
    }
    let abilityId = this.getSpeciesForm(ignoreOverride).getAbility(this.abilityIndex);
    if (abilityId === Abilities.NONE) {
      abilityId = this.species.ability1;
    }
    return allAbilities[abilityId];
  }

  /**
   * Gets the passive ability of the pokemon. This should rarely be called, most of the time
   * {@link hasAbility} or {@link hasAbilityWithAttr} are better used as those check both the passive and
   * non-passive abilities and account for ability suppression.
   * @see {@link hasAbility} {@link hasAbilityWithAttr} Intended ways to check abilities in most cases
   * @returns {Ability} The passive ability of the pokemon
   */
  getPassiveAbility(): Ability {
    if (Overrides.PASSIVE_ABILITY_OVERRIDE && this.isPlayer()) {
      return allAbilities[Overrides.PASSIVE_ABILITY_OVERRIDE];
    }
    if (Overrides.OPP_PASSIVE_ABILITY_OVERRIDE && !this.isPlayer()) {
      return allAbilities[Overrides.OPP_PASSIVE_ABILITY_OVERRIDE];
    }

    let starterSpeciesId = this.species.speciesId;
    while (pokemonPrevolutions.hasOwnProperty(starterSpeciesId)) {
      starterSpeciesId = pokemonPrevolutions[starterSpeciesId];
    }
    return allAbilities[starterPassiveAbilities[starterSpeciesId]];
  }

  /**
   * Checks if a pokemon has a passive either from:
   *  - bought with starter candy
   *  - set by override
   *  - is a boss pokemon
   * @returns whether or not a pokemon should have a passive
   */
  hasPassive(): boolean {
    // returns override if valid for current case
    if ((Overrides.PASSIVE_ABILITY_OVERRIDE !== Abilities.NONE && this.isPlayer()) ||
        (Overrides.OPP_PASSIVE_ABILITY_OVERRIDE !== Abilities.NONE && !this.isPlayer())) {
      return true;
    }
    return this.passive || this.isBoss();
  }

  /**
   * Checks whether an ability of a pokemon can be currently applied. This should rarely be
   * directly called, as {@link hasAbility} and {@link hasAbilityWithAttr} already call this.
   * @see {@link hasAbility} {@link hasAbilityWithAttr} Intended ways to check abilities in most cases
   * @param {boolean} passive If true, check if passive can be applied instead of non-passive
   * @returns {Ability} The passive ability of the pokemon
   */
  canApplyAbility(passive: boolean = false, forceBypass: boolean = false): boolean {
    if (passive && !this.hasPassive()) {
      return false;
    }
    const ability = (!passive ? this.getAbility() : this.getPassiveAbility());
    if (this.isFusion() && ability.hasAttr(NoFusionAbilityAbAttr)) {
      return false;
    }
    if (this.scene?.arena.ignoreAbilities && ability.isIgnorable) {
      return false;
    }
    if (this.summonData?.abilitySuppressed && !ability.hasAttr(UnsuppressableAbilityAbAttr)) {
      return false;
    }
    if (this.isOnField() && !ability.hasAttr(SuppressFieldAbilitiesAbAttr)) {
      const suppressed = new Utils.BooleanHolder(false);
      this.scene.getField(true).filter(p => p !== this).map(p => {
        if (p.getAbility().hasAttr(SuppressFieldAbilitiesAbAttr) && p.canApplyAbility()) {
          p.getAbility().getAttrs(SuppressFieldAbilitiesAbAttr).map(a => a.apply(this, false, suppressed, [ability]));
        }
        if (p.getPassiveAbility().hasAttr(SuppressFieldAbilitiesAbAttr) && p.canApplyAbility(true)) {
          p.getPassiveAbility().getAttrs(SuppressFieldAbilitiesAbAttr).map(a => a.apply(this, true, suppressed, [ability]));
        }
      });
      if (suppressed.value) {
        return false;
      }
    }
    return (this.hp || ability.isBypassFaint || forceBypass) && !ability.conditions.find(condition => !condition(this));
  }

  /**
   * Checks whether a pokemon has the specified ability and it's in effect. Accounts for all the various
   * effects which can affect whether an ability will be present or in effect, and both passive and
   * non-passive. This is the primary way to check whether a pokemon has a particular ability.
   * @param {Abilities} ability The ability to check for
   * @param {boolean} canApply If false, it doesn't check whether the abiltiy is currently active
   * @param {boolean} ignoreOverride If true, it ignores ability changing effects
   * @returns {boolean} Whether the ability is present and active
   */
  hasAbility(ability: Abilities, canApply: boolean = true, ignoreOverride?: boolean): boolean {
    if ((!canApply || this.canApplyAbility()) && this.getAbility(ignoreOverride).id === ability) {
      return true;
    }
    if (this.hasPassive() && (!canApply || this.canApplyAbility(true)) && this.getPassiveAbility().id === ability) {
      return true;
    }
    return false;
  }

  /**
   * Checks whether a pokemon has an ability with the specified attribute and it's in effect.
   * Accounts for all the various effects which can affect whether an ability will be present or
   * in effect, and both passive and non-passive. This is one of the two primary ways to check
   * whether a pokemon has a particular ability.
   * @param {AbAttr} attrType The ability attribute to check for
   * @param {boolean} canApply If false, it doesn't check whether the abiltiy is currently active
   * @param {boolean} ignoreOverride If true, it ignores ability changing effects
   * @returns {boolean} Whether an ability with that attribute is present and active
   */
  hasAbilityWithAttr(attrType: { new(...args: any[]): AbAttr }, canApply: boolean = true, ignoreOverride?: boolean): boolean {
    if ((!canApply || this.canApplyAbility()) && this.getAbility(ignoreOverride).hasAttr(attrType)) {
      return true;
    }
    if (this.hasPassive() && (!canApply || this.canApplyAbility(true)) && this.getPassiveAbility().hasAttr(attrType)) {
      return true;
    }
    return false;
  }

  getWeight(): number {
    const weight = new Utils.NumberHolder(this.species.weight);
    // This will trigger the ability overlay so only call this function when necessary
    applyAbAttrs(WeightMultiplierAbAttr, this, null, weight);
    return weight.value;
  }

  getTeraType(): Type {
    const teraModifier = this.scene.findModifier(m => m instanceof TerastallizeModifier
      && m.pokemonId === this.id && !!m.getBattlesLeft(), this.isPlayer()) as TerastallizeModifier;
    if (teraModifier) {
      return teraModifier.teraType;
    }

    return Type.UNKNOWN;
  }

  isTerastallized(): boolean {
    return this.getTeraType() !== Type.UNKNOWN;
  }

  isGrounded(): boolean {
    return !this.isOfType(Type.FLYING, true, true) && !this.hasAbility(Abilities.LEVITATE);
  }

<<<<<<< HEAD
  /**
   * @returns The type damage multiplier or undefined if it's a status move
   */
  getMoveEffectiveness(source: Pokemon, move: PokemonMove): TypeDamageMultiplier | undefined {
    if (move.getMove().category === MoveCategory.STATUS) {
      return undefined;
    }

    return this.getAttackMoveEffectiveness(source, move);
  }

  getAttackMoveEffectiveness(source: Pokemon, move: PokemonMove): TypeDamageMultiplier {
    const typeless = move.getMove().hasAttr(TypelessAttr);
    const typeMultiplier = new Utils.NumberHolder(this.getAttackTypeEffectiveness(move.getMove().type, source));
=======
  getAttackMoveEffectiveness(source: Pokemon, pokemonMove: PokemonMove): TypeDamageMultiplier {
    const move = pokemonMove.getMove();
    const typeless = move.hasAttr(TypelessAttr);
    const typeMultiplier = new Utils.NumberHolder(this.getAttackTypeEffectiveness(move.type, source));
>>>>>>> 8142f268
    const cancelled = new Utils.BooleanHolder(false);
    if (!typeless) {
      applyPreDefendAbAttrs(TypeImmunityAbAttr, this, source, move, cancelled, typeMultiplier, true);
    }
    if (!cancelled.value) {
      applyPreDefendAbAttrs(MoveImmunityAbAttr, this, source, move, cancelled, typeMultiplier, true);
    }
    return (!cancelled.value ? typeMultiplier.value : 0) as TypeDamageMultiplier;
  }

  getAttackTypeEffectiveness(moveType: Type, source?: Pokemon, ignoreStrongWinds: boolean = false): TypeDamageMultiplier {
    if (moveType === Type.STELLAR) {
      return this.isTerastallized() ? 2 : 1;
    }
    const types = this.getTypes(true, true);

    let multiplier = types.map(defType => {
      if (source) {
        const ignoreImmunity = new Utils.BooleanHolder(false);
        applyAbAttrs(IgnoreTypeImmunityAbAttr, source, ignoreImmunity, moveType, defType);
        if (ignoreImmunity.value) {
          return 1;
        }
      }

      return getTypeDamageMultiplier(moveType, defType);
    }).reduce((acc, cur) => acc * cur, 1) as TypeDamageMultiplier;

    // Handle strong winds lowering effectiveness of types super effective against pure flying
    if (!ignoreStrongWinds && this.scene.arena.weather?.weatherType === WeatherType.STRONG_WINDS && !this.scene.arena.weather.isEffectSuppressed(this.scene) && multiplier >= 2 && this.isOfType(Type.FLYING) && getTypeDamageMultiplier(moveType, Type.FLYING) === 2) {
      multiplier /= 2;
    }
    return multiplier;
  }

  getMatchupScore(pokemon: Pokemon): number {
    const types = this.getTypes(true);
    const enemyTypes = pokemon.getTypes(true, true);
    const outspeed = (this.isActive(true) ? this.getBattleStat(Stat.SPD, pokemon) : this.getStat(Stat.SPD)) <= pokemon.getBattleStat(Stat.SPD, this);
    let atkScore = pokemon.getAttackTypeEffectiveness(types[0], this) * (outspeed ? 1.25 : 1);
    let defScore = 1 / Math.max(this.getAttackTypeEffectiveness(enemyTypes[0], pokemon), 0.25);
    if (types.length > 1) {
      atkScore *= pokemon.getAttackTypeEffectiveness(types[1], this);
    }
    if (enemyTypes.length > 1) {
      defScore *= (1 / Math.max(this.getAttackTypeEffectiveness(enemyTypes[1], pokemon), 0.25));
    }
    let hpDiffRatio = this.getHpRatio() + (1 - pokemon.getHpRatio());
    if (outspeed) {
      hpDiffRatio = Math.min(hpDiffRatio * 1.5, 1);
    }
    return (atkScore + defScore) * hpDiffRatio;
  }

  getEvolution(): SpeciesFormEvolution {
    if (pokemonEvolutions.hasOwnProperty(this.species.speciesId)) {
      const evolutions = pokemonEvolutions[this.species.speciesId];
      for (const e of evolutions) {
        if (!e.item && this.level >= e.level && (!e.preFormKey || this.getFormKey() === e.preFormKey)) {
          if (e.condition === null || (e.condition as SpeciesEvolutionCondition).predicate(this)) {
            return e;
          }
        }
      }
    }

    if (this.isFusion() && pokemonEvolutions.hasOwnProperty(this.fusionSpecies.speciesId)) {
      const fusionEvolutions = pokemonEvolutions[this.fusionSpecies.speciesId].map(e => new FusionSpeciesFormEvolution(this.species.speciesId, e));
      for (const fe of fusionEvolutions) {
        if (!fe.item && this.level >= fe.level && (!fe.preFormKey || this.getFusionFormKey() === fe.preFormKey)) {
          if (fe.condition === null || (fe.condition as SpeciesEvolutionCondition).predicate(this)) {
            return fe;
          }
        }
      }
    }

    return null;
  }

  getLevelMoves(startingLevel?: integer, includeEvolutionMoves: boolean = false, simulateEvolutionChain: boolean = false): LevelMoves {
    const ret: LevelMoves = [];
    let levelMoves: LevelMoves = [];
    if (!startingLevel) {
      startingLevel = this.level;
    }
    if (simulateEvolutionChain) {
      const evolutionChain = this.species.getSimulatedEvolutionChain(this.level, this.hasTrainer(), this.isBoss(), this.isPlayer());
      for (let e = 0; e < evolutionChain.length; e++) {
        // TODO: Might need to pass specific form index in simulated evolution chain
        const speciesLevelMoves = getPokemonSpeciesForm(evolutionChain[e][0] as Species, this.formIndex).getLevelMoves();
        levelMoves.push(...speciesLevelMoves.filter(lm => (includeEvolutionMoves && !lm[0]) || ((!e || lm[0] > 1) && (e === evolutionChain.length - 1 || lm[0] <= evolutionChain[e + 1][1]))));
      }
      levelMoves.sort((lma: [integer, integer], lmb: [integer, integer]) => lma[0] > lmb[0] ? 1 : lma[0] < lmb[0] ? -1 : 0);
      const uniqueMoves: Moves[] = [];
      levelMoves = levelMoves.filter(lm => {
        if (uniqueMoves.find(m => m === lm[1])) {
          return false;
        }
        uniqueMoves.push(lm[1]);
        return true;
      });
    } else {
      levelMoves = this.getSpeciesForm(true).getLevelMoves();
    }
    if (this.fusionSpecies) {
      const evolutionLevelMoves = levelMoves.slice(0, Math.max(levelMoves.findIndex(lm => !!lm[0]), 0));
      const fusionLevelMoves = this.getFusionSpeciesForm(true).getLevelMoves();
      const fusionEvolutionLevelMoves = fusionLevelMoves.slice(0, Math.max(fusionLevelMoves.findIndex(flm => !!flm[0]), 0));
      const newLevelMoves: LevelMoves = [];
      while (levelMoves.length && levelMoves[0][0] < startingLevel) {
        levelMoves.shift();
      }
      while (fusionLevelMoves.length && fusionLevelMoves[0][0] < startingLevel) {
        fusionLevelMoves.shift();
      }
      if (includeEvolutionMoves) {
        for (const elm of evolutionLevelMoves.reverse()) {
          levelMoves.unshift(elm);
        }
        for (const felm of fusionEvolutionLevelMoves.reverse()) {
          fusionLevelMoves.unshift(felm);
        }
      }
      for (let l = includeEvolutionMoves ? 0 : startingLevel; l <= this.level; l++) {
        if (l === 1 && startingLevel > 1) {
          l = startingLevel;
        }
        while (levelMoves.length && levelMoves[0][0] === l) {
          const levelMove = levelMoves.shift();
          if (!newLevelMoves.find(lm => lm[1] === levelMove[1])) {
            newLevelMoves.push(levelMove);
          }
        }
        while (fusionLevelMoves.length && fusionLevelMoves[0][0] === l) {
          const fusionLevelMove = fusionLevelMoves.shift();
          if (!newLevelMoves.find(lm => lm[1] === fusionLevelMove[1])) {
            newLevelMoves.push(fusionLevelMove);
          }
        }
      }
      levelMoves = newLevelMoves;
    }
    if (levelMoves) {
      for (const lm of levelMoves) {
        const level = lm[0];
        if ((!includeEvolutionMoves || level) && level < startingLevel) {
          continue;
        } else if (level > this.level) {
          break;
        }
        ret.push(lm);
      }
    }

    return ret;
  }

  setMove(moveIndex: integer, moveId: Moves): void {
    const move = moveId ? new PokemonMove(moveId) : null;
    this.moveset[moveIndex] = move;
    if (this.summonData?.moveset) {
      this.summonData.moveset[moveIndex] = move;
    }
  }

  /**
   * Function that tries to set a Pokemon shiny based on the trainer's trainer ID and secret ID
   * Endless Pokemon in the end biome are unable to be set to shiny
   *
   * The exact mechanic is that it calculates E as the XOR of the player's trainer ID and secret ID
   * F is calculated as the XOR of the first 16 bits of the Pokemon's ID with the last 16 bits
   * The XOR of E and F are then compared to the thresholdOverride (default case 32) to see whether or not to generate a shiny
   * @param thresholdOverride number that is divided by 2^16 (65536) to get the shiny chance
   * @returns true if the Pokemon has been set as a shiny, false otherwise
   */
  trySetShiny(thresholdOverride?: integer): boolean {
    // Shiny Pokemon should not spawn in the end biome in endless
    if (this.scene.gameMode.isEndless && this.scene.arena.biomeType === Biome.END) {
      return false;
    }

    const rand1 = Utils.binToDec(Utils.decToBin(this.id).substring(0, 16));
    const rand2 = Utils.binToDec(Utils.decToBin(this.id).substring(16, 32));

    const E = this.scene.gameData.trainerId ^ this.scene.gameData.secretId;
    const F = rand1 ^ rand2;

    const shinyThreshold = new Utils.IntegerHolder(32);
    if (thresholdOverride === undefined) {
      if (!this.hasTrainer()) {
        this.scene.applyModifiers(ShinyRateBoosterModifier, true, shinyThreshold);
      }
    } else {
      shinyThreshold.value = thresholdOverride;
    }

    this.shiny = (E ^ F) < shinyThreshold.value;
    if ((E ^ F) < 32) {
      console.log("REAL SHINY!!");
    }

    if (this.shiny) {
      this.initShinySparkle();
    }

    return this.shiny;
  }

  /**
   * Generates a variant
   * Has a 10% of returning 2 (epic variant)
   * And a 30% of returning 1 (rare variant)
   * Returns 0 (basic shiny) if there is no variant or 60% of the time otherwise
   * @returns the shiny variant
   */
  generateVariant(): Variant {
    const formIndex: number = this.formIndex;
    let variantDataIndex: string | number = this.species.speciesId;
    if (this.species.forms.length > 0) {
      const formKey = this.species.forms[formIndex]?.formKey;
      if (formKey) {
        variantDataIndex = `${variantDataIndex}-${formKey}`;
      }
    }
    // Checks if there is no variant data for both the index or index with form
    if (!this.shiny || (!variantData.hasOwnProperty(variantDataIndex) && !variantData.hasOwnProperty(this.species.speciesId))) {
      return 0;
    }
    const rand = Utils.randSeedInt(10);
    if (rand >= 4) {
      return 0;             // 6/10
    } else if (rand >= 1) {
      return 1;             // 3/10
    } else {
      return 2;             // 1/10
    }
  }

  generateFusionSpecies(forStarter?: boolean): void {
    const hiddenAbilityChance = new Utils.IntegerHolder(256);
    if (!this.hasTrainer()) {
      this.scene.applyModifiers(HiddenAbilityRateBoosterModifier, true, hiddenAbilityChance);
    }

    const hasHiddenAbility = !Utils.randSeedInt(hiddenAbilityChance.value);
    const randAbilityIndex = Utils.randSeedInt(2);

    const filter = !forStarter ? this.species.getCompatibleFusionSpeciesFilter()
      : species => {
        return pokemonEvolutions.hasOwnProperty(species.speciesId)
      && !pokemonPrevolutions.hasOwnProperty(species.speciesId)
      && !species.pseudoLegendary
      && !species.legendary
      && !species.mythical
      && !species.isTrainerForbidden()
      && species.speciesId !== this.species.speciesId;
      };

    this.fusionSpecies = this.scene.randomSpecies(this.scene.currentBattle?.waveIndex || 0, this.level, false, filter, true);
    this.fusionAbilityIndex = (this.fusionSpecies.abilityHidden && hasHiddenAbility ? this.fusionSpecies.ability2 ? 2 : 1 : this.fusionSpecies.ability2 ? randAbilityIndex : 0);
    this.fusionShiny = this.shiny;
    this.fusionVariant = this.variant;

    if (this.fusionSpecies.malePercent === null) {
      this.fusionGender = Gender.GENDERLESS;
    } else {
      const genderChance = (this.id % 256) * 0.390625;
      if (genderChance < this.fusionSpecies.malePercent) {
        this.fusionGender = Gender.MALE;
      } else {
        this.fusionGender = Gender.FEMALE;
      }
    }

    this.fusionFormIndex = this.scene.getSpeciesFormIndex(this.fusionSpecies, this.fusionGender, this.getNature(), true);
    this.fusionLuck = this.luck;

    this.generateName();
  }

  clearFusionSpecies(): void {
    this.fusionSpecies = undefined;
    this.fusionFormIndex = 0;
    this.fusionAbilityIndex = 0;
    this.fusionShiny = false;
    this.fusionVariant = 0;
    this.fusionGender = 0;
    this.fusionLuck = 0;

    this.generateName();
    this.calculateStats();
  }

  generateAndPopulateMoveset(): void {
    this.moveset = [];
    let movePool: [Moves, number][] = [];
    const allLevelMoves = this.getLevelMoves(1, true, true);
    if (!allLevelMoves) {
      console.log(this.species.speciesId, "ERROR");
      return;
    }

    for (let m = 0; m < allLevelMoves.length; m++) {
      const levelMove = allLevelMoves[m];
      if (this.level < levelMove[0]) {
        break;
      }
      let weight = levelMove[0];
      if (weight === 0) { // Evo Moves
        weight = 50;
      }
      if (weight === 1 && allMoves[levelMove[1]].power >= 80) { // Assume level 1 moves with 80+ BP are "move reminder" moves and bump their weight
        weight = 40;
      }
      if (allMoves[levelMove[1]].name.endsWith(" (N)")) {
        weight /= 100;
      } // Unimplemented level up moves are possible to generate, but 1% of their normal chance.
      if (!movePool.some(m => m[0] === levelMove[1])) {
        movePool.push([levelMove[1], weight]);
      }
    }

    if (this.hasTrainer()) {
      const tms = Object.keys(tmSpecies);
      for (const tm of tms) {
        const moveId = parseInt(tm) as Moves;
        let compatible = false;
        for (const p of tmSpecies[tm]) {
          if (Array.isArray(p)) {
            if (p[0] === this.species.speciesId || (this.fusionSpecies && p[0] === this.fusionSpecies.speciesId) && p.slice(1).indexOf(this.species.forms[this.formIndex]) > -1) {
              compatible = true;
              break;
            }
          } else if (p === this.species.speciesId || (this.fusionSpecies && p === this.fusionSpecies.speciesId)) {
            compatible = true;
            break;
          }
        }
        if (compatible && !movePool.some(m => m[0] === moveId) && !allMoves[moveId].name.endsWith(" (N)")) {
          if (tmPoolTiers[moveId] === ModifierTier.COMMON && this.level >= 15) {
            movePool.push([moveId, 4]);
          } else if (tmPoolTiers[moveId] === ModifierTier.GREAT && this.level >= 30) {
            movePool.push([moveId, 8]);
          } else if (tmPoolTiers[moveId] === ModifierTier.ULTRA && this.level >= 50) {
            movePool.push([moveId, 14]);
          }
        }
      }

      if (this.level >= 60) { // No egg moves below level 60
        for (let i = 0; i < 3; i++) {
          const moveId = speciesEggMoves[this.species.getRootSpeciesId()][i];
          if (!movePool.some(m => m[0] === moveId) && !allMoves[moveId].name.endsWith(" (N)")) {
            movePool.push([moveId, 40]);
          }
        }
        const moveId = speciesEggMoves[this.species.getRootSpeciesId()][3];
        if (this.level >= 170 && !movePool.some(m => m[0] === moveId) && !allMoves[moveId].name.endsWith(" (N)") && !this.isBoss()) { // No rare egg moves before e4
          movePool.push([moveId, 30]);
        }
        if (this.fusionSpecies) {
          for (let i = 0; i < 3; i++) {
            const moveId = speciesEggMoves[this.fusionSpecies.getRootSpeciesId()][i];
            if (!movePool.some(m => m[0] === moveId) && !allMoves[moveId].name.endsWith(" (N)")) {
              movePool.push([moveId, 40]);
            }
          }
          const moveId = speciesEggMoves[this.fusionSpecies.getRootSpeciesId()][3];
          if (this.level >= 170 && !movePool.some(m => m[0] === moveId) && !allMoves[moveId].name.endsWith(" (N)") && !this.isBoss()) {// No rare egg moves before e4
            movePool.push([moveId, 30]);
          }
        }
      }
    }

    if (this.isBoss()) { // Bosses never get self ko moves
      movePool = movePool.filter(m => !allMoves[m[0]].hasAttr(SacrificialAttr));
    }
    movePool = movePool.filter(m => !allMoves[m[0]].hasAttr(SacrificialAttrOnHit));
    if (this.hasTrainer()) {
      // Trainers never get OHKO moves
      movePool = movePool.filter(m => !allMoves[m[0]].hasAttr(OneHitKOAttr));
      // Half the weight of self KO moves
      movePool = movePool.map(m => [m[0], m[1] * (!!allMoves[m[0]].hasAttr(SacrificialAttr) ? 0.5 : 1)]);
      movePool = movePool.map(m => [m[0], m[1] * (!!allMoves[m[0]].hasAttr(SacrificialAttrOnHit) ? 0.5 : 1)]);
      // Trainers get a weight bump to stat buffing moves
      movePool = movePool.map(m => [m[0], m[1] * (allMoves[m[0]].getAttrs(StatChangeAttr).some(a => a.levels > 1 && a.selfTarget) ? 1.25 : 1)]);
      // Trainers get a weight decrease to multiturn moves
      movePool = movePool.map(m => [m[0], m[1] * (!!allMoves[m[0]].hasAttr(ChargeAttr) || !!allMoves[m[0]].hasAttr(RechargeAttr) ? 0.7 : 1)]);
    }

    // Weight towards higher power moves, by reducing the power of moves below the highest power.
    // Caps max power at 90 to avoid something like hyper beam ruining the stats.
    // This is a pretty soft weighting factor, although it is scaled with the weight multiplier.
    const maxPower = Math.min(movePool.reduce((v, m) => Math.max(allMoves[m[0]].power, v), 40), 90);
    movePool = movePool.map(m => [m[0], m[1] * (allMoves[m[0]].category === MoveCategory.STATUS ? 1 : Math.max(Math.min(allMoves[m[0]].power/maxPower, 1), 0.5))]);

    // Weight damaging moves against the lower stat
    const worseCategory: MoveCategory = this.stats[Stat.ATK] > this.stats[Stat.SPATK] ? MoveCategory.SPECIAL : MoveCategory.PHYSICAL;
    const statRatio = worseCategory === MoveCategory.PHYSICAL ? this.stats[Stat.ATK]/this.stats[Stat.SPATK] : this.stats[Stat.SPATK]/this.stats[Stat.ATK];
    movePool = movePool.map(m => [m[0], m[1] * (allMoves[m[0]].category === worseCategory ? statRatio : 1)]);

    let weightMultiplier = 0.9; // The higher this is the more the game weights towards higher level moves. At 0 all moves are equal weight.
    if (this.hasTrainer()) {
      weightMultiplier += 0.7;
    }
    if (this.isBoss()) {
      weightMultiplier += 0.4;
    }
    const baseWeights: [Moves, number][] = movePool.map(m => [m[0], Math.ceil(Math.pow(m[1], weightMultiplier)*100)]);

    if (this.hasTrainer() || this.isBoss()) { // Trainers and bosses always force a stab move
      const stabMovePool = baseWeights.filter(m => allMoves[m[0]].category !== MoveCategory.STATUS && this.isOfType(allMoves[m[0]].type));

      if (stabMovePool.length) {
        const totalWeight = stabMovePool.reduce((v, m) => v + m[1], 0);
        let rand = Utils.randSeedInt(totalWeight);
        let index = 0;
        while (rand > stabMovePool[index][1]) {
          rand -= stabMovePool[index++][1];
        }
        this.moveset.push(new PokemonMove(stabMovePool[index][0], 0, 0));
      }
    } else { // Normal wild pokemon just force a random damaging move
      const attackMovePool = baseWeights.filter(m => allMoves[m[0]].category !== MoveCategory.STATUS);
      if (attackMovePool.length) {
        const totalWeight = attackMovePool.reduce((v, m) => v + m[1], 0);
        let rand = Utils.randSeedInt(totalWeight);
        let index = 0;
        while (rand > attackMovePool[index][1]) {
          rand -= attackMovePool[index++][1];
        }
        this.moveset.push(new PokemonMove(attackMovePool[index][0], 0, 0));
      }
    }

    while (baseWeights.length > this.moveset.length && this.moveset.length < 4) {
      if (this.hasTrainer()) {
        // Sqrt the weight of any damaging moves with overlapping types. This is about a 0.05 - 0.1 multiplier.
        // Other damaging moves 2x weight if 0-1 damaging moves, 0.5x if 2, 0.125x if 3. These weights double if STAB.
        // Status moves remain unchanged on weight, this encourages 1-2
        movePool = baseWeights.filter(m => !this.moveset.some(mo => m[0] === mo.moveId)).map(m => [m[0], this.moveset.some(mo => mo.getMove().category !== MoveCategory.STATUS && mo.getMove().type === allMoves[m[0]].type) ? Math.ceil(Math.sqrt(m[1])) : allMoves[m[0]].category !== MoveCategory.STATUS ? Math.ceil(m[1]/Math.max(Math.pow(4, this.moveset.filter(mo => mo.getMove().power > 1).length)/8,0.5) * (this.isOfType(allMoves[m[0]].type) ? 2 : 1)) : m[1]]);
      } else { // Non-trainer pokemon just use normal weights
        movePool = baseWeights.filter(m => !this.moveset.some(mo => m[0] === mo.moveId));
      }
      const totalWeight = movePool.reduce((v, m) => v + m[1], 0);
      let rand = Utils.randSeedInt(totalWeight);
      let index = 0;
      while (rand > movePool[index][1]) {
        rand -= movePool[index++][1];
      }
      this.moveset.push(new PokemonMove(movePool[index][0], 0, 0));
    }

    this.scene.triggerPokemonFormChange(this, SpeciesFormChangeMoveLearnedTrigger);
  }

  trySelectMove(moveIndex: integer, ignorePp?: boolean): boolean {
    const move = this.getMoveset().length > moveIndex
      ? this.getMoveset()[moveIndex]
      : null;
    return move?.isUsable(this, ignorePp);
  }

  showInfo(): void {
    if (!this.battleInfo.visible) {
      const otherBattleInfo = this.scene.fieldUI.getAll().slice(0, 4).filter(ui => ui instanceof BattleInfo && ((ui as BattleInfo) instanceof PlayerBattleInfo) === this.isPlayer()).find(() => true);
      if (!otherBattleInfo || !this.getFieldIndex()) {
        this.scene.fieldUI.sendToBack(this.battleInfo);
        this.scene.sendTextToBack(); // Push the top right text objects behind everything else
      } else {
        this.scene.fieldUI.moveAbove(this.battleInfo, otherBattleInfo);
      }
      this.battleInfo.setX(this.battleInfo.x + (this.isPlayer() ? 150 : !this.isBoss() ? -150 : -198));
      this.battleInfo.setVisible(true);
      if (this.isPlayer()) {
        this.battleInfo.expMaskRect.x += 150;
      }
      this.scene.tweens.add({
        targets: [ this.battleInfo, this.battleInfo.expMaskRect ],
        x: this.isPlayer() ? "-=150" : `+=${!this.isBoss() ? 150 : 246}`,
        duration: 1000,
        ease: "Cubic.easeOut"
      });
    }
  }

  hideInfo(): Promise<void> {
    return new Promise(resolve => {
      if (this.battleInfo.visible) {
        this.scene.tweens.add({
          targets: [ this.battleInfo, this.battleInfo.expMaskRect ],
          x: this.isPlayer() ? "+=150" : `-=${!this.isBoss() ? 150 : 246}`,
          duration: 500,
          ease: "Cubic.easeIn",
          onComplete: () => {
            if (this.isPlayer()) {
              this.battleInfo.expMaskRect.x -= 150;
            }
            this.battleInfo.setVisible(false);
            this.battleInfo.setX(this.battleInfo.x - (this.isPlayer() ? 150 : !this.isBoss() ? -150 : -198));
            resolve();
          }
        });
      } else {
        resolve();
      }
    });
  }

  updateInfo(instant?: boolean): Promise<void> {
    return this.battleInfo.updateInfo(this, instant);
  }

  /**
   * Show or hide the type effectiveness multiplier window
   * Passing undefined will hide the window
   */
  updateEffectiveness(effectiveness?: string) {
    this.battleInfo.updateEffectiveness(effectiveness);
  }

  toggleStats(visible: boolean): void {
    this.battleInfo.toggleStats(visible);
  }

  toggleFlyout(visible: boolean): void {
    this.battleInfo.toggleFlyout(visible);
  }

  addExp(exp: integer) {
    const maxExpLevel = this.scene.getMaxExpLevel();
    const initialExp = this.exp;
    this.exp += exp;
    while (this.level < maxExpLevel && this.exp >= getLevelTotalExp(this.level + 1, this.species.growthRate)) {
      this.level++;
    }
    if (this.level >= maxExpLevel) {
      console.log(initialExp, this.exp, getLevelTotalExp(this.level, this.species.growthRate));
      this.exp = Math.max(getLevelTotalExp(this.level, this.species.growthRate), initialExp);
    }
    this.levelExp = this.exp - getLevelTotalExp(this.level, this.species.growthRate);
  }

  getOpponent(targetIndex: integer): Pokemon {
    const ret = this.getOpponents()[targetIndex];
    if (ret.summonData) {
      return ret;
    }
    return null;
  }

  getOpponents(): Pokemon[] {
    return ((this.isPlayer() ? this.scene.getEnemyField() : this.scene.getPlayerField()) as Pokemon[]).filter(p => p.isActive());
  }

  getOpponentDescriptor(): string {
    const opponents = this.getOpponents();
    if (opponents.length === 1) {
      return opponents[0].name;
    }
    return this.isPlayer() ? "the opposing team" : "your team";
  }

  getAlly(): Pokemon {
    return (this.isPlayer() ? this.scene.getPlayerField() : this.scene.getEnemyField())[this.getFieldIndex() ? 0 : 1];
  }

  apply(source: Pokemon, move: Move): HitResult {
    let result: HitResult;
    const damage = new Utils.NumberHolder(0);
    const defendingSidePlayField = this.isPlayer() ? this.scene.getPlayerField() : this.scene.getEnemyField();

    const variableCategory = new Utils.IntegerHolder(move.category);
    applyMoveAttrs(VariableMoveCategoryAttr, source, this, move, variableCategory);
    const moveCategory = variableCategory.value as MoveCategory;

    const typeChangeMovePowerMultiplier = new Utils.NumberHolder(1);
    applyMoveAttrs(VariableMoveTypeAttr, source, this, move);
    applyPreAttackAbAttrs(MoveTypeChangeAttr, source, this, move, typeChangeMovePowerMultiplier);
    const types = this.getTypes(true, true);

    const cancelled = new Utils.BooleanHolder(false);
    const typeless = move.hasAttr(TypelessAttr);
    const typeMultiplier = new Utils.NumberHolder(!typeless && (moveCategory !== MoveCategory.STATUS || move.getAttrs(StatusMoveTypeImmunityAttr).find(attr => types.includes(attr.immuneType)))
      ? this.getAttackTypeEffectiveness(move.type, source)
      : 1);
    applyMoveAttrs(VariableMoveTypeMultiplierAttr, source, this, move, typeMultiplier);
    if (typeless) {
      typeMultiplier.value = 1;
    }
    if (types.find(t => move.isTypeImmune(t))) {
      typeMultiplier.value = 0;
    }

    // Apply arena tags for conditional protection
    if (!move.hasFlag(MoveFlags.IGNORE_PROTECT) && !move.isAllyTarget()) {
      const defendingSide = this.isPlayer() ? ArenaTagSide.PLAYER : ArenaTagSide.ENEMY;
      this.scene.arena.applyTagsForSide(ArenaTagType.QUICK_GUARD, defendingSide, cancelled, this, move.priority);
      this.scene.arena.applyTagsForSide(ArenaTagType.WIDE_GUARD, defendingSide, cancelled, this, move.moveTarget);
      this.scene.arena.applyTagsForSide(ArenaTagType.MAT_BLOCK, defendingSide, cancelled, this, move.category);
      this.scene.arena.applyTagsForSide(ArenaTagType.CRAFTY_SHIELD, defendingSide, cancelled, this, move.category, move.moveTarget);
    }

    switch (moveCategory) {
    case MoveCategory.PHYSICAL:
    case MoveCategory.SPECIAL:
      const isPhysical = moveCategory === MoveCategory.PHYSICAL;
      const power = new Utils.NumberHolder(move.power);
      const sourceTeraType = source.getTeraType();
      if (sourceTeraType !== Type.UNKNOWN && sourceTeraType === move.type && power.value < 60 && move.priority <= 0 && !move.hasAttr(MultiHitAttr) && !this.scene.findModifier(m => m instanceof PokemonMultiHitModifier && m.pokemonId === source.id)) {
        power.value = 60;
      }
      applyPreAttackAbAttrs(VariableMovePowerAbAttr, source, this, move, power);
      this.scene.getField(true).map(p => applyPreAttackAbAttrs(FieldVariableMovePowerAbAttr, this, source, move, power));

      applyPreDefendAbAttrs(ReceivedMoveDamageMultiplierAbAttr, this, source, move, cancelled, power);

      power.value *= typeChangeMovePowerMultiplier.value;

      if (!typeless) {
        applyPreDefendAbAttrs(TypeImmunityAbAttr, this, source, move, cancelled, typeMultiplier);
      }
      if (!cancelled.value) {
        applyPreDefendAbAttrs(MoveImmunityAbAttr, this, source, move, cancelled, typeMultiplier);
        defendingSidePlayField.forEach((p) => applyPreDefendAbAttrs(FieldPriorityMoveImmunityAbAttr, p, source, move, cancelled, typeMultiplier));
      }

      if (cancelled.value) {
        result = HitResult.NO_EFFECT;
      } else {
        const typeBoost = source.findTag(t => t instanceof TypeBoostTag && t.boostedType === move.type) as TypeBoostTag;
        if (typeBoost) {
          power.value *= typeBoost.boostValue;
          if (typeBoost.oneUse) {
            source.removeTag(typeBoost.tagType);
          }
        }
        const arenaAttackTypeMultiplier = new Utils.NumberHolder(this.scene.arena.getAttackTypeMultiplier(move.type, source.isGrounded()));
        applyMoveAttrs(IgnoreWeatherTypeDebuffAttr, source, this, move, arenaAttackTypeMultiplier);
        if (this.scene.arena.getTerrainType() === TerrainType.GRASSY && this.isGrounded() && move.type === Type.GROUND && move.moveTarget === MoveTarget.ALL_NEAR_OTHERS) {
          power.value /= 2;
        }
        applyMoveAttrs(VariablePowerAttr, source, this, move, power);
        this.scene.applyModifiers(PokemonMultiHitModifier, source.isPlayer(), source, new Utils.IntegerHolder(0), power);
        if (!typeless) {
          this.scene.arena.applyTags(WeakenMoveTypeTag, move.type, power);
          this.scene.applyModifiers(AttackTypeBoosterModifier, source.isPlayer(), source, move.type, power);
        }
        if (source.getTag(HelpingHandTag)) {
          power.value *= 1.5;
        }
        let isCritical: boolean;
        const critOnly = new Utils.BooleanHolder(false);
        const critAlways = source.getTag(BattlerTagType.ALWAYS_CRIT);
        applyMoveAttrs(CritOnlyAttr, source, this, move, critOnly);
        applyAbAttrs(ConditionalCritAbAttr, source, null, critOnly, this, move);
        if (critOnly.value || critAlways) {
          isCritical = true;
        } else {
          const critLevel = new Utils.IntegerHolder(0);
          applyMoveAttrs(HighCritAttr, source, this, move, critLevel);
          this.scene.applyModifiers(TempBattleStatBoosterModifier, source.isPlayer(), TempBattleStat.CRIT, critLevel);
          const bonusCrit = new Utils.BooleanHolder(false);
          if (applyAbAttrs(BonusCritAbAttr, source, null, bonusCrit)) {
            if (bonusCrit.value) {
              critLevel.value += 1;
            }
          }
          if (source.getTag(BattlerTagType.CRIT_BOOST)) {
            critLevel.value += 2;
          }
          const critChance = [24, 8, 2, 1][Math.max(0, Math.min(critLevel.value, 3))];
          isCritical = !source.getTag(BattlerTagType.NO_CRIT) && (critChance === 1 || !this.scene.randBattleSeedInt(critChance));
          if (Overrides.NEVER_CRIT_OVERRIDE) {
            isCritical = false;
          }
        }
        if (isCritical) {
          const blockCrit = new Utils.BooleanHolder(false);
          applyAbAttrs(BlockCritAbAttr, this, null, blockCrit);
          if (blockCrit.value) {
            isCritical = false;
          }
        }
        const sourceAtk = new Utils.IntegerHolder(source.getBattleStat(isPhysical ? Stat.ATK : Stat.SPATK, this, null, isCritical));
        const targetDef = new Utils.IntegerHolder(this.getBattleStat(isPhysical ? Stat.DEF : Stat.SPDEF, source, move, isCritical));
        const criticalMultiplier = new Utils.NumberHolder(isCritical ? 1.5 : 1);
        applyAbAttrs(MultCritAbAttr, source, null, criticalMultiplier);
        const screenMultiplier = new Utils.NumberHolder(1);
        if (!isCritical) {
          this.scene.arena.applyTagsForSide(WeakenMoveScreenTag, this.isPlayer() ? ArenaTagSide.PLAYER : ArenaTagSide.ENEMY, move.category, this.scene.currentBattle.double, screenMultiplier);
        }
        const isTypeImmune = (typeMultiplier.value * arenaAttackTypeMultiplier.value) === 0;
        const sourceTypes = source.getTypes();
        const matchesSourceType = sourceTypes[0] === move.type || (sourceTypes.length > 1 && sourceTypes[1] === move.type);
        const stabMultiplier = new Utils.NumberHolder(1);
        if (sourceTeraType === Type.UNKNOWN && matchesSourceType) {
          stabMultiplier.value += 0.5;
        } else if (sourceTeraType !== Type.UNKNOWN && sourceTeraType === move.type) {
          stabMultiplier.value += 0.5;
        }

        applyAbAttrs(StabBoostAbAttr, source, null, stabMultiplier);

        if (sourceTeraType !== Type.UNKNOWN && matchesSourceType) {
          stabMultiplier.value = Math.min(stabMultiplier.value + 0.5, 2.25);
        }

        applyMoveAttrs(VariableAtkAttr, source, this, move, sourceAtk);
        applyMoveAttrs(VariableDefAttr, source, this, move, targetDef);

        if (!isTypeImmune) {
          damage.value = Math.ceil(((((2 * source.level / 5 + 2) * power.value * sourceAtk.value / targetDef.value) / 50) + 2) * stabMultiplier.value * typeMultiplier.value * arenaAttackTypeMultiplier.value * screenMultiplier.value * ((this.scene.randBattleSeedInt(15) + 85) / 100) * criticalMultiplier.value);
          if (isPhysical && source.status && source.status.effect === StatusEffect.BURN) {
            if (!move.hasAttr(BypassBurnDamageReductionAttr)) {
              const burnDamageReductionCancelled = new Utils.BooleanHolder(false);
              applyAbAttrs(BypassBurnDamageReductionAbAttr, source, burnDamageReductionCancelled);
              if (!burnDamageReductionCancelled.value) {
                damage.value = Math.floor(damage.value / 2);
              }
            }
          }

          applyPreAttackAbAttrs(DamageBoostAbAttr, source, this, move, damage);

          /**
           * For each {@link HitsTagAttr} the move has, doubles the damage of the move if:
           * The target has a {@link BattlerTagType} that this move interacts with
           * AND
           * The move doubles damage when used against that tag
           */
          move.getAttrs(HitsTagAttr).filter(hta => hta.doubleDamage).forEach(hta => {
            if (this.getTag(hta.tagType)) {
              damage.value *= 2;
            }
          });
        }

        if (this.scene.arena.terrain?.terrainType === TerrainType.MISTY && this.isGrounded() && move.type === Type.DRAGON) {
          damage.value = Math.floor(damage.value / 2);
        }

        const fixedDamage = new Utils.IntegerHolder(0);
        applyMoveAttrs(FixedDamageAttr, source, this, move, fixedDamage);
        if (!isTypeImmune && fixedDamage.value) {
          damage.value = fixedDamage.value;
          isCritical = false;
          result = HitResult.EFFECTIVE;
        }

        if (!result) {
          if (!typeMultiplier.value) {
            result = move.id === Moves.SHEER_COLD ? HitResult.IMMUNE : HitResult.NO_EFFECT;
          } else {
            const oneHitKo = new Utils.BooleanHolder(false);
            applyMoveAttrs(OneHitKOAttr, source, this, move, oneHitKo);
            if (oneHitKo.value) {
              result = HitResult.ONE_HIT_KO;
              isCritical = false;
              damage.value = this.hp;
            } else if (typeMultiplier.value >= 2) {
              result = HitResult.SUPER_EFFECTIVE;
            } else if (typeMultiplier.value >= 1) {
              result = HitResult.EFFECTIVE;
            } else {
              result = HitResult.NOT_VERY_EFFECTIVE;
            }
          }
        }

        if (!fixedDamage.value) {
          if (!source.isPlayer()) {
            this.scene.applyModifiers(EnemyDamageBoosterModifier, false, damage);
          }
          if (!this.isPlayer()) {
            this.scene.applyModifiers(EnemyDamageReducerModifier, false, damage);
          }
        }

        applyMoveAttrs(ModifiedDamageAttr, source, this, move, damage);

        if (power.value === 0) {
          damage.value = 0;
        }

        console.log("damage", damage.value, move.name, power.value, sourceAtk, targetDef);

        // In case of fatal damage, this tag would have gotten cleared before we could lapse it.
        const destinyTag = this.getTag(BattlerTagType.DESTINY_BOND);

        const oneHitKo = result === HitResult.ONE_HIT_KO;
        if (damage.value) {
          if (this.getHpRatio() === 1) {
            applyPreDefendAbAttrs(PreDefendFullHpEndureAbAttr, this, source, move, cancelled, damage);
          } else if (!this.isPlayer() && damage.value >= this.hp) {
            this.scene.applyModifiers(EnemyEndureChanceModifier, false, this);
          }

          /**
             * We explicitly require to ignore the faint phase here, as we want to show the messages
             * about the critical hit and the super effective/not very effective messages before the faint phase.
             */
          damage.value = this.damageAndUpdate(damage.value, result as DamageResult, isCritical, oneHitKo, oneHitKo, true);
          this.turnData.damageTaken += damage.value;
          if (isCritical) {
            this.scene.queueMessage(i18next.t("battle:hitResultCriticalHit"));
          }
          if (source.isPlayer()) {
            this.scene.validateAchvs(DamageAchv, damage);
            if (damage.value > this.scene.gameData.gameStats.highestDamage) {
              this.scene.gameData.gameStats.highestDamage = damage.value;
            }
          }
          source.turnData.damageDealt += damage.value;
          source.turnData.currDamageDealt = damage.value;
          this.battleData.hitCount++;
          const attackResult = { move: move.id, result: result as DamageResult, damage: damage.value, critical: isCritical, sourceId: source.id };
          this.turnData.attacksReceived.unshift(attackResult);
          if (source.isPlayer() && !this.isPlayer()) {
            this.scene.applyModifiers(DamageMoneyRewardModifier, true, source, damage);
          }
        }

        if (source.turnData.hitsLeft === 1) {
          switch (result) {
          case HitResult.SUPER_EFFECTIVE:
            this.scene.queueMessage(i18next.t("battle:hitResultSuperEffective"));
            break;
          case HitResult.NOT_VERY_EFFECTIVE:
            this.scene.queueMessage(i18next.t("battle:hitResultNotVeryEffective"));
            break;
          case HitResult.NO_EFFECT:
            this.scene.queueMessage(i18next.t("battle:hitResultNoEffect", { pokemonName: this.name }));
            break;
          case HitResult.IMMUNE:
            this.scene.queueMessage(`${this.name} is unaffected!`);
            break;
          case HitResult.ONE_HIT_KO:
            this.scene.queueMessage(i18next.t("battle:hitResultOneHitKO"));
            break;
          }
        }

        if (this.isFainted()) {
          this.scene.unshiftPhase(new FaintPhase(this.scene, this.getBattlerIndex(), oneHitKo));
          this.resetSummonData();
        }

        if (damage) {
          this.scene.clearPhaseQueueSplice();

          const attacker = this.scene.getPokemonById(source.id);
          destinyTag?.lapse(attacker, BattlerTagLapseType.CUSTOM);
        }
      }
      break;
    case MoveCategory.STATUS:
      if (!typeless) {
        applyPreDefendAbAttrs(TypeImmunityAbAttr, this, source, move, cancelled, typeMultiplier);
      }
      if (!cancelled.value) {
        applyPreDefendAbAttrs(MoveImmunityAbAttr, this, source, move, cancelled, typeMultiplier);
        defendingSidePlayField.forEach((p) => applyPreDefendAbAttrs(FieldPriorityMoveImmunityAbAttr, p, source, move, cancelled, typeMultiplier));
      }
      if (!typeMultiplier.value) {
        this.scene.queueMessage(i18next.t("battle:hitResultNoEffect", { pokemonName: this.name }));
      }
      result = cancelled.value || !typeMultiplier.value ? HitResult.NO_EFFECT : HitResult.STATUS;
      break;
    }

    return result;
  }

  damage(damage: integer, ignoreSegments: boolean = false, preventEndure: boolean = false, ignoreFaintPhase: boolean = false): integer {
    if (this.isFainted()) {
      return 0;
    }
    const surviveDamage = new Utils.BooleanHolder(false);

    if (!preventEndure && this.hp - damage <= 0) {
      if (this.hp >= 1 && this.getTag(BattlerTagType.ENDURING)) {
        surviveDamage.value = this.lapseTag(BattlerTagType.ENDURING);
      } else if (this.hp > 1 && this.getTag(BattlerTagType.STURDY)) {
        surviveDamage.value = this.lapseTag(BattlerTagType.STURDY);
      }
      if (!surviveDamage.value) {
        this.scene.applyModifiers(SurviveDamageModifier, this.isPlayer(), this, surviveDamage);
      }
      if (surviveDamage.value) {
        damage = this.hp - 1;
      }
    }

    damage = Math.min(damage, this.hp);

    this.hp = this.hp - damage;
    if (this.isFainted() && !ignoreFaintPhase) {
      this.scene.unshiftPhase(new FaintPhase(this.scene, this.getBattlerIndex(), preventEndure));
      this.resetSummonData();
    }

    return damage;
  }

  damageAndUpdate(damage: integer, result?: DamageResult, critical: boolean = false, ignoreSegments: boolean = false, preventEndure: boolean = false, ignoreFaintPhase: boolean = false): integer {
    const damagePhase = new DamagePhase(this.scene, this.getBattlerIndex(), damage, result as DamageResult, critical);
    this.scene.unshiftPhase(damagePhase);
    damage = this.damage(damage, ignoreSegments, preventEndure, ignoreFaintPhase);
    // Damage amount may have changed, but needed to be queued before calling damage function
    damagePhase.updateAmount(damage);
    return damage;
  }

  heal(amount: integer): integer {
    const healAmount = Math.min(amount, this.getMaxHp() - this.hp);
    this.hp += healAmount;
    return healAmount;
  }

  isBossImmune(): boolean {
    return this.isBoss();
  }

  isMax(): boolean {
    const maxForms = [SpeciesFormKey.GIGANTAMAX, SpeciesFormKey.GIGANTAMAX_RAPID, SpeciesFormKey.GIGANTAMAX_SINGLE, SpeciesFormKey.ETERNAMAX] as string[];
    return maxForms.includes(this.getFormKey()) || maxForms.includes(this.getFusionFormKey());
  }

  addTag(tagType: BattlerTagType, turnCount: integer = 0, sourceMove?: Moves, sourceId?: integer): boolean {
    const existingTag = this.getTag(tagType);
    if (existingTag) {
      existingTag.onOverlap(this);
      return false;
    }

    const newTag = getBattlerTag(tagType, turnCount, sourceMove, sourceId);

    const cancelled = new Utils.BooleanHolder(false);
    applyPreApplyBattlerTagAbAttrs(PreApplyBattlerTagAbAttr, this, newTag, cancelled);

    if (!cancelled.value && newTag.canAdd(this)) {
      this.summonData.tags.push(newTag);
      newTag.onAdd(this);

      return true;
    }

    return false;
  }

  getTag(tagType: BattlerTagType | { new(...args: any[]): BattlerTag }): BattlerTag {
    if (!this.summonData) {
      return null;
    }
    return typeof(tagType) === "string"
      ? this.summonData.tags.find(t => t.tagType === tagType)
      : this.summonData.tags.find(t => t instanceof tagType);
  }

  findTag(tagFilter: ((tag: BattlerTag) => boolean)) {
    if (!this.summonData) {
      return null;
    }
    return this.summonData.tags.find(t => tagFilter(t));
  }

  getTags(tagType: BattlerTagType | { new(...args: any[]): BattlerTag }): BattlerTag[] {
    if (!this.summonData) {
      return [];
    }
    return typeof(tagType) === "string"
      ? this.summonData.tags.filter(t => t.tagType === tagType)
      : this.summonData.tags.filter(t => t instanceof tagType);
  }

  findTags(tagFilter: ((tag: BattlerTag) => boolean)): BattlerTag[] {
    if (!this.summonData) {
      return [];
    }
    return this.summonData.tags.filter(t => tagFilter(t));
  }

  lapseTag(tagType: BattlerTagType): boolean {
    const tags = this.summonData.tags;
    const tag = tags.find(t => t.tagType === tagType);
    if (tag && !(tag.lapse(this, BattlerTagLapseType.CUSTOM))) {
      tag.onRemove(this);
      tags.splice(tags.indexOf(tag), 1);
    }
    return !!tag;
  }

  lapseTags(lapseType: BattlerTagLapseType): void {
    const tags = this.summonData.tags;
    tags.filter(t => lapseType === BattlerTagLapseType.FAINT || ((t.lapseType === lapseType) && !(t.lapse(this, lapseType))) || (lapseType === BattlerTagLapseType.TURN_END && t.turnCount < 1)).forEach(t => {
      t.onRemove(this);
      tags.splice(tags.indexOf(t), 1);
    });
  }

  removeTag(tagType: BattlerTagType): boolean {
    const tags = this.summonData.tags;
    const tag = tags.find(t => t.tagType === tagType);
    if (tag) {
      tag.turnCount = 0;
      tag.onRemove(this);
      tags.splice(tags.indexOf(tag), 1);
    }
    return !!tag;
  }

  findAndRemoveTags(tagFilter: ((tag: BattlerTag) => boolean)): boolean {
    if (!this.summonData) {
      return false;
    }
    const tags = this.summonData.tags;
    const tagsToRemove = tags.filter(t => tagFilter(t));
    for (const tag of tagsToRemove) {
      tag.turnCount = 0;
      tag.onRemove(this);
      tags.splice(tags.indexOf(tag), 1);
    }
    return true;
  }

  removeTagsBySourceId(sourceId: integer): void {
    this.findAndRemoveTags(t => t.isSourceLinked() && t.sourceId === sourceId);
  }

  transferTagsBySourceId(sourceId: integer, newSourceId: integer): void {
    if (!this.summonData) {
      return;
    }
    const tags = this.summonData.tags;
    tags.filter(t => t.sourceId === sourceId).forEach(t => t.sourceId = newSourceId);
  }

  transferSummon(source: Pokemon): void {
    const battleStats = Utils.getEnumValues(BattleStat);
    for (const stat of battleStats) {
      this.summonData.battleStats[stat] = source.summonData.battleStats[stat];
    }
    for (const tag of source.summonData.tags) {
      this.summonData.tags.push(tag);
    }
    if (this instanceof PlayerPokemon && source.summonData.battleStats.find(bs => bs === 6)) {
      this.scene.validateAchv(achvs.TRANSFER_MAX_BATTLE_STAT);
    }
    this.updateInfo();
  }

  getMoveHistory(): TurnMove[] {
    return this.battleSummonData.moveHistory;
  }

  pushMoveHistory(turnMove: TurnMove) {
    turnMove.turn = this.scene.currentBattle?.turn;
    this.getMoveHistory().push(turnMove);
  }

  getLastXMoves(turnCount?: integer): TurnMove[] {
    const moveHistory = this.getMoveHistory();
    return moveHistory.slice(turnCount >= 0 ? Math.max(moveHistory.length - (turnCount || 1), 0) : 0, moveHistory.length).reverse();
  }

  getMoveQueue(): QueuedMove[] {
    return this.summonData.moveQueue;
  }

  changeForm(formChange: SpeciesFormChange): Promise<void> {
    return new Promise(resolve => {
      this.formIndex = Math.max(this.species.forms.findIndex(f => f.formKey === formChange.formKey), 0);
      this.generateName();
      const abilityCount = this.getSpeciesForm().getAbilityCount();
      if (this.abilityIndex >= abilityCount) {// Shouldn't happen
        this.abilityIndex = abilityCount - 1;
      }
      this.scene.gameData.setPokemonSeen(this, false);
      this.setScale(this.getSpriteScale());
      this.loadAssets().then(() => {
        this.calculateStats();
        this.scene.updateModifiers(this.isPlayer(), true);
        Promise.all([ this.updateInfo(), this.scene.updateFieldScale() ]).then(() => resolve());
      });
    });
  }

  cry(soundConfig?: Phaser.Types.Sound.SoundConfig, sceneOverride?: BattleScene): AnySound {
    const scene = sceneOverride || this.scene;
    const cry = this.getSpeciesForm().cry(scene, soundConfig);
    let duration = cry.totalDuration * 1000;
    if (this.fusionSpecies && this.getSpeciesForm() !== this.getFusionSpeciesForm()) {
      let fusionCry = this.getFusionSpeciesForm().cry(scene, soundConfig, true);
      duration = Math.min(duration, fusionCry.totalDuration * 1000);
      fusionCry.destroy();
      scene.time.delayedCall(Utils.fixedInt(Math.ceil(duration * 0.4)), () => {
        try {
          SoundFade.fadeOut(scene, cry, Utils.fixedInt(Math.ceil(duration * 0.2)));
          fusionCry = this.getFusionSpeciesForm().cry(scene, Object.assign({ seek: Math.max(fusionCry.totalDuration * 0.4, 0) }, soundConfig));
          SoundFade.fadeIn(scene, fusionCry, Utils.fixedInt(Math.ceil(duration * 0.2)), scene.masterVolume * scene.seVolume, 0);
        } catch (err) {
          console.error(err);
        }
      });
    }

    return cry;
  }

  faintCry(callback: Function): void {
    if (this.fusionSpecies && this.getSpeciesForm() !== this.getFusionSpeciesForm()) {
      return this.fusionFaintCry(callback);
    }

    const key = this.getSpeciesForm().getCryKey(this.formIndex);
    //eslint-disable-next-line @typescript-eslint/no-unused-vars
    let i = 0;
    let rate = 0.85;
    const cry = this.scene.playSound(key, { rate: rate }) as AnySound;
    const sprite = this.getSprite();
    const tintSprite = this.getTintSprite();
    const delay = Math.max(this.scene.sound.get(key).totalDuration * 50, 25);

    let frameProgress = 0;
    let frameThreshold: number;

    sprite.anims.pause();
    tintSprite.anims.pause();

    let faintCryTimer = this.scene.time.addEvent({
      delay: Utils.fixedInt(delay),
      repeat: -1,
      callback: () => {
        ++i;
        frameThreshold = sprite.anims.msPerFrame / rate;
        frameProgress += delay;
        while (frameProgress > frameThreshold) {
          if (sprite.anims.duration) {
            sprite.anims.nextFrame();
            tintSprite.anims.nextFrame();
          }
          frameProgress -= frameThreshold;
        }
        if (cry && !cry.pendingRemove) {
          rate *= 0.99;
          cry.setRate(rate);
        } else {
          faintCryTimer.destroy();
          faintCryTimer = null;
          if (callback) {
            callback();
          }
        }
      }
    });

    // Failsafe
    this.scene.time.delayedCall(Utils.fixedInt(3000), () => {
      if (!faintCryTimer || !this.scene) {
        return;
      }
      if (cry?.isPlaying) {
        cry.stop();
      }
      faintCryTimer.destroy();
      if (callback) {
        callback();
      }
    });
  }

  private fusionFaintCry(callback: Function): void {
    const key = this.getSpeciesForm().getCryKey(this.formIndex);
    let i = 0;
    let rate = 0.85;
    const cry = this.scene.playSound(key, { rate: rate }) as AnySound;
    const sprite = this.getSprite();
    const tintSprite = this.getTintSprite();
    let duration = cry.totalDuration * 1000;

    let fusionCry = this.scene.playSound(this.getFusionSpeciesForm().getCryKey(this.fusionFormIndex), { rate: rate }) as AnySound;
    fusionCry.stop();
    duration = Math.min(duration, fusionCry.totalDuration * 1000);
    fusionCry.destroy();

    const delay = Math.max(duration * 0.05, 25);

    let transitionIndex = 0;
    let durationProgress = 0;

    const transitionThreshold = Math.ceil(duration * 0.4);
    while (durationProgress < transitionThreshold) {
      ++i;
      durationProgress += delay * rate;
      rate *= 0.99;
    }

    transitionIndex = i;

    i = 0;
    rate = 0.85;

    let frameProgress = 0;
    let frameThreshold: number;

    sprite.anims.pause();
    tintSprite.anims.pause();

    let faintCryTimer = this.scene.time.addEvent({
      delay: Utils.fixedInt(delay),
      repeat: -1,
      callback: () => {
        ++i;
        frameThreshold = sprite.anims.msPerFrame / rate;
        frameProgress += delay;
        while (frameProgress > frameThreshold) {
          if (sprite.anims.duration) {
            sprite.anims.nextFrame();
            tintSprite.anims.nextFrame();
          }
          frameProgress -= frameThreshold;
        }
        if (i === transitionIndex) {
          SoundFade.fadeOut(this.scene, cry, Utils.fixedInt(Math.ceil((duration / rate) * 0.2)));
          fusionCry = this.scene.playSound(this.getFusionSpeciesForm().getCryKey(this.fusionFormIndex), Object.assign({ seek: Math.max(fusionCry.totalDuration * 0.4, 0), rate: rate }));
          SoundFade.fadeIn(this.scene, fusionCry, Utils.fixedInt(Math.ceil((duration / rate) * 0.2)), this.scene.masterVolume * this.scene.seVolume, 0);
        }
        rate *= 0.99;
        if (cry && !cry.pendingRemove) {
          cry.setRate(rate);
        }
        if (fusionCry && !fusionCry.pendingRemove) {
          fusionCry.setRate(rate);
        }
        if ((!cry || cry.pendingRemove) && (!fusionCry || fusionCry.pendingRemove)) {
          faintCryTimer.destroy();
          faintCryTimer = null;
          if (callback) {
            callback();
          }
        }
      }
    });

    // Failsafe
    this.scene.time.delayedCall(Utils.fixedInt(3000), () => {
      if (!faintCryTimer || !this.scene) {
        return;
      }
      if (cry?.isPlaying) {
        cry.stop();
      }
      if (fusionCry?.isPlaying) {
        fusionCry.stop();
      }
      faintCryTimer.destroy();
      if (callback) {
        callback();
      }
    });
  }

  isOppositeGender(pokemon: Pokemon): boolean {
    return this.gender !== Gender.GENDERLESS && pokemon.gender === (this.gender === Gender.MALE ? Gender.FEMALE : Gender.MALE);
  }

  canSetStatus(effect: StatusEffect, quiet: boolean = false, overrideStatus: boolean = false, sourcePokemon: Pokemon = null): boolean {
    if (effect !== StatusEffect.FAINT) {
      if (overrideStatus ? this.status?.effect === effect : this.status) {
        return false;
      }
      if (this.isGrounded() && this.scene.arena.terrain?.terrainType === TerrainType.MISTY) {
        return false;
      }
    }

    const types = this.getTypes(true, true);

    switch (effect) {
    case StatusEffect.POISON:
    case StatusEffect.TOXIC:
      // Check if the Pokemon is immune to Poison/Toxic or if the source pokemon is canceling the immunity
      const poisonImmunity = types.map(defType => {
        // Check if the Pokemon is not immune to Poison/Toxic
        if (defType !== Type.POISON && defType !== Type.STEEL) {
          return false;
        }

        // Check if the source Pokemon has an ability that cancels the Poison/Toxic immunity
        const cancelImmunity = new Utils.BooleanHolder(false);
        if (sourcePokemon) {
          applyAbAttrs(IgnoreTypeStatusEffectImmunityAbAttr, sourcePokemon, cancelImmunity, effect, defType);
          if (cancelImmunity.value) {
            return false;
          }
        }

        return true;
      });

      if (this.isOfType(Type.POISON) || this.isOfType(Type.STEEL)) {
        if (poisonImmunity.includes(true)) {
          return false;
        }
      }
      break;
    case StatusEffect.PARALYSIS:
      if (this.isOfType(Type.ELECTRIC)) {
        return false;
      }
      break;
    case StatusEffect.SLEEP:
      if (this.isGrounded() && this.scene.arena.terrain?.terrainType === TerrainType.ELECTRIC) {
        return false;
      }
      break;
    case StatusEffect.FREEZE:
      if (this.isOfType(Type.ICE) || [WeatherType.SUNNY, WeatherType.HARSH_SUN].includes(this.scene?.arena.weather?.weatherType)) {
        return false;
      }
      break;
    case StatusEffect.BURN:
      if (this.isOfType(Type.FIRE)) {
        return false;
      }
      break;
    }

    const cancelled = new Utils.BooleanHolder(false);
    applyPreSetStatusAbAttrs(StatusEffectImmunityAbAttr, this, effect, cancelled, quiet);

    if (cancelled.value) {
      return false;
    }

    return true;
  }

  trySetStatus(effect: StatusEffect, asPhase: boolean = false, sourcePokemon: Pokemon = null, cureTurn: integer = 0, sourceText: string = null): boolean {
    if (!this.canSetStatus(effect, asPhase, false, sourcePokemon)) {
      return false;
    }

    if (asPhase) {
      this.scene.unshiftPhase(new ObtainStatusEffectPhase(this.scene, this.getBattlerIndex(), effect, cureTurn, sourceText, sourcePokemon));
      return true;
    }

    let statusCureTurn: Utils.IntegerHolder;

    if (effect === StatusEffect.SLEEP) {
      statusCureTurn = new Utils.IntegerHolder(this.randSeedIntRange(2, 4));
      applyAbAttrs(ReduceStatusEffectDurationAbAttr, this, null, effect, statusCureTurn);

      this.setFrameRate(4);

      // If the user is invulnerable, lets remove their invulnerability when they fall asleep
      const invulnerableTags = [
        BattlerTagType.UNDERGROUND,
        BattlerTagType.UNDERWATER,
        BattlerTagType.HIDDEN,
        BattlerTagType.FLYING
      ];

      const tag = invulnerableTags.find((t) => this.getTag(t));

      if (tag) {
        this.removeTag(tag);
        this.getMoveQueue().pop();
      }
    }

    this.status = new Status(effect, 0, statusCureTurn?.value);

    if (effect !== StatusEffect.FAINT) {
      this.scene.triggerPokemonFormChange(this, SpeciesFormChangeStatusEffectTrigger, true);
    }

    return true;
  }

  /**
  * Resets the status of a pokemon.
  * @param revive Whether revive should be cured; defaults to true.
  * @param confusion Whether resetStatus should include confusion or not; defaults to false.
  */
  resetStatus(revive: boolean = true, confusion: boolean = false): void {
    const lastStatus = this.status?.effect;
    if (!revive && lastStatus === StatusEffect.FAINT) {
      return;
    }
    this.status = undefined;
    if (lastStatus === StatusEffect.SLEEP) {
      this.setFrameRate(12);
      if (this.getTag(BattlerTagType.NIGHTMARE)) {
        this.lapseTag(BattlerTagType.NIGHTMARE);
      }
    }
    if (confusion) {
      if (this.getTag(BattlerTagType.CONFUSED)) {
        this.lapseTag(BattlerTagType.CONFUSED);
      }
    }
  }

  primeSummonData(summonDataPrimer: PokemonSummonData): void {
    this.summonDataPrimer = summonDataPrimer;
  }

  resetSummonData(): void {
    if (this.summonData?.speciesForm) {
      this.summonData.speciesForm = null;
      this.updateFusionPalette();
    }
    this.summonData = new PokemonSummonData();
    if (!this.battleData) {
      this.resetBattleData();
    }
    this.resetBattleSummonData();
    if (this.summonDataPrimer) {
      for (const k of Object.keys(this.summonData)) {
        if (this.summonDataPrimer[k]) {
          this.summonData[k] = this.summonDataPrimer[k];
        }
      }
      this.summonDataPrimer = null;
    }
    this.updateInfo();
  }

  resetBattleData(): void {
    this.battleData = new PokemonBattleData();
  }

  resetBattleSummonData(): void {
    this.battleSummonData = new PokemonBattleSummonData();
    if (this.getTag(BattlerTagType.SEEDED)) {
      this.lapseTag(BattlerTagType.SEEDED);
    }
    if (this.scene) {
      this.scene.triggerPokemonFormChange(this, SpeciesFormChangePostMoveTrigger, true);
    }
  }

  resetTurnData(): void {
    this.turnData = new PokemonTurnData();
  }

  getExpValue(): integer {
    // Logic to factor in victor level has been removed for balancing purposes, so the player doesn't have to focus on EXP maxxing
    return ((this.getSpeciesForm().getBaseExp() * this.level) / 5 + 1);
  }

  setFrameRate(frameRate: integer) {
    this.scene.anims.get(this.getBattleSpriteKey()).frameRate = frameRate;
    this.getSprite().play(this.getBattleSpriteKey());
    this.getTintSprite().play(this.getBattleSpriteKey());
  }

  tint(color: number, alpha?: number, duration?: integer, ease?: string) {
    const tintSprite = this.getTintSprite();
    tintSprite.setTintFill(color);
    tintSprite.setVisible(true);

    if (duration) {
      tintSprite.setAlpha(0);

      this.scene.tweens.add({
        targets: tintSprite,
        alpha: alpha || 1,
        duration: duration,
        ease: ease || "Linear"
      });
    } else {
      tintSprite.setAlpha(alpha);
    }
  }

  untint(duration: integer, ease?: string) {
    const tintSprite = this.getTintSprite();

    if (duration) {
      this.scene.tweens.add({
        targets: tintSprite,
        alpha: 0,
        duration: duration,
        ease: ease || "Linear",
        onComplete: () => {
          tintSprite.setVisible(false);
          tintSprite.setAlpha(1);
        }
      });
    } else {
      tintSprite.setVisible(false);
      tintSprite.setAlpha(1);
    }
  }

  enableMask() {
    if (!this.maskEnabled) {
      this.maskSprite = this.getTintSprite();
      this.maskSprite.setVisible(true);
      this.maskSprite.setPosition(this.x * this.parentContainer.scale + this.parentContainer.x,
        this.y * this.parentContainer.scale + this.parentContainer.y);
      this.maskSprite.setScale(this.getSpriteScale() * this.parentContainer.scale);
      this.maskEnabled = true;
    }
  }

  disableMask() {
    if (this.maskEnabled) {
      this.maskSprite.setVisible(false);
      this.maskSprite.setPosition(0, 0);
      this.maskSprite.setScale(this.getSpriteScale());
      this.maskSprite = null;
      this.maskEnabled = false;
    }
  }

  sparkle(): void {
    if (this.shinySparkle) {
      this.shinySparkle.play(`sparkle${this.variant ? `_${this.variant + 1}` : ""}`);
      this.scene.playSound("sparkle");
    }
  }

  updateFusionPalette(ignoreOveride?: boolean): void {
    if (!this.getFusionSpeciesForm(ignoreOveride)) {
      [ this.getSprite(), this.getTintSprite() ].map(s => {
        s.pipelineData[`spriteColors${ignoreOveride && this.summonData?.speciesForm ? "Base" : ""}`] = [];
        s.pipelineData[`fusionSpriteColors${ignoreOveride && this.summonData?.speciesForm ? "Base" : ""}`] = [];
      });
      return;
    }

    const speciesForm = this.getSpeciesForm(ignoreOveride);
    const fusionSpeciesForm = this.getFusionSpeciesForm(ignoreOveride);

    const spriteKey = speciesForm.getSpriteKey(this.getGender(ignoreOveride) === Gender.FEMALE, speciesForm.formIndex, this.shiny, this.variant);
    const backSpriteKey = speciesForm.getSpriteKey(this.getGender(ignoreOveride) === Gender.FEMALE, speciesForm.formIndex, this.shiny, this.variant).replace("pkmn__", "pkmn__back__");
    const fusionSpriteKey = fusionSpeciesForm.getSpriteKey(this.getFusionGender(ignoreOveride) === Gender.FEMALE, fusionSpeciesForm.formIndex, this.fusionShiny, this.fusionVariant);
    const fusionBackSpriteKey = fusionSpeciesForm.getSpriteKey(this.getFusionGender(ignoreOveride) === Gender.FEMALE, fusionSpeciesForm.formIndex, this.fusionShiny, this.fusionVariant).replace("pkmn__", "pkmn__back__");

    const sourceTexture = this.scene.textures.get(spriteKey);
    const sourceBackTexture = this.scene.textures.get(backSpriteKey);
    const fusionTexture = this.scene.textures.get(fusionSpriteKey);
    const fusionBackTexture = this.scene.textures.get(fusionBackSpriteKey);

    const [ sourceFrame, sourceBackFrame, fusionFrame, fusionBackFrame ] = [ sourceTexture, sourceBackTexture, fusionTexture, fusionBackTexture ].map(texture => texture.frames[texture.firstFrame]);
    const [ sourceImage, sourceBackImage, fusionImage, fusionBackImage ] = [ sourceTexture, sourceBackTexture, fusionTexture, fusionBackTexture ].map(i => i.getSourceImage() as HTMLImageElement);

    const canvas = document.createElement("canvas");
    const backCanvas = document.createElement("canvas");
    const fusionCanvas = document.createElement("canvas");
    const fusionBackCanvas = document.createElement("canvas");

    const spriteColors: integer[][] = [];
    const pixelData: Uint8ClampedArray[] = [];

    [ canvas, backCanvas, fusionCanvas, fusionBackCanvas ].forEach((canv: HTMLCanvasElement, c: integer) => {
      const context = canv.getContext("2d");
      const frame = [ sourceFrame, sourceBackFrame, fusionFrame, fusionBackFrame ][c];
      canv.width = frame.width;
      canv.height = frame.height;
      context.drawImage([ sourceImage, sourceBackImage, fusionImage, fusionBackImage ][c], frame.cutX, frame.cutY, frame.width, frame.height, 0, 0, frame.width, frame.height);
      const imageData = context.getImageData(frame.cutX, frame.cutY, frame.width, frame.height);
      pixelData.push(imageData.data);
    });

    for (let f = 0; f < 2; f++) {
      const variantColors = variantColorCache[!f ? spriteKey : backSpriteKey];
      const variantColorSet = new Map<integer, integer[]>();
      if (this.shiny && variantColors && variantColors[this.variant]) {
        Object.keys(variantColors[this.variant]).forEach(k => {
          variantColorSet.set(Utils.rgbaToInt(Array.from(Object.values(Utils.rgbHexToRgba(k)))), Array.from(Object.values(Utils.rgbHexToRgba(variantColors[this.variant][k]))));
        });
      }

      for (let i = 0; i < pixelData[f].length; i += 4) {
        if (pixelData[f][i + 3]) {
          const pixel = pixelData[f].slice(i, i + 4);
          let [ r, g, b, a ] = pixel;
          if (variantColors) {
            const color = Utils.rgbaToInt([r, g, b, a]);
            if (variantColorSet.has(color)) {
              const mappedPixel = variantColorSet.get(color);
              [ r, g, b, a ] = mappedPixel;
            }
          }
          if (!spriteColors.find(c => c[0] === r && c[1] === g && c[2] === b)) {
            spriteColors.push([ r, g, b, a ]);
          }
        }
      }
    }

    const fusionSpriteColors = JSON.parse(JSON.stringify(spriteColors));

    const pixelColors = [];
    for (let f = 0; f < 2; f++) {
      for (let i = 0; i < pixelData[f].length; i += 4) {
        const total = pixelData[f].slice(i, i + 3).reduce((total: integer, value: integer) => total + value, 0);
        if (!total) {
          continue;
        }
        pixelColors.push(argbFromRgba({ r: pixelData[f][i], g: pixelData[f][i + 1], b: pixelData[f][i + 2], a: pixelData[f][i + 3] }));
      }
    }

    const fusionPixelColors = [];
    for (let f = 0; f < 2; f++) {
      const variantColors = variantColorCache[!f ? fusionSpriteKey : fusionBackSpriteKey];
      const variantColorSet = new Map<integer, integer[]>();
      if (this.fusionShiny && variantColors && variantColors[this.fusionVariant]) {
        Object.keys(variantColors[this.fusionVariant]).forEach(k => {
          variantColorSet.set(Utils.rgbaToInt(Array.from(Object.values(Utils.rgbHexToRgba(k)))), Array.from(Object.values(Utils.rgbHexToRgba(variantColors[this.fusionVariant][k]))));
        });
      }
      for (let i = 0; i < pixelData[2 + f].length; i += 4) {
        const total = pixelData[2 + f].slice(i, i + 3).reduce((total: integer, value: integer) => total + value, 0);
        if (!total) {
          continue;
        }
        let [ r, g, b, a ] = [ pixelData[2 + f][i], pixelData[2 + f][i + 1], pixelData[2 + f][i + 2], pixelData[2 + f][i + 3] ];
        if (variantColors) {
          const color = Utils.rgbaToInt([r, g, b, a]);
          if (variantColorSet.has(color)) {
            const mappedPixel = variantColorSet.get(color);
            [ r, g, b, a ] = mappedPixel;
          }
        }
        fusionPixelColors.push(argbFromRgba({ r, g, b, a }));
      }
    }

    let paletteColors: Map<number, number>;
    let fusionPaletteColors: Map<number, number>;

    const originalRandom = Math.random;
    Math.random = () => Phaser.Math.RND.realInRange(0, 1);

    this.scene.executeWithSeedOffset(() => {
      paletteColors = QuantizerCelebi.quantize(pixelColors, 4);
      fusionPaletteColors = QuantizerCelebi.quantize(fusionPixelColors, 4);
    }, 0, "This result should not vary");

    Math.random = originalRandom;

    const [ palette, fusionPalette ] = [ paletteColors, fusionPaletteColors ]
      .map(paletteColors => {
        let keys = Array.from(paletteColors.keys()).sort((a: integer, b: integer) => paletteColors.get(a) < paletteColors.get(b) ? 1 : -1);
        let rgbaColors: Map<number, integer[]>;
        let hsvColors: Map<number, number[]>;

        const mappedColors = new Map<integer, integer[]>();

        do {
          mappedColors.clear();

          rgbaColors = keys.reduce((map: Map<number, integer[]>, k: number) => {
            map.set(k, Object.values(rgbaFromArgb(k))); return map;
          }, new Map<number, integer[]>());
          hsvColors = Array.from(rgbaColors.keys()).reduce((map: Map<number, number[]>, k: number) => {
            const rgb = rgbaColors.get(k).slice(0, 3);
            map.set(k, Utils.rgbToHsv(rgb[0], rgb[1], rgb[2]));
            return map;
          }, new Map<number, number[]>());

          for (let c = keys.length - 1; c >= 0; c--) {
            const hsv = hsvColors.get(keys[c]);
            for (let c2 = 0; c2 < c; c2++) {
              const hsv2 = hsvColors.get(keys[c2]);
              const diff = Math.abs(hsv[0] - hsv2[0]);
              if (diff < 30 || diff >= 330) {
                if (mappedColors.has(keys[c])) {
                  mappedColors.get(keys[c]).push(keys[c2]);
                } else {
                  mappedColors.set(keys[c], [ keys[c2] ]);
                }
                break;
              }
            }
          }

          mappedColors.forEach((values: integer[], key: integer) => {
            const keyColor = rgbaColors.get(key);
            const valueColors = values.map(v => rgbaColors.get(v));
            const color = keyColor.slice(0);
            let count = paletteColors.get(key);
            for (const value of values) {
              const valueCount = paletteColors.get(value);
              if (!valueCount) {
                continue;
              }
              count += valueCount;
            }

            for (let c = 0; c < 3; c++) {
              color[c] *= (paletteColors.get(key) / count);
              values.forEach((value: integer, i: integer) => {
                if (paletteColors.has(value)) {
                  const valueCount = paletteColors.get(value);
                  color[c] += valueColors[i][c] * (valueCount / count);
                }
              });
              color[c] = Math.round(color[c]);
            }

            paletteColors.delete(key);
            for (const value of values) {
              paletteColors.delete(value);
              if (mappedColors.has(value)) {
                mappedColors.delete(value);
              }
            }

            paletteColors.set(argbFromRgba({ r: color[0], g: color[1], b: color[2], a: color[3] }), count);
          });

          keys = Array.from(paletteColors.keys()).sort((a: integer, b: integer) => paletteColors.get(a) < paletteColors.get(b) ? 1 : -1);
        } while (mappedColors.size);

        return keys.map(c => Object.values(rgbaFromArgb(c)));
      }
      );

    const paletteDeltas: number[][] = [];

    spriteColors.forEach((sc: integer[], i: integer) => {
      paletteDeltas.push([]);
      for (let p = 0; p < palette.length; p++) {
        paletteDeltas[i].push(Utils.deltaRgb(sc, palette[p]));
      }
    });

    const easeFunc = Phaser.Tweens.Builders.GetEaseFunction("Cubic.easeIn");

    for (let sc = 0; sc < spriteColors.length; sc++) {
      const delta = Math.min(...paletteDeltas[sc]);
      const paletteIndex = Math.min(paletteDeltas[sc].findIndex(pd => pd === delta), fusionPalette.length - 1);
      if (delta < 255) {
        const ratio = easeFunc(delta / 255);
        const color = [ 0, 0, 0, fusionSpriteColors[sc][3] ];
        for (let c = 0; c < 3; c++) {
          color[c] = Math.round((fusionSpriteColors[sc][c] * ratio) + (fusionPalette[paletteIndex][c] * (1 - ratio)));
        }
        fusionSpriteColors[sc] = color;
      }
    }

    [ this.getSprite(), this.getTintSprite() ].map(s => {
      s.pipelineData[`spriteColors${ignoreOveride && this.summonData?.speciesForm ? "Base" : ""}`] = spriteColors;
      s.pipelineData[`fusionSpriteColors${ignoreOveride && this.summonData?.speciesForm ? "Base" : ""}`] = fusionSpriteColors;
    });

    canvas.remove();
    fusionCanvas.remove();
  }

  randSeedInt(range: integer, min: integer = 0): integer {
    return this.scene.currentBattle
      ? this.scene.randBattleSeedInt(range, min)
      : Utils.randSeedInt(range, min);
  }

  randSeedIntRange(min: integer, max: integer): integer {
    return this.randSeedInt((max - min) + 1, min);
  }

  destroy(): void {
    this.battleInfo?.destroy();
    super.destroy();
  }

  getBattleInfo(): BattleInfo {
    return this.battleInfo;
  }
}

export default interface Pokemon {
  scene: BattleScene
}

export class PlayerPokemon extends Pokemon {
  public compatibleTms: Moves[];

  constructor(scene: BattleScene, species: PokemonSpecies, level: integer, abilityIndex: integer, formIndex: integer, gender: Gender, shiny: boolean, variant: Variant, ivs: integer[], nature: Nature, dataSource: Pokemon | PokemonData) {
    super(scene, 106, 148, species, level, abilityIndex, formIndex, gender, shiny, variant, ivs, nature, dataSource);

    if (Overrides.STATUS_OVERRIDE) {
      this.status = new Status(Overrides.STATUS_OVERRIDE);
    }

    if (Overrides.SHINY_OVERRIDE) {
      this.shiny = true;
      this.initShinySparkle();
      if (Overrides.VARIANT_OVERRIDE) {
        this.variant = Overrides.VARIANT_OVERRIDE;
      }
    }

    if (!dataSource) {
      this.generateAndPopulateMoveset();
    }
    this.generateCompatibleTms();
  }

  initBattleInfo(): void {
    this.battleInfo = new PlayerBattleInfo(this.scene);
    this.battleInfo.initInfo(this);
  }

  isPlayer(): boolean {
    return true;
  }

  hasTrainer(): boolean {
    return true;
  }

  isBoss(): boolean {
    return false;
  }

  getFieldIndex(): integer {
    return this.scene.getPlayerField().indexOf(this);
  }

  getBattlerIndex(): BattlerIndex {
    return this.getFieldIndex();
  }

  generateCompatibleTms(): void {
    this.compatibleTms = [];

    const tms = Object.keys(tmSpecies);
    for (const tm of tms) {
      const moveId = parseInt(tm) as Moves;
      let compatible = false;
      for (const p of tmSpecies[tm]) {
        if (Array.isArray(p)) {
          if (p[0] === this.species.speciesId || (this.fusionSpecies && p[0] === this.fusionSpecies.speciesId) && p.slice(1).indexOf(this.species.forms[this.formIndex]) > -1) {
            compatible = true;
            break;
          }
        } else if (p === this.species.speciesId || (this.fusionSpecies && p === this.fusionSpecies.speciesId)) {
          compatible = true;
          break;
        }
      }
      if (reverseCompatibleTms.indexOf(moveId) > -1) {
        compatible = !compatible;
      }
      if (compatible) {
        this.compatibleTms.push(moveId);
      }
    }
  }

  tryPopulateMoveset(moveset: StarterMoveset): boolean {
    if (!this.getSpeciesForm().validateStarterMoveset(moveset, this.scene.gameData.starterData[this.species.getRootSpeciesId()].eggMoves)) {
      return false;
    }

    this.moveset = moveset.map(m => new PokemonMove(m));

    return true;
  }

  switchOut(batonPass: boolean, removeFromField: boolean = false): Promise<void> {
    return new Promise(resolve => {
      this.resetTurnData();
      if (!batonPass) {
        this.resetSummonData();
      }
      this.hideInfo();
      this.setVisible(false);

      this.scene.ui.setMode(Mode.PARTY, PartyUiMode.FAINT_SWITCH, this.getFieldIndex(), (slotIndex: integer, option: PartyOption) => {
        if (slotIndex >= this.scene.currentBattle.getBattlerCount() && slotIndex < 6) {
          this.scene.unshiftPhase(new SwitchSummonPhase(this.scene, this.getFieldIndex(), slotIndex, false, batonPass));
        }
        if (removeFromField) {
          this.setVisible(false);
          this.scene.field.remove(this);
          this.scene.triggerPokemonFormChange(this, SpeciesFormChangeActiveTrigger, true);
        }
        this.scene.ui.setMode(Mode.MESSAGE).then(() => resolve());
      }, PartyUiHandler.FilterNonFainted);
    });
  }

  addFriendship(friendship: integer): void {
    const starterSpeciesId = this.species.getRootSpeciesId();
    const fusionStarterSpeciesId = this.isFusion() ? this.fusionSpecies.getRootSpeciesId() : 0;
    const starterData = [
      this.scene.gameData.starterData[starterSpeciesId],
      fusionStarterSpeciesId ? this.scene.gameData.starterData[fusionStarterSpeciesId] : null
    ].filter(d => d);
    const amount = new Utils.IntegerHolder(friendship);
    const starterAmount = new Utils.IntegerHolder(Math.floor(friendship * (this.scene.gameMode.isClassic ? 2 : 1) / (fusionStarterSpeciesId ? 2 : 1)));
    if (amount.value > 0) {
      this.scene.applyModifier(PokemonFriendshipBoosterModifier, true, this, amount);
      this.scene.applyModifier(PokemonFriendshipBoosterModifier, true, this, starterAmount);

      this.friendship = Math.min(this.friendship + amount.value, 255);
      if (this.friendship === 255) {
        this.scene.validateAchv(achvs.MAX_FRIENDSHIP);
      }
      starterData.forEach((sd: StarterDataEntry, i: integer) => {
        const speciesId = !i ? starterSpeciesId : fusionStarterSpeciesId as Species;
        sd.friendship = (sd.friendship || 0) + starterAmount.value;
        if (sd.friendship >= getStarterValueFriendshipCap(speciesStarters[speciesId])) {
          this.scene.gameData.addStarterCandy(getPokemonSpecies(speciesId), 1);
          sd.friendship = 0;
        }
      });
    } else {
      this.friendship = Math.max(this.friendship + amount.value, 0);
      for (const sd of starterData) {
        sd.friendship = Math.max((sd.friendship || 0) + starterAmount.value, 0);
      }
    }
  }
  /**
   * Handles Revival Blessing when used by player.
   * @returns Promise to revive a pokemon.
   * @see {@linkcode RevivalBlessingAttr}
   */
  revivalBlessing(): Promise<void> {
    return new Promise(resolve => {
      this.scene.ui.setMode(Mode.PARTY, PartyUiMode.REVIVAL_BLESSING, this.getFieldIndex(), (slotIndex:integer, option: PartyOption) => {
        if (slotIndex >= 0 && slotIndex<6) {
          const pokemon = this.scene.getParty()[slotIndex];
          if (!pokemon || !pokemon.isFainted()) {
            resolve();
          }

          pokemon.resetTurnData();
          pokemon.resetStatus();
          pokemon.heal(Math.min(Math.max(Math.ceil(Math.floor(0.5 * pokemon.getMaxHp())), 1), pokemon.getMaxHp()));
          this.scene.queueMessage(`${pokemon.name} was revived!`,0,true);

          if (this.scene.currentBattle.double && this.scene.getParty().length > 1) {
            const allyPokemon = this.getAlly();
            if (slotIndex<=1) {
              // Revived ally pokemon
              this.scene.unshiftPhase(new SwitchSummonPhase(this.scene, pokemon.getFieldIndex(), slotIndex, false, false, true));
              this.scene.unshiftPhase(new ToggleDoublePositionPhase(this.scene, true));
            } else if (allyPokemon.isFainted()) {
              // Revived party pokemon, and ally pokemon is fainted
              this.scene.unshiftPhase(new SwitchSummonPhase(this.scene, allyPokemon.getFieldIndex(), slotIndex, false, false, true));
              this.scene.unshiftPhase(new ToggleDoublePositionPhase(this.scene, true));
            }
          }

        }
        this.scene.ui.setMode(Mode.MESSAGE).then(() => resolve());
      }, PartyUiHandler.FilterFainted);
    });
  }

  getPossibleEvolution(evolution: SpeciesFormEvolution): Promise<Pokemon> {
    return new Promise(resolve => {
      const evolutionSpecies = getPokemonSpecies(evolution.speciesId);
      const isFusion = evolution instanceof FusionSpeciesFormEvolution;
      let ret: PlayerPokemon;
      if (isFusion) {
        const originalFusionSpecies = this.fusionSpecies;
        const originalFusionFormIndex = this.fusionFormIndex;
        this.fusionSpecies = evolutionSpecies;
        this.fusionFormIndex = evolution.evoFormKey !== null ? Math.max(evolutionSpecies.forms.findIndex(f => f.formKey === evolution.evoFormKey), 0) : this.fusionFormIndex;
        ret = this.scene.addPlayerPokemon(this.species, this.level, this.abilityIndex, this.formIndex, this.gender, this.shiny, this.variant, this.ivs, this.nature, this);
        this.fusionSpecies = originalFusionSpecies;
        this.fusionFormIndex = originalFusionFormIndex;
      } else {
        const formIndex = evolution.evoFormKey !== null && !isFusion ? Math.max(evolutionSpecies.forms.findIndex(f => f.formKey === evolution.evoFormKey), 0) : this.formIndex;
        ret = this.scene.addPlayerPokemon(!isFusion ? evolutionSpecies : this.species, this.level, this.abilityIndex, formIndex, this.gender, this.shiny, this.variant, this.ivs, this.nature, this);
      }
      ret.loadAssets().then(() => resolve(ret));
    });
  }

  evolve(evolution: SpeciesFormEvolution): Promise<void> {
    return new Promise(resolve => {
      this.pauseEvolutions = false;
      this.handleSpecialEvolutions(evolution);
      const isFusion = evolution instanceof FusionSpeciesFormEvolution;
      if (!isFusion) {
        this.species = getPokemonSpecies(evolution.speciesId);
      } else {
        this.fusionSpecies = getPokemonSpecies(evolution.speciesId);
      }
      if (evolution.preFormKey !== null) {
        const formIndex = Math.max((!isFusion ? this.species : this.fusionSpecies).forms.findIndex(f => f.formKey === evolution.evoFormKey), 0);
        if (!isFusion) {
          this.formIndex = formIndex;
        } else {
          this.fusionFormIndex = formIndex;
        }
      }
      this.generateName();
      if (!isFusion) {
        const abilityCount = this.getSpeciesForm().getAbilityCount();
        if (this.abilityIndex >= abilityCount) { // Shouldn't happen
          this.abilityIndex = abilityCount - 1;
        }
      } else {
        const abilityCount = this.getFusionSpeciesForm().getAbilityCount();
        if (this.fusionAbilityIndex >= abilityCount) {// Shouldn't happen
          this.fusionAbilityIndex = abilityCount - 1;
        }
      }
      this.compatibleTms.splice(0, this.compatibleTms.length);
      this.generateCompatibleTms();
      const updateAndResolve = () => {
        this.loadAssets().then(() => {
          this.calculateStats();
          this.updateInfo(true).then(() => resolve());
        });
      };
      if (!this.scene.gameMode.isDaily || this.metBiome > -1) {
        this.scene.gameData.updateSpeciesDexIvs(this.species.speciesId, this.ivs);
        this.scene.gameData.setPokemonSeen(this, false);
        this.scene.gameData.setPokemonCaught(this, false).then(() => updateAndResolve());
      } else {
        updateAndResolve();
      }
    });
  }

  private handleSpecialEvolutions(evolution: SpeciesFormEvolution) {
    const isFusion = evolution instanceof FusionSpeciesFormEvolution;

    const evoSpecies = (!isFusion ? this.species : this.fusionSpecies);
    if (evoSpecies.speciesId === Species.NINCADA && evolution.speciesId === Species.NINJASK) {
      const newEvolution = pokemonEvolutions[evoSpecies.speciesId][1];

      if (newEvolution.condition.predicate(this)) {
        const newPokemon = this.scene.addPlayerPokemon(this.species, this.level, this.abilityIndex, this.formIndex, undefined, this.shiny, this.variant, this.ivs, this.nature);
        newPokemon.natureOverride = this.natureOverride;
        newPokemon.passive = this.passive;
        newPokemon.moveset = this.moveset.slice();
        newPokemon.moveset = this.copyMoveset();
        newPokemon.luck = this.luck;
        newPokemon.fusionSpecies = this.fusionSpecies;
        newPokemon.fusionFormIndex = this.fusionFormIndex;
        newPokemon.fusionAbilityIndex = this.fusionAbilityIndex;
        newPokemon.fusionShiny = this.fusionShiny;
        newPokemon.fusionVariant = this.fusionVariant;
        newPokemon.fusionGender = this.fusionGender;
        newPokemon.fusionLuck = this.fusionLuck;

        this.scene.getParty().push(newPokemon);
        newPokemon.evolve(!isFusion ? newEvolution : new FusionSpeciesFormEvolution(this.id, newEvolution));
        const modifiers = this.scene.findModifiers(m => m instanceof PokemonHeldItemModifier
          && (m as PokemonHeldItemModifier).pokemonId === this.id, true) as PokemonHeldItemModifier[];
        modifiers.forEach(m => {
          const clonedModifier = m.clone() as PokemonHeldItemModifier;
          clonedModifier.pokemonId = newPokemon.id;
          this.scene.addModifier(clonedModifier, true);
        });
        this.scene.updateModifiers(true);
      }
    }
  }

  getPossibleForm(formChange: SpeciesFormChange): Promise<Pokemon> {
    return new Promise(resolve => {
      const formIndex = Math.max(this.species.forms.findIndex(f => f.formKey === formChange.formKey), 0);
      const ret = this.scene.addPlayerPokemon(this.species, this.level, this.abilityIndex, formIndex, this.gender, this.shiny, this.variant, this.ivs, this.nature, this);
      ret.loadAssets().then(() => resolve(ret));
    });
  }

  changeForm(formChange: SpeciesFormChange): Promise<void> {
    return new Promise(resolve => {
      this.formIndex = Math.max(this.species.forms.findIndex(f => f.formKey === formChange.formKey), 0);
      this.generateName();
      const abilityCount = this.getSpeciesForm().getAbilityCount();
      if (this.abilityIndex >= abilityCount) { // Shouldn't happen
        this.abilityIndex = abilityCount - 1;
      }
      this.compatibleTms.splice(0, this.compatibleTms.length);
      this.generateCompatibleTms();
      const updateAndResolve = () => {
        this.loadAssets().then(() => {
          this.calculateStats();
          this.scene.updateModifiers(true, true);
          this.updateInfo(true).then(() => resolve());
        });
      };
      if (!this.scene.gameMode.isDaily || this.metBiome > -1) {
        this.scene.gameData.setPokemonSeen(this, false);
        this.scene.gameData.setPokemonCaught(this, false).then(() => updateAndResolve());
      } else {
        updateAndResolve();
      }
    });
  }

  clearFusionSpecies(): void {
    super.clearFusionSpecies();
    this.generateCompatibleTms();
  }

  /**
  * Returns a Promise to fuse two PlayerPokemon together
  * @param pokemon The PlayerPokemon to fuse to this one
  */
  fuse(pokemon: PlayerPokemon): Promise<void> {
    return new Promise(resolve => {
      this.fusionSpecies = pokemon.species;
      this.fusionFormIndex = pokemon.formIndex;
      this.fusionAbilityIndex = pokemon.abilityIndex;
      this.fusionShiny = pokemon.shiny;
      this.fusionVariant = pokemon.variant;
      this.fusionGender = pokemon.gender;
      this.fusionLuck = pokemon.luck;

      this.scene.validateAchv(achvs.SPLICE);
      this.scene.gameData.gameStats.pokemonFused++;

      // Store the average HP% that each Pokemon has
      const newHpPercent = ((pokemon.hp / pokemon.stats[Stat.HP]) + (this.hp / this.stats[Stat.HP])) / 2;

      this.generateName();
      this.calculateStats();

      // Set this Pokemon's HP to the average % of both fusion components
      this.hp = Math.round(this.stats[Stat.HP] * newHpPercent);
      if (!this.isFainted()) {
        // If this Pokemon hasn't fainted, make sure the HP wasn't set over the new maximum
        this.hp = Math.min(this.hp, this.stats[Stat.HP]);
        this.status = getRandomStatus(this.status, pokemon.status); // Get a random valid status between the two
      } else if (!pokemon.isFainted()) {
        // If this Pokemon fainted but the other hasn't, make sure the HP wasn't set to zero
        this.hp = Math.max(this.hp, 1);
        this.status = pokemon.status; // Inherit the other Pokemon's status
      }

      this.generateCompatibleTms();
      this.updateInfo(true);
      const fusedPartyMemberIndex = this.scene.getParty().indexOf(pokemon);
      let partyMemberIndex = this.scene.getParty().indexOf(this);
      if (partyMemberIndex > fusedPartyMemberIndex) {
        partyMemberIndex--;
      }
      const fusedPartyMemberHeldModifiers = this.scene.findModifiers(m => m instanceof PokemonHeldItemModifier
        && (m as PokemonHeldItemModifier).pokemonId === pokemon.id, true) as PokemonHeldItemModifier[];
      const transferModifiers: Promise<boolean>[] = [];
      for (const modifier of fusedPartyMemberHeldModifiers) {
        transferModifiers.push(this.scene.tryTransferHeldItemModifier(modifier, this, false, modifier.getStackCount(), true, true));
      }
      Promise.allSettled(transferModifiers).then(() => {
        this.scene.updateModifiers(true, true).then(() => {
          this.scene.removePartyMemberModifiers(fusedPartyMemberIndex);
          this.scene.getParty().splice(fusedPartyMemberIndex, 1)[0];
          const newPartyMemberIndex = this.scene.getParty().indexOf(this);
          pokemon.getMoveset(true).map(m => this.scene.unshiftPhase(new LearnMovePhase(this.scene, newPartyMemberIndex, m.getMove().id)));
          pokemon.destroy();
          this.updateFusionPalette();
          resolve();
        });
      });
    });
  }

  unfuse(): Promise<void> {
    return new Promise(resolve => {
      this.clearFusionSpecies();

      this.updateInfo(true).then(() => resolve());
      this.updateFusionPalette();
    });
  }

  /** Returns a deep copy of this Pokemon's moveset array */
  copyMoveset(): PokemonMove[] {
    const newMoveset = [];
    this.moveset.forEach(move =>
      newMoveset.push(new PokemonMove(move.moveId, 0, move.ppUp, move.virtual)));

    return newMoveset;
  }
}

export class EnemyPokemon extends Pokemon {
  public trainerSlot: TrainerSlot;
  public aiType: AiType;
  public bossSegments: integer;
  public bossSegmentIndex: integer;

  constructor(scene: BattleScene, species: PokemonSpecies, level: integer, trainerSlot: TrainerSlot, boss: boolean, dataSource: PokemonData) {
    super(scene, 236, 84, species, level, dataSource?.abilityIndex, dataSource?.formIndex,
      dataSource?.gender, dataSource ? dataSource.shiny : false, dataSource ? dataSource.variant : undefined, null, dataSource ? dataSource.nature : undefined, dataSource);

    this.trainerSlot = trainerSlot;
    if (boss) {
      this.setBoss();
    }

    if (Overrides.OPP_STATUS_OVERRIDE) {
      this.status = new Status(Overrides.OPP_STATUS_OVERRIDE);
    }

    if (!dataSource) {
      this.generateAndPopulateMoveset();

      this.trySetShiny();
      if (Overrides.OPP_SHINY_OVERRIDE) {
        this.shiny = true;
        this.initShinySparkle();
      }
      if (this.shiny) {
        this.variant = this.generateVariant();
        if (Overrides.OPP_VARIANT_OVERRIDE) {
          this.variant = Overrides.OPP_VARIANT_OVERRIDE;
        }
      }

      this.luck = (this.shiny ? this.variant + 1 : 0) + (this.fusionShiny ? this.fusionVariant + 1 : 0);

      let prevolution: Species;
      let speciesId = species.speciesId;
      while ((prevolution = pokemonPrevolutions[speciesId])) {
        const evolution = pokemonEvolutions[prevolution].find(pe => pe.speciesId === speciesId && (!pe.evoFormKey || pe.evoFormKey === this.getFormKey()));
        if (evolution.condition?.enforceFunc) {
          evolution.condition.enforceFunc(this);
        }
        speciesId = prevolution;
      }
    }

    this.aiType = boss || this.hasTrainer() ? AiType.SMART : AiType.SMART_RANDOM;
  }

  initBattleInfo(): void {
    if (!this.battleInfo) {
      this.battleInfo = new EnemyBattleInfo(this.scene);
      this.battleInfo.updateBossSegments(this);
      this.battleInfo.initInfo(this);
    } else {
      this.battleInfo.updateBossSegments(this);
    }
  }

  setBoss(boss: boolean = true, bossSegments: integer = 0): void {
    if (boss) {
      this.bossSegments = bossSegments || this.scene.getEncounterBossSegments(this.scene.currentBattle.waveIndex, this.level, this.species, true);
      this.bossSegmentIndex = this.bossSegments - 1;
    } else {
      this.bossSegments = 0;
      this.bossSegmentIndex = 0;
    }
  }

  generateAndPopulateMoveset(formIndex?: integer): void {
    switch (true) {
    case (this.species.speciesId === Species.SMEARGLE):
      this.moveset = [
        new PokemonMove(Moves.SKETCH),
        new PokemonMove(Moves.SKETCH),
        new PokemonMove(Moves.SKETCH),
        new PokemonMove(Moves.SKETCH)
      ];
      break;
    case (this.species.speciesId === Species.ETERNATUS):
      this.moveset = (formIndex !== undefined ? formIndex : this.formIndex)
        ? [
          new PokemonMove(Moves.DYNAMAX_CANNON),
          new PokemonMove(Moves.CROSS_POISON),
          new PokemonMove(Moves.FLAMETHROWER),
          new PokemonMove(Moves.RECOVER, 0, -4)
        ]
        : [
          new PokemonMove(Moves.ETERNABEAM),
          new PokemonMove(Moves.SLUDGE_BOMB),
          new PokemonMove(Moves.DRAGON_DANCE),
          new PokemonMove(Moves.COSMIC_POWER)
        ];
      break;
    default:
      super.generateAndPopulateMoveset();
      break;
    }
  }

  getNextMove(): QueuedMove {
    const queuedMove = this.getMoveQueue().length
      ? this.getMoveset().find(m => m.moveId === this.getMoveQueue()[0].move)
      : null;
    if (queuedMove) {
      if (queuedMove.isUsable(this, this.getMoveQueue()[0].ignorePP)) {
        return { move: queuedMove.moveId, targets: this.getMoveQueue()[0].targets, ignorePP: this.getMoveQueue()[0].ignorePP };
      } else {
        this.getMoveQueue().shift();
        return this.getNextMove();
      }
    }

    const movePool = this.getMoveset().filter(m => m.isUsable(this));
    if (movePool.length) {
      if (movePool.length === 1) {
        return { move: movePool[0].moveId, targets: this.getNextTargets(movePool[0].moveId) };
      }
      const encoreTag = this.getTag(EncoreTag) as EncoreTag;
      if (encoreTag) {
        const encoreMove = movePool.find(m => m.moveId === encoreTag.moveId);
        if (encoreMove) {
          return { move: encoreMove.moveId, targets: this.getNextTargets(encoreMove.moveId) };
        }
      }
      switch (this.aiType) {
      case AiType.RANDOM:
        const moveId = movePool[this.scene.randBattleSeedInt(movePool.length)].moveId;
        return { move: moveId, targets: this.getNextTargets(moveId) };
      case AiType.SMART_RANDOM:
      case AiType.SMART:
        const moveScores = movePool.map(() => 0);
        const moveTargets = Object.fromEntries(movePool.map(m => [ m.moveId, this.getNextTargets(m.moveId) ]));
        for (const m in movePool) {
          const pokemonMove = movePool[m];
          const move = pokemonMove.getMove();

          let moveScore = moveScores[m];
          const targetScores: integer[] = [];

          for (const mt of moveTargets[move.id]) {
            // Prevent a target score from being calculated when the target is whoever attacks the user
            if (mt === BattlerIndex.ATTACKER) {
              break;
            }

            const target = this.scene.getField()[mt];
            let targetScore = move.getUserBenefitScore(this, target, move) + move.getTargetBenefitScore(this, target, move) * (mt < BattlerIndex.ENEMY === this.isPlayer() ? 1 : -1);
            if ((move.name.endsWith(" (N)") || !move.applyConditions(this, target, move)) && ![Moves.SUCKER_PUNCH, Moves.UPPER_HAND, Moves.THUNDERCLAP].includes(move.id)) {
              targetScore = -20;
            } else if (move instanceof AttackMove) {
              const effectiveness = target.getAttackMoveEffectiveness(this, pokemonMove);
              if (target.isPlayer() !== this.isPlayer()) {
                targetScore *= effectiveness;
                if (this.isOfType(move.type)) {
                  targetScore *= 1.5;
                }
              } else if (effectiveness) {
                targetScore /= effectiveness;
                if (this.isOfType(move.type)) {
                  targetScore /= 1.5;
                }
              }
              if (!targetScore) {
                targetScore = -20;
              }
            }
            targetScores.push(targetScore);
          }

          moveScore += Math.max(...targetScores);

          // could make smarter by checking opponent def/spdef
          moveScores[m] = moveScore;
        }

        console.log(moveScores);

        const sortedMovePool = movePool.slice(0);
        sortedMovePool.sort((a, b) => {
          const scoreA = moveScores[movePool.indexOf(a)];
          const scoreB = moveScores[movePool.indexOf(b)];
          return scoreA < scoreB ? 1 : scoreA > scoreB ? -1 : 0;
        });
        let r = 0;
        if (this.aiType === AiType.SMART_RANDOM) {
          while (r < sortedMovePool.length - 1 && this.scene.randBattleSeedInt(8) >= 5) {
            r++;
          }
        } else if (this.aiType === AiType.SMART) {
          while (r < sortedMovePool.length - 1 && (moveScores[movePool.indexOf(sortedMovePool[r + 1])] / moveScores[movePool.indexOf(sortedMovePool[r])]) >= 0
              && this.scene.randBattleSeedInt(100) < Math.round((moveScores[movePool.indexOf(sortedMovePool[r + 1])] / moveScores[movePool.indexOf(sortedMovePool[r])]) * 50)) {
            r++;
          }
        }
        console.log(movePool.map(m => m.getName()), moveScores, r, sortedMovePool.map(m => m.getName()));
        return { move: sortedMovePool[r].moveId, targets: moveTargets[sortedMovePool[r].moveId] };
      }
    }

    return { move: Moves.STRUGGLE, targets: this.getNextTargets(Moves.STRUGGLE) };
  }

  getNextTargets(moveId: Moves): BattlerIndex[] {
    const moveTargets = getMoveTargets(this, moveId);
    const targets = this.scene.getField(true).filter(p => moveTargets.targets.indexOf(p.getBattlerIndex()) > -1);
    if (moveTargets.multiple) {
      return targets.map(p => p.getBattlerIndex());
    }

    const move = allMoves[moveId];

    const benefitScores = targets
      .map(p => [ p.getBattlerIndex(), move.getTargetBenefitScore(this, p, move) * (p.isPlayer() === this.isPlayer() ? 1 : -1) ]);

    const sortedBenefitScores = benefitScores.slice(0);
    sortedBenefitScores.sort((a, b) => {
      const scoreA = a[1];
      const scoreB = b[1];
      return scoreA < scoreB ? 1 : scoreA > scoreB ? -1 : 0;
    });

    if (!sortedBenefitScores.length) {
      // Set target to BattlerIndex.ATTACKER when using a counter move
      // This is the same as when the player does so
      if (move.hasAttr(CounterDamageAttr)) {
        return [BattlerIndex.ATTACKER];
      }

      return [];
    }

    let targetWeights = sortedBenefitScores.map(s => s[1]);
    const lowestWeight = targetWeights[targetWeights.length - 1];

    if (lowestWeight < 1) {
      for (let w = 0; w < targetWeights.length; w++) {
        targetWeights[w] += Math.abs(lowestWeight - 1);
      }
    }

    const benefitCutoffIndex = targetWeights.findIndex(s => s < targetWeights[0] / 2);
    if (benefitCutoffIndex > -1) {
      targetWeights = targetWeights.slice(0, benefitCutoffIndex);
    }

    const thresholds: integer[] = [];
    let totalWeight: integer;
    targetWeights.reduce((total: integer, w: integer) => {
      total += w;
      thresholds.push(total);
      totalWeight = total;
      return total;
    }, 0);

    const randValue = this.scene.randBattleSeedInt(totalWeight);
    let targetIndex: integer;

    thresholds.every((t, i) => {
      if (randValue >= t) {
        return true;
      }

      targetIndex = i;
      return false;
    });

    return [ sortedBenefitScores[targetIndex][0] ];
  }

  isPlayer() {
    return false;
  }

  hasTrainer(): boolean {
    return !!this.trainerSlot;
  }

  isBoss(): boolean {
    return !!this.bossSegments;
  }

  getBossSegmentIndex(): integer {
    const segments = (this as EnemyPokemon).bossSegments;
    const segmentSize = this.getMaxHp() / segments;
    for (let s = segments - 1; s > 0; s--) {
      const hpThreshold = Math.round(segmentSize * s);
      if (this.hp > hpThreshold) {
        return s;
      }
    }

    return 0;
  }

  damage(damage: integer, ignoreSegments: boolean = false, preventEndure: boolean = false, ignoreFaintPhase: boolean = false): integer {
    if (this.isFainted()) {
      return 0;
    }

    let clearedBossSegmentIndex = this.isBoss()
      ? this.bossSegmentIndex + 1
      : 0;

    if (this.isBoss() && !ignoreSegments) {
      const segmentSize = this.getMaxHp() / this.bossSegments;
      for (let s = this.bossSegmentIndex; s > 0; s--) {
        const hpThreshold = segmentSize * s;
        const roundedHpThreshold = Math.round(hpThreshold);
        if (this.hp >= roundedHpThreshold) {
          if (this.hp - damage <= roundedHpThreshold) {
            const hpRemainder = this.hp - roundedHpThreshold;
            let segmentsBypassed = 0;
            while (segmentsBypassed < this.bossSegmentIndex && this.canBypassBossSegments(segmentsBypassed + 1) && (damage - hpRemainder) >= Math.round(segmentSize * Math.pow(2, segmentsBypassed + 1))) {
              segmentsBypassed++;
              //console.log('damage', damage, 'segment', segmentsBypassed + 1, 'segment size', segmentSize, 'damage needed', Math.round(segmentSize * Math.pow(2, segmentsBypassed + 1)));
            }

            damage = hpRemainder + Math.round(segmentSize * segmentsBypassed);
            clearedBossSegmentIndex = s - segmentsBypassed;
          }
          break;
        }
      }
    }

    switch (this.scene.currentBattle.battleSpec) {
    case BattleSpec.FINAL_BOSS:
      if (!this.formIndex && this.bossSegmentIndex < 1) {
        damage = Math.min(damage, this.hp - 1);
      }
    }

    const ret = super.damage(damage, ignoreSegments, preventEndure, ignoreFaintPhase);

    if (this.isBoss()) {
      if (ignoreSegments) {
        const segmentSize = this.getMaxHp() / this.bossSegments;
        clearedBossSegmentIndex = Math.ceil(this.hp / segmentSize);
      }
      if (clearedBossSegmentIndex <= this.bossSegmentIndex) {
        this.handleBossSegmentCleared(clearedBossSegmentIndex);
      }
      this.battleInfo.updateBossSegments(this);
    }

    return ret;
  }

  canBypassBossSegments(segmentCount: integer = 1): boolean {
    if (this.scene.currentBattle.battleSpec === BattleSpec.FINAL_BOSS) {
      if (!this.formIndex && (this.bossSegmentIndex - segmentCount) < 1) {
        return false;
      }
    }

    return true;
  }

  handleBossSegmentCleared(segmentIndex: integer): void {
    while (segmentIndex - 1 < this.bossSegmentIndex) {
      let boostedStat = BattleStat.RAND;

      const battleStats = Utils.getEnumValues(BattleStat).slice(0, -3);
      const statWeights = new Array().fill(battleStats.length).filter((bs: BattleStat) => this.summonData.battleStats[bs] < 6).map((bs: BattleStat) => this.getStat(bs + 1));
      const statThresholds: integer[] = [];
      let totalWeight = 0;
      for (const bs of battleStats) {
        totalWeight += statWeights[bs];
        statThresholds.push(totalWeight);
      }

      const randInt = Utils.randSeedInt(totalWeight);

      for (const bs of battleStats) {
        if (randInt < statThresholds[bs]) {
          boostedStat = bs;
          break;
        }
      }

      let statLevels = 1;

      switch (segmentIndex) {
      case 1:
        if (this.bossSegments >= 3) {
          statLevels++;
        }
        break;
      case 2:
        if (this.bossSegments >= 5) {
          statLevels++;
        }
        break;
      }

      this.scene.unshiftPhase(new StatChangePhase(this.scene, this.getBattlerIndex(), true, [ boostedStat ], statLevels, true, true));

      this.bossSegmentIndex--;
    }
  }

  heal(amount: integer): integer {
    if (this.isBoss()) {
      const amountRatio = amount / this.getMaxHp();
      const segmentBypassCount = Math.floor(amountRatio / (1 / this.bossSegments));
      const segmentSize = this.getMaxHp() / this.bossSegments;
      for (let s = 1; s < this.bossSegments; s++) {
        const hpThreshold = segmentSize * s;
        if (this.hp <= Math.round(hpThreshold)) {
          const healAmount = Math.min(amount, this.getMaxHp() - this.hp, Math.round(hpThreshold + (segmentSize * segmentBypassCount) - this.hp));
          this.hp += healAmount;
          return healAmount;
        } else if (s >= this.bossSegmentIndex) {
          return super.heal(amount);
        }
      }
    }

    return super.heal(amount);
  }

  getFieldIndex(): integer {
    return this.scene.getEnemyField().indexOf(this);
  }

  getBattlerIndex(): BattlerIndex {
    return BattlerIndex.ENEMY + this.getFieldIndex();
  }

  addToParty(pokeballType: PokeballType) {
    const party = this.scene.getParty();
    let ret: PlayerPokemon = null;

    if (party.length < 6) {
      this.pokeball = pokeballType;
      this.metLevel = this.level;
      this.metBiome = this.scene.arena.biomeType;
      const newPokemon = this.scene.addPlayerPokemon(this.species, this.level, this.abilityIndex, this.formIndex, this.gender, this.shiny, this.variant, this.ivs, this.nature, this);
      party.push(newPokemon);
      ret = newPokemon;
      this.scene.triggerPokemonFormChange(newPokemon, SpeciesFormChangeActiveTrigger, true);
    }

    return ret;
  }
}

export interface TurnMove {
  move: Moves;
  targets?: BattlerIndex[];
  result: MoveResult;
  virtual?: boolean;
  turn?: integer;
}

export interface QueuedMove {
  move: Moves;
  targets: BattlerIndex[];
  ignorePP?: boolean;
}

export interface AttackMoveResult {
  move: Moves;
  result: DamageResult;
  damage: integer;
  critical: boolean;
  sourceId: integer;
}

export class PokemonSummonData {
  public battleStats: integer[] = [ 0, 0, 0, 0, 0, 0, 0 ];
  public moveQueue: QueuedMove[] = [];
  public disabledMove: Moves = Moves.NONE;
  public disabledTurns: integer = 0;
  public tags: BattlerTag[] = [];
  public abilitySuppressed: boolean = false;

  public speciesForm: PokemonSpeciesForm;
  public fusionSpeciesForm: PokemonSpeciesForm;
  public ability: Abilities = Abilities.NONE;
  public gender: Gender;
  public fusionGender: Gender;
  public stats: integer[];
  public moveset: PokemonMove[];
  public types: Type[];
}

export class PokemonBattleData {
  public hitCount: integer = 0;
  public endured: boolean = false;
  public berriesEaten: BerryType[] = [];
  public abilitiesApplied: Abilities[] = [];
}

export class PokemonBattleSummonData {
  public turnCount: integer = 1;
  public moveHistory: TurnMove[] = [];
}

export class PokemonTurnData {
  public flinched: boolean;
  public acted: boolean;
  public hitCount: integer;
  public hitsLeft: integer;
  public damageDealt: integer = 0;
  public currDamageDealt: integer = 0;
  public damageTaken: integer = 0;
  public attacksReceived: AttackMoveResult[] = [];
}

export enum AiType {
  RANDOM,
  SMART_RANDOM,
  SMART
}

export enum MoveResult {
  PENDING,
  SUCCESS,
  FAIL,
  MISS,
  OTHER
}

export enum HitResult {
  EFFECTIVE = 1,
  SUPER_EFFECTIVE,
  NOT_VERY_EFFECTIVE,
  ONE_HIT_KO,
  NO_EFFECT,
  STATUS,
  HEAL,
  FAIL,
  MISS,
  OTHER,
  IMMUNE
}

export type DamageResult = HitResult.EFFECTIVE | HitResult.SUPER_EFFECTIVE | HitResult.NOT_VERY_EFFECTIVE | HitResult.ONE_HIT_KO | HitResult.OTHER;

/**
 * Wrapper class for the {@linkcode Move} class for Pokemon to interact with.
 * These are the moves assigned to a {@linkcode Pokemon} object.
 * It links to {@linkcode Move} class via the move ID.
 * Compared to {@linkcode Move}, this class also tracks if a move has received.
 * PP Ups, amount of PP used, and things like that.
 * @see {@linkcode isUsable} - checks if move is disabled, out of PP, or not implemented.
 * @see {@linkcode getMove} - returns {@linkcode Move} object by looking it up via ID.
 * @see {@linkcode usePp} - removes a point of PP from the move.
 * @see {@linkcode getMovePp} - returns amount of PP a move currently has.
 * @see {@linkcode getPpRatio} - returns the current PP amount / max PP amount.
 * @see {@linkcode getName} - returns name of {@linkcode Move}.
 **/
export class PokemonMove {
  public moveId: Moves;
  public ppUsed: integer;
  public ppUp: integer;
  public virtual: boolean;

  constructor(moveId: Moves, ppUsed?: integer, ppUp?: integer, virtual?: boolean) {
    this.moveId = moveId;
    this.ppUsed = ppUsed || 0;
    this.ppUp = ppUp || 0;
    this.virtual = !!virtual;
  }

  isUsable(pokemon: Pokemon, ignorePp?: boolean): boolean {
    if (this.moveId && pokemon.summonData?.disabledMove === this.moveId) {
      return false;
    }
    return (ignorePp || this.ppUsed < this.getMovePp() || this.getMove().pp === -1) && !this.getMove().name.endsWith(" (N)");
  }

  getMove(): Move {
    return allMoves[this.moveId];
  }

  /**
   * Sets {@link ppUsed} for this move and ensures the value does not exceed {@link getMovePp}
   * @param {number} count Amount of PP to use
   */
  usePp(count: number = 1) {
    this.ppUsed = Math.min(this.ppUsed + count, this.getMovePp());
  }

  getMovePp(): integer {
    return this.getMove().pp + this.ppUp * Math.max(Math.floor(this.getMove().pp / 5), 1);
  }

  getPpRatio(): number {
    return 1 - (this.ppUsed / this.getMovePp());
  }

  getName(): string {
    return this.getMove().name;
  }

  /**
  * Copies an existing move or creates a valid PokemonMove object from json representing one
  * @param {PokemonMove | any} source The data for the move to copy
  * @return {PokemonMove} A valid pokemonmove object
  */
  static loadMove(source: PokemonMove | any): PokemonMove {
    return new PokemonMove(source.moveId, source.ppUsed, source.ppUp, source.virtual);
  }
}<|MERGE_RESOLUTION|>--- conflicted
+++ resolved
@@ -1069,7 +1069,6 @@
     return !this.isOfType(Type.FLYING, true, true) && !this.hasAbility(Abilities.LEVITATE);
   }
 
-<<<<<<< HEAD
   /**
    * @returns The type damage multiplier or undefined if it's a status move
    */
@@ -1081,15 +1080,10 @@
     return this.getAttackMoveEffectiveness(source, move);
   }
 
-  getAttackMoveEffectiveness(source: Pokemon, move: PokemonMove): TypeDamageMultiplier {
-    const typeless = move.getMove().hasAttr(TypelessAttr);
-    const typeMultiplier = new Utils.NumberHolder(this.getAttackTypeEffectiveness(move.getMove().type, source));
-=======
   getAttackMoveEffectiveness(source: Pokemon, pokemonMove: PokemonMove): TypeDamageMultiplier {
     const move = pokemonMove.getMove();
     const typeless = move.hasAttr(TypelessAttr);
     const typeMultiplier = new Utils.NumberHolder(this.getAttackTypeEffectiveness(move.type, source));
->>>>>>> 8142f268
     const cancelled = new Utils.BooleanHolder(false);
     if (!typeless) {
       applyPreDefendAbAttrs(TypeImmunityAbAttr, this, source, move, cancelled, typeMultiplier, true);
