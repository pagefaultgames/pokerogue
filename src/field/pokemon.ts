--- conflicted
+++ resolved
@@ -534,13 +534,9 @@
   }
 
   /**
-<<<<<<< HEAD
    * Return the name that will be displayed when this Pokemon is sent out into battle.
    * @param useIllusion - Whether to consider this Pokemon's illusion if present; default `true`
    * @returns The name to render for this {@linkcode Pokemon}.
-=======
-   * @param useIllusion - Whether we want the fake name or the real name of the Pokemon (for Illusion ability).
->>>>>>> 68dddbc4
    */
   getNameToRender(useIllusion = true) {
     const name: string =
@@ -558,25 +554,14 @@
     }
   }
 
-<<<<<<< HEAD
   /**
    * Return this Pokemon's {@linkcode PokeballType}.
    * @param useIllusion - Whether to consider this Pokemon's illusion if present; default `true`
    * @returns The {@linkcode PokeballType} that will be shown when this Pokemon is sent out into battle.
    */
   getPokeball(useIllusion = false): PokeballType {
-    return useIllusion && this.summonData.illusion
-      ? this.summonData.illusion.pokeball
-      : this.pokeball;
-    }
-=======
-  getPokeball(useIllusion = false) {
-    if (useIllusion) {
-      return this.summonData.illusion?.pokeball ?? this.pokeball;
-    }
-    return this.pokeball;
-  }
->>>>>>> 68dddbc4
+    return useIllusion && this.summonData.illusion ? this.summonData.illusion.pokeball : this.pokeball;
+  }
 
   init(): void {
     this.fieldPosition = FieldPosition.CENTER;
@@ -815,18 +800,12 @@
   abstract getBattlerIndex(): BattlerIndex;
 
   /**
-<<<<<<< HEAD
    * Load all assets needed for this Pokemon's use in battle
    * @param ignoreOverride - Whether to ignore overrides caused by {@linkcode Moves.TRANSFORM | Transform}; default `true`
    * @param useIllusion - Whether to consider this pokemon's active illusion; default `false`
    * @returns A promise that resolves once all the corresponding assets have been loaded.
-   */
-  async loadAssets(ignoreOverride = true, useIllusion: boolean = false): Promise<void> {
-=======
-   * @param useIllusion - Whether we want the illusion or not.
    */
   async loadAssets(ignoreOverride = true, useIllusion = false): Promise<void> {
->>>>>>> 68dddbc4
     /** Promises that are loading assets and can be run concurrently. */
     const loadPromises: Promise<void>[] = [];
     // Assets for moves
@@ -1003,7 +982,6 @@
     return this.fusionSpecies.forms[this.fusionFormIndex].formKey;
   }
 
-
   // TODO: Add more documentation for all these attributes.
   // They may be all similar, but what each one actually _does_ is quite unclear at first glance
 
@@ -1156,11 +1134,7 @@
    * @param useIllusion - Whether to consider this Pokemon's illusion if present; default `false`.
    * @returns This Pokemon's {@linkcode PokemonSpeciesForm}.
    */
-<<<<<<< HEAD
-   getSpeciesForm(ignoreOverride = false, useIllusion = false): PokemonSpeciesForm {
-=======
   getSpeciesForm(ignoreOverride = false, useIllusion = false): PokemonSpeciesForm {
->>>>>>> 68dddbc4
     if (!ignoreOverride && this.summonData.speciesForm) {
       return this.summonData.speciesForm;
     }
@@ -1182,17 +1156,11 @@
    * @param useIllusion - Whether to consider the species of this Pokemon's illusion; default `false`.
    * @returns The {@linkcode PokemonSpeciesForm} of this Pokemon's fusion counterpart.
    */
-<<<<<<< HEAD
   getFusionSpeciesForm(ignoreOverride = false, useIllusion = false): PokemonSpeciesForm {
-    const fusionSpecies: PokemonSpecies = useIllusion && this.summonData.illusion ? this.summonData.illusion.fusionSpecies! : this.fusionSpecies!;
-    const fusionFormIndex = useIllusion && this.summonData.illusion ? this.summonData.illusion.fusionFormIndex! : this.fusionFormIndex;
-=======
-  getFusionSpeciesForm(ignoreOverride?: boolean, useIllusion = false): PokemonSpeciesForm {
     const fusionSpecies: PokemonSpecies =
       useIllusion && this.summonData.illusion ? this.summonData.illusion.fusionSpecies! : this.fusionSpecies!;
     const fusionFormIndex =
       useIllusion && this.summonData.illusion ? this.summonData.illusion.fusionFormIndex! : this.fusionFormIndex;
->>>>>>> 68dddbc4
 
     if (!ignoreOverride && this.summonData.fusionSpeciesForm) {
       return this.summonData.fusionSpeciesForm;
@@ -1555,21 +1523,8 @@
     // The Ruin abilities here are never ignored, but they reveal themselves on summon anyway
     const fieldApplied = new BooleanHolder(false);
     for (const pokemon of globalScene.getField(true)) {
-<<<<<<< HEAD
-      applyFieldStatMultiplierAbAttrs(
-        FieldMultiplyStatAbAttr,
-        pokemon,
-        stat,
-        statValue,
-        this,
-        fieldApplied,
-        simulated,
-      );
-
+      applyFieldStatMultiplierAbAttrs(FieldMultiplyStatAbAttr, pokemon, stat, statValue, this, fieldApplied, simulated);
       // TODO: us breaking early effectively makes the ability having a "can stack" toggle useless...
-=======
-      applyFieldStatMultiplierAbAttrs(FieldMultiplyStatAbAttr, pokemon, stat, statValue, this, fieldApplied, simulated);
->>>>>>> 68dddbc4
       if (fieldApplied.value) {
         break;
       }
@@ -1588,12 +1543,8 @@
         statValue,
         simulated,
         this,
-<<<<<<< HEAD
-        move?.hasFlag(MoveFlags.IGNORE_ABILITIES) || ignoreAllyAbility);
-=======
         move?.hasFlag(MoveFlags.IGNORE_ABILITIES) || ignoreAllyAbility,
       );
->>>>>>> 68dddbc4
     }
 
     let ret =
@@ -1771,18 +1722,12 @@
   }
 
   /**
-<<<<<<< HEAD
    * Return this Pokemon's {@linkcode Gender}.
    * @param ignoreOverride - Whether to ignore any overrides caused by {@linkcode Moves.TRANSFORM | Transform}; default `false`
    * @param useIllusion - Whether to consider this pokemon's illusion if present; default `false`
    * @returns the {@linkcode Gender} of this {@linkcode Pokemon}.
    */
   getGender(ignoreOverride = false, useIllusion = false): Gender {
-=======
-   * @param useIllusion - Whether we want the fake or real gender (illusion ability).
-   */
-  getGender(ignoreOverride?: boolean, useIllusion = false): Gender {
->>>>>>> 68dddbc4
     if (useIllusion && this.summonData.illusion) {
       return this.summonData.illusion.gender;
     }
@@ -1793,18 +1738,12 @@
   }
 
   /**
-<<<<<<< HEAD
    * Return this Pokemon's fusion's {@linkcode Gender}.
    * @param ignoreOverride - Whether to ignore any overrides caused by {@linkcode Moves.TRANSFORM | Transform}; default `false`
    * @param useIllusion - Whether to consider this pokemon's illusion if present; default `false`
    * @returns The {@linkcode Gender} of this {@linkcode Pokemon}'s fusion.
-  */
+   */
   getFusionGender(ignoreOverride = false, useIllusion = false): Gender {
-=======
-   * @param useIllusion - Whether we want the fake or real gender (illusion ability).
-   */
-  getFusionGender(ignoreOverride?: boolean, useIllusion = false): Gender {
->>>>>>> 68dddbc4
     if (useIllusion && this.summonData.illusion?.fusionGender) {
       return this.summonData.illusion.fusionGender;
     }
@@ -1815,27 +1754,19 @@
   }
 
   /**
-<<<<<<< HEAD
    * Check whether this Pokemon is shiny.
    * @param useIllusion - Whether to consider this pokemon's illusion if present; default `false`
    * @returns Whether this Pokemon is shiny at least once.
-=======
-   * @param useIllusion - Whether we want the fake or real shininess (illusion ability).
->>>>>>> 68dddbc4
    */
   isShiny(useIllusion = false): boolean {
     if (!useIllusion && this.summonData.illusion) {
-<<<<<<< HEAD
-      return this.summonData.illusion.basePokemon?.shiny || (this.summonData.illusion.fusionSpecies && this.summonData.illusion.basePokemon?.fusionShiny) || false;
-    }
-
-=======
-      return !!(
+      return (
         this.summonData.illusion.basePokemon?.shiny ||
-        (this.summonData.illusion.fusionSpecies && this.summonData.illusion.basePokemon?.fusionShiny)
+        (this.summonData.illusion.fusionSpecies && this.summonData.illusion.basePokemon?.fusionShiny) ||
+        false
       );
     }
->>>>>>> 68dddbc4
+
     return this.shiny || (this.isFusion(useIllusion) && this.fusionShiny);
   }
 
@@ -1860,48 +1791,30 @@
    */
   isDoubleShiny(useIllusion = false): boolean {
     if (!useIllusion && this.summonData.illusion?.basePokemon) {
-<<<<<<< HEAD
-      return this.isFusion(false) && this.summonData.illusion.basePokemon.shiny && this.summonData.illusion.basePokemon.fusionShiny;
-    }
-
-=======
       return (
         this.isFusion(false) &&
         this.summonData.illusion.basePokemon.shiny &&
         this.summonData.illusion.basePokemon.fusionShiny
       );
     }
->>>>>>> 68dddbc4
+
     return this.isFusion(useIllusion) && this.shiny && this.fusionShiny;
   }
 
   /**
-<<<<<<< HEAD
    * Return this Pokemon's {@linkcode Variant | shiny variant}.
    * Only meaningful if this pokemon is actually shiny.
    * @param useIllusion - Whether to consider this pokemon's illusion if present; default `false`
    * @returns The shiny variant of this Pokemon.
-=======
-   * @param useIllusion - Whether we want the fake or real variant (illusion ability).
->>>>>>> 68dddbc4
    */
   getVariant(useIllusion = false): Variant {
     if (!useIllusion && this.summonData.illusion) {
       return !this.isFusion(false)
-<<<<<<< HEAD
-      ? this.summonData.illusion.basePokemon!.variant
-      : Math.max(this.variant, this.fusionVariant) as Variant;
-    }
-
-    return !this.isFusion(true)
-      ? this.variant
-      : Math.max(this.variant, this.fusionVariant) as Variant;
-=======
         ? this.summonData.illusion.basePokemon!.variant
         : (Math.max(this.variant, this.fusionVariant) as Variant);
     }
+
     return !this.isFusion(true) ? this.variant : (Math.max(this.variant, this.fusionVariant) as Variant);
->>>>>>> 68dddbc4
   }
 
   // TODO: Clarify how this differs from {@linkcode getVariant}
@@ -1920,16 +1833,13 @@
     return this.luck + (this.isFusion() ? this.fusionLuck : 0);
   }
 
-<<<<<<< HEAD
   /**
    * Return whether this {@linkcode Pokemon} is currently fused with anything.
    * @param useIllusion - Whether to consider this pokemon's illusion if present; default `false`
    * @returns Whether this Pokemon is currently fused with another species.
    */
   isFusion(useIllusion = false): boolean {
-    return useIllusion && this.summonData.illusion
-      ? !!this.summonData.illusion.fusionSpecies
-      : !!this.fusionSpecies;
+    return useIllusion && this.summonData.illusion ? !!this.summonData.illusion.fusionSpecies : !!this.fusionSpecies;
   }
 
   /**
@@ -1939,25 +1849,9 @@
    * @see {@linkcode getNameToRender} - gets this Pokemon's display name.
    */
   getName(useIllusion = false): string {
-    return (!useIllusion && this.summonData.illusion?.basePokemon)
-    ? this.summonData.illusion.basePokemon.name
-    : this.name;
-=======
-  isFusion(useIllusion = false): boolean {
-    if (useIllusion && this.summonData.illusion) {
-      return !!this.summonData.illusion.fusionSpecies;
-    }
-    return !!this.fusionSpecies;
-  }
-
-  /**
-   * @param useIllusion - Whether we want the fake name or the real name of the Pokemon (for Illusion ability).
-   */
-  getName(useIllusion = false): string {
     return !useIllusion && this.summonData.illusion?.basePokemon
       ? this.summonData.illusion.basePokemon.name
       : this.name;
->>>>>>> 68dddbc4
   }
 
   /**
@@ -1988,7 +1882,6 @@
 
   abstract isBoss(): boolean;
 
-<<<<<<< HEAD
   /**
    * Return all the {@linkcode PokemonMove}s that make up this Pokemon's moveset.
    * Takes into account player/enemy moveset overrides (which will also override PP count).
@@ -1996,14 +1889,7 @@
    * @returns An array of {@linkcode PokemonMove}, as described above.
    */
   getMoveset(ignoreOverride = false): PokemonMove[] {
-    const ret =
-      !ignoreOverride && this.summonData.moveset
-        ? this.summonData.moveset
-        : this.moveset;
-=======
-  getMoveset(ignoreOverride?: boolean): PokemonMove[] {
     const ret = !ignoreOverride && this.summonData.moveset ? this.summonData.moveset : this.moveset;
->>>>>>> 68dddbc4
 
     // Overrides moveset based on arrays specified in overrides.ts
     let overrideArray: Moves | Array<Moves> = this.isPlayer()
@@ -2195,18 +2081,8 @@
    * @param ignoreOverride - Whether to ignore any overrides caused by {@linkcode Moves.TRANSFORM | Transform}; default `false`
    * @returns Whether this Pokemon is of the specified type.
    */
-<<<<<<< HEAD
-  public isOfType(
-    type: PokemonType,
-    includeTeraType = true,
-    forDefend = false,
-    ignoreOverride = false,
-  ): boolean {
+  public isOfType(type: PokemonType, includeTeraType = true, forDefend = false, ignoreOverride = false): boolean {
     return this.getTypes(includeTeraType, forDefend, ignoreOverride).includes(type);
-=======
-  public isOfType(type: PokemonType, includeTeraType = true, forDefend = false, ignoreOverride = false): boolean {
-    return this.getTypes(includeTeraType, forDefend, ignoreOverride).some(t => t === type);
->>>>>>> 68dddbc4
   }
 
   /**
@@ -4554,15 +4430,8 @@
   // TODO: Update documentation in dancer PR to mention "getLastNonVirtualMove"
   getLastXMoves(moveCount = 1): TurnMove[] {
     const moveHistory = this.getMoveHistory();
-<<<<<<< HEAD
     if (moveCount > 0) {
-      return moveHistory
-        .slice(Math.max(moveHistory.length - moveCount, 0))
-        .reverse();
-=======
-    if (moveCount >= 0) {
       return moveHistory.slice(Math.max(moveHistory.length - moveCount, 0)).reverse();
->>>>>>> 68dddbc4
     }
     return moveHistory.slice().reverse();
   }
@@ -5666,15 +5535,8 @@
    * Should be `false` for all item loss occurring outside of battle (MEs, etc.).
    * @returns Whether the item was removed successfully.
    */
-<<<<<<< HEAD
-  public loseHeldItem(
-    heldItem: PokemonHeldItemModifier,
-    forBattle = true,
-  ): boolean {
+  public loseHeldItem(heldItem: PokemonHeldItemModifier, forBattle = true): boolean {
     // TODO: What does a -1 pokemon id mean?
-=======
-  public loseHeldItem(heldItem: PokemonHeldItemModifier, forBattle = true): boolean {
->>>>>>> 68dddbc4
     if (heldItem.pokemonId !== -1 && heldItem.pokemonId !== this.id) {
       return false;
     }
@@ -6347,18 +6209,8 @@
    * @param bossSegments - Optional amount amount of health bar segments to give;
    * will be generated by {@linkcode BattleScene.getEncounterBossSegments} if omitted
    */
-<<<<<<< HEAD
   setBoss(boss = true, bossSegments?: number): void {
     if (!boss) {
-=======
-  setBoss(boss = true, bossSegments = 0): void {
-    if (boss) {
-      this.bossSegments =
-        bossSegments ||
-        globalScene.getEncounterBossSegments(globalScene.currentBattle.waveIndex, this.level, this.species, true);
-      this.bossSegmentIndex = this.bossSegments - 1;
-    } else {
->>>>>>> 68dddbc4
       this.bossSegments = 0;
       this.bossSegmentIndex = 0;
       return;
@@ -6366,12 +6218,7 @@
 
     this.bossSegments =
       bossSegments ??
-      globalScene.getEncounterBossSegments(
-        globalScene.currentBattle.waveIndex,
-        this.level,
-        this.species,
-        true,
-      );
+      globalScene.getEncounterBossSegments(globalScene.currentBattle.waveIndex, this.level, this.species, true);
     this.bossSegmentIndex = this.bossSegments - 1;
   }
 
@@ -7217,31 +7064,13 @@
    * Checks whether this move can be selected/performed by a Pokemon, without consideration for the move's targets.
    * The move is unusable if it is out of PP, restricted by an effect, or unimplemented.
    *
-<<<<<<< HEAD
    * @param pokemon - The {@linkcode Pokemon} attempting to use this move
    * @param ignorePp - Whether to ignore checking if the move is out of PP; default `false`
    * @param ignoreRestrictionTags - Whether to skip checks for {@linkcode MoveRestrictionBattlerTag}s; default `false`
    * @returns Whether this {@linkcode PokemonMove} can be selected by this Pokemon.
    */
-  isUsable(
-    pokemon: Pokemon,
-    ignorePp = false,
-    ignoreRestrictionTags = false,
-  ): boolean {
-    if (
-      this.moveId !== Moves.NONE &&
-      !ignoreRestrictionTags &&
-      pokemon.isMoveRestricted(this.moveId, pokemon)
-    ) {
-=======
-   * @param pokemon - {@linkcode Pokemon} that would be using this move
-   * @param ignorePp - If `true`, skips the PP check
-   * @param ignoreRestrictionTags - If `true`, skips the check for move restriction tags (see {@link MoveRestrictionBattlerTag})
-   * @returns `true` if the move can be selected and used by the Pokemon, otherwise `false`.
-   */
   isUsable(pokemon: Pokemon, ignorePp = false, ignoreRestrictionTags = false): boolean {
-    if (this.moveId && !ignoreRestrictionTags && pokemon.isMoveRestricted(this.moveId, pokemon)) {
->>>>>>> 68dddbc4
+    if (this.moveId !== Moves.NONE && !ignoreRestrictionTags && pokemon.isMoveRestricted(this.moveId, pokemon)) {
       return false;
     }
 
