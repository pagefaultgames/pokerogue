import Phaser from "phaser";
import type { AnySound } from "#app/battle-scene";
import type BattleScene from "#app/battle-scene";
import { globalScene } from "#app/global-scene";
import type { Variant } from "#app/sprites/variant";
import { populateVariantColors, variantColorCache } from "#app/sprites/variant";
import { variantData } from "#app/sprites/variant";
import BattleInfo from "#app/ui/battle-info/battle-info";
import { EnemyBattleInfo } from "#app/ui/battle-info/enemy-battle-info";
import { PlayerBattleInfo } from "#app/ui/battle-info/player-battle-info";
import type Move from "#app/data/moves/move";
import { getMoveTargets } from "#app/data/moves/move-utils";
import { applyMoveAttrs } from "#app/data/moves/apply-attrs";
import { allMoves } from "#app/data/data-lists";
import { MoveTarget } from "#enums/MoveTarget";
import { MoveCategory } from "#enums/MoveCategory";
import type { PokemonSpeciesForm } from "#app/data/pokemon-species";
import { default as PokemonSpecies, getFusedSpeciesName, getPokemonSpeciesForm } from "#app/data/pokemon-species";
import { getPokemonSpecies } from "#app/utils/pokemon-utils";
import { getStarterValueFriendshipCap, speciesStarterCosts } from "#app/data/balance/starters";
import {
  NumberHolder,
  randSeedInt,
  getIvsFromId,
  BooleanHolder,
  randSeedItem,
  isNullOrUndefined,
  getEnumValues,
  toDmgValue,
  fixedInt,
  rgbaToInt,
  rgbHexToRgba,
  rgbToHsv,
  deltaRgb,
  isBetween,
  randSeedFloat,
  type Constructor,
  randSeedIntRange,
  coerceArray,
} from "#app/utils/common";
import type { TypeDamageMultiplier } from "#app/data/type";
import { getTypeDamageMultiplier, getTypeRgb } from "#app/data/type";
import { PokemonType } from "#enums/pokemon-type";
import { getLevelTotalExp } from "#app/data/exp";
import {
  Stat,
  type PermanentStat,
  type BattleStat,
  type EffectiveStat,
  PERMANENT_STATS,
  BATTLE_STATS,
  EFFECTIVE_STATS,
} from "#enums/stat";
import {
  EnemyDamageBoosterModifier,
  EnemyDamageReducerModifier,
  EnemyFusionChanceModifier,
  HiddenAbilityRateBoosterModifier,
  ShinyRateBoosterModifier,
  TempStatStageBoosterModifier,
  TempCritBoosterModifier,
} from "#app/modifier/modifier";
import { PokeballType } from "#enums/pokeball";
import { Gender } from "#app/data/gender";
import { Status, getRandomStatus } from "#app/data/status-effect";
import type { SpeciesFormEvolution } from "#app/data/balance/pokemon-evolutions";
import {
  pokemonEvolutions,
  pokemonPrevolutions,
  FusionSpeciesFormEvolution,
  validateShedinjaEvo,
} from "#app/data/balance/pokemon-evolutions";
import { reverseCompatibleTms, tmSpecies, tmPoolTiers } from "#app/data/balance/tms";
import {
  BattlerTag,
  EncoreTag,
  GroundedTag,
  HighestStatBoostTag,
  SubstituteTag,
  TypeImmuneTag,
  getBattlerTag,
  SemiInvulnerableTag,
  MoveRestrictionBattlerTag,
  ExposedTag,
  DragonCheerTag,
  CritBoostTag,
  TrappedTag,
  TarShotTag,
  AutotomizedTag,
  PowerTrickTag,
  loadBattlerTag,
  type GrudgeTag,
} from "../data/battler-tags";
import { BattlerTagLapseType } from "#enums/battler-tag-lapse-type";
import { WeatherType } from "#enums/weather-type";
import { NoCritTag, WeakenMoveScreenTag } from "#app/data/arena-tag";
import { ArenaTagSide } from "#enums/arena-tag-side";
import type { SuppressAbilitiesTag } from "#app/data/arena-tag";
import type { Ability } from "#app/data/abilities/ability";
import {
  applyAbAttrs,
  applyStatMultiplierAbAttrs,
  applyPreApplyBattlerTagAbAttrs,
  applyPreAttackAbAttrs,
  applyPreDefendAbAttrs,
  applyPreSetStatusAbAttrs,
  applyFieldStatMultiplierAbAttrs,
  applyCheckTrappedAbAttrs,
  applyPostDamageAbAttrs,
  applyPostItemLostAbAttrs,
  applyOnGainAbAttrs,
  applyPreLeaveFieldAbAttrs,
  applyOnLoseAbAttrs,
  applyAllyStatMultiplierAbAttrs,
} from "#app/data/abilities/apply-ab-attrs";
import { allAbilities } from "#app/data/data-lists";
import type PokemonData from "#app/system/pokemon-data";
import { BattlerIndex } from "#enums/battler-index";
import { UiMode } from "#enums/ui-mode";
import type { PartyOption } from "#app/ui/party-ui-handler";
import PartyUiHandler, { PartyUiMode } from "#app/ui/party-ui-handler";
import SoundFade from "phaser3-rex-plugins/plugins/soundfade";
import type { LevelMoves } from "#app/data/balance/pokemon-level-moves";
import { EVOLVE_MOVE, RELEARN_MOVE } from "#app/data/balance/pokemon-level-moves";
import { achvs } from "#app/system/achv";
import type { StarterDataEntry, StarterMoveset } from "#app/system/game-data";
import { DexAttr } from "#enums/dex-attr";
import { QuantizerCelebi, argbFromRgba, rgbaFromArgb } from "@material/material-color-utilities";
import { getNatureStatMultiplier } from "#app/data/nature";
import type { SpeciesFormChange } from "#app/data/pokemon-forms";
import {
  SpeciesFormChangeActiveTrigger,
  SpeciesFormChangeLapseTeraTrigger,
  SpeciesFormChangeMoveLearnedTrigger,
  SpeciesFormChangePostMoveTrigger,
} from "#app/data/pokemon-forms/form-change-triggers";
import { TerrainType } from "#app/data/terrain";
import type { TrainerSlot } from "#enums/trainer-slot";
import Overrides from "#app/overrides";
import i18next from "i18next";
import { speciesEggMoves } from "#app/data/balance/egg-moves";
import { ModifierTier } from "#enums/modifier-tier";
import { applyChallenges } from "#app/data/challenge";
import { ChallengeType } from "#enums/challenge-type";
import { AbilityId } from "#enums/ability-id";
import { ArenaTagType } from "#enums/arena-tag-type";
import { BattleSpec } from "#enums/battle-spec";
import { BattlerTagType } from "#enums/battler-tag-type";
import type { BerryType } from "#enums/berry-type";
import { BiomeId } from "#enums/biome-id";
import { MoveId } from "#enums/move-id";
import { SpeciesId } from "#enums/species-id";
import { getPokemonNameWithAffix } from "#app/messages";
import { Challenges } from "#enums/challenges";
import { PokemonAnimType } from "#enums/pokemon-anim-type";
import { PLAYER_PARTY_MAX_SIZE } from "#app/constants";
import { CustomPokemonData } from "#app/data/custom-pokemon-data";
import { SwitchType } from "#enums/switch-type";
import { SpeciesFormKey } from "#enums/species-form-key";
import { getStatusEffectOverlapText } from "#app/data/status-effect";
import {
  BASE_HIDDEN_ABILITY_CHANCE,
  BASE_SHINY_CHANCE,
  SHINY_EPIC_CHANCE,
  SHINY_VARIANT_CHANCE,
} from "#app/data/balance/rates";
import { Nature } from "#enums/nature";
import { StatusEffect } from "#enums/status-effect";
import { doShinySparkleAnim } from "#app/field/anims";
import { MoveFlags } from "#enums/MoveFlags";
import { timedEventManager } from "#app/global-event-manager";
import { loadMoveAnimations } from "#app/sprites/pokemon-asset-loader";
<<<<<<< HEAD
import { PokemonItemManager } from "./pokemon-held-item-manager";
import { applyHeldItems } from "#app/items/all-held-items";
import { ITEM_EFFECT } from "#app/items/held-item";
import { HeldItemId } from "#enums/held-item-id";
=======
import { isVirtual, isIgnorePP, MoveUseMode } from "#enums/move-use-mode";
>>>>>>> 6ff258fb
import { FieldPosition } from "#enums/field-position";
import { LearnMoveSituation } from "#enums/learn-move-situation";
import { HitResult } from "#enums/hit-result";
import { AiType } from "#enums/ai-type";
import type { MoveResult } from "#enums/move-result";
import { PokemonMove } from "#app/data/moves/pokemon-move";
import type { AbAttrMap, AbAttrString } from "#app/@types/ability-types";

/** Base typeclass for damage parameter methods, used for DRY */
type damageParams = {
  /** The attacking {@linkcode Pokemon} */
  source: Pokemon;
  /** The move used in the attack */
  move: Move;
  /** The move's {@linkcode MoveCategory} after variable-category effects are applied */
  moveCategory: MoveCategory;
  /** If `true`, ignores this Pokemon's defensive ability effects */
  ignoreAbility?: boolean;
  /** If `true`, ignores the attacking Pokemon's ability effects */
  ignoreSourceAbility?: boolean;
  /** If `true`, ignores the ally Pokemon's ability effects */
  ignoreAllyAbility?: boolean;
  /** If `true`, ignores the ability effects of the attacking pokemon's ally */
  ignoreSourceAllyAbility?: boolean;
  /** If `true`, calculates damage for a critical hit */
  isCritical?: boolean;
  /** If `true`, suppresses changes to game state during the calculation */
  simulated?: boolean;
  /** If defined, used in place of calculated effectiveness values */
  effectiveness?: number;
};

/** Type for the parameters of {@linkcode Pokemon#getBaseDamage | getBaseDamage} */
type getBaseDamageParams = Omit<damageParams, "effectiveness">;

/** Type for the parameters of {@linkcode Pokemon#getAttackDamage | getAttackDamage} */
type getAttackDamageParams = Omit<damageParams, "moveCategory">;

export default abstract class Pokemon extends Phaser.GameObjects.Container {
  /**
   * This pokemon's {@link https://bulbapedia.bulbagarden.net/wiki/Personality_value | Personality value/PID},
   * used to determine various parameters of this Pokemon.
   * Represented as a random 32-bit unsigned integer.
   * TODO: Stop treating this like a unique ID and stop treating 0 as no pokemon
   */
  public id: number;
  public name: string;
  public nickname: string;
  public species: PokemonSpecies;
  public formIndex: number;
  public abilityIndex: number;
  public passive: boolean;
  public shiny: boolean;
  public variant: Variant;
  public pokeball: PokeballType;
  protected battleInfo: BattleInfo;
  public level: number;
  public exp: number;
  public levelExp: number;
  public gender: Gender;
  public hp: number;
  public stats: number[];
  public ivs: number[];
  public nature: Nature;
  public moveset: PokemonMove[];
  public status: Status | null;
  public friendship: number;
  public metLevel: number;
  public metBiome: BiomeId | -1;
  public metSpecies: SpeciesId;
  public metWave: number;
  public luck: number;
  public pauseEvolutions: boolean;
  public pokerus: boolean;
  public switchOutStatus = false;
  public evoCounter: number;
  public teraType: PokemonType;
  public isTerastallized: boolean;
  public stellarTypesBoosted: PokemonType[];

  public fusionSpecies: PokemonSpecies | null;
  public fusionFormIndex: number;
  public fusionAbilityIndex: number;
  public fusionShiny: boolean;
  public fusionVariant: Variant;
  public fusionGender: Gender;
  public fusionLuck: number;
  public fusionCustomPokemonData: CustomPokemonData | null;
  public fusionTeraType: PokemonType;

  public customPokemonData: CustomPokemonData = new CustomPokemonData();

  /* Pokemon data types, in vaguely decreasing order of precedence */

  /**
   * Data that resets only on *battle* end (hit count, harvest berries, etc.)
   * Kept between waves.
   */
  public battleData: PokemonBattleData = new PokemonBattleData();
  /** Data that resets on switch or battle end (stat stages, battler tags, etc.) */
  public summonData: PokemonSummonData = new PokemonSummonData();
  /** Similar to {@linkcode PokemonSummonData}, but is reset on reload (not saved to file). */
  public tempSummonData: PokemonTempSummonData = new PokemonTempSummonData();
  /** Wave data correponding to moves/ability information revealed */
  public waveData: PokemonWaveData = new PokemonWaveData();
  /** Per-turn data like hit count & flinch tracking */
  public turnData: PokemonTurnData = new PokemonTurnData();

  /** Used by Mystery Encounters to execute pokemon-specific logic (such as stat boosts) at start of battle */
  public mysteryEncounterBattleEffects?: (pokemon: Pokemon) => void;

  public fieldPosition: FieldPosition;

  public maskEnabled: boolean;
  public maskSprite: Phaser.GameObjects.Sprite | null;

  public usedTMs: MoveId[];

  private shinySparkle: Phaser.GameObjects.Sprite;

  public heldItemManager: PokemonItemManager;

  // TODO: Rework this eventually
  constructor(
    x: number,
    y: number,
    species: PokemonSpecies,
    level: number,
    abilityIndex?: number,
    formIndex?: number,
    gender?: Gender,
    shiny?: boolean,
    variant?: Variant,
    ivs?: number[],
    nature?: Nature,
    dataSource?: Pokemon | PokemonData,
  ) {
    super(globalScene, x, y);

    if (!species.isObtainable() && this.isPlayer()) {
      throw `Cannot create a player Pokemon for species "${species.getName(formIndex)}"`;
    }

    this.species = species;
    this.pokeball = dataSource?.pokeball || PokeballType.POKEBALL;
    this.level = level;

    this.abilityIndex = abilityIndex ?? this.generateAbilityIndex();

    if (formIndex !== undefined) {
      this.formIndex = formIndex;
    }
    if (gender !== undefined) {
      this.gender = gender;
    }
    if (shiny !== undefined) {
      this.shiny = shiny;
    }
    if (variant !== undefined) {
      this.variant = variant;
    }
    this.exp = dataSource?.exp || getLevelTotalExp(this.level, species.growthRate);
    this.levelExp = dataSource?.levelExp || 0;

    if (dataSource) {
      this.id = dataSource.id;
      this.hp = dataSource.hp;
      this.stats = dataSource.stats;
      this.ivs = dataSource.ivs;
      this.passive = !!dataSource.passive;
      if (this.variant === undefined) {
        this.variant = 0;
      }
      this.nature = dataSource.nature || (0 as Nature);
      this.nickname = dataSource.nickname;
      this.moveset = dataSource.moveset;
      this.status = dataSource.status!; // TODO: is this bang correct?
      this.friendship = dataSource.friendship ?? this.species.baseFriendship;
      this.metLevel = dataSource.metLevel || 5;
      this.luck = dataSource.luck;
      this.metBiome = dataSource.metBiome;
      this.metSpecies =
        dataSource.metSpecies ?? (this.metBiome !== -1 ? this.species.speciesId : this.species.getRootSpeciesId(true));
      this.metWave = dataSource.metWave ?? (this.metBiome === -1 ? -1 : 0);
      this.pauseEvolutions = dataSource.pauseEvolutions;
      this.pokerus = !!dataSource.pokerus;
      this.fusionSpecies =
        dataSource.fusionSpecies instanceof PokemonSpecies
          ? dataSource.fusionSpecies
          : dataSource.fusionSpecies
            ? getPokemonSpecies(dataSource.fusionSpecies)
            : null;
      this.fusionFormIndex = dataSource.fusionFormIndex;
      this.fusionAbilityIndex = dataSource.fusionAbilityIndex;
      this.fusionShiny = dataSource.fusionShiny;
      this.fusionVariant = dataSource.fusionVariant || 0;
      this.fusionGender = dataSource.fusionGender;
      this.fusionLuck = dataSource.fusionLuck;
      this.fusionCustomPokemonData = dataSource.fusionCustomPokemonData;
      this.fusionTeraType = dataSource.fusionTeraType;
      this.usedTMs = dataSource.usedTMs ?? [];
      this.customPokemonData = new CustomPokemonData(dataSource.customPokemonData);
      this.teraType = dataSource.teraType;
      this.isTerastallized = dataSource.isTerastallized;
      this.stellarTypesBoosted = dataSource.stellarTypesBoosted ?? [];
    } else {
      this.id = randSeedInt(4294967296);
      this.ivs = ivs || getIvsFromId(this.id);

      if (this.gender === undefined) {
        this.generateGender();
      }

      if (this.formIndex === undefined) {
        this.formIndex = globalScene.getSpeciesFormIndex(species, this.gender, this.nature, this.isPlayer());
      }

      if (this.shiny === undefined) {
        this.trySetShiny();
      }

      if (this.variant === undefined) {
        this.variant = this.shiny ? this.generateShinyVariant() : 0;
      }

      if (nature !== undefined) {
        this.setNature(nature);
      } else {
        this.generateNature();
      }

      this.friendship = species.baseFriendship;
      this.metLevel = level;
      this.metBiome = globalScene.currentBattle ? globalScene.arena.biomeType : -1;
      this.metSpecies = species.speciesId;
      this.metWave = globalScene.currentBattle ? globalScene.currentBattle.waveIndex : -1;
      this.pokerus = false;

      if (level > 1) {
        const fused = new BooleanHolder(globalScene.gameMode.isSplicedOnly);
        if (!fused.value && this.isEnemy() && !this.hasTrainer()) {
          globalScene.applyModifier(EnemyFusionChanceModifier, false, fused);
        }

        if (fused.value) {
          this.calculateStats();
          this.generateFusionSpecies();
        }
      }
      this.luck = (this.shiny ? this.variant + 1 : 0) + (this.fusionShiny ? this.fusionVariant + 1 : 0);
      this.fusionLuck = this.luck;

      this.teraType = randSeedItem(this.getTypes(false, false, true));
      this.isTerastallized = false;
      this.stellarTypesBoosted = [];
    }

    this.summonData = new PokemonSummonData(dataSource?.summonData);
    this.battleData = new PokemonBattleData(dataSource?.battleData);

    this.generateName();

    if (!species.isObtainable()) {
      this.shiny = false;
    }

    if (!dataSource) {
      this.calculateStats();
    }

    this.heldItemManager = new PokemonItemManager();
  }

  /**
   * @param useIllusion - Whether we want the fake name or the real name of the Pokemon (for Illusion ability).
   */
  getNameToRender(useIllusion = true) {
    const name: string =
      !useIllusion && this.summonData.illusion ? this.summonData.illusion.basePokemon.name : this.name;
    const nickname: string =
      !useIllusion && this.summonData.illusion ? this.summonData.illusion.basePokemon.nickname : this.nickname;
    try {
      if (nickname) {
        return decodeURIComponent(escape(atob(nickname)));
      }
      return name;
    } catch (err) {
      console.error(`Failed to decode nickname for ${name}`, err);
      return name;
    }
  }

  getPokeball(useIllusion = false) {
    if (useIllusion) {
      return this.summonData.illusion?.pokeball ?? this.pokeball;
    }
    return this.pokeball;
  }

  init(): void {
    this.fieldPosition = FieldPosition.CENTER;
    this.initBattleInfo();

    globalScene.fieldUI.addAt(this.battleInfo, 0);

    const getSprite = (hasShadow?: boolean) => {
      const ret = globalScene.addPokemonSprite(
        this,
        0,
        0,
        `pkmn__${this.isPlayer() ? "back__" : ""}sub`,
        undefined,
        true,
      );
      ret.setOrigin(0.5, 1);
      ret.setPipeline(globalScene.spritePipeline, {
        tone: [0.0, 0.0, 0.0, 0.0],
        hasShadow: !!hasShadow,
        teraColor: getTypeRgb(this.getTeraType()),
        isTerastallized: this.isTerastallized,
      });
      return ret;
    };

    this.setScale(this.getSpriteScale());

    const sprite = getSprite(true);
    const tintSprite = getSprite();

    tintSprite.setVisible(false);

    this.addAt(sprite, 0);
    this.addAt(tintSprite, 1);

    if (this.isShiny(true) && !this.shinySparkle) {
      this.initShinySparkle();
    }
  }

  abstract initBattleInfo(): void;

  isOnField(): boolean {
    if (!globalScene) {
      return false;
    }
    if (this.switchOutStatus) {
      return false;
    }
    return globalScene.field.getIndex(this) > -1;
  }

  /**
   * Checks if a pokemon is fainted (ie: its `hp <= 0`).
   * It's usually better to call {@linkcode isAllowedInBattle()}
   * @param checkStatus `true` to also check that the pokemon's status is {@linkcode StatusEffect.FAINT}
   * @returns `true` if the pokemon is fainted
   */
  public isFainted(checkStatus = false): boolean {
    return this.hp <= 0 && (!checkStatus || this.status?.effect === StatusEffect.FAINT);
  }

  /**
   * Check if this pokemon is both not fainted and allowed to be in battle based on currently active challenges.
   * @returns {boolean} `true` if pokemon is allowed in battle
   */
  public isAllowedInBattle(): boolean {
    return !this.isFainted() && this.isAllowedInChallenge();
  }

  /**
   * Check if this pokemon is allowed based on any active challenges.
   * It's usually better to call {@linkcode isAllowedInBattle()}
   * @returns {boolean} `true` if pokemon is allowed in battle
   */
  public isAllowedInChallenge(): boolean {
    const challengeAllowed = new BooleanHolder(true);
    applyChallenges(ChallengeType.POKEMON_IN_BATTLE, this, challengeAllowed);
    return challengeAllowed.value;
  }

  /**
   * Checks if this {@linkcode Pokemon} is allowed in battle (ie: not fainted, and allowed under any active challenges).
   * @param onField `true` to also check if the pokemon is currently on the field; default `false`
   * @returns `true` if the pokemon is "active", as described above.
   * Returns `false` if there is no active {@linkcode BattleScene} or the pokemon is disallowed.
   */
  public isActive(onField = false): boolean {
    if (!globalScene) {
      return false;
    }
    return this.isAllowedInBattle() && (!onField || this.isOnField());
  }

  getDexAttr(): bigint {
    let ret = 0n;
    ret |= this.gender !== Gender.FEMALE ? DexAttr.MALE : DexAttr.FEMALE;
    ret |= !this.shiny ? DexAttr.NON_SHINY : DexAttr.SHINY;
    ret |= this.variant >= 2 ? DexAttr.VARIANT_3 : this.variant === 1 ? DexAttr.VARIANT_2 : DexAttr.DEFAULT_VARIANT;
    ret |= globalScene.gameData.getFormAttr(this.formIndex);
    return ret;
  }

  /**
   * Sets the Pokemon's name. Only called when loading a Pokemon so this function needs to be called when
   * initializing hardcoded Pokemon or else it will not display the form index name properly.
   * @returns n/a
   */
  generateName(): void {
    if (!this.fusionSpecies) {
      this.name = this.species.getName(this.formIndex);
      return;
    }
    this.name = getFusedSpeciesName(
      this.species.getName(this.formIndex),
      this.fusionSpecies.getName(this.fusionFormIndex),
    );
    if (this.battleInfo) {
      this.updateInfo(true);
    }
  }

  /** Generate `abilityIndex` based on species and hidden ability if not pre-defined. */
  private generateAbilityIndex(): number {
    // Roll for hidden ability chance, applying any ability charms for enemy mons
    const hiddenAbilityChance = new NumberHolder(BASE_HIDDEN_ABILITY_CHANCE);
    if (!this.hasTrainer()) {
      globalScene.applyModifiers(HiddenAbilityRateBoosterModifier, true, hiddenAbilityChance);
    }

    // If the roll succeeded and we have one, use HA; otherwise pick a random ability
    const hasHiddenAbility = !randSeedInt(hiddenAbilityChance.value);
    if (this.species.abilityHidden && hasHiddenAbility) {
      return 2;
    }

    // only use random ability if species has a second ability
    return this.species.ability2 !== this.species.ability1 ? randSeedInt(2) : 0;
  }

  /**
   * Generate an illusion of the last pokemon in the party, as other wild pokemon in the area.
   */
  setIllusion(pokemon: Pokemon): boolean {
    if (this.summonData.illusion) {
      this.breakIllusion();
    }
    if (this.hasTrainer()) {
      const speciesId = pokemon.species.speciesId;

      this.summonData.illusion = {
        basePokemon: {
          name: this.name,
          nickname: this.nickname,
          shiny: this.shiny,
          variant: this.variant,
          fusionShiny: this.fusionShiny,
          fusionVariant: this.fusionVariant,
        },
        species: speciesId,
        formIndex: pokemon.formIndex,
        gender: pokemon.gender,
        pokeball: pokemon.pokeball,
        fusionFormIndex: pokemon.fusionFormIndex,
        fusionSpecies: pokemon.fusionSpecies || undefined,
        fusionGender: pokemon.fusionGender,
      };

      this.name = pokemon.name;
      this.nickname = pokemon.nickname;
      this.shiny = pokemon.shiny;
      this.variant = pokemon.variant;
      this.fusionVariant = pokemon.fusionVariant;
      this.fusionShiny = pokemon.fusionShiny;
      if (this.shiny) {
        this.initShinySparkle();
      }
      this.loadAssets(false, true).then(() => this.playAnim());
      this.updateInfo();
    } else {
      const randomIllusion: PokemonSpecies = globalScene.arena.randomSpecies(
        globalScene.currentBattle.waveIndex,
        this.level,
      );

      this.summonData.illusion = {
        basePokemon: {
          name: this.name,
          nickname: this.nickname,
          shiny: this.shiny,
          variant: this.variant,
          fusionShiny: this.fusionShiny,
          fusionVariant: this.fusionVariant,
        },
        species: randomIllusion.speciesId,
        formIndex: randomIllusion.formIndex,
        gender: this.gender,
        pokeball: this.pokeball,
      };

      this.name = randomIllusion.name;
      this.loadAssets(false, true).then(() => this.playAnim());
    }
    return true;
  }

  breakIllusion(): boolean {
    if (!this.summonData.illusion) {
      return false;
    }
    this.name = this.summonData.illusion.basePokemon.name;
    this.nickname = this.summonData.illusion.basePokemon.nickname;
    this.shiny = this.summonData.illusion.basePokemon.shiny;
    this.variant = this.summonData.illusion.basePokemon.variant;
    this.fusionVariant = this.summonData.illusion.basePokemon.fusionVariant;
    this.fusionShiny = this.summonData.illusion.basePokemon.fusionShiny;
    this.summonData.illusion = null;
    if (this.isOnField()) {
      globalScene.playSound("PRSFX- Transform");
    }
    if (this.shiny) {
      this.initShinySparkle();
    }
    this.loadAssets(false).then(() => this.playAnim());
    this.updateInfo(true);
    return true;
  }

  abstract isPlayer(): this is PlayerPokemon;

  abstract isEnemy(): this is EnemyPokemon;

  abstract hasTrainer(): boolean;

  abstract getFieldIndex(): number;

  abstract getBattlerIndex(): BattlerIndex;

  /**
   * @param useIllusion - Whether we want the illusion or not.
   */
  async loadAssets(ignoreOverride = true, useIllusion = false): Promise<void> {
    /** Promises that are loading assets and can be run concurrently. */
    const loadPromises: Promise<void>[] = [];
    // Assets for moves
    loadPromises.push(loadMoveAnimations(this.getMoveset().map(m => m.getMove().id)));

    // Load the assets for the species form
    const formIndex = useIllusion && this.summonData.illusion ? this.summonData.illusion.formIndex : this.formIndex;
    loadPromises.push(
      this.getSpeciesForm(false, useIllusion).loadAssets(
        this.getGender(useIllusion) === Gender.FEMALE,
        formIndex,
        this.isShiny(useIllusion),
        this.getVariant(useIllusion),
      ),
    );

    if (this.isPlayer() || this.getFusionSpeciesForm(false, useIllusion)) {
      globalScene.loadPokemonAtlas(
        this.getBattleSpriteKey(true, ignoreOverride),
        this.getBattleSpriteAtlasPath(true, ignoreOverride),
      );
    }
    if (this.getFusionSpeciesForm()) {
      const fusionFormIndex =
        useIllusion && this.summonData.illusion ? this.summonData.illusion.fusionFormIndex : this.fusionFormIndex;
      const fusionShiny =
        !useIllusion && this.summonData.illusion?.basePokemon
          ? this.summonData.illusion.basePokemon.fusionShiny
          : this.fusionShiny;
      const fusionVariant =
        !useIllusion && this.summonData.illusion?.basePokemon
          ? this.summonData.illusion.basePokemon.fusionVariant
          : this.fusionVariant;
      loadPromises.push(
        this.getFusionSpeciesForm(false, useIllusion).loadAssets(
          this.getFusionGender(false, useIllusion) === Gender.FEMALE,
          fusionFormIndex,
          fusionShiny,
          fusionVariant,
        ),
      );
      globalScene.loadPokemonAtlas(
        this.getFusionBattleSpriteKey(true, ignoreOverride),
        this.getFusionBattleSpriteAtlasPath(true, ignoreOverride),
      );
    }

    if (this.isShiny(true)) {
      loadPromises.push(populateVariantColors(this, false, ignoreOverride));
      if (this.isPlayer()) {
        loadPromises.push(populateVariantColors(this, true, ignoreOverride));
      }
    }

    await Promise.allSettled(loadPromises);

    // This must be initiated before we queue loading, otherwise the load could have finished before
    // we reach the line of code that adds the listener, causing a deadlock.
    const waitOnLoadPromise = new Promise<void>(resolve =>
      globalScene.load.once(Phaser.Loader.Events.COMPLETE, resolve),
    );

    if (!globalScene.load.isLoading()) {
      globalScene.load.start();
    }

    // Wait for the assets we queued to load to finish loading, then...
    // See https://developer.mozilla.org/en-US/docs/Web/JavaScript/Guide/Using_promises#creating_a_promise_around_an_old_callback_api
    await waitOnLoadPromise;

    // With the sprites loaded, generate the animation frame information
    if (this.isPlayer()) {
      const originalWarn = console.warn;
      // Ignore warnings for missing frames, because there will be a lot
      console.warn = () => {};
      const battleSpriteKey = this.getBattleSpriteKey(this.isPlayer(), ignoreOverride);
      const battleFrameNames = globalScene.anims.generateFrameNames(battleSpriteKey, {
        zeroPad: 4,
        suffix: ".png",
        start: 1,
        end: 400,
      });
      console.warn = originalWarn;
      if (!globalScene.anims.exists(battleSpriteKey)) {
        globalScene.anims.create({
          key: battleSpriteKey,
          frames: battleFrameNames,
          frameRate: 10,
          repeat: -1,
        });
      }
    }
    // With everything loaded, now begin playing the animation.
    this.playAnim();

    // update the fusion palette
    this.updateFusionPalette();
    if (this.summonData.speciesForm) {
      this.updateFusionPalette(true);
    }
  }

  /**
   * Gracefully handle errors loading a variant sprite. Log if it fails and attempt to fall back on
   * non-experimental sprites before giving up.
   *
   * @param cacheKey the cache key for the variant color sprite
   * @param attemptedSpritePath the sprite path that failed to load
   * @param useExpSprite was the attempted sprite experimental
   * @param battleSpritePath the filename of the sprite
   * @param optionalParams any additional params to log
   */
  async fallbackVariantColor(
    cacheKey: string,
    attemptedSpritePath: string,
    useExpSprite: boolean,
    battleSpritePath: string,
    ...optionalParams: any[]
  ) {
    console.warn(`Could not load ${attemptedSpritePath}!`, ...optionalParams);
    if (useExpSprite) {
      await this.populateVariantColorCache(cacheKey, false, battleSpritePath);
    }
  }

  /**
   * Attempt to process variant sprite.
   *
   * @param cacheKey the cache key for the variant color sprite
   * @param useExpSprite should the experimental sprite be used
   * @param battleSpritePath the filename of the sprite
   */
  async populateVariantColorCache(cacheKey: string, useExpSprite: boolean, battleSpritePath: string) {
    const spritePath = `./images/pokemon/variant/${useExpSprite ? "exp/" : ""}${battleSpritePath}.json`;
    return globalScene
      .cachedFetch(spritePath)
      .then(res => {
        // Prevent the JSON from processing if it failed to load
        if (!res.ok) {
          return this.fallbackVariantColor(
            cacheKey,
            res.url,
            useExpSprite,
            battleSpritePath,
            res.status,
            res.statusText,
          );
        }
        return res.json();
      })
      .catch(error => {
        return this.fallbackVariantColor(cacheKey, spritePath, useExpSprite, battleSpritePath, error);
      })
      .then(c => {
        if (!isNullOrUndefined(c)) {
          variantColorCache[cacheKey] = c;
        }
      });
  }

  getFormKey(): string {
    if (!this.species.forms.length || this.species.forms.length <= this.formIndex) {
      return "";
    }
    return this.species.forms[this.formIndex].formKey;
  }

  getFusionFormKey(): string | null {
    if (!this.fusionSpecies) {
      return null;
    }
    if (!this.fusionSpecies.forms.length || this.fusionSpecies.forms.length <= this.fusionFormIndex) {
      return "";
    }
    return this.fusionSpecies.forms[this.fusionFormIndex].formKey;
  }

  getSpriteAtlasPath(ignoreOverride?: boolean): string {
    const spriteId = this.getSpriteId(ignoreOverride).replace(/\_{2}/g, "/");
    return `${/_[1-3]$/.test(spriteId) ? "variant/" : ""}${spriteId}`;
  }

  getBattleSpriteAtlasPath(back?: boolean, ignoreOverride?: boolean): string {
    const spriteId = this.getBattleSpriteId(back, ignoreOverride).replace(/\_{2}/g, "/");
    return `${/_[1-3]$/.test(spriteId) ? "variant/" : ""}${spriteId}`;
  }

  getSpriteId(ignoreOverride?: boolean): string {
    const formIndex = this.summonData.illusion?.formIndex ?? this.formIndex;
    return this.getSpeciesForm(ignoreOverride, true).getSpriteId(
      this.getGender(ignoreOverride, true) === Gender.FEMALE,
      formIndex,
      this.shiny,
      this.variant,
    );
  }

  getBattleSpriteId(back?: boolean, ignoreOverride?: boolean): string {
    if (back === undefined) {
      back = this.isPlayer();
    }

    const formIndex = this.summonData.illusion?.formIndex ?? this.formIndex;

    return this.getSpeciesForm(ignoreOverride, true).getSpriteId(
      this.getGender(ignoreOverride, true) === Gender.FEMALE,
      formIndex,
      this.shiny,
      this.variant,
      back,
    );
  }

  getSpriteKey(ignoreOverride?: boolean): string {
    return this.getSpeciesForm(ignoreOverride, false).getSpriteKey(
      this.getGender(ignoreOverride) === Gender.FEMALE,
      this.formIndex,
      this.summonData.illusion?.basePokemon.shiny ?? this.shiny,
      this.summonData.illusion?.basePokemon.variant ?? this.variant,
    );
  }

  getBattleSpriteKey(back?: boolean, ignoreOverride?: boolean): string {
    return `pkmn__${this.getBattleSpriteId(back, ignoreOverride)}`;
  }

  getFusionSpriteId(ignoreOverride?: boolean): string {
    const fusionFormIndex = this.summonData.illusion?.fusionFormIndex ?? this.fusionFormIndex;
    return this.getFusionSpeciesForm(ignoreOverride, true).getSpriteId(
      this.getFusionGender(ignoreOverride, true) === Gender.FEMALE,
      fusionFormIndex,
      this.fusionShiny,
      this.fusionVariant,
    );
  }

  getFusionBattleSpriteId(back?: boolean, ignoreOverride?: boolean): string {
    if (back === undefined) {
      back = this.isPlayer();
    }

    const fusionFormIndex = this.summonData.illusion?.fusionFormIndex ?? this.fusionFormIndex;

    return this.getFusionSpeciesForm(ignoreOverride, true).getSpriteId(
      this.getFusionGender(ignoreOverride, true) === Gender.FEMALE,
      fusionFormIndex,
      this.fusionShiny,
      this.fusionVariant,
      back,
    );
  }

  getFusionBattleSpriteKey(back?: boolean, ignoreOverride?: boolean): string {
    return `pkmn__${this.getFusionBattleSpriteId(back, ignoreOverride)}`;
  }

  getFusionBattleSpriteAtlasPath(back?: boolean, ignoreOverride?: boolean): string {
    return this.getFusionBattleSpriteId(back, ignoreOverride).replace(/\_{2}/g, "/");
  }

  getIconAtlasKey(ignoreOverride = false, useIllusion = true): string {
    // TODO: confirm the correct behavior here (is it intentional that the check fails if `illusion.formIndex` is `0`?)
    const formIndex =
      useIllusion && this.summonData.illusion?.formIndex ? this.summonData.illusion.formIndex : this.formIndex;
    const variant =
      !useIllusion && this.summonData.illusion ? this.summonData.illusion.basePokemon.variant : this.variant;
    return this.getSpeciesForm(ignoreOverride, useIllusion).getIconAtlasKey(
      formIndex,
      this.isBaseShiny(useIllusion),
      variant,
    );
  }

  getFusionIconAtlasKey(ignoreOverride = false, useIllusion = true): string {
    // TODO: confirm the correct behavior here (is it intentional that the check fails if `illusion.fusionFormIndex` is `0`?)
    const fusionFormIndex =
      useIllusion && this.summonData.illusion?.fusionFormIndex
        ? this.summonData.illusion.fusionFormIndex
        : this.fusionFormIndex;
    const fusionVariant =
      !useIllusion && this.summonData.illusion
        ? this.summonData.illusion.basePokemon.fusionVariant
        : this.fusionVariant;
    return this.getFusionSpeciesForm(ignoreOverride, useIllusion).getIconAtlasKey(
      fusionFormIndex,
      this.isFusionShiny(),
      fusionVariant,
    );
  }

  getIconId(ignoreOverride?: boolean, useIllusion = true): string {
    const formIndex =
      useIllusion && this.summonData.illusion?.formIndex ? this.summonData.illusion?.formIndex : this.formIndex;
    const variant =
      !useIllusion && !!this.summonData.illusion ? this.summonData.illusion?.basePokemon.variant : this.variant;
    return this.getSpeciesForm(ignoreOverride, useIllusion).getIconId(
      this.getGender(ignoreOverride, useIllusion) === Gender.FEMALE,
      formIndex,
      this.isBaseShiny(),
      variant,
    );
  }

  getFusionIconId(ignoreOverride?: boolean, useIllusion = true): string {
    const fusionFormIndex =
      useIllusion && this.summonData.illusion?.fusionFormIndex
        ? this.summonData.illusion?.fusionFormIndex
        : this.fusionFormIndex;
    const fusionVariant =
      !useIllusion && !!this.summonData.illusion
        ? this.summonData.illusion?.basePokemon.fusionVariant
        : this.fusionVariant;
    return this.getFusionSpeciesForm(ignoreOverride, useIllusion).getIconId(
      this.getFusionGender(ignoreOverride, useIllusion) === Gender.FEMALE,
      fusionFormIndex,
      this.isFusionShiny(),
      fusionVariant,
    );
  }

  /**
   * Get this {@linkcode Pokemon}'s {@linkcode PokemonSpeciesForm}.
   * @param ignoreOverride - Whether to ignore overridden species from {@linkcode MoveId.TRANSFORM}, default `false`.
   * This overrides `useIllusion` if `true`.
   * @param useIllusion - `true` to use the speciesForm of the illusion; default `false`.
   */
  getSpeciesForm(ignoreOverride = false, useIllusion = false): PokemonSpeciesForm {
    if (!ignoreOverride && this.summonData.speciesForm) {
      return this.summonData.speciesForm;
    }

    const species: PokemonSpecies =
      useIllusion && this.summonData.illusion ? getPokemonSpecies(this.summonData.illusion.species) : this.species;
    const formIndex = useIllusion && this.summonData.illusion ? this.summonData.illusion.formIndex : this.formIndex;

    if (species.forms && species.forms.length > 0) {
      return species.forms[formIndex];
    }

    return species;
  }

  /**
   * @param {boolean} useIllusion - Whether we want the fusionSpeciesForm of the illusion or not.
   */
  getFusionSpeciesForm(ignoreOverride?: boolean, useIllusion = false): PokemonSpeciesForm {
    const fusionSpecies: PokemonSpecies =
      useIllusion && this.summonData.illusion ? this.summonData.illusion.fusionSpecies! : this.fusionSpecies!;
    const fusionFormIndex =
      useIllusion && this.summonData.illusion ? this.summonData.illusion.fusionFormIndex! : this.fusionFormIndex;

    if (!ignoreOverride && this.summonData.fusionSpeciesForm) {
      return this.summonData.fusionSpeciesForm;
    }
    if (!fusionSpecies?.forms?.length || fusionFormIndex >= fusionSpecies?.forms.length) {
      return fusionSpecies;
    }
    return fusionSpecies?.forms[fusionFormIndex];
  }

  getSprite(): Phaser.GameObjects.Sprite {
    return this.getAt(0) as Phaser.GameObjects.Sprite;
  }

  getTintSprite(): Phaser.GameObjects.Sprite | null {
    return !this.maskEnabled ? (this.getAt(1) as Phaser.GameObjects.Sprite) : this.maskSprite;
  }

  getSpriteScale(): number {
    const formKey = this.getFormKey();
    if (
      this.isMax() === true ||
      formKey === "segin-starmobile" ||
      formKey === "schedar-starmobile" ||
      formKey === "navi-starmobile" ||
      formKey === "ruchbah-starmobile" ||
      formKey === "caph-starmobile"
    ) {
      // G-Max and starmobiles have flat 1.5x scale
      return 1.5;
    }

    // TODO: Rather than using -1 as a default... why don't we just change it to 1????????
    if (this.customPokemonData.spriteScale <= 0) {
      return 1;
    }
    return this.customPokemonData.spriteScale;
  }

  /** Resets the pokemon's field sprite properties, including position, alpha, and scale */
  resetSprite(): void {
    // Resetting properties should not be shown on the field
    this.setVisible(false);

    // Remove the offset from having a Substitute active
    if (this.isOffsetBySubstitute()) {
      this.x -= this.getSubstituteOffset()[0];
      this.y -= this.getSubstituteOffset()[1];
    }

    // Reset sprite display properties
    this.setAlpha(1);
    this.setScale(this.getSpriteScale());
  }

  getHeldItems(): HeldItemId[] {
    return this.heldItemManager.getHeldItems();
  }

  updateScale(): void {
    this.setScale(this.getSpriteScale());
  }

  updateSpritePipelineData(): void {
    [this.getSprite(), this.getTintSprite()]
      .filter(s => !!s)
      .map(s => {
        s.pipelineData["teraColor"] = getTypeRgb(this.getTeraType());
        s.pipelineData["isTerastallized"] = this.isTerastallized;
      });
    this.updateInfo(true);
  }

  initShinySparkle(): void {
    const shinySparkle = globalScene.addFieldSprite(0, 0, "shiny");
    shinySparkle.setVisible(false);
    shinySparkle.setOrigin(0.5, 1);
    this.add(shinySparkle);

    this.shinySparkle = shinySparkle;
  }

  /**
   * Attempts to animate a given {@linkcode Phaser.GameObjects.Sprite}
   * @see {@linkcode Phaser.GameObjects.Sprite.play}
   * @param sprite {@linkcode Phaser.GameObjects.Sprite} to animate
   * @param tintSprite {@linkcode Phaser.GameObjects.Sprite} placed on top of the sprite to add a color tint
   * @param animConfig {@linkcode String} to pass to {@linkcode Phaser.GameObjects.Sprite.play}
   * @returns true if the sprite was able to be animated
   */
  tryPlaySprite(sprite: Phaser.GameObjects.Sprite, tintSprite: Phaser.GameObjects.Sprite, key: string): boolean {
    // Catch errors when trying to play an animation that doesn't exist
    try {
      sprite.play(key);
      tintSprite.play(key);
    } catch (error: unknown) {
      console.error(`Couldn't play animation for '${key}'!\nIs the image for this Pokemon missing?\n`, error);

      return false;
    }

    return true;
  }

  playAnim(): void {
    this.tryPlaySprite(this.getSprite(), this.getTintSprite()!, this.getBattleSpriteKey()); // TODO: is the bang correct?
  }

  getFieldPositionOffset(): [number, number] {
    switch (this.fieldPosition) {
      case FieldPosition.CENTER:
        return [0, 0];
      case FieldPosition.LEFT:
        return [-32, -8];
      case FieldPosition.RIGHT:
        return [32, 0];
    }
  }

  /**
   * Returns the Pokemon's offset from its current field position in the event that
   * it has a Substitute doll in effect. The offset is returned in `[ x, y ]` format.
   * @see {@linkcode SubstituteTag}
   * @see {@linkcode getFieldPositionOffset}
   */
  getSubstituteOffset(): [number, number] {
    return this.isPlayer() ? [-30, 10] : [30, -10];
  }

  /**
   * Returns whether or not the Pokemon's position on the field is offset because
   * the Pokemon has a Substitute active.
   * @see {@linkcode SubstituteTag}
   */
  isOffsetBySubstitute(): boolean {
    const substitute = this.getTag(SubstituteTag);
    if (!substitute || substitute.sprite === undefined) {
      return false;
    }
    // During the Pokemon's MoveEffect phase, the offset is removed to put the Pokemon "in focus"
    const currentPhase = globalScene.phaseManager.getCurrentPhase();
    return !(currentPhase?.is("MoveEffectPhase") && currentPhase.getPokemon() === this);
  }

  /** If this Pokemon has a Substitute on the field, removes its sprite from the field. */
  destroySubstitute(): void {
    const substitute = this.getTag(SubstituteTag);
    if (substitute?.sprite) {
      substitute.sprite.destroy();
    }
  }

  setFieldPosition(fieldPosition: FieldPosition, duration?: number): Promise<void> {
    return new Promise(resolve => {
      if (fieldPosition === this.fieldPosition) {
        resolve();
        return;
      }

      const initialOffset = this.getFieldPositionOffset();

      this.fieldPosition = fieldPosition;

      this.battleInfo.setMini(fieldPosition !== FieldPosition.CENTER);
      this.battleInfo.setOffset(fieldPosition === FieldPosition.RIGHT);

      const newOffset = this.getFieldPositionOffset();

      const relX = newOffset[0] - initialOffset[0];
      const relY = newOffset[1] - initialOffset[1];

      const subTag = this.getTag(SubstituteTag);

      if (duration) {
        // TODO: can this use stricter typing?
        const targets: any[] = [this];
        if (subTag?.sprite) {
          targets.push(subTag.sprite);
        }
        globalScene.tweens.add({
          targets: targets,
          x: (_target, _key, value: number) => value + relX,
          y: (_target, _key, value: number) => value + relY,
          duration: duration,
          ease: "Sine.easeOut",
          onComplete: () => resolve(),
        });
      } else {
        this.x += relX;
        this.y += relY;
        if (subTag?.sprite) {
          subTag.sprite.x += relX;
          subTag.sprite.y += relY;
        }
      }
    });
  }

  /**
   * Retrieves the entire set of stats of this {@linkcode Pokemon}.
   * @param bypassSummonData - whether to use actual stats or in-battle overriden stats from Transform; default `true`
   * @returns the numeric values of this {@linkcode Pokemon}'s stats
   */
  getStats(bypassSummonData = true): number[] {
    if (!bypassSummonData && this.summonData.stats) {
      return this.summonData.stats;
    }
    return this.stats;
  }

  /**
   * Retrieves the corresponding {@linkcode PermanentStat} of the {@linkcode Pokemon}.
   * @param stat the desired {@linkcode PermanentStat}
   * @param bypassSummonData prefer actual stats (`true` by default) or in-battle overridden stats (`false`)
   * @returns the numeric value of the desired {@linkcode Stat}
   */
  getStat(stat: PermanentStat, bypassSummonData = true): number {
    if (!bypassSummonData && this.summonData.stats[stat] !== 0) {
      return this.summonData.stats[stat];
    }
    return this.stats[stat];
  }

  /**
   * Writes the value to the corrseponding {@linkcode PermanentStat} of the {@linkcode Pokemon}.
   *
   * Note that this does nothing if {@linkcode value} is less than 0.
   * @param stat the desired {@linkcode PermanentStat} to be overwritten
   * @param value the desired numeric value
   * @param bypassSummonData write to actual stats (`true` by default) or in-battle overridden stats (`false`)
   */
  setStat(stat: PermanentStat, value: number, bypassSummonData = true): void {
    if (value < 0) {
      return;
    }

    if (!bypassSummonData) {
      this.summonData.stats[stat] = value;
    } else {
      this.stats[stat] = value;
    }
  }

  /**
   * Retrieves the entire set of in-battle stat stages of the {@linkcode Pokemon}.
   * @returns the numeric values of the {@linkcode Pokemon}'s in-battle stat stages if available, a fresh stat stage array otherwise
   */
  getStatStages(): number[] {
    return this.summonData ? this.summonData.statStages : [0, 0, 0, 0, 0, 0, 0];
  }

  /**
   * Retrieves the in-battle stage of the specified {@linkcode BattleStat}.
   * @param stat the {@linkcode BattleStat} whose stage is desired
   * @returns the stage of the desired {@linkcode BattleStat} if available, 0 otherwise
   */
  getStatStage(stat: BattleStat): number {
    return this.summonData ? this.summonData.statStages[stat - 1] : 0;
  }

  /**
   * Writes the value to the in-battle stage of the corresponding {@linkcode BattleStat} of the {@linkcode Pokemon}.
   *
   * Note that, if the value is not within a range of [-6, 6], it will be forced to the closest range bound.
   * @param stat the {@linkcode BattleStat} whose stage is to be overwritten
   * @param value the desired numeric value
   */
  setStatStage(stat: BattleStat, value: number): void {
    if (value >= -6) {
      this.summonData.statStages[stat - 1] = Math.min(value, 6);
    } else {
      this.summonData.statStages[stat - 1] = Math.max(value, -6);
    }
  }

  /**
   * Calculate the critical-hit stage of a move used **against** this pokemon by
   * the given source.
   *
   * @param source - The {@linkcode Pokemon} using the move
   * @param move - The {@linkcode Move} being used
   * @returns The final critical-hit stage value
   */
  getCritStage(source: Pokemon, move: Move): number {
    const critStage = new NumberHolder(0);
    applyMoveAttrs("HighCritAttr", source, this, move, critStage);
    applyHeldItems(ITEM_EFFECT.CRIT_BOOST, { pokemon: source, critStage: critStage });
    globalScene.applyModifiers(TempCritBoosterModifier, source.isPlayer(), critStage);
    applyAbAttrs("BonusCritAbAttr", source, null, false, critStage);
    const critBoostTag = source.getTag(CritBoostTag);
    if (critBoostTag) {
      // Dragon cheer only gives +1 crit stage to non-dragon types
      critStage.value +=
        critBoostTag instanceof DragonCheerTag && !critBoostTag.typesOnAdd.includes(PokemonType.DRAGON) ? 1 : 2;
    }

    console.log(`crit stage: +${critStage.value}`);
    return critStage.value;
  }

  /**
   * Calculates the category of a move when used by this pokemon after
   * category-changing move effects are applied.
   * @param target - The {@linkcode Pokemon} using the move
   * @param move - The {@linkcode Move} being used
   * @returns The given move's final category
   */
  getMoveCategory(target: Pokemon, move: Move): MoveCategory {
    const moveCategory = new NumberHolder(move.category);
    applyMoveAttrs("VariableMoveCategoryAttr", this, target, move, moveCategory);
    return moveCategory.value;
  }

  /**
   * Calculates and retrieves the final value of a stat considering any held
   * items, move effects, opponent abilities, and whether there was a critical
   * hit.
   * @param stat the desired {@linkcode EffectiveStat}
   * @param opponent the target {@linkcode Pokemon}
   * @param move the {@linkcode Move} being used
   * @param ignoreAbility determines whether this Pokemon's abilities should be ignored during the stat calculation
   * @param ignoreOppAbility during an attack, determines whether the opposing Pokemon's abilities should be ignored during the stat calculation.
   * @param ignoreAllyAbility during an attack, determines whether the ally Pokemon's abilities should be ignored during the stat calculation.
   * @param isCritical determines whether a critical hit has occurred or not (`false` by default)
   * @param simulated if `true`, nullifies any effects that produce any changes to game state from triggering
   * @param ignoreHeldItems determines whether this Pokemon's held items should be ignored during the stat calculation, default `false`
   * @returns the final in-battle value of a stat
   */
  getEffectiveStat(
    stat: EffectiveStat,
    opponent?: Pokemon,
    move?: Move,
    ignoreAbility = false,
    ignoreOppAbility = false,
    ignoreAllyAbility = false,
    isCritical = false,
    simulated = true,
    ignoreHeldItems = false,
  ): number {
    const statValue = new NumberHolder(this.getStat(stat, false));
    if (!ignoreHeldItems) {
      applyHeldItems(ITEM_EFFECT.STAT_BOOST, { pokemon: this, stat: stat, statValue: statValue });
    }

    // The Ruin abilities here are never ignored, but they reveal themselves on summon anyway
    const fieldApplied = new BooleanHolder(false);
    for (const pokemon of globalScene.getField(true)) {
      applyFieldStatMultiplierAbAttrs(
        "FieldMultiplyStatAbAttr",
        pokemon,
        stat,
        statValue,
        this,
        fieldApplied,
        simulated,
      );
      if (fieldApplied.value) {
        break;
      }
    }
    if (!ignoreAbility) {
      applyStatMultiplierAbAttrs("StatMultiplierAbAttr", this, stat, statValue, simulated);
    }

    const ally = this.getAlly();
    if (!isNullOrUndefined(ally)) {
      applyAllyStatMultiplierAbAttrs(
        "AllyStatMultiplierAbAttr",
        ally,
        stat,
        statValue,
        simulated,
        this,
        move?.hasFlag(MoveFlags.IGNORE_ABILITIES) || ignoreAllyAbility,
      );
    }

    let ret =
      statValue.value *
      this.getStatStageMultiplier(stat, opponent, move, ignoreOppAbility, isCritical, simulated, ignoreHeldItems);

    switch (stat) {
      case Stat.ATK:
        if (this.getTag(BattlerTagType.SLOW_START)) {
          ret >>= 1;
        }
        break;
      case Stat.DEF:
        if (this.isOfType(PokemonType.ICE) && globalScene.arena.weather?.weatherType === WeatherType.SNOW) {
          ret *= 1.5;
        }
        break;
      case Stat.SPATK:
        break;
      case Stat.SPDEF:
        if (this.isOfType(PokemonType.ROCK) && globalScene.arena.weather?.weatherType === WeatherType.SANDSTORM) {
          ret *= 1.5;
        }
        break;
      case Stat.SPD: {
        const side = this.isPlayer() ? ArenaTagSide.PLAYER : ArenaTagSide.ENEMY;
        if (globalScene.arena.getTagOnSide(ArenaTagType.TAILWIND, side)) {
          ret *= 2;
        }
        if (globalScene.arena.getTagOnSide(ArenaTagType.GRASS_WATER_PLEDGE, side)) {
          ret >>= 2;
        }

        if (this.getTag(BattlerTagType.SLOW_START)) {
          ret >>= 1;
        }
        if (this.status && this.status.effect === StatusEffect.PARALYSIS) {
          ret >>= 1;
        }
        if (this.getTag(BattlerTagType.UNBURDEN) && this.hasAbility(AbilityId.UNBURDEN)) {
          ret *= 2;
        }
        break;
      }
    }

    const highestStatBoost = this.findTag(
      t => t instanceof HighestStatBoostTag && (t as HighestStatBoostTag).stat === stat,
    ) as HighestStatBoostTag;
    if (highestStatBoost) {
      ret *= highestStatBoost.multiplier;
    }

    return Math.floor(ret);
  }

  calculateStats(): void {
    if (!this.stats) {
      this.stats = [0, 0, 0, 0, 0, 0];
    }

    // Get and manipulate base stats
    const baseStats = this.calculateBaseStats();
    // Using base stats, calculate and store stats one by one
    for (const s of PERMANENT_STATS) {
      const statHolder = new NumberHolder(Math.floor((2 * baseStats[s] + this.ivs[s]) * this.level * 0.01));
      if (s === Stat.HP) {
        statHolder.value = statHolder.value + this.level + 10;
        applyHeldItems(ITEM_EFFECT.INCREMENTING_STAT, { pokemon: this, stat: s, statHolder: statHolder });
        if (this.hasAbility(AbilityId.WONDER_GUARD, false, true)) {
          statHolder.value = 1;
        }
        if (this.hp > statHolder.value || this.hp === undefined) {
          this.hp = statHolder.value;
        } else if (this.hp) {
          const lastMaxHp = this.getMaxHp();
          if (lastMaxHp && statHolder.value > lastMaxHp) {
            this.hp += statHolder.value - lastMaxHp;
          }
        }
      } else {
        statHolder.value += 5;
        const natureStatMultiplier = new NumberHolder(getNatureStatMultiplier(this.getNature(), s));
        applyHeldItems(ITEM_EFFECT.NATURE_WEIGHT_BOOSTER, { pokemon: this, multiplier: natureStatMultiplier });
        if (natureStatMultiplier.value !== 1) {
          statHolder.value = Math.max(
            Math[natureStatMultiplier.value > 1 ? "ceil" : "floor"](statHolder.value * natureStatMultiplier.value),
            1,
          );
        }
        applyHeldItems(ITEM_EFFECT.INCREMENTING_STAT, { pokemon: this, stat: s, statHolder: statHolder });
      }

      statHolder.value = Phaser.Math.Clamp(statHolder.value, 1, Number.MAX_SAFE_INTEGER);

      this.setStat(s, statHolder.value);
    }
  }

  calculateBaseStats(): number[] {
    const baseStats = this.getSpeciesForm(true).baseStats.slice(0);
    applyChallenges(ChallengeType.FLIP_STAT, this, baseStats);
    // Shuckle Juice
    applyHeldItems(ITEM_EFFECT.BASE_STAT_TOTAL, { pokemon: this, baseStats: baseStats });
    // Old Gateau
    applyHeldItems(ITEM_EFFECT.BASE_STAT_FLAT, { pokemon: this, baseStats: baseStats });
    if (this.isFusion()) {
      const fusionBaseStats = this.getFusionSpeciesForm(true).baseStats;
      applyChallenges(ChallengeType.FLIP_STAT, this, fusionBaseStats);

      for (const s of PERMANENT_STATS) {
        baseStats[s] = Math.ceil((baseStats[s] + fusionBaseStats[s]) / 2);
      }
    } else if (globalScene.gameMode.isSplicedOnly) {
      for (const s of PERMANENT_STATS) {
        baseStats[s] = Math.ceil(baseStats[s] / 2);
      }
    }
    // Vitamins
    applyHeldItems(ITEM_EFFECT.BASE_STAT_BOOSTER, { pokemon: this, baseStats: baseStats });

    return baseStats;
  }

  getNature(): Nature {
    return this.customPokemonData.nature !== -1 ? this.customPokemonData.nature : this.nature;
  }

  setNature(nature: Nature): void {
    this.nature = nature;
    this.calculateStats();
  }

  setCustomNature(nature: Nature): void {
    this.customPokemonData.nature = nature;
    this.calculateStats();
  }

  generateNature(naturePool?: Nature[]): void {
    if (naturePool === undefined) {
      naturePool = getEnumValues(Nature);
    }
    const nature = naturePool[randSeedInt(naturePool.length)];
    this.setNature(nature);
  }

  isFullHp(): boolean {
    return this.hp >= this.getMaxHp();
  }

  getMaxHp(): number {
    return this.getStat(Stat.HP);
  }

  /** Returns the amount of hp currently missing from this {@linkcode Pokemon} (max - current) */
  getInverseHp(): number {
    return this.getMaxHp() - this.hp;
  }

  getHpRatio(precise = false): number {
    return precise ? this.hp / this.getMaxHp() : Math.round((this.hp / this.getMaxHp()) * 100) / 100;
  }

  generateGender(): void {
    if (this.species.malePercent === null) {
      this.gender = Gender.GENDERLESS;
    } else {
      const genderChance = (this.id % 256) * 0.390625;
      if (genderChance < this.species.malePercent) {
        this.gender = Gender.MALE;
      } else {
        this.gender = Gender.FEMALE;
      }
    }
  }

  /**
   * @param useIllusion - Whether we want the fake or real gender (illusion ability).
   */
  getGender(ignoreOverride?: boolean, useIllusion = false): Gender {
    if (useIllusion && this.summonData.illusion) {
      return this.summonData.illusion.gender;
    }
    if (!ignoreOverride && !isNullOrUndefined(this.summonData.gender)) {
      return this.summonData.gender;
    }
    return this.gender;
  }

  /**
   * @param useIllusion - Whether we want the fake or real gender (illusion ability).
   */
  getFusionGender(ignoreOverride?: boolean, useIllusion = false): Gender {
    if (useIllusion && this.summonData.illusion?.fusionGender) {
      return this.summonData.illusion.fusionGender;
    }
    if (!ignoreOverride && !isNullOrUndefined(this.summonData.fusionGender)) {
      return this.summonData.fusionGender;
    }
    return this.fusionGender;
  }

  /**
   * @param useIllusion - Whether we want the fake or real shininess (illusion ability).
   */
  isShiny(useIllusion = false): boolean {
    if (!useIllusion && this.summonData.illusion) {
      return !!(
        this.summonData.illusion.basePokemon?.shiny ||
        (this.summonData.illusion.fusionSpecies && this.summonData.illusion.basePokemon?.fusionShiny)
      );
    }
    return this.shiny || (this.isFusion(useIllusion) && this.fusionShiny);
  }

  isBaseShiny(useIllusion = false) {
    if (!useIllusion && this.summonData.illusion) {
      return !!this.summonData.illusion.basePokemon?.shiny;
    }
    return this.shiny;
  }

  isFusionShiny(useIllusion = false) {
    if (!useIllusion && this.summonData.illusion) {
      return !!this.summonData.illusion.basePokemon?.fusionShiny;
    }
    return this.isFusion(useIllusion) && this.fusionShiny;
  }

  /**
   *
   * @param useIllusion - Whether we want the fake or real shininess (illusion ability).
   * @returns `true` if the {@linkcode Pokemon} is shiny and the fusion is shiny as well, `false` otherwise
   */
  isDoubleShiny(useIllusion = false): boolean {
    if (!useIllusion && this.summonData.illusion?.basePokemon) {
      return (
        this.isFusion(false) &&
        this.summonData.illusion.basePokemon.shiny &&
        this.summonData.illusion.basePokemon.fusionShiny
      );
    }
    return this.isFusion(useIllusion) && this.shiny && this.fusionShiny;
  }

  /**
   * @param useIllusion - Whether we want the fake or real variant (illusion ability).
   */
  getVariant(useIllusion = false): Variant {
    if (!useIllusion && this.summonData.illusion) {
      return !this.isFusion(false)
        ? this.summonData.illusion.basePokemon!.variant
        : (Math.max(this.variant, this.fusionVariant) as Variant);
    }
    return !this.isFusion(true) ? this.variant : (Math.max(this.variant, this.fusionVariant) as Variant);
  }

  getBaseVariant(doubleShiny: boolean): Variant {
    if (doubleShiny) {
      return this.summonData.illusion?.basePokemon?.variant ?? this.variant;
    }
    return this.getVariant();
  }

  getLuck(): number {
    return this.luck + (this.isFusion() ? this.fusionLuck : 0);
  }

  isFusion(useIllusion = false): boolean {
    if (useIllusion && this.summonData.illusion) {
      return !!this.summonData.illusion.fusionSpecies;
    }
    return !!this.fusionSpecies;
  }

  /**
   * @param useIllusion - Whether we want the fake name or the real name of the Pokemon (for Illusion ability).
   */
  getName(useIllusion = false): string {
    return !useIllusion && this.summonData.illusion?.basePokemon
      ? this.summonData.illusion.basePokemon.name
      : this.name;
  }

  /**
   * Checks if the {@linkcode Pokemon} has a fusion with the specified {@linkcode SpeciesId}.
   * @param species the pokemon {@linkcode SpeciesId} to check
   * @returns `true` if the {@linkcode Pokemon} has a fusion with the specified {@linkcode SpeciesId}, `false` otherwise
   */
  hasFusionSpecies(species: SpeciesId): boolean {
    return this.fusionSpecies?.speciesId === species;
  }

  /**
   * Checks if the {@linkcode Pokemon} has is the specified {@linkcode SpeciesId} or is fused with it.
   * @param species the pokemon {@linkcode SpeciesId} to check
   * @param formKey If provided, requires the species to be in that form
   * @returns `true` if the pokemon is the species or is fused with it, `false` otherwise
   */
  hasSpecies(species: SpeciesId, formKey?: string): boolean {
    if (isNullOrUndefined(formKey)) {
      return this.species.speciesId === species || this.fusionSpecies?.speciesId === species;
    }

    return (
      (this.species.speciesId === species && this.getFormKey() === formKey) ||
      (this.fusionSpecies?.speciesId === species && this.getFusionFormKey() === formKey)
    );
  }

  abstract isBoss(): boolean;

  getMoveset(ignoreOverride?: boolean): PokemonMove[] {
    const ret = !ignoreOverride && this.summonData.moveset ? this.summonData.moveset : this.moveset;

    // Overrides moveset based on arrays specified in overrides.ts
    let overrideArray: MoveId | Array<MoveId> = this.isPlayer()
      ? Overrides.MOVESET_OVERRIDE
      : Overrides.OPP_MOVESET_OVERRIDE;
    overrideArray = coerceArray(overrideArray);
    if (overrideArray.length > 0) {
      if (!this.isPlayer()) {
        this.moveset = [];
      }
      overrideArray.forEach((move: MoveId, index: number) => {
        const ppUsed = this.moveset[index]?.ppUsed ?? 0;
        this.moveset[index] = new PokemonMove(move, Math.min(ppUsed, allMoves[move].pp));
      });
    }

    return ret;
  }

  /**
   * Checks which egg moves have been unlocked for the {@linkcode Pokemon} based
   * on the species it was met at or by the first {@linkcode Pokemon} in its evolution
   * line that can act as a starter and provides those egg moves.
   * @returns an array of {@linkcode MoveId}, the length of which is determined by how many
   * egg moves are unlocked for that species.
   */
  getUnlockedEggMoves(): MoveId[] {
    const moves: MoveId[] = [];
    const species =
      this.metSpecies in speciesEggMoves ? this.metSpecies : this.getSpeciesForm(true).getRootSpeciesId(true);
    if (species in speciesEggMoves) {
      for (let i = 0; i < 4; i++) {
        if (globalScene.gameData.starterData[species].eggMoves & (1 << i)) {
          moves.push(speciesEggMoves[species][i]);
        }
      }
    }
    return moves;
  }

  /**
   * Gets all possible learnable level moves for the {@linkcode Pokemon},
   * excluding any moves already known.
   *
   * Available egg moves are only included if the {@linkcode Pokemon} was
   * in the starting party of the run and if Fresh Start is not active.
   * @returns an array of {@linkcode MoveId}, the length of which is determined
   * by how many learnable moves there are for the {@linkcode Pokemon}.
   */
  public getLearnableLevelMoves(): MoveId[] {
    let levelMoves = this.getLevelMoves(1, true, false, true).map(lm => lm[1]);
    if (this.metBiome === -1 && !globalScene.gameMode.isFreshStartChallenge() && !globalScene.gameMode.isDaily) {
      levelMoves = this.getUnlockedEggMoves().concat(levelMoves);
    }
    if (Array.isArray(this.usedTMs) && this.usedTMs.length > 0) {
      levelMoves = this.usedTMs.filter(m => !levelMoves.includes(m)).concat(levelMoves);
    }
    levelMoves = levelMoves.filter(lm => !this.moveset.some(m => m.moveId === lm));
    return levelMoves;
  }

  /**
   * Gets the types of a pokemon
   * @param includeTeraType - `true` to include tera-formed type; Default: `false`
   * @param forDefend - `true` if the pokemon is defending from an attack; Default: `false`
   * @param ignoreOverride - If `true`, ignore ability changing effects; Default: `false`
   * @param useIllusion - `true` to return the types of the illusion instead of the actual types; Default: `false`
   * @returns array of {@linkcode PokemonType}
   */
  public getTypes(
    includeTeraType = false,
    forDefend = false,
    ignoreOverride = false,
    useIllusion = false,
  ): PokemonType[] {
    const types: PokemonType[] = [];

    if (includeTeraType && this.isTerastallized) {
      const teraType = this.getTeraType();
      if (this.isTerastallized && !(forDefend && teraType === PokemonType.STELLAR)) {
        // Stellar tera uses its original types defensively
        types.push(teraType);
        if (forDefend) {
          return types;
        }
      }
    }
    if (!types.length || !includeTeraType) {
      if (
        !ignoreOverride &&
        this.summonData.types &&
        this.summonData.types.length > 0 &&
        (!this.summonData.illusion || !useIllusion)
      ) {
        this.summonData.types.forEach(t => types.push(t));
      } else {
        const speciesForm = this.getSpeciesForm(ignoreOverride, useIllusion);
        const fusionSpeciesForm = this.getFusionSpeciesForm(ignoreOverride, useIllusion);
        const customTypes = this.customPokemonData.types?.length > 0;

        // First type, checking for "permanently changed" types from ME
        const firstType =
          customTypes && this.customPokemonData.types[0] !== PokemonType.UNKNOWN
            ? this.customPokemonData.types[0]
            : speciesForm.type1;
        types.push(firstType);

        // Second type
        let secondType: PokemonType = PokemonType.UNKNOWN;

        if (fusionSpeciesForm) {
          // Check if the fusion Pokemon also has permanent changes from ME when determining the fusion types
          const fusionType1 =
            this.fusionCustomPokemonData?.types &&
            this.fusionCustomPokemonData.types.length > 0 &&
            this.fusionCustomPokemonData.types[0] !== PokemonType.UNKNOWN
              ? this.fusionCustomPokemonData.types[0]
              : fusionSpeciesForm.type1;
          const fusionType2 =
            this.fusionCustomPokemonData?.types &&
            this.fusionCustomPokemonData.types.length > 1 &&
            this.fusionCustomPokemonData.types[1] !== PokemonType.UNKNOWN
              ? this.fusionCustomPokemonData.types[1]
              : fusionSpeciesForm.type2;

          // Assign second type if the fusion can provide one
          if (fusionType2 !== null && fusionType2 !== types[0]) {
            secondType = fusionType2;
          } else if (fusionType1 !== types[0]) {
            secondType = fusionType1;
          }

          if (secondType === PokemonType.UNKNOWN && isNullOrUndefined(fusionType2)) {
            // If second pokemon was monotype and shared its primary type
            secondType =
              customTypes &&
              this.customPokemonData.types.length > 1 &&
              this.customPokemonData.types[1] !== PokemonType.UNKNOWN
                ? this.customPokemonData.types[1]
                : (speciesForm.type2 ?? PokemonType.UNKNOWN);
          }
        } else {
          // If not a fusion, just get the second type from the species, checking for permanent changes from ME
          secondType =
            customTypes &&
            this.customPokemonData.types.length > 1 &&
            this.customPokemonData.types[1] !== PokemonType.UNKNOWN
              ? this.customPokemonData.types[1]
              : (speciesForm.type2 ?? PokemonType.UNKNOWN);
        }

        if (secondType !== PokemonType.UNKNOWN) {
          types.push(secondType);
        }
      }
    }

    // become UNKNOWN if no types are present
    if (!types.length) {
      types.push(PokemonType.UNKNOWN);
    }

    // remove UNKNOWN if other types are present
    if (types.length > 1 && types.includes(PokemonType.UNKNOWN)) {
      const index = types.indexOf(PokemonType.UNKNOWN);
      if (index !== -1) {
        types.splice(index, 1);
      }
    }

    // check type added to Pokemon from moves like Forest's Curse or Trick Or Treat
    if (!ignoreOverride && this.summonData.addedType && !types.includes(this.summonData.addedType)) {
      types.push(this.summonData.addedType);
    }

    // If both types are the same (can happen in weird custom typing scenarios), reduce to single type
    if (types.length > 1 && types[0] === types[1]) {
      types.splice(0, 1);
    }

    return types;
  }

  /**
   * Checks if the pokemon's typing includes the specified type
   * @param type - {@linkcode PokemonType} to check
   * @param includeTeraType - `true` to include tera-formed type; Default: `true`
   * @param forDefend - `true` if the pokemon is defending from an attack; Default: `false`
   * @param ignoreOverride - If `true`, ignore ability changing effects; Default: `false`
   * @returns `true` if the Pokemon's type matches
   */
  public isOfType(type: PokemonType, includeTeraType = true, forDefend = false, ignoreOverride = false): boolean {
    return this.getTypes(includeTeraType, forDefend, ignoreOverride).some(t => t === type);
  }

  /**
   * Gets the non-passive ability of the pokemon. This accounts for fusions and ability changing effects.
   * This should rarely be called, most of the time {@linkcode hasAbility} or {@linkcode hasAbilityWithAttr} are better used as
   * those check both the passive and non-passive abilities and account for ability suppression.
   * @see {@linkcode hasAbility} {@linkcode hasAbilityWithAttr} Intended ways to check abilities in most cases
   * @param ignoreOverride - If `true`, ignore ability changing effects; Default: `false`
   * @returns The non-passive {@linkcode Ability} of the pokemon
   */
  public getAbility(ignoreOverride = false): Ability {
    if (!ignoreOverride && this.summonData.ability) {
      return allAbilities[this.summonData.ability];
    }
    if (Overrides.ABILITY_OVERRIDE && this.isPlayer()) {
      return allAbilities[Overrides.ABILITY_OVERRIDE];
    }
    if (Overrides.OPP_ABILITY_OVERRIDE && this.isEnemy()) {
      return allAbilities[Overrides.OPP_ABILITY_OVERRIDE];
    }
    if (this.isFusion()) {
      if (!isNullOrUndefined(this.fusionCustomPokemonData?.ability) && this.fusionCustomPokemonData.ability !== -1) {
        return allAbilities[this.fusionCustomPokemonData.ability];
      }
      return allAbilities[this.getFusionSpeciesForm(ignoreOverride).getAbility(this.fusionAbilityIndex)];
    }
    if (!isNullOrUndefined(this.customPokemonData.ability) && this.customPokemonData.ability !== -1) {
      return allAbilities[this.customPokemonData.ability];
    }
    let abilityId = this.getSpeciesForm(ignoreOverride).getAbility(this.abilityIndex);
    if (abilityId === AbilityId.NONE) {
      abilityId = this.species.ability1;
    }
    return allAbilities[abilityId];
  }

  /**
   * Gets the passive ability of the pokemon. This should rarely be called, most of the time
   * {@linkcode hasAbility} or {@linkcode hasAbilityWithAttr} are better used as those check both the passive and
   * non-passive abilities and account for ability suppression.
   * @see {@linkcode hasAbility} {@linkcode hasAbilityWithAttr} Intended ways to check abilities in most cases
   * @returns The passive {@linkcode Ability} of the pokemon
   */
  public getPassiveAbility(): Ability {
    if (Overrides.PASSIVE_ABILITY_OVERRIDE && this.isPlayer()) {
      return allAbilities[Overrides.PASSIVE_ABILITY_OVERRIDE];
    }
    if (Overrides.OPP_PASSIVE_ABILITY_OVERRIDE && this.isEnemy()) {
      return allAbilities[Overrides.OPP_PASSIVE_ABILITY_OVERRIDE];
    }
    if (!isNullOrUndefined(this.customPokemonData.passive) && this.customPokemonData.passive !== -1) {
      return allAbilities[this.customPokemonData.passive];
    }

    return allAbilities[this.species.getPassiveAbility(this.formIndex)];
  }

  /**
   * Gets a list of all instances of a given ability attribute among abilities this pokemon has.
   * Accounts for all the various effects which can affect whether an ability will be present or
   * in effect, and both passive and non-passive.
   * @param attrType - {@linkcode AbAttr} The ability attribute to check for.
   * @param canApply - Whether to check if the ability is currently active; Default `true`
   * @param ignoreOverride - Whether to ignore ability changing effects; Default `false`
   * @returns An array of all the ability attributes on this ability.
   */
  public getAbilityAttrs<T extends AbAttrString>(attrType: T, canApply = true, ignoreOverride = false): AbAttrMap[T][] {
    const abilityAttrs: AbAttrMap[T][] = [];

    if (!canApply || this.canApplyAbility()) {
      abilityAttrs.push(...this.getAbility(ignoreOverride).getAttrs(attrType));
    }

    if (!canApply || this.canApplyAbility(true)) {
      abilityAttrs.push(...this.getPassiveAbility().getAttrs(attrType));
    }

    return abilityAttrs;
  }

  /**
   * Sets the {@linkcode Pokemon}'s ability and activates it if it normally activates on summon
   *
   * Also clears primal weather if it is from the ability being changed
   * @param ability New Ability
   */
  public setTempAbility(ability: Ability, passive = false): void {
    applyOnLoseAbAttrs(this, passive);
    if (passive) {
      this.summonData.passiveAbility = ability.id;
    } else {
      this.summonData.ability = ability.id;
    }
    applyOnGainAbAttrs(this, passive);
  }

  /**
   * Suppresses an ability and calls its onlose attributes
   */
  public suppressAbility() {
    [true, false].forEach(passive => applyOnLoseAbAttrs(this, passive));
    this.summonData.abilitySuppressed = true;
  }

  /**
   * Checks if a pokemon has a passive either from:
   *  - bought with starter candy
   *  - set by override
   *  - is a boss pokemon
   * @returns `true` if the Pokemon has a passive
   */
  public hasPassive(): boolean {
    // returns override if valid for current case
    if (
      (Overrides.HAS_PASSIVE_ABILITY_OVERRIDE === false && this.isPlayer()) ||
      (Overrides.OPP_HAS_PASSIVE_ABILITY_OVERRIDE === false && this.isEnemy())
    ) {
      return false;
    }
    if (
      ((Overrides.PASSIVE_ABILITY_OVERRIDE !== AbilityId.NONE || Overrides.HAS_PASSIVE_ABILITY_OVERRIDE) &&
        this.isPlayer()) ||
      ((Overrides.OPP_PASSIVE_ABILITY_OVERRIDE !== AbilityId.NONE || Overrides.OPP_HAS_PASSIVE_ABILITY_OVERRIDE) &&
        this.isEnemy())
    ) {
      return true;
    }

    // Classic Final boss and Endless Minor/Major bosses do not have passive
    const { currentBattle, gameMode } = globalScene;
    const waveIndex = currentBattle?.waveIndex;
    if (
      this.isEnemy() &&
      (currentBattle?.battleSpec === BattleSpec.FINAL_BOSS ||
        gameMode.isEndlessMinorBoss(waveIndex) ||
        gameMode.isEndlessMajorBoss(waveIndex))
    ) {
      return false;
    }

    return this.passive || this.isBoss();
  }

  /**
   * Checks whether an ability of a pokemon can be currently applied. This should rarely be
   * directly called, as {@linkcode hasAbility} and {@linkcode hasAbilityWithAttr} already call this.
   * @see {@linkcode hasAbility} {@linkcode hasAbilityWithAttr} Intended ways to check abilities in most cases
   * @param passive If true, check if passive can be applied instead of non-passive
   * @returns `true` if the ability can be applied
   */
  public canApplyAbility(passive = false): boolean {
    if (passive && !this.hasPassive()) {
      return false;
    }
    const ability = !passive ? this.getAbility() : this.getPassiveAbility();
    if (this.isFusion() && ability.hasAttr("NoFusionAbilityAbAttr")) {
      return false;
    }
    const arena = globalScene?.arena;
    if (arena.ignoreAbilities && arena.ignoringEffectSource !== this.getBattlerIndex() && ability.isIgnorable) {
      return false;
    }
    if (this.summonData.abilitySuppressed && ability.isSuppressable) {
      return false;
    }
    const suppressAbilitiesTag = arena.getTag(ArenaTagType.NEUTRALIZING_GAS) as SuppressAbilitiesTag;
    const suppressOffField = ability.hasAttr("PreSummonAbAttr");
    if ((this.isOnField() || suppressOffField) && suppressAbilitiesTag && !suppressAbilitiesTag.isBeingRemoved()) {
      const thisAbilitySuppressing = ability.hasAttr("PreLeaveFieldRemoveSuppressAbilitiesSourceAbAttr");
      const hasSuppressingAbility = this.hasAbilityWithAttr("PreLeaveFieldRemoveSuppressAbilitiesSourceAbAttr", false);
      // Neutralizing gas is up - suppress abilities unless they are unsuppressable or this pokemon is responsible for the gas
      // (Balance decided that the other ability of a neutralizing gas pokemon should not be neutralized)
      // If the ability itself is neutralizing gas, don't suppress it (handled through arena tag)
      const unsuppressable =
        !ability.isSuppressable ||
        thisAbilitySuppressing ||
        (hasSuppressingAbility && !suppressAbilitiesTag.shouldApplyToSelf());
      if (!unsuppressable) {
        return false;
      }
    }
    return (this.hp > 0 || ability.isBypassFaint) && !ability.conditions.find(condition => !condition(this));
  }

  /**
   * Checks whether a pokemon has the specified ability and it's in effect. Accounts for all the various
   * effects which can affect whether an ability will be present or in effect, and both passive and
   * non-passive. This is the primary way to check whether a pokemon has a particular ability.
   * @param ability The ability to check for
   * @param canApply - Whether to check if the ability is currently active; default `true`
   * @param ignoreOverride Whether to ignore ability changing effects; default `false`
   * @returns `true` if the ability is present and active
   */
  public hasAbility(ability: AbilityId, canApply = true, ignoreOverride = false): boolean {
    if (this.getAbility(ignoreOverride).id === ability && (!canApply || this.canApplyAbility())) {
      return true;
    }
    return this.getPassiveAbility().id === ability && this.hasPassive() && (!canApply || this.canApplyAbility(true));
  }

  /**
   * Checks whether a pokemon has an ability with the specified attribute and it's in effect.
   * Accounts for all the various effects which can affect whether an ability will be present or
   * in effect, and both passive and non-passive. This is one of the two primary ways to check
   * whether a pokemon has a particular ability.
   * @param attrType The {@link AbAttr | ability attribute} to check for
   * @param canApply - Whether to check if the ability is currently active; default `true`
   * @param ignoreOverride Whether to ignore ability changing effects; default `false`
   * @returns `true` if an ability with the given {@linkcode AbAttr} is present and active
   */
  public hasAbilityWithAttr(attrType: AbAttrString, canApply = true, ignoreOverride = false): boolean {
    if ((!canApply || this.canApplyAbility()) && this.getAbility(ignoreOverride).hasAttr(attrType)) {
      return true;
    }
    return this.hasPassive() && (!canApply || this.canApplyAbility(true)) && this.getPassiveAbility().hasAttr(attrType);
  }

  public getAbilityPriorities(): [number, number] {
    return [this.getAbility().postSummonPriority, this.getPassiveAbility().postSummonPriority];
  }

  /**
   * Gets the weight of the Pokemon with subtractive modifiers (Autotomize) happening first
   * and then multiplicative modifiers happening after (Heavy Metal and Light Metal)
   * @returns the kg of the Pokemon (minimum of 0.1)
   */
  public getWeight(): number {
    const autotomizedTag = this.getTag(AutotomizedTag);
    let weightRemoved = 0;
    if (!isNullOrUndefined(autotomizedTag)) {
      weightRemoved = 100 * autotomizedTag!.autotomizeCount;
    }
    const minWeight = 0.1;
    const weight = new NumberHolder(this.species.weight - weightRemoved);

    // This will trigger the ability overlay so only call this function when necessary
    applyAbAttrs("WeightMultiplierAbAttr", this, null, false, weight);
    return Math.max(minWeight, weight.value);
  }

  /**
   * @returns the pokemon's current tera {@linkcode PokemonType}
   */
  getTeraType(): PokemonType {
    if (this.hasSpecies(SpeciesId.TERAPAGOS)) {
      return PokemonType.STELLAR;
    }
    if (this.hasSpecies(SpeciesId.OGERPON)) {
      const ogerponForm = this.species.speciesId === SpeciesId.OGERPON ? this.formIndex : this.fusionFormIndex;
      switch (ogerponForm) {
        case 0:
        case 4:
          return PokemonType.GRASS;
        case 1:
        case 5:
          return PokemonType.WATER;
        case 2:
        case 6:
          return PokemonType.FIRE;
        case 3:
        case 7:
          return PokemonType.ROCK;
      }
    }
    if (this.hasSpecies(SpeciesId.SHEDINJA)) {
      return PokemonType.BUG;
    }
    return this.teraType;
  }

  public isGrounded(): boolean {
    return (
      !!this.getTag(GroundedTag) ||
      (!this.isOfType(PokemonType.FLYING, true, true) &&
        !this.hasAbility(AbilityId.LEVITATE) &&
        !this.getTag(BattlerTagType.FLOATING) &&
        !this.getTag(SemiInvulnerableTag))
    );
  }

  /**
   * Determines whether this Pokemon is prevented from running or switching due
   * to effects from moves and/or abilities.
   * @param trappedAbMessages - If defined, ability trigger messages
   * (e.g. from Shadow Tag) are forwarded through this array.
   * @param simulated - If `true`, applies abilities via simulated calls.
   * @returns `true` if the pokemon is trapped
   */
  public isTrapped(trappedAbMessages: string[] = [], simulated = true): boolean {
    const commandedTag = this.getTag(BattlerTagType.COMMANDED);
    if (commandedTag?.getSourcePokemon()?.isActive(true)) {
      return true;
    }

    if (this.isOfType(PokemonType.GHOST)) {
      return false;
    }

    const trappedByAbility = new BooleanHolder(false);
    /**
     * Contains opposing Pokemon (Enemy/Player Pokemon) depending on perspective
     * Afterwards, it filters out Pokemon that have been switched out of the field so trapped abilities/moves do not trigger
     */
    const opposingFieldUnfiltered = this.isPlayer() ? globalScene.getEnemyField() : globalScene.getPlayerField();
    const opposingField = opposingFieldUnfiltered.filter(enemyPkm => enemyPkm.switchOutStatus === false);

    for (const opponent of opposingField) {
      applyCheckTrappedAbAttrs("CheckTrappedAbAttr", opponent, trappedByAbility, this, trappedAbMessages, simulated);
    }

    const side = this.isPlayer() ? ArenaTagSide.PLAYER : ArenaTagSide.ENEMY;
    return (
      trappedByAbility.value ||
      !!this.getTag(TrappedTag) ||
      !!globalScene.arena.getTagOnSide(ArenaTagType.FAIRY_LOCK, side)
    );
  }

  /**
   * Calculates the type of a move when used by this Pokemon after
   * type-changing move and ability attributes have applied.
   * @param move - {@linkcode Move} The move being used.
   * @param simulated - If `true`, prevents showing abilities applied in this calculation.
   * @returns The {@linkcode PokemonType} of the move after attributes are applied
   */
  public getMoveType(move: Move, simulated = true): PokemonType {
    const moveTypeHolder = new NumberHolder(move.type);

    applyMoveAttrs("VariableMoveTypeAttr", this, null, move, moveTypeHolder);
    applyPreAttackAbAttrs("MoveTypeChangeAbAttr", this, null, move, simulated, moveTypeHolder);

    // If the user is terastallized and the move is tera blast, or tera starstorm that is stellar type,
    // then bypass the check for ion deluge and electrify
    if (
      this.isTerastallized &&
      (move.id === MoveId.TERA_BLAST ||
        (move.id === MoveId.TERA_STARSTORM && moveTypeHolder.value === PokemonType.STELLAR))
    ) {
      return moveTypeHolder.value as PokemonType;
    }

    globalScene.arena.applyTags(ArenaTagType.ION_DELUGE, simulated, moveTypeHolder);
    if (this.getTag(BattlerTagType.ELECTRIFIED)) {
      moveTypeHolder.value = PokemonType.ELECTRIC;
    }

    return moveTypeHolder.value as PokemonType;
  }

  /**
   * Calculates the effectiveness of a move against the Pokémon.
   * This includes modifiers from move and ability attributes.
   * @param source {@linkcode Pokemon} The attacking Pokémon.
   * @param move {@linkcode Move} The move being used by the attacking Pokémon.
   * @param ignoreAbility Whether to ignore abilities that might affect type effectiveness or immunity (defaults to `false`).
   * @param simulated Whether to apply abilities via simulated calls (defaults to `true`)
   * @param cancelled {@linkcode BooleanHolder} Stores whether the move was cancelled by a non-type-based immunity.
   * @param useIllusion - Whether we want the attack move effectiveness on the illusion or not
   * @returns The type damage multiplier, indicating the effectiveness of the move
   */
  getMoveEffectiveness(
    source: Pokemon,
    move: Move,
    ignoreAbility = false,
    simulated = true,
    cancelled?: BooleanHolder,
    useIllusion = false,
  ): TypeDamageMultiplier {
    if (!isNullOrUndefined(this.turnData?.moveEffectiveness)) {
      return this.turnData?.moveEffectiveness;
    }

    if (move.hasAttr("TypelessAttr")) {
      return 1;
    }
    const moveType = source.getMoveType(move);

    const typeMultiplier = new NumberHolder(
      move.category !== MoveCategory.STATUS || move.hasAttr("RespectAttackTypeImmunityAttr")
        ? this.getAttackTypeEffectiveness(moveType, source, false, simulated, move, useIllusion)
        : 1,
    );

    applyMoveAttrs("VariableMoveTypeMultiplierAttr", source, this, move, typeMultiplier);
    if (this.getTypes(true, true).find(t => move.isTypeImmune(source, this, t))) {
      typeMultiplier.value = 0;
    }

    if (this.getTag(TarShotTag) && this.getMoveType(move) === PokemonType.FIRE) {
      typeMultiplier.value *= 2;
    }

    const cancelledHolder = cancelled ?? new BooleanHolder(false);
    if (!ignoreAbility) {
      applyPreDefendAbAttrs("TypeImmunityAbAttr", this, source, move, cancelledHolder, simulated, typeMultiplier);

      if (!cancelledHolder.value) {
        applyPreDefendAbAttrs("MoveImmunityAbAttr", this, source, move, cancelledHolder, simulated, typeMultiplier);
      }

      if (!cancelledHolder.value) {
        const defendingSidePlayField = this.isPlayer() ? globalScene.getPlayerField() : globalScene.getEnemyField();
        defendingSidePlayField.forEach(p =>
          applyPreDefendAbAttrs("FieldPriorityMoveImmunityAbAttr", p, source, move, cancelledHolder),
        );
      }
    }

    const immuneTags = this.findTags(tag => tag instanceof TypeImmuneTag && tag.immuneType === moveType);
    for (const tag of immuneTags) {
      if (move && !move.getAttrs("HitsTagAttr").some(attr => attr.tagType === tag.tagType)) {
        typeMultiplier.value = 0;
        break;
      }
    }

    // Apply Tera Shell's effect to attacks after all immunities are accounted for
    if (!ignoreAbility && move.category !== MoveCategory.STATUS) {
      applyPreDefendAbAttrs("FullHpResistTypeAbAttr", this, source, move, cancelledHolder, simulated, typeMultiplier);
    }

    if (move.category === MoveCategory.STATUS && move.hitsSubstitute(source, this)) {
      typeMultiplier.value = 0;
    }

    return (!cancelledHolder.value ? typeMultiplier.value : 0) as TypeDamageMultiplier;
  }

  /**
   * Calculates the move's type effectiveness multiplier based on the target's type/s.
   * @param moveType {@linkcode PokemonType} the type of the move being used
   * @param source {@linkcode Pokemon} the Pokemon using the move
   * @param ignoreStrongWinds whether or not this ignores strong winds (anticipation, forewarn, stealth rocks)
   * @param simulated tag to only apply the strong winds effect message when the move is used
   * @param move (optional) the move whose type effectiveness is to be checked. Used for applying {@linkcode VariableMoveTypeChartAttr}
   * @param useIllusion - Whether we want the attack type effectiveness on the illusion or not
   * @returns a multiplier for the type effectiveness
   */
  getAttackTypeEffectiveness(
    moveType: PokemonType,
    source?: Pokemon,
    ignoreStrongWinds = false,
    simulated = true,
    move?: Move,
    useIllusion = false,
  ): TypeDamageMultiplier {
    if (moveType === PokemonType.STELLAR) {
      return this.isTerastallized ? 2 : 1;
    }
    const types = this.getTypes(true, true, undefined, useIllusion);
    const arena = globalScene.arena;

    // Handle flying v ground type immunity without removing flying type so effective types are still effective
    // Related to https://github.com/pagefaultgames/pokerogue/issues/524
    if (moveType === PokemonType.GROUND && (this.isGrounded() || arena.hasTag(ArenaTagType.GRAVITY))) {
      const flyingIndex = types.indexOf(PokemonType.FLYING);
      if (flyingIndex > -1) {
        types.splice(flyingIndex, 1);
      }
    }

    let multiplier = types
      .map(defType => {
        const multiplier = new NumberHolder(getTypeDamageMultiplier(moveType, defType));
        applyChallenges(ChallengeType.TYPE_EFFECTIVENESS, multiplier);
        if (move) {
          applyMoveAttrs("VariableMoveTypeChartAttr", null, this, move, multiplier, defType);
        }
        if (source) {
          const ignoreImmunity = new BooleanHolder(false);
          if (source.isActive(true) && source.hasAbilityWithAttr("IgnoreTypeImmunityAbAttr")) {
            applyAbAttrs("IgnoreTypeImmunityAbAttr", source, ignoreImmunity, simulated, moveType, defType);
          }
          if (ignoreImmunity.value) {
            if (multiplier.value === 0) {
              return 1;
            }
          }

          const exposedTags = this.findTags(tag => tag instanceof ExposedTag) as ExposedTag[];
          if (exposedTags.some(t => t.ignoreImmunity(defType, moveType))) {
            if (multiplier.value === 0) {
              return 1;
            }
          }
        }
        return multiplier.value;
      })
      .reduce((acc, cur) => acc * cur, 1) as TypeDamageMultiplier;

    const typeMultiplierAgainstFlying = new NumberHolder(getTypeDamageMultiplier(moveType, PokemonType.FLYING));
    applyChallenges(ChallengeType.TYPE_EFFECTIVENESS, typeMultiplierAgainstFlying);
    // Handle strong winds lowering effectiveness of types super effective against pure flying
    if (
      !ignoreStrongWinds &&
      arena.weather?.weatherType === WeatherType.STRONG_WINDS &&
      !arena.weather.isEffectSuppressed() &&
      this.isOfType(PokemonType.FLYING) &&
      typeMultiplierAgainstFlying.value === 2
    ) {
      multiplier /= 2;
      if (!simulated) {
        globalScene.phaseManager.queueMessage(i18next.t("weather:strongWindsEffectMessage"));
      }
    }
    return multiplier as TypeDamageMultiplier;
  }

  /**
   * Computes the given Pokemon's matchup score against this Pokemon.
   * In most cases, this score ranges from near-zero to 16, but the maximum possible matchup score is 64.
   * @param opponent {@linkcode Pokemon} The Pokemon to compare this Pokemon against
   * @returns A score value based on how favorable this Pokemon is when fighting the given Pokemon
   */
  getMatchupScore(opponent: Pokemon): number {
    const types = this.getTypes(true);

    const enemyTypes = opponent.getTypes(true, true, false, true);
    /** Is this Pokemon faster than the opponent? */
    const outspeed =
      (this.isActive(true) ? this.getEffectiveStat(Stat.SPD, opponent) : this.getStat(Stat.SPD, false)) >=
      opponent.getEffectiveStat(Stat.SPD, this);
    /**
     * Based on how effective this Pokemon's types are offensively against the opponent's types.
     * This score is increased by 25 percent if this Pokemon is faster than the opponent.
     */
    let atkScore =
      opponent.getAttackTypeEffectiveness(types[0], this, false, true, undefined, true) * (outspeed ? 1.25 : 1);
    /**
     * Based on how effectively this Pokemon defends against the opponent's types.
     * This score cannot be higher than 4.
     */
    let defScore = 1 / Math.max(this.getAttackTypeEffectiveness(enemyTypes[0], opponent), 0.25);
    if (types.length > 1) {
      atkScore *= opponent.getAttackTypeEffectiveness(types[1], this);
    }
    if (enemyTypes.length > 1) {
      defScore *=
        1 / Math.max(this.getAttackTypeEffectiveness(enemyTypes[1], opponent, false, false, undefined, true), 0.25);
    }
    /**
     * Based on this Pokemon's HP ratio compared to that of the opponent.
     * This ratio is multiplied by 1.5 if this Pokemon outspeeds the opponent;
     * however, the final ratio cannot be higher than 1.
     */
    let hpDiffRatio = this.getHpRatio() + (1 - opponent.getHpRatio());
    if (outspeed) {
      hpDiffRatio = Math.min(hpDiffRatio * 1.5, 1);
    }
    return (atkScore + defScore) * hpDiffRatio;
  }

  getEvolution(): SpeciesFormEvolution | null {
    if (pokemonEvolutions.hasOwnProperty(this.species.speciesId)) {
      const evolutions = pokemonEvolutions[this.species.speciesId];
      for (const e of evolutions) {
        if (e.validate(this)) {
          return e;
        }
      }
    }

    if (this.isFusion() && this.fusionSpecies && pokemonEvolutions.hasOwnProperty(this.fusionSpecies.speciesId)) {
      const fusionEvolutions = pokemonEvolutions[this.fusionSpecies.speciesId].map(
        e => new FusionSpeciesFormEvolution(this.species.speciesId, e),
      );
      for (const fe of fusionEvolutions) {
        if (fe.validate(this)) {
          return fe;
        }
      }
    }

    return null;
  }

  /**
   * Gets all level up moves in a given range for a particular pokemon.
   * @param {number} startingLevel Don't include moves below this level
   * @param {boolean} includeEvolutionMoves Whether to include evolution moves
   * @param {boolean} simulateEvolutionChain Whether to include moves from prior evolutions
   * @param {boolean} includeRelearnerMoves Whether to include moves that would require a relearner. Note the move relearner inherently allows evolution moves
   * @returns {LevelMoves} A list of moves and the levels they can be learned at
   */
  getLevelMoves(
    startingLevel?: number,
    includeEvolutionMoves = false,
    simulateEvolutionChain = false,
    includeRelearnerMoves = false,
    learnSituation: LearnMoveSituation = LearnMoveSituation.MISC,
  ): LevelMoves {
    const ret: LevelMoves = [];
    let levelMoves: LevelMoves = [];
    if (!startingLevel) {
      startingLevel = this.level;
    }
    if (learnSituation === LearnMoveSituation.EVOLUTION_FUSED && this.fusionSpecies) {
      // For fusion evolutions, get ONLY the moves of the component mon that evolved
      levelMoves = this.getFusionSpeciesForm(true)
        .getLevelMoves()
        .filter(
          lm =>
            (includeEvolutionMoves && lm[0] === EVOLVE_MOVE) ||
            (includeRelearnerMoves && lm[0] === RELEARN_MOVE) ||
            lm[0] > 0,
        );
    } else {
      if (simulateEvolutionChain) {
        const evolutionChain = this.species.getSimulatedEvolutionChain(
          this.level,
          this.hasTrainer(),
          this.isBoss(),
          this.isPlayer(),
        );
        for (let e = 0; e < evolutionChain.length; e++) {
          // TODO: Might need to pass specific form index in simulated evolution chain
          const speciesLevelMoves = getPokemonSpeciesForm(evolutionChain[e][0], this.formIndex).getLevelMoves();
          if (includeRelearnerMoves) {
            levelMoves.push(...speciesLevelMoves);
          } else {
            levelMoves.push(
              ...speciesLevelMoves.filter(
                lm =>
                  (includeEvolutionMoves && lm[0] === EVOLVE_MOVE) ||
                  ((!e || lm[0] > 1) && (e === evolutionChain.length - 1 || lm[0] <= evolutionChain[e + 1][1])),
              ),
            );
          }
        }
      } else {
        levelMoves = this.getSpeciesForm(true)
          .getLevelMoves()
          .filter(
            lm =>
              (includeEvolutionMoves && lm[0] === EVOLVE_MOVE) ||
              (includeRelearnerMoves && lm[0] === RELEARN_MOVE) ||
              lm[0] > 0,
          );
      }
      if (this.fusionSpecies && learnSituation !== LearnMoveSituation.EVOLUTION_FUSED_BASE) {
        // For fusion evolutions, get ONLY the moves of the component mon that evolved
        if (simulateEvolutionChain) {
          const fusionEvolutionChain = this.fusionSpecies.getSimulatedEvolutionChain(
            this.level,
            this.hasTrainer(),
            this.isBoss(),
            this.isPlayer(),
          );
          for (let e = 0; e < fusionEvolutionChain.length; e++) {
            // TODO: Might need to pass specific form index in simulated evolution chain
            const speciesLevelMoves = getPokemonSpeciesForm(
              fusionEvolutionChain[e][0],
              this.fusionFormIndex,
            ).getLevelMoves();
            if (includeRelearnerMoves) {
              levelMoves.push(
                ...speciesLevelMoves.filter(
                  lm => (includeEvolutionMoves && lm[0] === EVOLVE_MOVE) || lm[0] !== EVOLVE_MOVE,
                ),
              );
            } else {
              levelMoves.push(
                ...speciesLevelMoves.filter(
                  lm =>
                    (includeEvolutionMoves && lm[0] === EVOLVE_MOVE) ||
                    ((!e || lm[0] > 1) &&
                      (e === fusionEvolutionChain.length - 1 || lm[0] <= fusionEvolutionChain[e + 1][1])),
                ),
              );
            }
          }
        } else {
          levelMoves.push(
            ...this.getFusionSpeciesForm(true)
              .getLevelMoves()
              .filter(
                lm =>
                  (includeEvolutionMoves && lm[0] === EVOLVE_MOVE) ||
                  (includeRelearnerMoves && lm[0] === RELEARN_MOVE) ||
                  lm[0] > 0,
              ),
          );
        }
      }
    }
    levelMoves.sort((lma: [number, number], lmb: [number, number]) => (lma[0] > lmb[0] ? 1 : lma[0] < lmb[0] ? -1 : 0));

    /**
     * Filter out moves not within the correct level range(s)
     * Includes moves below startingLevel, or of specifically level 0 if
     * includeRelearnerMoves or includeEvolutionMoves are true respectively
     */
    levelMoves = levelMoves.filter(lm => {
      const level = lm[0];
      const isRelearner = level < startingLevel;
      const allowedEvolutionMove = level === 0 && includeEvolutionMoves;

      return !(level > this.level) && (includeRelearnerMoves || !isRelearner || allowedEvolutionMove);
    });

    /**
     * This must be done AFTER filtering by level, else if the same move shows up
     * in levelMoves multiple times all but the lowest level one will be skipped.
     * This causes problems when there are intentional duplicates (i.e. Smeargle with Sketch)
     */
    if (levelMoves) {
      this.getUniqueMoves(levelMoves, ret);
    }

    return ret;
  }

  /**
   * Helper function for getLevelMoves.
   * Finds all non-duplicate items from the input, and pushes them into the output.
   * Two items count as duplicate if they have the same Move, regardless of level.
   *
   * @param levelMoves the input array to search for non-duplicates from
   * @param ret the output array to be pushed into.
   */
  private getUniqueMoves(levelMoves: LevelMoves, ret: LevelMoves): void {
    const uniqueMoves: MoveId[] = [];
    for (const lm of levelMoves) {
      if (!uniqueMoves.find(m => m === lm[1])) {
        uniqueMoves.push(lm[1]);
        ret.push(lm);
      }
    }
  }

  /**
   * Get a list of all egg moves
   *
   * @returns list of egg moves
   */
  getEggMoves(): MoveId[] | undefined {
    return speciesEggMoves[this.getSpeciesForm().getRootSpeciesId()];
  }

  setMove(moveIndex: number, moveId: MoveId): void {
    if (moveId === MoveId.NONE) {
      return;
    }
    const move = new PokemonMove(moveId);
    this.moveset[moveIndex] = move;
    if (this.summonData.moveset) {
      this.summonData.moveset[moveIndex] = move;
    }
  }

  /**
   * Function that tries to set a Pokemon shiny based on the trainer's trainer ID and secret ID.
   * Endless Pokemon in the end biome are unable to be set to shiny
   *
   * The exact mechanic is that it calculates E as the XOR of the player's trainer ID and secret ID.
   * F is calculated as the XOR of the first 16 bits of the Pokemon's ID with the last 16 bits.
   * The XOR of E and F are then compared to the {@linkcode shinyThreshold} (or {@linkcode thresholdOverride} if set) to see whether or not to generate a shiny.
   * The base shiny odds are {@linkcode BASE_SHINY_CHANCE} / 65536
   * @param thresholdOverride number that is divided by 2^16 (65536) to get the shiny chance, overrides {@linkcode shinyThreshold} if set (bypassing shiny rate modifiers such as Shiny Charm)
   * @returns true if the Pokemon has been set as a shiny, false otherwise
   */
  trySetShiny(thresholdOverride?: number): boolean {
    // Shiny Pokemon should not spawn in the end biome in endless
    if (globalScene.gameMode.isEndless && globalScene.arena.biomeType === BiomeId.END) {
      return false;
    }

    const rand1 = (this.id & 0xffff0000) >>> 16;
    const rand2 = this.id & 0x0000ffff;

    const E = globalScene.gameData.trainerId ^ globalScene.gameData.secretId;
    const F = rand1 ^ rand2;

    const shinyThreshold = new NumberHolder(BASE_SHINY_CHANCE);
    if (thresholdOverride === undefined) {
      if (timedEventManager.isEventActive()) {
        const tchance = timedEventManager.getClassicTrainerShinyChance();
        shinyThreshold.value *= timedEventManager.getShinyMultiplier();
        if (this.hasTrainer() && tchance > 0) {
          shinyThreshold.value = Math.max(tchance, shinyThreshold.value); // Choose the higher boost
        }
      }
      if (!this.hasTrainer()) {
        globalScene.applyModifiers(ShinyRateBoosterModifier, true, shinyThreshold);
      }
    } else {
      shinyThreshold.value = thresholdOverride;
    }

    this.shiny = (E ^ F) < shinyThreshold.value;

    if (this.shiny) {
      this.initShinySparkle();
    }

    return this.shiny;
  }

  /**
   * Function that tries to set a Pokemon shiny based on seed.
   * For manual use only, usually to roll a Pokemon's shiny chance a second time.
   * If it rolls shiny, or if it's already shiny, also sets a random variant and give the Pokemon the associated luck.
   *
   * The base shiny odds are {@linkcode BASE_SHINY_CHANCE} / `65536`
   * @param thresholdOverride number that is divided by `2^16` (`65536`) to get the shiny chance, overrides {@linkcode shinyThreshold} if set (bypassing shiny rate modifiers such as Shiny Charm)
   * @param applyModifiersToOverride If {@linkcode thresholdOverride} is set and this is true, will apply Shiny Charm and event modifiers to {@linkcode thresholdOverride}
   * @returns `true` if the Pokemon has been set as a shiny, `false` otherwise
   */
  public trySetShinySeed(thresholdOverride?: number, applyModifiersToOverride?: boolean): boolean {
    if (!this.shiny) {
      const shinyThreshold = new NumberHolder(thresholdOverride ?? BASE_SHINY_CHANCE);
      if (applyModifiersToOverride) {
        if (timedEventManager.isEventActive()) {
          shinyThreshold.value *= timedEventManager.getShinyMultiplier();
        }
        globalScene.applyModifiers(ShinyRateBoosterModifier, true, shinyThreshold);
      }

      this.shiny = randSeedInt(65536) < shinyThreshold.value;
    }

    if (this.shiny) {
      this.variant = this.variant ?? 0;
      this.variant = Math.max(this.generateShinyVariant(), this.variant) as Variant; // Don't set a variant lower than the current one
      this.luck = this.variant + 1 + (this.fusionShiny ? this.fusionVariant + 1 : 0);
      this.initShinySparkle();
    }

    return this.shiny;
  }

  /**
   * Generates a shiny variant
   * @returns `0-2`, with the following probabilities:
   * - Has a 10% chance of returning `2` (epic variant)
   * - Has a 30% chance of returning `1` (rare variant)
   * - Has a 60% chance of returning `0` (basic shiny)
   */
  protected generateShinyVariant(): Variant {
    const formIndex: number = this.formIndex;
    let variantDataIndex: string | number = this.species.speciesId;
    if (this.species.forms.length > 0) {
      const formKey = this.species.forms[formIndex]?.formKey;
      if (formKey) {
        variantDataIndex = `${variantDataIndex}-${formKey}`;
      }
    }
    // Checks if there is no variant data for both the index or index with form
    if (
      !this.shiny ||
      (!variantData.hasOwnProperty(variantDataIndex) && !variantData.hasOwnProperty(this.species.speciesId))
    ) {
      return 0;
    }
    const rand = new NumberHolder(0);
    globalScene.executeWithSeedOffset(
      () => {
        rand.value = randSeedInt(10);
      },
      this.id,
      globalScene.waveSeed,
    );
    if (rand.value >= SHINY_VARIANT_CHANCE) {
      return 0; // 6/10
    }
    if (rand.value >= SHINY_EPIC_CHANCE) {
      return 1; // 3/10
    }
    return 2; // 1/10
  }

  /**
   * Function that tries to set a Pokemon to have its hidden ability based on seed, if it exists.
   * For manual use only, usually to roll a Pokemon's hidden ability chance a second time.
   *
   * The base hidden ability odds are {@linkcode BASE_HIDDEN_ABILITY_CHANCE} / `65536`
   * @param thresholdOverride number that is divided by `2^16` (`65536`) to get the HA chance, overrides {@linkcode haThreshold} if set (bypassing HA rate modifiers such as Ability Charm)
   * @param applyModifiersToOverride If {@linkcode thresholdOverride} is set and this is true, will apply Ability Charm to {@linkcode thresholdOverride}
   * @returns `true` if the Pokemon has been set to have its hidden ability, `false` otherwise
   */
  public tryRerollHiddenAbilitySeed(thresholdOverride?: number, applyModifiersToOverride?: boolean): boolean {
    if (!this.species.abilityHidden) {
      return false;
    }
    const haThreshold = new NumberHolder(thresholdOverride ?? BASE_HIDDEN_ABILITY_CHANCE);
    if (applyModifiersToOverride) {
      if (!this.hasTrainer()) {
        globalScene.applyModifiers(HiddenAbilityRateBoosterModifier, true, haThreshold);
      }
    }

    if (randSeedInt(65536) < haThreshold.value) {
      this.abilityIndex = 2;
    }

    return this.abilityIndex === 2;
  }

  public generateFusionSpecies(forStarter?: boolean): void {
    const hiddenAbilityChance = new NumberHolder(BASE_HIDDEN_ABILITY_CHANCE);
    if (!this.hasTrainer()) {
      globalScene.applyModifiers(HiddenAbilityRateBoosterModifier, true, hiddenAbilityChance);
    }

    const hasHiddenAbility = !randSeedInt(hiddenAbilityChance.value);
    const randAbilityIndex = randSeedInt(2);

    const filter = !forStarter
      ? this.species.getCompatibleFusionSpeciesFilter()
      : (species: PokemonSpecies) => {
          return (
            pokemonEvolutions.hasOwnProperty(species.speciesId) &&
            !pokemonPrevolutions.hasOwnProperty(species.speciesId) &&
            !species.subLegendary &&
            !species.legendary &&
            !species.mythical &&
            !species.isTrainerForbidden() &&
            species.speciesId !== this.species.speciesId &&
            species.speciesId !== SpeciesId.DITTO
          );
        };

    let fusionOverride: PokemonSpecies | undefined = undefined;

    if (forStarter && this.isPlayer() && Overrides.STARTER_FUSION_SPECIES_OVERRIDE) {
      fusionOverride = getPokemonSpecies(Overrides.STARTER_FUSION_SPECIES_OVERRIDE);
    } else if (this.isEnemy() && Overrides.OPP_FUSION_SPECIES_OVERRIDE) {
      fusionOverride = getPokemonSpecies(Overrides.OPP_FUSION_SPECIES_OVERRIDE);
    }

    this.fusionSpecies =
      fusionOverride ??
      globalScene.randomSpecies(globalScene.currentBattle?.waveIndex || 0, this.level, false, filter, true);
    this.fusionAbilityIndex =
      this.fusionSpecies.abilityHidden && hasHiddenAbility
        ? 2
        : this.fusionSpecies.ability2 !== this.fusionSpecies.ability1
          ? randAbilityIndex
          : 0;
    this.fusionShiny = this.shiny;
    this.fusionVariant = this.variant;

    if (this.fusionSpecies.malePercent === null) {
      this.fusionGender = Gender.GENDERLESS;
    } else {
      const genderChance = (this.id % 256) * 0.390625;
      if (genderChance < this.fusionSpecies.malePercent) {
        this.fusionGender = Gender.MALE;
      } else {
        this.fusionGender = Gender.FEMALE;
      }
    }

    this.fusionFormIndex = globalScene.getSpeciesFormIndex(
      this.fusionSpecies,
      this.fusionGender,
      this.getNature(),
      true,
    );
    this.fusionLuck = this.luck;

    this.generateName();
  }

  public clearFusionSpecies(): void {
    this.fusionSpecies = null;
    this.fusionFormIndex = 0;
    this.fusionAbilityIndex = 0;
    this.fusionShiny = false;
    this.fusionVariant = 0;
    this.fusionGender = 0;
    this.fusionLuck = 0;
    this.fusionCustomPokemonData = null;

    this.generateName();
    this.calculateStats();
  }

  /** Generates a semi-random moveset for a Pokemon */
  public generateAndPopulateMoveset(): void {
    this.moveset = [];
    let movePool: [MoveId, number][] = [];
    const allLevelMoves = this.getLevelMoves(1, true, true);
    if (!allLevelMoves) {
      console.warn("Error encountered trying to generate moveset for:", this.species.name);
      return;
    }

    for (let m = 0; m < allLevelMoves.length; m++) {
      const levelMove = allLevelMoves[m];
      if (this.level < levelMove[0]) {
        break;
      }
      let weight = levelMove[0];
      // Evolution Moves
      if (weight === EVOLVE_MOVE) {
        weight = 50;
      }
      // Assume level 1 moves with 80+ BP are "move reminder" moves and bump their weight. Trainers use actual relearn moves.
      if ((weight === 1 && allMoves[levelMove[1]].power >= 80) || (weight === RELEARN_MOVE && this.hasTrainer())) {
        weight = 40;
      }
      if (!movePool.some(m => m[0] === levelMove[1]) && !allMoves[levelMove[1]].name.endsWith(" (N)")) {
        movePool.push([levelMove[1], weight]);
      }
    }

    if (this.hasTrainer()) {
      const tms = Object.keys(tmSpecies);
      for (const tm of tms) {
        const moveId = Number.parseInt(tm) as MoveId;
        let compatible = false;
        for (const p of tmSpecies[tm]) {
          if (Array.isArray(p)) {
            if (
              p[0] === this.species.speciesId ||
              (this.fusionSpecies &&
                p[0] === this.fusionSpecies.speciesId &&
                p.slice(1).indexOf(this.species.forms[this.formIndex]) > -1)
            ) {
              compatible = true;
              break;
            }
          } else if (p === this.species.speciesId || (this.fusionSpecies && p === this.fusionSpecies.speciesId)) {
            compatible = true;
            break;
          }
        }
        if (compatible && !movePool.some(m => m[0] === moveId) && !allMoves[moveId].name.endsWith(" (N)")) {
          if (tmPoolTiers[moveId] === ModifierTier.COMMON && this.level >= 15) {
            movePool.push([moveId, 4]);
          } else if (tmPoolTiers[moveId] === ModifierTier.GREAT && this.level >= 30) {
            movePool.push([moveId, 8]);
          } else if (tmPoolTiers[moveId] === ModifierTier.ULTRA && this.level >= 50) {
            movePool.push([moveId, 14]);
          }
        }
      }

      // No egg moves below level 60
      if (this.level >= 60) {
        for (let i = 0; i < 3; i++) {
          const moveId = speciesEggMoves[this.species.getRootSpeciesId()][i];
          if (!movePool.some(m => m[0] === moveId) && !allMoves[moveId].name.endsWith(" (N)")) {
            movePool.push([moveId, 40]);
          }
        }
        const moveId = speciesEggMoves[this.species.getRootSpeciesId()][3];
        // No rare egg moves before e4
        if (
          this.level >= 170 &&
          !movePool.some(m => m[0] === moveId) &&
          !allMoves[moveId].name.endsWith(" (N)") &&
          !this.isBoss()
        ) {
          movePool.push([moveId, 30]);
        }
        if (this.fusionSpecies) {
          for (let i = 0; i < 3; i++) {
            const moveId = speciesEggMoves[this.fusionSpecies.getRootSpeciesId()][i];
            if (!movePool.some(m => m[0] === moveId) && !allMoves[moveId].name.endsWith(" (N)")) {
              movePool.push([moveId, 40]);
            }
          }
          const moveId = speciesEggMoves[this.fusionSpecies.getRootSpeciesId()][3];
          // No rare egg moves before e4
          if (
            this.level >= 170 &&
            !movePool.some(m => m[0] === moveId) &&
            !allMoves[moveId].name.endsWith(" (N)") &&
            !this.isBoss()
          ) {
            movePool.push([moveId, 30]);
          }
        }
      }
    }

    // Bosses never get self ko moves or Pain Split
    if (this.isBoss()) {
      movePool = movePool.filter(
        m => !allMoves[m[0]].hasAttr("SacrificialAttr") && !allMoves[m[0]].hasAttr("HpSplitAttr"),
      );
    }
    // No one gets Memento or Final Gambit
    movePool = movePool.filter(m => !allMoves[m[0]].hasAttr("SacrificialAttrOnHit"));
    if (this.hasTrainer()) {
      // Trainers never get OHKO moves
      movePool = movePool.filter(m => !allMoves[m[0]].hasAttr("OneHitKOAttr"));
      // Half the weight of self KO moves
      movePool = movePool.map(m => [m[0], m[1] * (allMoves[m[0]].hasAttr("SacrificialAttr") ? 0.5 : 1)]);
      // Trainers get a weight bump to stat buffing moves
      movePool = movePool.map(m => [
        m[0],
        m[1] * (allMoves[m[0]].getAttrs("StatStageChangeAttr").some(a => a.stages > 1 && a.selfTarget) ? 1.25 : 1),
      ]);
      // Trainers get a weight decrease to multiturn moves
      movePool = movePool.map(m => [
        m[0],
        m[1] * (!!allMoves[m[0]].isChargingMove() || !!allMoves[m[0]].hasAttr("RechargeAttr") ? 0.7 : 1),
      ]);
    }

    // Weight towards higher power moves, by reducing the power of moves below the highest power.
    // Caps max power at 90 to avoid something like hyper beam ruining the stats.
    // This is a pretty soft weighting factor, although it is scaled with the weight multiplier.
    const maxPower = Math.min(
      movePool.reduce((v, m) => Math.max(allMoves[m[0]].calculateEffectivePower(), v), 40),
      90,
    );
    movePool = movePool.map(m => [
      m[0],
      m[1] *
        (allMoves[m[0]].category === MoveCategory.STATUS
          ? 1
          : Math.max(Math.min(allMoves[m[0]].calculateEffectivePower() / maxPower, 1), 0.5)),
    ]);

    // Weight damaging moves against the lower stat. This uses a non-linear relationship.
    // If the higher stat is 1 - 1.09x higher, no change. At higher stat ~1.38x lower stat, off-stat moves have half weight.
    // One third weight at ~1.58x higher, one quarter weight at ~1.73x higher, one fifth at ~1.87x, and one tenth at ~2.35x higher.
    const atk = this.getStat(Stat.ATK);
    const spAtk = this.getStat(Stat.SPATK);
    const worseCategory: MoveCategory = atk > spAtk ? MoveCategory.SPECIAL : MoveCategory.PHYSICAL;
    const statRatio = worseCategory === MoveCategory.PHYSICAL ? atk / spAtk : spAtk / atk;
    movePool = movePool.map(m => [
      m[0],
      m[1] * (allMoves[m[0]].category === worseCategory ? Math.min(Math.pow(statRatio, 3) * 1.3, 1) : 1),
    ]);

    /** The higher this is the more the game weights towards higher level moves. At `0` all moves are equal weight. */
    let weightMultiplier = 1.6;
    if (this.isBoss()) {
      weightMultiplier += 0.4;
    }
    const baseWeights: [MoveId, number][] = movePool.map(m => [
      m[0],
      Math.ceil(Math.pow(m[1], weightMultiplier) * 100),
    ]);

    // All Pokemon force a STAB move first
    const stabMovePool = baseWeights.filter(
      m => allMoves[m[0]].category !== MoveCategory.STATUS && this.isOfType(allMoves[m[0]].type),
    );

    if (stabMovePool.length) {
      const totalWeight = stabMovePool.reduce((v, m) => v + m[1], 0);
      let rand = randSeedInt(totalWeight);
      let index = 0;
      while (rand > stabMovePool[index][1]) {
        rand -= stabMovePool[index++][1];
      }
      this.moveset.push(new PokemonMove(stabMovePool[index][0]));
    }

    while (baseWeights.length > this.moveset.length && this.moveset.length < 4) {
      if (this.hasTrainer()) {
        // Sqrt the weight of any damaging moves with overlapping types. This is about a 0.05 - 0.1 multiplier.
        // Other damaging moves 2x weight if 0-1 damaging moves, 0.5x if 2, 0.125x if 3. These weights get 20x if STAB.
        // Status moves remain unchanged on weight, this encourages 1-2
        movePool = baseWeights
          .filter(
            m =>
              !this.moveset.some(
                mo =>
                  m[0] === mo.moveId ||
                  (allMoves[m[0]].hasAttr("SacrificialAttr") && mo.getMove().hasAttr("SacrificialAttr")), // Only one self-KO move allowed
              ),
          )
          .map(m => {
            let ret: number;
            if (
              this.moveset.some(
                mo => mo.getMove().category !== MoveCategory.STATUS && mo.getMove().type === allMoves[m[0]].type,
              )
            ) {
              ret = Math.ceil(Math.sqrt(m[1]));
            } else if (allMoves[m[0]].category !== MoveCategory.STATUS) {
              ret = Math.ceil(
                (m[1] /
                  Math.max(Math.pow(4, this.moveset.filter(mo => (mo.getMove().power ?? 0) > 1).length) / 8, 0.5)) *
                  (this.isOfType(allMoves[m[0]].type) ? 20 : 1),
              );
            } else {
              ret = m[1];
            }
            return [m[0], ret];
          });
      } else {
        // Non-trainer pokemon just use normal weights
        movePool = baseWeights.filter(
          m =>
            !this.moveset.some(
              mo =>
                m[0] === mo.moveId ||
                (allMoves[m[0]].hasAttr("SacrificialAttr") && mo.getMove().hasAttr("SacrificialAttr")), // Only one self-KO move allowed
            ),
        );
      }
      const totalWeight = movePool.reduce((v, m) => v + m[1], 0);
      let rand = randSeedInt(totalWeight);
      let index = 0;
      while (rand > movePool[index][1]) {
        rand -= movePool[index++][1];
      }
      this.moveset.push(new PokemonMove(movePool[index][0]));
    }

    // Trigger FormChange, except for enemy Pokemon during Mystery Encounters, to avoid crashes
    if (
      this.isPlayer() ||
      !globalScene.currentBattle?.isBattleMysteryEncounter() ||
      !globalScene.currentBattle?.mysteryEncounter
    ) {
      globalScene.triggerPokemonFormChange(this, SpeciesFormChangeMoveLearnedTrigger);
    }
  }

  public trySelectMove(moveIndex: number, ignorePp?: boolean): boolean {
    const move = this.getMoveset().length > moveIndex ? this.getMoveset()[moveIndex] : null;
    return move?.isUsable(this, ignorePp) ?? false;
  }

  showInfo(): void {
    if (!this.battleInfo.visible) {
      const otherBattleInfo = globalScene.fieldUI
        .getAll()
        .slice(0, 4)
        .filter(ui => ui instanceof BattleInfo && (ui as BattleInfo) instanceof PlayerBattleInfo === this.isPlayer())
        .find(() => true);
      if (!otherBattleInfo || !this.getFieldIndex()) {
        globalScene.fieldUI.sendToBack(this.battleInfo);
        globalScene.sendTextToBack(); // Push the top right text objects behind everything else
      } else {
        globalScene.fieldUI.moveAbove(this.battleInfo, otherBattleInfo);
      }
      this.battleInfo.setX(this.battleInfo.x + (this.isPlayer() ? 150 : !this.isBoss() ? -150 : -198));
      this.battleInfo.setVisible(true);
      if (this.isPlayer()) {
        // TODO: How do you get this to not require a private property access?
        this["battleInfo"].expMaskRect.x += 150;
      }
      globalScene.tweens.add({
        targets: [this.battleInfo, this.battleInfo.expMaskRect],
        x: this.isPlayer() ? "-=150" : `+=${!this.isBoss() ? 150 : 246}`,
        duration: 1000,
        ease: "Cubic.easeOut",
      });
    }
  }

  hideInfo(): Promise<void> {
    return new Promise(resolve => {
      if (this.battleInfo?.visible) {
        globalScene.tweens.add({
          targets: [this.battleInfo, this.battleInfo.expMaskRect],
          x: this.isPlayer() ? "+=150" : `-=${!this.isBoss() ? 150 : 246}`,
          duration: 500,
          ease: "Cubic.easeIn",
          onComplete: () => {
            if (this.isPlayer()) {
              // TODO: How do you get this to not require a private property access?
              this["battleInfo"].expMaskRect.x -= 150;
            }
            this.battleInfo.setVisible(false);
            this.battleInfo.setX(this.battleInfo.x - (this.isPlayer() ? 150 : !this.isBoss() ? -150 : -198));
            resolve();
          },
        });
      } else {
        resolve();
      }
    });
  }

  /**
   * sets if the pokemon is switching out (if it's a enemy wild implies it's going to flee)
   * @param status - boolean
   */
  setSwitchOutStatus(status: boolean): void {
    this.switchOutStatus = status;
  }

  updateInfo(instant?: boolean): Promise<void> {
    return this.battleInfo.updateInfo(this, instant);
  }

  toggleStats(visible: boolean): void {
    this.battleInfo.toggleStats(visible);
  }

  /**
   * Adds experience to this PlayerPokemon, subject to wave based level caps.
   * @param exp The amount of experience to add
   * @param ignoreLevelCap Whether to ignore level caps when adding experience (defaults to false)
   */
  addExp(exp: number, ignoreLevelCap = false) {
    const maxExpLevel = globalScene.getMaxExpLevel(ignoreLevelCap);
    const initialExp = this.exp;
    this.exp += exp;
    while (this.level < maxExpLevel && this.exp >= getLevelTotalExp(this.level + 1, this.species.growthRate)) {
      this.level++;
    }
    if (this.level >= maxExpLevel) {
      console.log(initialExp, this.exp, getLevelTotalExp(this.level, this.species.growthRate));
      this.exp = Math.max(getLevelTotalExp(this.level, this.species.growthRate), initialExp);
    }
    this.levelExp = this.exp - getLevelTotalExp(this.level, this.species.growthRate);
  }

  /**
   * Compares if `this` and {@linkcode target} are on the same team.
   * @param target the {@linkcode Pokemon} to compare against.
   * @returns `true` if the two pokemon are allies, `false` otherwise
   */
  public isOpponent(target: Pokemon): boolean {
    return this.isPlayer() !== target.isPlayer();
  }

  getOpponent(targetIndex: number): Pokemon | null {
    const ret = this.getOpponents()[targetIndex];
    // TODO: why does this check for summonData and can we remove it?
    if (ret.summonData) {
      return ret;
    }
    return null;
  }

  /**
   * Returns the pokemon that oppose this one and are active
   *
   * @param onField - whether to also check if the pokemon is currently on the field (defaults to true)
   */
  getOpponents(onField = true): Pokemon[] {
    return ((this.isPlayer() ? globalScene.getEnemyField() : globalScene.getPlayerField()) as Pokemon[]).filter(p =>
      p.isActive(onField),
    );
  }

  getOpponentDescriptor(): string {
    const opponents = this.getOpponents();
    if (opponents.length === 1) {
      return opponents[0].name;
    }
    return this.isPlayer() ? i18next.t("arenaTag:opposingTeam") : i18next.t("arenaTag:yourTeam");
  }

  getAlly(): Pokemon | undefined {
    return (this.isPlayer() ? globalScene.getPlayerField() : globalScene.getEnemyField())[this.getFieldIndex() ? 0 : 1];
  }

  /**
   * Gets the Pokémon on the allied field.
   *
   * @returns An array of Pokémon on the allied field.
   */
  getAlliedField(): Pokemon[] {
    return this.isPlayer() ? globalScene.getPlayerField() : globalScene.getEnemyField();
  }

  /**
   * Calculates the stat stage multiplier of the user against an opponent.
   *
   * Note that this does not apply to evasion or accuracy
   * @see {@linkcode getAccuracyMultiplier}
   * @param stat the desired {@linkcode EffectiveStat}
   * @param opponent the target {@linkcode Pokemon}
   * @param move the {@linkcode Move} being used
   * @param ignoreOppAbility determines whether the effects of the opponent's abilities (i.e. Unaware) should be ignored (`false` by default)
   * @param isCritical determines whether a critical hit has occurred or not (`false` by default)
   * @param simulated determines whether effects are applied without altering game state (`true` by default)
   * @param ignoreHeldItems determines whether this Pokemon's held items should be ignored during the stat calculation, default `false`
   * @return the stat stage multiplier to be used for effective stat calculation
   */
  getStatStageMultiplier(
    stat: EffectiveStat,
    opponent?: Pokemon,
    move?: Move,
    ignoreOppAbility = false,
    isCritical = false,
    simulated = true,
    ignoreHeldItems = false,
  ): number {
    const statStage = new NumberHolder(this.getStatStage(stat));
    const ignoreStatStage = new BooleanHolder(false);

    if (opponent) {
      if (isCritical) {
        switch (stat) {
          case Stat.ATK:
          case Stat.SPATK:
            statStage.value = Math.max(statStage.value, 0);
            break;
          case Stat.DEF:
          case Stat.SPDEF:
            statStage.value = Math.min(statStage.value, 0);
            break;
        }
      }
      if (!ignoreOppAbility) {
        applyAbAttrs("IgnoreOpponentStatStagesAbAttr", opponent, null, simulated, stat, ignoreStatStage);
      }
      if (move) {
        applyMoveAttrs("IgnoreOpponentStatStagesAttr", this, opponent, move, ignoreStatStage);
      }
    }

    if (!ignoreStatStage.value) {
      const statStageMultiplier = new NumberHolder(Math.max(2, 2 + statStage.value) / Math.max(2, 2 - statStage.value));
      if (!ignoreHeldItems) {
        globalScene.applyModifiers(TempStatStageBoosterModifier, this.isPlayer(), stat, statStageMultiplier);
      }
      return Math.min(statStageMultiplier.value, 4);
    }
    return 1;
  }

  /**
   * Calculates the accuracy multiplier of the user against a target.
   *
   * This method considers various factors such as the user's accuracy level, the target's evasion level,
   * abilities, and modifiers to compute the final accuracy multiplier.
   *
   * @param target {@linkcode Pokemon} - The target Pokémon against which the move is used.
   * @param sourceMove {@linkcode Move}  - The move being used by the user.
   * @returns The calculated accuracy multiplier.
   */
  getAccuracyMultiplier(target: Pokemon, sourceMove: Move): number {
    const isOhko = sourceMove.hasAttr("OneHitKOAccuracyAttr");
    if (isOhko) {
      return 1;
    }

    const userAccStage = new NumberHolder(this.getStatStage(Stat.ACC));
    const targetEvaStage = new NumberHolder(target.getStatStage(Stat.EVA));

    const ignoreAccStatStage = new BooleanHolder(false);
    const ignoreEvaStatStage = new BooleanHolder(false);

    applyAbAttrs("IgnoreOpponentStatStagesAbAttr", target, null, false, Stat.ACC, ignoreAccStatStage);
    applyAbAttrs("IgnoreOpponentStatStagesAbAttr", this, null, false, Stat.EVA, ignoreEvaStatStage);
    applyMoveAttrs("IgnoreOpponentStatStagesAttr", this, target, sourceMove, ignoreEvaStatStage);

    globalScene.applyModifiers(TempStatStageBoosterModifier, this.isPlayer(), Stat.ACC, userAccStage);

    userAccStage.value = ignoreAccStatStage.value ? 0 : Math.min(userAccStage.value, 6);
    targetEvaStage.value = ignoreEvaStatStage.value ? 0 : targetEvaStage.value;

    if (target.findTag(t => t instanceof ExposedTag)) {
      targetEvaStage.value = Math.min(0, targetEvaStage.value);
    }

    const accuracyMultiplier = new NumberHolder(1);
    if (userAccStage.value !== targetEvaStage.value) {
      accuracyMultiplier.value =
        userAccStage.value > targetEvaStage.value
          ? (3 + Math.min(userAccStage.value - targetEvaStage.value, 6)) / 3
          : 3 / (3 + Math.min(targetEvaStage.value - userAccStage.value, 6));
    }

    applyStatMultiplierAbAttrs("StatMultiplierAbAttr", this, Stat.ACC, accuracyMultiplier, false, sourceMove);

    const evasionMultiplier = new NumberHolder(1);
    applyStatMultiplierAbAttrs("StatMultiplierAbAttr", target, Stat.EVA, evasionMultiplier);

    const ally = this.getAlly();
    if (!isNullOrUndefined(ally)) {
      const ignore =
        this.hasAbilityWithAttr("MoveAbilityBypassAbAttr") || sourceMove.hasFlag(MoveFlags.IGNORE_ABILITIES);
      applyAllyStatMultiplierAbAttrs(
        "AllyStatMultiplierAbAttr",
        ally,
        Stat.ACC,
        accuracyMultiplier,
        false,
        this,
        ignore,
      );
      applyAllyStatMultiplierAbAttrs(
        "AllyStatMultiplierAbAttr",
        ally,
        Stat.EVA,
        evasionMultiplier,
        false,
        this,
        ignore,
      );
    }

    return accuracyMultiplier.value / evasionMultiplier.value;
  }

  /**
   * Calculates the base damage of the given move against this Pokemon when attacked by the given source.
   * Used during damage calculation and for Shell Side Arm's forecasting effect.
   * @param source - The attacking {@linkcode Pokemon}.
   * @param move - The {@linkcode Move} used in the attack.
   * @param moveCategory - The move's {@linkcode MoveCategory} after variable-category effects are applied.
   * @param ignoreAbility - If `true`, ignores this Pokemon's defensive ability effects (defaults to `false`).
   * @param ignoreSourceAbility - If `true`, ignore's the attacking Pokemon's ability effects (defaults to `false`).
   * @param ignoreAllyAbility - If `true`, ignores the ally Pokemon's ability effects (defaults to `false`).
   * @param ignoreSourceAllyAbility - If `true`, ignores the attacking Pokemon's ally's ability effects (defaults to `false`).
   * @param isCritical - if `true`, calculates effective stats as if the hit were critical (defaults to `false`).
   * @param simulated - if `true`, suppresses changes to game state during calculation (defaults to `true`).
   * @returns The move's base damage against this Pokemon when used by the source Pokemon.
   */
  getBaseDamage({
    source,
    move,
    moveCategory,
    ignoreAbility = false,
    ignoreSourceAbility = false,
    ignoreAllyAbility = false,
    ignoreSourceAllyAbility = false,
    isCritical = false,
    simulated = true,
  }: getBaseDamageParams): number {
    const isPhysical = moveCategory === MoveCategory.PHYSICAL;

    /** A base damage multiplier based on the source's level */
    const levelMultiplier = (2 * source.level) / 5 + 2;

    /** The power of the move after power boosts from abilities, etc. have applied */
    const power = move.calculateBattlePower(source, this, simulated);

    /**
     * The attacker's offensive stat for the given move's category.
     * Critical hits cause negative stat stages to be ignored.
     */
    const sourceAtk = new NumberHolder(
      source.getEffectiveStat(
        isPhysical ? Stat.ATK : Stat.SPATK,
        this,
        undefined,
        ignoreSourceAbility,
        ignoreAbility,
        ignoreAllyAbility,
        isCritical,
        simulated,
      ),
    );
    applyMoveAttrs("VariableAtkAttr", source, this, move, sourceAtk);

    /**
     * This Pokemon's defensive stat for the given move's category.
     * Critical hits cause positive stat stages to be ignored.
     */
    const targetDef = new NumberHolder(
      this.getEffectiveStat(
        isPhysical ? Stat.DEF : Stat.SPDEF,
        source,
        move,
        ignoreAbility,
        ignoreSourceAbility,
        ignoreSourceAllyAbility,
        isCritical,
        simulated,
      ),
    );
    applyMoveAttrs("VariableDefAttr", source, this, move, targetDef);

    /**
     * The attack's base damage, as determined by the source's level, move power
     * and Attack stat as well as this Pokemon's Defense stat
     */
    const baseDamage = (levelMultiplier * power * sourceAtk.value) / targetDef.value / 50 + 2;

    /** Debug message for non-simulated calls (i.e. when damage is actually dealt) */
    if (!simulated) {
      console.log("base damage", baseDamage, move.name, power, sourceAtk.value, targetDef.value);
    }

    return baseDamage;
  }

  /** Determine the STAB multiplier for a move used against this pokemon.
   *
   * @param source - The attacking {@linkcode Pokemon}
   * @param move - The {@linkcode Move} used in the attack
   * @param ignoreSourceAbility - If `true`, ignores the attacking Pokemon's ability effects
   * @param simulated - If `true`, suppresses changes to game state during the calculation
   *
   * @returns The STAB multiplier for the move used against this Pokemon
   */
  calculateStabMultiplier(source: Pokemon, move: Move, ignoreSourceAbility: boolean, simulated: boolean): number {
    // If the move has the Typeless attribute, it doesn't get STAB (e.g. struggle)
    if (move.hasAttr("TypelessAttr")) {
      return 1;
    }
    const sourceTypes = source.getTypes();
    const sourceTeraType = source.getTeraType();
    const moveType = source.getMoveType(move);
    const matchesSourceType = sourceTypes.includes(source.getMoveType(move));
    const stabMultiplier = new NumberHolder(1);
    if (matchesSourceType && moveType !== PokemonType.STELLAR) {
      stabMultiplier.value += 0.5;
    }

    applyMoveAttrs("CombinedPledgeStabBoostAttr", source, this, move, stabMultiplier);

    if (!ignoreSourceAbility) {
      applyAbAttrs("StabBoostAbAttr", source, null, simulated, stabMultiplier);
    }

    if (source.isTerastallized && sourceTeraType === moveType && moveType !== PokemonType.STELLAR) {
      stabMultiplier.value += 0.5;
    }

    if (
      source.isTerastallized &&
      source.getTeraType() === PokemonType.STELLAR &&
      (!source.stellarTypesBoosted.includes(moveType) || source.hasSpecies(SpeciesId.TERAPAGOS))
    ) {
      stabMultiplier.value += matchesSourceType ? 0.5 : 0.2;
    }

    return Math.min(stabMultiplier.value, 2.25);
  }

  /**
   * Calculates the damage of an attack made by another Pokemon against this Pokemon
   * @param source {@linkcode Pokemon} the attacking Pokemon
   * @param move The {@linkcode Move} used in the attack
   * @param ignoreAbility If `true`, ignores this Pokemon's defensive ability effects
   * @param ignoreSourceAbility If `true`, ignores the attacking Pokemon's ability effects
   * @param ignoreAllyAbility If `true`, ignores the ally Pokemon's ability effects
   * @param ignoreSourceAllyAbility If `true`, ignores the ability effects of the attacking pokemon's ally
   * @param isCritical If `true`, calculates damage for a critical hit.
   * @param simulated If `true`, suppresses changes to game state during the calculation.
   * @param effectiveness If defined, used in place of calculated effectiveness values
   * @returns The {@linkcode DamageCalculationResult}
   */
  getAttackDamage({
    source,
    move,
    ignoreAbility = false,
    ignoreSourceAbility = false,
    ignoreAllyAbility = false,
    ignoreSourceAllyAbility = false,
    isCritical = false,
    simulated = true,
    effectiveness,
  }: getAttackDamageParams): DamageCalculationResult {
    const damage = new NumberHolder(0);
    const defendingSide = this.isPlayer() ? ArenaTagSide.PLAYER : ArenaTagSide.ENEMY;

    const variableCategory = new NumberHolder(move.category);
    applyMoveAttrs("VariableMoveCategoryAttr", source, this, move, variableCategory);
    const moveCategory = variableCategory.value as MoveCategory;

    /** The move's type after type-changing effects are applied */
    const moveType = source.getMoveType(move);

    /** If `value` is `true`, cancels the move and suppresses "No Effect" messages */
    const cancelled = new BooleanHolder(false);

    /**
     * The effectiveness of the move being used. Along with type matchups, this
     * accounts for changes in effectiveness from the move's attributes and the
     * abilities of both the source and this Pokemon.
     *
     * Note that the source's abilities are not ignored here
     */
    const typeMultiplier =
      effectiveness ?? this.getMoveEffectiveness(source, move, ignoreAbility, simulated, cancelled);

    const isPhysical = moveCategory === MoveCategory.PHYSICAL;

    /** Combined damage multiplier from field effects such as weather, terrain, etc. */
    const arenaAttackTypeMultiplier = new NumberHolder(
      globalScene.arena.getAttackTypeMultiplier(moveType, source.isGrounded()),
    );
    applyMoveAttrs("IgnoreWeatherTypeDebuffAttr", source, this, move, arenaAttackTypeMultiplier);

    const isTypeImmune = typeMultiplier * arenaAttackTypeMultiplier.value === 0;

    if (cancelled.value || isTypeImmune) {
      return {
        cancelled: cancelled.value,
        result: move.id === MoveId.SHEER_COLD ? HitResult.IMMUNE : HitResult.NO_EFFECT,
        damage: 0,
      };
    }

    // If the attack deals fixed damage, return a result with that much damage
    const fixedDamage = new NumberHolder(0);
    applyMoveAttrs("FixedDamageAttr", source, this, move, fixedDamage);
    if (fixedDamage.value) {
      const multiLensMultiplier = new NumberHolder(1);
      applyHeldItems(ITEM_EFFECT.MULTI_HIT, {
        pokemon: source,
        moveId: move.id,
        damageMultiplier: multiLensMultiplier,
      });
      fixedDamage.value = toDmgValue(fixedDamage.value * multiLensMultiplier.value);

      return {
        cancelled: false,
        result: HitResult.EFFECTIVE,
        damage: fixedDamage.value,
      };
    }

    // If the attack is a one-hit KO move, return a result with damage equal to this Pokemon's HP
    const isOneHitKo = new BooleanHolder(false);
    applyMoveAttrs("OneHitKOAttr", source, this, move, isOneHitKo);
    if (isOneHitKo.value) {
      return {
        cancelled: false,
        result: HitResult.ONE_HIT_KO,
        damage: this.hp,
      };
    }

    /**
     * The attack's base damage, as determined by the source's level, move power
     * and Attack stat as well as this Pokemon's Defense stat
     */
    const baseDamage = this.getBaseDamage({
      source,
      move,
      moveCategory,
      ignoreAbility,
      ignoreSourceAbility,
      ignoreAllyAbility,
      ignoreSourceAllyAbility,
      isCritical,
      simulated,
    });

    /** 25% damage debuff on moves hitting more than one non-fainted target (regardless of immunities) */
    const { targets, multiple } = getMoveTargets(source, move.id);
    const numTargets = multiple ? targets.length : 1;
    const targetMultiplier = numTargets > 1 ? 0.75 : 1;

    /** Multiplier for moves enhanced by Multi-Lens and/or Parental Bond */
    const multiStrikeEnhancementMultiplier = new NumberHolder(1);
    applyHeldItems(ITEM_EFFECT.MULTI_HIT, {
      pokemon: source,
      moveId: move.id,
      damageMultiplier: multiStrikeEnhancementMultiplier,
    });
    if (!ignoreSourceAbility) {
      applyPreAttackAbAttrs(
        "AddSecondStrikeAbAttr",
        source,
        this,
        move,
        simulated,
        null,
        multiStrikeEnhancementMultiplier,
      );
    }

    /** Doubles damage if this Pokemon's last move was Glaive Rush */
    const glaiveRushMultiplier = new NumberHolder(1);
    if (this.getTag(BattlerTagType.RECEIVE_DOUBLE_DAMAGE)) {
      glaiveRushMultiplier.value = 2;
    }

    /** The damage multiplier when the given move critically hits */
    const criticalMultiplier = new NumberHolder(isCritical ? 1.5 : 1);
    applyAbAttrs("MultCritAbAttr", source, null, simulated, criticalMultiplier);

    /**
     * A multiplier for random damage spread in the range [0.85, 1]
     * This is always 1 for simulated calls.
     */
    const randomMultiplier = simulated ? 1 : this.randBattleSeedIntRange(85, 100) / 100;

    /** A damage multiplier for when the attack is of the attacker's type and/or Tera type. */
    const stabMultiplier = this.calculateStabMultiplier(source, move, ignoreSourceAbility, simulated);

    /** Halves damage if the attacker is using a physical attack while burned */
    let burnMultiplier = 1;
    if (
      isPhysical &&
      source.status &&
      source.status.effect === StatusEffect.BURN &&
      !move.hasAttr("BypassBurnDamageReductionAttr")
    ) {
      const burnDamageReductionCancelled = new BooleanHolder(false);
      if (!ignoreSourceAbility) {
        applyAbAttrs("BypassBurnDamageReductionAbAttr", source, burnDamageReductionCancelled, simulated);
      }
      if (!burnDamageReductionCancelled.value) {
        burnMultiplier = 0.5;
      }
    }

    /** Reduces damage if this Pokemon has a relevant screen (e.g. Light Screen for special attacks) */
    const screenMultiplier = new NumberHolder(1);

    // Critical hits should bypass screens
    if (!isCritical) {
      globalScene.arena.applyTagsForSide(
        WeakenMoveScreenTag,
        defendingSide,
        simulated,
        source,
        moveCategory,
        screenMultiplier,
      );
    }

    /**
     * For each {@linkcode HitsTagAttr} the move has, doubles the damage of the move if:
     * The target has a {@linkcode BattlerTagType} that this move interacts with
     * AND
     * The move doubles damage when used against that tag
     */
    const hitsTagMultiplier = new NumberHolder(1);
    move
      .getAttrs("HitsTagAttr")
      .filter(hta => hta.doubleDamage)
      .forEach(hta => {
        if (this.getTag(hta.tagType)) {
          hitsTagMultiplier.value *= 2;
        }
      });

    /** Halves damage if this Pokemon is grounded in Misty Terrain against a Dragon-type attack */
    const mistyTerrainMultiplier =
      globalScene.arena.terrain?.terrainType === TerrainType.MISTY &&
      this.isGrounded() &&
      moveType === PokemonType.DRAGON
        ? 0.5
        : 1;

    damage.value = toDmgValue(
      baseDamage *
        targetMultiplier *
        multiStrikeEnhancementMultiplier.value *
        arenaAttackTypeMultiplier.value *
        glaiveRushMultiplier.value *
        criticalMultiplier.value *
        randomMultiplier *
        stabMultiplier *
        typeMultiplier *
        burnMultiplier *
        screenMultiplier.value *
        hitsTagMultiplier.value *
        mistyTerrainMultiplier,
    );

    /** Doubles damage if the attacker has Tinted Lens and is using a resisted move */
    if (!ignoreSourceAbility) {
      applyPreAttackAbAttrs("DamageBoostAbAttr", source, this, move, simulated, damage);
    }

    /** Apply the enemy's Damage and Resistance tokens */
    if (!source.isPlayer()) {
      globalScene.applyModifiers(EnemyDamageBoosterModifier, false, damage);
    }
    if (!this.isPlayer()) {
      globalScene.applyModifiers(EnemyDamageReducerModifier, false, damage);
    }

    /** Apply this Pokemon's post-calc defensive modifiers (e.g. Fur Coat) */
    if (!ignoreAbility) {
      applyPreDefendAbAttrs("ReceivedMoveDamageMultiplierAbAttr", this, source, move, cancelled, simulated, damage);

      const ally = this.getAlly();
      /** Additionally apply friend guard damage reduction if ally has it. */
      if (globalScene.currentBattle.double && !isNullOrUndefined(ally) && ally.isActive(true)) {
        applyPreDefendAbAttrs("AlliedFieldDamageReductionAbAttr", ally, source, move, cancelled, simulated, damage);
      }
    }

    // This attribute may modify damage arbitrarily, so be careful about changing its order of application.
    applyMoveAttrs("ModifiedDamageAttr", source, this, move, damage);

    if (this.isFullHp() && !ignoreAbility) {
      applyPreDefendAbAttrs("PreDefendFullHpEndureAbAttr", this, source, move, cancelled, false, damage);
    }

    // debug message for when damage is applied (i.e. not simulated)
    if (!simulated) {
      console.log("damage", damage.value, move.name);
    }

    let hitResult: HitResult;
    if (typeMultiplier < 1) {
      hitResult = HitResult.NOT_VERY_EFFECTIVE;
    } else if (typeMultiplier > 1) {
      hitResult = HitResult.SUPER_EFFECTIVE;
    } else {
      hitResult = HitResult.EFFECTIVE;
    }

    return {
      cancelled: cancelled.value,
      result: hitResult,
      damage: damage.value,
    };
  }

  /**
   * Determine whether the given move will score a critical hit **against** this Pokemon.
   * @param source - The {@linkcode Pokemon} using the move
   * @param move - The {@linkcode Move} being used
   * @returns Whether the move will critically hit the defender.
   */
  getCriticalHitResult(source: Pokemon, move: Move): boolean {
    if (move.hasAttr("FixedDamageAttr")) {
      // fixed damage moves (Dragon Rage, etc.) will nevet crit
      return false;
    }

    const alwaysCrit = new BooleanHolder(false);
    applyMoveAttrs("CritOnlyAttr", source, this, move, alwaysCrit);
    applyAbAttrs("ConditionalCritAbAttr", source, null, false, alwaysCrit, this, move);
    const alwaysCritTag = !!source.getTag(BattlerTagType.ALWAYS_CRIT);
    const critChance = [24, 8, 2, 1][Phaser.Math.Clamp(this.getCritStage(source, move), 0, 3)];

    let isCritical = alwaysCrit.value || alwaysCritTag || critChance === 1;

    // If we aren't already guaranteed to crit, do a random roll & check overrides
    isCritical ||= Overrides.CRITICAL_HIT_OVERRIDE ?? globalScene.randBattleSeedInt(critChance) === 0;

    // apply crit block effects from lucky chant & co., overriding previous effects
    const blockCrit = new BooleanHolder(false);
    applyAbAttrs("BlockCritAbAttr", this, null, false, blockCrit);
    const blockCritTag = globalScene.arena.getTagOnSide(
      NoCritTag,
      this.isPlayer() ? ArenaTagSide.PLAYER : ArenaTagSide.ENEMY,
    );
    isCritical &&= !blockCritTag && !blockCrit.value; // need to roll a crit and not be blocked by either crit prevention effect

    return isCritical;
  }

  /**
   * Called by damageAndUpdate()
   * @param damage integer
   * @param ignoreSegments boolean, not currently used
   * @param preventEndure used to update damage if endure or sturdy
   * @param ignoreFaintPhas  flag on whether to add FaintPhase if pokemon after applying damage faints
   * @returns integer representing damage dealt
   */
  damage(damage: number, _ignoreSegments = false, preventEndure = false, ignoreFaintPhase = false): number {
    if (this.isFainted()) {
      return 0;
    }
    const surviveDamage = new BooleanHolder(false);

    // check for endure and other abilities that would prevent us from death
    if (!preventEndure && this.hp - damage <= 0) {
      if (this.hp >= 1 && this.getTag(BattlerTagType.ENDURING)) {
        surviveDamage.value = this.lapseTag(BattlerTagType.ENDURING);
      } else if (this.hp > 1 && this.getTag(BattlerTagType.STURDY)) {
        surviveDamage.value = this.lapseTag(BattlerTagType.STURDY);
      } else if (this.hp >= 1 && this.getTag(BattlerTagType.ENDURE_TOKEN)) {
        surviveDamage.value = this.lapseTag(BattlerTagType.ENDURE_TOKEN);
      }
      if (!surviveDamage.value) {
        applyHeldItems(ITEM_EFFECT.SURVIVE_CHANCE, { pokemon: this, surviveDamage: surviveDamage });
      }
      if (surviveDamage.value) {
        damage = this.hp - 1;
      }
    }

    damage = Math.min(damage, this.hp);
    this.hp = this.hp - damage;
    if (this.isFainted() && !ignoreFaintPhase) {
      /**
       * When adding the FaintPhase, want to toggle future unshiftPhase() and queueMessage() calls
       * to appear before the FaintPhase (as FaintPhase will potentially end the encounter and add Phases such as
       * GameOverPhase, VictoryPhase, etc.. that will interfere with anything else that happens during this MoveEffectPhase)
       *
       * Once the MoveEffectPhase is over (and calls it's .end() function, shiftPhase() will reset the PhaseQueueSplice via clearPhaseQueueSplice() )
       */
      globalScene.phaseManager.setPhaseQueueSplice();
      globalScene.phaseManager.unshiftNew("FaintPhase", this.getBattlerIndex(), preventEndure);
      this.destroySubstitute();
      this.lapseTag(BattlerTagType.COMMANDED);
    }
    return damage;
  }

  /**
   * Given the damage, adds a new DamagePhase and update HP values, etc.
   *
   * Checks for 'Indirect' HitResults to account for Endure/Reviver Seed applying correctly
   * @param damage integer - passed to damage()
   * @param result an enum if it's super effective, not very, etc.
   * @param isCritical boolean if move is a critical hit
   * @param ignoreSegments boolean, passed to damage() and not used currently
   * @param preventEndure boolean, ignore endure properties of pokemon, passed to damage()
   * @param ignoreFaintPhase boolean to ignore adding a FaintPhase, passsed to damage()
   * @returns integer of damage done
   */
  damageAndUpdate(
    damage: number,
    {
      result = HitResult.EFFECTIVE,
      isCritical = false,
      ignoreSegments = false,
      ignoreFaintPhase = false,
      source = undefined,
    }: {
      result?: DamageResult;
      isCritical?: boolean;
      ignoreSegments?: boolean;
      ignoreFaintPhase?: boolean;
      source?: Pokemon;
    } = {},
  ): number {
    const isIndirectDamage = [HitResult.INDIRECT, HitResult.INDIRECT_KO].includes(result);
    const damagePhase = globalScene.phaseManager.create(
      "DamageAnimPhase",
      this.getBattlerIndex(),
      damage,
      result as DamageResult,
      isCritical,
    );
    globalScene.phaseManager.unshiftPhase(damagePhase);
    if (this.switchOutStatus && source) {
      damage = 0;
    }
    damage = this.damage(damage, ignoreSegments, isIndirectDamage, ignoreFaintPhase);
    // Ensure the battle-info bar's HP is updated, though only if the battle info is visible
    // TODO: When battle-info UI is refactored, make this only update the HP bar
    if (this.battleInfo.visible) {
      this.updateInfo();
    }
    // Damage amount may have changed, but needed to be queued before calling damage function
    damagePhase.updateAmount(damage);
    /**
     * Run PostDamageAbAttr from any source of damage that is not from a multi-hit
     * Multi-hits are handled in move-effect-phase.ts for PostDamageAbAttr
     */
    if (!source || source.turnData.hitCount <= 1) {
      applyPostDamageAbAttrs("PostDamageAbAttr", this, damage, this.hasPassive(), false, [], source);
    }
    return damage;
  }

  heal(amount: number): number {
    const healAmount = Math.min(amount, this.getMaxHp() - this.hp);
    this.hp += healAmount;
    return healAmount;
  }

  isBossImmune(): boolean {
    return this.isBoss();
  }

  isMax(): boolean {
    const maxForms = [
      SpeciesFormKey.GIGANTAMAX,
      SpeciesFormKey.GIGANTAMAX_RAPID,
      SpeciesFormKey.GIGANTAMAX_SINGLE,
      SpeciesFormKey.ETERNAMAX,
    ] as string[];
    return (
      maxForms.includes(this.getFormKey()) || (!!this.getFusionFormKey() && maxForms.includes(this.getFusionFormKey()!))
    );
  }

  isMega(): boolean {
    const megaForms = [
      SpeciesFormKey.MEGA,
      SpeciesFormKey.MEGA_X,
      SpeciesFormKey.MEGA_Y,
      SpeciesFormKey.PRIMAL,
    ] as string[];
    return (
      megaForms.includes(this.getFormKey()) ||
      (!!this.getFusionFormKey() && megaForms.includes(this.getFusionFormKey()!))
    );
  }

  canAddTag(tagType: BattlerTagType): boolean {
    if (this.getTag(tagType)) {
      return false;
    }

    const stubTag = new BattlerTag(tagType, 0, 0);

    const cancelled = new BooleanHolder(false);
    applyPreApplyBattlerTagAbAttrs("BattlerTagImmunityAbAttr", this, stubTag, cancelled, true);

    const userField = this.getAlliedField();
    userField.forEach(pokemon =>
      applyPreApplyBattlerTagAbAttrs("UserFieldBattlerTagImmunityAbAttr", pokemon, stubTag, cancelled, true, this),
    );

    return !cancelled.value;
  }

  addTag(tagType: BattlerTagType, turnCount = 0, sourceMove?: MoveId, sourceId?: number): boolean {
    const existingTag = this.getTag(tagType);
    if (existingTag) {
      existingTag.onOverlap(this);
      return false;
    }

    const newTag = getBattlerTag(tagType, turnCount, sourceMove!, sourceId!); // TODO: are the bangs correct?

    const cancelled = new BooleanHolder(false);
    applyPreApplyBattlerTagAbAttrs("BattlerTagImmunityAbAttr", this, newTag, cancelled);
    if (cancelled.value) {
      return false;
    }

    for (const pokemon of this.getAlliedField()) {
      applyPreApplyBattlerTagAbAttrs("UserFieldBattlerTagImmunityAbAttr", pokemon, newTag, cancelled, false, this);
      if (cancelled.value) {
        return false;
      }
    }

    if (newTag.canAdd(this)) {
      this.summonData.tags.push(newTag);
      newTag.onAdd(this);
      return true;
    }

    return false;
  }

  /**@overload */
  getTag(tagType: BattlerTagType.GRUDGE): GrudgeTag | undefined;

  /** @overload */
  getTag(tagType: BattlerTagType.SUBSTITUTE): SubstituteTag | undefined;

  /** @overload */
  getTag(tagType: BattlerTagType): BattlerTag | undefined;

  /** @overload */
  getTag<T extends BattlerTag>(tagType: Constructor<T>): T | undefined;

  getTag(tagType: BattlerTagType | Constructor<BattlerTag>): BattlerTag | undefined {
    return tagType instanceof Function
      ? this.summonData.tags.find(t => t instanceof tagType)
      : this.summonData.tags.find(t => t.tagType === tagType);
  }

  findTag(tagFilter: (tag: BattlerTag) => boolean) {
    return this.summonData.tags.find(t => tagFilter(t));
  }

  findTags(tagFilter: (tag: BattlerTag) => boolean): BattlerTag[] {
    return this.summonData.tags.filter(t => tagFilter(t));
  }

  /**
   * Tick down the first {@linkcode BattlerTag} found matching the given {@linkcode BattlerTagType},
   * removing it if its duration goes below 0.
   * @param tagType the {@linkcode BattlerTagType} to check against
   * @returns `true` if the tag was present
   */
  lapseTag(tagType: BattlerTagType): boolean {
    const tags = this.summonData.tags;
    const tag = tags.find(t => t.tagType === tagType);
    if (!tag) {
      return false;
    }

    if (!tag.lapse(this, BattlerTagLapseType.CUSTOM)) {
      tag.onRemove(this);
      tags.splice(tags.indexOf(tag), 1);
    }
    return true;
  }

  /**
   * Tick down all {@linkcode BattlerTags} matching the given {@linkcode BattlerTagLapseType},
   * removing any whose durations fall below 0.
   * @param tagType the {@linkcode BattlerTagLapseType} to tick down
   */
  lapseTags(lapseType: BattlerTagLapseType): void {
    const tags = this.summonData.tags;
    tags
      .filter(
        t =>
          lapseType === BattlerTagLapseType.FAINT ||
          (t.lapseTypes.some(lType => lType === lapseType) && !t.lapse(this, lapseType)),
      )
      .forEach(t => {
        t.onRemove(this);
        tags.splice(tags.indexOf(t), 1);
      });
  }

  /**
   * Remove the first tag matching the given {@linkcode BattlerTagType}.
   * @param tagType the {@linkcode BattlerTagType} to search for and remove
   */
  removeTag(tagType: BattlerTagType): void {
    const tags = this.summonData.tags;
    const tag = tags.find(t => t.tagType === tagType);
    if (tag) {
      tag.onRemove(this);
      tags.splice(tags.indexOf(tag), 1);
    }
  }

  /**
   * Find and remove all {@linkcode BattlerTag}s matching the given function.
   * @param tagFilter a function dictating which tags to remove
   */
  findAndRemoveTags(tagFilter: (tag: BattlerTag) => boolean): void {
    const tags = this.summonData.tags;
    const tagsToRemove = tags.filter(t => tagFilter(t));
    for (const tag of tagsToRemove) {
      tag.turnCount = 0;
      tag.onRemove(this);
      tags.splice(tags.indexOf(tag), 1);
    }
  }

  removeTagsBySourceId(sourceId: number): void {
    this.findAndRemoveTags(t => t.isSourceLinked() && t.sourceId === sourceId);
  }

  transferTagsBySourceId(sourceId: number, newSourceId: number): void {
    this.summonData.tags.forEach(t => {
      if (t.sourceId === sourceId) {
        t.sourceId = newSourceId;
      }
    });
  }

  /**
   * Transferring stat changes and Tags
   * @param source {@linkcode Pokemon} the pokemon whose stats/Tags are to be passed on from, ie: the Pokemon using Baton Pass
   */
  transferSummon(source: Pokemon): void {
    // Copy all stat stages
    for (const s of BATTLE_STATS) {
      const sourceStage = source.getStatStage(s);
      if (this.isPlayer() && sourceStage === 6) {
        globalScene.validateAchv(achvs.TRANSFER_MAX_STAT_STAGE);
      }
      this.setStatStage(s, sourceStage);
    }

    for (const tag of source.summonData.tags) {
      if (
        !tag.isBatonPassable ||
        (tag.tagType === BattlerTagType.TELEKINESIS &&
          this.species.speciesId === SpeciesId.GENGAR &&
          this.getFormKey() === "mega")
      ) {
        continue;
      }

      if (tag instanceof PowerTrickTag) {
        tag.swapStat(this);
      }

      this.summonData.tags.push(tag);
    }

    this.updateInfo();
  }

  /**
   * Gets whether the given move is currently disabled for this Pokemon.
   *
   * @param moveId - The {@linkcode MoveId} ID of the move to check
   * @returns `true` if the move is disabled for this Pokemon, otherwise `false`
   *
   * @see {@linkcode MoveRestrictionBattlerTag}
   */
  public isMoveRestricted(moveId: MoveId, pokemon?: Pokemon): boolean {
    return this.getRestrictingTag(moveId, pokemon) !== null;
  }

  /**
   * Gets whether the given move is currently disabled for the user based on the player's target selection
   *
   * @param moveId - The {@linkcode MoveId} ID of the move to check
   * @param user - The move user
   * @param target - The target of the move
   *
   * @returns {boolean} `true` if the move is disabled for this Pokemon due to the player's target selection
   *
   * @see {@linkcode MoveRestrictionBattlerTag}
   */
  isMoveTargetRestricted(moveId: MoveId, user: Pokemon, target: Pokemon): boolean {
    for (const tag of this.findTags(t => t instanceof MoveRestrictionBattlerTag)) {
      if ((tag as MoveRestrictionBattlerTag).isMoveTargetRestricted(moveId, user, target)) {
        return (tag as MoveRestrictionBattlerTag) !== null;
      }
    }
    return false;
  }

  /**
   * Gets the {@link MoveRestrictionBattlerTag} that is restricting a move, if it exists.
   *
   * @param moveId - {@linkcode MoveId} ID of the move to check
   * @param user - {@linkcode Pokemon} the move user, optional and used when the target is a factor in the move's restricted status
   * @param target - {@linkcode Pokemon} the target of the move, optional and used when the target is a factor in the move's restricted status
   * @returns The first tag on this Pokemon that restricts the move, or `null` if the move is not restricted.
   */
  getRestrictingTag(moveId: MoveId, user?: Pokemon, target?: Pokemon): MoveRestrictionBattlerTag | null {
    for (const tag of this.findTags(t => t instanceof MoveRestrictionBattlerTag)) {
      if ((tag as MoveRestrictionBattlerTag).isMoveRestricted(moveId, user)) {
        return tag as MoveRestrictionBattlerTag;
      }
      if (user && target && (tag as MoveRestrictionBattlerTag).isMoveTargetRestricted(moveId, user, target)) {
        return tag as MoveRestrictionBattlerTag;
      }
    }
    return null;
  }

  public getMoveHistory(): TurnMove[] {
    return this.summonData.moveHistory;
  }

  public pushMoveHistory(turnMove: TurnMove): void {
    if (!this.isOnField()) {
      return;
    }
    turnMove.turn = globalScene.currentBattle?.turn;
    this.getMoveHistory().push(turnMove);
  }

  /**
   * Returns a list of the most recent move entries in this Pokemon's move history.
   * The retrieved move entries are sorted in order from NEWEST to OLDEST.
   * @param moveCount The number of move entries to retrieve.
   *   If negative, retrieve the Pokemon's entire move history (equivalent to reversing the output of {@linkcode getMoveHistory()}).
   *   Default is `1`.
   * @returns A list of {@linkcode TurnMove}, as specified above.
   */
  getLastXMoves(moveCount = 1): TurnMove[] {
    const moveHistory = this.getMoveHistory();
    if (moveCount >= 0) {
      return moveHistory.slice(Math.max(moveHistory.length - moveCount, 0)).reverse();
    }
    return moveHistory.slice(0).reverse();
  }

  /**
   * Return the most recently executed {@linkcode TurnMove} this {@linkcode Pokemon} has used that is:
   * - Not {@linkcode MoveId.NONE}
   * - Non-virtual ({@linkcode MoveUseMode | useMode} < {@linkcode MoveUseMode.INDIRECT})
   * @param ignoreStruggle - Whether to additionally ignore {@linkcode Moves.STRUGGLE}; default `false`
   * @param ignoreFollowUp - Whether to ignore moves with a use type of {@linkcode MoveUseMode.FOLLOW_UP}
   * (e.g. ones called by Copycat/Mirror Move); default `true`.
   * @returns The last move this Pokemon has used satisfying the aforementioned conditions,
   * or `undefined` if no applicable moves have been used since switching in.
   */
  getLastNonVirtualMove(ignoreStruggle = false, ignoreFollowUp = true): TurnMove | undefined {
    return this.getLastXMoves(-1).find(
      m =>
        m.move !== MoveId.NONE &&
        (!ignoreStruggle || m.move !== MoveId.STRUGGLE) &&
        (!isVirtual(m.useMode) || (!ignoreFollowUp && m.useMode === MoveUseMode.FOLLOW_UP)),
    );
  }

  /**
   * Return this Pokemon's move queue, consisting of all the moves it is slated to perform.
   * @returns An array of {@linkcode TurnMove}, as described above
   */
  getMoveQueue(): TurnMove[] {
    return this.summonData.moveQueue;
  }

  /**
   * Add a new entry to the end of this Pokemon's move queue.
   * @param queuedMove - A {@linkcode TurnMove} to push to this Pokemon's queue.
   */
  pushMoveQueue(queuedMove: TurnMove): void {
    this.summonData.moveQueue.push(queuedMove);
  }

  changeForm(formChange: SpeciesFormChange): Promise<void> {
    return new Promise(resolve => {
      this.formIndex = Math.max(
        this.species.forms.findIndex(f => f.formKey === formChange.formKey),
        0,
      );
      this.generateName();
      const abilityCount = this.getSpeciesForm().getAbilityCount();
      if (this.abilityIndex >= abilityCount) {
        // Shouldn't happen
        this.abilityIndex = abilityCount - 1;
      }
      globalScene.gameData.setPokemonSeen(this, false);
      this.setScale(this.getSpriteScale());
      this.loadAssets().then(() => {
        this.calculateStats();
        globalScene.updateModifiers(this.isPlayer());
        Promise.all([this.updateInfo(), globalScene.updateFieldScale()]).then(() => resolve());
      });
    });
  }

  cry(soundConfig?: Phaser.Types.Sound.SoundConfig, sceneOverride?: BattleScene): AnySound {
    const scene = sceneOverride ?? globalScene; // TODO: is `sceneOverride` needed?
    const cry = this.getSpeciesForm(undefined, true).cry(soundConfig);
    let duration = cry.totalDuration * 1000;
    if (this.fusionSpecies && this.getSpeciesForm(undefined, true) !== this.getFusionSpeciesForm(undefined, true)) {
      let fusionCry = this.getFusionSpeciesForm(undefined, true).cry(soundConfig, true);
      duration = Math.min(duration, fusionCry.totalDuration * 1000);
      fusionCry.destroy();
      scene.time.delayedCall(fixedInt(Math.ceil(duration * 0.4)), () => {
        try {
          SoundFade.fadeOut(scene, cry, fixedInt(Math.ceil(duration * 0.2)));
          fusionCry = this.getFusionSpeciesForm(undefined, true).cry(
            Object.assign({ seek: Math.max(fusionCry.totalDuration * 0.4, 0) }, soundConfig),
          );
          SoundFade.fadeIn(
            scene,
            fusionCry,
            fixedInt(Math.ceil(duration * 0.2)),
            scene.masterVolume * scene.fieldVolume,
            0,
          );
        } catch (err) {
          console.error(err);
        }
      });
    }

    return cry;
  }

  // biome-ignore lint: there are a ton of issues..
  faintCry(callback: Function): void {
    if (this.fusionSpecies && this.getSpeciesForm() !== this.getFusionSpeciesForm()) {
      this.fusionFaintCry(callback);
      return;
    }

    const key = this.species.getCryKey(this.formIndex);
    let rate = 0.85;
    const cry = globalScene.playSound(key, { rate: rate }) as AnySound;
    if (!cry || globalScene.fieldVolume === 0) {
      callback();
      return;
    }
    const sprite = this.getSprite();
    const tintSprite = this.getTintSprite();
    const delay = Math.max(globalScene.sound.get(key).totalDuration * 50, 25);

    let frameProgress = 0;
    let frameThreshold: number;

    sprite.anims.pause();
    tintSprite?.anims.pause();

    let faintCryTimer: Phaser.Time.TimerEvent | null = globalScene.time.addEvent({
      delay: fixedInt(delay),
      repeat: -1,
      callback: () => {
        frameThreshold = sprite.anims.msPerFrame / rate;
        frameProgress += delay;
        while (frameProgress > frameThreshold) {
          if (sprite.anims.duration) {
            sprite.anims.nextFrame();
            tintSprite?.anims.nextFrame();
          }
          frameProgress -= frameThreshold;
        }
        if (cry && !cry.pendingRemove) {
          rate *= 0.99;
          cry.setRate(rate);
        } else {
          faintCryTimer?.destroy();
          faintCryTimer = null;
          if (callback) {
            callback();
          }
        }
      },
    });

    // Failsafe
    globalScene.time.delayedCall(fixedInt(3000), () => {
      if (!faintCryTimer || !globalScene) {
        return;
      }
      if (cry?.isPlaying) {
        cry.stop();
      }
      faintCryTimer.destroy();
      if (callback) {
        callback();
      }
    });
  }

  // biome-ignore lint/complexity/noBannedTypes: Consider refactoring to change type of Function
  private fusionFaintCry(callback: Function): void {
    const key = this.species.getCryKey(this.formIndex);
    let i = 0;
    let rate = 0.85;
    const cry = globalScene.playSound(key, { rate: rate }) as AnySound;
    const sprite = this.getSprite();
    const tintSprite = this.getTintSprite();
    let duration = cry.totalDuration * 1000;

    const fusionCryKey = this.fusionSpecies!.getCryKey(this.fusionFormIndex);
    let fusionCry = globalScene.playSound(fusionCryKey, {
      rate: rate,
    }) as AnySound;
    if (!cry || !fusionCry || globalScene.fieldVolume === 0) {
      callback();
      return;
    }
    fusionCry.stop();
    duration = Math.min(duration, fusionCry.totalDuration * 1000);
    fusionCry.destroy();
    const delay = Math.max(duration * 0.05, 25);

    let transitionIndex = 0;
    let durationProgress = 0;

    const transitionThreshold = Math.ceil(duration * 0.4);
    while (durationProgress < transitionThreshold) {
      ++i;
      durationProgress += delay * rate;
      rate *= 0.99;
    }

    transitionIndex = i;

    i = 0;
    rate = 0.85;

    let frameProgress = 0;
    let frameThreshold: number;

    sprite.anims.pause();
    tintSprite?.anims.pause();

    let faintCryTimer: Phaser.Time.TimerEvent | null = globalScene.time.addEvent({
      delay: fixedInt(delay),
      repeat: -1,
      callback: () => {
        ++i;
        frameThreshold = sprite.anims.msPerFrame / rate;
        frameProgress += delay;
        while (frameProgress > frameThreshold) {
          if (sprite.anims.duration) {
            sprite.anims.nextFrame();
            tintSprite?.anims.nextFrame();
          }
          frameProgress -= frameThreshold;
        }
        if (i === transitionIndex && fusionCryKey) {
          SoundFade.fadeOut(globalScene, cry, fixedInt(Math.ceil((duration / rate) * 0.2)));
          fusionCry = globalScene.playSound(
            fusionCryKey,
            Object.assign({
              seek: Math.max(fusionCry.totalDuration * 0.4, 0),
              rate: rate,
            }),
          );
          SoundFade.fadeIn(
            globalScene,
            fusionCry,
            fixedInt(Math.ceil((duration / rate) * 0.2)),
            globalScene.masterVolume * globalScene.fieldVolume,
            0,
          );
        }
        rate *= 0.99;
        if (cry && !cry.pendingRemove) {
          cry.setRate(rate);
        }
        if (fusionCry && !fusionCry.pendingRemove) {
          fusionCry.setRate(rate);
        }
        if ((!cry || cry.pendingRemove) && (!fusionCry || fusionCry.pendingRemove)) {
          faintCryTimer?.destroy();
          faintCryTimer = null;
          if (callback) {
            callback();
          }
        }
      },
    });

    // Failsafe
    globalScene.time.delayedCall(fixedInt(3000), () => {
      if (!faintCryTimer || !globalScene) {
        return;
      }
      if (cry?.isPlaying) {
        cry.stop();
      }
      if (fusionCry?.isPlaying) {
        fusionCry.stop();
      }
      faintCryTimer.destroy();
      if (callback) {
        callback();
      }
    });
  }

  isOppositeGender(pokemon: Pokemon): boolean {
    return (
      this.gender !== Gender.GENDERLESS &&
      pokemon.gender === (this.gender === Gender.MALE ? Gender.FEMALE : Gender.MALE)
    );
  }

  queueImmuneMessage(quiet: boolean, effect?: StatusEffect): void {
    if (!effect || quiet) {
      return;
    }
    const message =
      effect && this.status?.effect === effect
        ? getStatusEffectOverlapText(effect ?? StatusEffect.NONE, getPokemonNameWithAffix(this))
        : i18next.t("abilityTriggers:moveImmunity", {
            pokemonNameWithAffix: getPokemonNameWithAffix(this),
          });
    globalScene.phaseManager.queueMessage(message);
  }

  /**
   * Checks if a status effect can be applied to the Pokemon.
   *
   * @param effect The {@linkcode StatusEffect} whose applicability is being checked
   * @param quiet Whether in-battle messages should trigger or not
   * @param overrideStatus Whether the Pokemon's current status can be overriden
   * @param sourcePokemon The Pokemon that is setting the status effect
   * @param ignoreField Whether any field effects (weather, terrain, etc.) should be considered
   */
  canSetStatus(
    effect: StatusEffect | undefined,
    quiet = false,
    overrideStatus = false,
    sourcePokemon: Pokemon | null = null,
    ignoreField = false,
  ): boolean {
    if (effect !== StatusEffect.FAINT) {
      if (overrideStatus ? this.status?.effect === effect : this.status) {
        this.queueImmuneMessage(quiet, effect);
        return false;
      }
      if (this.isGrounded() && !ignoreField && globalScene.arena.terrain?.terrainType === TerrainType.MISTY) {
        this.queueImmuneMessage(quiet, effect);
        return false;
      }
    }

    const types = this.getTypes(true, true);

    switch (effect) {
      case StatusEffect.POISON:
      case StatusEffect.TOXIC: {
        // Check if the Pokemon is immune to Poison/Toxic or if the source pokemon is canceling the immunity
        const poisonImmunity = types.map(defType => {
          // Check if the Pokemon is not immune to Poison/Toxic
          if (defType !== PokemonType.POISON && defType !== PokemonType.STEEL) {
            return false;
          }

          // Check if the source Pokemon has an ability that cancels the Poison/Toxic immunity
          const cancelImmunity = new BooleanHolder(false);
          if (sourcePokemon) {
            applyAbAttrs("IgnoreTypeStatusEffectImmunityAbAttr", sourcePokemon, cancelImmunity, false, effect, defType);
            if (cancelImmunity.value) {
              return false;
            }
          }

          return true;
        });

        if (this.isOfType(PokemonType.POISON) || this.isOfType(PokemonType.STEEL)) {
          if (poisonImmunity.includes(true)) {
            this.queueImmuneMessage(quiet, effect);
            return false;
          }
        }
        break;
      }
      case StatusEffect.PARALYSIS:
        if (this.isOfType(PokemonType.ELECTRIC)) {
          this.queueImmuneMessage(quiet, effect);
          return false;
        }
        break;
      case StatusEffect.SLEEP:
        if (this.isGrounded() && globalScene.arena.terrain?.terrainType === TerrainType.ELECTRIC) {
          this.queueImmuneMessage(quiet, effect);
          return false;
        }
        break;
      case StatusEffect.FREEZE:
        if (
          this.isOfType(PokemonType.ICE) ||
          (!ignoreField &&
            globalScene?.arena?.weather?.weatherType &&
            [WeatherType.SUNNY, WeatherType.HARSH_SUN].includes(globalScene.arena.weather.weatherType))
        ) {
          this.queueImmuneMessage(quiet, effect);
          return false;
        }
        break;
      case StatusEffect.BURN:
        if (this.isOfType(PokemonType.FIRE)) {
          this.queueImmuneMessage(quiet, effect);
          return false;
        }
        break;
    }

    const cancelled = new BooleanHolder(false);
    applyPreSetStatusAbAttrs("StatusEffectImmunityAbAttr", this, effect, cancelled, quiet);
    if (cancelled.value) {
      return false;
    }

    for (const pokemon of this.getAlliedField()) {
      applyPreSetStatusAbAttrs(
        "UserFieldStatusEffectImmunityAbAttr",
        pokemon,
        effect,
        cancelled,
        quiet,
        this,
        sourcePokemon,
      );
      if (cancelled.value) {
        break;
      }
    }

    if (cancelled.value) {
      return false;
    }

    if (sourcePokemon && sourcePokemon !== this && this.isSafeguarded(sourcePokemon)) {
      if (!quiet) {
        globalScene.phaseManager.queueMessage(
          i18next.t("moveTriggers:safeguard", { targetName: getPokemonNameWithAffix(this) }),
        );
      }
      return false;
    }

    return true;
  }

  trySetStatus(
    effect?: StatusEffect,
    asPhase = false,
    sourcePokemon: Pokemon | null = null,
    turnsRemaining = 0,
    sourceText: string | null = null,
    overrideStatus?: boolean,
    quiet = true,
  ): boolean {
    if (!this.canSetStatus(effect, quiet, overrideStatus, sourcePokemon)) {
      return false;
    }
    if (this.isFainted() && effect !== StatusEffect.FAINT) {
      return false;
    }

    /**
     * If this Pokemon falls asleep or freezes in the middle of a multi-hit attack,
     * cancel the attack's subsequent hits.
     */
    if (effect === StatusEffect.SLEEP || effect === StatusEffect.FREEZE) {
      const currentPhase = globalScene.phaseManager.getCurrentPhase();
      if (currentPhase?.is("MoveEffectPhase") && currentPhase.getUserPokemon() === this) {
        this.turnData.hitCount = 1;
        this.turnData.hitsLeft = 1;
      }
    }

    if (asPhase) {
      if (overrideStatus) {
        this.resetStatus(false);
      }
      globalScene.phaseManager.unshiftNew(
        "ObtainStatusEffectPhase",
        this.getBattlerIndex(),
        effect,
        turnsRemaining,
        sourceText,
        sourcePokemon,
      );
      return true;
    }

    let sleepTurnsRemaining: NumberHolder;

    if (effect === StatusEffect.SLEEP) {
      sleepTurnsRemaining = new NumberHolder(this.randBattleSeedIntRange(2, 4));

      this.setFrameRate(4);

      // If the user is invulnerable, lets remove their invulnerability when they fall asleep
      const invulnerableTags = [
        BattlerTagType.UNDERGROUND,
        BattlerTagType.UNDERWATER,
        BattlerTagType.HIDDEN,
        BattlerTagType.FLYING,
      ];

      const tag = invulnerableTags.find(t => this.getTag(t));

      if (tag) {
        this.removeTag(tag);
        this.getMoveQueue().pop();
      }
    }

    sleepTurnsRemaining = sleepTurnsRemaining!; // tell TS compiler it's defined
    effect = effect!; // If `effect` is undefined then `trySetStatus()` will have already returned early via the `canSetStatus()` call
    this.status = new Status(effect, 0, sleepTurnsRemaining?.value);

    return true;
  }

  /**
   * Resets the status of a pokemon.
   * @param revive Whether revive should be cured; defaults to true.
   * @param confusion Whether resetStatus should include confusion or not; defaults to false.
   * @param reloadAssets Whether to reload the assets or not; defaults to false.
   * @param asPhase Whether to reset the status in a phase or immediately
   */
  resetStatus(revive = true, confusion = false, reloadAssets = false, asPhase = true): void {
    const lastStatus = this.status?.effect;
    if (!revive && lastStatus === StatusEffect.FAINT) {
      return;
    }

    if (asPhase) {
      globalScene.phaseManager.unshiftNew("ResetStatusPhase", this, confusion, reloadAssets);
    } else {
      this.clearStatus(confusion, reloadAssets);
    }
  }

  /**
   * Performs the action of clearing a Pokemon's status
   *
   * This is a helper to {@linkcode resetStatus}, which should be called directly instead of this method
   */
  public clearStatus(confusion: boolean, reloadAssets: boolean) {
    const lastStatus = this.status?.effect;
    this.status = null;
    if (lastStatus === StatusEffect.SLEEP) {
      this.setFrameRate(10);
      if (this.getTag(BattlerTagType.NIGHTMARE)) {
        this.lapseTag(BattlerTagType.NIGHTMARE);
      }
    }
    if (confusion) {
      if (this.getTag(BattlerTagType.CONFUSED)) {
        this.lapseTag(BattlerTagType.CONFUSED);
      }
    }
    if (reloadAssets) {
      this.loadAssets(false).then(() => this.playAnim());
    }
    this.updateInfo(true);
  }

  /**
   * Checks if this Pokemon is protected by Safeguard
   * @param attacker the {@linkcode Pokemon} inflicting status on this Pokemon
   * @returns `true` if this Pokemon is protected by Safeguard; `false` otherwise.
   */
  isSafeguarded(attacker: Pokemon): boolean {
    const defendingSide = this.isPlayer() ? ArenaTagSide.PLAYER : ArenaTagSide.ENEMY;
    if (globalScene.arena.getTagOnSide(ArenaTagType.SAFEGUARD, defendingSide)) {
      const bypassed = new BooleanHolder(false);
      if (attacker) {
        applyAbAttrs("InfiltratorAbAttr", attacker, null, false, bypassed);
      }
      return !bypassed.value;
    }
    return false;
  }

  /**
   * Performs miscellaneous setup for when the Pokemon is summoned, like generating the substitute sprite
   * @param resetSummonData - Whether to additionally reset the Pokemon's summon data (default: `false`)
   */
  public fieldSetup(resetSummonData?: boolean): void {
    this.setSwitchOutStatus(false);
    if (globalScene) {
      globalScene.triggerPokemonFormChange(this, SpeciesFormChangePostMoveTrigger, true);
    }
    // If this Pokemon has a Substitute when loading in, play an animation to add its sprite
    if (this.getTag(SubstituteTag)) {
      globalScene.triggerPokemonBattleAnim(this, PokemonAnimType.SUBSTITUTE_ADD);
      this.getTag(SubstituteTag)!.sourceInFocus = false;
    }

    // If this Pokemon has Commander and Dondozo as an active ally, hide this Pokemon's sprite.
    if (
      this.hasAbilityWithAttr("CommanderAbAttr") &&
      globalScene.currentBattle.double &&
      this.getAlly()?.species.speciesId === SpeciesId.DONDOZO
    ) {
      this.setVisible(false);
    }

    if (resetSummonData) {
      this.resetSummonData();
    }
  }

  /**
   * Reset this Pokemon's {@linkcode PokemonSummonData | SummonData} and {@linkcode PokemonTempSummonData | TempSummonData}
   * in preparation for switching pokemon, as well as removing any relevant on-switch tags.
   */
  resetSummonData(): void {
    const illusion: IllusionData | null = this.summonData.illusion;
    if (this.summonData.speciesForm) {
      this.summonData.speciesForm = null;
      this.updateFusionPalette();
    }
    this.summonData = new PokemonSummonData();
    this.tempSummonData = new PokemonTempSummonData();
    this.summonData.illusion = illusion;
    this.updateInfo();
  }

  /**
   * Reset a {@linkcode Pokemon}'s per-battle {@linkcode PokemonBattleData | battleData},
   * as well as any transient {@linkcode PokemonWaveData | waveData} for the current wave.
   * Should be called once per arena transition (new biome/trainer battle/Mystery Encounter).
   */
  resetBattleAndWaveData(): void {
    this.battleData = new PokemonBattleData();
    this.resetWaveData();
  }

  /**
   * Reset a {@linkcode Pokemon}'s {@linkcode PokemonWaveData | waveData}.
   * Should be called upon starting a new wave in addition to whenever an arena transition occurs.
   * @see {@linkcode resetBattleAndWaveData()}
   */
  resetWaveData(): void {
    this.waveData = new PokemonWaveData();
  }

  resetTera(): void {
    const wasTerastallized = this.isTerastallized;
    this.isTerastallized = false;
    this.stellarTypesBoosted = [];
    if (wasTerastallized) {
      this.updateSpritePipelineData();
      globalScene.triggerPokemonFormChange(this, SpeciesFormChangeLapseTeraTrigger);
    }
  }

  resetTurnData(): void {
    this.turnData = new PokemonTurnData();
  }

  getExpValue(): number {
    // Logic to factor in victor level has been removed for balancing purposes, so the player doesn't have to focus on EXP maxxing
    return (this.getSpeciesForm().getBaseExp() * this.level) / 5 + 1;
  }

  setFrameRate(frameRate: number) {
    globalScene.anims.get(this.getBattleSpriteKey()).frameRate = frameRate;
    try {
      this.getSprite().play(this.getBattleSpriteKey());
    } catch (err: unknown) {
      console.error(`Failed to play animation for ${this.getBattleSpriteKey()}`, err);
    }
    try {
      this.getTintSprite()?.play(this.getBattleSpriteKey());
    } catch (err: unknown) {
      console.error(`Failed to play animation for ${this.getBattleSpriteKey()}`, err);
    }
  }

  tint(color: number, alpha?: number, duration?: number, ease?: string) {
    const tintSprite = this.getTintSprite();
    tintSprite?.setTintFill(color);
    tintSprite?.setVisible(true);

    if (duration) {
      tintSprite?.setAlpha(0);

      globalScene.tweens.add({
        targets: tintSprite,
        alpha: alpha || 1,
        duration: duration,
        ease: ease || "Linear",
      });
    } else {
      tintSprite?.setAlpha(alpha);
    }
  }

  untint(duration: number, ease?: string) {
    const tintSprite = this.getTintSprite();

    if (duration) {
      globalScene.tweens.add({
        targets: tintSprite,
        alpha: 0,
        duration: duration,
        ease: ease || "Linear",
        onComplete: () => {
          tintSprite?.setVisible(false);
          tintSprite?.setAlpha(1);
        },
      });
    } else {
      tintSprite?.setVisible(false);
      tintSprite?.setAlpha(1);
    }
  }

  enableMask() {
    if (!this.maskEnabled) {
      this.maskSprite = this.getTintSprite();
      this.maskSprite?.setVisible(true);
      this.maskSprite?.setPosition(
        this.x * this.parentContainer.scale + this.parentContainer.x,
        this.y * this.parentContainer.scale + this.parentContainer.y,
      );
      this.maskSprite?.setScale(this.getSpriteScale() * this.parentContainer.scale);
      this.maskEnabled = true;
    }
  }

  disableMask() {
    if (this.maskEnabled) {
      this.maskSprite?.setVisible(false);
      this.maskSprite?.setPosition(0, 0);
      this.maskSprite?.setScale(this.getSpriteScale());
      this.maskSprite = null;
      this.maskEnabled = false;
    }
  }

  sparkle(): void {
    if (this.shinySparkle) {
      doShinySparkleAnim(this.shinySparkle, this.variant);
    }
  }

  updateFusionPalette(ignoreOveride?: boolean): void {
    if (!this.getFusionSpeciesForm(ignoreOveride)) {
      [this.getSprite(), this.getTintSprite()]
        .filter(s => !!s)
        .map(s => {
          s.pipelineData[`spriteColors${ignoreOveride && this.summonData.speciesForm ? "Base" : ""}`] = [];
          s.pipelineData[`fusionSpriteColors${ignoreOveride && this.summonData.speciesForm ? "Base" : ""}`] = [];
        });
      return;
    }

    const speciesForm = this.getSpeciesForm(ignoreOveride);
    const fusionSpeciesForm = this.getFusionSpeciesForm(ignoreOveride);

    const spriteKey = speciesForm.getSpriteKey(
      this.getGender(ignoreOveride) === Gender.FEMALE,
      speciesForm.formIndex,
      this.shiny,
      this.variant,
    );
    const backSpriteKey = speciesForm
      .getSpriteKey(this.getGender(ignoreOveride) === Gender.FEMALE, speciesForm.formIndex, this.shiny, this.variant)
      .replace("pkmn__", "pkmn__back__");
    const fusionSpriteKey = fusionSpeciesForm.getSpriteKey(
      this.getFusionGender(ignoreOveride) === Gender.FEMALE,
      fusionSpeciesForm.formIndex,
      this.fusionShiny,
      this.fusionVariant,
    );
    const fusionBackSpriteKey = fusionSpeciesForm
      .getSpriteKey(
        this.getFusionGender(ignoreOveride) === Gender.FEMALE,
        fusionSpeciesForm.formIndex,
        this.fusionShiny,
        this.fusionVariant,
      )
      .replace("pkmn__", "pkmn__back__");

    const sourceTexture = globalScene.textures.get(spriteKey);
    const sourceBackTexture = globalScene.textures.get(backSpriteKey);
    const fusionTexture = globalScene.textures.get(fusionSpriteKey);
    const fusionBackTexture = globalScene.textures.get(fusionBackSpriteKey);

    const [sourceFrame, sourceBackFrame, fusionFrame, fusionBackFrame] = [
      sourceTexture,
      sourceBackTexture,
      fusionTexture,
      fusionBackTexture,
    ].map(texture => texture.frames[texture.firstFrame]);
    const [sourceImage, sourceBackImage, fusionImage, fusionBackImage] = [
      sourceTexture,
      sourceBackTexture,
      fusionTexture,
      fusionBackTexture,
    ].map(i => i.getSourceImage() as HTMLImageElement);

    const canvas = document.createElement("canvas");
    const backCanvas = document.createElement("canvas");
    const fusionCanvas = document.createElement("canvas");
    const fusionBackCanvas = document.createElement("canvas");

    const spriteColors: number[][] = [];
    const pixelData: Uint8ClampedArray[] = [];

    [canvas, backCanvas, fusionCanvas, fusionBackCanvas].forEach((canv: HTMLCanvasElement, c: number) => {
      const context = canv.getContext("2d");
      const frame = [sourceFrame, sourceBackFrame, fusionFrame, fusionBackFrame][c];
      canv.width = frame.width;
      canv.height = frame.height;

      if (context) {
        context.drawImage(
          [sourceImage, sourceBackImage, fusionImage, fusionBackImage][c],
          frame.cutX,
          frame.cutY,
          frame.width,
          frame.height,
          0,
          0,
          frame.width,
          frame.height,
        );
        const imageData = context.getImageData(frame.cutX, frame.cutY, frame.width, frame.height);
        pixelData.push(imageData.data);
      }
    });

    for (let f = 0; f < 2; f++) {
      const variantColors = variantColorCache[!f ? spriteKey : backSpriteKey];
      const variantColorSet = new Map<number, number[]>();
      if (this.shiny && variantColors && variantColors[this.variant]) {
        Object.keys(variantColors[this.variant]).forEach(k => {
          variantColorSet.set(
            rgbaToInt(Array.from(Object.values(rgbHexToRgba(k)))),
            Array.from(Object.values(rgbHexToRgba(variantColors[this.variant][k]))),
          );
        });
      }

      for (let i = 0; i < pixelData[f].length; i += 4) {
        if (pixelData[f][i + 3]) {
          const pixel = pixelData[f].slice(i, i + 4);
          let [r, g, b, a] = pixel;
          if (variantColors) {
            const color = rgbaToInt([r, g, b, a]);
            if (variantColorSet.has(color)) {
              const mappedPixel = variantColorSet.get(color);
              if (mappedPixel) {
                [r, g, b, a] = mappedPixel;
              }
            }
          }
          if (!spriteColors.find(c => c[0] === r && c[1] === g && c[2] === b)) {
            spriteColors.push([r, g, b, a]);
          }
        }
      }
    }

    const fusionSpriteColors = JSON.parse(JSON.stringify(spriteColors));

    const pixelColors: number[] = [];
    for (let f = 0; f < 2; f++) {
      for (let i = 0; i < pixelData[f].length; i += 4) {
        const total = pixelData[f].slice(i, i + 3).reduce((total: number, value: number) => total + value, 0);
        if (!total) {
          continue;
        }
        pixelColors.push(
          argbFromRgba({
            r: pixelData[f][i],
            g: pixelData[f][i + 1],
            b: pixelData[f][i + 2],
            a: pixelData[f][i + 3],
          }),
        );
      }
    }

    const fusionPixelColors: number[] = [];
    for (let f = 0; f < 2; f++) {
      const variantColors = variantColorCache[!f ? fusionSpriteKey : fusionBackSpriteKey];
      const variantColorSet = new Map<number, number[]>();
      if (this.fusionShiny && variantColors && variantColors[this.fusionVariant]) {
        for (const k of Object.keys(variantColors[this.fusionVariant])) {
          variantColorSet.set(
            rgbaToInt(Array.from(Object.values(rgbHexToRgba(k)))),
            Array.from(Object.values(rgbHexToRgba(variantColors[this.fusionVariant][k]))),
          );
        }
      }
      for (let i = 0; i < pixelData[2 + f].length; i += 4) {
        const total = pixelData[2 + f].slice(i, i + 3).reduce((total: number, value: number) => total + value, 0);
        if (!total) {
          continue;
        }
        let [r, g, b, a] = [
          pixelData[2 + f][i],
          pixelData[2 + f][i + 1],
          pixelData[2 + f][i + 2],
          pixelData[2 + f][i + 3],
        ];
        if (variantColors) {
          const color = rgbaToInt([r, g, b, a]);
          if (variantColorSet.has(color)) {
            const mappedPixel = variantColorSet.get(color);
            if (mappedPixel) {
              [r, g, b, a] = mappedPixel;
            }
          }
        }
        fusionPixelColors.push(argbFromRgba({ r, g, b, a }));
      }
    }

    if (fusionPixelColors.length === 0) {
      // ERROR HANDLING IS NOT OPTIONAL BUDDY
      console.log("Failed to create fusion palette");
      return;
    }

    let paletteColors: Map<number, number>;
    let fusionPaletteColors: Map<number, number>;

    const originalRandom = Math.random;
    Math.random = () => randSeedFloat();

    globalScene.executeWithSeedOffset(
      () => {
        paletteColors = QuantizerCelebi.quantize(pixelColors, 4);
        fusionPaletteColors = QuantizerCelebi.quantize(fusionPixelColors, 4);
      },
      0,
      "This result should not vary",
    );

    Math.random = originalRandom;

    paletteColors = paletteColors!; // erroneously tell TS compiler that paletteColors is defined!
    fusionPaletteColors = fusionPaletteColors!; // mischievously misinform TS compiler that fusionPaletteColors is defined!
    const [palette, fusionPalette] = [paletteColors, fusionPaletteColors].map(paletteColors => {
      let keys = Array.from(paletteColors.keys()).sort((a: number, b: number) =>
        paletteColors.get(a)! < paletteColors.get(b)! ? 1 : -1,
      );
      let rgbaColors: Map<number, number[]>;
      let hsvColors: Map<number, number[]>;

      const mappedColors = new Map<number, number[]>();

      do {
        mappedColors.clear();

        rgbaColors = keys.reduce((map: Map<number, number[]>, k: number) => {
          map.set(k, Object.values(rgbaFromArgb(k)));
          return map;
        }, new Map<number, number[]>());
        hsvColors = Array.from(rgbaColors.keys()).reduce((map: Map<number, number[]>, k: number) => {
          const rgb = rgbaColors.get(k)!.slice(0, 3);
          map.set(k, rgbToHsv(rgb[0], rgb[1], rgb[2]));
          return map;
        }, new Map<number, number[]>());

        for (let c = keys.length - 1; c >= 0; c--) {
          const hsv = hsvColors.get(keys[c])!;
          for (let c2 = 0; c2 < c; c2++) {
            const hsv2 = hsvColors.get(keys[c2])!;
            const diff = Math.abs(hsv[0] - hsv2[0]);
            if (diff < 30 || diff >= 330) {
              if (mappedColors.has(keys[c])) {
                mappedColors.get(keys[c])!.push(keys[c2]);
              } else {
                mappedColors.set(keys[c], [keys[c2]]);
              }
              break;
            }
          }
        }

        mappedColors.forEach((values: number[], key: number) => {
          const keyColor = rgbaColors.get(key)!;
          const valueColors = values.map(v => rgbaColors.get(v)!);
          const color = keyColor.slice(0);
          let count = paletteColors.get(key)!;
          for (const value of values) {
            const valueCount = paletteColors.get(value);
            if (!valueCount) {
              continue;
            }
            count += valueCount;
          }

          for (let c = 0; c < 3; c++) {
            color[c] *= paletteColors.get(key)! / count;
            values.forEach((value: number, i: number) => {
              if (paletteColors.has(value)) {
                const valueCount = paletteColors.get(value)!;
                color[c] += valueColors[i][c] * (valueCount / count);
              }
            });
            color[c] = Math.round(color[c]);
          }

          paletteColors.delete(key);
          for (const value of values) {
            paletteColors.delete(value);
            if (mappedColors.has(value)) {
              mappedColors.delete(value);
            }
          }

          paletteColors.set(
            argbFromRgba({
              r: color[0],
              g: color[1],
              b: color[2],
              a: color[3],
            }),
            count,
          );
        });

        keys = Array.from(paletteColors.keys()).sort((a: number, b: number) =>
          paletteColors.get(a)! < paletteColors.get(b)! ? 1 : -1,
        );
      } while (mappedColors.size);

      return keys.map(c => Object.values(rgbaFromArgb(c)));
    });

    const paletteDeltas: number[][] = [];

    spriteColors.forEach((sc: number[], i: number) => {
      paletteDeltas.push([]);
      for (let p = 0; p < palette.length; p++) {
        paletteDeltas[i].push(deltaRgb(sc, palette[p]));
      }
    });

    const easeFunc = Phaser.Tweens.Builders.GetEaseFunction("Cubic.easeIn");

    for (let sc = 0; sc < spriteColors.length; sc++) {
      const delta = Math.min(...paletteDeltas[sc]);
      const paletteIndex = Math.min(
        paletteDeltas[sc].findIndex(pd => pd === delta),
        fusionPalette.length - 1,
      );
      if (delta < 255) {
        const ratio = easeFunc(delta / 255);
        const color = [0, 0, 0, fusionSpriteColors[sc][3]];
        for (let c = 0; c < 3; c++) {
          color[c] = Math.round(fusionSpriteColors[sc][c] * ratio + fusionPalette[paletteIndex][c] * (1 - ratio));
        }
        fusionSpriteColors[sc] = color;
      }
    }

    [this.getSprite(), this.getTintSprite()]
      .filter(s => !!s)
      .map(s => {
        s.pipelineData[`spriteColors${ignoreOveride && this.summonData.speciesForm ? "Base" : ""}`] = spriteColors;
        s.pipelineData[`fusionSpriteColors${ignoreOveride && this.summonData.speciesForm ? "Base" : ""}`] =
          fusionSpriteColors;
      });

    canvas.remove();
    fusionCanvas.remove();
  }

  /**
   * Generates a random number using the current battle's seed, or the global seed if `globalScene.currentBattle` is falsy
   * <!-- @import "../battle".Battle -->
   * This calls either {@linkcode BattleScene.randBattleSeedInt}({@linkcode range}, {@linkcode min}) in `src/battle-scene.ts`
   * which calls {@linkcode Battle.randSeedInt}({@linkcode range}, {@linkcode min}) in `src/battle.ts`
   * which calls {@linkcode randSeedInt randSeedInt}({@linkcode range}, {@linkcode min}) in `src/utils.ts`,
   * or it directly calls {@linkcode randSeedInt randSeedInt}({@linkcode range}, {@linkcode min}) in `src/utils.ts` if there is no current battle
   *
   * @param range How large of a range of random numbers to choose from. If {@linkcode range} <= 1, returns {@linkcode min}
   * @param min The minimum integer to pick, default `0`
   * @returns A random integer between {@linkcode min} and ({@linkcode min} + {@linkcode range} - 1)
   */
  randBattleSeedInt(range: number, min = 0): number {
    return globalScene.currentBattle ? globalScene.randBattleSeedInt(range, min) : randSeedInt(range, min);
  }

  /**
   * Generates a random number using the current battle's seed, or the global seed if `globalScene.currentBattle` is falsy
   * @param min The minimum integer to generate
   * @param max The maximum integer to generate
   * @returns a random integer between {@linkcode min} and {@linkcode max} inclusive
   */
  randBattleSeedIntRange(min: number, max: number): number {
    return globalScene.currentBattle ? globalScene.randBattleSeedInt(max - min + 1, min) : randSeedIntRange(min, max);
  }

  /**
   * Causes a Pokemon to leave the field (such as in preparation for a switch out/escape).
   * @param clearEffects Indicates if effects should be cleared (true) or passed
   * to the next pokemon, such as during a baton pass (false)
   * @param hideInfo Indicates if this should also play the animation to hide the Pokemon's
   * info container.
   */
  leaveField(clearEffects = true, hideInfo = true, destroy = false) {
    this.resetSprite();
    this.resetTurnData();
    globalScene
      .getField(true)
      .filter(p => p !== this)
      .forEach(p => p.removeTagsBySourceId(this.id));

    if (clearEffects) {
      this.destroySubstitute();
      this.resetSummonData();
    }
    if (hideInfo) {
      this.hideInfo();
    }
    // Trigger abilities that activate upon leaving the field
    applyPreLeaveFieldAbAttrs("PreLeaveFieldAbAttr", this);
    this.setSwitchOutStatus(true);
    globalScene.triggerPokemonFormChange(this, SpeciesFormChangeActiveTrigger, true);
    globalScene.field.remove(this, destroy);
  }

  destroy(): void {
    this.battleInfo?.destroy();
    this.destroySubstitute();
    super.destroy();
  }

  getBattleInfo(): BattleInfo {
    return this.battleInfo;
  }

  /**
   * Checks whether or not the Pokemon's root form has the same ability
   * @param abilityIndex the given ability index we are checking
   * @returns true if the abilities are the same
   */
  hasSameAbilityInRootForm(abilityIndex: number): boolean {
    const currentAbilityIndex = this.abilityIndex;
    const rootForm = getPokemonSpecies(this.species.getRootSpeciesId());
    return rootForm.getAbility(abilityIndex) === rootForm.getAbility(currentAbilityIndex);
  }

  /**
   * Helper function to check if the player already owns the starter data of the Pokemon's
   * current ability
   * @param ownedAbilityAttrs the owned abilityAttr of this Pokemon's root form
   * @returns true if the player already has it, false otherwise
   */
  checkIfPlayerHasAbilityOfStarter(ownedAbilityAttrs: number): boolean {
    if ((ownedAbilityAttrs & 1) > 0 && this.hasSameAbilityInRootForm(0)) {
      return true;
    }
    if ((ownedAbilityAttrs & 2) > 0 && this.hasSameAbilityInRootForm(1)) {
      return true;
    }
    return (ownedAbilityAttrs & 4) > 0 && this.hasSameAbilityInRootForm(2);
  }

  /**
   * Reduces one of this Pokemon's held item stacks by 1, and removes the item if applicable.
   * Does nothing if this Pokemon is somehow not the owner of the held item.
   * @param heldItem The item stack to be reduced by 1.
   * @param forBattle If `false`, do not trigger in-battle effects (such as Unburden) from losing the item. For example, set this to `false` if the Pokemon is giving away the held item for a Mystery Encounter. Default is `true`.
   * @returns `true` if the item was removed successfully, `false` otherwise.
   */
  public loseHeldItem(heldItemId: HeldItemId, forBattle = true): boolean {
    if (!this.heldItemManager.hasItem(heldItemId)) {
      return false;
    }

    this.heldItemManager.remove(heldItemId);

    if (forBattle) {
      applyPostItemLostAbAttrs("PostItemLostAbAttr", this, false);
    }

    return true;
  }

  /**
   * Record a berry being eaten for ability and move triggers.
   * Only tracks things that proc _every_ time a berry is eaten.
   * @param berryType The type of berry being eaten.
   * @param updateHarvest Whether to track the berry for harvest; default `true`.
   */
  public recordEatenBerry(berryType: BerryType, updateHarvest = true) {
    this.battleData.hasEatenBerry = true;
    if (updateHarvest) {
      // Only track for harvest if we actually consumed the berry
      this.battleData.berriesEaten.push(berryType);
    }
    this.turnData.berriesEaten.push(berryType);
  }

  getPersistentTreasureCount(): number {
    return (
      this.getHeldItems().filter(m => m.is("DamageMoneyRewardModifier")).length +
      globalScene.findModifiers(m => m.is("MoneyMultiplierModifier") || m.is("ExtraModifierModifier")).length
    );
  }
}

export class PlayerPokemon extends Pokemon {
  protected battleInfo: PlayerBattleInfo;
  public compatibleTms: MoveId[];

  constructor(
    species: PokemonSpecies,
    level: number,
    abilityIndex?: number,
    formIndex?: number,
    gender?: Gender,
    shiny?: boolean,
    variant?: Variant,
    ivs?: number[],
    nature?: Nature,
    dataSource?: Pokemon | PokemonData,
  ) {
    super(106, 148, species, level, abilityIndex, formIndex, gender, shiny, variant, ivs, nature, dataSource);

    if (Overrides.STATUS_OVERRIDE) {
      this.status = new Status(Overrides.STATUS_OVERRIDE, 0, 4);
    }

    if (Overrides.SHINY_OVERRIDE) {
      this.shiny = true;
      this.initShinySparkle();
    } else if (Overrides.SHINY_OVERRIDE === false) {
      this.shiny = false;
    }

    if (Overrides.VARIANT_OVERRIDE !== null && this.shiny) {
      this.variant = Overrides.VARIANT_OVERRIDE;
    }

    if (!dataSource) {
      if (globalScene.gameMode.isDaily) {
        this.generateAndPopulateMoveset();
      } else {
        this.moveset = [];
      }
    }
    this.generateCompatibleTms();
  }

  initBattleInfo(): void {
    this.battleInfo = new PlayerBattleInfo();
    this.battleInfo.initInfo(this);
  }

  override isPlayer(): this is PlayerPokemon {
    return true;
  }

  override isEnemy(): this is EnemyPokemon {
    return false;
  }

  override hasTrainer(): boolean {
    return true;
  }

  override isBoss(): boolean {
    return false;
  }

  getFieldIndex(): number {
    return globalScene.getPlayerField().indexOf(this);
  }

  getBattlerIndex(): BattlerIndex {
    return this.getFieldIndex();
  }

  generateCompatibleTms(): void {
    this.compatibleTms = [];

    const tms = Object.keys(tmSpecies);
    for (const tm of tms) {
      const moveId = Number.parseInt(tm) as MoveId;
      let compatible = false;
      for (const p of tmSpecies[tm]) {
        if (Array.isArray(p)) {
          const [pkm, form] = p;
          if (
            (pkm === this.species.speciesId || (this.fusionSpecies && pkm === this.fusionSpecies.speciesId)) &&
            form === this.getFormKey()
          ) {
            compatible = true;
            break;
          }
        } else if (p === this.species.speciesId || (this.fusionSpecies && p === this.fusionSpecies.speciesId)) {
          compatible = true;
          break;
        }
      }
      if (reverseCompatibleTms.indexOf(moveId) > -1) {
        compatible = !compatible;
      }
      if (compatible) {
        this.compatibleTms.push(moveId);
      }
    }
  }

  tryPopulateMoveset(moveset: StarterMoveset): boolean {
    if (
      !this.getSpeciesForm().validateStarterMoveset(
        moveset,
        globalScene.gameData.starterData[this.species.getRootSpeciesId()].eggMoves,
      )
    ) {
      return false;
    }

    this.moveset = moveset.map(m => new PokemonMove(m));

    return true;
  }

  /**
   * Causes this mon to leave the field (via {@linkcode leaveField}) and then
   * opens the party switcher UI to switch a new mon in
   * @param switchType the {@linkcode SwitchType} for this switch-out. If this is
   * `BATON_PASS` or `SHED_TAIL`, this Pokemon's effects are not cleared upon leaving
   * the field.
   */
  switchOut(switchType: SwitchType = SwitchType.SWITCH): Promise<void> {
    return new Promise(resolve => {
      this.leaveField(switchType === SwitchType.SWITCH);

      globalScene.ui.setMode(
        UiMode.PARTY,
        PartyUiMode.FAINT_SWITCH,
        this.getFieldIndex(),
        (slotIndex: number, _option: PartyOption) => {
          if (slotIndex >= globalScene.currentBattle.getBattlerCount() && slotIndex < 6) {
            globalScene.phaseManager.prependNewToPhase(
              "MoveEndPhase",
              "SwitchSummonPhase",
              switchType,
              this.getFieldIndex(),
              slotIndex,
              false,
            );
          }
          globalScene.ui.setMode(UiMode.MESSAGE).then(resolve);
        },
        PartyUiHandler.FilterNonFainted,
      );
    });
  }

  addFriendship(friendship: number): void {
    if (friendship > 0) {
      const starterSpeciesId = this.species.getRootSpeciesId();
      const fusionStarterSpeciesId = this.isFusion() && this.fusionSpecies ? this.fusionSpecies.getRootSpeciesId() : 0;
      const starterData = [
        globalScene.gameData.starterData[starterSpeciesId],
        fusionStarterSpeciesId ? globalScene.gameData.starterData[fusionStarterSpeciesId] : null,
      ].filter(d => !!d);
      const amount = new NumberHolder(friendship);
      applyHeldItems(ITEM_EFFECT.FRIENDSHIP_BOOSTER, { pokemon: this, friendship: amount });
      const candyFriendshipMultiplier = globalScene.gameMode.isClassic
        ? timedEventManager.getClassicFriendshipMultiplier()
        : 1;
      const fusionReduction = fusionStarterSpeciesId
        ? timedEventManager.areFusionsBoosted()
          ? 1.5 // Divide candy gain for fusions by 1.5 during events
          : 2 // 2 for fusions outside events
        : 1; // 1 for non-fused mons
      const starterAmount = new NumberHolder(Math.floor((amount.value * candyFriendshipMultiplier) / fusionReduction));

      // Add friendship to this PlayerPokemon
      this.friendship = Math.min(this.friendship + amount.value, 255);
      if (this.friendship === 255) {
        globalScene.validateAchv(achvs.MAX_FRIENDSHIP);
      }
      // Add to candy progress for this mon's starter species and its fused species (if it has one)
      starterData.forEach((sd: StarterDataEntry, i: number) => {
        const speciesId = !i ? starterSpeciesId : (fusionStarterSpeciesId as SpeciesId);
        sd.friendship = (sd.friendship || 0) + starterAmount.value;
        if (sd.friendship >= getStarterValueFriendshipCap(speciesStarterCosts[speciesId])) {
          globalScene.gameData.addStarterCandy(getPokemonSpecies(speciesId), 1);
          sd.friendship = 0;
        }
      });
    } else {
      // Lose friendship upon fainting
      this.friendship = Math.max(this.friendship + friendship, 0);
    }
  }

  getPossibleEvolution(evolution: SpeciesFormEvolution | null): Promise<Pokemon> {
    if (!evolution) {
      return new Promise(resolve => resolve(this));
    }
    return new Promise(resolve => {
      const evolutionSpecies = getPokemonSpecies(evolution.speciesId);
      const isFusion = evolution instanceof FusionSpeciesFormEvolution;
      let ret: PlayerPokemon;
      if (isFusion) {
        const originalFusionSpecies = this.fusionSpecies;
        const originalFusionFormIndex = this.fusionFormIndex;
        this.fusionSpecies = evolutionSpecies;
        this.fusionFormIndex =
          evolution.evoFormKey !== null
            ? Math.max(
                evolutionSpecies.forms.findIndex(f => f.formKey === evolution.evoFormKey),
                0,
              )
            : this.fusionFormIndex;
        ret = globalScene.addPlayerPokemon(
          this.species,
          this.level,
          this.abilityIndex,
          this.formIndex,
          this.gender,
          this.shiny,
          this.variant,
          this.ivs,
          this.nature,
          this,
        );
        this.fusionSpecies = originalFusionSpecies;
        this.fusionFormIndex = originalFusionFormIndex;
      } else {
        const formIndex =
          evolution.evoFormKey !== null && !isFusion
            ? Math.max(
                evolutionSpecies.forms.findIndex(f => f.formKey === evolution.evoFormKey),
                0,
              )
            : this.formIndex;
        ret = globalScene.addPlayerPokemon(
          !isFusion ? evolutionSpecies : this.species,
          this.level,
          this.abilityIndex,
          formIndex,
          this.gender,
          this.shiny,
          this.variant,
          this.ivs,
          this.nature,
          this,
        );
      }
      ret.loadAssets().then(() => resolve(ret));
    });
  }

  evolve(evolution: SpeciesFormEvolution | null, preEvolution: PokemonSpeciesForm): Promise<void> {
    if (!evolution) {
      return new Promise(resolve => resolve());
    }
    return new Promise(resolve => {
      this.pauseEvolutions = false;
      // Handles Nincada evolving into Ninjask + Shedinja
      this.handleSpecialEvolutions(evolution);
      const isFusion = evolution instanceof FusionSpeciesFormEvolution;
      if (!isFusion) {
        this.species = getPokemonSpecies(evolution.speciesId);
      } else {
        this.fusionSpecies = getPokemonSpecies(evolution.speciesId);
      }
      if (evolution.preFormKey !== null) {
        const formIndex = Math.max(
          (!isFusion || !this.fusionSpecies ? this.species : this.fusionSpecies).forms.findIndex(
            f => f.formKey === evolution.evoFormKey,
          ),
          0,
        );
        if (!isFusion) {
          this.formIndex = formIndex;
        } else {
          this.fusionFormIndex = formIndex;
        }
      }
      this.generateName();
      if (!isFusion) {
        const abilityCount = this.getSpeciesForm().getAbilityCount();
        const preEvoAbilityCount = preEvolution.getAbilityCount();
        if ([0, 1, 2].includes(this.abilityIndex)) {
          // Handles cases where a Pokemon with 3 abilities evolves into a Pokemon with 2 abilities (ie: Eevee -> any Eeveelution)
          if (this.abilityIndex === 2 && preEvoAbilityCount === 3 && abilityCount === 2) {
            this.abilityIndex = 1;
          }
        } else {
          // Prevent pokemon with an illegal ability value from breaking things
          console.warn("this.abilityIndex is somehow an illegal value, please report this");
          console.warn(this.abilityIndex);
          this.abilityIndex = 0;
        }
      } else {
        // Do the same as above, but for fusions
        const abilityCount = this.getFusionSpeciesForm().getAbilityCount();
        const preEvoAbilityCount = preEvolution.getAbilityCount();
        if ([0, 1, 2].includes(this.fusionAbilityIndex)) {
          if (this.fusionAbilityIndex === 2 && preEvoAbilityCount === 3 && abilityCount === 2) {
            this.fusionAbilityIndex = 1;
          }
        } else {
          console.warn("this.fusionAbilityIndex is somehow an illegal value, please report this");
          console.warn(this.fusionAbilityIndex);
          this.fusionAbilityIndex = 0;
        }
      }
      this.compatibleTms.splice(0, this.compatibleTms.length);
      this.generateCompatibleTms();
      const updateAndResolve = () => {
        this.loadAssets().then(() => {
          this.calculateStats();
          this.updateInfo(true).then(() => resolve());
        });
      };
      if (preEvolution.speciesId === SpeciesId.GIMMIGHOUL) {
        const evotracker = this.heldItemManager.hasItem(HeldItemId.GIMMIGHOUL_EVO_TRACKER);
        if (evotracker) {
          this.heldItemManager.remove(HeldItemId.GIMMIGHOUL_EVO_TRACKER, 0, true);
        }
      }
      if (!globalScene.gameMode.isDaily || this.metBiome > -1) {
        globalScene.gameData.updateSpeciesDexIvs(this.species.speciesId, this.ivs);
        globalScene.gameData.setPokemonSeen(this, false);
        globalScene.gameData.setPokemonCaught(this, false).then(() => updateAndResolve());
      } else {
        updateAndResolve();
      }
    });
  }

  private handleSpecialEvolutions(evolution: SpeciesFormEvolution) {
    const isFusion = evolution instanceof FusionSpeciesFormEvolution;

    const evoSpecies = !isFusion ? this.species : this.fusionSpecies;
    if (evoSpecies?.speciesId === SpeciesId.NINCADA && evolution.speciesId === SpeciesId.NINJASK) {
      const newEvolution = pokemonEvolutions[evoSpecies.speciesId][1];

      if (validateShedinjaEvo()) {
        const newPokemon = globalScene.addPlayerPokemon(
          this.species,
          this.level,
          this.abilityIndex,
          this.formIndex,
          undefined,
          this.shiny,
          this.variant,
          this.ivs,
          this.nature,
        );
        newPokemon.passive = this.passive;
        newPokemon.moveset = this.moveset.slice();
        newPokemon.moveset = this.copyMoveset();
        newPokemon.luck = this.luck;
        newPokemon.gender = Gender.GENDERLESS;
        newPokemon.metLevel = this.metLevel;
        newPokemon.metBiome = this.metBiome;
        newPokemon.metSpecies = this.metSpecies;
        newPokemon.metWave = this.metWave;
        newPokemon.fusionSpecies = this.fusionSpecies;
        newPokemon.fusionFormIndex = this.fusionFormIndex;
        newPokemon.fusionAbilityIndex = this.fusionAbilityIndex;
        newPokemon.fusionShiny = this.fusionShiny;
        newPokemon.fusionVariant = this.fusionVariant;
        newPokemon.fusionGender = this.fusionGender;
        newPokemon.fusionLuck = this.fusionLuck;
        newPokemon.fusionTeraType = this.fusionTeraType;
        newPokemon.usedTMs = this.usedTMs;

        globalScene.getPlayerParty().push(newPokemon);
        newPokemon.evolve(!isFusion ? newEvolution : new FusionSpeciesFormEvolution(this.id, newEvolution), evoSpecies);
        //TODO: This currently does not consider any values associated with the items e.g. disabled
        const heldItems = this.getHeldItems();
        heldItems.forEach(item => {
          newPokemon.heldItemManager.add(item, this.heldItemManager.getStack(item));
        });
        globalScene.updateModifiers(true);
      }
    }
  }

  getPossibleForm(formChange: SpeciesFormChange): Promise<Pokemon> {
    return new Promise(resolve => {
      const formIndex = Math.max(
        this.species.forms.findIndex(f => f.formKey === formChange.formKey),
        0,
      );
      const ret = globalScene.addPlayerPokemon(
        this.species,
        this.level,
        this.abilityIndex,
        formIndex,
        this.gender,
        this.shiny,
        this.variant,
        this.ivs,
        this.nature,
        this,
      );
      ret.loadAssets().then(() => resolve(ret));
    });
  }

  changeForm(formChange: SpeciesFormChange): Promise<void> {
    return new Promise(resolve => {
      this.formIndex = Math.max(
        this.species.forms.findIndex(f => f.formKey === formChange.formKey),
        0,
      );
      this.generateName();
      const abilityCount = this.getSpeciesForm().getAbilityCount();
      if (this.abilityIndex >= abilityCount) {
        // Shouldn't happen
        this.abilityIndex = abilityCount - 1;
      }

      this.compatibleTms.splice(0, this.compatibleTms.length);
      this.generateCompatibleTms();
      const updateAndResolve = () => {
        this.loadAssets().then(() => {
          this.calculateStats();
          globalScene.updateModifiers(true);
          this.updateInfo(true).then(() => resolve());
        });
      };
      if (!globalScene.gameMode.isDaily || this.metBiome > -1) {
        globalScene.gameData.setPokemonSeen(this, false);
        globalScene.gameData.setPokemonCaught(this, false).then(() => updateAndResolve());
      } else {
        updateAndResolve();
      }
    });
  }

  clearFusionSpecies(): void {
    super.clearFusionSpecies();
    this.generateCompatibleTms();
  }

  /**
   * Returns a Promise to fuse two PlayerPokemon together
   * @param pokemon The PlayerPokemon to fuse to this one
   */
  fuse(pokemon: PlayerPokemon): void {
    this.fusionSpecies = pokemon.species;
    this.fusionFormIndex = pokemon.formIndex;
    this.fusionAbilityIndex = pokemon.abilityIndex;
    this.fusionShiny = pokemon.shiny;
    this.fusionVariant = pokemon.variant;
    this.fusionGender = pokemon.gender;
    this.fusionLuck = pokemon.luck;
    this.fusionCustomPokemonData = pokemon.customPokemonData;
    if (pokemon.pauseEvolutions || this.pauseEvolutions) {
      this.pauseEvolutions = true;
    }

    globalScene.validateAchv(achvs.SPLICE);
    globalScene.gameData.gameStats.pokemonFused++;

    // Store the average HP% that each Pokemon has
    const maxHp = this.getMaxHp();
    const newHpPercent = (pokemon.hp / pokemon.getMaxHp() + this.hp / maxHp) / 2;

    this.generateName();
    this.calculateStats();

    // Set this Pokemon's HP to the average % of both fusion components
    this.hp = Math.round(maxHp * newHpPercent);
    if (!this.isFainted()) {
      // If this Pokemon hasn't fainted, make sure the HP wasn't set over the new maximum
      this.hp = Math.min(this.hp, maxHp);
      this.status = getRandomStatus(this.status, pokemon.status); // Get a random valid status between the two
    } else if (!pokemon.isFainted()) {
      // If this Pokemon fainted but the other hasn't, make sure the HP wasn't set to zero
      this.hp = Math.max(this.hp, 1);
      this.status = pokemon.status; // Inherit the other Pokemon's status
    }

    this.generateCompatibleTms();
    this.updateInfo(true);
    const fusedPartyMemberIndex = globalScene.getPlayerParty().indexOf(pokemon);
    let partyMemberIndex = globalScene.getPlayerParty().indexOf(this);
    if (partyMemberIndex > fusedPartyMemberIndex) {
      partyMemberIndex--;
    }

    // combine the two mons' held items
    const fusedPartyMemberHeldItems = pokemon.getHeldItems();
    for (const item of fusedPartyMemberHeldItems) {
      globalScene.tryTransferHeldItem(item, pokemon, this, false, pokemon.heldItemManager.getStack(item), true, false);
    }
    globalScene.updateModifiers(true);
    globalScene.getPlayerParty().splice(fusedPartyMemberIndex, 1)[0];
    const newPartyMemberIndex = globalScene.getPlayerParty().indexOf(this);
    pokemon
      .getMoveset(true)
      .map((m: PokemonMove) =>
        globalScene.phaseManager.unshiftNew("LearnMovePhase", newPartyMemberIndex, m.getMove().id),
      );
    pokemon.destroy();
    this.updateFusionPalette();
  }

  unfuse(): Promise<void> {
    return new Promise(resolve => {
      this.clearFusionSpecies();

      this.updateInfo(true).then(() => resolve());
      this.updateFusionPalette();
    });
  }

  /** Returns a deep copy of this Pokemon's moveset array */
  copyMoveset(): PokemonMove[] {
    const newMoveset: PokemonMove[] = [];
    this.moveset.forEach(move => {
      newMoveset.push(new PokemonMove(move.moveId, 0, move.ppUp, move.maxPpOverride));
    });

    return newMoveset;
  }
}

export class EnemyPokemon extends Pokemon {
  protected battleInfo: EnemyBattleInfo;
  public trainerSlot: TrainerSlot;
  public aiType: AiType;
  public bossSegments: number;
  public bossSegmentIndex: number;
  public initialTeamIndex: number;
  /** To indicate if the instance was populated with a dataSource -> e.g. loaded & populated from session data */
  public readonly isPopulatedFromDataSource: boolean;

  constructor(
    species: PokemonSpecies,
    level: number,
    trainerSlot: TrainerSlot,
    boss: boolean,
    shinyLock = false,
    dataSource?: PokemonData,
  ) {
    super(
      236,
      84,
      species,
      level,
      dataSource?.abilityIndex,
      dataSource?.formIndex,
      dataSource?.gender,
      !shinyLock && dataSource ? dataSource.shiny : false,
      !shinyLock && dataSource ? dataSource.variant : undefined,
      undefined,
      dataSource ? dataSource.nature : undefined,
      dataSource,
    );

    this.trainerSlot = trainerSlot;
    this.initialTeamIndex = globalScene.currentBattle?.enemyParty.length ?? 0;
    this.isPopulatedFromDataSource = !!dataSource; // if a dataSource is provided, then it was populated from dataSource
    if (boss) {
      this.setBoss(boss, dataSource?.bossSegments);
    }

    if (Overrides.OPP_STATUS_OVERRIDE) {
      this.status = new Status(Overrides.OPP_STATUS_OVERRIDE, 0, 4);
    }

    if (Overrides.OPP_GENDER_OVERRIDE !== null) {
      this.gender = Overrides.OPP_GENDER_OVERRIDE;
    }

    const speciesId = this.species.speciesId;

    if (
      speciesId in Overrides.OPP_FORM_OVERRIDES &&
      !isNullOrUndefined(Overrides.OPP_FORM_OVERRIDES[speciesId]) &&
      this.species.forms[Overrides.OPP_FORM_OVERRIDES[speciesId]]
    ) {
      this.formIndex = Overrides.OPP_FORM_OVERRIDES[speciesId];
    }

    if (!dataSource) {
      this.generateAndPopulateMoveset();
      if (shinyLock || Overrides.OPP_SHINY_OVERRIDE === false) {
        this.shiny = false;
      } else {
        this.trySetShiny();
      }

      if (!this.shiny && Overrides.OPP_SHINY_OVERRIDE) {
        this.shiny = true;
        this.initShinySparkle();
      }

      if (this.shiny) {
        this.variant = this.generateShinyVariant();
        if (Overrides.OPP_VARIANT_OVERRIDE !== null) {
          this.variant = Overrides.OPP_VARIANT_OVERRIDE;
        }
      }

      this.luck = (this.shiny ? this.variant + 1 : 0) + (this.fusionShiny ? this.fusionVariant + 1 : 0);

      if (this.hasTrainer() && globalScene.currentBattle) {
        const { waveIndex } = globalScene.currentBattle;
        const ivs: number[] = [];
        while (ivs.length < 6) {
          ivs.push(randSeedIntRange(Math.floor(waveIndex / 10), 31));
        }
        this.ivs = ivs;
      }
    }

    this.aiType = boss || this.hasTrainer() ? AiType.SMART : AiType.SMART_RANDOM;
  }

  initBattleInfo(): void {
    if (!this.battleInfo) {
      this.battleInfo = new EnemyBattleInfo();
      this.battleInfo.initInfo(this);
      this.battleInfo.updateBossSegments(this);
    } else {
      this.battleInfo.updateBossSegments(this);
    }
  }

  /**
   * Sets the pokemons boss status. If true initializes the boss segments either from the arguments
   * or through the the Scene.getEncounterBossSegments function
   *
   * @param boss if the pokemon is a boss
   * @param bossSegments amount of boss segments (health-bar segments)
   */
  setBoss(boss = true, bossSegments = 0): void {
    if (boss) {
      this.bossSegments =
        bossSegments ||
        globalScene.getEncounterBossSegments(globalScene.currentBattle.waveIndex, this.level, this.species, true);
      this.bossSegmentIndex = this.bossSegments - 1;
    } else {
      this.bossSegments = 0;
      this.bossSegmentIndex = 0;
    }
  }

  generateAndPopulateMoveset(formIndex?: number): void {
    switch (true) {
      case this.species.speciesId === SpeciesId.SMEARGLE:
        this.moveset = [
          new PokemonMove(MoveId.SKETCH),
          new PokemonMove(MoveId.SKETCH),
          new PokemonMove(MoveId.SKETCH),
          new PokemonMove(MoveId.SKETCH),
        ];
        break;
      case this.species.speciesId === SpeciesId.ETERNATUS:
        this.moveset = (formIndex !== undefined ? formIndex : this.formIndex)
          ? [
              new PokemonMove(MoveId.DYNAMAX_CANNON),
              new PokemonMove(MoveId.CROSS_POISON),
              new PokemonMove(MoveId.FLAMETHROWER),
              new PokemonMove(MoveId.RECOVER, 0, -4),
            ]
          : [
              new PokemonMove(MoveId.ETERNABEAM),
              new PokemonMove(MoveId.SLUDGE_BOMB),
              new PokemonMove(MoveId.FLAMETHROWER),
              new PokemonMove(MoveId.COSMIC_POWER),
            ];
        if (globalScene.gameMode.hasChallenge(Challenges.INVERSE_BATTLE)) {
          this.moveset[2] = new PokemonMove(MoveId.THUNDERBOLT);
        }
        break;
      default:
        super.generateAndPopulateMoveset();
        break;
    }
  }

  /**
   * Determines the move this Pokemon will use on the next turn, as well as
   * the Pokemon the move will target.
   * @returns this Pokemon's next move in the format {move, moveTargets}
   */
  // TODO: split this up and move it elsewhere
  getNextMove(): TurnMove {
    // If this Pokemon has a usable move already queued, return it,
    // removing all unusable moves before it in the queue.
    const moveQueue = this.getMoveQueue();
    for (const [i, queuedMove] of moveQueue.entries()) {
      const movesetMove = this.getMoveset().find(m => m.moveId === queuedMove.move);
      // If the queued move was called indirectly, ignore all PP and usability checks.
      // Otherwise, ensure that the move being used is actually usable & in our moveset.
      // TODO: What should happen if a pokemon forgets a charging move mid-use?
      if (isVirtual(queuedMove.useMode) || movesetMove?.isUsable(this, isIgnorePP(queuedMove.useMode))) {
        moveQueue.splice(0, i); // TODO: This should not be done here
        return queuedMove;
      }
    }

    // We went through the entire queue without a match; clear the entire thing.
    this.summonData.moveQueue = [];

    // Filter out any moves this Pokemon cannot use
    let movePool = this.getMoveset().filter(m => m.isUsable(this));
    // If no moves are left, use Struggle. Otherwise, continue with move selection
    if (movePool.length) {
      // If there's only 1 move in the move pool, use it.
      if (movePool.length === 1) {
        return {
          move: movePool[0].moveId,
          targets: this.getNextTargets(movePool[0].moveId),
          useMode: MoveUseMode.NORMAL,
        };
      }
      // If a move is forced because of Encore, use it.
      // Said moves are executed normally
      const encoreTag = this.getTag(EncoreTag) as EncoreTag;
      if (encoreTag) {
        const encoreMove = movePool.find(m => m.moveId === encoreTag.moveId);
        if (encoreMove) {
          return {
            move: encoreMove.moveId,
            targets: this.getNextTargets(encoreMove.moveId),
            useMode: MoveUseMode.NORMAL,
          };
        }
      }
      switch (this.aiType) {
        // No enemy should spawn with this AI type in-game
        case AiType.RANDOM: {
          const moveId = movePool[globalScene.randBattleSeedInt(movePool.length)].moveId;
          return { move: moveId, targets: this.getNextTargets(moveId), useMode: MoveUseMode.NORMAL };
        }
        case AiType.SMART_RANDOM:
        case AiType.SMART: {
          /**
           * Search this Pokemon's move pool for moves that will KO an opposing target.
           * If there are any moves that can KO an opponent (i.e. a player Pokemon),
           * those moves are the only ones considered for selection on this turn.
           */
          const koMoves = movePool.filter(pkmnMove => {
            if (!pkmnMove) {
              return false;
            }

            const move = pkmnMove.getMove()!;
            if (move.moveTarget === MoveTarget.ATTACKER) {
              return false;
            }

            const fieldPokemon = globalScene.getField();
            const moveTargets = getMoveTargets(this, move.id)
              .targets.map(ind => fieldPokemon[ind])
              .filter(p => this.isPlayer() !== p.isPlayer());
            // Only considers critical hits for crit-only moves or when this Pokemon is under the effect of Laser Focus
            const isCritical = move.hasAttr("CritOnlyAttr") || !!this.getTag(BattlerTagType.ALWAYS_CRIT);

            return (
              move.category !== MoveCategory.STATUS &&
              moveTargets.some(p => {
                const doesNotFail =
                  move.applyConditions(this, p, move) ||
                  [MoveId.SUCKER_PUNCH, MoveId.UPPER_HAND, MoveId.THUNDERCLAP].includes(move.id);
                return (
                  doesNotFail &&
                  p.getAttackDamage({
                    source: this,
                    move,
                    ignoreAbility: !p.waveData.abilityRevealed,
                    ignoreSourceAbility: false,
                    ignoreAllyAbility: !p.getAlly()?.waveData.abilityRevealed,
                    ignoreSourceAllyAbility: false,
                    isCritical,
                  }).damage >= p.hp
                );
              })
            );
          }, this);

          if (koMoves.length > 0) {
            movePool = koMoves;
          }

          /**
           * Move selection is based on the move's calculated "benefit score" against the
           * best possible target(s) (as determined by {@linkcode getNextTargets}).
           * For more information on how benefit scores are calculated, see `docs/enemy-ai.md`.
           */
          const moveScores = movePool.map(() => 0);
          const moveTargets = Object.fromEntries(movePool.map(m => [m.moveId, this.getNextTargets(m.moveId)]));
          for (const m in movePool) {
            const pokemonMove = movePool[m];
            const move = pokemonMove.getMove();

            let moveScore = moveScores[m];
            const targetScores: number[] = [];

            for (const mt of moveTargets[move.id]) {
              // Prevent a target score from being calculated when the target is whoever attacks the user
              if (mt === BattlerIndex.ATTACKER) {
                break;
              }

              const target = globalScene.getField()[mt];
              /**
               * The "target score" of a move is given by the move's user benefit score + the move's target benefit score.
               * If the target is an ally, the target benefit score is multiplied by -1.
               */
              let targetScore =
                move.getUserBenefitScore(this, target, move) +
                move.getTargetBenefitScore(this, target, move) * (mt < BattlerIndex.ENEMY === this.isPlayer() ? 1 : -1);
              if (Number.isNaN(targetScore)) {
                console.error(`Move ${move.name} returned score of NaN`);
                targetScore = 0;
              }
              /**
               * If this move is unimplemented, or the move is known to fail when used, set its
               * target score to -20
               */
              if (
                (move.name.endsWith(" (N)") || !move.applyConditions(this, target, move)) &&
                ![MoveId.SUCKER_PUNCH, MoveId.UPPER_HAND, MoveId.THUNDERCLAP].includes(move.id)
              ) {
                targetScore = -20;
              } else if (move.is("AttackMove")) {
                /**
                 * Attack moves are given extra multipliers to their base benefit score based on
                 * the move's type effectiveness against the target and whether the move is a STAB move.
                 */
                const effectiveness = target.getMoveEffectiveness(
                  this,
                  move,
                  !target.waveData.abilityRevealed,
                  undefined,
                  undefined,
                  true,
                );

                if (target.isPlayer() !== this.isPlayer()) {
                  targetScore *= effectiveness;
                  if (this.isOfType(move.type)) {
                    targetScore *= 1.5;
                  }
                } else if (effectiveness) {
                  targetScore /= effectiveness;
                  if (this.isOfType(move.type)) {
                    targetScore /= 1.5;
                  }
                }
                /** If a move has a base benefit score of 0, its benefit score is assumed to be unimplemented at this point */
                if (!targetScore) {
                  targetScore = -20;
                }
              }
              targetScores.push(targetScore);
            }
            // When a move has multiple targets, its score is equal to the maximum target score across all targets
            moveScore += Math.max(...targetScores);

            // could make smarter by checking opponent def/spdef
            moveScores[m] = moveScore;
          }

          console.log(moveScores);

          // Sort the move pool in decreasing order of move score
          const sortedMovePool = movePool.slice(0);
          sortedMovePool.sort((a, b) => {
            const scoreA = moveScores[movePool.indexOf(a)];
            const scoreB = moveScores[movePool.indexOf(b)];
            return scoreA < scoreB ? 1 : scoreA > scoreB ? -1 : 0;
          });
          let r = 0;
          if (this.aiType === AiType.SMART_RANDOM) {
            // Has a 5/8 chance to select the best move, and a 3/8 chance to advance to the next best move (and repeat this roll)
            while (r < sortedMovePool.length - 1 && globalScene.randBattleSeedInt(8) >= 5) {
              r++;
            }
          } else if (this.aiType === AiType.SMART) {
            // The chance to advance to the next best move increases when the compared moves' scores are closer to each other.
            while (
              r < sortedMovePool.length - 1 &&
              moveScores[movePool.indexOf(sortedMovePool[r + 1])] / moveScores[movePool.indexOf(sortedMovePool[r])] >=
                0 &&
              globalScene.randBattleSeedInt(100) <
                Math.round(
                  (moveScores[movePool.indexOf(sortedMovePool[r + 1])] /
                    moveScores[movePool.indexOf(sortedMovePool[r])]) *
                    50,
                )
            ) {
              r++;
            }
          }
          console.log(
            movePool.map(m => m.getName()),
            moveScores,
            r,
            sortedMovePool.map(m => m.getName()),
          );
          return {
            move: sortedMovePool[r]!.moveId,
            targets: moveTargets[sortedMovePool[r]!.moveId],
            useMode: MoveUseMode.NORMAL,
          };
        }
      }
    }

    // No moves left means struggle
    return {
      move: MoveId.STRUGGLE,
      targets: this.getNextTargets(MoveId.STRUGGLE),
      useMode: MoveUseMode.IGNORE_PP,
    };
  }

  /**
   * Determines the Pokemon the given move would target if used by this Pokemon
   * @param moveId {@linkcode MoveId} The move to be used
   * @returns The indexes of the Pokemon the given move would target
   */
  getNextTargets(moveId: MoveId): BattlerIndex[] {
    const moveTargets = getMoveTargets(this, moveId);
    const targets = globalScene.getField(true).filter(p => moveTargets.targets.indexOf(p.getBattlerIndex()) > -1);
    // If the move is multi-target, return all targets' indexes
    if (moveTargets.multiple) {
      return targets.map(p => p.getBattlerIndex());
    }

    const move = allMoves[moveId];

    /**
     * Get the move's target benefit score against each potential target.
     * For allies, this score is multiplied by -1.
     */
    const benefitScores = targets.map(p => [
      p.getBattlerIndex(),
      move.getTargetBenefitScore(this, p, move) * (p.isPlayer() === this.isPlayer() ? 1 : -1),
    ]);

    const sortedBenefitScores = benefitScores.slice(0);
    sortedBenefitScores.sort((a, b) => {
      const scoreA = a[1];
      const scoreB = b[1];
      return scoreA < scoreB ? 1 : scoreA > scoreB ? -1 : 0;
    });

    if (!sortedBenefitScores.length) {
      // Set target to BattlerIndex.ATTACKER when using a counter move
      // This is the same as when the player does so
      if (move.hasAttr("CounterDamageAttr")) {
        return [BattlerIndex.ATTACKER];
      }

      return [];
    }

    let targetWeights = sortedBenefitScores.map(s => s[1]);
    const lowestWeight = targetWeights[targetWeights.length - 1];

    // If the lowest target weight (i.e. benefit score) is negative, add abs(lowestWeight) to all target weights
    if (lowestWeight < 1) {
      for (let w = 0; w < targetWeights.length; w++) {
        targetWeights[w] += Math.abs(lowestWeight - 1);
      }
    }

    // Remove any targets whose weights are less than half the max of the target weights from consideration
    const benefitCutoffIndex = targetWeights.findIndex(s => s < targetWeights[0] / 2);
    if (benefitCutoffIndex > -1) {
      targetWeights = targetWeights.slice(0, benefitCutoffIndex);
    }

    const thresholds: number[] = [];
    let totalWeight = 0;
    targetWeights.reduce((total: number, w: number) => {
      total += w;
      thresholds.push(total);
      totalWeight = total;
      return total;
    }, 0);

    /**
     * Generate a random number from 0 to (totalWeight-1),
     * then select the first target whose cumulative weight (with all previous targets' weights)
     * is greater than that random number.
     */
    const randValue = globalScene.randBattleSeedInt(totalWeight);
    let targetIndex = 0;

    thresholds.every((t, i) => {
      if (randValue >= t) {
        return true;
      }

      targetIndex = i;
      return false;
    });

    return [sortedBenefitScores[targetIndex][0]];
  }

  override isPlayer(): this is PlayerPokemon {
    return false;
  }

  override isEnemy(): this is EnemyPokemon {
    return true;
  }

  override hasTrainer(): boolean {
    return !!this.trainerSlot;
  }

  override isBoss(): boolean {
    return !!this.bossSegments;
  }

  getBossSegmentIndex(): number {
    const segments = (this as EnemyPokemon).bossSegments;
    const segmentSize = this.getMaxHp() / segments;
    for (let s = segments - 1; s > 0; s--) {
      const hpThreshold = Math.round(segmentSize * s);
      if (this.hp > hpThreshold) {
        return s;
      }
    }

    return 0;
  }

  damage(damage: number, ignoreSegments = false, preventEndure = false, ignoreFaintPhase = false): number {
    if (this.isFainted()) {
      return 0;
    }

    let clearedBossSegmentIndex = this.isBoss() ? this.bossSegmentIndex + 1 : 0;

    if (this.isBoss() && !ignoreSegments) {
      const segmentSize = this.getMaxHp() / this.bossSegments;
      for (let s = this.bossSegmentIndex; s > 0; s--) {
        const hpThreshold = segmentSize * s;
        const roundedHpThreshold = Math.round(hpThreshold);
        if (this.hp >= roundedHpThreshold) {
          if (this.hp - damage <= roundedHpThreshold) {
            const hpRemainder = this.hp - roundedHpThreshold;
            let segmentsBypassed = 0;
            while (
              segmentsBypassed < this.bossSegmentIndex &&
              this.canBypassBossSegments(segmentsBypassed + 1) &&
              damage - hpRemainder >= Math.round(segmentSize * Math.pow(2, segmentsBypassed + 1))
            ) {
              segmentsBypassed++;
              //console.log('damage', damage, 'segment', segmentsBypassed + 1, 'segment size', segmentSize, 'damage needed', Math.round(segmentSize * Math.pow(2, segmentsBypassed + 1)));
            }

            damage = toDmgValue(this.hp - hpThreshold + segmentSize * segmentsBypassed);
            clearedBossSegmentIndex = s - segmentsBypassed;
          }
          break;
        }
      }
    }

    switch (globalScene.currentBattle.battleSpec) {
      case BattleSpec.FINAL_BOSS:
        if (!this.formIndex && this.bossSegmentIndex < 1) {
          damage = Math.min(damage, this.hp - 1);
        }
    }

    const ret = super.damage(damage, ignoreSegments, preventEndure, ignoreFaintPhase);

    if (this.isBoss()) {
      if (ignoreSegments) {
        const segmentSize = this.getMaxHp() / this.bossSegments;
        clearedBossSegmentIndex = Math.ceil(this.hp / segmentSize);
      }
      if (clearedBossSegmentIndex <= this.bossSegmentIndex) {
        this.handleBossSegmentCleared(clearedBossSegmentIndex);
      }
      this.battleInfo.updateBossSegments(this);
    }

    return ret;
  }

  canBypassBossSegments(segmentCount = 1): boolean {
    if (globalScene.currentBattle.battleSpec === BattleSpec.FINAL_BOSS) {
      if (!this.formIndex && this.bossSegmentIndex - segmentCount < 1) {
        return false;
      }
    }

    return true;
  }

  /**
   * Go through a boss' health segments and give stats boosts for each newly cleared segment
   * The base boost is 1 to a random stat that's not already maxed out per broken shield
   * For Pokemon with 3 health segments or more, breaking the last shield gives +2 instead
   * For Pokemon with 5 health segments or more, breaking the last two shields give +2 each
   * @param segmentIndex index of the segment to get down to (0 = no shield left, 1 = 1 shield left, etc.)
   */
  handleBossSegmentCleared(segmentIndex: number): void {
    while (this.bossSegmentIndex > 0 && segmentIndex - 1 < this.bossSegmentIndex) {
      // Filter out already maxed out stat stages and weigh the rest based on existing stats
      const leftoverStats = EFFECTIVE_STATS.filter((s: EffectiveStat) => this.getStatStage(s) < 6);
      const statWeights = leftoverStats.map((s: EffectiveStat) => this.getStat(s, false));

      let boostedStat: EffectiveStat;
      const statThresholds: number[] = [];
      let totalWeight = 0;

      for (const i in statWeights) {
        totalWeight += statWeights[i];
        statThresholds.push(totalWeight);
      }

      // Pick a random stat from the leftover stats to increase its stages
      const randInt = randSeedInt(totalWeight);
      for (const i in statThresholds) {
        if (randInt < statThresholds[i]) {
          boostedStat = leftoverStats[i];
          break;
        }
      }

      let stages = 1;

      // increase the boost if the boss has at least 3 segments and we passed last shield
      if (this.bossSegments >= 3 && this.bossSegmentIndex === 1) {
        stages++;
      }
      // increase the boost if the boss has at least 5 segments and we passed the second to last shield
      if (this.bossSegments >= 5 && this.bossSegmentIndex === 2) {
        stages++;
      }

      globalScene.phaseManager.unshiftNew(
        "StatStageChangePhase",
        this.getBattlerIndex(),
        true,
        [boostedStat!],
        stages,
        true,
        true,
      );
      this.bossSegmentIndex--;
    }
  }

  getFieldIndex(): number {
    return globalScene.getEnemyField().indexOf(this);
  }

  getBattlerIndex(): BattlerIndex {
    return BattlerIndex.ENEMY + this.getFieldIndex();
  }

  /**
   * Add a new pokemon to the player's party (at `slotIndex` if set).
   * The new pokemon's visibility will be set to `false`.
   * @param pokeballType the type of pokeball the pokemon was caught with
   * @param slotIndex an optional index to place the pokemon in the party
   * @returns the pokemon that was added or null if the pokemon could not be added
   */
  addToParty(pokeballType: PokeballType, slotIndex = -1) {
    const party = globalScene.getPlayerParty();
    let ret: PlayerPokemon | null = null;

    if (party.length < PLAYER_PARTY_MAX_SIZE) {
      this.pokeball = pokeballType;
      this.metLevel = this.level;
      this.metBiome = globalScene.arena.biomeType;
      this.metWave = globalScene.currentBattle.waveIndex;
      this.metSpecies = this.species.speciesId;
      const newPokemon = globalScene.addPlayerPokemon(
        this.species,
        this.level,
        this.abilityIndex,
        this.formIndex,
        this.gender,
        this.shiny,
        this.variant,
        this.ivs,
        this.nature,
        this,
      );

      if (isBetween(slotIndex, 0, PLAYER_PARTY_MAX_SIZE - 1)) {
        party.splice(slotIndex, 0, newPokemon);
      } else {
        party.push(newPokemon);
      }

      // Hide the Pokemon since it is not on the field
      newPokemon.setVisible(false);

      ret = newPokemon;
      globalScene.triggerPokemonFormChange(newPokemon, SpeciesFormChangeActiveTrigger, true);
    }

    return ret;
  }

  /**
   * Show or hide the type effectiveness multiplier window
   * Passing undefined will hide the window
   */
  updateEffectiveness(effectiveness?: string) {
    this.battleInfo.updateEffectiveness(effectiveness);
  }

  toggleFlyout(visible: boolean): void {
    this.battleInfo.toggleFlyout(visible);
  }
}

/**
 * Illusion property
 */
interface IllusionData {
  basePokemon: {
    /** The actual name of the Pokemon */
    name: string;
    /** The actual nickname of the Pokemon */
    nickname: string;
    /** Whether the base pokemon is shiny or not */
    shiny: boolean;
    /** The shiny variant of the base pokemon */
    variant: Variant;
    /** Whether the fusion species of the base pokemon is shiny or not */
    fusionShiny: boolean;
    /** The variant of the fusion species of the base pokemon */
    fusionVariant: Variant;
  };
  /** The species of the illusion */
  species: SpeciesId;
  /** The formIndex of the illusion */
  formIndex: number;
  /** The gender of the illusion */
  gender: Gender;
  /** The pokeball of the illusion */
  pokeball: PokeballType;
  /** The fusion species of the illusion if it's a fusion */
  fusionSpecies?: PokemonSpecies;
  /** The fusionFormIndex of the illusion */
  fusionFormIndex?: number;
  /** The fusionGender of the illusion if it's a fusion */
  fusionGender?: Gender;
  /** The level of the illusion (not used currently) */
  level?: number;
}

export interface TurnMove {
  move: MoveId;
  targets: BattlerIndex[];
  useMode: MoveUseMode;
  result?: MoveResult;
  turn?: number;
}

export interface AttackMoveResult {
  move: MoveId;
  result: DamageResult;
  damage: number;
  critical: boolean;
  sourceId: number;
  sourceBattlerIndex: BattlerIndex;
}

/**
 * Persistent in-battle data for a {@linkcode Pokemon}.
 * Resets on switch or new battle.
 */
export class PokemonSummonData {
  /** [Atk, Def, SpAtk, SpDef, Spd, Acc, Eva] */
  public statStages: number[] = [0, 0, 0, 0, 0, 0, 0];
  /**
   * A queue of moves yet to be executed, used by charging, recharging and frenzy moves.
   * So long as this array is nonempty, this Pokemon's corresponding `CommandPhase` will be skipped over entirely
   * in favor of using the queued move.
   * TODO: Clean up a lot of the code surrounding the move queue.
   */
  public moveQueue: TurnMove[] = [];
  public tags: BattlerTag[] = [];
  public abilitySuppressed = false;

  // Overrides for transform.
  // TODO: Move these into a separate class & add rage fist hit count
  public speciesForm: PokemonSpeciesForm | null = null;
  public fusionSpeciesForm: PokemonSpeciesForm | null = null;
  public ability: AbilityId | undefined;
  public passiveAbility: AbilityId | undefined;
  public gender: Gender | undefined;
  public fusionGender: Gender | undefined;
  public stats: number[] = [0, 0, 0, 0, 0, 0];
  public moveset: PokemonMove[] | null;

  // If not initialized this value will not be populated from save data.
  public types: PokemonType[] = [];
  public addedType: PokemonType | null = null;

  /** Data pertaining to this pokemon's illusion. */
  public illusion: IllusionData | null = null;
  public illusionBroken = false;

  /** Array containing all berries eaten in the last turn; used by {@linkcode AbilityId.CUD_CHEW} */
  public berriesEatenLast: BerryType[] = [];

  /**
   * An array of all moves this pokemon has used since entering the battle.
   * Used for most moves and abilities that check prior move usage or copy already-used moves.
   */
  public moveHistory: TurnMove[] = [];

  constructor(source?: PokemonSummonData | Partial<PokemonSummonData>) {
    if (isNullOrUndefined(source)) {
      return;
    }

    // TODO: Rework this into an actual generic function for use elsewhere
    for (const [key, value] of Object.entries(source)) {
      if (isNullOrUndefined(value) && this.hasOwnProperty(key)) {
        continue;
      }

      if (key === "moveset") {
        this.moveset = value?.map((m: any) => PokemonMove.loadMove(m));
        continue;
      }

      if (key === "tags") {
        // load battler tags
        this.tags = value.map((t: BattlerTag) => loadBattlerTag(t));
        continue;
      }
      this[key] = value;
    }
  }
}

// TODO: Merge this inside `summmonData` but exclude from save if/when a save data serializer is added
export class PokemonTempSummonData {
  /**
   * The number of turns this pokemon has spent without switching out.
   * Only currently used for positioning the battle cursor.
   */
  turnCount = 1;

  /**
   * The number of turns this pokemon has spent in the active position since the start of the wave
   * without switching out.
   * Reset on switch and new wave, but not stored in `SummonData` to avoid being written to the save file.

   * Used to evaluate "first turn only" conditions such as
   * {@linkcode MoveId.FAKE_OUT | Fake Out} and {@linkcode MoveId.FIRST_IMPRESSION | First Impression}).
   */
  waveTurnCount = 1;
}

/**
 * Persistent data for a {@linkcode Pokemon}.
 * Resets at the start of a new battle (but not on switch).
 */
export class PokemonBattleData {
  /** Counter tracking direct hits this Pokemon has received during this battle; used for {@linkcode MoveId.RAGE_FIST} */
  public hitCount = 0;
  /** Whether this Pokemon has eaten a berry this battle; used for {@linkcode MoveId.BELCH} */
  public hasEatenBerry = false;
  /** Array containing all berries eaten and not yet recovered during this current battle; used by {@linkcode AbilityId.HARVEST} */
  public berriesEaten: BerryType[] = [];

  constructor(source?: PokemonBattleData | Partial<PokemonBattleData>) {
    if (!isNullOrUndefined(source)) {
      this.hitCount = source.hitCount ?? 0;
      this.hasEatenBerry = source.hasEatenBerry ?? false;
      this.berriesEaten = source.berriesEaten ?? [];
    }
  }
}

/**
 * Temporary data for a {@linkcode Pokemon}.
 * Resets on new wave/battle start (but not on switch).
 */
export class PokemonWaveData {
  /** Whether the pokemon has endured due to a {@linkcode BattlerTagType.ENDURE_TOKEN} */
  public endured = false;
  /**
   * A set of all the abilities this {@linkcode Pokemon} has used in this wave.
   * Used to track once per battle conditions, as well as (hopefully) by the updated AI for move effectiveness.
   */
  public abilitiesApplied: Set<AbilityId> = new Set<AbilityId>();
  /** Whether the pokemon's ability has been revealed or not */
  public abilityRevealed = false;
}

/**
 * Temporary data for a {@linkcode Pokemon}.
 * Resets at the start of a new turn, as well as on switch.
 */
export class PokemonTurnData {
  public acted = false;
  /** How many times the current move should hit the target(s) */
  public hitCount = 0;
  /**
   * - `-1` = Calculate how many hits are left
   * - `0` = Move is finished
   */
  public hitsLeft = -1;
  public totalDamageDealt = 0;
  public singleHitDamageDealt = 0;
  public damageTaken = 0;
  public attacksReceived: AttackMoveResult[] = [];
  public order: number;
  public statStagesIncreased = false;
  public statStagesDecreased = false;
  public moveEffectiveness: TypeDamageMultiplier | null = null;
  public combiningPledge?: MoveId;
  public switchedInThisTurn = false;
  public failedRunAway = false;
  public joinedRound = false;
  /**
   * The amount of times this Pokemon has acted again and used a move in the current turn.
   * Used to make sure multi-hits occur properly when the user is
   * forced to act again in the same turn, and **must be incremented** by any effects that grant extra actions.
   */
  public extraTurns = 0;
  /**
   * All berries eaten by this pokemon in this turn.
   * Saved into {@linkcode PokemonSummonData | SummonData} by {@linkcode AbilityId.CUD_CHEW} on turn end.
   * @see {@linkcode PokemonSummonData.berriesEatenLast}
   */
  public berriesEaten: BerryType[] = [];
}

export type DamageResult =
  | HitResult.EFFECTIVE
  | HitResult.SUPER_EFFECTIVE
  | HitResult.NOT_VERY_EFFECTIVE
  | HitResult.ONE_HIT_KO
  | HitResult.CONFUSION
  | HitResult.INDIRECT_KO
  | HitResult.INDIRECT;

/** Interface containing the results of a damage calculation for a given move */
export interface DamageCalculationResult {
  /** `true` if the move was cancelled (thus suppressing "No Effect" messages) */
  cancelled: boolean;
  /** The effectiveness of the move */
  result: HitResult;
  /** The damage dealt by the move */
  damage: number;
}<|MERGE_RESOLUTION|>--- conflicted
+++ resolved
@@ -170,14 +170,11 @@
 import { MoveFlags } from "#enums/MoveFlags";
 import { timedEventManager } from "#app/global-event-manager";
 import { loadMoveAnimations } from "#app/sprites/pokemon-asset-loader";
-<<<<<<< HEAD
 import { PokemonItemManager } from "./pokemon-held-item-manager";
 import { applyHeldItems } from "#app/items/all-held-items";
 import { ITEM_EFFECT } from "#app/items/held-item";
 import { HeldItemId } from "#enums/held-item-id";
-=======
 import { isVirtual, isIgnorePP, MoveUseMode } from "#enums/move-use-mode";
->>>>>>> 6ff258fb
 import { FieldPosition } from "#enums/field-position";
 import { LearnMoveSituation } from "#enums/learn-move-situation";
 import { HitResult } from "#enums/hit-result";
