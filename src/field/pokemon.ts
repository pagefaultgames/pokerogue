--- conflicted
+++ resolved
@@ -41,9 +41,7 @@
 import { speciesEggMoves } from "../data/egg-moves";
 import { ModifierTier } from "../modifier/modifier-tier";
 import { applyChallenges, ChallengeType } from "#app/data/challenge.js";
-<<<<<<< HEAD
 import { DamagePhase } from "#app/phases/DamagePhase";
-=======
 import { Abilities } from "#enums/abilities";
 import { ArenaTagType } from "#enums/arena-tag-type";
 import { BattleSpec } from "#enums/battle-spec";
@@ -52,7 +50,6 @@
 import { Biome } from "#enums/biome";
 import { Moves } from "#enums/moves";
 import { Species } from "#enums/species";
->>>>>>> 766b9132
 
 export enum FieldPosition {
   CENTER,
