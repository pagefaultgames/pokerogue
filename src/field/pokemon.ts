import Phaser from "phaser";
import type { AnySound } from "#app/battle-scene";
import type BattleScene from "#app/battle-scene";
import { globalScene } from "#app/global-scene";
import type { Variant } from "#app/sprites/variant";
import { populateVariantColors, variantColorCache } from "#app/sprites/variant";
import { variantData } from "#app/sprites/variant";
import BattleInfo, {
  PlayerBattleInfo,
  EnemyBattleInfo,
} from "#app/ui/battle-info";
import type Move from "#app/data/moves/move";
import {
  HighCritAttr,
  StatChangeBeforeDmgCalcAttr,
  HitsTagAttr,
  applyMoveAttrs,
  FixedDamageAttr,
  VariableAtkAttr,
  allMoves,
  TypelessAttr,
  CritOnlyAttr,
  getMoveTargets,
  OneHitKOAttr,
  VariableMoveTypeAttr,
  VariableDefAttr,
  AttackMove,
  ModifiedDamageAttr,
  VariableMoveTypeMultiplierAttr,
  IgnoreOpponentStatStagesAttr,
  SacrificialAttr,
  VariableMoveCategoryAttr,
  CounterDamageAttr,
  StatStageChangeAttr,
  RechargeAttr,
  IgnoreWeatherTypeDebuffAttr,
  BypassBurnDamageReductionAttr,
  SacrificialAttrOnHit,
  OneHitKOAccuracyAttr,
  RespectAttackTypeImmunityAttr,
  CombinedPledgeStabBoostAttr,
  VariableMoveTypeChartAttr,
  HpSplitAttr,
} from "#app/data/moves/move";
import { MoveTarget } from "#enums/MoveTarget";
import { MoveCategory } from "#enums/MoveCategory";
import type { PokemonSpeciesForm } from "#app/data/pokemon-species";
import {
  default as PokemonSpecies,
  getFusedSpeciesName,
  getPokemonSpecies,
  getPokemonSpeciesForm,
} from "#app/data/pokemon-species";
import {
  getStarterValueFriendshipCap,
  speciesStarterCosts,
} from "#app/data/balance/starters";
import { NumberHolder, randSeedInt, getIvsFromId, BooleanHolder, randSeedItem, isNullOrUndefined, getEnumValues, toDmgValue, fixedInt, rgbaToInt, rgbHexToRgba, rgbToHsv, deltaRgb, isBetween, type nil, type Constructor } from "#app/utils/common";
import type { TypeDamageMultiplier } from "#app/data/type";
import { getTypeDamageMultiplier, getTypeRgb } from "#app/data/type";
import { PokemonType } from "#enums/pokemon-type";
import { getLevelTotalExp } from "#app/data/exp";
import {
  Stat,
  type PermanentStat,
  type BattleStat,
  type EffectiveStat,
  PERMANENT_STATS,
  BATTLE_STATS,
  EFFECTIVE_STATS,
} from "#enums/stat";
import {
  DamageMoneyRewardModifier,
  EnemyDamageBoosterModifier,
  EnemyDamageReducerModifier,
  EnemyEndureChanceModifier,
  EnemyFusionChanceModifier,
  HiddenAbilityRateBoosterModifier,
  BaseStatModifier,
  PokemonFriendshipBoosterModifier,
  PokemonHeldItemModifier,
  PokemonNatureWeightModifier,
  ShinyRateBoosterModifier,
  SurviveDamageModifier,
  TempStatStageBoosterModifier,
  TempCritBoosterModifier,
  StatBoosterModifier,
  CritBoosterModifier,
  PokemonBaseStatFlatModifier,
  PokemonBaseStatTotalModifier,
  PokemonIncrementingStatModifier,
  EvoTrackerModifier,
  PokemonMultiHitModifier,
} from "#app/modifier/modifier";
import { PokeballType } from "#enums/pokeball";
import { Gender } from "#app/data/gender";
import { Status, getRandomStatus } from "#app/data/status-effect";
import type {
  SpeciesFormEvolution,
  SpeciesEvolutionCondition,
} from "#app/data/balance/pokemon-evolutions";
import {
  pokemonEvolutions,
  pokemonPrevolutions,
  FusionSpeciesFormEvolution,
} from "#app/data/balance/pokemon-evolutions";
import {
  reverseCompatibleTms,
  tmSpecies,
  tmPoolTiers,
} from "#app/data/balance/tms";
import {
  BattlerTag,
  BattlerTagLapseType,
  EncoreTag,
  GroundedTag,
  HighestStatBoostTag,
  SubstituteTag,
  TypeImmuneTag,
  getBattlerTag,
  SemiInvulnerableTag,
  TypeBoostTag,
  MoveRestrictionBattlerTag,
  ExposedTag,
  DragonCheerTag,
  CritBoostTag,
  TrappedTag,
  TarShotTag,
  AutotomizedTag,
  PowerTrickTag,
  loadBattlerTag,
  type GrudgeTag,
} from "../data/battler-tags";
import { WeatherType } from "#enums/weather-type";
import {
  ArenaTagSide,
  NoCritTag,
  WeakenMoveScreenTag,
} from "#app/data/arena-tag";
import type { SuppressAbilitiesTag } from "#app/data/arena-tag";
import type { Ability } from "#app/data/abilities/ability-class";
import type { AbAttr } from "#app/data/abilities/ab-attrs/ab-attr";
import {
  StatMultiplierAbAttr,
  BlockCritAbAttr,
  BonusCritAbAttr,
  BypassBurnDamageReductionAbAttr,
  FieldPriorityMoveImmunityAbAttr,
  IgnoreOpponentStatStagesAbAttr,
  MoveImmunityAbAttr,
  PreDefendFullHpEndureAbAttr,
  ReceivedMoveDamageMultiplierAbAttr,
  StabBoostAbAttr,
  StatusEffectImmunityAbAttr,
  TypeImmunityAbAttr,
  WeightMultiplierAbAttr,
  applyAbAttrs,
  applyStatMultiplierAbAttrs,
  applyPreApplyBattlerTagAbAttrs,
  applyPreAttackAbAttrs,
  applyPreDefendAbAttrs,
  applyPreSetStatusAbAttrs,
  NoFusionAbilityAbAttr,
  MultCritAbAttr,
  IgnoreTypeImmunityAbAttr,
  DamageBoostAbAttr,
  IgnoreTypeStatusEffectImmunityAbAttr,
  ConditionalCritAbAttr,
  applyFieldStatMultiplierAbAttrs,
  FieldMultiplyStatAbAttr,
  AddSecondStrikeAbAttr,
  UserFieldStatusEffectImmunityAbAttr,
  UserFieldBattlerTagImmunityAbAttr,
  BattlerTagImmunityAbAttr,
  MoveTypeChangeAbAttr,
  FullHpResistTypeAbAttr,
  applyCheckTrappedAbAttrs,
  CheckTrappedAbAttr, InfiltratorAbAttr,
  AlliedFieldDamageReductionAbAttr,
  PostDamageAbAttr,
  applyPostDamageAbAttrs,
  CommanderAbAttr,
  applyPostItemLostAbAttrs,
  PostItemLostAbAttr,
  applyOnGainAbAttrs,
  PreLeaveFieldAbAttr,
  applyPreLeaveFieldAbAttrs,
  applyOnLoseAbAttrs,
  PreLeaveFieldRemoveSuppressAbilitiesSourceAbAttr,
  applyAllyStatMultiplierAbAttrs,
  AllyStatMultiplierAbAttr,
  MoveAbilityBypassAbAttr
} from "#app/data/abilities/ability";
import { allAbilities } from "#app/data/data-lists";
import type PokemonData from "#app/system/pokemon-data";
import { BattlerIndex } from "#app/battle";
import { UiMode } from "#enums/ui-mode";
import type { PartyOption } from "#app/ui/party-ui-handler";
import PartyUiHandler, { PartyUiMode } from "#app/ui/party-ui-handler";
import SoundFade from "phaser3-rex-plugins/plugins/soundfade";
import type { LevelMoves } from "#app/data/balance/pokemon-level-moves";
import {
  EVOLVE_MOVE,
  RELEARN_MOVE,
} from "#app/data/balance/pokemon-level-moves";
import { DamageAchv, achvs } from "#app/system/achv";
import type { StarterDataEntry, StarterMoveset } from "#app/system/game-data";
import { DexAttr } from "#app/system/game-data";
import {
  QuantizerCelebi,
  argbFromRgba,
  rgbaFromArgb,
} from "@material/material-color-utilities";
import { getNatureStatMultiplier } from "#app/data/nature";
import type { SpeciesFormChange } from "#app/data/pokemon-forms";
import {
  SpeciesFormChangeActiveTrigger,
  SpeciesFormChangeLapseTeraTrigger,
  SpeciesFormChangeMoveLearnedTrigger,
  SpeciesFormChangePostMoveTrigger
} from "#app/data/pokemon-forms";
import { TerrainType } from "#app/data/terrain";
import type { TrainerSlot } from "#enums/trainer-slot";
import Overrides from "#app/overrides";
import i18next from "i18next";
import { speciesEggMoves } from "#app/data/balance/egg-moves";
import { ModifierTier } from "#app/modifier/modifier-tier";
import { applyChallenges, ChallengeType } from "#app/data/challenge";
import { Abilities } from "#enums/abilities";
import { ArenaTagType } from "#enums/arena-tag-type";
import { BattleSpec } from "#enums/battle-spec";
import { BattlerTagType } from "#enums/battler-tag-type";
import type { BerryType } from "#enums/berry-type";
import { Biome } from "#enums/biome";
import { Moves } from "#enums/moves";
import { Species } from "#enums/species";
import { getPokemonNameWithAffix } from "#app/messages";
import { DamageAnimPhase } from "#app/phases/damage-anim-phase";
import { FaintPhase } from "#app/phases/faint-phase";
import { LearnMovePhase } from "#app/phases/learn-move-phase";
import { MoveEffectPhase } from "#app/phases/move-effect-phase";
import { MoveEndPhase } from "#app/phases/move-end-phase";
import { ObtainStatusEffectPhase } from "#app/phases/obtain-status-effect-phase";
import { StatStageChangePhase } from "#app/phases/stat-stage-change-phase";
import { SwitchSummonPhase } from "#app/phases/switch-summon-phase";
import { Challenges } from "#enums/challenges";
import { PokemonAnimType } from "#enums/pokemon-anim-type";
import { PLAYER_PARTY_MAX_SIZE } from "#app/constants";
import { CustomPokemonData } from "#app/data/custom-pokemon-data";
import { SwitchType } from "#enums/switch-type";
import { SpeciesFormKey } from "#enums/species-form-key";
import {getStatusEffectOverlapText } from "#app/data/status-effect";
import {
  BASE_HIDDEN_ABILITY_CHANCE,
  BASE_SHINY_CHANCE,
  SHINY_EPIC_CHANCE,
  SHINY_VARIANT_CHANCE,
} from "#app/data/balance/rates";
import { Nature } from "#enums/nature";
import { StatusEffect } from "#enums/status-effect";
import { doShinySparkleAnim } from "#app/field/anims";
import { MoveFlags } from "#enums/MoveFlags";
import { timedEventManager } from "#app/global-event-manager";
import { loadMoveAnimations } from "#app/sprites/pokemon-asset-loader";
import { ResetStatusPhase } from "#app/phases/reset-status-phase";

export enum LearnMoveSituation {
  MISC,
  LEVEL_UP,
  RELEARN,
  EVOLUTION,
  EVOLUTION_FUSED, // If fusionSpecies has Evolved
  EVOLUTION_FUSED_BASE, // If fusion's base species has Evolved
}

export enum FieldPosition {
  CENTER,
  LEFT,
  RIGHT,
}

/** Base typeclass for damage parameter methods, used for DRY */
type damageParams = {
  /** The attacking {@linkcode Pokemon} */
  source: Pokemon;
  /** The move used in the attack */
  move: Move;
  /** The move's {@linkcode MoveCategory} after variable-category effects are applied */
  moveCategory: MoveCategory;
  /** If `true`, ignores this Pokemon's defensive ability effects */
  ignoreAbility?: boolean;
  /** If `true`, ignores the attacking Pokemon's ability effects */
  ignoreSourceAbility?: boolean;
  /** If `true`, ignores the ally Pokemon's ability effects */
  ignoreAllyAbility?: boolean;
  /** If `true`, ignores the ability effects of the attacking pokemon's ally */
  ignoreSourceAllyAbility?: boolean;
  /** If `true`, calculates damage for a critical hit */
  isCritical?: boolean;
  /** If `true`, suppresses changes to game state during the calculation */
  simulated?: boolean;
  /** If defined, used in place of calculated effectiveness values */
  effectiveness?: number;
}

/** Type for the parameters of {@linkcode Pokemon#getBaseDamage | getBaseDamage} */
type getBaseDamageParams = Omit<damageParams, "effectiveness">

/** Type for the parameters of {@linkcode Pokemon#getAttackDamage | getAttackDamage} */
type getAttackDamageParams = Omit<damageParams, "moveCategory">;

export default abstract class Pokemon extends Phaser.GameObjects.Container {
  /**
   * This pokemon's {@link https://bulbapedia.bulbagarden.net/wiki/Personality_value | Personality value/PID},
   * used to determine various parameters of this Pokemon.
   * Represented as a random 32-bit unsigned integer.
   * TODO: Stop treating this like a unique ID and stop treating 0 as no pokemon
   */
  public id: number;
  public name: string;
  public nickname: string;
  public species: PokemonSpecies;
  public formIndex: number;
  public abilityIndex: number;
  public passive: boolean;
  public shiny: boolean;
  public variant: Variant;
  public pokeball: PokeballType;
  protected battleInfo: BattleInfo;
  public level: number;
  public exp: number;
  public levelExp: number;
  public gender: Gender;
  public hp: number;
  public stats: number[];
  public ivs: number[];
  public nature: Nature;
  public moveset: PokemonMove[];
  public status: Status | null;
  public friendship: number;
  public metLevel: number;
  public metBiome: Biome | -1;
  public metSpecies: Species;
  public metWave: number;
  public luck: number;
  public pauseEvolutions: boolean;
  public pokerus: boolean;
  public switchOutStatus = false;
  public evoCounter: number;
  public teraType: PokemonType;
  public isTerastallized: boolean;
  public stellarTypesBoosted: PokemonType[];

  public fusionSpecies: PokemonSpecies | null;
  public fusionFormIndex: number;
  public fusionAbilityIndex: number;
  public fusionShiny: boolean;
  public fusionVariant: Variant;
  public fusionGender: Gender;
  public fusionLuck: number;
  public fusionCustomPokemonData: CustomPokemonData | null;
  public fusionTeraType: PokemonType;

  public customPokemonData: CustomPokemonData = new CustomPokemonData;

  /* Pokemon data types, in vaguely decreasing order of precedence */

  /**
   * Data that resets only on *battle* end (hit count, harvest berries, etc.)
   * Kept between waves.
   */
  public battleData: PokemonBattleData = new PokemonBattleData;
  /** Data that resets on switch or battle end (stat stages, battler tags, etc.) */
  public summonData: PokemonSummonData = new PokemonSummonData;
  /** Wave data correponding to moves/ability information revealed */
  public waveData: PokemonWaveData = new PokemonWaveData;
  /** Per-turn data like hit count & flinch tracking */
  public turnData: PokemonTurnData = new PokemonTurnData;

  /** Used by Mystery Encounters to execute pokemon-specific logic (such as stat boosts) at start of battle */
  public mysteryEncounterBattleEffects?: (pokemon: Pokemon) => void;

  public fieldPosition: FieldPosition;

  public maskEnabled: boolean;
  public maskSprite: Phaser.GameObjects.Sprite | null;

  public usedTMs: Moves[];

  private shinySparkle: Phaser.GameObjects.Sprite;

  // TODO: Rework this eventually
  constructor(
    x: number,
    y: number,
    species: PokemonSpecies,
    level: number,
    abilityIndex?: number,
    formIndex?: number,
    gender?: Gender,
    shiny?: boolean,
    variant?: Variant,
    ivs?: number[],
    nature?: Nature,
    dataSource?: Pokemon | PokemonData,
  ) {
    super(globalScene, x, y);

    if (!species.isObtainable() && this.isPlayer()) {
      throw `Cannot create a player Pokemon for species '${species.getName(formIndex)}'`;
    }

    this.species = species;
    this.pokeball = dataSource?.pokeball || PokeballType.POKEBALL;
    this.level = level;

    this.abilityIndex = abilityIndex ?? this.generateAbilityIndex()

    if (formIndex !== undefined) {
      this.formIndex = formIndex;
    }
    if (gender !== undefined) {
      this.gender = gender;
    }
    if (shiny !== undefined) {
      this.shiny = shiny;
    }
    if (variant !== undefined) {
      this.variant = variant;
    }
    this.exp =
      dataSource?.exp || getLevelTotalExp(this.level, species.growthRate);
    this.levelExp = dataSource?.levelExp || 0;

    if (dataSource) {
      this.id = dataSource.id;
      this.hp = dataSource.hp;
      this.stats = dataSource.stats;
      this.ivs = dataSource.ivs;
      this.passive = !!dataSource.passive;
      if (this.variant === undefined) {
        this.variant = 0;
      }
      this.nature = dataSource.nature || (0 as Nature);
      this.nickname = dataSource.nickname;
      this.moveset = dataSource.moveset;
      this.status = dataSource.status!; // TODO: is this bang correct?
      this.friendship =
        dataSource.friendship !== undefined
          ? dataSource.friendship
          : this.species.baseFriendship;
      this.metLevel = dataSource.metLevel || 5;
      this.luck = dataSource.luck;
      this.metBiome = dataSource.metBiome;
      this.metSpecies =
        dataSource.metSpecies ??
        (this.metBiome !== -1
          ? this.species.speciesId
          : this.species.getRootSpeciesId(true));
      this.metWave = dataSource.metWave ?? (this.metBiome === -1 ? -1 : 0);
      this.pauseEvolutions = dataSource.pauseEvolutions;
      this.pokerus = !!dataSource.pokerus;
      this.evoCounter = dataSource.evoCounter ?? 0;
      this.fusionSpecies =
        dataSource.fusionSpecies instanceof PokemonSpecies
          ? dataSource.fusionSpecies
          : dataSource.fusionSpecies
            ? getPokemonSpecies(dataSource.fusionSpecies)
            : null;
      this.fusionFormIndex = dataSource.fusionFormIndex;
      this.fusionAbilityIndex = dataSource.fusionAbilityIndex;
      this.fusionShiny = dataSource.fusionShiny;
      this.fusionVariant = dataSource.fusionVariant || 0;
      this.fusionGender = dataSource.fusionGender;
      this.fusionLuck = dataSource.fusionLuck;
      this.fusionCustomPokemonData = dataSource.fusionCustomPokemonData;
      this.fusionTeraType = dataSource.fusionTeraType;
      this.usedTMs = dataSource.usedTMs ?? [];
      this.customPokemonData = new CustomPokemonData(
        dataSource.customPokemonData,
      );
      this.teraType = dataSource.teraType;
      this.isTerastallized = dataSource.isTerastallized;
      this.stellarTypesBoosted = dataSource.stellarTypesBoosted ?? [];
    } else {
      this.id = randSeedInt(4294967296);
      this.ivs = ivs || getIvsFromId(this.id);

      if (this.gender === undefined) {
        this.generateGender();
      }

      if (this.formIndex === undefined) {
        this.formIndex = globalScene.getSpeciesFormIndex(
          species,
          this.gender,
          this.nature,
          this.isPlayer(),
        );
      }

      if (this.shiny === undefined) {
        this.trySetShiny();
      }

      if (this.variant === undefined) {
        this.variant = this.shiny ? this.generateShinyVariant() : 0;
      }

      if (nature !== undefined) {
        this.setNature(nature);
      } else {
        this.generateNature();
      }

      this.friendship = species.baseFriendship;
      this.metLevel = level;
      this.metBiome = globalScene.currentBattle
        ? globalScene.arena.biomeType
        : -1;
      this.metSpecies = species.speciesId;
      this.metWave = globalScene.currentBattle
        ? globalScene.currentBattle.waveIndex
        : -1;
      this.pokerus = false;

      if (level > 1) {
        const fused = new BooleanHolder(
          globalScene.gameMode.isSplicedOnly,
        );
        if (!fused.value && !this.isPlayer() && !this.hasTrainer()) {
          globalScene.applyModifier(EnemyFusionChanceModifier, false, fused);
        }

        if (fused.value) {
          this.calculateStats();
          this.generateFusionSpecies();
        }
      }
      this.luck =
        (this.shiny ? this.variant + 1 : 0) +
        (this.fusionShiny ? this.fusionVariant + 1 : 0);
      this.fusionLuck = this.luck;

      this.teraType = randSeedItem(this.getTypes(false, false, true));
      this.isTerastallized = false;
      this.stellarTypesBoosted = [];
    }

    this.summonData = new PokemonSummonData(dataSource?.summonData);
    this.battleData = new PokemonBattleData(dataSource?.battleData);

    this.generateName();

    if (!species.isObtainable()) {
      this.shiny = false;
    }

    if (!dataSource) {
      this.calculateStats();
    }

  }

  /**
   * @param {boolean} useIllusion - Whether we want the fake name or the real name of the Pokemon (for Illusion ability).
   */
  getNameToRender(useIllusion: boolean = true) {
    const name: string = (!useIllusion && this.summonData.illusion) ? this.summonData.illusion.basePokemon.name : this.name;
    const nickname: string = (!useIllusion && this.summonData.illusion) ? this.summonData.illusion.basePokemon.nickname : this.nickname;
    try {
      if (nickname) {
        return decodeURIComponent(escape(atob(nickname)));
      }
      return name;
    } catch (err) {
      console.error(`Failed to decode nickname for ${name}`, err);
      return name;
    }
  }

  getPokeball(useIllusion = false){
    if(useIllusion){
      return this.summonData.illusion?.pokeball ?? this.pokeball
    } else {
      return this.pokeball
    }
  }

  init(): void {
    this.fieldPosition = FieldPosition.CENTER;
    this.initBattleInfo();

    globalScene.fieldUI.addAt(this.battleInfo, 0);

    const getSprite = (hasShadow?: boolean) => {
      const ret = globalScene.addPokemonSprite(
        this,
        0,
        0,
        `pkmn__${this.isPlayer() ? "back__" : ""}sub`,
        undefined,
        true,
      );
      ret.setOrigin(0.5, 1);
      ret.setPipeline(globalScene.spritePipeline, {
        tone: [0.0, 0.0, 0.0, 0.0],
        hasShadow: !!hasShadow,
        teraColor: getTypeRgb(this.getTeraType()),
        isTerastallized: this.isTerastallized,
      });
      return ret;
    };

    this.setScale(this.getSpriteScale());

    const sprite = getSprite(true);
    const tintSprite = getSprite();

    tintSprite.setVisible(false);

    this.addAt(sprite, 0);
    this.addAt(tintSprite, 1);

    if (this.isShiny(true) && !this.shinySparkle) {
      this.initShinySparkle();
    }
  }

  abstract initBattleInfo(): void;

  isOnField(): boolean {
    if (!globalScene) {
      return false;
    }
    if (this.switchOutStatus) {
      return false;
    }
    return globalScene.field.getIndex(this) > -1;
  }

  /**
   * Checks if a pokemon is fainted (ie: its `hp <= 0`).
   * It's usually better to call {@linkcode isAllowedInBattle()}
   * @param checkStatus `true` to also check that the pokemon's status is {@linkcode StatusEffect.FAINT}
   * @returns `true` if the pokemon is fainted
   */
  public isFainted(checkStatus = false): boolean {
    return (
      this.hp <= 0 &&
      (!checkStatus || this.status?.effect === StatusEffect.FAINT)
    );
  }

  /**
   * Check if this pokemon is both not fainted and allowed to be in battle based on currently active challenges.
   * @returns {boolean} `true` if pokemon is allowed in battle
   */
  public isAllowedInBattle(): boolean {
    return !this.isFainted() && this.isAllowedInChallenge();
  }

  /**
   * Check if this pokemon is allowed based on any active challenges.
   * It's usually better to call {@linkcode isAllowedInBattle()}
   * @returns {boolean} `true` if pokemon is allowed in battle
   */
  public isAllowedInChallenge(): boolean {
    const challengeAllowed = new BooleanHolder(true);
    applyChallenges(
      ChallengeType.POKEMON_IN_BATTLE,
      this,
      challengeAllowed,
    );
    return challengeAllowed.value;
  }

  /**
   * Checks if the pokemon is allowed in battle (ie: not fainted, and allowed under any active challenges).
   * @param onField `true` to also check if the pokemon is currently on the field, defaults to `false`
   * @returns `true` if the pokemon is "active". Returns `false` if there is no active {@linkcode BattleScene}
   */
  public isActive(onField = false): boolean {
    if (!globalScene) {
      return false;
    }
    return this.isAllowedInBattle() && (!onField || this.isOnField());
  }

  getDexAttr(): bigint {
    let ret = 0n;
    ret |= this.gender !== Gender.FEMALE ? DexAttr.MALE : DexAttr.FEMALE;
    ret |= !this.shiny ? DexAttr.NON_SHINY : DexAttr.SHINY;
    ret |=
      this.variant >= 2
        ? DexAttr.VARIANT_3
        : this.variant === 1
          ? DexAttr.VARIANT_2
          : DexAttr.DEFAULT_VARIANT;
    ret |= globalScene.gameData.getFormAttr(this.formIndex);
    return ret;
  }

  /**
   * Sets the Pokemon's name. Only called when loading a Pokemon so this function needs to be called when
   * initializing hardcoded Pokemon or else it will not display the form index name properly.
   * @returns n/a
   */
  generateName(): void {
    if (!this.fusionSpecies) {
      this.name = this.species.getName(this.formIndex);
      return;
    }
    this.name = getFusedSpeciesName(
      this.species.getName(this.formIndex),
      this.fusionSpecies.getName(this.fusionFormIndex),
    );
    if (this.battleInfo) {
      this.updateInfo(true);
    }
  }

  /** Generate `abilityIndex` based on species and hidden ability if not pre-defined. */
  public generateAbilityIndex(): number {

    // Roll for hidden ability chance, applying any ability charms for enemy mons
    const hiddenAbilityChance = new NumberHolder(
      BASE_HIDDEN_ABILITY_CHANCE,
    );
    if (!this.hasTrainer()) {
      globalScene.applyModifiers(
        HiddenAbilityRateBoosterModifier,
        true,
        hiddenAbilityChance,
      );
    }

    // If the roll succeeded and we have one, use HA; otherwise pick a random ability
    const hasHiddenAbility = !randSeedInt(hiddenAbilityChance.value);
    if (this.species.abilityHidden && hasHiddenAbility) {
      return 2;
    }

    // only use random ability if species has a second ability
    return this.species.ability2 !== this.species.ability1 ? randSeedInt(2) : 0;
  }



  /**
   * Generate an illusion of the last pokemon in the party, as other wild pokemon in the area.
   */
  setIllusion(pokemon: Pokemon): boolean {
    if (this.summonData.illusion) {
      this.breakIllusion();
    }
    if (this.hasTrainer()) {
      const speciesId = pokemon.species.speciesId;

      this.summonData.illusion = {
        basePokemon: {
          name: this.name,
          nickname: this.nickname,
          shiny: this.shiny,
          variant: this.variant,
          fusionShiny: this.fusionShiny,
          fusionVariant: this.fusionVariant
        },
        species: speciesId,
        formIndex: pokemon.formIndex,
        gender: pokemon.gender,
        pokeball: pokemon.pokeball,
        fusionFormIndex: pokemon.fusionFormIndex,
        fusionSpecies: pokemon.fusionSpecies || undefined,
        fusionGender: pokemon.fusionGender
      };

      this.name = pokemon.name;
      this.nickname = pokemon.nickname;
      this.shiny = pokemon.shiny;
      this.variant = pokemon.variant;
      this.fusionVariant = pokemon.fusionVariant;
      this.fusionShiny = pokemon.fusionShiny;
      if (this.shiny) {
        this.initShinySparkle();
      }
      this.loadAssets(false, true).then(() => this.playAnim());
      this.updateInfo();
    } else {
      const randomIllusion: PokemonSpecies = globalScene.arena.randomSpecies(globalScene.currentBattle.waveIndex, this.level);

      this.summonData.illusion = {
        basePokemon: {
          name: this.name,
          nickname: this.nickname,
          shiny: this.shiny,
          variant: this.variant,
          fusionShiny: this.fusionShiny,
          fusionVariant: this.fusionVariant
        },
        species: randomIllusion.speciesId,
        formIndex: randomIllusion.formIndex,
        gender: this.gender,
        pokeball: this.pokeball
      };

      this.name = randomIllusion.name;
      this.loadAssets(false, true).then(() => this.playAnim());
    }
    return true;
  }

  breakIllusion(): boolean {
    if (!this.summonData.illusion) {
      return false;
    } else {
      this.name = this.summonData.illusion.basePokemon.name;
      this.nickname = this.summonData.illusion.basePokemon.nickname;
      this.shiny = this.summonData.illusion.basePokemon.shiny;
      this.variant = this.summonData.illusion.basePokemon.variant;
      this.fusionVariant = this.summonData.illusion.basePokemon.fusionVariant;
      this.fusionShiny = this.summonData.illusion.basePokemon.fusionShiny;
      this.summonData.illusion = null;
    }
    if (this.isOnField()) {
      globalScene.playSound("PRSFX- Transform");
    }
    if (this.shiny) {
      this.initShinySparkle();
    }
    this.loadAssets(false).then(() => this.playAnim());
    this.updateInfo(true);
    return true;
  }

  abstract isPlayer(): boolean;

  abstract hasTrainer(): boolean;

  abstract getFieldIndex(): number;

  abstract getBattlerIndex(): BattlerIndex;

  /**
   * @param useIllusion - Whether we want the illusion or not.
   */
  async loadAssets(ignoreOverride = true, useIllusion: boolean = false): Promise<void> {
    /** Promises that are loading assets and can be run concurrently. */
    const loadPromises: Promise<void>[] = [];
    // Assets for moves
    loadPromises.push(loadMoveAnimations(this.getMoveset().map(m => m.getMove().id)));

    // Load the assets for the species form
    const formIndex = useIllusion && this.summonData.illusion ? this.summonData.illusion.formIndex : this.formIndex;
    loadPromises.push(
      this.getSpeciesForm(false, useIllusion).loadAssets(
        this.getGender(useIllusion) === Gender.FEMALE,
        formIndex,
        this.isShiny(useIllusion),
        this.getVariant(useIllusion)
      ),
    );

    if (this.isPlayer() || this.getFusionSpeciesForm(false, useIllusion)) {
      globalScene.loadPokemonAtlas(
        this.getBattleSpriteKey(true, ignoreOverride),
        this.getBattleSpriteAtlasPath(true, ignoreOverride),
      );
    }
    if (this.getFusionSpeciesForm()) {
      // TODO: why is fusionFormIndex using illusion if defined but fusionShiny/variant aren't?
      const fusionFormIndex = useIllusion && this.summonData.illusion ? this.summonData.illusion.fusionFormIndex : this.fusionFormIndex;
      const fusionShiny = !useIllusion && this.summonData.illusion?.basePokemon ? this.summonData.illusion.basePokemon.fusionShiny : this.fusionShiny;
      const fusionVariant = !useIllusion && this.summonData.illusion?.basePokemon ? this.summonData.illusion.basePokemon.fusionVariant : this.fusionVariant;
      loadPromises.push(this.getFusionSpeciesForm(false, useIllusion).loadAssets(
        this.getFusionGender(false, useIllusion) === Gender.FEMALE,
        fusionFormIndex,
        fusionShiny,
        fusionVariant
      ));
      globalScene.loadPokemonAtlas(
        this.getFusionBattleSpriteKey(true, ignoreOverride),
        this.getFusionBattleSpriteAtlasPath(true, ignoreOverride),
      );
    }

    if (this.isShiny(true)) {
      loadPromises.push(populateVariantColors(this, false, ignoreOverride))
      if (this.isPlayer()) {
        loadPromises.push(populateVariantColors(this, true, ignoreOverride));
      }
    }

    await Promise.allSettled(loadPromises);

    // This must be initiated before we queue loading, otherwise the load could have finished before
    // we reach the line of code that adds the listener, causing a deadlock.
    const waitOnLoadPromise = new Promise<void>(resolve => globalScene.load.once(Phaser.Loader.Events.COMPLETE, resolve));

    if (!globalScene.load.isLoading()) {
      globalScene.load.start();
    }

    // Wait for the assets we queued to load to finish loading, then...
    // See https://developer.mozilla.org/en-US/docs/Web/JavaScript/Guide/Using_promises#creating_a_promise_around_an_old_callback_api
    await waitOnLoadPromise;

    // With the sprites loaded, generate the animation frame information
    if (this.isPlayer()) {
      const originalWarn = console.warn;
      // Ignore warnings for missing frames, because there will be a lot
      console.warn = () => {};
      const battleFrameNames = globalScene.anims.generateFrameNames(this.getBattleSpriteKey(), {
        zeroPad: 4,
        suffix: ".png",
        start: 1,
        end: 400,
      });
      console.warn = originalWarn;
      globalScene.anims.create({
        key: this.getBattleSpriteKey(),
        frames: battleFrameNames,
        frameRate: 10,
        repeat: -1,
      });
    }
    // With everything loaded, now begin playing the animation.
    this.playAnim();

    // update the fusion palette
    this.updateFusionPalette();
    if (this.summonData.speciesForm) {
      this.updateFusionPalette(true);
    }
  }

  /**
   * Gracefully handle errors loading a variant sprite. Log if it fails and attempt to fall back on
   * non-experimental sprites before giving up.
   *
   * @param cacheKey the cache key for the variant color sprite
   * @param attemptedSpritePath the sprite path that failed to load
   * @param useExpSprite was the attempted sprite experimental
   * @param battleSpritePath the filename of the sprite
   * @param optionalParams any additional params to log
   */
  async fallbackVariantColor(
    cacheKey: string,
    attemptedSpritePath: string,
    useExpSprite: boolean,
    battleSpritePath: string,
    ...optionalParams: any[]
  ) {
    console.warn(`Could not load ${attemptedSpritePath}!`, ...optionalParams);
    if (useExpSprite) {
      await this.populateVariantColorCache(cacheKey, false, battleSpritePath);
    }
  }

  /**
   * Attempt to process variant sprite.
   *
   * @param cacheKey the cache key for the variant color sprite
   * @param useExpSprite should the experimental sprite be used
   * @param battleSpritePath the filename of the sprite
   */
  async populateVariantColorCache(
    cacheKey: string,
    useExpSprite: boolean,
    battleSpritePath: string,
  ) {
    const spritePath = `./images/pokemon/variant/${useExpSprite ? "exp/" : ""}${battleSpritePath}.json`;
    return globalScene
      .cachedFetch(spritePath)
      .then(res => {
        // Prevent the JSON from processing if it failed to load
        if (!res.ok) {
          return this.fallbackVariantColor(
            cacheKey,
            res.url,
            useExpSprite,
            battleSpritePath,
            res.status,
            res.statusText,
          );
        }
        return res.json();
      })
      .catch(error => {
        return this.fallbackVariantColor(
          cacheKey,
          spritePath,
          useExpSprite,
          battleSpritePath,
          error,
        );
      })
      .then(c => {
        if (!isNullOrUndefined(c)) {
          variantColorCache[cacheKey] = c;
        }
      });
  }

  getFormKey(): string {
    if (
      !this.species.forms.length ||
      this.species.forms.length <= this.formIndex
    ) {
      return "";
    }
    return this.species.forms[this.formIndex].formKey;
  }

  getFusionFormKey(): string | null {
    if (!this.fusionSpecies) {
      return null;
    }
    if (
      !this.fusionSpecies.forms.length ||
      this.fusionSpecies.forms.length <= this.fusionFormIndex
    ) {
      return "";
    }
    return this.fusionSpecies.forms[this.fusionFormIndex].formKey;
  }

  getSpriteAtlasPath(ignoreOverride?: boolean): string {
    const spriteId = this.getSpriteId(ignoreOverride).replace(/\_{2}/g, "/");
    return `${/_[1-3]$/.test(spriteId) ? "variant/" : ""}${spriteId}`;
  }

  getBattleSpriteAtlasPath(back?: boolean, ignoreOverride?: boolean): string {
    const spriteId = this.getBattleSpriteId(back, ignoreOverride).replace(
      /\_{2}/g,
      "/",
    );
    return `${/_[1-3]$/.test(spriteId) ? "variant/" : ""}${spriteId}`;
  }

  getSpriteId(ignoreOverride?: boolean): string {
    const formIndex = this.summonData.illusion?.formIndex ?? this.formIndex;
    return this.getSpeciesForm(ignoreOverride, true).getSpriteId(
      this.getGender(ignoreOverride, true) === Gender.FEMALE,
      formIndex,
      this.shiny,
      this.variant
    );
  }

  getBattleSpriteId(back?: boolean, ignoreOverride?: boolean): string {
    if (back === undefined) {
      back = this.isPlayer();
    }

    const formIndex = this.summonData.illusion?.formIndex ?? this.formIndex;

    return this.getSpeciesForm(ignoreOverride, true).getSpriteId(
      this.getGender(ignoreOverride, true) === Gender.FEMALE,
      formIndex,
      this.shiny,
      this.variant,
      back
    );
  }

  getSpriteKey(ignoreOverride?: boolean): string {
    return this.getSpeciesForm(ignoreOverride, false).getSpriteKey(
      this.getGender(ignoreOverride) === Gender.FEMALE,
      this.formIndex,
      this.summonData.illusion?.basePokemon.shiny ?? this.shiny,
      this.summonData.illusion?.basePokemon.variant ?? this.variant
    );
  }

  getBattleSpriteKey(back?: boolean, ignoreOverride?: boolean): string {
    return `pkmn__${this.getBattleSpriteId(back, ignoreOverride)}`;
  }

  getFusionSpriteId(ignoreOverride?: boolean): string {
    const fusionFormIndex = this.summonData.illusion?.fusionFormIndex ?? this.fusionFormIndex;
    return this.getFusionSpeciesForm(ignoreOverride, true).getSpriteId(
      this.getFusionGender(ignoreOverride, true) === Gender.FEMALE,
      fusionFormIndex,
      this.fusionShiny,
      this.fusionVariant
    );
  }

  getFusionBattleSpriteId(back?: boolean, ignoreOverride?: boolean): string {
    if (back === undefined) {
      back = this.isPlayer();
    }

    const fusionFormIndex = this.summonData.illusion?.fusionFormIndex ?? this.fusionFormIndex;

    return this.getFusionSpeciesForm(ignoreOverride, true).getSpriteId(
      this.getFusionGender(ignoreOverride, true) === Gender.FEMALE,
      fusionFormIndex,
      this.fusionShiny,
      this.fusionVariant,
      back
    );
  }

  getFusionBattleSpriteKey(back?: boolean, ignoreOverride?: boolean): string {
    return `pkmn__${this.getFusionBattleSpriteId(back, ignoreOverride)}`;
  }

  getFusionBattleSpriteAtlasPath(
    back?: boolean,
    ignoreOverride?: boolean,
  ): string {
    return this.getFusionBattleSpriteId(back, ignoreOverride).replace(
      /\_{2}/g,
      "/",
    );
  }

  getIconAtlasKey(ignoreOverride?: boolean): string {
    const formIndex = this.summonData.illusion?.formIndex ?? this.formIndex;
    return this.getSpeciesForm(ignoreOverride, true).getIconAtlasKey(
      formIndex,
      this.shiny,
      this.variant
    );
  }

  getFusionIconAtlasKey(ignoreOverride?: boolean): string {
    return this.getFusionSpeciesForm(ignoreOverride, true).getIconAtlasKey(
      this.fusionFormIndex,
      this.fusionShiny,
      this.fusionVariant
    );
  }

  getIconId(ignoreOverride?: boolean): string {
    const formIndex = this.summonData.illusion?.formIndex ?? this.formIndex;
    return this.getSpeciesForm(ignoreOverride, true).getIconId(
      this.getGender(ignoreOverride, true) === Gender.FEMALE,
      formIndex,
      this.shiny,
      this.variant
    );
  }

  getFusionIconId(ignoreOverride?: boolean): string {
    const fusionFormIndex = this.summonData.illusion?.fusionFormIndex ?? this.fusionFormIndex;
    return this.getFusionSpeciesForm(ignoreOverride, true).getIconId(
      this.getFusionGender(ignoreOverride, true) === Gender.FEMALE,
      fusionFormIndex,
      this.fusionShiny,
      this.fusionVariant
    );
  }

  /**
   * Get this {@linkcode Pokemon}'s {@linkcode PokemonSpeciesForm}.
   * @param ignoreOverride - Whether to ignore overridden species from {@linkcode Moves.TRANSFORM}, default `false`.
   * This overrides `useIllusion` if `true`.
   * @param useIllusion - `true` to use the speciesForm of the illusion; default `false`.
   */
  getSpeciesForm(ignoreOverride: boolean = false, useIllusion: boolean = false): PokemonSpeciesForm {
    if (!ignoreOverride && this.summonData.speciesForm) {
      return this.summonData.speciesForm;
    }

    const species: PokemonSpecies = useIllusion && this.summonData.illusion ? getPokemonSpecies(this.summonData.illusion.species) : this.species;
    const formIndex = useIllusion && this.summonData.illusion ? this.summonData.illusion.formIndex : this.formIndex;

    if (species.forms && species.forms.length > 0) {
      return species.forms[formIndex];
    }

    return species;
  }

  /**
   * @param {boolean} useIllusion - Whether we want the fusionSpeciesForm of the illusion or not.
   */
  getFusionSpeciesForm(ignoreOverride?: boolean, useIllusion: boolean = false): PokemonSpeciesForm {
    const fusionSpecies: PokemonSpecies = useIllusion && this.summonData.illusion ? this.summonData.illusion.fusionSpecies! : this.fusionSpecies!;
    const fusionFormIndex = useIllusion && this.summonData.illusion ? this.summonData.illusion.fusionFormIndex! : this.fusionFormIndex;

    if (!ignoreOverride && this.summonData.fusionSpeciesForm) {
      return this.summonData.fusionSpeciesForm;
    }
    if (
      !fusionSpecies?.forms?.length ||
      fusionFormIndex >= fusionSpecies?.forms.length
    ) {
      return fusionSpecies;
    }
    return fusionSpecies?.forms[fusionFormIndex];
  }

  getSprite(): Phaser.GameObjects.Sprite {
    return this.getAt(0) as Phaser.GameObjects.Sprite;
  }

  getTintSprite(): Phaser.GameObjects.Sprite | null {
    return !this.maskEnabled
      ? (this.getAt(1) as Phaser.GameObjects.Sprite)
      : this.maskSprite;
  }

  getSpriteScale(): number {
    const formKey = this.getFormKey();
    if (
      this.isMax() === true ||
      formKey === "segin-starmobile" ||
      formKey === "schedar-starmobile" ||
      formKey === "navi-starmobile" ||
      formKey === "ruchbah-starmobile" ||
      formKey === "caph-starmobile"
    ) {
      // G-Max and starmobiles have flat 1.5x scale
      return 1.5;
    }
    return this.customPokemonData.spriteScale;
  }

  /** Resets the pokemon's field sprite properties, including position, alpha, and scale */
  resetSprite(): void {
    // Resetting properties should not be shown on the field
    this.setVisible(false);

    // Remove the offset from having a Substitute active
    if (this.isOffsetBySubstitute()) {
      this.x -= this.getSubstituteOffset()[0];
      this.y -= this.getSubstituteOffset()[1];
    }

    // Reset sprite display properties
    this.setAlpha(1);
    this.setScale(this.getSpriteScale());
  }

  getHeldItems(): PokemonHeldItemModifier[] {
    if (!globalScene) {
      return [];
    }
    return globalScene.findModifiers(
      m => m instanceof PokemonHeldItemModifier && m.pokemonId === this.id,
      this.isPlayer(),
    ) as PokemonHeldItemModifier[];
  }

  updateScale(): void {
    this.setScale(this.getSpriteScale());
  }

  updateSpritePipelineData(): void {
    [this.getSprite(), this.getTintSprite()]
      .filter(s => !!s)
      .map(s => {
        s.pipelineData["teraColor"] = getTypeRgb(this.getTeraType());
        s.pipelineData["isTerastallized"] = this.isTerastallized;
      });
    this.updateInfo(true);
  }

  initShinySparkle(): void {
    const shinySparkle = globalScene.addFieldSprite(0, 0, "shiny");
    shinySparkle.setVisible(false);
    shinySparkle.setOrigin(0.5, 1);
    this.add(shinySparkle);

    this.shinySparkle = shinySparkle;
  }

  /**
   * Attempts to animate a given {@linkcode Phaser.GameObjects.Sprite}
   * @see {@linkcode Phaser.GameObjects.Sprite.play}
   * @param sprite {@linkcode Phaser.GameObjects.Sprite} to animate
   * @param tintSprite {@linkcode Phaser.GameObjects.Sprite} placed on top of the sprite to add a color tint
   * @param animConfig {@linkcode String} to pass to {@linkcode Phaser.GameObjects.Sprite.play}
   * @returns true if the sprite was able to be animated
   */
  tryPlaySprite(
    sprite: Phaser.GameObjects.Sprite,
    tintSprite: Phaser.GameObjects.Sprite,
    key: string,
  ): boolean {
    // Catch errors when trying to play an animation that doesn't exist
    try {
      sprite.play(key);
      tintSprite.play(key);
    } catch (error: unknown) {
      console.error(
        `Couldn't play animation for '${key}'!\nIs the image for this Pokemon missing?\n`,
        error,
      );

      return false;
    }

    return true;
  }

  playAnim(): void {
    this.tryPlaySprite(
      this.getSprite(),
      this.getTintSprite()!,
      this.getBattleSpriteKey(),
    ); // TODO: is the bag correct?
  }

  getFieldPositionOffset(): [number, number] {
    switch (this.fieldPosition) {
      case FieldPosition.CENTER:
        return [0, 0];
      case FieldPosition.LEFT:
        return [-32, -8];
      case FieldPosition.RIGHT:
        return [32, 0];
    }
  }

  /**
   * Returns the Pokemon's offset from its current field position in the event that
   * it has a Substitute doll in effect. The offset is returned in `[ x, y ]` format.
   * @see {@linkcode SubstituteTag}
   * @see {@linkcode getFieldPositionOffset}
   */
  getSubstituteOffset(): [number, number] {
    return this.isPlayer() ? [-30, 10] : [30, -10];
  }

  /**
   * Returns whether or not the Pokemon's position on the field is offset because
   * the Pokemon has a Substitute active.
   * @see {@linkcode SubstituteTag}
   */
  isOffsetBySubstitute(): boolean {
    const substitute = this.getTag(SubstituteTag);
    if (substitute) {
      if (substitute.sprite === undefined) {
        return false;
      }

      // During the Pokemon's MoveEffect phase, the offset is removed to put the Pokemon "in focus"
      const currentPhase = globalScene.getCurrentPhase();
      if (
        currentPhase instanceof MoveEffectPhase &&
        currentPhase.getPokemon() === this
      ) {
        return false;
      }
      return true;
    } else {
      return false;
    }
  }

  /** If this Pokemon has a Substitute on the field, removes its sprite from the field. */
  destroySubstitute(): void {
    const substitute = this.getTag(SubstituteTag);
    if (substitute && substitute.sprite) {
      substitute.sprite.destroy();
    }
  }

  setFieldPosition(
    fieldPosition: FieldPosition,
    duration?: number,
  ): Promise<void> {
    return new Promise(resolve => {
      if (fieldPosition === this.fieldPosition) {
        resolve();
        return;
      }

      const initialOffset = this.getFieldPositionOffset();

      this.fieldPosition = fieldPosition;

      this.battleInfo.setMini(fieldPosition !== FieldPosition.CENTER);
      this.battleInfo.setOffset(fieldPosition === FieldPosition.RIGHT);

      const newOffset = this.getFieldPositionOffset();

      const relX = newOffset[0] - initialOffset[0];
      const relY = newOffset[1] - initialOffset[1];

      const subTag = this.getTag(SubstituteTag);

      if (duration) {
        // TODO: can this use stricter typing?
        const targets: any[] = [this];
        if (subTag?.sprite) {
          targets.push(subTag.sprite);
        }
        globalScene.tweens.add({
          targets: targets,
          x: (_target, _key, value: number) => value + relX,
          y: (_target, _key, value: number) => value + relY,
          duration: duration,
          ease: "Sine.easeOut",
          onComplete: () => resolve(),
        });
      } else {
        this.x += relX;
        this.y += relY;
        if (subTag?.sprite) {
          subTag.sprite.x += relX;
          subTag.sprite.y += relY;
        }
      }
    });
  }

  /**
   * Retrieves the entire set of stats of the {@linkcode Pokemon}.
   * @param bypassSummonData prefer actual stats (`true` by default) or in-battle overriden stats (`false`)
   * @returns the numeric values of the {@linkcode Pokemon}'s stats
   */
  getStats(bypassSummonData = true): number[] {
    if (!bypassSummonData && this.summonData.stats) {
      return this.summonData.stats;
    }
    return this.stats;
  }

  /**
   * Retrieves the corresponding {@linkcode PermanentStat} of the {@linkcode Pokemon}.
   * @param stat the desired {@linkcode PermanentStat}
   * @param bypassSummonData prefer actual stats (`true` by default) or in-battle overridden stats (`false`)
   * @returns the numeric value of the desired {@linkcode Stat}
   */
  getStat(stat: PermanentStat, bypassSummonData = true): number {
    if (
      !bypassSummonData &&
      this.summonData &&
      this.summonData.stats[stat] !== 0
    ) {
      return this.summonData.stats[stat];
    }
    return this.stats[stat];
  }

  /**
   * Writes the value to the corrseponding {@linkcode PermanentStat} of the {@linkcode Pokemon}.
   *
   * Note that this does nothing if {@linkcode value} is less than 0.
   * @param stat the desired {@linkcode PermanentStat} to be overwritten
   * @param value the desired numeric value
   * @param bypassSummonData write to actual stats (`true` by default) or in-battle overridden stats (`false`)
   */
  setStat(stat: PermanentStat, value: number, bypassSummonData = true): void {
    if (value < 0) {
      return;
    }

    if (!bypassSummonData) {
      this.summonData.stats[stat] = value;
    } else {
      this.stats[stat] = value;
    }
  }

  /**
   * Retrieves the entire set of in-battle stat stages of the {@linkcode Pokemon}.
   * @returns the numeric values of the {@linkcode Pokemon}'s in-battle stat stages if available, a fresh stat stage array otherwise
   */
  getStatStages(): number[] {
    return this.summonData ? this.summonData.statStages : [0, 0, 0, 0, 0, 0, 0];
  }

  /**
   * Retrieves the in-battle stage of the specified {@linkcode BattleStat}.
   * @param stat the {@linkcode BattleStat} whose stage is desired
   * @returns the stage of the desired {@linkcode BattleStat} if available, 0 otherwise
   */
  getStatStage(stat: BattleStat): number {
    return this.summonData ? this.summonData.statStages[stat - 1] : 0;
  }

  /**
   * Writes the value to the in-battle stage of the corresponding {@linkcode BattleStat} of the {@linkcode Pokemon}.
   *
   * Note that, if the value is not within a range of [-6, 6], it will be forced to the closest range bound.
   * @param stat the {@linkcode BattleStat} whose stage is to be overwritten
   * @param value the desired numeric value
   */
  setStatStage(stat: BattleStat, value: number): void {
    if (value >= -6) {
      this.summonData.statStages[stat - 1] = Math.min(value, 6);
    } else {
      this.summonData.statStages[stat - 1] = Math.max(value, -6);
    }
  }

  /**
   * Calculate the critical-hit stage of a move used against this pokemon by
   * the given source
   * @param source - The {@linkcode Pokemon} using the move
   * @param move - The {@linkcode Move} being used
   * @returns The final critical-hit stage value
   */
  getCritStage(source: Pokemon, move: Move): number {
    const critStage = new NumberHolder(0);
    applyMoveAttrs(HighCritAttr, source, this, move, critStage);
    globalScene.applyModifiers(CritBoosterModifier, source.isPlayer(), source, critStage);
    globalScene.applyModifiers(TempCritBoosterModifier, source.isPlayer(), critStage);
    applyAbAttrs(BonusCritAbAttr, source, null, false, critStage);
    const critBoostTag = source.getTag(CritBoostTag);
    if (critBoostTag) {
      if (critBoostTag instanceof DragonCheerTag) {
        critStage.value += critBoostTag.typesOnAdd.includes(PokemonType.DRAGON)
          ? 2
          : 1;
      } else {
        critStage.value += 2;
      }
    }

    console.log(`crit stage: +${critStage.value}`);
    return critStage.value;
  }

  /**
   * Calculates the category of a move when used by this pokemon after
   * category-changing move effects are applied.
   * @param target - The {@linkcode Pokemon} using the move
   * @param move - The {@linkcode Move} being used
   * @returns The given move's final category
   */
  getMoveCategory(target: Pokemon, move: Move): MoveCategory {
    const moveCategory = new NumberHolder(move.category);
    applyMoveAttrs(VariableMoveCategoryAttr, this, target, move, moveCategory);
    return moveCategory.value;
  }

  /**
   * Calculates and retrieves the final value of a stat considering any held
   * items, move effects, opponent abilities, and whether there was a critical
   * hit.
   * @param stat the desired {@linkcode EffectiveStat}
   * @param opponent the target {@linkcode Pokemon}
   * @param move the {@linkcode Move} being used
   * @param ignoreAbility determines whether this Pokemon's abilities should be ignored during the stat calculation
   * @param ignoreOppAbility during an attack, determines whether the opposing Pokemon's abilities should be ignored during the stat calculation.
   * @param ignoreAllyAbility during an attack, determines whether the ally Pokemon's abilities should be ignored during the stat calculation.
   * @param isCritical determines whether a critical hit has occurred or not (`false` by default)
   * @param simulated if `true`, nullifies any effects that produce any changes to game state from triggering
   * @param ignoreHeldItems determines whether this Pokemon's held items should be ignored during the stat calculation, default `false`
   * @returns the final in-battle value of a stat
   */
  getEffectiveStat(
    stat: EffectiveStat,
    opponent?: Pokemon,
    move?: Move,
    ignoreAbility = false,
    ignoreOppAbility = false,
    ignoreAllyAbility = false,
    isCritical = false,
    simulated = true,
    ignoreHeldItems = false,
  ): number {
    const statValue = new NumberHolder(this.getStat(stat, false));
    if (!ignoreHeldItems) {
      globalScene.applyModifiers(
        StatBoosterModifier,
        this.isPlayer(),
        this,
        stat,
        statValue,
      );
    }

    // The Ruin abilities here are never ignored, but they reveal themselves on summon anyway
    const fieldApplied = new BooleanHolder(false);
    for (const pokemon of globalScene.getField(true)) {
      applyFieldStatMultiplierAbAttrs(
        FieldMultiplyStatAbAttr,
        pokemon,
        stat,
        statValue,
        this,
        fieldApplied,
        simulated,
      );
      if (fieldApplied.value) {
        break;
      }
    }
    if (!ignoreAbility) {
      applyStatMultiplierAbAttrs(
        StatMultiplierAbAttr,
        this,
        stat,
        statValue,
        simulated,
      );
    }

    const ally = this.getAlly();
    if (!isNullOrUndefined(ally)) {
      applyAllyStatMultiplierAbAttrs(AllyStatMultiplierAbAttr, ally, stat, statValue, simulated, this, move?.hasFlag(MoveFlags.IGNORE_ABILITIES) || ignoreAllyAbility);
    }

    let ret =
      statValue.value *
      this.getStatStageMultiplier(
        stat,
        opponent,
        move,
        ignoreOppAbility,
        isCritical,
        simulated,
        ignoreHeldItems,
      );

    switch (stat) {
      case Stat.ATK:
        if (this.getTag(BattlerTagType.SLOW_START)) {
          ret >>= 1;
        }
        break;
      case Stat.DEF:
        if (
          this.isOfType(PokemonType.ICE) &&
          globalScene.arena.weather?.weatherType === WeatherType.SNOW
        ) {
          ret *= 1.5;
        }
        break;
      case Stat.SPATK:
        break;
      case Stat.SPDEF:
        if (
          this.isOfType(PokemonType.ROCK) &&
          globalScene.arena.weather?.weatherType === WeatherType.SANDSTORM
        ) {
          ret *= 1.5;
        }
        break;
      case Stat.SPD:
        const side = this.isPlayer() ? ArenaTagSide.PLAYER : ArenaTagSide.ENEMY;
        if (globalScene.arena.getTagOnSide(ArenaTagType.TAILWIND, side)) {
          ret *= 2;
        }
        if (
          globalScene.arena.getTagOnSide(ArenaTagType.GRASS_WATER_PLEDGE, side)
        ) {
          ret >>= 2;
        }

        if (this.getTag(BattlerTagType.SLOW_START)) {
          ret >>= 1;
        }
        if (this.status && this.status.effect === StatusEffect.PARALYSIS) {
          ret >>= 1;
        }
        if (
          this.getTag(BattlerTagType.UNBURDEN) &&
          this.hasAbility(Abilities.UNBURDEN)
        ) {
          ret *= 2;
        }
        break;
    }

    const highestStatBoost = this.findTag(
      t =>
        t instanceof HighestStatBoostTag &&
        (t as HighestStatBoostTag).stat === stat,
    ) as HighestStatBoostTag;
    if (highestStatBoost) {
      ret *= highestStatBoost.multiplier;
    }

    return Math.floor(ret);
  }

  calculateStats(): void {
    if (!this.stats) {
      this.stats = [0, 0, 0, 0, 0, 0];
    }

    // Get and manipulate base stats
    const baseStats = this.calculateBaseStats();
    // Using base stats, calculate and store stats one by one
    for (const s of PERMANENT_STATS) {
      const statHolder = new NumberHolder(
        Math.floor((2 * baseStats[s] + this.ivs[s]) * this.level * 0.01),
      );
      if (s === Stat.HP) {
        statHolder.value = statHolder.value + this.level + 10;
        globalScene.applyModifier(
          PokemonIncrementingStatModifier,
          this.isPlayer(),
          this,
          s,
          statHolder,
        );
        if (this.hasAbility(Abilities.WONDER_GUARD, false, true)) {
          statHolder.value = 1;
        }
        if (this.hp > statHolder.value || this.hp === undefined) {
          this.hp = statHolder.value;
        } else if (this.hp) {
          const lastMaxHp = this.getMaxHp();
          if (lastMaxHp && statHolder.value > lastMaxHp) {
            this.hp += statHolder.value - lastMaxHp;
          }
        }
      } else {
        statHolder.value += 5;
        const natureStatMultiplier = new NumberHolder(
          getNatureStatMultiplier(this.getNature(), s),
        );
        globalScene.applyModifier(
          PokemonNatureWeightModifier,
          this.isPlayer(),
          this,
          natureStatMultiplier,
        );
        if (natureStatMultiplier.value !== 1) {
          statHolder.value = Math.max(
            Math[natureStatMultiplier.value > 1 ? "ceil" : "floor"](
              statHolder.value * natureStatMultiplier.value,
            ),
            1,
          );
        }
        globalScene.applyModifier(
          PokemonIncrementingStatModifier,
          this.isPlayer(),
          this,
          s,
          statHolder,
        );
      }

      statHolder.value = Phaser.Math.Clamp(
        statHolder.value,
        1,
        Number.MAX_SAFE_INTEGER,
      );

      this.setStat(s, statHolder.value);
    }
  }

  calculateBaseStats(): number[] {
    const baseStats = this.getSpeciesForm(true).baseStats.slice(0);
    applyChallenges(
      ChallengeType.FLIP_STAT,
      this,
      baseStats,
    );
    // Shuckle Juice
    globalScene.applyModifiers(
      PokemonBaseStatTotalModifier,
      this.isPlayer(),
      this,
      baseStats,
    );
    // Old Gateau
    globalScene.applyModifiers(
      PokemonBaseStatFlatModifier,
      this.isPlayer(),
      this,
      baseStats,
    );
    if (this.isFusion()) {
      const fusionBaseStats = this.getFusionSpeciesForm(true).baseStats;
      applyChallenges(
        ChallengeType.FLIP_STAT,
        this,
        fusionBaseStats,
      );

      for (const s of PERMANENT_STATS) {
        baseStats[s] = Math.ceil((baseStats[s] + fusionBaseStats[s]) / 2);
      }
    } else if (globalScene.gameMode.isSplicedOnly) {
      for (const s of PERMANENT_STATS) {
        baseStats[s] = Math.ceil(baseStats[s] / 2);
      }
    }
    // Vitamins
    globalScene.applyModifiers(
      BaseStatModifier,
      this.isPlayer(),
      this,
      baseStats,
    );

    return baseStats;
  }

  getNature(): Nature {
    return this.customPokemonData.nature !== -1
      ? this.customPokemonData.nature
      : this.nature;
  }

  setNature(nature: Nature): void {
    this.nature = nature;
    this.calculateStats();
  }

  setCustomNature(nature: Nature): void {
    this.customPokemonData.nature = nature;
    this.calculateStats();
  }

  generateNature(naturePool?: Nature[]): void {
    if (naturePool === undefined) {
      naturePool = getEnumValues(Nature);
    }
    const nature = naturePool[randSeedInt(naturePool.length)];
    this.setNature(nature);
  }

  isFullHp(): boolean {
    return this.hp >= this.getMaxHp();
  }

  getMaxHp(): number {
    return this.getStat(Stat.HP);
  }

  /** Returns the amount of hp currently missing from this {@linkcode Pokemon} (max - current) */
  getInverseHp(): number {
    return this.getMaxHp() - this.hp;
  }

  getHpRatio(precise = false): number {
    return precise
      ? this.hp / this.getMaxHp()
      : Math.round((this.hp / this.getMaxHp()) * 100) / 100;
  }

  generateGender(): void {
    if (this.species.malePercent === null) {
      this.gender = Gender.GENDERLESS;
    } else {
      const genderChance = (this.id % 256) * 0.390625;
      if (genderChance < this.species.malePercent) {
        this.gender = Gender.MALE;
      } else {
        this.gender = Gender.FEMALE;
      }
    }
  }

  /**
   * @param {boolean} useIllusion - Whether we want the fake or real gender (illusion ability).
   */
  getGender(ignoreOverride?: boolean, useIllusion: boolean = false): Gender {
    if (useIllusion && this.summonData.illusion) {
      return this.summonData.illusion.gender;
    } else if (!ignoreOverride && !isNullOrUndefined(this.summonData.gender)) {
      return this.summonData.gender;
    }
    return this.gender;
  }

  /**
   * @param {boolean} useIllusion - Whether we want the fake or real gender (illusion ability).
   */
  getFusionGender(ignoreOverride?: boolean, useIllusion: boolean = false): Gender {
    if (useIllusion && this.summonData.illusion?.fusionGender) {
      return this.summonData.illusion.fusionGender;
    } else if (!ignoreOverride && !isNullOrUndefined(this.summonData.fusionGender)) {
      return this.summonData.fusionGender;
    }
    return this.fusionGender;
  }

  /**
   * @param {boolean} useIllusion - Whether we want the fake or real shininess (illusion ability).
   */
  isShiny(useIllusion: boolean = false): boolean {
    if (!useIllusion && this.summonData.illusion) {
      return this.summonData.illusion.basePokemon?.shiny || (this.summonData.illusion.fusionSpecies && this.summonData.illusion.basePokemon?.fusionShiny) || false;
    } else {
      return this.shiny || (this.isFusion(useIllusion) && this.fusionShiny);
    }
  }

  /**
   *
   * @param useIllusion - Whether we want the fake or real shininess (illusion ability).
   * @returns `true` if the {@linkcode Pokemon} is shiny and the fusion is shiny as well, `false` otherwise
   */
  isDoubleShiny(useIllusion: boolean = false): boolean {
    if (!useIllusion && this.summonData.illusion?.basePokemon) {
      return this.isFusion(false) && this.summonData.illusion.basePokemon.shiny && this.summonData.illusion.basePokemon.fusionShiny;
    } else {
      return this.isFusion(useIllusion) && this.shiny && this.fusionShiny;
    }
  }

  /**
   * @param {boolean} useIllusion - Whether we want the fake or real variant (illusion ability).
   */
  getVariant(useIllusion: boolean = false): Variant {
    if (!useIllusion && this.summonData.illusion) {
      return !this.isFusion(false)
      ? this.summonData.illusion.basePokemon!.variant
      : Math.max(this.variant, this.fusionVariant) as Variant;
    } else {
      return !this.isFusion(true)
      ? this.variant
      : Math.max(this.variant, this.fusionVariant) as Variant;
    }
  }

  getBaseVariant(doubleShiny: boolean): Variant {
    if (doubleShiny) {
      return this.summonData.illusion?.basePokemon?.variant ?? this.variant;
    }

    return this.getVariant();
  }

  getLuck(): number {
    return this.luck + (this.isFusion() ? this.fusionLuck : 0);
  }

  isFusion(useIllusion: boolean = false): boolean {
    if (useIllusion && this.summonData.illusion) {
      return !!this.summonData.illusion.fusionSpecies;
    }
    return !!this.fusionSpecies;
  }

  /**
   * @param {boolean} useIllusion - Whether we want the fake name or the real name of the Pokemon (for Illusion ability).
   */
  getName(useIllusion: boolean = false): string {
    return (!useIllusion && this.summonData.illusion?.basePokemon)
    ? this.summonData.illusion.basePokemon.name
    : this.name;
  }

  /**
   * Checks if the {@linkcode Pokemon} has a fusion with the specified {@linkcode Species}.
   * @param species the pokemon {@linkcode Species} to check
   * @returns `true` if the {@linkcode Pokemon} has a fusion with the specified {@linkcode Species}, `false` otherwise
   */
  hasFusionSpecies(species: Species): boolean {
    return this.fusionSpecies?.speciesId === species;
  }

  /**
   * Checks if the {@linkcode Pokemon} has is the specified {@linkcode Species} or is fused with it.
   * @param species the pokemon {@linkcode Species} to check
   * @param formKey If provided, requires the species to be in that form
   * @returns `true` if the pokemon is the species or is fused with it, `false` otherwise
   */
  hasSpecies(species: Species, formKey?: string): boolean {
    if (isNullOrUndefined(formKey)) {
      return (
      this.species.speciesId === species ||
      this.fusionSpecies?.speciesId === species
    );
    }

    return (this.species.speciesId === species && this.getFormKey() === formKey) || (this.fusionSpecies?.speciesId === species && this.getFusionFormKey() === formKey);
  }

  abstract isBoss(): boolean;

  getMoveset(ignoreOverride?: boolean): PokemonMove[] {
    const ret =
      !ignoreOverride && this.summonData.moveset
        ? this.summonData.moveset
        : this.moveset;

    // Overrides moveset based on arrays specified in overrides.ts
    let overrideArray: Moves | Array<Moves> = this.isPlayer()
      ? Overrides.MOVESET_OVERRIDE
      : Overrides.OPP_MOVESET_OVERRIDE;
    if (!Array.isArray(overrideArray)) {
      overrideArray = [overrideArray];
    }
    if (overrideArray.length > 0) {
      if (!this.isPlayer()) {
        this.moveset = [];
      }
      overrideArray.forEach((move: Moves, index: number) => {
        const ppUsed = this.moveset[index]?.ppUsed ?? 0;
        this.moveset[index] = new PokemonMove(
          move,
          Math.min(ppUsed, allMoves[move].pp),
        );
      });
    }

    return ret;
  }

  /**
   * Checks which egg moves have been unlocked for the {@linkcode Pokemon} based
   * on the species it was met at or by the first {@linkcode Pokemon} in its evolution
   * line that can act as a starter and provides those egg moves.
   * @returns an array of {@linkcode Moves}, the length of which is determined by how many
   * egg moves are unlocked for that species.
   */
  getUnlockedEggMoves(): Moves[] {
    const moves: Moves[] = [];
    const species =
      this.metSpecies in speciesEggMoves
        ? this.metSpecies
        : this.getSpeciesForm(true).getRootSpeciesId(true);
    if (species in speciesEggMoves) {
      for (let i = 0; i < 4; i++) {
        if (globalScene.gameData.starterData[species].eggMoves & (1 << i)) {
          moves.push(speciesEggMoves[species][i]);
        }
      }
    }
    return moves;
  }

  /**
   * Gets all possible learnable level moves for the {@linkcode Pokemon},
   * excluding any moves already known.
   *
   * Available egg moves are only included if the {@linkcode Pokemon} was
   * in the starting party of the run and if Fresh Start is not active.
   * @returns an array of {@linkcode Moves}, the length of which is determined
   * by how many learnable moves there are for the {@linkcode Pokemon}.
   */
  public getLearnableLevelMoves(): Moves[] {
    let levelMoves = this.getLevelMoves(1, true, false, true).map(lm => lm[1]);
    if (
      this.metBiome === -1 &&
      !globalScene.gameMode.isFreshStartChallenge() &&
      !globalScene.gameMode.isDaily
    ) {
      levelMoves = this.getUnlockedEggMoves().concat(levelMoves);
    }
    if (Array.isArray(this.usedTMs) && this.usedTMs.length > 0) {
      levelMoves = this.usedTMs
        .filter(m => !levelMoves.includes(m))
        .concat(levelMoves);
    }
    levelMoves = levelMoves.filter(lm => !this.moveset.some(m => m.moveId === lm));
    return levelMoves;
  }

  /**
   * Gets the types of a pokemon
   * @param includeTeraType - `true` to include tera-formed type; Default: `false`
   * @param forDefend - `true` if the pokemon is defending from an attack; Default: `false`
   * @param ignoreOverride - If `true`, ignore ability changing effects; Default: `false`
   * @param useIllusion - `true` to return the types of the illusion instead of the actual types; "AUTO" will depend on forDefend param; Default: "AUTO"
   * @returns array of {@linkcode PokemonType}
   */
  public getTypes(
    includeTeraType = false,
    forDefend: boolean = false,
    ignoreOverride?: boolean,
    useIllusion: boolean | "AUTO" = "AUTO"
  ): PokemonType[] {
    const types: PokemonType[] = [];

    if (includeTeraType && this.isTerastallized) {
      const teraType = this.getTeraType();
      if (this.isTerastallized && !(forDefend && teraType === PokemonType.STELLAR)) {
        // Stellar tera uses its original types defensively
        types.push(teraType);
        if (forDefend) {
          return types;
        }
      }
    }
    if (!types.length || !includeTeraType) {

      const doIllusion: boolean = (useIllusion === "AUTO") ? !forDefend : useIllusion;
      if (
        !ignoreOverride &&
        this.summonData.types &&
        this.summonData.types.length > 0 &&
        (!this.summonData.illusion || !doIllusion)
      ) {
        this.summonData.types.forEach(t => types.push(t));
      } else {
        const speciesForm = this.getSpeciesForm(ignoreOverride, doIllusion);
        const fusionSpeciesForm = this.getFusionSpeciesForm(ignoreOverride, doIllusion);
        const customTypes = this.customPokemonData.types?.length > 0;

        // First type, checking for "permanently changed" types from ME
        const firstType =
          customTypes && this.customPokemonData.types[0] !== PokemonType.UNKNOWN
            ? this.customPokemonData.types[0]
            : speciesForm.type1;
        types.push(firstType);

        // Second type
        let secondType: PokemonType = PokemonType.UNKNOWN;

        if (fusionSpeciesForm) {
          // Check if the fusion Pokemon also has permanent changes from ME when determining the fusion types
          const fusionType1 =
            this.fusionCustomPokemonData?.types &&
            this.fusionCustomPokemonData.types.length > 0 &&
            this.fusionCustomPokemonData.types[0] !== PokemonType.UNKNOWN
              ? this.fusionCustomPokemonData.types[0]
              : fusionSpeciesForm.type1;
          const fusionType2 =
            this.fusionCustomPokemonData?.types &&
            this.fusionCustomPokemonData.types.length > 1 &&
            this.fusionCustomPokemonData.types[1] !== PokemonType.UNKNOWN
              ? this.fusionCustomPokemonData.types[1]
              : fusionSpeciesForm.type2;

          // Assign second type if the fusion can provide one
          if (fusionType2 !== null && fusionType2 !== types[0]) {
            secondType = fusionType2;
          } else if (fusionType1 !== types[0]) {
            secondType = fusionType1;
          }

          if (
            secondType === PokemonType.UNKNOWN &&
            isNullOrUndefined(fusionType2)
          ) {
            // If second pokemon was monotype and shared its primary type
            secondType =
              customTypes &&
              this.customPokemonData.types.length > 1 &&
              this.customPokemonData.types[1] !== PokemonType.UNKNOWN
                ? this.customPokemonData.types[1]
                : (speciesForm.type2 ?? PokemonType.UNKNOWN);
          }
        } else {
          // If not a fusion, just get the second type from the species, checking for permanent changes from ME
          secondType =
            customTypes &&
            this.customPokemonData.types.length > 1 &&
            this.customPokemonData.types[1] !== PokemonType.UNKNOWN
              ? this.customPokemonData.types[1]
              : (speciesForm.type2 ?? PokemonType.UNKNOWN);
        }

        if (secondType !== PokemonType.UNKNOWN) {
          types.push(secondType);
        }
      }
    }

    // become UNKNOWN if no types are present
    if (!types.length) {
      types.push(PokemonType.UNKNOWN);
    }

    // remove UNKNOWN if other types are present
    if (types.length > 1 && types.includes(PokemonType.UNKNOWN)) {
      const index = types.indexOf(PokemonType.UNKNOWN);
      if (index !== -1) {
        types.splice(index, 1);
      }
    }

    // the type added to Pokemon from moves like Forest's Curse or Trick Or Treat
    if (
      !ignoreOverride &&
      this.summonData &&
      this.summonData.addedType &&
      !types.includes(this.summonData.addedType)
    ) {
      types.push(this.summonData.addedType);
    }

    // If both types are the same (can happen in weird custom typing scenarios), reduce to single type
    if (types.length > 1 && types[0] === types[1]) {
      types.splice(0, 1);
    }

    return types;
  }

  /**
   * Checks if the pokemon's typing includes the specified type
   * @param type - {@linkcode PokemonType} to check
   * @param includeTeraType - `true` to include tera-formed type; Default: `true`
   * @param forDefend - `true` if the pokemon is defending from an attack; Default: `false`
   * @param ignoreOverride - If `true`, ignore ability changing effects; Default: `false`
   * @returns `true` if the Pokemon's type matches
   */
  public isOfType(
    type: PokemonType,
    includeTeraType = true,
    forDefend = false,
    ignoreOverride = false,
  ): boolean {
    return this.getTypes(includeTeraType, forDefend, ignoreOverride).some(
      t => t === type,
    );
  }

  /**
   * Gets the non-passive ability of the pokemon. This accounts for fusions and ability changing effects.
   * This should rarely be called, most of the time {@linkcode hasAbility} or {@linkcode hasAbilityWithAttr} are better used as
   * those check both the passive and non-passive abilities and account for ability suppression.
   * @see {@linkcode hasAbility} {@linkcode hasAbilityWithAttr} Intended ways to check abilities in most cases
   * @param ignoreOverride - If `true`, ignore ability changing effects; Default: `false`
   * @returns The non-passive {@linkcode Ability} of the pokemon
   */
  public getAbility(ignoreOverride = false): Ability {
    if (!ignoreOverride && this.summonData.ability) {
      return allAbilities[this.summonData.ability];
    }
    if (Overrides.ABILITY_OVERRIDE && this.isPlayer()) {
      return allAbilities[Overrides.ABILITY_OVERRIDE];
    }
    if (Overrides.OPP_ABILITY_OVERRIDE && !this.isPlayer()) {
      return allAbilities[Overrides.OPP_ABILITY_OVERRIDE];
    }
    if (this.isFusion()) {
      if (
        !isNullOrUndefined(this.fusionCustomPokemonData?.ability) &&
        this.fusionCustomPokemonData.ability !== -1
      ) {
        return allAbilities[this.fusionCustomPokemonData.ability];
      }
      return allAbilities[
        this.getFusionSpeciesForm(ignoreOverride).getAbility(
          this.fusionAbilityIndex,
        )
      ];
    }
    if (
      !isNullOrUndefined(this.customPokemonData.ability) &&
      this.customPokemonData.ability !== -1
    ) {
      return allAbilities[this.customPokemonData.ability];
    }
    let abilityId = this.getSpeciesForm(ignoreOverride).getAbility(
      this.abilityIndex,
    );
    if (abilityId === Abilities.NONE) {
      abilityId = this.species.ability1;
    }
    return allAbilities[abilityId];
  }

  /**
   * Gets the passive ability of the pokemon. This should rarely be called, most of the time
   * {@linkcode hasAbility} or {@linkcode hasAbilityWithAttr} are better used as those check both the passive and
   * non-passive abilities and account for ability suppression.
   * @see {@linkcode hasAbility} {@linkcode hasAbilityWithAttr} Intended ways to check abilities in most cases
   * @returns The passive {@linkcode Ability} of the pokemon
   */
  public getPassiveAbility(): Ability {
    if (Overrides.PASSIVE_ABILITY_OVERRIDE && this.isPlayer()) {
      return allAbilities[Overrides.PASSIVE_ABILITY_OVERRIDE];
    }
    if (Overrides.OPP_PASSIVE_ABILITY_OVERRIDE && !this.isPlayer()) {
      return allAbilities[Overrides.OPP_PASSIVE_ABILITY_OVERRIDE];
    }
    if (
      !isNullOrUndefined(this.customPokemonData.passive) &&
      this.customPokemonData.passive !== -1
    ) {
      return allAbilities[this.customPokemonData.passive];
    }

    return allAbilities[this.species.getPassiveAbility(this.formIndex)];
  }

  /**
   * Gets a list of all instances of a given ability attribute among abilities this pokemon has.
   * Accounts for all the various effects which can affect whether an ability will be present or
   * in effect, and both passive and non-passive.
   * @param attrType - {@linkcode AbAttr} The ability attribute to check for.
   * @param canApply - Whether to check if the ability is currently active; Default `true`
   * @param ignoreOverride - Whether to ignore ability changing effects; Default `false`
   * @returns An array of all the ability attributes on this ability.
   */
  public getAbilityAttrs<T extends AbAttr = AbAttr>(
    attrType: { new (...args: any[]): T },
    canApply = true,
    ignoreOverride = false,
  ): T[] {
    const abilityAttrs: T[] = [];

    if (!canApply || this.canApplyAbility()) {
      abilityAttrs.push(
        ...this.getAbility(ignoreOverride).getAttrs<T>(attrType),
      );
    }

    if (!canApply || this.canApplyAbility(true)) {
      abilityAttrs.push(...this.getPassiveAbility().getAttrs(attrType));
    }

    return abilityAttrs;
  }

  /**
   * Sets the {@linkcode Pokemon}'s ability and activates it if it normally activates on summon
   *
   * Also clears primal weather if it is from the ability being changed
   * @param ability New Ability
   */
  public setTempAbility(ability: Ability, passive = false): void {
    applyOnLoseAbAttrs(this, passive);
    if (passive) {
      this.summonData.passiveAbility = ability.id;
    } else {
      this.summonData.ability = ability.id;
    }
    applyOnGainAbAttrs(this, passive);
  }

  /**
   * Suppresses an ability and calls its onlose attributes
   */
  public suppressAbility() {
    [true, false].forEach(passive => applyOnLoseAbAttrs(this, passive));
    this.summonData.abilitySuppressed = true;
  }

  /**
   * Checks if a pokemon has a passive either from:
   *  - bought with starter candy
   *  - set by override
   *  - is a boss pokemon
   * @returns `true` if the Pokemon has a passive
   */
  public hasPassive(): boolean {
    // returns override if valid for current case
    if (
      (Overrides.HAS_PASSIVE_ABILITY_OVERRIDE === false && this.isPlayer()) ||
      (Overrides.OPP_HAS_PASSIVE_ABILITY_OVERRIDE === false && !this.isPlayer())
    ) {
      return false;
    }
    if (
      ((Overrides.PASSIVE_ABILITY_OVERRIDE !== Abilities.NONE ||
        Overrides.HAS_PASSIVE_ABILITY_OVERRIDE) &&
        this.isPlayer()) ||
      ((Overrides.OPP_PASSIVE_ABILITY_OVERRIDE !== Abilities.NONE ||
        Overrides.OPP_HAS_PASSIVE_ABILITY_OVERRIDE) &&
        !this.isPlayer())
    ) {
      return true;
    }

    // Classic Final boss and Endless Minor/Major bosses do not have passive
    const { currentBattle, gameMode } = globalScene;
    const waveIndex = currentBattle?.waveIndex;
    if (
      this instanceof EnemyPokemon &&
      (currentBattle?.battleSpec === BattleSpec.FINAL_BOSS ||
        gameMode.isEndlessMinorBoss(waveIndex) ||
        gameMode.isEndlessMajorBoss(waveIndex))
    ) {
      return false;
    }

    return this.passive || this.isBoss();
  }

  /**
   * Checks whether an ability of a pokemon can be currently applied. This should rarely be
   * directly called, as {@linkcode hasAbility} and {@linkcode hasAbilityWithAttr} already call this.
   * @see {@linkcode hasAbility} {@linkcode hasAbilityWithAttr} Intended ways to check abilities in most cases
   * @param passive If true, check if passive can be applied instead of non-passive
   * @returns `true` if the ability can be applied
   */
  public canApplyAbility(passive = false): boolean {
    if (passive && !this.hasPassive()) {
      return false;
    }
    const ability = !passive ? this.getAbility() : this.getPassiveAbility();
    if (this.isFusion() && ability.hasAttr(NoFusionAbilityAbAttr)) {
      return false;
    }
    const arena = globalScene?.arena;
    if (
      arena.ignoreAbilities &&
      arena.ignoringEffectSource !== this.getBattlerIndex() &&
      ability.isIgnorable
    ) {
      return false;
    }
    if (
      this.summonData.abilitySuppressed &&
      ability.isSuppressable
    ) {
      return false;
    }
    const suppressAbilitiesTag = arena.getTag(
      ArenaTagType.NEUTRALIZING_GAS,
    ) as SuppressAbilitiesTag;
    if (
      this.isOnField() &&
      suppressAbilitiesTag &&
      !suppressAbilitiesTag.isBeingRemoved()
    ) {
      const thisAbilitySuppressing = ability.hasAttr(
        PreLeaveFieldRemoveSuppressAbilitiesSourceAbAttr,
      );
      const hasSuppressingAbility = this.hasAbilityWithAttr(
        PreLeaveFieldRemoveSuppressAbilitiesSourceAbAttr,
        false,
      );
      // Neutralizing gas is up - suppress abilities unless they are unsuppressable or this pokemon is responsible for the gas
      // (Balance decided that the other ability of a neutralizing gas pokemon should not be neutralized)
      // If the ability itself is neutralizing gas, don't suppress it (handled through arena tag)
      const unsuppressable =
        !ability.isSuppressable ||
        thisAbilitySuppressing ||
        (hasSuppressingAbility && !suppressAbilitiesTag.shouldApplyToSelf());
      if (!unsuppressable) {
        return false;
      }
    }
    return (
      (this.hp > 0 || ability.isBypassFaint) &&
      !ability.conditions.find(condition => !condition(this))
    );
  }

  /**
   * Checks whether a pokemon has the specified ability and it's in effect. Accounts for all the various
   * effects which can affect whether an ability will be present or in effect, and both passive and
   * non-passive. This is the primary way to check whether a pokemon has a particular ability.
   * @param ability The ability to check for
   * @param canApply - Whether to check if the ability is currently active; default `true`
   * @param ignoreOverride Whether to ignore ability changing effects; default `false`
   * @returns `true` if the ability is present and active
   */
  public hasAbility(
    ability: Abilities,
    canApply = true,
    ignoreOverride = false,
  ): boolean {
    if (
      this.getAbility(ignoreOverride).id === ability &&
      (!canApply || this.canApplyAbility())
    ) {
      return true;
    }
    if (
      this.getPassiveAbility().id === ability &&
      this.hasPassive() &&
      (!canApply || this.canApplyAbility(true))
    ) {
      return true;
    }
    return false;
  }

  /**
   * Checks whether a pokemon has an ability with the specified attribute and it's in effect.
   * Accounts for all the various effects which can affect whether an ability will be present or
   * in effect, and both passive and non-passive. This is one of the two primary ways to check
   * whether a pokemon has a particular ability.
   * @param attrType The {@link AbAttr | ability attribute} to check for
   * @param canApply - Whether to check if the ability is currently active; default `true`
   * @param ignoreOverride Whether to ignore ability changing effects; default `false`
   * @returns `true` if an ability with the given {@linkcode AbAttr} is present and active
   */
  public hasAbilityWithAttr(
    attrType: Constructor<AbAttr>,
    canApply = true,
    ignoreOverride = false,
  ): boolean {
    if (
      (!canApply || this.canApplyAbility()) &&
      this.getAbility(ignoreOverride).hasAttr(attrType)
    ) {
      return true;
    }
    if (
      this.hasPassive() &&
      (!canApply || this.canApplyAbility(true)) &&
      this.getPassiveAbility().hasAttr(attrType)
    ) {
      return true;
    }
    return false;
  }

  /**
   * Gets the weight of the Pokemon with subtractive modifiers (Autotomize) happening first
   * and then multiplicative modifiers happening after (Heavy Metal and Light Metal)
   * @returns the kg of the Pokemon (minimum of 0.1)
   */
  public getWeight(): number {
    const autotomizedTag = this.getTag(AutotomizedTag);
    let weightRemoved = 0;
    if (!isNullOrUndefined(autotomizedTag)) {
      weightRemoved = 100 * autotomizedTag!.autotomizeCount;
    }
    const minWeight = 0.1;
    const weight = new NumberHolder(this.species.weight - weightRemoved);

    // This will trigger the ability overlay so only call this function when necessary
    applyAbAttrs(WeightMultiplierAbAttr, this, null, false, weight);
    return Math.max(minWeight, weight.value);
  }

  /**
   * @returns the pokemon's current tera {@linkcode PokemonType}
   */
  getTeraType(): PokemonType {
    if (this.hasSpecies(Species.TERAPAGOS)) {
      return PokemonType.STELLAR;
    }
    if (this.hasSpecies(Species.OGERPON)) {
      const ogerponForm =
        this.species.speciesId === Species.OGERPON
          ? this.formIndex
          : this.fusionFormIndex;
      switch (ogerponForm) {
        case 0:
        case 4:
          return PokemonType.GRASS;
        case 1:
        case 5:
          return PokemonType.WATER;
        case 2:
        case 6:
          return PokemonType.FIRE;
        case 3:
        case 7:
          return PokemonType.ROCK;
      }
    }
    if (this.hasSpecies(Species.SHEDINJA)) {
      return PokemonType.BUG;
    }
    return this.teraType;
  }

  public isGrounded(): boolean {
    return (
      !!this.getTag(GroundedTag) ||
      (!this.isOfType(PokemonType.FLYING, true, true) &&
        !this.hasAbility(Abilities.LEVITATE) &&
        !this.getTag(BattlerTagType.FLOATING) &&
        !this.getTag(SemiInvulnerableTag))
    );
  }

  /**
   * Determines whether this Pokemon is prevented from running or switching due
   * to effects from moves and/or abilities.
   * @param trappedAbMessages - If defined, ability trigger messages
   * (e.g. from Shadow Tag) are forwarded through this array.
   * @param simulated - If `true`, applies abilities via simulated calls.
   * @returns `true` if the pokemon is trapped
   */
  public isTrapped(
    trappedAbMessages: string[] = [],
    simulated = true,
  ): boolean {
    const commandedTag = this.getTag(BattlerTagType.COMMANDED);
    if (commandedTag?.getSourcePokemon()?.isActive(true)) {
      return true;
    }

    if (this.isOfType(PokemonType.GHOST)) {
      return false;
    }

    const trappedByAbility = new BooleanHolder(false);
    /**
     * Contains opposing Pokemon (Enemy/Player Pokemon) depending on perspective
     * Afterwards, it filters out Pokemon that have been switched out of the field so trapped abilities/moves do not trigger
     */
    const opposingFieldUnfiltered = this.isPlayer()
      ? globalScene.getEnemyField()
      : globalScene.getPlayerField();
    const opposingField = opposingFieldUnfiltered.filter(
      enemyPkm => enemyPkm.switchOutStatus === false,
    );

    for (const opponent of opposingField) {
      applyCheckTrappedAbAttrs(
        CheckTrappedAbAttr,
        opponent,
        trappedByAbility,
        this,
        trappedAbMessages,
        simulated,
      );
    }

    const side = this.isPlayer() ? ArenaTagSide.PLAYER : ArenaTagSide.ENEMY;
    return (
      trappedByAbility.value ||
      !!this.getTag(TrappedTag) ||
      !!globalScene.arena.getTagOnSide(ArenaTagType.FAIRY_LOCK, side)
    );
  }

  /**
   * Calculates the type of a move when used by this Pokemon after
   * type-changing move and ability attributes have applied.
   * @param move - {@linkcode Move} The move being used.
   * @param simulated - If `true`, prevents showing abilities applied in this calculation.
   * @returns The {@linkcode PokemonType} of the move after attributes are applied
   */
  public getMoveType(move: Move, simulated = true): PokemonType {
    const moveTypeHolder = new NumberHolder(move.type);

    applyMoveAttrs(VariableMoveTypeAttr, this, null, move, moveTypeHolder);
    applyPreAttackAbAttrs(
      MoveTypeChangeAbAttr,
      this,
      null,
      move,
      simulated,
      moveTypeHolder,
    );

    globalScene.arena.applyTags(
      ArenaTagType.ION_DELUGE,
      simulated,
      moveTypeHolder,
    );
    if (this.getTag(BattlerTagType.ELECTRIFIED)) {
      moveTypeHolder.value = PokemonType.ELECTRIC;
    }

    return moveTypeHolder.value as PokemonType;
  }

  /**
   * Calculates the effectiveness of a move against the Pokémon.
   * This includes modifiers from move and ability attributes.
   * @param source {@linkcode Pokemon} The attacking Pokémon.
   * @param move {@linkcode Move} The move being used by the attacking Pokémon.
   * @param ignoreAbility Whether to ignore abilities that might affect type effectiveness or immunity (defaults to `false`).
   * @param simulated Whether to apply abilities via simulated calls (defaults to `true`)
   * @param cancelled {@linkcode BooleanHolder} Stores whether the move was cancelled by a non-type-based immunity.
   * @param useIllusion - Whether we want the attack move effectiveness on the illusion or not
   * @returns The type damage multiplier, indicating the effectiveness of the move
   */
  getMoveEffectiveness(
    source: Pokemon,
    move: Move,
    ignoreAbility = false,
    simulated = true,
    cancelled?: BooleanHolder,
    useIllusion: boolean = false
  ): TypeDamageMultiplier {
    if (!isNullOrUndefined(this.turnData?.moveEffectiveness)) {
      return this.turnData?.moveEffectiveness;
    }

    if (move.hasAttr(TypelessAttr)) {
      return 1;
    }
    const moveType = source.getMoveType(move);

    const typeMultiplier = new NumberHolder(
      move.category !== MoveCategory.STATUS ||
      move.hasAttr(RespectAttackTypeImmunityAttr)
      ? this.getAttackTypeEffectiveness(
        moveType,
        source,
        false,
        simulated,
        move,
        useIllusion
      )
      : 1);

    applyMoveAttrs(
      VariableMoveTypeMultiplierAttr,
      source,
      this,
      move,
      typeMultiplier,
    );
    if (
      this.getTypes(true, true).find(t => move.isTypeImmune(source, this, t))
    ) {
      typeMultiplier.value = 0;
    }

    if (this.getTag(TarShotTag) && this.getMoveType(move) === PokemonType.FIRE) {
      typeMultiplier.value *= 2;
    }

    const cancelledHolder = cancelled ?? new BooleanHolder(false);
    if (!ignoreAbility) {
      applyPreDefendAbAttrs(
        TypeImmunityAbAttr,
        this,
        source,
        move,
        cancelledHolder,
        simulated,
        typeMultiplier,
      );

      if (!cancelledHolder.value) {
        applyPreDefendAbAttrs(
          MoveImmunityAbAttr,
          this,
          source,
          move,
          cancelledHolder,
          simulated,
          typeMultiplier,
        );
      }

      if (!cancelledHolder.value) {
        const defendingSidePlayField = this.isPlayer()
          ? globalScene.getPlayerField()
          : globalScene.getEnemyField();
        defendingSidePlayField.forEach(p =>
          applyPreDefendAbAttrs(
            FieldPriorityMoveImmunityAbAttr,
            p,
            source,
            move,
            cancelledHolder,
          ),
        );
      }
    }

    const immuneTags = this.findTags(
      tag => tag instanceof TypeImmuneTag && tag.immuneType === moveType,
    );
    for (const tag of immuneTags) {
      if (
        move &&
        !move.getAttrs(HitsTagAttr).some(attr => attr.tagType === tag.tagType)
      ) {
        typeMultiplier.value = 0;
        break;
      }
    }

    // Apply Tera Shell's effect to attacks after all immunities are accounted for
    if (!ignoreAbility && move.category !== MoveCategory.STATUS) {
      applyPreDefendAbAttrs(
        FullHpResistTypeAbAttr,
        this,
        source,
        move,
        cancelledHolder,
        simulated,
        typeMultiplier,
      );
    }

    if (
      move.category === MoveCategory.STATUS &&
      move.hitsSubstitute(source, this)
    ) {
      typeMultiplier.value = 0;
    }

    return (
      !cancelledHolder.value ? typeMultiplier.value : 0
    ) as TypeDamageMultiplier;
  }

  /**
   * Calculates the move's type effectiveness multiplier based on the target's type/s.
   * @param moveType {@linkcode PokemonType} the type of the move being used
   * @param source {@linkcode Pokemon} the Pokemon using the move
   * @param ignoreStrongWinds whether or not this ignores strong winds (anticipation, forewarn, stealth rocks)
   * @param simulated tag to only apply the strong winds effect message when the move is used
   * @param move (optional) the move whose type effectiveness is to be checked. Used for applying {@linkcode VariableMoveTypeChartAttr}
   * @param useIllusion - Whether we want the attack type effectiveness on the illusion or not
   * @returns a multiplier for the type effectiveness
   */
  getAttackTypeEffectiveness(
    moveType: PokemonType,
    source?: Pokemon,
    ignoreStrongWinds: boolean = false,
    simulated: boolean = true,
    move?: Move,
    useIllusion: boolean = false
  ): TypeDamageMultiplier {
    if (moveType === PokemonType.STELLAR) {
      return this.isTerastallized ? 2 : 1;
    }
    const types = this.getTypes(true, true, undefined, useIllusion);
    const arena = globalScene.arena;

    // Handle flying v ground type immunity without removing flying type so effective types are still effective
    // Related to https://github.com/pagefaultgames/pokerogue/issues/524
    if (
      moveType === PokemonType.GROUND &&
      (this.isGrounded() || arena.hasTag(ArenaTagType.GRAVITY))
    ) {
      const flyingIndex = types.indexOf(PokemonType.FLYING);
      if (flyingIndex > -1) {
        types.splice(flyingIndex, 1);
      }
    }

    let multiplier = types
      .map(defType => {
        const multiplier = new NumberHolder(
          getTypeDamageMultiplier(moveType, defType),
        );
        applyChallenges(
          ChallengeType.TYPE_EFFECTIVENESS,
          multiplier,
        );
        if (move) {
          applyMoveAttrs(
            VariableMoveTypeChartAttr,
            null,
            this,
            move,
            multiplier,
            defType,
          );
        }
        if (source) {
          const ignoreImmunity = new BooleanHolder(false);
          if (
            source.isActive(true) &&
            source.hasAbilityWithAttr(IgnoreTypeImmunityAbAttr)
          ) {
            applyAbAttrs(
              IgnoreTypeImmunityAbAttr,
              source,
              ignoreImmunity,
              simulated,
              moveType,
              defType,
            );
          }
          if (ignoreImmunity.value) {
            if (multiplier.value === 0) {
              return 1;
            }
          }

          const exposedTags = this.findTags(
            tag => tag instanceof ExposedTag,
          ) as ExposedTag[];
          if (exposedTags.some(t => t.ignoreImmunity(defType, moveType))) {
            if (multiplier.value === 0) {
              return 1;
            }
          }
        }
        return multiplier.value;
      })
      .reduce((acc, cur) => acc * cur, 1) as TypeDamageMultiplier;

    const typeMultiplierAgainstFlying = new NumberHolder(
      getTypeDamageMultiplier(moveType, PokemonType.FLYING),
    );
    applyChallenges(
      ChallengeType.TYPE_EFFECTIVENESS,
      typeMultiplierAgainstFlying,
    );
    // Handle strong winds lowering effectiveness of types super effective against pure flying
    if (
      !ignoreStrongWinds &&
      arena.weather?.weatherType === WeatherType.STRONG_WINDS &&
      !arena.weather.isEffectSuppressed() &&
      this.isOfType(PokemonType.FLYING) &&
      typeMultiplierAgainstFlying.value === 2
    ) {
      multiplier /= 2;
      if (!simulated) {
        globalScene.queueMessage(i18next.t("weather:strongWindsEffectMessage"));
      }
    }
    return multiplier as TypeDamageMultiplier;
  }

  /**
   * Computes the given Pokemon's matchup score against this Pokemon.
   * In most cases, this score ranges from near-zero to 16, but the maximum possible matchup score is 64.
   * @param opponent {@linkcode Pokemon} The Pokemon to compare this Pokemon against
   * @returns A score value based on how favorable this Pokemon is when fighting the given Pokemon
   */
  getMatchupScore(opponent: Pokemon): number {
    const types = this.getTypes(true);

    const enemyTypes = opponent.getTypes(true, true, false, true);
    /** Is this Pokemon faster than the opponent? */
    const outspeed =
      (this.isActive(true)
        ? this.getEffectiveStat(Stat.SPD, opponent)
        : this.getStat(Stat.SPD, false)) >=
      opponent.getEffectiveStat(Stat.SPD, this);
    /**
     * Based on how effective this Pokemon's types are offensively against the opponent's types.
     * This score is increased by 25 percent if this Pokemon is faster than the opponent.
     */
    let atkScore = opponent.getAttackTypeEffectiveness(types[0], this, false, true, undefined, true) * (outspeed ? 1.25 : 1);
    /**
     * Based on how effectively this Pokemon defends against the opponent's types.
     * This score cannot be higher than 4.
     */
    let defScore =
      1 /
      Math.max(this.getAttackTypeEffectiveness(enemyTypes[0], opponent), 0.25);
    if (types.length > 1) {
      atkScore *= opponent.getAttackTypeEffectiveness(types[1], this);
    }
    if (enemyTypes.length > 1) {
      defScore *= (1 / Math.max(this.getAttackTypeEffectiveness(enemyTypes[1], opponent, false, false, undefined, true), 0.25));
    }
    /**
     * Based on this Pokemon's HP ratio compared to that of the opponent.
     * This ratio is multiplied by 1.5 if this Pokemon outspeeds the opponent;
     * however, the final ratio cannot be higher than 1.
     */
    let hpDiffRatio = this.getHpRatio() + (1 - opponent.getHpRatio());
    if (outspeed) {
      hpDiffRatio = Math.min(hpDiffRatio * 1.5, 1);
    }
    return (atkScore + defScore) * hpDiffRatio;
  }

  getEvolution(): SpeciesFormEvolution | null {
    if (pokemonEvolutions.hasOwnProperty(this.species.speciesId)) {
      const evolutions = pokemonEvolutions[this.species.speciesId];
      for (const e of evolutions) {
        if (
          !e.item &&
          this.level >= e.level &&
          (isNullOrUndefined(e.preFormKey) ||
            this.getFormKey() === e.preFormKey)
        ) {
          if (
            e.condition === null ||
            (e.condition as SpeciesEvolutionCondition).predicate(this)
          ) {
            return e;
          }
        }
      }
    }

    if (
      this.isFusion() &&
      this.fusionSpecies &&
      pokemonEvolutions.hasOwnProperty(this.fusionSpecies.speciesId)
    ) {
      const fusionEvolutions = pokemonEvolutions[
        this.fusionSpecies.speciesId
      ].map(e => new FusionSpeciesFormEvolution(this.species.speciesId, e));
      for (const fe of fusionEvolutions) {
        if (
          !fe.item &&
          this.level >= fe.level &&
          (isNullOrUndefined(fe.preFormKey) ||
            this.getFusionFormKey() === fe.preFormKey)
        ) {
          if (
            fe.condition === null ||
            (fe.condition as SpeciesEvolutionCondition).predicate(this)
          ) {
            return fe;
          }
        }
      }
    }

    return null;
  }

  /**
   * Gets all level up moves in a given range for a particular pokemon.
   * @param {number} startingLevel Don't include moves below this level
   * @param {boolean} includeEvolutionMoves Whether to include evolution moves
   * @param {boolean} simulateEvolutionChain Whether to include moves from prior evolutions
   * @param {boolean} includeRelearnerMoves Whether to include moves that would require a relearner. Note the move relearner inherently allows evolution moves
   * @returns {LevelMoves} A list of moves and the levels they can be learned at
   */
  getLevelMoves(
    startingLevel?: number,
    includeEvolutionMoves = false,
    simulateEvolutionChain = false,
    includeRelearnerMoves = false,
    learnSituation: LearnMoveSituation = LearnMoveSituation.MISC,
  ): LevelMoves {
    const ret: LevelMoves = [];
    let levelMoves: LevelMoves = [];
    if (!startingLevel) {
      startingLevel = this.level;
    }
    if (
      learnSituation === LearnMoveSituation.EVOLUTION_FUSED &&
      this.fusionSpecies
    ) {
      // For fusion evolutions, get ONLY the moves of the component mon that evolved
      levelMoves = this.getFusionSpeciesForm(true)
        .getLevelMoves()
        .filter(
          lm =>
            (includeEvolutionMoves && lm[0] === EVOLVE_MOVE) ||
            (includeRelearnerMoves && lm[0] === RELEARN_MOVE) ||
            lm[0] > 0,
        );
    } else {
      if (simulateEvolutionChain) {
        const evolutionChain = this.species.getSimulatedEvolutionChain(
          this.level,
          this.hasTrainer(),
          this.isBoss(),
          this.isPlayer(),
        );
        for (let e = 0; e < evolutionChain.length; e++) {
          // TODO: Might need to pass specific form index in simulated evolution chain
          const speciesLevelMoves = getPokemonSpeciesForm(
            evolutionChain[e][0],
            this.formIndex,
          ).getLevelMoves();
          if (includeRelearnerMoves) {
            levelMoves.push(...speciesLevelMoves);
          } else {
            levelMoves.push(
              ...speciesLevelMoves.filter(
                lm =>
                  (includeEvolutionMoves && lm[0] === EVOLVE_MOVE) ||
                  ((!e || lm[0] > 1) &&
                    (e === evolutionChain.length - 1 ||
                      lm[0] <= evolutionChain[e + 1][1])),
              ),
            );
          }
        }
      } else {
        levelMoves = this.getSpeciesForm(true)
          .getLevelMoves()
          .filter(
            lm =>
              (includeEvolutionMoves && lm[0] === EVOLVE_MOVE) ||
              (includeRelearnerMoves && lm[0] === RELEARN_MOVE) ||
              lm[0] > 0,
          );
      }
      if (
        this.fusionSpecies &&
        learnSituation !== LearnMoveSituation.EVOLUTION_FUSED_BASE
      ) {
        // For fusion evolutions, get ONLY the moves of the component mon that evolved
        if (simulateEvolutionChain) {
          const fusionEvolutionChain =
            this.fusionSpecies.getSimulatedEvolutionChain(
              this.level,
              this.hasTrainer(),
              this.isBoss(),
              this.isPlayer(),
            );
          for (let e = 0; e < fusionEvolutionChain.length; e++) {
            // TODO: Might need to pass specific form index in simulated evolution chain
            const speciesLevelMoves = getPokemonSpeciesForm(
              fusionEvolutionChain[e][0],
              this.fusionFormIndex,
            ).getLevelMoves();
            if (includeRelearnerMoves) {
              levelMoves.push(
                ...speciesLevelMoves.filter(
                  lm =>
                    (includeEvolutionMoves && lm[0] === EVOLVE_MOVE) ||
                    lm[0] !== EVOLVE_MOVE,
                ),
              );
            } else {
              levelMoves.push(
                ...speciesLevelMoves.filter(
                  lm =>
                    (includeEvolutionMoves && lm[0] === EVOLVE_MOVE) ||
                    ((!e || lm[0] > 1) &&
                      (e === fusionEvolutionChain.length - 1 ||
                        lm[0] <= fusionEvolutionChain[e + 1][1])),
                ),
              );
            }
          }
        } else {
          levelMoves.push(
            ...this.getFusionSpeciesForm(true)
              .getLevelMoves()
              .filter(
                lm =>
                  (includeEvolutionMoves && lm[0] === EVOLVE_MOVE) ||
                  (includeRelearnerMoves && lm[0] === RELEARN_MOVE) ||
                  lm[0] > 0,
              ),
          );
        }
      }
    }
    levelMoves.sort((lma: [number, number], lmb: [number, number]) =>
      lma[0] > lmb[0] ? 1 : lma[0] < lmb[0] ? -1 : 0,
    );

    /**
     * Filter out moves not within the correct level range(s)
     * Includes moves below startingLevel, or of specifically level 0 if
     * includeRelearnerMoves or includeEvolutionMoves are true respectively
     */
    levelMoves = levelMoves.filter(lm => {
      const level = lm[0];
      const isRelearner = level < startingLevel;
      const allowedEvolutionMove = level === 0 && includeEvolutionMoves;

      return (
        !(level > this.level) &&
        (includeRelearnerMoves || !isRelearner || allowedEvolutionMove)
      );
    });

    /**
     * This must be done AFTER filtering by level, else if the same move shows up
     * in levelMoves multiple times all but the lowest level one will be skipped.
     * This causes problems when there are intentional duplicates (i.e. Smeargle with Sketch)
     */
    if (levelMoves) {
      this.getUniqueMoves(levelMoves, ret);
    }

    return ret;
  }

  /**
   * Helper function for getLevelMoves.
   * Finds all non-duplicate items from the input, and pushes them into the output.
   * Two items count as duplicate if they have the same Move, regardless of level.
   *
   * @param levelMoves the input array to search for non-duplicates from
   * @param ret the output array to be pushed into.
   */
  private getUniqueMoves(levelMoves: LevelMoves, ret: LevelMoves): void {
    const uniqueMoves: Moves[] = [];
    for (const lm of levelMoves) {
      if (!uniqueMoves.find(m => m === lm[1])) {
        uniqueMoves.push(lm[1]);
        ret.push(lm);
      }
    }
  }

  /**
   * Get a list of all egg moves
   *
   * @returns list of egg moves
   */
  getEggMoves(): Moves[] | undefined {
    return speciesEggMoves[this.getSpeciesForm().getRootSpeciesId()];
  }

  setMove(moveIndex: number, moveId: Moves): void {
    if (moveId === Moves.NONE) {
      return;
    }
    const move = new PokemonMove(moveId);
    this.moveset[moveIndex] = move;
    if (this.summonData.moveset) {
      this.summonData.moveset[moveIndex] = move;
    }
  }

  /**
   * Function that tries to set a Pokemon shiny based on the trainer's trainer ID and secret ID.
   * Endless Pokemon in the end biome are unable to be set to shiny
   *
   * The exact mechanic is that it calculates E as the XOR of the player's trainer ID and secret ID.
   * F is calculated as the XOR of the first 16 bits of the Pokemon's ID with the last 16 bits.
   * The XOR of E and F are then compared to the {@linkcode shinyThreshold} (or {@linkcode thresholdOverride} if set) to see whether or not to generate a shiny.
   * The base shiny odds are {@linkcode BASE_SHINY_CHANCE} / 65536
   * @param thresholdOverride number that is divided by 2^16 (65536) to get the shiny chance, overrides {@linkcode shinyThreshold} if set (bypassing shiny rate modifiers such as Shiny Charm)
   * @returns true if the Pokemon has been set as a shiny, false otherwise
   */
  trySetShiny(thresholdOverride?: number): boolean {
    // Shiny Pokemon should not spawn in the end biome in endless
    if (
      globalScene.gameMode.isEndless &&
      globalScene.arena.biomeType === Biome.END
    ) {
      return false;
    }

    const rand1 = (this.id & 0xffff0000) >>> 16;
    const rand2 = this.id & 0x0000ffff;

    const E = globalScene.gameData.trainerId ^ globalScene.gameData.secretId;
    const F = rand1 ^ rand2;

    const shinyThreshold = new NumberHolder(BASE_SHINY_CHANCE);
    if (thresholdOverride === undefined) {
      if (timedEventManager.isEventActive()) {
        const tchance = timedEventManager.getClassicTrainerShinyChance();
        shinyThreshold.value *= timedEventManager.getShinyMultiplier();
        if (this.hasTrainer() && tchance > 0) {
          shinyThreshold.value = Math.max(tchance, shinyThreshold.value); // Choose the higher boost
        }
      }
      if (!this.hasTrainer()) {
        globalScene.applyModifiers(
          ShinyRateBoosterModifier,
          true,
          shinyThreshold,
        );
      }
    } else {
      shinyThreshold.value = thresholdOverride;
    }

    this.shiny = (E ^ F) < shinyThreshold.value;

    if (this.shiny) {
      this.initShinySparkle();
    }

    return this.shiny;
  }

  /**
   * Function that tries to set a Pokemon shiny based on seed.
   * For manual use only, usually to roll a Pokemon's shiny chance a second time.
   * If it rolls shiny, or if it's already shiny, also sets a random variant and give the Pokemon the associated luck.
   *
   * The base shiny odds are {@linkcode BASE_SHINY_CHANCE} / `65536`
   * @param thresholdOverride number that is divided by `2^16` (`65536`) to get the shiny chance, overrides {@linkcode shinyThreshold} if set (bypassing shiny rate modifiers such as Shiny Charm)
   * @param applyModifiersToOverride If {@linkcode thresholdOverride} is set and this is true, will apply Shiny Charm and event modifiers to {@linkcode thresholdOverride}
   * @returns `true` if the Pokemon has been set as a shiny, `false` otherwise
   */
  public trySetShinySeed(
    thresholdOverride?: number,
    applyModifiersToOverride?: boolean,
  ): boolean {
    if (!this.shiny) {
      const shinyThreshold = new NumberHolder(BASE_SHINY_CHANCE);
      if (thresholdOverride === undefined || applyModifiersToOverride) {
        if (thresholdOverride !== undefined && applyModifiersToOverride) {
          shinyThreshold.value = thresholdOverride;
        }
        if (timedEventManager.isEventActive()) {
          shinyThreshold.value *= timedEventManager.getShinyMultiplier();
        }
        globalScene.applyModifiers(
          ShinyRateBoosterModifier,
          true,
          shinyThreshold,
        );
      }
      else {
        shinyThreshold.value = thresholdOverride;
      }

      this.shiny = randSeedInt(65536) < shinyThreshold.value;
    }

    if (this.shiny) {
      this.variant = this.variant ?? 0;
      this.variant = Math.max(this.generateShinyVariant(), this.variant) as Variant; // Don't set a variant lower than the current one
      this.luck =
        this.variant + 1 + (this.fusionShiny ? this.fusionVariant + 1 : 0);
      this.initShinySparkle();
    }

    return this.shiny;
  }

  /**
   * Generates a shiny variant
   * @returns `0-2`, with the following probabilities:
   * - Has a 10% chance of returning `2` (epic variant)
   * - Has a 30% chance of returning `1` (rare variant)
   * - Has a 60% chance of returning `0` (basic shiny)
   */
  protected generateShinyVariant(): Variant {
    const formIndex: number = this.formIndex;
    let variantDataIndex: string | number = this.species.speciesId;
    if (this.species.forms.length > 0) {
      const formKey = this.species.forms[formIndex]?.formKey;
      if (formKey) {
        variantDataIndex = `${variantDataIndex}-${formKey}`;
      }
    }
    // Checks if there is no variant data for both the index or index with form
    if (
      !this.shiny ||
      (!variantData.hasOwnProperty(variantDataIndex) &&
        !variantData.hasOwnProperty(this.species.speciesId))
    ) {
      return 0;
    }
    const rand = new NumberHolder(0);
    globalScene.executeWithSeedOffset(
      () => {
        rand.value = randSeedInt(10);
      },
      this.id,
      globalScene.waveSeed,
    );
    if (rand.value >= SHINY_VARIANT_CHANCE) {
      return 0; // 6/10
    }
    if (rand.value >= SHINY_EPIC_CHANCE) {
      return 1; // 3/10
    }
    return 2; // 1/10
  }

  /**
   * Function that tries to set a Pokemon to have its hidden ability based on seed, if it exists.
   * For manual use only, usually to roll a Pokemon's hidden ability chance a second time.
   *
   * The base hidden ability odds are {@linkcode BASE_HIDDEN_ABILITY_CHANCE} / `65536`
   * @param thresholdOverride number that is divided by `2^16` (`65536`) to get the HA chance, overrides {@linkcode haThreshold} if set (bypassing HA rate modifiers such as Ability Charm)
   * @param applyModifiersToOverride If {@linkcode thresholdOverride} is set and this is true, will apply Ability Charm to {@linkcode thresholdOverride}
   * @returns `true` if the Pokemon has been set to have its hidden ability, `false` otherwise
   */
  public tryRerollHiddenAbilitySeed(
    thresholdOverride?: number,
    applyModifiersToOverride?: boolean,
  ): boolean {
    if (!this.species.abilityHidden) {
      return false;
    }
    const haThreshold = new NumberHolder(BASE_HIDDEN_ABILITY_CHANCE);
    if (thresholdOverride === undefined || applyModifiersToOverride) {
      if (thresholdOverride !== undefined && applyModifiersToOverride) {
        haThreshold.value = thresholdOverride;
      }
      if (!this.hasTrainer()) {
        globalScene.applyModifiers(
          HiddenAbilityRateBoosterModifier,
          true,
          haThreshold,
        );
      }
    } else {
      haThreshold.value = thresholdOverride;
    }

    if (randSeedInt(65536) < haThreshold.value) {
      this.abilityIndex = 2;
    }

    return this.abilityIndex === 2;
  }

  public generateFusionSpecies(forStarter?: boolean): void {
    const hiddenAbilityChance = new NumberHolder(
      BASE_HIDDEN_ABILITY_CHANCE,
    );
    if (!this.hasTrainer()) {
      globalScene.applyModifiers(
        HiddenAbilityRateBoosterModifier,
        true,
        hiddenAbilityChance,
      );
    }

    const hasHiddenAbility = !randSeedInt(hiddenAbilityChance.value);
    const randAbilityIndex = randSeedInt(2);

    const filter = !forStarter
      ? this.species.getCompatibleFusionSpeciesFilter()
      : (species: PokemonSpecies) => {
          return (
            pokemonEvolutions.hasOwnProperty(species.speciesId) &&
            !pokemonPrevolutions.hasOwnProperty(species.speciesId) &&
            !species.subLegendary &&
            !species.legendary &&
            !species.mythical &&
            !species.isTrainerForbidden() &&
            species.speciesId !== this.species.speciesId &&
            species.speciesId !== Species.DITTO
          );
        };

    let fusionOverride: PokemonSpecies | undefined = undefined;

    if (
      forStarter &&
      this instanceof PlayerPokemon &&
      Overrides.STARTER_FUSION_SPECIES_OVERRIDE
    ) {
      fusionOverride = getPokemonSpecies(
        Overrides.STARTER_FUSION_SPECIES_OVERRIDE,
      );
    } else if (
      this instanceof EnemyPokemon &&
      Overrides.OPP_FUSION_SPECIES_OVERRIDE
    ) {
      fusionOverride = getPokemonSpecies(Overrides.OPP_FUSION_SPECIES_OVERRIDE);
    }

    this.fusionSpecies =
      fusionOverride ??
      globalScene.randomSpecies(
        globalScene.currentBattle?.waveIndex || 0,
        this.level,
        false,
        filter,
        true,
      );
    this.fusionAbilityIndex =
      this.fusionSpecies.abilityHidden && hasHiddenAbility
        ? 2
        : this.fusionSpecies.ability2 !== this.fusionSpecies.ability1
          ? randAbilityIndex
          : 0;
    this.fusionShiny = this.shiny;
    this.fusionVariant = this.variant;

    if (this.fusionSpecies.malePercent === null) {
      this.fusionGender = Gender.GENDERLESS;
    } else {
      const genderChance = (this.id % 256) * 0.390625;
      if (genderChance < this.fusionSpecies.malePercent) {
        this.fusionGender = Gender.MALE;
      } else {
        this.fusionGender = Gender.FEMALE;
      }
    }

    this.fusionFormIndex = globalScene.getSpeciesFormIndex(
      this.fusionSpecies,
      this.fusionGender,
      this.getNature(),
      true,
    );
    this.fusionLuck = this.luck;

    this.generateName();
  }

  public clearFusionSpecies(): void {
    this.fusionSpecies = null;
    this.fusionFormIndex = 0;
    this.fusionAbilityIndex = 0;
    this.fusionShiny = false;
    this.fusionVariant = 0;
    this.fusionGender = 0;
    this.fusionLuck = 0;
    this.fusionCustomPokemonData = null;

    this.generateName();
    this.calculateStats();
  }

  /** Generates a semi-random moveset for a Pokemon */
  public generateAndPopulateMoveset(): void {
    this.moveset = [];
    let movePool: [Moves, number][] = [];
    const allLevelMoves = this.getLevelMoves(1, true, true);
    if (!allLevelMoves) {
      console.warn(
        "Error encountered trying to generate moveset for:",
        this.species.name,
      );
      return;
    }

    for (let m = 0; m < allLevelMoves.length; m++) {
      const levelMove = allLevelMoves[m];
      if (this.level < levelMove[0]) {
        break;
      }
      let weight = levelMove[0];
      // Evolution Moves
      if (weight === 0) {
        weight = 50;
      }
      // Assume level 1 moves with 80+ BP are "move reminder" moves and bump their weight
      if (weight === 1 && allMoves[levelMove[1]].power >= 80) {
        weight = 40;
      }
      if (
        !movePool.some(m => m[0] === levelMove[1]) &&
        !allMoves[levelMove[1]].name.endsWith(" (N)")
      ) {
        movePool.push([levelMove[1], weight]);
      }
    }

    if (this.hasTrainer()) {
      const tms = Object.keys(tmSpecies);
      for (const tm of tms) {
        const moveId = Number.parseInt(tm) as Moves;
        let compatible = false;
        for (const p of tmSpecies[tm]) {
          if (Array.isArray(p)) {
            if (
              p[0] === this.species.speciesId ||
              (this.fusionSpecies &&
                p[0] === this.fusionSpecies.speciesId &&
                p.slice(1).indexOf(this.species.forms[this.formIndex]) > -1)
            ) {
              compatible = true;
              break;
            }
          } else if (
            p === this.species.speciesId ||
            (this.fusionSpecies && p === this.fusionSpecies.speciesId)
          ) {
            compatible = true;
            break;
          }
        }
        if (
          compatible &&
          !movePool.some(m => m[0] === moveId) &&
          !allMoves[moveId].name.endsWith(" (N)")
        ) {
          if (tmPoolTiers[moveId] === ModifierTier.COMMON && this.level >= 15) {
            movePool.push([moveId, 4]);
          } else if (
            tmPoolTiers[moveId] === ModifierTier.GREAT &&
            this.level >= 30
          ) {
            movePool.push([moveId, 8]);
          } else if (
            tmPoolTiers[moveId] === ModifierTier.ULTRA &&
            this.level >= 50
          ) {
            movePool.push([moveId, 14]);
          }
        }
      }

      // No egg moves below level 60
      if (this.level >= 60) {
        for (let i = 0; i < 3; i++) {
          const moveId = speciesEggMoves[this.species.getRootSpeciesId()][i];
          if (
            !movePool.some(m => m[0] === moveId) &&
            !allMoves[moveId].name.endsWith(" (N)")
          ) {
            movePool.push([moveId, 40]);
          }
        }
        const moveId = speciesEggMoves[this.species.getRootSpeciesId()][3];
        // No rare egg moves before e4
        if (
          this.level >= 170 &&
          !movePool.some(m => m[0] === moveId) &&
          !allMoves[moveId].name.endsWith(" (N)") &&
          !this.isBoss()
        ) {
          movePool.push([moveId, 30]);
        }
        if (this.fusionSpecies) {
          for (let i = 0; i < 3; i++) {
            const moveId =
              speciesEggMoves[this.fusionSpecies.getRootSpeciesId()][i];
            if (
              !movePool.some(m => m[0] === moveId) &&
              !allMoves[moveId].name.endsWith(" (N)")
            ) {
              movePool.push([moveId, 40]);
            }
          }
          const moveId =
            speciesEggMoves[this.fusionSpecies.getRootSpeciesId()][3];
          // No rare egg moves before e4
          if (
            this.level >= 170 &&
            !movePool.some(m => m[0] === moveId) &&
            !allMoves[moveId].name.endsWith(" (N)") &&
            !this.isBoss()
          ) {
            movePool.push([moveId, 30]);
          }
        }
      }
    }

    // Bosses never get self ko moves or Pain Split
    if (this.isBoss()) {
      movePool = movePool.filter(m => !allMoves[m[0]].hasAttr(SacrificialAttr));
      movePool = movePool.filter(m => !allMoves[m[0]].hasAttr(HpSplitAttr));
    }
    movePool = movePool.filter(
      m => !allMoves[m[0]].hasAttr(SacrificialAttrOnHit),
    );
    if (this.hasTrainer()) {
      // Trainers never get OHKO moves
      movePool = movePool.filter(m => !allMoves[m[0]].hasAttr(OneHitKOAttr));
      // Half the weight of self KO moves
      movePool = movePool.map(m => [
        m[0],
        m[1] * (allMoves[m[0]].hasAttr(SacrificialAttr) ? 0.5 : 1),
      ]);
      movePool = movePool.map(m => [
        m[0],
        m[1] * (allMoves[m[0]].hasAttr(SacrificialAttrOnHit) ? 0.5 : 1),
      ]);
      // Trainers get a weight bump to stat buffing moves
      movePool = movePool.map(m => [
        m[0],
        m[1] *
          (allMoves[m[0]]
            .getAttrs(StatStageChangeAttr)
            .some(a => a.stages > 1 && a.selfTarget)
            ? 1.25
            : 1),
      ]);
      // Trainers get a weight decrease to multiturn moves
      movePool = movePool.map(m => [
        m[0],
        m[1] *
          (!!allMoves[m[0]].isChargingMove() ||
          !!allMoves[m[0]].hasAttr(RechargeAttr)
            ? 0.7
            : 1),
      ]);
    }

    // Weight towards higher power moves, by reducing the power of moves below the highest power.
    // Caps max power at 90 to avoid something like hyper beam ruining the stats.
    // This is a pretty soft weighting factor, although it is scaled with the weight multiplier.
    const maxPower = Math.min(
      movePool.reduce(
        (v, m) => Math.max(allMoves[m[0]].calculateEffectivePower(), v),
        40,
      ),
      90,
    );
    movePool = movePool.map(m => [
      m[0],
      m[1] *
        (allMoves[m[0]].category === MoveCategory.STATUS
          ? 1
          : Math.max(
              Math.min(allMoves[m[0]].calculateEffectivePower() / maxPower, 1),
              0.5,
            )),
    ]);

    // Weight damaging moves against the lower stat. This uses a non-linear relationship.
    // If the higher stat is 1 - 1.09x higher, no change. At higher stat ~1.38x lower stat, off-stat moves have half weight.
    // One third weight at ~1.58x higher, one quarter weight at ~1.73x higher, one fifth at ~1.87x, and one tenth at ~2.35x higher.
    const atk = this.getStat(Stat.ATK);
    const spAtk = this.getStat(Stat.SPATK);
    const worseCategory: MoveCategory =
      atk > spAtk ? MoveCategory.SPECIAL : MoveCategory.PHYSICAL;
    const statRatio =
      worseCategory === MoveCategory.PHYSICAL ? atk / spAtk : spAtk / atk;
    movePool = movePool.map(m => [
      m[0],
      m[1] *
        (allMoves[m[0]].category === worseCategory
          ? Math.min(Math.pow(statRatio, 3) * 1.3, 1)
          : 1),
    ]);

    /** The higher this is the more the game weights towards higher level moves. At `0` all moves are equal weight. */
    let weightMultiplier = 0.9;
    if (this.hasTrainer()) {
      weightMultiplier += 0.7;
    }
    if (this.isBoss()) {
      weightMultiplier += 0.4;
    }
    const baseWeights: [Moves, number][] = movePool.map(m => [
      m[0],
      Math.ceil(Math.pow(m[1], weightMultiplier) * 100),
    ]);

    // Trainers and bosses always force a stab move
    if (this.hasTrainer() || this.isBoss()) {
      const stabMovePool = baseWeights.filter(
        m =>
          allMoves[m[0]].category !== MoveCategory.STATUS &&
          this.isOfType(allMoves[m[0]].type),
      );

      if (stabMovePool.length) {
        const totalWeight = stabMovePool.reduce((v, m) => v + m[1], 0);
        let rand = randSeedInt(totalWeight);
        let index = 0;
        while (rand > stabMovePool[index][1]) {
          rand -= stabMovePool[index++][1];
        }
        this.moveset.push(new PokemonMove(stabMovePool[index][0], 0, 0));
      }
    } else {
      // Normal wild pokemon just force a random damaging move
      const attackMovePool = baseWeights.filter(
        m => allMoves[m[0]].category !== MoveCategory.STATUS,
      );
      if (attackMovePool.length) {
        const totalWeight = attackMovePool.reduce((v, m) => v + m[1], 0);
        let rand = randSeedInt(totalWeight);
        let index = 0;
        while (rand > attackMovePool[index][1]) {
          rand -= attackMovePool[index++][1];
        }
        this.moveset.push(new PokemonMove(attackMovePool[index][0], 0, 0));
      }
    }

    while (
      baseWeights.length > this.moveset.length &&
      this.moveset.length < 4
    ) {
      if (this.hasTrainer()) {
        // Sqrt the weight of any damaging moves with overlapping types. This is about a 0.05 - 0.1 multiplier.
        // Other damaging moves 2x weight if 0-1 damaging moves, 0.5x if 2, 0.125x if 3. These weights get 20x if STAB.
        // Status moves remain unchanged on weight, this encourages 1-2
        movePool = baseWeights
          .filter(m => !this.moveset.some(mo => m[0] === mo.moveId))
          .map(m => {
            let ret: number;
            if (
              this.moveset.some(
                mo =>
                  mo.getMove().category !== MoveCategory.STATUS &&
                  mo.getMove().type === allMoves[m[0]].type,
              )
            ) {
              ret = Math.ceil(Math.sqrt(m[1]));
            } else if (allMoves[m[0]].category !== MoveCategory.STATUS) {
              ret = Math.ceil(
                (m[1] /
                  Math.max(
                    Math.pow(
                      4,
                      this.moveset.filter(mo => (mo.getMove().power ?? 0) > 1)
                        .length,
                    ) / 8,
                    0.5,
                  )) *
                  (this.isOfType(allMoves[m[0]].type) ? 20 : 1),
              );
            } else {
              ret = m[1];
            }
            return [m[0], ret];
          });
      } else {
        // Non-trainer pokemon just use normal weights
        movePool = baseWeights.filter(m => !this.moveset.some(mo => m[0] === mo.moveId));
      }
      const totalWeight = movePool.reduce((v, m) => v + m[1], 0);
      let rand = randSeedInt(totalWeight);
      let index = 0;
      while (rand > movePool[index][1]) {
        rand -= movePool[index++][1];
      }
      this.moveset.push(new PokemonMove(movePool[index][0], 0, 0));
    }

    // Trigger FormChange, except for enemy Pokemon during Mystery Encounters, to avoid crashes
    if (
      this.isPlayer() ||
      !globalScene.currentBattle?.isBattleMysteryEncounter() ||
      !globalScene.currentBattle?.mysteryEncounter
    ) {
      globalScene.triggerPokemonFormChange(
        this,
        SpeciesFormChangeMoveLearnedTrigger,
      );
    }
  }

  public trySelectMove(moveIndex: number, ignorePp?: boolean): boolean {
    const move =
      this.getMoveset().length > moveIndex
        ? this.getMoveset()[moveIndex]
        : null;
    return move?.isUsable(this, ignorePp) ?? false;
  }

  showInfo(): void {
    if (!this.battleInfo.visible) {
      const otherBattleInfo = globalScene.fieldUI
        .getAll()
        .slice(0, 4)
        .filter(
          ui =>
            ui instanceof BattleInfo &&
            (ui as BattleInfo) instanceof PlayerBattleInfo === this.isPlayer(),
        )
        .find(() => true);
      if (!otherBattleInfo || !this.getFieldIndex()) {
        globalScene.fieldUI.sendToBack(this.battleInfo);
        globalScene.sendTextToBack(); // Push the top right text objects behind everything else
      } else {
        globalScene.fieldUI.moveAbove(this.battleInfo, otherBattleInfo);
      }
      this.battleInfo.setX(
        this.battleInfo.x +
          (this.isPlayer() ? 150 : !this.isBoss() ? -150 : -198),
      );
      this.battleInfo.setVisible(true);
      if (this.isPlayer()) {
        this.battleInfo.expMaskRect.x += 150;
      }
      globalScene.tweens.add({
        targets: [this.battleInfo, this.battleInfo.expMaskRect],
        x: this.isPlayer() ? "-=150" : `+=${!this.isBoss() ? 150 : 246}`,
        duration: 1000,
        ease: "Cubic.easeOut",
      });
    }
  }

  hideInfo(): Promise<void> {
    return new Promise(resolve => {
      if (this.battleInfo && this.battleInfo.visible) {
        globalScene.tweens.add({
          targets: [this.battleInfo, this.battleInfo.expMaskRect],
          x: this.isPlayer() ? "+=150" : `-=${!this.isBoss() ? 150 : 246}`,
          duration: 500,
          ease: "Cubic.easeIn",
          onComplete: () => {
            if (this.isPlayer()) {
              this.battleInfo.expMaskRect.x -= 150;
            }
            this.battleInfo.setVisible(false);
            this.battleInfo.setX(
              this.battleInfo.x -
                (this.isPlayer() ? 150 : !this.isBoss() ? -150 : -198),
            );
            resolve();
          },
        });
      } else {
        resolve();
      }
    });
  }

  /**
   * sets if the pokemon is switching out (if it's a enemy wild implies it's going to flee)
   * @param status - boolean
   */
  setSwitchOutStatus(status: boolean): void {
    this.switchOutStatus = status;
  }

  updateInfo(instant?: boolean): Promise<void> {
    return this.battleInfo.updateInfo(this, instant);
  }

  /**
   * Show or hide the type effectiveness multiplier window
   * Passing undefined will hide the window
   */
  updateEffectiveness(effectiveness?: string) {
    this.battleInfo.updateEffectiveness(effectiveness);
  }

  toggleStats(visible: boolean): void {
    this.battleInfo.toggleStats(visible);
  }

  toggleFlyout(visible: boolean): void {
    this.battleInfo.toggleFlyout(visible);
  }

  /**
   * Adds experience to this PlayerPokemon, subject to wave based level caps.
   * @param exp The amount of experience to add
   * @param ignoreLevelCap Whether to ignore level caps when adding experience (defaults to false)
   */
  addExp(exp: number, ignoreLevelCap = false) {
    const maxExpLevel = globalScene.getMaxExpLevel(ignoreLevelCap);
    const initialExp = this.exp;
    this.exp += exp;
    while (
      this.level < maxExpLevel &&
      this.exp >= getLevelTotalExp(this.level + 1, this.species.growthRate)
    ) {
      this.level++;
    }
    if (this.level >= maxExpLevel) {
      console.log(
        initialExp,
        this.exp,
        getLevelTotalExp(this.level, this.species.growthRate),
      );
      this.exp = Math.max(
        getLevelTotalExp(this.level, this.species.growthRate),
        initialExp,
      );
    }
    this.levelExp =
      this.exp - getLevelTotalExp(this.level, this.species.growthRate);
  }

  /**
   * Compares if `this` and {@linkcode target} are on the same team.
   * @param target the {@linkcode Pokemon} to compare against.
   * @returns `true` if the two pokemon are allies, `false` otherwise
   */
  public isOpponent(target: Pokemon): boolean {
    return this.isPlayer() !== target.isPlayer();
  }

  getOpponent(targetIndex: number): Pokemon | null {
    const ret = this.getOpponents()[targetIndex];
    if (ret.summonData) { // TODO: why does this check for summonData and can we remove it?
      return ret;
    }
    return null;
  }

  /**
   * Returns the pokemon that oppose this one and are active
   *
   * @param onField - whether to also check if the pokemon is currently on the field (defaults to true)
   */
  getOpponents(onField = true): Pokemon[] {
    return (
      (this.isPlayer()
        ? globalScene.getEnemyField()
        : globalScene.getPlayerField()) as Pokemon[]
    ).filter(p => p.isActive(onField));
  }

  getOpponentDescriptor(): string {
    const opponents = this.getOpponents();
    if (opponents.length === 1) {
      return opponents[0].name;
    }
    return this.isPlayer()
      ? i18next.t("arenaTag:opposingTeam")
      : i18next.t("arenaTag:yourTeam");
  }

  getAlly(): Pokemon | undefined {
    return (
      this.isPlayer()
        ? globalScene.getPlayerField()
        : globalScene.getEnemyField()
    )[this.getFieldIndex() ? 0 : 1];
  }

  /**
   * Gets the Pokémon on the allied field.
   *
   * @returns An array of Pokémon on the allied field.
   */
  getAlliedField(): Pokemon[] {
    return this instanceof PlayerPokemon
      ? globalScene.getPlayerField()
      : globalScene.getEnemyField();
  }

  /**
   * Calculates the stat stage multiplier of the user against an opponent.
   *
   * Note that this does not apply to evasion or accuracy
   * @see {@linkcode getAccuracyMultiplier}
   * @param stat the desired {@linkcode EffectiveStat}
   * @param opponent the target {@linkcode Pokemon}
   * @param move the {@linkcode Move} being used
   * @param ignoreOppAbility determines whether the effects of the opponent's abilities (i.e. Unaware) should be ignored (`false` by default)
   * @param isCritical determines whether a critical hit has occurred or not (`false` by default)
   * @param simulated determines whether effects are applied without altering game state (`true` by default)
   * @param ignoreHeldItems determines whether this Pokemon's held items should be ignored during the stat calculation, default `false`
   * @return the stat stage multiplier to be used for effective stat calculation
   */
  getStatStageMultiplier(
    stat: EffectiveStat,
    opponent?: Pokemon,
    move?: Move,
    ignoreOppAbility = false,
    isCritical = false,
    simulated = true,
    ignoreHeldItems = false,
  ): number {
    const statStage = new NumberHolder(this.getStatStage(stat));
    const ignoreStatStage = new BooleanHolder(false);

    if (opponent) {
      if (isCritical) {
        switch (stat) {
          case Stat.ATK:
          case Stat.SPATK:
            statStage.value = Math.max(statStage.value, 0);
            break;
          case Stat.DEF:
          case Stat.SPDEF:
            statStage.value = Math.min(statStage.value, 0);
            break;
        }
      }
      if (!ignoreOppAbility) {
        applyAbAttrs(
          IgnoreOpponentStatStagesAbAttr,
          opponent,
          null,
          simulated,
          stat,
          ignoreStatStage,
        );
      }
      if (move) {
        applyMoveAttrs(
          IgnoreOpponentStatStagesAttr,
          this,
          opponent,
          move,
          ignoreStatStage,
        );
      }
    }

    if (!ignoreStatStage.value) {
      const statStageMultiplier = new NumberHolder(
        Math.max(2, 2 + statStage.value) / Math.max(2, 2 - statStage.value),
      );
      if (!ignoreHeldItems) {
        globalScene.applyModifiers(
          TempStatStageBoosterModifier,
          this.isPlayer(),
          stat,
          statStageMultiplier,
        );
      }
      return Math.min(statStageMultiplier.value, 4);
    }
    return 1;
  }

  /**
   * Calculates the accuracy multiplier of the user against a target.
   *
   * This method considers various factors such as the user's accuracy level, the target's evasion level,
   * abilities, and modifiers to compute the final accuracy multiplier.
   *
   * @param target {@linkcode Pokemon} - The target Pokémon against which the move is used.
   * @param sourceMove {@linkcode Move}  - The move being used by the user.
   * @returns The calculated accuracy multiplier.
   */
  getAccuracyMultiplier(target: Pokemon, sourceMove: Move): number {
    const isOhko = sourceMove.hasAttr(OneHitKOAccuracyAttr);
    if (isOhko) {
      return 1;
    }

    const userAccStage = new NumberHolder(this.getStatStage(Stat.ACC));
    const targetEvaStage = new NumberHolder(
      target.getStatStage(Stat.EVA),
    );

    const ignoreAccStatStage = new BooleanHolder(false);
    const ignoreEvaStatStage = new BooleanHolder(false);

    applyAbAttrs(
      IgnoreOpponentStatStagesAbAttr,
      target,
      null,
      false,
      Stat.ACC,
      ignoreAccStatStage,
    );
    applyAbAttrs(
      IgnoreOpponentStatStagesAbAttr,
      this,
      null,
      false,
      Stat.EVA,
      ignoreEvaStatStage,
    );
    applyMoveAttrs(
      IgnoreOpponentStatStagesAttr,
      this,
      target,
      sourceMove,
      ignoreEvaStatStage,
    );

    globalScene.applyModifiers(
      TempStatStageBoosterModifier,
      this.isPlayer(),
      Stat.ACC,
      userAccStage,
    );

    userAccStage.value = ignoreAccStatStage.value
      ? 0
      : Math.min(userAccStage.value, 6);
    targetEvaStage.value = ignoreEvaStatStage.value ? 0 : targetEvaStage.value;

    if (target.findTag(t => t instanceof ExposedTag)) {
      targetEvaStage.value = Math.min(0, targetEvaStage.value);
    }

    const accuracyMultiplier = new NumberHolder(1);
    if (userAccStage.value !== targetEvaStage.value) {
      accuracyMultiplier.value =
        userAccStage.value > targetEvaStage.value
          ? (3 + Math.min(userAccStage.value - targetEvaStage.value, 6)) / 3
          : 3 / (3 + Math.min(targetEvaStage.value - userAccStage.value, 6));
    }

    applyStatMultiplierAbAttrs(
      StatMultiplierAbAttr,
      this,
      Stat.ACC,
      accuracyMultiplier,
      false,
      sourceMove,
    );

    const evasionMultiplier = new NumberHolder(1);
    applyStatMultiplierAbAttrs(
      StatMultiplierAbAttr,
      target,
      Stat.EVA,
      evasionMultiplier,
    );

    const ally = this.getAlly();
    if (!isNullOrUndefined(ally)) {
      const ignore = this.hasAbilityWithAttr(MoveAbilityBypassAbAttr) || sourceMove.hasFlag(MoveFlags.IGNORE_ABILITIES);
      applyAllyStatMultiplierAbAttrs(AllyStatMultiplierAbAttr, ally, Stat.ACC, accuracyMultiplier, false, this, ignore);
      applyAllyStatMultiplierAbAttrs(AllyStatMultiplierAbAttr, ally, Stat.EVA, evasionMultiplier, false, this, ignore);
    }

    return accuracyMultiplier.value / evasionMultiplier.value;
  }

  /**
   * Calculates the base damage of the given move against this Pokemon when attacked by the given source.
   * Used during damage calculation and for Shell Side Arm's forecasting effect.
   * @param source - The attacking {@linkcode Pokemon}.
   * @param move - The {@linkcode Move} used in the attack.
   * @param moveCategory - The move's {@linkcode MoveCategory} after variable-category effects are applied.
   * @param ignoreAbility - If `true`, ignores this Pokemon's defensive ability effects (defaults to `false`).
   * @param ignoreSourceAbility - If `true`, ignore's the attacking Pokemon's ability effects (defaults to `false`).
   * @param ignoreAllyAbility - If `true`, ignores the ally Pokemon's ability effects (defaults to `false`).
   * @param ignoreSourceAllyAbility - If `true`, ignores the attacking Pokemon's ally's ability effects (defaults to `false`).
   * @param isCritical - if `true`, calculates effective stats as if the hit were critical (defaults to `false`).
   * @param simulated - if `true`, suppresses changes to game state during calculation (defaults to `true`).
   * @returns The move's base damage against this Pokemon when used by the source Pokemon.
   */
  getBaseDamage(
    {
    source,
    move,
    moveCategory,
    ignoreAbility = false,
    ignoreSourceAbility = false,
    ignoreAllyAbility = false,
    ignoreSourceAllyAbility = false,
    isCritical = false,
    simulated = true}: getBaseDamageParams
  ): number {
    const isPhysical = moveCategory === MoveCategory.PHYSICAL;

    /** A base damage multiplier based on the source's level */
    const levelMultiplier = (2 * source.level) / 5 + 2;

    /** The power of the move after power boosts from abilities, etc. have applied */
    const power = move.calculateBattlePower(source, this, simulated);

    /**
     * The attacker's offensive stat for the given move's category.
     * Critical hits cause negative stat stages to be ignored.
     */
    const sourceAtk = new NumberHolder(
      source.getEffectiveStat(
        isPhysical ? Stat.ATK : Stat.SPATK,
        this,
        undefined,
        ignoreSourceAbility,
        ignoreAbility,
        ignoreAllyAbility,
        isCritical,
        simulated,
      ),
    );
    applyMoveAttrs(VariableAtkAttr, source, this, move, sourceAtk);

    /**
     * This Pokemon's defensive stat for the given move's category.
     * Critical hits cause positive stat stages to be ignored.
     */
    const targetDef = new NumberHolder(
      this.getEffectiveStat(
        isPhysical ? Stat.DEF : Stat.SPDEF,
        source,
        move,
        ignoreAbility,
        ignoreSourceAbility,
        ignoreSourceAllyAbility,
        isCritical,
        simulated,
      ),
    );
    applyMoveAttrs(VariableDefAttr, source, this, move, targetDef);

    /**
     * The attack's base damage, as determined by the source's level, move power
     * and Attack stat as well as this Pokemon's Defense stat
     */
    const baseDamage =
      (levelMultiplier * power * sourceAtk.value) / targetDef.value / 50 + 2;

    /** Debug message for non-simulated calls (i.e. when damage is actually dealt) */
    if (!simulated) {
      console.log(
        "base damage",
        baseDamage,
        move.name,
        power,
        sourceAtk.value,
        targetDef.value,
      );
    }

    return baseDamage;
  }


  /** Determine the STAB multiplier for a move used against this pokemon.
   *
   * @param source - The attacking {@linkcode Pokemon}
   * @param move - The {@linkcode Move} used in the attack
   * @param ignoreSourceAbility - If `true`, ignores the attacking Pokemon's ability effects
   * @param simulated - If `true`, suppresses changes to game state during the calculation
   *
   * @returns The STAB multiplier for the move used against this Pokemon
   */
  calculateStabMultiplier(source: Pokemon, move: Move, ignoreSourceAbility: boolean, simulated: boolean): number {
    // If the move has the Typeless attribute, it doesn't get STAB (e.g. struggle)
    if (move.hasAttr(TypelessAttr)) {
      return 1;
    }
    const sourceTypes = source.getTypes();
    const sourceTeraType = source.getTeraType();
    const moveType = source.getMoveType(move);
    const matchesSourceType = sourceTypes.includes(source.getMoveType(move));
    const stabMultiplier = new NumberHolder(1);
    if (matchesSourceType && moveType !== PokemonType.STELLAR) {
      stabMultiplier.value += 0.5;
    }

    applyMoveAttrs(
      CombinedPledgeStabBoostAttr,
      source,
      this,
      move,
      stabMultiplier,
    );

    if (!ignoreSourceAbility) {
      applyAbAttrs(StabBoostAbAttr, source, null, simulated, stabMultiplier);
    }

    if (
      source.isTerastallized &&
      sourceTeraType === moveType &&
      moveType !== PokemonType.STELLAR
    ) {
      stabMultiplier.value += 0.5;
    }

    if (
      source.isTerastallized &&
      source.getTeraType() === PokemonType.STELLAR &&
      (!source.stellarTypesBoosted.includes(moveType) ||
        source.hasSpecies(Species.TERAPAGOS))
    ) {
      stabMultiplier.value += matchesSourceType ? 0.5 : 0.2;
    }

    return Math.min(stabMultiplier.value, 2.25);
  }

  /**
   * Calculates the damage of an attack made by another Pokemon against this Pokemon
   * @param source {@linkcode Pokemon} the attacking Pokemon
   * @param move The {@linkcode Move} used in the attack
   * @param ignoreAbility If `true`, ignores this Pokemon's defensive ability effects
   * @param ignoreSourceAbility If `true`, ignores the attacking Pokemon's ability effects
   * @param ignoreAllyAbility If `true`, ignores the ally Pokemon's ability effects
   * @param ignoreSourceAllyAbility If `true`, ignores the ability effects of the attacking pokemon's ally
   * @param isCritical If `true`, calculates damage for a critical hit.
   * @param simulated If `true`, suppresses changes to game state during the calculation.
   * @param effectiveness If defined, used in place of calculated effectiveness values
   * @returns The {@linkcode DamageCalculationResult}
   */
  getAttackDamage(
    {
      source,
      move,
      ignoreAbility = false,
      ignoreSourceAbility = false,
      ignoreAllyAbility = false,
      ignoreSourceAllyAbility = false,
      isCritical = false,
      simulated = true,
      effectiveness}: getAttackDamageParams,
  ): DamageCalculationResult {
    const damage = new NumberHolder(0);
    const defendingSide = this.isPlayer()
      ? ArenaTagSide.PLAYER
      : ArenaTagSide.ENEMY;

    const variableCategory = new NumberHolder(move.category);
    applyMoveAttrs(
      VariableMoveCategoryAttr,
      source,
      this,
      move,
      variableCategory,
    );
    const moveCategory = variableCategory.value as MoveCategory;

    /** The move's type after type-changing effects are applied */
    const moveType = source.getMoveType(move);

    /** If `value` is `true`, cancels the move and suppresses "No Effect" messages */
    const cancelled = new BooleanHolder(false);

    /**
     * The effectiveness of the move being used. Along with type matchups, this
     * accounts for changes in effectiveness from the move's attributes and the
     * abilities of both the source and this Pokemon.
     *
     * Note that the source's abilities are not ignored here
     */
    const typeMultiplier = effectiveness ?? this.getMoveEffectiveness(
      source,
      move,
      ignoreAbility,
      simulated,
      cancelled,
    );

    const isPhysical = moveCategory === MoveCategory.PHYSICAL;

    /** Combined damage multiplier from field effects such as weather, terrain, etc. */
    const arenaAttackTypeMultiplier = new NumberHolder(
      globalScene.arena.getAttackTypeMultiplier(moveType, source.isGrounded()),
    );
    applyMoveAttrs(
      IgnoreWeatherTypeDebuffAttr,
      source,
      this,
      move,
      arenaAttackTypeMultiplier,
    );

    const isTypeImmune = typeMultiplier * arenaAttackTypeMultiplier.value === 0;

    if (cancelled.value || isTypeImmune) {
      return {
        cancelled: cancelled.value,
        result:
          move.id === Moves.SHEER_COLD ? HitResult.IMMUNE : HitResult.NO_EFFECT,
        damage: 0,
      };
    }

    // If the attack deals fixed damage, return a result with that much damage
    const fixedDamage = new NumberHolder(0);
    applyMoveAttrs(FixedDamageAttr, source, this, move, fixedDamage);
    if (fixedDamage.value) {
      const multiLensMultiplier = new NumberHolder(1);
      globalScene.applyModifiers(
        PokemonMultiHitModifier,
        source.isPlayer(),
        source,
        move.id,
        null,
        multiLensMultiplier,
      );
      fixedDamage.value = toDmgValue(
        fixedDamage.value * multiLensMultiplier.value,
      );

      return {
        cancelled: false,
        result: HitResult.EFFECTIVE,
        damage: fixedDamage.value,
      };
    }

    // If the attack is a one-hit KO move, return a result with damage equal to this Pokemon's HP
    const isOneHitKo = new BooleanHolder(false);
    applyMoveAttrs(OneHitKOAttr, source, this, move, isOneHitKo);
    if (isOneHitKo.value) {
      return {
        cancelled: false,
        result: HitResult.ONE_HIT_KO,
        damage: this.hp,
      };
    }

    /**
     * The attack's base damage, as determined by the source's level, move power
     * and Attack stat as well as this Pokemon's Defense stat
     */
    const baseDamage = this.getBaseDamage({
      source,
      move,
      moveCategory,
      ignoreAbility,
      ignoreSourceAbility,
      ignoreAllyAbility,
      ignoreSourceAllyAbility,
      isCritical,
      simulated,
    });

    /** 25% damage debuff on moves hitting more than one non-fainted target (regardless of immunities) */
    const { targets, multiple } = getMoveTargets(source, move.id);
    const numTargets = multiple ? targets.length : 1;
    const targetMultiplier = numTargets > 1 ? 0.75 : 1;

    /** Multiplier for moves enhanced by Multi-Lens and/or Parental Bond */
    const multiStrikeEnhancementMultiplier = new NumberHolder(1);
    globalScene.applyModifiers(
      PokemonMultiHitModifier,
      source.isPlayer(),
      source,
      move.id,
      null,
      multiStrikeEnhancementMultiplier,
    );
    if (!ignoreSourceAbility) {
      applyPreAttackAbAttrs(
        AddSecondStrikeAbAttr,
        source,
        this,
        move,
        simulated,
        null,
        multiStrikeEnhancementMultiplier,
      );
    }

    /** Doubles damage if this Pokemon's last move was Glaive Rush */
    const glaiveRushMultiplier = new NumberHolder(1);
    if (this.getTag(BattlerTagType.RECEIVE_DOUBLE_DAMAGE)) {
      glaiveRushMultiplier.value = 2;
    }

    /** The damage multiplier when the given move critically hits */
    const criticalMultiplier = new NumberHolder(isCritical ? 1.5 : 1);
    applyAbAttrs(MultCritAbAttr, source, null, simulated, criticalMultiplier);

    /**
     * A multiplier for random damage spread in the range [0.85, 1]
     * This is always 1 for simulated calls.
     */
    const randomMultiplier = simulated
      ? 1
      : this.randSeedIntRange(85, 100) / 100;


    /** A damage multiplier for when the attack is of the attacker's type and/or Tera type. */
    const stabMultiplier = this.calculateStabMultiplier(source, move, ignoreSourceAbility, simulated);

    /** Halves damage if the attacker is using a physical attack while burned */
    let burnMultiplier = 1;
    if (
      isPhysical &&
      source.status &&
      source.status.effect === StatusEffect.BURN &&
      !move.hasAttr(BypassBurnDamageReductionAttr)
    ) {
      const burnDamageReductionCancelled = new BooleanHolder(false);
      if (!ignoreSourceAbility) {
        applyAbAttrs(
          BypassBurnDamageReductionAbAttr,
          source,
          burnDamageReductionCancelled,
          simulated,
        );
      }
      if (!burnDamageReductionCancelled.value) {
        burnMultiplier = 0.5;
      }
    }

    /** Reduces damage if this Pokemon has a relevant screen (e.g. Light Screen for special attacks) */
    const screenMultiplier = new NumberHolder(1);

    // Critical hits should bypass screens
    if (!isCritical) {
      globalScene.arena.applyTagsForSide(
      WeakenMoveScreenTag,
      defendingSide,
      simulated,
      source,
      moveCategory,
      screenMultiplier,
    );
    }

    /**
     * For each {@linkcode HitsTagAttr} the move has, doubles the damage of the move if:
     * The target has a {@linkcode BattlerTagType} that this move interacts with
     * AND
     * The move doubles damage when used against that tag
     */
    const hitsTagMultiplier = new NumberHolder(1);
    move
      .getAttrs(HitsTagAttr)
      .filter(hta => hta.doubleDamage)
      .forEach(hta => {
        if (this.getTag(hta.tagType)) {
          hitsTagMultiplier.value *= 2;
        }
      });

    /** Halves damage if this Pokemon is grounded in Misty Terrain against a Dragon-type attack */
    const mistyTerrainMultiplier =
      globalScene.arena.terrain?.terrainType === TerrainType.MISTY &&
      this.isGrounded() &&
      moveType === PokemonType.DRAGON
        ? 0.5
        : 1;

    damage.value = toDmgValue(
      baseDamage *
        targetMultiplier *
        multiStrikeEnhancementMultiplier.value *
        arenaAttackTypeMultiplier.value *
        glaiveRushMultiplier.value *
        criticalMultiplier.value *
        randomMultiplier *
        stabMultiplier *
        typeMultiplier *
        burnMultiplier *
        screenMultiplier.value *
        hitsTagMultiplier.value *
        mistyTerrainMultiplier,
    );

    /** Doubles damage if the attacker has Tinted Lens and is using a resisted move */
    if (!ignoreSourceAbility) {
      applyPreAttackAbAttrs(
        DamageBoostAbAttr,
        source,
        this,
        move,
        simulated,
        damage,
      );
    }

    /** Apply the enemy's Damage and Resistance tokens */
    if (!source.isPlayer()) {
      globalScene.applyModifiers(EnemyDamageBoosterModifier, false, damage);
    }
    if (!this.isPlayer()) {
      globalScene.applyModifiers(EnemyDamageReducerModifier, false, damage);
    }

    /** Apply this Pokemon's post-calc defensive modifiers (e.g. Fur Coat) */
    if (!ignoreAbility) {
      applyPreDefendAbAttrs(
        ReceivedMoveDamageMultiplierAbAttr,
        this,
        source,
        move,
        cancelled,
        simulated,
        damage,
      );

      const ally = this.getAlly();
      /** Additionally apply friend guard damage reduction if ally has it. */
      if (globalScene.currentBattle.double && !isNullOrUndefined(ally) && ally.isActive(true)) {
        applyPreDefendAbAttrs(
          AlliedFieldDamageReductionAbAttr,
          ally,
          source,
          move,
          cancelled,
          simulated,
          damage,
        );
      }
    }

    // This attribute may modify damage arbitrarily, so be careful about changing its order of application.
    applyMoveAttrs(ModifiedDamageAttr, source, this, move, damage);

    if (this.isFullHp() && !ignoreAbility) {
      applyPreDefendAbAttrs(
        PreDefendFullHpEndureAbAttr,
        this,
        source,
        move,
        cancelled,
        false,
        damage,
      );
    }

    // debug message for when damage is applied (i.e. not simulated)
    if (!simulated) {
      console.log("damage", damage.value, move.name);
    }

    let hitResult: HitResult;
    if (typeMultiplier < 1) {
      hitResult = HitResult.NOT_VERY_EFFECTIVE;
    } else if (typeMultiplier > 1) {
      hitResult = HitResult.SUPER_EFFECTIVE;
    } else {
      hitResult = HitResult.EFFECTIVE;
    }

    return {
      cancelled: cancelled.value,
      result: hitResult,
      damage: damage.value,
    };
  }

  /** Calculate whether the given move critically hits this pokemon 
   * @param source - The {@linkcode Pokemon} using the move
   * @param move - The {@linkcode Move} being used
   * @param simulated - If `true`, suppresses changes to game state during calculation (defaults to `true`)
   * @returns whether the move critically hits the pokemon
  */
  getCriticalHitResult(source: Pokemon, move: Move, simulated: boolean = true): boolean {
    const defendingSide = this.isPlayer() ? ArenaTagSide.PLAYER : ArenaTagSide.ENEMY;
    const noCritTag = globalScene.arena.getTagOnSide(NoCritTag, defendingSide);
    if (noCritTag || Overrides.NEVER_CRIT_OVERRIDE || move.hasAttr(FixedDamageAttr)) {
      return false;
    }
    const isCritical = new BooleanHolder(false);

    if (source.getTag(BattlerTagType.ALWAYS_CRIT)) {
      isCritical.value = true;
    }
    applyMoveAttrs(CritOnlyAttr, source, this, move, isCritical);
    applyAbAttrs(ConditionalCritAbAttr, source, null, simulated, isCritical, this, move);
    if (!isCritical.value) {
      const critChance = [24, 8, 2, 1][
        Math.max(0, Math.min(this.getCritStage(source, move), 3))
      ];
      isCritical.value = critChance === 1 || !globalScene.randBattleSeedInt(critChance);
    }

    applyAbAttrs(BlockCritAbAttr, this, null, simulated, isCritical);

    return isCritical.value;
    
  }

  /**
   * Called by damageAndUpdate()
   * @param damage integer
   * @param ignoreSegments boolean, not currently used
   * @param preventEndure used to update damage if endure or sturdy
   * @param ignoreFaintPhas  flag on whether to add FaintPhase if pokemon after applying damage faints
   * @returns integer representing damage dealt
   */
  damage(
    damage: number,
    _ignoreSegments = false,
    preventEndure = false,
    ignoreFaintPhase = false,
  ): number {
    if (this.isFainted()) {
      return 0;
    }
    const surviveDamage = new BooleanHolder(false);

    // check for endure and other abilities that would prevent us from death
    if (!preventEndure && this.hp - damage <= 0) {
      if (this.hp >= 1 && this.getTag(BattlerTagType.ENDURING)) {
        surviveDamage.value = this.lapseTag(BattlerTagType.ENDURING);
      } else if (this.hp > 1 && this.getTag(BattlerTagType.STURDY)) {
        surviveDamage.value = this.lapseTag(BattlerTagType.STURDY);
      } else if (this.hp >= 1 && this.getTag(BattlerTagType.ENDURE_TOKEN)) {
        surviveDamage.value = this.lapseTag(BattlerTagType.ENDURE_TOKEN);
      }
      if (!surviveDamage.value) {
        globalScene.applyModifiers(
          SurviveDamageModifier,
          this.isPlayer(),
          this,
          surviveDamage,
        );
      }
      if (surviveDamage.value) {
        damage = this.hp - 1;
      }
    }

    damage = Math.min(damage, this.hp);
    this.hp = this.hp - damage;
    if (this.isFainted() && !ignoreFaintPhase) {
      /**
       * When adding the FaintPhase, want to toggle future unshiftPhase() and queueMessage() calls
       * to appear before the FaintPhase (as FaintPhase will potentially end the encounter and add Phases such as
       * GameOverPhase, VictoryPhase, etc.. that will interfere with anything else that happens during this MoveEffectPhase)
       *
       * Once the MoveEffectPhase is over (and calls it's .end() function, shiftPhase() will reset the PhaseQueueSplice via clearPhaseQueueSplice() )
       */
      globalScene.setPhaseQueueSplice();
      globalScene.unshiftPhase(
        new FaintPhase(this.getBattlerIndex(), preventEndure),
      );
      this.destroySubstitute();
      this.lapseTag(BattlerTagType.COMMANDED);
    }
    return damage;
  }

  /**
   * Given the damage, adds a new DamagePhase and update HP values, etc.
   * 
   * Checks for 'Indirect' HitResults to account for Endure/Reviver Seed applying correctly
   * @param damage integer - passed to damage()
   * @param result an enum if it's super effective, not very, etc.
   * @param isCritical boolean if move is a critical hit
   * @param ignoreSegments boolean, passed to damage() and not used currently
   * @param preventEndure boolean, ignore endure properties of pokemon, passed to damage()
   * @param ignoreFaintPhase boolean to ignore adding a FaintPhase, passsed to damage()
   * @returns integer of damage done
   */
  damageAndUpdate(damage: number,
    {
      result = HitResult.EFFECTIVE,
      isCritical = false,
      ignoreSegments = false,
      ignoreFaintPhase = false,
      source = undefined,
    }:
    {
      result?: DamageResult,
      isCritical?: boolean,
      ignoreSegments?: boolean,
      ignoreFaintPhase?: boolean,
      source?: Pokemon,
    } = {}
  ): number {
    const isIndirectDamage = [ HitResult.INDIRECT, HitResult.INDIRECT_KO ].includes(result);
    const damagePhase = new DamageAnimPhase(
      this.getBattlerIndex(),
      damage,
      result as DamageResult,
      isCritical
    );
    globalScene.unshiftPhase(damagePhase);
    if (this.switchOutStatus && source) {
      damage = 0;
    }
    damage = this.damage(
      damage,
      ignoreSegments,
      isIndirectDamage,
      ignoreFaintPhase,
    );
    // Damage amount may have changed, but needed to be queued before calling damage function
    damagePhase.updateAmount(damage);
    /**
     * Run PostDamageAbAttr from any source of damage that is not from a multi-hit
     * Multi-hits are handled in move-effect-phase.ts for PostDamageAbAttr
     */
    if (!source || source.turnData.hitCount <= 1) {
      applyPostDamageAbAttrs(
        PostDamageAbAttr,
        this,
        damage,
        this.hasPassive(),
        false,
        [],
        source,
      );
    }
    return damage;
  }

  heal(amount: number): number {
    const healAmount = Math.min(amount, this.getMaxHp() - this.hp);
    this.hp += healAmount;
    return healAmount;
  }

  isBossImmune(): boolean {
    return this.isBoss();
  }

  isMax(): boolean {
    const maxForms = [ SpeciesFormKey.GIGANTAMAX, SpeciesFormKey.GIGANTAMAX_RAPID, SpeciesFormKey.GIGANTAMAX_SINGLE, SpeciesFormKey.ETERNAMAX ] as string[];
    return maxForms.includes(this.getFormKey()) || (!!this.getFusionFormKey() && maxForms.includes(this.getFusionFormKey()!));
  }

  isMega(): boolean {
    const megaForms = [ SpeciesFormKey.MEGA, SpeciesFormKey.MEGA_X, SpeciesFormKey.MEGA_Y, SpeciesFormKey.PRIMAL ] as string[];
    return megaForms.includes(this.getFormKey()) || (!!this.getFusionFormKey() && megaForms.includes(this.getFusionFormKey()!));
  }

  canAddTag(tagType: BattlerTagType): boolean {
    if (this.getTag(tagType)) {
      return false;
    }

    const stubTag = new BattlerTag(tagType, 0, 0);

    const cancelled = new BooleanHolder(false);
    applyPreApplyBattlerTagAbAttrs(
      BattlerTagImmunityAbAttr,
      this,
      stubTag,
      cancelled,
      true,
    );

    const userField = this.getAlliedField();
    userField.forEach(pokemon =>
      applyPreApplyBattlerTagAbAttrs(
        UserFieldBattlerTagImmunityAbAttr,
        pokemon,
        stubTag,
        cancelled,
        true,
        this,
      ),
    );

    return !cancelled.value;
  }

  addTag(
    tagType: BattlerTagType,
    turnCount = 0,
    sourceMove?: Moves,
    sourceId?: number,
  ): boolean {
    const existingTag = this.getTag(tagType);
    if (existingTag) {
      existingTag.onOverlap(this);
      return false;
    }

    const newTag = getBattlerTag(tagType, turnCount, sourceMove!, sourceId!); // TODO: are the bangs correct?

    const cancelled = new BooleanHolder(false);
    applyPreApplyBattlerTagAbAttrs(
      BattlerTagImmunityAbAttr,
      this,
      newTag,
      cancelled,
    );
    if (cancelled.value) {
      return false;
    }

    for (const pokemon of this.getAlliedField()) {
      applyPreApplyBattlerTagAbAttrs(
        UserFieldBattlerTagImmunityAbAttr,
        pokemon,
        newTag,
        cancelled,
        false,
        this
      );
      if (cancelled.value) {
        return false;
      }
    }

    if (newTag.canAdd(this)) {
      this.summonData.tags.push(newTag);
      newTag.onAdd(this);
      return true;
    }

    return false;
  }

  /**@overload */
  getTag(tagType: BattlerTagType.GRUDGE): GrudgeTag | nil;

  /** @overload */
  getTag(tagType: BattlerTagType): BattlerTag | undefined;

  /** @overload */
  getTag<T extends BattlerTag>(tagType: Constructor<T>): T | undefined;

  getTag(tagType: BattlerTagType | Constructor<BattlerTag>): BattlerTag | undefined {
    return tagType instanceof Function
      ? this.summonData.tags.find(t => t instanceof tagType)
      : this.summonData.tags.find(t => t.tagType === tagType);
  }

  findTag(tagFilter: (tag: BattlerTag) => boolean) {
    return this.summonData.tags.find(t => tagFilter(t));
  }

  findTags(tagFilter: (tag: BattlerTag) => boolean): BattlerTag[] {
    return this.summonData.tags.filter(t => tagFilter(t));
  }

  /**
   * Tick down the first {@linkcode BattlerTag} found matching the given {@linkcode BattlerTagType},
   * removing it if its duration goes below 0.
   * @param tagType the {@linkcode BattlerTagType} to check against
   * @returns `true` if the tag was present
   */
  lapseTag(tagType: BattlerTagType): boolean {
    const tags = this.summonData.tags;
    const tag = tags.find(t => t.tagType === tagType);
    if (!tag) {
      return false
    }

    if (!tag.lapse(this, BattlerTagLapseType.CUSTOM)) {
      tag.onRemove(this);
      tags.splice(tags.indexOf(tag), 1);
    }
    return true
  }

  /**
   * Tick down all {@linkcode BattlerTags} matching the given {@linkcode BattlerTagLapseType},
   * removing any whose durations fall below 0.
   * @param tagType the {@linkcode BattlerTagLapseType} to tick down
   */

  lapseTags(lapseType: BattlerTagLapseType): void {
    const tags = this.summonData.tags;
    tags
      .filter(
        t =>
          lapseType === BattlerTagLapseType.FAINT ||
          (t.lapseTypes.some(lType => lType === lapseType) &&
            !t.lapse(this, lapseType)),
      )
      .forEach(t => {
        t.onRemove(this);
        tags.splice(tags.indexOf(t), 1);
      });
  }

  /**
   * Remove the first tag matching the given {@linkcode BattlerTagType}.
   * @param tagType the {@linkcode BattlerTagType} to search for and remove
   */
  removeTag(tagType: BattlerTagType): void {
    const tags = this.summonData.tags;
    const tag = tags.find(t => t.tagType === tagType);
    if (tag) {
      tag.onRemove(this);
      tags.splice(tags.indexOf(tag), 1);
    }
  }

  /**
   * Find and remove all {@linkcode BattlerTag}s matching the given function.
   * @param tagFilter a function dictating which tags to remove
  */
  findAndRemoveTags(tagFilter: (tag: BattlerTag) => boolean): void {
    const tags = this.summonData.tags;
    const tagsToRemove = tags.filter(t => tagFilter(t));
    for (const tag of tagsToRemove) {
      tag.turnCount = 0;
      tag.onRemove(this);
      tags.splice(tags.indexOf(tag), 1);
    }
  }

  removeTagsBySourceId(sourceId: number): void {
    this.findAndRemoveTags(t => t.isSourceLinked() && t.sourceId === sourceId);
  }

  transferTagsBySourceId(sourceId: number, newSourceId: number): void {
    if (!this.summonData) {
      return;
    }
    const tags = this.summonData.tags;
    tags
      .filter(t => t.sourceId === sourceId)
      .forEach(t => (t.sourceId = newSourceId));
  }

  /**
   * Transferring stat changes and Tags
   * @param source {@linkcode Pokemon} the pokemon whose stats/Tags are to be passed on from, ie: the Pokemon using Baton Pass
   */
  transferSummon(source: Pokemon): void {
    // Copy all stat stages
    for (const s of BATTLE_STATS) {
      const sourceStage = source.getStatStage(s);
      if (this instanceof PlayerPokemon && sourceStage === 6) {
        globalScene.validateAchv(achvs.TRANSFER_MAX_STAT_STAGE);
      }
      this.setStatStage(s, sourceStage);
    }

    for (const tag of source.summonData.tags) {
      if (
        !tag.isBatonPassable ||
        (tag.tagType === BattlerTagType.TELEKINESIS &&
          this.species.speciesId === Species.GENGAR &&
          this.getFormKey() === "mega")
      ) {
        continue;
      }

      if (tag instanceof PowerTrickTag) {
        tag.swapStat(this);
      }

      this.summonData.tags.push(tag);
    }

    this.updateInfo();
  }

  /**
   * Gets whether the given move is currently disabled for this Pokemon.
   *
   * @param moveId - The {@linkcode Moves} ID of the move to check
   * @returns `true` if the move is disabled for this Pokemon, otherwise `false`
   *
   * @see {@linkcode MoveRestrictionBattlerTag}
   */
  public isMoveRestricted(moveId: Moves, pokemon?: Pokemon): boolean {
    return this.getRestrictingTag(moveId, pokemon) !== null;
  }

  /**
   * Gets whether the given move is currently disabled for the user based on the player's target selection
   *
   * @param moveId - The {@linkcode Moves} ID of the move to check
   * @param user - The move user
   * @param target - The target of the move
   *
   * @returns {boolean} `true` if the move is disabled for this Pokemon due to the player's target selection
   *
   * @see {@linkcode MoveRestrictionBattlerTag}
   */
  isMoveTargetRestricted(
    moveId: Moves,
    user: Pokemon,
    target: Pokemon,
  ): boolean {
    for (const tag of this.findTags(
      t => t instanceof MoveRestrictionBattlerTag,
    )) {
      if (
        (tag as MoveRestrictionBattlerTag).isMoveTargetRestricted(
          moveId,
          user,
          target,
        )
      ) {
        return (tag as MoveRestrictionBattlerTag) !== null;
      }
    }
    return false;
  }

  /**
   * Gets the {@link MoveRestrictionBattlerTag} that is restricting a move, if it exists.
   *
   * @param moveId - {@linkcode Moves} ID of the move to check
   * @param user - {@linkcode Pokemon} the move user, optional and used when the target is a factor in the move's restricted status
   * @param target - {@linkcode Pokemon} the target of the move, optional and used when the target is a factor in the move's restricted status
   * @returns The first tag on this Pokemon that restricts the move, or `null` if the move is not restricted.
   */
  getRestrictingTag(
    moveId: Moves,
    user?: Pokemon,
    target?: Pokemon,
  ): MoveRestrictionBattlerTag | null {
    for (const tag of this.findTags(
      t => t instanceof MoveRestrictionBattlerTag,
    )) {
      if ((tag as MoveRestrictionBattlerTag).isMoveRestricted(moveId, user)) {
        return tag as MoveRestrictionBattlerTag;
      }
      if (
        user &&
        target &&
        (tag as MoveRestrictionBattlerTag).isMoveTargetRestricted(
          moveId,
          user,
          target,
        )
      ) {
        return tag as MoveRestrictionBattlerTag;
      }
    }
    return null;
  }

  public getMoveHistory(): TurnMove[] {
    return this.summonData.moveHistory;
  }

  public pushMoveHistory(turnMove: TurnMove): void {
    if (!this.isOnField()) {
      return;
    }
    turnMove.turn = globalScene.currentBattle?.turn;
    this.getMoveHistory().push(turnMove);
  }

  /**
   * Returns a list of the most recent move entries in this Pokemon's move history.
   * The retrieved move entries are sorted in order from NEWEST to OLDEST.
   * @param moveCount The number of move entries to retrieve.
   *   If negative, retrieve the Pokemon's entire move history (equivalent to reversing the output of {@linkcode getMoveHistory()}).
   *   Default is `1`.
   * @returns A list of {@linkcode TurnMove}, as specified above.
   */
  getLastXMoves(moveCount = 1): TurnMove[] {
    const moveHistory = this.getMoveHistory();
    if (moveCount >= 0) {
      return moveHistory
        .slice(Math.max(moveHistory.length - moveCount, 0))
        .reverse();
    }
    return moveHistory.slice(0).reverse();
  }

  getMoveQueue(): TurnMove[] {
    return this.summonData.moveQueue;
  }

  changeForm(formChange: SpeciesFormChange): Promise<void> {
    return new Promise(resolve => {
      this.formIndex = Math.max(
        this.species.forms.findIndex(f => f.formKey === formChange.formKey),
        0,
      );
      this.generateName();
      const abilityCount = this.getSpeciesForm().getAbilityCount();
      if (this.abilityIndex >= abilityCount) {
        // Shouldn't happen
        this.abilityIndex = abilityCount - 1;
      }
      globalScene.gameData.setPokemonSeen(this, false);
      this.setScale(this.getSpriteScale());
      this.loadAssets().then(() => {
        this.calculateStats();
        globalScene.updateModifiers(this.isPlayer(), true);
        Promise.all([this.updateInfo(), globalScene.updateFieldScale()]).then(
          () => resolve(),
        );
      });
    });
  }

  cry(
    soundConfig?: Phaser.Types.Sound.SoundConfig,
    sceneOverride?: BattleScene,
  ): AnySound {
    const scene = sceneOverride ?? globalScene; // TODO: is `sceneOverride` needed?
    const cry = this.getSpeciesForm(undefined, true).cry(soundConfig);
    let duration = cry.totalDuration * 1000;
    if (
      this.fusionSpecies &&
      this.getSpeciesForm(undefined, true) !== this.getFusionSpeciesForm(undefined, true)
    ) {
      let fusionCry = this.getFusionSpeciesForm(undefined, true).cry(soundConfig, true);
      duration = Math.min(duration, fusionCry.totalDuration * 1000);
      fusionCry.destroy();
      scene.time.delayedCall(fixedInt(Math.ceil(duration * 0.4)), () => {
        try {
          SoundFade.fadeOut(
            scene,
            cry,
            fixedInt(Math.ceil(duration * 0.2)),
          );
          fusionCry = this.getFusionSpeciesForm(undefined, true).cry(
            Object.assign(
              { seek: Math.max(fusionCry.totalDuration * 0.4, 0) },
              soundConfig,
            ),
          );
          SoundFade.fadeIn(
            scene,
            fusionCry,
            fixedInt(Math.ceil(duration * 0.2)),
            scene.masterVolume * scene.fieldVolume,
            0,
          );
        } catch (err) {
          console.error(err);
        }
      });
    }

    return cry;
  }

  // biome-ignore lint: there are a ton of issues..
  faintCry(callback: Function): void {
    if (
      this.fusionSpecies &&
      this.getSpeciesForm() !== this.getFusionSpeciesForm()
    ) {
      return this.fusionFaintCry(callback);
    }

    const key = this.species.getCryKey(this.formIndex);
    let rate = 0.85;
    const cry = globalScene.playSound(key, { rate: rate }) as AnySound;
    if (!cry || globalScene.fieldVolume === 0) {
      return callback();
    }
    const sprite = this.getSprite();
    const tintSprite = this.getTintSprite();
    const delay = Math.max(globalScene.sound.get(key).totalDuration * 50, 25);

    let frameProgress = 0;
    let frameThreshold: number;

    sprite.anims.pause();
    tintSprite?.anims.pause();

    let faintCryTimer: Phaser.Time.TimerEvent | null =
      globalScene.time.addEvent({
        delay: fixedInt(delay),
        repeat: -1,
        callback: () => {
          frameThreshold = sprite.anims.msPerFrame / rate;
          frameProgress += delay;
          while (frameProgress > frameThreshold) {
            if (sprite.anims.duration) {
              sprite.anims.nextFrame();
              tintSprite?.anims.nextFrame();
            }
            frameProgress -= frameThreshold;
          }
          if (cry && !cry.pendingRemove) {
            rate *= 0.99;
            cry.setRate(rate);
          } else {
            faintCryTimer?.destroy();
            faintCryTimer = null;
            if (callback) {
              callback();
            }
          }
        },
      });

    // Failsafe
    globalScene.time.delayedCall(fixedInt(3000), () => {
      if (!faintCryTimer || !globalScene) {
        return;
      }
      if (cry?.isPlaying) {
        cry.stop();
      }
      faintCryTimer.destroy();
      if (callback) {
        callback();
      }
    });
  }

  // biome-ignore lint/complexity/noBannedTypes: Consider refactoring to change type of Function
  private fusionFaintCry(callback: Function): void {
    const key = this.species.getCryKey(this.formIndex);
    let i = 0;
    let rate = 0.85;
    const cry = globalScene.playSound(key, { rate: rate }) as AnySound;
    const sprite = this.getSprite();
    const tintSprite = this.getTintSprite();
    let duration = cry.totalDuration * 1000;

    const fusionCryKey = this.fusionSpecies!.getCryKey(this.fusionFormIndex);
    let fusionCry = globalScene.playSound(fusionCryKey, {
      rate: rate,
    }) as AnySound;
    if (!cry || !fusionCry || globalScene.fieldVolume === 0) {
      return callback();
    }
    fusionCry.stop();
    duration = Math.min(duration, fusionCry.totalDuration * 1000);
    fusionCry.destroy();
    const delay = Math.max(duration * 0.05, 25);

    let transitionIndex = 0;
    let durationProgress = 0;

    const transitionThreshold = Math.ceil(duration * 0.4);
    while (durationProgress < transitionThreshold) {
      ++i;
      durationProgress += delay * rate;
      rate *= 0.99;
    }

    transitionIndex = i;

    i = 0;
    rate = 0.85;

    let frameProgress = 0;
    let frameThreshold: number;

    sprite.anims.pause();
    tintSprite?.anims.pause();

    let faintCryTimer: Phaser.Time.TimerEvent | null =
      globalScene.time.addEvent({
        delay: fixedInt(delay),
        repeat: -1,
        callback: () => {
          ++i;
          frameThreshold = sprite.anims.msPerFrame / rate;
          frameProgress += delay;
          while (frameProgress > frameThreshold) {
            if (sprite.anims.duration) {
              sprite.anims.nextFrame();
              tintSprite?.anims.nextFrame();
            }
            frameProgress -= frameThreshold;
          }
          if (i === transitionIndex && fusionCryKey) {
            SoundFade.fadeOut(
              globalScene,
              cry,
              fixedInt(Math.ceil((duration / rate) * 0.2)),
            );
            fusionCry = globalScene.playSound(
              fusionCryKey,
              Object.assign({
                seek: Math.max(fusionCry.totalDuration * 0.4, 0),
                rate: rate,
              }),
            );
            SoundFade.fadeIn(
              globalScene,
              fusionCry,
              fixedInt(Math.ceil((duration / rate) * 0.2)),
              globalScene.masterVolume * globalScene.fieldVolume,
              0,
            );
          }
          rate *= 0.99;
          if (cry && !cry.pendingRemove) {
            cry.setRate(rate);
          }
          if (fusionCry && !fusionCry.pendingRemove) {
            fusionCry.setRate(rate);
          }
          if (
            (!cry || cry.pendingRemove) &&
            (!fusionCry || fusionCry.pendingRemove)
          ) {
            faintCryTimer?.destroy();
            faintCryTimer = null;
            if (callback) {
              callback();
            }
          }
        },
      });

    // Failsafe
    globalScene.time.delayedCall(fixedInt(3000), () => {
      if (!faintCryTimer || !globalScene) {
        return;
      }
      if (cry?.isPlaying) {
        cry.stop();
      }
      if (fusionCry?.isPlaying) {
        fusionCry.stop();
      }
      faintCryTimer.destroy();
      if (callback) {
        callback();
      }
    });
  }

  isOppositeGender(pokemon: Pokemon): boolean {
    return (
      this.gender !== Gender.GENDERLESS &&
      pokemon.gender ===
        (this.gender === Gender.MALE ? Gender.FEMALE : Gender.MALE)
    );
  }

  queueImmuneMessage(quiet: boolean, effect?: StatusEffect): void {
    if (!effect || quiet) {
      return;
    }
    const message = effect && this.status?.effect === effect
    ? getStatusEffectOverlapText(effect ?? StatusEffect.NONE, getPokemonNameWithAffix(this))
    : i18next.t("abilityTriggers:moveImmunity", { 
        pokemonNameWithAffix: getPokemonNameWithAffix(this),
      });
    globalScene.queueMessage(message);
  }

  /**
   * Checks if a status effect can be applied to the Pokemon.
   *
   * @param effect The {@linkcode StatusEffect} whose applicability is being checked
   * @param quiet Whether in-battle messages should trigger or not
   * @param overrideStatus Whether the Pokemon's current status can be overriden
   * @param sourcePokemon The Pokemon that is setting the status effect
   * @param ignoreField Whether any field effects (weather, terrain, etc.) should be considered
   */
  canSetStatus(
    effect: StatusEffect | undefined,
    quiet = false,
    overrideStatus = false,
    sourcePokemon: Pokemon | null = null,
    ignoreField = false,
  ): boolean {
    if (effect !== StatusEffect.FAINT) {
      if (overrideStatus ? this.status?.effect === effect : this.status) {
<<<<<<< HEAD
        // Only 1 non-volatile status per pokemon (subsequent attempts always fail)
=======
        this.queueImmuneMessage(quiet, effect);
>>>>>>> 89a9d55d
        return false;
      }
      if (
        this.isGrounded() &&
        !ignoreField &&
        globalScene.arena.terrain?.terrainType === TerrainType.MISTY
      ) {
<<<<<<< HEAD
        // Misty terrain prevents status application
=======
        this.queueImmuneMessage(quiet, effect);
>>>>>>> 89a9d55d
        return false;
      }
    }

<<<<<<< HEAD
    if (
      sourcePokemon &&
      sourcePokemon !== this &&
      this.isSafeguarded(sourcePokemon)
    ) {
      // Safeguard blocks all non-self inflicted status effects
      return false;
    }

=======
>>>>>>> 89a9d55d
    const types = this.getTypes(true, true);

    switch (effect) {
      case StatusEffect.POISON:
      case StatusEffect.TOXIC:
        // Check whether any of the Pokemon's types is immune to Poison/Toxic
        // and not being ignored by the source pokemon's ability
        const typeImmune = types.some(defType => {
          if (defType !== PokemonType.POISON && defType !== PokemonType.STEEL) {
            // type not immune to poison
            return false;
          }

          // Check if the source Pokemon has an ability that cancels the immunity
          const cancelImmunity = new BooleanHolder(false);
          if (sourcePokemon) {
            applyAbAttrs(
              IgnoreTypeStatusEffectImmunityAbAttr,
              sourcePokemon,
              cancelImmunity,
              false,
              effect,
              defType,
            );
          }

<<<<<<< HEAD
          return !cancelImmunity.value;
        });

        if (typeImmune) {
          return false;
=======
            return true;
        });

        if (this.isOfType(PokemonType.POISON) || this.isOfType(PokemonType.STEEL)) {
          if (poisonImmunity.includes(true)) {
            this.queueImmuneMessage(quiet, effect);
            return false;
          }
>>>>>>> 89a9d55d
        }
        break;
      case StatusEffect.PARALYSIS:
        if (this.isOfType(PokemonType.ELECTRIC)) {
          this.queueImmuneMessage(quiet, effect);
          return false;
        }
        break;
      case StatusEffect.SLEEP:
        if (
          this.isGrounded() &&
          globalScene.arena.terrain?.terrainType === TerrainType.ELECTRIC
        ) {
          this.queueImmuneMessage(quiet, effect);
          return false;
        }
        break;
      case StatusEffect.FREEZE:
        if (
          this.isOfType(PokemonType.ICE) ||
          (!ignoreField &&
            globalScene?.arena?.weather?.weatherType &&
            [WeatherType.SUNNY, WeatherType.HARSH_SUN].includes(
              globalScene.arena.weather.weatherType,
            ))
        ) {
          this.queueImmuneMessage(quiet, effect);
          return false;
        }
        break;
      case StatusEffect.BURN:
        if (this.isOfType(PokemonType.FIRE)) {
          this.queueImmuneMessage(quiet, effect);
          return false;
        }
        break;
    }

    // Check any status immunity abilities from the user or its allies
    const cancelled = new BooleanHolder(false);
    applyPreSetStatusAbAttrs(
      StatusEffectImmunityAbAttr,
      this,
      effect,
      cancelled,
      quiet,
    );
    if (cancelled.value) {
      return false;
    }

    for (const pokemon of this.getAlliedField()) {
      applyPreSetStatusAbAttrs(
        UserFieldStatusEffectImmunityAbAttr,
        pokemon,
        effect,
        cancelled,
        quiet, this, sourcePokemon,
      )
      if (cancelled.value) {
        return false;
      }
    }

<<<<<<< HEAD
=======
    if (cancelled.value) {
      return false;
    }

    if (
      sourcePokemon &&
      sourcePokemon !== this &&
      this.isSafeguarded(sourcePokemon)
    ) {
      if(!quiet){ 
        globalScene.queueMessage(
          i18next.t("moveTriggers:safeguard", { targetName: getPokemonNameWithAffix(this) 
        }));
      }
      return false;
    }

>>>>>>> 89a9d55d
    return true;
  }

  trySetStatus(
    effect?: StatusEffect,
    asPhase = false,
    sourcePokemon: Pokemon | null = null,
    turnsRemaining = 0,
    sourceText: string | null = null,
    overrideStatus?: boolean
  ): boolean {
    if (!this.canSetStatus(effect, false, overrideStatus, sourcePokemon)) {
      return false;
    }
    if (this.isFainted() && effect !== StatusEffect.FAINT) {
      return false;
    }

    /**
     * If this Pokemon falls asleep or freezes in the middle of a multi-hit attack,
     * cancel the attack's subsequent hits.
     */
    if (effect === StatusEffect.SLEEP || effect === StatusEffect.FREEZE) {
      const currentPhase = globalScene.getCurrentPhase();
      if (currentPhase instanceof MoveEffectPhase && currentPhase.getUserPokemon() === this) {
        this.turnData.hitCount = 1;
        this.turnData.hitsLeft = 1;
      }
    }

    if (asPhase) {
      if (overrideStatus) {
        this.resetStatus(false);
      }
      globalScene.unshiftPhase(
        new ObtainStatusEffectPhase(
          this.getBattlerIndex(),
          effect,
          turnsRemaining,
          sourceText,
          sourcePokemon,
        ),
      );
      return true;
    }

    let sleepTurnsRemaining: NumberHolder;

    if (effect === StatusEffect.SLEEP) {
      sleepTurnsRemaining = new NumberHolder(this.randSeedIntRange(2, 4));

      this.setFrameRate(4);

      // If the user is invulnerable, lets remove their invulnerability when they fall asleep
      const invulnerableTags = [
        BattlerTagType.UNDERGROUND,
        BattlerTagType.UNDERWATER,
        BattlerTagType.HIDDEN,
        BattlerTagType.FLYING,
      ];

      const tag = invulnerableTags.find(t => this.getTag(t));

      if (tag) {
        this.removeTag(tag);
        this.getMoveQueue().pop();
      }
    }

    sleepTurnsRemaining = sleepTurnsRemaining!; // tell TS compiler it's defined
    effect = effect!; // If `effect` is undefined then `trySetStatus()` will have already returned early via the `canSetStatus()` call
    this.status = new Status(effect, 0, sleepTurnsRemaining?.value);

    return true;
  }

  /**
   * Resets the status of a pokemon.
   * @param revive Whether revive should be cured; defaults to true.
   * @param confusion Whether resetStatus should include confusion or not; defaults to false.
   * @param reloadAssets Whether to reload the assets or not; defaults to false.
   */
  resetStatus(revive = true, confusion = false, reloadAssets = false): void {
    const lastStatus = this.status?.effect;
    if (!revive && lastStatus === StatusEffect.FAINT) {
      return;
    }
    globalScene.unshiftPhase(new ResetStatusPhase(this, confusion, reloadAssets));
  }

  /**
   * Checks if this Pokemon is protected by Safeguard
   * @param attacker the {@linkcode Pokemon} inflicting status on this Pokemon
   * @returns `true` if this Pokemon is protected by Safeguard; `false` otherwise.
   */
  isSafeguarded(attacker: Pokemon): boolean {
    const defendingSide = this.isPlayer()
      ? ArenaTagSide.PLAYER
      : ArenaTagSide.ENEMY;
    if (globalScene.arena.getTagOnSide(ArenaTagType.SAFEGUARD, defendingSide)) {
      const bypassed = new BooleanHolder(false);
      if (attacker) {
        applyAbAttrs(InfiltratorAbAttr, attacker, null, false, bypassed);
      }
      return !bypassed.value;
    }
    return false;
  }


  resetSummonData(): void {
    const illusion: IllusionData | null = this.summonData.illusion;
    if (this.summonData.speciesForm) {
      this.summonData.speciesForm = null;
      this.updateFusionPalette();
    }
    this.summonData = new PokemonSummonData();
    this.setSwitchOutStatus(false);
    if (this.getTag(BattlerTagType.SEEDED)) {
      this.lapseTag(BattlerTagType.SEEDED);
    }
    if (globalScene) {
      globalScene.triggerPokemonFormChange(
        this,
        SpeciesFormChangePostMoveTrigger,
        true,
      );
    }

    // If this Pokemon has a Substitute when loading in, play an animation to add its sprite
    if (this.getTag(SubstituteTag)) {
      globalScene.triggerPokemonBattleAnim(
        this,
        PokemonAnimType.SUBSTITUTE_ADD,
      );
      this.getTag(SubstituteTag)!.sourceInFocus = false;
    }

    // If this Pokemon has Commander and Dondozo as an active ally, hide this Pokemon's sprite.
    if (
      this.hasAbilityWithAttr(CommanderAbAttr) &&
      globalScene.currentBattle.double &&
      this.getAlly()?.species.speciesId === Species.DONDOZO
    ) {
      this.setVisible(false);
    }
    this.summonData.illusion = illusion
    this.updateInfo();
  }

  /**
  Reset a {@linkcode Pokemon}'s per-battle {@linkcode PokemonBattleData | battleData},
  as well as any transient {@linkcode PokemonWaveData | waveData} for the current wave.
  Called before a new battle starts.
  */
  resetBattleAndWaveData(): void {
    this.battleData = new PokemonBattleData();
    this.resetWaveData();
  }

  /**
   * Reset a {@linkcode Pokemon}'s {@linkcode PokemonWaveData | waveData}.
   * Called once per new wave start as well as by {@linkcode resetBattleAndWaveData}.
   */
  resetWaveData(): void {
    this.waveData = new PokemonWaveData();
  }

  resetTera(): void {
    const wasTerastallized = this.isTerastallized;
    this.isTerastallized = false;
    this.stellarTypesBoosted = [];
    if (wasTerastallized) {
      this.updateSpritePipelineData();
      globalScene.triggerPokemonFormChange(
        this,
        SpeciesFormChangeLapseTeraTrigger,
      );
    }
  }

  resetTurnData(): void {
    this.turnData = new PokemonTurnData();
  }

  getExpValue(): number {
    // Logic to factor in victor level has been removed for balancing purposes, so the player doesn't have to focus on EXP maxxing
    return (this.getSpeciesForm().getBaseExp() * this.level) / 5 + 1;
  }

  setFrameRate(frameRate: number) {
    globalScene.anims.get(this.getBattleSpriteKey()).frameRate = frameRate;
    try {
      this.getSprite().play(this.getBattleSpriteKey());
    } catch (err: unknown) {
      console.error(
        `Failed to play animation for ${this.getBattleSpriteKey()}`,
        err,
      );
    }
    try {
      this.getTintSprite()?.play(this.getBattleSpriteKey());
    } catch (err: unknown) {
      console.error(
        `Failed to play animation for ${this.getBattleSpriteKey()}`,
        err,
      );
    }
  }

  tint(color: number, alpha?: number, duration?: number, ease?: string) {
    const tintSprite = this.getTintSprite();
    tintSprite?.setTintFill(color);
    tintSprite?.setVisible(true);

    if (duration) {
      tintSprite?.setAlpha(0);

      globalScene.tweens.add({
        targets: tintSprite,
        alpha: alpha || 1,
        duration: duration,
        ease: ease || "Linear",
      });
    } else {
      tintSprite?.setAlpha(alpha);
    }
  }

  untint(duration: number, ease?: string) {
    const tintSprite = this.getTintSprite();

    if (duration) {
      globalScene.tweens.add({
        targets: tintSprite,
        alpha: 0,
        duration: duration,
        ease: ease || "Linear",
        onComplete: () => {
          tintSprite?.setVisible(false);
          tintSprite?.setAlpha(1);
        },
      });
    } else {
      tintSprite?.setVisible(false);
      tintSprite?.setAlpha(1);
    }
  }

  enableMask() {
    if (!this.maskEnabled) {
      this.maskSprite = this.getTintSprite();
      this.maskSprite?.setVisible(true);
      this.maskSprite?.setPosition(
        this.x * this.parentContainer.scale + this.parentContainer.x,
        this.y * this.parentContainer.scale + this.parentContainer.y,
      );
      this.maskSprite?.setScale(
        this.getSpriteScale() * this.parentContainer.scale,
      );
      this.maskEnabled = true;
    }
  }

  disableMask() {
    if (this.maskEnabled) {
      this.maskSprite?.setVisible(false);
      this.maskSprite?.setPosition(0, 0);
      this.maskSprite?.setScale(this.getSpriteScale());
      this.maskSprite = null;
      this.maskEnabled = false;
    }
  }

  sparkle(): void {
    if (this.shinySparkle) {
      doShinySparkleAnim(this.shinySparkle, this.variant);
    }
  }

  updateFusionPalette(ignoreOveride?: boolean): void {
    if (!this.getFusionSpeciesForm(ignoreOveride)) {
      [this.getSprite(), this.getTintSprite()]
        .filter(s => !!s)
        .map(s => {
          s.pipelineData[
            `spriteColors${ignoreOveride && this.summonData.speciesForm ? "Base" : ""}`
          ] = [];
          s.pipelineData[
            `fusionSpriteColors${ignoreOveride && this.summonData.speciesForm ? "Base" : ""}`
          ] = [];
        });
      return;
    }

    const speciesForm = this.getSpeciesForm(ignoreOveride);
    const fusionSpeciesForm = this.getFusionSpeciesForm(ignoreOveride);

    const spriteKey = speciesForm.getSpriteKey(
      this.getGender(ignoreOveride) === Gender.FEMALE,
      speciesForm.formIndex,
      this.shiny,
      this.variant,
    );
    const backSpriteKey = speciesForm
      .getSpriteKey(
        this.getGender(ignoreOveride) === Gender.FEMALE,
        speciesForm.formIndex,
        this.shiny,
        this.variant,
      )
      .replace("pkmn__", "pkmn__back__");
    const fusionSpriteKey = fusionSpeciesForm.getSpriteKey(
      this.getFusionGender(ignoreOveride) === Gender.FEMALE,
      fusionSpeciesForm.formIndex,
      this.fusionShiny,
      this.fusionVariant,
    );
    const fusionBackSpriteKey = fusionSpeciesForm
      .getSpriteKey(
        this.getFusionGender(ignoreOveride) === Gender.FEMALE,
        fusionSpeciesForm.formIndex,
        this.fusionShiny,
        this.fusionVariant,
      )
      .replace("pkmn__", "pkmn__back__");

    const sourceTexture = globalScene.textures.get(spriteKey);
    const sourceBackTexture = globalScene.textures.get(backSpriteKey);
    const fusionTexture = globalScene.textures.get(fusionSpriteKey);
    const fusionBackTexture = globalScene.textures.get(fusionBackSpriteKey);

    const [sourceFrame, sourceBackFrame, fusionFrame, fusionBackFrame] = [
      sourceTexture,
      sourceBackTexture,
      fusionTexture,
      fusionBackTexture,
    ].map(texture => texture.frames[texture.firstFrame]);
    const [sourceImage, sourceBackImage, fusionImage, fusionBackImage] = [
      sourceTexture,
      sourceBackTexture,
      fusionTexture,
      fusionBackTexture,
    ].map(i => i.getSourceImage() as HTMLImageElement);

    const canvas = document.createElement("canvas");
    const backCanvas = document.createElement("canvas");
    const fusionCanvas = document.createElement("canvas");
    const fusionBackCanvas = document.createElement("canvas");

    const spriteColors: number[][] = [];
    const pixelData: Uint8ClampedArray[] = [];

    [canvas, backCanvas, fusionCanvas, fusionBackCanvas].forEach(
      (canv: HTMLCanvasElement, c: number) => {
        const context = canv.getContext("2d");
        const frame = [
          sourceFrame,
          sourceBackFrame,
          fusionFrame,
          fusionBackFrame,
        ][c];
        canv.width = frame.width;
        canv.height = frame.height;

        if (context) {
          context.drawImage(
            [sourceImage, sourceBackImage, fusionImage, fusionBackImage][c],
            frame.cutX,
            frame.cutY,
            frame.width,
            frame.height,
            0,
            0,
            frame.width,
            frame.height,
          );
          const imageData = context.getImageData(
            frame.cutX,
            frame.cutY,
            frame.width,
            frame.height,
          );
          pixelData.push(imageData.data);
        }
      },
    );

    for (let f = 0; f < 2; f++) {
      const variantColors = variantColorCache[!f ? spriteKey : backSpriteKey];
      const variantColorSet = new Map<number, number[]>();
      if (this.shiny && variantColors && variantColors[this.variant]) {
        Object.keys(variantColors[this.variant]).forEach(k => {
          variantColorSet.set(
            rgbaToInt(Array.from(Object.values(rgbHexToRgba(k)))),
            Array.from(
              Object.values(rgbHexToRgba(variantColors[this.variant][k])),
            ),
          );
        });
      }

      for (let i = 0; i < pixelData[f].length; i += 4) {
        if (pixelData[f][i + 3]) {
          const pixel = pixelData[f].slice(i, i + 4);
          let [r, g, b, a] = pixel;
          if (variantColors) {
            const color = rgbaToInt([r, g, b, a]);
            if (variantColorSet.has(color)) {
              const mappedPixel = variantColorSet.get(color);
              if (mappedPixel) {
                [r, g, b, a] = mappedPixel;
              }
            }
          }
          if (!spriteColors.find(c => c[0] === r && c[1] === g && c[2] === b)) {
            spriteColors.push([r, g, b, a]);
          }
        }
      }
    }

    const fusionSpriteColors = JSON.parse(JSON.stringify(spriteColors));

    const pixelColors: number[] = [];
    for (let f = 0; f < 2; f++) {
      for (let i = 0; i < pixelData[f].length; i += 4) {
        const total = pixelData[f]
          .slice(i, i + 3)
          .reduce((total: number, value: number) => total + value, 0);
        if (!total) {
          continue;
        }
        pixelColors.push(
          argbFromRgba({
            r: pixelData[f][i],
            g: pixelData[f][i + 1],
            b: pixelData[f][i + 2],
            a: pixelData[f][i + 3],
          }),
        );
      }
    }

    const fusionPixelColors: number[] = [];
    for (let f = 0; f < 2; f++) {
      const variantColors =
        variantColorCache[!f ? fusionSpriteKey : fusionBackSpriteKey];
      const variantColorSet = new Map<number, number[]>();
      if (
        this.fusionShiny &&
        variantColors &&
        variantColors[this.fusionVariant]
      ) {
        for (const k of Object.keys(variantColors[this.fusionVariant])) {
          variantColorSet.set(
            rgbaToInt(Array.from(Object.values(rgbHexToRgba(k)))),
            Array.from(
              Object.values(
                rgbHexToRgba(variantColors[this.fusionVariant][k]),
              ),
            ),
          );
        }
      }
      for (let i = 0; i < pixelData[2 + f].length; i += 4) {
        const total = pixelData[2 + f]
          .slice(i, i + 3)
          .reduce((total: number, value: number) => total + value, 0);
        if (!total) {
          continue;
        }
        let [r, g, b, a] = [
          pixelData[2 + f][i],
          pixelData[2 + f][i + 1],
          pixelData[2 + f][i + 2],
          pixelData[2 + f][i + 3],
        ];
        if (variantColors) {
          const color = rgbaToInt([r, g, b, a]);
          if (variantColorSet.has(color)) {
            const mappedPixel = variantColorSet.get(color);
            if (mappedPixel) {
              [r, g, b, a] = mappedPixel;
            }
          }
        }
        fusionPixelColors.push(argbFromRgba({ r, g, b, a }));
      }
    }

    if (fusionPixelColors.length === 0) {
      // ERROR HANDLING IS NOT OPTIONAL BUDDY
      console.log("Failed to create fusion palette");
      return;
    }

    let paletteColors: Map<number, number>;
    let fusionPaletteColors: Map<number, number>;

    const originalRandom = Math.random;
    Math.random = () => Phaser.Math.RND.realInRange(0, 1);

    globalScene.executeWithSeedOffset(
      () => {
        paletteColors = QuantizerCelebi.quantize(pixelColors, 4);
        fusionPaletteColors = QuantizerCelebi.quantize(fusionPixelColors, 4);
      },
      0,
      "This result should not vary",
    );

    Math.random = originalRandom;

    paletteColors = paletteColors!; // erroneously tell TS compiler that paletteColors is defined!
    fusionPaletteColors = fusionPaletteColors!; // mischievously misinform TS compiler that fusionPaletteColors is defined!
    const [palette, fusionPalette] = [paletteColors, fusionPaletteColors].map(
      paletteColors => {
        let keys = Array.from(paletteColors.keys()).sort(
          (a: number, b: number) =>
            paletteColors.get(a)! < paletteColors.get(b)! ? 1 : -1,
        );
        let rgbaColors: Map<number, number[]>;
        let hsvColors: Map<number, number[]>;

        const mappedColors = new Map<number, number[]>();

        do {
          mappedColors.clear();

          rgbaColors = keys.reduce((map: Map<number, number[]>, k: number) => {
            map.set(k, Object.values(rgbaFromArgb(k)));
            return map;
          }, new Map<number, number[]>());
          hsvColors = Array.from(rgbaColors.keys()).reduce(
            (map: Map<number, number[]>, k: number) => {
              const rgb = rgbaColors.get(k)!.slice(0, 3);
              map.set(k, rgbToHsv(rgb[0], rgb[1], rgb[2]));
              return map;
            },
            new Map<number, number[]>(),
          );

          for (let c = keys.length - 1; c >= 0; c--) {
            const hsv = hsvColors.get(keys[c])!;
            for (let c2 = 0; c2 < c; c2++) {
              const hsv2 = hsvColors.get(keys[c2])!;
              const diff = Math.abs(hsv[0] - hsv2[0]);
              if (diff < 30 || diff >= 330) {
                if (mappedColors.has(keys[c])) {
                  mappedColors.get(keys[c])!.push(keys[c2]);
                } else {
                  mappedColors.set(keys[c], [keys[c2]]);
                }
                break;
              }
            }
          }

          mappedColors.forEach((values: number[], key: number) => {
            const keyColor = rgbaColors.get(key)!;
            const valueColors = values.map(v => rgbaColors.get(v)!);
            const color = keyColor.slice(0);
            let count = paletteColors.get(key)!;
            for (const value of values) {
              const valueCount = paletteColors.get(value);
              if (!valueCount) {
                continue;
              }
              count += valueCount;
            }

            for (let c = 0; c < 3; c++) {
              color[c] *= paletteColors.get(key)! / count;
              values.forEach((value: number, i: number) => {
                if (paletteColors.has(value)) {
                  const valueCount = paletteColors.get(value)!;
                  color[c] += valueColors[i][c] * (valueCount / count);
                }
              });
              color[c] = Math.round(color[c]);
            }

            paletteColors.delete(key);
            for (const value of values) {
              paletteColors.delete(value);
              if (mappedColors.has(value)) {
                mappedColors.delete(value);
              }
            }

            paletteColors.set(
              argbFromRgba({
                r: color[0],
                g: color[1],
                b: color[2],
                a: color[3],
              }),
              count,
            );
          });

          keys = Array.from(paletteColors.keys()).sort(
            (a: number, b: number) =>
              paletteColors.get(a)! < paletteColors.get(b)! ? 1 : -1,
          );
        } while (mappedColors.size);

        return keys.map(c => Object.values(rgbaFromArgb(c)));
      },
    );

    const paletteDeltas: number[][] = [];

    spriteColors.forEach((sc: number[], i: number) => {
      paletteDeltas.push([]);
      for (let p = 0; p < palette.length; p++) {
        paletteDeltas[i].push(deltaRgb(sc, palette[p]));
      }
    });

    const easeFunc = Phaser.Tweens.Builders.GetEaseFunction("Cubic.easeIn");

    for (let sc = 0; sc < spriteColors.length; sc++) {
      const delta = Math.min(...paletteDeltas[sc]);
      const paletteIndex = Math.min(
        paletteDeltas[sc].findIndex(pd => pd === delta),
        fusionPalette.length - 1,
      );
      if (delta < 255) {
        const ratio = easeFunc(delta / 255);
        const color = [0, 0, 0, fusionSpriteColors[sc][3]];
        for (let c = 0; c < 3; c++) {
          color[c] = Math.round(
            fusionSpriteColors[sc][c] * ratio +
              fusionPalette[paletteIndex][c] * (1 - ratio),
          );
        }
        fusionSpriteColors[sc] = color;
      }
    }

    [this.getSprite(), this.getTintSprite()]
      .filter(s => !!s)
      .map(s => {
        s.pipelineData[
          `spriteColors${ignoreOveride && this.summonData.speciesForm ? "Base" : ""}`
        ] = spriteColors;
        s.pipelineData[
          `fusionSpriteColors${ignoreOveride && this.summonData.speciesForm ? "Base" : ""}`
        ] = fusionSpriteColors;
      });

    canvas.remove();
    fusionCanvas.remove();
  }

  /**
   * Generates a random number using the current battle's seed, or the global seed if `globalScene.currentBattle` is falsy
   * <!-- @import "../battle".Battle -->
   * This calls either {@linkcode BattleScene.randBattleSeedInt}({@linkcode range}, {@linkcode min}) in `src/battle-scene.ts`
   * which calls {@linkcode Battle.randSeedInt}({@linkcode range}, {@linkcode min}) in `src/battle.ts`
   * which calls {@linkcode randSeedInt randSeedInt}({@linkcode range}, {@linkcode min}) in `src/utils.ts`,
   * or it directly calls {@linkcode randSeedInt randSeedInt}({@linkcode range}, {@linkcode min}) in `src/utils.ts` if there is no current battle
   *
   * @param range How large of a range of random numbers to choose from. If {@linkcode range} <= 1, returns {@linkcode min}
   * @param min The minimum integer to pick, default `0`
   * @returns A random integer between {@linkcode min} and ({@linkcode min} + {@linkcode range} - 1)
   */
  randSeedInt(range: number, min = 0): number {
    return globalScene.currentBattle
      ? globalScene.randBattleSeedInt(range, min)
      : randSeedInt(range, min);
  }

  /**
   * Generates a random number using the current battle's seed, or the global seed if `globalScene.currentBattle` is falsy
   * @param min The minimum integer to generate
   * @param max The maximum integer to generate
   * @returns a random integer between {@linkcode min} and {@linkcode max} inclusive
   */
  randSeedIntRange(min: number, max: number): number {
    return this.randSeedInt(max - min + 1, min);
  }

  /**
   * Causes a Pokemon to leave the field (such as in preparation for a switch out/escape).
   * @param clearEffects Indicates if effects should be cleared (true) or passed
   * to the next pokemon, such as during a baton pass (false)
   * @param hideInfo Indicates if this should also play the animation to hide the Pokemon's
   * info container.
   */
  leaveField(clearEffects = true, hideInfo = true, destroy = false) {
    this.resetSprite();
    this.resetTurnData();
    globalScene
      .getField(true)
      .filter(p => p !== this)
      .forEach(p => p.removeTagsBySourceId(this.id));

    if (clearEffects) {
      this.destroySubstitute();
      this.resetSummonData();
    }
    if (hideInfo) {
      this.hideInfo();
    }
    // Trigger abilities that activate upon leaving the field
    applyPreLeaveFieldAbAttrs(PreLeaveFieldAbAttr, this);
    this.setSwitchOutStatus(true);
    globalScene.triggerPokemonFormChange(
      this,
      SpeciesFormChangeActiveTrigger,
      true,
    );
    globalScene.field.remove(this, destroy);
  }

  destroy(): void {
    this.battleInfo?.destroy();
    this.destroySubstitute();
    super.destroy();
  }

  getBattleInfo(): BattleInfo {
    return this.battleInfo;
  }

  /**
   * Checks whether or not the Pokemon's root form has the same ability
   * @param abilityIndex the given ability index we are checking
   * @returns true if the abilities are the same
   */
  hasSameAbilityInRootForm(abilityIndex: number): boolean {
    const currentAbilityIndex = this.abilityIndex;
    const rootForm = getPokemonSpecies(this.species.getRootSpeciesId());
    return (
      rootForm.getAbility(abilityIndex) ===
      rootForm.getAbility(currentAbilityIndex)
    );
  }

  /**
   * Helper function to check if the player already owns the starter data of the Pokemon's
   * current ability
   * @param ownedAbilityAttrs the owned abilityAttr of this Pokemon's root form
   * @returns true if the player already has it, false otherwise
   */
  checkIfPlayerHasAbilityOfStarter(ownedAbilityAttrs: number): boolean {
    if ((ownedAbilityAttrs & 1) > 0 && this.hasSameAbilityInRootForm(0)) {
      return true;
    }
    if ((ownedAbilityAttrs & 2) > 0 && this.hasSameAbilityInRootForm(1)) {
      return true;
    }
    if ((ownedAbilityAttrs & 4) > 0 && this.hasSameAbilityInRootForm(2)) {
      return true;
    }
    return false;
  }

  /**
   * Reduces one of this Pokemon's held item stacks by 1, and removes the item if applicable.
   * Does nothing if this Pokemon is somehow not the owner of the held item.
   * @param heldItem The item stack to be reduced by 1.
   * @param forBattle If `false`, do not trigger in-battle effects (such as Unburden) from losing the item. For example, set this to `false` if the Pokemon is giving away the held item for a Mystery Encounter. Default is `true`.
   * @returns `true` if the item was removed successfully, `false` otherwise.
   */
  public loseHeldItem(
    heldItem: PokemonHeldItemModifier,
    forBattle = true,
  ): boolean {
    if (heldItem.pokemonId !== -1 && heldItem.pokemonId !== this.id) {
      return false;
    }

      heldItem.stackCount--;
      if (heldItem.stackCount <= 0) {
        globalScene.removeModifier(heldItem, !this.isPlayer());
      }
      if (forBattle) {
        applyPostItemLostAbAttrs(PostItemLostAbAttr, this, false);
      }

      return true;
  }

  /**
   * Record a berry being eaten for ability and move triggers.
   * Only tracks things that proc _every_ time a berry is eaten.
   * @param berryType The type of berry being eaten.
   * @param updateHarvest Whether to track the berry for harvest; default `true`.
   */
  public recordEatenBerry(berryType: BerryType, updateHarvest: boolean = true) {
    this.battleData.hasEatenBerry = true;
    if (updateHarvest) {
      // Only track for harvest if we actually consumed the berry
      this.battleData.berriesEaten.push(berryType)
    }
    this.turnData.berriesEaten.push(berryType);
  }
}

export class PlayerPokemon extends Pokemon {
  public compatibleTms: Moves[];

  constructor(
    species: PokemonSpecies,
    level: number,
    abilityIndex?: number,
    formIndex?: number,
    gender?: Gender,
    shiny?: boolean,
    variant?: Variant,
    ivs?: number[],
    nature?: Nature,
    dataSource?: Pokemon | PokemonData,
  ) {
    super(
      106,
      148,
      species,
      level,
      abilityIndex,
      formIndex,
      gender,
      shiny,
      variant,
      ivs,
      nature,
      dataSource,
    );

    if (Overrides.STATUS_OVERRIDE) {
      this.status = new Status(Overrides.STATUS_OVERRIDE, 0, 4);
    }

    if (Overrides.SHINY_OVERRIDE) {
      this.shiny = true;
      this.initShinySparkle();
    } else if (Overrides.SHINY_OVERRIDE === false) {
      this.shiny = false;
    }

    if (Overrides.VARIANT_OVERRIDE !== null && this.shiny) {
      this.variant = Overrides.VARIANT_OVERRIDE;
    }

    if (!dataSource) {
      if (globalScene.gameMode.isDaily) {
        this.generateAndPopulateMoveset();
      } else {
        this.moveset = [];
      }
    }
    this.generateCompatibleTms();
  }

  initBattleInfo(): void {
    this.battleInfo = new PlayerBattleInfo();
    this.battleInfo.initInfo(this);
  }

  isPlayer(): boolean {
    return true;
  }

  hasTrainer(): boolean {
    return true;
  }

  isBoss(): boolean {
    return false;
  }

  getFieldIndex(): number {
    return globalScene.getPlayerField().indexOf(this);
  }

  getBattlerIndex(): BattlerIndex {
    return this.getFieldIndex();
  }

  generateCompatibleTms(): void {
    this.compatibleTms = [];

    const tms = Object.keys(tmSpecies);
    for (const tm of tms) {
      const moveId = Number.parseInt(tm) as Moves;
      let compatible = false;
      for (const p of tmSpecies[tm]) {
        if (Array.isArray(p)) {
          const [pkm, form] = p;
          if (
            (pkm === this.species.speciesId ||
              (this.fusionSpecies && pkm === this.fusionSpecies.speciesId)) &&
            form === this.getFormKey()
          ) {
            compatible = true;
            break;
          }
        } else if (
          p === this.species.speciesId ||
          (this.fusionSpecies && p === this.fusionSpecies.speciesId)
        ) {
          compatible = true;
          break;
        }
      }
      if (reverseCompatibleTms.indexOf(moveId) > -1) {
        compatible = !compatible;
      }
      if (compatible) {
        this.compatibleTms.push(moveId);
      }
    }
  }

  tryPopulateMoveset(moveset: StarterMoveset): boolean {
    if (
      !this.getSpeciesForm().validateStarterMoveset(
        moveset,
        globalScene.gameData.starterData[this.species.getRootSpeciesId()]
          .eggMoves,
      )
    ) {
      return false;
    }

    this.moveset = moveset.map(m => new PokemonMove(m));

    return true;
  }

  /**
   * Causes this mon to leave the field (via {@linkcode leaveField}) and then
   * opens the party switcher UI to switch a new mon in
   * @param switchType the {@linkcode SwitchType} for this switch-out. If this is
   * `BATON_PASS` or `SHED_TAIL`, this Pokemon's effects are not cleared upon leaving
   * the field.
   */
  switchOut(switchType: SwitchType = SwitchType.SWITCH): Promise<void> {
    return new Promise(resolve => {
      this.leaveField(switchType === SwitchType.SWITCH);

      globalScene.ui.setMode(
        UiMode.PARTY,
        PartyUiMode.FAINT_SWITCH,
        this.getFieldIndex(),
        (slotIndex: number, option: PartyOption) => {
          if (
            slotIndex >= globalScene.currentBattle.getBattlerCount() &&
            slotIndex < 6
          ) {
            globalScene.prependToPhase(
              new SwitchSummonPhase(
                switchType,
                this.getFieldIndex(),
                slotIndex,
                false,
              ),
              MoveEndPhase,
            );
          }
          globalScene.ui.setMode(UiMode.MESSAGE).then(resolve);
        },
        PartyUiHandler.FilterNonFainted,
      );
    });
  }

  addFriendship(friendship: number): void {
    if (friendship > 0) {
      const starterSpeciesId = this.species.getRootSpeciesId();
      const fusionStarterSpeciesId =
        this.isFusion() && this.fusionSpecies
          ? this.fusionSpecies.getRootSpeciesId()
          : 0;
      const starterData = [
        globalScene.gameData.starterData[starterSpeciesId],
        fusionStarterSpeciesId
          ? globalScene.gameData.starterData[fusionStarterSpeciesId]
          : null,
      ].filter(d => !!d);
      const amount = new NumberHolder(friendship);
      globalScene.applyModifier(
        PokemonFriendshipBoosterModifier,
        true,
        this,
        amount,
      );
      const candyFriendshipMultiplier = globalScene.gameMode.isClassic
        ? timedEventManager.getClassicFriendshipMultiplier()
        : 1;
      const fusionReduction = fusionStarterSpeciesId
        ? timedEventManager.areFusionsBoosted()
          ? 1.5 // Divide candy gain for fusions by 1.5 during events
          : 2 // 2 for fusions outside events
        : 1; // 1 for non-fused mons
      const starterAmount = new NumberHolder(
        Math.floor(
          (amount.value * candyFriendshipMultiplier) / fusionReduction,
        ),
      );

      // Add friendship to this PlayerPokemon
      this.friendship = Math.min(this.friendship + amount.value, 255);
      if (this.friendship === 255) {
        globalScene.validateAchv(achvs.MAX_FRIENDSHIP);
      }
      // Add to candy progress for this mon's starter species and its fused species (if it has one)
      starterData.forEach((sd: StarterDataEntry, i: number) => {
        const speciesId = !i
          ? starterSpeciesId
          : (fusionStarterSpeciesId as Species);
        sd.friendship = (sd.friendship || 0) + starterAmount.value;
        if (
          sd.friendship >=
          getStarterValueFriendshipCap(speciesStarterCosts[speciesId])
        ) {
          globalScene.gameData.addStarterCandy(getPokemonSpecies(speciesId), 1);
          sd.friendship = 0;
        }
      });
    } else {
      // Lose friendship upon fainting
      this.friendship = Math.max(this.friendship + friendship, 0);
    }
  }

  getPossibleEvolution(
    evolution: SpeciesFormEvolution | null,
  ): Promise<Pokemon> {
    if (!evolution) {
      return new Promise(resolve => resolve(this));
    }
    return new Promise(resolve => {
      const evolutionSpecies = getPokemonSpecies(evolution.speciesId);
      const isFusion = evolution instanceof FusionSpeciesFormEvolution;
      let ret: PlayerPokemon;
      if (isFusion) {
        const originalFusionSpecies = this.fusionSpecies;
        const originalFusionFormIndex = this.fusionFormIndex;
        this.fusionSpecies = evolutionSpecies;
        this.fusionFormIndex =
          evolution.evoFormKey !== null
            ? Math.max(
                evolutionSpecies.forms.findIndex(
                  f => f.formKey === evolution.evoFormKey,
                ),
                0,
              )
            : this.fusionFormIndex;
        ret = globalScene.addPlayerPokemon(
          this.species,
          this.level,
          this.abilityIndex,
          this.formIndex,
          this.gender,
          this.shiny,
          this.variant,
          this.ivs,
          this.nature,
          this,
        );
        this.fusionSpecies = originalFusionSpecies;
        this.fusionFormIndex = originalFusionFormIndex;
      } else {
        const formIndex =
          evolution.evoFormKey !== null && !isFusion
            ? Math.max(
                evolutionSpecies.forms.findIndex(
                  f => f.formKey === evolution.evoFormKey,
                ),
                0,
              )
            : this.formIndex;
        ret = globalScene.addPlayerPokemon(
          !isFusion ? evolutionSpecies : this.species,
          this.level,
          this.abilityIndex,
          formIndex,
          this.gender,
          this.shiny,
          this.variant,
          this.ivs,
          this.nature,
          this,
        );
      }
      ret.loadAssets().then(() => resolve(ret));
    });
  }

  evolve(
    evolution: SpeciesFormEvolution | null,
    preEvolution: PokemonSpeciesForm,
  ): Promise<void> {
    if (!evolution) {
      return new Promise(resolve => resolve());
    }
    return new Promise(resolve => {
      this.pauseEvolutions = false;
      // Handles Nincada evolving into Ninjask + Shedinja
      this.handleSpecialEvolutions(evolution);
      const isFusion = evolution instanceof FusionSpeciesFormEvolution;
      if (!isFusion) {
        this.species = getPokemonSpecies(evolution.speciesId);
      } else {
        this.fusionSpecies = getPokemonSpecies(evolution.speciesId);
      }
      if (evolution.preFormKey !== null) {
        const formIndex = Math.max(
          (!isFusion || !this.fusionSpecies
            ? this.species
            : this.fusionSpecies
          ).forms.findIndex(f => f.formKey === evolution.evoFormKey),
          0,
        );
        if (!isFusion) {
          this.formIndex = formIndex;
        } else {
          this.fusionFormIndex = formIndex;
        }
      }
      this.generateName();
      if (!isFusion) {
        const abilityCount = this.getSpeciesForm().getAbilityCount();
        const preEvoAbilityCount = preEvolution.getAbilityCount();
        if ([0, 1, 2].includes(this.abilityIndex)) {
          // Handles cases where a Pokemon with 3 abilities evolves into a Pokemon with 2 abilities (ie: Eevee -> any Eeveelution)
          if (
            this.abilityIndex === 2 &&
            preEvoAbilityCount === 3 &&
            abilityCount === 2
          ) {
            this.abilityIndex = 1;
          }
        } else {
          // Prevent pokemon with an illegal ability value from breaking things
          console.warn(
            "this.abilityIndex is somehow an illegal value, please report this",
          );
          console.warn(this.abilityIndex);
          this.abilityIndex = 0;
        }
      } else {
        // Do the same as above, but for fusions
        const abilityCount = this.getFusionSpeciesForm().getAbilityCount();
        const preEvoAbilityCount = preEvolution.getAbilityCount();
        if ([0, 1, 2].includes(this.fusionAbilityIndex)) {
          if (
            this.fusionAbilityIndex === 2 &&
            preEvoAbilityCount === 3 &&
            abilityCount === 2
          ) {
            this.fusionAbilityIndex = 1;
          }
        } else {
          console.warn(
            "this.fusionAbilityIndex is somehow an illegal value, please report this",
          );
          console.warn(this.fusionAbilityIndex);
          this.fusionAbilityIndex = 0;
        }
      }
      this.compatibleTms.splice(0, this.compatibleTms.length);
      this.generateCompatibleTms();
      const updateAndResolve = () => {
        this.loadAssets().then(() => {
          this.calculateStats();
          this.updateInfo(true).then(() => resolve());
        });
      };
      if (preEvolution.speciesId === Species.GIMMIGHOUL) {
        const evotracker =
          this.getHeldItems().filter(m => m instanceof EvoTrackerModifier)[0] ??
          null;
        if (evotracker) {
          globalScene.removeModifier(evotracker);
        }
      }
      if (!globalScene.gameMode.isDaily || this.metBiome > -1) {
        globalScene.gameData.updateSpeciesDexIvs(
          this.species.speciesId,
          this.ivs,
        );
        globalScene.gameData.setPokemonSeen(this, false);
        globalScene.gameData
          .setPokemonCaught(this, false)
          .then(() => updateAndResolve());
      } else {
        updateAndResolve();
      }
    });
  }

  private handleSpecialEvolutions(evolution: SpeciesFormEvolution) {
    const isFusion = evolution instanceof FusionSpeciesFormEvolution;

    const evoSpecies = !isFusion ? this.species : this.fusionSpecies;
    if (
      evoSpecies?.speciesId === Species.NINCADA &&
      evolution.speciesId === Species.NINJASK
    ) {
      const newEvolution = pokemonEvolutions[evoSpecies.speciesId][1];

      if (newEvolution.condition?.predicate(this)) {
        const newPokemon = globalScene.addPlayerPokemon(
          this.species,
          this.level,
          this.abilityIndex,
          this.formIndex,
          undefined,
          this.shiny,
          this.variant,
          this.ivs,
          this.nature,
        );
        newPokemon.passive = this.passive;
        newPokemon.moveset = this.moveset.slice();
        newPokemon.moveset = this.copyMoveset();
        newPokemon.luck = this.luck;
        newPokemon.gender = Gender.GENDERLESS;
        newPokemon.metLevel = this.metLevel;
        newPokemon.metBiome = this.metBiome;
        newPokemon.metSpecies = this.metSpecies;
        newPokemon.metWave = this.metWave;
        newPokemon.fusionSpecies = this.fusionSpecies;
        newPokemon.fusionFormIndex = this.fusionFormIndex;
        newPokemon.fusionAbilityIndex = this.fusionAbilityIndex;
        newPokemon.fusionShiny = this.fusionShiny;
        newPokemon.fusionVariant = this.fusionVariant;
        newPokemon.fusionGender = this.fusionGender;
        newPokemon.fusionLuck = this.fusionLuck;
        newPokemon.fusionTeraType = this.fusionTeraType;
        newPokemon.usedTMs = this.usedTMs;
        newPokemon.evoCounter = this.evoCounter;

        globalScene.getPlayerParty().push(newPokemon);
        newPokemon.evolve(
          !isFusion
            ? newEvolution
            : new FusionSpeciesFormEvolution(this.id, newEvolution),
          evoSpecies,
        );
        const modifiers = globalScene.findModifiers(
          m => m instanceof PokemonHeldItemModifier && m.pokemonId === this.id,
          true,
        ) as PokemonHeldItemModifier[];
        modifiers.forEach(m => {
          const clonedModifier = m.clone() as PokemonHeldItemModifier;
          clonedModifier.pokemonId = newPokemon.id;
          globalScene.addModifier(clonedModifier, true);
        });
        globalScene.updateModifiers(true);
      }
    }
  }

  getPossibleForm(formChange: SpeciesFormChange): Promise<Pokemon> {
    return new Promise(resolve => {
      const formIndex = Math.max(
        this.species.forms.findIndex(f => f.formKey === formChange.formKey),
        0,
      );
      const ret = globalScene.addPlayerPokemon(
        this.species,
        this.level,
        this.abilityIndex,
        formIndex,
        this.gender,
        this.shiny,
        this.variant,
        this.ivs,
        this.nature,
        this,
      );
      ret.loadAssets().then(() => resolve(ret));
    });
  }

  changeForm(formChange: SpeciesFormChange): Promise<void> {
    return new Promise(resolve => {
      this.formIndex = Math.max(
        this.species.forms.findIndex(f => f.formKey === formChange.formKey),
        0,
      );
      this.generateName();
      const abilityCount = this.getSpeciesForm().getAbilityCount();
      if (this.abilityIndex >= abilityCount) {
        // Shouldn't happen
        this.abilityIndex = abilityCount - 1;
      }

      this.compatibleTms.splice(0, this.compatibleTms.length);
      this.generateCompatibleTms();
      const updateAndResolve = () => {
        this.loadAssets().then(() => {
          this.calculateStats();
          globalScene.updateModifiers(true, true);
          this.updateInfo(true).then(() => resolve());
        });
      };
      if (!globalScene.gameMode.isDaily || this.metBiome > -1) {
        globalScene.gameData.setPokemonSeen(this, false);
        globalScene.gameData
          .setPokemonCaught(this, false)
          .then(() => updateAndResolve());
      } else {
        updateAndResolve();
      }
    });
  }

  clearFusionSpecies(): void {
    super.clearFusionSpecies();
    this.generateCompatibleTms();
  }

  /**
   * Returns a Promise to fuse two PlayerPokemon together
   * @param pokemon The PlayerPokemon to fuse to this one
   */
  fuse(pokemon: PlayerPokemon): void {
    this.fusionSpecies = pokemon.species;
    this.fusionFormIndex = pokemon.formIndex;
    this.fusionAbilityIndex = pokemon.abilityIndex;
    this.fusionShiny = pokemon.shiny;
    this.fusionVariant = pokemon.variant;
    this.fusionGender = pokemon.gender;
    this.fusionLuck = pokemon.luck;
    this.fusionCustomPokemonData = pokemon.customPokemonData;
    this.evoCounter = Math.max(pokemon.evoCounter, this.evoCounter);
    if (pokemon.pauseEvolutions || this.pauseEvolutions) {
      this.pauseEvolutions = true;
    }

    globalScene.validateAchv(achvs.SPLICE);
    globalScene.gameData.gameStats.pokemonFused++;

    // Store the average HP% that each Pokemon has
    const maxHp = this.getMaxHp();
    const newHpPercent =
      (pokemon.hp / pokemon.getMaxHp() + this.hp / maxHp) / 2;

    this.generateName();
    this.calculateStats();

    // Set this Pokemon's HP to the average % of both fusion components
    this.hp = Math.round(maxHp * newHpPercent);
    if (!this.isFainted()) {
      // If this Pokemon hasn't fainted, make sure the HP wasn't set over the new maximum
      this.hp = Math.min(this.hp, maxHp);
      this.status = getRandomStatus(this.status, pokemon.status); // Get a random valid status between the two
    } else if (!pokemon.isFainted()) {
      // If this Pokemon fainted but the other hasn't, make sure the HP wasn't set to zero
      this.hp = Math.max(this.hp, 1);
      this.status = pokemon.status; // Inherit the other Pokemon's status
    }

    this.generateCompatibleTms();
    this.updateInfo(true);
    const fusedPartyMemberIndex = globalScene.getPlayerParty().indexOf(pokemon);
    let partyMemberIndex = globalScene.getPlayerParty().indexOf(this);
    if (partyMemberIndex > fusedPartyMemberIndex) {
      partyMemberIndex--;
    }

    // combine the two mons' held items
    const fusedPartyMemberHeldModifiers = globalScene.findModifiers(
      m => m instanceof PokemonHeldItemModifier && m.pokemonId === pokemon.id,
      true,
    ) as PokemonHeldItemModifier[];
    for (const modifier of fusedPartyMemberHeldModifiers) {
      globalScene.tryTransferHeldItemModifier(
        modifier,
        this,
        false,
        modifier.getStackCount(),
        true,
        true,
        false,
      );
    }
    globalScene.updateModifiers(true, true);
    globalScene.removePartyMemberModifiers(fusedPartyMemberIndex);
    globalScene.getPlayerParty().splice(fusedPartyMemberIndex, 1)[0];
    const newPartyMemberIndex = globalScene.getPlayerParty().indexOf(this);
    pokemon
      .getMoveset(true)
      .map((m: PokemonMove) =>
        globalScene.unshiftPhase(
          new LearnMovePhase(newPartyMemberIndex, m.getMove().id),
        ),
      );
    pokemon.destroy();
    this.updateFusionPalette();
  }

  unfuse(): Promise<void> {
    return new Promise(resolve => {
      this.clearFusionSpecies();

      this.updateInfo(true).then(() => resolve());
      this.updateFusionPalette();
    });
  }

  /** Returns a deep copy of this Pokemon's moveset array */
  copyMoveset(): PokemonMove[] {
    const newMoveset: PokemonMove[] = [];
    this.moveset.forEach(move => {
      newMoveset.push(new PokemonMove(move.moveId, 0, move.ppUp, move.virtual, move.maxPpOverride));
    });

    return newMoveset;
  }
}

export class EnemyPokemon extends Pokemon {
  public trainerSlot: TrainerSlot;
  public aiType: AiType;
  public bossSegments: number;
  public bossSegmentIndex: number;
  public initialTeamIndex: number;
  /** To indicate if the instance was populated with a dataSource -> e.g. loaded & populated from session data */
  public readonly isPopulatedFromDataSource: boolean;

  constructor(
    species: PokemonSpecies,
    level: number,
    trainerSlot: TrainerSlot,
    boss: boolean,
    shinyLock = false,
    dataSource?: PokemonData,
  ) {
    super(
      236,
      84,
      species,
      level,
      dataSource?.abilityIndex,
      dataSource?.formIndex,
      dataSource?.gender,
      !shinyLock && dataSource ? dataSource.shiny : false,
      !shinyLock && dataSource ? dataSource.variant : undefined,
      undefined,
      dataSource ? dataSource.nature : undefined,
      dataSource,
    );

    this.trainerSlot = trainerSlot;
    this.initialTeamIndex = globalScene.currentBattle?.enemyParty.length ?? 0;
    this.isPopulatedFromDataSource = !!dataSource; // if a dataSource is provided, then it was populated from dataSource
    if (boss) {
      this.setBoss(boss, dataSource?.bossSegments);
    }

    if (Overrides.OPP_STATUS_OVERRIDE) {
      this.status = new Status(Overrides.OPP_STATUS_OVERRIDE, 0, 4);
    }

    if (Overrides.OPP_GENDER_OVERRIDE !== null) {
      this.gender = Overrides.OPP_GENDER_OVERRIDE;
    }

    const speciesId = this.species.speciesId;

    if (
      speciesId in Overrides.OPP_FORM_OVERRIDES &&
      !isNullOrUndefined(Overrides.OPP_FORM_OVERRIDES[speciesId]) &&
      this.species.forms[Overrides.OPP_FORM_OVERRIDES[speciesId]]
    ) {
      this.formIndex = Overrides.OPP_FORM_OVERRIDES[speciesId];
    }

    if (!dataSource) {
      this.generateAndPopulateMoveset();

      if (shinyLock || Overrides.OPP_SHINY_OVERRIDE === false) {
        this.shiny = false;
      } else {
        this.trySetShiny();
      }

      if (!this.shiny && Overrides.OPP_SHINY_OVERRIDE) {
        this.shiny = true;
        this.initShinySparkle();
      }

      if (this.shiny) {
        this.variant = this.generateShinyVariant();
        if (Overrides.OPP_VARIANT_OVERRIDE !== null) {
          this.variant = Overrides.OPP_VARIANT_OVERRIDE;
        }
      }

      this.luck =
        (this.shiny ? this.variant + 1 : 0) +
        (this.fusionShiny ? this.fusionVariant + 1 : 0);

      let prevolution: Species;
      let speciesId = species.speciesId;
      while ((prevolution = pokemonPrevolutions[speciesId])) {
        const evolution = pokemonEvolutions[prevolution].find(
          pe =>
            pe.speciesId === speciesId &&
            (!pe.evoFormKey || pe.evoFormKey === this.getFormKey()),
        );
        if (evolution?.condition?.enforceFunc) {
          evolution.condition.enforceFunc(this);
        }
        speciesId = prevolution;
      }
    }

    this.aiType =
      boss || this.hasTrainer() ? AiType.SMART : AiType.SMART_RANDOM;
  }

  initBattleInfo(): void {
    if (!this.battleInfo) {
      this.battleInfo = new EnemyBattleInfo();
      this.battleInfo.initInfo(this);
      this.battleInfo.updateBossSegments(this);
    } else {
      this.battleInfo.updateBossSegments(this);
    }
  }

  /**
   * Sets the pokemons boss status. If true initializes the boss segments either from the arguments
   * or through the the Scene.getEncounterBossSegments function
   *
   * @param boss if the pokemon is a boss
   * @param bossSegments amount of boss segments (health-bar segments)
   */
  setBoss(boss = true, bossSegments = 0): void {
    if (boss) {
      this.bossSegments =
        bossSegments ||
        globalScene.getEncounterBossSegments(
          globalScene.currentBattle.waveIndex,
          this.level,
          this.species,
          true,
        );
      this.bossSegmentIndex = this.bossSegments - 1;
    } else {
      this.bossSegments = 0;
      this.bossSegmentIndex = 0;
    }
  }

  generateAndPopulateMoveset(formIndex?: number): void {
    switch (true) {
      case this.species.speciesId === Species.SMEARGLE:
        this.moveset = [
          new PokemonMove(Moves.SKETCH),
          new PokemonMove(Moves.SKETCH),
          new PokemonMove(Moves.SKETCH),
          new PokemonMove(Moves.SKETCH),
        ];
        break;
      case this.species.speciesId === Species.ETERNATUS:
        this.moveset = (formIndex !== undefined ? formIndex : this.formIndex)
          ? [
              new PokemonMove(Moves.DYNAMAX_CANNON),
              new PokemonMove(Moves.CROSS_POISON),
              new PokemonMove(Moves.FLAMETHROWER),
              new PokemonMove(Moves.RECOVER, 0, -4),
            ]
          : [
              new PokemonMove(Moves.ETERNABEAM),
              new PokemonMove(Moves.SLUDGE_BOMB),
              new PokemonMove(Moves.FLAMETHROWER),
              new PokemonMove(Moves.COSMIC_POWER),
            ];
        if (globalScene.gameMode.hasChallenge(Challenges.INVERSE_BATTLE)) {
          this.moveset[2] = new PokemonMove(Moves.THUNDERBOLT);
        }
        break;
      default:
        super.generateAndPopulateMoveset();
        break;
    }
  }

  /**
   * Determines the move this Pokemon will use on the next turn, as well as
   * the Pokemon the move will target.
   * @returns this Pokemon's next move in the format {move, moveTargets}
   */
  getNextMove(): TurnMove {
    // If this Pokemon has a move already queued, return it.
    const moveQueue = this.getMoveQueue();
    if (moveQueue.length !== 0) {
      const queuedMove = moveQueue[0];
      if (queuedMove) {
        const moveIndex = this.getMoveset().findIndex(m => m.moveId === queuedMove.move);
        if ((moveIndex > -1 && this.getMoveset()[moveIndex].isUsable(this, queuedMove.ignorePP)) || queuedMove.virtual) {
          return queuedMove;
        } else {
          this.getMoveQueue().shift();
          return this.getNextMove();
        }
      }
    }

    // Filter out any moves this Pokemon cannot use
    let movePool = this.getMoveset().filter(m => m.isUsable(this));
    // If no moves are left, use Struggle. Otherwise, continue with move selection
    if (movePool.length) {
      // If there's only 1 move in the move pool, use it.
      if (movePool.length === 1) {
        return { move: movePool[0].moveId, targets: this.getNextTargets(movePool[0].moveId) };
      }
      // If a move is forced because of Encore, use it.
      const encoreTag = this.getTag(EncoreTag) as EncoreTag;
      if (encoreTag) {
        const encoreMove = movePool.find(m => m.moveId === encoreTag.moveId);
        if (encoreMove) {
          return {
            move: encoreMove.moveId,
            targets: this.getNextTargets(encoreMove.moveId),
          };
        }
      }
      switch (this.aiType) {
        case AiType.RANDOM: // No enemy should spawn with this AI type in-game
          const moveId = movePool[globalScene.randBattleSeedInt(movePool.length)].moveId;
          return { move: moveId, targets: this.getNextTargets(moveId) };
        case AiType.SMART_RANDOM:
        case AiType.SMART:
          /**
           * Search this Pokemon's move pool for moves that will KO an opposing target.
           * If there are any moves that can KO an opponent (i.e. a player Pokemon),
           * those moves are the only ones considered for selection on this turn.
           */
          const koMoves = movePool.filter(pkmnMove => {
            if (!pkmnMove) {
              return false;
            }

            const move = pkmnMove.getMove()!;
            if (move.moveTarget === MoveTarget.ATTACKER) {
              return false;
            }

            const fieldPokemon = globalScene.getField();
            const moveTargets = getMoveTargets(this, move.id)
              .targets.map(ind => fieldPokemon[ind])
              .filter(p => this.isPlayer() !== p.isPlayer());
            // Only considers critical hits for crit-only moves or when this Pokemon is under the effect of Laser Focus
            const isCritical =
              move.hasAttr(CritOnlyAttr) ||
              !!this.getTag(BattlerTagType.ALWAYS_CRIT);

            return (
              move.category !== MoveCategory.STATUS &&
              moveTargets.some(p => {
                const doesNotFail =
                  move.applyConditions(this, p, move) ||
                  [
                    Moves.SUCKER_PUNCH,
                    Moves.UPPER_HAND,
                    Moves.THUNDERCLAP,
                  ].includes(move.id);
                return (
                  doesNotFail &&
                  p.getAttackDamage({
                    source: this,
                    move,
                    ignoreAbility: !p.waveData.abilityRevealed,
                    ignoreSourceAbility: false,
                    ignoreAllyAbility: !p.getAlly()?.waveData.abilityRevealed,
                    ignoreSourceAllyAbility: false,
                    isCritical,
                  }
                  ).damage >= p.hp
                );
              })
            );
          }, this);

          if (koMoves.length > 0) {
            movePool = koMoves;
          }

          /**
           * Move selection is based on the move's calculated "benefit score" against the
           * best possible target(s) (as determined by {@linkcode getNextTargets}).
           * For more information on how benefit scores are calculated, see `docs/enemy-ai.md`.
           */
          const moveScores = movePool.map(() => 0);
          const moveTargets = Object.fromEntries(movePool.map(m => [ m.moveId, this.getNextTargets(m.moveId) ]));
          for (const m in movePool) {
            const pokemonMove = movePool[m];
            const move = pokemonMove.getMove();

            let moveScore = moveScores[m];
            const targetScores: number[] = [];

            for (const mt of moveTargets[move.id]) {
              // Prevent a target score from being calculated when the target is whoever attacks the user
              if (mt === BattlerIndex.ATTACKER) {
                break;
              }

              const target = globalScene.getField()[mt];
              /**
               * The "target score" of a move is given by the move's user benefit score + the move's target benefit score.
               * If the target is an ally, the target benefit score is multiplied by -1.
               */
              let targetScore =
                move.getUserBenefitScore(this, target, move) +
                move.getTargetBenefitScore(this, target, move) *
                  (mt < BattlerIndex.ENEMY === this.isPlayer() ? 1 : -1);
              if (Number.isNaN(targetScore)) {
                console.error(`Move ${move.name} returned score of NaN`);
                targetScore = 0;
              }
              /**
               * If this move is unimplemented, or the move is known to fail when used, set its
               * target score to -20
               */
              if (
                (move.name.endsWith(" (N)") ||
                  !move.applyConditions(this, target, move)) &&
                ![
                  Moves.SUCKER_PUNCH,
                  Moves.UPPER_HAND,
                  Moves.THUNDERCLAP,
                ].includes(move.id)
              ) {
                targetScore = -20;
              } else if (move instanceof AttackMove) {
                /**
                 * Attack moves are given extra multipliers to their base benefit score based on
                 * the move's type effectiveness against the target and whether the move is a STAB move.
                */
                const effectiveness = target.getMoveEffectiveness(
                  this,
                  move,
                  !target.waveData.abilityRevealed,
                  undefined,
                  undefined,
                  true);

                if (target.isPlayer() !== this.isPlayer()) {
                  targetScore *= effectiveness;
                  if (this.isOfType(move.type)) {
                    targetScore *= 1.5;
                  }
                } else if (effectiveness) {
                  targetScore /= effectiveness;
                  if (this.isOfType(move.type)) {
                    targetScore /= 1.5;
                  }
                }
                /** If a move has a base benefit score of 0, its benefit score is assumed to be unimplemented at this point */
                if (!targetScore) {
                  targetScore = -20;
                }
              }
              targetScores.push(targetScore);
            }
            // When a move has multiple targets, its score is equal to the maximum target score across all targets
            moveScore += Math.max(...targetScores);

            // could make smarter by checking opponent def/spdef
            moveScores[m] = moveScore;
          }

          console.log(moveScores);

          // Sort the move pool in decreasing order of move score
          const sortedMovePool = movePool.slice(0);
          sortedMovePool.sort((a, b) => {
            const scoreA = moveScores[movePool.indexOf(a)];
            const scoreB = moveScores[movePool.indexOf(b)];
            return scoreA < scoreB ? 1 : scoreA > scoreB ? -1 : 0;
          });
          let r = 0;
          if (this.aiType === AiType.SMART_RANDOM) {
            // Has a 5/8 chance to select the best move, and a 3/8 chance to advance to the next best move (and repeat this roll)
            while (
              r < sortedMovePool.length - 1 &&
              globalScene.randBattleSeedInt(8) >= 5
            ) {
              r++;
            }
          } else if (this.aiType === AiType.SMART) {
            // The chance to advance to the next best move increases when the compared moves' scores are closer to each other.
            while (
              r < sortedMovePool.length - 1 &&
              moveScores[movePool.indexOf(sortedMovePool[r + 1])] /
                moveScores[movePool.indexOf(sortedMovePool[r])] >=
                0 &&
              globalScene.randBattleSeedInt(100) <
                Math.round(
                  (moveScores[movePool.indexOf(sortedMovePool[r + 1])] /
                    moveScores[movePool.indexOf(sortedMovePool[r])]) *
                    50,
                )
            ) {
              r++;
            }
          }
          console.log(movePool.map(m => m.getName()), moveScores, r, sortedMovePool.map(m => m.getName()));
          return { move: sortedMovePool[r]!.moveId, targets: moveTargets[sortedMovePool[r]!.moveId] };
      }
    }

    return {
      move: Moves.STRUGGLE,
      targets: this.getNextTargets(Moves.STRUGGLE),
    };
  }

  /**
   * Determines the Pokemon the given move would target if used by this Pokemon
   * @param moveId {@linkcode Moves} The move to be used
   * @returns The indexes of the Pokemon the given move would target
   */
  getNextTargets(moveId: Moves): BattlerIndex[] {
    const moveTargets = getMoveTargets(this, moveId);
    const targets = globalScene
      .getField(true)
      .filter(p => moveTargets.targets.indexOf(p.getBattlerIndex()) > -1);
    // If the move is multi-target, return all targets' indexes
    if (moveTargets.multiple) {
      return targets.map(p => p.getBattlerIndex());
    }

    const move = allMoves[moveId];

    /**
     * Get the move's target benefit score against each potential target.
     * For allies, this score is multiplied by -1.
     */
    const benefitScores = targets.map(p => [
      p.getBattlerIndex(),
      move.getTargetBenefitScore(this, p, move) *
        (p.isPlayer() === this.isPlayer() ? 1 : -1),
    ]);

    const sortedBenefitScores = benefitScores.slice(0);
    sortedBenefitScores.sort((a, b) => {
      const scoreA = a[1];
      const scoreB = b[1];
      return scoreA < scoreB ? 1 : scoreA > scoreB ? -1 : 0;
    });

    if (!sortedBenefitScores.length) {
      // Set target to BattlerIndex.ATTACKER when using a counter move
      // This is the same as when the player does so
      if (move.hasAttr(CounterDamageAttr)) {
        return [BattlerIndex.ATTACKER];
      }

      return [];
    }

    let targetWeights = sortedBenefitScores.map(s => s[1]);
    const lowestWeight = targetWeights[targetWeights.length - 1];

    // If the lowest target weight (i.e. benefit score) is negative, add abs(lowestWeight) to all target weights
    if (lowestWeight < 1) {
      for (let w = 0; w < targetWeights.length; w++) {
        targetWeights[w] += Math.abs(lowestWeight - 1);
      }
    }

    // Remove any targets whose weights are less than half the max of the target weights from consideration
    const benefitCutoffIndex = targetWeights.findIndex(
      s => s < targetWeights[0] / 2,
    );
    if (benefitCutoffIndex > -1) {
      targetWeights = targetWeights.slice(0, benefitCutoffIndex);
    }

    const thresholds: number[] = [];
    let totalWeight = 0;
    targetWeights.reduce((total: number, w: number) => {
      total += w;
      thresholds.push(total);
      totalWeight = total;
      return total;
    }, 0);

    /**
     * Generate a random number from 0 to (totalWeight-1),
     * then select the first target whose cumulative weight (with all previous targets' weights)
     * is greater than that random number.
     */
    const randValue = globalScene.randBattleSeedInt(totalWeight);
    let targetIndex = 0;

    thresholds.every((t, i) => {
      if (randValue >= t) {
        return true;
      }

      targetIndex = i;
      return false;
    });

    return [sortedBenefitScores[targetIndex][0]];
  }

  isPlayer() {
    return false;
  }

  hasTrainer(): boolean {
    return !!this.trainerSlot;
  }

  isBoss(): boolean {
    return !!this.bossSegments;
  }

  getBossSegmentIndex(): number {
    const segments = (this as EnemyPokemon).bossSegments;
    const segmentSize = this.getMaxHp() / segments;
    for (let s = segments - 1; s > 0; s--) {
      const hpThreshold = Math.round(segmentSize * s);
      if (this.hp > hpThreshold) {
        return s;
      }
    }

    return 0;
  }

  damage(
    damage: number,
    ignoreSegments = false,
    preventEndure = false,
    ignoreFaintPhase = false,
  ): number {
    if (this.isFainted()) {
      return 0;
    }

    let clearedBossSegmentIndex = this.isBoss() ? this.bossSegmentIndex + 1 : 0;

    if (this.isBoss() && !ignoreSegments) {
      const segmentSize = this.getMaxHp() / this.bossSegments;
      for (let s = this.bossSegmentIndex; s > 0; s--) {
        const hpThreshold = segmentSize * s;
        const roundedHpThreshold = Math.round(hpThreshold);
        if (this.hp >= roundedHpThreshold) {
          if (this.hp - damage <= roundedHpThreshold) {
            const hpRemainder = this.hp - roundedHpThreshold;
            let segmentsBypassed = 0;
            while (
              segmentsBypassed < this.bossSegmentIndex &&
              this.canBypassBossSegments(segmentsBypassed + 1) &&
              damage - hpRemainder >=
                Math.round(segmentSize * Math.pow(2, segmentsBypassed + 1))
            ) {
              segmentsBypassed++;
              //console.log('damage', damage, 'segment', segmentsBypassed + 1, 'segment size', segmentSize, 'damage needed', Math.round(segmentSize * Math.pow(2, segmentsBypassed + 1)));
            }

            damage = toDmgValue(
              this.hp - hpThreshold + segmentSize * segmentsBypassed,
            );
            clearedBossSegmentIndex = s - segmentsBypassed;
          }
          break;
        }
      }
    }

    switch (globalScene.currentBattle.battleSpec) {
      case BattleSpec.FINAL_BOSS:
        if (!this.formIndex && this.bossSegmentIndex < 1) {
          damage = Math.min(damage, this.hp - 1);
        }
    }

    const ret = super.damage(
      damage,
      ignoreSegments,
      preventEndure,
      ignoreFaintPhase,
    );

    if (this.isBoss()) {
      if (ignoreSegments) {
        const segmentSize = this.getMaxHp() / this.bossSegments;
        clearedBossSegmentIndex = Math.ceil(this.hp / segmentSize);
      }
      if (clearedBossSegmentIndex <= this.bossSegmentIndex) {
        this.handleBossSegmentCleared(clearedBossSegmentIndex);
      }
      this.battleInfo.updateBossSegments(this);
    }

    return ret;
  }

  canBypassBossSegments(segmentCount = 1): boolean {
    if (globalScene.currentBattle.battleSpec === BattleSpec.FINAL_BOSS) {
      if (!this.formIndex && this.bossSegmentIndex - segmentCount < 1) {
        return false;
      }
    }

    return true;
  }

  /**
   * Go through a boss' health segments and give stats boosts for each newly cleared segment
   * The base boost is 1 to a random stat that's not already maxed out per broken shield
   * For Pokemon with 3 health segments or more, breaking the last shield gives +2 instead
   * For Pokemon with 5 health segments or more, breaking the last two shields give +2 each
   * @param segmentIndex index of the segment to get down to (0 = no shield left, 1 = 1 shield left, etc.)
   */
  handleBossSegmentCleared(segmentIndex: number): void {
    while (
      this.bossSegmentIndex > 0 &&
      segmentIndex - 1 < this.bossSegmentIndex
    ) {
      // Filter out already maxed out stat stages and weigh the rest based on existing stats
      const leftoverStats = EFFECTIVE_STATS.filter(
        (s: EffectiveStat) => this.getStatStage(s) < 6,
      );
      const statWeights = leftoverStats.map((s: EffectiveStat) =>
        this.getStat(s, false),
      );

      let boostedStat: EffectiveStat;
      const statThresholds: number[] = [];
      let totalWeight = 0;

      for (const i in statWeights) {
        totalWeight += statWeights[i];
        statThresholds.push(totalWeight);
      }

      // Pick a random stat from the leftover stats to increase its stages
      const randInt = randSeedInt(totalWeight);
      for (const i in statThresholds) {
        if (randInt < statThresholds[i]) {
          boostedStat = leftoverStats[i];
          break;
        }
      }

      let stages = 1;

      // increase the boost if the boss has at least 3 segments and we passed last shield
      if (this.bossSegments >= 3 && this.bossSegmentIndex === 1) {
        stages++;
      }
      // increase the boost if the boss has at least 5 segments and we passed the second to last shield
      if (this.bossSegments >= 5 && this.bossSegmentIndex === 2) {
        stages++;
      }

      globalScene.unshiftPhase(
        new StatStageChangePhase(
          this.getBattlerIndex(),
          true,
          [boostedStat!],
          stages,
          true,
          true,
        ),
      );
      this.bossSegmentIndex--;
    }
  }

  getFieldIndex(): number {
    return globalScene.getEnemyField().indexOf(this);
  }

  getBattlerIndex(): BattlerIndex {
    return BattlerIndex.ENEMY + this.getFieldIndex();
  }

  /**
   * Add a new pokemon to the player's party (at `slotIndex` if set).
   * The new pokemon's visibility will be set to `false`.
   * @param pokeballType the type of pokeball the pokemon was caught with
   * @param slotIndex an optional index to place the pokemon in the party
   * @returns the pokemon that was added or null if the pokemon could not be added
   */
  addToParty(pokeballType: PokeballType, slotIndex = -1) {
    const party = globalScene.getPlayerParty();
    let ret: PlayerPokemon | null = null;

    if (party.length < PLAYER_PARTY_MAX_SIZE) {
      this.pokeball = pokeballType;
      this.metLevel = this.level;
      this.metBiome = globalScene.arena.biomeType;
      this.metWave = globalScene.currentBattle.waveIndex;
      this.metSpecies = this.species.speciesId;
      const newPokemon = globalScene.addPlayerPokemon(
        this.species,
        this.level,
        this.abilityIndex,
        this.formIndex,
        this.gender,
        this.shiny,
        this.variant,
        this.ivs,
        this.nature,
        this,
      );

      if (isBetween(slotIndex, 0, PLAYER_PARTY_MAX_SIZE - 1)) {
        party.splice(slotIndex, 0, newPokemon);
      } else {
        party.push(newPokemon);
      }

      // Hide the Pokemon since it is not on the field
      newPokemon.setVisible(false);

      ret = newPokemon;
      globalScene.triggerPokemonFormChange(
        newPokemon,
        SpeciesFormChangeActiveTrigger,
        true,
      );
    }

    return ret;
  }
}

/**
 * Illusion property
 */
interface IllusionData {
  basePokemon: {
    /** The actual name of the Pokemon */
    name: string;
    /** The actual nickname of the Pokemon */
    nickname: string;
    /** Whether the base pokemon is shiny or not */
    shiny: boolean;
    /** The shiny variant of the base pokemon */
    variant: Variant;
    /** Whether the fusion species of the base pokemon is shiny or not */
    fusionShiny: boolean;
    /** The variant of the fusion species of the base pokemon */
    fusionVariant: Variant;
  };
  /** The species of the illusion */
  species: Species;
  /** The formIndex of the illusion */
  formIndex: number;
  /** The gender of the illusion */
  gender: Gender;
  /** The pokeball of the illusion */
  pokeball: PokeballType;
  /** The fusion species of the illusion if it's a fusion */
  fusionSpecies?: PokemonSpecies;
  /** The fusionFormIndex of the illusion */
  fusionFormIndex?: number;
  /** The fusionGender of the illusion if it's a fusion */
  fusionGender?: Gender;
  /** The level of the illusion (not used currently) */
  level?: number
}

export interface TurnMove {
  move: Moves;
  targets: BattlerIndex[];
  result?: MoveResult;
  virtual?: boolean;
  turn?: number;
  ignorePP?: boolean;
}

export interface AttackMoveResult {
  move: Moves;
  result: DamageResult;
  damage: number;
  critical: boolean;
  sourceId: number;
  sourceBattlerIndex: BattlerIndex;
}

/**
Persistent in-battle data for a {@linkcode Pokemon}.
Resets on switch or new battle.
*/
export class PokemonSummonData {
  /** [Atk, Def, SpAtk, SpDef, Spd, Acc, Eva] */
  public statStages: number[] = [0, 0, 0, 0, 0, 0, 0];
  public moveQueue: TurnMove[] = [];
  public tags: BattlerTag[] = [];
  public abilitySuppressed = false;
  public speciesForm: PokemonSpeciesForm | null = null;
  public fusionSpeciesForm: PokemonSpeciesForm | null = null;
  public ability: Abilities = Abilities.NONE;
  public passiveAbility: Abilities = Abilities.NONE;
  public gender: Gender;
  public fusionGender: Gender;
  public stats: number[] = [0, 0, 0, 0, 0, 0];
  public moveset: PokemonMove[] | null;
  public illusionBroken: boolean = false;

  // If not initialized this value will not be populated from save data.
  public types: PokemonType[] = [];
  public addedType: PokemonType | null = null;

  /** Data pertaining to this pokemon's illusion. */
  public illusion: IllusionData | null = null;

  /** Array containing all berries eaten in the last turn; used by {@linkcode Abilities.CUD_CHEW} */
  public berriesEatenLast: BerryType[] = [];

  /** The number of turns the pokemon has passed since entering the battle */
  public turnCount = 1;
  /** The number of turns the pokemon has passed since the start of the wave */
  public waveTurnCount = 1;
  /** The list of moves the pokemon has used since entering the battle */
  public moveHistory: TurnMove[] = [];

  constructor(source?: PokemonSummonData | Partial<PokemonSummonData>) {
    if (!isNullOrUndefined(source)) {
      Object.assign(this, source)
      this.moveset &&= this.moveset.map(m => PokemonMove.loadMove(m))
      this.tags &&= this.tags.map(t => loadBattlerTag(t))
    }
  }
}

/**
 * Persistent data for a {@linkcode Pokemon}.
 * Resets at the start of a new battle (but not on switch).
 */
export class PokemonBattleData {
  /** counts the hits the pokemon received during this battle; used for {@linkcode Moves.RAGE_FIST} */
  public hitCount = 0;
  /** Whether this has eaten a berry this battle; used for {@linkcode Moves.BELCH} */
  public hasEatenBerry: boolean = false;
  /** A list of all berries eaten in this current battle; used by {@linkcode Abilities.HARVEST} */
  public berriesEaten: BerryType[] = [];

  constructor(source?: PokemonBattleData | Partial<PokemonBattleData>) {
    if (!isNullOrUndefined(source)) {
      this.hitCount = source.hitCount ?? 0;
      this.hasEatenBerry = source.hasEatenBerry ?? false;
      this.berriesEaten = source.berriesEaten ?? [];
    }
  }
}

/**
 * Temporary data for a {@linkcode Pokemon}.
 * Resets on new wave/battle start.
 */
export class PokemonWaveData {
  /** whether the pokemon has endured due to a {@linkcode BattlerTagType.ENDURE_TOKEN} */
  public endured = false;
  /**
   * A set of all the abilities this {@linkcode Pokemon} has used in this wave.
   * Used to track once per battle conditions, as well as (hopefully) by the updated AI for move effectiveness.
   */
  public abilitiesApplied: Set<Abilities> = new Set<Abilities>;
  /** Whether the pokemon's ability has been revealed or not */
  public abilityRevealed = false;
}

/**
Temporary data for a {@linkcode Pokemon}.
Resets at the start of a new turn.
*/
export class PokemonTurnData {
  public flinched = false;
  public acted = false;
  /** How many times the move should hit the target(s) */
  public hitCount = 0;
  /**
   * - `-1` = Calculate how many hits are left
   * - `0` = Move is finished
   */
  public hitsLeft = -1;
  public totalDamageDealt = 0;
  public singleHitDamageDealt = 0;
  public damageTaken = 0;
  public attacksReceived: AttackMoveResult[] = [];
  public order: number;
  public statStagesIncreased = false;
  public statStagesDecreased = false;
  public moveEffectiveness: TypeDamageMultiplier | null = null;
  public combiningPledge?: Moves;
  public switchedInThisTurn = false;
  public failedRunAway = false;
  public joinedRound = false;
  /**
   * Used to make sure multi-hits occur properly when the user is
   * forced to act again in the same turn
   */
  public extraTurns = 0;
  /**
   * All berries eaten by this pokemon in this turn.
   * Saved into {@linkcode PokemonBattleData | BattleData} by {@linkcode Pe at turn end.
   * @see {@linkcode PokemonsummonData.berriesEatenLast}
  */
  public berriesEaten: BerryType[] = []
}

export enum AiType {
  RANDOM,
  SMART_RANDOM,
  SMART,
}

export enum MoveResult {
  PENDING,
  SUCCESS,
  FAIL,
  MISS,
  OTHER,
}

export enum HitResult {
  EFFECTIVE = 1,
  SUPER_EFFECTIVE,
  NOT_VERY_EFFECTIVE,
  ONE_HIT_KO,
  NO_EFFECT,
  STATUS,
  HEAL,
  FAIL,
  MISS,
  INDIRECT,
  IMMUNE,
  CONFUSION,
  INDIRECT_KO,
}

export type DamageResult =
  | HitResult.EFFECTIVE
  | HitResult.SUPER_EFFECTIVE
  | HitResult.NOT_VERY_EFFECTIVE
  | HitResult.ONE_HIT_KO
  | HitResult.CONFUSION
  | HitResult.INDIRECT_KO
  | HitResult.INDIRECT;

/** Interface containing the results of a damage calculation for a given move */
export interface DamageCalculationResult {
  /** `true` if the move was cancelled (thus suppressing "No Effect" messages) */
  cancelled: boolean;
  /** The effectiveness of the move */
  result: HitResult;
  /** The damage dealt by the move */
  damage: number;
}

/**
 * Wrapper class for the {@linkcode Move} class for Pokemon to interact with.
 * These are the moves assigned to a {@linkcode Pokemon} object.
 * It links to {@linkcode Move} class via the move ID.
 * Compared to {@linkcode Move}, this class also tracks things like
 * PP Ups recieved, PP used, etc.
 * @see {@linkcode isUsable} - checks if move is restricted, out of PP, or not implemented.
 * @see {@linkcode getMove} - returns {@linkcode Move} object by looking it up via ID.
 * @see {@linkcode usePp} - removes a point of PP from the move.
 * @see {@linkcode getMovePp} - returns amount of PP a move currently has.
 * @see {@linkcode getPpRatio} - returns the current PP amount / max PP amount.
 * @see {@linkcode getName} - returns name of {@linkcode Move}.
 **/
export class PokemonMove {
  public moveId: Moves;
  public ppUsed: number;
  public ppUp: number;
  public virtual: boolean;

  /**
   * If defined and nonzero, overrides the maximum PP of the move (e.g., due to move being copied by Transform).
   * This also nullifies all effects of `ppUp`.
   */
  public maxPpOverride?: number;

  constructor(
    moveId: Moves,
    ppUsed = 0,
    ppUp = 0,
    virtual = false,
    maxPpOverride?: number,
  ) {
    this.moveId = moveId;
    this.ppUsed = ppUsed;
    this.ppUp = ppUp;
    this.virtual = virtual;
    this.maxPpOverride = maxPpOverride;
  }

  /**
   * Checks whether the move can be selected or performed by a Pokemon, without consideration for the move's targets.
   * The move is unusable if it is out of PP, restricted by an effect, or unimplemented.
   *
   * @param {Pokemon} pokemon {@linkcode Pokemon} that would be using this move
   * @param {boolean} ignorePp If `true`, skips the PP check
   * @param {boolean} ignoreRestrictionTags If `true`, skips the check for move restriction tags (see {@link MoveRestrictionBattlerTag})
   * @returns `true` if the move can be selected and used by the Pokemon, otherwise `false`.
   */
  isUsable(
    pokemon: Pokemon,
    ignorePp = false,
    ignoreRestrictionTags = false,
  ): boolean {
    if (
      this.moveId &&
      !ignoreRestrictionTags &&
      pokemon.isMoveRestricted(this.moveId, pokemon)
    ) {
      return false;
    }

    if (this.getMove().name.endsWith(" (N)")) {
      return false;
    }

    return (
      ignorePp || this.ppUsed < this.getMovePp() || this.getMove().pp === -1
    );
  }

  getMove(): Move {
    return allMoves[this.moveId];
  }

  /**
   * Sets {@link ppUsed} for this move and ensures the value does not exceed {@link getMovePp}
   * @param count Amount of PP to use
   */
  usePp(count: number = 1) {
    this.ppUsed = Math.min(this.ppUsed + count, this.getMovePp());
  }

  getMovePp(): number {
    return (
      this.maxPpOverride ||
      this.getMove().pp + this.ppUp * toDmgValue(this.getMove().pp / 5)
    );
  }

  getPpRatio(): number {
    return 1 - this.ppUsed / this.getMovePp();
  }

  getName(): string {
    return this.getMove().name;
  }

  /**
   * Copies an existing move or creates a valid {@linkcode PokemonMove} object from json representing one
   * @param source The data for the move to copy; can be a {@linkcode PokemonMove} or JSON object representing one
   * @returns A valid {@linkcode PokemonMove} object
   */
  static loadMove(source: PokemonMove | any): PokemonMove {
    return new PokemonMove(
      source.moveId,
      source.ppUsed,
      source.ppUp,
      source.virtual,
      source.maxPpOverride,
    );
  }
}<|MERGE_RESOLUTION|>--- conflicted
+++ resolved
@@ -4619,7 +4619,7 @@
     };
   }
 
-  /** Calculate whether the given move critically hits this pokemon 
+  /** Calculate whether the given move critically hits this pokemon
    * @param source - The {@linkcode Pokemon} using the move
    * @param move - The {@linkcode Move} being used
    * @param simulated - If `true`, suppresses changes to game state during calculation (defaults to `true`)
@@ -4648,7 +4648,7 @@
     applyAbAttrs(BlockCritAbAttr, this, null, simulated, isCritical);
 
     return isCritical.value;
-    
+
   }
 
   /**
@@ -4714,7 +4714,7 @@
 
   /**
    * Given the damage, adds a new DamagePhase and update HP values, etc.
-   * 
+   *
    * Checks for 'Indirect' HitResults to account for Endure/Reviver Seed applying correctly
    * @param damage integer - passed to damage()
    * @param result an enum if it's super effective, not very, etc.
@@ -5392,7 +5392,7 @@
     }
     const message = effect && this.status?.effect === effect
     ? getStatusEffectOverlapText(effect ?? StatusEffect.NONE, getPokemonNameWithAffix(this))
-    : i18next.t("abilityTriggers:moveImmunity", { 
+    : i18next.t("abilityTriggers:moveImmunity", {
         pokemonNameWithAffix: getPokemonNameWithAffix(this),
       });
     globalScene.queueMessage(message);
@@ -5416,11 +5416,7 @@
   ): boolean {
     if (effect !== StatusEffect.FAINT) {
       if (overrideStatus ? this.status?.effect === effect : this.status) {
-<<<<<<< HEAD
-        // Only 1 non-volatile status per pokemon (subsequent attempts always fail)
-=======
         this.queueImmuneMessage(quiet, effect);
->>>>>>> 89a9d55d
         return false;
       }
       if (
@@ -5428,41 +5424,24 @@
         !ignoreField &&
         globalScene.arena.terrain?.terrainType === TerrainType.MISTY
       ) {
-<<<<<<< HEAD
-        // Misty terrain prevents status application
-=======
         this.queueImmuneMessage(quiet, effect);
->>>>>>> 89a9d55d
         return false;
       }
     }
 
-<<<<<<< HEAD
-    if (
-      sourcePokemon &&
-      sourcePokemon !== this &&
-      this.isSafeguarded(sourcePokemon)
-    ) {
-      // Safeguard blocks all non-self inflicted status effects
-      return false;
-    }
-
-=======
->>>>>>> 89a9d55d
     const types = this.getTypes(true, true);
 
     switch (effect) {
       case StatusEffect.POISON:
       case StatusEffect.TOXIC:
-        // Check whether any of the Pokemon's types is immune to Poison/Toxic
-        // and not being ignored by the source pokemon's ability
-        const typeImmune = types.some(defType => {
+        // Check if the Pokemon is immune to Poison/Toxic or if the source pokemon is canceling the immunity
+        const poisonImmunity = types.map(defType => {
+          // Check if the Pokemon is not immune to Poison/Toxic
           if (defType !== PokemonType.POISON && defType !== PokemonType.STEEL) {
-            // type not immune to poison
             return false;
           }
 
-          // Check if the source Pokemon has an ability that cancels the immunity
+          // Check if the source Pokemon has an ability that cancels the Poison/Toxic immunity
           const cancelImmunity = new BooleanHolder(false);
           if (sourcePokemon) {
             applyAbAttrs(
@@ -5473,15 +5452,11 @@
               effect,
               defType,
             );
+            if (cancelImmunity.value) {
+              return false;
+            }
           }
 
-<<<<<<< HEAD
-          return !cancelImmunity.value;
-        });
-
-        if (typeImmune) {
-          return false;
-=======
             return true;
         });
 
@@ -5490,7 +5465,6 @@
             this.queueImmuneMessage(quiet, effect);
             return false;
           }
->>>>>>> 89a9d55d
         }
         break;
       case StatusEffect.PARALYSIS:
@@ -5529,7 +5503,6 @@
         break;
     }
 
-    // Check any status immunity abilities from the user or its allies
     const cancelled = new BooleanHolder(false);
     applyPreSetStatusAbAttrs(
       StatusEffectImmunityAbAttr,
@@ -5551,12 +5524,10 @@
         quiet, this, sourcePokemon,
       )
       if (cancelled.value) {
-        return false;
-      }
-    }
-
-<<<<<<< HEAD
-=======
+        break;
+      }
+    }
+
     if (cancelled.value) {
       return false;
     }
@@ -5566,15 +5537,14 @@
       sourcePokemon !== this &&
       this.isSafeguarded(sourcePokemon)
     ) {
-      if(!quiet){ 
+      if(!quiet){
         globalScene.queueMessage(
-          i18next.t("moveTriggers:safeguard", { targetName: getPokemonNameWithAffix(this) 
+          i18next.t("moveTriggers:safeguard", { targetName: getPokemonNameWithAffix(this)
         }));
       }
       return false;
     }
 
->>>>>>> 89a9d55d
     return true;
   }
 
