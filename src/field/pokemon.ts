--- conflicted
+++ resolved
@@ -537,17 +537,12 @@
     }
   }
 
-<<<<<<< HEAD
-
   /**
    * @param {boolean} fakeName - Whether we want the fake name or the real name of the Pokemon (for Illusion ability).
    */
   getNameToRender(fakeName: boolean = true) {
     const name: string = (!fakeName && this.battleData?.illusion.active) ? this.battleData?.illusion.basePokemon!.name : this.name;
     const nickname: string = (!fakeName && this.battleData?.illusion.active) ? this.battleData?.illusion.basePokemon!.nickname : this.nickname;
-=======
-  getNameToRender() {
->>>>>>> 7f226df8
     try {
       if (nickname) {
         return decodeURIComponent(escape(atob(nickname)));
@@ -790,77 +785,61 @@
 
   abstract getBattlerIndex(): BattlerIndex;
 
-<<<<<<< HEAD
   /**
    * @param {boolean} useIllusion - Whether we want the illusion or not.
    */
   loadAssets(ignoreOverride: boolean = true, useIllusion: boolean = false): Promise<void> {
     return new Promise(resolve => {
       const moveIds = this.getMoveset().map(m => m!.getMove().id); // TODO: is this bang correct?
-      Promise.allSettled(moveIds.map(m => initMoveAnim(m)))
-        .then(() => {
+      Promise.allSettled(moveIds.map(m => initMoveAnim(m))).then(() => {
           loadMoveAnimAssets(moveIds);
           const formIndex = this.battleData?.illusion.active && useIllusion ? this.battleData?.illusion.formIndex : this.formIndex;
-          this.getSpeciesForm(false, useIllusion).loadAssets(this.getGender(useIllusion) === Gender.FEMALE, formIndex, this.isShiny(useIllusion), this.getVariant(useIllusion));
+          this.getSpeciesForm(false, useIllusion).loadAssets(
+            this.getGender(useIllusion) === Gender.FEMALE, 
+            formIndex, 
+            this.isShiny(useIllusion), 
+            this.getVariant(useIllusion)
+          );
           if (this.isPlayer() || this.getFusionSpeciesForm(false, useIllusion)) {
-            globalScene.loadPokemonAtlas(this.getBattleSpriteKey(true, ignoreOverride), this.getBattleSpriteAtlasPath(true, ignoreOverride));
+            globalScene.loadPokemonAtlas(
+              this.getBattleSpriteKey(true, ignoreOverride), 
+              this.getBattleSpriteAtlasPath(true, ignoreOverride)
+            );
           }
           if (this.getFusionSpeciesForm(false, useIllusion)) {
             const fusionFormIndex = this.battleData?.illusion.active && useIllusion ? this.battleData?.illusion.fusionFormIndex : this.fusionFormIndex;
             const fusionShiny = this.battleData?.illusion.active && !useIllusion ? this.battleData?.illusion.basePokemon!.fusionShiny : this.fusionShiny;
             const fusionVariant = this.battleData?.illusion.active && !useIllusion ? this.battleData?.illusion.basePokemon!.fusionVariant : this.fusionVariant;
-            this.getFusionSpeciesForm(false, useIllusion).loadAssets(this.getFusionGender(false, useIllusion) === Gender.FEMALE, fusionFormIndex, fusionShiny, fusionVariant);
-            globalScene.loadPokemonAtlas(this.getFusionBattleSpriteKey(true, ignoreOverride), this.getFusionBattleSpriteAtlasPath(true, ignoreOverride));
-=======
-  loadAssets(ignoreOverride = true): Promise<void> {
-    return new Promise(resolve => {
-      const moveIds = this.getMoveset().map(m => m!.getMove().id); // TODO: is this bang correct?
-      Promise.allSettled(moveIds.map(m => initMoveAnim(m))).then(() => {
-        loadMoveAnimAssets(moveIds);
-        this.getSpeciesForm().loadAssets(
-          this.getGender() === Gender.FEMALE,
-          this.formIndex,
-          this.shiny,
-          this.variant,
-        );
-        if (this.isPlayer() || this.getFusionSpeciesForm()) {
-          globalScene.loadPokemonAtlas(
-            this.getBattleSpriteKey(true, ignoreOverride),
-            this.getBattleSpriteAtlasPath(true, ignoreOverride),
-          );
-        }
-        if (this.getFusionSpeciesForm()) {
-          this.getFusionSpeciesForm().loadAssets(
-            this.getFusionGender() === Gender.FEMALE,
-            this.fusionFormIndex,
-            this.fusionShiny,
-            this.fusionVariant,
-          );
-          globalScene.loadPokemonAtlas(
-            this.getFusionBattleSpriteKey(true, ignoreOverride),
-            this.getFusionBattleSpriteAtlasPath(true, ignoreOverride),
-          );
-        }
-        globalScene.load.once(Phaser.Loader.Events.COMPLETE, () => {
-          if (this.isPlayer()) {
-            const originalWarn = console.warn;
-            // Ignore warnings for missing frames, because there will be a lot
-            console.warn = () => {};
-            const battleFrameNames = globalScene.anims.generateFrameNames(
-              this.getBattleSpriteKey(),
-              { zeroPad: 4, suffix: ".png", start: 1, end: 400 },
+            this.getFusionSpeciesForm(false, useIllusion).loadAssets(
+              this.getFusionGender(false, useIllusion) === Gender.FEMALE, 
+              fusionFormIndex, 
+              fusionShiny, 
+              fusionVariant
             );
-            console.warn = originalWarn;
-            if (!globalScene.anims.exists(this.getBattleSpriteKey())) {
-              globalScene.anims.create({
-                key: this.getBattleSpriteKey(),
-                frames: battleFrameNames,
-                frameRate: 10,
-                repeat: -1,
-              });
+            globalScene.loadPokemonAtlas(
+              this.getFusionBattleSpriteKey(true, ignoreOverride), 
+              this.getFusionBattleSpriteAtlasPath(true, ignoreOverride)
+            );
+          }
+          globalScene.load.once(Phaser.Loader.Events.COMPLETE, () => {
+            if (this.isPlayer()) {
+              const originalWarn = console.warn;
+              // Ignore warnings for missing frames, because there will be a lot
+              console.warn = () => {};
+              const battleFrameNames = globalScene.anims.generateFrameNames(
+                this.getBattleSpriteKey(),
+                { zeroPad: 4, suffix: ".png", start: 1, end: 400 },
+              );
+              console.warn = originalWarn;
+              if (!globalScene.anims.exists(this.getBattleSpriteKey())) {
+                globalScene.anims.create({
+                  key: this.getBattleSpriteKey(),
+                  frames: battleFrameNames,
+                  frameRate: 10,
+                  repeat: -1,
+                });
+              }
             }
->>>>>>> 7f226df8
-          }
           this.playAnim();
           const updateFusionPaletteAndResolve = () => {
             this.updateFusionPalette();
@@ -1029,28 +1008,29 @@
   }
 
   getSpriteId(ignoreOverride?: boolean): string {
-<<<<<<< HEAD
     const formIndex: integer = this.battleData?.illusion.active ?  this.battleData?.illusion.formIndex! : this.formIndex;
-    return this.getSpeciesForm(ignoreOverride, true).getSpriteId(this.getGender(ignoreOverride, true) === Gender.FEMALE, formIndex, this.shiny, this.variant);
-=======
-    return this.getSpeciesForm(ignoreOverride).getSpriteId(
-      this.getGender(ignoreOverride) === Gender.FEMALE,
-      this.formIndex,
-      this.shiny,
-      this.variant,
-    );
->>>>>>> 7f226df8
+    return this.getSpeciesForm(ignoreOverride, true).getSpriteId(
+      this.getGender(ignoreOverride, true) === Gender.FEMALE, 
+      formIndex, 
+      this.shiny, 
+      this.variant
+    );
   }
 
   getBattleSpriteId(back?: boolean, ignoreOverride?: boolean): string {
     if (back === undefined) {
       back = this.isPlayer();
     }
-<<<<<<< HEAD
 
     const formIndex: integer = this.battleData?.illusion.active ?  this.battleData?.illusion.formIndex! : this.formIndex;
 
-    return this.getSpeciesForm(ignoreOverride, true).getSpriteId(this.getGender(ignoreOverride, true) === Gender.FEMALE, formIndex, this.shiny, this.variant, back);
+    return this.getSpeciesForm(ignoreOverride, true).getSpriteId(
+      this.getGender(ignoreOverride, true) === Gender.FEMALE, 
+      formIndex, 
+      this.shiny, 
+      this.variant, 
+      back
+    );
   }
 
   getSpriteKey(ignoreOverride?: boolean): string {
@@ -1059,23 +1039,6 @@
       this.formIndex,
       this.battleData?.illusion.basePokemon?.shiny ?? this.shiny,
       this.battleData?.illusion.basePokemon?.variant ?? this.variant
-=======
-    return this.getSpeciesForm(ignoreOverride).getSpriteId(
-      this.getGender(ignoreOverride) === Gender.FEMALE,
-      this.formIndex,
-      this.shiny,
-      this.variant,
-      back,
-    );
-  }
-
-  getSpriteKey(ignoreOverride?: boolean): string {
-    return this.getSpeciesForm(ignoreOverride).getSpriteKey(
-      this.getGender(ignoreOverride) === Gender.FEMALE,
-      this.formIndex,
-      this.shiny,
-      this.variant,
->>>>>>> 7f226df8
     );
   }
 
@@ -1084,37 +1047,29 @@
   }
 
   getFusionSpriteId(ignoreOverride?: boolean): string {
-<<<<<<< HEAD
     const fusionFormIndex: integer = this.battleData?.illusion.active ?  this.battleData?.illusion.fusionFormIndex! : this.fusionFormIndex;
-    return this.getFusionSpeciesForm(ignoreOverride, true).getSpriteId(this.getFusionGender(ignoreOverride, true) === Gender.FEMALE, fusionFormIndex, this.fusionShiny, this.fusionVariant);
-=======
-    return this.getFusionSpeciesForm(ignoreOverride).getSpriteId(
-      this.getFusionGender(ignoreOverride) === Gender.FEMALE,
-      this.fusionFormIndex,
-      this.fusionShiny,
-      this.fusionVariant,
-    );
->>>>>>> 7f226df8
+    return this.getFusionSpeciesForm(ignoreOverride, true).getSpriteId(
+      this.getFusionGender(ignoreOverride, true) === Gender.FEMALE, 
+      fusionFormIndex, 
+      this.fusionShiny, 
+      this.fusionVariant
+    );
   }
 
   getFusionBattleSpriteId(back?: boolean, ignoreOverride?: boolean): string {
     if (back === undefined) {
       back = this.isPlayer();
     }
-<<<<<<< HEAD
 
     const fusionFormIndex: integer = this.battleData?.illusion.active ?  this.battleData?.illusion.fusionFormIndex! : this.fusionFormIndex;
 
-    return this.getFusionSpeciesForm(ignoreOverride, true).getSpriteId(this.getFusionGender(ignoreOverride, true) === Gender.FEMALE, fusionFormIndex, this.fusionShiny, this.fusionVariant, back);
-=======
-    return this.getFusionSpeciesForm(ignoreOverride).getSpriteId(
-      this.getFusionGender(ignoreOverride) === Gender.FEMALE,
-      this.fusionFormIndex,
-      this.fusionShiny,
-      this.fusionVariant,
-      back,
-    );
->>>>>>> 7f226df8
+    return this.getFusionSpeciesForm(ignoreOverride, true).getSpriteId(
+      this.getFusionGender(ignoreOverride, true) === Gender.FEMALE, 
+      fusionFormIndex, 
+      this.fusionShiny, 
+      this.fusionVariant, 
+      back
+    );
   }
 
   getFusionBattleSpriteKey(back?: boolean, ignoreOverride?: boolean): string {
@@ -1132,56 +1087,40 @@
   }
 
   getIconAtlasKey(ignoreOverride?: boolean): string {
-<<<<<<< HEAD
     const formIndex: integer = this.battleData?.illusion.active ?  this.battleData?.illusion.formIndex! : this.formIndex;
-    return this.getSpeciesForm(ignoreOverride, true).getIconAtlasKey(formIndex, this.shiny, this.variant);
+    return this.getSpeciesForm(ignoreOverride, true).getIconAtlasKey(
+      formIndex, 
+      this.shiny, 
+      this.variant
+    );
   }
 
   getFusionIconAtlasKey(ignoreOverride?: boolean): string {
-    return this.getFusionSpeciesForm(ignoreOverride, true).getIconAtlasKey(this.fusionFormIndex, this.fusionShiny, this.fusionVariant);
+    return this.getFusionSpeciesForm(ignoreOverride, true).getIconAtlasKey(
+      this.fusionFormIndex, 
+      this.fusionShiny, 
+      this.fusionVariant
+    );
   }
 
   getIconId(ignoreOverride?: boolean): string {
     const formIndex: integer = this.battleData?.illusion.active ?  this.battleData?.illusion.formIndex! : this.formIndex;
-    return this.getSpeciesForm(ignoreOverride, true).getIconId(this.getGender(ignoreOverride, true) === Gender.FEMALE, formIndex, this.shiny, this.variant);
+    return this.getSpeciesForm(ignoreOverride, true).getIconId(
+      this.getGender(ignoreOverride, true) === Gender.FEMALE, 
+      formIndex, 
+      this.shiny, 
+      this.variant
+    );
   }
 
   getFusionIconId(ignoreOverride?: boolean): string {
     const fusionFormIndex: integer = this.battleData?.illusion.active ?  this.battleData?.illusion.fusionFormIndex! : this.fusionFormIndex;
-    return this.getFusionSpeciesForm(ignoreOverride, true).getIconId(this.getFusionGender(ignoreOverride, true) === Gender.FEMALE, fusionFormIndex, this.fusionShiny, this.fusionVariant);
-=======
-    return this.getSpeciesForm(ignoreOverride).getIconAtlasKey(
-      this.formIndex,
-      this.shiny,
-      this.variant,
-    );
-  }
-
-  getFusionIconAtlasKey(ignoreOverride?: boolean): string {
-    return this.getFusionSpeciesForm(ignoreOverride).getIconAtlasKey(
-      this.fusionFormIndex,
-      this.fusionShiny,
-      this.fusionVariant,
-    );
-  }
-
-  getIconId(ignoreOverride?: boolean): string {
-    return this.getSpeciesForm(ignoreOverride).getIconId(
-      this.getGender(ignoreOverride) === Gender.FEMALE,
-      this.formIndex,
-      this.shiny,
-      this.variant,
-    );
-  }
-
-  getFusionIconId(ignoreOverride?: boolean): string {
-    return this.getFusionSpeciesForm(ignoreOverride).getIconId(
-      this.getFusionGender(ignoreOverride) === Gender.FEMALE,
-      this.fusionFormIndex,
-      this.fusionShiny,
-      this.fusionVariant,
-    );
->>>>>>> 7f226df8
+    return this.getFusionSpeciesForm(ignoreOverride, true).getIconId(
+      this.getFusionGender(ignoreOverride, true) === Gender.FEMALE, 
+      fusionFormIndex, 
+      this.fusionShiny, 
+      this.fusionVariant
+    );
   }
 
   /**
@@ -1212,14 +1151,10 @@
     if (!ignoreOverride && this.summonData?.speciesForm) {
       return this.summonData.fusionSpeciesForm;
     }
-<<<<<<< HEAD
-    if (!fusionSpecies?.forms?.length || fusionFormIndex >= fusionSpecies?.forms.length) {
-=======
     if (
-      !this.fusionSpecies?.forms?.length ||
-      this.fusionFormIndex >= this.fusionSpecies?.forms.length
+      !fusionSpecies?.forms?.length || 
+      fusionFormIndex >= fusionSpecies?.forms.length
     ) {
->>>>>>> 7f226df8
       //@ts-ignore
       return fusionSpecies; // TODO: I don't even know how to fix this... A complete cluster of classes involved + null
     }
@@ -1928,26 +1863,25 @@
    */
   getVariant(fakeVariant: boolean = false): Variant {
     if (!fakeVariant && this.battleData?.illusion.active) {
-      return !this.isFusion(false) ? this.battleData?.illusion.basePokemon!.variant : Math.max(this.variant, this.fusionVariant) as Variant;
+      return !this.isFusion(false) 
+      ? this.battleData?.illusion.basePokemon!.variant 
+      : Math.max(this.variant, this.fusionVariant) as Variant;
     } else {
-      return !this.isFusion(true) ? this.variant : Math.max(this.variant, this.fusionVariant) as Variant;
-    }
-
-  }
-
-<<<<<<< HEAD
+      return !this.isFusion(true) 
+      ? this.variant 
+      : Math.max(this.variant, this.fusionVariant) as Variant;
+    }
+
+  }
+
   getBaseVariant(doubleShiny: boolean): Variant {
     if (doubleShiny) {
-      return this.battleData?.illusion.active ? this.battleData?.illusion.basePokemon!.variant : this.variant;
+      return this.battleData?.illusion.active 
+      ? this.battleData?.illusion.basePokemon!.variant 
+      : this.variant;
     } else {
       return this.getVariant();
     }
-=======
-  getVariant(): Variant {
-    return !this.isFusion()
-      ? this.variant
-      : (Math.max(this.variant, this.fusionVariant) as Variant);
->>>>>>> 7f226df8
   }
 
   getLuck(): number {
@@ -2083,22 +2017,16 @@
    * @param includeTeraType - `true` to include tera-formed type; Default: `false`
    * @param forDefend - `true` if the pokemon is defending from an attack; Default: `false`
    * @param ignoreOverride - If `true`, ignore ability changing effects; Default: `false`
-<<<<<<< HEAD
    * @param fakeType - `true` to return the types of the illusion instead of the actual types; "AUTO" will depend on forDefend param; Default: "AUTO"
-   * @returns array of {@linkcode Type}
-   */
-  getTypes(includeTeraType = false, forDefend: boolean = false, ignoreOverride?: boolean, fakeType: boolean | "AUTO" = "AUTO"): Type[] {
-    const types: Type[] = [];
-=======
    * @returns array of {@linkcode PokemonType}
    */
   public getTypes(
-    includeTeraType = false,
-    forDefend = false,
-    ignoreOverride = false,
+    includeTeraType = false, 
+    forDefend: boolean = false, 
+    ignoreOverride?: boolean, 
+    fakeType: boolean | "AUTO" = "AUTO"
   ): PokemonType[] {
     const types: PokemonType[] = [];
->>>>>>> 7f226df8
 
     if (includeTeraType && this.isTerastallized) {
       const teraType = this.getTeraType();
@@ -2111,17 +2039,14 @@
       }
     }
     if (!types.length || !includeTeraType) {
-<<<<<<< HEAD
 
       const doIllusion: boolean = (fakeType === "AUTO") ? !forDefend : fakeType;
-      if (!ignoreOverride && this.summonData?.types && this.summonData.types.length > 0 && (!this.battleData?.illusion.active || !doIllusion)) {
-=======
       if (
-        !ignoreOverride &&
-        this.summonData?.types &&
-        this.summonData.types.length > 0
+        !ignoreOverride && 
+        this.summonData?.types && 
+        this.summonData.types.length > 0 && 
+        (!this.battleData?.illusion.active || !doIllusion)
       ) {
->>>>>>> 7f226df8
         this.summonData.types.forEach(t => types.push(t));
       } else {
         const speciesForm = this.getSpeciesForm(ignoreOverride, doIllusion);
@@ -2682,17 +2607,14 @@
    * Currently only used by {@linkcode Pokemon.apply} to determine whether a "No effect" message should be shown.
    * @returns The type damage multiplier, indicating the effectiveness of the move
    */
-<<<<<<< HEAD
-  getMoveEffectiveness(source: Pokemon, move: Move, ignoreAbility: boolean = false, simulated: boolean = true, cancelled?: Utils.BooleanHolder, useFakeType: boolean = false): TypeDamageMultiplier {
-=======
   getMoveEffectiveness(
-    source: Pokemon,
-    move: Move,
-    ignoreAbility = false,
-    simulated = true,
-    cancelled?: Utils.BooleanHolder,
+    source: Pokemon, 
+    move: Move, 
+    ignoreAbility: boolean = false, 
+    simulated: boolean = true, 
+    cancelled?: Utils.BooleanHolder, 
+    useFakeType: boolean = false
   ): TypeDamageMultiplier {
->>>>>>> 7f226df8
     if (!Utils.isNullOrUndefined(this.turnData?.moveEffectiveness)) {
       return this.turnData?.moveEffectiveness;
     }
@@ -2702,24 +2624,18 @@
     }
     const moveType = source.getMoveType(move);
 
-<<<<<<< HEAD
-    const typeMultiplier = new Utils.NumberHolder((move.category !== MoveCategory.STATUS || move.hasAttr(RespectAttackTypeImmunityAttr))
-      ? this.getAttackTypeEffectiveness(moveType, source, false, simulated, move, useFakeType)
+    const typeMultiplier = new Utils.NumberHolder(
+      move.category !== MoveCategory.STATUS || 
+      move.hasAttr(RespectAttackTypeImmunityAttr)
+      ? this.getAttackTypeEffectiveness(
+        moveType, 
+        source, 
+        false, 
+        simulated, 
+        move, 
+        useFakeType
+      )
       : 1);
-=======
-    const typeMultiplier = new Utils.NumberHolder(
-      move.category !== MoveCategory.STATUS ||
-        move.hasAttr(RespectAttackTypeImmunityAttr)
-        ? this.getAttackTypeEffectiveness(
-            moveType,
-            source,
-            false,
-            simulated,
-            move,
-          )
-        : 1,
-    );
->>>>>>> 7f226df8
 
     applyMoveAttrs(
       VariableMoveTypeMultiplierAttr,
@@ -2826,19 +2742,15 @@
    * @param {boolean} useFakeType - Whether we want the attack type effectiveness on the illusion or not
    * @returns a multiplier for the type effectiveness
    */
-<<<<<<< HEAD
-  getAttackTypeEffectiveness(moveType: Type, source?: Pokemon, ignoreStrongWinds: boolean = false, simulated: boolean = true, move?: Move, useFakeType: boolean = false): TypeDamageMultiplier {
-    if (moveType === Type.STELLAR) {
-=======
   getAttackTypeEffectiveness(
-    moveType: PokemonType,
-    source?: Pokemon,
-    ignoreStrongWinds = false,
-    simulated = true,
-    move?: Move,
+    moveType: PokemonType, 
+    source?: Pokemon, 
+    ignoreStrongWinds: boolean = false, 
+    simulated: boolean = true, 
+    move?: Move, 
+    useFakeType: boolean = false
   ): TypeDamageMultiplier {
     if (moveType === PokemonType.STELLAR) {
->>>>>>> 7f226df8
       return this.isTerastallized ? 2 : 1;
     }
     const types = this.getTypes(true, true, undefined, useFakeType);
@@ -2954,13 +2866,7 @@
      * Based on how effective this Pokemon's types are offensively against the opponent's types.
      * This score is increased by 25 percent if this Pokemon is faster than the opponent.
      */
-<<<<<<< HEAD
-    let atkScore = opponent.getAttackTypeEffectiveness(types[0], this, false, false, undefined, true) * (outspeed ? 1.25 : 1);
-=======
-    let atkScore =
-      opponent.getAttackTypeEffectiveness(types[0], this) *
-      (outspeed ? 1.25 : 1);
->>>>>>> 7f226df8
+    let atkScore = opponent.getAttackTypeEffectiveness(types[0], this, false, true, undefined, true) * (outspeed ? 1.25 : 1);
     /**
      * Based on how effectively this Pokemon defends against the opponent's types.
      * This score cannot be higher than 4.
@@ -2972,16 +2878,7 @@
       atkScore *= opponent.getAttackTypeEffectiveness(types[1], this);
     }
     if (enemyTypes.length > 1) {
-<<<<<<< HEAD
       defScore *= (1 / Math.max(this.getAttackTypeEffectiveness(enemyTypes[1], opponent, false, false, undefined, true), 0.25));
-=======
-      defScore *=
-        1 /
-        Math.max(
-          this.getAttackTypeEffectiveness(enemyTypes[1], opponent),
-          0.25,
-        );
->>>>>>> 7f226df8
     }
     /**
      * Based on this Pokemon's HP ratio compared to that of the opponent.
@@ -7485,23 +7382,11 @@
               ) {
                 targetScore = -20;
               } else if (move instanceof AttackMove) {
-<<<<<<< HEAD
               /**
                * Attack moves are given extra multipliers to their base benefit score based on
                * the move's type effectiveness against the target and whether the move is a STAB move.
                */
                 const effectiveness = target.getMoveEffectiveness(this, move, !target.battleData?.abilityRevealed, undefined, undefined, true);
-=======
-                /**
-                 * Attack moves are given extra multipliers to their base benefit score based on
-                 * the move's type effectiveness against the target and whether the move is a STAB move.
-                 */
-                const effectiveness = target.getMoveEffectiveness(
-                  this,
-                  move,
-                  !target.battleData?.abilityRevealed,
-                );
->>>>>>> 7f226df8
                 if (target.isPlayer() !== this.isPlayer()) {
                   targetScore *= effectiveness;
                   if (this.isOfType(move.type)) {
@@ -7999,12 +7884,8 @@
   public endured = false;
   public berriesEaten: BerryType[] = [];
   public abilitiesApplied: Abilities[] = [];
-<<<<<<< HEAD
   public abilityRevealed: boolean = false;
   public illusion: Illusion = { active: false, available: true };
-=======
-  public abilityRevealed = false;
->>>>>>> 7f226df8
 }
 
 export class PokemonBattleSummonData {
