--- conflicted
+++ resolved
@@ -1457,10 +1457,7 @@
     if (moveType === Type.STELLAR) {
       return this.isTerastallized() ? 2 : 1;
     }
-<<<<<<< HEAD
     const types = this.getTypes(true, true, undefined, useIllusion);
-=======
-    const types = this.getTypes(true, true);
     const arena = this.scene.arena;
 
     // Handle flying v ground type immunity without removing flying type so effective types are still effective
@@ -1471,7 +1468,6 @@
         types.splice(flyingIndex, 1);
       }
     }
->>>>>>> 10f1a96e
 
     let multiplier = types.map(defType => {
       if (source) {
