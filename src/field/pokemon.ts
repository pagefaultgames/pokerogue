import Phaser from "phaser";
import BattleScene, { AnySound } from "../battle-scene";
import { Variant, VariantSet, variantColorCache } from "#app/data/variant";
import { variantData } from "#app/data/variant";
import BattleInfo, { PlayerBattleInfo, EnemyBattleInfo } from "../ui/battle-info";
import Move, { HighCritAttr, HitsTagAttr, applyMoveAttrs, FixedDamageAttr, VariableAtkAttr, allMoves, MoveCategory, TypelessAttr, CritOnlyAttr, getMoveTargets, OneHitKOAttr, VariableMoveTypeAttr, StatusMoveTypeImmunityAttr, VariableDefAttr, AttackMove, ModifiedDamageAttr, VariableMoveTypeMultiplierAttr, IgnoreOpponentStatChangesAttr, SacrificialAttr, VariableMoveCategoryAttr, CounterDamageAttr, StatChangeAttr, RechargeAttr, ChargeAttr, IgnoreWeatherTypeDebuffAttr, BypassBurnDamageReductionAttr, SacrificialAttrOnHit, NeutralDamageAgainstFlyingTypeMultiplierAttr, OneHitKOAccuracyAttr } from "../data/move";
import { default as PokemonSpecies, PokemonSpeciesForm, SpeciesFormKey, getFusedSpeciesName, getPokemonSpecies, getPokemonSpeciesForm, getStarterValueFriendshipCap, speciesStarters, starterPassiveAbilities } from "../data/pokemon-species";
import { Constructor } from "#app/utils";
import * as Utils from "../utils";
import { Type, TypeDamageMultiplier, getTypeDamageMultiplier, getTypeRgb } from "../data/type";
import { getLevelTotalExp } from "../data/exp";
import { Stat } from "../data/pokemon-stat";
import { DamageMoneyRewardModifier, EnemyDamageBoosterModifier, EnemyDamageReducerModifier, EnemyEndureChanceModifier, EnemyFusionChanceModifier, HiddenAbilityRateBoosterModifier, PokemonBaseStatModifier, PokemonFriendshipBoosterModifier, PokemonHeldItemModifier, PokemonNatureWeightModifier, ShinyRateBoosterModifier, SurviveDamageModifier, TempBattleStatBoosterModifier, StatBoosterModifier, CritBoosterModifier, TerastallizeModifier } from "../modifier/modifier";
import { PokeballType } from "../data/pokeball";
import { Gender } from "../data/gender";
import { initMoveAnim, loadMoveAnimAssets } from "../data/battle-anims";
import { Status, StatusEffect, getRandomStatus } from "../data/status-effect";
import { pokemonEvolutions, pokemonPrevolutions, SpeciesFormEvolution, SpeciesEvolutionCondition, FusionSpeciesFormEvolution } from "../data/pokemon-evolutions";
import { reverseCompatibleTms, tmSpecies, tmPoolTiers } from "../data/tms";
import { BattleStat } from "../data/battle-stat";
import { BattlerTag, BattlerTagLapseType, EncoreTag, GroundedTag, HighestStatBoostTag, TypeImmuneTag, getBattlerTag, SemiInvulnerableTag, TypeBoostTag, ExposedTag } from "../data/battler-tags";
import { WeatherType } from "../data/weather";
import { TempBattleStat } from "../data/temp-battle-stat";
import { ArenaTagSide, NoCritTag, WeakenMoveScreenTag } from "../data/arena-tag";
import { Ability, AbAttr, BattleStatMultiplierAbAttr, BlockCritAbAttr, BonusCritAbAttr, BypassBurnDamageReductionAbAttr, FieldPriorityMoveImmunityAbAttr, IgnoreOpponentStatChangesAbAttr, MoveImmunityAbAttr, PreDefendFullHpEndureAbAttr, ReceivedMoveDamageMultiplierAbAttr, ReduceStatusEffectDurationAbAttr, StabBoostAbAttr, StatusEffectImmunityAbAttr, TypeImmunityAbAttr, WeightMultiplierAbAttr, allAbilities, applyAbAttrs, applyBattleStatMultiplierAbAttrs, applyPreApplyBattlerTagAbAttrs, applyPreAttackAbAttrs, applyPreDefendAbAttrs, applyPreSetStatusAbAttrs, UnsuppressableAbilityAbAttr, SuppressFieldAbilitiesAbAttr, NoFusionAbilityAbAttr, MultCritAbAttr, IgnoreTypeImmunityAbAttr, DamageBoostAbAttr, IgnoreTypeStatusEffectImmunityAbAttr, ConditionalCritAbAttr, applyFieldBattleStatMultiplierAbAttrs, FieldMultiplyBattleStatAbAttr, AddSecondStrikeAbAttr, IgnoreOpponentEvasionAbAttr, UserFieldStatusEffectImmunityAbAttr, UserFieldBattlerTagImmunityAbAttr, BattlerTagImmunityAbAttr } from "../data/ability";
import PokemonData from "../system/pokemon-data";
import { BattlerIndex } from "../battle";
import { Mode } from "../ui/ui";
import PartyUiHandler, { PartyOption, PartyUiMode } from "../ui/party-ui-handler";
import SoundFade from "phaser3-rex-plugins/plugins/soundfade";
import { LevelMoves } from "../data/pokemon-level-moves";
import { DamageAchv, achvs } from "../system/achv";
import { DexAttr, StarterDataEntry, StarterMoveset } from "../system/game-data";
import { QuantizerCelebi, argbFromRgba, rgbaFromArgb } from "@material/material-color-utilities";
import { Nature, getNatureStatMultiplier } from "../data/nature";
import { SpeciesFormChange, SpeciesFormChangeActiveTrigger, SpeciesFormChangeMoveLearnedTrigger, SpeciesFormChangePostMoveTrigger, SpeciesFormChangeStatusEffectTrigger } from "../data/pokemon-forms";
import { TerrainType } from "../data/terrain";
import { TrainerSlot } from "../data/trainer-config";
import Overrides from "#app/overrides";
import i18next from "i18next";
import { speciesEggMoves } from "../data/egg-moves";
import { ModifierTier } from "../modifier/modifier-tier";
import { applyChallenges, ChallengeType } from "#app/data/challenge.js";
import { Abilities } from "#enums/abilities";
import { ArenaTagType } from "#enums/arena-tag-type";
import { BattleSpec } from "#enums/battle-spec";
import { BattlerTagType } from "#enums/battler-tag-type";
import { BerryType } from "#enums/berry-type";
import { Biome } from "#enums/biome";
import { Moves } from "#enums/moves";
import { Species } from "#enums/species";
import { getPokemonNameWithAffix } from "#app/messages.js";
import { DamagePhase } from "#app/phases/damage-phase.js";
import { FaintPhase } from "#app/phases/faint-phase.js";
import { LearnMovePhase } from "#app/phases/learn-move-phase.js";
import { MoveEffectPhase } from "#app/phases/move-effect-phase.js";
import { MoveEndPhase } from "#app/phases/move-end-phase.js";
import { ObtainStatusEffectPhase } from "#app/phases/obtain-status-effect-phase.js";
import { StatChangePhase } from "#app/phases/stat-change-phase.js";
import { SwitchSummonPhase } from "#app/phases/switch-summon-phase.js";
import { ToggleDoublePositionPhase } from "#app/phases/toggle-double-position-phase.js";

export enum FieldPosition {
  CENTER,
  LEFT,
  RIGHT
}

export default abstract class Pokemon extends Phaser.GameObjects.Container {
  public id: integer;
  public name: string;
  public nickname: string;
  public species: PokemonSpecies;
  public formIndex: integer;
  public abilityIndex: integer;
  public passive: boolean;
  public shiny: boolean;
  public variant: Variant;
  public pokeball: PokeballType;
  protected battleInfo: BattleInfo;
  public level: integer;
  public exp: integer;
  public levelExp: integer;
  public gender: Gender;
  public hp: integer;
  public stats: integer[];
  public ivs: integer[];
  public nature: Nature;
  public natureOverride: Nature | -1;
  public moveset: (PokemonMove | null)[];
  public status: Status | null;
  public friendship: integer;
  public metLevel: integer;
  public metBiome: Biome | -1;
  public metSpecies: Species;
  public luck: integer;
  public pauseEvolutions: boolean;
  public pokerus: boolean;
<<<<<<< HEAD
  public evoCounter: integer;
=======
  public wildFlee: boolean;
>>>>>>> ae2ab120

  public fusionSpecies: PokemonSpecies | null;
  public fusionFormIndex: integer;
  public fusionAbilityIndex: integer;
  public fusionShiny: boolean;
  public fusionVariant: Variant;
  public fusionGender: Gender;
  public fusionLuck: integer;

  private summonDataPrimer: PokemonSummonData | null;

  public summonData: PokemonSummonData;
  public battleData: PokemonBattleData;
  public battleSummonData: PokemonBattleSummonData;
  public turnData: PokemonTurnData;

  public fieldPosition: FieldPosition;

  public maskEnabled: boolean;
  public maskSprite: Phaser.GameObjects.Sprite | null;

  private shinySparkle: Phaser.GameObjects.Sprite;

  constructor(scene: BattleScene, x: number, y: number, species: PokemonSpecies, level: integer, abilityIndex?: integer, formIndex?: integer, gender?: Gender, shiny?: boolean, variant?: Variant, ivs?: integer[], nature?: Nature, dataSource?: Pokemon | PokemonData) {
    super(scene, x, y);

    if (!species.isObtainable() && this.isPlayer()) {
      throw `Cannot create a player Pokemon for species '${species.getName(formIndex)}'`;
    }

    const hiddenAbilityChance = new Utils.IntegerHolder(256);
    if (!this.hasTrainer()) {
      this.scene.applyModifiers(HiddenAbilityRateBoosterModifier, true, hiddenAbilityChance);
    }

    const hasHiddenAbility = !Utils.randSeedInt(hiddenAbilityChance.value);
    const randAbilityIndex = Utils.randSeedInt(2);

    this.species = species;
    this.pokeball = dataSource?.pokeball || PokeballType.POKEBALL;
    this.level = level;
    this.wildFlee = false;

    // Determine the ability index
    if (abilityIndex !== undefined) {
      this.abilityIndex = abilityIndex; // Use the provided ability index if it is defined
    } else {
      // If abilityIndex is not provided, determine it based on species and hidden ability
      if (species.abilityHidden && hasHiddenAbility) {
        // If the species has a hidden ability and the hidden ability is present
        this.abilityIndex = 2;
      } else {
        // If there is no hidden ability or species does not have a hidden ability
        this.abilityIndex = species.ability2 !== species.ability1 ? randAbilityIndex : 0; // Use random ability index if species has a second ability, otherwise use 0
      }
    }
    if (formIndex !== undefined) {
      this.formIndex = formIndex;
    }
    if (gender !== undefined) {
      this.gender = gender;
    }
    if (shiny !== undefined) {
      this.shiny = shiny;
    }
    if (variant !== undefined) {
      this.variant = variant;
    }
    this.exp = dataSource?.exp || getLevelTotalExp(this.level, species.growthRate);
    this.levelExp = dataSource?.levelExp || 0;
    if (dataSource) {
      this.id = dataSource.id;
      this.hp = dataSource.hp;
      this.stats = dataSource.stats;
      this.ivs = dataSource.ivs;
      this.passive = !!dataSource.passive;
      if (this.variant === undefined) {
        this.variant = 0;
      }
      this.nature = dataSource.nature || 0 as Nature;
      this.nickname = dataSource.nickname;
      this.natureOverride = dataSource.natureOverride !== undefined ? dataSource.natureOverride : -1;
      this.moveset = dataSource.moveset;
      this.status = dataSource.status!; // TODO: is this bang correct?
      this.friendship = dataSource.friendship !== undefined ? dataSource.friendship : this.species.baseFriendship;
      this.metLevel = dataSource.metLevel || 5;
      this.luck = dataSource.luck;
      this.metBiome = dataSource.metBiome;
      this.metSpecies = dataSource.metSpecies ?? (this.metBiome !== -1 ? this.species.speciesId : this.species.getRootSpeciesId(true));
      this.pauseEvolutions = dataSource.pauseEvolutions;
      this.pokerus = !!dataSource.pokerus;
<<<<<<< HEAD
      this.evoCounter = dataSource.evoCounter || 0;
      this.fusionSpecies = dataSource.fusionSpecies instanceof PokemonSpecies ? dataSource.fusionSpecies : getPokemonSpecies(dataSource.fusionSpecies);
=======
      this.fusionSpecies = dataSource.fusionSpecies instanceof PokemonSpecies ? dataSource.fusionSpecies : dataSource.fusionSpecies ? getPokemonSpecies(dataSource.fusionSpecies) : null;
>>>>>>> ae2ab120
      this.fusionFormIndex = dataSource.fusionFormIndex;
      this.fusionAbilityIndex = dataSource.fusionAbilityIndex;
      this.fusionShiny = dataSource.fusionShiny;
      this.fusionVariant = dataSource.fusionVariant || 0;
      this.fusionGender = dataSource.fusionGender;
      this.fusionLuck = dataSource.fusionLuck;
    } else {
      this.id = Utils.randSeedInt(4294967296);
      this.ivs = ivs || Utils.getIvsFromId(this.id);

      if (this.gender === undefined) {
        this.generateGender();
      }

      if (this.formIndex === undefined) {
        this.formIndex = this.scene.getSpeciesFormIndex(species, this.gender, this.nature, this.isPlayer());
      }

      if (this.shiny === undefined) {
        this.trySetShiny();
      }

      if (this.variant === undefined) {
        this.variant = this.shiny ? this.generateVariant() : 0;
      }

      if (nature !== undefined) {
        this.setNature(nature);
      } else {
        this.generateNature();
      }

      this.natureOverride = -1;

      this.friendship = species.baseFriendship;
      this.metLevel = level;
      this.metBiome = scene.currentBattle ? scene.arena.biomeType : -1;
      this.metSpecies = species.speciesId;
      this.pokerus = false;

      if (level > 1) {
        const fused = new Utils.BooleanHolder(scene.gameMode.isSplicedOnly);
        if (!fused.value && !this.isPlayer() && !this.hasTrainer()) {
          this.scene.applyModifier(EnemyFusionChanceModifier, false, fused);
        }

        if (fused.value) {
          this.calculateStats();
          this.generateFusionSpecies();
        }
      }
      this.luck = (this.shiny ? this.variant + 1 : 0) + (this.fusionShiny ? this.fusionVariant + 1 : 0);
      this.fusionLuck = this.luck;
    }

    this.generateName();

    if (!species.isObtainable()) {
      this.shiny = false;
    }

    this.calculateStats();
  }


  getNameToRender() {
    try {
      if (this.nickname) {
        return decodeURIComponent(escape(atob(this.nickname)));
      }
      return this.name;
    } catch (err) {
      console.error(`Failed to decode nickname for ${this.name}`, err);
      return this.name;
    }
  }

  init(): void {
    this.fieldPosition = FieldPosition.CENTER;

    this.initBattleInfo();

    this.scene.fieldUI.addAt(this.battleInfo, 0);

    const getSprite = (hasShadow?: boolean) => {
      const ret = this.scene.addPokemonSprite(this, 0, 0, `pkmn__${this.isPlayer() ? "back__" : ""}sub`, undefined, true);
      ret.setOrigin(0.5, 1);
      ret.setPipeline(this.scene.spritePipeline, { tone: [ 0.0, 0.0, 0.0, 0.0 ], hasShadow: !!hasShadow, teraColor: getTypeRgb(this.getTeraType()) });
      return ret;
    };

    this.setScale(this.getSpriteScale());

    const sprite = getSprite(true);
    const tintSprite = getSprite();

    tintSprite.setVisible(false);

    this.addAt(sprite, 0);
    this.addAt(tintSprite, 1);

    if (this.isShiny() && !this.shinySparkle) {
      this.initShinySparkle();
    }
  }

  abstract initBattleInfo(): void;

  isOnField(): boolean {
    if (!this.scene) {
      return false;
    }
    return this.scene.field.getIndex(this) > -1;
  }

  isFainted(checkStatus?: boolean): boolean {
    return !this.hp && (!checkStatus || this.status?.effect === StatusEffect.FAINT);
  }

  /**
   * Check if this pokemon is both not fainted (or a fled wild pokemon) and allowed to be in battle.
   * This is frequently a better alternative to {@link isFainted}
   * @returns {boolean} True if pokemon is allowed in battle
   */
  isAllowedInBattle(): boolean {
    const challengeAllowed = new Utils.BooleanHolder(true);
    applyChallenges(this.scene.gameMode, ChallengeType.POKEMON_IN_BATTLE, this, challengeAllowed);
    return !this.isFainted() && !this.wildFlee && challengeAllowed.value;
  }

  isActive(onField?: boolean): boolean {
    if (!this.scene) {
      return false;
    }
    return this.isAllowedInBattle() && !!this.scene && (!onField || this.isOnField());
  }

  getDexAttr(): bigint {
    let ret = 0n;
    ret |= this.gender !== Gender.FEMALE ? DexAttr.MALE : DexAttr.FEMALE;
    ret |= !this.shiny ? DexAttr.NON_SHINY : DexAttr.SHINY;
    ret |= this.variant >= 2 ? DexAttr.VARIANT_3 : this.variant === 1 ? DexAttr.VARIANT_2 : DexAttr.DEFAULT_VARIANT;
    ret |= this.scene.gameData.getFormAttr(this.formIndex);
    return ret;
  }

  /**
   * Sets the Pokemon's name. Only called when loading a Pokemon so this function needs to be called when
   * initializing hardcoded Pokemon or else it will not display the form index name properly.
   * @returns n/a
   */
  generateName(): void {
    if (!this.fusionSpecies) {
      this.name = this.species.getName(this.formIndex);
      return;
    }
    this.name = getFusedSpeciesName(this.species.getName(this.formIndex), this.fusionSpecies.getName(this.fusionFormIndex));
    if (this.battleInfo) {
      this.updateInfo(true);
    }
  }

  abstract isPlayer(): boolean;

  abstract hasTrainer(): boolean;

  abstract getFieldIndex(): integer;

  abstract getBattlerIndex(): BattlerIndex;

  loadAssets(ignoreOverride: boolean = true): Promise<void> {
    return new Promise(resolve => {
      const moveIds = this.getMoveset().map(m => m!.getMove().id); // TODO: is this bang correct?
      Promise.allSettled(moveIds.map(m => initMoveAnim(this.scene, m)))
        .then(() => {
          loadMoveAnimAssets(this.scene, moveIds);
          this.getSpeciesForm().loadAssets(this.scene, this.getGender() === Gender.FEMALE, this.formIndex, this.shiny, this.variant);
          if (this.isPlayer() || this.getFusionSpeciesForm()) {
            this.scene.loadPokemonAtlas(this.getBattleSpriteKey(true, ignoreOverride), this.getBattleSpriteAtlasPath(true, ignoreOverride));
          }
          if (this.getFusionSpeciesForm()) {
            this.getFusionSpeciesForm().loadAssets(this.scene, this.getFusionGender() === Gender.FEMALE, this.fusionFormIndex, this.fusionShiny, this.fusionVariant);
            this.scene.loadPokemonAtlas(this.getFusionBattleSpriteKey(true, ignoreOverride), this.getFusionBattleSpriteAtlasPath(true, ignoreOverride));
          }
          this.scene.load.once(Phaser.Loader.Events.COMPLETE, () => {
            if (this.isPlayer()) {
              const originalWarn = console.warn;
              // Ignore warnings for missing frames, because there will be a lot
              console.warn = () => {};
              const battleFrameNames = this.scene.anims.generateFrameNames(this.getBattleSpriteKey(), { zeroPad: 4, suffix: ".png", start: 1, end: 400 });
              console.warn = originalWarn;
              if (!(this.scene.anims.exists(this.getBattleSpriteKey()))) {
                this.scene.anims.create({
                  key: this.getBattleSpriteKey(),
                  frames: battleFrameNames,
                  frameRate: 12,
                  repeat: -1
                });
              }
            }
            this.playAnim();
            const updateFusionPaletteAndResolve = () => {
              this.updateFusionPalette();
              if (this.summonData?.speciesForm) {
                this.updateFusionPalette(true);
              }
              resolve();
            };
            if (this.shiny) {
              const populateVariantColors = (key: string, back: boolean = false): Promise<void> => {
                return new Promise(resolve => {
                  const battleSpritePath = this.getBattleSpriteAtlasPath(back, ignoreOverride).replace("variant/", "").replace(/_[1-3]$/, "");
                  let config = variantData;
                  const useExpSprite = this.scene.experimentalSprites && this.scene.hasExpSprite(this.getBattleSpriteKey(back, ignoreOverride));
                  battleSpritePath.split("/").map(p => config ? config = config[p] : null);
                  const variantSet: VariantSet = config as VariantSet;
                  if (variantSet && variantSet[this.variant] === 1) {
                    if (variantColorCache.hasOwnProperty(key)) {
                      return resolve();
                    }
                    this.scene.cachedFetch(`./images/pokemon/variant/${useExpSprite ? "exp/" : ""}${battleSpritePath}.json`).
                      then(res => {
                        // Prevent the JSON from processing if it failed to load
                        if (!res.ok) {
                          console.error(`Could not load ${res.url}!`);
                          return;
                        }
                        return res.json();
                      }).then(c => {
                        variantColorCache[key] = c;
                        resolve();
                      });
                  } else {
                    resolve();
                  }
                });
              };
              if (this.isPlayer()) {
                Promise.all([ populateVariantColors(this.getBattleSpriteKey(false)), populateVariantColors(this.getBattleSpriteKey(true), true) ]).then(() => updateFusionPaletteAndResolve());
              } else {
                populateVariantColors(this.getBattleSpriteKey(false)).then(() => updateFusionPaletteAndResolve());
              }
            } else {
              updateFusionPaletteAndResolve();
            }
          });
          if (!this.scene.load.isLoading()) {
            this.scene.load.start();
          }
        });
    });
  }

  getFormKey(): string {
    if (!this.species.forms.length || this.species.forms.length <= this.formIndex) {
      return "";
    }
    return this.species.forms[this.formIndex].formKey;
  }

  getFusionFormKey(): string | null {
    if (!this.fusionSpecies) {
      return null;
    }
    if (!this.fusionSpecies.forms.length || this.fusionSpecies.forms.length <= this.fusionFormIndex) {
      return "";
    }
    return this.fusionSpecies.forms[this.fusionFormIndex].formKey;
  }

  getSpriteAtlasPath(ignoreOverride?: boolean): string {
    const spriteId = this.getSpriteId(ignoreOverride).replace(/\_{2}/g, "/");
    return `${/_[1-3]$/.test(spriteId) ? "variant/" : ""}${spriteId}`;
  }

  getBattleSpriteAtlasPath(back?: boolean, ignoreOverride?: boolean): string {
    const spriteId = this.getBattleSpriteId(back, ignoreOverride).replace(/\_{2}/g, "/");
    return `${/_[1-3]$/.test(spriteId) ? "variant/" : ""}${spriteId}`;
  }

  getSpriteId(ignoreOverride?: boolean): string {
    return this.getSpeciesForm(ignoreOverride).getSpriteId(this.getGender(ignoreOverride) === Gender.FEMALE, this.formIndex, this.shiny, this.variant);
  }

  getBattleSpriteId(back?: boolean, ignoreOverride?: boolean): string {
    if (back === undefined) {
      back = this.isPlayer();
    }
    return this.getSpeciesForm(ignoreOverride).getSpriteId(this.getGender(ignoreOverride) === Gender.FEMALE, this.formIndex, this.shiny, this.variant, back);
  }

  getSpriteKey(ignoreOverride?: boolean): string {
    return this.getSpeciesForm(ignoreOverride).getSpriteKey(this.getGender(ignoreOverride) === Gender.FEMALE, this.formIndex, this.shiny, this.variant);
  }

  getBattleSpriteKey(back?: boolean, ignoreOverride?: boolean): string {
    return `pkmn__${this.getBattleSpriteId(back, ignoreOverride)}`;
  }

  getFusionSpriteId(ignoreOverride?: boolean): string {
    return this.getFusionSpeciesForm(ignoreOverride).getSpriteId(this.getFusionGender(ignoreOverride) === Gender.FEMALE, this.fusionFormIndex, this.fusionShiny, this.fusionVariant);
  }

  getFusionBattleSpriteId(back?: boolean, ignoreOverride?: boolean): string {
    if (back === undefined) {
      back = this.isPlayer();
    }
    return this.getFusionSpeciesForm(ignoreOverride).getSpriteId(this.getFusionGender(ignoreOverride) === Gender.FEMALE, this.fusionFormIndex, this.fusionShiny, this.fusionVariant, back);
  }

  getFusionBattleSpriteKey(back?: boolean, ignoreOverride?: boolean): string {
    return `pkmn__${this.getFusionBattleSpriteId(back, ignoreOverride)}`;
  }

  getFusionBattleSpriteAtlasPath(back?: boolean, ignoreOverride?: boolean): string {
    return this.getFusionBattleSpriteId(back, ignoreOverride).replace(/\_{2}/g, "/");
  }

  getIconAtlasKey(ignoreOverride?: boolean): string {
    return this.getSpeciesForm(ignoreOverride).getIconAtlasKey(this.formIndex, this.shiny, this.variant);
  }

  getFusionIconAtlasKey(ignoreOverride?: boolean): string {
    return this.getFusionSpeciesForm(ignoreOverride).getIconAtlasKey(this.fusionFormIndex, this.fusionShiny, this.fusionVariant);
  }

  getIconId(ignoreOverride?: boolean): string {
    return this.getSpeciesForm(ignoreOverride).getIconId(this.getGender(ignoreOverride) === Gender.FEMALE, this.formIndex, this.shiny, this.variant);
  }

  getFusionIconId(ignoreOverride?: boolean): string {
    return this.getFusionSpeciesForm(ignoreOverride).getIconId(this.getFusionGender(ignoreOverride) === Gender.FEMALE, this.fusionFormIndex, this.fusionShiny, this.fusionVariant);
  }

  getSpeciesForm(ignoreOverride?: boolean): PokemonSpeciesForm {
    if (!ignoreOverride && this.summonData?.speciesForm) {
      return this.summonData.speciesForm;
    }
    if (!this.species.forms?.length) {
      return this.species;
    }
    return this.species.forms[this.formIndex];
  }

  getFusionSpeciesForm(ignoreOverride?: boolean): PokemonSpeciesForm {
    if (!ignoreOverride && this.summonData?.speciesForm) {
      return this.summonData.fusionSpeciesForm;
    }
    if (!this.fusionSpecies?.forms?.length || this.fusionFormIndex >= this.fusionSpecies?.forms.length) {
      //@ts-ignore
      return this.fusionSpecies; // TODO: I don't even know how to fix this... A complete cluster of classes involved + null
    }
    return this.fusionSpecies?.forms[this.fusionFormIndex];
  }

  getSprite(): Phaser.GameObjects.Sprite {
    return this.getAt(0) as Phaser.GameObjects.Sprite;
  }

  getTintSprite(): Phaser.GameObjects.Sprite | null {
    return !this.maskEnabled
      ? this.getAt(1) as Phaser.GameObjects.Sprite
      : this.maskSprite;
  }

  getSpriteScale(): number {
    const formKey = this.getFormKey();
    if (formKey.indexOf(SpeciesFormKey.GIGANTAMAX) > -1 || formKey.indexOf(SpeciesFormKey.ETERNAMAX) > -1) {
      return 1.5;
    }
    return 1;
  }

  getHeldItems(): PokemonHeldItemModifier[] {
    if (!this.scene) {
      return [];
    }
    return this.scene.findModifiers(m => m instanceof PokemonHeldItemModifier && m.pokemonId === this.id, this.isPlayer()) as PokemonHeldItemModifier[];
  }

  updateScale(): void {
    this.setScale(this.getSpriteScale());
  }

  updateSpritePipelineData(): void {
    [ this.getSprite(), this.getTintSprite() ].filter(s => !!s).map(s => s.pipelineData["teraColor"] = getTypeRgb(this.getTeraType()));
    this.updateInfo(true);
  }

  initShinySparkle(): void {
    const keySuffix = this.variant ? `_${this.variant + 1}` : "";
    const key = `shiny${keySuffix}`;
    const shinySparkle = this.scene.addFieldSprite(0, 0, key);
    shinySparkle.setVisible(false);
    shinySparkle.setOrigin(0.5, 1);
    const frameNames = this.scene.anims.generateFrameNames(key, { suffix: ".png", end: 34 });
    if (!(this.scene.anims.exists(`sparkle${keySuffix}`))) {
      this.scene.anims.create({
        key: `sparkle${keySuffix}`,
        frames: frameNames,
        frameRate: 32,
        showOnStart: true,
        hideOnComplete: true,
      });
    }
    this.add(shinySparkle);

    this.shinySparkle = shinySparkle;
  }

  /**
   * Attempts to animate a given {@linkcode Phaser.GameObjects.Sprite}
   * @see {@linkcode Phaser.GameObjects.Sprite.play}
   * @param sprite {@linkcode Phaser.GameObjects.Sprite} to animate
   * @param tintSprite {@linkcode Phaser.GameObjects.Sprite} placed on top of the sprite to add a color tint
   * @param animConfig {@linkcode String} to pass to {@linkcode Phaser.GameObjects.Sprite.play}
   * @returns true if the sprite was able to be animated
   */
  tryPlaySprite(sprite: Phaser.GameObjects.Sprite, tintSprite: Phaser.GameObjects.Sprite, key: string): boolean {
    // Catch errors when trying to play an animation that doesn't exist
    try {
      sprite.play(key);
      tintSprite.play(key);
    } catch (error: unknown) {
      console.error(`Couldn't play animation for '${key}'!\nIs the image for this Pokemon missing?\n`, error);

      return false;
    }

    return true;
  }

  playAnim(): void {
    this.tryPlaySprite(this.getSprite(), this.getTintSprite()!, this.getBattleSpriteKey()); // TODO: is the bag correct?
  }

  getFieldPositionOffset(): [ number, number ] {
    switch (this.fieldPosition) {
    case FieldPosition.CENTER:
      return [ 0, 0 ];
    case FieldPosition.LEFT:
      return [ -32, -8 ];
    case FieldPosition.RIGHT:
      return [ 32, 0 ];
    }
  }

  setFieldPosition(fieldPosition: FieldPosition, duration?: integer): Promise<void> {
    return new Promise(resolve => {
      if (fieldPosition === this.fieldPosition) {
        resolve();
        return;
      }

      const initialOffset = this.getFieldPositionOffset();

      this.fieldPosition = fieldPosition;

      this.battleInfo.setMini(fieldPosition !== FieldPosition.CENTER);
      this.battleInfo.setOffset(fieldPosition === FieldPosition.RIGHT);

      const newOffset = this.getFieldPositionOffset();

      const relX = newOffset[0] - initialOffset[0];
      const relY = newOffset[1] - initialOffset[1];

      if (duration) {
        this.scene.tweens.add({
          targets: this,
          x: (_target, _key, value: number) => value + relX,
          y: (_target, _key, value: number) => value + relY,
          duration: duration,
          ease: "Sine.easeOut",
          onComplete: () => resolve()
        });
      } else {
        this.x += relX;
        this.y += relY;
      }
    });
  }

  getStat(stat: Stat): integer {
    return this.stats[stat];
  }

  getBattleStat(stat: Stat, opponent?: Pokemon, move?: Move, isCritical: boolean = false): integer {
    if (stat === Stat.HP) {
      return this.getStat(Stat.HP);
    }
    const battleStat = (stat - 1) as BattleStat;
    const statLevel = new Utils.IntegerHolder(this.summonData.battleStats[battleStat]);
    if (opponent) {
      if (isCritical) {
        switch (stat) {
        case Stat.ATK:
        case Stat.SPATK:
          statLevel.value = Math.max(statLevel.value, 0);
          break;
        case Stat.DEF:
        case Stat.SPDEF:
          statLevel.value = Math.min(statLevel.value, 0);
          break;
        }
      }
      applyAbAttrs(IgnoreOpponentStatChangesAbAttr, opponent, null, statLevel);
      if (move) {
        applyMoveAttrs(IgnoreOpponentStatChangesAttr, this, opponent, move, statLevel);
      }
    }
    if (this.isPlayer()) {
      this.scene.applyModifiers(TempBattleStatBoosterModifier, this.isPlayer(), battleStat as integer as TempBattleStat, statLevel);
    }
    const statValue = new Utils.NumberHolder(this.getStat(stat));
    this.scene.applyModifiers(StatBoosterModifier, this.isPlayer(), this, stat, statValue);

    const fieldApplied = new Utils.BooleanHolder(false);
    for (const pokemon of this.scene.getField(true)) {
      applyFieldBattleStatMultiplierAbAttrs(FieldMultiplyBattleStatAbAttr, pokemon, stat, statValue, this, fieldApplied);
      if (fieldApplied.value) {
        break;
      }
    }
    applyBattleStatMultiplierAbAttrs(BattleStatMultiplierAbAttr, this, battleStat, statValue);
    let ret = statValue.value * (Math.max(2, 2 + statLevel.value) / Math.max(2, 2 - statLevel.value));
    switch (stat) {
    case Stat.ATK:
      if (this.getTag(BattlerTagType.SLOW_START)) {
        ret >>= 1;
      }
      break;
    case Stat.DEF:
      if (this.isOfType(Type.ICE) && this.scene.arena.weather?.weatherType === WeatherType.SNOW) {
        ret *= 1.5;
      }
      break;
    case Stat.SPATK:
      break;
    case Stat.SPDEF:
      if (this.isOfType(Type.ROCK) && this.scene.arena.weather?.weatherType === WeatherType.SANDSTORM) {
        ret *= 1.5;
      }
      break;
    case Stat.SPD:
      // Check both the player and enemy to see if Tailwind should be multiplying the speed of the Pokemon
      if    ((this.isPlayer() && this.scene.arena.getTagOnSide(ArenaTagType.TAILWIND, ArenaTagSide.PLAYER))
          ||  (!this.isPlayer() && this.scene.arena.getTagOnSide(ArenaTagType.TAILWIND, ArenaTagSide.ENEMY))) {
        ret *= 2;
      }

      if (this.getTag(BattlerTagType.SLOW_START)) {
        ret >>= 1;
      }
      if (this.status && this.status.effect === StatusEffect.PARALYSIS) {
        ret >>= 1;
      }
      break;
    }

    const highestStatBoost = this.findTag(t => t instanceof HighestStatBoostTag && (t as HighestStatBoostTag).stat === stat) as HighestStatBoostTag;
    if (highestStatBoost) {
      ret *= highestStatBoost.multiplier;
    }

    return Math.floor(ret);
  }

  calculateStats(): void {
    if (!this.stats) {
      this.stats = [ 0, 0, 0, 0, 0, 0 ];
    }
    const baseStats = this.getSpeciesForm().baseStats.slice(0);
    if (this.fusionSpecies) {
      const fusionBaseStats = this.getFusionSpeciesForm().baseStats;
      for (let s = 0; s < this.stats.length; s++) {
        baseStats[s] = Math.ceil((baseStats[s] + fusionBaseStats[s]) / 2);
      }
    } else if (this.scene.gameMode.isSplicedOnly) {
      for (let s = 0; s < this.stats.length; s++) {
        baseStats[s] = Math.ceil(baseStats[s] / 2);
      }
    }
    this.scene.applyModifiers(PokemonBaseStatModifier, this.isPlayer(), this, baseStats);
    const stats = Utils.getEnumValues(Stat);
    for (const s of stats) {
      const isHp = s === Stat.HP;
      const baseStat = baseStats[s];
      let value = Math.floor(((2 * baseStat + this.ivs[s]) * this.level) * 0.01);
      if (isHp) {
        value = value + this.level + 10;
        if (this.hasAbility(Abilities.WONDER_GUARD, false, true)) {
          value = 1;
        }
        if (this.hp > value || this.hp === undefined) {
          this.hp = value;
        } else if (this.hp) {
          const lastMaxHp = this.getMaxHp();
          if (lastMaxHp && value > lastMaxHp) {
            this.hp += value - lastMaxHp;
          }
        }
      } else {
        value += 5;
        const natureStatMultiplier = new Utils.NumberHolder(getNatureStatMultiplier(this.getNature(), s));
        this.scene.applyModifier(PokemonNatureWeightModifier, this.isPlayer(), this, natureStatMultiplier);
        if (natureStatMultiplier.value !== 1) {
          value = Math.max(Math[natureStatMultiplier.value > 1 ? "ceil" : "floor"](value * natureStatMultiplier.value), 1);
        }
      }
      this.stats[s] = value;
    }
  }

  getNature(): Nature {
    return this.natureOverride !== -1 ? this.natureOverride : this.nature;
  }

  setNature(nature: Nature): void {
    this.nature = nature;
    this.calculateStats();
  }

  generateNature(naturePool?: Nature[]): void {
    if (naturePool === undefined) {
      naturePool = Utils.getEnumValues(Nature);
    }
    const nature = naturePool[Utils.randSeedInt(naturePool.length)];
    this.setNature(nature);
  }

  isFullHp(): boolean {
    return this.hp >= this.getMaxHp();
  }

  getMaxHp(): integer {
    return this.getStat(Stat.HP);
  }

  getInverseHp(): integer {
    return this.getMaxHp() - this.hp;
  }

  getHpRatio(precise: boolean = false): number {
    return precise
      ? this.hp / this.getMaxHp()
      : Math.round((this.hp / this.getMaxHp()) * 100) / 100;
  }

  generateGender(): void {
    if (this.species.malePercent === null) {
      this.gender = Gender.GENDERLESS;
    } else {
      const genderChance = (this.id % 256) * 0.390625;
      if (genderChance < this.species.malePercent) {
        this.gender = Gender.MALE;
      } else {
        this.gender = Gender.FEMALE;
      }
    }
  }

  getGender(ignoreOverride?: boolean): Gender {
    if (!ignoreOverride && this.summonData?.gender !== undefined) {
      return this.summonData.gender;
    }
    return this.gender;
  }

  getFusionGender(ignoreOverride?: boolean): Gender {
    if (!ignoreOverride && this.summonData?.fusionGender !== undefined) {
      return this.summonData.fusionGender;
    }
    return this.fusionGender;
  }

  isShiny(): boolean {
    return this.shiny || (this.isFusion() && this.fusionShiny);
  }

  getVariant(): Variant {
    return !this.isFusion() ? this.variant : Math.max(this.variant, this.fusionVariant) as Variant;
  }

  getLuck(): integer {
    return this.luck + (this.isFusion() ? this.fusionLuck : 0);
  }

  isFusion(): boolean {
    return !!this.fusionSpecies;
  }

  abstract isBoss(): boolean;

  getMoveset(ignoreOverride?: boolean): (PokemonMove | null)[] {
    const ret = !ignoreOverride && this.summonData?.moveset
      ? this.summonData.moveset
      : this.moveset;

    // Overrides moveset based on arrays specified in overrides.ts
    const overrideArray: Array<Moves> = this.isPlayer() ? Overrides.MOVESET_OVERRIDE : Overrides.OPP_MOVESET_OVERRIDE;
    if (overrideArray.length > 0) {
      overrideArray.forEach((move: Moves, index: number) => {
        const ppUsed = this.moveset[index]?.ppUsed || 0;
        this.moveset[index] = new PokemonMove(move, Math.min(ppUsed, allMoves[move].pp));
      });
    }

    return ret;
  }

  /**
   * Checks which egg moves have been unlocked for the {@linkcode Pokemon} based
   * on the species it was met at or by the first {@linkcode Pokemon} in its evolution
   * line that can act as a starter and provides those egg moves.
   * @returns an array of {@linkcode Moves}, the length of which is determined by how many
   * egg moves are unlocked for that species.
   */
  getUnlockedEggMoves(): Moves[] {
    const moves: Moves[] = [];
    const species = this.metSpecies in speciesEggMoves ? this.metSpecies : this.getSpeciesForm(true).getRootSpeciesId(true);
    if (species in speciesEggMoves) {
      for (let i = 0; i < 4; i++) {
        if (this.scene.gameData.starterData[species].eggMoves & (1 << i)) {
          moves.push(speciesEggMoves[species][i]);
        }
      }
    }
    return moves;
  }

  /**
   * Gets all possible learnable level moves for the {@linkcode Pokemon},
   * excluding any moves already known.
   *
   * Available egg moves are only included if the {@linkcode Pokemon} was
   * in the starting party of the run and if Fresh Start is not active.
   * @returns an array of {@linkcode Moves}, the length of which is determined
   * by how many learnable moves there are for the {@linkcode Pokemon}.
   */
  getLearnableLevelMoves(): Moves[] {
    let levelMoves = this.getLevelMoves(1, true, false, true).map(lm => lm[1]);
    if (this.metBiome === -1 && !this.scene.gameMode.isFreshStartChallenge() && !this.scene.gameMode.isDaily) {
      levelMoves = this.getUnlockedEggMoves().concat(levelMoves);
    }
    return levelMoves.filter(lm => !this.moveset.some(m => m?.moveId === lm));
  }

  /**
   * Gets the types of a pokemon
   * @param includeTeraType boolean to include tera-formed type, default false
   * @param forDefend boolean if the pokemon is defending from an attack
   * @param ignoreOverride boolean if true, ignore ability changing effects
   * @returns array of {@linkcode Type}
   */
  getTypes(includeTeraType = false, forDefend: boolean = false, ignoreOverride?: boolean): Type[] {
    const types : Type[] = [];

    if (includeTeraType) {
      const teraType = this.getTeraType();
      if (teraType !== Type.UNKNOWN) {
        types.push(teraType);
      }
    }

    if (!types.length || !includeTeraType) {
      if (!ignoreOverride && this.summonData?.types && this.summonData.types.length !== 0) {
        this.summonData.types.forEach(t => types.push(t));
      } else {
        const speciesForm = this.getSpeciesForm(ignoreOverride);

        types.push(speciesForm.type1);

        const fusionSpeciesForm = this.getFusionSpeciesForm(ignoreOverride);
        if (fusionSpeciesForm) {
          if (fusionSpeciesForm.type2 !== null && fusionSpeciesForm.type2 !== speciesForm.type1) {
            types.push(fusionSpeciesForm.type2);
          } else if (fusionSpeciesForm.type1 !== speciesForm.type1) {
            types.push(fusionSpeciesForm.type1);
          }
        }

        if (types.length === 1 && speciesForm.type2 !== null) {
          types.push(speciesForm.type2);
        }
      }
    }

    // this.scene potentially can be undefined for a fainted pokemon in doubles
    // use optional chaining to avoid runtime errors
    if (forDefend && (this.getTag(GroundedTag) || this.scene?.arena.getTag(ArenaTagType.GRAVITY))) {
      const flyingIndex = types.indexOf(Type.FLYING);
      if (flyingIndex > -1) {
        types.splice(flyingIndex, 1);
      }
    }

    if (!types.length) { // become UNKNOWN if no types are present
      types.push(Type.UNKNOWN);
    }

    if (types.length > 1 && types.includes(Type.UNKNOWN)) { // remove UNKNOWN if other types are present
      const index = types.indexOf(Type.UNKNOWN);
      if (index !== -1) {
        types.splice(index, 1);
      }
    }

    return types;
  }

  isOfType(type: Type, includeTeraType: boolean = true, forDefend: boolean = false, ignoreOverride?: boolean): boolean {
    return !!this.getTypes(includeTeraType, forDefend, ignoreOverride).some(t => t === type);
  }

  /**
   * Gets the non-passive ability of the pokemon. This accounts for fusions and ability changing effects.
   * This should rarely be called, most of the time {@link hasAbility} or {@link hasAbilityWithAttr} are better used as
   * those check both the passive and non-passive abilities and account for ability suppression.
   * @see {@link hasAbility} {@link hasAbilityWithAttr} Intended ways to check abilities in most cases
   * @param {boolean} ignoreOverride If true, ignore ability changing effects
   * @returns {Ability} The non-passive ability of the pokemon
   */
  getAbility(ignoreOverride?: boolean): Ability {
    if (!ignoreOverride && this.summonData?.ability) {
      return allAbilities[this.summonData.ability];
    }
    if (Overrides.ABILITY_OVERRIDE && this.isPlayer()) {
      return allAbilities[Overrides.ABILITY_OVERRIDE];
    }
    if (Overrides.OPP_ABILITY_OVERRIDE && !this.isPlayer()) {
      return allAbilities[Overrides.OPP_ABILITY_OVERRIDE];
    }
    if (this.isFusion()) {
      return allAbilities[this.getFusionSpeciesForm(ignoreOverride).getAbility(this.fusionAbilityIndex)];
    }
    let abilityId = this.getSpeciesForm(ignoreOverride).getAbility(this.abilityIndex);
    if (abilityId === Abilities.NONE) {
      abilityId = this.species.ability1;
    }
    return allAbilities[abilityId];
  }

  /**
   * Gets the passive ability of the pokemon. This should rarely be called, most of the time
   * {@link hasAbility} or {@link hasAbilityWithAttr} are better used as those check both the passive and
   * non-passive abilities and account for ability suppression.
   * @see {@link hasAbility} {@link hasAbilityWithAttr} Intended ways to check abilities in most cases
   * @returns {Ability} The passive ability of the pokemon
   */
  getPassiveAbility(): Ability {
    if (Overrides.PASSIVE_ABILITY_OVERRIDE && this.isPlayer()) {
      return allAbilities[Overrides.PASSIVE_ABILITY_OVERRIDE];
    }
    if (Overrides.OPP_PASSIVE_ABILITY_OVERRIDE && !this.isPlayer()) {
      return allAbilities[Overrides.OPP_PASSIVE_ABILITY_OVERRIDE];
    }

    let starterSpeciesId = this.species.speciesId;
    while (pokemonPrevolutions.hasOwnProperty(starterSpeciesId)) {
      starterSpeciesId = pokemonPrevolutions[starterSpeciesId];
    }
    return allAbilities[starterPassiveAbilities[starterSpeciesId]];
  }

  /**
   * Gets a list of all instances of a given ability attribute among abilities this pokemon has.
   * Accounts for all the various effects which can affect whether an ability will be present or
   * in effect, and both passive and non-passive.
   * @param attrType {@linkcode AbAttr} The ability attribute to check for.
   * @param canApply {@linkcode Boolean} If false, it doesn't check whether the ability is currently active
   * @param ignoreOverride {@linkcode Boolean} If true, it ignores ability changing effects
   * @returns {AbAttr[]} A list of all the ability attributes on this ability.
   */
  getAbilityAttrs(attrType: { new(...args: any[]): AbAttr }, canApply: boolean = true, ignoreOverride?: boolean): AbAttr[] {
    const abilityAttrs: AbAttr[] = [];

    if (!canApply || this.canApplyAbility()) {
      abilityAttrs.push(...this.getAbility(ignoreOverride).getAttrs(attrType));
    }

    if (!canApply || this.canApplyAbility(true)) {
      abilityAttrs.push(...this.getPassiveAbility().getAttrs(attrType));
    }

    return abilityAttrs;
  }

  /**
   * Checks if a pokemon has a passive either from:
   *  - bought with starter candy
   *  - set by override
   *  - is a boss pokemon
   * @returns whether or not a pokemon should have a passive
   */
  hasPassive(): boolean {
    // returns override if valid for current case
    if ((Overrides.PASSIVE_ABILITY_OVERRIDE !== Abilities.NONE && this.isPlayer()) ||
        (Overrides.OPP_PASSIVE_ABILITY_OVERRIDE !== Abilities.NONE && !this.isPlayer())) {
      return true;
    }

    // Classic Final boss and Endless Minor/Major bosses do not have passive
    const { currentBattle, gameMode } = this.scene;
    const waveIndex = currentBattle?.waveIndex;
    if (this instanceof EnemyPokemon &&
      (currentBattle?.battleSpec === BattleSpec.FINAL_BOSS ||
      gameMode.isEndlessMinorBoss(waveIndex) ||
      gameMode.isEndlessMajorBoss(waveIndex))) {
      return false;
    }

    return this.passive || this.isBoss();
  }

  /**
   * Checks whether an ability of a pokemon can be currently applied. This should rarely be
   * directly called, as {@link hasAbility} and {@link hasAbilityWithAttr} already call this.
   * @see {@link hasAbility} {@link hasAbilityWithAttr} Intended ways to check abilities in most cases
   * @param {boolean} passive If true, check if passive can be applied instead of non-passive
   * @returns {Ability} The passive ability of the pokemon
   */
  canApplyAbility(passive: boolean = false): boolean {
    if (passive && !this.hasPassive()) {
      return false;
    }
    const ability = (!passive ? this.getAbility() : this.getPassiveAbility());
    if (this.isFusion() && ability.hasAttr(NoFusionAbilityAbAttr)) {
      return false;
    }
    if (this.scene?.arena.ignoreAbilities && ability.isIgnorable) {
      return false;
    }
    if (this.summonData?.abilitySuppressed && !ability.hasAttr(UnsuppressableAbilityAbAttr)) {
      return false;
    }
    if (this.isOnField() && !ability.hasAttr(SuppressFieldAbilitiesAbAttr)) {
      const suppressed = new Utils.BooleanHolder(false);
      this.scene.getField(true).filter(p => p !== this).map(p => {
        if (p.getAbility().hasAttr(SuppressFieldAbilitiesAbAttr) && p.canApplyAbility()) {
          p.getAbility().getAttrs(SuppressFieldAbilitiesAbAttr).map(a => a.apply(this, false, suppressed, [ability]));
        }
        if (p.getPassiveAbility().hasAttr(SuppressFieldAbilitiesAbAttr) && p.canApplyAbility(true)) {
          p.getPassiveAbility().getAttrs(SuppressFieldAbilitiesAbAttr).map(a => a.apply(this, true, suppressed, [ability]));
        }
      });
      if (suppressed.value) {
        return false;
      }
    }
    return (!!this.hp || ability.isBypassFaint) && !ability.conditions.find(condition => !condition(this));
  }

  /**
   * Checks whether a pokemon has the specified ability and it's in effect. Accounts for all the various
   * effects which can affect whether an ability will be present or in effect, and both passive and
   * non-passive. This is the primary way to check whether a pokemon has a particular ability.
   * @param {Abilities} ability The ability to check for
   * @param {boolean} canApply If false, it doesn't check whether the abiltiy is currently active
   * @param {boolean} ignoreOverride If true, it ignores ability changing effects
   * @returns {boolean} Whether the ability is present and active
   */
  hasAbility(ability: Abilities, canApply: boolean = true, ignoreOverride?: boolean): boolean {
    if ((!canApply || this.canApplyAbility()) && this.getAbility(ignoreOverride).id === ability) {
      return true;
    }
    if (this.hasPassive() && (!canApply || this.canApplyAbility(true)) && this.getPassiveAbility().id === ability) {
      return true;
    }
    return false;
  }

  /**
   * Checks whether a pokemon has an ability with the specified attribute and it's in effect.
   * Accounts for all the various effects which can affect whether an ability will be present or
   * in effect, and both passive and non-passive. This is one of the two primary ways to check
   * whether a pokemon has a particular ability.
   * @param {AbAttr} attrType The ability attribute to check for
   * @param {boolean} canApply If false, it doesn't check whether the ability is currently active
   * @param {boolean} ignoreOverride If true, it ignores ability changing effects
   * @returns {boolean} Whether an ability with that attribute is present and active
   */
  hasAbilityWithAttr(attrType: Constructor<AbAttr>, canApply: boolean = true, ignoreOverride?: boolean): boolean {
    if ((!canApply || this.canApplyAbility()) && this.getAbility(ignoreOverride).hasAttr(attrType)) {
      return true;
    }
    if (this.hasPassive() && (!canApply || this.canApplyAbility(true)) && this.getPassiveAbility().hasAttr(attrType)) {
      return true;
    }
    return false;
  }

  getWeight(): number {
    const weight = new Utils.NumberHolder(this.species.weight);
    // This will trigger the ability overlay so only call this function when necessary
    applyAbAttrs(WeightMultiplierAbAttr, this, null, weight);
    return weight.value;
  }

  /**
   * Gets the tera-formed type of the pokemon, or UNKNOWN if not present
   * @returns the {@linkcode Type}
   */
  getTeraType(): Type {
    // this.scene can be undefined for a fainted mon in doubles
    if (this.scene !== undefined) {
      const teraModifier = this.scene.findModifier(m => m instanceof TerastallizeModifier
        && m.pokemonId === this.id && !!m.getBattlesLeft(), this.isPlayer()) as TerastallizeModifier;
      // return teraType
      if (teraModifier) {
        return teraModifier.teraType;
      }
    }
    // if scene is undefined, or if teraModifier is considered false, then return unknown type
    return Type.UNKNOWN;
  }

  isTerastallized(): boolean {
    return this.getTeraType() !== Type.UNKNOWN;
  }

  isGrounded(): boolean {
    return !!this.getTag(GroundedTag) || (!this.isOfType(Type.FLYING, true, true) && !this.hasAbility(Abilities.LEVITATE) && !this.getTag(BattlerTagType.MAGNET_RISEN) && !this.getTag(SemiInvulnerableTag));
  }

  /**
   * Calculates the effectiveness of a move against the Pokémon.
   *
   * @param source - The Pokémon using the move.
   * @param move - The move being used.
   * @returns The type damage multiplier or 1 if it's a status move
   */
  getMoveEffectiveness(source: Pokemon, move: PokemonMove): TypeDamageMultiplier {
    if (move.getMove().category === MoveCategory.STATUS) {
      return 1;
    }

    return this.getAttackMoveEffectiveness(source, move, !this.battleData?.abilityRevealed);
  }

  /**
   * Calculates the effectiveness of an attack move against the Pokémon.
   *
   * @param source - The attacking Pokémon.
   * @param pokemonMove - The move being used by the attacking Pokémon.
   * @param ignoreAbility - Whether to check for abilities that might affect type effectiveness or immunity.
   * @returns The type damage multiplier, indicating the effectiveness of the move
   */
  getAttackMoveEffectiveness(source: Pokemon, pokemonMove: PokemonMove, ignoreAbility: boolean = false): TypeDamageMultiplier {
    const move = pokemonMove.getMove();
    const typeless = move.hasAttr(TypelessAttr);
    const typeMultiplier = new Utils.NumberHolder(this.getAttackTypeEffectiveness(move, source));
    const cancelled = new Utils.BooleanHolder(false);
    applyMoveAttrs(VariableMoveTypeMultiplierAttr, source, this, move, typeMultiplier);
    if (!typeless && !ignoreAbility) {
      applyPreDefendAbAttrs(TypeImmunityAbAttr, this, source, move, cancelled, typeMultiplier, true);
    }
    if (!cancelled.value && !ignoreAbility) {
      applyPreDefendAbAttrs(MoveImmunityAbAttr, this, source, move, cancelled, typeMultiplier, true);
    }

    return (!cancelled.value ? Number(typeMultiplier.value) : 0) as TypeDamageMultiplier;
  }

  /**
   * Calculates the type effectiveness multiplier for an attack type
   * @param moveOrType The move being used, or a type if the move is unknown
   * @param source the Pokemon using the move
   * @param ignoreStrongWinds whether or not this ignores strong winds (anticipation, forewarn, stealth rocks)
   * @param simulated tag to only apply the strong winds effect message when the move is used
   * @returns a multiplier for the type effectiveness
   */
  getAttackTypeEffectiveness(moveOrType: Move | Type, source?: Pokemon, ignoreStrongWinds: boolean = false, simulated: boolean = true): TypeDamageMultiplier {
    const move = (moveOrType instanceof Move)
      ? moveOrType
      : undefined;
    const moveType = (moveOrType instanceof Move)
      ? move!.type // TODO: is this bang correct?
      : moveOrType;

    if (moveType === Type.STELLAR) {
      return this.isTerastallized() ? 2 : 1;
    }
    const types = this.getTypes(true, true);

    let multiplier = types.map(defType => {
      if (source) {
        const ignoreImmunity = new Utils.BooleanHolder(false);
        if (source.isActive(true) && source.hasAbilityWithAttr(IgnoreTypeImmunityAbAttr)) {
          applyAbAttrs(IgnoreTypeImmunityAbAttr, source, ignoreImmunity, moveType, defType);
        }
        if (ignoreImmunity.value) {
          return 1;
        }

        const exposedTags = this.findTags(tag => tag instanceof ExposedTag) as ExposedTag[];
        if (exposedTags.some(t => t.ignoreImmunity(defType, moveType))) {
          return 1;
        }
      }

      return getTypeDamageMultiplier(moveType, defType);
    }).reduce((acc, cur) => acc * cur, 1) as TypeDamageMultiplier;

    // Handle strong winds lowering effectiveness of types super effective against pure flying
    if (!ignoreStrongWinds && this.scene.arena.weather?.weatherType === WeatherType.STRONG_WINDS && !this.scene.arena.weather.isEffectSuppressed(this.scene) && this.isOfType(Type.FLYING) && getTypeDamageMultiplier(moveType, Type.FLYING) === 2) {
      multiplier /= 2;
      if (!simulated) {
        this.scene.queueMessage(i18next.t("weather:strongWindsEffectMessage"));
      }
    }

    const immuneTags = this.findTags(tag => tag instanceof TypeImmuneTag && tag.immuneType === moveType);
    for (const tag of immuneTags) {
      if (move && !move.getAttrs(HitsTagAttr).some(attr => attr.tagType === tag.tagType)) {
        multiplier = 0;
        break;
      }
    }

    return multiplier as TypeDamageMultiplier;
  }

  /**
   * Computes the given Pokemon's matchup score against this Pokemon.
   * In most cases, this score ranges from near-zero to 16, but the maximum possible matchup score is 64.
   * @param opponent {@linkcode Pokemon} The Pokemon to compare this Pokemon against
   * @returns A score value based on how favorable this Pokemon is when fighting the given Pokemon
   */
  getMatchupScore(opponent: Pokemon): number {
    const types = this.getTypes(true);
    const enemyTypes = opponent.getTypes(true, true);
    /** Is this Pokemon faster than the opponent? */
    const outspeed = (this.isActive(true) ? this.getBattleStat(Stat.SPD, opponent) : this.getStat(Stat.SPD)) >= opponent.getBattleStat(Stat.SPD, this);
    /**
     * Based on how effective this Pokemon's types are offensively against the opponent's types.
     * This score is increased by 25 percent if this Pokemon is faster than the opponent.
     */
    let atkScore = opponent.getAttackTypeEffectiveness(types[0], this) * (outspeed ? 1.25 : 1);
    /**
     * Based on how effectively this Pokemon defends against the opponent's types.
     * This score cannot be higher than 4.
     */
    let defScore = 1 / Math.max(this.getAttackTypeEffectiveness(enemyTypes[0], opponent), 0.25);
    if (types.length > 1) {
      atkScore *= opponent.getAttackTypeEffectiveness(types[1], this);
    }
    if (enemyTypes.length > 1) {
      defScore *= (1 / Math.max(this.getAttackTypeEffectiveness(enemyTypes[1], opponent), 0.25));
    }
    /**
     * Based on this Pokemon's HP ratio compared to that of the opponent.
     * This ratio is multiplied by 1.5 if this Pokemon outspeeds the opponent;
     * however, the final ratio cannot be higher than 1.
     */
    let hpDiffRatio = this.getHpRatio() + (1 - opponent.getHpRatio());
    if (outspeed) {
      hpDiffRatio = Math.min(hpDiffRatio * 1.5, 1);
    }
    return (atkScore + defScore) * hpDiffRatio;
  }

  getEvolution(): SpeciesFormEvolution | null {
    if (pokemonEvolutions.hasOwnProperty(this.species.speciesId)) {
      const evolutions = pokemonEvolutions[this.species.speciesId];
      for (const e of evolutions) {
        if (!e.item && this.level >= e.level && (!e.preFormKey || this.getFormKey() === e.preFormKey)) {
          if (e.condition === null || (e.condition as SpeciesEvolutionCondition).predicate(this)) {
            return e;
          }
        }
      }
    }

    if (this.isFusion() && this.fusionSpecies && pokemonEvolutions.hasOwnProperty(this.fusionSpecies.speciesId)) {
      const fusionEvolutions = pokemonEvolutions[this.fusionSpecies.speciesId].map(e => new FusionSpeciesFormEvolution(this.species.speciesId, e));
      for (const fe of fusionEvolutions) {
        if (!fe.item && this.level >= fe.level && (!fe.preFormKey || this.getFusionFormKey() === fe.preFormKey)) {
          if (fe.condition === null || (fe.condition as SpeciesEvolutionCondition).predicate(this)) {
            return fe;
          }
        }
      }
    }

    return null;
  }

  /**
   * Gets all level up moves in a given range for a particular pokemon.
   * @param {integer} startingLevel Don't include moves below this level
   * @param {boolean} includeEvolutionMoves Whether to include evolution moves
   * @param {boolean} simulateEvolutionChain Whether to include moves from prior evolutions
   * @param {boolean} includeRelearnerMoves Whether to include moves that would require a relearner. Note the move relearner inherently allows evolution moves
   * @returns {LevelMoves} A list of moves and the levels they can be learned at
   */
  getLevelMoves(startingLevel?: integer, includeEvolutionMoves: boolean = false, simulateEvolutionChain: boolean = false, includeRelearnerMoves: boolean = false): LevelMoves {
    const ret: LevelMoves = [];
    let levelMoves: LevelMoves = [];
    if (!startingLevel) {
      startingLevel = this.level;
    }
    if (simulateEvolutionChain) {
      const evolutionChain = this.species.getSimulatedEvolutionChain(this.level, this.hasTrainer(), this.isBoss(), this.isPlayer());
      for (let e = 0; e < evolutionChain.length; e++) {
        // TODO: Might need to pass specific form index in simulated evolution chain
        const speciesLevelMoves = getPokemonSpeciesForm(evolutionChain[e][0], this.formIndex).getLevelMoves();
        if (includeRelearnerMoves) {
          levelMoves.push(...speciesLevelMoves);
        } else {
          levelMoves.push(...speciesLevelMoves.filter(lm => (includeEvolutionMoves && lm[0] === 0) || ((!e || lm[0] > 1) && (e === evolutionChain.length - 1 || lm[0] <= evolutionChain[e + 1][1]))));
        }
      }
    } else {
      levelMoves = this.getSpeciesForm(true).getLevelMoves().filter(lm => (includeEvolutionMoves && lm[0] === 0) || (includeRelearnerMoves && lm[0] === -1) || lm[0] > 0);
    }
    if (this.fusionSpecies) {
      if (simulateEvolutionChain) {
        const fusionEvolutionChain = this.fusionSpecies.getSimulatedEvolutionChain(this.level, this.hasTrainer(), this.isBoss(), this.isPlayer());
        for (let e = 0; e < fusionEvolutionChain.length; e++) {
          // TODO: Might need to pass specific form index in simulated evolution chain
          const speciesLevelMoves = getPokemonSpeciesForm(fusionEvolutionChain[e][0], this.fusionFormIndex).getLevelMoves();
          if (includeRelearnerMoves) {
            levelMoves.push(...speciesLevelMoves.filter(lm => (includeEvolutionMoves && lm[0] === 0) || lm[0] !== 0));
          } else {
            levelMoves.push(...speciesLevelMoves.filter(lm => (includeEvolutionMoves && lm[0] === 0) || ((!e || lm[0] > 1) && (e === fusionEvolutionChain.length - 1 || lm[0] <= fusionEvolutionChain[e + 1][1]))));
          }
        }
      } else {
        levelMoves.push(...this.getFusionSpeciesForm(true).getLevelMoves().filter(lm => (includeEvolutionMoves && lm[0] === 0) || (includeRelearnerMoves && lm[0] === -1) || lm[0] > 0));
      }
    }
    levelMoves.sort((lma: [integer, integer], lmb: [integer, integer]) => lma[0] > lmb[0] ? 1 : lma[0] < lmb[0] ? -1 : 0);


    /**
     * Filter out moves not within the correct level range(s)
     * Includes moves below startingLevel, or of specifically level 0 if
     * includeRelearnerMoves or includeEvolutionMoves are true respectively
     */
    levelMoves = levelMoves.filter(lm => {
      const level = lm[0];
      const isRelearner = level < startingLevel;
      const allowedEvolutionMove = (level === 0) && includeEvolutionMoves;

      return !(level > this.level)
          && (includeRelearnerMoves || !isRelearner || allowedEvolutionMove);
    });

    /**
     * This must be done AFTER filtering by level, else if the same move shows up
     * in levelMoves multiple times all but the lowest level one will be skipped.
     * This causes problems when there are intentional duplicates (i.e. Smeargle with Sketch)
     */
    if (levelMoves) {
      this.getUniqueMoves(levelMoves,ret);
    }

    return ret;
  }

  /**
   * Helper function for getLevelMoves.
   * Finds all non-duplicate items from the input, and pushes them into the output.
   * Two items count as duplicate if they have the same Move, regardless of level.
   *
   * @param levelMoves the input array to search for non-duplicates from
   * @param ret the output array to be pushed into.
   */
  private getUniqueMoves(levelMoves: LevelMoves, ret: LevelMoves ): void {
    const uniqueMoves : Moves[] = [];
    for (const lm of levelMoves) {
      if (!uniqueMoves.find(m => m === lm[1])) {
        uniqueMoves.push(lm[1]);
        ret.push(lm);
      }
    }
  }


  setMove(moveIndex: integer, moveId: Moves): void {
    const move = moveId ? new PokemonMove(moveId) : null;
    this.moveset[moveIndex] = move;
    if (this.summonData?.moveset) {
      this.summonData.moveset[moveIndex] = move;
    }
  }

  /**
   * Function that tries to set a Pokemon shiny based on the trainer's trainer ID and secret ID
   * Endless Pokemon in the end biome are unable to be set to shiny
   *
   * The exact mechanic is that it calculates E as the XOR of the player's trainer ID and secret ID
   * F is calculated as the XOR of the first 16 bits of the Pokemon's ID with the last 16 bits
   * The XOR of E and F are then compared to the thresholdOverride (default case 32) to see whether or not to generate a shiny
   * @param thresholdOverride number that is divided by 2^16 (65536) to get the shiny chance
   * @returns true if the Pokemon has been set as a shiny, false otherwise
   */
  trySetShiny(thresholdOverride?: integer): boolean {
    // Shiny Pokemon should not spawn in the end biome in endless
    if (this.scene.gameMode.isEndless && this.scene.arena.biomeType === Biome.END) {
      return false;
    }

    const rand1 = (this.id & 0xFFFF0000) >>> 16;
    const rand2 = (this.id & 0x0000FFFF);

    const E = this.scene.gameData.trainerId ^ this.scene.gameData.secretId;
    const F = rand1 ^ rand2;

    const shinyThreshold = new Utils.IntegerHolder(32);
    if (thresholdOverride === undefined) {
      if (this.scene.eventManager.isEventActive()) {
        shinyThreshold.value *= this.scene.eventManager.getShinyMultiplier();
      }
      if (!this.hasTrainer()) {
        this.scene.applyModifiers(ShinyRateBoosterModifier, true, shinyThreshold);
      }
    } else {
      shinyThreshold.value = thresholdOverride;
    }

    this.shiny = (E ^ F) < shinyThreshold.value;
    if ((E ^ F) < 32) {
      console.log("REAL SHINY!!");
    }

    if (this.shiny) {
      this.initShinySparkle();
    }

    return this.shiny;
  }

  /**
   * Generates a variant
   * Has a 10% of returning 2 (epic variant)
   * And a 30% of returning 1 (rare variant)
   * Returns 0 (basic shiny) if there is no variant or 60% of the time otherwise
   * @returns the shiny variant
   */
  generateVariant(): Variant {
    const formIndex: number = this.formIndex;
    let variantDataIndex: string | number = this.species.speciesId;
    if (this.species.forms.length > 0) {
      const formKey = this.species.forms[formIndex]?.formKey;
      if (formKey) {
        variantDataIndex = `${variantDataIndex}-${formKey}`;
      }
    }
    // Checks if there is no variant data for both the index or index with form
    if (!this.shiny || (!variantData.hasOwnProperty(variantDataIndex) && !variantData.hasOwnProperty(this.species.speciesId))) {
      return 0;
    }
    const rand = Utils.randSeedInt(10);
    if (rand >= 4) {
      return 0;             // 6/10
    } else if (rand >= 1) {
      return 1;             // 3/10
    } else {
      return 2;             // 1/10
    }
  }

  generateFusionSpecies(forStarter?: boolean): void {
    const hiddenAbilityChance = new Utils.IntegerHolder(256);
    if (!this.hasTrainer()) {
      this.scene.applyModifiers(HiddenAbilityRateBoosterModifier, true, hiddenAbilityChance);
    }

    const hasHiddenAbility = !Utils.randSeedInt(hiddenAbilityChance.value);
    const randAbilityIndex = Utils.randSeedInt(2);

    const filter = !forStarter ? this.species.getCompatibleFusionSpeciesFilter()
      : species => {
        return pokemonEvolutions.hasOwnProperty(species.speciesId)
      && !pokemonPrevolutions.hasOwnProperty(species.speciesId)
      && !species.pseudoLegendary
      && !species.legendary
      && !species.mythical
      && !species.isTrainerForbidden()
      && species.speciesId !== this.species.speciesId;
      };

    this.fusionSpecies = this.scene.randomSpecies(this.scene.currentBattle?.waveIndex || 0, this.level, false, filter, true);
    this.fusionAbilityIndex = (this.fusionSpecies.abilityHidden && hasHiddenAbility ? this.fusionSpecies.ability2 ? 2 : 1 : this.fusionSpecies.ability2 ? randAbilityIndex : 0);
    this.fusionShiny = this.shiny;
    this.fusionVariant = this.variant;

    if (this.fusionSpecies.malePercent === null) {
      this.fusionGender = Gender.GENDERLESS;
    } else {
      const genderChance = (this.id % 256) * 0.390625;
      if (genderChance < this.fusionSpecies.malePercent) {
        this.fusionGender = Gender.MALE;
      } else {
        this.fusionGender = Gender.FEMALE;
      }
    }

    this.fusionFormIndex = this.scene.getSpeciesFormIndex(this.fusionSpecies, this.fusionGender, this.getNature(), true);
    this.fusionLuck = this.luck;

    this.generateName();
  }

  clearFusionSpecies(): void {
    this.fusionSpecies = null;
    this.fusionFormIndex = 0;
    this.fusionAbilityIndex = 0;
    this.fusionShiny = false;
    this.fusionVariant = 0;
    this.fusionGender = 0;
    this.fusionLuck = 0;

    this.generateName();
    this.calculateStats();
  }

  generateAndPopulateMoveset(): void {
    this.moveset = [];
    let movePool: [Moves, number][] = [];
    const allLevelMoves = this.getLevelMoves(1, true, true);
    if (!allLevelMoves) {
      console.log(this.species.speciesId, "ERROR");
      return;
    }

    for (let m = 0; m < allLevelMoves.length; m++) {
      const levelMove = allLevelMoves[m];
      if (this.level < levelMove[0]) {
        break;
      }
      let weight = levelMove[0];
      if (weight === 0) { // Evo Moves
        weight = 50;
      }
      if (weight === 1 && allMoves[levelMove[1]].power >= 80) { // Assume level 1 moves with 80+ BP are "move reminder" moves and bump their weight
        weight = 40;
      }
      if (allMoves[levelMove[1]].name.endsWith(" (N)")) {
        weight /= 100;
      } // Unimplemented level up moves are possible to generate, but 1% of their normal chance.
      if (!movePool.some(m => m[0] === levelMove[1])) {
        movePool.push([levelMove[1], weight]);
      }
    }

    if (this.hasTrainer()) {
      const tms = Object.keys(tmSpecies);
      for (const tm of tms) {
        const moveId = parseInt(tm) as Moves;
        let compatible = false;
        for (const p of tmSpecies[tm]) {
          if (Array.isArray(p)) {
            if (p[0] === this.species.speciesId || (this.fusionSpecies && p[0] === this.fusionSpecies.speciesId) && p.slice(1).indexOf(this.species.forms[this.formIndex]) > -1) {
              compatible = true;
              break;
            }
          } else if (p === this.species.speciesId || (this.fusionSpecies && p === this.fusionSpecies.speciesId)) {
            compatible = true;
            break;
          }
        }
        if (compatible && !movePool.some(m => m[0] === moveId) && !allMoves[moveId].name.endsWith(" (N)")) {
          if (tmPoolTiers[moveId] === ModifierTier.COMMON && this.level >= 15) {
            movePool.push([moveId, 4]);
          } else if (tmPoolTiers[moveId] === ModifierTier.GREAT && this.level >= 30) {
            movePool.push([moveId, 8]);
          } else if (tmPoolTiers[moveId] === ModifierTier.ULTRA && this.level >= 50) {
            movePool.push([moveId, 14]);
          }
        }
      }

      if (this.level >= 60) { // No egg moves below level 60
        for (let i = 0; i < 3; i++) {
          const moveId = speciesEggMoves[this.species.getRootSpeciesId()][i];
          if (!movePool.some(m => m[0] === moveId) && !allMoves[moveId].name.endsWith(" (N)")) {
            movePool.push([moveId, 40]);
          }
        }
        const moveId = speciesEggMoves[this.species.getRootSpeciesId()][3];
        if (this.level >= 170 && !movePool.some(m => m[0] === moveId) && !allMoves[moveId].name.endsWith(" (N)") && !this.isBoss()) { // No rare egg moves before e4
          movePool.push([moveId, 30]);
        }
        if (this.fusionSpecies) {
          for (let i = 0; i < 3; i++) {
            const moveId = speciesEggMoves[this.fusionSpecies.getRootSpeciesId()][i];
            if (!movePool.some(m => m[0] === moveId) && !allMoves[moveId].name.endsWith(" (N)")) {
              movePool.push([moveId, 40]);
            }
          }
          const moveId = speciesEggMoves[this.fusionSpecies.getRootSpeciesId()][3];
          if (this.level >= 170 && !movePool.some(m => m[0] === moveId) && !allMoves[moveId].name.endsWith(" (N)") && !this.isBoss()) {// No rare egg moves before e4
            movePool.push([moveId, 30]);
          }
        }
      }
    }

    if (this.isBoss()) { // Bosses never get self ko moves
      movePool = movePool.filter(m => !allMoves[m[0]].hasAttr(SacrificialAttr));
    }
    movePool = movePool.filter(m => !allMoves[m[0]].hasAttr(SacrificialAttrOnHit));
    if (this.hasTrainer()) {
      // Trainers never get OHKO moves
      movePool = movePool.filter(m => !allMoves[m[0]].hasAttr(OneHitKOAttr));
      // Half the weight of self KO moves
      movePool = movePool.map(m => [m[0], m[1] * (!!allMoves[m[0]].hasAttr(SacrificialAttr) ? 0.5 : 1)]);
      movePool = movePool.map(m => [m[0], m[1] * (!!allMoves[m[0]].hasAttr(SacrificialAttrOnHit) ? 0.5 : 1)]);
      // Trainers get a weight bump to stat buffing moves
      movePool = movePool.map(m => [m[0], m[1] * (allMoves[m[0]].getAttrs(StatChangeAttr).some(a => a.levels > 1 && a.selfTarget) ? 1.25 : 1)]);
      // Trainers get a weight decrease to multiturn moves
      movePool = movePool.map(m => [m[0], m[1] * (!!allMoves[m[0]].hasAttr(ChargeAttr) || !!allMoves[m[0]].hasAttr(RechargeAttr) ? 0.7 : 1)]);
    }

    // Weight towards higher power moves, by reducing the power of moves below the highest power.
    // Caps max power at 90 to avoid something like hyper beam ruining the stats.
    // This is a pretty soft weighting factor, although it is scaled with the weight multiplier.
    const maxPower = Math.min(movePool.reduce((v, m) => Math.max(allMoves[m[0]].power, v), 40), 90);
    movePool = movePool.map(m => [m[0], m[1] * (allMoves[m[0]].category === MoveCategory.STATUS ? 1 : Math.max(Math.min(allMoves[m[0]].power/maxPower, 1), 0.5))]);

    // Weight damaging moves against the lower stat
    const worseCategory: MoveCategory = this.stats[Stat.ATK] > this.stats[Stat.SPATK] ? MoveCategory.SPECIAL : MoveCategory.PHYSICAL;
    const statRatio = worseCategory === MoveCategory.PHYSICAL ? this.stats[Stat.ATK]/this.stats[Stat.SPATK] : this.stats[Stat.SPATK]/this.stats[Stat.ATK];
    movePool = movePool.map(m => [m[0], m[1] * (allMoves[m[0]].category === worseCategory ? statRatio : 1)]);

    let weightMultiplier = 0.9; // The higher this is the more the game weights towards higher level moves. At 0 all moves are equal weight.
    if (this.hasTrainer()) {
      weightMultiplier += 0.7;
    }
    if (this.isBoss()) {
      weightMultiplier += 0.4;
    }
    const baseWeights: [Moves, number][] = movePool.map(m => [m[0], Math.ceil(Math.pow(m[1], weightMultiplier)*100)]);

    if (this.hasTrainer() || this.isBoss()) { // Trainers and bosses always force a stab move
      const stabMovePool = baseWeights.filter(m => allMoves[m[0]].category !== MoveCategory.STATUS && this.isOfType(allMoves[m[0]].type));

      if (stabMovePool.length) {
        const totalWeight = stabMovePool.reduce((v, m) => v + m[1], 0);
        let rand = Utils.randSeedInt(totalWeight);
        let index = 0;
        while (rand > stabMovePool[index][1]) {
          rand -= stabMovePool[index++][1];
        }
        this.moveset.push(new PokemonMove(stabMovePool[index][0], 0, 0));
      }
    } else { // Normal wild pokemon just force a random damaging move
      const attackMovePool = baseWeights.filter(m => allMoves[m[0]].category !== MoveCategory.STATUS);
      if (attackMovePool.length) {
        const totalWeight = attackMovePool.reduce((v, m) => v + m[1], 0);
        let rand = Utils.randSeedInt(totalWeight);
        let index = 0;
        while (rand > attackMovePool[index][1]) {
          rand -= attackMovePool[index++][1];
        }
        this.moveset.push(new PokemonMove(attackMovePool[index][0], 0, 0));
      }
    }

    while (baseWeights.length > this.moveset.length && this.moveset.length < 4) {
      if (this.hasTrainer()) {
        // Sqrt the weight of any damaging moves with overlapping types. This is about a 0.05 - 0.1 multiplier.
        // Other damaging moves 2x weight if 0-1 damaging moves, 0.5x if 2, 0.125x if 3. These weights double if STAB.
        // Status moves remain unchanged on weight, this encourages 1-2
        movePool = baseWeights.filter(m => !this.moveset.some(mo => m[0] === mo?.moveId)).map(m => [m[0], this.moveset.some(mo => mo?.getMove().category !== MoveCategory.STATUS && mo?.getMove().type === allMoves[m[0]].type) ? Math.ceil(Math.sqrt(m[1])) : allMoves[m[0]].category !== MoveCategory.STATUS ? Math.ceil(m[1]/Math.max(Math.pow(4, this.moveset.filter(mo => (mo?.getMove().power!) > 1).length)/8,0.5) * (this.isOfType(allMoves[m[0]].type) ? 2 : 1)) : m[1]]); // TODO: is this bang correct?
      } else { // Non-trainer pokemon just use normal weights
        movePool = baseWeights.filter(m => !this.moveset.some(mo => m[0] === mo?.moveId));
      }
      const totalWeight = movePool.reduce((v, m) => v + m[1], 0);
      let rand = Utils.randSeedInt(totalWeight);
      let index = 0;
      while (rand > movePool[index][1]) {
        rand -= movePool[index++][1];
      }
      this.moveset.push(new PokemonMove(movePool[index][0], 0, 0));
    }

    this.scene.triggerPokemonFormChange(this, SpeciesFormChangeMoveLearnedTrigger);
  }

  trySelectMove(moveIndex: integer, ignorePp?: boolean): boolean {
    const move = this.getMoveset().length > moveIndex
      ? this.getMoveset()[moveIndex]
      : null;
    return move?.isUsable(this, ignorePp)!; // TODO: is this bang correct?
  }

  showInfo(): void {
    if (!this.battleInfo.visible) {
      const otherBattleInfo = this.scene.fieldUI.getAll().slice(0, 4).filter(ui => ui instanceof BattleInfo && ((ui as BattleInfo) instanceof PlayerBattleInfo) === this.isPlayer()).find(() => true);
      if (!otherBattleInfo || !this.getFieldIndex()) {
        this.scene.fieldUI.sendToBack(this.battleInfo);
        this.scene.sendTextToBack(); // Push the top right text objects behind everything else
      } else {
        this.scene.fieldUI.moveAbove(this.battleInfo, otherBattleInfo);
      }
      this.battleInfo.setX(this.battleInfo.x + (this.isPlayer() ? 150 : !this.isBoss() ? -150 : -198));
      this.battleInfo.setVisible(true);
      if (this.isPlayer()) {
        this.battleInfo.expMaskRect.x += 150;
      }
      this.scene.tweens.add({
        targets: [ this.battleInfo, this.battleInfo.expMaskRect ],
        x: this.isPlayer() ? "-=150" : `+=${!this.isBoss() ? 150 : 246}`,
        duration: 1000,
        ease: "Cubic.easeOut"
      });
    }
  }

  hideInfo(): Promise<void> {
    return new Promise(resolve => {
      if (this.battleInfo.visible) {
        this.scene.tweens.add({
          targets: [ this.battleInfo, this.battleInfo.expMaskRect ],
          x: this.isPlayer() ? "+=150" : `-=${!this.isBoss() ? 150 : 246}`,
          duration: 500,
          ease: "Cubic.easeIn",
          onComplete: () => {
            if (this.isPlayer()) {
              this.battleInfo.expMaskRect.x -= 150;
            }
            this.battleInfo.setVisible(false);
            this.battleInfo.setX(this.battleInfo.x - (this.isPlayer() ? 150 : !this.isBoss() ? -150 : -198));
            resolve();
          }
        });
      } else {
        resolve();
      }
    });
  }

  /**
   * sets if the pokemon has fled (implies it's a wild pokemon)
   * @param status - boolean
   */
  setWildFlee(status: boolean): void {
    this.wildFlee = status;
  }

  updateInfo(instant?: boolean): Promise<void> {
    return this.battleInfo.updateInfo(this, instant);
  }

  /**
   * Show or hide the type effectiveness multiplier window
   * Passing undefined will hide the window
   */
  updateEffectiveness(effectiveness?: string) {
    this.battleInfo.updateEffectiveness(effectiveness);
  }

  toggleStats(visible: boolean): void {
    this.battleInfo.toggleStats(visible);
  }

  toggleFlyout(visible: boolean): void {
    this.battleInfo.toggleFlyout(visible);
  }

  addExp(exp: integer) {
    const maxExpLevel = this.scene.getMaxExpLevel();
    const initialExp = this.exp;
    this.exp += exp;
    while (this.level < maxExpLevel && this.exp >= getLevelTotalExp(this.level + 1, this.species.growthRate)) {
      this.level++;
    }
    if (this.level >= maxExpLevel) {
      console.log(initialExp, this.exp, getLevelTotalExp(this.level, this.species.growthRate));
      this.exp = Math.max(getLevelTotalExp(this.level, this.species.growthRate), initialExp);
    }
    this.levelExp = this.exp - getLevelTotalExp(this.level, this.species.growthRate);
  }

  getOpponent(targetIndex: integer): Pokemon | null {
    const ret = this.getOpponents()[targetIndex];
    if (ret.summonData) {
      return ret;
    }
    return null;
  }

  getOpponents(): Pokemon[] {
    return ((this.isPlayer() ? this.scene.getEnemyField() : this.scene.getPlayerField()) as Pokemon[]).filter(p => p.isActive());
  }

  getOpponentDescriptor(): string {
    const opponents = this.getOpponents();
    if (opponents.length === 1) {
      return opponents[0].name;
    }
    return this.isPlayer() ? i18next.t("arenaTag:opposingTeam") : i18next.t("arenaTag:yourTeam");
  }

  getAlly(): Pokemon {
    return (this.isPlayer() ? this.scene.getPlayerField() : this.scene.getEnemyField())[this.getFieldIndex() ? 0 : 1];
  }

  /**
   * Gets the Pokémon on the allied field.
   *
   * @returns An array of Pokémon on the allied field.
   */
  getAlliedField(): Pokemon[] {
    return this instanceof PlayerPokemon ? this.scene.getPlayerField() : this.scene.getEnemyField();
  }

  /**
   * Calculates the accuracy multiplier of the user against a target.
   *
   * This method considers various factors such as the user's accuracy level, the target's evasion level,
   * abilities, and modifiers to compute the final accuracy multiplier.
   *
   * @param target {@linkcode Pokemon} - The target Pokémon against which the move is used.
   * @param sourceMove {@linkcode Move}  - The move being used by the user.
   * @returns The calculated accuracy multiplier.
   */
  getAccuracyMultiplier(target: Pokemon, sourceMove: Move): number {
    const isOhko = sourceMove.hasAttr(OneHitKOAccuracyAttr);
    if (isOhko) {
      return 1;
    }

    const userAccuracyLevel = new Utils.IntegerHolder(this.summonData.battleStats[BattleStat.ACC]);
    const targetEvasionLevel = new Utils.IntegerHolder(target.summonData.battleStats[BattleStat.EVA]);

    applyAbAttrs(IgnoreOpponentStatChangesAbAttr, target, null, userAccuracyLevel);
    applyAbAttrs(IgnoreOpponentStatChangesAbAttr, this, null, targetEvasionLevel);
    applyAbAttrs(IgnoreOpponentEvasionAbAttr, this, null, targetEvasionLevel);
    applyMoveAttrs(IgnoreOpponentStatChangesAttr, this, target, sourceMove, targetEvasionLevel);
    this.scene.applyModifiers(TempBattleStatBoosterModifier, this.isPlayer(), TempBattleStat.ACC, userAccuracyLevel);

    if (target.findTag(t => t instanceof ExposedTag)) {
      targetEvasionLevel.value = Math.min(0, targetEvasionLevel.value);
    }

    const accuracyMultiplier = new Utils.NumberHolder(1);
    if (userAccuracyLevel.value !== targetEvasionLevel.value) {
      accuracyMultiplier.value = userAccuracyLevel.value > targetEvasionLevel.value
        ? (3 + Math.min(userAccuracyLevel.value - targetEvasionLevel.value, 6)) / 3
        : 3 / (3 + Math.min(targetEvasionLevel.value - userAccuracyLevel.value, 6));
    }

    applyBattleStatMultiplierAbAttrs(BattleStatMultiplierAbAttr, this, BattleStat.ACC, accuracyMultiplier, sourceMove);

    const evasionMultiplier = new Utils.NumberHolder(1);
    applyBattleStatMultiplierAbAttrs(BattleStatMultiplierAbAttr, target, BattleStat.EVA, evasionMultiplier);

    accuracyMultiplier.value /= evasionMultiplier.value;

    return accuracyMultiplier.value;
  }

  apply(source: Pokemon, move: Move): HitResult {
    let result: HitResult;
    const damage = new Utils.NumberHolder(0);
    const defendingSide = this.isPlayer() ? ArenaTagSide.PLAYER : ArenaTagSide.ENEMY;
    const defendingSidePlayField = this.isPlayer() ? this.scene.getPlayerField() : this.scene.getEnemyField();

    const variableCategory = new Utils.IntegerHolder(move.category);
    applyMoveAttrs(VariableMoveCategoryAttr, source, this, move, variableCategory);
    const moveCategory = variableCategory.value as MoveCategory;

    applyMoveAttrs(VariableMoveTypeAttr, source, this, move);
    const types = this.getTypes(true, true);

    const cancelled = new Utils.BooleanHolder(false);
    const power = move.calculateBattlePower(source, this);
    const typeless = move.hasAttr(TypelessAttr);

    const typeMultiplier = new Utils.NumberHolder(!typeless && (moveCategory !== MoveCategory.STATUS || move.getAttrs(StatusMoveTypeImmunityAttr).find(attr => types.includes(attr.immuneType)))
      ? this.getAttackTypeEffectiveness(move, source, false, false)
      : 1);
    applyMoveAttrs(VariableMoveTypeMultiplierAttr, source, this, move, typeMultiplier);
    if (typeless) {
      typeMultiplier.value = 1;
    }
    if (types.find(t => move.isTypeImmune(source, this, t))) {
      typeMultiplier.value = 0;
    }

    switch (moveCategory) {
    case MoveCategory.PHYSICAL:
    case MoveCategory.SPECIAL:
      const isPhysical = moveCategory === MoveCategory.PHYSICAL;
      const sourceTeraType = source.getTeraType();

      if (!typeless) {
        applyPreDefendAbAttrs(TypeImmunityAbAttr, this, source, move, cancelled, typeMultiplier);
        applyMoveAttrs(NeutralDamageAgainstFlyingTypeMultiplierAttr, source, this, move, typeMultiplier);
      }
      if (!cancelled.value) {
        applyPreDefendAbAttrs(MoveImmunityAbAttr, this, source, move, cancelled, typeMultiplier);
        defendingSidePlayField.forEach((p) => applyPreDefendAbAttrs(FieldPriorityMoveImmunityAbAttr, p, source, move, cancelled, typeMultiplier));
      }

      if (cancelled.value) {
        source.stopMultiHit(this);
        result = HitResult.NO_EFFECT;
      } else {
        const typeBoost = source.findTag(t => t instanceof TypeBoostTag && t.boostedType === move.type) as TypeBoostTag;
        if (typeBoost?.oneUse) {
          source.removeTag(typeBoost.tagType);
        }

        const arenaAttackTypeMultiplier = new Utils.NumberHolder(this.scene.arena.getAttackTypeMultiplier(move.type, source.isGrounded()));
        applyMoveAttrs(IgnoreWeatherTypeDebuffAttr, source, this, move, arenaAttackTypeMultiplier);

        const glaiveRushModifier = new Utils.IntegerHolder(1);
        if (this.getTag(BattlerTagType.RECEIVE_DOUBLE_DAMAGE)) {
          glaiveRushModifier.value = 2;
        }
        let isCritical: boolean;
        const critOnly = new Utils.BooleanHolder(false);
        const critAlways = source.getTag(BattlerTagType.ALWAYS_CRIT);
        applyMoveAttrs(CritOnlyAttr, source, this, move, critOnly);
        applyAbAttrs(ConditionalCritAbAttr, source, null, critOnly, this, move);
        if (critOnly.value || critAlways) {
          isCritical = true;
        } else {
          const critLevel = new Utils.IntegerHolder(0);
          applyMoveAttrs(HighCritAttr, source, this, move, critLevel);
          this.scene.applyModifiers(CritBoosterModifier, source.isPlayer(), source, critLevel);
          this.scene.applyModifiers(TempBattleStatBoosterModifier, source.isPlayer(), TempBattleStat.CRIT, critLevel);
          const bonusCrit = new Utils.BooleanHolder(false);
          //@ts-ignore
          if (applyAbAttrs(BonusCritAbAttr, source, null, bonusCrit)) { // TODO: resolve ts-ignore. This is a promise. Checking a promise is bogus.
            if (bonusCrit.value) {
              critLevel.value += 1;
            }
          }
          if (source.getTag(BattlerTagType.CRIT_BOOST)) {
            critLevel.value += 2;
          }
          console.log(`crit stage: +${critLevel.value}`);
          const critChance = [24, 8, 2, 1][Math.max(0, Math.min(critLevel.value, 3))];
          isCritical = critChance === 1 || !this.scene.randBattleSeedInt(critChance);
          if (Overrides.NEVER_CRIT_OVERRIDE) {
            isCritical = false;
          }
        }
        if (isCritical) {
          const noCritTag = this.scene.arena.getTagOnSide(NoCritTag, defendingSide);
          const blockCrit = new Utils.BooleanHolder(false);
          applyAbAttrs(BlockCritAbAttr, this, null, blockCrit);
          if (noCritTag || blockCrit.value) {
            isCritical = false;
          }
        }
        const sourceAtk = new Utils.IntegerHolder(source.getBattleStat(isPhysical ? Stat.ATK : Stat.SPATK, this, undefined, isCritical));
        const targetDef = new Utils.IntegerHolder(this.getBattleStat(isPhysical ? Stat.DEF : Stat.SPDEF, source, move, isCritical));
        const criticalMultiplier = new Utils.NumberHolder(isCritical ? 1.5 : 1);
        applyAbAttrs(MultCritAbAttr, source, null, criticalMultiplier);
        const screenMultiplier = new Utils.NumberHolder(1);
        if (!isCritical) {
          this.scene.arena.applyTagsForSide(WeakenMoveScreenTag, defendingSide, move.category, this.scene.currentBattle.double, screenMultiplier);
        }
        const isTypeImmune = (typeMultiplier.value * arenaAttackTypeMultiplier.value) === 0;
        const sourceTypes = source.getTypes();
        const matchesSourceType = sourceTypes[0] === move.type || (sourceTypes.length > 1 && sourceTypes[1] === move.type);
        const stabMultiplier = new Utils.NumberHolder(1);
        if (sourceTeraType === Type.UNKNOWN && matchesSourceType) {
          stabMultiplier.value += 0.5;
        } else if (sourceTeraType !== Type.UNKNOWN && sourceTeraType === move.type) {
          stabMultiplier.value += 0.5;
        }

        applyAbAttrs(StabBoostAbAttr, source, null, stabMultiplier);

        if (sourceTeraType !== Type.UNKNOWN && matchesSourceType) {
          stabMultiplier.value = Math.min(stabMultiplier.value + 0.5, 2.25);
        }

        const targetCount = getMoveTargets(source, move.id).targets.length;
        const targetMultiplier = targetCount > 1 ? 0.75 : 1; // 25% damage debuff on multi-target hits (even if it's immune)

        applyMoveAttrs(VariableAtkAttr, source, this, move, sourceAtk);
        applyMoveAttrs(VariableDefAttr, source, this, move, targetDef);

        const effectPhase = this.scene.getCurrentPhase();
        let numTargets = 1;
        if (effectPhase instanceof MoveEffectPhase) {
          numTargets = effectPhase.getTargets().length;
        }
        const twoStrikeMultiplier = new Utils.NumberHolder(1);
        applyPreAttackAbAttrs(AddSecondStrikeAbAttr, source, this, move, numTargets, new Utils.IntegerHolder(0), twoStrikeMultiplier);

        if (!isTypeImmune) {
          const levelMultiplier = (2 * source.level / 5 + 2);
          const randomMultiplier = ((this.scene.randBattleSeedInt(16) + 85) / 100);
          damage.value = Math.ceil((((levelMultiplier * power * sourceAtk.value / targetDef.value) / 50) + 2)
                                   * stabMultiplier.value
                                   * typeMultiplier.value
                                   * arenaAttackTypeMultiplier.value
                                   * screenMultiplier.value
                                   * twoStrikeMultiplier.value
                                   * targetMultiplier
                                   * criticalMultiplier.value
                                   * glaiveRushModifier.value
                                   * randomMultiplier);

          if (isPhysical && source.status && source.status.effect === StatusEffect.BURN) {
            if (!move.hasAttr(BypassBurnDamageReductionAttr)) {
              const burnDamageReductionCancelled = new Utils.BooleanHolder(false);
              applyAbAttrs(BypassBurnDamageReductionAbAttr, source, burnDamageReductionCancelled);
              if (!burnDamageReductionCancelled.value) {
                damage.value = Math.floor(damage.value / 2);
              }
            }
          }

          applyPreAttackAbAttrs(DamageBoostAbAttr, source, this, move, damage);

          /**
           * For each {@link HitsTagAttr} the move has, doubles the damage of the move if:
           * The target has a {@link BattlerTagType} that this move interacts with
           * AND
           * The move doubles damage when used against that tag
           */
          move.getAttrs(HitsTagAttr).filter(hta => hta.doubleDamage).forEach(hta => {
            if (this.getTag(hta.tagType)) {
              damage.value *= 2;
            }
          });
        }

        if (this.scene.arena.terrain?.terrainType === TerrainType.MISTY && this.isGrounded() && move.type === Type.DRAGON) {
          damage.value = Math.floor(damage.value / 2);
        }

        const fixedDamage = new Utils.IntegerHolder(0);
        applyMoveAttrs(FixedDamageAttr, source, this, move, fixedDamage);
        if (!isTypeImmune && fixedDamage.value) {
          damage.value = fixedDamage.value;
          isCritical = false;
          result = HitResult.EFFECTIVE;
        }
        result = result!; // telling TS compiler that result is defined!

        if (!result) {
          if (!typeMultiplier.value) {
            result = move.id === Moves.SHEER_COLD ? HitResult.IMMUNE : HitResult.NO_EFFECT;
          } else {
            const isOneHitKo = new Utils.BooleanHolder(false);
            applyMoveAttrs(OneHitKOAttr, source, this, move, isOneHitKo);
            if (isOneHitKo.value) {
              result = HitResult.ONE_HIT_KO;
              isCritical = false;
              damage.value = this.hp;
            } else if (typeMultiplier.value >= 2) {
              result = HitResult.SUPER_EFFECTIVE;
            } else if (typeMultiplier.value >= 1) {
              result = HitResult.EFFECTIVE;
            } else {
              result = HitResult.NOT_VERY_EFFECTIVE;
            }
          }
        }

        const isOneHitKo = result === HitResult.ONE_HIT_KO;

        if (!fixedDamage.value && !isOneHitKo) {
          if (!source.isPlayer()) {
            this.scene.applyModifiers(EnemyDamageBoosterModifier, false, damage);
          }
          if (!this.isPlayer()) {
            this.scene.applyModifiers(EnemyDamageReducerModifier, false, damage);
          }

          applyPreDefendAbAttrs(ReceivedMoveDamageMultiplierAbAttr, this, source, move, cancelled, damage);
        }

        // This attribute may modify damage arbitrarily, so be careful about changing its order of application.
        applyMoveAttrs(ModifiedDamageAttr, source, this, move, damage);

        console.log("damage", damage.value, move.name, power, sourceAtk, targetDef);

        // In case of fatal damage, this tag would have gotten cleared before we could lapse it.
        const destinyTag = this.getTag(BattlerTagType.DESTINY_BOND);

        if (damage.value) {
          if (this.isFullHp()) {
            applyPreDefendAbAttrs(PreDefendFullHpEndureAbAttr, this, source, move, cancelled, damage);
          } else if (!this.isPlayer() && damage.value >= this.hp) {
            this.scene.applyModifiers(EnemyEndureChanceModifier, false, this);
          }

          /**
           * We explicitly require to ignore the faint phase here, as we want to show the messages
           * about the critical hit and the super effective/not very effective messages before the faint phase.
           */
          damage.value = this.damageAndUpdate(damage.value, result as DamageResult, isCritical, isOneHitKo, isOneHitKo, true);
          this.turnData.damageTaken += damage.value;

          if (isCritical) {
            this.scene.queueMessage(i18next.t("battle:hitResultCriticalHit"));
          }
          if (source.isPlayer()) {
            this.scene.validateAchvs(DamageAchv, damage);
            if (damage.value > this.scene.gameData.gameStats.highestDamage) {
              this.scene.gameData.gameStats.highestDamage = damage.value;
            }
          }
          source.turnData.damageDealt += damage.value;
          source.turnData.currDamageDealt = damage.value;
          this.battleData.hitCount++;
          const attackResult = { move: move.id, result: result as DamageResult, damage: damage.value, critical: isCritical, sourceId: source.id, sourceBattlerIndex: source.getBattlerIndex() };
          this.turnData.attacksReceived.unshift(attackResult);
          if (source.isPlayer()) {
            if (!this.isPlayer()) {
              this.scene.applyModifiers(DamageMoneyRewardModifier, true, source, damage);
            }
          }
        }

        // want to include is.Fainted() in case multi hit move ends early, still want to render message
        if (source.turnData.hitsLeft === 1 || this.isFainted()) {
          switch (result) {
          case HitResult.SUPER_EFFECTIVE:
            this.scene.queueMessage(i18next.t("battle:hitResultSuperEffective"));
            break;
          case HitResult.NOT_VERY_EFFECTIVE:
            this.scene.queueMessage(i18next.t("battle:hitResultNotVeryEffective"));
            break;
          case HitResult.NO_EFFECT:
            this.scene.queueMessage(i18next.t("battle:hitResultNoEffect", { pokemonName: getPokemonNameWithAffix(this) }));
            break;
          case HitResult.IMMUNE:
            this.scene.queueMessage(`${this.name} is unaffected!`);
            break;
          case HitResult.ONE_HIT_KO:
            this.scene.queueMessage(i18next.t("battle:hitResultOneHitKO"));
            break;
          }
        }

        if (this.isFainted()) {
          // set splice index here, so future scene queues happen before FaintedPhase
          this.scene.setPhaseQueueSplice();
          this.scene.unshiftPhase(new FaintPhase(this.scene, this.getBattlerIndex(), isOneHitKo));
          this.resetSummonData();
        }

        if (damage) {
          const attacker = this.scene.getPokemonById(source.id)!; // TODO: is this bang correct?
          destinyTag?.lapse(attacker, BattlerTagLapseType.CUSTOM);
        }
      }
      break;
    case MoveCategory.STATUS:
      if (!typeless) {
        applyPreDefendAbAttrs(TypeImmunityAbAttr, this, source, move, cancelled, typeMultiplier);
      }
      if (!cancelled.value) {
        applyPreDefendAbAttrs(MoveImmunityAbAttr, this, source, move, cancelled, typeMultiplier);
        defendingSidePlayField.forEach((p) => applyPreDefendAbAttrs(FieldPriorityMoveImmunityAbAttr, p, source, move, cancelled, typeMultiplier));
      }
      if (!typeMultiplier.value) {
        this.scene.queueMessage(i18next.t("battle:hitResultNoEffect", { pokemonName: getPokemonNameWithAffix(this) }));
      }
      result = cancelled.value || !typeMultiplier.value ? HitResult.NO_EFFECT : HitResult.STATUS;
      break;
    }

    return result;
  }

  /**
   * Called by damageAndUpdate()
   * @param damage integer
   * @param ignoreSegments boolean, not currently used
   * @param preventEndure  used to update damage if endure or sturdy
   * @param ignoreFaintPhase  flag on wheter to add FaintPhase if pokemon after applying damage faints
   * @returns integer representing damage
   */
  damage(damage: integer, ignoreSegments: boolean = false, preventEndure: boolean = false, ignoreFaintPhase: boolean = false): integer {
    if (this.isFainted()) {
      return 0;
    }
    const surviveDamage = new Utils.BooleanHolder(false);

    if (!preventEndure && this.hp - damage <= 0) {
      if (this.hp >= 1 && this.getTag(BattlerTagType.ENDURING)) {
        surviveDamage.value = this.lapseTag(BattlerTagType.ENDURING);
      } else if (this.hp > 1 && this.getTag(BattlerTagType.STURDY)) {
        surviveDamage.value = this.lapseTag(BattlerTagType.STURDY);
      }
      if (!surviveDamage.value) {
        this.scene.applyModifiers(SurviveDamageModifier, this.isPlayer(), this, surviveDamage);
      }
      if (surviveDamage.value) {
        damage = this.hp - 1;
      }
    }

    damage = Math.min(damage, this.hp);
    this.hp = this.hp - damage;
    if (this.isFainted() && !ignoreFaintPhase) {
      /**
       * When adding the FaintPhase, want to toggle future unshiftPhase() and queueMessage() calls
       * to appear before the FaintPhase (as FaintPhase will potentially end the encounter and add Phases such as
       * GameOverPhase, VictoryPhase, etc.. that will interfere with anything else that happens during this MoveEffectPhase)
       *
       * Once the MoveEffectPhase is over (and calls it's .end() function, shiftPhase() will reset the PhaseQueueSplice via clearPhaseQueueSplice() )
       */
      this.scene.setPhaseQueueSplice();
      this.scene.unshiftPhase(new FaintPhase(this.scene, this.getBattlerIndex(), preventEndure));
      this.resetSummonData();
    }

    return damage;
  }

  /**
   * Called by apply(), given the damage, adds a new DamagePhase and actually updates HP values, etc.
   * @param damage integer - passed to damage()
   * @param result an enum if it's super effective, not very, etc.
   * @param critical boolean if move is a critical hit
   * @param ignoreSegments boolean, passed to damage() and not used currently
   * @param preventEndure boolean, ignore endure properties of pokemon, passed to damage()
   * @param ignoreFaintPhase boolean to ignore adding a FaintPhase, passsed to damage()
   * @returns integer of damage done
   */
  damageAndUpdate(damage: integer, result?: DamageResult, critical: boolean = false, ignoreSegments: boolean = false, preventEndure: boolean = false, ignoreFaintPhase: boolean = false): integer {
    const damagePhase = new DamagePhase(this.scene, this.getBattlerIndex(), damage, result as DamageResult, critical);
    this.scene.unshiftPhase(damagePhase);
    damage = this.damage(damage, ignoreSegments, preventEndure, ignoreFaintPhase);
    // Damage amount may have changed, but needed to be queued before calling damage function
    damagePhase.updateAmount(damage);
    return damage;
  }

  heal(amount: integer): integer {
    const healAmount = Math.min(amount, this.getMaxHp() - this.hp);
    this.hp += healAmount;
    return healAmount;
  }

  isBossImmune(): boolean {
    return this.isBoss();
  }

  isMax(): boolean {
    const maxForms = [SpeciesFormKey.GIGANTAMAX, SpeciesFormKey.GIGANTAMAX_RAPID, SpeciesFormKey.GIGANTAMAX_SINGLE, SpeciesFormKey.ETERNAMAX] as string[];
    return maxForms.includes(this.getFormKey()) || (!!this.getFusionFormKey() && maxForms.includes(this.getFusionFormKey()!));
  }

  addTag(tagType: BattlerTagType, turnCount: integer = 0, sourceMove?: Moves, sourceId?: integer): boolean {
    const existingTag = this.getTag(tagType);
    if (existingTag) {
      existingTag.onOverlap(this);
      return false;
    }

    const newTag = getBattlerTag(tagType, turnCount, sourceMove!, sourceId!); // TODO: are the bangs correct?

    const cancelled = new Utils.BooleanHolder(false);
    applyPreApplyBattlerTagAbAttrs(BattlerTagImmunityAbAttr, this, newTag, cancelled);

    const userField = this.getAlliedField();
    userField.forEach(pokemon => applyPreApplyBattlerTagAbAttrs(UserFieldBattlerTagImmunityAbAttr, pokemon, newTag, cancelled));

    if (!cancelled.value && newTag.canAdd(this)) {
      this.summonData.tags.push(newTag);
      newTag.onAdd(this);

      return true;
    }

    return false;
  }

  /** @overload */
  getTag(tagType: BattlerTagType): BattlerTag | null;

  /** @overload */
  getTag<T extends BattlerTag>(tagType: Constructor<T>): T | null;

  getTag(tagType: BattlerTagType | Constructor<BattlerTag>): BattlerTag | null {
    if (!this.summonData) {
      return null;
    }
    return (tagType instanceof Function
      ? this.summonData.tags.find(t => t instanceof tagType)
      : this.summonData.tags.find(t => t.tagType === tagType)
    )!; // TODO: is this bang correct?
  }

  findTag(tagFilter: ((tag: BattlerTag) => boolean)) {
    if (!this.summonData) {
      return null;
    }
    return this.summonData.tags.find(t => tagFilter(t));
  }

  findTags(tagFilter: ((tag: BattlerTag) => boolean)): BattlerTag[] {
    if (!this.summonData) {
      return [];
    }
    return this.summonData.tags.filter(t => tagFilter(t));
  }

  lapseTag(tagType: BattlerTagType): boolean {
    const tags = this.summonData.tags;
    const tag = tags.find(t => t.tagType === tagType);
    if (tag && !(tag.lapse(this, BattlerTagLapseType.CUSTOM))) {
      tag.onRemove(this);
      tags.splice(tags.indexOf(tag), 1);
    }
    return !!tag;
  }

  lapseTags(lapseType: BattlerTagLapseType): void {
    const tags = this.summonData.tags;
    tags.filter(t => lapseType === BattlerTagLapseType.FAINT || ((t.lapseTypes.some(lType => lType === lapseType)) && !(t.lapse(this, lapseType)))).forEach(t => {
      t.onRemove(this);
      tags.splice(tags.indexOf(t), 1);
    });
  }

  removeTag(tagType: BattlerTagType): boolean {
    const tags = this.summonData.tags;
    const tag = tags.find(t => t.tagType === tagType);
    if (tag) {
      tag.onRemove(this);
      tags.splice(tags.indexOf(tag), 1);
    }
    return !!tag;
  }

  findAndRemoveTags(tagFilter: ((tag: BattlerTag) => boolean)): boolean {
    if (!this.summonData) {
      return false;
    }
    const tags = this.summonData.tags;
    const tagsToRemove = tags.filter(t => tagFilter(t));
    for (const tag of tagsToRemove) {
      tag.turnCount = 0;
      tag.onRemove(this);
      tags.splice(tags.indexOf(tag), 1);
    }
    return true;
  }

  removeTagsBySourceId(sourceId: integer): void {
    this.findAndRemoveTags(t => t.isSourceLinked() && t.sourceId === sourceId);
  }

  transferTagsBySourceId(sourceId: integer, newSourceId: integer): void {
    if (!this.summonData) {
      return;
    }
    const tags = this.summonData.tags;
    tags.filter(t => t.sourceId === sourceId).forEach(t => t.sourceId = newSourceId);
  }

  /**
   * Transferring stat changes and Tags
   * @param source {@linkcode Pokemon} the pokemon whose stats/Tags are to be passed on from, ie: the Pokemon using Baton Pass
   */
  transferSummon(source: Pokemon): void {
    const battleStats = Utils.getEnumValues(BattleStat);
    for (const stat of battleStats) {
      this.summonData.battleStats[stat] = source.summonData.battleStats[stat];
    }
    for (const tag of source.summonData.tags) {

      // bypass those can not be passed via Baton Pass
      const excludeTagTypes = new Set([BattlerTagType.DROWSY, BattlerTagType.INFATUATED, BattlerTagType.FIRE_BOOST]);

      if (excludeTagTypes.has(tag.tagType)) {
        continue;
      }

      this.summonData.tags.push(tag);
    }
    if (this instanceof PlayerPokemon && source.summonData.battleStats.find(bs => bs === 6)) {
      this.scene.validateAchv(achvs.TRANSFER_MAX_BATTLE_STAT);
    }
    this.updateInfo();
  }

  getMoveHistory(): TurnMove[] {
    return this.battleSummonData.moveHistory;
  }

  pushMoveHistory(turnMove: TurnMove) {
    turnMove.turn = this.scene.currentBattle?.turn;
    this.getMoveHistory().push(turnMove);
  }

  getLastXMoves(turnCount: integer = 0): TurnMove[] {
    const moveHistory = this.getMoveHistory();
    return moveHistory.slice(turnCount >= 0 ? Math.max(moveHistory.length - (turnCount || 1), 0) : 0, moveHistory.length).reverse();
  }

  getMoveQueue(): QueuedMove[] {
    return this.summonData.moveQueue;
  }

  /**
   * If this Pokemon is using a multi-hit move, cancels all subsequent strikes
   * @param {Pokemon} target If specified, this only cancels subsequent strikes against the given target
   */
  stopMultiHit(target?: Pokemon): void {
    const effectPhase = this.scene.getCurrentPhase();
    if (effectPhase instanceof MoveEffectPhase && effectPhase.getUserPokemon() === this) {
      effectPhase.stopMultiHit(target);
    }
  }

  changeForm(formChange: SpeciesFormChange): Promise<void> {
    return new Promise(resolve => {
      this.formIndex = Math.max(this.species.forms.findIndex(f => f.formKey === formChange.formKey), 0);
      this.generateName();
      const abilityCount = this.getSpeciesForm().getAbilityCount();
      if (this.abilityIndex >= abilityCount) {// Shouldn't happen
        this.abilityIndex = abilityCount - 1;
      }
      this.scene.gameData.setPokemonSeen(this, false);
      this.setScale(this.getSpriteScale());
      this.loadAssets().then(() => {
        this.calculateStats();
        this.scene.updateModifiers(this.isPlayer(), true);
        Promise.all([ this.updateInfo(), this.scene.updateFieldScale() ]).then(() => resolve());
      });
    });
  }

  cry(soundConfig?: Phaser.Types.Sound.SoundConfig, sceneOverride?: BattleScene): AnySound {
    const scene = sceneOverride || this.scene;
    const cry = this.getSpeciesForm().cry(scene, soundConfig);
    let duration = cry.totalDuration * 1000;
    if (this.fusionSpecies && this.getSpeciesForm() !== this.getFusionSpeciesForm()) {
      let fusionCry = this.getFusionSpeciesForm().cry(scene, soundConfig, true);
      duration = Math.min(duration, fusionCry.totalDuration * 1000);
      fusionCry.destroy();
      scene.time.delayedCall(Utils.fixedInt(Math.ceil(duration * 0.4)), () => {
        try {
          SoundFade.fadeOut(scene, cry, Utils.fixedInt(Math.ceil(duration * 0.2)));
          fusionCry = this.getFusionSpeciesForm().cry(scene, Object.assign({ seek: Math.max(fusionCry.totalDuration * 0.4, 0) }, soundConfig));
          SoundFade.fadeIn(scene, fusionCry, Utils.fixedInt(Math.ceil(duration * 0.2)), scene.masterVolume * scene.seVolume, 0);
        } catch (err) {
          console.error(err);
        }
      });
    }

    return cry;
  }

  faintCry(callback: Function): void {
    if (this.fusionSpecies && this.getSpeciesForm() !== this.getFusionSpeciesForm()) {
      return this.fusionFaintCry(callback);
    }

    const key = this.getSpeciesForm().getCryKey(this.formIndex);
    //eslint-disable-next-line @typescript-eslint/no-unused-vars
    let i = 0;
    let rate = 0.85;
    const cry = this.scene.playSound(key, { rate: rate }) as AnySound;
    const sprite = this.getSprite();
    const tintSprite = this.getTintSprite();
    const delay = Math.max(this.scene.sound.get(key).totalDuration * 50, 25);

    let frameProgress = 0;
    let frameThreshold: number;

    sprite.anims.pause();
    tintSprite?.anims.pause();

    let faintCryTimer : Phaser.Time.TimerEvent | null = this.scene.time.addEvent({
      delay: Utils.fixedInt(delay),
      repeat: -1,
      callback: () => {
        ++i;
        frameThreshold = sprite.anims.msPerFrame / rate;
        frameProgress += delay;
        while (frameProgress > frameThreshold) {
          if (sprite.anims.duration) {
            sprite.anims.nextFrame();
            tintSprite?.anims.nextFrame();
          }
          frameProgress -= frameThreshold;
        }
        if (cry && !cry.pendingRemove) {
          rate *= 0.99;
          cry.setRate(rate);
        } else {
          faintCryTimer?.destroy();
          faintCryTimer = null;
          if (callback) {
            callback();
          }
        }
      }
    });

    // Failsafe
    this.scene.time.delayedCall(Utils.fixedInt(3000), () => {
      if (!faintCryTimer || !this.scene) {
        return;
      }
      if (cry?.isPlaying) {
        cry.stop();
      }
      faintCryTimer.destroy();
      if (callback) {
        callback();
      }
    });
  }

  private fusionFaintCry(callback: Function): void {
    const key = this.getSpeciesForm().getCryKey(this.formIndex);
    let i = 0;
    let rate = 0.85;
    const cry = this.scene.playSound(key, { rate: rate }) as AnySound;
    const sprite = this.getSprite();
    const tintSprite = this.getTintSprite();
    let duration = cry.totalDuration * 1000;

    let fusionCry = this.scene.playSound(this.getFusionSpeciesForm().getCryKey(this.fusionFormIndex), { rate: rate }) as AnySound;
    fusionCry.stop();
    duration = Math.min(duration, fusionCry.totalDuration * 1000);
    fusionCry.destroy();

    const delay = Math.max(duration * 0.05, 25);

    let transitionIndex = 0;
    let durationProgress = 0;

    const transitionThreshold = Math.ceil(duration * 0.4);
    while (durationProgress < transitionThreshold) {
      ++i;
      durationProgress += delay * rate;
      rate *= 0.99;
    }

    transitionIndex = i;

    i = 0;
    rate = 0.85;

    let frameProgress = 0;
    let frameThreshold: number;

    sprite.anims.pause();
    tintSprite?.anims.pause();

    let faintCryTimer: Phaser.Time.TimerEvent | null = this.scene.time.addEvent({
      delay: Utils.fixedInt(delay),
      repeat: -1,
      callback: () => {
        ++i;
        frameThreshold = sprite.anims.msPerFrame / rate;
        frameProgress += delay;
        while (frameProgress > frameThreshold) {
          if (sprite.anims.duration) {
            sprite.anims.nextFrame();
            tintSprite?.anims.nextFrame();
          }
          frameProgress -= frameThreshold;
        }
        if (i === transitionIndex) {
          SoundFade.fadeOut(this.scene, cry, Utils.fixedInt(Math.ceil((duration / rate) * 0.2)));
          fusionCry = this.scene.playSound(this.getFusionSpeciesForm().getCryKey(this.fusionFormIndex), Object.assign({ seek: Math.max(fusionCry.totalDuration * 0.4, 0), rate: rate }));
          SoundFade.fadeIn(this.scene, fusionCry, Utils.fixedInt(Math.ceil((duration / rate) * 0.2)), this.scene.masterVolume * this.scene.seVolume, 0);
        }
        rate *= 0.99;
        if (cry && !cry.pendingRemove) {
          cry.setRate(rate);
        }
        if (fusionCry && !fusionCry.pendingRemove) {
          fusionCry.setRate(rate);
        }
        if ((!cry || cry.pendingRemove) && (!fusionCry || fusionCry.pendingRemove)) {
          faintCryTimer?.destroy();
          faintCryTimer = null;
          if (callback) {
            callback();
          }
        }
      }
    });

    // Failsafe
    this.scene.time.delayedCall(Utils.fixedInt(3000), () => {
      if (!faintCryTimer || !this.scene) {
        return;
      }
      if (cry?.isPlaying) {
        cry.stop();
      }
      if (fusionCry?.isPlaying) {
        fusionCry.stop();
      }
      faintCryTimer.destroy();
      if (callback) {
        callback();
      }
    });
  }

  isOppositeGender(pokemon: Pokemon): boolean {
    return this.gender !== Gender.GENDERLESS && pokemon.gender === (this.gender === Gender.MALE ? Gender.FEMALE : Gender.MALE);
  }

  canSetStatus(effect: StatusEffect | undefined, quiet: boolean = false, overrideStatus: boolean = false, sourcePokemon: Pokemon | null = null): boolean {
    if (effect !== StatusEffect.FAINT) {
      if (overrideStatus ? this.status?.effect === effect : this.status) {
        return false;
      }
      if (this.isGrounded() && this.scene.arena.terrain?.terrainType === TerrainType.MISTY) {
        return false;
      }
    }

    const types = this.getTypes(true, true);

    switch (effect) {
    case StatusEffect.POISON:
    case StatusEffect.TOXIC:
      // Check if the Pokemon is immune to Poison/Toxic or if the source pokemon is canceling the immunity
      const poisonImmunity = types.map(defType => {
        // Check if the Pokemon is not immune to Poison/Toxic
        if (defType !== Type.POISON && defType !== Type.STEEL) {
          return false;
        }

        // Check if the source Pokemon has an ability that cancels the Poison/Toxic immunity
        const cancelImmunity = new Utils.BooleanHolder(false);
        if (sourcePokemon) {
          applyAbAttrs(IgnoreTypeStatusEffectImmunityAbAttr, sourcePokemon, cancelImmunity, effect, defType);
          if (cancelImmunity.value) {
            return false;
          }
        }

        return true;
      });

      if (this.isOfType(Type.POISON) || this.isOfType(Type.STEEL)) {
        if (poisonImmunity.includes(true)) {
          return false;
        }
      }
      break;
    case StatusEffect.PARALYSIS:
      if (this.isOfType(Type.ELECTRIC)) {
        return false;
      }
      break;
    case StatusEffect.SLEEP:
      if (this.isGrounded() && this.scene.arena.terrain?.terrainType === TerrainType.ELECTRIC) {
        return false;
      }
      break;
    case StatusEffect.FREEZE:
      if (this.isOfType(Type.ICE) || (this.scene?.arena?.weather?.weatherType &&[WeatherType.SUNNY, WeatherType.HARSH_SUN].includes(this.scene.arena.weather.weatherType))) {
        return false;
      }
      break;
    case StatusEffect.BURN:
      if (this.isOfType(Type.FIRE)) {
        return false;
      }
      break;
    }

    const cancelled = new Utils.BooleanHolder(false);
    applyPreSetStatusAbAttrs(StatusEffectImmunityAbAttr, this, effect, cancelled, quiet);

    const userField = this.getAlliedField();
    userField.forEach(pokemon => applyPreSetStatusAbAttrs(UserFieldStatusEffectImmunityAbAttr, pokemon, effect, cancelled, quiet));

    if (cancelled.value) {
      return false;
    }

    return true;
  }

  trySetStatus(effect: StatusEffect | undefined, asPhase: boolean = false, sourcePokemon: Pokemon | null = null, cureTurn: integer | null = 0, sourceText: string | null = null): boolean {
    if (!this.canSetStatus(effect, asPhase, false, sourcePokemon)) {
      return false;
    }

    /**
     * If this Pokemon falls asleep or freezes in the middle of a multi-hit attack,
     * cancel the attack's subsequent hits.
     */
    if (effect === StatusEffect.SLEEP || effect === StatusEffect.FREEZE) {
      this.stopMultiHit();
    }

    if (asPhase) {
      this.scene.unshiftPhase(new ObtainStatusEffectPhase(this.scene, this.getBattlerIndex(), effect, cureTurn, sourceText!, sourcePokemon!)); // TODO: are these bangs correct?
      return true;
    }

    let statusCureTurn: Utils.IntegerHolder;

    if (effect === StatusEffect.SLEEP) {
      statusCureTurn = new Utils.IntegerHolder(this.randSeedIntRange(2, 4));
      applyAbAttrs(ReduceStatusEffectDurationAbAttr, this, null, effect, statusCureTurn);

      this.setFrameRate(4);

      // If the user is invulnerable, lets remove their invulnerability when they fall asleep
      const invulnerableTags = [
        BattlerTagType.UNDERGROUND,
        BattlerTagType.UNDERWATER,
        BattlerTagType.HIDDEN,
        BattlerTagType.FLYING
      ];

      const tag = invulnerableTags.find((t) => this.getTag(t));

      if (tag) {
        this.removeTag(tag);
        this.getMoveQueue().pop();
      }
    }

    statusCureTurn = statusCureTurn!; // tell TS compiler it's defined
    effect = effect!; // If `effect` is undefined then `trySetStatus()` will have already returned early via the `canSetStatus()` call
    this.status = new Status(effect, 0, statusCureTurn?.value);

    if (effect !== StatusEffect.FAINT) {
      this.scene.triggerPokemonFormChange(this, SpeciesFormChangeStatusEffectTrigger, true);
    }

    return true;
  }

  /**
  * Resets the status of a pokemon.
  * @param revive Whether revive should be cured; defaults to true.
  * @param confusion Whether resetStatus should include confusion or not; defaults to false.
  * @param reloadAssets Whether to reload the assets or not; defaults to false.
  */
  resetStatus(revive: boolean = true, confusion: boolean = false, reloadAssets: boolean = false): void {
    const lastStatus = this.status?.effect;
    if (!revive && lastStatus === StatusEffect.FAINT) {
      return;
    }
    this.status = null;
    if (lastStatus === StatusEffect.SLEEP) {
      this.setFrameRate(12);
      if (this.getTag(BattlerTagType.NIGHTMARE)) {
        this.lapseTag(BattlerTagType.NIGHTMARE);
      }
    }
    if (confusion) {
      if (this.getTag(BattlerTagType.CONFUSED)) {
        this.lapseTag(BattlerTagType.CONFUSED);
      }
    }
    if (reloadAssets) {
      this.loadAssets(false).then(() => this.playAnim());
    }
  }

  primeSummonData(summonDataPrimer: PokemonSummonData): void {
    this.summonDataPrimer = summonDataPrimer;
  }

  resetSummonData(): void {
    if (this.summonData?.speciesForm) {
      this.summonData.speciesForm = null;
      this.updateFusionPalette();
    }
    this.summonData = new PokemonSummonData();
    if (!this.battleData) {
      this.resetBattleData();
    }
    this.resetBattleSummonData();
    if (this.summonDataPrimer) {
      for (const k of Object.keys(this.summonData)) {
        if (this.summonDataPrimer[k]) {
          this.summonData[k] = this.summonDataPrimer[k];
        }
      }
      this.summonDataPrimer = null;
    }
    this.updateInfo();
  }

  resetBattleData(): void {
    this.battleData = new PokemonBattleData();
  }

  resetBattleSummonData(): void {
    this.battleSummonData = new PokemonBattleSummonData();
    if (this.getTag(BattlerTagType.SEEDED)) {
      this.lapseTag(BattlerTagType.SEEDED);
    }
    if (this.scene) {
      this.scene.triggerPokemonFormChange(this, SpeciesFormChangePostMoveTrigger, true);
    }
  }

  resetTurnData(): void {
    this.turnData = new PokemonTurnData();
  }

  getExpValue(): integer {
    // Logic to factor in victor level has been removed for balancing purposes, so the player doesn't have to focus on EXP maxxing
    return ((this.getSpeciesForm().getBaseExp() * this.level) / 5 + 1);
  }

  setFrameRate(frameRate: integer) {
    this.scene.anims.get(this.getBattleSpriteKey()).frameRate = frameRate;
    this.getSprite().play(this.getBattleSpriteKey());
    this.getTintSprite()?.play(this.getBattleSpriteKey());
  }

  tint(color: number, alpha?: number, duration?: integer, ease?: string) {
    const tintSprite = this.getTintSprite();
    tintSprite?.setTintFill(color);
    tintSprite?.setVisible(true);

    if (duration) {
      tintSprite?.setAlpha(0);

      this.scene.tweens.add({
        targets: tintSprite,
        alpha: alpha || 1,
        duration: duration,
        ease: ease || "Linear"
      });
    } else {
      tintSprite?.setAlpha(alpha);
    }
  }

  untint(duration: integer, ease?: string) {
    const tintSprite = this.getTintSprite();

    if (duration) {
      this.scene.tweens.add({
        targets: tintSprite,
        alpha: 0,
        duration: duration,
        ease: ease || "Linear",
        onComplete: () => {
          tintSprite?.setVisible(false);
          tintSprite?.setAlpha(1);
        }
      });
    } else {
      tintSprite?.setVisible(false);
      tintSprite?.setAlpha(1);
    }
  }

  enableMask() {
    if (!this.maskEnabled) {
      this.maskSprite = this.getTintSprite();
      this.maskSprite?.setVisible(true);
      this.maskSprite?.setPosition(this.x * this.parentContainer.scale + this.parentContainer.x,
        this.y * this.parentContainer.scale + this.parentContainer.y);
      this.maskSprite?.setScale(this.getSpriteScale() * this.parentContainer.scale);
      this.maskEnabled = true;
    }
  }

  disableMask() {
    if (this.maskEnabled) {
      this.maskSprite?.setVisible(false);
      this.maskSprite?.setPosition(0, 0);
      this.maskSprite?.setScale(this.getSpriteScale());
      this.maskSprite = null;
      this.maskEnabled = false;
    }
  }

  sparkle(): void {
    if (this.shinySparkle) {
      this.shinySparkle.play(`sparkle${this.variant ? `_${this.variant + 1}` : ""}`);
      this.scene.playSound("sparkle");
    }
  }

  updateFusionPalette(ignoreOveride?: boolean): void {
    if (!this.getFusionSpeciesForm(ignoreOveride)) {
      [ this.getSprite(), this.getTintSprite() ].filter(s => !!s).map(s => {
        s.pipelineData[`spriteColors${ignoreOveride && this.summonData?.speciesForm ? "Base" : ""}`] = [];
        s.pipelineData[`fusionSpriteColors${ignoreOveride && this.summonData?.speciesForm ? "Base" : ""}`] = [];
      });
      return;
    }

    const speciesForm = this.getSpeciesForm(ignoreOveride);
    const fusionSpeciesForm = this.getFusionSpeciesForm(ignoreOveride);

    const spriteKey = speciesForm.getSpriteKey(this.getGender(ignoreOveride) === Gender.FEMALE, speciesForm.formIndex, this.shiny, this.variant);
    const backSpriteKey = speciesForm.getSpriteKey(this.getGender(ignoreOveride) === Gender.FEMALE, speciesForm.formIndex, this.shiny, this.variant).replace("pkmn__", "pkmn__back__");
    const fusionSpriteKey = fusionSpeciesForm.getSpriteKey(this.getFusionGender(ignoreOveride) === Gender.FEMALE, fusionSpeciesForm.formIndex, this.fusionShiny, this.fusionVariant);
    const fusionBackSpriteKey = fusionSpeciesForm.getSpriteKey(this.getFusionGender(ignoreOveride) === Gender.FEMALE, fusionSpeciesForm.formIndex, this.fusionShiny, this.fusionVariant).replace("pkmn__", "pkmn__back__");

    const sourceTexture = this.scene.textures.get(spriteKey);
    const sourceBackTexture = this.scene.textures.get(backSpriteKey);
    const fusionTexture = this.scene.textures.get(fusionSpriteKey);
    const fusionBackTexture = this.scene.textures.get(fusionBackSpriteKey);

    const [ sourceFrame, sourceBackFrame, fusionFrame, fusionBackFrame ] = [ sourceTexture, sourceBackTexture, fusionTexture, fusionBackTexture ].map(texture => texture.frames[texture.firstFrame]);
    const [ sourceImage, sourceBackImage, fusionImage, fusionBackImage ] = [ sourceTexture, sourceBackTexture, fusionTexture, fusionBackTexture ].map(i => i.getSourceImage() as HTMLImageElement);

    const canvas = document.createElement("canvas");
    const backCanvas = document.createElement("canvas");
    const fusionCanvas = document.createElement("canvas");
    const fusionBackCanvas = document.createElement("canvas");

    const spriteColors: integer[][] = [];
    const pixelData: Uint8ClampedArray[] = [];

    [ canvas, backCanvas, fusionCanvas, fusionBackCanvas ].forEach((canv: HTMLCanvasElement, c: integer) => {
      const context = canv.getContext("2d");
      const frame = [ sourceFrame, sourceBackFrame, fusionFrame, fusionBackFrame ][c];
      canv.width = frame.width;
      canv.height = frame.height;

      if (context) {
        context.drawImage([ sourceImage, sourceBackImage, fusionImage, fusionBackImage ][c], frame.cutX, frame.cutY, frame.width, frame.height, 0, 0, frame.width, frame.height);
        const imageData = context.getImageData(frame.cutX, frame.cutY, frame.width, frame.height);
        pixelData.push(imageData.data);
      }
    });

    for (let f = 0; f < 2; f++) {
      const variantColors = variantColorCache[!f ? spriteKey : backSpriteKey];
      const variantColorSet = new Map<integer, integer[]>();
      if (this.shiny && variantColors && variantColors[this.variant]) {
        Object.keys(variantColors[this.variant]).forEach(k => {
          variantColorSet.set(Utils.rgbaToInt(Array.from(Object.values(Utils.rgbHexToRgba(k)))), Array.from(Object.values(Utils.rgbHexToRgba(variantColors[this.variant][k]))));
        });
      }

      for (let i = 0; i < pixelData[f].length; i += 4) {
        if (pixelData[f][i + 3]) {
          const pixel = pixelData[f].slice(i, i + 4);
          let [ r, g, b, a ] = pixel;
          if (variantColors) {
            const color = Utils.rgbaToInt([r, g, b, a]);
            if (variantColorSet.has(color)) {
              const mappedPixel = variantColorSet.get(color);
              if (mappedPixel) {
                [ r, g, b, a ] = mappedPixel;
              }
            }
          }
          if (!spriteColors.find(c => c[0] === r && c[1] === g && c[2] === b)) {
            spriteColors.push([ r, g, b, a ]);
          }
        }
      }
    }

    const fusionSpriteColors = JSON.parse(JSON.stringify(spriteColors));

    const pixelColors: number[] = [];
    for (let f = 0; f < 2; f++) {
      for (let i = 0; i < pixelData[f].length; i += 4) {
        const total = pixelData[f].slice(i, i + 3).reduce((total: integer, value: integer) => total + value, 0);
        if (!total) {
          continue;
        }
        pixelColors.push(argbFromRgba({ r: pixelData[f][i], g: pixelData[f][i + 1], b: pixelData[f][i + 2], a: pixelData[f][i + 3] }));
      }
    }

    const fusionPixelColors : number[] = [];
    for (let f = 0; f < 2; f++) {
      const variantColors = variantColorCache[!f ? fusionSpriteKey : fusionBackSpriteKey];
      const variantColorSet = new Map<integer, integer[]>();
      if (this.fusionShiny && variantColors && variantColors[this.fusionVariant]) {
        Object.keys(variantColors[this.fusionVariant]).forEach(k => {
          variantColorSet.set(Utils.rgbaToInt(Array.from(Object.values(Utils.rgbHexToRgba(k)))), Array.from(Object.values(Utils.rgbHexToRgba(variantColors[this.fusionVariant][k]))));
        });
      }
      for (let i = 0; i < pixelData[2 + f].length; i += 4) {
        const total = pixelData[2 + f].slice(i, i + 3).reduce((total: integer, value: integer) => total + value, 0);
        if (!total) {
          continue;
        }
        let [ r, g, b, a ] = [ pixelData[2 + f][i], pixelData[2 + f][i + 1], pixelData[2 + f][i + 2], pixelData[2 + f][i + 3] ];
        if (variantColors) {
          const color = Utils.rgbaToInt([r, g, b, a]);
          if (variantColorSet.has(color)) {
            const mappedPixel = variantColorSet.get(color);
            if (mappedPixel) {
              [ r, g, b, a ] = mappedPixel;
            }
          }
        }
        fusionPixelColors.push(argbFromRgba({ r, g, b, a }));
      }
    }

    let paletteColors: Map<number, number>;
    let fusionPaletteColors: Map<number, number>;

    const originalRandom = Math.random;
    Math.random = () => Phaser.Math.RND.realInRange(0, 1);

    this.scene.executeWithSeedOffset(() => {
      paletteColors = QuantizerCelebi.quantize(pixelColors, 4);
      fusionPaletteColors = QuantizerCelebi.quantize(fusionPixelColors, 4);
    }, 0, "This result should not vary");

    Math.random = originalRandom;

    paletteColors = paletteColors!; // tell TS compiler that paletteColors is defined!
    fusionPaletteColors = fusionPaletteColors!; // TS compiler that fusionPaletteColors is defined!
    const [ palette, fusionPalette ] = [ paletteColors, fusionPaletteColors ]
      .map(paletteColors => {
        let keys = Array.from(paletteColors.keys()).sort((a: integer, b: integer) => paletteColors.get(a)! < paletteColors.get(b)! ? 1 : -1);
        let rgbaColors: Map<number, integer[]>;
        let hsvColors: Map<number, number[]>;

        const mappedColors = new Map<integer, integer[]>();

        do {
          mappedColors.clear();

          rgbaColors = keys.reduce((map: Map<number, integer[]>, k: number) => {
            map.set(k, Object.values(rgbaFromArgb(k))); return map;
          }, new Map<number, integer[]>());
          hsvColors = Array.from(rgbaColors.keys()).reduce((map: Map<number, number[]>, k: number) => {
            const rgb = rgbaColors.get(k)!.slice(0, 3);
            map.set(k, Utils.rgbToHsv(rgb[0], rgb[1], rgb[2]));
            return map;
          }, new Map<number, number[]>());

          for (let c = keys.length - 1; c >= 0; c--) {
            const hsv = hsvColors.get(keys[c])!;
            for (let c2 = 0; c2 < c; c2++) {
              const hsv2 = hsvColors.get(keys[c2])!;
              const diff = Math.abs(hsv[0] - hsv2[0]);
              if (diff < 30 || diff >= 330) {
                if (mappedColors.has(keys[c])) {
                  mappedColors.get(keys[c])!.push(keys[c2]);
                } else {
                  mappedColors.set(keys[c], [ keys[c2] ]);
                }
                break;
              }
            }
          }

          mappedColors.forEach((values: integer[], key: integer) => {
            const keyColor = rgbaColors.get(key)!;
            const valueColors = values.map(v => rgbaColors.get(v)!);
            const color = keyColor.slice(0);
            let count = paletteColors.get(key)!;
            for (const value of values) {
              const valueCount = paletteColors.get(value);
              if (!valueCount) {
                continue;
              }
              count += valueCount;
            }

            for (let c = 0; c < 3; c++) {
              color[c] *= (paletteColors.get(key)! / count);
              values.forEach((value: integer, i: integer) => {
                if (paletteColors.has(value)) {
                  const valueCount = paletteColors.get(value)!;
                  color[c] += valueColors[i][c] * (valueCount / count);
                }
              });
              color[c] = Math.round(color[c]);
            }

            paletteColors.delete(key);
            for (const value of values) {
              paletteColors.delete(value);
              if (mappedColors.has(value)) {
                mappedColors.delete(value);
              }
            }

            paletteColors.set(argbFromRgba({ r: color[0], g: color[1], b: color[2], a: color[3] }), count);
          });

          keys = Array.from(paletteColors.keys()).sort((a: integer, b: integer) => paletteColors.get(a)! < paletteColors.get(b)! ? 1 : -1);
        } while (mappedColors.size);

        return keys.map(c => Object.values(rgbaFromArgb(c)));
      }
      );

    const paletteDeltas: number[][] = [];

    spriteColors.forEach((sc: integer[], i: integer) => {
      paletteDeltas.push([]);
      for (let p = 0; p < palette.length; p++) {
        paletteDeltas[i].push(Utils.deltaRgb(sc, palette[p]));
      }
    });

    const easeFunc = Phaser.Tweens.Builders.GetEaseFunction("Cubic.easeIn");

    for (let sc = 0; sc < spriteColors.length; sc++) {
      const delta = Math.min(...paletteDeltas[sc]);
      const paletteIndex = Math.min(paletteDeltas[sc].findIndex(pd => pd === delta), fusionPalette.length - 1);
      if (delta < 255) {
        const ratio = easeFunc(delta / 255);
        const color = [ 0, 0, 0, fusionSpriteColors[sc][3] ];
        for (let c = 0; c < 3; c++) {
          color[c] = Math.round((fusionSpriteColors[sc][c] * ratio) + (fusionPalette[paletteIndex][c] * (1 - ratio)));
        }
        fusionSpriteColors[sc] = color;
      }
    }

    [ this.getSprite(), this.getTintSprite() ].filter(s => !!s).map(s => {
      s.pipelineData[`spriteColors${ignoreOveride && this.summonData?.speciesForm ? "Base" : ""}`] = spriteColors;
      s.pipelineData[`fusionSpriteColors${ignoreOveride && this.summonData?.speciesForm ? "Base" : ""}`] = fusionSpriteColors;
    });

    canvas.remove();
    fusionCanvas.remove();
  }

  randSeedInt(range: integer, min: integer = 0): integer {
    return this.scene.currentBattle
      ? this.scene.randBattleSeedInt(range, min)
      : Utils.randSeedInt(range, min);
  }

  randSeedIntRange(min: integer, max: integer): integer {
    return this.randSeedInt((max - min) + 1, min);
  }

  /**
   * Causes a Pokemon to leave the field (such as in preparation for a switch out/escape).
   * @param clearEffects Indicates if effects should be cleared (true) or passed
   * to the next pokemon, such as during a baton pass (false)
   * @param hideInfo Indicates if this should also play the animation to hide the Pokemon's
   * info container.
   */
  leaveField(clearEffects: boolean = true, hideInfo: boolean = true) {
    this.resetTurnData();
    if (clearEffects) {
      this.resetSummonData();
      this.resetBattleData();
    }
    if (hideInfo) {
      this.hideInfo();
    }
    this.setVisible(false);
    this.scene.field.remove(this);
    this.scene.triggerPokemonFormChange(this, SpeciesFormChangeActiveTrigger, true);
  }

  destroy(): void {
    this.battleInfo?.destroy();
    super.destroy();
  }

  getBattleInfo(): BattleInfo {
    return this.battleInfo;
  }

  /**
   * Checks whether or not the Pokemon's root form has the same ability
   * @param abilityIndex the given ability index we are checking
   * @returns true if the abilities are the same
   */
  hasSameAbilityInRootForm(abilityIndex: number): boolean {
    const currentAbilityIndex = this.abilityIndex;
    const rootForm = getPokemonSpecies(this.species.getRootSpeciesId());
    return rootForm.getAbility(abilityIndex) === rootForm.getAbility(currentAbilityIndex);
  }
}

export default interface Pokemon {
  scene: BattleScene
}

export class PlayerPokemon extends Pokemon {
  public compatibleTms: Moves[];

  constructor(scene: BattleScene, species: PokemonSpecies, level: integer, abilityIndex?: integer, formIndex?: integer, gender?: Gender, shiny?: boolean, variant?: Variant, ivs?: integer[], nature?: Nature, dataSource?: Pokemon | PokemonData) {
    super(scene, 106, 148, species, level, abilityIndex, formIndex, gender, shiny, variant, ivs, nature, dataSource);

    if (Overrides.STATUS_OVERRIDE) {
      this.status = new Status(Overrides.STATUS_OVERRIDE);
    }

    if (Overrides.SHINY_OVERRIDE) {
      this.shiny = true;
      this.initShinySparkle();
      if (Overrides.VARIANT_OVERRIDE) {
        this.variant = Overrides.VARIANT_OVERRIDE;
      }
    }
    if (!dataSource) {
      if (this.scene.gameMode.isDaily) {
        this.generateAndPopulateMoveset();
      } else {
        this.moveset = [];
      }
    }
    this.generateCompatibleTms();
  }

  initBattleInfo(): void {
    this.battleInfo = new PlayerBattleInfo(this.scene);
    this.battleInfo.initInfo(this);
  }

  isPlayer(): boolean {
    return true;
  }

  hasTrainer(): boolean {
    return true;
  }

  isBoss(): boolean {
    return false;
  }

  getFieldIndex(): integer {
    return this.scene.getPlayerField().indexOf(this);
  }

  getBattlerIndex(): BattlerIndex {
    return this.getFieldIndex();
  }

  generateCompatibleTms(): void {
    this.compatibleTms = [];

    const tms = Object.keys(tmSpecies);
    for (const tm of tms) {
      const moveId = parseInt(tm) as Moves;
      let compatible = false;
      for (const p of tmSpecies[tm]) {
        if (Array.isArray(p)) {
          if (p[0] === this.species.speciesId || (this.fusionSpecies && p[0] === this.fusionSpecies.speciesId) && p.slice(1).indexOf(this.species.forms[this.formIndex]) > -1) {
            compatible = true;
            break;
          }
        } else if (p === this.species.speciesId || (this.fusionSpecies && p === this.fusionSpecies.speciesId)) {
          compatible = true;
          break;
        }
      }
      if (reverseCompatibleTms.indexOf(moveId) > -1) {
        compatible = !compatible;
      }
      if (compatible) {
        this.compatibleTms.push(moveId);
      }
    }
  }

  tryPopulateMoveset(moveset: StarterMoveset): boolean {
    if (!this.getSpeciesForm().validateStarterMoveset(moveset, this.scene.gameData.starterData[this.species.getRootSpeciesId()].eggMoves)) {
      return false;
    }

    this.moveset = moveset.map(m => new PokemonMove(m));

    return true;
  }

  /**
   * Causes this mon to leave the field (via {@linkcode leaveField}) and then
   * opens the party switcher UI to switch a new mon in
   * @param batonPass Indicates if this switch was caused by a baton pass (and
   * thus should maintain active mon effects)
   */
  switchOut(batonPass: boolean): Promise<void> {
    return new Promise(resolve => {
      this.leaveField(!batonPass);

      this.scene.ui.setMode(Mode.PARTY, PartyUiMode.FAINT_SWITCH, this.getFieldIndex(), (slotIndex: integer, option: PartyOption) => {
        if (slotIndex >= this.scene.currentBattle.getBattlerCount() && slotIndex < 6) {
          this.scene.prependToPhase(new SwitchSummonPhase(this.scene, this.getFieldIndex(), slotIndex, false, batonPass), MoveEndPhase);
        }
        this.scene.ui.setMode(Mode.MESSAGE).then(resolve);
      }, PartyUiHandler.FilterNonFainted);
    });
  }

  addFriendship(friendship: integer): void {
    const starterSpeciesId = this.species.getRootSpeciesId();
    const fusionStarterSpeciesId = this.isFusion() && this.fusionSpecies ? this.fusionSpecies.getRootSpeciesId() : 0;
    const starterData = [
      this.scene.gameData.starterData[starterSpeciesId],
      fusionStarterSpeciesId ? this.scene.gameData.starterData[fusionStarterSpeciesId] : null
    ].filter(d => !!d);
    const amount = new Utils.IntegerHolder(friendship);
    const starterAmount = new Utils.IntegerHolder(Math.floor(friendship * (this.scene.gameMode.isClassic && friendship > 0 ? 2 : 1) / (fusionStarterSpeciesId ? 2 : 1)));
    if (amount.value > 0) {
      this.scene.applyModifier(PokemonFriendshipBoosterModifier, true, this, amount);
      this.scene.applyModifier(PokemonFriendshipBoosterModifier, true, this, starterAmount);

      this.friendship = Math.min(this.friendship + amount.value, 255);
      if (this.friendship === 255) {
        this.scene.validateAchv(achvs.MAX_FRIENDSHIP);
      }
      starterData.forEach((sd: StarterDataEntry, i: integer) => {
        const speciesId = !i ? starterSpeciesId : fusionStarterSpeciesId as Species;
        sd.friendship = (sd.friendship || 0) + starterAmount.value;
        if (sd.friendship >= getStarterValueFriendshipCap(speciesStarters[speciesId])) {
          this.scene.gameData.addStarterCandy(getPokemonSpecies(speciesId), 1);
          sd.friendship = 0;
        }
      });
    } else {
      this.friendship = Math.max(this.friendship + amount.value, 0);
      for (const sd of starterData) {
        sd.friendship = Math.max((sd.friendship || 0) + starterAmount.value, 0);
      }
    }
  }
  /**
   * Handles Revival Blessing when used by player.
   * @returns Promise to revive a pokemon.
   * @see {@linkcode RevivalBlessingAttr}
   */
  revivalBlessing(): Promise<void> {
    return new Promise(resolve => {
      this.scene.ui.setMode(Mode.PARTY, PartyUiMode.REVIVAL_BLESSING, this.getFieldIndex(), (slotIndex:integer, option: PartyOption) => {
        if (slotIndex >= 0 && slotIndex<6) {
          const pokemon = this.scene.getParty()[slotIndex];
          if (!pokemon || !pokemon.isFainted()) {
            resolve();
          }

          pokemon.resetTurnData();
          pokemon.resetStatus();
          pokemon.heal(Math.min(Math.max(Math.ceil(Math.floor(0.5 * pokemon.getMaxHp())), 1), pokemon.getMaxHp()));
          this.scene.queueMessage(`${pokemon.name} was revived!`,0,true);

          if (this.scene.currentBattle.double && this.scene.getParty().length > 1) {
            const allyPokemon = this.getAlly();
            if (slotIndex<=1) {
              // Revived ally pokemon
              this.scene.unshiftPhase(new SwitchSummonPhase(this.scene, pokemon.getFieldIndex(), slotIndex, false, false, true));
              this.scene.unshiftPhase(new ToggleDoublePositionPhase(this.scene, true));
            } else if (allyPokemon.isFainted()) {
              // Revived party pokemon, and ally pokemon is fainted
              this.scene.unshiftPhase(new SwitchSummonPhase(this.scene, allyPokemon.getFieldIndex(), slotIndex, false, false, true));
              this.scene.unshiftPhase(new ToggleDoublePositionPhase(this.scene, true));
            }
          }

        }
        this.scene.ui.setMode(Mode.MESSAGE).then(() => resolve());
      }, PartyUiHandler.FilterFainted);
    });
  }

  getPossibleEvolution(evolution: SpeciesFormEvolution | null): Promise<Pokemon> {
    if (!evolution) {
      return new Promise(resolve => resolve(this));
    }
    return new Promise(resolve => {
      const evolutionSpecies = getPokemonSpecies(evolution.speciesId);
      const isFusion = evolution instanceof FusionSpeciesFormEvolution;
      let ret: PlayerPokemon;
      if (isFusion) {
        const originalFusionSpecies = this.fusionSpecies;
        const originalFusionFormIndex = this.fusionFormIndex;
        this.fusionSpecies = evolutionSpecies;
        this.fusionFormIndex = evolution.evoFormKey !== null ? Math.max(evolutionSpecies.forms.findIndex(f => f.formKey === evolution.evoFormKey), 0) : this.fusionFormIndex;
        ret = this.scene.addPlayerPokemon(this.species, this.level, this.abilityIndex, this.formIndex, this.gender, this.shiny, this.variant, this.ivs, this.nature, this);
        this.fusionSpecies = originalFusionSpecies;
        this.fusionFormIndex = originalFusionFormIndex;
      } else {
        const formIndex = evolution.evoFormKey !== null && !isFusion ? Math.max(evolutionSpecies.forms.findIndex(f => f.formKey === evolution.evoFormKey), 0) : this.formIndex;
        ret = this.scene.addPlayerPokemon(!isFusion ? evolutionSpecies : this.species, this.level, this.abilityIndex, formIndex, this.gender, this.shiny, this.variant, this.ivs, this.nature, this);
      }
      ret.loadAssets().then(() => resolve(ret));
    });
  }

  evolve(evolution: SpeciesFormEvolution | null, preEvolution: PokemonSpeciesForm): Promise<void> {
    if (!evolution) {
      return new Promise(resolve => resolve());
    }
    return new Promise(resolve => {
      this.pauseEvolutions = false;
      // Handles Nincada evolving into Ninjask + Shedinja
      this.handleSpecialEvolutions(evolution);
      const isFusion = evolution instanceof FusionSpeciesFormEvolution;
      if (!isFusion) {
        this.species = getPokemonSpecies(evolution.speciesId);
      } else {
        this.fusionSpecies = getPokemonSpecies(evolution.speciesId);
      }
      if (evolution.preFormKey !== null) {
        const formIndex = Math.max((!isFusion || !this.fusionSpecies ? this.species : this.fusionSpecies).forms.findIndex(f => f.formKey === evolution.evoFormKey), 0);
        if (!isFusion) {
          this.formIndex = formIndex;
        } else {
          this.fusionFormIndex = formIndex;
        }
      }
      this.generateName();
      if (!isFusion) {
        const abilityCount = this.getSpeciesForm().getAbilityCount();
        const preEvoAbilityCount = preEvolution.getAbilityCount();
        if ([0, 1, 2].includes(this.abilityIndex)) {
          // Handles cases where a Pokemon with 3 abilities evolves into a Pokemon with 2 abilities (ie: Eevee -> any Eeveelution)
          if (this.abilityIndex === 2 && preEvoAbilityCount === 3 && abilityCount === 2) {
            this.abilityIndex = 1;
          }
        } else { // Prevent pokemon with an illegal ability value from breaking things
          console.warn("this.abilityIndex is somehow an illegal value, please report this");
          console.warn(this.abilityIndex);
          this.abilityIndex = 0;
        }
      } else { // Do the same as above, but for fusions
        const abilityCount = this.getFusionSpeciesForm().getAbilityCount();
        const preEvoAbilityCount = preEvolution.getAbilityCount();
        if ([0, 1, 2].includes(this.fusionAbilityIndex)) {
          if (this.fusionAbilityIndex === 2 && preEvoAbilityCount === 3 && abilityCount === 2) {
            this.fusionAbilityIndex = 1;
          }
        } else {
          console.warn("this.fusionAbilityIndex is somehow an illegal value, please report this");
          console.warn(this.fusionAbilityIndex);
          this.fusionAbilityIndex = 0;
        }
      }
      this.compatibleTms.splice(0, this.compatibleTms.length);
      this.generateCompatibleTms();
      const updateAndResolve = () => {
        this.loadAssets().then(() => {
          this.calculateStats();
          this.updateInfo(true).then(() => resolve());
        });
      };
      if (!this.scene.gameMode.isDaily || this.metBiome > -1) {
        this.scene.gameData.updateSpeciesDexIvs(this.species.speciesId, this.ivs);
        this.scene.gameData.setPokemonSeen(this, false);
        this.scene.gameData.setPokemonCaught(this, false).then(() => updateAndResolve());
      } else {
        updateAndResolve();
      }
    });
  }

  private handleSpecialEvolutions(evolution: SpeciesFormEvolution) {
    const isFusion = evolution instanceof FusionSpeciesFormEvolution;

    const evoSpecies = (!isFusion ? this.species : this.fusionSpecies);
    if (evoSpecies?.speciesId === Species.NINCADA && evolution.speciesId === Species.NINJASK) {
      const newEvolution = pokemonEvolutions[evoSpecies.speciesId][1];

      if (newEvolution.condition?.predicate(this)) {
        const newPokemon = this.scene.addPlayerPokemon(this.species, this.level, this.abilityIndex, this.formIndex, undefined, this.shiny, this.variant, this.ivs, this.nature);
        newPokemon.natureOverride = this.natureOverride;
        newPokemon.passive = this.passive;
        newPokemon.moveset = this.moveset.slice();
        newPokemon.moveset = this.copyMoveset();
        newPokemon.luck = this.luck;
        newPokemon.fusionSpecies = this.fusionSpecies;
        newPokemon.fusionFormIndex = this.fusionFormIndex;
        newPokemon.fusionAbilityIndex = this.fusionAbilityIndex;
        newPokemon.fusionShiny = this.fusionShiny;
        newPokemon.fusionVariant = this.fusionVariant;
        newPokemon.fusionGender = this.fusionGender;
        newPokemon.fusionLuck = this.fusionLuck;

        this.scene.getParty().push(newPokemon);
        newPokemon.evolve((!isFusion ? newEvolution : new FusionSpeciesFormEvolution(this.id, newEvolution)), evoSpecies);
        const modifiers = this.scene.findModifiers(m => m instanceof PokemonHeldItemModifier
          && m.pokemonId === this.id, true) as PokemonHeldItemModifier[];
        modifiers.forEach(m => {
          const clonedModifier = m.clone() as PokemonHeldItemModifier;
          clonedModifier.pokemonId = newPokemon.id;
          this.scene.addModifier(clonedModifier, true);
        });
        this.scene.updateModifiers(true);
      }
    }
  }

  getPossibleForm(formChange: SpeciesFormChange): Promise<Pokemon> {
    return new Promise(resolve => {
      const formIndex = Math.max(this.species.forms.findIndex(f => f.formKey === formChange.formKey), 0);
      const ret = this.scene.addPlayerPokemon(this.species, this.level, this.abilityIndex, formIndex, this.gender, this.shiny, this.variant, this.ivs, this.nature, this);
      ret.loadAssets().then(() => resolve(ret));
    });
  }

  changeForm(formChange: SpeciesFormChange): Promise<void> {
    return new Promise(resolve => {
      this.formIndex = Math.max(this.species.forms.findIndex(f => f.formKey === formChange.formKey), 0);
      this.generateName();
      const abilityCount = this.getSpeciesForm().getAbilityCount();
      if (this.abilityIndex >= abilityCount) { // Shouldn't happen
        this.abilityIndex = abilityCount - 1;
      }
      this.compatibleTms.splice(0, this.compatibleTms.length);
      this.generateCompatibleTms();
      const updateAndResolve = () => {
        this.loadAssets().then(() => {
          this.calculateStats();
          this.scene.updateModifiers(true, true);
          this.updateInfo(true).then(() => resolve());
        });
      };
      if (!this.scene.gameMode.isDaily || this.metBiome > -1) {
        this.scene.gameData.setPokemonSeen(this, false);
        this.scene.gameData.setPokemonCaught(this, false).then(() => updateAndResolve());
      } else {
        updateAndResolve();
      }
    });
  }

  clearFusionSpecies(): void {
    super.clearFusionSpecies();
    this.generateCompatibleTms();
  }

  /**
  * Returns a Promise to fuse two PlayerPokemon together
  * @param pokemon The PlayerPokemon to fuse to this one
  */
  fuse(pokemon: PlayerPokemon): Promise<void> {
    return new Promise(resolve => {
      this.fusionSpecies = pokemon.species;
      this.fusionFormIndex = pokemon.formIndex;
      this.fusionAbilityIndex = pokemon.abilityIndex;
      this.fusionShiny = pokemon.shiny;
      this.fusionVariant = pokemon.variant;
      this.fusionGender = pokemon.gender;
      this.fusionLuck = pokemon.luck;

      this.scene.validateAchv(achvs.SPLICE);
      this.scene.gameData.gameStats.pokemonFused++;

      // Store the average HP% that each Pokemon has
      const newHpPercent = ((pokemon.hp / pokemon.stats[Stat.HP]) + (this.hp / this.stats[Stat.HP])) / 2;

      this.generateName();
      this.calculateStats();

      // Set this Pokemon's HP to the average % of both fusion components
      this.hp = Math.round(this.stats[Stat.HP] * newHpPercent);
      if (!this.isFainted()) {
        // If this Pokemon hasn't fainted, make sure the HP wasn't set over the new maximum
        this.hp = Math.min(this.hp, this.stats[Stat.HP]);
        this.status = getRandomStatus(this.status, pokemon.status); // Get a random valid status between the two
      } else if (!pokemon.isFainted()) {
        // If this Pokemon fainted but the other hasn't, make sure the HP wasn't set to zero
        this.hp = Math.max(this.hp, 1);
        this.status = pokemon.status; // Inherit the other Pokemon's status
      }

      this.generateCompatibleTms();
      this.updateInfo(true);
      const fusedPartyMemberIndex = this.scene.getParty().indexOf(pokemon);
      let partyMemberIndex = this.scene.getParty().indexOf(this);
      if (partyMemberIndex > fusedPartyMemberIndex) {
        partyMemberIndex--;
      }
      const fusedPartyMemberHeldModifiers = this.scene.findModifiers(m => m instanceof PokemonHeldItemModifier
        && m.pokemonId === pokemon.id, true) as PokemonHeldItemModifier[];
      const transferModifiers: Promise<boolean>[] = [];
      for (const modifier of fusedPartyMemberHeldModifiers) {
        transferModifiers.push(this.scene.tryTransferHeldItemModifier(modifier, this, false, modifier.getStackCount(), true, true));
      }
      Promise.allSettled(transferModifiers).then(() => {
        this.scene.updateModifiers(true, true).then(() => {
          this.scene.removePartyMemberModifiers(fusedPartyMemberIndex);
          this.scene.getParty().splice(fusedPartyMemberIndex, 1)[0];
          const newPartyMemberIndex = this.scene.getParty().indexOf(this);
          pokemon.getMoveset(true).map(m => this.scene.unshiftPhase(new LearnMovePhase(this.scene, newPartyMemberIndex, m!.getMove().id))); // TODO: is the bang correct?
          pokemon.destroy();
          this.updateFusionPalette();
          resolve();
        });
      });
    });
  }

  unfuse(): Promise<void> {
    return new Promise(resolve => {
      this.clearFusionSpecies();

      this.updateInfo(true).then(() => resolve());
      this.updateFusionPalette();
    });
  }

  /** Returns a deep copy of this Pokemon's moveset array */
  copyMoveset(): PokemonMove[] {
    const newMoveset : PokemonMove[] = [];
    this.moveset.forEach(move =>
      newMoveset.push(new PokemonMove(move!.moveId, 0, move!.ppUp, move!.virtual))); // TODO: are those bangs correct?

    return newMoveset;
  }
}

export class EnemyPokemon extends Pokemon {
  public trainerSlot: TrainerSlot;
  public aiType: AiType;
  public bossSegments: integer;
  public bossSegmentIndex: integer;
  /** To indicate of the instance was populated with a dataSource -> e.g. loaded & populated from session data */
  public readonly isPopulatedFromDataSource: boolean;

  constructor(scene: BattleScene, species: PokemonSpecies, level: integer, trainerSlot: TrainerSlot, boss: boolean, dataSource?: PokemonData) {
    super(scene, 236, 84, species, level, dataSource?.abilityIndex, dataSource?.formIndex,
      dataSource?.gender, dataSource ? dataSource.shiny : false, dataSource ? dataSource.variant : undefined, undefined, dataSource ? dataSource.nature : undefined, dataSource);

    this.trainerSlot = trainerSlot;
    this.isPopulatedFromDataSource = !!dataSource; // if a dataSource is provided, then it was populated from dataSource
    if (boss) {
      this.setBoss(boss, dataSource?.bossSegments);
    }

    if (Overrides.OPP_STATUS_OVERRIDE) {
      this.status = new Status(Overrides.OPP_STATUS_OVERRIDE);
    }

    if (!dataSource) {
      this.generateAndPopulateMoveset();

      this.trySetShiny();
      if (Overrides.OPP_SHINY_OVERRIDE) {
        this.shiny = true;
        this.initShinySparkle();
      }
      if (this.shiny) {
        this.variant = this.generateVariant();
        if (Overrides.OPP_VARIANT_OVERRIDE) {
          this.variant = Overrides.OPP_VARIANT_OVERRIDE;
        }
      }

      this.luck = (this.shiny ? this.variant + 1 : 0) + (this.fusionShiny ? this.fusionVariant + 1 : 0);

      let prevolution: Species;
      let speciesId = species.speciesId;
      while ((prevolution = pokemonPrevolutions[speciesId])) {
        const evolution = pokemonEvolutions[prevolution].find(pe => pe.speciesId === speciesId && (!pe.evoFormKey || pe.evoFormKey === this.getFormKey()));
        if (evolution?.condition?.enforceFunc) {
          evolution.condition.enforceFunc(this);
        }
        speciesId = prevolution;
      }
    }

    this.aiType = boss || this.hasTrainer() ? AiType.SMART : AiType.SMART_RANDOM;
  }

  initBattleInfo(): void {
    if (!this.battleInfo) {
      this.battleInfo = new EnemyBattleInfo(this.scene);
      this.battleInfo.updateBossSegments(this);
      this.battleInfo.initInfo(this);
    } else {
      this.battleInfo.updateBossSegments(this);
    }
  }

  /**
   * Sets the pokemons boss status. If true initializes the boss segments either from the arguments
   * or through the the Scene.getEncounterBossSegments function
   *
   * @param boss if the pokemon is a boss
   * @param bossSegments amount of boss segments (health-bar segments)
   */
  setBoss(boss: boolean = true, bossSegments: integer = 0): void {
    if (boss) {
      this.bossSegments = bossSegments || this.scene.getEncounterBossSegments(this.scene.currentBattle.waveIndex, this.level, this.species, true);
      this.bossSegmentIndex = this.bossSegments - 1;
    } else {
      this.bossSegments = 0;
      this.bossSegmentIndex = 0;
    }
  }

  generateAndPopulateMoveset(formIndex?: integer): void {
    switch (true) {
    case (this.species.speciesId === Species.SMEARGLE):
      this.moveset = [
        new PokemonMove(Moves.SKETCH),
        new PokemonMove(Moves.SKETCH),
        new PokemonMove(Moves.SKETCH),
        new PokemonMove(Moves.SKETCH)
      ];
      break;
    case (this.species.speciesId === Species.ETERNATUS):
      this.moveset = (formIndex !== undefined ? formIndex : this.formIndex)
        ? [
          new PokemonMove(Moves.DYNAMAX_CANNON),
          new PokemonMove(Moves.SLUDGE_BOMB),
          new PokemonMove(Moves.FLAMETHROWER),
          new PokemonMove(Moves.RECOVER, 0, -4)
        ]
        : [
          new PokemonMove(Moves.ETERNABEAM),
          new PokemonMove(Moves.SLUDGE_BOMB),
          new PokemonMove(Moves.FLAMETHROWER),
          new PokemonMove(Moves.COSMIC_POWER)
        ];
      break;
    default:
      super.generateAndPopulateMoveset();
      break;
    }
  }

  /**
   * Determines the move this Pokemon will use on the next turn, as well as
   * the Pokemon the move will target.
   * @returns this Pokemon's next move in the format {move, moveTargets}
   */
  getNextMove(): QueuedMove {
    // If this Pokemon has a move already queued, return it.
    const queuedMove = this.getMoveQueue().length
      ? this.getMoveset().find(m => m?.moveId === this.getMoveQueue()[0].move)
      : null;
    if (queuedMove) {
      if (queuedMove.isUsable(this, this.getMoveQueue()[0].ignorePP)) {
        return { move: queuedMove.moveId, targets: this.getMoveQueue()[0].targets, ignorePP: this.getMoveQueue()[0].ignorePP };
      } else {
        this.getMoveQueue().shift();
        return this.getNextMove();
      }
    }

    // Filter out any moves this Pokemon cannot use
    const movePool = this.getMoveset().filter(m => m?.isUsable(this));
    // If no moves are left, use Struggle. Otherwise, continue with move selection
    if (movePool.length) {
      // If there's only 1 move in the move pool, use it.
      if (movePool.length === 1) {
        return { move: movePool[0]!.moveId, targets: this.getNextTargets(movePool[0]!.moveId) }; // TODO: are the bangs correct?
      }
      // If a move is forced because of Encore, use it.
      const encoreTag = this.getTag(EncoreTag) as EncoreTag;
      if (encoreTag) {
        const encoreMove = movePool.find(m => m?.moveId === encoreTag.moveId);
        if (encoreMove) {
          return { move: encoreMove.moveId, targets: this.getNextTargets(encoreMove.moveId) };
        }
      }
      switch (this.aiType) {
      case AiType.RANDOM: // No enemy should spawn with this AI type in-game
        const moveId = movePool[this.scene.randBattleSeedInt(movePool.length)]!.moveId; // TODO: is the bang correct?
        return { move: moveId, targets: this.getNextTargets(moveId) };
      case AiType.SMART_RANDOM:
      case AiType.SMART:
        /**
         * Move selection is based on the move's calculated "benefit score" against the
         * best possible target(s) (as determined by {@linkcode getNextTargets}).
         * For more information on how benefit scores are calculated, see `docs/enemy-ai.md`.
         */
        const moveScores = movePool.map(() => 0);
        const moveTargets = Object.fromEntries(movePool.map(m => [ m!.moveId, this.getNextTargets(m!.moveId) ])); // TODO: are those bangs correct?
        for (const m in movePool) {
          const pokemonMove = movePool[m]!; // TODO: is the bang correct?
          const move = pokemonMove.getMove();

          let moveScore = moveScores[m];
          const targetScores: integer[] = [];

          for (const mt of moveTargets[move.id]) {
            // Prevent a target score from being calculated when the target is whoever attacks the user
            if (mt === BattlerIndex.ATTACKER) {
              break;
            }

            const target = this.scene.getField()[mt];
            /**
             * The "target score" of a move is given by the move's user benefit score + the move's target benefit score.
             * If the target is an ally, the target benefit score is multiplied by -1.
             */
            let targetScore = move.getUserBenefitScore(this, target, move) + move.getTargetBenefitScore(this, target, move) * (mt < BattlerIndex.ENEMY === this.isPlayer() ? 1 : -1);
            if (Number.isNaN(targetScore)) {
              console.error(`Move ${move.name} returned score of NaN`);
              targetScore = 0;
            }
            /**
             * If this move is unimplemented, or the move is known to fail when used, set its
             * target score to -20
             */
            if ((move.name.endsWith(" (N)") || !move.applyConditions(this, target, move)) && ![Moves.SUCKER_PUNCH, Moves.UPPER_HAND, Moves.THUNDERCLAP].includes(move.id)) {
              targetScore = -20;
            } else if (move instanceof AttackMove) {
              /**
               * Attack moves are given extra multipliers to their base benefit score based on
               * the move's type effectiveness against the target and whether the move is a STAB move.
               */
              const effectiveness = target.getAttackMoveEffectiveness(this, pokemonMove);
              if (target.isPlayer() !== this.isPlayer()) {
                targetScore *= effectiveness;
                if (this.isOfType(move.type)) {
                  targetScore *= 1.5;
                }
              } else if (effectiveness) {
                targetScore /= effectiveness;
                if (this.isOfType(move.type)) {
                  targetScore /= 1.5;
                }
              }
              /** If a move has a base benefit score of 0, its benefit score is assumed to be unimplemented at this point */
              if (!targetScore) {
                targetScore = -20;
              }
            }
            targetScores.push(targetScore);
          }
          // When a move has multiple targets, its score is equal to the maximum target score across all targets
          moveScore += Math.max(...targetScores);

          // could make smarter by checking opponent def/spdef
          moveScores[m] = moveScore;
        }

        console.log(moveScores);

        // Sort the move pool in decreasing order of move score
        const sortedMovePool = movePool.slice(0);
        sortedMovePool.sort((a, b) => {
          const scoreA = moveScores[movePool.indexOf(a)];
          const scoreB = moveScores[movePool.indexOf(b)];
          return scoreA < scoreB ? 1 : scoreA > scoreB ? -1 : 0;
        });
        let r = 0;
        if (this.aiType === AiType.SMART_RANDOM) {
          // Has a 5/8 chance to select the best move, and a 3/8 chance to advance to the next best move (and repeat this roll)
          while (r < sortedMovePool.length - 1 && this.scene.randBattleSeedInt(8) >= 5) {
            r++;
          }
        } else if (this.aiType === AiType.SMART) {
          // The chance to advance to the next best move increases when the compared moves' scores are closer to each other.
          while (r < sortedMovePool.length - 1 && (moveScores[movePool.indexOf(sortedMovePool[r + 1])] / moveScores[movePool.indexOf(sortedMovePool[r])]) >= 0
              && this.scene.randBattleSeedInt(100) < Math.round((moveScores[movePool.indexOf(sortedMovePool[r + 1])] / moveScores[movePool.indexOf(sortedMovePool[r])]) * 50)) {
            r++;
          }
        }
        console.log(movePool.map(m => m!.getName()), moveScores, r, sortedMovePool.map(m => m!.getName())); // TODO: are those bangs correct?
        return { move: sortedMovePool[r]!.moveId, targets: moveTargets[sortedMovePool[r]!.moveId] };
      }
    }

    return { move: Moves.STRUGGLE, targets: this.getNextTargets(Moves.STRUGGLE) };
  }

  /**
   * Determines the Pokemon the given move would target if used by this Pokemon
   * @param moveId {@linkcode Moves} The move to be used
   * @returns The indexes of the Pokemon the given move would target
   */
  getNextTargets(moveId: Moves): BattlerIndex[] {
    const moveTargets = getMoveTargets(this, moveId);
    const targets = this.scene.getField(true).filter(p => moveTargets.targets.indexOf(p.getBattlerIndex()) > -1);
    // If the move is multi-target, return all targets' indexes
    if (moveTargets.multiple) {
      return targets.map(p => p.getBattlerIndex());
    }

    const move = allMoves[moveId];

    /**
     * Get the move's target benefit score against each potential target.
     * For allies, this score is multiplied by -1.
     */
    const benefitScores = targets
      .map(p => [ p.getBattlerIndex(), move.getTargetBenefitScore(this, p, move) * (p.isPlayer() === this.isPlayer() ? 1 : -1) ]);

    const sortedBenefitScores = benefitScores.slice(0);
    sortedBenefitScores.sort((a, b) => {
      const scoreA = a[1];
      const scoreB = b[1];
      return scoreA < scoreB ? 1 : scoreA > scoreB ? -1 : 0;
    });

    if (!sortedBenefitScores.length) {
      // Set target to BattlerIndex.ATTACKER when using a counter move
      // This is the same as when the player does so
      if (move.hasAttr(CounterDamageAttr)) {
        return [BattlerIndex.ATTACKER];
      }

      return [];
    }

    let targetWeights = sortedBenefitScores.map(s => s[1]);
    const lowestWeight = targetWeights[targetWeights.length - 1];

    // If the lowest target weight (i.e. benefit score) is negative, add abs(lowestWeight) to all target weights
    if (lowestWeight < 1) {
      for (let w = 0; w < targetWeights.length; w++) {
        targetWeights[w] += Math.abs(lowestWeight - 1);
      }
    }

    // Remove any targets whose weights are less than half the max of the target weights from consideration
    const benefitCutoffIndex = targetWeights.findIndex(s => s < targetWeights[0] / 2);
    if (benefitCutoffIndex > -1) {
      targetWeights = targetWeights.slice(0, benefitCutoffIndex);
    }

    const thresholds: integer[] = [];
    let totalWeight: integer = 0;
    targetWeights.reduce((total: integer, w: integer) => {
      total += w;
      thresholds.push(total);
      totalWeight = total;
      return total;
    }, 0);

    /**
     * Generate a random number from 0 to (totalWeight-1),
     * then select the first target whose cumulative weight (with all previous targets' weights)
     * is greater than that random number.
     */
    const randValue = this.scene.randBattleSeedInt(totalWeight);
    let targetIndex: integer = 0;

    thresholds.every((t, i) => {
      if (randValue >= t) {
        return true;
      }

      targetIndex = i;
      return false;
    });

    return [ sortedBenefitScores[targetIndex][0] ];
  }

  isPlayer() {
    return false;
  }

  hasTrainer(): boolean {
    return !!this.trainerSlot;
  }

  isBoss(): boolean {
    return !!this.bossSegments;
  }

  getBossSegmentIndex(): integer {
    const segments = (this as EnemyPokemon).bossSegments;
    const segmentSize = this.getMaxHp() / segments;
    for (let s = segments - 1; s > 0; s--) {
      const hpThreshold = Math.round(segmentSize * s);
      if (this.hp > hpThreshold) {
        return s;
      }
    }

    return 0;
  }

  damage(damage: integer, ignoreSegments: boolean = false, preventEndure: boolean = false, ignoreFaintPhase: boolean = false): integer {
    if (this.isFainted()) {
      return 0;
    }

    let clearedBossSegmentIndex = this.isBoss()
      ? this.bossSegmentIndex + 1
      : 0;

    if (this.isBoss() && !ignoreSegments) {
      const segmentSize = this.getMaxHp() / this.bossSegments;
      for (let s = this.bossSegmentIndex; s > 0; s--) {
        const hpThreshold = segmentSize * s;
        const roundedHpThreshold = Math.round(hpThreshold);
        if (this.hp >= roundedHpThreshold) {
          if (this.hp - damage <= roundedHpThreshold) {
            const hpRemainder = this.hp - roundedHpThreshold;
            let segmentsBypassed = 0;
            while (segmentsBypassed < this.bossSegmentIndex && this.canBypassBossSegments(segmentsBypassed + 1) && (damage - hpRemainder) >= Math.round(segmentSize * Math.pow(2, segmentsBypassed + 1))) {
              segmentsBypassed++;
              //console.log('damage', damage, 'segment', segmentsBypassed + 1, 'segment size', segmentSize, 'damage needed', Math.round(segmentSize * Math.pow(2, segmentsBypassed + 1)));
            }

            damage = hpRemainder + Math.round(segmentSize * segmentsBypassed);
            clearedBossSegmentIndex = s - segmentsBypassed;
          }
          break;
        }
      }
    }

    switch (this.scene.currentBattle.battleSpec) {
    case BattleSpec.FINAL_BOSS:
      if (!this.formIndex && this.bossSegmentIndex < 1) {
        damage = Math.min(damage, this.hp - 1);
      }
    }

    const ret = super.damage(damage, ignoreSegments, preventEndure, ignoreFaintPhase);

    if (this.isBoss()) {
      if (ignoreSegments) {
        const segmentSize = this.getMaxHp() / this.bossSegments;
        clearedBossSegmentIndex = Math.ceil(this.hp / segmentSize);
      }
      if (clearedBossSegmentIndex <= this.bossSegmentIndex) {
        this.handleBossSegmentCleared(clearedBossSegmentIndex);
      }
      this.battleInfo.updateBossSegments(this);
    }

    return ret;
  }

  canBypassBossSegments(segmentCount: integer = 1): boolean {
    if (this.scene.currentBattle.battleSpec === BattleSpec.FINAL_BOSS) {
      if (!this.formIndex && (this.bossSegmentIndex - segmentCount) < 1) {
        return false;
      }
    }

    return true;
  }

  handleBossSegmentCleared(segmentIndex: integer): void {
    while (segmentIndex - 1 < this.bossSegmentIndex) {
      let boostedStat = BattleStat.RAND;

      const battleStats = Utils.getEnumValues(BattleStat).slice(0, -3);
      const statWeights = new Array().fill(battleStats.length).filter((bs: BattleStat) => this.summonData.battleStats[bs] < 6).map((bs: BattleStat) => this.getStat(bs + 1));
      const statThresholds: integer[] = [];
      let totalWeight = 0;
      for (const bs of battleStats) {
        totalWeight += statWeights[bs];
        statThresholds.push(totalWeight);
      }

      const randInt = Utils.randSeedInt(totalWeight);

      for (const bs of battleStats) {
        if (randInt < statThresholds[bs]) {
          boostedStat = bs;
          break;
        }
      }

      let statLevels = 1;

      switch (segmentIndex) {
      case 1:
        if (this.bossSegments >= 3) {
          statLevels++;
        }
        break;
      case 2:
        if (this.bossSegments >= 5) {
          statLevels++;
        }
        break;
      }

      this.scene.unshiftPhase(new StatChangePhase(this.scene, this.getBattlerIndex(), true, [ boostedStat ], statLevels, true, true));

      this.bossSegmentIndex--;
    }
  }

  heal(amount: integer): integer {
    if (this.isBoss()) {
      const amountRatio = amount / this.getMaxHp();
      const segmentBypassCount = Math.floor(amountRatio / (1 / this.bossSegments));
      const segmentSize = this.getMaxHp() / this.bossSegments;
      for (let s = 1; s < this.bossSegments; s++) {
        const hpThreshold = segmentSize * s;
        if (this.hp <= Math.round(hpThreshold)) {
          const healAmount = Math.min(amount, this.getMaxHp() - this.hp, Math.round(hpThreshold + (segmentSize * segmentBypassCount) - this.hp));
          this.hp += healAmount;
          return healAmount;
        } else if (s >= this.bossSegmentIndex) {
          return super.heal(amount);
        }
      }
    }

    return super.heal(amount);
  }

  getFieldIndex(): integer {
    return this.scene.getEnemyField().indexOf(this);
  }

  getBattlerIndex(): BattlerIndex {
    return BattlerIndex.ENEMY + this.getFieldIndex();
  }

  addToParty(pokeballType: PokeballType) {
    const party = this.scene.getParty();
    let ret: PlayerPokemon | null = null;

    if (party.length < 6) {
      this.pokeball = pokeballType;
      this.metLevel = this.level;
      this.metBiome = this.scene.arena.biomeType;
      this.metSpecies = this.species.speciesId;
      const newPokemon = this.scene.addPlayerPokemon(this.species, this.level, this.abilityIndex, this.formIndex, this.gender, this.shiny, this.variant, this.ivs, this.nature, this);
      party.push(newPokemon);
      ret = newPokemon;
      this.scene.triggerPokemonFormChange(newPokemon, SpeciesFormChangeActiveTrigger, true);
    }

    return ret;
  }
}

export interface TurnMove {
  move: Moves;
  targets?: BattlerIndex[];
  result: MoveResult;
  virtual?: boolean;
  turn?: integer;
}

export interface QueuedMove {
  move: Moves;
  targets: BattlerIndex[];
  ignorePP?: boolean;
}

export interface AttackMoveResult {
  move: Moves;
  result: DamageResult;
  damage: integer;
  critical: boolean;
  sourceId: integer;
  sourceBattlerIndex: BattlerIndex;
}

export class PokemonSummonData {
  public battleStats: integer[] = [ 0, 0, 0, 0, 0, 0, 0 ];
  public moveQueue: QueuedMove[] = [];
  public disabledMove: Moves = Moves.NONE;
  public disabledTurns: integer = 0;
  public tags: BattlerTag[] = [];
  public abilitySuppressed: boolean = false;
  public abilitiesApplied: Abilities[] = [];

  public speciesForm: PokemonSpeciesForm | null;
  public fusionSpeciesForm: PokemonSpeciesForm;
  public ability: Abilities = Abilities.NONE;
  public gender: Gender;
  public fusionGender: Gender;
  public stats: integer[];
  public moveset: (PokemonMove | null)[];
  // If not initialized this value will not be populated from save data.
  public types: Type[] = [];
}

export class PokemonBattleData {
  public hitCount: integer = 0;
  public endured: boolean = false;
  public berriesEaten: BerryType[] = [];
  public abilitiesApplied: Abilities[] = [];
  public abilityRevealed: boolean = false;
}

export class PokemonBattleSummonData {
  /** The number of turns the pokemon has passed since entering the battle */
  public turnCount: integer = 1;
  /** The list of moves the pokemon has used since entering the battle */
  public moveHistory: TurnMove[] = [];
}

export class PokemonTurnData {
  public flinched: boolean;
  public acted: boolean;
  public hitCount: integer;
  public hitsLeft: integer;
  public damageDealt: integer = 0;
  public currDamageDealt: integer = 0;
  public damageTaken: integer = 0;
  public attacksReceived: AttackMoveResult[] = [];
  public order: number;
}

export enum AiType {
  RANDOM,
  SMART_RANDOM,
  SMART
}

export enum MoveResult {
  PENDING,
  SUCCESS,
  FAIL,
  MISS,
  OTHER
}

export enum HitResult {
  EFFECTIVE = 1,
  SUPER_EFFECTIVE,
  NOT_VERY_EFFECTIVE,
  ONE_HIT_KO,
  NO_EFFECT,
  STATUS,
  HEAL,
  FAIL,
  MISS,
  OTHER,
  IMMUNE
}

export type DamageResult = HitResult.EFFECTIVE | HitResult.SUPER_EFFECTIVE | HitResult.NOT_VERY_EFFECTIVE | HitResult.ONE_HIT_KO | HitResult.OTHER;

/**
 * Wrapper class for the {@linkcode Move} class for Pokemon to interact with.
 * These are the moves assigned to a {@linkcode Pokemon} object.
 * It links to {@linkcode Move} class via the move ID.
 * Compared to {@linkcode Move}, this class also tracks if a move has received.
 * PP Ups, amount of PP used, and things like that.
 * @see {@linkcode isUsable} - checks if move is disabled, out of PP, or not implemented.
 * @see {@linkcode getMove} - returns {@linkcode Move} object by looking it up via ID.
 * @see {@linkcode usePp} - removes a point of PP from the move.
 * @see {@linkcode getMovePp} - returns amount of PP a move currently has.
 * @see {@linkcode getPpRatio} - returns the current PP amount / max PP amount.
 * @see {@linkcode getName} - returns name of {@linkcode Move}.
 **/
export class PokemonMove {
  public moveId: Moves;
  public ppUsed: integer;
  public ppUp: integer;
  public virtual: boolean;

  constructor(moveId: Moves, ppUsed?: integer, ppUp?: integer, virtual?: boolean) {
    this.moveId = moveId;
    this.ppUsed = ppUsed || 0;
    this.ppUp = ppUp || 0;
    this.virtual = !!virtual;
  }

  isUsable(pokemon: Pokemon, ignorePp?: boolean): boolean {
    if (this.moveId && pokemon.summonData?.disabledMove === this.moveId) {
      return false;
    }
    return (ignorePp || this.ppUsed < this.getMovePp() || this.getMove().pp === -1) && !this.getMove().name.endsWith(" (N)");
  }

  getMove(): Move {
    return allMoves[this.moveId];
  }

  /**
   * Sets {@link ppUsed} for this move and ensures the value does not exceed {@link getMovePp}
   * @param {number} count Amount of PP to use
   */
  usePp(count: number = 1) {
    this.ppUsed = Math.min(this.ppUsed + count, this.getMovePp());
  }

  getMovePp(): integer {
    return this.getMove().pp + this.ppUp * Math.max(Math.floor(this.getMove().pp / 5), 1);
  }

  getPpRatio(): number {
    return 1 - (this.ppUsed / this.getMovePp());
  }

  getName(): string {
    return this.getMove().name;
  }

  /**
  * Copies an existing move or creates a valid PokemonMove object from json representing one
  * @param {PokemonMove | any} source The data for the move to copy
  * @return {PokemonMove} A valid pokemonmove object
  */
  static loadMove(source: PokemonMove | any): PokemonMove {
    return new PokemonMove(source.moveId, source.ppUsed, source.ppUp, source.virtual);
  }
}<|MERGE_RESOLUTION|>--- conflicted
+++ resolved
@@ -96,11 +96,8 @@
   public luck: integer;
   public pauseEvolutions: boolean;
   public pokerus: boolean;
-<<<<<<< HEAD
+  public wildFlee: boolean;
   public evoCounter: integer;
-=======
-  public wildFlee: boolean;
->>>>>>> ae2ab120
 
   public fusionSpecies: PokemonSpecies | null;
   public fusionFormIndex: integer;
@@ -192,12 +189,8 @@
       this.metSpecies = dataSource.metSpecies ?? (this.metBiome !== -1 ? this.species.speciesId : this.species.getRootSpeciesId(true));
       this.pauseEvolutions = dataSource.pauseEvolutions;
       this.pokerus = !!dataSource.pokerus;
-<<<<<<< HEAD
       this.evoCounter = dataSource.evoCounter || 0;
-      this.fusionSpecies = dataSource.fusionSpecies instanceof PokemonSpecies ? dataSource.fusionSpecies : getPokemonSpecies(dataSource.fusionSpecies);
-=======
       this.fusionSpecies = dataSource.fusionSpecies instanceof PokemonSpecies ? dataSource.fusionSpecies : dataSource.fusionSpecies ? getPokemonSpecies(dataSource.fusionSpecies) : null;
->>>>>>> ae2ab120
       this.fusionFormIndex = dataSource.fusionFormIndex;
       this.fusionAbilityIndex = dataSource.fusionAbilityIndex;
       this.fusionShiny = dataSource.fusionShiny;
