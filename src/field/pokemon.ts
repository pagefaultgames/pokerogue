import type { Ability, PreAttackModifyDamageAbAttrParams } from "#abilities/ability";
import { applyAbAttrs, applyOnGainAbAttrs, applyOnLoseAbAttrs } from "#abilities/apply-ab-attrs";
import { generateMoveset } from "#app/ai/ai-moveset-gen";
import type { AnySound, BattleScene } from "#app/battle-scene";
import { EVOLVE_MOVE, PLAYER_PARTY_MAX_SIZE, RARE_CANDY_FRIENDSHIP_CAP, RELEARN_MOVE } from "#app/constants";
import { timedEventManager } from "#app/global-event-manager";
import { globalScene } from "#app/global-scene";
import { getPokemonNameWithAffix } from "#app/messages";
import Overrides from "#app/overrides";
import { speciesEggMoves } from "#balance/egg-moves";
import type { SpeciesFormEvolution } from "#balance/pokemon-evolutions";
import {
  FusionSpeciesFormEvolution,
  pokemonEvolutions,
  pokemonPrevolutions,
  validateShedinjaEvo,
} from "#balance/pokemon-evolutions";
import { BASE_HIDDEN_ABILITY_CHANCE, BASE_SHINY_CHANCE, SHINY_EPIC_CHANCE, SHINY_VARIANT_CHANCE } from "#balance/rates";
import { getStarterValueFriendshipCap, speciesStarterCosts } from "#balance/starters";
import { tmSpecies } from "#balance/tm-species-map";
import { reverseCompatibleTms } from "#balance/tms";
import type { SuppressAbilitiesTag } from "#data/arena-tag";
import { NoCritTag, WeakenMoveScreenTag } from "#data/arena-tag";
import {
  AutotomizedTag,
  BattlerTag,
  CritBoostTag,
  EncoreTag,
  ExposedTag,
  GroundedTag,
  type GrudgeTag,
  getBattlerTag,
  HighestStatBoostTag,
  MoveRestrictionBattlerTag,
  PowerTrickTag,
  SemiInvulnerableTag,
  SubstituteTag,
  TarShotTag,
  TrappedTag,
  TypeImmuneTag,
} from "#data/battler-tags";
import { getDailyEventSeedBoss } from "#data/daily-run";
import { allAbilities, allMoves } from "#data/data-lists";
import { getLevelTotalExp } from "#data/exp";
import {
  SpeciesFormChangeActiveTrigger,
  SpeciesFormChangeLapseTeraTrigger,
  SpeciesFormChangeMoveLearnedTrigger,
  SpeciesFormChangePostMoveTrigger,
} from "#data/form-change-triggers";
import { Gender } from "#data/gender";
import { getNatureStatMultiplier } from "#data/nature";
import {
  CustomPokemonData,
  PokemonBattleData,
  PokemonSummonData,
  PokemonTempSummonData,
  PokemonTurnData,
  PokemonWaveData,
} from "#data/pokemon-data";
import type { SpeciesFormChange } from "#data/pokemon-forms";
import type { PokemonSpeciesForm } from "#data/pokemon-species";
import { PokemonSpecies } from "#data/pokemon-species";
import { getRandomStatus, getStatusEffectHealText, getStatusEffectOverlapText, Status } from "#data/status-effect";
import { getTerrainBlockMessage, TerrainType } from "#data/terrain";
import type { TypeDamageMultiplier } from "#data/type";
import { getTypeDamageMultiplier, getTypeRgb } from "#data/type";
import { AbilityId } from "#enums/ability-id";
import { AiType } from "#enums/ai-type";
import { ArenaTagSide } from "#enums/arena-tag-side";
import { ArenaTagType } from "#enums/arena-tag-type";
import { BattleSpec } from "#enums/battle-spec";
import { BattlerIndex } from "#enums/battler-index";
import { BattlerTagLapseType } from "#enums/battler-tag-lapse-type";
import { BattlerTagType } from "#enums/battler-tag-type";
import type { BerryType } from "#enums/berry-type";
import { BiomeId } from "#enums/biome-id";
import { ChallengeType } from "#enums/challenge-type";
import { Challenges } from "#enums/challenges";
import { DexAttr } from "#enums/dex-attr";
import { FieldPosition } from "#enums/field-position";
import { HitResult } from "#enums/hit-result";
import { LearnMoveSituation } from "#enums/learn-move-situation";
import { MoveCategory } from "#enums/move-category";
import { MoveFlags } from "#enums/move-flags";
import { MoveId } from "#enums/move-id";
import { MoveTarget } from "#enums/move-target";
import { isIgnorePP, isVirtual, MoveUseMode } from "#enums/move-use-mode";
import { Nature } from "#enums/nature";
import { PokeballType } from "#enums/pokeball";
import { PokemonAnimType } from "#enums/pokemon-anim-type";
import { PokemonType } from "#enums/pokemon-type";
import { SpeciesFormKey } from "#enums/species-form-key";
import { SpeciesId } from "#enums/species-id";
import {
  BATTLE_STATS,
  type BattleStat,
  EFFECTIVE_STATS,
  type EffectiveStat,
  PERMANENT_STATS,
  type PermanentStat,
  Stat,
} from "#enums/stat";
import { StatusEffect } from "#enums/status-effect";
import { SwitchType } from "#enums/switch-type";
import type { TrainerSlot } from "#enums/trainer-slot";
import { UiMode } from "#enums/ui-mode";
import { WeatherType } from "#enums/weather-type";
import { doShinySparkleAnim } from "#field/anims";
import {
  BaseStatModifier,
  CritBoosterModifier,
  EnemyDamageBoosterModifier,
  EnemyDamageReducerModifier,
  EnemyFusionChanceModifier,
  EvoTrackerModifier,
  HiddenAbilityRateBoosterModifier,
  PokemonBaseStatFlatModifier,
  PokemonBaseStatTotalModifier,
  PokemonFriendshipBoosterModifier,
  PokemonHeldItemModifier,
  PokemonIncrementingStatModifier,
  PokemonMultiHitModifier,
  PokemonNatureWeightModifier,
  ShinyRateBoosterModifier,
  StatBoosterModifier,
  SurviveDamageModifier,
  TempCritBoosterModifier,
  TempStatStageBoosterModifier,
} from "#modifiers/modifier";
import { applyMoveAttrs } from "#moves/apply-attrs";
import type { Move } from "#moves/move";
import { getMoveTargets } from "#moves/move-utils";
import { PokemonMove } from "#moves/pokemon-move";
import { loadMoveAnimations } from "#sprites/pokemon-asset-loader";
import type { Variant } from "#sprites/variant";
import { populateVariantColors, variantColorCache, variantData } from "#sprites/variant";
import { achvs } from "#system/achv";
import type { PokemonData } from "#system/pokemon-data";
import { RibbonData } from "#system/ribbons/ribbon-data";
import { awardRibbonsToSpeciesLine } from "#system/ribbons/ribbon-methods";
import type { AbAttrMap, AbAttrString, TypeMultiplierAbAttrParams } from "#types/ability-types";
<<<<<<< HEAD
import type {
  getAttackDamageParams,
  getAttackTypeEffectivenessParams,
  getBaseDamageParams,
} from "#types/damage-params";
=======
import type { Constructor } from "#types/common";
import type { getAttackDamageParams, getBaseDamageParams } from "#types/damage-params";
>>>>>>> 54918f61
import type { DamageCalculationResult, DamageResult } from "#types/damage-result";
import type { IllusionData } from "#types/illusion-data";
import type { LevelMoves } from "#types/pokemon-level-moves";
import type { StarterDataEntry, StarterMoveset } from "#types/save-data";
import type { TurnMove } from "#types/turn-move";
import { BattleInfo } from "#ui/battle-info";
import { EnemyBattleInfo } from "#ui/enemy-battle-info";
import type { PartyOption } from "#ui/party-ui-handler";
import { PartyUiHandler, PartyUiMode } from "#ui/party-ui-handler";
import { PlayerBattleInfo } from "#ui/player-battle-info";
import { coerceArray } from "#utils/array";
import { applyChallenges } from "#utils/challenge-utils";
import {
  BooleanHolder,
  deltaRgb,
  fixedInt,
  getIvsFromId,
  isBetween,
  NumberHolder,
  randSeedFloat,
  randSeedInt,
  randSeedIntRange,
  randSeedItem,
  rgbaToInt,
  rgbHexToRgba,
  rgbToHsv,
  toDmgValue,
} from "#utils/common";
import { calculateBossSegmentDamage } from "#utils/damage";
import { getEnumValues } from "#utils/enums";
import { getFusedSpeciesName, getPokemonSpecies, getPokemonSpeciesForm } from "#utils/pokemon-utils";
import { argbFromRgba, QuantizerCelebi, rgbaFromArgb } from "@material/material-color-utilities";
import i18next from "i18next";
import Phaser from "phaser";
import SoundFade from "phaser3-rex-plugins/plugins/soundfade";

export abstract class Pokemon extends Phaser.GameObjects.Container {
  /**
   * This pokemon's {@link https://bulbapedia.bulbagarden.net/wiki/Personality_value | Personality value/PID},
   * used to determine various parameters of this Pokemon.
   * Represented as a random 32-bit unsigned integer.
   * TODO: Stop treating this like a unique ID and stop treating 0 as no pokemon
   */
  public id: number;
  /**
   * The Pokemon's current nickname, or `undefined` if it currently lacks one.
   * If omitted, references to this should refer to the default name for this Pokemon's species.
   */
  public nickname?: string;
  public species: PokemonSpecies;
  public formIndex: number;
  public abilityIndex: number;
  public passive: boolean;
  public shiny: boolean;
  public variant: Variant;
  public pokeball: PokeballType;
  protected battleInfo: BattleInfo;
  public level: number;
  public exp: number;
  public levelExp: number;
  public gender: Gender;
  public hp: number;
  public stats: number[];
  public ivs: number[];
  public nature: Nature;
  public moveset: PokemonMove[];
  /**
   * This Pokemon's current {@link https://m.bulbapedia.bulbagarden.net/wiki/Status_condition#Non-volatile_status | non-volatile status condition},
   * or `null` if none exist.
   * @todo Make private
   */
  public status: Status | null;
  /**
   * The Pokémon's current friendship value, ranging from 0 to 255.
   * @see {@link https://bulbapedia.bulbagarden.net/wiki/Friendship}
   */
  public friendship: number;
  /**
   * The level at which this Pokémon was met
   * @remarks
   * Primarily used for displaying in the summary screen
   */
  public metLevel: number;
  /**
   * The ID of the biome this Pokémon was met in
   * @remarks
   * Primarily used for display in the summary screen.
   */
  public metBiome: BiomeId | -1;
  // TODO: figure out why this is used and document it (seems only to be read for getting the Pokémon's egg moves)
  public metSpecies: SpeciesId;
  /** The wave index at which this Pokémon was met/encountered */
  public metWave: number;
  public luck: number;
  public pauseEvolutions: boolean;
  public pokerus: boolean;
  /**
   * Indicates whether this Pokémon has left or is about to leave the field
   * @remarks
   * When `true` on a Wild Pokemon, this indicates it is about to flee.
   */
  public switchOutStatus = false;
  public evoCounter: number;
  /** The type this Pokémon turns into when Terastallized  */
  public teraType: PokemonType;
  /** Whether this Pokémon is currently Terastallized */
  public isTerastallized: boolean;
  /** The set of Types that have been boosted by this Pokémon's Stellar Terastallization. */
  public stellarTypesBoosted: PokemonType[];

  // TODO: Create a fusionData class / interface and move all fusion-related fields there, exposed via getters
  /** If this Pokémon is a fusion, the species it is fused with; `null` if not a fusion */
  public fusionSpecies: PokemonSpecies | null;
  public fusionFormIndex: number;
  public fusionAbilityIndex: number;
  public fusionShiny: boolean;
  public fusionVariant: Variant;
  public fusionGender: Gender;
  public fusionLuck: number;
  public fusionCustomPokemonData: CustomPokemonData | null;
  public fusionTeraType: PokemonType;

  public customPokemonData: CustomPokemonData = new CustomPokemonData();

  /* Pokemon data types, in vaguely decreasing order of precedence */

  /**
   * Data that resets only on *battle* end (hit count, harvest berries, etc.)
   * Kept between waves.
   */
  public battleData: PokemonBattleData = new PokemonBattleData();
  /** Data that resets on switch or battle end (stat stages, battler tags, etc.) */
  public summonData: PokemonSummonData = new PokemonSummonData();
  /** Similar to {@linkcode PokemonSummonData}, but is reset on reload (not saved to file). */
  public tempSummonData: PokemonTempSummonData = new PokemonTempSummonData();
  /** Wave data correponding to moves/ability information revealed */
  public waveData: PokemonWaveData = new PokemonWaveData();
  /** Per-turn data like hit count & flinch tracking */
  public turnData: PokemonTurnData = new PokemonTurnData();

  /** Used by Mystery Encounters to execute pokemon-specific logic (such as stat boosts) at start of battle */
  public mysteryEncounterBattleEffects?: (pokemon: Pokemon) => void;

  /** The position of this Pokémon on the field */
  public fieldPosition: FieldPosition;

  public maskEnabled: boolean;
  public maskSprite: Phaser.GameObjects.Sprite | null;

  /**
   * The set of all TMs that have been used on this Pokémon
   *
   * @remarks
   * Used to allow re-learning TM moves via, e.g., the Memory Mushroom
   */
  public usedTMs: MoveId[];

  private shinySparkle: Phaser.GameObjects.Sprite;

  // TODO: Rework this eventually
  constructor(
    x: number,
    y: number,
    species: PokemonSpecies,
    level: number,
    abilityIndex?: number,
    formIndex?: number,
    gender?: Gender,
    shiny?: boolean,
    variant?: Variant,
    ivs?: number[],
    nature?: Nature,
    dataSource?: Pokemon | PokemonData,
  ) {
    super(globalScene, x, y);

    if (!species.isObtainable() && this.isPlayer()) {
      throw new Error(`Cannot create a player Pokemon for species "${species.getName(formIndex)}"`);
    }

    this.species = species;
    this.pokeball = dataSource?.pokeball || PokeballType.POKEBALL;
    this.level = level;

    this.abilityIndex = abilityIndex ?? this.generateAbilityIndex();

    if (formIndex !== undefined) {
      this.formIndex = formIndex;
    }
    if (gender !== undefined) {
      this.gender = gender;
    }
    if (shiny !== undefined) {
      this.shiny = shiny;
    }
    if (variant !== undefined) {
      this.variant = variant;
    }
    this.exp = dataSource?.exp || getLevelTotalExp(this.level, species.growthRate);
    this.levelExp = dataSource?.levelExp || 0;

    if (dataSource) {
      this.id = dataSource.id;
      this.hp = dataSource.hp;
      this.stats = dataSource.stats;
      this.ivs = dataSource.ivs;
      this.passive = !!dataSource.passive;
      if (this.variant === undefined) {
        this.variant = 0;
      }
      this.nature = dataSource.nature || (0 as Nature);
      this.nickname = dataSource.nickname;
      this.moveset = dataSource.moveset;
      this.status = dataSource.status!; // TODO: is this bang correct?
      this.friendship = dataSource.friendship ?? this.species.baseFriendship;
      this.metLevel = dataSource.metLevel || 5;
      this.luck = dataSource.luck;
      this.metBiome = dataSource.metBiome;
      this.metSpecies =
        dataSource.metSpecies ?? (this.metBiome !== -1 ? this.species.speciesId : this.species.getRootSpeciesId(true));
      this.metWave = dataSource.metWave ?? (this.metBiome === -1 ? -1 : 0);
      this.pauseEvolutions = dataSource.pauseEvolutions;
      this.pokerus = !!dataSource.pokerus;
      this.fusionSpecies =
        dataSource.fusionSpecies instanceof PokemonSpecies
          ? dataSource.fusionSpecies
          : dataSource.fusionSpecies
            ? getPokemonSpecies(dataSource.fusionSpecies)
            : null;
      this.fusionFormIndex = dataSource.fusionFormIndex;
      this.fusionAbilityIndex = dataSource.fusionAbilityIndex;
      this.fusionShiny = dataSource.fusionShiny;
      this.fusionVariant = dataSource.fusionVariant || 0;
      this.fusionGender = dataSource.fusionGender;
      this.fusionLuck = dataSource.fusionLuck;
      this.fusionCustomPokemonData = dataSource.fusionCustomPokemonData;
      this.fusionTeraType = dataSource.fusionTeraType;
      this.usedTMs = dataSource.usedTMs ?? [];
      this.customPokemonData = new CustomPokemonData(dataSource.customPokemonData);
      this.teraType = dataSource.teraType;
      this.isTerastallized = dataSource.isTerastallized;
      this.stellarTypesBoosted = dataSource.stellarTypesBoosted ?? [];
    } else {
      this.id = randSeedInt(4294967296);
      this.ivs = ivs || getIvsFromId(this.id);

      if (this.gender === undefined) {
        this.gender = this.species.generateGender();
      }

      if (this.formIndex === undefined) {
        this.formIndex = globalScene.getSpeciesFormIndex(species, this.gender, this.nature, this.isPlayer());
      }

      if (this.shiny === undefined) {
        this.trySetShiny();
      }

      if (this.variant === undefined) {
        this.variant = this.shiny ? this.generateShinyVariant() : 0;
      }

      if (nature !== undefined) {
        this.setNature(nature);
      } else {
        this.generateNature();
      }

      this.friendship = species.baseFriendship;
      this.metLevel = level;
      this.metBiome = globalScene.currentBattle ? globalScene.arena.biomeType : -1;
      this.metSpecies = species.speciesId;
      this.metWave = globalScene.currentBattle ? globalScene.currentBattle.waveIndex : -1;
      this.pokerus = false;

      if (level > 1) {
        const fused = new BooleanHolder(globalScene.gameMode.isSplicedOnly);
        if (!fused.value && this.isEnemy() && !this.hasTrainer()) {
          globalScene.applyModifier(EnemyFusionChanceModifier, false, fused);
        }

        if (fused.value) {
          this.calculateStats();
          this.generateFusionSpecies();
        }
      }
      this.luck = (this.shiny ? this.variant + 1 : 0) + (this.fusionShiny ? this.fusionVariant + 1 : 0);
      this.fusionLuck = this.luck;

      this.teraType = randSeedItem(this.getTypes(false, false, true));
      this.isTerastallized = false;
      this.stellarTypesBoosted = [];
    }

    this.summonData = new PokemonSummonData(dataSource?.summonData);
    this.battleData = new PokemonBattleData(dataSource?.battleData);

    this.generateName();

    if (!species.isObtainable()) {
      this.shiny = false;
    }

    if (!dataSource) {
      this.calculateStats();
    }
  }

  /**
   * Return the name that will be displayed when this Pokemon is sent out into battle.
   * @param useIllusion - Whether to consider this Pokemon's illusion if present; default `true`
   * @returns The name to render for this {@linkcode Pokemon}.
   */
  getNameToRender(useIllusion = true) {
    const illusion = this.summonData.illusion;
    const name = useIllusion ? (illusion?.name ?? this.name) : this.name;
    const nickname: string | undefined = useIllusion ? (illusion?.nickname ?? this.nickname) : this.nickname;
    try {
      if (nickname) {
        return decodeURIComponent(escape(atob(nickname))); // TODO: Remove `atob` and `escape`... eventually...
      }
      return name;
    } catch (err) {
      console.error(`Failed to decode nickname for ${name}`, err);
      return name;
    }
  }

  /**
   * Return this Pokemon's {@linkcode PokeballType}.
   * @param useIllusion - Whether to consider this Pokemon's illusion if present; default `false`
   * @returns The {@linkcode PokeballType} that will be shown when this Pokemon is sent out into battle.
   */
  getPokeball(useIllusion = false): PokeballType {
    return useIllusion ? (this.summonData.illusion?.pokeball ?? this.pokeball) : this.pokeball;
  }

  init(): void {
    this.fieldPosition = FieldPosition.CENTER;
    this.initBattleInfo();

    globalScene.fieldUI.addAt(this.battleInfo, 0);

    const getSprite = (hasShadow?: boolean) => {
      const ret = globalScene.addPokemonSprite(
        this,
        0,
        0,
        `pkmn__${this.isPlayer() ? "back__" : ""}sub`,
        undefined,
        true,
      );
      ret.setOrigin(0.5, 1);
      ret.setPipeline(globalScene.spritePipeline, {
        tone: [0.0, 0.0, 0.0, 0.0],
        hasShadow: !!hasShadow,
        teraColor: getTypeRgb(this.getTeraType()),
        isTerastallized: this.isTerastallized,
      });
      return ret;
    };

    this.setScale(this.getSpriteScale());

    const sprite = getSprite(true);
    const tintSprite = getSprite();

    tintSprite.setVisible(false);

    this.addAt(sprite, 0);
    this.addAt(tintSprite, 1);

    if (this.isShiny(true) && !this.shinySparkle) {
      this.initShinySparkle();
    }
  }

  abstract initBattleInfo(): void;

  public isOnField(): boolean {
    if (!globalScene) {
      return false;
    }
    if (this.switchOutStatus) {
      return false;
    }
    return globalScene.field.getIndex(this) > -1;
  }

  /**
   * Checks if a pokemon is fainted (ie: its `hp <= 0`).
   * Usually should not be called directly in favor of calling {@linkcode isAllowedInBattle()}.
   * @param checkStatus - Whether to also check that the pokemon's status is {@linkcode StatusEffect.FAINT}; default `false`
   * @returns Whether this Pokemon is fainted, as described above.
   */
  public isFainted(checkStatus = false): boolean {
    return this.hp <= 0 && (!checkStatus || this.status?.effect === StatusEffect.FAINT);
  }

  /**
   * Check if this pokemon is both not fainted and allowed to be used based on currently active challenges.
   * @returns Whether this Pokemon is allowed to partake in battle.
   */
  public isAllowedInBattle(): boolean {
    return !this.isFainted() && this.isAllowedInChallenge();
  }

  /**
   * Check if this pokemon is allowed based on any active challenges.
   * Usually should not be called directly in favor of consulting {@linkcode isAllowedInBattle()}.
   * @returns Whether this Pokemon is allowed under the current challenge conditions.
   */
  public isAllowedInChallenge(): boolean {
    const challengeAllowed = new BooleanHolder(true);
    applyChallenges(ChallengeType.POKEMON_IN_BATTLE, this, challengeAllowed);
    return challengeAllowed.value;
  }

  /**
   * Checks if this {@linkcode Pokemon} is allowed in battle (ie: not fainted, and allowed under any active challenges).
   * @param onField - Whether to also check if the pokemon is currently on the field; default `false`
   * @returns Whether this pokemon is considered "active", as described above.
   * Returns `false` if there is no active {@linkcode BattleScene} or the pokemon is disallowed.
   */
  public isActive(onField = false): boolean {
    if (!globalScene) {
      return false;
    }
    return this.isAllowedInBattle() && (!onField || this.isOnField());
  }

  public getDexAttr(): bigint {
    let ret = 0n;
    if (this.gender !== Gender.GENDERLESS) {
      ret |= this.gender !== Gender.FEMALE ? DexAttr.MALE : DexAttr.FEMALE;
    }
    ret |= !this.shiny ? DexAttr.NON_SHINY : DexAttr.SHINY;
    ret |= this.variant >= 2 ? DexAttr.VARIANT_3 : this.variant === 1 ? DexAttr.VARIANT_2 : DexAttr.DEFAULT_VARIANT;
    ret |= globalScene.gameData.getFormAttr(this.formIndex);
    return ret;
  }

  /**
   * Sets the Pokemon's name. Only called when loading a Pokemon so this function needs to be called when
   * initializing hardcoded Pokemon or else it will not display the form index name properly.
   */
  public generateName(): void {
    if (!this.fusionSpecies) {
      this.name = this.species.getName(this.formIndex);
      return;
    }
    this.name = getFusedSpeciesName(
      this.species.getName(this.formIndex),
      this.fusionSpecies.getName(this.fusionFormIndex),
    );
    if (this.battleInfo) {
      this.updateInfo(true);
    }
  }

  /** Generate `abilityIndex` based on species and hidden ability if not pre-defined. */
  private generateAbilityIndex(): number {
    // Roll for hidden ability chance, applying any ability charms for enemy mons
    const hiddenAbilityChance = new NumberHolder(BASE_HIDDEN_ABILITY_CHANCE);
    if (!this.hasTrainer()) {
      globalScene.applyModifiers(HiddenAbilityRateBoosterModifier, true, hiddenAbilityChance);
    }

    // If the roll succeeded and we have one, use HA; otherwise pick a random ability
    const hasHiddenAbility = !randSeedInt(hiddenAbilityChance.value);
    if (this.species.abilityHidden && hasHiddenAbility) {
      return 2;
    }

    // only use random ability if species has a second ability
    return this.species.ability2 !== this.species.ability1 ? randSeedInt(2) : 0;
  }

  /**
   * Set this pokemon's illusion to the data of the given pokemon.
   *
   * @remarks
   * When setting the illusion of a wild pokemon, a {@linkcode PokemonSpecies} is generally passed.
   * When setting the illusion of a pokemon in this way, the fields required by illusion data
   * but missing from `PokemonSpecies` are set as follows
   * - `pokeball` and `nickname` are both inherited from this pokemon
   * - `shiny` will always be set if this pokemon OR its fusion is shiny
   * - `variant` will always be 0
   * - Fields related to fusion will be set to `undefined` or `0` as appropriate
   * - The gender is set to be the same as this pokemon, if it is compatible with the provided pokemon.
   *   - If the provided pokemon can only ever exist as one gender, it is always that gender
   *   - If this pokemon is genderless but the provided pokemon isn't, then a gender roll is done based on this
   *     pokemon's ID
   */
  setIllusion(pokemon: Pokemon | PokemonSpecies): boolean {
    this.breakIllusion();
    if (pokemon instanceof Pokemon) {
      const speciesId = pokemon.species.speciesId;

      this.summonData.illusion = {
        name: pokemon.name,
        nickname: pokemon.nickname,
        shiny: pokemon.shiny,
        variant: pokemon.variant,
        fusionShiny: pokemon.fusionShiny,
        fusionVariant: pokemon.fusionVariant,
        species: speciesId,
        formIndex: pokemon.formIndex,
        gender: pokemon.gender,
        pokeball: pokemon.pokeball,
        fusionFormIndex: pokemon.fusionFormIndex,
        fusionSpecies: pokemon.fusionSpecies || undefined,
        fusionGender: pokemon.fusionGender,
      };

      if (pokemon.shiny || pokemon.fusionShiny) {
        this.initShinySparkle();
      }
    } else {
      // Correct the gender in case the illusioned species has a gender incompatible with this pokemon
      let gender = this.gender;
      switch (pokemon.malePercent) {
        case null:
          gender = Gender.GENDERLESS;
          break;
        case 0:
          gender = Gender.FEMALE;
          break;
        case 100:
          gender = Gender.MALE;
          break;
        default:
          gender = (this.id % 256) * 0.390625 < pokemon.malePercent ? Gender.MALE : Gender.FEMALE;
      }
      /*
      TODO: Allow setting `variant` to something other than 0, which would require first loading the
      assets for the provided species, as its entry would otherwise not
      be guaranteed to exist in the `variantData` map. But this would prevent `summonData` from being populated
      until the assets are loaded, which would cause issues as this method cannot be easily promisified.
      */
      this.summonData.illusion = {
        fusionShiny: false,
        fusionVariant: 0,
        shiny: this.shiny || this.fusionShiny,
        variant: 0,
        nickname: this.nickname,
        name: pokemon.name,
        species: pokemon.speciesId,
        formIndex: pokemon.formIndex,
        gender,
        pokeball: this.pokeball,
      };

      if (this.shiny || this.fusionShiny) {
        this.initShinySparkle();
      }
    }
    this.loadAssets(false, true).then(() => this.playAnim());
    this.updateInfo();
    return true;
  }

  /**
   * Break the illusion of this pokemon, if it has an active illusion.
   * @returns Whether an illusion was broken.
   */
  breakIllusion(): boolean {
    if (!this.summonData.illusion) {
      return false;
    }
    this.summonData.illusion = null;
    if (this.isOnField()) {
      globalScene.playSound("PRSFX- Transform");
    }
    if (this.shiny) {
      this.initShinySparkle();
    }
    this.loadAssets(false).then(() => this.playAnim());
    this.updateInfo(true);
    return true;
  }

  abstract isPlayer(): this is PlayerPokemon;

  abstract isEnemy(): this is EnemyPokemon;

  abstract hasTrainer(): boolean;

  abstract getFieldIndex(): number;

  abstract getBattlerIndex(): BattlerIndex;

  /**
   * Load all assets needed for this Pokemon's use in battle
   * @param ignoreOverride - Whether to ignore overrides caused by {@linkcode MoveId.TRANSFORM | Transform}; default `true`
   * @param useIllusion - Whether to consider this pokemon's active illusion; default `false`
   * @returns A promise that resolves once all the corresponding assets have been loaded.
   */
  async loadAssets(ignoreOverride = true, useIllusion = false): Promise<void> {
    /** Promises that are loading assets and can be run concurrently. */
    const loadPromises: Promise<void>[] = [];
    // Assets for moves
    loadPromises.push(loadMoveAnimations(this.getMoveset().map(m => m.getMove().id)));

    /** alias for `this.summonData.illusion`; bangs on this are safe when guarded with `useIllusion` being true   */
    const illusion = this.summonData.illusion;
    useIllusion = useIllusion && !!illusion;

    // Load the assets for the species form
    const formIndex = useIllusion ? illusion!.formIndex : this.formIndex;
    loadPromises.push(
      this.getSpeciesForm(false, useIllusion).loadAssets(
        this.getGender(useIllusion) === Gender.FEMALE,
        formIndex,
        this.isShiny(useIllusion),
        this.getVariant(useIllusion),
      ),
    );

    if (this.isPlayer() || this.getFusionSpeciesForm(false, useIllusion)) {
      globalScene.loadPokemonAtlas(
        this.getBattleSpriteKey(true, ignoreOverride),
        this.getBattleSpriteAtlasPath(true, ignoreOverride),
      );
    }
    if (this.getFusionSpeciesForm()) {
      const { fusionFormIndex, fusionShiny, fusionVariant } = useIllusion ? illusion! : this;
      loadPromises.push(
        this.getFusionSpeciesForm(false, useIllusion).loadAssets(
          this.getFusionGender(false, useIllusion) === Gender.FEMALE,
          fusionFormIndex,
          fusionShiny,
          fusionVariant,
        ),
      );
      globalScene.loadPokemonAtlas(
        this.getFusionBattleSpriteKey(true, ignoreOverride),
        this.getFusionBattleSpriteAtlasPath(true, ignoreOverride),
      );
    }

    if (this.isShiny(true)) {
      loadPromises.push(populateVariantColors(this, false, ignoreOverride));
      if (this.isPlayer()) {
        loadPromises.push(populateVariantColors(this, true, ignoreOverride));
      }
    }

    await Promise.allSettled(loadPromises);

    // This must be initiated before we queue loading, otherwise the load could have finished before
    // we reach the line of code that adds the listener, causing a deadlock.
    const waitOnLoadPromise = new Promise<void>(resolve =>
      globalScene.load.once(Phaser.Loader.Events.COMPLETE, resolve),
    );

    if (!globalScene.load.isLoading()) {
      globalScene.load.start();
    }

    // Wait for the assets we queued to load to finish loading, then...
    // See https://developer.mozilla.org/en-US/docs/Web/JavaScript/Guide/Using_promises#creating_a_promise_around_an_old_callback_api
    await waitOnLoadPromise;

    // With the sprites loaded, generate the animation frame information
    if (this.isPlayer()) {
      const originalWarn = console.warn;
      // Ignore warnings for missing frames, because there will be a lot
      console.warn = () => {};
      const battleSpriteKey = this.getBattleSpriteKey(this.isPlayer(), ignoreOverride);
      const battleFrameNames = globalScene.anims.generateFrameNames(battleSpriteKey, {
        zeroPad: 4,
        suffix: ".png",
        start: 1,
        end: 400,
      });
      console.warn = originalWarn;
      if (!globalScene.anims.exists(battleSpriteKey)) {
        globalScene.anims.create({
          key: battleSpriteKey,
          frames: battleFrameNames,
          frameRate: 10,
          repeat: -1,
        });
      }
    }
    // With everything loaded, now begin playing the animation.
    this.playAnim();

    // update the fusion palette
    this.updateFusionPalette();
    if (this.summonData.speciesForm) {
      this.updateFusionPalette(true);
    }
  }

  /**
   * Gracefully handle errors loading a variant sprite. Log if it fails and attempt to fall back on
   * non-experimental sprites before giving up.
   *
   * @param cacheKey - The cache key for the variant color sprite
   * @param attemptedSpritePath - The sprite path that failed to load
   * @param useExpSprite - Whether the attempted sprite was experimental
   * @param battleSpritePath - The filename of the sprite
   * @param optionalParams - Any additional params to log
   */
  async fallbackVariantColor(
    cacheKey: string,
    attemptedSpritePath: string,
    useExpSprite: boolean,
    battleSpritePath: string,
    ...optionalParams: any[]
  ) {
    console.warn(`Could not load ${attemptedSpritePath}!`, ...optionalParams);
    if (useExpSprite) {
      await this.populateVariantColorCache(cacheKey, false, battleSpritePath);
    }
  }

  /**
   * Attempt to process variant sprite color caches.
   * @param cacheKey - the cache key for the variant color sprite
   * @param useExpSprite - Whether experimental sprites should be used if present
   * @param battleSpritePath - the filename of the sprite
   */
  async populateVariantColorCache(cacheKey: string, useExpSprite: boolean, battleSpritePath: string) {
    const spritePath = `./images/pokemon/variant/${useExpSprite ? "exp/" : ""}${battleSpritePath}.json`;
    return globalScene
      .cachedFetch(spritePath)
      .then(res => {
        // Prevent the JSON from processing if it failed to load
        if (!res.ok) {
          return this.fallbackVariantColor(
            cacheKey,
            res.url,
            useExpSprite,
            battleSpritePath,
            res.status,
            res.statusText,
          );
        }
        return res.json();
      })
      .catch(error => {
        return this.fallbackVariantColor(cacheKey, spritePath, useExpSprite, battleSpritePath, error);
      })
      .then(c => {
        if (c != null) {
          variantColorCache[cacheKey] = c;
        }
      });
  }

  getFormKey(): string {
    if (this.species.forms.length === 0 || this.species.forms.length <= this.formIndex) {
      return "";
    }
    return this.species.forms[this.formIndex].formKey;
  }

  getFusionFormKey(): string | null {
    if (!this.fusionSpecies) {
      return null;
    }
    if (this.fusionSpecies.forms.length === 0 || this.fusionSpecies.forms.length <= this.fusionFormIndex) {
      return "";
    }
    return this.fusionSpecies.forms[this.fusionFormIndex].formKey;
  }

  //#region Atlas and sprite ID methods
  // TODO: Add more documentation for all these attributes.
  // They may be all similar, but what each one actually _does_ is quite unclear at first glance

  getSpriteAtlasPath(ignoreOverride = false): string {
    const spriteId = this.getSpriteId(ignoreOverride).replace(/_{2}/g, "/");

    return `${/_[1-3]$/.test(spriteId) ? "variant/" : ""}${spriteId}`;
  }

  getBattleSpriteAtlasPath(back?: boolean, ignoreOverride?: boolean): string {
    const spriteId = this.getBattleSpriteId(back, ignoreOverride).replace(/_{2}/g, "/");
    return `${/_[1-3]$/.test(spriteId) ? "variant/" : ""}${spriteId}`;
  }

  getSpriteId(ignoreOverride?: boolean): string {
    const formIndex = this.summonData.illusion?.formIndex ?? this.formIndex;
    return this.getSpeciesForm(ignoreOverride, true).getSpriteId(
      this.getGender(ignoreOverride, true) === Gender.FEMALE,
      formIndex,
      this.shiny,
      this.variant,
    );
  }

  getBattleSpriteId(back?: boolean, ignoreOverride?: boolean): string {
    if (back === undefined) {
      back = this.isPlayer();
    }

    const formIndex = this.summonData.illusion?.formIndex ?? this.formIndex;

    return this.getSpeciesForm(ignoreOverride, true).getSpriteId(
      this.getGender(ignoreOverride, true) === Gender.FEMALE,
      formIndex,
      this.shiny,
      this.variant,
      back,
    );
  }

  getSpriteKey(ignoreOverride?: boolean): string {
    return this.getSpeciesForm(ignoreOverride, false).getSpriteKey(
      this.getGender(ignoreOverride) === Gender.FEMALE,
      this.formIndex,
      this.isShiny(false),
      this.getVariant(false),
    );
  }

  getBattleSpriteKey(back?: boolean, ignoreOverride?: boolean): string {
    return `pkmn__${this.getBattleSpriteId(back, ignoreOverride)}`;
  }

  getFusionSpriteId(ignoreOverride?: boolean): string {
    const fusionFormIndex = this.summonData.illusion?.fusionFormIndex ?? this.fusionFormIndex;
    return this.getFusionSpeciesForm(ignoreOverride, true).getSpriteId(
      this.getFusionGender(ignoreOverride, true) === Gender.FEMALE,
      fusionFormIndex,
      this.fusionShiny,
      this.fusionVariant,
    );
  }

  getFusionBattleSpriteId(back?: boolean, ignoreOverride?: boolean): string {
    if (back === undefined) {
      back = this.isPlayer();
    }

    const fusionFormIndex = this.summonData.illusion?.fusionFormIndex ?? this.fusionFormIndex;

    return this.getFusionSpeciesForm(ignoreOverride, true).getSpriteId(
      this.getFusionGender(ignoreOverride, true) === Gender.FEMALE,
      fusionFormIndex,
      this.fusionShiny,
      this.fusionVariant,
      back,
    );
  }

  getFusionBattleSpriteKey(back?: boolean, ignoreOverride?: boolean): string {
    return `pkmn__${this.getFusionBattleSpriteId(back, ignoreOverride)}`;
  }

  getFusionBattleSpriteAtlasPath(back?: boolean, ignoreOverride?: boolean): string {
    return this.getFusionBattleSpriteId(back, ignoreOverride).replace(/_{2}/g, "/");
  }

  getIconAtlasKey(ignoreOverride = false, useIllusion = true): string {
    const illusion = this.summonData.illusion;
    const { formIndex, variant } = useIllusion && illusion ? illusion : this;
    return this.getSpeciesForm(ignoreOverride, useIllusion).getIconAtlasKey(
      formIndex,
      this.isBaseShiny(useIllusion),
      variant,
    );
  }

  getFusionIconAtlasKey(ignoreOverride = false, useIllusion = true): string {
    const illusion = this.summonData.illusion;
    const { fusionFormIndex, fusionVariant } = useIllusion && illusion ? illusion : this;
    return this.getFusionSpeciesForm(ignoreOverride, useIllusion).getIconAtlasKey(
      fusionFormIndex,
      this.isFusionShiny(),
      fusionVariant,
    );
  }

  getIconId(ignoreOverride?: boolean, useIllusion = false): string {
    const illusion = this.summonData.illusion;
    const { formIndex, variant } = useIllusion && illusion ? illusion : this;
    return this.getSpeciesForm(ignoreOverride, useIllusion).getIconId(
      this.getGender(ignoreOverride, useIllusion) === Gender.FEMALE,
      formIndex,
      this.isBaseShiny(),
      variant,
    );
  }

  getFusionIconId(ignoreOverride?: boolean, useIllusion = true): string {
    const illusion = this.summonData.illusion;
    const { fusionFormIndex, fusionVariant } = useIllusion && illusion ? illusion : this;
    return this.getFusionSpeciesForm(ignoreOverride, useIllusion).getIconId(
      this.getFusionGender(ignoreOverride, useIllusion) === Gender.FEMALE,
      fusionFormIndex,
      this.isFusionShiny(),
      fusionVariant,
    );
  }
  //#endregion Atlas and sprite ID methods

  /**
   * Return this Pokemon's {@linkcode PokemonSpeciesForm | SpeciesForm}.
   * @param ignoreOverride - Whether to ignore any overrides caused by {@linkcode MoveId.TRANSFORM | Transform}; default `false`
   * and overrides `useIllusion`.
   * @param useIllusion - Whether to consider this Pokemon's illusion if present; default `false`.
   * @returns This Pokemon's {@linkcode PokemonSpeciesForm}.
   */
  getSpeciesForm(ignoreOverride = false, useIllusion = false): PokemonSpeciesForm {
    if (!ignoreOverride && this.summonData.speciesForm) {
      return this.summonData.speciesForm;
    }

    const species: PokemonSpecies =
      useIllusion && this.summonData.illusion ? getPokemonSpecies(this.summonData.illusion.species) : this.species;
    const formIndex = useIllusion && this.summonData.illusion ? this.summonData.illusion.formIndex : this.formIndex;

    if (species.forms && species.forms.length > 0) {
      return species.forms[formIndex];
    }

    return species;
  }

  /**
   * Getter function that returns whether this {@linkcode Pokemon} is currently transformed into another one
   * (such as by the effects of {@linkcode MoveId.TRANSFORM} or {@linkcode AbilityId.IMPOSTER}.
   * @returns Whether this Pokemon is currently transformed.
   */
  public isTransformed(): boolean {
    return this.summonData.speciesForm !== null;
  }

  /**
   * Return whether this Pokemon can transform into an opposing Pokemon.
   * @param target - The {@linkcode Pokemon} being transformed into
   * @returns Whether this Pokemon can transform into `target`.
   */
  public canTransformInto(target: Pokemon): boolean {
    return !(
      // Neither pokemon can be already transformed
      (
        this.isTransformed()
        || target.isTransformed() // Neither pokemon can be behind an illusion
        || target.summonData.illusion
        || this.summonData.illusion // The target cannot be behind a substitute
        || target.getTag(BattlerTagType.SUBSTITUTE) // Transforming to/from fusion pokemon causes various problems (crashes, etc.) // TODO: Consider lifting restriction once bug is fixed
        || this.isFusion()
        || target.isFusion()
      )
    );
  }

  /**
   * Return the {@linkcode PokemonSpeciesForm | SpeciesForm} of this Pokemon's fusion counterpart.
   * @param ignoreOverride - Whether to ignore species overrides caused by {@linkcode MoveId.TRANSFORM | Transform}; default `false`
   * @param useIllusion - Whether to consider the species of this Pokemon's illusion; default `false`
   * @returns The {@linkcode PokemonSpeciesForm} of this Pokemon's fusion counterpart.
   */
  public getFusionSpeciesForm(ignoreOverride = false, useIllusion = false): PokemonSpeciesForm {
    const fusionSpecies: PokemonSpecies =
      useIllusion && this.summonData.illusion ? this.summonData.illusion.fusionSpecies! : this.fusionSpecies!;
    const fusionFormIndex =
      useIllusion && this.summonData.illusion ? this.summonData.illusion.fusionFormIndex! : this.fusionFormIndex;

    if (!ignoreOverride && this.summonData.fusionSpeciesForm) {
      return this.summonData.fusionSpeciesForm;
    }
    if (fusionSpecies?.forms?.length === 0 || fusionFormIndex >= fusionSpecies?.forms.length) {
      return fusionSpecies;
    }
    return fusionSpecies?.forms[fusionFormIndex];
  }

  getSprite(): Phaser.GameObjects.Sprite {
    return this.getAt(0) as Phaser.GameObjects.Sprite;
  }

  getTintSprite(): Phaser.GameObjects.Sprite | null {
    return !this.maskEnabled ? (this.getAt(1) as Phaser.GameObjects.Sprite) : this.maskSprite;
  }

  getSpriteScale(): number {
    const formKey = this.getFormKey();
    if (
      this.isMax() === true
      || formKey === "segin-starmobile"
      || formKey === "schedar-starmobile"
      || formKey === "navi-starmobile"
      || formKey === "ruchbah-starmobile"
      || formKey === "caph-starmobile"
    ) {
      // G-Max and starmobiles have flat 1.5x scale
      return 1.5;
    }

    // TODO: Rather than using -1 as a default... why don't we just change it to 1????????
    if (this.customPokemonData.spriteScale <= 0) {
      return 1;
    }
    return this.customPokemonData.spriteScale;
  }

  /** Resets the pokemon's field sprite properties, including position, alpha, and scale */
  public resetSprite(): void {
    // Resetting properties should not be shown on the field
    this.setVisible(false);

    // Remove the offset from having a Substitute active
    if (this.isOffsetBySubstitute()) {
      this.x -= this.getSubstituteOffset()[0];
      this.y -= this.getSubstituteOffset()[1];
    }

    // Reset sprite display properties
    this.setAlpha(1);
    this.setScale(this.getSpriteScale());
  }

  getHeldItems(): PokemonHeldItemModifier[] {
    if (!globalScene) {
      return [];
    }
    return globalScene.findModifiers(
      m => m instanceof PokemonHeldItemModifier && m.pokemonId === this.id,
      this.isPlayer(),
    ) as PokemonHeldItemModifier[];
  }

  updateScale(): void {
    this.setScale(this.getSpriteScale());
  }

  updateSpritePipelineData(): void {
    [this.getSprite(), this.getTintSprite()]
      .filter(s => !!s)
      .map(s => {
        s.pipelineData["teraColor"] = getTypeRgb(this.getTeraType());
        s.pipelineData["isTerastallized"] = this.isTerastallized;
      });
    this.updateInfo(true);
  }

  initShinySparkle(): void {
    const shinySparkle = globalScene.addFieldSprite(0, 0, "shiny");
    shinySparkle.setVisible(false);
    shinySparkle.setOrigin(0.5, 1);
    this.add(shinySparkle);

    this.shinySparkle = shinySparkle;
  }

  /**
   * Attempts to animate a given {@linkcode Phaser.GameObjects.Sprite}
   * @see {@linkcode Phaser.GameObjects.Sprite.play}
   * @param sprite - Sprite to animate
   * @param tintSprite - Sprite placed on top of the sprite to add a color tint
   * @param animConfig - String to pass to the sprite's {@linkcode Phaser.GameObjects.Sprite.play | play} method
   * @returns true if the sprite was able to be animated
   */
  tryPlaySprite(sprite: Phaser.GameObjects.Sprite, tintSprite: Phaser.GameObjects.Sprite, key: string): boolean {
    // Catch errors when trying to play an animation that doesn't exist
    try {
      sprite.play(key);
      tintSprite.play(key);
    } catch (error: unknown) {
      console.error(`Couldn't play animation for '${key}'!\nIs the image for this Pokemon missing?\n`, error);

      return false;
    }

    return true;
  }

  playAnim(): void {
    this.tryPlaySprite(this.getSprite(), this.getTintSprite()!, this.getBattleSpriteKey()); // TODO: is the bang correct?
  }

  getFieldPositionOffset(): [number, number] {
    switch (this.fieldPosition) {
      case FieldPosition.CENTER:
        return [0, 0];
      case FieldPosition.LEFT:
        return [-32, -8];
      case FieldPosition.RIGHT:
        return [32, 0];
    }
  }

  /**
   * Returns the Pokemon's offset from its current field position in the event that
   * it has a Substitute doll in effect. The offset is returned in `[ x, y ]` format.
   * @see {@linkcode SubstituteTag}
   * @see {@linkcode getFieldPositionOffset}
   */
  getSubstituteOffset(): [number, number] {
    return this.isPlayer() ? [-30, 10] : [30, -10];
  }

  /**
   * Returns whether or not the Pokemon's position on the field is offset because
   * the Pokemon has a Substitute active.
   * @see {@linkcode SubstituteTag}
   */
  isOffsetBySubstitute(): boolean {
    const substitute = this.getTag(SubstituteTag);
    if (!substitute || substitute.sprite === undefined) {
      return false;
    }
    // During the Pokemon's MoveEffect phase, the offset is removed to put the Pokemon "in focus"
    const currentPhase = globalScene.phaseManager.getCurrentPhase();
    return !(currentPhase.is("MoveEffectPhase") && currentPhase.getPokemon() === this);
  }

  /** If this Pokemon has a Substitute on the field, removes its sprite from the field. */
  destroySubstitute(): void {
    const substitute = this.getTag(SubstituteTag);
    if (substitute?.sprite) {
      substitute.sprite.destroy();
    }
  }

  /**
   * Set the field position of this Pokémon
   * @param fieldPosition - The new field position
   * @param duration - How long the transition should take, in milliseconds; if `0` or `undefined`, the position is changed instantly
   */
  public setFieldPosition(fieldPosition: FieldPosition, duration?: number): Promise<void> {
    return new Promise(resolve => {
      if (fieldPosition === this.fieldPosition) {
        resolve();
        return;
      }

      const initialOffset = this.getFieldPositionOffset();

      this.fieldPosition = fieldPosition;

      this.battleInfo.setMini(fieldPosition !== FieldPosition.CENTER);
      this.battleInfo.setOffset(fieldPosition === FieldPosition.RIGHT);

      const newOffset = this.getFieldPositionOffset();

      const relX = newOffset[0] - initialOffset[0];
      const relY = newOffset[1] - initialOffset[1];

      const subTag = this.getTag(SubstituteTag);

      if (duration) {
        // TODO: can this use stricter typing?
        const targets: any[] = [this];
        if (subTag?.sprite) {
          targets.push(subTag.sprite);
        }
        globalScene.tweens.add({
          targets,
          x: (_target, _key, value: number) => value + relX,
          y: (_target, _key, value: number) => value + relY,
          duration,
          ease: "Sine.easeOut",
          onComplete: () => resolve(),
        });
      } else {
        this.x += relX;
        this.y += relY;
        if (subTag?.sprite) {
          subTag.sprite.x += relX;
          subTag.sprite.y += relY;
        }
      }
    });
  }

  /**
   * Retrieves the entire set of stats of this {@linkcode Pokemon}.
   * @param bypassSummonData - Whether to prefer actual stats (`true`) or in-battle overridden stats (`false`); default `true`
   * @returns The numeric values of this {@linkcode Pokemon}'s stats as an array.
   */
  getStats(bypassSummonData = true): number[] {
    if (!bypassSummonData) {
      // Only grab summon data stats if nonzero
      return this.summonData.stats.map((s, i) => s || this.stats[i]);
    }
    return this.stats;
  }

  /**
   * Retrieves the corresponding {@linkcode PermanentStat} of the {@linkcode Pokemon}.
   * @param stat - The {@linkcode PermanentStat} to retrieve
   * @param bypassSummonData - Whether to prefer actual stats (`true`) or in-battle overridden stats (`false`); default `true`
   * @returns The numeric value of the desired {@linkcode Stat}.
   */
  getStat(stat: PermanentStat, bypassSummonData = true): number {
    if (!bypassSummonData) {
      // 0 = no override
      return this.summonData.stats[stat] || this.stats[stat];
    }
    return this.stats[stat];
  }

  /**
   * Change one of this {@linkcode Pokemon}'s {@linkcode PermanentStat}s to the specified value.
   * @param stat - The {@linkcode PermanentStat} to be overwritten
   * @param value - The stat value to set. Ignored if `<=0`
   * @param bypassSummonData - Whether to write to actual stats (`true`) or in-battle overridden stats (`false`); default `true`
   */
  setStat(stat: PermanentStat, value: number, bypassSummonData = true): void {
    if (value <= 0) {
      return;
    }

    if (!bypassSummonData) {
      this.summonData.stats[stat] = value;
    } else {
      this.stats[stat] = value;
    }
  }

  /**
   * Retrieves the entire set of in-battle stat stages of the {@linkcode Pokemon}.
   * @returns the numeric values of the {@linkcode Pokemon}'s in-battle stat stages if available, a fresh stat stage array otherwise
   */
  getStatStages(): number[] {
    return this.summonData.statStages;
  }

  /**
   * Retrieve the value of the given stat stage for this {@linkcode Pokemon}.
   * @param stat - The {@linkcode BattleStat} to retrieve the stat stage for
   * @returns The value of the desired stat stage as a number within the range `[-6, +6]`.
   */
  getStatStage(stat: BattleStat): number {
    return this.summonData.statStages[stat - 1];
  }

  /**
   * Sets this {@linkcode Pokemon}'s in-battle stat stage to the corresponding value.
   * @param stat - The {@linkcode BattleStat} whose stage is to be overwritten
   * @param value - The value of the stat stage to set, forcibly clamped within the range `[-6, +6]`.
   */
  setStatStage(stat: BattleStat, value: number): void {
    this.summonData.statStages[stat - 1] = Phaser.Math.Clamp(value, -6, 6);
  }

  /**
   * Calculate the critical-hit stage of a move used **against** this pokemon by
   * the given source.
   *
   * @param source - The {@linkcode Pokemon} using the move
   * @param move - The {@linkcode Move} being used
   * @returns The final critical-hit stage value
   */
  getCritStage(source: Pokemon, move: Move): number {
    const critStage = new NumberHolder(0);
    applyMoveAttrs("HighCritAttr", source, this, move, critStage);
    globalScene.applyModifiers(CritBoosterModifier, source.isPlayer(), source, critStage);
    globalScene.applyModifiers(TempCritBoosterModifier, source.isPlayer(), critStage);
    applyAbAttrs("BonusCritAbAttr", { pokemon: source, critStage });
    const critBoostTag = source.getTag(CritBoostTag);
    if (critBoostTag) {
      // Dragon cheer only gives +1 crit stage to non-dragon types
      critStage.value += critBoostTag.critStages;
    }

    console.log(`crit stage: +${critStage.value}`);
    return critStage.value;
  }

  /**
   * Calculates the category of a move when used by this pokemon after
   * category-changing move effects are applied.
   * @param target - The {@linkcode Pokemon} using the move
   * @param move - The {@linkcode Move} being used
   * @returns The given move's final category
   */
  getMoveCategory(target: Pokemon, move: Move): MoveCategory {
    const moveCategory = new NumberHolder(move.category);
    applyMoveAttrs("VariableMoveCategoryAttr", this, target, move, moveCategory);
    return moveCategory.value;
  }

  /**
   * Calculates and retrieves the final value of a stat considering any held
   * items, move effects, opponent abilities, and whether there was a critical
   * hit.
   * @param stat - The desired {@linkcode EffectiveStat | Stat} to check.
   * @param opponent - The {@linkcode Pokemon} being targeted, if applicable.
   * @param move - The {@linkcode Move} being used, if any. Used to check ability ignoring effects and similar.
   * @param ignoreAbility - Whether to ignore ability effects of the user; default `false`.
   * @param ignoreOppAbility - Whether to ignore ability effects of the target; default `false`.
   * @param ignoreAllyAbility - Whether to ignore ability effects of the user's allies; default `false`.
   * @param isCritical - Whether a critical hit has occurred or not; default `false`.
   * If `true`, will nullify offensive stat drops or defensive stat boosts.
   * @param simulated - Whether to nullify any effects that produce changes to game state during calculations; default `true`
   * @param ignoreHeldItems - Whether to ignore the user's held items during stat calculation; default `false`.
   * @returns The final in-battle value for the given stat.
   */
  // TODO: Replace the optional parameters with an object to make calling this method less cumbersome
  getEffectiveStat(
    stat: EffectiveStat,
    opponent?: Pokemon,
    move?: Move,
    ignoreAbility = false,
    ignoreOppAbility = false,
    ignoreAllyAbility = false,
    isCritical = false,
    simulated = true,
    ignoreHeldItems = false,
  ): number {
    const statVal = new NumberHolder(this.getStat(stat, false));
    if (!ignoreHeldItems) {
      globalScene.applyModifiers(StatBoosterModifier, this.isPlayer(), this, stat, statVal);
    }

    // The Ruin abilities here are never ignored, but they reveal themselves on summon anyway
    const fieldApplied = new BooleanHolder(false);
    for (const pokemon of globalScene.getField(true)) {
      // TODO: remove `canStack` toggle from ability as breaking out renders it useless
      applyAbAttrs("FieldMultiplyStatAbAttr", {
        pokemon,
        stat,
        statVal,
        target: this,
        hasApplied: fieldApplied,
        simulated,
      });
      if (fieldApplied.value) {
        break;
      }
    }

    if (!ignoreAbility) {
      applyAbAttrs("StatMultiplierAbAttr", {
        pokemon: this,
        stat,
        statVal,
        simulated,
        // TODO: maybe just don't call this if the move is none?
        move: move ?? allMoves[MoveId.NONE],
      });
    }

    const ally = this.getAlly();
    if (ally != null) {
      applyAbAttrs("AllyStatMultiplierAbAttr", {
        pokemon: ally,
        stat,
        statVal,
        simulated,
        // TODO: maybe just don't call this if the move is none?
        move: move ?? allMoves[MoveId.NONE],
        ignoreAbility: move?.hasFlag(MoveFlags.IGNORE_ABILITIES) || ignoreAllyAbility,
      });
    }

    let ret =
      statVal.value
      * this.getStatStageMultiplier(stat, opponent, move, ignoreOppAbility, isCritical, simulated, ignoreHeldItems);

    switch (stat) {
      case Stat.ATK:
        if (this.getTag(BattlerTagType.SLOW_START)) {
          ret >>= 1;
        }
        break;
      case Stat.DEF:
        if (this.isOfType(PokemonType.ICE) && globalScene.arena.weather?.weatherType === WeatherType.SNOW) {
          ret *= 1.5;
        }
        break;
      case Stat.SPATK:
        break;
      case Stat.SPDEF:
        if (this.isOfType(PokemonType.ROCK) && globalScene.arena.weather?.weatherType === WeatherType.SANDSTORM) {
          ret *= 1.5;
        }
        break;
      case Stat.SPD: {
        const side = this.isPlayer() ? ArenaTagSide.PLAYER : ArenaTagSide.ENEMY;
        if (globalScene.arena.getTagOnSide(ArenaTagType.TAILWIND, side)) {
          ret *= 2;
        }
        if (globalScene.arena.getTagOnSide(ArenaTagType.GRASS_WATER_PLEDGE, side)) {
          ret >>= 2;
        }

        if (this.getTag(BattlerTagType.SLOW_START)) {
          ret >>= 1;
        }
        if (this.status && this.status.effect === StatusEffect.PARALYSIS) {
          ret >>= 1;
        }
        if (this.getTag(BattlerTagType.UNBURDEN) && this.hasAbility(AbilityId.UNBURDEN)) {
          ret *= 2;
        }
        break;
      }
    }

    const highestStatBoost = this.findTag(
      t => t instanceof HighestStatBoostTag && (t as HighestStatBoostTag).stat === stat,
    ) as HighestStatBoostTag;
    if (highestStatBoost) {
      ret *= highestStatBoost.multiplier;
    }

    return Math.floor(ret);
  }

  calculateStats(): void {
    if (!this.stats) {
      this.stats = [0, 0, 0, 0, 0, 0];
    }

    // Get and manipulate base stats
    const baseStats = this.calculateBaseStats();
    // Using base stats, calculate and store stats one by one
    for (const s of PERMANENT_STATS) {
      const statHolder = new NumberHolder(Math.floor((2 * baseStats[s] + this.ivs[s]) * this.level * 0.01));
      if (s === Stat.HP) {
        statHolder.value = statHolder.value + this.level + 10;
        globalScene.applyModifier(PokemonIncrementingStatModifier, this.isPlayer(), this, s, statHolder);
        if (this.hasAbility(AbilityId.WONDER_GUARD, false, true)) {
          statHolder.value = 1;
        }
        if (this.hp > statHolder.value || this.hp === undefined) {
          this.hp = statHolder.value;
        } else if (this.hp) {
          const lastMaxHp = this.getMaxHp();
          if (lastMaxHp && statHolder.value > lastMaxHp) {
            this.hp += statHolder.value - lastMaxHp;
          }
        }
      } else {
        statHolder.value += 5;
        const natureStatMultiplier = new NumberHolder(getNatureStatMultiplier(this.getNature(), s));
        globalScene.applyModifier(PokemonNatureWeightModifier, this.isPlayer(), this, natureStatMultiplier);
        if (natureStatMultiplier.value !== 1) {
          statHolder.value = Math.max(
            Math[natureStatMultiplier.value > 1 ? "ceil" : "floor"](statHolder.value * natureStatMultiplier.value),
            1,
          );
        }
        globalScene.applyModifier(PokemonIncrementingStatModifier, this.isPlayer(), this, s, statHolder);
      }

      statHolder.value = Phaser.Math.Clamp(statHolder.value, 1, Number.MAX_SAFE_INTEGER);

      this.setStat(s, statHolder.value);
    }
  }

  calculateBaseStats(): number[] {
    const baseStats = this.getSpeciesForm(true).baseStats.slice(0);
    applyChallenges(ChallengeType.FLIP_STAT, this, baseStats);
    // Shuckle Juice
    globalScene.applyModifiers(PokemonBaseStatTotalModifier, this.isPlayer(), this, baseStats);
    // Old Gateau
    globalScene.applyModifiers(PokemonBaseStatFlatModifier, this.isPlayer(), this, baseStats);
    if (this.isFusion()) {
      const fusionBaseStats = this.getFusionSpeciesForm(true).baseStats;
      applyChallenges(ChallengeType.FLIP_STAT, this, fusionBaseStats);

      for (const s of PERMANENT_STATS) {
        baseStats[s] = Math.ceil((baseStats[s] + fusionBaseStats[s]) / 2);
      }
    } else if (globalScene.gameMode.isSplicedOnly) {
      for (const s of PERMANENT_STATS) {
        baseStats[s] = Math.ceil(baseStats[s] / 2);
      }
    }
    // Vitamins
    globalScene.applyModifiers(BaseStatModifier, this.isPlayer(), this, baseStats);

    return baseStats;
  }

  // TODO: Convert this into a getter
  getNature(): Nature {
    return this.customPokemonData.nature !== -1 ? this.customPokemonData.nature : this.nature;
  }

  // TODO: Convert this into a setter OR just add a listener for calculateStats...
  setNature(nature: Nature): void {
    this.nature = nature;
    this.calculateStats();
  }

  setCustomNature(nature: Nature): void {
    this.customPokemonData.nature = nature;
    this.calculateStats();
  }

  /**
   * Randomly generate and set this Pokémon's nature
   * @param naturePool - An optional array of Natures to choose from. If not provided, all natures will be considered.
   */
  private generateNature(naturePool?: Nature[]): void {
    if (naturePool === undefined) {
      naturePool = getEnumValues(Nature);
    }
    const nature = naturePool[randSeedInt(naturePool.length)];
    this.setNature(nature);
  }

  // TODO: Convert this into a getter
  isFullHp(): boolean {
    return this.hp >= this.getMaxHp();
  }

  // TODO: Convert this into a getter
  getMaxHp(): number {
    return this.getStat(Stat.HP);
  }

  /** Returns the amount of hp currently missing from this {@linkcode Pokemon} (max - current) */
  getInverseHp(): number {
    return this.getMaxHp() - this.hp;
  }

  /**
   * Return the ratio of this Pokémon's current HP to its maximum HP
   * @param precise - Whether to return the exact HP ratio (e.g. `0.54321`), or one rounded to the nearest %; default `false`
   * @returns The current HP ratio
   */
  getHpRatio(precise = false): number {
    return precise ? this.hp / this.getMaxHp() : Math.round((this.hp / this.getMaxHp()) * 100) / 100;
  }

  /**
   * Return this Pokemon's {@linkcode Gender}.
   * @param ignoreOverride - Whether to ignore any overrides caused by {@linkcode MoveId.TRANSFORM | Transform}; default `false`
   * @param useIllusion - Whether to consider this pokemon's illusion if present; default `false`
   * @returns the {@linkcode Gender} of this {@linkcode Pokemon}.
   */
  getGender(ignoreOverride = false, useIllusion = false): Gender {
    if (useIllusion && this.summonData.illusion) {
      return this.summonData.illusion.gender;
    }
    if (!ignoreOverride && this.summonData.gender != null) {
      return this.summonData.gender;
    }
    return this.gender;
  }

  /**
   * Return this Pokemon's fusion's {@linkcode Gender}.
   * @param ignoreOverride - Whether to ignore any overrides caused by {@linkcode MoveId.TRANSFORM | Transform}; default `false`
   * @param useIllusion - Whether to consider this pokemon's illusion if present; default `false`
   * @returns The {@linkcode Gender} of this {@linkcode Pokemon}'s fusion.
   */
  getFusionGender(ignoreOverride = false, useIllusion = false): Gender {
    if (useIllusion && this.summonData.illusion?.fusionGender) {
      return this.summonData.illusion.fusionGender;
    }
    if (!ignoreOverride && this.summonData.fusionGender != null) {
      return this.summonData.fusionGender;
    }
    return this.fusionGender;
  }

  /**
   * Check whether this Pokémon is shiny, including its fusion species
   *
   * @param useIllusion - Whether to consider an active illusion
   * @returns Whether this Pokemon is shiny
   * @see {@linkcode isBaseShiny}
   */
  isShiny(useIllusion = false): boolean {
    return this.isBaseShiny(useIllusion) || this.isFusionShiny(useIllusion);
  }

  /**
   * Get whether this Pokémon's _base_ species is shiny
   * @param useIllusion - Whether to consider an active illusion; default `false`
   * @returns Whether the pokemon is shiny
   */
  isBaseShiny(useIllusion = false) {
    return useIllusion ? (this.summonData.illusion?.shiny ?? this.shiny) : this.shiny;
  }

  /**
   * Get whether this Pokémon's _fusion_ species is shiny
   * @param useIllusion - Whether to consider an active illusion; default `true`
   * @returns Whether this Pokémon's fusion species is shiny, or `false` if there is no fusion
   */
  isFusionShiny(useIllusion = false) {
    if (!this.isFusion(useIllusion)) {
      return false;
    }
    return useIllusion ? (this.summonData.illusion?.fusionShiny ?? this.fusionShiny) : this.fusionShiny;
  }

  /**
   * Check whether this Pokemon is doubly shiny (both normal and fusion are shiny).
   * @param useIllusion - Whether to consider an active illusion; default `false`
   * @returns Whether this pokemon's base and fusion counterparts are both shiny.
   */
  isDoubleShiny(useIllusion = false): boolean {
    return this.isFusion(useIllusion) && this.isBaseShiny(useIllusion) && this.isFusionShiny(useIllusion);
  }

  /**
   * Return this Pokemon's shiny variant.
   * If a fusion, returns the maximum of the two variants.
   * Only meaningful if this pokemon is actually shiny.
   * @param useIllusion - Whether to consider an active illusion; default `false`
   * @returns The shiny variant of this Pokemon.
   */
  getVariant(useIllusion = false): Variant {
    const illusion = this.summonData.illusion;
    const baseVariant = useIllusion ? (illusion?.variant ?? this.variant) : this.variant;
    if (!this.isFusion(useIllusion)) {
      return baseVariant;
    }
    const fusionVariant = useIllusion ? (illusion?.fusionVariant ?? this.fusionVariant) : this.fusionVariant;
    return Math.max(baseVariant, fusionVariant) as Variant;
  }

  /**
   * Return the base pokemon's variant. Equivalent to {@linkcode getVariant} if this pokemon is not a fusion.
   * @param useIllusion - Whether to consider an active illusion; default `false`
   * @returns The shiny variant of this Pokemon's base species.
   */
  getBaseVariant(useIllusion = false): Variant {
    const illusion = this.summonData.illusion;
    return useIllusion && illusion ? (illusion.variant ?? this.variant) : this.variant;
  }

  /**
   * Get the shiny variant of this Pokémon's _fusion_ species
   *
   * @remarks
   * Always returns `0` if the pokemon is not a fusion.
   * @param useIllusion - Whether to consider an active illusion
   * @returns The shiny variant of this pokemon's fusion species.
   */
  getFusionVariant(useIllusion = false): Variant {
    if (!this.isFusion(useIllusion)) {
      return 0;
    }
    const illusion = this.summonData.illusion;
    return illusion ? (illusion.fusionVariant ?? this.fusionVariant) : this.fusionVariant;
  }

  /**
   * Return this pokemon's overall luck value, based on its shininess (1 pt per variant lvl).
   * @returns The luck value of this Pokemon.
   */
  getLuck(): number {
    return this.luck + (this.isFusion() ? this.fusionLuck : 0);
  }

  /**
   * Return whether this {@linkcode Pokemon} is currently fused with anything.
   * @param useIllusion - Whether to consider an active illusion; default `false`
   * @returns Whether this Pokemon is currently fused with another species.
   */
  isFusion(useIllusion = false): boolean {
    return !!(useIllusion ? (this.summonData.illusion?.fusionSpecies ?? this.fusionSpecies) : this.fusionSpecies);
  }

  /**
   * Return this {@linkcode Pokemon}'s name.
   * @param useIllusion - Whether to consider an active illusion; default `false`
   * @returns This Pokemon's name.
   * @see {@linkcode getNameToRender} - gets this Pokemon's display name.
   */
  getName(useIllusion = false): string {
    return useIllusion ? (this.summonData.illusion?.name ?? this.name) : this.name;
  }

  /**
   * Check whether this {@linkcode Pokemon} has a fusion with the specified {@linkcode SpeciesId}.
   * @param species - The {@linkcode SpeciesId} to check against.
   * @returns Whether this Pokemon is currently fused with the specified {@linkcode SpeciesId}.
   */
  hasFusionSpecies(species: SpeciesId): boolean {
    return this.fusionSpecies?.speciesId === species;
  }

  /**
   * Check whether this {@linkcode Pokemon} either is or is fused with the given {@linkcode SpeciesId}.
   * @param species - The {@linkcode SpeciesId} to check against.
   * @param formKey - If provided, will require the species to be in the given form.
   * @returns Whether this Pokemon has this species as either its base or fusion counterpart.
   */
  hasSpecies(species: SpeciesId, formKey?: string): boolean {
    if (formKey == null) {
      return this.species.speciesId === species || this.fusionSpecies?.speciesId === species;
    }

    return (
      (this.species.speciesId === species && this.getFormKey() === formKey)
      || (this.fusionSpecies?.speciesId === species && this.getFusionFormKey() === formKey)
    );
  }

  abstract isBoss(): boolean;

  /**
   * Return all the {@linkcode PokemonMove}s that make up this Pokemon's moveset.
   * Takes into account player/enemy moveset overrides (which will also override PP count).
   * @param ignoreOverride - Whether to ignore any overrides caused by {@linkcode MoveId.TRANSFORM | Transform}; default `false`
   * @returns An array of {@linkcode PokemonMove}, as described above.
   */
  getMoveset(ignoreOverride = false): PokemonMove[] {
    // Overrides moveset based on arrays specified in overrides.ts
    let overrideArray: MoveId | Array<MoveId> = this.isPlayer()
      ? Overrides.MOVESET_OVERRIDE
      : Overrides.ENEMY_MOVESET_OVERRIDE;
    overrideArray = coerceArray(overrideArray);
    if (overrideArray.length > 0) {
      if (!this.isPlayer()) {
        this.moveset = [];
      }
      overrideArray.forEach((move: MoveId, index: number) => {
        const ppUsed = this.moveset[index]?.ppUsed ?? 0;
        this.moveset[index] = new PokemonMove(move, Math.min(ppUsed, allMoves[move].pp));
      });
    }

    return !ignoreOverride && this.summonData.moveset ? this.summonData.moveset : this.moveset;
  }

  /**
   * Check which egg moves have been unlocked for this {@linkcode Pokemon}.
   * Looks at either the species it was met at or the first {@linkcode Species} in its evolution
   * line that can act as a starter and provides those egg moves.
   * @returns An array of all {@linkcode MoveId}s that are egg moves and unlocked for this Pokemon.
   */
  getUnlockedEggMoves(): MoveId[] {
    const moves: MoveId[] = [];
    const species =
      this.metSpecies in speciesEggMoves ? this.metSpecies : this.getSpeciesForm(true).getRootSpeciesId(true);
    if (species in speciesEggMoves) {
      for (let i = 0; i < 4; i++) {
        if (globalScene.gameData.starterData[species].eggMoves & (1 << i)) {
          moves.push(speciesEggMoves[species][i]);
        }
      }
    }
    return moves;
  }

  /**
   * Get all possible learnable level moves for the {@linkcode Pokemon},
   * excluding any moves already known.
   *
   * Available egg moves are only included if the {@linkcode Pokemon} was
   * in the starting party of the run and if Fresh Start is not active.
   * @returns An array of {@linkcode MoveId}s, as described above.
   */
  public getLearnableLevelMoves(): MoveId[] {
    let levelMoves = this.getLevelMoves(1, true, false, true).map(lm => lm[1]);
    if (this.metBiome === -1 && !globalScene.gameMode.isFreshStartChallenge() && !globalScene.gameMode.isDaily) {
      levelMoves = this.getUnlockedEggMoves().concat(levelMoves);
    }
    if (Array.isArray(this.usedTMs) && this.usedTMs.length > 0) {
      levelMoves = this.usedTMs.filter(m => !levelMoves.includes(m)).concat(levelMoves);
    }
    levelMoves = levelMoves.filter(lm => !this.moveset.some(m => m.moveId === lm));
    return levelMoves;
  }

  /**
   * Evaluate and return this Pokemon's typing.
   * @param includeTeraType - Whether to use this Pokemon's tera type if Terastallized; default `false`
   * @param forDefend - Whether this Pokemon is currently receiving an attack; default `false`
   * @param ignoreOverride - Whether to ignore any overrides caused by {@linkcode MoveId.TRANSFORM | Transform}; default `false`
   * @param useIllusion - Whether to consider an active illusion; default `false`
   * @returns An array of {@linkcode PokemonType}s corresponding to this Pokemon's typing (real or perceived).
   */
  public getTypes(
    includeTeraType = false,
    forDefend = false,
    ignoreOverride = false,
    useIllusion = false,
  ): PokemonType[] {
    const types: PokemonType[] = [];

    if (includeTeraType && this.isTerastallized) {
      const teraType = this.getTeraType();
      if (this.isTerastallized && !(forDefend && teraType === PokemonType.STELLAR)) {
        // Stellar tera uses its original types defensively
        types.push(teraType);
        if (forDefend) {
          return types;
        }
      }
    }
    if (types.length === 0 || !includeTeraType) {
      if (
        !ignoreOverride
        && this.summonData.types
        && this.summonData.types.length > 0
        && (!this.summonData.illusion || !useIllusion)
      ) {
        this.summonData.types.forEach(t => types.push(t));
      } else {
        const speciesForm = this.getSpeciesForm(ignoreOverride, useIllusion);
        const fusionSpeciesForm = this.getFusionSpeciesForm(ignoreOverride, useIllusion);
        const customTypes = this.customPokemonData.types?.length > 0;

        // First type, checking for "permanently changed" types from ME
        const firstType =
          customTypes && this.customPokemonData.types[0] !== PokemonType.UNKNOWN
            ? this.customPokemonData.types[0]
            : speciesForm.type1;
        types.push(firstType);

        // Second type
        let secondType: PokemonType = PokemonType.UNKNOWN;

        if (fusionSpeciesForm) {
          // Check if the fusion Pokemon also has permanent changes from ME when determining the fusion types
          const fusionType1 =
            this.fusionCustomPokemonData?.types
            && this.fusionCustomPokemonData.types.length > 0
            && this.fusionCustomPokemonData.types[0] !== PokemonType.UNKNOWN
              ? this.fusionCustomPokemonData.types[0]
              : fusionSpeciesForm.type1;
          const fusionType2 =
            this.fusionCustomPokemonData?.types
            && this.fusionCustomPokemonData.types.length > 1
            && this.fusionCustomPokemonData.types[1] !== PokemonType.UNKNOWN
              ? this.fusionCustomPokemonData.types[1]
              : fusionSpeciesForm.type2;

          // Assign second type if the fusion can provide one
          if (fusionType2 !== null && fusionType2 !== types[0]) {
            secondType = fusionType2;
          } else if (fusionType1 !== types[0]) {
            secondType = fusionType1;
          }

          if (secondType === PokemonType.UNKNOWN && fusionType2 == null) {
            // If second pokemon was monotype and shared its primary type
            secondType =
              customTypes
              && this.customPokemonData.types.length > 1
              && this.customPokemonData.types[1] !== PokemonType.UNKNOWN
                ? this.customPokemonData.types[1]
                : (speciesForm.type2 ?? PokemonType.UNKNOWN);
          }
        } else {
          // If not a fusion, just get the second type from the species, checking for permanent changes from ME
          secondType =
            customTypes
            && this.customPokemonData.types.length > 1
            && this.customPokemonData.types[1] !== PokemonType.UNKNOWN
              ? this.customPokemonData.types[1]
              : (speciesForm.type2 ?? PokemonType.UNKNOWN);
        }

        if (secondType !== PokemonType.UNKNOWN) {
          types.push(secondType);
        }
      }
    }

    // become UNKNOWN if no types are present
    if (types.length === 0) {
      types.push(PokemonType.UNKNOWN);
    }

    // remove UNKNOWN if other types are present
    if (types.length > 1) {
      const index = types.indexOf(PokemonType.UNKNOWN);
      if (index !== -1) {
        types.splice(index, 1);
      }
    }

    // check type added to Pokemon from moves like Forest's Curse or Trick Or Treat
    if (!ignoreOverride && this.summonData.addedType && !types.includes(this.summonData.addedType)) {
      types.push(this.summonData.addedType);
    }

    // If both types are the same (can happen in weird custom typing scenarios), reduce to single type
    if (types.length > 1 && types[0] === types[1]) {
      types.splice(0, 1);
    }

    return types;
  }

  /**
   * Check if this Pokemon's typing includes the specified type.
   * @param type - The {@linkcode PokemonType} to check
   * @param includeTeraType - Whether to use this Pokemon's tera type if Terastallized; default `true`
   * @param forDefend - Whether this Pokemon is currently receiving an attack; default `false`
   * @param ignoreOverride - Whether to ignore any overrides caused by {@linkcode MoveId.TRANSFORM | Transform}; default `false`
   * @returns Whether this Pokemon is of the specified type.
   */
  public isOfType(type: PokemonType, includeTeraType = true, forDefend = false, ignoreOverride = false): boolean {
    return this.getTypes(includeTeraType, forDefend, ignoreOverride).includes(type);
  }

  /**
   * Get this Pokemon's non-passive {@linkcode Ability}, factoring in fusions, overrides and ability-changing effects.

   * Should rarely be called directly in favor of {@linkcode hasAbility} or {@linkcode hasAbilityWithAttr},
   * both of which check both ability slots and account for suppression.
   * @see {@linkcode hasAbility} and {@linkcode hasAbilityWithAttr} are the intended ways to check abilities in most cases
   * @param ignoreOverride - Whether to ignore any overrides caused by {@linkcode MoveId.TRANSFORM | Transform}; default `false`
   * @returns The non-passive {@linkcode Ability} of this Pokemon.
   */
  public getAbility(ignoreOverride = false): Ability {
    if (!ignoreOverride && this.summonData.ability) {
      return allAbilities[this.summonData.ability];
    }
    if (Overrides.ABILITY_OVERRIDE && this.isPlayer()) {
      return allAbilities[Overrides.ABILITY_OVERRIDE];
    }
    if (Overrides.ENEMY_ABILITY_OVERRIDE && this.isEnemy()) {
      return allAbilities[Overrides.ENEMY_ABILITY_OVERRIDE];
    }
    if (this.isFusion()) {
      if (this.fusionCustomPokemonData?.ability != null && this.fusionCustomPokemonData.ability !== -1) {
        return allAbilities[this.fusionCustomPokemonData.ability];
      }
      return allAbilities[this.getFusionSpeciesForm(ignoreOverride).getAbility(this.fusionAbilityIndex)];
    }
    if (this.customPokemonData.ability != null && this.customPokemonData.ability !== -1) {
      return allAbilities[this.customPokemonData.ability];
    }
    let abilityId = this.getSpeciesForm(ignoreOverride).getAbility(this.abilityIndex);
    if (abilityId === AbilityId.NONE) {
      abilityId = this.species.ability1;
    }
    return allAbilities[abilityId];
  }

  /**
   * Gets the passive ability of the pokemon. This should rarely be called, most of the time
   * {@linkcode hasAbility} or {@linkcode hasAbilityWithAttr} are better used as those check both the passive and
   * non-passive abilities and account for ability suppression.
   * @see {@linkcode hasAbility} {@linkcode hasAbilityWithAttr} Intended ways to check abilities in most cases
   * @returns The passive {@linkcode Ability} of the pokemon
   */
  public getPassiveAbility(): Ability {
    if (Overrides.PASSIVE_ABILITY_OVERRIDE && this.isPlayer()) {
      return allAbilities[Overrides.PASSIVE_ABILITY_OVERRIDE];
    }
    if (Overrides.ENEMY_PASSIVE_ABILITY_OVERRIDE && this.isEnemy()) {
      return allAbilities[Overrides.ENEMY_PASSIVE_ABILITY_OVERRIDE];
    }
    if (this.customPokemonData.passive != null && this.customPokemonData.passive !== -1) {
      return allAbilities[this.customPokemonData.passive];
    }

    return allAbilities[this.species.getPassiveAbility(this.formIndex)];
  }

  /**
   * Gets a list of all instances of a given ability attribute among abilities this pokemon has.
   * Accounts for all the various effects which can affect whether an ability will be present or
   * in effect, and both passive and non-passive.
   * @param attrType - {@linkcode AbAttr} The ability attribute to check for.
   * @param canApply - Whether to check if the ability is currently active; Default `true`
   * @param ignoreOverride - Whether to ignore ability changing effects; Default `false`
   * @returns An array of all the ability attributes on this ability.
   */
  public getAbilityAttrs<T extends AbAttrString>(attrType: T, canApply = true, ignoreOverride = false): AbAttrMap[T][] {
    const abilityAttrs: AbAttrMap[T][] = [];

    if (!canApply || this.canApplyAbility()) {
      abilityAttrs.push(...this.getAbility(ignoreOverride).getAttrs(attrType));
    }

    if (!canApply || this.canApplyAbility(true)) {
      abilityAttrs.push(...this.getPassiveAbility().getAttrs(attrType));
    }

    return abilityAttrs;
  }

  /**
   * Set this Pokémon's temporary ability, activating it if it normally activates on summon
   *
   * Also clears primal weather if it is from the ability being changed
   * @param ability - The temporary ability to set
   * @param passive - Whether to set the passive ability instead of the non-passive one; default `false`
   */
  public setTempAbility(ability: Ability, passive = false): void {
    applyOnLoseAbAttrs({ pokemon: this, passive });
    if (passive) {
      this.summonData.passiveAbility = ability.id;
    } else {
      this.summonData.ability = ability.id;
    }
    applyOnGainAbAttrs({ pokemon: this, passive });
  }

  /**
   * Suppresses an ability and calls its onlose attributes
   */
  public suppressAbility() {
    applyOnLoseAbAttrs({ pokemon: this, passive: true });
    applyOnLoseAbAttrs({ pokemon: this, passive: false });
    this.summonData.abilitySuppressed = true;
  }

  /**
   * Checks if a pokemon has a passive either from:
   *  - bought with starter candy
   *  - set by override
   *  - is a boss pokemon
   * @returns `true` if the Pokemon has a passive
   */
  public hasPassive(): boolean {
    // returns override if valid for current case
    if (
      (Overrides.HAS_PASSIVE_ABILITY_OVERRIDE === false && this.isPlayer())
      || (Overrides.ENEMY_HAS_PASSIVE_ABILITY_OVERRIDE === false && this.isEnemy())
    ) {
      return false;
    }
    if (
      ((Overrides.PASSIVE_ABILITY_OVERRIDE !== AbilityId.NONE || Overrides.HAS_PASSIVE_ABILITY_OVERRIDE)
        && this.isPlayer())
      || ((Overrides.ENEMY_PASSIVE_ABILITY_OVERRIDE !== AbilityId.NONE || Overrides.ENEMY_HAS_PASSIVE_ABILITY_OVERRIDE)
        && this.isEnemy())
    ) {
      return true;
    }

    // Classic Final boss and Endless Minor/Major bosses do not have passive
    const { currentBattle, gameMode } = globalScene;
    const waveIndex = currentBattle?.waveIndex;
    if (
      this.isEnemy()
      && (currentBattle?.battleSpec === BattleSpec.FINAL_BOSS
        || gameMode.isEndlessMinorBoss(waveIndex)
        || gameMode.isEndlessMajorBoss(waveIndex))
    ) {
      return false;
    }

    return this.passive || this.isBoss();
  }

  /**
   * Check whether this Pokémon can apply its current ability
   *
   * @remarks
   * This should rarely be
   * directly called, as {@linkcode hasAbility} and {@linkcode hasAbilityWithAttr} already call this.
   * @param passive - Whether to check the passive (`true`) or non-passive (`false`) ability; default `false`
   * @returns Whether the ability can be applied
   */
  public canApplyAbility(passive = false): boolean {
    if (passive && !this.hasPassive()) {
      return false;
    }
    const ability = passive ? this.getPassiveAbility() : this.getAbility();
    if (this.isFusion() && ability.hasAttr("NoFusionAbilityAbAttr")) {
      return false;
    }
    const arena = globalScene?.arena;
    if (arena.ignoreAbilities && arena.ignoringEffectSource !== this.getBattlerIndex() && ability.ignorable) {
      return false;
    }
    if (this.summonData.abilitySuppressed && ability.suppressable) {
      return false;
    }
    const suppressAbilitiesTag = arena.getTag(ArenaTagType.NEUTRALIZING_GAS) as SuppressAbilitiesTag;
    const suppressOffField = ability.hasAttr("PreSummonAbAttr");
    if ((this.isOnField() || suppressOffField) && suppressAbilitiesTag && !suppressAbilitiesTag.beingRemoved) {
      const thisAbilitySuppressing = ability.hasAttr("PreLeaveFieldRemoveSuppressAbilitiesSourceAbAttr");
      const hasSuppressingAbility = this.hasAbilityWithAttr("PreLeaveFieldRemoveSuppressAbilitiesSourceAbAttr", false);
      // Neutralizing gas is up - suppress abilities unless they are unsuppressable or this pokemon is responsible for the gas
      // (Balance decided that the other ability of a neutralizing gas pokemon should not be neutralized)
      // If the ability itself is neutralizing gas, don't suppress it (handled through arena tag)
      const unsuppressable =
        !ability.suppressable
        || thisAbilitySuppressing
        || (hasSuppressingAbility && !suppressAbilitiesTag.shouldApplyToSelf());
      if (!unsuppressable) {
        return false;
      }
    }
    return (this.hp > 0 || ability.bypassFaint) && !ability.conditions.find(condition => !condition(this));
  }

  /**
   * Check whether a pokemon has the specified ability in effect, either as a normal or passive ability.
   * Accounts for all the various effects which can disable or modify abilities.
   * @param ability - The {@linkcode Abilities | Ability} to check for
   * @param canApply - Whether to check if the ability is currently active; default `true`
   * @param ignoreOverride - Whether to ignore any overrides caused by {@linkcode MoveId.TRANSFORM | Transform}; default `false`
   * @returns Whether this {@linkcode Pokemon} has the given ability
   */
  public hasAbility(ability: AbilityId, canApply = true, ignoreOverride = false): boolean {
    if (this.getAbility(ignoreOverride).id === ability && (!canApply || this.canApplyAbility())) {
      return true;
    }
    return this.getPassiveAbility().id === ability && this.hasPassive() && (!canApply || this.canApplyAbility(true));
  }

  /**
   * Check whether this pokemon has an ability with the specified attribute in effect, either as a normal or passive ability.
   * Accounts for all the various effects which can disable or modify abilities.
   * @param attrType - The {@linkcode AbAttr | attribute} to check for
   * @param canApply - Whether to check if the ability is currently active; default `true`
   * @param ignoreOverride - Whether to ignore any overrides caused by {@linkcode MoveId.TRANSFORM | Transform}; default `false`
   * @returns Whether this Pokemon has an ability with the given {@linkcode AbAttr}.
   */
  public hasAbilityWithAttr(attrType: AbAttrString, canApply = true, ignoreOverride = false): boolean {
    if ((!canApply || this.canApplyAbility()) && this.getAbility(ignoreOverride).hasAttr(attrType)) {
      return true;
    }
    return this.hasPassive() && (!canApply || this.canApplyAbility(true)) && this.getPassiveAbility().hasAttr(attrType);
  }

  /**
   * Return the ability priorities of the pokemon's ability and, if enabled, its passive ability
   * @returns A tuple containing the ability priorities of the pokemon
   */
  public getAbilityPriorities(): [number] | [activePriority: number, passivePriority: number] {
    const abilityPriority = this.getAbility().postSummonPriority;
    if (this.hasPassive()) {
      return [abilityPriority, this.getPassiveAbility().postSummonPriority];
    }
    return [abilityPriority];
  }

  /**
   * Gets the weight of the Pokemon with subtractive modifiers (Autotomize) happening first
   * and then multiplicative modifiers happening after (Heavy Metal and Light Metal)
   * @returns the kg of the Pokemon (minimum of 0.1)
   */
  public getWeight(): number {
    const autotomizedTag = this.getTag(AutotomizedTag);
    let weightRemoved = 0;
    if (autotomizedTag != null) {
      weightRemoved = 100 * autotomizedTag.autotomizeCount;
    }
    const minWeight = 0.1;
    const weight = new NumberHolder(this.species.weight - weightRemoved);

    // This will trigger the ability overlay so only call this function when necessary
    applyAbAttrs("WeightMultiplierAbAttr", { pokemon: this, weight });
    return Math.max(minWeight, weight.value);
  }

  /**
   * @returns the pokemon's current tera {@linkcode PokemonType}
   */
  getTeraType(): PokemonType {
    if (this.hasSpecies(SpeciesId.TERAPAGOS)) {
      return PokemonType.STELLAR;
    }
    if (this.hasSpecies(SpeciesId.OGERPON)) {
      const ogerponForm = this.species.speciesId === SpeciesId.OGERPON ? this.formIndex : this.fusionFormIndex;
      switch (ogerponForm) {
        case 0:
        case 4:
          return PokemonType.GRASS;
        case 1:
        case 5:
          return PokemonType.WATER;
        case 2:
        case 6:
          return PokemonType.FIRE;
        case 3:
        case 7:
          return PokemonType.ROCK;
      }
    }
    if (this.hasSpecies(SpeciesId.SHEDINJA)) {
      return PokemonType.BUG;
    }
    return this.teraType;
  }

  public isGrounded(): boolean {
    return (
      !!this.getTag(GroundedTag)
      || (!this.isOfType(PokemonType.FLYING, true, true)
        && !this.hasAbility(AbilityId.LEVITATE)
        && !this.getTag(BattlerTagType.FLOATING)
        && !this.getTag(SemiInvulnerableTag))
    );
  }

  /**
   * Determines whether this Pokemon is prevented from running or switching due
   * to effects from moves and/or abilities.
   * @param trappedAbMessages - If defined, ability trigger messages
   * (e.g. from Shadow Tag) are forwarded through this array.
   * @param simulated - If `true`, applies abilities via simulated calls.
   * @returns `true` if the pokemon is trapped
   */
  public isTrapped(trappedAbMessages: string[] = [], simulated = true): boolean {
    const commandedTag = this.getTag(BattlerTagType.COMMANDED);
    if (commandedTag?.getSourcePokemon()?.isActive(true)) {
      return true;
    }

    if (this.isOfType(PokemonType.GHOST)) {
      return false;
    }

    /** Holds whether the pokemon is trapped due to an ability */
    const trapped = new BooleanHolder(false);
    /**
     * Contains opposing Pokemon (Enemy/Player Pokemon) depending on perspective
     * Afterwards, it filters out Pokemon that have been switched out of the field so trapped abilities/moves do not trigger
     */
    const opposingFieldUnfiltered = this.isPlayer() ? globalScene.getEnemyField() : globalScene.getPlayerField();
    const opposingField = opposingFieldUnfiltered.filter(enemyPkm => enemyPkm.switchOutStatus === false);

    for (const opponent of opposingField) {
      applyAbAttrs("CheckTrappedAbAttr", { pokemon: opponent, trapped, opponent: this, simulated }, trappedAbMessages);
    }

    const side = this.isPlayer() ? ArenaTagSide.PLAYER : ArenaTagSide.ENEMY;
    return (
      trapped.value || !!this.getTag(TrappedTag) || !!globalScene.arena.getTagOnSide(ArenaTagType.FAIRY_LOCK, side)
    );
  }

  /**
   * Calculates the type of a move when used by this Pokemon after
   * type-changing move and ability attributes have applied.
   * @param move - {@linkcode Move} The move being used.
   * @param simulated - If `true`, prevents showing abilities applied in this calculation.
   * @returns The {@linkcode PokemonType} of the move after attributes are applied
   */
  public getMoveType(move: Move, simulated = true): PokemonType {
    const moveTypeHolder = new NumberHolder(move.type);

    applyMoveAttrs("VariableMoveTypeAttr", this, null, move, moveTypeHolder);

    const power = new NumberHolder(move.power);
    applyAbAttrs("MoveTypeChangeAbAttr", {
      pokemon: this,
      move,
      simulated,
      moveType: moveTypeHolder,
      power,
      opponent: this,
    });

    // If the user is terastallized and the move is tera blast, or tera starstorm that is stellar type,
    // then bypass the check for ion deluge and electrify
    if (
      this.isTerastallized
      && (move.id === MoveId.TERA_BLAST
        || (move.id === MoveId.TERA_STARSTORM && moveTypeHolder.value === PokemonType.STELLAR))
    ) {
      return moveTypeHolder.value as PokemonType;
    }

    globalScene.arena.applyTags(ArenaTagType.ION_DELUGE, simulated, moveTypeHolder);
    if (this.getTag(BattlerTagType.ELECTRIFIED)) {
      moveTypeHolder.value = PokemonType.ELECTRIC;
    }

    return moveTypeHolder.value as PokemonType;
  }

  /**
   * Calculate the effectiveness of the move against this Pokémon, including
   * modifiers from move and ability attributes
   * @param source - The attacking Pokémon.
   * @param move - The move being used by the attacking Pokémon.
   * @param ignoreAbility - Whether to ignore abilities that might affect type effectiveness or immunity; default `false`
   * @param simulated - (Default `true`) Whether to apply abilities via simulated calls. \
   *   ⚠️ Should only ever be false during `MoveEffectPhase`
   * @param cancelled - Stores whether the move was cancelled by a non-type-based immunity.
   * @param useIllusion - Whether to consider an active illusion
   * @returns The type damage multiplier, indicating the effectiveness of the move
   */
  getMoveEffectiveness(
    source: Pokemon,
    move: Move,
    ignoreAbility = false,
    simulated = true,
    cancelled?: BooleanHolder,
    useIllusion = false,
  ): TypeDamageMultiplier {
    if (this.turnData?.moveEffectiveness != null) {
      return this.turnData?.moveEffectiveness;
    }

    if (move.hasAttr("TypelessAttr")) {
      return 1;
    }
    const moveType = source.getMoveType(move);

    const typeMultiplier = new NumberHolder(
      move.category !== MoveCategory.STATUS || move.hasAttr("RespectAttackTypeImmunityAttr")
        ? this.getAttackTypeEffectiveness(moveType, { source, simulated, move, useIllusion })
        : 1,
    );

    if (this.getTypes(true, true).find(t => move.isTypeImmune(source, this, t))) {
      typeMultiplier.value = 0;
    }

    if (this.getTag(TarShotTag) && this.getMoveType(move) === PokemonType.FIRE) {
      typeMultiplier.value *= 2;
    }

    const cancelledHolder = cancelled ?? new BooleanHolder(false);
    // TypeMultiplierAbAttrParams is shared amongst the type of AbAttrs we will be invoking
    const commonAbAttrParams: TypeMultiplierAbAttrParams = {
      pokemon: this,
      opponent: source,
      move,
      cancelled: cancelledHolder,
      simulated,
      typeMultiplier,
    };
    if (!ignoreAbility) {
      applyAbAttrs("TypeImmunityAbAttr", commonAbAttrParams);

      if (!cancelledHolder.value) {
        applyAbAttrs("MoveImmunityAbAttr", commonAbAttrParams);
      }

      // Do not check queenly majesty unless this is being simulated
      // This is because the move effect phase should not check queenly majesty, as that is handled by the move phase
      if (simulated && !cancelledHolder.value) {
        const defendingSidePlayField = this.isPlayer() ? globalScene.getPlayerField() : globalScene.getEnemyField();
        defendingSidePlayField.forEach((p: (typeof defendingSidePlayField)[0]) => {
          applyAbAttrs("FieldPriorityMoveImmunityAbAttr", {
            pokemon: p,
            opponent: source,
            move,
            cancelled: cancelledHolder,
            simulated,
          });
        });
      }
    }

    const immuneTags = this.findTags(tag => tag instanceof TypeImmuneTag && tag.immuneType === moveType);
    for (const tag of immuneTags) {
      if (move && !move.getAttrs("HitsTagAttr").some(attr => attr.tagType === tag.tagType)) {
        typeMultiplier.value = 0;
        break;
      }
    }

    // Apply Tera Shell's effect to attacks after all immunities are accounted for
    if (!ignoreAbility && move.category !== MoveCategory.STATUS) {
      applyAbAttrs("FullHpResistTypeAbAttr", commonAbAttrParams);
    }

    if (move.category === MoveCategory.STATUS && move.hitsSubstitute(source, this)) {
      typeMultiplier.value = 0;
    }

    return (cancelledHolder.value ? 0 : typeMultiplier.value) as TypeDamageMultiplier;
  }

  /**
   * Calculate the type effectiveness multiplier of a Move used **against** this Pokemon.
   * @param moveType - The {@linkcode PokemonType} of the move being used
   * @param source - The {@linkcode Pokemon} using the move, used to check the user's Scrappy and Mind's Eye abilities
   * and the effects of Foresight/Odor Sleuth
   * @param ignoreStrongWinds - If `true`, ignores the effect of strong winds (used by anticipation, forewarn, stealth rocks);
   * default `false`
   * @param simulated - If `true`, will prevent changes to game state during calculations; default `false`
   * @param move - The {@linkcode Move} whose type effectiveness is being checked. Used for applying {@linkcode VariableMoveTypeChartAttr}
   * @param useIllusion - Whether to consider this Pokemon's {@linkcode IllusionData | illusion} when determining types; default `false`
   * @returns The computed type effectiveness multiplier.
   */
  getAttackTypeEffectiveness(
    moveType: PokemonType,
    {
      source,
      ignoreStrongWinds = false,
      simulated = true,
      move,
      useIllusion = false,
    }: getAttackTypeEffectivenessParams = {},
  ): TypeDamageMultiplier {
    if (moveType === PokemonType.STELLAR) {
      return this.isTerastallized ? 2 : 1;
    }

    const types = this.getTypes(true, true, false, useIllusion);
    const arena = globalScene.arena;

    // Handle flying v ground type immunity without removing flying type so effective types are still effective
    // Related to https://github.com/pagefaultgames/pokerogue/issues/524
    // TODO: Fix once gravity makes pokemon actually grounded
    if (
      moveType === PokemonType.GROUND
      && types.includes(PokemonType.FLYING)
      && (this.isGrounded() || arena.hasTag(ArenaTagType.GRAVITY))
    ) {
      types.splice(types.indexOf(PokemonType.FLYING), 1);
    }

    const multi = new NumberHolder(1);
    for (const defenderType of types) {
      const typeMulti = getTypeDamageMultiplier(moveType, defenderType);
      // If the target is immune to the type in question, check for effects that would ignore said nullification
      // TODO: Review if the `isActive` check is needed anymore
      if (
        source?.isActive(true)
        && typeMulti === 0
        && this.checkIgnoreTypeImmunity({ source, simulated, moveType, defenderType })
      ) {
        continue;
      }
      multi.value *= typeMulti;
    }

    // Apply any typing changes from Freeze-Dry, etc.
    if (move) {
      applyMoveAttrs("VariableMoveTypeChartAttr", source ?? null, this, move, multi, types, moveType);
    }

    // Handle strong winds lowering effectiveness of types super effective against pure flying
    if (
      !ignoreStrongWinds
      && arena.getWeatherType() === WeatherType.STRONG_WINDS
      && !arena.weather?.isEffectSuppressed()
      && this.isOfType(PokemonType.FLYING)
      && getTypeDamageMultiplier(moveType, PokemonType.FLYING) === 2
    ) {
      multi.value /= 2;
      if (!simulated) {
        globalScene.phaseManager.queueMessage(i18next.t("weather:strongWindsEffectMessage"));
      }
    }
    return multi.value as TypeDamageMultiplier;
  }

  /**
   * Sub-method of {@linkcode getAttackTypeEffectiveness} that handles nullifying type immunities.
   * @param source - The {@linkcode Pokemon} from whom the attack is sourced
   * @param simulated - If `true`, will prevent displaying messages upon activation
   * @param moveType - The {@linkcode PokemonType} whose offensive typing is being checked
   * @param defenderType - The defender's {@linkcode PokemonType} being checked
   * @returns Whether the type immunity was bypassed
   */
  private checkIgnoreTypeImmunity({
    source,
    simulated,
    moveType,
    defenderType,
  }: {
    source: Pokemon;
    simulated: boolean;
    moveType: PokemonType;
    defenderType: PokemonType;
  }): boolean {
    const exposedTags = this.findTags(tag => tag instanceof ExposedTag) as ExposedTag[];
    const hasExposed = exposedTags.some(t => t.ignoreImmunity(defenderType, moveType));
    if (hasExposed) {
      return true;
    }

    const ignoreImmunity = new BooleanHolder(false);
    applyAbAttrs("IgnoreTypeImmunityAbAttr", {
      pokemon: source,
      cancelled: ignoreImmunity,
      simulated,
      moveType,
      defenderType,
    });
    return ignoreImmunity.value;
  }

  /**
   * Compute the given Pokémon's matchup score against this Pokémon
   * @remarks
   * In most cases, this score ranges from near-zero to 16, but the maximum possible matchup score is 64.
   * @param opponent - The Pokemon to compare this Pokémon against
   * @returns A score value based on how favorable this Pokémon is when fighting the given Pokémon
   */
  getMatchupScore(opponent: Pokemon): number {
    const enemyTypes = opponent.getTypes(true, false, false, true);
    /** Is this Pokemon faster than the opponent? */
    const outspeed =
      (this.isActive(true) ? this.getEffectiveStat(Stat.SPD, opponent) : this.getStat(Stat.SPD, false))
      >= opponent.getEffectiveStat(Stat.SPD, this);

    /**
     * Based on how effectively this Pokemon defends against the opponent's types.
     * This score cannot be higher than 4.
     */
    let defScore = 1 / Math.max(this.getAttackTypeEffectiveness(enemyTypes[0], { source: opponent }), 0.25);
    if (enemyTypes.length > 1) {
      defScore *=
        // TODO: Shouldn't this pass `simulated=true` here?
        1
        / Math.max(
          this.getAttackTypeEffectiveness(enemyTypes[1], { source: opponent, simulated: false, useIllusion: true }),
          0.25,
        );
    }

    const moveset = this.moveset;
    let moveAtkScoreLength = 0;
    let atkScore = 0;
    // TODO: this calculation needs to consider more factors; it's currently very simplistic
    for (const move of moveset) {
      const resolvedMove = move.getMove();
      // NOTE: Counter and Mirror Coat are considered as attack moves here
      if (resolvedMove.category === MoveCategory.STATUS || move.getPpRatio() <= 0) {
        continue;
      }
      const moveType = resolvedMove.type;
      let thisScore = opponent.getAttackTypeEffectiveness(moveType, {
        source: this,
        simulated: true,
        useIllusion: true,
      });

      // Add STAB multiplier for attack type effectiveness.
      // For now, simply don't apply STAB to moves that may change type
      if (this.getTypes(true).includes(moveType) && !move.getMove().hasAttr("VariableMoveTypeAttr")) {
        thisScore *= 1.5;
      }

      atkScore += thisScore;
      moveAtkScoreLength++;
    }
    // Get average attack score of all damaging moves (|| 1 prevents division by zero))
    // TODO: Averaging the attack score is excessively simplistic, and doesn't reflect the AI's move selection logic
    // e.g. if the mon has one 4x effective move and three 0.5x effective moves, this score would be ~1.375
    // which does not seem fair, given that if the AI were to switch, in all likelihood it would use the 4x move.
    // We could consider a weighted average...
    atkScore /= moveAtkScoreLength || 1;
    /**
     * Based on this Pokemon's HP ratio compared to that of the opponent.
     * This ratio is multiplied by 1.5 if this Pokemon outspeeds the opponent;
     * however, the final ratio cannot be higher than 1.
     */
    const hpRatio = this.getHpRatio();
    const oppHpRatio = opponent.getHpRatio();
    // TODO: use better logic for predicting whether the pokemon "is dying"
    // E.g., perhaps check if it would faint if the opponent were to use the same move it just used
    // (twice if the user is slower)
    const isDying = hpRatio <= 0.2;
    let hpDiffRatio = hpRatio + (1 - oppHpRatio);
    if (isDying && this.isActive(true)) {
      //It might be a sacrifice candidate if hp under 20%
      const badMatchup = atkScore < 1.5 && defScore < 1.5;
      if (!outspeed && badMatchup) {
        //It might not be a worthy sacrifice if it doesn't outspeed or doesn't do enough damage
        hpDiffRatio *= 0.85;
      } else {
        hpDiffRatio = 1 - hpRatio + (outspeed ? 0.2 : 0.1);
      }
    } else if (outspeed) {
      hpDiffRatio = hpDiffRatio * 1.25;
    } else if (hpRatio > 0.2 && hpRatio <= 0.4) {
      // Might be considered to be switched because it's not in low enough health
      hpDiffRatio = hpDiffRatio * 0.5;
    }
    return (atkScore + defScore) * Math.min(hpDiffRatio, 1);
  }

  /**
   * Get the first evolution this Pokémon meets the conditions to evolve into
   * @remarks
   * Fusion evolutions are also considered.
   * @returns The evolution this pokemon can currently evolve into, or `null` if it cannot evolve
   */
  getEvolution(): SpeciesFormEvolution | null {
    if (pokemonEvolutions.hasOwnProperty(this.species.speciesId)) {
      const evolutions = pokemonEvolutions[this.species.speciesId];
      for (const e of evolutions) {
        if (e.validate(this)) {
          return e;
        }
      }
    }

    if (this.isFusion() && this.fusionSpecies && pokemonEvolutions.hasOwnProperty(this.fusionSpecies.speciesId)) {
      const fusionEvolutions = pokemonEvolutions[this.fusionSpecies.speciesId].map(
        e => new FusionSpeciesFormEvolution(this.species.speciesId, e),
      );
      for (const fe of fusionEvolutions) {
        if (fe.validate(this, true)) {
          return fe;
        }
      }
    }

    return null;
  }

  /**
   * Get all level up moves in a given range for a particular pokemon.
   * @param startingLevel - Don't include moves below this level
   * @param includeEvolutionMoves - Whether to include evolution moves
   * @param simulateEvolutionChain - Whether to include moves from prior evolutions
   * @param includeRelearnerMoves - Whether to include moves that would require a relearner. Note the move relearner inherently allows evolution moves
   * @returns A list of moves and the levels they can be learned at
   */
  getLevelMoves(
    startingLevel?: number,
    includeEvolutionMoves = false,
    simulateEvolutionChain = false,
    includeRelearnerMoves = false,
    learnSituation: LearnMoveSituation = LearnMoveSituation.MISC,
  ): LevelMoves {
    const ret: LevelMoves = [];
    let levelMoves: LevelMoves = [];
    if (!startingLevel) {
      startingLevel = this.level;
    }
    if (learnSituation === LearnMoveSituation.EVOLUTION_FUSED && this.fusionSpecies) {
      // For fusion evolutions, get ONLY the moves of the component mon that evolved
      levelMoves = this.getFusionSpeciesForm(true)
        .getLevelMoves()
        .filter(
          lm =>
            (includeEvolutionMoves && lm[0] === EVOLVE_MOVE)
            || (includeRelearnerMoves && lm[0] === RELEARN_MOVE)
            || lm[0] > 0,
        );
    } else {
      if (simulateEvolutionChain) {
        const evolutionChain = this.species.getSimulatedEvolutionChain(
          this.level,
          this.hasTrainer(),
          this.isBoss(),
          this.isPlayer(),
        );
        for (let e = 0; e < evolutionChain.length; e++) {
          // TODO: Might need to pass specific form index in simulated evolution chain
          const speciesLevelMoves = getPokemonSpeciesForm(evolutionChain[e][0], this.formIndex).getLevelMoves();
          if (includeRelearnerMoves) {
            levelMoves.push(...speciesLevelMoves);
          } else {
            levelMoves.push(
              ...speciesLevelMoves.filter(
                lm =>
                  (includeEvolutionMoves && lm[0] === EVOLVE_MOVE)
                  || ((!e || lm[0] > 1) && (e === evolutionChain.length - 1 || lm[0] <= evolutionChain[e + 1][1])),
              ),
            );
          }
        }
      } else {
        levelMoves = this.getSpeciesForm(true)
          .getLevelMoves()
          .filter(
            lm =>
              (includeEvolutionMoves && lm[0] === EVOLVE_MOVE)
              || (includeRelearnerMoves && lm[0] === RELEARN_MOVE)
              || lm[0] > 0,
          );
      }
      if (this.fusionSpecies && learnSituation !== LearnMoveSituation.EVOLUTION_FUSED_BASE) {
        // For fusion evolutions, get ONLY the moves of the component mon that evolved
        if (simulateEvolutionChain) {
          const fusionEvolutionChain = this.fusionSpecies.getSimulatedEvolutionChain(
            this.level,
            this.hasTrainer(),
            this.isBoss(),
            this.isPlayer(),
          );
          for (let e = 0; e < fusionEvolutionChain.length; e++) {
            // TODO: Might need to pass specific form index in simulated evolution chain
            const speciesLevelMoves = getPokemonSpeciesForm(
              fusionEvolutionChain[e][0],
              this.fusionFormIndex,
            ).getLevelMoves();
            if (includeRelearnerMoves) {
              levelMoves.push(
                ...speciesLevelMoves.filter(
                  lm => (includeEvolutionMoves && lm[0] === EVOLVE_MOVE) || lm[0] !== EVOLVE_MOVE,
                ),
              );
            } else {
              levelMoves.push(
                ...speciesLevelMoves.filter(
                  lm =>
                    (includeEvolutionMoves && lm[0] === EVOLVE_MOVE)
                    || ((!e || lm[0] > 1)
                      && (e === fusionEvolutionChain.length - 1 || lm[0] <= fusionEvolutionChain[e + 1][1])),
                ),
              );
            }
          }
        } else {
          levelMoves.push(
            ...this.getFusionSpeciesForm(true)
              .getLevelMoves()
              .filter(
                lm =>
                  (includeEvolutionMoves && lm[0] === EVOLVE_MOVE)
                  || (includeRelearnerMoves && lm[0] === RELEARN_MOVE)
                  || lm[0] > 0,
              ),
          );
        }
      }
    }
    levelMoves.sort((lma: [number, number], lmb: [number, number]) => (lma[0] > lmb[0] ? 1 : lma[0] < lmb[0] ? -1 : 0));

    /**
     * Filter out moves not within the correct level range(s)
     * Includes moves below startingLevel, or of specifically level 0 if
     * includeRelearnerMoves or includeEvolutionMoves are true respectively
     */
    levelMoves = levelMoves.filter(lm => {
      const level = lm[0];
      const isRelearner = level < startingLevel;
      const allowedEvolutionMove = level === 0 && includeEvolutionMoves;

      return !(level > this.level) && (includeRelearnerMoves || !isRelearner || allowedEvolutionMove);
    });

    /**
     * This must be done AFTER filtering by level, else if the same move shows up
     * in levelMoves multiple times all but the lowest level one will be skipped.
     * This causes problems when there are intentional duplicates (i.e. Smeargle with Sketch)
     */
    if (levelMoves) {
      Pokemon.getUniqueMoves(levelMoves, ret);
    }

    return ret;
  }

  /**
   * Helper function for getLevelMoves
   *
   * @remarks
   * Finds all non-duplicate items from the input, and pushes them into the output.
   * Two items count as duplicate if they have the same Move, regardless of level.
   *
   * @param levelMoves - The input array to search for non-duplicates from
   * @param ret - The output array to be pushed into.
   */
  private static getUniqueMoves(levelMoves: LevelMoves, ret: LevelMoves): void {
    const uniqueMoves: MoveId[] = [];
    for (const lm of levelMoves) {
      if (!uniqueMoves.find(m => m === lm[1])) {
        uniqueMoves.push(lm[1]);
        ret.push(lm);
      }
    }
  }

  /**
   * Get a list of all egg moves
   * @returns list of egg moves
   */
  getEggMoves(): MoveId[] | undefined {
    return speciesEggMoves[this.getSpeciesForm().getRootSpeciesId()];
  }

  /**
   * Create a new {@linkcode PokemonMove} and set it to the specified move index in this Pokémon's moveset.
   * @param moveIndex - The index of the move to set
   * @param moveId - The ID of the move to set
   */
  setMove(moveIndex: number, moveId: MoveId): void {
    if (moveId === MoveId.NONE) {
      return;
    }
    const move = new PokemonMove(moveId);
    this.moveset[moveIndex] = move;
    if (this.summonData.moveset) {
      this.summonData.moveset[moveIndex] = move;
    }
  }

  /**
   * Attempt to set the Pokémon's shininess based on the trainer's trainer ID and secret ID.
   * Endless Pokemon in the end biome are unable to be set to shiny
   *
   * @remarks
   *
   * The exact mechanic is that it calculates E as the XOR of the player's trainer ID and secret ID.
   * F is calculated as the XOR of the first 16 bits of the Pokemon's ID with the last 16 bits.
   * The XOR of E and F are then compared to the {@linkcode shinyThreshold} (or {@linkcode thresholdOverride} if set) to see whether or not to generate a shiny.
   * The base shiny odds are {@linkcode BASE_SHINY_CHANCE} / 65536
   * @param thresholdOverride - number that is divided by 2^16 (65536) to get the shiny chance, overrides {@linkcode shinyThreshold} if set (bypassing shiny rate modifiers such as Shiny Charm)
   * @returns true if the Pokemon has been set as a shiny, false otherwise
   */
  trySetShiny(thresholdOverride?: number): boolean {
    // Shiny Pokemon should not spawn in the end biome in endless
    if (globalScene.gameMode.isEndless && globalScene.arena.biomeType === BiomeId.END) {
      return false;
    }

    const rand1 = (this.id & 0xffff0000) >>> 16;
    const rand2 = this.id & 0x0000ffff;

    const E = globalScene.gameData.trainerId ^ globalScene.gameData.secretId;
    const F = rand1 ^ rand2;

    const shinyThreshold = new NumberHolder(BASE_SHINY_CHANCE);
    if (thresholdOverride === undefined) {
      if (timedEventManager.isEventActive()) {
        const tchance = timedEventManager.getClassicTrainerShinyChance();
        shinyThreshold.value *= timedEventManager.getShinyMultiplier();
        if (this.hasTrainer() && tchance > 0) {
          shinyThreshold.value = Math.max(tchance, shinyThreshold.value); // Choose the higher boost
        }
      }
      if (!this.hasTrainer()) {
        globalScene.applyModifiers(ShinyRateBoosterModifier, true, shinyThreshold);
      }
    } else {
      shinyThreshold.value = thresholdOverride;
    }

    this.shiny = (E ^ F) < shinyThreshold.value;

    if (this.shiny) {
      this.initShinySparkle();
    }

    return this.shiny;
  }

  /**
   * Tries to set a Pokémon's shininess based on seed
   *
   * @remarks
   * For manual use only, usually to roll a Pokemon's shiny chance a second time.
   * If it rolls shiny, or if it's already shiny, also sets a random variant and give the Pokemon the associated luck.
   *
   * The base shiny odds are {@linkcode BASE_SHINY_CHANCE} / `65536`
   * @param thresholdOverride - number that is divided by `2^16` (`65536`) to get the shiny chance, overrides {@linkcode shinyThreshold} if set (bypassing shiny rate modifiers such as Shiny Charm)
   * @param applyModifiersToOverride - If {@linkcode thresholdOverride} is set and this is true, will apply Shiny Charm and event modifiers to {@linkcode thresholdOverride}
   * @returns Whether this Pokémon was set to shiny
   */
  public trySetShinySeed(thresholdOverride?: number, applyModifiersToOverride?: boolean): boolean {
    if (!this.shiny) {
      const shinyThreshold = new NumberHolder(thresholdOverride ?? BASE_SHINY_CHANCE);
      if (applyModifiersToOverride) {
        if (timedEventManager.isEventActive()) {
          shinyThreshold.value *= timedEventManager.getShinyMultiplier();
        }
        globalScene.applyModifiers(ShinyRateBoosterModifier, true, shinyThreshold);
      }

      this.shiny = randSeedInt(65536) < shinyThreshold.value;
    }

    if (this.shiny) {
      this.variant = this.variant ?? 0;
      this.variant = Math.max(this.generateShinyVariant(), this.variant) as Variant; // Don't set a variant lower than the current one
      this.luck = this.variant + 1 + (this.fusionShiny ? this.fusionVariant + 1 : 0);
      this.initShinySparkle();
    }

    return this.shiny;
  }

  /**
   * Randomly generate a shiny variant
   *
   * @remarks
   * Variants are returned with the following probabilities:
   *
   * | Variant | Description    | Probability |
   * |---------|----------------|-------------|
   * | 0       | Basic shiny    | 60%         |
   * | 1       | Rare variant   | 30%         |
   * | 2       | Epic variant   | 10%         |
   *
   * @returns The randomly chosen shiny variant
   */
  protected generateShinyVariant(): Variant {
    const formIndex: number = this.formIndex;
    let variantDataIndex: string | number = this.species.speciesId;
    if (this.species.forms.length > 0) {
      const formKey = this.species.forms[formIndex]?.formKey;
      if (formKey) {
        variantDataIndex = `${variantDataIndex}-${formKey}`;
      }
    }
    // Checks if there is no variant data for both the index or index with form
    if (
      !this.shiny
      || (!variantData.hasOwnProperty(variantDataIndex) && !variantData.hasOwnProperty(this.species.speciesId))
    ) {
      return 0;
    }
    const rand = new NumberHolder(0);
    globalScene.executeWithSeedOffset(
      () => {
        rand.value = randSeedInt(10);
      },
      this.id,
      globalScene.waveSeed,
    );
    if (rand.value >= SHINY_VARIANT_CHANCE) {
      return 0; // 6/10
    }
    if (rand.value >= SHINY_EPIC_CHANCE) {
      return 1; // 3/10
    }
    return 2; // 1/10
  }

  /**
   * Function that tries to set this Pokemon to have its hidden ability based on seed, if it exists.
   *
   * @remarks
   * For manual use only, usually to roll a Pokemon's hidden ability chance a second time.
   *
   * The base hidden ability odds are {@linkcode BASE_HIDDEN_ABILITY_CHANCE} / `65536`
   * @param thresholdOverride - number that is divided by `2^16` (`65536`) to get the HA chance, overrides {@linkcode haThreshold} if set (bypassing HA rate modifiers such as Ability Charm)
   * @param applyModifiersToOverride - If {@linkcode thresholdOverride} is set and this is true, will apply Ability Charm to {@linkcode thresholdOverride}
   * @returns `true` if the Pokemon has been set to have its hidden ability, `false` otherwise
   */
  public tryRerollHiddenAbilitySeed(thresholdOverride?: number, applyModifiersToOverride?: boolean): boolean {
    if (!this.species.abilityHidden) {
      return false;
    }
    const haThreshold = new NumberHolder(thresholdOverride ?? BASE_HIDDEN_ABILITY_CHANCE);
    if (applyModifiersToOverride && !this.hasTrainer()) {
      globalScene.applyModifiers(HiddenAbilityRateBoosterModifier, true, haThreshold);
    }

    if (randSeedInt(65536) < haThreshold.value) {
      this.abilityIndex = 2;
    }

    return this.abilityIndex === 2;
  }

  /**
   * Generate a fusion species and add it to this Pokémon
   * @param forStarter - Whether this fusion is being generated for a starter Pokémon; default `false`
   */
  public generateFusionSpecies(forStarter?: boolean): void {
    const hiddenAbilityChance = new NumberHolder(BASE_HIDDEN_ABILITY_CHANCE);
    if (!this.hasTrainer()) {
      globalScene.applyModifiers(HiddenAbilityRateBoosterModifier, true, hiddenAbilityChance);
    }

    const hasHiddenAbility = !randSeedInt(hiddenAbilityChance.value);
    const randAbilityIndex = randSeedInt(2);

    const filter = !forStarter
      ? this.species.getCompatibleFusionSpeciesFilter()
      : (species: PokemonSpecies) => {
          return (
            pokemonEvolutions.hasOwnProperty(species.speciesId)
            && !pokemonPrevolutions.hasOwnProperty(species.speciesId)
            && !species.subLegendary
            && !species.legendary
            && !species.mythical
            && !species.isTrainerForbidden()
            && species.speciesId !== this.species.speciesId
            && species.speciesId !== SpeciesId.DITTO
          );
        };

    let fusionOverride: PokemonSpecies | undefined;

    if (forStarter && this.isPlayer() && Overrides.STARTER_FUSION_SPECIES_OVERRIDE) {
      fusionOverride = getPokemonSpecies(Overrides.STARTER_FUSION_SPECIES_OVERRIDE);
    } else if (this.isEnemy() && Overrides.ENEMY_FUSION_SPECIES_OVERRIDE) {
      fusionOverride = getPokemonSpecies(Overrides.ENEMY_FUSION_SPECIES_OVERRIDE);
    }

    this.fusionSpecies =
      fusionOverride
      ?? globalScene.randomSpecies(globalScene.currentBattle?.waveIndex || 0, this.level, false, filter, true);
    this.fusionAbilityIndex =
      this.fusionSpecies.abilityHidden && hasHiddenAbility
        ? 2
        : this.fusionSpecies.ability2 !== this.fusionSpecies.ability1
          ? randAbilityIndex
          : 0;
    this.fusionShiny = this.shiny;
    this.fusionVariant = this.variant;

    if (this.fusionSpecies.malePercent === null) {
      this.fusionGender = Gender.GENDERLESS;
    } else {
      const genderChance = (this.id % 256) * 0.390625;
      if (genderChance < this.fusionSpecies.malePercent) {
        this.fusionGender = Gender.MALE;
      } else {
        this.fusionGender = Gender.FEMALE;
      }
    }

    this.fusionFormIndex = globalScene.getSpeciesFormIndex(
      this.fusionSpecies,
      this.fusionGender,
      this.getNature(),
      true,
    );
    this.fusionLuck = this.luck;

    this.generateName();
  }

  /** Remove the fusion species from this Pokémon */
  public clearFusionSpecies(): void {
    this.fusionSpecies = null;
    this.fusionFormIndex = 0;
    this.fusionAbilityIndex = 0;
    this.fusionShiny = false;
    this.fusionVariant = 0;
    this.fusionGender = 0;
    this.fusionLuck = 0;
    this.fusionCustomPokemonData = null;

    this.generateName();
    this.calculateStats();
  }

  /** Generate a semi-random moveset for this Pokémon */
  public generateAndPopulateMoveset(): void {
    generateMoveset(this);

    // Trigger FormChange, except for enemy Pokemon during Mystery Encounters, to avoid crashes
    if (
      this.isPlayer()
      || !globalScene.currentBattle?.isBattleMysteryEncounter()
      || !globalScene.currentBattle?.mysteryEncounter
    ) {
      globalScene.triggerPokemonFormChange(this, SpeciesFormChangeMoveLearnedTrigger);
    }
  }

  /**
   * Attempt to select the move at the move index.
   * @param moveIndex - The index of the move to select
   * @param ignorePp - Whether to ignore PP when checking if the move is usable (defaults to false)
   * @returns A tuple containing a boolean indicating if the move can be selected, and a string with the reason if it cannot be selected
   */
  public trySelectMove(moveIndex: number, ignorePp?: boolean): [isUsable: boolean, failureMessage: string] {
    const move = this.getMoveset().length > moveIndex ? this.getMoveset()[moveIndex] : null;
    return move?.isUsable(this, ignorePp, true) ?? [false, ""];
  }

  /** Show this Pokémon's info panel */
  showInfo(): void {
    if (!this.battleInfo.visible) {
      const otherBattleInfo = globalScene.fieldUI
        .getAll()
        .slice(0, 4)
        .filter(ui => ui instanceof BattleInfo && (ui as BattleInfo) instanceof PlayerBattleInfo === this.isPlayer())
        .find(() => true);
      if (!otherBattleInfo || !this.getFieldIndex()) {
        globalScene.fieldUI.sendToBack(this.battleInfo);
        globalScene.sendTextToBack(); // Push the top right text objects behind everything else
      } else {
        globalScene.fieldUI.moveAbove(this.battleInfo, otherBattleInfo);
      }
      this.battleInfo.setX(this.battleInfo.x + (this.isPlayer() ? 150 : !this.isBoss() ? -150 : -198));
      this.battleInfo.setVisible(true);
      if (this.isPlayer()) {
        // TODO: How do you get this to not require a private property access?
        this["battleInfo"].expMaskRect.x += 150;
      }
      globalScene.tweens.add({
        targets: [this.battleInfo, this.battleInfo.expMaskRect],
        x: this.isPlayer() ? "-=150" : `+=${!this.isBoss() ? 150 : 246}`,
        duration: 1000,
        ease: "Cubic.easeOut",
      });
    }
  }

  /** Hide this Pokémon's info panel */
  async hideInfo(): Promise<void> {
    return new Promise(resolve => {
      if (this.battleInfo?.visible) {
        globalScene.tweens.add({
          targets: [this.battleInfo, this.battleInfo.expMaskRect],
          x: this.isPlayer() ? "+=150" : `-=${!this.isBoss() ? 150 : 246}`,
          duration: 500,
          ease: "Cubic.easeIn",
          onComplete: () => {
            if (this.isPlayer()) {
              // TODO: How do you get this to not require a private property access?
              this["battleInfo"].expMaskRect.x -= 150;
            }
            this.battleInfo.setVisible(false);
            this.battleInfo.setX(this.battleInfo.x - (this.isPlayer() ? 150 : !this.isBoss() ? -150 : -198));
            resolve();
          },
        });
      } else {
        resolve();
      }
    });
  }

  updateInfo(instant?: boolean): Promise<void> {
    return this.battleInfo.updateInfo(this, instant);
  }

  toggleStats(visible: boolean): void {
    this.battleInfo.toggleStats(visible);
  }

  /**
   * Adds experience to this PlayerPokemon, subject to wave based level caps.
   * @param exp - The amount of experience to add
   * @param ignoreLevelCap - Whether to ignore level caps when adding experience; default `false`
   */
  addExp(exp: number, ignoreLevelCap = false) {
    const maxExpLevel = globalScene.getMaxExpLevel(ignoreLevelCap);
    const initialExp = this.exp;
    this.exp += exp;
    while (this.level < maxExpLevel && this.exp >= getLevelTotalExp(this.level + 1, this.species.growthRate)) {
      this.level++;
    }
    if (this.level >= maxExpLevel) {
      console.log(initialExp, this.exp, getLevelTotalExp(this.level, this.species.growthRate));
      this.exp = Math.max(getLevelTotalExp(this.level, this.species.growthRate), initialExp);
    }
    this.levelExp = this.exp - getLevelTotalExp(this.level, this.species.growthRate);
  }

  /**
   * Check whether the specified Pokémon is an opponent
   * @param target - The {@linkcode Pokemon} to compare against
   * @returns `true` if the two pokemon are opponents, `false` otherwise
   */
  public isOpponent(target: Pokemon): boolean {
    return this.isPlayer() !== target.isPlayer();
  }

  getOpponent(targetIndex: number): Pokemon | null {
    const ret = this.getOpponents()[targetIndex];
    // TODO: why does this check for summonData and can we remove it?
    if (ret.summonData) {
      return ret;
    }
    return null;
  }

  /**
   * Returns the pokemon that oppose this one and are active
   *
   * @param onField - whether to also check if the pokemon is currently on the field (defaults to true)
   */
  getOpponents(onField = true): Pokemon[] {
    return (this.isPlayer() ? globalScene.getEnemyField() : globalScene.getPlayerField()).filter(p =>
      p.isActive(onField),
    );
  }

  getOpponentDescriptor(): string {
    return this.isPlayer() ? i18next.t("arenaTag:opposingTeam") : i18next.t("arenaTag:yourTeam");
  }

  getAlly(): Pokemon | undefined {
    return (this.isPlayer() ? globalScene.getPlayerField() : globalScene.getEnemyField())[this.getFieldIndex() ? 0 : 1];
  }

  /**
   * Gets the Pokémon on the allied field.
   *
   * @returns An array of Pokémon on the allied field.
   */
  getAlliedField(): Pokemon[] {
    return this.isPlayer() ? globalScene.getPlayerField() : globalScene.getEnemyField();
  }

  /**
   * Calculate the stat stage multiplier of the user against an opponent
   *
   * @remarks
   * This does not apply to evasion or accuracy
   * @see {@linkcode getAccuracyMultiplier}
   * @param stat - The {@linkcode EffectiveStat} to calculate
   * @param opponent - The {@linkcode Pokemon} being targeted
   * @param move - The {@linkcode Move} being used
   * @param ignoreOppAbility - determines whether the effects of the opponent's abilities (i.e. Unaware) should be ignored; default `false`
   * @param isCritical - determines whether a critical hit has occurred or not; default `false`
   * @param simulated - determines whether effects are applied without altering game state; default `true`
   * @param ignoreHeldItems - determines whether this Pokemon's held items should be ignored during the stat calculation; default `false`
   * @returns the stat stage multiplier to be used for effective stat calculation
   */
  getStatStageMultiplier(
    stat: EffectiveStat,
    opponent?: Pokemon,
    move?: Move,
    ignoreOppAbility = false,
    isCritical = false,
    simulated = true,
    ignoreHeldItems = false,
  ): number {
    const statStage = new NumberHolder(this.getStatStage(stat));
    const ignoreStatStage = new BooleanHolder(false);

    if (opponent) {
      if (isCritical) {
        switch (stat) {
          case Stat.ATK:
          case Stat.SPATK:
            statStage.value = Math.max(statStage.value, 0);
            break;
          case Stat.DEF:
          case Stat.SPDEF:
            statStage.value = Math.min(statStage.value, 0);
            break;
        }
      }
      if (!ignoreOppAbility) {
        applyAbAttrs("IgnoreOpponentStatStagesAbAttr", {
          pokemon: opponent,
          ignored: ignoreStatStage,
          stat,
          simulated,
        });
      }
      if (move) {
        applyMoveAttrs("IgnoreOpponentStatStagesAttr", this, opponent, move, ignoreStatStage);
      }
    }

    if (!ignoreStatStage.value) {
      const statStageMultiplier = new NumberHolder(Math.max(2, 2 + statStage.value) / Math.max(2, 2 - statStage.value));
      if (!ignoreHeldItems) {
        globalScene.applyModifiers(TempStatStageBoosterModifier, this.isPlayer(), stat, statStageMultiplier);
      }
      return Math.min(statStageMultiplier.value, 4);
    }
    return 1;
  }

  /**
   * Calculates the accuracy multiplier of the user against a target.
   *
   * This method considers various factors such as the user's accuracy level, the target's evasion level,
   * abilities, and modifiers to compute the final accuracy multiplier.
   *
   * @param target - The target Pokémon against which the move is used.
   * @param sourceMove - The move being used by the user.
   * @returns The calculated accuracy multiplier.
   */
  getAccuracyMultiplier(target: Pokemon, sourceMove: Move): number {
    const isOhko = sourceMove.hasAttr("OneHitKOAccuracyAttr");
    if (isOhko) {
      return 1;
    }

    const userAccStage = new NumberHolder(this.getStatStage(Stat.ACC));
    const targetEvaStage = new NumberHolder(target.getStatStage(Stat.EVA));

    const ignoreAccStatStage = new BooleanHolder(false);
    const ignoreEvaStatStage = new BooleanHolder(false);

    // TODO: consider refactoring this method to accept `simulated` and then pass simulated to these applyAbAttrs
    applyAbAttrs("IgnoreOpponentStatStagesAbAttr", { pokemon: target, stat: Stat.ACC, ignored: ignoreAccStatStage });
    applyAbAttrs("IgnoreOpponentStatStagesAbAttr", { pokemon: this, stat: Stat.EVA, ignored: ignoreEvaStatStage });
    applyMoveAttrs("IgnoreOpponentStatStagesAttr", this, target, sourceMove, ignoreEvaStatStage);

    globalScene.applyModifiers(TempStatStageBoosterModifier, this.isPlayer(), Stat.ACC, userAccStage);

    userAccStage.value = ignoreAccStatStage.value ? 0 : Math.min(userAccStage.value, 6);
    targetEvaStage.value = ignoreEvaStatStage.value ? 0 : targetEvaStage.value;

    if (target.findTag(t => t instanceof ExposedTag)) {
      targetEvaStage.value = Math.min(0, targetEvaStage.value);
    }

    const accuracyMultiplier = new NumberHolder(1);
    if (userAccStage.value !== targetEvaStage.value) {
      accuracyMultiplier.value =
        userAccStage.value > targetEvaStage.value
          ? (3 + Math.min(userAccStage.value - targetEvaStage.value, 6)) / 3
          : 3 / (3 + Math.min(targetEvaStage.value - userAccStage.value, 6));
    }

    applyAbAttrs("StatMultiplierAbAttr", {
      pokemon: this,
      stat: Stat.ACC,
      statVal: accuracyMultiplier,
      move: sourceMove,
    });

    const evasionMultiplier = new NumberHolder(1);
    applyAbAttrs("StatMultiplierAbAttr", {
      pokemon: target,
      stat: Stat.EVA,
      statVal: evasionMultiplier,
      move: sourceMove,
    });

    const ally = this.getAlly();
    if (ally != null) {
      const ignore =
        this.hasAbilityWithAttr("MoveAbilityBypassAbAttr") || sourceMove.hasFlag(MoveFlags.IGNORE_ABILITIES);
      applyAbAttrs("AllyStatMultiplierAbAttr", {
        pokemon: ally,
        stat: Stat.ACC,
        statVal: accuracyMultiplier,
        ignoreAbility: ignore,
        move: sourceMove,
      });

      applyAbAttrs("AllyStatMultiplierAbAttr", {
        pokemon: ally,
        stat: Stat.EVA,
        statVal: evasionMultiplier,
        ignoreAbility: ignore,
        move: sourceMove,
      });
    }

    return accuracyMultiplier.value / evasionMultiplier.value;
  }

  /**
   * Calculates the base damage of the given move against this Pokemon when attacked by the given source.
   * Used during damage calculation and for Shell Side Arm's forecasting effect.
   * @param __namedParameters.source - Needed for proper typedoc rendering
   * @returns The move's base damage against this Pokemon when used by the source Pokemon.
   */
  getBaseDamage({
    source,
    move,
    moveCategory,
    ignoreAbility = false,
    ignoreSourceAbility = false,
    ignoreAllyAbility = false,
    ignoreSourceAllyAbility = false,
    isCritical = false,
    simulated = true,
  }: getBaseDamageParams): number {
    const isPhysical = moveCategory === MoveCategory.PHYSICAL;

    /** A base damage multiplier based on the source's level */
    const levelMultiplier = (2 * source.level) / 5 + 2;

    /** The power of the move after power boosts from abilities, etc. have applied */
    const power = move.calculateBattlePower(source, this, simulated);

    /**
     * The attacker's offensive stat for the given move's category.
     * Critical hits cause negative stat stages to be ignored.
     */
    const sourceAtk = new NumberHolder(
      source.getEffectiveStat(
        isPhysical ? Stat.ATK : Stat.SPATK,
        this,
        undefined,
        ignoreSourceAbility,
        ignoreAbility,
        ignoreAllyAbility,
        isCritical,
        simulated,
      ),
    );
    applyMoveAttrs("VariableAtkAttr", source, this, move, sourceAtk);

    /**
     * This Pokemon's defensive stat for the given move's category.
     * Critical hits cause positive stat stages to be ignored.
     */
    const targetDef = new NumberHolder(
      this.getEffectiveStat(
        isPhysical ? Stat.DEF : Stat.SPDEF,
        source,
        move,
        ignoreAbility,
        ignoreSourceAbility,
        ignoreSourceAllyAbility,
        isCritical,
        simulated,
      ),
    );
    applyMoveAttrs("VariableDefAttr", source, this, move, targetDef);

    /**
     * The attack's base damage, as determined by the source's level, move power
     * and Attack stat as well as this Pokemon's Defense stat
     */
    const baseDamage = (levelMultiplier * power * sourceAtk.value) / targetDef.value / 50 + 2;

    /** Debug message for non-simulated calls (i.e. when damage is actually dealt) */
    if (!simulated) {
      console.log("base damage", baseDamage, move.name, power, sourceAtk.value, targetDef.value);
    }

    return baseDamage;
  }

  /** Determine the STAB multiplier for a move used against this pokemon.
   *
   * @param source - The attacking {@linkcode Pokemon}
   * @param move - The {@linkcode Move} used in the attack
   * @param ignoreSourceAbility - If `true`, ignores the attacking Pokemon's ability effects
   * @param simulated - If `true`, suppresses changes to game state during the calculation
   *
   * @returns The STAB multiplier for the move used against this Pokemon
   */
  calculateStabMultiplier(source: Pokemon, move: Move, ignoreSourceAbility: boolean, simulated: boolean): number {
    // If the move has the Typeless attribute, it doesn't get STAB (e.g. struggle)
    if (move.hasAttr("TypelessAttr")) {
      return 1;
    }
    const sourceTypes = source.getTypes();
    const sourceTeraType = source.getTeraType();
    const moveType = source.getMoveType(move);
    const matchesSourceType = sourceTypes.includes(source.getMoveType(move));
    const stabMultiplier = new NumberHolder(1);
    if (matchesSourceType && moveType !== PokemonType.STELLAR) {
      stabMultiplier.value += 0.5;
    }

    applyMoveAttrs("CombinedPledgeStabBoostAttr", source, this, move, stabMultiplier);

    if (!ignoreSourceAbility) {
      applyAbAttrs("StabBoostAbAttr", { pokemon: source, simulated, multiplier: stabMultiplier });
    }

    if (source.isTerastallized && sourceTeraType === moveType && moveType !== PokemonType.STELLAR) {
      stabMultiplier.value += 0.5;
    }

    if (
      source.isTerastallized
      && source.getTeraType() === PokemonType.STELLAR
      && (!source.stellarTypesBoosted.includes(moveType) || source.hasSpecies(SpeciesId.TERAPAGOS))
    ) {
      stabMultiplier.value += matchesSourceType ? 0.5 : 0.2;
    }

    return Math.min(stabMultiplier.value, 2.25);
  }

  /**
   * Calculates the damage of an attack made by another Pokemon against this Pokemon
   * @param __namedParameters.source - Needed for proper typedoc rendering
   * @returns The {@linkcode DamageCalculationResult}
   */
  getAttackDamage({
    source,
    move,
    ignoreAbility = false,
    ignoreSourceAbility = false,
    ignoreAllyAbility = false,
    ignoreSourceAllyAbility = false,
    isCritical = false,
    simulated = true,
    effectiveness,
  }: getAttackDamageParams): DamageCalculationResult {
    const damage = new NumberHolder(0);
    const defendingSide = this.isPlayer() ? ArenaTagSide.PLAYER : ArenaTagSide.ENEMY;

    const variableCategory = new NumberHolder(move.category);
    applyMoveAttrs("VariableMoveCategoryAttr", source, this, move, variableCategory);
    const moveCategory = variableCategory.value as MoveCategory;

    /** The move's type after type-changing effects are applied */
    const moveType = source.getMoveType(move);

    /** If `value` is `true`, cancels the move and suppresses "No Effect" messages */
    const cancelled = new BooleanHolder(false);

    /**
     * The effectiveness of the move being used. Along with type matchups, this
     * accounts for changes in effectiveness from the move's attributes and the
     * abilities of both the source and this Pokemon.
     *
     * Note that the source's abilities are not ignored here
     */
    const typeMultiplier =
      effectiveness ?? this.getMoveEffectiveness(source, move, ignoreAbility, simulated, cancelled);

    const isPhysical = moveCategory === MoveCategory.PHYSICAL;

    /** Combined damage multiplier from field effects such as weather, terrain, etc. */
    const arenaAttackTypeMultiplier = new NumberHolder(
      globalScene.arena.getAttackTypeMultiplier(moveType, source.isGrounded()),
    );
    applyMoveAttrs("IgnoreWeatherTypeDebuffAttr", source, this, move, arenaAttackTypeMultiplier);

    const isTypeImmune = typeMultiplier * arenaAttackTypeMultiplier.value === 0;

    if (cancelled.value || isTypeImmune) {
      return {
        cancelled: cancelled.value,
        result: move.id === MoveId.SHEER_COLD ? HitResult.IMMUNE : HitResult.NO_EFFECT,
        damage: 0,
      };
    }

    // If the attack deals fixed damage, return a result with that much damage
    const fixedDamage = new NumberHolder(0);
    applyMoveAttrs("FixedDamageAttr", source, this, move, fixedDamage);
    if (fixedDamage.value) {
      const multiLensMultiplier = new NumberHolder(1);
      globalScene.applyModifiers(
        PokemonMultiHitModifier,
        source.isPlayer(),
        source,
        move.id,
        null,
        multiLensMultiplier,
      );
      fixedDamage.value = toDmgValue(fixedDamage.value * multiLensMultiplier.value);

      return {
        cancelled: false,
        result: HitResult.EFFECTIVE,
        damage: fixedDamage.value,
      };
    }

    // If the attack is a one-hit KO move, return a result with damage equal to this Pokemon's HP
    const isOneHitKo = new BooleanHolder(false);
    applyMoveAttrs("OneHitKOAttr", source, this, move, isOneHitKo);
    if (isOneHitKo.value) {
      return {
        cancelled: false,
        result: HitResult.ONE_HIT_KO,
        damage: this.hp,
      };
    }

    /**
     * The attack's base damage, as determined by the source's level, move power
     * and Attack stat as well as this Pokemon's Defense stat
     */
    const baseDamage = this.getBaseDamage({
      source,
      move,
      moveCategory,
      ignoreAbility,
      ignoreSourceAbility,
      ignoreAllyAbility,
      ignoreSourceAllyAbility,
      isCritical,
      simulated,
    });

    /** 25% damage debuff on moves hitting more than one non-fainted target (regardless of immunities) */
    const { targets, multiple } = getMoveTargets(source, move.id);
    const numTargets = multiple ? targets.length : 1;
    const targetMultiplier = numTargets > 1 ? 0.75 : 1;

    /** Multiplier for moves enhanced by Multi-Lens and/or Parental Bond */
    const multiStrikeEnhancementMultiplier = new NumberHolder(1);
    globalScene.applyModifiers(
      PokemonMultiHitModifier,
      source.isPlayer(),
      source,
      move.id,
      null,
      multiStrikeEnhancementMultiplier,
    );

    if (!ignoreSourceAbility) {
      applyAbAttrs("AddSecondStrikeAbAttr", {
        pokemon: source,
        move,
        simulated,
        multiplier: multiStrikeEnhancementMultiplier,
      });
    }

    /** Doubles damage if this Pokemon's last move was Glaive Rush */
    const glaiveRushMultiplier = new NumberHolder(1);
    if (this.getTag(BattlerTagType.RECEIVE_DOUBLE_DAMAGE)) {
      glaiveRushMultiplier.value = 2;
    }

    /** The damage multiplier when the given move critically hits */
    const criticalMultiplier = new NumberHolder(isCritical ? 1.5 : 1);
    applyAbAttrs("MultCritAbAttr", { pokemon: source, simulated, critMult: criticalMultiplier });

    /**
     * A multiplier for random damage spread in the range [0.85, 1]
     * This is always 1 for simulated calls.
     */
    const randomMultiplier = simulated ? 1 : this.randBattleSeedIntRange(85, 100) / 100;

    /** A damage multiplier for when the attack is of the attacker's type and/or Tera type. */
    const stabMultiplier = this.calculateStabMultiplier(source, move, ignoreSourceAbility, simulated);

    /** Halves damage if the attacker is using a physical attack while burned */
    let burnMultiplier = 1;
    if (
      isPhysical
      && source.status
      && source.status.effect === StatusEffect.BURN
      && !move.hasAttr("BypassBurnDamageReductionAttr")
    ) {
      const burnDamageReductionCancelled = new BooleanHolder(false);
      if (!ignoreSourceAbility) {
        applyAbAttrs("BypassBurnDamageReductionAbAttr", {
          pokemon: source,
          cancelled: burnDamageReductionCancelled,
          simulated,
        });
      }
      if (!burnDamageReductionCancelled.value) {
        burnMultiplier = 0.5;
      }
    }

    /** Reduces damage if this Pokemon has a relevant screen (e.g. Light Screen for special attacks) */
    const screenMultiplier = new NumberHolder(1);

    // Critical hits should bypass screens
    if (!isCritical) {
      globalScene.arena.applyTagsForSide(
        WeakenMoveScreenTag,
        defendingSide,
        simulated,
        source,
        moveCategory,
        screenMultiplier,
      );
    }

    /**
     * For each {@linkcode HitsTagAttr} the move has, doubles the damage of the move if:
     * The target has a {@linkcode BattlerTagType} that this move interacts with
     * AND
     * The move doubles damage when used against that tag
     */
    const hitsTagMultiplier = new NumberHolder(1);
    move
      .getAttrs("HitsTagAttr")
      .filter(hta => hta.doubleDamage)
      .forEach(hta => {
        if (this.getTag(hta.tagType)) {
          hitsTagMultiplier.value *= 2;
        }
      });

    /** Halves damage if this Pokemon is grounded in Misty Terrain against a Dragon-type attack */
    const mistyTerrainMultiplier =
      globalScene.arena.terrain?.terrainType === TerrainType.MISTY
      && this.isGrounded()
      && moveType === PokemonType.DRAGON
        ? 0.5
        : 1;

    damage.value = toDmgValue(
      baseDamage
        * targetMultiplier
        * multiStrikeEnhancementMultiplier.value
        * arenaAttackTypeMultiplier.value
        * glaiveRushMultiplier.value
        * criticalMultiplier.value
        * randomMultiplier
        * stabMultiplier
        * typeMultiplier
        * burnMultiplier
        * screenMultiplier.value
        * hitsTagMultiplier.value
        * mistyTerrainMultiplier,
    );

    /** Doubles damage if the attacker has Tinted Lens and is using a resisted move */
    if (!ignoreSourceAbility) {
      applyAbAttrs("DamageBoostAbAttr", {
        pokemon: source,
        opponent: this,
        move,
        simulated,
        damage,
      });
    }

    /** Apply the enemy's Damage and Resistance tokens */
    if (!source.isPlayer()) {
      globalScene.applyModifiers(EnemyDamageBoosterModifier, false, damage);
    }
    if (!this.isPlayer()) {
      globalScene.applyModifiers(EnemyDamageReducerModifier, false, damage);
    }

    const abAttrParams: PreAttackModifyDamageAbAttrParams = {
      pokemon: this,
      opponent: source,
      move,
      simulated,
      damage,
    };
    /** Apply this Pokemon's post-calc defensive modifiers (e.g. Fur Coat) */
    if (!ignoreAbility) {
      applyAbAttrs("ReceivedMoveDamageMultiplierAbAttr", abAttrParams);

      const ally = this.getAlly();
      /** Additionally apply friend guard damage reduction if ally has it. */
      if (globalScene.currentBattle.double && ally != null && ally.isActive(true)) {
        applyAbAttrs("AlliedFieldDamageReductionAbAttr", {
          ...abAttrParams,
          // Same parameters as before, except we are applying the ally's ability
          pokemon: ally,
        });
      }
    }

    // This attribute may modify damage arbitrarily, so be careful about changing its order of application.
    applyMoveAttrs("ModifiedDamageAttr", source, this, move, damage);

    if (this.isFullHp() && !ignoreAbility) {
      applyAbAttrs("PreDefendFullHpEndureAbAttr", abAttrParams);
    }

    // debug message for when damage is applied (i.e. not simulated)
    if (!simulated) {
      console.log("damage", damage.value, move.name);
    }

    let hitResult: HitResult;
    if (typeMultiplier < 1) {
      hitResult = HitResult.NOT_VERY_EFFECTIVE;
    } else if (typeMultiplier > 1) {
      hitResult = HitResult.SUPER_EFFECTIVE;
    } else {
      hitResult = HitResult.EFFECTIVE;
    }

    return {
      cancelled: cancelled.value,
      result: hitResult,
      damage: damage.value,
    };
  }

  /**
   * Determine whether the given move will score a critical hit **against** this Pokemon.
   * @param source - The {@linkcode Pokemon} using the move
   * @param move - The {@linkcode Move} being used
   * @returns Whether the move will critically hit the defender.
   */
  getCriticalHitResult(source: Pokemon, move: Move): boolean {
    if (move.hasAttr("FixedDamageAttr")) {
      // fixed damage moves (Dragon Rage, etc.) will never crit
      return false;
    }

    const alwaysCrit = new BooleanHolder(false);
    applyMoveAttrs("CritOnlyAttr", source, this, move, alwaysCrit);
    applyAbAttrs("ConditionalCritAbAttr", { pokemon: source, isCritical: alwaysCrit, target: this, move });
    const alwaysCritTag = !!source.getTag(BattlerTagType.ALWAYS_CRIT);
    const critChance = [24, 8, 2, 1][Phaser.Math.Clamp(this.getCritStage(source, move), 0, 3)];

    let isCritical = alwaysCrit.value || alwaysCritTag || critChance === 1;

    // If we aren't already guaranteed to crit, do a random roll & check overrides
    isCritical ||= Overrides.CRITICAL_HIT_OVERRIDE ?? globalScene.randBattleSeedInt(critChance) === 0;

    // apply crit block effects from lucky chant & co., overriding previous effects
    const blockCrit = new BooleanHolder(false);
    applyAbAttrs("BlockCritAbAttr", { pokemon: this, blockCrit });
    const blockCritTag = globalScene.arena.getTagOnSide(
      NoCritTag,
      this.isPlayer() ? ArenaTagSide.PLAYER : ArenaTagSide.ENEMY,
    );
    isCritical &&= !blockCritTag && !blockCrit.value; // need to roll a crit and not be blocked by either crit prevention effect

    return isCritical;
  }

  /**
   * Submethod called by {@linkcode damageAndUpdate} to apply damage to this Pokemon and adjust its HP.
   * @param damage - The damage to deal
   * @param _ignoreSegments - Whether to ignore boss segments; default `false`
   * @param preventEndure - Whether to allow the damage to bypass an Endure/Sturdy effect
   * @param ignoreFaintPhase - Whether to ignore adding a FaintPhase if this damage causes a faint
   * @returns The actual damage dealt
   */
  damage(damage: number, _ignoreSegments = false, preventEndure = false, ignoreFaintPhase = false): number {
    if (this.isFainted()) {
      return 0;
    }
    const surviveDamage = new BooleanHolder(false);

    // check for endure and other abilities that would prevent us from death
    if (!preventEndure && this.hp - damage <= 0) {
      if (this.hp >= 1 && this.getTag(BattlerTagType.ENDURING)) {
        surviveDamage.value = this.lapseTag(BattlerTagType.ENDURING);
      } else if (this.hp > 1 && this.getTag(BattlerTagType.STURDY)) {
        surviveDamage.value = this.lapseTag(BattlerTagType.STURDY);
      } else if (this.hp >= 1 && this.getTag(BattlerTagType.ENDURE_TOKEN)) {
        surviveDamage.value = this.lapseTag(BattlerTagType.ENDURE_TOKEN);
      }
      if (!surviveDamage.value) {
        globalScene.applyModifiers(SurviveDamageModifier, this.isPlayer(), this, surviveDamage);
      }
      if (surviveDamage.value) {
        damage = this.hp - 1;
      }
    }

    damage = Math.min(damage, this.hp);
    this.hp = this.hp - damage;
    if (this.isFainted() && !ignoreFaintPhase) {
      globalScene.phaseManager.queueFaintPhase(this.getBattlerIndex(), preventEndure);
      this.destroySubstitute();
      this.lapseTag(BattlerTagType.COMMANDED);
    }
    return damage;
  }

  /**
   * Given the damage, adds a new DamagePhase and update HP values, etc.
   *
   * @remarks
   * Checks for {@linkcode HitResult.INDIRECT | Indirect} hits to account for Endure/Reviver Seed applying correctly
   * @param damage - The damage to inflict on this Pokémon
   * @param __namedParameters.source - Needed for proper typedoc rendering
   * @returns Amount of damage actually done
   */
  damageAndUpdate(
    damage: number,
    {
      result = HitResult.EFFECTIVE,
      isCritical = false,
      ignoreSegments = false,
      ignoreFaintPhase = false,
      source,
    }: {
      /**
       * An enum if it's super effective, not very effective, etc; default {@linkcode HitResult.EFFECTIVE}
       */
      result?: DamageResult;
      /** Whether the attack was a critical hit */
      isCritical?: boolean;
      /** Whether to ignore boss segments */
      ignoreSegments?: boolean;
      /** Whether to ignore adding a FaintPhase if this damage causes a faint; default `false` */
      ignoreFaintPhase?: boolean;
      /** The Pokémon inflicting the damage, or undefined if not caused by a Pokémon */
      source?: Pokemon;
    } = {},
  ): number {
    const isIndirectDamage = [HitResult.INDIRECT, HitResult.INDIRECT_KO].includes(result);
    const damagePhase = globalScene.phaseManager.create(
      "DamageAnimPhase",
      this.getBattlerIndex(),
      damage,
      result as DamageResult,
      isCritical,
    );
    globalScene.phaseManager.unshiftPhase(damagePhase);
    if (this.switchOutStatus && source) {
      damage = 0;
    }
    damage = this.damage(damage, ignoreSegments, isIndirectDamage, ignoreFaintPhase);
    // Damage amount may have changed, but needed to be queued before calling damage function
    damagePhase.updateAmount(damage);
    /**
     * Run PostDamageAbAttr from any source of damage that is not from a multi-hit
     * Multi-hits are handled in move-effect-phase.ts for PostDamageAbAttr
     */
    if (!source || source.turnData.hitCount <= 1) {
      applyAbAttrs("PostDamageAbAttr", { pokemon: this, damage, source });
    }
    return damage;
  }

  /**
   * Restore a specific amount of HP to this Pokémon
   * @param amount - The amount of HP to restore
   * @returns The true amount of HP restored; may be less than `amount` if `amount` would overheal
   */
  public heal(amount: number): number {
    const healAmount = Math.min(amount, this.getMaxHp() - this.hp);
    this.hp += healAmount;
    return healAmount;
  }

  public isBossImmune(): boolean {
    return this.isBoss();
  }

  /**
   * @returns Whether this Pokémon is in a Dynamax or Gigantamax form
   */
  public isMax(): boolean {
    const maxForms = [
      SpeciesFormKey.GIGANTAMAX,
      SpeciesFormKey.GIGANTAMAX_RAPID,
      SpeciesFormKey.GIGANTAMAX_SINGLE,
      SpeciesFormKey.ETERNAMAX,
    ] as string[];
    return (
      maxForms.includes(this.getFormKey()) || (!!this.getFusionFormKey() && maxForms.includes(this.getFusionFormKey()!))
    );
  }

  /**
   * @returns Whether this Pokémon is in a Mega or Primal form
   */
  public isMega(): boolean {
    const megaForms = [
      SpeciesFormKey.MEGA,
      SpeciesFormKey.MEGA_X,
      SpeciesFormKey.MEGA_Y,
      SpeciesFormKey.PRIMAL,
    ] as string[];
    return (
      megaForms.includes(this.getFormKey())
      || (!!this.getFusionFormKey() && megaForms.includes(this.getFusionFormKey()!))
    );
  }

  /**
   * Check whether a battler tag can be added to this Pokémon
   *
   * @param tagType - The tag to check
   * @returns - Whether the tag can be added
   * @see {@linkcode addTag}
   */
  public canAddTag(tagType: BattlerTagType): boolean {
    if (this.getTag(tagType)) {
      return false;
    }

    const stubTag = new BattlerTag(tagType, 0, 0);

    const cancelled = new BooleanHolder(false);
    applyAbAttrs("BattlerTagImmunityAbAttr", { pokemon: this, tag: stubTag, cancelled, simulated: true });

    const userField = this.getAlliedField();
    userField.forEach(pokemon =>
      applyAbAttrs("UserFieldBattlerTagImmunityAbAttr", {
        pokemon,
        tag: stubTag,
        cancelled,
        simulated: true,
        target: this,
      }),
    );

    return !cancelled.value;
  }

  /**
   * Add a new {@linkcode BattlerTag} of the specified `tagType`
   *
   * @remarks
   * Also ensures the tag is able to be applied, similar to {@linkcode canAddTag}
   *
   * @param tagType - The type of tag to add
   * @param turnCount - The number of turns the tag should last; default `0`
   * @param sourceMove - The id of the move that causing the tag to be added, if caused by a move
   * @param sourceId - The {@linkcode Pokemon#id | id} of the pokemon causing the tag to be added, if caused by a Pokémon
   * @returns Whether the tag was successfully added
   * @see {@linkcode canAddTag}
   */
  public addTag(tagType: BattlerTagType, turnCount = 0, sourceMove?: MoveId, sourceId?: number): boolean {
    const existingTag = this.getTag(tagType);
    if (existingTag) {
      existingTag.onOverlap(this);
      return false;
    }

    const newTag = getBattlerTag(tagType, turnCount, sourceMove!, sourceId!); // TODO: are the bangs correct?

    // TODO: Just call canAddTag() here? Can possibly overload it to accept an actual tag instead of just a type
    const cancelled = new BooleanHolder(false);
    applyAbAttrs("BattlerTagImmunityAbAttr", { pokemon: this, tag: newTag, cancelled });
    if (cancelled.value) {
      return false;
    }

    for (const pokemon of this.getAlliedField()) {
      applyAbAttrs("UserFieldBattlerTagImmunityAbAttr", { pokemon, tag: newTag, cancelled, target: this });
      if (cancelled.value) {
        return false;
      }
    }

    if (newTag.canAdd(this)) {
      this.summonData.tags.push(newTag);
      newTag.onAdd(this);
      return true;
    }

    return false;
  }

  // TODO: Utilize a type map for these so we can avoid overloads
  public getTag(tagType: BattlerTagType.GRUDGE): GrudgeTag | undefined;
  public getTag(tagType: BattlerTagType.SUBSTITUTE): SubstituteTag | undefined;
  public getTag(tagType: BattlerTagType): BattlerTag | undefined;
  public getTag<T extends BattlerTag>(tagType: Constructor<T>): T | undefined;
  public getTag(tagType: BattlerTagType | Constructor<BattlerTag>): BattlerTag | undefined {
    return typeof tagType === "function"
      ? this.summonData.tags.find(t => t instanceof tagType)
      : this.summonData.tags.find(t => t.tagType === tagType);
  }

  /**
   * Find the first `BattlerTag` matching the specified predicate.
   * @param tagFilter - The predicate to match against
   * @returns The first matching tag, or `undefined` if none match.
   * @remarks
   * Equivalent to `this.summonData.tags.find(tagFilter)`.
   */
  findTag<T extends BattlerTag>(tagFilter: (tag: BattlerTag) => tag is T): T | undefined;
  /**
   * Find the first `BattlerTag` matching the specified predicate.
   * @param tagFilter - The predicate to match against
   * @returns The first matching tag, or `undefined` if none match.
   * @remarks
   * Equivalent to `this.summonData.tags.find(tagFilter)`.
   */
  findTag(tagFilter: (tag: BattlerTag) => boolean): BattlerTag | undefined;
  findTag(tagFilter: (tag: BattlerTag) => boolean) {
    return this.summonData.tags.find(t => tagFilter(t));
  }

  /**
   * Return all `BattlerTag`s satisfying the given predicate.
   * @param tagFilter - The predicate to match against
   * @returns The filtered list of tags.
   * @remarks
   * Equivalent to `this.summonData.tags.filter(tagFilter)`.
   */
  findTags<T extends BattlerTag>(tagFilter: (tag: BattlerTag) => tag is T): T[];
  /**
   * Return all `BattlerTag`s satisfying the given predicate.
   * @param tagFilter - The predicate to match against
   * @returns The filtered list of tags.
   * @remarks
   * Equivalent to `this.summonData.tags.filter(tagFilter)`.
   */
  findTags(tagFilter: (tag: BattlerTag) => boolean): BattlerTag[];
  findTags(tagFilter: (tag: BattlerTag) => boolean): BattlerTag[] {
    return this.summonData.tags.filter(t => tagFilter(t));
  }

  /**
   * Lapse the first {@linkcode BattlerTag} matching `tagType`
   *
   * @remarks
   * Also responsible for removing the tag when the lapse method returns `false`.
   *
   *
   * ⚠️ Lapse types other than `CUSTOM` are generally lapsed automatically. However, some tags
   * support manually lapsing
   *
   * @param tagType - The {@linkcode BattlerTagType} to search for
   * @param lapseType - The lapse type to use for the lapse method; defaults to {@linkcode BattlerTagLapseType.CUSTOM}
   * @returns Whether a tag matching the given type was found
   * @see {@linkcode BattlerTag.lapse}
   */
  public lapseTag(tagType: BattlerTagType, lapseType = BattlerTagLapseType.CUSTOM): boolean {
    const tags = this.summonData.tags;
    const tag = tags.find(t => t.tagType === tagType);
    if (!tag) {
      return false;
    }

    if (!tag.lapse(this, lapseType)) {
      tag.onRemove(this);
      tags.splice(tags.indexOf(tag), 1);
    }
    return true;
  }

  /**
   * Tick down all {@linkcode BattlerTags} that lapse on the provided
   * `lapseType`, removing any whose durations fall below 0.
   * @param lapseType - The type of lapse to process
   */
  public lapseTags(lapseType: Exclude<BattlerTagLapseType, BattlerTagLapseType.CUSTOM>): void {
    const tags = this.summonData.tags;
    tags
      .filter(
        t =>
          lapseType === BattlerTagLapseType.FAINT
          || (t.lapseTypes.some(lType => lType === lapseType) && !t.lapse(this, lapseType)),
      )
      .forEach(t => {
        t.onRemove(this);
        tags.splice(tags.indexOf(t), 1);
      });
  }

  /**
   * Remove the first tag matching `tagType` and invoke its
   * {@linkcode BattlerTag#onRemove | onRemove} method.
   * @remarks
   * Only removes the first matching tag, if multiple are present; to remove all
   * matching tags, use {@linkcode findAndRemoveTags} instead.
   * @param tagType - The tag type to search for and remove
   */
  public removeTag(tagType: BattlerTagType): void {
    const tags = this.summonData.tags;
    const tag = tags.find(t => t.tagType === tagType);
    if (tag) {
      tag.onRemove(this);
      tags.splice(tags.indexOf(tag), 1);
    }
  }

  /**
   * Find and remove all {@linkcode BattlerTag}s matching the given function and
   * invoke their {@linkcode BattlerTag#onRemove | onRemove} methods.
   * @remarks
   * Removes all matching tags; to remove only the first matching tag, use
   * {@linkcode removeTag} instead.
   * @param tagFilter - A function dictating which tags to remove
   */
  public findAndRemoveTags(tagFilter: (tag: BattlerTag) => boolean): void {
    const tags = this.summonData.tags;
    const tagsToRemove = tags.filter(t => tagFilter(t));
    for (const tag of tagsToRemove) {
      tag.turnCount = 0;
      tag.onRemove(this);
      tags.splice(tags.indexOf(tag), 1);
    }
  }

  /**
   * Remove all tags that were applied by a Pokémon with the given `sourceId`,
   * invoking their {@linkcode BattlerTag#onRemove | onRemove} methods.
   * @param sourceId - Tags with this {@linkcode Pokemon#id | id} as their {@linkcode BattlerTag#sourceId | sourceId} will be removed
   * @see {@linkcode findAndRemoveTags}
   */
  public removeTagsBySourceId(sourceId: number): void {
    this.findAndRemoveTags(t => t.isSourceLinked() && t.sourceId === sourceId);
  }

  /**
   * Change the `sourceId` of all tags on this Pokémon with the given `sourceId` to `newSourceId`.
   * @param sourceId - The {@linkcode Pokemon#id | id} of the pokemon whose tags are to be transferred
   * @param newSourceId - The {@linkcode Pokemon#id | id} of the pokemon to which the tags are being transferred
   */
  public transferTagsBySourceId(sourceId: number, newSourceId: number): void {
    this.summonData.tags.forEach(t => {
      if (t.sourceId === sourceId) {
        t.sourceId = newSourceId;
      }
    });
  }

  /**
   * Transfer stat changes and Tags from another Pokémon
   *
   * @remarks
   * Used to implement Baton Pass and switching via the Baton item.
   *
   * @param source - The pokemon whose stats/Tags are to be passed on from, ie: the Pokemon using Baton Pass
   */
  public transferSummon(source: Pokemon): void {
    for (const s of BATTLE_STATS) {
      const sourceStage = source.getStatStage(s);
      if (this.isPlayer() && sourceStage === 6) {
        globalScene.validateAchv(achvs.TRANSFER_MAX_STAT_STAGE);
      }
      this.setStatStage(s, sourceStage);
    }

    for (const tag of source.summonData.tags) {
      if (
        !tag.isBatonPassable
        || (tag.tagType === BattlerTagType.TELEKINESIS
          && this.species.speciesId === SpeciesId.GENGAR
          && this.getFormKey() === "mega")
      ) {
        continue;
      }

      if (tag instanceof PowerTrickTag) {
        tag.swapStat(this);
      }

      this.summonData.tags.push(tag);
    }

    this.updateInfo();
  }

  /**
   * Get whether the given move is currently disabled for this Pokémon by a move restriction tag.
   *
   * @remarks
   * ⚠️ Only checks for restrictions due to a battler tag, not due to the move's own attributes.
   * @param moveId - The ID of the move to check
   * @returns `true` if the move is disabled for this Pokemon, otherwise `false`
   * @see {@linkcode MoveRestrictionBattlerTag}
   */
  // TODO: Move this behavior into a matcher and expunge it from the codebase - we only use it for tests
  public hasRestrictingTag(moveId: MoveId): boolean {
    return this.getRestrictingTag(moveId, this) !== null;
  }

  /**
   * Determine whether the given move is selectable by this Pokemon and the message to display if it is not.
   *
   * @remarks
   * Checks both the move's own restrictions and any restrictions imposed by battler tags like disable or throat chop.
   *
   * @param moveId - The move ID to check
   * @returns A tuple of the form [response, msg], where msg contains the text to display if `response` is false.
   *
   * @see {@linkcode isMoveRestricted}
   */
  public isMoveSelectable(moveId: MoveId): [boolean, string] {
    const restrictedTag = this.getRestrictingTag(moveId, this);
    if (restrictedTag) {
      return [false, restrictedTag.selectionDeniedText(this, moveId)];
    }
    return allMoves[moveId].checkRestrictions(this);
  }

  /**
   * Get whether the given move is currently disabled for the user based on the player's target selection
   *
   * @param moveId - The ID of the move to check
   * @param user - The move user
   * @param target - The target of the move
   *
   * @returns `true` if the move is disabled for this Pokemon due to the player's target selection
   *
   * @see {@linkcode MoveRestrictionBattlerTag}
   */
  isMoveTargetRestricted(moveId: MoveId, user: Pokemon, target: Pokemon): boolean {
    for (const tag of this.findTags(t => t instanceof MoveRestrictionBattlerTag)) {
      if ((tag as MoveRestrictionBattlerTag).isMoveTargetRestricted(moveId, user, target)) {
        return (tag as MoveRestrictionBattlerTag) !== null;
      }
    }
    return false;
  }

  /**
   * Get the {@link MoveRestrictionBattlerTag} that is restricting a move, if it exists.
   *
   * @param moveId - The ID of the move to check
   * @param user - The move user, optional and used when the target is a factor in the move's restricted status
   * @param target - The target of the move; optional, and used when the target is a factor in the move's restricted status
   * @returns The first tag on this Pokemon that restricts the move, or `null` if the move is not restricted.
   */
  getRestrictingTag(moveId: MoveId, user?: Pokemon, target?: Pokemon): MoveRestrictionBattlerTag | null {
    for (const tag of this.findTags(t => t instanceof MoveRestrictionBattlerTag)) {
      if ((tag as MoveRestrictionBattlerTag).isMoveRestricted(moveId, user)) {
        return tag as MoveRestrictionBattlerTag;
      }
      if (user && target && (tag as MoveRestrictionBattlerTag).isMoveTargetRestricted(moveId, user, target)) {
        return tag as MoveRestrictionBattlerTag;
      }
    }
    return null;
  }

  /**
   * Return this Pokemon's move history.
   * Entries are sorted in order of OLDEST to NEWEST
   * @returns An array of {@linkcode TurnMove}, as described above.
   * @see {@linkcode getLastXMoves}
   */
  public getMoveHistory(): TurnMove[] {
    return this.summonData.moveHistory;
  }

  /**
   * Add a new entry to this Pokemon's move history
   * @remarks
   * Does nothing if this Pokemon is not currently on the field.
   * @param turnMove - The move to add to the history
   */
  public pushMoveHistory(turnMove: TurnMove): void {
    if (!this.isOnField()) {
      return;
    }
    turnMove.turn = globalScene.currentBattle?.turn;
    this.getMoveHistory().push(turnMove);
  }

  /**
   * Return a list of the most recent move entries in this {@linkcode Pokemon}'s move history.
   * The retrieved move entries are sorted in order from **NEWEST** to **OLDEST**.
   * @param moveCount - The maximum number of move entries to retrieve.
   * If negative, retrieves the Pokemon's entire move history (equivalent to reversing the output of {@linkcode getMoveHistory()}).
   * Default is `1`.
   * @returns An array of {@linkcode TurnMove}, as specified above.
   */
  // TODO: Update documentation in dancer PR to mention "getLastNonVirtualMove"
  public getLastXMoves(moveCount = 1): TurnMove[] {
    const moveHistory = this.getMoveHistory();
    if (moveCount > 0) {
      return moveHistory.slice(Math.max(moveHistory.length - moveCount, 0)).reverse();
    }
    return moveHistory.slice().reverse();
  }

  /**
   * Return the most recently executed {@linkcode TurnMove} this {@linkcode Pokemon} has used that is:
   * - Not {@linkcode MoveId.NONE}
   * - Non-virtual ({@linkcode MoveUseMode | useMode} < {@linkcode MoveUseMode.INDIRECT})
   * @param ignoreStruggle - Whether to additionally ignore {@linkcode MoveId.STRUGGLE}; default `false`
   * @param ignoreFollowUp - Whether to ignore moves with a use type of {@linkcode MoveUseMode.FOLLOW_UP}
   * (e.g. ones called by Copycat/Mirror Move); default `true`.
   * @returns The last move this Pokemon has used satisfying the aforementioned conditions,
   * or `undefined` if no applicable moves have been used since switching in.
   */
  public getLastNonVirtualMove(ignoreStruggle = false, ignoreFollowUp = true): TurnMove | undefined {
    return this.getLastXMoves(-1).find(
      m =>
        m.move !== MoveId.NONE
        && (!ignoreStruggle || m.move !== MoveId.STRUGGLE)
        && (!isVirtual(m.useMode) || (!ignoreFollowUp && m.useMode === MoveUseMode.FOLLOW_UP)),
    );
  }

  /**
   * Return this Pokemon's move queue, consisting of all the moves it is slated to perform.
   * @returns An array of {@linkcode TurnMove}, as described above
   */
  public getMoveQueue(): TurnMove[] {
    return this.summonData.moveQueue;
  }

  /**
   * Add a new entry to the end of this Pokemon's move queue.
   * @param queuedMove - A {@linkcode TurnMove} to push to this Pokemon's queue.
   */
  public pushMoveQueue(queuedMove: TurnMove): void {
    this.summonData.moveQueue.push(queuedMove);
  }

  /**
   * Change this Pokémon's form to the specified form, loading the required
   * assets and updating its stats and info display.
   * @param formChange - The form to change to
   * @returns A Promise that resolves once the form change has completed.
   */
  public async changeForm(formChange: SpeciesFormChange): Promise<void> {
    return new Promise(resolve => {
      this.formIndex = Math.max(
        this.species.forms.findIndex(f => f.formKey === formChange.formKey),
        0,
      );
      this.generateName();
      const abilityCount = this.getSpeciesForm().getAbilityCount();
      if (this.abilityIndex >= abilityCount) {
        // Shouldn't happen
        this.abilityIndex = abilityCount - 1;
      }
      globalScene.gameData.setPokemonSeen(this, false);
      this.setScale(this.getSpriteScale());
      this.loadAssets().then(() => {
        this.calculateStats();
        globalScene.updateModifiers(this.isPlayer(), true);
        Promise.all([this.updateInfo(), globalScene.updateFieldScale()]).then(() => resolve());
      });
    });
  }

  /**
   * Play this Pokémon's cry sound
   * @param soundConfig - Optional sound configuration to apply to the cry
   * @param sceneOverride - Optional scene to use instead of the global scene
   */
  public cry(soundConfig?: Phaser.Types.Sound.SoundConfig, sceneOverride?: BattleScene): AnySound | null {
    const scene = sceneOverride ?? globalScene; // TODO: is `sceneOverride` needed?
    const cry = this.getSpeciesForm(undefined, true).cry(soundConfig);
    if (!cry) {
      return cry;
    }
    let duration = cry.totalDuration * 1000;
    if (this.fusionSpecies && this.getSpeciesForm(undefined, true) !== this.getFusionSpeciesForm(undefined, true)) {
      const fusionCry = this.getFusionSpeciesForm(undefined, true).cry(soundConfig, true);
      if (!fusionCry) {
        return cry;
      }
      duration = Math.min(duration, fusionCry.totalDuration * 1000);
      fusionCry.destroy();
      scene.time.delayedCall(fixedInt(Math.ceil(duration * 0.4)), () => {
        try {
          SoundFade.fadeOut(scene, cry, fixedInt(Math.ceil(duration * 0.2)));
          const fusionCryInner = this.getFusionSpeciesForm(undefined, true).cry({
            seek: Math.max(fusionCry.totalDuration * 0.4, 0),
            ...soundConfig,
          });
          if (fusionCryInner) {
            SoundFade.fadeIn(
              scene,
              fusionCryInner,
              fixedInt(Math.ceil(duration * 0.2)),
              scene.masterVolume * scene.fieldVolume,
              0,
            );
          }
        } catch (err) {
          console.error(err);
        }
      });
    }

    return cry;
  }

  /**
   * Play this Pokémon's faint cry, pausing its animation until the cry is finished.
   * @param callback - A function to be called once the cry has finished playing
   */
  public faintCry(callback: () => any): void {
    if (this.fusionSpecies && this.getSpeciesForm() !== this.getFusionSpeciesForm()) {
      this.fusionFaintCry(callback);
      return;
    }

    const key = this.species.getCryKey(this.formIndex);
    const crySoundConfig = { rate: 0.85, detune: 0 };
    if (this.isPlayer()) {
      // If fainting is permanent, emphasize impact
      const preventRevive = new BooleanHolder(false);
      applyChallenges(ChallengeType.PREVENT_REVIVE, preventRevive);
      if (preventRevive.value) {
        crySoundConfig.detune = -100;
        crySoundConfig.rate = 0.7;
      }
    }
    const cry = globalScene.playSound(key, crySoundConfig);
    if (!cry || globalScene.fieldVolume === 0) {
      callback();
      return;
    }
    const sprite = this.getSprite();
    const tintSprite = this.getTintSprite();
    const delay = Math.max(cry.totalDuration * 50, 25);

    let frameProgress = 0;
    let frameThreshold: number;

    sprite.anims.pause();
    tintSprite?.anims.pause();

    let faintCryTimer: Phaser.Time.TimerEvent | null = globalScene.time.addEvent({
      delay: fixedInt(delay),
      repeat: -1,
      callback: () => {
        frameThreshold = sprite.anims.msPerFrame / crySoundConfig.rate;
        frameProgress += delay;
        while (frameProgress > frameThreshold) {
          if (sprite.anims.duration) {
            sprite.anims.nextFrame();
            tintSprite?.anims.nextFrame();
          }
          frameProgress -= frameThreshold;
        }
        if (cry && !cry.pendingRemove) {
          cry.setRate(crySoundConfig.rate * 0.99);
        } else {
          faintCryTimer?.destroy();
          faintCryTimer = null;
          if (callback) {
            callback();
          }
        }
      },
    });

    // Failsafe
    globalScene.time.delayedCall(fixedInt(3000), () => {
      if (!faintCryTimer || !globalScene) {
        return;
      }
      if (cry?.isPlaying) {
        cry.stop();
      }
      faintCryTimer.destroy();
      if (callback) {
        callback();
      }
    });
  }

  /**
   * Play this Pokémon's fusion faint cry, which is a mixture of the faint cries
   * for both of its species
   * @param callback - A function to be called once the cry has finished playing
   */
  private fusionFaintCry(callback: () => any): void {
    const key = this.species.getCryKey(this.formIndex);
    let i = 0;
    let rate = 0.85;
    const cry = globalScene.playSound(key, { rate });
    const sprite = this.getSprite();
    const tintSprite = this.getTintSprite();

    const fusionCryKey = this.fusionSpecies!.getCryKey(this.fusionFormIndex);
    let fusionCry = globalScene.playSound(fusionCryKey, {
      rate,
    });
    if (!cry || !fusionCry || globalScene.fieldVolume === 0) {
      callback();
      return;
    }
    fusionCry.stop();
    let duration = cry.totalDuration * 1000;
    duration = Math.min(duration, fusionCry.totalDuration * 1000);
    fusionCry.destroy();
    const delay = Math.max(duration * 0.05, 25);

    let transitionIndex = 0;
    let durationProgress = 0;

    const transitionThreshold = Math.ceil(duration * 0.4);
    while (durationProgress < transitionThreshold) {
      ++i;
      durationProgress += delay * rate;
      rate *= 0.99;
    }

    transitionIndex = i;

    i = 0;
    rate = 0.85;

    let frameProgress = 0;
    let frameThreshold: number;

    sprite.anims.pause();
    tintSprite?.anims.pause();

    let faintCryTimer: Phaser.Time.TimerEvent | null = globalScene.time.addEvent({
      delay: fixedInt(delay),
      repeat: -1,
      callback: () => {
        ++i;
        frameThreshold = sprite.anims.msPerFrame / rate;
        frameProgress += delay;
        while (frameProgress > frameThreshold) {
          if (sprite.anims.duration) {
            sprite.anims.nextFrame();
            tintSprite?.anims.nextFrame();
          }
          frameProgress -= frameThreshold;
        }
        if (i === transitionIndex && fusionCryKey) {
          SoundFade.fadeOut(globalScene, cry, fixedInt(Math.ceil((duration / rate) * 0.2)));
          fusionCry = globalScene.playSound(fusionCryKey, {
            // TODO: This bang is correct as this callback can only be called once, but
            // this whole block with conditionally reassigning fusionCry needs a second lock.
            seek: Math.max(fusionCry!.totalDuration * 0.4, 0),
            rate,
          });
          if (fusionCry) {
            SoundFade.fadeIn(
              globalScene,
              fusionCry,
              fixedInt(Math.ceil((duration / rate) * 0.2)),
              globalScene.masterVolume * globalScene.fieldVolume,
              0,
            );
          }
        }
        rate *= 0.99;
        if (cry && !cry.pendingRemove) {
          cry.setRate(rate);
        }
        if (fusionCry && !fusionCry.pendingRemove) {
          fusionCry.setRate(rate);
        }
        if ((!cry || cry.pendingRemove) && (!fusionCry || fusionCry.pendingRemove)) {
          faintCryTimer?.destroy();
          faintCryTimer = null;
          if (callback) {
            callback();
          }
        }
      },
    });

    // Failsafe
    globalScene.time.delayedCall(fixedInt(3000), () => {
      if (!faintCryTimer || !globalScene) {
        return;
      }
      if (cry?.isPlaying) {
        cry.stop();
      }
      if (fusionCry?.isPlaying) {
        fusionCry.stop();
      }
      faintCryTimer.destroy();
      if (callback) {
        callback();
      }
    });
  }

  /**
   * Check the specified pokemon is considered to be the opposite gender as this pokemon
   * @param pokemon - The Pokémon to compare against
   * @returns Whether the pokemon are considered to be opposite genders
   */
  public isOppositeGender(pokemon: Pokemon): boolean {
    return (
      this.gender !== Gender.GENDERLESS
      && pokemon.gender === (this.gender === Gender.MALE ? Gender.FEMALE : Gender.MALE)
    );
  }

  /**
   * Display an immunity message for a failed status application.
   * @param quiet - Whether to suppress message and return early
   * @param reason - The reason for the status application failure;
   * can be "overlap" (already has same status), "other" (generic fail message)
   * or a {@linkcode TerrainType} for terrain-based blockages.
   * Default `"other"`
   */
  public queueStatusImmuneMessage(
    quiet: boolean,
    reason: "overlap" | "other" | Exclude<TerrainType, TerrainType.NONE> = "other",
  ): void {
    if (quiet) {
      return;
    }

    let message: string;
    if (reason === "overlap") {
      // "XYZ is already XXX!"
      message = getStatusEffectOverlapText(this.status?.effect ?? StatusEffect.NONE, getPokemonNameWithAffix(this));
    } else if (typeof reason === "number") {
      // "XYZ was protected by the XXX terrain!" /
      // "XYZ surrounds itself with a protective mist!"
      message = getTerrainBlockMessage(this, reason);
    } else {
      // "It doesn't affect XXX!"
      message = i18next.t("abilityTriggers:moveImmunity", {
        pokemonNameWithAffix: getPokemonNameWithAffix(this),
      });
    }

    globalScene.phaseManager.queueMessage(message);
  }

  /**
   * Check if a status effect can be applied to this {@linkcode Pokemon}.
   *
   * @param effect - The {@linkcode StatusEffect} whose applicability is being checked
   * @param quiet - Whether to suppress in-battle messages for status checks; default `false`
   * @param overrideStatus - Whether to allow overriding the Pokemon's current status with a different one; default `false`
   * @param sourcePokemon - The {@linkcode Pokemon} applying the status effect to the target,
   * or `null` if the status is applied from a non-Pokemon source (hazards, etc.); default `null`
   * @param ignoreField - Whether to ignore field effects (weather, terrain, etc.) preventing status application;
   * default `false`
   * @returns Whether {@linkcode effect} can be applied to this Pokemon.
   */
  // TODO: Review and verify the message order precedence in mainline if multiple status-blocking effects are present at once
  // TODO: Make argument order consistent with `trySetStatus`
  public canSetStatus(
    effect: StatusEffect,
    quiet = false,
    overrideStatus = false,
    sourcePokemon: Pokemon | null = null,
    ignoreField = false,
  ): boolean {
    if (effect !== StatusEffect.FAINT) {
      // Status-overriding moves (i.e. Rest) fail if their respective status already exists;
      // all other moves fail if the target already has _any_ status
      if (overrideStatus ? this.status?.effect === effect : this.status || this.turnData.pendingStatus) {
        this.queueStatusImmuneMessage(quiet, overrideStatus ? "overlap" : "other"); // having different status displays generic fail message
        return false;
      }
      if (this.isGrounded() && !ignoreField && globalScene.arena.terrain?.terrainType === TerrainType.MISTY) {
        this.queueStatusImmuneMessage(quiet, TerrainType.MISTY);
        return false;
      }
    }

    const types = this.getTypes(true, true);

    /* Whether the target is immune to the specific status being applied. */
    let isImmune = false;
    /** The reason for a potential blockage; default "other" for type-based. */
    let reason: "other" | Exclude<TerrainType, TerrainType.NONE> = "other";

    switch (effect) {
      case StatusEffect.POISON:
      case StatusEffect.TOXIC:
        // Check for type based immunities and/or Corrosion from the applier.
        isImmune = types.some(defType => {
          // only 1 immunity needed to block
          if (defType !== PokemonType.POISON && defType !== PokemonType.STEEL) {
            return false;
          }

          // No source (such as from Toxic Spikes) = blocked by default
          if (!sourcePokemon) {
            return true;
          }

          const cancelImmunity = new BooleanHolder(false);
          // TODO: Determine if we need to pass `quiet` as the value for simulated in this call
          applyAbAttrs("IgnoreTypeStatusEffectImmunityAbAttr", {
            pokemon: sourcePokemon,
            cancelled: cancelImmunity,
            statusEffect: effect,
            defenderType: defType,
          });
          return !cancelImmunity.value;
        });
        break;
      case StatusEffect.PARALYSIS:
        isImmune = this.isOfType(PokemonType.ELECTRIC);
        break;
      case StatusEffect.SLEEP:
        isImmune = this.isGrounded() && globalScene.arena.getTerrainType() === TerrainType.ELECTRIC;
        reason = TerrainType.ELECTRIC;
        break;
      case StatusEffect.FREEZE: {
        const weatherType = globalScene.arena.getWeatherType();
        isImmune =
          this.isOfType(PokemonType.ICE)
          || (!ignoreField && (weatherType === WeatherType.SUNNY || weatherType === WeatherType.HARSH_SUN));
        break;
      }
      case StatusEffect.BURN:
        isImmune = this.isOfType(PokemonType.FIRE);
        break;
    }

    if (isImmune) {
      this.queueStatusImmuneMessage(quiet, reason);
      return false;
    }

    // Check for cancellations from self/ally abilities
    const cancelled = new BooleanHolder(false);
    applyAbAttrs("StatusEffectImmunityAbAttr", { pokemon: this, effect, cancelled, simulated: quiet });
    if (cancelled.value) {
      return false;
    }

    for (const pokemon of this.getAlliedField()) {
      applyAbAttrs("UserFieldStatusEffectImmunityAbAttr", {
        pokemon,
        effect,
        cancelled,
        simulated: quiet,
        target: this,
        source: sourcePokemon,
      });
      if (cancelled.value) {
        return false;
      }
    }

    // Perform safeguard checks
    if (sourcePokemon && sourcePokemon !== this && this.isSafeguarded(sourcePokemon)) {
      if (!quiet) {
        globalScene.phaseManager.queueMessage(
          i18next.t("moveTriggers:safeguard", { targetName: getPokemonNameWithAffix(this) }),
        );
      }
      return false;
    }

    return true;
  }

  /**
   * Attempt to set this Pokemon's status to the specified condition.
   * Enqueues a new `ObtainStatusEffectPhase` to trigger animations, etc.
   * @param effect - The {@linkcode StatusEffect} to set
   * @param sourcePokemon - The {@linkcode Pokemon} applying the status effect to the target,
   * or `null` if the status is applied from a non-Pokemon source (hazards, etc.); default `null`
   * @param sleepTurnsRemaining - The number of turns to set {@linkcode StatusEffect.SLEEP} for;
   * defaults to a random number between 2 and 4 and is unused for non-Sleep statuses
   * @param sourceText - The text to show for the source of the status effect, if any; default `null`
   * @param overrideStatus - Whether to allow overriding the Pokemon's current status with a different one; default `false`
   * @param quiet - Whether to suppress in-battle messages for status checks; default `true`
   * @param overrideMessage - String containing text to be displayed upon status setting; defaults to normal key for status
   * and is used exclusively for Rest
   * @returns Whether the status effect phase was successfully created.
   * @see {@linkcode doSetStatus} - alternate function that sets status immediately (albeit without condition checks).
   */
  public trySetStatus(
    effect: StatusEffect,
    sourcePokemon: Pokemon | null = null,
    sleepTurnsRemaining?: number,
    sourceText: string | null = null,
    overrideStatus?: boolean,
    quiet = true,
    overrideMessage?: string,
  ): boolean {
    // TODO: This needs to propagate failure status for status moves
    if (!effect) {
      return false;
    }

    if (!this.canSetStatus(effect, quiet, overrideStatus, sourcePokemon)) {
      return false;
    }
    if (this.isFainted() && effect !== StatusEffect.FAINT) {
      return false;
    }

    /**
     * If this Pokemon falls asleep or freezes in the middle of a multi-hit attack,
     * cancel the attack's subsequent hits.
     */
    if (effect === StatusEffect.SLEEP || effect === StatusEffect.FREEZE) {
      const currentPhase = globalScene.phaseManager.getCurrentPhase();
      if (currentPhase.is("MoveEffectPhase") && currentPhase.getUserPokemon() === this) {
        this.turnData.hitCount = 1;
        this.turnData.hitsLeft = 1;
      }
    }

    if (overrideStatus) {
      this.resetStatus(false);
    } else {
      this.turnData.pendingStatus = effect;
    }

    globalScene.phaseManager.unshiftNew(
      "ObtainStatusEffectPhase",
      this.getBattlerIndex(),
      effect,
      sourcePokemon,
      sleepTurnsRemaining,
      sourceText,
      overrideMessage,
    );

    return true;
  }

  /**
   * Set this Pokemon's {@linkcode status | non-volatile status condition} to the specified effect.
   * @param effect - The {@linkcode StatusEffect} to set
   * @remarks
   * Clears this pokemon's `pendingStatus` in its {@linkcode Pokemon.turnData | turnData}.
   *
   * ⚠️ This method does **not** check for feasibility; that is the responsibility of the caller.
   */
  public doSetStatus(effect: Exclude<StatusEffect, StatusEffect.SLEEP>): void;
  /**
   * Set this Pokemon's {@linkcode status | non-volatile status condition} to the specified effect.
   * @param effect - {@linkcode StatusEffect.SLEEP}
   * @param sleepTurnsRemaining - The number of turns to inflict sleep for; defaults to a random number between 2 and 4
   * @remarks
   * Clears this pokemon's `pendingStatus` in its {@linkcode Pokemon#turnData}.
   *
   * ⚠️ This method does **not** check for feasibility; that is the responsibility of the caller.
   */
  public doSetStatus(effect: StatusEffect.SLEEP, sleepTurnsRemaining?: number): void;
  /**
   * Set this Pokemon's {@linkcode status | non-volatile status condition} to the specified effect.
   * @param effect - The {@linkcode StatusEffect} to set
   * @param sleepTurnsRemaining - The number of turns to inflict sleep for; defaults to a random number between 2 and 4
   * and is unused for all non-sleep Statuses
   * @remarks
   * Clears this pokemon's `pendingStatus` in its {@linkcode Pokemon#turnData}.
   *
   * ⚠️ This method does **not** check for feasibility; that is the responsibility of the caller.
   */
  public doSetStatus(effect: StatusEffect, sleepTurnsRemaining?: number): void;
  /**
   * Set this Pokemon's {@linkcode status | non-volatile status condition} to the specified effect.
   * @param effect - The {@linkcode StatusEffect} to set
   * @param sleepTurnsRemaining - The number of turns to inflict sleep for; defaults to a random number between 2 and 4
   * and is unused for all non-sleep Statuses
   * @remarks
   * Clears this pokemon's `pendingStatus` in its {@linkcode Pokemon#turnData}.
   *
   * ⚠️ This method does **not** check for feasibility; that is the responsibility of the caller.
   * @todo Make this and all related fields private and change tests to use a field-based helper or similar
   */
  public doSetStatus(
    effect: StatusEffect,
    sleepTurnsRemaining = effect !== StatusEffect.SLEEP ? 0 : this.randBattleSeedIntRange(2, 4),
  ): void {
    // Reset any pending status
    this.turnData.pendingStatus = StatusEffect.NONE;
    switch (effect) {
      case StatusEffect.POISON:
      case StatusEffect.TOXIC:
        this.setFrameRate(8);
        break;
      case StatusEffect.PARALYSIS:
        this.setFrameRate(5);
        break;
      case StatusEffect.SLEEP: {
        this.setFrameRate(3);

        // If the user is semi-invulnerable when put asleep (such as due to Yawm),
        // remove their invulnerability and cancel the upcoming move from the queue
        const invulnTagTypes = [
          BattlerTagType.FLYING,
          BattlerTagType.UNDERGROUND,
          BattlerTagType.UNDERWATER,
          BattlerTagType.HIDDEN,
        ];

        if (this.findTag(t => invulnTagTypes.includes(t.tagType))) {
          this.findAndRemoveTags(t => invulnTagTypes.includes(t.tagType));
          this.getMoveQueue().shift();
        }
        break;
      }
      case StatusEffect.FREEZE:
        this.setFrameRate(0);
        break;
      case StatusEffect.BURN:
        this.setFrameRate(14);
        break;
      case StatusEffect.FAINT:
        break;
      default:
        effect satisfies StatusEffect.NONE;
        break;
    }

    this.status = new Status(effect, 0, sleepTurnsRemaining);
  }

  /**
   * Queue the status cure message, reset the status, and update the info display
   * @param effect - The effect to cure. If this does not match the current status, nothing happens.
   * @param msg - A custom message to display when curing the status effect (used for curing freeze due to move use)
   */
  public cureStatus(effect: StatusEffect, msg?: string): void {
    if (effect !== this.status?.effect) {
      return;
    }
    // Freeze healed by move uses its own msg
    globalScene.phaseManager.queueMessage(msg ?? getStatusEffectHealText(effect, getPokemonNameWithAffix(this)));
    // cannot use `asPhase=true` as it will cause status to be reset _after_ this phase ends
    this.resetStatus(undefined, undefined, undefined, false);
    this.updateInfo();
  }
  /**
   * Reset this Pokémon's status
   * @param revive - Whether revive should be cured; default `true`
   * @param confusion - Whether to also cure confusion; default `false`
   * @param reloadAssets - Whether to reload the assets or not; default `false`
   * @param asPhase - Whether to reset the status in a phase or immediately; default `true`
   */
  resetStatus(revive = true, confusion = false, reloadAssets = false, asPhase = true): void {
    const lastStatus = this.status?.effect;
    if (!revive && lastStatus === StatusEffect.FAINT) {
      return;
    }

    if (asPhase) {
      globalScene.phaseManager.unshiftNew("ResetStatusPhase", this, confusion, reloadAssets);
    } else {
      this.clearStatus(confusion, reloadAssets);
    }
  }

  /**
   * Perform the action of clearing a Pokemon's status
   * @remarks
   * This is a helper to {@linkcode resetStatus}, which should be called directly instead of this method
   * @param confusion - Whether to also clear this Pokémon's confusion
   * @param reloadAssets - Whether to reload this pokemon's assets
   */
  public clearStatus(confusion: boolean, reloadAssets: boolean) {
    const lastStatus = this.status?.effect;
    this.status = null;
    this.setFrameRate(10);
    if (lastStatus === StatusEffect.SLEEP && this.getTag(BattlerTagType.NIGHTMARE)) {
      this.lapseTag(BattlerTagType.NIGHTMARE);
    }
    if (confusion && this.getTag(BattlerTagType.CONFUSED)) {
      this.lapseTag(BattlerTagType.CONFUSED);
    }
    if (reloadAssets) {
      this.loadAssets(false).then(() => this.playAnim());
    }
    this.updateInfo(true);
  }

  /**
   * Check if this Pokémon is protected by Safeguard
   * @param attacker - The Pokémon responsible for the interaction that needs to check against Safeguard
   * @returns Whether this Pokémon is protected by Safeguard
   */
  public isSafeguarded(attacker: Pokemon): boolean {
    const defendingSide = this.isPlayer() ? ArenaTagSide.PLAYER : ArenaTagSide.ENEMY;
    if (globalScene.arena.getTagOnSide(ArenaTagType.SAFEGUARD, defendingSide)) {
      const bypassed = new BooleanHolder(false);
      if (attacker) {
        applyAbAttrs("InfiltratorAbAttr", { pokemon: attacker, bypassed });
      }
      return !bypassed.value;
    }
    return false;
  }

  /**
   * Perform miscellaneous setup for when the Pokemon is summoned, like generating the substitute sprite
   * @param resetSummonData - Whether to additionally reset the Pokemon's summon data (default: `false`)
   */
  public fieldSetup(resetSummonData?: boolean): void {
    this.switchOutStatus = false;
    if (globalScene) {
      globalScene.triggerPokemonFormChange(this, SpeciesFormChangePostMoveTrigger, true);
    }
    // If this Pokemon has a Substitute when loading in, play an animation to add its sprite
    if (this.getTag(SubstituteTag)) {
      globalScene.triggerPokemonBattleAnim(this, PokemonAnimType.SUBSTITUTE_ADD);
      this.getTag(SubstituteTag)!.sourceInFocus = false;
    }

    // If this Pokemon has Commander and Dondozo as an active ally, hide this Pokemon's sprite.
    if (
      this.hasAbilityWithAttr("CommanderAbAttr")
      && globalScene.currentBattle.double
      && this.getAlly()?.species.speciesId === SpeciesId.DONDOZO
    ) {
      this.setVisible(false);
    }

    if (resetSummonData) {
      this.resetSummonData();
    }
  }

  /**
   * Reset this Pokemon's {@linkcode PokemonSummonData | SummonData} and {@linkcode PokemonTempSummonData | TempSummonData}
   * in preparation for switching pokemon, as well as removing any relevant on-switch tags.
   */
  public resetSummonData(): void {
    const illusion: IllusionData | null = this.summonData.illusion;
    if (this.summonData.speciesForm) {
      this.summonData.speciesForm = null;
      this.updateFusionPalette();
    }
    this.summonData = new PokemonSummonData();
    this.tempSummonData = new PokemonTempSummonData();
    this.summonData.illusion = illusion;
    this.updateInfo();
  }

  /**
   * Reset this Pokémon's per-battle {@linkcode PokemonBattleData | battleData}
   * as well as any transient {@linkcode PokemonWaveData | waveData} for the current wave.
   *
   * @remarks
   * Should be called once per arena transition (new biome/trainer battle/Mystery Encounter).
   */
  public resetBattleAndWaveData(): void {
    this.battleData = new PokemonBattleData();
    this.resetWaveData();
  }

  /**
   * Reset this Pokémon's {@linkcode PokemonWaveData | waveData}
   *
   * @remarks
   * Should be called upon starting a new wave in addition to whenever an arena transition occurs.
   * @see {@linkcode resetBattleAndWaveData}
   */
  resetWaveData(): void {
    this.waveData = new PokemonWaveData();
    this.tempSummonData.waveTurnCount = 1;
  }

  /**
   * Reset this Pokémon's Terastallization state
   *
   * @remarks
   * Responsible for all of the cleanup required when a pokemon goes from being
   * terastallized to no longer terastallized:
   * - Resetting stellar type boosts
   * - Updating the Pokémon's terastallization-dependent form
   * - Adjusting the sprite pipeline to remove the Tera effect
   */
  resetTera(): void {
    const wasTerastallized = this.isTerastallized;
    this.isTerastallized = false;
    this.stellarTypesBoosted = [];
    if (wasTerastallized) {
      this.updateSpritePipelineData();
      globalScene.triggerPokemonFormChange(this, SpeciesFormChangeLapseTeraTrigger);
    }
  }

  /**
   * Clear this Pokémon's transient turn data
   */
  resetTurnData(): void {
    this.turnData = new PokemonTurnData();
  }

  getExpValue(): number {
    // Logic to factor in victor level has been removed for balancing purposes, so the player doesn't have to focus on EXP maxxing
    return (this.getSpeciesForm().getBaseExp() * this.level) / 5 + 1;
  }

  //#region Sprite and Animation Methods
  setFrameRate(frameRate: number) {
    globalScene.anims.get(this.getBattleSpriteKey()).frameRate = frameRate;
    try {
      this.getSprite().play(this.getBattleSpriteKey());
    } catch (err: unknown) {
      console.error(`Failed to play animation for ${this.getBattleSpriteKey()}`, err);
    }
    try {
      this.getTintSprite()?.play(this.getBattleSpriteKey());
    } catch (err: unknown) {
      console.error(`Failed to play animation for ${this.getBattleSpriteKey()}`, err);
    }
  }

  tint(color: number, alpha?: number, duration?: number, ease?: string) {
    const tintSprite = this.getTintSprite();
    tintSprite?.setTintFill(color);
    tintSprite?.setVisible(true);

    if (duration) {
      tintSprite?.setAlpha(0);

      globalScene.tweens.add({
        targets: tintSprite,
        alpha: alpha || 1,
        duration,
        ease: ease || "Linear",
      });
    } else {
      tintSprite?.setAlpha(alpha);
    }
  }

  untint(duration: number, ease?: string) {
    const tintSprite = this.getTintSprite();

    if (duration) {
      globalScene.tweens.add({
        targets: tintSprite,
        alpha: 0,
        duration,
        ease: ease || "Linear",
        onComplete: () => {
          tintSprite?.setVisible(false);
          tintSprite?.setAlpha(1);
        },
      });
    } else {
      tintSprite?.setVisible(false);
      tintSprite?.setAlpha(1);
    }
  }

  enableMask() {
    if (!this.maskEnabled) {
      this.maskSprite = this.getTintSprite();
      this.maskSprite?.setVisible(true);
      this.maskSprite?.setPosition(
        this.x * this.parentContainer.scale + this.parentContainer.x,
        this.y * this.parentContainer.scale + this.parentContainer.y,
      );
      this.maskSprite?.setScale(this.getSpriteScale() * this.parentContainer.scale);
      this.maskEnabled = true;
    }
  }

  disableMask() {
    if (this.maskEnabled) {
      this.maskSprite?.setVisible(false);
      this.maskSprite?.setPosition(0, 0);
      this.maskSprite?.setScale(this.getSpriteScale());
      this.maskSprite = null;
      this.maskEnabled = false;
    }
  }

  /** Play the shiny sparkle animation and effects, if applicable */
  sparkle(): void {
    if (this.shinySparkle) {
      doShinySparkleAnim(this.shinySparkle, this.variant);
    }
  }

  updateFusionPalette(ignoreOverride?: boolean): void {
    if (!this.getFusionSpeciesForm(ignoreOverride)) {
      [this.getSprite(), this.getTintSprite()]
        .filter(s => !!s)
        .map(s => {
          s.pipelineData[`spriteColors${ignoreOverride && this.summonData.speciesForm ? "Base" : ""}`] = [];
          s.pipelineData[`fusionSpriteColors${ignoreOverride && this.summonData.speciesForm ? "Base" : ""}`] = [];
        });
      return;
    }

    const speciesForm = this.getSpeciesForm(ignoreOverride);
    const fusionSpeciesForm = this.getFusionSpeciesForm(ignoreOverride);

    const spriteKey = speciesForm.getSpriteKey(
      this.getGender(ignoreOverride) === Gender.FEMALE,
      speciesForm.formIndex,
      this.shiny,
      this.variant,
    );
    const backSpriteKey = speciesForm
      .getSpriteKey(this.getGender(ignoreOverride) === Gender.FEMALE, speciesForm.formIndex, this.shiny, this.variant)
      .replace("pkmn__", "pkmn__back__");
    const fusionSpriteKey = fusionSpeciesForm.getSpriteKey(
      this.getFusionGender(ignoreOverride) === Gender.FEMALE,
      fusionSpeciesForm.formIndex,
      this.fusionShiny,
      this.fusionVariant,
    );
    const fusionBackSpriteKey = fusionSpeciesForm
      .getSpriteKey(
        this.getFusionGender(ignoreOverride) === Gender.FEMALE,
        fusionSpeciesForm.formIndex,
        this.fusionShiny,
        this.fusionVariant,
      )
      .replace("pkmn__", "pkmn__back__");

    const sourceTexture = globalScene.textures.get(spriteKey);
    const sourceBackTexture = globalScene.textures.get(backSpriteKey);
    const fusionTexture = globalScene.textures.get(fusionSpriteKey);
    const fusionBackTexture = globalScene.textures.get(fusionBackSpriteKey);

    const [sourceFrame, sourceBackFrame, fusionFrame, fusionBackFrame] = [
      sourceTexture,
      sourceBackTexture,
      fusionTexture,
      fusionBackTexture,
    ].map(texture => texture.frames[texture.firstFrame]);
    const [sourceImage, sourceBackImage, fusionImage, fusionBackImage] = [
      sourceTexture,
      sourceBackTexture,
      fusionTexture,
      fusionBackTexture,
    ].map(i => i.getSourceImage() as HTMLImageElement);

    const canvas = document.createElement("canvas");
    const backCanvas = document.createElement("canvas");
    const fusionCanvas = document.createElement("canvas");
    const fusionBackCanvas = document.createElement("canvas");

    const spriteColors: number[][] = [];
    const pixelData: Uint8ClampedArray[] = [];

    [canvas, backCanvas, fusionCanvas, fusionBackCanvas].forEach((canv: HTMLCanvasElement, c: number) => {
      const context = canv.getContext("2d");
      const frame = [sourceFrame, sourceBackFrame, fusionFrame, fusionBackFrame][c];
      canv.width = frame.width;
      canv.height = frame.height;

      if (context) {
        context.drawImage(
          [sourceImage, sourceBackImage, fusionImage, fusionBackImage][c],
          frame.cutX,
          frame.cutY,
          frame.width,
          frame.height,
          0,
          0,
          frame.width,
          frame.height,
        );
        const imageData = context.getImageData(frame.cutX, frame.cutY, frame.width, frame.height);
        pixelData.push(imageData.data);
      }
    });

    for (let f = 0; f < 2; f++) {
      const variantColors = variantColorCache[!f ? spriteKey : backSpriteKey];
      const variantColorSet = new Map<number, number[]>();
      if (this.shiny && variantColors && variantColors[this.variant]) {
        Object.keys(variantColors[this.variant]).forEach(k => {
          variantColorSet.set(
            rgbaToInt(Array.from(Object.values(rgbHexToRgba(k)))),
            Array.from(Object.values(rgbHexToRgba(variantColors[this.variant][k]))),
          );
        });
      }

      for (let i = 0; i < pixelData[f].length; i += 4) {
        if (pixelData[f][i + 3]) {
          const pixel = pixelData[f].slice(i, i + 4);
          let [r, g, b, a] = pixel;
          if (variantColors) {
            const color = rgbaToInt([r, g, b, a]);
            if (variantColorSet.has(color)) {
              const mappedPixel = variantColorSet.get(color);
              if (mappedPixel) {
                [r, g, b, a] = mappedPixel;
              }
            }
          }
          if (!spriteColors.find(c => c[0] === r && c[1] === g && c[2] === b)) {
            spriteColors.push([r, g, b, a]);
          }
        }
      }
    }

    const fusionSpriteColors = JSON.parse(JSON.stringify(spriteColors));

    const pixelColors: number[] = [];
    for (let f = 0; f < 2; f++) {
      for (let i = 0; i < pixelData[f].length; i += 4) {
        const total = pixelData[f].slice(i, i + 3).reduce((total: number, value: number) => total + value, 0);
        if (!total) {
          continue;
        }
        pixelColors.push(
          argbFromRgba({
            r: pixelData[f][i],
            g: pixelData[f][i + 1],
            b: pixelData[f][i + 2],
            a: pixelData[f][i + 3],
          }),
        );
      }
    }

    const fusionPixelColors: number[] = [];
    for (let f = 0; f < 2; f++) {
      const variantColors = variantColorCache[!f ? fusionSpriteKey : fusionBackSpriteKey];
      const variantColorSet = new Map<number, number[]>();
      if (this.fusionShiny && variantColors && variantColors[this.fusionVariant]) {
        for (const k of Object.keys(variantColors[this.fusionVariant])) {
          variantColorSet.set(
            rgbaToInt(Array.from(Object.values(rgbHexToRgba(k)))),
            Array.from(Object.values(rgbHexToRgba(variantColors[this.fusionVariant][k]))),
          );
        }
      }
      for (let i = 0; i < pixelData[2 + f].length; i += 4) {
        const total = pixelData[2 + f].slice(i, i + 3).reduce((total: number, value: number) => total + value, 0);
        if (!total) {
          continue;
        }
        let [r, g, b, a] = [
          pixelData[2 + f][i],
          pixelData[2 + f][i + 1],
          pixelData[2 + f][i + 2],
          pixelData[2 + f][i + 3],
        ];
        if (variantColors) {
          const color = rgbaToInt([r, g, b, a]);
          if (variantColorSet.has(color)) {
            const mappedPixel = variantColorSet.get(color);
            if (mappedPixel) {
              [r, g, b, a] = mappedPixel;
            }
          }
        }
        fusionPixelColors.push(argbFromRgba({ r, g, b, a }));
      }
    }

    if (fusionPixelColors.length === 0) {
      // ERROR HANDLING IS NOT OPTIONAL BUDDY
      console.log("Failed to create fusion palette");
      return;
    }

    let paletteColors: Map<number, number>;
    let fusionPaletteColors: Map<number, number>;

    const originalRandom = Math.random;
    Math.random = () => randSeedFloat();

    globalScene.executeWithSeedOffset(
      () => {
        paletteColors = QuantizerCelebi.quantize(pixelColors, 4);
        fusionPaletteColors = QuantizerCelebi.quantize(fusionPixelColors, 4);
      },
      0,
      "This result should not vary",
    );

    Math.random = originalRandom;

    paletteColors = paletteColors!; // erroneously tell TS compiler that paletteColors is defined!
    fusionPaletteColors = fusionPaletteColors!; // mischievously misinform TS compiler that fusionPaletteColors is defined!
    const [palette, fusionPalette] = [paletteColors, fusionPaletteColors].map(paletteColors => {
      let keys = Array.from(paletteColors.keys()).sort((a: number, b: number) =>
        paletteColors.get(a)! < paletteColors.get(b)! ? 1 : -1,
      );
      let rgbaColors: Map<number, number[]>;
      let hsvColors: Map<number, number[]>;

      const mappedColors = new Map<number, number[]>();

      do {
        mappedColors.clear();

        rgbaColors = keys.reduce((map: Map<number, number[]>, k: number) => {
          map.set(k, Object.values(rgbaFromArgb(k)));
          return map;
        }, new Map<number, number[]>());
        hsvColors = Array.from(rgbaColors.keys()).reduce((map: Map<number, number[]>, k: number) => {
          const rgb = rgbaColors.get(k)!.slice(0, 3);
          map.set(k, rgbToHsv(rgb[0], rgb[1], rgb[2]));
          return map;
        }, new Map<number, number[]>());

        for (let c = keys.length - 1; c >= 0; c--) {
          const hsv = hsvColors.get(keys[c])!;
          for (let c2 = 0; c2 < c; c2++) {
            const hsv2 = hsvColors.get(keys[c2])!;
            const diff = Math.abs(hsv[0] - hsv2[0]);
            if (diff < 30 || diff >= 330) {
              if (mappedColors.has(keys[c])) {
                mappedColors.get(keys[c])!.push(keys[c2]);
              } else {
                mappedColors.set(keys[c], [keys[c2]]);
              }
              break;
            }
          }
        }

        mappedColors.forEach((values: number[], key: number) => {
          const keyColor = rgbaColors.get(key)!;
          const valueColors = values.map(v => rgbaColors.get(v)!);
          const color = keyColor.slice(0);
          let count = paletteColors.get(key)!;
          for (const value of values) {
            const valueCount = paletteColors.get(value);
            if (!valueCount) {
              continue;
            }
            count += valueCount;
          }

          for (let c = 0; c < 3; c++) {
            color[c] *= paletteColors.get(key)! / count;
            values.forEach((value: number, i: number) => {
              if (paletteColors.has(value)) {
                const valueCount = paletteColors.get(value)!;
                color[c] += valueColors[i][c] * (valueCount / count);
              }
            });
            color[c] = Math.round(color[c]);
          }

          paletteColors.delete(key);
          for (const value of values) {
            paletteColors.delete(value);
            if (mappedColors.has(value)) {
              mappedColors.delete(value);
            }
          }

          paletteColors.set(
            argbFromRgba({
              r: color[0],
              g: color[1],
              b: color[2],
              a: color[3],
            }),
            count,
          );
        });

        keys = Array.from(paletteColors.keys()).sort((a: number, b: number) =>
          paletteColors.get(a)! < paletteColors.get(b)! ? 1 : -1,
        );
      } while (mappedColors.size > 0);

      return keys.map(c => Object.values(rgbaFromArgb(c)));
    });

    const paletteDeltas: number[][] = [];

    spriteColors.forEach((sc: number[], i: number) => {
      paletteDeltas.push([]);
      for (const p of palette) {
        paletteDeltas[i].push(deltaRgb(sc, p));
      }
    });

    const easeFunc = Phaser.Tweens.Builders.GetEaseFunction("Cubic.easeIn");

    for (let sc = 0; sc < spriteColors.length; sc++) {
      const delta = Math.min(...paletteDeltas[sc]);
      const paletteIndex = Math.min(paletteDeltas[sc].indexOf(delta), fusionPalette.length - 1);
      if (delta < 255) {
        const ratio = easeFunc(delta / 255);
        const color = [0, 0, 0, fusionSpriteColors[sc][3]];
        for (let c = 0; c < 3; c++) {
          color[c] = Math.round(fusionSpriteColors[sc][c] * ratio + fusionPalette[paletteIndex][c] * (1 - ratio));
        }
        fusionSpriteColors[sc] = color;
      }
    }

    [this.getSprite(), this.getTintSprite()]
      .filter(s => !!s)
      .map(s => {
        s.pipelineData[`spriteColors${ignoreOverride && this.summonData.speciesForm ? "Base" : ""}`] = spriteColors;
        s.pipelineData[`fusionSpriteColors${ignoreOverride && this.summonData.speciesForm ? "Base" : ""}`] =
          fusionSpriteColors;
      });

    canvas.remove();
    fusionCanvas.remove();
  }

  //#endregion Sprite and Animation Methods

  /**
   * Generate a random number using the current battle's seed, or the global seed if `globalScene.currentBattle` is falsy
   *
   * @remarks
   * This calls either {@linkcode BattleScene.randBattleSeedInt}({@linkcode range}, {@linkcode min}) in `src/battle-scene.ts`
   * which calls {@linkcode Battle.randSeedInt}({@linkcode range}, {@linkcode min}) in `src/battle.ts`
   * which calls {@linkcode randSeedInt randSeedInt}({@linkcode range}, {@linkcode min}) in `src/utils.ts`,
   * or it directly calls {@linkcode randSeedInt randSeedInt}({@linkcode range}, {@linkcode min}) in `src/utils.ts` if there is no current battle
   *
   * @param range - How large of a range of random numbers to choose from. If {@linkcode range} <= 1, returns {@linkcode min}
   * @param min - The minimum integer to pick; default `0`
   * @returns A random integer between {@linkcode min} and ({@linkcode min} + {@linkcode range} - 1)
   */
  randBattleSeedInt(range: number, min = 0): number {
    return globalScene.currentBattle ? globalScene.randBattleSeedInt(range, min) : randSeedInt(range, min);
  }

  /**
   * Generate a random number using the current battle's seed, or the global seed if `globalScene.currentBattle` is falsy
   * @param min - The minimum integer to generate
   * @param max - The maximum integer to generate
   * @returns A random integer between {@linkcode min} and {@linkcode max} (inclusive)
   */
  randBattleSeedIntRange(min: number, max: number): number {
    return globalScene.currentBattle ? globalScene.randBattleSeedInt(max - min + 1, min) : randSeedIntRange(min, max);
  }

  /**
   * Causes a Pokemon to leave the field (such as in preparation for a switch out/escape).
   * @param clearEffects - Indicates if effects should be cleared (true) or passed
   *    to the next pokemon, such as during a baton pass (false)
   * @param hideInfo - Indicates if this should also play the animation to hide the Pokemon's
   * info container.
   */
  leaveField(clearEffects = true, hideInfo = true, destroy = false) {
    this.resetSprite();
    this.resetTurnData();
    globalScene
      .getField(true)
      .filter(p => p !== this)
      .forEach(p => p.removeTagsBySourceId(this.id));

    if (clearEffects) {
      this.destroySubstitute();
      this.resetSummonData();
    }
    if (hideInfo) {
      this.hideInfo();
    }
    // Trigger abilities that activate upon leaving the field
    applyAbAttrs("PreLeaveFieldAbAttr", { pokemon: this });
    this.switchOutStatus = true;
    globalScene.triggerPokemonFormChange(this, SpeciesFormChangeActiveTrigger, true);
    globalScene.field.remove(this, destroy);
  }

  /**
   * @inheritdoc {@linkcode Phaser.GameObjects.Container#destroy}
   *
   * ### Custom Behavior
   * In addition to the base `destroy` behavior, this also destroys the Pokemon's
   * {@linkcode battleInfo} and substitute sprite (as applicable).
   */
  destroy(): void {
    this.battleInfo?.destroy();
    this.destroySubstitute();
    super.destroy();
  }

  // TODO: Turn this into a getter
  getBattleInfo(): BattleInfo {
    return this.battleInfo;
  }

  /**
   * Check whether or not this Pokémon's root form has the same ability
   * @param abilityIndex - The ability index to check
   * @returns Whether the Pokemon's root form has the same ability
   */
  hasSameAbilityInRootForm(abilityIndex: number): boolean {
    const currentAbilityIndex = this.abilityIndex;
    const rootForm = getPokemonSpecies(this.species.getRootSpeciesId());
    return rootForm.getAbility(abilityIndex) === rootForm.getAbility(currentAbilityIndex);
  }

  /**
   * Helper function to check if the player already owns the starter data of this Pokémon's
   * current ability
   * @param ownedAbilityAttrs - The owned abilityAttr of this Pokemon's root form
   * @returns true if the player already has it, false otherwise
   */
  checkIfPlayerHasAbilityOfStarter(ownedAbilityAttrs: number): boolean {
    if ((ownedAbilityAttrs & 1) > 0 && this.hasSameAbilityInRootForm(0)) {
      return true;
    }
    if ((ownedAbilityAttrs & 2) > 0 && this.hasSameAbilityInRootForm(1)) {
      return true;
    }
    return (ownedAbilityAttrs & 4) > 0 && this.hasSameAbilityInRootForm(2);
  }

  /**
   * Reduces one of this Pokemon's held item stacks by 1, removing it if applicable.
   * Does nothing if this Pokemon is somehow not the owner of the held item.
   * @param heldItem - The item stack to be reduced.
   * @param forBattle - Whether to trigger in-battle effects (such as Unburden) after losing the item. Default: `true`
   * Should be `false` for all item loss occurring outside of battle (MEs, etc.).
   * @returns Whether the item was removed successfully.
   */
  public loseHeldItem(heldItem: PokemonHeldItemModifier, forBattle = true): boolean {
    // TODO: What does a -1 pokemon id mean?
    if (heldItem.pokemonId !== -1 && heldItem.pokemonId !== this.id) {
      return false;
    }

    heldItem.stackCount--;
    if (heldItem.stackCount <= 0) {
      globalScene.removeModifier(heldItem, this.isEnemy());
    }
    if (forBattle) {
      applyAbAttrs("PostItemLostAbAttr", { pokemon: this });
    }

    return true;
  }

  /**
   * Record a berry being eaten for ability and move triggers.
   * Only tracks things that proc _every_ time a berry is eaten.
   * @param berryType - The type of berry being eaten.
   * @param updateHarvest - Whether to track the berry for harvest; default `true`.
   */
  public recordEatenBerry(berryType: BerryType, updateHarvest = true) {
    this.battleData.hasEatenBerry = true;
    if (updateHarvest) {
      // Only track for harvest if we actually consumed the berry
      this.battleData.berriesEaten.push(berryType);
    }
    this.turnData.berriesEaten.push(berryType);
  }

  /**
   * Get the number of persistent treasure items this Pokemon has
   * @remarks
   * Persistent treasure items are defined as held items that give money
   * after battle, such as the Lucky Egg or the Amulet Coin.
   * Used exclusively for Gimmighoul's evolution condition
   * @returns The number of persistent treasure items this Pokémon has
   */
  getPersistentTreasureCount(): number {
    return (
      this.getHeldItems().filter(m => m.is("DamageMoneyRewardModifier")).length
      + globalScene.findModifiers(m => m.is("MoneyMultiplierModifier") || m.is("ExtraModifierModifier")).length
    );
  }
}

export class PlayerPokemon extends Pokemon {
  protected declare battleInfo: PlayerBattleInfo;
  public compatibleTms: MoveId[];

  constructor(
    species: PokemonSpecies,
    level: number,
    abilityIndex?: number,
    formIndex?: number,
    gender?: Gender,
    shiny?: boolean,
    variant?: Variant,
    ivs?: number[],
    nature?: Nature,
    dataSource?: Pokemon | PokemonData,
  ) {
    super(106, 148, species, level, abilityIndex, formIndex, gender, shiny, variant, ivs, nature, dataSource);

    if (Overrides.STATUS_OVERRIDE) {
      this.status = new Status(Overrides.STATUS_OVERRIDE, 0, 4);
    }

    if (Overrides.SHINY_OVERRIDE) {
      this.shiny = true;
      this.initShinySparkle();
    } else if (Overrides.SHINY_OVERRIDE === false) {
      this.shiny = false;
    }

    if (Overrides.VARIANT_OVERRIDE !== null && this.shiny) {
      this.variant = Overrides.VARIANT_OVERRIDE;
    }

    if (!dataSource) {
      if (
        globalScene.gameMode.isDaily // Keldeo is excluded due to crashes involving its signature move and the associated form change
        || (Overrides.STARTER_SPECIES_OVERRIDE && Overrides.STARTER_SPECIES_OVERRIDE !== SpeciesId.KELDEO)
      ) {
        this.generateAndPopulateMoveset();
      } else {
        this.moveset = [];
      }
    }
    this.generateCompatibleTms();
  }

  initBattleInfo(): void {
    this.battleInfo = new PlayerBattleInfo();
    this.battleInfo.initInfo(this);
  }

  override isPlayer(): this is PlayerPokemon {
    return true;
  }

  override isEnemy(): this is EnemyPokemon {
    return false;
  }

  override hasTrainer(): boolean {
    return true;
  }

  override isBoss(): boolean {
    return false;
  }

  getFieldIndex(): number {
    return globalScene.getPlayerField().indexOf(this);
  }

  getBattlerIndex(): BattlerIndex {
    return this.getFieldIndex();
  }

  generateCompatibleTms(): void {
    this.compatibleTms = [];

    const tms = Object.keys(tmSpecies);
    for (const tm of tms) {
      const moveId = Number.parseInt(tm) as MoveId;
      let compatible = false;
      for (const p of tmSpecies[tm]) {
        if (Array.isArray(p)) {
          const [pkm, form] = p;
          if (
            (pkm === this.species.speciesId || (this.fusionSpecies && pkm === this.fusionSpecies.speciesId))
            && form === this.getFormKey()
          ) {
            compatible = true;
            break;
          }
        } else if (p === this.species.speciesId || (this.fusionSpecies && p === this.fusionSpecies.speciesId)) {
          compatible = true;
          break;
        }
      }
      if (reverseCompatibleTms.indexOf(moveId) > -1) {
        compatible = !compatible;
      }
      if (compatible) {
        this.compatibleTms.push(moveId);
      }
    }
  }

  tryPopulateMoveset(moveset: StarterMoveset): boolean {
    if (
      !this.getSpeciesForm().validateStarterMoveset(
        moveset,
        globalScene.gameData.starterData[this.species.getRootSpeciesId()].eggMoves,
      )
    ) {
      return false;
    }

    this.moveset = moveset.map(m => new PokemonMove(m));

    return true;
  }

  /**
   * Cause this Pokémon to leave the field (via {@linkcode leaveField}) and then
   * open the party switcher UI to switch in a new Pokémon
   * @param switchType - The type of this switch-out. If this is
   * `BATON_PASS` or `SHED_TAIL`, this Pokémon's effects are not cleared upon leaving
   * the field.
   */
  switchOut(switchType: SwitchType = SwitchType.SWITCH): Promise<void> {
    return new Promise(resolve => {
      this.leaveField(switchType === SwitchType.SWITCH);

      globalScene.ui.setMode(
        UiMode.PARTY,
        PartyUiMode.FAINT_SWITCH,
        this.getFieldIndex(),
        (slotIndex: number, _option: PartyOption) => {
          if (slotIndex >= globalScene.currentBattle.getBattlerCount() && slotIndex < 6) {
            globalScene.phaseManager.queueDeferred(
              "SwitchSummonPhase",
              switchType,
              this.getFieldIndex(),
              slotIndex,
              false,
            );
          }
          globalScene.ui.setMode(UiMode.MESSAGE).then(resolve);
        },
        PartyUiHandler.FilterNonFainted,
      );
    });
  }
  /**
   * Add friendship to this Pokemon
   *
   * @remarks
   * This adds friendship to the pokemon's friendship stat (used for evolution, return, etc.) and candy progress.
   * For fusions, candy progress for each species in the fusion is halved.
   *
   * @param friendship - The amount of friendship to add. Negative values will reduce friendship, though not below 0.
   * @param capped - If true, don't allow the friendship gain to exceed {@linkcode RARE_CANDY_FRIENDSHIP_CAP}. Used to cap friendship gains from rare candies.
   */
  addFriendship(friendship: number, capped = false): void {
    // Short-circuit friendship loss, which doesn't impact candy friendship
    if (friendship <= 0) {
      this.friendship = Math.max(this.friendship + friendship, 0);
      return;
    }

    const starterSpeciesId = this.species.getRootSpeciesId();
    const fusionStarterSpeciesId = this.isFusion() && this.fusionSpecies ? this.fusionSpecies.getRootSpeciesId() : 0;
    const starterGameData = globalScene.gameData.starterData;
    const starterData: [StarterDataEntry, SpeciesId][] = [[starterGameData[starterSpeciesId], starterSpeciesId]];
    if (fusionStarterSpeciesId) {
      starterData.push([starterGameData[fusionStarterSpeciesId], fusionStarterSpeciesId]);
    }
    const amount = new NumberHolder(friendship);
    globalScene.applyModifier(PokemonFriendshipBoosterModifier, true, this, amount);
    friendship = amount.value;

    const newFriendship = this.friendship + friendship;
    /** If capped is true, don't allow friendship gain to exceed {@linkcode RARE_CANDY_FRIENDSHIP_CAP} */
    const finalFriendship =
      capped && newFriendship > RARE_CANDY_FRIENDSHIP_CAP
        ? Math.max(RARE_CANDY_FRIENDSHIP_CAP, this.friendship)
        : newFriendship;

    this.friendship = Math.min(finalFriendship, 255);
    if (this.friendship >= 255) {
      globalScene.validateAchv(achvs.MAX_FRIENDSHIP);
      awardRibbonsToSpeciesLine(this.species.speciesId, RibbonData.FRIENDSHIP);
    }

    let candyFriendshipMultiplier = globalScene.gameMode.isClassic
      ? timedEventManager.getClassicFriendshipMultiplier()
      : 1;
    if (fusionStarterSpeciesId) {
      candyFriendshipMultiplier /= timedEventManager.areFusionsBoosted() ? 1.5 : 2;
    }
    const candyFriendshipAmount = Math.floor(friendship * candyFriendshipMultiplier);
    // Add to candy progress for this mon's starter species and its fused species (if it has one)
    starterData.forEach(([sd, id]: [StarterDataEntry, SpeciesId]) => {
      sd.friendship = (sd.friendship || 0) + candyFriendshipAmount;
      if (sd.friendship >= getStarterValueFriendshipCap(speciesStarterCosts[id])) {
        globalScene.gameData.addStarterCandy(getPokemonSpecies(id), 1);
        sd.friendship = 0;
      }
    });
  }

  getPossibleEvolution(evolution: SpeciesFormEvolution | null): Promise<Pokemon> {
    if (!evolution) {
      return new Promise(resolve => resolve(this));
    }
    return new Promise(resolve => {
      const evolutionSpecies = getPokemonSpecies(evolution.speciesId);
      const isFusion = evolution instanceof FusionSpeciesFormEvolution;
      let ret: PlayerPokemon;
      if (isFusion) {
        const originalFusionSpecies = this.fusionSpecies;
        const originalFusionFormIndex = this.fusionFormIndex;
        this.fusionSpecies = evolutionSpecies;
        this.fusionFormIndex =
          evolution.evoFormKey !== null
            ? Math.max(
                evolutionSpecies.forms.findIndex(f => f.formKey === evolution.evoFormKey),
                0,
              )
            : this.fusionFormIndex;
        ret = globalScene.addPlayerPokemon(
          this.species,
          this.level,
          this.abilityIndex,
          this.formIndex,
          this.gender,
          this.shiny,
          this.variant,
          this.ivs,
          this.nature,
          this,
        );
        this.fusionSpecies = originalFusionSpecies;
        this.fusionFormIndex = originalFusionFormIndex;
      } else {
        const formIndex =
          evolution.evoFormKey !== null && !isFusion
            ? Math.max(
                evolutionSpecies.forms.findIndex(f => f.formKey === evolution.evoFormKey),
                0,
              )
            : this.formIndex;
        ret = globalScene.addPlayerPokemon(
          !isFusion ? evolutionSpecies : this.species,
          this.level,
          this.abilityIndex,
          formIndex,
          this.gender,
          this.shiny,
          this.variant,
          this.ivs,
          this.nature,
          this,
        );
      }
      ret.loadAssets().then(() => resolve(ret));
    });
  }

  evolve(evolution: SpeciesFormEvolution | null, preEvolution: PokemonSpeciesForm): Promise<void> {
    if (!evolution) {
      return new Promise(resolve => resolve());
    }
    return new Promise(resolve => {
      this.pauseEvolutions = false;
      // Handles Nincada evolving into Ninjask + Shedinja
      this.handleSpecialEvolutions(evolution);
      const isFusion = evolution instanceof FusionSpeciesFormEvolution;
      if (!isFusion) {
        this.species = getPokemonSpecies(evolution.speciesId);
      } else {
        this.fusionSpecies = getPokemonSpecies(evolution.speciesId);
      }
      if (evolution.preFormKey !== null) {
        const formIndex = Math.max(
          (!isFusion || !this.fusionSpecies ? this.species : this.fusionSpecies).forms.findIndex(
            f => f.formKey === evolution.evoFormKey,
          ),
          0,
        );
        if (!isFusion) {
          this.formIndex = formIndex;
        } else {
          this.fusionFormIndex = formIndex;
        }
      }
      this.generateName();
      if (!isFusion) {
        const abilityCount = this.getSpeciesForm().getAbilityCount();
        const preEvoAbilityCount = preEvolution.getAbilityCount();
        if ([0, 1, 2].includes(this.abilityIndex)) {
          // Handles cases where a Pokemon with 3 abilities evolves into a Pokemon with 2 abilities (ie: Eevee -> any Eeveelution)
          if (this.abilityIndex === 2 && preEvoAbilityCount === 3 && abilityCount === 2) {
            this.abilityIndex = 1;
          }
        } else {
          // Prevent pokemon with an illegal ability value from breaking things
          console.warn("this.abilityIndex is somehow an illegal value, please report this");
          console.warn(this.abilityIndex);
          this.abilityIndex = 0;
        }
      } else {
        // Do the same as above, but for fusions
        const abilityCount = this.getFusionSpeciesForm().getAbilityCount();
        const preEvoAbilityCount = preEvolution.getAbilityCount();
        if ([0, 1, 2].includes(this.fusionAbilityIndex)) {
          if (this.fusionAbilityIndex === 2 && preEvoAbilityCount === 3 && abilityCount === 2) {
            this.fusionAbilityIndex = 1;
          }
        } else {
          console.warn("this.fusionAbilityIndex is somehow an illegal value, please report this");
          console.warn(this.fusionAbilityIndex);
          this.fusionAbilityIndex = 0;
        }
      }
      this.compatibleTms.splice(0, this.compatibleTms.length);
      this.generateCompatibleTms();
      const updateAndResolve = () => {
        this.loadAssets().then(() => {
          this.calculateStats();
          this.updateInfo(true).then(() => resolve());
        });
      };
      if (preEvolution.speciesId === SpeciesId.GIMMIGHOUL) {
        const evotracker = this.getHeldItems().filter(m => m instanceof EvoTrackerModifier)[0] ?? null;
        if (evotracker) {
          globalScene.removeModifier(evotracker);
        }
      }
      if (!globalScene.gameMode.isDaily || this.metBiome > -1) {
        globalScene.gameData.updateSpeciesDexIvs(this.species.speciesId, this.ivs);
        globalScene.gameData.setPokemonSeen(this, false);
        globalScene.gameData.setPokemonCaught(this, false).then(() => updateAndResolve());
      } else {
        updateAndResolve();
      }
    });
  }

  private handleSpecialEvolutions(evolution: SpeciesFormEvolution) {
    const isFusion = evolution instanceof FusionSpeciesFormEvolution;

    const evoSpecies = !isFusion ? this.species : this.fusionSpecies;
    if (evoSpecies?.speciesId === SpeciesId.NINCADA && evolution.speciesId === SpeciesId.NINJASK) {
      const newEvolution = pokemonEvolutions[evoSpecies.speciesId][1];

      if (validateShedinjaEvo()) {
        const newPokemon = globalScene.addPlayerPokemon(
          this.species,
          this.level,
          this.abilityIndex,
          this.formIndex,
          undefined,
          this.shiny,
          this.variant,
          this.ivs,
          this.nature,
        );
        newPokemon.passive = this.passive;
        newPokemon.moveset = this.moveset.slice();
        newPokemon.moveset = this.copyMoveset();
        newPokemon.luck = this.luck;
        newPokemon.gender = Gender.GENDERLESS;
        newPokemon.metLevel = this.metLevel;
        newPokemon.metBiome = this.metBiome;
        newPokemon.metSpecies = this.metSpecies;
        newPokemon.metWave = this.metWave;
        newPokemon.fusionSpecies = this.fusionSpecies;
        newPokemon.fusionFormIndex = this.fusionFormIndex;
        newPokemon.fusionAbilityIndex = this.fusionAbilityIndex;
        newPokemon.fusionShiny = this.fusionShiny;
        newPokemon.fusionVariant = this.fusionVariant;
        newPokemon.fusionGender = this.fusionGender;
        newPokemon.fusionLuck = this.fusionLuck;
        newPokemon.fusionTeraType = this.fusionTeraType;
        newPokemon.usedTMs = this.usedTMs;

        globalScene.getPlayerParty().push(newPokemon);
        newPokemon.evolve(!isFusion ? newEvolution : new FusionSpeciesFormEvolution(this.id, newEvolution), evoSpecies);
        const modifiers = globalScene.findModifiers(
          m => m instanceof PokemonHeldItemModifier && m.pokemonId === this.id,
          true,
        ) as PokemonHeldItemModifier[];
        modifiers.forEach(m => {
          const clonedModifier = m.clone() as PokemonHeldItemModifier;
          clonedModifier.pokemonId = newPokemon.id;
          globalScene.addModifier(clonedModifier, true);
        });
        globalScene.updateModifiers(true);
      }
    }
  }

  getPossibleForm(formChange: SpeciesFormChange): Promise<Pokemon> {
    return new Promise(resolve => {
      const formIndex = Math.max(
        this.species.forms.findIndex(f => f.formKey === formChange.formKey),
        0,
      );
      const ret = globalScene.addPlayerPokemon(
        this.species,
        this.level,
        this.abilityIndex,
        formIndex,
        this.gender,
        this.shiny,
        this.variant,
        this.ivs,
        this.nature,
        this,
      );
      ret.loadAssets().then(() => resolve(ret));
    });
  }

  changeForm(formChange: SpeciesFormChange): Promise<void> {
    return new Promise(resolve => {
      this.formIndex = Math.max(
        this.species.forms.findIndex(f => f.formKey === formChange.formKey),
        0,
      );
      this.generateName();
      const abilityCount = this.getSpeciesForm().getAbilityCount();
      if (this.abilityIndex >= abilityCount) {
        // Shouldn't happen
        this.abilityIndex = abilityCount - 1;
      }

      this.compatibleTms.splice(0, this.compatibleTms.length);
      this.generateCompatibleTms();
      const updateAndResolve = () => {
        this.loadAssets().then(() => {
          this.calculateStats();
          globalScene.updateModifiers(true, true);
          this.updateInfo(true).then(() => resolve());
        });
      };
      if (!globalScene.gameMode.isDaily || this.metBiome > -1) {
        globalScene.gameData.setPokemonSeen(this, false);
        globalScene.gameData.setPokemonCaught(this, false).then(() => updateAndResolve());
      } else {
        updateAndResolve();
      }
    });
  }

  clearFusionSpecies(): void {
    super.clearFusionSpecies();
    this.generateCompatibleTms();
  }

  /**
   * Fuse another PlayerPokemon into this one
   * @param pokemon - The PlayerPokemon to fuse to this one
   */
  fuse(pokemon: PlayerPokemon): void {
    this.fusionSpecies = pokemon.species;
    this.fusionFormIndex = pokemon.formIndex;
    this.fusionAbilityIndex = pokemon.abilityIndex;
    this.fusionShiny = pokemon.shiny;
    this.fusionVariant = pokemon.variant;
    this.fusionGender = pokemon.gender;
    this.fusionLuck = pokemon.luck;
    this.fusionCustomPokemonData = pokemon.customPokemonData;
    if (pokemon.pauseEvolutions || this.pauseEvolutions) {
      this.pauseEvolutions = true;
    }

    globalScene.validateAchv(achvs.SPLICE);
    globalScene.gameData.gameStats.pokemonFused++;

    // Store the average HP% that each Pokemon has
    const maxHp = this.getMaxHp();
    const newHpPercent = (pokemon.hp / pokemon.getMaxHp() + this.hp / maxHp) / 2;

    this.generateName();
    this.calculateStats();

    // Set this Pokemon's HP to the average % of both fusion components
    this.hp = Math.round(maxHp * newHpPercent);
    if (!this.isFainted()) {
      // If this Pokemon hasn't fainted, make sure the HP wasn't set over the new maximum
      this.hp = Math.min(this.hp, maxHp);
      this.status = getRandomStatus(this.status, pokemon.status); // Get a random valid status between the two
    } else if (!pokemon.isFainted()) {
      // If this Pokemon fainted but the other hasn't, make sure the HP wasn't set to zero
      this.hp = Math.max(this.hp, 1);
      this.status = pokemon.status; // Inherit the other Pokemon's status
    }

    this.generateCompatibleTms();
    this.updateInfo(true);
    const fusedPartyMemberIndex = globalScene.getPlayerParty().indexOf(pokemon);
    let partyMemberIndex = globalScene.getPlayerParty().indexOf(this);
    if (partyMemberIndex > fusedPartyMemberIndex) {
      partyMemberIndex--;
    }

    // combine the two mons' held items
    const fusedPartyMemberHeldModifiers = globalScene.findModifiers(
      m => m instanceof PokemonHeldItemModifier && m.pokemonId === pokemon.id,
      true,
    ) as PokemonHeldItemModifier[];
    for (const modifier of fusedPartyMemberHeldModifiers) {
      globalScene.tryTransferHeldItemModifier(modifier, this, false, modifier.getStackCount(), true, true, false);
    }
    globalScene.updateModifiers(true, true);
    globalScene.removePartyMemberModifiers(fusedPartyMemberIndex);
    globalScene.getPlayerParty().splice(fusedPartyMemberIndex, 1)[0];
    const newPartyMemberIndex = globalScene.getPlayerParty().indexOf(this);
    pokemon
      .getMoveset(true)
      .map((m: PokemonMove) =>
        globalScene.phaseManager.unshiftNew("LearnMovePhase", newPartyMemberIndex, m.getMove().id),
      );
    pokemon.destroy();
    this.updateFusionPalette();
  }

  unfuse(): Promise<void> {
    return new Promise(resolve => {
      this.clearFusionSpecies();

      this.updateInfo(true).then(() => resolve());
      this.updateFusionPalette();
    });
  }

  /** Returns a deep copy of this Pokemon's moveset array */
  copyMoveset(): PokemonMove[] {
    const newMoveset: PokemonMove[] = [];
    this.moveset.forEach(move => {
      newMoveset.push(new PokemonMove(move.moveId, 0, move.ppUp, move.maxPpOverride));
    });

    return newMoveset;
  }
}

export class EnemyPokemon extends Pokemon {
  protected declare battleInfo: EnemyBattleInfo;
  public trainerSlot: TrainerSlot;
  public aiType: AiType;
  public bossSegments: number;
  public bossSegmentIndex: number;
  public initialTeamIndex: number;
  /** To indicate if the instance was populated with a dataSource -> e.g. loaded & populated from session data */
  public readonly isPopulatedFromDataSource: boolean;

  constructor(
    species: PokemonSpecies,
    level: number,
    trainerSlot: TrainerSlot,
    boss: boolean,
    shinyLock = false,
    dataSource?: PokemonData,
  ) {
    super(
      236,
      84,
      species,
      level,
      dataSource?.abilityIndex,
      dataSource?.formIndex,
      dataSource?.gender,
      !shinyLock && dataSource ? dataSource.shiny : false,
      !shinyLock && dataSource ? dataSource.variant : undefined,
      undefined,
      dataSource ? dataSource.nature : undefined,
      dataSource,
    );

    this.trainerSlot = trainerSlot;
    this.initialTeamIndex = globalScene.currentBattle?.enemyParty.length ?? 0;
    this.isPopulatedFromDataSource = !!dataSource; // if a dataSource is provided, then it was populated from dataSource
    if (boss) {
      this.setBoss(boss, dataSource?.bossSegments);
    }

    if (Overrides.ENEMY_STATUS_OVERRIDE) {
      this.status = new Status(Overrides.ENEMY_STATUS_OVERRIDE, 0, 4);
    }

    if (Overrides.ENEMY_GENDER_OVERRIDE !== null) {
      this.gender = Overrides.ENEMY_GENDER_OVERRIDE;
    }

    const speciesId = this.species.speciesId;

    if (
      speciesId in Overrides.ENEMY_FORM_OVERRIDES
      && Overrides.ENEMY_FORM_OVERRIDES[speciesId] != null
      && this.species.forms[Overrides.ENEMY_FORM_OVERRIDES[speciesId]]
    ) {
      this.formIndex = Overrides.ENEMY_FORM_OVERRIDES[speciesId];
    } else if (globalScene.gameMode.isDaily && globalScene.gameMode.isWaveFinal(globalScene.currentBattle.waveIndex)) {
      const eventBoss = getDailyEventSeedBoss(globalScene.seed);
      if (eventBoss != null) {
        this.formIndex = eventBoss.formIndex;
      }
    }

    if (!dataSource) {
      this.generateAndPopulateMoveset();
      if (shinyLock || Overrides.ENEMY_SHINY_OVERRIDE === false) {
        this.shiny = false;
      } else {
        this.trySetShiny();
      }

      if (!this.shiny && Overrides.ENEMY_SHINY_OVERRIDE) {
        this.shiny = true;
        this.initShinySparkle();
      }

      if (this.shiny) {
        this.variant = this.generateShinyVariant();
        if (Overrides.ENEMY_VARIANT_OVERRIDE !== null) {
          this.variant = Overrides.ENEMY_VARIANT_OVERRIDE;
        }
      }

      this.luck = (this.shiny ? this.variant + 1 : 0) + (this.fusionShiny ? this.fusionVariant + 1 : 0);

      if (this.hasTrainer() && globalScene.currentBattle) {
        const { waveIndex } = globalScene.currentBattle;
        const ivs: number[] = [];
        while (ivs.length < 6) {
          ivs.push(randSeedIntRange(Math.floor(waveIndex / 10), 31));
        }
        this.ivs = ivs;
        this.friendship = Math.round(255 * (waveIndex / 200));
      }
    }

    this.aiType = boss || this.hasTrainer() ? AiType.SMART : AiType.SMART_RANDOM;
  }

  initBattleInfo(): void {
    if (!this.battleInfo) {
      this.battleInfo = new EnemyBattleInfo();
      this.battleInfo.initInfo(this);
      this.battleInfo.updateBossSegments(this);
    } else {
      this.battleInfo.updateBossSegments(this);
    }
  }

  /**
   * Set this {@linkcode EnemyPokemon}'s boss status.
   *
   * @param boss - Whether this pokemon should be a boss; default `true`
   * @param bossSegments - Optional amount amount of health bar segments to give;
   * will be generated by {@linkcode BattleScene.getEncounterBossSegments} if omitted
   */
  setBoss(boss = true, bossSegments?: number): void {
    if (!boss) {
      this.bossSegments = 0;
      this.bossSegmentIndex = 0;
      return;
    }

    this.bossSegments =
      bossSegments
      ?? globalScene.getEncounterBossSegments(globalScene.currentBattle.waveIndex, this.level, this.species, true);
    this.bossSegmentIndex = this.bossSegments - 1;
  }

  generateAndPopulateMoveset(formIndex?: number): void {
    switch (true) {
      case this.species.speciesId === SpeciesId.SMEARGLE:
        this.moveset = [
          new PokemonMove(MoveId.SKETCH),
          new PokemonMove(MoveId.SKETCH),
          new PokemonMove(MoveId.SKETCH),
          new PokemonMove(MoveId.SKETCH),
        ];
        break;
      case this.species.speciesId === SpeciesId.ETERNATUS:
        this.moveset = (formIndex !== undefined ? formIndex : this.formIndex)
          ? [
              new PokemonMove(MoveId.DYNAMAX_CANNON),
              new PokemonMove(MoveId.CROSS_POISON),
              new PokemonMove(MoveId.FLAMETHROWER),
              new PokemonMove(MoveId.RECOVER, 0, -4),
            ]
          : [
              new PokemonMove(MoveId.ETERNABEAM),
              new PokemonMove(MoveId.SLUDGE_BOMB),
              new PokemonMove(MoveId.FLAMETHROWER),
              new PokemonMove(MoveId.COSMIC_POWER),
            ];
        if (globalScene.gameMode.hasChallenge(Challenges.INVERSE_BATTLE)) {
          this.moveset[2] = new PokemonMove(MoveId.THUNDERBOLT);
        }
        break;
      default:
        super.generateAndPopulateMoveset();
        break;
    }
  }

  /**
   * Determines the move this Pokemon will use on the next turn, as well as
   * the Pokemon the move will target.
   * @returns this Pokemon's next move in the format {move, moveTargets}
   */
  // TODO: split this up and move it elsewhere
  getNextMove(): TurnMove {
    // If this Pokemon has a usable move already queued, return it,
    // removing all unusable moves before it in the queue.
    const moveQueue = this.getMoveQueue();
    for (const [i, queuedMove] of moveQueue.entries()) {
      const movesetMove = this.getMoveset().find(m => m.moveId === queuedMove.move);
      // If the queued move was called indirectly, ignore all PP and usability checks.
      // Otherwise, ensure that the move being used is actually usable & in our moveset.
      // TODO: What should happen if a pokemon forgets a charging move mid-use?
      if (isVirtual(queuedMove.useMode) || movesetMove?.isUsable(this, isIgnorePP(queuedMove.useMode), true)) {
        moveQueue.splice(0, i); // TODO: This should not be done here
        return queuedMove;
      }
    }

    // We went through the entire queue without a match; clear the entire thing.
    this.summonData.moveQueue = [];

    // Filter out any moves this Pokemon cannot use
    let movePool = this.getMoveset().filter(m => m.isUsable(this, false, true)[0]);
    // If no moves are left, use Struggle. Otherwise, continue with move selection
    if (movePool.length > 0) {
      // If there's only 1 move in the move pool, use it.
      if (movePool.length === 1) {
        return {
          move: movePool[0].moveId,
          targets: this.getNextTargets(movePool[0].moveId),
          useMode: MoveUseMode.NORMAL,
        };
      }
      // If a move is forced because of Encore, use it.
      // Said moves are executed normally
      const encoreTag = this.getTag(EncoreTag) as EncoreTag;
      if (encoreTag) {
        const encoreMove = movePool.find(m => m.moveId === encoreTag.moveId);
        if (encoreMove) {
          return {
            move: encoreMove.moveId,
            targets: this.getNextTargets(encoreMove.moveId),
            useMode: MoveUseMode.NORMAL,
          };
        }
      }
      switch (this.aiType) {
        // No enemy should spawn with this AI type in-game
        case AiType.RANDOM: {
          const moveId = movePool[globalScene.randBattleSeedInt(movePool.length)].moveId;
          return { move: moveId, targets: this.getNextTargets(moveId), useMode: MoveUseMode.NORMAL };
        }
        case AiType.SMART_RANDOM:
        case AiType.SMART: {
          /**
           * Search this Pokemon's move pool for moves that will KO an opposing target.
           * If there are any moves that can KO an opponent (i.e. a player Pokemon),
           * those moves are the only ones considered for selection on this turn.
           */
          const koMoves = movePool.filter(pkmnMove => {
            if (!pkmnMove) {
              return false;
            }

            const move = pkmnMove.getMove()!;
            if (move.moveTarget === MoveTarget.ATTACKER) {
              return false;
            }

            const fieldPokemon = globalScene.getField();
            const moveTargets = getMoveTargets(this, move.id)
              .targets.map(ind => fieldPokemon[ind])
              .filter(p => this.isPlayer() !== p.isPlayer());
            // Only considers critical hits for crit-only moves or when this Pokemon is under the effect of Laser Focus
            const isCritical = move.hasAttr("CritOnlyAttr") || !!this.getTag(BattlerTagType.ALWAYS_CRIT);

            return (
              move.category !== MoveCategory.STATUS
              && moveTargets.some(p => {
                const doesNotFail =
                  !globalScene.arena.isMoveWeatherCancelled(this, move)
                  && (move.applyConditions(this, p, -1)
                    || [MoveId.SUCKER_PUNCH, MoveId.UPPER_HAND, MoveId.THUNDERCLAP].includes(move.id));
                return (
                  doesNotFail
                  && p.getAttackDamage({
                    source: this,
                    move,
                    ignoreAbility: !p.waveData.abilityRevealed,
                    ignoreSourceAbility: false,
                    ignoreAllyAbility: !p.getAlly()?.waveData.abilityRevealed,
                    ignoreSourceAllyAbility: false,
                    isCritical,
                    simulated: true,
                  }).damage >= p.hp
                );
              })
            );
          }, this);

          if (koMoves.length > 0) {
            movePool = koMoves;
          }

          /**
           * Move selection is based on the move's calculated "benefit score" against the
           * best possible target(s) (as determined by {@linkcode getNextTargets}).
           * For more information on how benefit scores are calculated, see `docs/enemy-ai.md`.
           */
          const moveScores = movePool.map(() => 0);
          const moveTargets = Object.fromEntries(movePool.map(m => [m.moveId, this.getNextTargets(m.moveId)]));
          for (const m in movePool) {
            const pokemonMove = movePool[m];
            const move = pokemonMove.getMove();

            let moveScore = moveScores[m];
            const targetScores: number[] = [];

            for (const mt of moveTargets[move.id]) {
              // Prevent a target score from being calculated when the target is whoever attacks the user
              if (mt === BattlerIndex.ATTACKER) {
                break;
              }

              const target = globalScene.getField()[mt];
              /**
               * The "target score" of a move is given by the move's user benefit score + the move's target benefit score.
               * If the target is an ally, the target benefit score is multiplied by -1.
               */
              let targetScore =
                move.getUserBenefitScore(this, target, move)
                + move.getTargetBenefitScore(this, target, move)
                  * (mt < BattlerIndex.ENEMY === this.isPlayer() ? 1 : -1);
              if (Number.isNaN(targetScore)) {
                console.error(`Move ${move.name} returned score of NaN`);
                targetScore = 0;
              }
              /**
               * If this move is unimplemented, or the move is known to fail when used, set its
               * target score to -20
               */
              if (
                (move.name.endsWith(" (N)") || !move.applyConditions(this, target, -1))
                && ![MoveId.SUCKER_PUNCH, MoveId.UPPER_HAND, MoveId.THUNDERCLAP].includes(move.id)
              ) {
                targetScore = -20;
              } else if (move.is("AttackMove")) {
                /**
                 * Attack moves are given extra multipliers to their base benefit score based on
                 * the move's type effectiveness against the target and whether the move is a STAB move.
                 */
                const effectiveness = target.getMoveEffectiveness(
                  this,
                  move,
                  !target.waveData.abilityRevealed,
                  undefined,
                  undefined,
                  true,
                );

                if (target.isPlayer() !== this.isPlayer()) {
                  targetScore *= effectiveness;
                  if (this.isOfType(move.type)) {
                    targetScore *= 1.5;
                  }
                } else if (effectiveness) {
                  targetScore /= effectiveness;
                  if (this.isOfType(move.type)) {
                    targetScore /= 1.5;
                  }
                }
                /** If a move has a base benefit score of 0, its benefit score is assumed to be unimplemented at this point */
                if (!targetScore) {
                  targetScore = -20;
                }
              }
              targetScores.push(targetScore);
            }
            // When a move has multiple targets, its score is equal to the maximum target score across all targets
            moveScore += Math.max(...targetScores);

            // could make smarter by checking opponent def/spdef
            moveScores[m] = moveScore;
          }

          console.log(moveScores);

          // Sort the move pool in decreasing order of move score
          const sortedMovePool = movePool.slice(0);
          sortedMovePool.sort((a, b) => {
            const scoreA = moveScores[movePool.indexOf(a)];
            const scoreB = moveScores[movePool.indexOf(b)];
            return scoreA < scoreB ? 1 : scoreA > scoreB ? -1 : 0;
          });
          let r = 0;
          if (this.aiType === AiType.SMART_RANDOM) {
            // Has a 5/8 chance to select the best move, and a 3/8 chance to advance to the next best move (and repeat this roll)
            while (r < sortedMovePool.length - 1 && globalScene.randBattleSeedInt(8) >= 5) {
              r++;
            }
          } else if (this.aiType === AiType.SMART) {
            // The chance to advance to the next best move increases when the compared moves' scores are closer to each other.
            while (
              r < sortedMovePool.length - 1
              && moveScores[movePool.indexOf(sortedMovePool[r + 1])] / moveScores[movePool.indexOf(sortedMovePool[r])]
                >= 0
              && globalScene.randBattleSeedInt(100)
                < Math.round(
                  (moveScores[movePool.indexOf(sortedMovePool[r + 1])]
                    / moveScores[movePool.indexOf(sortedMovePool[r])])
                    * 50,
                )
            ) {
              r++;
            }
          }
          console.log(
            movePool.map(m => m.getName()),
            moveScores,
            r,
            sortedMovePool.map(m => m.getName()),
          );
          return {
            move: sortedMovePool[r]!.moveId,
            targets: moveTargets[sortedMovePool[r]!.moveId],
            useMode: MoveUseMode.NORMAL,
          };
        }
      }
    }

    // No moves left means struggle
    return {
      move: MoveId.STRUGGLE,
      targets: this.getNextTargets(MoveId.STRUGGLE),
      useMode: MoveUseMode.IGNORE_PP,
    };
  }

  /**
   * Determines the Pokemon the given move would target if used by this Pokemon
   * @param moveId - The move to be used
   * @returns The indexes of the Pokemon the given move would target
   */
  getNextTargets(moveId: MoveId): BattlerIndex[] {
    const moveTargets = getMoveTargets(this, moveId);
    const targets = globalScene.getField(true).filter(p => moveTargets.targets.indexOf(p.getBattlerIndex()) > -1);
    // If the move is multi-target, return all targets' indexes
    if (moveTargets.multiple) {
      return targets.map(p => p.getBattlerIndex());
    }

    const move = allMoves[moveId];

    /**
     * Get the move's target benefit score against each potential target.
     * For allies, this score is multiplied by -1.
     */
    const benefitScores = targets.map(p => [
      p.getBattlerIndex(),
      move.getTargetBenefitScore(this, p, move) * (p.isPlayer() === this.isPlayer() ? 1 : -1),
    ]);

    const sortedBenefitScores = benefitScores.slice(0);
    sortedBenefitScores.sort((a, b) => {
      const scoreA = a[1];
      const scoreB = b[1];
      return scoreA < scoreB ? 1 : scoreA > scoreB ? -1 : 0;
    });

    if (sortedBenefitScores.length === 0) {
      // Set target to BattlerIndex.ATTACKER when using a counter move
      // This is the same as when the player does so
      if (move.hasAttr("CounterDamageAttr")) {
        return [BattlerIndex.ATTACKER];
      }

      return [];
    }

    let targetWeights = sortedBenefitScores.map(s => s[1]);
    const lowestWeight = targetWeights.at(-1) ?? 0;

    // If the lowest target weight (i.e. benefit score) is negative, add abs(lowestWeight) to all target weights
    if (lowestWeight < 1) {
      for (let w = 0; w < targetWeights.length; w++) {
        targetWeights[w] += Math.abs(lowestWeight - 1);
      }
    }

    // Remove any targets whose weights are less than half the max of the target weights from consideration
    const benefitCutoffIndex = targetWeights.findIndex(s => s < targetWeights[0] / 2);
    if (benefitCutoffIndex > -1) {
      targetWeights = targetWeights.slice(0, benefitCutoffIndex);
    }

    const thresholds: number[] = [];
    let totalWeight = 0;
    targetWeights.reduce((total: number, w: number) => {
      total += w;
      thresholds.push(total);
      totalWeight = total;
      return total;
    }, 0);

    /**
     * Generate a random number from 0 to (totalWeight-1),
     * then select the first target whose cumulative weight (with all previous targets' weights)
     * is greater than that random number.
     */
    const randValue = globalScene.randBattleSeedInt(totalWeight);
    let targetIndex = 0;

    thresholds.every((t, i) => {
      if (randValue >= t) {
        return true;
      }

      targetIndex = i;
      return false;
    });

    return [sortedBenefitScores[targetIndex][0]];
  }

  override isPlayer(): this is PlayerPokemon {
    return false;
  }

  override isEnemy(): this is EnemyPokemon {
    return true;
  }

  override hasTrainer(): boolean {
    return !!this.trainerSlot;
  }

  override isBoss(): boolean {
    return !!this.bossSegments;
  }

  getBossSegmentIndex(): number {
    const segments = (this as EnemyPokemon).bossSegments;
    const segmentSize = this.getMaxHp() / segments;
    for (let s = segments - 1; s > 0; s--) {
      const hpThreshold = Math.round(segmentSize * s);
      if (this.hp > hpThreshold) {
        return s;
      }
    }

    return 0;
  }

  /**
   * @inheritdoc
   * @param ignoreSegments - Whether to ignore boss segments when applying damage
   */
  public damage(damage: number, ignoreSegments = false, preventEndure = false, ignoreFaintPhase = false): number {
    if (this.isFainted()) {
      return 0;
    }

    const segmentSize = this.getMaxHp() / this.bossSegments;

    let clearedBossSegmentIndex = this.isBoss() ? this.bossSegmentIndex + 1 : 0;

    if (this.isBoss() && !ignoreSegments) {
      [damage, clearedBossSegmentIndex] = calculateBossSegmentDamage(
        damage,
        this.hp,
        segmentSize,
        this.getMinimumSegmentIndex(),
        this.bossSegmentIndex,
      );
    }

    switch (globalScene.currentBattle.battleSpec) {
      case BattleSpec.FINAL_BOSS:
        if (!this.formIndex && this.bossSegmentIndex < 1) {
          damage = Math.min(damage, this.hp - 1);
        }
    }

    const ret = super.damage(damage, ignoreSegments, preventEndure, ignoreFaintPhase);

    if (this.isBoss()) {
      if (ignoreSegments) {
        clearedBossSegmentIndex = Math.ceil(this.hp / segmentSize);
      }
      if (clearedBossSegmentIndex <= this.bossSegmentIndex) {
        this.handleBossSegmentCleared(clearedBossSegmentIndex);
      }
      this.battleInfo.updateBossSegments(this);
    }

    return ret;
  }

  private getMinimumSegmentIndex(): number {
    if (globalScene.currentBattle.battleSpec === BattleSpec.FINAL_BOSS && !this.formIndex) {
      return 1;
    }

    return 0;
  }

  /**
   * Go through a boss' health segments and give stats boosts for each newly cleared segment
   *
   * @remarks
   * The base boost is 1 to a random stat that's not already maxed out per broken shield
   * For Pokemon with 3 health segments or more, breaking the last shield gives +2 instead
   * For Pokemon with 5 health segments or more, breaking the last two shields give +2 each
   * @param segmentIndex - index of the segment to get down to (0 = no shield left, 1 = 1 shield left, etc.)
   */
  handleBossSegmentCleared(segmentIndex: number): void {
    let doStatBoost = !this.hasTrainer();
    // TODO: Rewrite this bespoke logic to improve clarity
    while (this.bossSegmentIndex > 0 && segmentIndex - 1 < this.bossSegmentIndex) {
      this.bossSegmentIndex--;

      // Continue, _not_ break here, to ensure that each segment is still broken
      if (!doStatBoost) {
        continue;
      }
      let boostedStat: EffectiveStat | undefined;
      // Filter out already maxed out stat stages and weigh the rest based on existing stats
      const leftoverStats = EFFECTIVE_STATS.filter((s: EffectiveStat) => this.getStatStage(s) < 6);
      const statWeights = leftoverStats.map((s: EffectiveStat) => this.getStat(s, false));

      const statThresholds: number[] = [];
      let totalWeight = 0;

      for (const i in statWeights) {
        totalWeight += statWeights[i];
        statThresholds.push(totalWeight);
      }

      // Pick a random stat from the leftover stats to increase its stages
      const randInt = randSeedInt(totalWeight);
      for (const i in statThresholds) {
        if (randInt < statThresholds[i]) {
          boostedStat = leftoverStats[i];
          break;
        }
      }

      if (boostedStat === undefined) {
        doStatBoost = false;
        continue;
      }

      let stages = 1;

      // increase the boost if the boss has at least 3 segments and we passed last shield
      if (this.bossSegments >= 3 && this.bossSegmentIndex === 0) {
        stages++;
      }
      // increase the boost if the boss has at least 5 segments and we passed the second to last shield
      if (this.bossSegments >= 5 && this.bossSegmentIndex === 1) {
        stages++;
      }

      globalScene.phaseManager.unshiftNew(
        "StatStageChangePhase",
        this.getBattlerIndex(),
        true,
        [boostedStat],
        stages,
        true,
        true,
      );
    }
  }

  public getFieldIndex(): number {
    return globalScene.getEnemyField().indexOf(this);
  }

  public getBattlerIndex(): BattlerIndex {
    const fieldIndex = this.getFieldIndex();
    if (fieldIndex === -1) {
      return BattlerIndex.ATTACKER;
    }
    return BattlerIndex.ENEMY + this.getFieldIndex();
  }

  /**
   * Add a new pokemon to the player's party (at `slotIndex` if set).
   * The new pokemon's visibility will be set to `false`.
   * @param pokeballType - The type of pokeball the pokemon was caught with
   * @param slotIndex - An optional index to place the pokemon in the party
   * @returns The pokemon that was added or null if the pokemon could not be added
   */
  public addToParty(pokeballType: PokeballType, slotIndex = -1) {
    const party = globalScene.getPlayerParty();
    let ret: PlayerPokemon | null = null;

    if (party.length < PLAYER_PARTY_MAX_SIZE) {
      this.pokeball = pokeballType;
      this.metLevel = this.level;
      this.metBiome = globalScene.arena.biomeType;
      this.metWave = globalScene.currentBattle.waveIndex;
      this.metSpecies = this.species.speciesId;
      const newPokemon = globalScene.addPlayerPokemon(
        this.species,
        this.level,
        this.abilityIndex,
        this.formIndex,
        this.gender,
        this.shiny,
        this.variant,
        this.ivs,
        this.nature,
        this,
      );

      if (isBetween(slotIndex, 0, PLAYER_PARTY_MAX_SIZE - 1)) {
        party.splice(slotIndex, 0, newPokemon);
      } else {
        party.push(newPokemon);
      }

      // Hide the Pokemon since it is not on the field
      newPokemon.setVisible(false);

      ret = newPokemon;
      globalScene.triggerPokemonFormChange(newPokemon, SpeciesFormChangeActiveTrigger, true);
    }

    return ret;
  }

  /**
   * Show or hide the type effectiveness multiplier window
   * Passing undefined will hide the window
   */
  public updateEffectiveness(effectiveness?: string) {
    this.battleInfo.updateEffectiveness(effectiveness);
  }

  public toggleFlyout(visible: boolean): void {
    this.battleInfo.toggleFlyout(visible);
  }
}<|MERGE_RESOLUTION|>--- conflicted
+++ resolved
@@ -140,16 +140,12 @@
 import { RibbonData } from "#system/ribbons/ribbon-data";
 import { awardRibbonsToSpeciesLine } from "#system/ribbons/ribbon-methods";
 import type { AbAttrMap, AbAttrString, TypeMultiplierAbAttrParams } from "#types/ability-types";
-<<<<<<< HEAD
+import type { Constructor } from "#types/common";
 import type {
   getAttackDamageParams,
   getAttackTypeEffectivenessParams,
   getBaseDamageParams,
 } from "#types/damage-params";
-=======
-import type { Constructor } from "#types/common";
-import type { getAttackDamageParams, getBaseDamageParams } from "#types/damage-params";
->>>>>>> 54918f61
 import type { DamageCalculationResult, DamageResult } from "#types/damage-result";
 import type { IllusionData } from "#types/illusion-data";
 import type { LevelMoves } from "#types/pokemon-level-moves";
@@ -2537,7 +2533,7 @@
     }
 
     const types = this.getTypes(true, true, false, useIllusion);
-    const arena = globalScene.arena;
+    const { arena } = globalScene;
 
     // Handle flying v ground type immunity without removing flying type so effective types are still effective
     // Related to https://github.com/pagefaultgames/pokerogue/issues/524
