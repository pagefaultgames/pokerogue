--- conflicted
+++ resolved
@@ -1317,7 +1317,7 @@
   getAttackMoveEffectiveness(source: Pokemon, pokemonMove: PokemonMove, ignoreAbility: boolean = false, illusion: boolean = false): TypeDamageMultiplier {
     const move = pokemonMove.getMove();
     const typeless = move.hasAttr(TypelessAttr);
-    const typeMultiplier = new Utils.NumberHolder(this.getAttackTypeEffectiveness(move.type, source, undefined, illusion));
+    const typeMultiplier = new Utils.NumberHolder(this.getAttackTypeEffectiveness(move.type, source, undefined, undefined, illusion));
     const cancelled = new Utils.BooleanHolder(false);
     applyMoveAttrs(VariableMoveTypeMultiplierAttr, source, this, move, typeMultiplier);
     if (!typeless && !ignoreAbility) {
@@ -1330,9 +1330,6 @@
     return (!cancelled.value ? Number(typeMultiplier.value) : 0) as TypeDamageMultiplier;
   }
 
-<<<<<<< HEAD
-  getAttackTypeEffectiveness(moveType: Type, source?: Pokemon, ignoreStrongWinds: boolean = false, illusion: boolean = false): TypeDamageMultiplier {
-=======
   /**
    * Calculates the type effectiveness multiplier for an attack type
    * @param moveType Type of the move
@@ -1341,8 +1338,7 @@
    * @param simulated tag to only apply the strong winds effect message when the move is used
    * @returns a multiplier for the type effectiveness
    */
-  getAttackTypeEffectiveness(moveType: Type, source?: Pokemon, ignoreStrongWinds: boolean = false, simulated: boolean = true): TypeDamageMultiplier {
->>>>>>> 0f510996
+  getAttackTypeEffectiveness(moveType: Type, source?: Pokemon, ignoreStrongWinds: boolean = false, simulated: boolean = true, illusion: boolean = false): TypeDamageMultiplier {
     if (moveType === Type.STELLAR) {
       return this.isTerastallized() ? 2 : 1;
     }
