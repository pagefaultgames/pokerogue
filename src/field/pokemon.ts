import Phaser from "phaser";
import BattleScene, { AnySound } from "../battle-scene";
import { Variant, VariantSet, variantColorCache } from "#app/data/variant";
import { variantData } from "#app/data/variant";
import BattleInfo, { PlayerBattleInfo, EnemyBattleInfo } from "../ui/battle-info";
import Move, { HighCritAttr, HitsTagAttr, applyMoveAttrs, FixedDamageAttr, VariableAtkAttr, VariablePowerAttr, allMoves, MoveCategory, TypelessAttr, CritOnlyAttr, getMoveTargets, OneHitKOAttr, MultiHitAttr, VariableMoveTypeAttr, StatusMoveTypeImmunityAttr, MoveTarget, VariableDefAttr, AttackMove, ModifiedDamageAttr, VariableMoveTypeMultiplierAttr, IgnoreOpponentStatChangesAttr, SacrificialAttr, VariableMoveCategoryAttr, CounterDamageAttr, StatChangeAttr, RechargeAttr, ChargeAttr, IgnoreWeatherTypeDebuffAttr, BypassBurnDamageReductionAttr, SacrificialAttrOnHit, MoveFlags, NeutralDamageAgainstFlyingTypeMultiplierAttr } from "../data/move";
import { default as PokemonSpecies, PokemonSpeciesForm, SpeciesFormKey, getFusedSpeciesName, getPokemonSpecies, getPokemonSpeciesForm, getStarterValueFriendshipCap, speciesStarters, starterPassiveAbilities } from "../data/pokemon-species";
import { Constructor } from "#app/utils";
import * as Utils from "../utils";
import { Type, TypeDamageMultiplier, getTypeDamageMultiplier, getTypeRgb } from "../data/type";
import { getLevelTotalExp } from "../data/exp";
import { Stat } from "../data/pokemon-stat";
import { AttackTypeBoosterModifier, DamageMoneyRewardModifier, EnemyDamageBoosterModifier, EnemyDamageReducerModifier, EnemyEndureChanceModifier, EnemyFusionChanceModifier, HiddenAbilityRateBoosterModifier, PokemonBaseStatModifier, PokemonFriendshipBoosterModifier, PokemonHeldItemModifier, PokemonMultiHitModifier, PokemonNatureWeightModifier, ShinyRateBoosterModifier, SurviveDamageModifier, TempBattleStatBoosterModifier, StatBoosterModifier, TerastallizeModifier } from "../modifier/modifier";
import { PokeballType } from "../data/pokeball";
import { Gender } from "../data/gender";
import { initMoveAnim, loadMoveAnimAssets } from "../data/battle-anims";
import { Status, StatusEffect, getRandomStatus } from "../data/status-effect";
import { pokemonEvolutions, pokemonPrevolutions, SpeciesFormEvolution, SpeciesEvolutionCondition, FusionSpeciesFormEvolution } from "../data/pokemon-evolutions";
import { reverseCompatibleTms, tmSpecies, tmPoolTiers } from "../data/tms";
import { DamagePhase, FaintPhase, LearnMovePhase, MoveEffectPhase, ObtainStatusEffectPhase, StatChangePhase, SwitchSummonPhase, ToggleDoublePositionPhase  } from "../phases";
import { BattleStat } from "../data/battle-stat";
import { BattlerTag, BattlerTagLapseType, EncoreTag, GroundedTag, HelpingHandTag, HighestStatBoostTag, TypeBoostTag, TypeImmuneTag, getBattlerTag } from "../data/battler-tags";
import { WeatherType } from "../data/weather";
import { TempBattleStat } from "../data/temp-battle-stat";
import { ArenaTagSide, WeakenMoveScreenTag, WeakenMoveTypeTag } from "../data/arena-tag";
import { Ability, AbAttr, BattleStatMultiplierAbAttr, BlockCritAbAttr, BonusCritAbAttr, BypassBurnDamageReductionAbAttr, FieldPriorityMoveImmunityAbAttr, IgnoreOpponentStatChangesAbAttr, MoveImmunityAbAttr, MoveTypeChangeAttr, PreApplyBattlerTagAbAttr, PreDefendFullHpEndureAbAttr, ReceivedMoveDamageMultiplierAbAttr, ReduceStatusEffectDurationAbAttr, StabBoostAbAttr, StatusEffectImmunityAbAttr, TypeImmunityAbAttr, VariableMovePowerAbAttr, WeightMultiplierAbAttr, allAbilities, applyAbAttrs, applyBattleStatMultiplierAbAttrs, applyPreApplyBattlerTagAbAttrs, applyPreAttackAbAttrs, applyPreDefendAbAttrs, applyPreSetStatusAbAttrs, UnsuppressableAbilityAbAttr, SuppressFieldAbilitiesAbAttr, NoFusionAbilityAbAttr, MultCritAbAttr, IgnoreTypeImmunityAbAttr, DamageBoostAbAttr, IgnoreTypeStatusEffectImmunityAbAttr, ConditionalCritAbAttr, applyFieldBattleStatMultiplierAbAttrs, FieldMultiplyBattleStatAbAttr, AllyMoveCategoryPowerBoostAbAttr, FieldMoveTypePowerBoostAbAttr, AddSecondStrikeAbAttr } from "../data/ability";
import PokemonData from "../system/pokemon-data";
import { BattlerIndex } from "../battle";
import { Mode } from "../ui/ui";
import PartyUiHandler, { PartyOption, PartyUiMode } from "../ui/party-ui-handler";
import SoundFade from "phaser3-rex-plugins/plugins/soundfade";
import { LevelMoves } from "../data/pokemon-level-moves";
import { DamageAchv, achvs } from "../system/achv";
import { DexAttr, StarterDataEntry, StarterMoveset } from "../system/game-data";
import { QuantizerCelebi, argbFromRgba, rgbaFromArgb } from "@material/material-color-utilities";
import { Nature, getNatureStatMultiplier } from "../data/nature";
import { SpeciesFormChange, SpeciesFormChangeActiveTrigger, SpeciesFormChangeMoveLearnedTrigger, SpeciesFormChangePostMoveTrigger, SpeciesFormChangeStatusEffectTrigger } from "../data/pokemon-forms";
import { TerrainType } from "../data/terrain";
import { TrainerSlot } from "../data/trainer-config";
import * as Overrides from "../overrides";
import i18next from "i18next";
import { speciesEggMoves } from "../data/egg-moves";
import { ModifierTier } from "../modifier/modifier-tier";
import { applyChallenges, ChallengeType } from "#app/data/challenge.js";
import { Abilities } from "#enums/abilities";
import { ArenaTagType } from "#enums/arena-tag-type";
import { BattleSpec } from "#enums/battle-spec";
import { BattlerTagType } from "#enums/battler-tag-type";
import { BerryType } from "#enums/berry-type";
import { Biome } from "#enums/biome";
import { Moves } from "#enums/moves";
import { Species } from "#enums/species";

export enum FieldPosition {
  CENTER,
  LEFT,
  RIGHT
}

export default abstract class Pokemon extends Phaser.GameObjects.Container {
  public id: integer;
  public name: string;
  public species: PokemonSpecies;
  public formIndex: integer;
  public abilityIndex: integer;
  public passive: boolean;
  public shiny: boolean;
  public variant: Variant;
  public pokeball: PokeballType;
  protected battleInfo: BattleInfo;
  public level: integer;
  public exp: integer;
  public levelExp: integer;
  public gender: Gender;
  public hp: integer;
  public stats: integer[];
  public ivs: integer[];
  public nature: Nature;
  public natureOverride: Nature | -1;
  public moveset: PokemonMove[];
  public status: Status;
  public friendship: integer;
  public metLevel: integer;
  public metBiome: Biome | -1;
  public luck: integer;
  public pauseEvolutions: boolean;
  public pokerus: boolean;

  public fusionSpecies: PokemonSpecies;
  public fusionFormIndex: integer;
  public fusionAbilityIndex: integer;
  public fusionShiny: boolean;
  public fusionVariant: Variant;
  public fusionGender: Gender;
  public fusionLuck: integer;

  private summonDataPrimer: PokemonSummonData;

  public summonData: PokemonSummonData;
  public battleData: PokemonBattleData;
  public battleSummonData: PokemonBattleSummonData;
  public turnData: PokemonTurnData;

  public fieldPosition: FieldPosition;

  public maskEnabled: boolean;
  public maskSprite: Phaser.GameObjects.Sprite;

  private shinySparkle: Phaser.GameObjects.Sprite;

  constructor(scene: BattleScene, x: number, y: number, species: PokemonSpecies, level: integer, abilityIndex?: integer, formIndex?: integer, gender?: Gender, shiny?: boolean, variant?: Variant, ivs?: integer[], nature?: Nature, dataSource?: Pokemon | PokemonData) {
    super(scene, x, y);

    if (!species.isObtainable() && this.isPlayer()) {
      throw `Cannot create a player Pokemon for species '${species.getName(formIndex)}'`;
    }

    const hiddenAbilityChance = new Utils.IntegerHolder(256);
    if (!this.hasTrainer()) {
      this.scene.applyModifiers(HiddenAbilityRateBoosterModifier, true, hiddenAbilityChance);
    }

    const hasHiddenAbility = !Utils.randSeedInt(hiddenAbilityChance.value);
    const randAbilityIndex = Utils.randSeedInt(2);

    this.species = species;
    this.pokeball = dataSource?.pokeball || PokeballType.POKEBALL;
    this.level = level;
    this.abilityIndex = abilityIndex !== undefined
      ? abilityIndex
      : (species.abilityHidden && hasHiddenAbility ? species.ability2 ? 2 : 1 : species.ability2 ? randAbilityIndex : 0);
    if (formIndex !== undefined) {
      this.formIndex = formIndex;
    }
    if (gender !== undefined) {
      this.gender = gender;
    }
    if (shiny !== undefined) {
      this.shiny = shiny;
    }
    if (variant !== undefined) {
      this.variant = variant;
    }
    this.exp = dataSource?.exp || getLevelTotalExp(this.level, species.growthRate);
    this.levelExp = dataSource?.levelExp || 0;
    if (dataSource) {
      this.id = dataSource.id;
      this.hp = dataSource.hp;
      this.stats = dataSource.stats;
      this.ivs = dataSource.ivs;
      this.passive = !!dataSource.passive;
      if (this.variant === undefined) {
        this.variant = 0;
      }
      this.nature = dataSource.nature || 0 as Nature;
      this.natureOverride = dataSource.natureOverride !== undefined ? dataSource.natureOverride : -1;
      this.moveset = dataSource.moveset;
      this.status = dataSource.status;
      this.friendship = dataSource.friendship !== undefined ? dataSource.friendship : this.species.baseFriendship;
      this.metLevel = dataSource.metLevel || 5;
      this.luck = dataSource.luck;
      this.metBiome = dataSource.metBiome;
      this.pauseEvolutions = dataSource.pauseEvolutions;
      this.pokerus = !!dataSource.pokerus;
      this.fusionSpecies = dataSource.fusionSpecies instanceof PokemonSpecies ? dataSource.fusionSpecies : getPokemonSpecies(dataSource.fusionSpecies);
      this.fusionFormIndex = dataSource.fusionFormIndex;
      this.fusionAbilityIndex = dataSource.fusionAbilityIndex;
      this.fusionShiny = dataSource.fusionShiny;
      this.fusionVariant = dataSource.fusionVariant || 0;
      this.fusionGender = dataSource.fusionGender;
      this.fusionLuck = dataSource.fusionLuck;
    } else {
      this.id = Utils.randSeedInt(4294967296);
      this.ivs = ivs || Utils.getIvsFromId(this.id);

      if (this.gender === undefined) {
        this.generateGender();
      }

      if (this.formIndex === undefined) {
        this.formIndex = this.scene.getSpeciesFormIndex(species, this.gender, this.nature, this.isPlayer());
      }

      if (this.shiny === undefined) {
        this.trySetShiny();
      }

      if (this.variant === undefined) {
        this.variant = this.shiny ? this.generateVariant() : 0;
      }

      if (nature !== undefined) {
        this.setNature(nature);
      } else {
        this.generateNature();
      }

      this.natureOverride = -1;

      this.friendship = species.baseFriendship;
      this.metLevel = level;
      this.metBiome = scene.currentBattle ? scene.arena.biomeType : -1;
      this.pokerus = false;

      if (level > 1) {
        const fused = new Utils.BooleanHolder(scene.gameMode.isSplicedOnly);
        if (!fused.value && !this.isPlayer() && !this.hasTrainer()) {
          this.scene.applyModifier(EnemyFusionChanceModifier, false, fused);
        }

        if (fused.value) {
          this.calculateStats();
          this.generateFusionSpecies();
        }
      }
      this.luck = (this.shiny ? this.variant + 1 : 0) + (this.fusionShiny ? this.fusionVariant + 1 : 0);
      this.fusionLuck = this.luck;
    }

    this.generateName();

    if (!species.isObtainable()) {
      this.shiny = false;
    }

    this.calculateStats();
  }

  init(): void {
    this.fieldPosition = FieldPosition.CENTER;

    this.initBattleInfo();

    this.scene.fieldUI.addAt(this.battleInfo, 0);

    const getSprite = (hasShadow?: boolean) => {
      const ret = this.scene.addPokemonSprite(this, 0, 0, `pkmn__${this.isPlayer() ? "back__" : ""}sub`, undefined, true);
      ret.setOrigin(0.5, 1);
      ret.setPipeline(this.scene.spritePipeline, { tone: [ 0.0, 0.0, 0.0, 0.0 ], hasShadow: !!hasShadow, teraColor: getTypeRgb(this.getTeraType()) });
      return ret;
    };

    this.setScale(this.getSpriteScale());

    const sprite = getSprite(true);
    const tintSprite = getSprite();

    tintSprite.setVisible(false);

    this.addAt(sprite, 0);
    this.addAt(tintSprite, 1);

    if (this.isShiny() && !this.shinySparkle) {
      this.initShinySparkle();
    }
  }

  abstract initBattleInfo(): void;

  isOnField(): boolean {
    if (!this.scene) {
      return false;
    }
    return this.scene.field.getIndex(this) > -1;
  }

  isFainted(checkStatus?: boolean): boolean {
    return !this.hp && (!checkStatus || this.status?.effect === StatusEffect.FAINT);
  }

  /**
   * Check if this pokemon is both not fainted and allowed to be in battle.
   * This is frequently a better alternative to {@link isFainted}
   * @returns {boolean} True if pokemon is allowed in battle
   */
  isAllowedInBattle(): boolean {
    const challengeAllowed = new Utils.BooleanHolder(true);
    applyChallenges(this.scene.gameMode, ChallengeType.POKEMON_IN_BATTLE, this, challengeAllowed);
    return !this.isFainted() && challengeAllowed.value;
  }

  isActive(onField?: boolean): boolean {
    if (!this.scene) {
      return false;
    }
    return this.isAllowedInBattle() && !!this.scene && (!onField || this.isOnField());
  }

  getDexAttr(): bigint {
    let ret = 0n;
    ret |= this.gender !== Gender.FEMALE ? DexAttr.MALE : DexAttr.FEMALE;
    ret |= !this.shiny ? DexAttr.NON_SHINY : DexAttr.SHINY;
    ret |= this.variant >= 2 ? DexAttr.VARIANT_3 : this.variant === 1 ? DexAttr.VARIANT_2 : DexAttr.DEFAULT_VARIANT;
    ret |= this.scene.gameData.getFormAttr(this.formIndex);
    return ret;
  }

  generateName(): void {
    if (!this.fusionSpecies) {
      this.name = this.species.getName(this.formIndex);
      return;
    }
    this.name = getFusedSpeciesName(this.species.getName(this.formIndex), this.fusionSpecies.getName(this.fusionFormIndex));
    if (this.battleInfo) {
      this.updateInfo(true);
    }
  }

  abstract isPlayer(): boolean;

  abstract hasTrainer(): boolean;

  abstract getFieldIndex(): integer;

  abstract getBattlerIndex(): BattlerIndex;

  loadAssets(ignoreOverride: boolean = true): Promise<void> {
    return new Promise(resolve => {
      const moveIds = this.getMoveset().map(m => m.getMove().id);
      Promise.allSettled(moveIds.map(m => initMoveAnim(this.scene, m)))
        .then(() => {
          loadMoveAnimAssets(this.scene, moveIds);
          this.getSpeciesForm().loadAssets(this.scene, this.getGender() === Gender.FEMALE, this.formIndex, this.shiny, this.variant);
          if (this.isPlayer() || this.getFusionSpeciesForm()) {
            this.scene.loadPokemonAtlas(this.getBattleSpriteKey(true, ignoreOverride), this.getBattleSpriteAtlasPath(true, ignoreOverride));
          }
          if (this.getFusionSpeciesForm()) {
            this.getFusionSpeciesForm().loadAssets(this.scene, this.getFusionGender() === Gender.FEMALE, this.fusionFormIndex, this.fusionShiny, this.fusionVariant);
            this.scene.loadPokemonAtlas(this.getFusionBattleSpriteKey(true, ignoreOverride), this.getFusionBattleSpriteAtlasPath(true, ignoreOverride));
          }
          this.scene.load.once(Phaser.Loader.Events.COMPLETE, () => {
            if (this.isPlayer()) {
              const originalWarn = console.warn;
              // Ignore warnings for missing frames, because there will be a lot
              console.warn = () => {};
              const battleFrameNames = this.scene.anims.generateFrameNames(this.getBattleSpriteKey(), { zeroPad: 4, suffix: ".png", start: 1, end: 400 });
              console.warn = originalWarn;
              if (!(this.scene.anims.exists(this.getBattleSpriteKey()))) {
                this.scene.anims.create({
                  key: this.getBattleSpriteKey(),
                  frames: battleFrameNames,
                  frameRate: 12,
                  repeat: -1
                });
              }
            }
            this.playAnim();
            const updateFusionPaletteAndResolve = () => {
              this.updateFusionPalette();
              if (this.summonData?.speciesForm) {
                this.updateFusionPalette(true);
              }
              resolve();
            };
            if (this.shiny) {
              const populateVariantColors = (key: string, back: boolean = false): Promise<void> => {
                return new Promise(resolve => {
                  const battleSpritePath = this.getBattleSpriteAtlasPath(back, ignoreOverride).replace("variant/", "").replace(/_[1-3]$/, "");
                  let config = variantData;
                  const useExpSprite = this.scene.experimentalSprites && this.scene.hasExpSprite(this.getBattleSpriteKey(back, ignoreOverride));
                  battleSpritePath.split("/").map(p => config ? config = config[p] : null);
                  const variantSet: VariantSet = config as VariantSet;
                  if (variantSet && variantSet[this.variant] === 1) {
                    if (variantColorCache.hasOwnProperty(key)) {
                      return resolve();
                    }
                    this.scene.cachedFetch(`./images/pokemon/variant/${useExpSprite ? "exp/" : ""}${battleSpritePath}.json`).
                      then(res => {
                        // Prevent the JSON from processing if it failed to load
                        if (!res.ok) {
                          console.error(`Could not load ${res.url}!`);
                          return;
                        }
                        return res.json();
                      }).then(c => {
                        variantColorCache[key] = c;
                        resolve();
                      });
                  } else {
                    resolve();
                  }
                });
              };
              if (this.isPlayer()) {
                Promise.all([ populateVariantColors(this.getBattleSpriteKey(false)), populateVariantColors(this.getBattleSpriteKey(true), true) ]).then(() => updateFusionPaletteAndResolve());
              } else {
                populateVariantColors(this.getBattleSpriteKey(false)).then(() => updateFusionPaletteAndResolve());
              }
            } else {
              updateFusionPaletteAndResolve();
            }
          });
          if (!this.scene.load.isLoading()) {
            this.scene.load.start();
          }
        });
    });
  }

  getFormKey(): string {
    if (!this.species.forms.length || this.species.forms.length <= this.formIndex) {
      return "";
    }
    return this.species.forms[this.formIndex].formKey;
  }

  getFusionFormKey(): string {
    if (!this.fusionSpecies) {
      return null;
    }
    if (!this.fusionSpecies.forms.length || this.fusionSpecies.forms.length <= this.fusionFormIndex) {
      return "";
    }
    return this.fusionSpecies.forms[this.fusionFormIndex].formKey;
  }

  getSpriteAtlasPath(ignoreOverride?: boolean): string {
    const spriteId = this.getSpriteId(ignoreOverride).replace(/\_{2}/g, "/");
    return `${/_[1-3]$/.test(spriteId) ? "variant/" : ""}${spriteId}`;
  }

  getBattleSpriteAtlasPath(back?: boolean, ignoreOverride?: boolean): string {
    const spriteId = this.getBattleSpriteId(back, ignoreOverride).replace(/\_{2}/g, "/");
    return `${/_[1-3]$/.test(spriteId) ? "variant/" : ""}${spriteId}`;
  }

  getSpriteId(ignoreOverride?: boolean): string {
    return this.getSpeciesForm(ignoreOverride).getSpriteId(this.getGender(ignoreOverride) === Gender.FEMALE, this.formIndex, this.shiny, this.variant);
  }

  getBattleSpriteId(back?: boolean, ignoreOverride?: boolean): string {
    if (back === undefined) {
      back = this.isPlayer();
    }
    return this.getSpeciesForm(ignoreOverride).getSpriteId(this.getGender(ignoreOverride) === Gender.FEMALE, this.formIndex, this.shiny, this.variant, back);
  }

  getSpriteKey(ignoreOverride?: boolean): string {
    return this.getSpeciesForm(ignoreOverride).getSpriteKey(this.getGender(ignoreOverride) === Gender.FEMALE, this.formIndex, this.shiny, this.variant);
  }

  getBattleSpriteKey(back?: boolean, ignoreOverride?: boolean): string {
    return `pkmn__${this.getBattleSpriteId(back, ignoreOverride)}`;
  }

  getFusionSpriteId(ignoreOverride?: boolean): string {
    return this.getFusionSpeciesForm(ignoreOverride).getSpriteId(this.getFusionGender(ignoreOverride) === Gender.FEMALE, this.fusionFormIndex, this.fusionShiny, this.fusionVariant);
  }

  getFusionBattleSpriteId(back?: boolean, ignoreOverride?: boolean): string {
    if (back === undefined) {
      back = this.isPlayer();
    }
    return this.getFusionSpeciesForm(ignoreOverride).getSpriteId(this.getFusionGender(ignoreOverride) === Gender.FEMALE, this.fusionFormIndex, this.fusionShiny, this.fusionVariant, back);
  }

  getFusionBattleSpriteKey(back?: boolean, ignoreOverride?: boolean): string {
    return `pkmn__${this.getFusionBattleSpriteId(back, ignoreOverride)}`;
  }

  getFusionBattleSpriteAtlasPath(back?: boolean, ignoreOverride?: boolean): string {
    return this.getFusionBattleSpriteId(back, ignoreOverride).replace(/\_{2}/g, "/");
  }

  getIconAtlasKey(ignoreOverride?: boolean): string {
    return this.getSpeciesForm(ignoreOverride).getIconAtlasKey(this.formIndex, this.shiny, this.variant);
  }

  getFusionIconAtlasKey(ignoreOverride?: boolean): string {
    return this.getFusionSpeciesForm(ignoreOverride).getIconAtlasKey(this.fusionFormIndex, this.fusionShiny, this.fusionVariant);
  }

  getIconId(ignoreOverride?: boolean): string {
    return this.getSpeciesForm(ignoreOverride).getIconId(this.getGender(ignoreOverride) === Gender.FEMALE, this.formIndex, this.shiny, this.variant);
  }

  getFusionIconId(ignoreOverride?: boolean): string {
    return this.getFusionSpeciesForm(ignoreOverride).getIconId(this.getFusionGender(ignoreOverride) === Gender.FEMALE, this.fusionFormIndex, this.fusionShiny, this.fusionVariant);
  }

  getSpeciesForm(ignoreOverride?: boolean): PokemonSpeciesForm {
    if (!ignoreOverride && this.summonData?.speciesForm) {
      return this.summonData.speciesForm;
    }
    if (!this.species.forms?.length) {
      return this.species;
    }
    return this.species.forms[this.formIndex];
  }

  getFusionSpeciesForm(ignoreOverride?: boolean): PokemonSpeciesForm {
    if (!ignoreOverride && this.summonData?.speciesForm) {
      return this.summonData.fusionSpeciesForm;
    }
    if (!this.fusionSpecies?.forms?.length || this.fusionFormIndex >= this.fusionSpecies?.forms.length) {
      return this.fusionSpecies;
    }
    return this.fusionSpecies?.forms[this.fusionFormIndex];
  }

  getSprite(): Phaser.GameObjects.Sprite {
    return this.getAt(0) as Phaser.GameObjects.Sprite;
  }

  getTintSprite(): Phaser.GameObjects.Sprite {
    return !this.maskEnabled
      ? this.getAt(1) as Phaser.GameObjects.Sprite
      : this.maskSprite;
  }

  getSpriteScale(): number {
    const formKey = this.getFormKey();
    if (formKey.indexOf(SpeciesFormKey.GIGANTAMAX) > -1 || formKey.indexOf(SpeciesFormKey.ETERNAMAX) > -1) {
      return 1.5;
    }
    return 1;
  }

  getHeldItems(): PokemonHeldItemModifier[] {
    if (!this.scene) {
      return [];
    }
    return this.scene.findModifiers(m => m instanceof PokemonHeldItemModifier && (m as PokemonHeldItemModifier).pokemonId === this.id, this.isPlayer()) as PokemonHeldItemModifier[];
  }

  updateScale(): void {
    this.setScale(this.getSpriteScale());
  }

  updateSpritePipelineData(): void {
    [ this.getSprite(), this.getTintSprite() ].map(s => s.pipelineData["teraColor"] = getTypeRgb(this.getTeraType()));
    this.updateInfo(true);
  }

  initShinySparkle(): void {
    const keySuffix = this.variant ? `_${this.variant + 1}` : "";
    const key = `shiny${keySuffix}`;
    const shinySparkle = this.scene.addFieldSprite(0, 0, key);
    shinySparkle.setVisible(false);
    shinySparkle.setOrigin(0.5, 1);
    const frameNames = this.scene.anims.generateFrameNames(key, { suffix: ".png", end: 34 });
    if (!(this.scene.anims.exists(`sparkle${keySuffix}`))) {
      this.scene.anims.create({
        key: `sparkle${keySuffix}`,
        frames: frameNames,
        frameRate: 32,
        showOnStart: true,
        hideOnComplete: true,
      });
    }
    this.add(shinySparkle);

    this.shinySparkle = shinySparkle;
  }

  /**
   * Attempts to animate a given {@linkcode Phaser.GameObjects.Sprite}
   * @see {@linkcode Phaser.GameObjects.Sprite.play}
   * @param sprite {@linkcode Phaser.GameObjects.Sprite} to animate
   * @param tintSprite {@linkcode Phaser.GameObjects.Sprite} placed on top of the sprite to add a color tint
   * @param animConfig {@linkcode String} to pass to {@linkcode Phaser.GameObjects.Sprite.play}
   * @returns true if the sprite was able to be animated
   */
  tryPlaySprite(sprite: Phaser.GameObjects.Sprite, tintSprite: Phaser.GameObjects.Sprite, key: string): boolean {
    // Catch errors when trying to play an animation that doesn't exist
    try {
      sprite.play(key);
      tintSprite.play(key);
    } catch (error: unknown) {
      console.error(`Couldn't play animation for '${key}'!\nIs the image for this Pokemon missing?\n`, error);

      return false;
    }

    return true;
  }

  playAnim(): void {
    this.tryPlaySprite(this.getSprite(), this.getTintSprite(), this.getBattleSpriteKey());
  }

  getFieldPositionOffset(): [ number, number ] {
    switch (this.fieldPosition) {
    case FieldPosition.CENTER:
      return [ 0, 0 ];
    case FieldPosition.LEFT:
      return [ -32, -8 ];
    case FieldPosition.RIGHT:
      return [ 32, 0 ];
    }
  }

  setFieldPosition(fieldPosition: FieldPosition, duration?: integer): Promise<void> {
    return new Promise(resolve => {
      if (fieldPosition === this.fieldPosition) {
        resolve();
        return;
      }

      const initialOffset = this.getFieldPositionOffset();

      this.fieldPosition = fieldPosition;

      this.battleInfo.setMini(fieldPosition !== FieldPosition.CENTER);
      this.battleInfo.setOffset(fieldPosition === FieldPosition.RIGHT);

      const newOffset = this.getFieldPositionOffset();

      const relX = newOffset[0] - initialOffset[0];
      const relY = newOffset[1] - initialOffset[1];

      if (duration) {
        this.scene.tweens.add({
          targets: this,
          x: (_target, _key, value: number) => value + relX,
          y: (_target, _key, value: number) => value + relY,
          duration: duration,
          ease: "Sine.easeOut",
          onComplete: () => resolve()
        });
      } else {
        this.x += relX;
        this.y += relY;
      }
    });
  }

  getStat(stat: Stat): integer {
    return this.stats[stat];
  }

  getBattleStat(stat: Stat, opponent?: Pokemon, move?: Move, isCritical: boolean = false): integer {
    if (stat === Stat.HP) {
      return this.getStat(Stat.HP);
    }
    const battleStat = (stat - 1) as BattleStat;
    const statLevel = new Utils.IntegerHolder(this.summonData.battleStats[battleStat]);
    if (opponent) {
      if (isCritical) {
        switch (stat) {
        case Stat.ATK:
        case Stat.SPATK:
          statLevel.value = Math.max(statLevel.value, 0);
          break;
        case Stat.DEF:
        case Stat.SPDEF:
          statLevel.value = Math.min(statLevel.value, 0);
          break;
        }
      }
      applyAbAttrs(IgnoreOpponentStatChangesAbAttr, opponent, null, statLevel);
      if (move) {
        applyMoveAttrs(IgnoreOpponentStatChangesAttr, this, opponent, move, statLevel);
      }
    }
    if (this.isPlayer()) {
      this.scene.applyModifiers(TempBattleStatBoosterModifier, this.isPlayer(), battleStat as integer as TempBattleStat, statLevel);
    }
    const statValue = new Utils.NumberHolder(this.getStat(stat));
    this.scene.applyModifiers(StatBoosterModifier, this.isPlayer(), this, stat, statValue);

    const fieldApplied = new Utils.BooleanHolder(false);
    for (const pokemon of this.scene.getField(true)) {
      applyFieldBattleStatMultiplierAbAttrs(FieldMultiplyBattleStatAbAttr, pokemon, stat, statValue, this, fieldApplied);
      if (fieldApplied.value) {
        break;
      }
    }
    applyBattleStatMultiplierAbAttrs(BattleStatMultiplierAbAttr, this, battleStat, statValue);
    let ret = statValue.value * (Math.max(2, 2 + statLevel.value) / Math.max(2, 2 - statLevel.value));
    switch (stat) {
    case Stat.ATK:
      if (this.getTag(BattlerTagType.SLOW_START)) {
        ret >>= 1;
      }
      break;
    case Stat.DEF:
      if (this.isOfType(Type.ICE) && this.scene.arena.weather?.weatherType === WeatherType.SNOW) {
        ret *= 1.5;
      }
      break;
    case Stat.SPATK:
      break;
    case Stat.SPDEF:
      if (this.isOfType(Type.ROCK) && this.scene.arena.weather?.weatherType === WeatherType.SANDSTORM) {
        ret *= 1.5;
      }
      break;
    case Stat.SPD:
      // Check both the player and enemy to see if Tailwind should be multiplying the speed of the Pokemon
      if    ((this.isPlayer() && this.scene.arena.getTagOnSide(ArenaTagType.TAILWIND, ArenaTagSide.PLAYER))
          ||  (!this.isPlayer() && this.scene.arena.getTagOnSide(ArenaTagType.TAILWIND, ArenaTagSide.ENEMY))) {
        ret *= 2;
      }

      if (this.getTag(BattlerTagType.SLOW_START)) {
        ret >>= 1;
      }
      if (this.status && this.status.effect === StatusEffect.PARALYSIS) {
        ret >>= 1;
      }
      break;
    }

    const highestStatBoost = this.findTag(t => t instanceof HighestStatBoostTag && (t as HighestStatBoostTag).stat === stat) as HighestStatBoostTag;
    if (highestStatBoost) {
      ret *= highestStatBoost.multiplier;
    }

    return Math.floor(ret);
  }

  calculateStats(): void {
    if (!this.stats) {
      this.stats = [ 0, 0, 0, 0, 0, 0 ];
    }
    const baseStats = this.getSpeciesForm().baseStats.slice(0);
    if (this.fusionSpecies) {
      const fusionBaseStats = this.getFusionSpeciesForm().baseStats;
      for (let s = 0; s < this.stats.length; s++) {
        baseStats[s] = Math.ceil((baseStats[s] + fusionBaseStats[s]) / 2);
      }
    } else if (this.scene.gameMode.isSplicedOnly) {
      for (let s = 0; s < this.stats.length; s++) {
        baseStats[s] = Math.ceil(baseStats[s] / 2);
      }
    }
    this.scene.applyModifiers(PokemonBaseStatModifier, this.isPlayer(), this, baseStats);
    const stats = Utils.getEnumValues(Stat);
    for (const s of stats) {
      const isHp = s === Stat.HP;
      const baseStat = baseStats[s];
      let value = Math.floor(((2 * baseStat + this.ivs[s]) * this.level) * 0.01);
      if (isHp) {
        value = value + this.level + 10;
        if (this.hasAbility(Abilities.WONDER_GUARD, false, true)) {
          value = 1;
        }
        if (this.hp > value || this.hp === undefined) {
          this.hp = value;
        } else if (this.hp) {
          const lastMaxHp = this.getMaxHp();
          if (lastMaxHp && value > lastMaxHp) {
            this.hp += value - lastMaxHp;
          }
        }
      } else {
        value += 5;
        const natureStatMultiplier = new Utils.NumberHolder(getNatureStatMultiplier(this.getNature(), s));
        this.scene.applyModifier(PokemonNatureWeightModifier, this.isPlayer(), this, natureStatMultiplier);
        if (natureStatMultiplier.value !== 1) {
          value = Math.max(Math[natureStatMultiplier.value > 1 ? "ceil" : "floor"](value * natureStatMultiplier.value), 1);
        }
      }
      this.stats[s] = value;
    }
  }

  getNature(): Nature {
    return this.natureOverride !== -1 ? this.natureOverride : this.nature;
  }

  setNature(nature: Nature): void {
    this.nature = nature;
    this.calculateStats();
  }

  generateNature(naturePool?: Nature[]): void {
    if (naturePool === undefined) {
      naturePool = Utils.getEnumValues(Nature);
    }
    const nature = naturePool[Utils.randSeedInt(naturePool.length)];
    this.setNature(nature);
  }

  getMaxHp(): integer {
    return this.getStat(Stat.HP);
  }

  getInverseHp(): integer {
    return this.getMaxHp() - this.hp;
  }

  getHpRatio(precise: boolean = false): number {
    return precise
      ? this.hp / this.getMaxHp()
      : Math.round((this.hp / this.getMaxHp()) * 100) / 100;
  }

  generateGender(): void {
    if (this.species.malePercent === null) {
      this.gender = Gender.GENDERLESS;
    } else {
      const genderChance = (this.id % 256) * 0.390625;
      if (genderChance < this.species.malePercent) {
        this.gender = Gender.MALE;
      } else {
        this.gender = Gender.FEMALE;
      }
    }
  }

  getGender(ignoreOverride?: boolean): Gender {
    if (!ignoreOverride && this.summonData?.gender !== undefined) {
      return this.summonData.gender;
    }
    return this.gender;
  }

  getFusionGender(ignoreOverride?: boolean): Gender {
    if (!ignoreOverride && this.summonData?.fusionGender !== undefined) {
      return this.summonData.fusionGender;
    }
    return this.fusionGender;
  }

  isShiny(): boolean {
    return this.shiny || (this.isFusion() && this.fusionShiny);
  }

  getVariant(): Variant {
    return !this.isFusion() ? this.variant : Math.max(this.variant, this.fusionVariant) as Variant;
  }

  getLuck(): integer {
    return this.luck + (this.isFusion() ? this.fusionLuck : 0);
  }

  isFusion(): boolean {
    return !!this.fusionSpecies;
  }

  abstract isBoss(): boolean;

  getMoveset(ignoreOverride?: boolean): PokemonMove[] {
    const ret = !ignoreOverride && this.summonData?.moveset
      ? this.summonData.moveset
      : this.moveset;

    // Overrides moveset based on arrays specified in overrides.ts
    const overrideArray: Array<Moves> = this.isPlayer() ? Overrides.MOVESET_OVERRIDE : Overrides.OPP_MOVESET_OVERRIDE;
    if (overrideArray.length > 0) {
      overrideArray.forEach((move: Moves, index: number) => {
        const ppUsed = this.moveset[index]?.ppUsed || 0;
        this.moveset[index] = new PokemonMove(move, Math.min(ppUsed, allMoves[move].pp));
      });
    }

    return ret;
  }

  getLearnableLevelMoves(): Moves[] {
    return this.getLevelMoves(1, true).map(lm => lm[1]).filter(lm => !this.moveset.filter(m => m.moveId === lm).length).filter((move: Moves, i: integer, array: Moves[]) => array.indexOf(move) === i);
  }

  /**
   * Gets the types of a pokemon
   * @param includeTeraType boolean to include tera-formed type, default false
   * @param forDefend boolean if the pokemon is defending from an attack
   * @param ignoreOverride boolean if true, ignore ability changing effects
   * @returns array of {@linkcode Type}
   */
  getTypes(includeTeraType = false, forDefend: boolean = false, ignoreOverride?: boolean): Type[] {
    const types = [];

    if (includeTeraType) {
      const teraType = this.getTeraType();
      if (teraType !== Type.UNKNOWN) {
        types.push(teraType);
      }
    }

    if (!types.length || !includeTeraType) {
      if (!ignoreOverride && this.summonData?.types) {
        this.summonData.types.forEach(t => types.push(t));
      } else {
        const speciesForm = this.getSpeciesForm(ignoreOverride);

        types.push(speciesForm.type1);

        const fusionSpeciesForm = this.getFusionSpeciesForm(ignoreOverride);
        if (fusionSpeciesForm) {
          if (fusionSpeciesForm.type2 !== null && fusionSpeciesForm.type2 !== speciesForm.type1) {
            types.push(fusionSpeciesForm.type2);
          } else if (fusionSpeciesForm.type1 !== speciesForm.type1) {
            types.push(fusionSpeciesForm.type1);
          }
        }

        if (types.length === 1 && speciesForm.type2 !== null) {
          types.push(speciesForm.type2);
        }
      }
    }

    // this.scene potentially can be undefined for a fainted pokemon in doubles
    // use optional chaining to avoid runtime errors
    if (forDefend && (this.getTag(GroundedTag) || this.scene?.arena.getTag(ArenaTagType.GRAVITY))) {
      const flyingIndex = types.indexOf(Type.FLYING);
      if (flyingIndex > -1) {
        types.splice(flyingIndex, 1);
      }
    }

    if (!types.length) { // become UNKNOWN if no types are present
      types.push(Type.UNKNOWN);
    }

    if (types.length > 1 && types.includes(Type.UNKNOWN)) { // remove UNKNOWN if other types are present
      const index = types.indexOf(Type.UNKNOWN);
      if (index !== -1) {
        types.splice(index, 1);
      }
    }

    return types;
  }

  isOfType(type: Type, includeTeraType: boolean = true, forDefend: boolean = false, ignoreOverride?: boolean): boolean {
    return !!this.getTypes(includeTeraType, forDefend, ignoreOverride).some(t => t === type);
  }

  /**
   * Gets the non-passive ability of the pokemon. This accounts for fusions and ability changing effects.
   * This should rarely be called, most of the time {@link hasAbility} or {@link hasAbilityWithAttr} are better used as
   * those check both the passive and non-passive abilities and account for ability suppression.
   * @see {@link hasAbility} {@link hasAbilityWithAttr} Intended ways to check abilities in most cases
   * @param {boolean} ignoreOverride If true, ignore ability changing effects
   * @returns {Ability} The non-passive ability of the pokemon
   */
  getAbility(ignoreOverride?: boolean): Ability {
    if (!ignoreOverride && this.summonData?.ability) {
      return allAbilities[this.summonData.ability];
    }
    if (Overrides.ABILITY_OVERRIDE && this.isPlayer()) {
      return allAbilities[Overrides.ABILITY_OVERRIDE];
    }
    if (Overrides.OPP_ABILITY_OVERRIDE && !this.isPlayer()) {
      return allAbilities[Overrides.OPP_ABILITY_OVERRIDE];
    }
    if (this.isFusion()) {
      return allAbilities[this.getFusionSpeciesForm(ignoreOverride).getAbility(this.fusionAbilityIndex)];
    }
    let abilityId = this.getSpeciesForm(ignoreOverride).getAbility(this.abilityIndex);
    if (abilityId === Abilities.NONE) {
      abilityId = this.species.ability1;
    }
    return allAbilities[abilityId];
  }

  /**
   * Gets the passive ability of the pokemon. This should rarely be called, most of the time
   * {@link hasAbility} or {@link hasAbilityWithAttr} are better used as those check both the passive and
   * non-passive abilities and account for ability suppression.
   * @see {@link hasAbility} {@link hasAbilityWithAttr} Intended ways to check abilities in most cases
   * @returns {Ability} The passive ability of the pokemon
   */
  getPassiveAbility(): Ability {
    if (Overrides.PASSIVE_ABILITY_OVERRIDE && this.isPlayer()) {
      return allAbilities[Overrides.PASSIVE_ABILITY_OVERRIDE];
    }
    if (Overrides.OPP_PASSIVE_ABILITY_OVERRIDE && !this.isPlayer()) {
      return allAbilities[Overrides.OPP_PASSIVE_ABILITY_OVERRIDE];
    }

    let starterSpeciesId = this.species.speciesId;
    while (pokemonPrevolutions.hasOwnProperty(starterSpeciesId)) {
      starterSpeciesId = pokemonPrevolutions[starterSpeciesId];
    }
    return allAbilities[starterPassiveAbilities[starterSpeciesId]];
  }

  /**
   * Gets a list of all instances of a given ability attribute among abilities this pokemon has.
   * Accounts for all the various effects which can affect whether an ability will be present or
   * in effect, and both passive and non-passive.
   * @param attrType {@linkcode AbAttr} The ability attribute to check for.
   * @param canApply {@linkcode Boolean} If false, it doesn't check whether the ability is currently active
   * @param ignoreOverride {@linkcode Boolean} If true, it ignores ability changing effects
   * @returns {AbAttr[]} A list of all the ability attributes on this ability.
   */
  getAbilityAttrs(attrType: { new(...args: any[]): AbAttr }, canApply: boolean = true, ignoreOverride?: boolean): AbAttr[] {
    const abilityAttrs: AbAttr[] = [];

    if (!canApply || this.canApplyAbility()) {
      abilityAttrs.push(...this.getAbility(ignoreOverride).getAttrs(attrType));
    }

    if (!canApply || this.canApplyAbility(true)) {
      abilityAttrs.push(...this.getPassiveAbility().getAttrs(attrType));
    }

    return abilityAttrs;
  }

  /**
   * Checks if a pokemon has a passive either from:
   *  - bought with starter candy
   *  - set by override
   *  - is a boss pokemon
   * @returns whether or not a pokemon should have a passive
   */
  hasPassive(): boolean {
    // returns override if valid for current case
    if ((Overrides.PASSIVE_ABILITY_OVERRIDE !== Abilities.NONE && this.isPlayer()) ||
        (Overrides.OPP_PASSIVE_ABILITY_OVERRIDE !== Abilities.NONE && !this.isPlayer())) {
      return true;
    }
    return this.passive || this.isBoss();
  }

  /**
   * Checks whether an ability of a pokemon can be currently applied. This should rarely be
   * directly called, as {@link hasAbility} and {@link hasAbilityWithAttr} already call this.
   * @see {@link hasAbility} {@link hasAbilityWithAttr} Intended ways to check abilities in most cases
   * @param {boolean} passive If true, check if passive can be applied instead of non-passive
   * @returns {Ability} The passive ability of the pokemon
   */
  canApplyAbility(passive: boolean = false): boolean {
    if (passive && !this.hasPassive()) {
      return false;
    }
    const ability = (!passive ? this.getAbility() : this.getPassiveAbility());
    if (this.isFusion() && ability.hasAttr(NoFusionAbilityAbAttr)) {
      return false;
    }
    if (this.scene?.arena.ignoreAbilities && ability.isIgnorable) {
      return false;
    }
    if (this.summonData?.abilitySuppressed && !ability.hasAttr(UnsuppressableAbilityAbAttr)) {
      return false;
    }
    if (this.isOnField() && !ability.hasAttr(SuppressFieldAbilitiesAbAttr)) {
      const suppressed = new Utils.BooleanHolder(false);
      this.scene.getField(true).filter(p => p !== this).map(p => {
        if (p.getAbility().hasAttr(SuppressFieldAbilitiesAbAttr) && p.canApplyAbility()) {
          p.getAbility().getAttrs(SuppressFieldAbilitiesAbAttr).map(a => a.apply(this, false, suppressed, [ability]));
        }
        if (p.getPassiveAbility().hasAttr(SuppressFieldAbilitiesAbAttr) && p.canApplyAbility(true)) {
          p.getPassiveAbility().getAttrs(SuppressFieldAbilitiesAbAttr).map(a => a.apply(this, true, suppressed, [ability]));
        }
      });
      if (suppressed.value) {
        return false;
      }
    }
    return (this.hp || ability.isBypassFaint) && !ability.conditions.find(condition => !condition(this));
  }

  /**
   * Checks whether a pokemon has the specified ability and it's in effect. Accounts for all the various
   * effects which can affect whether an ability will be present or in effect, and both passive and
   * non-passive. This is the primary way to check whether a pokemon has a particular ability.
   * @param {Abilities} ability The ability to check for
   * @param {boolean} canApply If false, it doesn't check whether the abiltiy is currently active
   * @param {boolean} ignoreOverride If true, it ignores ability changing effects
   * @returns {boolean} Whether the ability is present and active
   */
  hasAbility(ability: Abilities, canApply: boolean = true, ignoreOverride?: boolean): boolean {
    if ((!canApply || this.canApplyAbility()) && this.getAbility(ignoreOverride).id === ability) {
      return true;
    }
    if (this.hasPassive() && (!canApply || this.canApplyAbility(true)) && this.getPassiveAbility().id === ability) {
      return true;
    }
    return false;
  }

  /**
   * Checks whether a pokemon has an ability with the specified attribute and it's in effect.
   * Accounts for all the various effects which can affect whether an ability will be present or
   * in effect, and both passive and non-passive. This is one of the two primary ways to check
   * whether a pokemon has a particular ability.
   * @param {AbAttr} attrType The ability attribute to check for
   * @param {boolean} canApply If false, it doesn't check whether the ability is currently active
   * @param {boolean} ignoreOverride If true, it ignores ability changing effects
   * @returns {boolean} Whether an ability with that attribute is present and active
   */
  hasAbilityWithAttr(attrType: Constructor<AbAttr>, canApply: boolean = true, ignoreOverride?: boolean): boolean {
    if ((!canApply || this.canApplyAbility()) && this.getAbility(ignoreOverride).hasAttr(attrType)) {
      return true;
    }
    if (this.hasPassive() && (!canApply || this.canApplyAbility(true)) && this.getPassiveAbility().hasAttr(attrType)) {
      return true;
    }
    return false;
  }

  getWeight(): number {
    const weight = new Utils.NumberHolder(this.species.weight);
    // This will trigger the ability overlay so only call this function when necessary
    applyAbAttrs(WeightMultiplierAbAttr, this, null, weight);
    return weight.value;
  }

  /**
   * Gets the tera-formed type of the pokemon, or UNKNOWN if not present
   * @returns the {@linkcode Type}
   */
  getTeraType(): Type {
    // this.scene can be undefined for a fainted mon in doubles
    if (this.scene !== undefined) {
      const teraModifier = this.scene.findModifier(m => m instanceof TerastallizeModifier
        && m.pokemonId === this.id && !!m.getBattlesLeft(), this.isPlayer()) as TerastallizeModifier;
      // return teraType
      if (teraModifier) {
        return teraModifier.teraType;
      }
    }
    // if scene is undefined, or if teraModifier is considered false, then return unknown type
    return Type.UNKNOWN;
  }

  isTerastallized(): boolean {
    return this.getTeraType() !== Type.UNKNOWN;
  }

  isGrounded(): boolean {
    return !!this.getTag(GroundedTag) || (!this.isOfType(Type.FLYING, true, true) && !this.hasAbility(Abilities.LEVITATE) && !this.getTag(BattlerTagType.MAGNET_RISEN));
  }

  /**
   * Calculates the effectiveness of a move against the Pokémon.
   *
   * @param source - The Pokémon using the move.
   * @param move - The move being used.
   * @returns The type damage multiplier or undefined if it's a status move
   */
  getMoveEffectiveness(source: Pokemon, move: PokemonMove): TypeDamageMultiplier | undefined {
    if (move.getMove().category === MoveCategory.STATUS) {
      return undefined;
    }

    return this.getAttackMoveEffectiveness(source, move, !this.battleData?.abilityRevealed);
  }

  /**
   * Calculates the effectiveness of an attack move against the Pokémon.
   *
   * @param source - The attacking Pokémon.
   * @param pokemonMove - The move being used by the attacking Pokémon.
   * @param ignoreAbility - Whether to check for abilities that might affect type effectiveness or immunity.
   * @returns The type damage multiplier, indicating the effectiveness of the move
   */
  getAttackMoveEffectiveness(source: Pokemon, pokemonMove: PokemonMove, ignoreAbility: boolean = false): TypeDamageMultiplier {
    const move = pokemonMove.getMove();
    const typeless = move.hasAttr(TypelessAttr);
    const typeMultiplier = new Utils.NumberHolder(this.getAttackTypeEffectiveness(move.type, source));
    const cancelled = new Utils.BooleanHolder(false);
    applyMoveAttrs(VariableMoveTypeMultiplierAttr, source, this, move, typeMultiplier);
    if (!typeless && !ignoreAbility) {
      applyPreDefendAbAttrs(TypeImmunityAbAttr, this, source, move, cancelled, typeMultiplier, true);
    }
    if (!cancelled.value && !ignoreAbility) {
      applyPreDefendAbAttrs(MoveImmunityAbAttr, this, source, move, cancelled, typeMultiplier, true);
    }

    return (!cancelled.value ? typeMultiplier.value : 0) as TypeDamageMultiplier;
  }

  getAttackTypeEffectiveness(moveType: Type, source?: Pokemon, ignoreStrongWinds: boolean = false): TypeDamageMultiplier {
    if (moveType === Type.STELLAR) {
      return this.isTerastallized() ? 2 : 1;
    }
    const types = this.getTypes(true, true);

    let multiplier = types.map(defType => {
      if (source) {
        const ignoreImmunity = new Utils.BooleanHolder(false);
        if (source.isActive(true) && source.hasAbilityWithAttr(IgnoreTypeImmunityAbAttr)) {
          applyAbAttrs(IgnoreTypeImmunityAbAttr, source, ignoreImmunity, moveType, defType);
        }
        if (ignoreImmunity.value) {
          return 1;
        }
      }

      return getTypeDamageMultiplier(moveType, defType);
    }).reduce((acc, cur) => acc * cur, 1) as TypeDamageMultiplier;

    // Handle strong winds lowering effectiveness of types super effective against pure flying
    if (!ignoreStrongWinds && this.scene.arena.weather?.weatherType === WeatherType.STRONG_WINDS && !this.scene.arena.weather.isEffectSuppressed(this.scene) && multiplier >= 2 && this.isOfType(Type.FLYING) && getTypeDamageMultiplier(moveType, Type.FLYING) === 2) {
      multiplier /= 2;
    }

    if (!!this.summonData?.tags.find((tag) => tag instanceof TypeImmuneTag && tag.immuneType === moveType)) {
      multiplier = 0;
    }

    return multiplier;
  }

  getMatchupScore(pokemon: Pokemon): number {
    const types = this.getTypes(true);
    const enemyTypes = pokemon.getTypes(true, true);
    const outspeed = (this.isActive(true) ? this.getBattleStat(Stat.SPD, pokemon) : this.getStat(Stat.SPD)) <= pokemon.getBattleStat(Stat.SPD, this);
    let atkScore = pokemon.getAttackTypeEffectiveness(types[0], this) * (outspeed ? 1.25 : 1);
    let defScore = 1 / Math.max(this.getAttackTypeEffectiveness(enemyTypes[0], pokemon), 0.25);
    if (types.length > 1) {
      atkScore *= pokemon.getAttackTypeEffectiveness(types[1], this);
    }
    if (enemyTypes.length > 1) {
      defScore *= (1 / Math.max(this.getAttackTypeEffectiveness(enemyTypes[1], pokemon), 0.25));
    }
    let hpDiffRatio = this.getHpRatio() + (1 - pokemon.getHpRatio());
    if (outspeed) {
      hpDiffRatio = Math.min(hpDiffRatio * 1.5, 1);
    }
    return (atkScore + defScore) * hpDiffRatio;
  }

  getEvolution(): SpeciesFormEvolution {
    if (pokemonEvolutions.hasOwnProperty(this.species.speciesId)) {
      const evolutions = pokemonEvolutions[this.species.speciesId];
      for (const e of evolutions) {
        if (!e.item && this.level >= e.level && (!e.preFormKey || this.getFormKey() === e.preFormKey)) {
          if (e.condition === null || (e.condition as SpeciesEvolutionCondition).predicate(this)) {
            return e;
          }
        }
      }
    }

    if (this.isFusion() && pokemonEvolutions.hasOwnProperty(this.fusionSpecies.speciesId)) {
      const fusionEvolutions = pokemonEvolutions[this.fusionSpecies.speciesId].map(e => new FusionSpeciesFormEvolution(this.species.speciesId, e));
      for (const fe of fusionEvolutions) {
        if (!fe.item && this.level >= fe.level && (!fe.preFormKey || this.getFusionFormKey() === fe.preFormKey)) {
          if (fe.condition === null || (fe.condition as SpeciesEvolutionCondition).predicate(this)) {
            return fe;
          }
        }
      }
    }

    return null;
  }

  getLevelMoves(startingLevel?: integer, includeEvolutionMoves: boolean = false, simulateEvolutionChain: boolean = false): LevelMoves {
    const ret: LevelMoves = [];
    let levelMoves: LevelMoves = [];
    if (!startingLevel) {
      startingLevel = this.level;
    }
    if (simulateEvolutionChain) {
      const evolutionChain = this.species.getSimulatedEvolutionChain(this.level, this.hasTrainer(), this.isBoss(), this.isPlayer());
      for (let e = 0; e < evolutionChain.length; e++) {
        // TODO: Might need to pass specific form index in simulated evolution chain
        const speciesLevelMoves = getPokemonSpeciesForm(evolutionChain[e][0] as Species, this.formIndex).getLevelMoves();
        levelMoves.push(...speciesLevelMoves.filter(lm => (includeEvolutionMoves && !lm[0]) || ((!e || lm[0] > 1) && (e === evolutionChain.length - 1 || lm[0] <= evolutionChain[e + 1][1]))));
      }
      levelMoves.sort((lma: [integer, integer], lmb: [integer, integer]) => lma[0] > lmb[0] ? 1 : lma[0] < lmb[0] ? -1 : 0);
      const uniqueMoves: Moves[] = [];
      levelMoves = levelMoves.filter(lm => {
        if (uniqueMoves.find(m => m === lm[1])) {
          return false;
        }
        uniqueMoves.push(lm[1]);
        return true;
      });
    } else {
      levelMoves = this.getSpeciesForm(true).getLevelMoves();
    }
    if (this.fusionSpecies) {
      const evolutionLevelMoves = levelMoves.slice(0, Math.max(levelMoves.findIndex(lm => !!lm[0]), 0));
      const fusionLevelMoves = this.getFusionSpeciesForm(true).getLevelMoves();
      const fusionEvolutionLevelMoves = fusionLevelMoves.slice(0, Math.max(fusionLevelMoves.findIndex(flm => !!flm[0]), 0));
      const newLevelMoves: LevelMoves = [];
      while (levelMoves.length && levelMoves[0][0] < startingLevel) {
        levelMoves.shift();
      }
      while (fusionLevelMoves.length && fusionLevelMoves[0][0] < startingLevel) {
        fusionLevelMoves.shift();
      }
      if (includeEvolutionMoves) {
        for (const elm of evolutionLevelMoves.reverse()) {
          levelMoves.unshift(elm);
        }
        for (const felm of fusionEvolutionLevelMoves.reverse()) {
          fusionLevelMoves.unshift(felm);
        }
      }
      for (let l = includeEvolutionMoves ? 0 : startingLevel; l <= this.level; l++) {
        if (l === 1 && startingLevel > 1) {
          l = startingLevel;
        }
        while (levelMoves.length && levelMoves[0][0] === l) {
          const levelMove = levelMoves.shift();
          if (!newLevelMoves.find(lm => lm[1] === levelMove[1])) {
            newLevelMoves.push(levelMove);
          }
        }
        while (fusionLevelMoves.length && fusionLevelMoves[0][0] === l) {
          const fusionLevelMove = fusionLevelMoves.shift();
          if (!newLevelMoves.find(lm => lm[1] === fusionLevelMove[1])) {
            newLevelMoves.push(fusionLevelMove);
          }
        }
      }
      levelMoves = newLevelMoves;
    }
    if (levelMoves) {
      for (const lm of levelMoves) {
        const level = lm[0];
        if ((!includeEvolutionMoves || level) && level < startingLevel) {
          continue;
        } else if (level > this.level) {
          break;
        }
        ret.push(lm);
      }
    }

    return ret;
  }

  setMove(moveIndex: integer, moveId: Moves): void {
    const move = moveId ? new PokemonMove(moveId) : null;
    this.moveset[moveIndex] = move;
    if (this.summonData?.moveset) {
      this.summonData.moveset[moveIndex] = move;
    }
  }

  /**
   * Function that tries to set a Pokemon shiny based on the trainer's trainer ID and secret ID
   * Endless Pokemon in the end biome are unable to be set to shiny
   *
   * The exact mechanic is that it calculates E as the XOR of the player's trainer ID and secret ID
   * F is calculated as the XOR of the first 16 bits of the Pokemon's ID with the last 16 bits
   * The XOR of E and F are then compared to the thresholdOverride (default case 32) to see whether or not to generate a shiny
   * @param thresholdOverride number that is divided by 2^16 (65536) to get the shiny chance
   * @returns true if the Pokemon has been set as a shiny, false otherwise
   */
  trySetShiny(thresholdOverride?: integer): boolean {
    // Shiny Pokemon should not spawn in the end biome in endless
    if (this.scene.gameMode.isEndless && this.scene.arena.biomeType === Biome.END) {
      return false;
    }

    const rand1 = Utils.binToDec(Utils.decToBin(this.id).substring(0, 16));
    const rand2 = Utils.binToDec(Utils.decToBin(this.id).substring(16, 32));

    const E = this.scene.gameData.trainerId ^ this.scene.gameData.secretId;
    const F = rand1 ^ rand2;

    const shinyThreshold = new Utils.IntegerHolder(32);
    if (thresholdOverride === undefined) {
      if (this.scene.eventManager.isEventActive()) {
        shinyThreshold.value *= this.scene.eventManager.getShinyMultiplier();
      }
      if (!this.hasTrainer()) {
        this.scene.applyModifiers(ShinyRateBoosterModifier, true, shinyThreshold);
      }
    } else {
      shinyThreshold.value = thresholdOverride;
    }

    this.shiny = (E ^ F) < shinyThreshold.value;
    if ((E ^ F) < 32) {
      console.log("REAL SHINY!!");
    }

    if (this.shiny) {
      this.initShinySparkle();
    }

    return this.shiny;
  }

  /**
   * Generates a variant
   * Has a 10% of returning 2 (epic variant)
   * And a 30% of returning 1 (rare variant)
   * Returns 0 (basic shiny) if there is no variant or 60% of the time otherwise
   * @returns the shiny variant
   */
  generateVariant(): Variant {
    const formIndex: number = this.formIndex;
    let variantDataIndex: string | number = this.species.speciesId;
    if (this.species.forms.length > 0) {
      const formKey = this.species.forms[formIndex]?.formKey;
      if (formKey) {
        variantDataIndex = `${variantDataIndex}-${formKey}`;
      }
    }
    // Checks if there is no variant data for both the index or index with form
    if (!this.shiny || (!variantData.hasOwnProperty(variantDataIndex) && !variantData.hasOwnProperty(this.species.speciesId))) {
      return 0;
    }
    const rand = Utils.randSeedInt(10);
    if (rand >= 4) {
      return 0;             // 6/10
    } else if (rand >= 1) {
      return 1;             // 3/10
    } else {
      return 2;             // 1/10
    }
  }

  generateFusionSpecies(forStarter?: boolean): void {
    const hiddenAbilityChance = new Utils.IntegerHolder(256);
    if (!this.hasTrainer()) {
      this.scene.applyModifiers(HiddenAbilityRateBoosterModifier, true, hiddenAbilityChance);
    }

    const hasHiddenAbility = !Utils.randSeedInt(hiddenAbilityChance.value);
    const randAbilityIndex = Utils.randSeedInt(2);

    const filter = !forStarter ? this.species.getCompatibleFusionSpeciesFilter()
      : species => {
        return pokemonEvolutions.hasOwnProperty(species.speciesId)
      && !pokemonPrevolutions.hasOwnProperty(species.speciesId)
      && !species.pseudoLegendary
      && !species.legendary
      && !species.mythical
      && !species.isTrainerForbidden()
      && species.speciesId !== this.species.speciesId;
      };

    this.fusionSpecies = this.scene.randomSpecies(this.scene.currentBattle?.waveIndex || 0, this.level, false, filter, true);
    this.fusionAbilityIndex = (this.fusionSpecies.abilityHidden && hasHiddenAbility ? this.fusionSpecies.ability2 ? 2 : 1 : this.fusionSpecies.ability2 ? randAbilityIndex : 0);
    this.fusionShiny = this.shiny;
    this.fusionVariant = this.variant;

    if (this.fusionSpecies.malePercent === null) {
      this.fusionGender = Gender.GENDERLESS;
    } else {
      const genderChance = (this.id % 256) * 0.390625;
      if (genderChance < this.fusionSpecies.malePercent) {
        this.fusionGender = Gender.MALE;
      } else {
        this.fusionGender = Gender.FEMALE;
      }
    }

    this.fusionFormIndex = this.scene.getSpeciesFormIndex(this.fusionSpecies, this.fusionGender, this.getNature(), true);
    this.fusionLuck = this.luck;

    this.generateName();
  }

  clearFusionSpecies(): void {
    this.fusionSpecies = undefined;
    this.fusionFormIndex = 0;
    this.fusionAbilityIndex = 0;
    this.fusionShiny = false;
    this.fusionVariant = 0;
    this.fusionGender = 0;
    this.fusionLuck = 0;

    this.generateName();
    this.calculateStats();
  }

  generateAndPopulateMoveset(): void {
    this.moveset = [];
    let movePool: [Moves, number][] = [];
    const allLevelMoves = this.getLevelMoves(1, true, true);
    if (!allLevelMoves) {
      console.log(this.species.speciesId, "ERROR");
      return;
    }

    for (let m = 0; m < allLevelMoves.length; m++) {
      const levelMove = allLevelMoves[m];
      if (this.level < levelMove[0]) {
        break;
      }
      let weight = levelMove[0];
      if (weight === 0) { // Evo Moves
        weight = 50;
      }
      if (weight === 1 && allMoves[levelMove[1]].power >= 80) { // Assume level 1 moves with 80+ BP are "move reminder" moves and bump their weight
        weight = 40;
      }
      if (allMoves[levelMove[1]].name.endsWith(" (N)")) {
        weight /= 100;
      } // Unimplemented level up moves are possible to generate, but 1% of their normal chance.
      if (!movePool.some(m => m[0] === levelMove[1])) {
        movePool.push([levelMove[1], weight]);
      }
    }

    if (this.hasTrainer()) {
      const tms = Object.keys(tmSpecies);
      for (const tm of tms) {
        const moveId = parseInt(tm) as Moves;
        let compatible = false;
        for (const p of tmSpecies[tm]) {
          if (Array.isArray(p)) {
            if (p[0] === this.species.speciesId || (this.fusionSpecies && p[0] === this.fusionSpecies.speciesId) && p.slice(1).indexOf(this.species.forms[this.formIndex]) > -1) {
              compatible = true;
              break;
            }
          } else if (p === this.species.speciesId || (this.fusionSpecies && p === this.fusionSpecies.speciesId)) {
            compatible = true;
            break;
          }
        }
        if (compatible && !movePool.some(m => m[0] === moveId) && !allMoves[moveId].name.endsWith(" (N)")) {
          if (tmPoolTiers[moveId] === ModifierTier.COMMON && this.level >= 15) {
            movePool.push([moveId, 4]);
          } else if (tmPoolTiers[moveId] === ModifierTier.GREAT && this.level >= 30) {
            movePool.push([moveId, 8]);
          } else if (tmPoolTiers[moveId] === ModifierTier.ULTRA && this.level >= 50) {
            movePool.push([moveId, 14]);
          }
        }
      }

      if (this.level >= 60) { // No egg moves below level 60
        for (let i = 0; i < 3; i++) {
          const moveId = speciesEggMoves[this.species.getRootSpeciesId()][i];
          if (!movePool.some(m => m[0] === moveId) && !allMoves[moveId].name.endsWith(" (N)")) {
            movePool.push([moveId, 40]);
          }
        }
        const moveId = speciesEggMoves[this.species.getRootSpeciesId()][3];
        if (this.level >= 170 && !movePool.some(m => m[0] === moveId) && !allMoves[moveId].name.endsWith(" (N)") && !this.isBoss()) { // No rare egg moves before e4
          movePool.push([moveId, 30]);
        }
        if (this.fusionSpecies) {
          for (let i = 0; i < 3; i++) {
            const moveId = speciesEggMoves[this.fusionSpecies.getRootSpeciesId()][i];
            if (!movePool.some(m => m[0] === moveId) && !allMoves[moveId].name.endsWith(" (N)")) {
              movePool.push([moveId, 40]);
            }
          }
          const moveId = speciesEggMoves[this.fusionSpecies.getRootSpeciesId()][3];
          if (this.level >= 170 && !movePool.some(m => m[0] === moveId) && !allMoves[moveId].name.endsWith(" (N)") && !this.isBoss()) {// No rare egg moves before e4
            movePool.push([moveId, 30]);
          }
        }
      }
    }

    if (this.isBoss()) { // Bosses never get self ko moves
      movePool = movePool.filter(m => !allMoves[m[0]].hasAttr(SacrificialAttr));
    }
    movePool = movePool.filter(m => !allMoves[m[0]].hasAttr(SacrificialAttrOnHit));
    if (this.hasTrainer()) {
      // Trainers never get OHKO moves
      movePool = movePool.filter(m => !allMoves[m[0]].hasAttr(OneHitKOAttr));
      // Half the weight of self KO moves
      movePool = movePool.map(m => [m[0], m[1] * (!!allMoves[m[0]].hasAttr(SacrificialAttr) ? 0.5 : 1)]);
      movePool = movePool.map(m => [m[0], m[1] * (!!allMoves[m[0]].hasAttr(SacrificialAttrOnHit) ? 0.5 : 1)]);
      // Trainers get a weight bump to stat buffing moves
      movePool = movePool.map(m => [m[0], m[1] * (allMoves[m[0]].getAttrs(StatChangeAttr).some(a => a.levels > 1 && a.selfTarget) ? 1.25 : 1)]);
      // Trainers get a weight decrease to multiturn moves
      movePool = movePool.map(m => [m[0], m[1] * (!!allMoves[m[0]].hasAttr(ChargeAttr) || !!allMoves[m[0]].hasAttr(RechargeAttr) ? 0.7 : 1)]);
    }

    // Weight towards higher power moves, by reducing the power of moves below the highest power.
    // Caps max power at 90 to avoid something like hyper beam ruining the stats.
    // This is a pretty soft weighting factor, although it is scaled with the weight multiplier.
    const maxPower = Math.min(movePool.reduce((v, m) => Math.max(allMoves[m[0]].power, v), 40), 90);
    movePool = movePool.map(m => [m[0], m[1] * (allMoves[m[0]].category === MoveCategory.STATUS ? 1 : Math.max(Math.min(allMoves[m[0]].power/maxPower, 1), 0.5))]);

    // Weight damaging moves against the lower stat
    const worseCategory: MoveCategory = this.stats[Stat.ATK] > this.stats[Stat.SPATK] ? MoveCategory.SPECIAL : MoveCategory.PHYSICAL;
    const statRatio = worseCategory === MoveCategory.PHYSICAL ? this.stats[Stat.ATK]/this.stats[Stat.SPATK] : this.stats[Stat.SPATK]/this.stats[Stat.ATK];
    movePool = movePool.map(m => [m[0], m[1] * (allMoves[m[0]].category === worseCategory ? statRatio : 1)]);

    let weightMultiplier = 0.9; // The higher this is the more the game weights towards higher level moves. At 0 all moves are equal weight.
    if (this.hasTrainer()) {
      weightMultiplier += 0.7;
    }
    if (this.isBoss()) {
      weightMultiplier += 0.4;
    }
    const baseWeights: [Moves, number][] = movePool.map(m => [m[0], Math.ceil(Math.pow(m[1], weightMultiplier)*100)]);

    if (this.hasTrainer() || this.isBoss()) { // Trainers and bosses always force a stab move
      const stabMovePool = baseWeights.filter(m => allMoves[m[0]].category !== MoveCategory.STATUS && this.isOfType(allMoves[m[0]].type));

      if (stabMovePool.length) {
        const totalWeight = stabMovePool.reduce((v, m) => v + m[1], 0);
        let rand = Utils.randSeedInt(totalWeight);
        let index = 0;
        while (rand > stabMovePool[index][1]) {
          rand -= stabMovePool[index++][1];
        }
        this.moveset.push(new PokemonMove(stabMovePool[index][0], 0, 0));
      }
    } else { // Normal wild pokemon just force a random damaging move
      const attackMovePool = baseWeights.filter(m => allMoves[m[0]].category !== MoveCategory.STATUS);
      if (attackMovePool.length) {
        const totalWeight = attackMovePool.reduce((v, m) => v + m[1], 0);
        let rand = Utils.randSeedInt(totalWeight);
        let index = 0;
        while (rand > attackMovePool[index][1]) {
          rand -= attackMovePool[index++][1];
        }
        this.moveset.push(new PokemonMove(attackMovePool[index][0], 0, 0));
      }
    }

    while (baseWeights.length > this.moveset.length && this.moveset.length < 4) {
      if (this.hasTrainer()) {
        // Sqrt the weight of any damaging moves with overlapping types. This is about a 0.05 - 0.1 multiplier.
        // Other damaging moves 2x weight if 0-1 damaging moves, 0.5x if 2, 0.125x if 3. These weights double if STAB.
        // Status moves remain unchanged on weight, this encourages 1-2
        movePool = baseWeights.filter(m => !this.moveset.some(mo => m[0] === mo.moveId)).map(m => [m[0], this.moveset.some(mo => mo.getMove().category !== MoveCategory.STATUS && mo.getMove().type === allMoves[m[0]].type) ? Math.ceil(Math.sqrt(m[1])) : allMoves[m[0]].category !== MoveCategory.STATUS ? Math.ceil(m[1]/Math.max(Math.pow(4, this.moveset.filter(mo => mo.getMove().power > 1).length)/8,0.5) * (this.isOfType(allMoves[m[0]].type) ? 2 : 1)) : m[1]]);
      } else { // Non-trainer pokemon just use normal weights
        movePool = baseWeights.filter(m => !this.moveset.some(mo => m[0] === mo.moveId));
      }
      const totalWeight = movePool.reduce((v, m) => v + m[1], 0);
      let rand = Utils.randSeedInt(totalWeight);
      let index = 0;
      while (rand > movePool[index][1]) {
        rand -= movePool[index++][1];
      }
      this.moveset.push(new PokemonMove(movePool[index][0], 0, 0));
    }

    this.scene.triggerPokemonFormChange(this, SpeciesFormChangeMoveLearnedTrigger);
  }

  trySelectMove(moveIndex: integer, ignorePp?: boolean): boolean {
    const move = this.getMoveset().length > moveIndex
      ? this.getMoveset()[moveIndex]
      : null;
    return move?.isUsable(this, ignorePp);
  }

  showInfo(): void {
    if (!this.battleInfo.visible) {
      const otherBattleInfo = this.scene.fieldUI.getAll().slice(0, 4).filter(ui => ui instanceof BattleInfo && ((ui as BattleInfo) instanceof PlayerBattleInfo) === this.isPlayer()).find(() => true);
      if (!otherBattleInfo || !this.getFieldIndex()) {
        this.scene.fieldUI.sendToBack(this.battleInfo);
        this.scene.sendTextToBack(); // Push the top right text objects behind everything else
      } else {
        this.scene.fieldUI.moveAbove(this.battleInfo, otherBattleInfo);
      }
      this.battleInfo.setX(this.battleInfo.x + (this.isPlayer() ? 150 : !this.isBoss() ? -150 : -198));
      this.battleInfo.setVisible(true);
      if (this.isPlayer()) {
        this.battleInfo.expMaskRect.x += 150;
      }
      this.scene.tweens.add({
        targets: [ this.battleInfo, this.battleInfo.expMaskRect ],
        x: this.isPlayer() ? "-=150" : `+=${!this.isBoss() ? 150 : 246}`,
        duration: 1000,
        ease: "Cubic.easeOut"
      });
    }
  }

  hideInfo(): Promise<void> {
    return new Promise(resolve => {
      if (this.battleInfo.visible) {
        this.scene.tweens.add({
          targets: [ this.battleInfo, this.battleInfo.expMaskRect ],
          x: this.isPlayer() ? "+=150" : `-=${!this.isBoss() ? 150 : 246}`,
          duration: 500,
          ease: "Cubic.easeIn",
          onComplete: () => {
            if (this.isPlayer()) {
              this.battleInfo.expMaskRect.x -= 150;
            }
            this.battleInfo.setVisible(false);
            this.battleInfo.setX(this.battleInfo.x - (this.isPlayer() ? 150 : !this.isBoss() ? -150 : -198));
            resolve();
          }
        });
      } else {
        resolve();
      }
    });
  }

  updateInfo(instant?: boolean): Promise<void> {
    return this.battleInfo.updateInfo(this, instant);
  }

  /**
   * Show or hide the type effectiveness multiplier window
   * Passing undefined will hide the window
   */
  updateEffectiveness(effectiveness?: string) {
    this.battleInfo.updateEffectiveness(effectiveness);
  }

  toggleStats(visible: boolean): void {
    this.battleInfo.toggleStats(visible);
  }

  toggleFlyout(visible: boolean): void {
    this.battleInfo.toggleFlyout(visible);
  }

  addExp(exp: integer) {
    const maxExpLevel = this.scene.getMaxExpLevel();
    const initialExp = this.exp;
    this.exp += exp;
    while (this.level < maxExpLevel && this.exp >= getLevelTotalExp(this.level + 1, this.species.growthRate)) {
      this.level++;
    }
    if (this.level >= maxExpLevel) {
      console.log(initialExp, this.exp, getLevelTotalExp(this.level, this.species.growthRate));
      this.exp = Math.max(getLevelTotalExp(this.level, this.species.growthRate), initialExp);
    }
    this.levelExp = this.exp - getLevelTotalExp(this.level, this.species.growthRate);
  }

  getOpponent(targetIndex: integer): Pokemon {
    const ret = this.getOpponents()[targetIndex];
    if (ret.summonData) {
      return ret;
    }
    return null;
  }

  getOpponents(): Pokemon[] {
    return ((this.isPlayer() ? this.scene.getEnemyField() : this.scene.getPlayerField()) as Pokemon[]).filter(p => p.isActive());
  }

  getOpponentDescriptor(): string {
    const opponents = this.getOpponents();
    if (opponents.length === 1) {
      return opponents[0].name;
    }
    return this.isPlayer() ? "the opposing team" : "your team";
  }

  getAlly(): Pokemon {
    return (this.isPlayer() ? this.scene.getPlayerField() : this.scene.getEnemyField())[this.getFieldIndex() ? 0 : 1];
  }

  apply(source: Pokemon, move: Move): HitResult {
    let result: HitResult;
    const damage = new Utils.NumberHolder(0);
    const defendingSidePlayField = this.isPlayer() ? this.scene.getPlayerField() : this.scene.getEnemyField();

    const variableCategory = new Utils.IntegerHolder(move.category);
    applyMoveAttrs(VariableMoveCategoryAttr, source, this, move, variableCategory);
    const moveCategory = variableCategory.value as MoveCategory;

    const typeChangeMovePowerMultiplier = new Utils.NumberHolder(1);
    applyMoveAttrs(VariableMoveTypeAttr, source, this, move);
    applyPreAttackAbAttrs(MoveTypeChangeAttr, source, this, move, typeChangeMovePowerMultiplier);
    const types = this.getTypes(true, true);

    const cancelled = new Utils.BooleanHolder(false);
    const typeless = move.hasAttr(TypelessAttr);
    const typeMultiplier = new Utils.NumberHolder(!typeless && (moveCategory !== MoveCategory.STATUS || move.getAttrs(StatusMoveTypeImmunityAttr).find(attr => types.includes(attr.immuneType)))
      ? this.getAttackTypeEffectiveness(move.type, source)
      : 1);
    applyMoveAttrs(VariableMoveTypeMultiplierAttr, source, this, move, typeMultiplier);
    if (typeless) {
      typeMultiplier.value = 1;
    }
    if (types.find(t => move.isTypeImmune(source, this, t))) {
      typeMultiplier.value = 0;
    }

    // Apply arena tags for conditional protection
    if (!move.checkFlag(MoveFlags.IGNORE_PROTECT, source, this) && !move.isAllyTarget()) {
      const defendingSide = this.isPlayer() ? ArenaTagSide.PLAYER : ArenaTagSide.ENEMY;
      this.scene.arena.applyTagsForSide(ArenaTagType.QUICK_GUARD, defendingSide, cancelled, this, move.priority);
      this.scene.arena.applyTagsForSide(ArenaTagType.WIDE_GUARD, defendingSide, cancelled, this, move.moveTarget);
      this.scene.arena.applyTagsForSide(ArenaTagType.MAT_BLOCK, defendingSide, cancelled, this, move.category);
      this.scene.arena.applyTagsForSide(ArenaTagType.CRAFTY_SHIELD, defendingSide, cancelled, this, move.category, move.moveTarget);
    }

    switch (moveCategory) {
    case MoveCategory.PHYSICAL:
    case MoveCategory.SPECIAL:
      const isPhysical = moveCategory === MoveCategory.PHYSICAL;
      const power = new Utils.NumberHolder(move.power);
      const sourceTeraType = source.getTeraType();
      if (sourceTeraType !== Type.UNKNOWN && sourceTeraType === move.type && power.value < 60 && move.priority <= 0 && !move.hasAttr(MultiHitAttr) && !this.scene.findModifier(m => m instanceof PokemonMultiHitModifier && m.pokemonId === source.id)) {
        power.value = 60;
      }
      applyPreAttackAbAttrs(VariableMovePowerAbAttr, source, this, move, power);

      if (source.getAlly()?.hasAbilityWithAttr(AllyMoveCategoryPowerBoostAbAttr)) {
        applyPreAttackAbAttrs(AllyMoveCategoryPowerBoostAbAttr, source, this, move, power);
      }

      const fieldAuras = new Set(
        this.scene.getField(true)
          .map((p) => p.getAbilityAttrs(FieldMoveTypePowerBoostAbAttr) as FieldMoveTypePowerBoostAbAttr[])
          .flat(),
      );
      for (const aura of fieldAuras) {
        // The only relevant values are `move` and the `power` holder
        aura.applyPreAttack(null, null, null, move, [power]);
      }

      power.value *= typeChangeMovePowerMultiplier.value;

      if (!typeless) {
        applyPreDefendAbAttrs(TypeImmunityAbAttr, this, source, move, cancelled, typeMultiplier);
        applyMoveAttrs(NeutralDamageAgainstFlyingTypeMultiplierAttr, source, this, move, typeMultiplier);
      }
      if (!cancelled.value) {
        applyPreDefendAbAttrs(MoveImmunityAbAttr, this, source, move, cancelled, typeMultiplier);
        defendingSidePlayField.forEach((p) => applyPreDefendAbAttrs(FieldPriorityMoveImmunityAbAttr, p, source, move, cancelled, typeMultiplier));
      }

      if (cancelled.value) {
        source.stopMultiHit(this);
        result = HitResult.NO_EFFECT;
      } else {
        const typeBoost = source.findTag(t => t instanceof TypeBoostTag && t.boostedType === move.type) as TypeBoostTag;
        if (typeBoost) {
          power.value *= typeBoost.boostValue;
          if (typeBoost.oneUse) {
            source.removeTag(typeBoost.tagType);
          }
        }
        const arenaAttackTypeMultiplier = new Utils.NumberHolder(this.scene.arena.getAttackTypeMultiplier(move.type, source.isGrounded()));
        applyMoveAttrs(IgnoreWeatherTypeDebuffAttr, source, this, move, arenaAttackTypeMultiplier);
        if (this.scene.arena.getTerrainType() === TerrainType.GRASSY && this.isGrounded() && move.type === Type.GROUND && move.moveTarget === MoveTarget.ALL_NEAR_OTHERS) {
          power.value /= 2;
        }

        applyMoveAttrs(VariablePowerAttr, source, this, move, power);

        this.scene.applyModifiers(PokemonMultiHitModifier, source.isPlayer(), source, new Utils.IntegerHolder(0), power);
        if (!typeless) {
          this.scene.arena.applyTags(WeakenMoveTypeTag, move.type, power);
          this.scene.applyModifiers(AttackTypeBoosterModifier, source.isPlayer(), source, move.type, power);
        }
        if (source.getTag(HelpingHandTag)) {
          power.value *= 1.5;
        }
        let isCritical: boolean;
        const critOnly = new Utils.BooleanHolder(false);
        const critAlways = source.getTag(BattlerTagType.ALWAYS_CRIT);
        applyMoveAttrs(CritOnlyAttr, source, this, move, critOnly);
        applyAbAttrs(ConditionalCritAbAttr, source, null, critOnly, this, move);
        if (critOnly.value || critAlways) {
          isCritical = true;
        } else {
          const critLevel = new Utils.IntegerHolder(0);
          applyMoveAttrs(HighCritAttr, source, this, move, critLevel);
          this.scene.applyModifiers(TempBattleStatBoosterModifier, source.isPlayer(), TempBattleStat.CRIT, critLevel);
          const bonusCrit = new Utils.BooleanHolder(false);
          if (applyAbAttrs(BonusCritAbAttr, source, null, bonusCrit)) {
            if (bonusCrit.value) {
              critLevel.value += 1;
            }
          }
          if (source.getTag(BattlerTagType.CRIT_BOOST)) {
            critLevel.value += 2;
          }
          const critChance = [24, 8, 2, 1][Math.max(0, Math.min(critLevel.value, 3))];
          isCritical = !source.getTag(BattlerTagType.NO_CRIT) && (critChance === 1 || !this.scene.randBattleSeedInt(critChance));
          if (Overrides.NEVER_CRIT_OVERRIDE) {
            isCritical = false;
          }
        }
        if (isCritical) {
          const blockCrit = new Utils.BooleanHolder(false);
          applyAbAttrs(BlockCritAbAttr, this, null, blockCrit);
          if (blockCrit.value) {
            isCritical = false;
          }
        }
        const sourceAtk = new Utils.IntegerHolder(source.getBattleStat(isPhysical ? Stat.ATK : Stat.SPATK, this, null, isCritical));
        const targetDef = new Utils.IntegerHolder(this.getBattleStat(isPhysical ? Stat.DEF : Stat.SPDEF, source, move, isCritical));
        const criticalMultiplier = new Utils.NumberHolder(isCritical ? 1.5 : 1);
        applyAbAttrs(MultCritAbAttr, source, null, criticalMultiplier);
        const screenMultiplier = new Utils.NumberHolder(1);
        if (!isCritical) {
          this.scene.arena.applyTagsForSide(WeakenMoveScreenTag, this.isPlayer() ? ArenaTagSide.PLAYER : ArenaTagSide.ENEMY, move.category, this.scene.currentBattle.double, screenMultiplier);
        }
        const isTypeImmune = (typeMultiplier.value * arenaAttackTypeMultiplier.value) === 0;
        const sourceTypes = source.getTypes();
        const matchesSourceType = sourceTypes[0] === move.type || (sourceTypes.length > 1 && sourceTypes[1] === move.type);
        const stabMultiplier = new Utils.NumberHolder(1);
        if (sourceTeraType === Type.UNKNOWN && matchesSourceType) {
          stabMultiplier.value += 0.5;
        } else if (sourceTeraType !== Type.UNKNOWN && sourceTeraType === move.type) {
          stabMultiplier.value += 0.5;
        }

        applyAbAttrs(StabBoostAbAttr, source, null, stabMultiplier);

        if (sourceTeraType !== Type.UNKNOWN && matchesSourceType) {
          stabMultiplier.value = Math.min(stabMultiplier.value + 0.5, 2.25);
        }

        applyMoveAttrs(VariableAtkAttr, source, this, move, sourceAtk);
        applyMoveAttrs(VariableDefAttr, source, this, move, targetDef);

        const effectPhase = this.scene.getCurrentPhase();
        let numTargets = 1;
        if (effectPhase instanceof MoveEffectPhase) {
          numTargets = effectPhase.getTargets().length;
        }
        const twoStrikeMultiplier = new Utils.NumberHolder(1);
        applyPreAttackAbAttrs(AddSecondStrikeAbAttr, source, this, move, numTargets, new Utils.IntegerHolder(0), twoStrikeMultiplier);

        if (!isTypeImmune) {
<<<<<<< HEAD
          const levelMultiplier = ((2 * source.level / 5) + 2);
          const randomDamageFactor = ((this.scene.randBattleSeedInt(15) + 85) / 100);
          damage.value = Math.ceil((((levelMultiplier * power.value * sourceAtk.value / targetDef.value) / 50) + 2)
                                   * stabMultiplier.value
                                   * typeMultiplier.value
                                   * arenaAttackTypeMultiplier.value
                                   * screenMultiplier.value
                                   * randomDamageFactor
                                   * criticalMultiplier.value);

=======
          damage.value = Math.ceil(((((2 * source.level / 5 + 2) * power.value * sourceAtk.value / targetDef.value) / 50) + 2) * stabMultiplier.value * typeMultiplier.value * arenaAttackTypeMultiplier.value * screenMultiplier.value * twoStrikeMultiplier.value * ((this.scene.randBattleSeedInt(15) + 85) / 100) * criticalMultiplier.value);
>>>>>>> f9d8bd6e
          if (isPhysical && source.status && source.status.effect === StatusEffect.BURN) {
            if (!move.hasAttr(BypassBurnDamageReductionAttr)) {
              const burnDamageReductionCancelled = new Utils.BooleanHolder(false);
              applyAbAttrs(BypassBurnDamageReductionAbAttr, source, burnDamageReductionCancelled);
              if (!burnDamageReductionCancelled.value) {
                damage.value = Math.floor(damage.value / 2);
              }
            }
          }

          applyPreAttackAbAttrs(DamageBoostAbAttr, source, this, move, damage);

          /**
           * For each {@link HitsTagAttr} the move has, doubles the damage of the move if:
           * The target has a {@link BattlerTagType} that this move interacts with
           * AND
           * The move doubles damage when used against that tag
           */
          move.getAttrs(HitsTagAttr).filter(hta => hta.doubleDamage).forEach(hta => {
            if (this.getTag(hta.tagType)) {
              damage.value *= 2;
            }
          });
        }

        if (this.scene.arena.terrain?.terrainType === TerrainType.MISTY && this.isGrounded() && move.type === Type.DRAGON) {
          damage.value = Math.floor(damage.value / 2);
        }

        applyPreDefendAbAttrs(ReceivedMoveDamageMultiplierAbAttr, this, source, move, cancelled, damage);

        const fixedDamage = new Utils.IntegerHolder(0);
        applyMoveAttrs(FixedDamageAttr, source, this, move, fixedDamage);
        if (!isTypeImmune && fixedDamage.value) {
          damage.value = fixedDamage.value;
          isCritical = false;
          result = HitResult.EFFECTIVE;
        }

        if (!result) {
          if (!typeMultiplier.value) {
            result = move.id === Moves.SHEER_COLD ? HitResult.IMMUNE : HitResult.NO_EFFECT;
          } else {
            const oneHitKo = new Utils.BooleanHolder(false);
            applyMoveAttrs(OneHitKOAttr, source, this, move, oneHitKo);
            if (oneHitKo.value) {
              result = HitResult.ONE_HIT_KO;
              isCritical = false;
              damage.value = this.hp;
            } else if (typeMultiplier.value >= 2) {
              result = HitResult.SUPER_EFFECTIVE;
            } else if (typeMultiplier.value >= 1) {
              result = HitResult.EFFECTIVE;
            } else {
              result = HitResult.NOT_VERY_EFFECTIVE;
            }
          }
        }

        // TODO i suspect this may be bugged for ohko moves since "!fixedDamage.value" doesn't guard against those.
        // in any case, i think we can move this to where ReceivedMoveDamageMultiplierAbAttr is now, which
        // should allow its damage changes to be overriden by fixed damage and OHKO moves. we could
        // subsequently remove this "!fixedDamage.value". i'll explore this in the unit tests.
        if (!fixedDamage.value) {
          if (!source.isPlayer()) {
            this.scene.applyModifiers(EnemyDamageBoosterModifier, false, damage);
          }
          if (!this.isPlayer()) {
            this.scene.applyModifiers(EnemyDamageReducerModifier, false, damage);
          }
        }

        applyMoveAttrs(ModifiedDamageAttr, source, this, move, damage);

        console.log("damage", damage.value, move.name, power.value, sourceAtk, targetDef);

        // In case of fatal damage, this tag would have gotten cleared before we could lapse it.
        const destinyTag = this.getTag(BattlerTagType.DESTINY_BOND);

        const oneHitKo = result === HitResult.ONE_HIT_KO;
        if (damage.value) {
          if (this.getHpRatio() === 1) {
            applyPreDefendAbAttrs(PreDefendFullHpEndureAbAttr, this, source, move, cancelled, damage);
          } else if (!this.isPlayer() && damage.value >= this.hp) {
            this.scene.applyModifiers(EnemyEndureChanceModifier, false, this);
          }

          /**
             * We explicitly require to ignore the faint phase here, as we want to show the messages
             * about the critical hit and the super effective/not very effective messages before the faint phase.
             */
          damage.value = this.damageAndUpdate(damage.value, result as DamageResult, isCritical, oneHitKo, oneHitKo, true);
          this.turnData.damageTaken += damage.value;
          if (isCritical) {
            this.scene.queueMessage(i18next.t("battle:hitResultCriticalHit"));
          }
          if (source.isPlayer()) {
            this.scene.validateAchvs(DamageAchv, damage);
            if (damage.value > this.scene.gameData.gameStats.highestDamage) {
              this.scene.gameData.gameStats.highestDamage = damage.value;
            }
          }
          source.turnData.damageDealt += damage.value;
          source.turnData.currDamageDealt = damage.value;
          this.battleData.hitCount++;
          const attackResult = { move: move.id, result: result as DamageResult, damage: damage.value, critical: isCritical, sourceId: source.id };
          this.turnData.attacksReceived.unshift(attackResult);
          if (source.isPlayer() && !this.isPlayer()) {
            this.scene.applyModifiers(DamageMoneyRewardModifier, true, source, damage);
          }
        }

        if (source.turnData.hitsLeft === 1) {
          switch (result) {
          case HitResult.SUPER_EFFECTIVE:
            this.scene.queueMessage(i18next.t("battle:hitResultSuperEffective"));
            break;
          case HitResult.NOT_VERY_EFFECTIVE:
            this.scene.queueMessage(i18next.t("battle:hitResultNotVeryEffective"));
            break;
          case HitResult.NO_EFFECT:
            this.scene.queueMessage(i18next.t("battle:hitResultNoEffect", { pokemonName: this.name }));
            break;
          case HitResult.IMMUNE:
            this.scene.queueMessage(`${this.name} is unaffected!`);
            break;
          case HitResult.ONE_HIT_KO:
            this.scene.queueMessage(i18next.t("battle:hitResultOneHitKO"));
            break;
          }
        }

        if (this.isFainted()) {
          this.scene.unshiftPhase(new FaintPhase(this.scene, this.getBattlerIndex(), oneHitKo));
          this.resetSummonData();
        }

        if (damage) {
          this.scene.clearPhaseQueueSplice();

          const attacker = this.scene.getPokemonById(source.id);
          destinyTag?.lapse(attacker, BattlerTagLapseType.CUSTOM);
        }
      }
      break;
    case MoveCategory.STATUS:
      if (!typeless) {
        applyPreDefendAbAttrs(TypeImmunityAbAttr, this, source, move, cancelled, typeMultiplier);
      }
      if (!cancelled.value) {
        applyPreDefendAbAttrs(MoveImmunityAbAttr, this, source, move, cancelled, typeMultiplier);
        defendingSidePlayField.forEach((p) => applyPreDefendAbAttrs(FieldPriorityMoveImmunityAbAttr, p, source, move, cancelled, typeMultiplier));
      }
      if (!typeMultiplier.value) {
        this.scene.queueMessage(i18next.t("battle:hitResultNoEffect", { pokemonName: this.name }));
      }
      result = cancelled.value || !typeMultiplier.value ? HitResult.NO_EFFECT : HitResult.STATUS;
      break;
    }

    return result;
  }

  damage(damage: integer, ignoreSegments: boolean = false, preventEndure: boolean = false, ignoreFaintPhase: boolean = false): integer {
    if (this.isFainted()) {
      return 0;
    }
    const surviveDamage = new Utils.BooleanHolder(false);

    if (!preventEndure && this.hp - damage <= 0) {
      if (this.hp >= 1 && this.getTag(BattlerTagType.ENDURING)) {
        surviveDamage.value = this.lapseTag(BattlerTagType.ENDURING);
      } else if (this.hp > 1 && this.getTag(BattlerTagType.STURDY)) {
        surviveDamage.value = this.lapseTag(BattlerTagType.STURDY);
      }
      if (!surviveDamage.value) {
        this.scene.applyModifiers(SurviveDamageModifier, this.isPlayer(), this, surviveDamage);
      }
      if (surviveDamage.value) {
        damage = this.hp - 1;
      }
    }

    damage = Math.min(damage, this.hp);

    this.hp = this.hp - damage;
    if (this.isFainted() && !ignoreFaintPhase) {
      this.scene.unshiftPhase(new FaintPhase(this.scene, this.getBattlerIndex(), preventEndure));
      this.resetSummonData();
    }

    return damage;
  }

  damageAndUpdate(damage: integer, result?: DamageResult, critical: boolean = false, ignoreSegments: boolean = false, preventEndure: boolean = false, ignoreFaintPhase: boolean = false): integer {
    const damagePhase = new DamagePhase(this.scene, this.getBattlerIndex(), damage, result as DamageResult, critical);
    this.scene.unshiftPhase(damagePhase);
    damage = this.damage(damage, ignoreSegments, preventEndure, ignoreFaintPhase);
    // Damage amount may have changed, but needed to be queued before calling damage function
    damagePhase.updateAmount(damage);
    return damage;
  }

  heal(amount: integer): integer {
    const healAmount = Math.min(amount, this.getMaxHp() - this.hp);
    this.hp += healAmount;
    return healAmount;
  }

  isBossImmune(): boolean {
    return this.isBoss();
  }

  isMax(): boolean {
    const maxForms = [SpeciesFormKey.GIGANTAMAX, SpeciesFormKey.GIGANTAMAX_RAPID, SpeciesFormKey.GIGANTAMAX_SINGLE, SpeciesFormKey.ETERNAMAX] as string[];
    return maxForms.includes(this.getFormKey()) || maxForms.includes(this.getFusionFormKey());
  }

  addTag(tagType: BattlerTagType, turnCount: integer = 0, sourceMove?: Moves, sourceId?: integer): boolean {
    const existingTag = this.getTag(tagType);
    if (existingTag) {
      existingTag.onOverlap(this);
      return false;
    }

    const newTag = getBattlerTag(tagType, turnCount, sourceMove, sourceId);

    const cancelled = new Utils.BooleanHolder(false);
    applyPreApplyBattlerTagAbAttrs(PreApplyBattlerTagAbAttr, this, newTag, cancelled);

    if (!cancelled.value && newTag.canAdd(this)) {
      this.summonData.tags.push(newTag);
      newTag.onAdd(this);

      return true;
    }

    return false;
  }

  getTag(tagType: BattlerTagType | Constructor<BattlerTag>): BattlerTag {
    if (!this.summonData) {
      return null;
    }
    return typeof(tagType) === "string"
      ? this.summonData.tags.find(t => t.tagType === tagType)
      : this.summonData.tags.find(t => t instanceof tagType);
  }

  findTag(tagFilter: ((tag: BattlerTag) => boolean)) {
    if (!this.summonData) {
      return null;
    }
    return this.summonData.tags.find(t => tagFilter(t));
  }

  getTags(tagType: BattlerTagType | Constructor<BattlerTag>): BattlerTag[] {
    if (!this.summonData) {
      return [];
    }
    return typeof(tagType) === "string"
      ? this.summonData.tags.filter(t => t.tagType === tagType)
      : this.summonData.tags.filter(t => t instanceof tagType);
  }

  findTags(tagFilter: ((tag: BattlerTag) => boolean)): BattlerTag[] {
    if (!this.summonData) {
      return [];
    }
    return this.summonData.tags.filter(t => tagFilter(t));
  }

  lapseTag(tagType: BattlerTagType): boolean {
    const tags = this.summonData.tags;
    const tag = tags.find(t => t.tagType === tagType);
    if (tag && !(tag.lapse(this, BattlerTagLapseType.CUSTOM))) {
      tag.onRemove(this);
      tags.splice(tags.indexOf(tag), 1);
    }
    return !!tag;
  }

  lapseTags(lapseType: BattlerTagLapseType): void {
    const tags = this.summonData.tags;
    tags.filter(t => lapseType === BattlerTagLapseType.FAINT || ((t.lapseType === lapseType) && !(t.lapse(this, lapseType))) || (lapseType === BattlerTagLapseType.TURN_END && t.turnCount < 1)).forEach(t => {
      t.onRemove(this);
      tags.splice(tags.indexOf(t), 1);
    });
  }

  removeTag(tagType: BattlerTagType): boolean {
    const tags = this.summonData.tags;
    const tag = tags.find(t => t.tagType === tagType);
    if (tag) {
      tag.turnCount = 0;
      tag.onRemove(this);
      tags.splice(tags.indexOf(tag), 1);
    }
    return !!tag;
  }

  findAndRemoveTags(tagFilter: ((tag: BattlerTag) => boolean)): boolean {
    if (!this.summonData) {
      return false;
    }
    const tags = this.summonData.tags;
    const tagsToRemove = tags.filter(t => tagFilter(t));
    for (const tag of tagsToRemove) {
      tag.turnCount = 0;
      tag.onRemove(this);
      tags.splice(tags.indexOf(tag), 1);
    }
    return true;
  }

  removeTagsBySourceId(sourceId: integer): void {
    this.findAndRemoveTags(t => t.isSourceLinked() && t.sourceId === sourceId);
  }

  transferTagsBySourceId(sourceId: integer, newSourceId: integer): void {
    if (!this.summonData) {
      return;
    }
    const tags = this.summonData.tags;
    tags.filter(t => t.sourceId === sourceId).forEach(t => t.sourceId = newSourceId);
  }

  /**
   * Transferring stat changes and Tags
   * @param source {@linkcode Pokemon} the pokemon whose stats/Tags are to be passed on from, ie: the Pokemon using Baton Pass
   */
  transferSummon(source: Pokemon): void {
    const battleStats = Utils.getEnumValues(BattleStat);
    for (const stat of battleStats) {
      this.summonData.battleStats[stat] = source.summonData.battleStats[stat];
    }
    for (const tag of source.summonData.tags) {

      // bypass yawn, and infatuation as those can not be passed via Baton Pass
      if (tag.sourceMove === Moves.YAWN || tag.tagType === BattlerTagType.INFATUATED) {
        continue;
      }

      this.summonData.tags.push(tag);
    }
    if (this instanceof PlayerPokemon && source.summonData.battleStats.find(bs => bs === 6)) {
      this.scene.validateAchv(achvs.TRANSFER_MAX_BATTLE_STAT);
    }
    this.updateInfo();
  }

  getMoveHistory(): TurnMove[] {
    return this.battleSummonData.moveHistory;
  }

  pushMoveHistory(turnMove: TurnMove) {
    turnMove.turn = this.scene.currentBattle?.turn;
    this.getMoveHistory().push(turnMove);
  }

  getLastXMoves(turnCount?: integer): TurnMove[] {
    const moveHistory = this.getMoveHistory();
    return moveHistory.slice(turnCount >= 0 ? Math.max(moveHistory.length - (turnCount || 1), 0) : 0, moveHistory.length).reverse();
  }

  getMoveQueue(): QueuedMove[] {
    return this.summonData.moveQueue;
  }

  /**
   * If this Pokemon is using a multi-hit move, cancels all subsequent strikes
   * @param {Pokemon} target If specified, this only cancels subsequent strikes against this Pokemon
   */
  stopMultiHit(target?: Pokemon): void {
    const effectPhase = this.scene.getCurrentPhase();
    if (effectPhase instanceof MoveEffectPhase) {
      effectPhase.stopMultiHit(target);
    }
  }

  changeForm(formChange: SpeciesFormChange): Promise<void> {
    return new Promise(resolve => {
      this.formIndex = Math.max(this.species.forms.findIndex(f => f.formKey === formChange.formKey), 0);
      this.generateName();
      const abilityCount = this.getSpeciesForm().getAbilityCount();
      if (this.abilityIndex >= abilityCount) {// Shouldn't happen
        this.abilityIndex = abilityCount - 1;
      }
      this.scene.gameData.setPokemonSeen(this, false);
      this.setScale(this.getSpriteScale());
      this.loadAssets().then(() => {
        this.calculateStats();
        this.scene.updateModifiers(this.isPlayer(), true);
        Promise.all([ this.updateInfo(), this.scene.updateFieldScale() ]).then(() => resolve());
      });
    });
  }

  cry(soundConfig?: Phaser.Types.Sound.SoundConfig, sceneOverride?: BattleScene): AnySound {
    const scene = sceneOverride || this.scene;
    const cry = this.getSpeciesForm().cry(scene, soundConfig);
    let duration = cry.totalDuration * 1000;
    if (this.fusionSpecies && this.getSpeciesForm() !== this.getFusionSpeciesForm()) {
      let fusionCry = this.getFusionSpeciesForm().cry(scene, soundConfig, true);
      duration = Math.min(duration, fusionCry.totalDuration * 1000);
      fusionCry.destroy();
      scene.time.delayedCall(Utils.fixedInt(Math.ceil(duration * 0.4)), () => {
        try {
          SoundFade.fadeOut(scene, cry, Utils.fixedInt(Math.ceil(duration * 0.2)));
          fusionCry = this.getFusionSpeciesForm().cry(scene, Object.assign({ seek: Math.max(fusionCry.totalDuration * 0.4, 0) }, soundConfig));
          SoundFade.fadeIn(scene, fusionCry, Utils.fixedInt(Math.ceil(duration * 0.2)), scene.masterVolume * scene.seVolume, 0);
        } catch (err) {
          console.error(err);
        }
      });
    }

    return cry;
  }

  faintCry(callback: Function): void {
    if (this.fusionSpecies && this.getSpeciesForm() !== this.getFusionSpeciesForm()) {
      return this.fusionFaintCry(callback);
    }

    const key = this.getSpeciesForm().getCryKey(this.formIndex);
    //eslint-disable-next-line @typescript-eslint/no-unused-vars
    let i = 0;
    let rate = 0.85;
    const cry = this.scene.playSound(key, { rate: rate }) as AnySound;
    const sprite = this.getSprite();
    const tintSprite = this.getTintSprite();
    const delay = Math.max(this.scene.sound.get(key).totalDuration * 50, 25);

    let frameProgress = 0;
    let frameThreshold: number;

    sprite.anims.pause();
    tintSprite.anims.pause();

    let faintCryTimer = this.scene.time.addEvent({
      delay: Utils.fixedInt(delay),
      repeat: -1,
      callback: () => {
        ++i;
        frameThreshold = sprite.anims.msPerFrame / rate;
        frameProgress += delay;
        while (frameProgress > frameThreshold) {
          if (sprite.anims.duration) {
            sprite.anims.nextFrame();
            tintSprite.anims.nextFrame();
          }
          frameProgress -= frameThreshold;
        }
        if (cry && !cry.pendingRemove) {
          rate *= 0.99;
          cry.setRate(rate);
        } else {
          faintCryTimer.destroy();
          faintCryTimer = null;
          if (callback) {
            callback();
          }
        }
      }
    });

    // Failsafe
    this.scene.time.delayedCall(Utils.fixedInt(3000), () => {
      if (!faintCryTimer || !this.scene) {
        return;
      }
      if (cry?.isPlaying) {
        cry.stop();
      }
      faintCryTimer.destroy();
      if (callback) {
        callback();
      }
    });
  }

  private fusionFaintCry(callback: Function): void {
    const key = this.getSpeciesForm().getCryKey(this.formIndex);
    let i = 0;
    let rate = 0.85;
    const cry = this.scene.playSound(key, { rate: rate }) as AnySound;
    const sprite = this.getSprite();
    const tintSprite = this.getTintSprite();
    let duration = cry.totalDuration * 1000;

    let fusionCry = this.scene.playSound(this.getFusionSpeciesForm().getCryKey(this.fusionFormIndex), { rate: rate }) as AnySound;
    fusionCry.stop();
    duration = Math.min(duration, fusionCry.totalDuration * 1000);
    fusionCry.destroy();

    const delay = Math.max(duration * 0.05, 25);

    let transitionIndex = 0;
    let durationProgress = 0;

    const transitionThreshold = Math.ceil(duration * 0.4);
    while (durationProgress < transitionThreshold) {
      ++i;
      durationProgress += delay * rate;
      rate *= 0.99;
    }

    transitionIndex = i;

    i = 0;
    rate = 0.85;

    let frameProgress = 0;
    let frameThreshold: number;

    sprite.anims.pause();
    tintSprite.anims.pause();

    let faintCryTimer = this.scene.time.addEvent({
      delay: Utils.fixedInt(delay),
      repeat: -1,
      callback: () => {
        ++i;
        frameThreshold = sprite.anims.msPerFrame / rate;
        frameProgress += delay;
        while (frameProgress > frameThreshold) {
          if (sprite.anims.duration) {
            sprite.anims.nextFrame();
            tintSprite.anims.nextFrame();
          }
          frameProgress -= frameThreshold;
        }
        if (i === transitionIndex) {
          SoundFade.fadeOut(this.scene, cry, Utils.fixedInt(Math.ceil((duration / rate) * 0.2)));
          fusionCry = this.scene.playSound(this.getFusionSpeciesForm().getCryKey(this.fusionFormIndex), Object.assign({ seek: Math.max(fusionCry.totalDuration * 0.4, 0), rate: rate }));
          SoundFade.fadeIn(this.scene, fusionCry, Utils.fixedInt(Math.ceil((duration / rate) * 0.2)), this.scene.masterVolume * this.scene.seVolume, 0);
        }
        rate *= 0.99;
        if (cry && !cry.pendingRemove) {
          cry.setRate(rate);
        }
        if (fusionCry && !fusionCry.pendingRemove) {
          fusionCry.setRate(rate);
        }
        if ((!cry || cry.pendingRemove) && (!fusionCry || fusionCry.pendingRemove)) {
          faintCryTimer.destroy();
          faintCryTimer = null;
          if (callback) {
            callback();
          }
        }
      }
    });

    // Failsafe
    this.scene.time.delayedCall(Utils.fixedInt(3000), () => {
      if (!faintCryTimer || !this.scene) {
        return;
      }
      if (cry?.isPlaying) {
        cry.stop();
      }
      if (fusionCry?.isPlaying) {
        fusionCry.stop();
      }
      faintCryTimer.destroy();
      if (callback) {
        callback();
      }
    });
  }

  isOppositeGender(pokemon: Pokemon): boolean {
    return this.gender !== Gender.GENDERLESS && pokemon.gender === (this.gender === Gender.MALE ? Gender.FEMALE : Gender.MALE);
  }

  canSetStatus(effect: StatusEffect, quiet: boolean = false, overrideStatus: boolean = false, sourcePokemon: Pokemon = null): boolean {
    if (effect !== StatusEffect.FAINT) {
      if (overrideStatus ? this.status?.effect === effect : this.status) {
        return false;
      }
      if (this.isGrounded() && this.scene.arena.terrain?.terrainType === TerrainType.MISTY) {
        return false;
      }
    }

    const types = this.getTypes(true, true);

    switch (effect) {
    case StatusEffect.POISON:
    case StatusEffect.TOXIC:
      // Check if the Pokemon is immune to Poison/Toxic or if the source pokemon is canceling the immunity
      const poisonImmunity = types.map(defType => {
        // Check if the Pokemon is not immune to Poison/Toxic
        if (defType !== Type.POISON && defType !== Type.STEEL) {
          return false;
        }

        // Check if the source Pokemon has an ability that cancels the Poison/Toxic immunity
        const cancelImmunity = new Utils.BooleanHolder(false);
        if (sourcePokemon) {
          applyAbAttrs(IgnoreTypeStatusEffectImmunityAbAttr, sourcePokemon, cancelImmunity, effect, defType);
          if (cancelImmunity.value) {
            return false;
          }
        }

        return true;
      });

      if (this.isOfType(Type.POISON) || this.isOfType(Type.STEEL)) {
        if (poisonImmunity.includes(true)) {
          return false;
        }
      }
      break;
    case StatusEffect.PARALYSIS:
      if (this.isOfType(Type.ELECTRIC)) {
        return false;
      }
      break;
    case StatusEffect.SLEEP:
      if (this.isGrounded() && this.scene.arena.terrain?.terrainType === TerrainType.ELECTRIC) {
        return false;
      }
      break;
    case StatusEffect.FREEZE:
      if (this.isOfType(Type.ICE) || [WeatherType.SUNNY, WeatherType.HARSH_SUN].includes(this.scene?.arena.weather?.weatherType)) {
        return false;
      }
      break;
    case StatusEffect.BURN:
      if (this.isOfType(Type.FIRE)) {
        return false;
      }
      break;
    }

    const cancelled = new Utils.BooleanHolder(false);
    applyPreSetStatusAbAttrs(StatusEffectImmunityAbAttr, this, effect, cancelled, quiet);

    if (cancelled.value) {
      return false;
    }

    return true;
  }

  trySetStatus(effect: StatusEffect, asPhase: boolean = false, sourcePokemon: Pokemon = null, cureTurn: integer = 0, sourceText: string = null): boolean {
    if (!this.canSetStatus(effect, asPhase, false, sourcePokemon)) {
      return false;
    }

    if (asPhase) {
      this.scene.unshiftPhase(new ObtainStatusEffectPhase(this.scene, this.getBattlerIndex(), effect, cureTurn, sourceText, sourcePokemon));
      return true;
    }

    let statusCureTurn: Utils.IntegerHolder;

    if (effect === StatusEffect.SLEEP) {
      statusCureTurn = new Utils.IntegerHolder(this.randSeedIntRange(2, 4));
      applyAbAttrs(ReduceStatusEffectDurationAbAttr, this, null, effect, statusCureTurn);

      this.setFrameRate(4);

      // If the user is invulnerable, lets remove their invulnerability when they fall asleep
      const invulnerableTags = [
        BattlerTagType.UNDERGROUND,
        BattlerTagType.UNDERWATER,
        BattlerTagType.HIDDEN,
        BattlerTagType.FLYING
      ];

      const tag = invulnerableTags.find((t) => this.getTag(t));

      if (tag) {
        this.removeTag(tag);
        this.getMoveQueue().pop();
      }
    }

    this.status = new Status(effect, 0, statusCureTurn?.value);

    if (effect !== StatusEffect.FAINT) {
      this.scene.triggerPokemonFormChange(this, SpeciesFormChangeStatusEffectTrigger, true);
    }

    return true;
  }

  /**
  * Resets the status of a pokemon.
  * @param revive Whether revive should be cured; defaults to true.
  * @param confusion Whether resetStatus should include confusion or not; defaults to false.
  * @param reloadAssets Whether to reload the assets or not; defaults to false.
  */
  resetStatus(revive: boolean = true, confusion: boolean = false, reloadAssets: boolean = false): void {
    const lastStatus = this.status?.effect;
    if (!revive && lastStatus === StatusEffect.FAINT) {
      return;
    }
    this.status = undefined;
    if (lastStatus === StatusEffect.SLEEP) {
      this.setFrameRate(12);
      if (this.getTag(BattlerTagType.NIGHTMARE)) {
        this.lapseTag(BattlerTagType.NIGHTMARE);
      }
    }
    if (confusion) {
      if (this.getTag(BattlerTagType.CONFUSED)) {
        this.lapseTag(BattlerTagType.CONFUSED);
      }
    }
    if (reloadAssets) {
      this.loadAssets(false).then(() => this.playAnim());
    }
  }

  primeSummonData(summonDataPrimer: PokemonSummonData): void {
    this.summonDataPrimer = summonDataPrimer;
  }

  resetSummonData(): void {
    if (this.summonData?.speciesForm) {
      this.summonData.speciesForm = null;
      this.updateFusionPalette();
    }
    this.summonData = new PokemonSummonData();
    if (!this.battleData) {
      this.resetBattleData();
    }
    this.resetBattleSummonData();
    if (this.summonDataPrimer) {
      for (const k of Object.keys(this.summonData)) {
        if (this.summonDataPrimer[k]) {
          this.summonData[k] = this.summonDataPrimer[k];
        }
      }
      this.summonDataPrimer = null;
    }
    this.updateInfo();
  }

  resetBattleData(): void {
    this.battleData = new PokemonBattleData();
  }

  resetBattleSummonData(): void {
    this.battleSummonData = new PokemonBattleSummonData();
    if (this.getTag(BattlerTagType.SEEDED)) {
      this.lapseTag(BattlerTagType.SEEDED);
    }
    if (this.scene) {
      this.scene.triggerPokemonFormChange(this, SpeciesFormChangePostMoveTrigger, true);
    }
  }

  resetTurnData(): void {
    this.turnData = new PokemonTurnData();
  }

  getExpValue(): integer {
    // Logic to factor in victor level has been removed for balancing purposes, so the player doesn't have to focus on EXP maxxing
    return ((this.getSpeciesForm().getBaseExp() * this.level) / 5 + 1);
  }

  setFrameRate(frameRate: integer) {
    this.scene.anims.get(this.getBattleSpriteKey()).frameRate = frameRate;
    this.getSprite().play(this.getBattleSpriteKey());
    this.getTintSprite().play(this.getBattleSpriteKey());
  }

  tint(color: number, alpha?: number, duration?: integer, ease?: string) {
    const tintSprite = this.getTintSprite();
    tintSprite.setTintFill(color);
    tintSprite.setVisible(true);

    if (duration) {
      tintSprite.setAlpha(0);

      this.scene.tweens.add({
        targets: tintSprite,
        alpha: alpha || 1,
        duration: duration,
        ease: ease || "Linear"
      });
    } else {
      tintSprite.setAlpha(alpha);
    }
  }

  untint(duration: integer, ease?: string) {
    const tintSprite = this.getTintSprite();

    if (duration) {
      this.scene.tweens.add({
        targets: tintSprite,
        alpha: 0,
        duration: duration,
        ease: ease || "Linear",
        onComplete: () => {
          tintSprite.setVisible(false);
          tintSprite.setAlpha(1);
        }
      });
    } else {
      tintSprite.setVisible(false);
      tintSprite.setAlpha(1);
    }
  }

  enableMask() {
    if (!this.maskEnabled) {
      this.maskSprite = this.getTintSprite();
      this.maskSprite.setVisible(true);
      this.maskSprite.setPosition(this.x * this.parentContainer.scale + this.parentContainer.x,
        this.y * this.parentContainer.scale + this.parentContainer.y);
      this.maskSprite.setScale(this.getSpriteScale() * this.parentContainer.scale);
      this.maskEnabled = true;
    }
  }

  disableMask() {
    if (this.maskEnabled) {
      this.maskSprite.setVisible(false);
      this.maskSprite.setPosition(0, 0);
      this.maskSprite.setScale(this.getSpriteScale());
      this.maskSprite = null;
      this.maskEnabled = false;
    }
  }

  sparkle(): void {
    if (this.shinySparkle) {
      this.shinySparkle.play(`sparkle${this.variant ? `_${this.variant + 1}` : ""}`);
      this.scene.playSound("sparkle");
    }
  }

  updateFusionPalette(ignoreOveride?: boolean): void {
    if (!this.getFusionSpeciesForm(ignoreOveride)) {
      [ this.getSprite(), this.getTintSprite() ].map(s => {
        s.pipelineData[`spriteColors${ignoreOveride && this.summonData?.speciesForm ? "Base" : ""}`] = [];
        s.pipelineData[`fusionSpriteColors${ignoreOveride && this.summonData?.speciesForm ? "Base" : ""}`] = [];
      });
      return;
    }

    const speciesForm = this.getSpeciesForm(ignoreOveride);
    const fusionSpeciesForm = this.getFusionSpeciesForm(ignoreOveride);

    const spriteKey = speciesForm.getSpriteKey(this.getGender(ignoreOveride) === Gender.FEMALE, speciesForm.formIndex, this.shiny, this.variant);
    const backSpriteKey = speciesForm.getSpriteKey(this.getGender(ignoreOveride) === Gender.FEMALE, speciesForm.formIndex, this.shiny, this.variant).replace("pkmn__", "pkmn__back__");
    const fusionSpriteKey = fusionSpeciesForm.getSpriteKey(this.getFusionGender(ignoreOveride) === Gender.FEMALE, fusionSpeciesForm.formIndex, this.fusionShiny, this.fusionVariant);
    const fusionBackSpriteKey = fusionSpeciesForm.getSpriteKey(this.getFusionGender(ignoreOveride) === Gender.FEMALE, fusionSpeciesForm.formIndex, this.fusionShiny, this.fusionVariant).replace("pkmn__", "pkmn__back__");

    const sourceTexture = this.scene.textures.get(spriteKey);
    const sourceBackTexture = this.scene.textures.get(backSpriteKey);
    const fusionTexture = this.scene.textures.get(fusionSpriteKey);
    const fusionBackTexture = this.scene.textures.get(fusionBackSpriteKey);

    const [ sourceFrame, sourceBackFrame, fusionFrame, fusionBackFrame ] = [ sourceTexture, sourceBackTexture, fusionTexture, fusionBackTexture ].map(texture => texture.frames[texture.firstFrame]);
    const [ sourceImage, sourceBackImage, fusionImage, fusionBackImage ] = [ sourceTexture, sourceBackTexture, fusionTexture, fusionBackTexture ].map(i => i.getSourceImage() as HTMLImageElement);

    const canvas = document.createElement("canvas");
    const backCanvas = document.createElement("canvas");
    const fusionCanvas = document.createElement("canvas");
    const fusionBackCanvas = document.createElement("canvas");

    const spriteColors: integer[][] = [];
    const pixelData: Uint8ClampedArray[] = [];

    [ canvas, backCanvas, fusionCanvas, fusionBackCanvas ].forEach((canv: HTMLCanvasElement, c: integer) => {
      const context = canv.getContext("2d");
      const frame = [ sourceFrame, sourceBackFrame, fusionFrame, fusionBackFrame ][c];
      canv.width = frame.width;
      canv.height = frame.height;
      context.drawImage([ sourceImage, sourceBackImage, fusionImage, fusionBackImage ][c], frame.cutX, frame.cutY, frame.width, frame.height, 0, 0, frame.width, frame.height);
      const imageData = context.getImageData(frame.cutX, frame.cutY, frame.width, frame.height);
      pixelData.push(imageData.data);
    });

    for (let f = 0; f < 2; f++) {
      const variantColors = variantColorCache[!f ? spriteKey : backSpriteKey];
      const variantColorSet = new Map<integer, integer[]>();
      if (this.shiny && variantColors && variantColors[this.variant]) {
        Object.keys(variantColors[this.variant]).forEach(k => {
          variantColorSet.set(Utils.rgbaToInt(Array.from(Object.values(Utils.rgbHexToRgba(k)))), Array.from(Object.values(Utils.rgbHexToRgba(variantColors[this.variant][k]))));
        });
      }

      for (let i = 0; i < pixelData[f].length; i += 4) {
        if (pixelData[f][i + 3]) {
          const pixel = pixelData[f].slice(i, i + 4);
          let [ r, g, b, a ] = pixel;
          if (variantColors) {
            const color = Utils.rgbaToInt([r, g, b, a]);
            if (variantColorSet.has(color)) {
              const mappedPixel = variantColorSet.get(color);
              [ r, g, b, a ] = mappedPixel;
            }
          }
          if (!spriteColors.find(c => c[0] === r && c[1] === g && c[2] === b)) {
            spriteColors.push([ r, g, b, a ]);
          }
        }
      }
    }

    const fusionSpriteColors = JSON.parse(JSON.stringify(spriteColors));

    const pixelColors = [];
    for (let f = 0; f < 2; f++) {
      for (let i = 0; i < pixelData[f].length; i += 4) {
        const total = pixelData[f].slice(i, i + 3).reduce((total: integer, value: integer) => total + value, 0);
        if (!total) {
          continue;
        }
        pixelColors.push(argbFromRgba({ r: pixelData[f][i], g: pixelData[f][i + 1], b: pixelData[f][i + 2], a: pixelData[f][i + 3] }));
      }
    }

    const fusionPixelColors = [];
    for (let f = 0; f < 2; f++) {
      const variantColors = variantColorCache[!f ? fusionSpriteKey : fusionBackSpriteKey];
      const variantColorSet = new Map<integer, integer[]>();
      if (this.fusionShiny && variantColors && variantColors[this.fusionVariant]) {
        Object.keys(variantColors[this.fusionVariant]).forEach(k => {
          variantColorSet.set(Utils.rgbaToInt(Array.from(Object.values(Utils.rgbHexToRgba(k)))), Array.from(Object.values(Utils.rgbHexToRgba(variantColors[this.fusionVariant][k]))));
        });
      }
      for (let i = 0; i < pixelData[2 + f].length; i += 4) {
        const total = pixelData[2 + f].slice(i, i + 3).reduce((total: integer, value: integer) => total + value, 0);
        if (!total) {
          continue;
        }
        let [ r, g, b, a ] = [ pixelData[2 + f][i], pixelData[2 + f][i + 1], pixelData[2 + f][i + 2], pixelData[2 + f][i + 3] ];
        if (variantColors) {
          const color = Utils.rgbaToInt([r, g, b, a]);
          if (variantColorSet.has(color)) {
            const mappedPixel = variantColorSet.get(color);
            [ r, g, b, a ] = mappedPixel;
          }
        }
        fusionPixelColors.push(argbFromRgba({ r, g, b, a }));
      }
    }

    let paletteColors: Map<number, number>;
    let fusionPaletteColors: Map<number, number>;

    const originalRandom = Math.random;
    Math.random = () => Phaser.Math.RND.realInRange(0, 1);

    this.scene.executeWithSeedOffset(() => {
      paletteColors = QuantizerCelebi.quantize(pixelColors, 4);
      fusionPaletteColors = QuantizerCelebi.quantize(fusionPixelColors, 4);
    }, 0, "This result should not vary");

    Math.random = originalRandom;

    const [ palette, fusionPalette ] = [ paletteColors, fusionPaletteColors ]
      .map(paletteColors => {
        let keys = Array.from(paletteColors.keys()).sort((a: integer, b: integer) => paletteColors.get(a) < paletteColors.get(b) ? 1 : -1);
        let rgbaColors: Map<number, integer[]>;
        let hsvColors: Map<number, number[]>;

        const mappedColors = new Map<integer, integer[]>();

        do {
          mappedColors.clear();

          rgbaColors = keys.reduce((map: Map<number, integer[]>, k: number) => {
            map.set(k, Object.values(rgbaFromArgb(k))); return map;
          }, new Map<number, integer[]>());
          hsvColors = Array.from(rgbaColors.keys()).reduce((map: Map<number, number[]>, k: number) => {
            const rgb = rgbaColors.get(k).slice(0, 3);
            map.set(k, Utils.rgbToHsv(rgb[0], rgb[1], rgb[2]));
            return map;
          }, new Map<number, number[]>());

          for (let c = keys.length - 1; c >= 0; c--) {
            const hsv = hsvColors.get(keys[c]);
            for (let c2 = 0; c2 < c; c2++) {
              const hsv2 = hsvColors.get(keys[c2]);
              const diff = Math.abs(hsv[0] - hsv2[0]);
              if (diff < 30 || diff >= 330) {
                if (mappedColors.has(keys[c])) {
                  mappedColors.get(keys[c]).push(keys[c2]);
                } else {
                  mappedColors.set(keys[c], [ keys[c2] ]);
                }
                break;
              }
            }
          }

          mappedColors.forEach((values: integer[], key: integer) => {
            const keyColor = rgbaColors.get(key);
            const valueColors = values.map(v => rgbaColors.get(v));
            const color = keyColor.slice(0);
            let count = paletteColors.get(key);
            for (const value of values) {
              const valueCount = paletteColors.get(value);
              if (!valueCount) {
                continue;
              }
              count += valueCount;
            }

            for (let c = 0; c < 3; c++) {
              color[c] *= (paletteColors.get(key) / count);
              values.forEach((value: integer, i: integer) => {
                if (paletteColors.has(value)) {
                  const valueCount = paletteColors.get(value);
                  color[c] += valueColors[i][c] * (valueCount / count);
                }
              });
              color[c] = Math.round(color[c]);
            }

            paletteColors.delete(key);
            for (const value of values) {
              paletteColors.delete(value);
              if (mappedColors.has(value)) {
                mappedColors.delete(value);
              }
            }

            paletteColors.set(argbFromRgba({ r: color[0], g: color[1], b: color[2], a: color[3] }), count);
          });

          keys = Array.from(paletteColors.keys()).sort((a: integer, b: integer) => paletteColors.get(a) < paletteColors.get(b) ? 1 : -1);
        } while (mappedColors.size);

        return keys.map(c => Object.values(rgbaFromArgb(c)));
      }
      );

    const paletteDeltas: number[][] = [];

    spriteColors.forEach((sc: integer[], i: integer) => {
      paletteDeltas.push([]);
      for (let p = 0; p < palette.length; p++) {
        paletteDeltas[i].push(Utils.deltaRgb(sc, palette[p]));
      }
    });

    const easeFunc = Phaser.Tweens.Builders.GetEaseFunction("Cubic.easeIn");

    for (let sc = 0; sc < spriteColors.length; sc++) {
      const delta = Math.min(...paletteDeltas[sc]);
      const paletteIndex = Math.min(paletteDeltas[sc].findIndex(pd => pd === delta), fusionPalette.length - 1);
      if (delta < 255) {
        const ratio = easeFunc(delta / 255);
        const color = [ 0, 0, 0, fusionSpriteColors[sc][3] ];
        for (let c = 0; c < 3; c++) {
          color[c] = Math.round((fusionSpriteColors[sc][c] * ratio) + (fusionPalette[paletteIndex][c] * (1 - ratio)));
        }
        fusionSpriteColors[sc] = color;
      }
    }

    [ this.getSprite(), this.getTintSprite() ].map(s => {
      s.pipelineData[`spriteColors${ignoreOveride && this.summonData?.speciesForm ? "Base" : ""}`] = spriteColors;
      s.pipelineData[`fusionSpriteColors${ignoreOveride && this.summonData?.speciesForm ? "Base" : ""}`] = fusionSpriteColors;
    });

    canvas.remove();
    fusionCanvas.remove();
  }

  randSeedInt(range: integer, min: integer = 0): integer {
    return this.scene.currentBattle
      ? this.scene.randBattleSeedInt(range, min)
      : Utils.randSeedInt(range, min);
  }

  randSeedIntRange(min: integer, max: integer): integer {
    return this.randSeedInt((max - min) + 1, min);
  }

  destroy(): void {
    this.battleInfo?.destroy();
    super.destroy();
  }

  getBattleInfo(): BattleInfo {
    return this.battleInfo;
  }
}

export default interface Pokemon {
  scene: BattleScene
}

export class PlayerPokemon extends Pokemon {
  public compatibleTms: Moves[];

  constructor(scene: BattleScene, species: PokemonSpecies, level: integer, abilityIndex: integer, formIndex: integer, gender: Gender, shiny: boolean, variant: Variant, ivs: integer[], nature: Nature, dataSource: Pokemon | PokemonData) {
    super(scene, 106, 148, species, level, abilityIndex, formIndex, gender, shiny, variant, ivs, nature, dataSource);

    if (Overrides.STATUS_OVERRIDE) {
      this.status = new Status(Overrides.STATUS_OVERRIDE);
    }

    if (Overrides.SHINY_OVERRIDE) {
      this.shiny = true;
      this.initShinySparkle();
      if (Overrides.VARIANT_OVERRIDE) {
        this.variant = Overrides.VARIANT_OVERRIDE;
      }
    }

    if (!dataSource) {
      this.generateAndPopulateMoveset();
    }
    this.generateCompatibleTms();
  }

  initBattleInfo(): void {
    this.battleInfo = new PlayerBattleInfo(this.scene);
    this.battleInfo.initInfo(this);
  }

  isPlayer(): boolean {
    return true;
  }

  hasTrainer(): boolean {
    return true;
  }

  isBoss(): boolean {
    return false;
  }

  getFieldIndex(): integer {
    return this.scene.getPlayerField().indexOf(this);
  }

  getBattlerIndex(): BattlerIndex {
    return this.getFieldIndex();
  }

  generateCompatibleTms(): void {
    this.compatibleTms = [];

    const tms = Object.keys(tmSpecies);
    for (const tm of tms) {
      const moveId = parseInt(tm) as Moves;
      let compatible = false;
      for (const p of tmSpecies[tm]) {
        if (Array.isArray(p)) {
          if (p[0] === this.species.speciesId || (this.fusionSpecies && p[0] === this.fusionSpecies.speciesId) && p.slice(1).indexOf(this.species.forms[this.formIndex]) > -1) {
            compatible = true;
            break;
          }
        } else if (p === this.species.speciesId || (this.fusionSpecies && p === this.fusionSpecies.speciesId)) {
          compatible = true;
          break;
        }
      }
      if (reverseCompatibleTms.indexOf(moveId) > -1) {
        compatible = !compatible;
      }
      if (compatible) {
        this.compatibleTms.push(moveId);
      }
    }
  }

  tryPopulateMoveset(moveset: StarterMoveset): boolean {
    if (!this.getSpeciesForm().validateStarterMoveset(moveset, this.scene.gameData.starterData[this.species.getRootSpeciesId()].eggMoves)) {
      return false;
    }

    this.moveset = moveset.map(m => new PokemonMove(m));

    return true;
  }

  switchOut(batonPass: boolean, removeFromField: boolean = false): Promise<void> {
    return new Promise(resolve => {
      this.resetTurnData();
      if (!batonPass) {
        this.resetSummonData();
      }
      this.hideInfo();
      this.setVisible(false);

      this.scene.ui.setMode(Mode.PARTY, PartyUiMode.FAINT_SWITCH, this.getFieldIndex(), (slotIndex: integer, option: PartyOption) => {
        if (slotIndex >= this.scene.currentBattle.getBattlerCount() && slotIndex < 6) {
          this.scene.unshiftPhase(new SwitchSummonPhase(this.scene, this.getFieldIndex(), slotIndex, false, batonPass));
        }
        if (removeFromField) {
          this.setVisible(false);
          this.scene.field.remove(this);
          this.scene.triggerPokemonFormChange(this, SpeciesFormChangeActiveTrigger, true);
        }
        this.scene.ui.setMode(Mode.MESSAGE).then(() => resolve());
      }, PartyUiHandler.FilterNonFainted);
    });
  }

  addFriendship(friendship: integer): void {
    const starterSpeciesId = this.species.getRootSpeciesId();
    const fusionStarterSpeciesId = this.isFusion() ? this.fusionSpecies.getRootSpeciesId() : 0;
    const starterData = [
      this.scene.gameData.starterData[starterSpeciesId],
      fusionStarterSpeciesId ? this.scene.gameData.starterData[fusionStarterSpeciesId] : null
    ].filter(d => d);
    const amount = new Utils.IntegerHolder(friendship);
    const starterAmount = new Utils.IntegerHolder(Math.floor(friendship * (this.scene.gameMode.isClassic ? 2 : 1) / (fusionStarterSpeciesId ? 2 : 1)));
    if (amount.value > 0) {
      this.scene.applyModifier(PokemonFriendshipBoosterModifier, true, this, amount);
      this.scene.applyModifier(PokemonFriendshipBoosterModifier, true, this, starterAmount);

      this.friendship = Math.min(this.friendship + amount.value, 255);
      if (this.friendship === 255) {
        this.scene.validateAchv(achvs.MAX_FRIENDSHIP);
      }
      starterData.forEach((sd: StarterDataEntry, i: integer) => {
        const speciesId = !i ? starterSpeciesId : fusionStarterSpeciesId as Species;
        sd.friendship = (sd.friendship || 0) + starterAmount.value;
        if (sd.friendship >= getStarterValueFriendshipCap(speciesStarters[speciesId])) {
          this.scene.gameData.addStarterCandy(getPokemonSpecies(speciesId), 1);
          sd.friendship = 0;
        }
      });
    } else {
      this.friendship = Math.max(this.friendship + amount.value, 0);
      for (const sd of starterData) {
        sd.friendship = Math.max((sd.friendship || 0) + starterAmount.value, 0);
      }
    }
  }
  /**
   * Handles Revival Blessing when used by player.
   * @returns Promise to revive a pokemon.
   * @see {@linkcode RevivalBlessingAttr}
   */
  revivalBlessing(): Promise<void> {
    return new Promise(resolve => {
      this.scene.ui.setMode(Mode.PARTY, PartyUiMode.REVIVAL_BLESSING, this.getFieldIndex(), (slotIndex:integer, option: PartyOption) => {
        if (slotIndex >= 0 && slotIndex<6) {
          const pokemon = this.scene.getParty()[slotIndex];
          if (!pokemon || !pokemon.isFainted()) {
            resolve();
          }

          pokemon.resetTurnData();
          pokemon.resetStatus();
          pokemon.heal(Math.min(Math.max(Math.ceil(Math.floor(0.5 * pokemon.getMaxHp())), 1), pokemon.getMaxHp()));
          this.scene.queueMessage(`${pokemon.name} was revived!`,0,true);

          if (this.scene.currentBattle.double && this.scene.getParty().length > 1) {
            const allyPokemon = this.getAlly();
            if (slotIndex<=1) {
              // Revived ally pokemon
              this.scene.unshiftPhase(new SwitchSummonPhase(this.scene, pokemon.getFieldIndex(), slotIndex, false, false, true));
              this.scene.unshiftPhase(new ToggleDoublePositionPhase(this.scene, true));
            } else if (allyPokemon.isFainted()) {
              // Revived party pokemon, and ally pokemon is fainted
              this.scene.unshiftPhase(new SwitchSummonPhase(this.scene, allyPokemon.getFieldIndex(), slotIndex, false, false, true));
              this.scene.unshiftPhase(new ToggleDoublePositionPhase(this.scene, true));
            }
          }

        }
        this.scene.ui.setMode(Mode.MESSAGE).then(() => resolve());
      }, PartyUiHandler.FilterFainted);
    });
  }

  getPossibleEvolution(evolution: SpeciesFormEvolution): Promise<Pokemon> {
    return new Promise(resolve => {
      const evolutionSpecies = getPokemonSpecies(evolution.speciesId);
      const isFusion = evolution instanceof FusionSpeciesFormEvolution;
      let ret: PlayerPokemon;
      if (isFusion) {
        const originalFusionSpecies = this.fusionSpecies;
        const originalFusionFormIndex = this.fusionFormIndex;
        this.fusionSpecies = evolutionSpecies;
        this.fusionFormIndex = evolution.evoFormKey !== null ? Math.max(evolutionSpecies.forms.findIndex(f => f.formKey === evolution.evoFormKey), 0) : this.fusionFormIndex;
        ret = this.scene.addPlayerPokemon(this.species, this.level, this.abilityIndex, this.formIndex, this.gender, this.shiny, this.variant, this.ivs, this.nature, this);
        this.fusionSpecies = originalFusionSpecies;
        this.fusionFormIndex = originalFusionFormIndex;
      } else {
        const formIndex = evolution.evoFormKey !== null && !isFusion ? Math.max(evolutionSpecies.forms.findIndex(f => f.formKey === evolution.evoFormKey), 0) : this.formIndex;
        ret = this.scene.addPlayerPokemon(!isFusion ? evolutionSpecies : this.species, this.level, this.abilityIndex, formIndex, this.gender, this.shiny, this.variant, this.ivs, this.nature, this);
      }
      ret.loadAssets().then(() => resolve(ret));
    });
  }

  evolve(evolution: SpeciesFormEvolution): Promise<void> {
    return new Promise(resolve => {
      this.pauseEvolutions = false;
      this.handleSpecialEvolutions(evolution);
      const isFusion = evolution instanceof FusionSpeciesFormEvolution;
      if (!isFusion) {
        this.species = getPokemonSpecies(evolution.speciesId);
      } else {
        this.fusionSpecies = getPokemonSpecies(evolution.speciesId);
      }
      if (evolution.preFormKey !== null) {
        const formIndex = Math.max((!isFusion ? this.species : this.fusionSpecies).forms.findIndex(f => f.formKey === evolution.evoFormKey), 0);
        if (!isFusion) {
          this.formIndex = formIndex;
        } else {
          this.fusionFormIndex = formIndex;
        }
      }
      this.generateName();
      if (!isFusion) {
        const abilityCount = this.getSpeciesForm().getAbilityCount();
        if (this.abilityIndex >= abilityCount) { // Shouldn't happen
          this.abilityIndex = abilityCount - 1;
        }
      } else {
        const abilityCount = this.getFusionSpeciesForm().getAbilityCount();
        if (this.fusionAbilityIndex >= abilityCount) {// Shouldn't happen
          this.fusionAbilityIndex = abilityCount - 1;
        }
      }
      this.compatibleTms.splice(0, this.compatibleTms.length);
      this.generateCompatibleTms();
      const updateAndResolve = () => {
        this.loadAssets().then(() => {
          this.calculateStats();
          this.updateInfo(true).then(() => resolve());
        });
      };
      if (!this.scene.gameMode.isDaily || this.metBiome > -1) {
        this.scene.gameData.updateSpeciesDexIvs(this.species.speciesId, this.ivs);
        this.scene.gameData.setPokemonSeen(this, false);
        this.scene.gameData.setPokemonCaught(this, false).then(() => updateAndResolve());
      } else {
        updateAndResolve();
      }
    });
  }

  private handleSpecialEvolutions(evolution: SpeciesFormEvolution) {
    const isFusion = evolution instanceof FusionSpeciesFormEvolution;

    const evoSpecies = (!isFusion ? this.species : this.fusionSpecies);
    if (evoSpecies.speciesId === Species.NINCADA && evolution.speciesId === Species.NINJASK) {
      const newEvolution = pokemonEvolutions[evoSpecies.speciesId][1];

      if (newEvolution.condition.predicate(this)) {
        const newPokemon = this.scene.addPlayerPokemon(this.species, this.level, this.abilityIndex, this.formIndex, undefined, this.shiny, this.variant, this.ivs, this.nature);
        newPokemon.natureOverride = this.natureOverride;
        newPokemon.passive = this.passive;
        newPokemon.moveset = this.moveset.slice();
        newPokemon.moveset = this.copyMoveset();
        newPokemon.luck = this.luck;
        newPokemon.fusionSpecies = this.fusionSpecies;
        newPokemon.fusionFormIndex = this.fusionFormIndex;
        newPokemon.fusionAbilityIndex = this.fusionAbilityIndex;
        newPokemon.fusionShiny = this.fusionShiny;
        newPokemon.fusionVariant = this.fusionVariant;
        newPokemon.fusionGender = this.fusionGender;
        newPokemon.fusionLuck = this.fusionLuck;

        this.scene.getParty().push(newPokemon);
        newPokemon.evolve(!isFusion ? newEvolution : new FusionSpeciesFormEvolution(this.id, newEvolution));
        const modifiers = this.scene.findModifiers(m => m instanceof PokemonHeldItemModifier
          && (m as PokemonHeldItemModifier).pokemonId === this.id, true) as PokemonHeldItemModifier[];
        modifiers.forEach(m => {
          const clonedModifier = m.clone() as PokemonHeldItemModifier;
          clonedModifier.pokemonId = newPokemon.id;
          this.scene.addModifier(clonedModifier, true);
        });
        this.scene.updateModifiers(true);
      }
    }
  }

  getPossibleForm(formChange: SpeciesFormChange): Promise<Pokemon> {
    return new Promise(resolve => {
      const formIndex = Math.max(this.species.forms.findIndex(f => f.formKey === formChange.formKey), 0);
      const ret = this.scene.addPlayerPokemon(this.species, this.level, this.abilityIndex, formIndex, this.gender, this.shiny, this.variant, this.ivs, this.nature, this);
      ret.loadAssets().then(() => resolve(ret));
    });
  }

  changeForm(formChange: SpeciesFormChange): Promise<void> {
    return new Promise(resolve => {
      this.formIndex = Math.max(this.species.forms.findIndex(f => f.formKey === formChange.formKey), 0);
      this.generateName();
      const abilityCount = this.getSpeciesForm().getAbilityCount();
      if (this.abilityIndex >= abilityCount) { // Shouldn't happen
        this.abilityIndex = abilityCount - 1;
      }
      this.compatibleTms.splice(0, this.compatibleTms.length);
      this.generateCompatibleTms();
      const updateAndResolve = () => {
        this.loadAssets().then(() => {
          this.calculateStats();
          this.scene.updateModifiers(true, true);
          this.updateInfo(true).then(() => resolve());
        });
      };
      if (!this.scene.gameMode.isDaily || this.metBiome > -1) {
        this.scene.gameData.setPokemonSeen(this, false);
        this.scene.gameData.setPokemonCaught(this, false).then(() => updateAndResolve());
      } else {
        updateAndResolve();
      }
    });
  }

  clearFusionSpecies(): void {
    super.clearFusionSpecies();
    this.generateCompatibleTms();
  }

  /**
  * Returns a Promise to fuse two PlayerPokemon together
  * @param pokemon The PlayerPokemon to fuse to this one
  */
  fuse(pokemon: PlayerPokemon): Promise<void> {
    return new Promise(resolve => {
      this.fusionSpecies = pokemon.species;
      this.fusionFormIndex = pokemon.formIndex;
      this.fusionAbilityIndex = pokemon.abilityIndex;
      this.fusionShiny = pokemon.shiny;
      this.fusionVariant = pokemon.variant;
      this.fusionGender = pokemon.gender;
      this.fusionLuck = pokemon.luck;

      this.scene.validateAchv(achvs.SPLICE);
      this.scene.gameData.gameStats.pokemonFused++;

      // Store the average HP% that each Pokemon has
      const newHpPercent = ((pokemon.hp / pokemon.stats[Stat.HP]) + (this.hp / this.stats[Stat.HP])) / 2;

      this.generateName();
      this.calculateStats();

      // Set this Pokemon's HP to the average % of both fusion components
      this.hp = Math.round(this.stats[Stat.HP] * newHpPercent);
      if (!this.isFainted()) {
        // If this Pokemon hasn't fainted, make sure the HP wasn't set over the new maximum
        this.hp = Math.min(this.hp, this.stats[Stat.HP]);
        this.status = getRandomStatus(this.status, pokemon.status); // Get a random valid status between the two
      } else if (!pokemon.isFainted()) {
        // If this Pokemon fainted but the other hasn't, make sure the HP wasn't set to zero
        this.hp = Math.max(this.hp, 1);
        this.status = pokemon.status; // Inherit the other Pokemon's status
      }

      this.generateCompatibleTms();
      this.updateInfo(true);
      const fusedPartyMemberIndex = this.scene.getParty().indexOf(pokemon);
      let partyMemberIndex = this.scene.getParty().indexOf(this);
      if (partyMemberIndex > fusedPartyMemberIndex) {
        partyMemberIndex--;
      }
      const fusedPartyMemberHeldModifiers = this.scene.findModifiers(m => m instanceof PokemonHeldItemModifier
        && (m as PokemonHeldItemModifier).pokemonId === pokemon.id, true) as PokemonHeldItemModifier[];
      const transferModifiers: Promise<boolean>[] = [];
      for (const modifier of fusedPartyMemberHeldModifiers) {
        transferModifiers.push(this.scene.tryTransferHeldItemModifier(modifier, this, false, modifier.getStackCount(), true, true));
      }
      Promise.allSettled(transferModifiers).then(() => {
        this.scene.updateModifiers(true, true).then(() => {
          this.scene.removePartyMemberModifiers(fusedPartyMemberIndex);
          this.scene.getParty().splice(fusedPartyMemberIndex, 1)[0];
          const newPartyMemberIndex = this.scene.getParty().indexOf(this);
          pokemon.getMoveset(true).map(m => this.scene.unshiftPhase(new LearnMovePhase(this.scene, newPartyMemberIndex, m.getMove().id)));
          pokemon.destroy();
          this.updateFusionPalette();
          resolve();
        });
      });
    });
  }

  unfuse(): Promise<void> {
    return new Promise(resolve => {
      this.clearFusionSpecies();

      this.updateInfo(true).then(() => resolve());
      this.updateFusionPalette();
    });
  }

  /** Returns a deep copy of this Pokemon's moveset array */
  copyMoveset(): PokemonMove[] {
    const newMoveset = [];
    this.moveset.forEach(move =>
      newMoveset.push(new PokemonMove(move.moveId, 0, move.ppUp, move.virtual)));

    return newMoveset;
  }
}

export class EnemyPokemon extends Pokemon {
  public trainerSlot: TrainerSlot;
  public aiType: AiType;
  public bossSegments: integer;
  public bossSegmentIndex: integer;

  constructor(scene: BattleScene, species: PokemonSpecies, level: integer, trainerSlot: TrainerSlot, boss: boolean, dataSource: PokemonData) {
    super(scene, 236, 84, species, level, dataSource?.abilityIndex, dataSource?.formIndex,
      dataSource?.gender, dataSource ? dataSource.shiny : false, dataSource ? dataSource.variant : undefined, null, dataSource ? dataSource.nature : undefined, dataSource);

    this.trainerSlot = trainerSlot;
    if (boss) {
      this.setBoss(boss, dataSource?.bossSegments);
    }

    if (Overrides.OPP_STATUS_OVERRIDE) {
      this.status = new Status(Overrides.OPP_STATUS_OVERRIDE);
    }

    if (!dataSource) {
      this.generateAndPopulateMoveset();

      this.trySetShiny();
      if (Overrides.OPP_SHINY_OVERRIDE) {
        this.shiny = true;
        this.initShinySparkle();
      }
      if (this.shiny) {
        this.variant = this.generateVariant();
        if (Overrides.OPP_VARIANT_OVERRIDE) {
          this.variant = Overrides.OPP_VARIANT_OVERRIDE;
        }
      }

      this.luck = (this.shiny ? this.variant + 1 : 0) + (this.fusionShiny ? this.fusionVariant + 1 : 0);

      let prevolution: Species;
      let speciesId = species.speciesId;
      while ((prevolution = pokemonPrevolutions[speciesId])) {
        const evolution = pokemonEvolutions[prevolution].find(pe => pe.speciesId === speciesId && (!pe.evoFormKey || pe.evoFormKey === this.getFormKey()));
        if (evolution.condition?.enforceFunc) {
          evolution.condition.enforceFunc(this);
        }
        speciesId = prevolution;
      }
    }

    this.aiType = boss || this.hasTrainer() ? AiType.SMART : AiType.SMART_RANDOM;
  }

  initBattleInfo(): void {
    if (!this.battleInfo) {
      this.battleInfo = new EnemyBattleInfo(this.scene);
      this.battleInfo.updateBossSegments(this);
      this.battleInfo.initInfo(this);
    } else {
      this.battleInfo.updateBossSegments(this);
    }
  }

  setBoss(boss: boolean = true, bossSegments: integer = 0): void {
    if (boss) {
      this.bossSegments = bossSegments || this.scene.getEncounterBossSegments(this.scene.currentBattle.waveIndex, this.level, this.species, true);
      this.bossSegmentIndex = this.bossSegments - 1;
    } else {
      this.bossSegments = 0;
      this.bossSegmentIndex = 0;
    }
  }

  generateAndPopulateMoveset(formIndex?: integer): void {
    switch (true) {
    case (this.species.speciesId === Species.SMEARGLE):
      this.moveset = [
        new PokemonMove(Moves.SKETCH),
        new PokemonMove(Moves.SKETCH),
        new PokemonMove(Moves.SKETCH),
        new PokemonMove(Moves.SKETCH)
      ];
      break;
    case (this.species.speciesId === Species.ETERNATUS):
      this.moveset = (formIndex !== undefined ? formIndex : this.formIndex)
        ? [
          new PokemonMove(Moves.DYNAMAX_CANNON),
          new PokemonMove(Moves.CROSS_POISON),
          new PokemonMove(Moves.FLAMETHROWER),
          new PokemonMove(Moves.RECOVER, 0, -4)
        ]
        : [
          new PokemonMove(Moves.ETERNABEAM),
          new PokemonMove(Moves.SLUDGE_BOMB),
          new PokemonMove(Moves.DRAGON_DANCE),
          new PokemonMove(Moves.COSMIC_POWER)
        ];
      break;
    default:
      super.generateAndPopulateMoveset();
      break;
    }
  }

  getNextMove(): QueuedMove {
    const queuedMove = this.getMoveQueue().length
      ? this.getMoveset().find(m => m.moveId === this.getMoveQueue()[0].move)
      : null;
    if (queuedMove) {
      if (queuedMove.isUsable(this, this.getMoveQueue()[0].ignorePP)) {
        return { move: queuedMove.moveId, targets: this.getMoveQueue()[0].targets, ignorePP: this.getMoveQueue()[0].ignorePP };
      } else {
        this.getMoveQueue().shift();
        return this.getNextMove();
      }
    }

    const movePool = this.getMoveset().filter(m => m.isUsable(this));
    if (movePool.length) {
      if (movePool.length === 1) {
        return { move: movePool[0].moveId, targets: this.getNextTargets(movePool[0].moveId) };
      }
      const encoreTag = this.getTag(EncoreTag) as EncoreTag;
      if (encoreTag) {
        const encoreMove = movePool.find(m => m.moveId === encoreTag.moveId);
        if (encoreMove) {
          return { move: encoreMove.moveId, targets: this.getNextTargets(encoreMove.moveId) };
        }
      }
      switch (this.aiType) {
      case AiType.RANDOM:
        const moveId = movePool[this.scene.randBattleSeedInt(movePool.length)].moveId;
        return { move: moveId, targets: this.getNextTargets(moveId) };
      case AiType.SMART_RANDOM:
      case AiType.SMART:
        const moveScores = movePool.map(() => 0);
        const moveTargets = Object.fromEntries(movePool.map(m => [ m.moveId, this.getNextTargets(m.moveId) ]));
        for (const m in movePool) {
          const pokemonMove = movePool[m];
          const move = pokemonMove.getMove();

          let moveScore = moveScores[m];
          const targetScores: integer[] = [];

          for (const mt of moveTargets[move.id]) {
            // Prevent a target score from being calculated when the target is whoever attacks the user
            if (mt === BattlerIndex.ATTACKER) {
              break;
            }

            const target = this.scene.getField()[mt];
            let targetScore = move.getUserBenefitScore(this, target, move) + move.getTargetBenefitScore(this, target, move) * (mt < BattlerIndex.ENEMY === this.isPlayer() ? 1 : -1);
            if (Number.isNaN(targetScore)) {
              console.error(`Move ${move.name} returned score of NaN`);
              targetScore = 0;
            }
            if ((move.name.endsWith(" (N)") || !move.applyConditions(this, target, move)) && ![Moves.SUCKER_PUNCH, Moves.UPPER_HAND, Moves.THUNDERCLAP].includes(move.id)) {
              targetScore = -20;
            } else if (move instanceof AttackMove) {
              const effectiveness = target.getAttackMoveEffectiveness(this, pokemonMove);
              if (target.isPlayer() !== this.isPlayer()) {
                targetScore *= effectiveness;
                if (this.isOfType(move.type)) {
                  targetScore *= 1.5;
                }
              } else if (effectiveness) {
                targetScore /= effectiveness;
                if (this.isOfType(move.type)) {
                  targetScore /= 1.5;
                }
              }
              if (!targetScore) {
                targetScore = -20;
              }
            }
            targetScores.push(targetScore);
          }

          moveScore += Math.max(...targetScores);

          // could make smarter by checking opponent def/spdef
          moveScores[m] = moveScore;
        }

        console.log(moveScores);

        const sortedMovePool = movePool.slice(0);
        sortedMovePool.sort((a, b) => {
          const scoreA = moveScores[movePool.indexOf(a)];
          const scoreB = moveScores[movePool.indexOf(b)];
          return scoreA < scoreB ? 1 : scoreA > scoreB ? -1 : 0;
        });
        let r = 0;
        if (this.aiType === AiType.SMART_RANDOM) {
          while (r < sortedMovePool.length - 1 && this.scene.randBattleSeedInt(8) >= 5) {
            r++;
          }
        } else if (this.aiType === AiType.SMART) {
          while (r < sortedMovePool.length - 1 && (moveScores[movePool.indexOf(sortedMovePool[r + 1])] / moveScores[movePool.indexOf(sortedMovePool[r])]) >= 0
              && this.scene.randBattleSeedInt(100) < Math.round((moveScores[movePool.indexOf(sortedMovePool[r + 1])] / moveScores[movePool.indexOf(sortedMovePool[r])]) * 50)) {
            r++;
          }
        }
        console.log(movePool.map(m => m.getName()), moveScores, r, sortedMovePool.map(m => m.getName()));
        return { move: sortedMovePool[r].moveId, targets: moveTargets[sortedMovePool[r].moveId] };
      }
    }

    return { move: Moves.STRUGGLE, targets: this.getNextTargets(Moves.STRUGGLE) };
  }

  getNextTargets(moveId: Moves): BattlerIndex[] {
    const moveTargets = getMoveTargets(this, moveId);
    const targets = this.scene.getField(true).filter(p => moveTargets.targets.indexOf(p.getBattlerIndex()) > -1);
    if (moveTargets.multiple) {
      return targets.map(p => p.getBattlerIndex());
    }

    const move = allMoves[moveId];

    const benefitScores = targets
      .map(p => [ p.getBattlerIndex(), move.getTargetBenefitScore(this, p, move) * (p.isPlayer() === this.isPlayer() ? 1 : -1) ]);

    const sortedBenefitScores = benefitScores.slice(0);
    sortedBenefitScores.sort((a, b) => {
      const scoreA = a[1];
      const scoreB = b[1];
      return scoreA < scoreB ? 1 : scoreA > scoreB ? -1 : 0;
    });

    if (!sortedBenefitScores.length) {
      // Set target to BattlerIndex.ATTACKER when using a counter move
      // This is the same as when the player does so
      if (move.hasAttr(CounterDamageAttr)) {
        return [BattlerIndex.ATTACKER];
      }

      return [];
    }

    let targetWeights = sortedBenefitScores.map(s => s[1]);
    const lowestWeight = targetWeights[targetWeights.length - 1];

    if (lowestWeight < 1) {
      for (let w = 0; w < targetWeights.length; w++) {
        targetWeights[w] += Math.abs(lowestWeight - 1);
      }
    }

    const benefitCutoffIndex = targetWeights.findIndex(s => s < targetWeights[0] / 2);
    if (benefitCutoffIndex > -1) {
      targetWeights = targetWeights.slice(0, benefitCutoffIndex);
    }

    const thresholds: integer[] = [];
    let totalWeight: integer;
    targetWeights.reduce((total: integer, w: integer) => {
      total += w;
      thresholds.push(total);
      totalWeight = total;
      return total;
    }, 0);

    const randValue = this.scene.randBattleSeedInt(totalWeight);
    let targetIndex: integer;

    thresholds.every((t, i) => {
      if (randValue >= t) {
        return true;
      }

      targetIndex = i;
      return false;
    });

    return [ sortedBenefitScores[targetIndex][0] ];
  }

  isPlayer() {
    return false;
  }

  hasTrainer(): boolean {
    return !!this.trainerSlot;
  }

  isBoss(): boolean {
    return !!this.bossSegments;
  }

  getBossSegmentIndex(): integer {
    const segments = (this as EnemyPokemon).bossSegments;
    const segmentSize = this.getMaxHp() / segments;
    for (let s = segments - 1; s > 0; s--) {
      const hpThreshold = Math.round(segmentSize * s);
      if (this.hp > hpThreshold) {
        return s;
      }
    }

    return 0;
  }

  damage(damage: integer, ignoreSegments: boolean = false, preventEndure: boolean = false, ignoreFaintPhase: boolean = false): integer {
    if (this.isFainted()) {
      return 0;
    }

    let clearedBossSegmentIndex = this.isBoss()
      ? this.bossSegmentIndex + 1
      : 0;

    if (this.isBoss() && !ignoreSegments) {
      const segmentSize = this.getMaxHp() / this.bossSegments;
      for (let s = this.bossSegmentIndex; s > 0; s--) {
        const hpThreshold = segmentSize * s;
        const roundedHpThreshold = Math.round(hpThreshold);
        if (this.hp >= roundedHpThreshold) {
          if (this.hp - damage <= roundedHpThreshold) {
            const hpRemainder = this.hp - roundedHpThreshold;
            let segmentsBypassed = 0;
            while (segmentsBypassed < this.bossSegmentIndex && this.canBypassBossSegments(segmentsBypassed + 1) && (damage - hpRemainder) >= Math.round(segmentSize * Math.pow(2, segmentsBypassed + 1))) {
              segmentsBypassed++;
              //console.log('damage', damage, 'segment', segmentsBypassed + 1, 'segment size', segmentSize, 'damage needed', Math.round(segmentSize * Math.pow(2, segmentsBypassed + 1)));
            }

            damage = hpRemainder + Math.round(segmentSize * segmentsBypassed);
            clearedBossSegmentIndex = s - segmentsBypassed;
          }
          break;
        }
      }
    }

    switch (this.scene.currentBattle.battleSpec) {
    case BattleSpec.FINAL_BOSS:
      if (!this.formIndex && this.bossSegmentIndex < 1) {
        damage = Math.min(damage, this.hp - 1);
      }
    }

    const ret = super.damage(damage, ignoreSegments, preventEndure, ignoreFaintPhase);

    if (this.isBoss()) {
      if (ignoreSegments) {
        const segmentSize = this.getMaxHp() / this.bossSegments;
        clearedBossSegmentIndex = Math.ceil(this.hp / segmentSize);
      }
      if (clearedBossSegmentIndex <= this.bossSegmentIndex) {
        this.handleBossSegmentCleared(clearedBossSegmentIndex);
      }
      this.battleInfo.updateBossSegments(this);
    }

    return ret;
  }

  canBypassBossSegments(segmentCount: integer = 1): boolean {
    if (this.scene.currentBattle.battleSpec === BattleSpec.FINAL_BOSS) {
      if (!this.formIndex && (this.bossSegmentIndex - segmentCount) < 1) {
        return false;
      }
    }

    return true;
  }

  handleBossSegmentCleared(segmentIndex: integer): void {
    while (segmentIndex - 1 < this.bossSegmentIndex) {
      let boostedStat = BattleStat.RAND;

      const battleStats = Utils.getEnumValues(BattleStat).slice(0, -3);
      const statWeights = new Array().fill(battleStats.length).filter((bs: BattleStat) => this.summonData.battleStats[bs] < 6).map((bs: BattleStat) => this.getStat(bs + 1));
      const statThresholds: integer[] = [];
      let totalWeight = 0;
      for (const bs of battleStats) {
        totalWeight += statWeights[bs];
        statThresholds.push(totalWeight);
      }

      const randInt = Utils.randSeedInt(totalWeight);

      for (const bs of battleStats) {
        if (randInt < statThresholds[bs]) {
          boostedStat = bs;
          break;
        }
      }

      let statLevels = 1;

      switch (segmentIndex) {
      case 1:
        if (this.bossSegments >= 3) {
          statLevels++;
        }
        break;
      case 2:
        if (this.bossSegments >= 5) {
          statLevels++;
        }
        break;
      }

      this.scene.unshiftPhase(new StatChangePhase(this.scene, this.getBattlerIndex(), true, [ boostedStat ], statLevels, true, true));

      this.bossSegmentIndex--;
    }
  }

  heal(amount: integer): integer {
    if (this.isBoss()) {
      const amountRatio = amount / this.getMaxHp();
      const segmentBypassCount = Math.floor(amountRatio / (1 / this.bossSegments));
      const segmentSize = this.getMaxHp() / this.bossSegments;
      for (let s = 1; s < this.bossSegments; s++) {
        const hpThreshold = segmentSize * s;
        if (this.hp <= Math.round(hpThreshold)) {
          const healAmount = Math.min(amount, this.getMaxHp() - this.hp, Math.round(hpThreshold + (segmentSize * segmentBypassCount) - this.hp));
          this.hp += healAmount;
          return healAmount;
        } else if (s >= this.bossSegmentIndex) {
          return super.heal(amount);
        }
      }
    }

    return super.heal(amount);
  }

  getFieldIndex(): integer {
    return this.scene.getEnemyField().indexOf(this);
  }

  getBattlerIndex(): BattlerIndex {
    return BattlerIndex.ENEMY + this.getFieldIndex();
  }

  addToParty(pokeballType: PokeballType) {
    const party = this.scene.getParty();
    let ret: PlayerPokemon = null;

    if (party.length < 6) {
      this.pokeball = pokeballType;
      this.metLevel = this.level;
      this.metBiome = this.scene.arena.biomeType;
      const newPokemon = this.scene.addPlayerPokemon(this.species, this.level, this.abilityIndex, this.formIndex, this.gender, this.shiny, this.variant, this.ivs, this.nature, this);
      party.push(newPokemon);
      ret = newPokemon;
      this.scene.triggerPokemonFormChange(newPokemon, SpeciesFormChangeActiveTrigger, true);
    }

    return ret;
  }
}

export interface TurnMove {
  move: Moves;
  targets?: BattlerIndex[];
  result: MoveResult;
  virtual?: boolean;
  turn?: integer;
}

export interface QueuedMove {
  move: Moves;
  targets: BattlerIndex[];
  ignorePP?: boolean;
}

export interface AttackMoveResult {
  move: Moves;
  result: DamageResult;
  damage: integer;
  critical: boolean;
  sourceId: integer;
}

export class PokemonSummonData {
  public battleStats: integer[] = [ 0, 0, 0, 0, 0, 0, 0 ];
  public moveQueue: QueuedMove[] = [];
  public disabledMove: Moves = Moves.NONE;
  public disabledTurns: integer = 0;
  public tags: BattlerTag[] = [];
  public abilitySuppressed: boolean = false;
  public abilitiesApplied: Abilities[] = [];

  public speciesForm: PokemonSpeciesForm;
  public fusionSpeciesForm: PokemonSpeciesForm;
  public ability: Abilities = Abilities.NONE;
  public gender: Gender;
  public fusionGender: Gender;
  public stats: integer[];
  public moveset: PokemonMove[];
  // If not initialized this value will not be populated from save data.
  public types: Type[] = null;
}

export class PokemonBattleData {
  public hitCount: integer = 0;
  public endured: boolean = false;
  public berriesEaten: BerryType[] = [];
  public abilitiesApplied: Abilities[] = [];
  public abilityRevealed: boolean = false;
}

export class PokemonBattleSummonData {
  /** The number of turns the pokemon has passed since entering the battle */
  public turnCount: integer = 1;
  /** The list of moves the pokemon has used since entering the battle */
  public moveHistory: TurnMove[] = [];
}

export class PokemonTurnData {
  public flinched: boolean;
  public acted: boolean;
  public hitCount: integer;
  public hitsLeft: integer;
  public damageDealt: integer = 0;
  public currDamageDealt: integer = 0;
  public damageTaken: integer = 0;
  public attacksReceived: AttackMoveResult[] = [];
}

export enum AiType {
  RANDOM,
  SMART_RANDOM,
  SMART
}

export enum MoveResult {
  PENDING,
  SUCCESS,
  FAIL,
  MISS,
  OTHER
}

export enum HitResult {
  EFFECTIVE = 1,
  SUPER_EFFECTIVE,
  NOT_VERY_EFFECTIVE,
  ONE_HIT_KO,
  NO_EFFECT,
  STATUS,
  HEAL,
  FAIL,
  MISS,
  OTHER,
  IMMUNE
}

export type DamageResult = HitResult.EFFECTIVE | HitResult.SUPER_EFFECTIVE | HitResult.NOT_VERY_EFFECTIVE | HitResult.ONE_HIT_KO | HitResult.OTHER;

/**
 * Wrapper class for the {@linkcode Move} class for Pokemon to interact with.
 * These are the moves assigned to a {@linkcode Pokemon} object.
 * It links to {@linkcode Move} class via the move ID.
 * Compared to {@linkcode Move}, this class also tracks if a move has received.
 * PP Ups, amount of PP used, and things like that.
 * @see {@linkcode isUsable} - checks if move is disabled, out of PP, or not implemented.
 * @see {@linkcode getMove} - returns {@linkcode Move} object by looking it up via ID.
 * @see {@linkcode usePp} - removes a point of PP from the move.
 * @see {@linkcode getMovePp} - returns amount of PP a move currently has.
 * @see {@linkcode getPpRatio} - returns the current PP amount / max PP amount.
 * @see {@linkcode getName} - returns name of {@linkcode Move}.
 **/
export class PokemonMove {
  public moveId: Moves;
  public ppUsed: integer;
  public ppUp: integer;
  public virtual: boolean;

  constructor(moveId: Moves, ppUsed?: integer, ppUp?: integer, virtual?: boolean) {
    this.moveId = moveId;
    this.ppUsed = ppUsed || 0;
    this.ppUp = ppUp || 0;
    this.virtual = !!virtual;
  }

  isUsable(pokemon: Pokemon, ignorePp?: boolean): boolean {
    if (this.moveId && pokemon.summonData?.disabledMove === this.moveId) {
      return false;
    }
    return (ignorePp || this.ppUsed < this.getMovePp() || this.getMove().pp === -1) && !this.getMove().name.endsWith(" (N)");
  }

  getMove(): Move {
    return allMoves[this.moveId];
  }

  /**
   * Sets {@link ppUsed} for this move and ensures the value does not exceed {@link getMovePp}
   * @param {number} count Amount of PP to use
   */
  usePp(count: number = 1) {
    this.ppUsed = Math.min(this.ppUsed + count, this.getMovePp());
  }

  getMovePp(): integer {
    return this.getMove().pp + this.ppUp * Math.max(Math.floor(this.getMove().pp / 5), 1);
  }

  getPpRatio(): number {
    return 1 - (this.ppUsed / this.getMovePp());
  }

  getName(): string {
    return this.getMove().name;
  }

  /**
  * Copies an existing move or creates a valid PokemonMove object from json representing one
  * @param {PokemonMove | any} source The data for the move to copy
  * @return {PokemonMove} A valid pokemonmove object
  */
  static loadMove(source: PokemonMove | any): PokemonMove {
    return new PokemonMove(source.moveId, source.ppUsed, source.ppUp, source.virtual);
  }
}<|MERGE_RESOLUTION|>--- conflicted
+++ resolved
@@ -1895,20 +1895,7 @@
         applyPreAttackAbAttrs(AddSecondStrikeAbAttr, source, this, move, numTargets, new Utils.IntegerHolder(0), twoStrikeMultiplier);
 
         if (!isTypeImmune) {
-<<<<<<< HEAD
-          const levelMultiplier = ((2 * source.level / 5) + 2);
-          const randomDamageFactor = ((this.scene.randBattleSeedInt(15) + 85) / 100);
-          damage.value = Math.ceil((((levelMultiplier * power.value * sourceAtk.value / targetDef.value) / 50) + 2)
-                                   * stabMultiplier.value
-                                   * typeMultiplier.value
-                                   * arenaAttackTypeMultiplier.value
-                                   * screenMultiplier.value
-                                   * randomDamageFactor
-                                   * criticalMultiplier.value);
-
-=======
           damage.value = Math.ceil(((((2 * source.level / 5 + 2) * power.value * sourceAtk.value / targetDef.value) / 50) + 2) * stabMultiplier.value * typeMultiplier.value * arenaAttackTypeMultiplier.value * screenMultiplier.value * twoStrikeMultiplier.value * ((this.scene.randBattleSeedInt(15) + 85) / 100) * criticalMultiplier.value);
->>>>>>> f9d8bd6e
           if (isPhysical && source.status && source.status.effect === StatusEffect.BURN) {
             if (!move.hasAttr(BypassBurnDamageReductionAttr)) {
               const burnDamageReductionCancelled = new Utils.BooleanHolder(false);
