import Phaser from "phaser";
import BattleScene, { AnySound } from "../battle-scene";
import { Variant, VariantSet, variantColorCache } from "#app/data/variant";
import { variantData } from "#app/data/variant";
import BattleInfo, { PlayerBattleInfo, EnemyBattleInfo } from "../ui/battle-info";
import { Moves } from "../data/enums/moves";
import Move, { HighCritAttr, HitsTagAttr, applyMoveAttrs, FixedDamageAttr, VariableAtkAttr, VariablePowerAttr, allMoves, MoveCategory, TypelessAttr, CritOnlyAttr, getMoveTargets, OneHitKOAttr, MultiHitAttr, StatusMoveTypeImmunityAttr, MoveTarget, VariableDefAttr, AttackMove, ModifiedDamageAttr, VariableMoveTypeMultiplierAttr, IgnoreOpponentStatChangesAttr, SacrificialAttr, VariableMoveTypeAttr, VariableMoveCategoryAttr, CounterDamageAttr, StatChangeAttr, RechargeAttr, ChargeAttr, IgnoreWeatherTypeDebuffAttr, BypassBurnDamageReductionAttr, SacrificialAttrOnHit } from "../data/move";
import { default as PokemonSpecies, PokemonSpeciesForm, SpeciesFormKey, getFusedSpeciesName, getPokemonSpecies, getPokemonSpeciesForm, getStarterValueFriendshipCap, speciesStarters, starterPassiveAbilities } from "../data/pokemon-species";
import * as Utils from "../utils";
import { Type, TypeDamageMultiplier, getTypeDamageMultiplier, getTypeRgb } from "../data/type";
import { getLevelTotalExp } from "../data/exp";
import { Stat } from "../data/pokemon-stat";
import { AttackTypeBoosterModifier, DamageMoneyRewardModifier, EnemyDamageBoosterModifier, EnemyDamageReducerModifier, EnemyEndureChanceModifier, EnemyFusionChanceModifier, HiddenAbilityRateBoosterModifier, PokemonBaseStatModifier, PokemonFriendshipBoosterModifier, PokemonHeldItemModifier, PokemonMultiHitModifier, PokemonNatureWeightModifier, ShinyRateBoosterModifier, SurviveDamageModifier, TempBattleStatBoosterModifier, TerastallizeModifier } from "../modifier/modifier";
import { PokeballType } from "../data/pokeball";
import { Gender } from "../data/gender";
import { initMoveAnim, loadMoveAnimAssets } from "../data/battle-anims";
import { Status, StatusEffect, getRandomStatus } from "../data/status-effect";
import { pokemonEvolutions, pokemonPrevolutions, SpeciesFormEvolution, SpeciesEvolutionCondition, FusionSpeciesFormEvolution } from "../data/pokemon-evolutions";
import { reverseCompatibleTms, tmSpecies, tmPoolTiers } from "../data/tms";
import { DamagePhase, FaintPhase, LearnMovePhase, ObtainStatusEffectPhase, StatChangePhase, SwitchSummonPhase, ToggleDoublePositionPhase  } from "../phases";
import { BattleStat } from "../data/battle-stat";
import { BattlerTag, BattlerTagLapseType, EncoreTag, HelpingHandTag, HighestStatBoostTag, TypeBoostTag, getBattlerTag } from "../data/battler-tags";
import { BattlerTagType } from "../data/enums/battler-tag-type";
import { Species } from "../data/enums/species";
import { WeatherType } from "../data/weather";
import { TempBattleStat } from "../data/temp-battle-stat";
import { ArenaTagSide, WeakenMoveScreenTag, WeakenMoveTypeTag } from "../data/arena-tag";
import { ArenaTagType } from "../data/enums/arena-tag-type";
import { Biome } from "../data/enums/biome";
import { Ability, AbAttr, BattleStatMultiplierAbAttr, BlockCritAbAttr, BonusCritAbAttr, BypassBurnDamageReductionAbAttr, FieldPriorityMoveImmunityAbAttr, FieldVariableMovePowerAbAttr, IgnoreOpponentStatChangesAbAttr, MoveImmunityAbAttr, MoveTypeChangeAttr, PreApplyBattlerTagAbAttr, PreDefendFullHpEndureAbAttr, ReceivedMoveDamageMultiplierAbAttr, ReduceStatusEffectDurationAbAttr, StabBoostAbAttr, StatusEffectImmunityAbAttr, TypeImmunityAbAttr, VariableMovePowerAbAttr, VariableMoveTypeAbAttr, WeightMultiplierAbAttr, allAbilities, applyAbAttrs, applyBattleStatMultiplierAbAttrs, applyPreApplyBattlerTagAbAttrs, applyPreAttackAbAttrs, applyPreDefendAbAttrs, applyPreSetStatusAbAttrs, UnsuppressableAbilityAbAttr, SuppressFieldAbilitiesAbAttr, NoFusionAbilityAbAttr, MultCritAbAttr, IgnoreTypeImmunityAbAttr, DamageBoostAbAttr, IgnoreTypeStatusEffectImmunityAbAttr, ConditionalCritAbAttr } from "../data/ability";
import { Abilities } from "#app/data/enums/abilities";
import PokemonData from "../system/pokemon-data";
import { BattlerIndex } from "../battle";
import { BattleSpec } from "../enums/battle-spec";
import { Mode } from "../ui/ui";
import PartyUiHandler, { PartyOption, PartyUiMode } from "../ui/party-ui-handler";
import SoundFade from "phaser3-rex-plugins/plugins/soundfade";
import { LevelMoves } from "../data/pokemon-level-moves";
import { DamageAchv, achvs } from "../system/achv";
import { DexAttr, StarterDataEntry, StarterMoveset } from "../system/game-data";
import { QuantizerCelebi, argbFromRgba, rgbaFromArgb } from "@material/material-color-utilities";
import { Nature, getNatureStatMultiplier } from "../data/nature";
import { SpeciesFormChange, SpeciesFormChangeActiveTrigger, SpeciesFormChangeMoveLearnedTrigger, SpeciesFormChangePostMoveTrigger, SpeciesFormChangeStatusEffectTrigger } from "../data/pokemon-forms";
import { TerrainType } from "../data/terrain";
import { TrainerSlot } from "../data/trainer-config";
import * as Overrides from "../overrides";
import { BerryType } from "../data/berry";
import i18next from "../plugins/i18n";
import { speciesEggMoves } from "../data/egg-moves";
import { ModifierTier } from "../modifier/modifier-tier";

export enum FieldPosition {
  CENTER,
  LEFT,
  RIGHT
}

export default abstract class Pokemon extends Phaser.GameObjects.Container {
  public id: integer;
  public name: string;
  public species: PokemonSpecies;
  public formIndex: integer;
  public abilityIndex: integer;
  public passive: boolean;
  public shiny: boolean;
  public variant: Variant;
  public pokeball: PokeballType;
  protected battleInfo: BattleInfo;
  public level: integer;
  public exp: integer;
  public levelExp: integer;
  public gender: Gender;
  public hp: integer;
  public stats: integer[];
  public ivs: integer[];
  public nature: Nature;
  public natureOverride: Nature | -1;
  public moveset: PokemonMove[];
  public status: Status;
  public friendship: integer;
  public metLevel: integer;
  public metBiome: Biome | -1;
  public luck: integer;
  public pauseEvolutions: boolean;
  public pokerus: boolean;

  public fusionSpecies: PokemonSpecies;
  public fusionFormIndex: integer;
  public fusionAbilityIndex: integer;
  public fusionShiny: boolean;
  public fusionVariant: Variant;
  public fusionGender: Gender;
  public fusionLuck: integer;

  private summonDataPrimer: PokemonSummonData;

  public summonData: PokemonSummonData;
  public battleData: PokemonBattleData;
  public battleSummonData: PokemonBattleSummonData;
  public turnData: PokemonTurnData;

  public fieldPosition: FieldPosition;

  public maskEnabled: boolean;
  public maskSprite: Phaser.GameObjects.Sprite;

  private shinySparkle: Phaser.GameObjects.Sprite;

  constructor(scene: BattleScene, x: number, y: number, species: PokemonSpecies, level: integer, abilityIndex?: integer, formIndex?: integer, gender?: Gender, shiny?: boolean, variant?: Variant, ivs?: integer[], nature?: Nature, dataSource?: Pokemon | PokemonData) {
    super(scene, x, y);

    if (!species.isObtainable() && this.isPlayer()) {
      throw `Cannot create a player Pokemon for species '${species.getName(formIndex)}'`;
    }

    const hiddenAbilityChance = new Utils.IntegerHolder(256);
    if (!this.hasTrainer()) {
      this.scene.applyModifiers(HiddenAbilityRateBoosterModifier, true, hiddenAbilityChance);
    }

    const hasHiddenAbility = !Utils.randSeedInt(hiddenAbilityChance.value);
    const randAbilityIndex = Utils.randSeedInt(2);

    this.species = species;
    this.pokeball = dataSource?.pokeball || PokeballType.POKEBALL;
    this.level = level;
    this.abilityIndex = abilityIndex !== undefined
      ? abilityIndex
      : (species.abilityHidden && hasHiddenAbility ? species.ability2 ? 2 : 1 : species.ability2 ? randAbilityIndex : 0);
    if (formIndex !== undefined) {
      this.formIndex = formIndex;
    }
    if (gender !== undefined) {
      this.gender = gender;
    }
    if (shiny !== undefined) {
      this.shiny = shiny;
    }
    if (variant !== undefined) {
      this.variant = variant;
    }
    this.exp = dataSource?.exp || getLevelTotalExp(this.level, species.growthRate);
    this.levelExp = dataSource?.levelExp || 0;
    if (dataSource) {
      this.id = dataSource.id;
      this.hp = dataSource.hp;
      this.stats = dataSource.stats;
      this.ivs = dataSource.ivs;
      this.passive = !!dataSource.passive;
      if (this.variant === undefined) {
        this.variant = 0;
      }
      this.nature = dataSource.nature || 0 as Nature;
      this.natureOverride = dataSource.natureOverride !== undefined ? dataSource.natureOverride : -1;
      this.moveset = dataSource.moveset;
      this.status = dataSource.status;
      this.friendship = dataSource.friendship !== undefined ? dataSource.friendship : this.species.baseFriendship;
      this.metLevel = dataSource.metLevel || 5;
      this.luck = dataSource.luck;
      this.metBiome = dataSource.metBiome;
      this.pauseEvolutions = dataSource.pauseEvolutions;
      this.pokerus = !!dataSource.pokerus;
      this.fusionSpecies = dataSource.fusionSpecies instanceof PokemonSpecies ? dataSource.fusionSpecies : getPokemonSpecies(dataSource.fusionSpecies);
      this.fusionFormIndex = dataSource.fusionFormIndex;
      this.fusionAbilityIndex = dataSource.fusionAbilityIndex;
      this.fusionShiny = dataSource.fusionShiny;
      this.fusionVariant = dataSource.fusionVariant || 0;
      this.fusionGender = dataSource.fusionGender;
      this.fusionLuck = dataSource.fusionLuck;
    } else {
      this.id = Utils.randSeedInt(4294967296);
      this.ivs = ivs || Utils.getIvsFromId(this.id);

      if (this.gender === undefined) {
        this.generateGender();
      }

      if (this.formIndex === undefined) {
        this.formIndex = this.scene.getSpeciesFormIndex(species, this.gender, this.nature, this.isPlayer());
      }

      if (this.shiny === undefined) {
        this.trySetShiny();
      }

      if (this.variant === undefined) {
        this.variant = this.shiny ? this.generateVariant() : 0;
      }

      if (nature !== undefined) {
        this.setNature(nature);
      } else {
        this.generateNature();
      }

      this.natureOverride = -1;

      this.friendship = species.baseFriendship;
      this.metLevel = level;
      this.metBiome = scene.currentBattle ? scene.arena.biomeType : -1;
      this.pokerus = false;

      if (level > 1) {
        const fused = new Utils.BooleanHolder(scene.gameMode.isSplicedOnly);
        if (!fused.value && !this.isPlayer() && !this.hasTrainer()) {
          this.scene.applyModifier(EnemyFusionChanceModifier, false, fused);
        }

        if (fused.value) {
          this.calculateStats();
          this.generateFusionSpecies();
        }
      }

      this.luck = (this.shiny ? this.variant + 1 : 0) + (this.fusionShiny ? this.fusionVariant + 1 : 0);
    }

    this.generateName();

    if (!species.isObtainable()) {
      this.shiny = false;
    }

    this.calculateStats();
  }

  init(): void {
    this.fieldPosition = FieldPosition.CENTER;

    this.initBattleInfo();

    this.scene.fieldUI.addAt(this.battleInfo, 0);

    const getSprite = (hasShadow?: boolean) => {
      const ret = this.scene.addPokemonSprite(this, 0, 0, `pkmn__${this.isPlayer() ? "back__" : ""}sub`, undefined, true);
      ret.setOrigin(0.5, 1);
      ret.setPipeline(this.scene.spritePipeline, { tone: [ 0.0, 0.0, 0.0, 0.0 ], hasShadow: !!hasShadow, teraColor: getTypeRgb(this.getTeraType()) });
      return ret;
    };

    this.setScale(this.getSpriteScale());

    const sprite = getSprite(true);
    const tintSprite = getSprite();

    tintSprite.setVisible(false);

    this.addAt(sprite, 0);
    this.addAt(tintSprite, 1);

    if (this.isShiny() && !this.shinySparkle) {
      this.initShinySparkle();
    }
  }

  abstract initBattleInfo(): void;

  isOnField(): boolean {
    if (!this.scene) {
      return false;
    }
    return this.scene.field.getIndex(this) > -1;
  }

  isFainted(checkStatus?: boolean): boolean {
    return !this.hp && (!checkStatus || this.status?.effect === StatusEffect.FAINT);
  }

  isActive(onField?: boolean): boolean {
    if (!this.scene) {
      return false;
    }
    return !this.isFainted() && !!this.scene && (!onField || this.isOnField());
  }

  getDexAttr(): bigint {
    let ret = 0n;
    ret |= this.gender !== Gender.FEMALE ? DexAttr.MALE : DexAttr.FEMALE;
    ret |= !this.shiny ? DexAttr.NON_SHINY : DexAttr.SHINY;
    ret |= this.variant >= 2 ? DexAttr.VARIANT_3 : this.variant === 1 ? DexAttr.VARIANT_2 : DexAttr.DEFAULT_VARIANT;
    ret |= this.scene.gameData.getFormAttr(this.formIndex);
    return ret;
  }

  generateName(): void {
    if (!this.fusionSpecies) {
      this.name = this.species.getName(this.formIndex);
      return;
    }
    this.name = getFusedSpeciesName(this.species.getName(this.formIndex), this.fusionSpecies.getName(this.fusionFormIndex));
    if (this.battleInfo) {
      this.updateInfo(true);
    }
  }

  abstract isPlayer(): boolean;

  abstract hasTrainer(): boolean;

  abstract getFieldIndex(): integer;

  abstract getBattlerIndex(): BattlerIndex;

  loadAssets(ignoreOverride: boolean = true): Promise<void> {
    return new Promise(resolve => {
      const moveIds = this.getMoveset().map(m => m.getMove().id);
      Promise.allSettled(moveIds.map(m => initMoveAnim(this.scene, m)))
        .then(() => {
          loadMoveAnimAssets(this.scene, moveIds);
          this.getSpeciesForm().loadAssets(this.scene, this.getGender() === Gender.FEMALE, this.formIndex, this.shiny, this.variant);
          if (this.isPlayer() || this.getFusionSpeciesForm()) {
            this.scene.loadPokemonAtlas(this.getBattleSpriteKey(true, ignoreOverride), this.getBattleSpriteAtlasPath(true, ignoreOverride));
          }
          if (this.getFusionSpeciesForm()) {
            this.getFusionSpeciesForm().loadAssets(this.scene, this.getFusionGender() === Gender.FEMALE, this.fusionFormIndex, this.fusionShiny, this.fusionVariant);
            this.scene.loadPokemonAtlas(this.getFusionBattleSpriteKey(true, ignoreOverride), this.getFusionBattleSpriteAtlasPath(true, ignoreOverride));
          }
          this.scene.load.once(Phaser.Loader.Events.COMPLETE, () => {
            if (this.isPlayer()) {
              const originalWarn = console.warn;
              // Ignore warnings for missing frames, because there will be a lot
              console.warn = () => {};
              const battleFrameNames = this.scene.anims.generateFrameNames(this.getBattleSpriteKey(), { zeroPad: 4, suffix: ".png", start: 1, end: 400 });
              console.warn = originalWarn;
              this.scene.anims.create({
                key: this.getBattleSpriteKey(),
                frames: battleFrameNames,
                frameRate: 12,
                repeat: -1
              });
            }
            this.playAnim();
            const updateFusionPaletteAndResolve = () => {
              this.updateFusionPalette();
              if (this.summonData?.speciesForm) {
                this.updateFusionPalette(true);
              }
              resolve();
            };
            if (this.shiny) {
              const populateVariantColors = (key: string, back: boolean = false): Promise<void> => {
                return new Promise(resolve => {
                  const battleSpritePath = this.getBattleSpriteAtlasPath(back, ignoreOverride).replace("variant/", "").replace(/_[1-3]$/, "");
                  let config = variantData;
                  const useExpSprite = this.scene.experimentalSprites && this.scene.hasExpSprite(this.getBattleSpriteKey(back, ignoreOverride));
                  battleSpritePath.split("/").map(p => config ? config = config[p] : null);
                  const variantSet: VariantSet = config as VariantSet;
                  if (variantSet && variantSet[this.variant] === 1) {
                    if (variantColorCache.hasOwnProperty(key)) {
                      return resolve();
                    }
                    this.scene.cachedFetch(`./images/pokemon/variant/${useExpSprite ? "exp/" : ""}${battleSpritePath}.json`).
                      then(res => {
                        // Prevent the JSON from processing if it failed to load
                        if (!res.ok) {
                          console.error(`Could not load ${res.url}!`);
                          return;
                        }
                        return res.json();
                      }).then(c => {
                        variantColorCache[key] = c;
                        resolve();
                      });
                  } else {
                    resolve();
                  }
                });
              };
              if (this.isPlayer()) {
                Promise.all([ populateVariantColors(this.getBattleSpriteKey(false)), populateVariantColors(this.getBattleSpriteKey(true), true) ]).then(() => updateFusionPaletteAndResolve());
              } else {
                populateVariantColors(this.getBattleSpriteKey(false)).then(() => updateFusionPaletteAndResolve());
              }
            } else {
              updateFusionPaletteAndResolve();
            }
          });
          if (!this.scene.load.isLoading()) {
            this.scene.load.start();
          }
        });
    });
  }

  getFormKey(): string {
    if (!this.species.forms.length || this.species.forms.length <= this.formIndex) {
      return "";
    }
    return this.species.forms[this.formIndex].formKey;
  }

  getFusionFormKey(): string {
    if (!this.fusionSpecies) {
      return null;
    }
    if (!this.fusionSpecies.forms.length || this.fusionSpecies.forms.length <= this.fusionFormIndex) {
      return "";
    }
    return this.fusionSpecies.forms[this.fusionFormIndex].formKey;
  }

  getSpriteAtlasPath(ignoreOverride?: boolean): string {
    const spriteId = this.getSpriteId(ignoreOverride).replace(/\_{2}/g, "/");
    return `${/_[1-3]$/.test(spriteId) ? "variant/" : ""}${spriteId}`;
  }

  getBattleSpriteAtlasPath(back?: boolean, ignoreOverride?: boolean): string {
    const spriteId = this.getBattleSpriteId(back, ignoreOverride).replace(/\_{2}/g, "/");
    return `${/_[1-3]$/.test(spriteId) ? "variant/" : ""}${spriteId}`;
  }

  getSpriteId(ignoreOverride?: boolean): string {
    return this.getSpeciesForm(ignoreOverride).getSpriteId(this.getGender(ignoreOverride) === Gender.FEMALE, this.formIndex, this.shiny, this.variant);
  }

  getBattleSpriteId(back?: boolean, ignoreOverride?: boolean): string {
    if (back === undefined) {
      back = this.isPlayer();
    }
    return this.getSpeciesForm(ignoreOverride).getSpriteId(this.getGender(ignoreOverride) === Gender.FEMALE, this.formIndex, this.shiny, this.variant, back);
  }

  getSpriteKey(ignoreOverride?: boolean): string {
    return this.getSpeciesForm(ignoreOverride).getSpriteKey(this.getGender(ignoreOverride) === Gender.FEMALE, this.formIndex, this.shiny, this.variant);
  }

  getBattleSpriteKey(back?: boolean, ignoreOverride?: boolean): string {
    return `pkmn__${this.getBattleSpriteId(back, ignoreOverride)}`;
  }

  getFusionSpriteId(ignoreOverride?: boolean): string {
    return this.getFusionSpeciesForm(ignoreOverride).getSpriteId(this.getFusionGender(ignoreOverride) === Gender.FEMALE, this.fusionFormIndex, this.fusionShiny, this.fusionVariant);
  }

  getFusionBattleSpriteId(back?: boolean, ignoreOverride?: boolean): string {
    if (back === undefined) {
      back = this.isPlayer();
    }
    return this.getFusionSpeciesForm(ignoreOverride).getSpriteId(this.getFusionGender(ignoreOverride) === Gender.FEMALE, this.fusionFormIndex, this.fusionShiny, this.fusionVariant, back);
  }

  getFusionBattleSpriteKey(back?: boolean, ignoreOverride?: boolean): string {
    return `pkmn__${this.getFusionBattleSpriteId(back, ignoreOverride)}`;
  }

  getFusionBattleSpriteAtlasPath(back?: boolean, ignoreOverride?: boolean): string {
    return this.getFusionBattleSpriteId(back, ignoreOverride).replace(/\_{2}/g, "/");
  }

  getIconAtlasKey(ignoreOverride?: boolean): string {
    return this.getSpeciesForm(ignoreOverride).getIconAtlasKey(this.formIndex, this.shiny, this.variant);
  }

  getFusionIconAtlasKey(ignoreOverride?: boolean): string {
    return this.getFusionSpeciesForm(ignoreOverride).getIconAtlasKey(this.fusionFormIndex, this.fusionShiny, this.fusionVariant);
  }

  getIconId(ignoreOverride?: boolean): string {
    return this.getSpeciesForm(ignoreOverride).getIconId(this.getGender(ignoreOverride) === Gender.FEMALE, this.formIndex, this.shiny, this.variant);
  }

  getFusionIconId(ignoreOverride?: boolean): string {
    return this.getFusionSpeciesForm(ignoreOverride).getIconId(this.getFusionGender(ignoreOverride) === Gender.FEMALE, this.fusionFormIndex, this.fusionShiny, this.fusionVariant);
  }

  getSpeciesForm(ignoreOverride?: boolean): PokemonSpeciesForm {
    if (!ignoreOverride && this.summonData?.speciesForm) {
      return this.summonData.speciesForm;
    }
    if (!this.species.forms?.length) {
      return this.species;
    }
    return this.species.forms[this.formIndex];
  }

  getFusionSpeciesForm(ignoreOverride?: boolean): PokemonSpeciesForm {
    if (!ignoreOverride && this.summonData?.speciesForm) {
      return this.summonData.fusionSpeciesForm;
    }
    if (!this.fusionSpecies?.forms?.length || this.fusionFormIndex >= this.fusionSpecies?.forms.length) {
      return this.fusionSpecies;
    }
    return this.fusionSpecies?.forms[this.fusionFormIndex];
  }

  getSprite(): Phaser.GameObjects.Sprite {
    return this.getAt(0) as Phaser.GameObjects.Sprite;
  }

  getTintSprite(): Phaser.GameObjects.Sprite {
    return !this.maskEnabled
      ? this.getAt(1) as Phaser.GameObjects.Sprite
      : this.maskSprite;
  }

  getSpriteScale(): number {
    const formKey = this.getFormKey();
    if (formKey.indexOf(SpeciesFormKey.GIGANTAMAX) > -1 || formKey.indexOf(SpeciesFormKey.ETERNAMAX) > -1) {
      return 1.5;
    }
    return 1;
  }

  getHeldItems(): PokemonHeldItemModifier[] {
    if (!this.scene) {
      return [];
    }
    return this.scene.findModifiers(m => m instanceof PokemonHeldItemModifier && (m as PokemonHeldItemModifier).pokemonId === this.id, this.isPlayer()) as PokemonHeldItemModifier[];
  }

  updateScale(): void {
    this.setScale(this.getSpriteScale());
  }

  updateSpritePipelineData(): void {
    [ this.getSprite(), this.getTintSprite() ].map(s => s.pipelineData["teraColor"] = getTypeRgb(this.getTeraType()));
    this.updateInfo(true);
  }

  initShinySparkle(): void {
    const keySuffix = this.variant ? `_${this.variant + 1}` : "";
    const key = `shiny${keySuffix}`;
    const shinySparkle = this.scene.addFieldSprite(0, 0, key);
    shinySparkle.setVisible(false);
    shinySparkle.setOrigin(0.5, 1);
    const frameNames = this.scene.anims.generateFrameNames(key, { suffix: ".png", end: 34 });
    this.scene.anims.create({
      key: `sparkle${keySuffix}`,
      frames: frameNames,
      frameRate: 32,
      showOnStart: true,
      hideOnComplete: true,
    });
    this.add(shinySparkle);

    this.shinySparkle = shinySparkle;
  }

  /**
   * Attempts to animate a given {@linkcode Phaser.GameObjects.Sprite}
   * @see {@linkcode Phaser.GameObjects.Sprite.play}
   * @param sprite {@linkcode Phaser.GameObjects.Sprite} to animate
   * @param tintSprite {@linkcode Phaser.GameObjects.Sprite} placed on top of the sprite to add a color tint
   * @param animConfig {@linkcode String} to pass to {@linkcode Phaser.GameObjects.Sprite.play}
   * @returns true if the sprite was able to be animated
   */
  tryPlaySprite(sprite: Phaser.GameObjects.Sprite, tintSprite: Phaser.GameObjects.Sprite, key: string): boolean {
    // Catch errors when trying to play an animation that doesn't exist
    try {
      sprite.play(key);
      tintSprite.play(key);
    } catch (error: unknown) {
      console.error(`Couldn't play animation for '${key}'!\nIs the image for this Pokemon missing?\n`, error);

      return false;
    }

    return true;
  }

  playAnim(): void {
    this.tryPlaySprite(this.getSprite(), this.getTintSprite(), this.getBattleSpriteKey());
  }

  getFieldPositionOffset(): [ number, number ] {
    switch (this.fieldPosition) {
    case FieldPosition.CENTER:
      return [ 0, 0 ];
    case FieldPosition.LEFT:
      return [ -32, -8 ];
    case FieldPosition.RIGHT:
      return [ 32, 0 ];
    }
  }

  setFieldPosition(fieldPosition: FieldPosition, duration?: integer): Promise<void> {
    return new Promise(resolve => {
      if (fieldPosition === this.fieldPosition) {
        resolve();
        return;
      }

      const initialOffset = this.getFieldPositionOffset();

      this.fieldPosition = fieldPosition;

      this.battleInfo.setMini(fieldPosition !== FieldPosition.CENTER);
      this.battleInfo.setOffset(fieldPosition === FieldPosition.RIGHT);

      const newOffset = this.getFieldPositionOffset();

      const relX = newOffset[0] - initialOffset[0];
      const relY = newOffset[1] - initialOffset[1];

      if (duration) {
        this.scene.tweens.add({
          targets: this,
          x: (_target, _key, value: number) => value + relX,
          y: (_target, _key, value: number) => value + relY,
          duration: duration,
          ease: "Sine.easeOut",
          onComplete: () => resolve()
        });
      } else {
        this.x += relX;
        this.y += relY;
      }
    });
  }

  getStat(stat: Stat): integer {
    return this.stats[stat];
  }

  getBattleStat(stat: Stat, opponent?: Pokemon, move?: Move, isCritical: boolean = false): integer {
    if (stat === Stat.HP) {
      return this.getStat(Stat.HP);
    }
    const battleStat = (stat - 1) as BattleStat;
    const statLevel = new Utils.IntegerHolder(this.summonData.battleStats[battleStat]);
    if (opponent) {
      if (isCritical) {
        switch (stat) {
        case Stat.ATK:
        case Stat.SPATK:
          statLevel.value = Math.max(statLevel.value, 0);
          break;
        case Stat.DEF:
        case Stat.SPDEF:
          statLevel.value = Math.min(statLevel.value, 0);
          break;
        }
      }
      applyAbAttrs(IgnoreOpponentStatChangesAbAttr, opponent, null, statLevel);
      if (move) {
        applyMoveAttrs(IgnoreOpponentStatChangesAttr, this, opponent, move, statLevel);
      }
    }
    if (this.isPlayer()) {
      this.scene.applyModifiers(TempBattleStatBoosterModifier, this.isPlayer(), battleStat as integer as TempBattleStat, statLevel);
    }
    const statValue = new Utils.NumberHolder(this.getStat(stat));
    applyBattleStatMultiplierAbAttrs(BattleStatMultiplierAbAttr, this, battleStat, statValue);
    let ret = statValue.value * (Math.max(2, 2 + statLevel.value) / Math.max(2, 2 - statLevel.value));
    switch (stat) {
    case Stat.ATK:
      if (this.getTag(BattlerTagType.SLOW_START)) {
        ret >>= 1;
      }
      break;
    case Stat.DEF:
      if (this.isOfType(Type.ICE) && this.scene.arena.weather?.weatherType === WeatherType.SNOW) {
        ret *= 1.5;
      }
      break;
    case Stat.SPATK:
      break;
    case Stat.SPDEF:
      if (this.isOfType(Type.ROCK) && this.scene.arena.weather?.weatherType === WeatherType.SANDSTORM) {
        ret *= 1.5;
      }
      break;
    case Stat.SPD:
      // Check both the player and enemy to see if Tailwind should be multiplying the speed of the Pokemon
      if    ((this.isPlayer() && this.scene.arena.getTagOnSide(ArenaTagType.TAILWIND, ArenaTagSide.PLAYER))
          ||  (!this.isPlayer() && this.scene.arena.getTagOnSide(ArenaTagType.TAILWIND, ArenaTagSide.ENEMY))) {
        ret *= 2;
      }

      if (this.getTag(BattlerTagType.SLOW_START)) {
        ret >>= 1;
      }
      if (this.status && this.status.effect === StatusEffect.PARALYSIS) {
        ret >>= 1;
      }
      break;
    }

    const highestStatBoost = this.findTag(t => t instanceof HighestStatBoostTag && (t as HighestStatBoostTag).stat === stat) as HighestStatBoostTag;
    if (highestStatBoost) {
      ret *= highestStatBoost.multiplier;
    }

    return Math.floor(ret);
  }

  calculateStats(): void {
    if (!this.stats) {
      this.stats = [ 0, 0, 0, 0, 0, 0 ];
    }
    const baseStats = this.getSpeciesForm().baseStats.slice(0);
    if (this.fusionSpecies) {
      const fusionBaseStats = this.getFusionSpeciesForm().baseStats;
      for (let s = 0; s < this.stats.length; s++) {
        baseStats[s] = Math.ceil((baseStats[s] + fusionBaseStats[s]) / 2);
      }
    } else if (this.scene.gameMode.isSplicedOnly) {
      for (let s = 0; s < this.stats.length; s++) {
        baseStats[s] = Math.ceil(baseStats[s] / 2);
      }
    }
    this.scene.applyModifiers(PokemonBaseStatModifier, this.isPlayer(), this, baseStats);
    const stats = Utils.getEnumValues(Stat);
    for (const s of stats) {
      const isHp = s === Stat.HP;
      const baseStat = baseStats[s];
      let value = Math.floor(((2 * baseStat + this.ivs[s]) * this.level) * 0.01);
      if (isHp) {
        value = value + this.level + 10;
        if (this.hasAbility(Abilities.WONDER_GUARD, false, true)) {
          value = 1;
        }
        if (this.hp > value || this.hp === undefined) {
          this.hp = value;
        } else if (this.hp) {
          const lastMaxHp = this.getMaxHp();
          if (lastMaxHp && value > lastMaxHp) {
            this.hp += value - lastMaxHp;
          }
        }
      } else {
        value += 5;
        const natureStatMultiplier = new Utils.NumberHolder(getNatureStatMultiplier(this.getNature(), s));
        this.scene.applyModifier(PokemonNatureWeightModifier, this.isPlayer(), this, natureStatMultiplier);
        if (natureStatMultiplier.value !== 1) {
          value = Math.max(Math[natureStatMultiplier.value > 1 ? "ceil" : "floor"](value * natureStatMultiplier.value), 1);
        }
      }
      this.stats[s] = value;
    }
  }

  getNature(): Nature {
    return this.natureOverride !== -1 ? this.natureOverride : this.nature;
  }

  setNature(nature: Nature): void {
    this.nature = nature;
    this.calculateStats();
  }

  generateNature(naturePool?: Nature[]): void {
    if (naturePool === undefined) {
      naturePool = Utils.getEnumValues(Nature);
    }
    const nature = naturePool[Utils.randSeedInt(naturePool.length)];
    this.setNature(nature);
  }

  getMaxHp(): integer {
    return this.getStat(Stat.HP);
  }

  getInverseHp(): integer {
    return this.getMaxHp() - this.hp;
  }

  getHpRatio(precise: boolean = false): number {
    return precise
      ? this.hp / this.getMaxHp()
      : Math.round((this.hp / this.getMaxHp()) * 100) / 100;
  }

  generateGender(): void {
    if (this.species.malePercent === null) {
      this.gender = Gender.GENDERLESS;
    } else {
      const genderChance = (this.id % 256) * 0.390625;
      if (genderChance < this.species.malePercent) {
        this.gender = Gender.MALE;
      } else {
        this.gender = Gender.FEMALE;
      }
    }
  }

  getGender(ignoreOverride?: boolean): Gender {
    if (!ignoreOverride && this.summonData?.gender !== undefined) {
      return this.summonData.gender;
    }
    return this.gender;
  }

  getFusionGender(ignoreOverride?: boolean): Gender {
    if (!ignoreOverride && this.summonData?.fusionGender !== undefined) {
      return this.summonData.fusionGender;
    }
    return this.fusionGender;
  }

  isShiny(): boolean {
    return this.shiny || (this.isFusion() && this.fusionShiny);
  }

  getVariant(): Variant {
    return !this.isFusion() ? this.variant : Math.max(this.variant, this.fusionVariant) as Variant;
  }

  getLuck(): integer {
    return this.luck + (this.isFusion() ? this.fusionLuck : 0);
  }

  isFusion(): boolean {
    return !!this.fusionSpecies;
  }

  abstract isBoss(): boolean;

  getMoveset(ignoreOverride?: boolean): PokemonMove[] {
    const ret = !ignoreOverride && this.summonData?.moveset
      ? this.summonData.moveset
      : this.moveset;

    // Overrides moveset based on arrays specified in overrides.ts
    const overrideArray: Array<Moves> = this.isPlayer() ? Overrides.MOVESET_OVERRIDE : Overrides.OPP_MOVESET_OVERRIDE;
    if (overrideArray.length > 0) {
      overrideArray.forEach((move: Moves, index: number) => {
        const ppUsed = this.moveset[index]?.ppUsed || 0;
        this.moveset[index] = new PokemonMove(move, Math.min(ppUsed, allMoves[move].pp));
      });
    }

    return ret;
  }

  getLearnableLevelMoves(): Moves[] {
    return this.getLevelMoves(1, true).map(lm => lm[1]).filter(lm => !this.moveset.filter(m => m.moveId === lm).length).filter((move: Moves, i: integer, array: Moves[]) => array.indexOf(move) === i);
  }

  getTypes(includeTeraType = false, forDefend: boolean = false, ignoreOverride?: boolean): Type[] {
    const types = [];

    if (includeTeraType) {
      const teraType = this.getTeraType();
      if (teraType !== Type.UNKNOWN) {
        types.push(teraType);
      }
    }

    if (!types.length || !includeTeraType) {
      if (!ignoreOverride && this.summonData?.types) {
        this.summonData.types.forEach(t => types.push(t));
      } else {
        const speciesForm = this.getSpeciesForm();

        types.push(speciesForm.type1);

        const fusionSpeciesForm = this.getFusionSpeciesForm();
        if (fusionSpeciesForm) {
          if (fusionSpeciesForm.type2 !== null && fusionSpeciesForm.type2 !== speciesForm.type1) {
            types.push(fusionSpeciesForm.type2);
          } else if (fusionSpeciesForm.type1 !== speciesForm.type1) {
            types.push(fusionSpeciesForm.type1);
          }
        }

        if (types.length === 1 && speciesForm.type2 !== null) {
          types.push(speciesForm.type2);
        }
      }
    }

    if (forDefend && (this.getTag(BattlerTagType.IGNORE_FLYING) || this.scene.arena.getTag(ArenaTagType.GRAVITY) || this.getTag(BattlerTagType.GROUNDED))) {
      const flyingIndex = types.indexOf(Type.FLYING);
      if (flyingIndex > -1) {
        types.splice(flyingIndex, 1);
      }
    }

    if (!types.length) { // become UNKNOWN if no types are present
      types.push(Type.UNKNOWN);
    }

    if (types.length > 1 && types.includes(Type.UNKNOWN)) { // remove UNKNOWN if other types are present
      const index = types.indexOf(Type.UNKNOWN);
      if (index !== -1) {
        types.splice(index, 1);
      }
    }

    return types;
  }

  isOfType(type: Type, forDefend: boolean = false): boolean {
    return !!this.getTypes(true, forDefend).find(t => t === type);
  }

  /**
   * Gets the non-passive ability of the pokemon. This accounts for fusions and ability changing effects.
   * This should rarely be called, most of the time {@link hasAbility} or {@link hasAbilityWithAttr} are better used as
   * those check both the passive and non-passive abilities and account for ability suppression.
   * @see {@link hasAbility} {@link hasAbilityWithAttr} Intended ways to check abilities in most cases
   * @param {boolean} ignoreOverride If true, ignore ability changing effects
   * @returns {Ability} The non-passive ability of the pokemon
   */
  getAbility(ignoreOverride?: boolean): Ability {
    if (!ignoreOverride && this.summonData?.ability) {
      return allAbilities[this.summonData.ability];
    }
    if (Overrides.ABILITY_OVERRIDE && this.isPlayer()) {
      return allAbilities[Overrides.ABILITY_OVERRIDE];
    }
    if (Overrides.OPP_ABILITY_OVERRIDE && !this.isPlayer()) {
      return allAbilities[Overrides.OPP_ABILITY_OVERRIDE];
    }
    if (this.isFusion()) {
      return allAbilities[this.getFusionSpeciesForm(ignoreOverride).getAbility(this.fusionAbilityIndex)];
    }
    let abilityId = this.getSpeciesForm(ignoreOverride).getAbility(this.abilityIndex);
    if (abilityId === Abilities.NONE) {
      abilityId = this.species.ability1;
    }
    return allAbilities[abilityId];
  }

  /**
   * Gets the passive ability of the pokemon. This should rarely be called, most of the time
   * {@link hasAbility} or {@link hasAbilityWithAttr} are better used as those check both the passive and
   * non-passive abilities and account for ability suppression.
   * @see {@link hasAbility} {@link hasAbilityWithAttr} Intended ways to check abilities in most cases
   * @returns {Ability} The passive ability of the pokemon
   */
  getPassiveAbility(): Ability {
    if (Overrides.PASSIVE_ABILITY_OVERRIDE && this.isPlayer()) {
      return allAbilities[Overrides.PASSIVE_ABILITY_OVERRIDE];
    }
    if (Overrides.OPP_PASSIVE_ABILITY_OVERRIDE && !this.isPlayer()) {
      return allAbilities[Overrides.OPP_PASSIVE_ABILITY_OVERRIDE];
    }

    let starterSpeciesId = this.species.speciesId;
    while (pokemonPrevolutions.hasOwnProperty(starterSpeciesId)) {
      starterSpeciesId = pokemonPrevolutions[starterSpeciesId];
    }
    return allAbilities[starterPassiveAbilities[starterSpeciesId]];
  }

  /**
   * Checks if a pokemon has a passive either from:
   *  - bought with starter candy
   *  - set by override
   *  - is a boss pokemon
   * @returns whether or not a pokemon should have a passive
   */
  hasPassive(): boolean {
    // returns override if valid for current case
    if ((Overrides.PASSIVE_ABILITY_OVERRIDE !== Abilities.NONE && this.isPlayer()) ||
        (Overrides.OPP_PASSIVE_ABILITY_OVERRIDE !== Abilities.NONE && !this.isPlayer())) {
      return true;
    }
    return this.passive || this.isBoss();
  }

  /**
   * Checks whether an ability of a pokemon can be currently applied. This should rarely be
   * directly called, as {@link hasAbility} and {@link hasAbilityWithAttr} already call this.
   * @see {@link hasAbility} {@link hasAbilityWithAttr} Intended ways to check abilities in most cases
   * @param {boolean} passive If true, check if passive can be applied instead of non-passive
   * @returns {Ability} The passive ability of the pokemon
   */
  canApplyAbility(passive: boolean = false): boolean {
    if (passive && !this.hasPassive()) {
      return false;
    }
    const ability = (!passive ? this.getAbility() : this.getPassiveAbility());
    if (this.isFusion() && ability.hasAttr(NoFusionAbilityAbAttr)) {
      return false;
    }
    if (this.scene?.arena.ignoreAbilities && ability.isIgnorable) {
      return false;
    }
    if (this.summonData?.abilitySuppressed && !ability.hasAttr(UnsuppressableAbilityAbAttr)) {
      return false;
    }
    if (this.isOnField() && !ability.hasAttr(SuppressFieldAbilitiesAbAttr)) {
      const suppressed = new Utils.BooleanHolder(false);
      this.scene.getField(true).map(p => {
        if (p.getAbility().hasAttr(SuppressFieldAbilitiesAbAttr) && p.canApplyAbility()) {
          p.getAbility().getAttrs(SuppressFieldAbilitiesAbAttr).map(a => a.apply(this, false, suppressed, [ability]));
        }
        if (p.getPassiveAbility().hasAttr(SuppressFieldAbilitiesAbAttr) && p.canApplyAbility(true)) {
          p.getPassiveAbility().getAttrs(SuppressFieldAbilitiesAbAttr).map(a => a.apply(this, true, suppressed, [ability]));
        }
      });
      if (suppressed.value) {
        return false;
      }
    }
    return (this.hp || ability.isBypassFaint) && !ability.conditions.find(condition => !condition(this));
  }

  /**
   * Checks whether a pokemon has the specified ability and it's in effect. Accounts for all the various
   * effects which can affect whether an ability will be present or in effect, and both passive and
   * non-passive. This is the primary way to check whether a pokemon has a particular ability.
   * @param {Abilities} ability The ability to check for
   * @param {boolean} canApply If false, it doesn't check whether the abiltiy is currently active
   * @param {boolean} ignoreOverride If true, it ignores ability changing effects
   * @returns {boolean} Whether the ability is present and active
   */
  hasAbility(ability: Abilities, canApply: boolean = true, ignoreOverride?: boolean): boolean {
    if ((!canApply || this.canApplyAbility()) && this.getAbility(ignoreOverride).id === ability) {
      return true;
    }
    if (this.hasPassive() && (!canApply || this.canApplyAbility(true)) && this.getPassiveAbility().id === ability) {
      return true;
    }
    return false;
  }

  /**
   * Checks whether a pokemon has an ability with the specified attribute and it's in effect.
   * Accounts for all the various effects which can affect whether an ability will be present or
   * in effect, and both passive and non-passive. This is one of the two primary ways to check
   * whether a pokemon has a particular ability.
   * @param {AbAttr} attrType The ability attribute to check for
   * @param {boolean} canApply If false, it doesn't check whether the abiltiy is currently active
   * @param {boolean} ignoreOverride If true, it ignores ability changing effects
   * @returns {boolean} Whether an ability with that attribute is present and active
   */
  hasAbilityWithAttr(attrType: { new(...args: any[]): AbAttr }, canApply: boolean = true, ignoreOverride?: boolean): boolean {
    if ((!canApply || this.canApplyAbility()) && this.getAbility(ignoreOverride).hasAttr(attrType)) {
      return true;
    }
    if (this.hasPassive() && (!canApply || this.canApplyAbility(true)) && this.getPassiveAbility().hasAttr(attrType)) {
      return true;
    }
    return false;
  }

  getWeight(): number {
    const weight = new Utils.NumberHolder(this.species.weight);
    // This will trigger the ability overlay so only call this function when necessary
    applyAbAttrs(WeightMultiplierAbAttr, this, null, weight);
    return weight.value;
  }

  getTeraType(): Type {
    const teraModifier = this.scene.findModifier(m => m instanceof TerastallizeModifier
      && m.pokemonId === this.id && !!m.getBattlesLeft(), this.isPlayer()) as TerastallizeModifier;
    if (teraModifier) {
      return teraModifier.teraType;
    }

    return Type.UNKNOWN;
  }

  isTerastallized(): boolean {
    return this.getTeraType() !== Type.UNKNOWN;
  }

  isGrounded(): boolean {
    return !this.isOfType(Type.FLYING, true) && !this.hasAbility(Abilities.LEVITATE);
  }

  getAttackMoveEffectiveness(source: Pokemon, move: PokemonMove): TypeDamageMultiplier {
    const typeless = !!move.getMove().getAttrs(TypelessAttr).length;
    const typeMultiplier = new Utils.NumberHolder(this.getAttackTypeEffectiveness(move.getMove().type, source));
    const cancelled = new Utils.BooleanHolder(false);
    if (!typeless) {
      applyPreDefendAbAttrs(TypeImmunityAbAttr, this, source, move, cancelled, typeMultiplier, true);
    }
    if (!cancelled.value) {
      applyPreDefendAbAttrs(MoveImmunityAbAttr, this, source, move, cancelled, typeMultiplier, true);
    }
    return (!cancelled.value ? typeMultiplier.value : 0) as TypeDamageMultiplier;
  }

  getAttackTypeEffectiveness(moveType: Type, source?: Pokemon): TypeDamageMultiplier {
    if (moveType === Type.STELLAR) {
      return this.isTerastallized() ? 2 : 1;
    }
    const types = this.getTypes(true, true);

    let multiplier = types.map(defType => {
      if (source) {
        const ignoreImmunity = new Utils.BooleanHolder(false);
        applyAbAttrs(IgnoreTypeImmunityAbAttr, source, ignoreImmunity, moveType, defType);
        if (ignoreImmunity.value) {
          return 1;
        }
      }

      return getTypeDamageMultiplier(moveType, defType);
    }).reduce((acc, cur) => acc * cur, 1) as TypeDamageMultiplier;

    // Handle strong winds lowering effectiveness of types super effective against pure flying
    if (this.scene.arena.weather?.weatherType === WeatherType.STRONG_WINDS && !this.scene.arena.weather.isEffectSuppressed(this.scene) && multiplier >= 2 && this.isOfType(Type.FLYING) && getTypeDamageMultiplier(moveType, Type.FLYING) === 2) {
      multiplier /= 2;
    }
    return multiplier;
  }

  getMatchupScore(pokemon: Pokemon): number {
    const types = this.getTypes(true);
    const enemyTypes = pokemon.getTypes(true, true);
    const outspeed = (this.isActive(true) ? this.getBattleStat(Stat.SPD, pokemon) : this.getStat(Stat.SPD)) <= pokemon.getBattleStat(Stat.SPD, this);
    let atkScore = pokemon.getAttackTypeEffectiveness(types[0], this) * (outspeed ? 1.25 : 1);
    let defScore = 1 / Math.max(this.getAttackTypeEffectiveness(enemyTypes[0], pokemon), 0.25);
    if (types.length > 1) {
      atkScore *= pokemon.getAttackTypeEffectiveness(types[1], this);
    }
    if (enemyTypes.length > 1) {
      defScore *= (1 / Math.max(this.getAttackTypeEffectiveness(enemyTypes[1], pokemon), 0.25));
    }
    let hpDiffRatio = this.getHpRatio() + (1 - pokemon.getHpRatio());
    if (outspeed) {
      hpDiffRatio = Math.min(hpDiffRatio * 1.5, 1);
    }
    return (atkScore + defScore) * hpDiffRatio;
  }

  getEvolution(): SpeciesFormEvolution {
    if (pokemonEvolutions.hasOwnProperty(this.species.speciesId)) {
      const evolutions = pokemonEvolutions[this.species.speciesId];
      for (const e of evolutions) {
        if (!e.item && this.level >= e.level && (!e.preFormKey || this.getFormKey() === e.preFormKey)) {
          if (e.condition === null || (e.condition as SpeciesEvolutionCondition).predicate(this)) {
            return e;
          }
        }
      }
    }

    if (this.isFusion() && pokemonEvolutions.hasOwnProperty(this.fusionSpecies.speciesId)) {
      const fusionEvolutions = pokemonEvolutions[this.fusionSpecies.speciesId].map(e => new FusionSpeciesFormEvolution(this.species.speciesId, e));
      for (const fe of fusionEvolutions) {
        if (!fe.item && this.level >= fe.level && (!fe.preFormKey || this.getFusionFormKey() === fe.preFormKey)) {
          if (fe.condition === null || (fe.condition as SpeciesEvolutionCondition).predicate(this)) {
            return fe;
          }
        }
      }
    }

    return null;
  }

  getLevelMoves(startingLevel?: integer, includeEvolutionMoves: boolean = false, simulateEvolutionChain: boolean = false): LevelMoves {
    const ret: LevelMoves = [];
    let levelMoves: LevelMoves = [];
    if (!startingLevel) {
      startingLevel = this.level;
    }
    if (simulateEvolutionChain) {
      const evolutionChain = this.species.getSimulatedEvolutionChain(this.level, this.hasTrainer(), this.isBoss(), this.isPlayer());
      for (let e = 0; e < evolutionChain.length; e++) {
        // TODO: Might need to pass specific form index in simulated evolution chain
        const speciesLevelMoves = getPokemonSpeciesForm(evolutionChain[e][0] as Species, this.formIndex).getLevelMoves();
        levelMoves.push(...speciesLevelMoves.filter(lm => (includeEvolutionMoves && !lm[0]) || ((!e || lm[0] > 1) && (e === evolutionChain.length - 1 || lm[0] <= evolutionChain[e + 1][1]))));
      }
      levelMoves.sort((lma: [integer, integer], lmb: [integer, integer]) => lma[0] > lmb[0] ? 1 : lma[0] < lmb[0] ? -1 : 0);
      const uniqueMoves: Moves[] = [];
      levelMoves = levelMoves.filter(lm => {
        if (uniqueMoves.find(m => m === lm[1])) {
          return false;
        }
        uniqueMoves.push(lm[1]);
        return true;
      });
    } else {
      levelMoves = this.getSpeciesForm(true).getLevelMoves();
    }
    if (this.fusionSpecies) {
      const evolutionLevelMoves = levelMoves.slice(0, Math.max(levelMoves.findIndex(lm => !!lm[0]), 0));
      const fusionLevelMoves = this.getFusionSpeciesForm(true).getLevelMoves();
      const newLevelMoves: LevelMoves = [];
      while (levelMoves.length && levelMoves[0][0] < startingLevel) {
        levelMoves.shift();
      }
      while (fusionLevelMoves.length && fusionLevelMoves[0][0] < startingLevel) {
        fusionLevelMoves.shift();
      }
      if (includeEvolutionMoves) {
        for (const elm of evolutionLevelMoves.reverse()) {
          levelMoves.unshift(elm);
        }
      }
      for (let l = includeEvolutionMoves ? 0 : startingLevel; l <= this.level; l++) {
        if (l === 1 && startingLevel > 1) {
          l = startingLevel;
        }
        while (levelMoves.length && levelMoves[0][0] === l) {
          const levelMove = levelMoves.shift();
          if (!newLevelMoves.find(lm => lm[1] === levelMove[1])) {
            newLevelMoves.push(levelMove);
          }
        }
        while (fusionLevelMoves.length && fusionLevelMoves[0][0] === l) {
          const fusionLevelMove = fusionLevelMoves.shift();
          if (!newLevelMoves.find(lm => lm[1] === fusionLevelMove[1])) {
            newLevelMoves.push(fusionLevelMove);
          }
        }
      }
      levelMoves = newLevelMoves;
    }
    if (levelMoves) {
      for (const lm of levelMoves) {
        const level = lm[0];
        if ((!includeEvolutionMoves || level) && level < startingLevel) {
          continue;
        } else if (level > this.level) {
          break;
        }
        ret.push(lm);
      }
    }

    return ret;
  }

  setMove(moveIndex: integer, moveId: Moves): void {
    const move = moveId ? new PokemonMove(moveId) : null;
    this.moveset[moveIndex] = move;
    if (this.summonData?.moveset) {
      this.summonData.moveset[moveIndex] = move;
    }
  }

  trySetShiny(thresholdOverride?: integer): boolean {
    const rand1 = Utils.binToDec(Utils.decToBin(this.id).substring(0, 16));
    const rand2 = Utils.binToDec(Utils.decToBin(this.id).substring(16, 32));

    const E = this.scene.gameData.trainerId ^ this.scene.gameData.secretId;
    const F = rand1 ^ rand2;

    const shinyThreshold = new Utils.IntegerHolder(32);
    if (thresholdOverride === undefined) {
      if (!this.hasTrainer()) {
        this.scene.applyModifiers(ShinyRateBoosterModifier, true, shinyThreshold);
      }
    } else {
      shinyThreshold.value = thresholdOverride;
    }

    this.shiny = (E ^ F) < shinyThreshold.value;
    if ((E ^ F) < 32) {
      console.log("REAL SHINY!!");
    }

    if (this.shiny) {
      this.initShinySparkle();
    }

    return this.shiny;
  }

  generateVariant(): Variant {
    if (!this.shiny || !variantData.hasOwnProperty(this.species.speciesId)) {
      return 0;
    }
    const rand = Utils.randSeedInt(10);
    if (rand > 3) {
      return 0;
    }
    if (rand) {
      return 1;
    }
    return 2;
  }

  generateFusionSpecies(forStarter?: boolean): void {
    const hiddenAbilityChance = new Utils.IntegerHolder(256);
    if (!this.hasTrainer()) {
      this.scene.applyModifiers(HiddenAbilityRateBoosterModifier, true, hiddenAbilityChance);
    }

    const hasHiddenAbility = !Utils.randSeedInt(hiddenAbilityChance.value);
    const randAbilityIndex = Utils.randSeedInt(2);

    const filter = !forStarter ? this.species.getCompatibleFusionSpeciesFilter()
      : species => {
        return pokemonEvolutions.hasOwnProperty(species.speciesId)
      && !pokemonPrevolutions.hasOwnProperty(species.speciesId)
      && !species.pseudoLegendary
      && !species.legendary
      && !species.mythical
      && !species.isTrainerForbidden()
      && species.speciesId !== this.species.speciesId;
      };

    this.fusionSpecies = this.scene.randomSpecies(this.scene.currentBattle?.waveIndex || 0, this.level, false, filter, true);
    this.fusionAbilityIndex = (this.fusionSpecies.abilityHidden && hasHiddenAbility ? this.fusionSpecies.ability2 ? 2 : 1 : this.fusionSpecies.ability2 ? randAbilityIndex : 0);
    this.fusionShiny = this.shiny;
    this.fusionVariant = this.variant;

    if (this.fusionSpecies.malePercent === null) {
      this.fusionGender = Gender.GENDERLESS;
    } else {
      const genderChance = (this.id % 256) * 0.390625;
      if (genderChance < this.fusionSpecies.malePercent) {
        this.fusionGender = Gender.MALE;
      } else {
        this.fusionGender = Gender.FEMALE;
      }
    }

    this.fusionFormIndex = this.scene.getSpeciesFormIndex(this.fusionSpecies, this.fusionGender, this.getNature(), true);
    this.fusionLuck = this.luck;

    this.generateName();
  }

  clearFusionSpecies(): void {
    this.fusionSpecies = undefined;
    this.fusionFormIndex = 0;
    this.fusionAbilityIndex = 0;
    this.fusionShiny = false;
    this.fusionVariant = 0;
    this.fusionGender = 0;
    this.fusionLuck = 0;

    this.generateName();
    this.calculateStats();
  }

  generateAndPopulateMoveset(): void {
    this.moveset = [];
    let movePool: [Moves, number][] = [];
    const allLevelMoves = this.getLevelMoves(1, true, true);
    if (!allLevelMoves) {
      console.log(this.species.speciesId, "ERROR");
      return;
    }

    for (let m = 0; m < allLevelMoves.length; m++) {
      const levelMove = allLevelMoves[m];
      if (this.level < levelMove[0]) {
        break;
      }
      let weight = levelMove[0];
      if (weight === 0) { // Evo Moves
        weight = 50;
      }
      if (weight === 1 && allMoves[levelMove[1]].power >= 80) { // Assume level 1 moves with 80+ BP are "move reminder" moves and bump their weight
        weight = 40;
      }
      if (allMoves[levelMove[1]].name.endsWith(" (N)")) {
        weight /= 100;
      } // Unimplemented level up moves are possible to generate, but 1% of their normal chance.
      if (!movePool.some(m => m[0] === levelMove[1])) {
        movePool.push([levelMove[1], weight]);
      }
    }

    if (this.hasTrainer()) {
      const tms = Object.keys(tmSpecies);
      for (const tm of tms) {
        const moveId = parseInt(tm) as Moves;
        let compatible = false;
        for (const p of tmSpecies[tm]) {
          if (Array.isArray(p)) {
            if (p[0] === this.species.speciesId || (this.fusionSpecies && p[0] === this.fusionSpecies.speciesId) && p.slice(1).indexOf(this.species.forms[this.formIndex]) > -1) {
              compatible = true;
              break;
            }
          } else if (p === this.species.speciesId || (this.fusionSpecies && p === this.fusionSpecies.speciesId)) {
            compatible = true;
            break;
          }
        }
        if (compatible && !movePool.some(m => m[0] === moveId) && !allMoves[moveId].name.endsWith(" (N)")) {
          if (tmPoolTiers[moveId] === ModifierTier.COMMON && this.level >= 15) {
            movePool.push([moveId, 4]);
          } else if (tmPoolTiers[moveId] === ModifierTier.GREAT && this.level >= 30) {
            movePool.push([moveId, 8]);
          } else if (tmPoolTiers[moveId] === ModifierTier.ULTRA && this.level >= 50) {
            movePool.push([moveId, 14]);
          }
        }
      }

      if (this.level >= 60) { // No egg moves below level 60
        for (let i = 0; i < 3; i++) {
          const moveId = speciesEggMoves[this.species.getRootSpeciesId()][i];
          if (!movePool.some(m => m[0] === moveId) && !allMoves[moveId].name.endsWith(" (N)")) {
            movePool.push([moveId, 40]);
          }
        }
        const moveId = speciesEggMoves[this.species.getRootSpeciesId()][3];
        if (this.level >= 170 && !movePool.some(m => m[0] === moveId) && !allMoves[moveId].name.endsWith(" (N)") && !this.isBoss()) { // No rare egg moves before e4
          movePool.push([moveId, 30]);
        }
        if (this.fusionSpecies) {
          for (let i = 0; i < 3; i++) {
            const moveId = speciesEggMoves[this.fusionSpecies.getRootSpeciesId()][i];
            if (!movePool.some(m => m[0] === moveId) && !allMoves[moveId].name.endsWith(" (N)")) {
              movePool.push([moveId, 40]);
            }
          }
          const moveId = speciesEggMoves[this.fusionSpecies.getRootSpeciesId()][3];
          if (this.level >= 170 && !movePool.some(m => m[0] === moveId) && !allMoves[moveId].name.endsWith(" (N)") && !this.isBoss()) {// No rare egg moves before e4
            movePool.push([moveId, 30]);
          }
        }
      }
    }

    if (this.isBoss()) { // Bosses never get self ko moves
      movePool = movePool.filter(m => !allMoves[m[0]].getAttrs(SacrificialAttr).length);
    }
    movePool = movePool.filter(m => !allMoves[m[0]].getAttrs(SacrificialAttrOnHit).length);
    if (this.hasTrainer()) {
      // Trainers never get OHKO moves
      movePool = movePool.filter(m => !allMoves[m[0]].getAttrs(OneHitKOAttr).length);
      // Half the weight of self KO moves
      movePool = movePool.map(m => [m[0], m[1] * (!!allMoves[m[0]].getAttrs(SacrificialAttr).length ? 0.5 : 1)]);
      movePool = movePool.map(m => [m[0], m[1] * (!!allMoves[m[0]].getAttrs(SacrificialAttrOnHit).length ? 0.5 : 1)]);
      // Trainers get a weight bump to stat buffing moves
      movePool = movePool.map(m => [m[0], m[1] * (allMoves[m[0]].getAttrs(StatChangeAttr).some(a => (a as StatChangeAttr).levels > 1 && (a as StatChangeAttr).selfTarget) ? 1.25 : 1)]);
      // Trainers get a weight decrease to multiturn moves
      movePool = movePool.map(m => [m[0], m[1] * (!!allMoves[m[0]].getAttrs(ChargeAttr).length || !!allMoves[m[0]].getAttrs(RechargeAttr).length ? 0.7 : 1)]);
    }

    // Weight towards higher power moves, by reducing the power of moves below the highest power.
    // Caps max power at 90 to avoid something like hyper beam ruining the stats.
    // This is a pretty soft weighting factor, although it is scaled with the weight multiplier.
    const maxPower = Math.min(movePool.reduce((v, m) => Math.max(allMoves[m[0]].power, v), 40), 90);
    movePool = movePool.map(m => [m[0], m[1] * (allMoves[m[0]].category === MoveCategory.STATUS ? 1 : Math.max(Math.min(allMoves[m[0]].power/maxPower, 1), 0.5))]);

    // Weight damaging moves against the lower stat
    const worseCategory: MoveCategory = this.stats[Stat.ATK] > this.stats[Stat.SPATK] ? MoveCategory.SPECIAL : MoveCategory.PHYSICAL;
    const statRatio = worseCategory === MoveCategory.PHYSICAL ? this.stats[Stat.ATK]/this.stats[Stat.SPATK] : this.stats[Stat.SPATK]/this.stats[Stat.ATK];
    movePool = movePool.map(m => [m[0], m[1] * (allMoves[m[0]].category === worseCategory ? statRatio : 1)]);

    let weightMultiplier = 0.9; // The higher this is the more the game weights towards higher level moves. At 0 all moves are equal weight.
    if (this.hasTrainer()) {
      weightMultiplier += 0.7;
    }
    if (this.isBoss()) {
      weightMultiplier += 0.4;
    }
    const baseWeights: [Moves, number][] = movePool.map(m => [m[0], Math.ceil(Math.pow(m[1], weightMultiplier)*100)]);

    if (this.hasTrainer() || this.isBoss()) { // Trainers and bosses always force a stab move
      const stabMovePool = baseWeights.filter(m => allMoves[m[0]].category !== MoveCategory.STATUS && this.isOfType(allMoves[m[0]].type));

      if (stabMovePool.length) {
        const totalWeight = stabMovePool.reduce((v, m) => v + m[1], 0);
        let rand = Utils.randSeedInt(totalWeight);
        let index = 0;
        while (rand > stabMovePool[index][1]) {
          rand -= stabMovePool[index++][1];
        }
        this.moveset.push(new PokemonMove(stabMovePool[index][0], 0, 0));
      }
    } else { // Normal wild pokemon just force a random damaging move
      const attackMovePool = baseWeights.filter(m => allMoves[m[0]].category !== MoveCategory.STATUS);
      if (attackMovePool.length) {
        const totalWeight = attackMovePool.reduce((v, m) => v + m[1], 0);
        let rand = Utils.randSeedInt(totalWeight);
        let index = 0;
        while (rand > attackMovePool[index][1]) {
          rand -= attackMovePool[index++][1];
        }
        this.moveset.push(new PokemonMove(attackMovePool[index][0], 0, 0));
      }
    }

    while (baseWeights.length > this.moveset.length && this.moveset.length < 4) {
      if (this.hasTrainer()) {
        // Sqrt the weight of any damaging moves with overlapping types. This is about a 0.05 - 0.1 multiplier.
        // Other damaging moves 2x weight if 0-1 damaging moves, 0.5x if 2, 0.125x if 3. These weights double if STAB.
        // Status moves remain unchanged on weight, this encourages 1-2
        movePool = baseWeights.filter(m => !this.moveset.some(mo => m[0] === mo.moveId)).map(m => [m[0], this.moveset.some(mo => mo.getMove().category !== MoveCategory.STATUS && mo.getMove().type === allMoves[m[0]].type) ? Math.ceil(Math.sqrt(m[1])) : allMoves[m[0]].category !== MoveCategory.STATUS ? Math.ceil(m[1]/Math.max(Math.pow(4, this.moveset.filter(mo => mo.getMove().power > 1).length)/8,0.5) * (this.isOfType(allMoves[m[0]].type) ? 2 : 1)) : m[1]]);
      } else { // Non-trainer pokemon just use normal weights
        movePool = baseWeights.filter(m => !this.moveset.some(mo => m[0] === mo.moveId));
      }
      const totalWeight = movePool.reduce((v, m) => v + m[1], 0);
      let rand = Utils.randSeedInt(totalWeight);
      let index = 0;
      while (rand > movePool[index][1]) {
        rand -= movePool[index++][1];
      }
      this.moveset.push(new PokemonMove(movePool[index][0], 0, 0));
    }

    this.scene.triggerPokemonFormChange(this, SpeciesFormChangeMoveLearnedTrigger);
  }

  trySelectMove(moveIndex: integer, ignorePp?: boolean): boolean {
    const move = this.getMoveset().length > moveIndex
      ? this.getMoveset()[moveIndex]
      : null;
    return move?.isUsable(this, ignorePp);
  }

  showInfo(): void {
    if (!this.battleInfo.visible) {
      const otherBattleInfo = this.scene.fieldUI.getAll().slice(0, 4).filter(ui => ui instanceof BattleInfo && ((ui as BattleInfo) instanceof PlayerBattleInfo) === this.isPlayer()).find(() => true);
      if (!otherBattleInfo || !this.getFieldIndex()) {
        this.scene.fieldUI.sendToBack(this.battleInfo);
      } else {
        this.scene.fieldUI.moveAbove(this.battleInfo, otherBattleInfo);
      }
      this.battleInfo.setX(this.battleInfo.x + (this.isPlayer() ? 150 : !this.isBoss() ? -150 : -198));
      this.battleInfo.setVisible(true);
      if (this.isPlayer()) {
        this.battleInfo.expMaskRect.x += 150;
      }
      this.scene.tweens.add({
        targets: [ this.battleInfo, this.battleInfo.expMaskRect ],
        x: this.isPlayer() ? "-=150" : `+=${!this.isBoss() ? 150 : 246}`,
        duration: 1000,
        ease: "Cubic.easeOut"
      });
    }
  }

  hideInfo(): Promise<void> {
    return new Promise(resolve => {
      if (this.battleInfo.visible) {
        this.scene.tweens.add({
          targets: [ this.battleInfo, this.battleInfo.expMaskRect ],
          x: this.isPlayer() ? "+=150" : `-=${!this.isBoss() ? 150 : 246}`,
          duration: 500,
          ease: "Cubic.easeIn",
          onComplete: () => {
            if (this.isPlayer()) {
              this.battleInfo.expMaskRect.x -= 150;
            }
            this.battleInfo.setVisible(false);
            this.battleInfo.setX(this.battleInfo.x - (this.isPlayer() ? 150 : !this.isBoss() ? -150 : -198));
            resolve();
          }
        });
      } else {
        resolve();
      }
    });
  }

  updateInfo(instant?: boolean): Promise<void> {
    return this.battleInfo.updateInfo(this, instant);
  }

  toggleStats(visible: boolean): void {
    this.battleInfo.toggleStats(visible);
  }

  addExp(exp: integer) {
    const maxExpLevel = this.scene.getMaxExpLevel();
    const initialExp = this.exp;
    this.exp += exp;
    while (this.level < maxExpLevel && this.exp >= getLevelTotalExp(this.level + 1, this.species.growthRate)) {
      this.level++;
    }
    if (this.level >= maxExpLevel) {
      console.log(initialExp, this.exp, getLevelTotalExp(this.level, this.species.growthRate));
      this.exp = Math.max(getLevelTotalExp(this.level, this.species.growthRate), initialExp);
    }
    this.levelExp = this.exp - getLevelTotalExp(this.level, this.species.growthRate);
  }

  getOpponent(targetIndex: integer): Pokemon {
    const ret = this.getOpponents()[targetIndex];
    if (ret.summonData) {
      return ret;
    }
    return null;
  }

  getOpponents(): Pokemon[] {
    return ((this.isPlayer() ? this.scene.getEnemyField() : this.scene.getPlayerField()) as Pokemon[]).filter(p => p.isActive());
  }

  getOpponentDescriptor(): string {
    const opponents = this.getOpponents();
    if (opponents.length === 1) {
      return opponents[0].name;
    }
    return this.isPlayer() ? "the opposing team" : "your team";
  }

  getAlly(): Pokemon {
    return (this.isPlayer() ? this.scene.getPlayerField() : this.scene.getEnemyField())[this.getFieldIndex() ? 0 : 1];
  }

  apply(source: Pokemon, battlerMove: PokemonMove): HitResult {
    let result: HitResult;
    const move = battlerMove.getMove();
    const damage = new Utils.NumberHolder(0);
    const defendingSidePlayField = this.isPlayer() ? this.scene.getPlayerField() : this.scene.getEnemyField();

    const variableCategory = new Utils.IntegerHolder(move.category);
    applyMoveAttrs(VariableMoveCategoryAttr, source, this, move, variableCategory);
    const moveCategory = variableCategory.value as MoveCategory;

    const variableType = new Utils.IntegerHolder(move.type);
    const typeChangeMovePowerMultiplier = new Utils.NumberHolder(1);
    applyMoveAttrs(VariableMoveTypeAttr, source, this, move, variableType);
    // 2nd argument is for MoveTypeChangePowerMultiplierAbAttr
    applyAbAttrs(VariableMoveTypeAbAttr, source, null, variableType, typeChangeMovePowerMultiplier);
    applyPreAttackAbAttrs(MoveTypeChangeAttr, source, this, battlerMove, variableType, typeChangeMovePowerMultiplier);
    const type = variableType.value as Type;
    const types = this.getTypes(true, true);

    const cancelled = new Utils.BooleanHolder(false);
    const typeless = !!move.getAttrs(TypelessAttr).length;
    const typeMultiplier = new Utils.NumberHolder(!typeless && (moveCategory !== MoveCategory.STATUS || move.getAttrs(StatusMoveTypeImmunityAttr).find(attr => types.includes((attr as StatusMoveTypeImmunityAttr).immuneType)))
      ? this.getAttackTypeEffectiveness(type, source)
      : 1);
    applyMoveAttrs(VariableMoveTypeMultiplierAttr, source, this, move, typeMultiplier);
    if (typeless) {
      typeMultiplier.value = 1;
    }
    if (types.find(t => move.isTypeImmune(t))) {
      typeMultiplier.value = 0;
    }

    switch (moveCategory) {
    case MoveCategory.PHYSICAL:
    case MoveCategory.SPECIAL:
      const isPhysical = moveCategory === MoveCategory.PHYSICAL;
      const power = new Utils.NumberHolder(move.power);
      const sourceTeraType = source.getTeraType();
      if (sourceTeraType !== Type.UNKNOWN && sourceTeraType === type && power.value < 60 && move.priority <= 0 && !move.getAttrs(MultiHitAttr).length && !this.scene.findModifier(m => m instanceof PokemonMultiHitModifier && m.pokemonId === source.id)) {
        power.value = 60;
      }
      applyPreAttackAbAttrs(VariableMovePowerAbAttr, source, this, battlerMove, power);
      this.scene.getField(true).map(p => applyPreAttackAbAttrs(FieldVariableMovePowerAbAttr, this, source, battlerMove, power));

      applyPreDefendAbAttrs(ReceivedMoveDamageMultiplierAbAttr, this, source, battlerMove, cancelled, power);

      power.value *= typeChangeMovePowerMultiplier.value;

      if (!typeless) {
        applyPreDefendAbAttrs(TypeImmunityAbAttr, this, source, battlerMove, cancelled, typeMultiplier);
      }
      if (!cancelled.value) {
        applyPreDefendAbAttrs(MoveImmunityAbAttr, this, source, battlerMove, cancelled, typeMultiplier);
        defendingSidePlayField.forEach((p) => applyPreDefendAbAttrs(FieldPriorityMoveImmunityAbAttr, p, source, battlerMove, cancelled, typeMultiplier));
      }

      if (cancelled.value) {
        result = HitResult.NO_EFFECT;
      } else {
        const typeBoost = source.findTag(t => t instanceof TypeBoostTag && (t as TypeBoostTag).boostedType === type) as TypeBoostTag;
        if (typeBoost) {
          power.value *= typeBoost.boostValue;
          if (typeBoost.oneUse) {
            source.removeTag(typeBoost.tagType);
          }
        }
        const arenaAttackTypeMultiplier = new Utils.NumberHolder(this.scene.arena.getAttackTypeMultiplier(type, source.isGrounded()));
        applyMoveAttrs(IgnoreWeatherTypeDebuffAttr, source, this, move, arenaAttackTypeMultiplier);
        if (this.scene.arena.getTerrainType() === TerrainType.GRASSY && this.isGrounded() && type === Type.GROUND && move.moveTarget === MoveTarget.ALL_NEAR_OTHERS) {
          power.value /= 2;
        }
        applyMoveAttrs(VariablePowerAttr, source, this, move, power);
        this.scene.applyModifiers(PokemonMultiHitModifier, source.isPlayer(), source, new Utils.IntegerHolder(0), power);
        if (!typeless) {
          this.scene.arena.applyTags(WeakenMoveTypeTag, type, power);
          this.scene.applyModifiers(AttackTypeBoosterModifier, source.isPlayer(), source, type, power);
        }
        if (source.getTag(HelpingHandTag)) {
          power.value *= 1.5;
        }
        let isCritical: boolean;
        const critOnly = new Utils.BooleanHolder(false);
        const critAlways = source.getTag(BattlerTagType.ALWAYS_CRIT);
        applyMoveAttrs(CritOnlyAttr, source, this, move, critOnly);
        applyAbAttrs(ConditionalCritAbAttr, source, null, critOnly, this, move);
        if (critOnly.value || critAlways) {
          isCritical = true;
        } else {
          const critLevel = new Utils.IntegerHolder(0);
          applyMoveAttrs(HighCritAttr, source, this, move, critLevel);
          this.scene.applyModifiers(TempBattleStatBoosterModifier, source.isPlayer(), TempBattleStat.CRIT, critLevel);
          const bonusCrit = new Utils.BooleanHolder(false);
          if (applyAbAttrs(BonusCritAbAttr, source, null, bonusCrit)) {
            if (bonusCrit.value) {
              critLevel.value += 1;
            }
          }
          if (source.getTag(BattlerTagType.CRIT_BOOST)) {
            critLevel.value += 2;
          }
          const critChance = [24, 8, 2, 1][Math.max(0, Math.min(critLevel.value, 3))];
          isCritical = !source.getTag(BattlerTagType.NO_CRIT) && (critChance === 1 || !this.scene.randBattleSeedInt(critChance));
        }
        if (isCritical) {
          const blockCrit = new Utils.BooleanHolder(false);
          applyAbAttrs(BlockCritAbAttr, this, null, blockCrit);
          if (blockCrit.value) {
            isCritical = false;
          }
        }
        const sourceAtk = new Utils.IntegerHolder(source.getBattleStat(isPhysical ? Stat.ATK : Stat.SPATK, this, null, isCritical));
        const targetDef = new Utils.IntegerHolder(this.getBattleStat(isPhysical ? Stat.DEF : Stat.SPDEF, source, move, isCritical));
        const criticalMultiplier = new Utils.NumberHolder(isCritical ? 1.5 : 1);
        applyAbAttrs(MultCritAbAttr, source, null, criticalMultiplier);
        const screenMultiplier = new Utils.NumberHolder(1);
        if (!isCritical) {
          this.scene.arena.applyTagsForSide(WeakenMoveScreenTag, this.isPlayer() ? ArenaTagSide.PLAYER : ArenaTagSide.ENEMY, move.category, this.scene.currentBattle.double, screenMultiplier);
        }
        const isTypeImmune = (typeMultiplier.value * arenaAttackTypeMultiplier.value) === 0;
        const sourceTypes = source.getTypes();
        const matchesSourceType = sourceTypes[0] === type || (sourceTypes.length > 1 && sourceTypes[1] === type);
        const stabMultiplier = new Utils.NumberHolder(1);
        if (sourceTeraType === Type.UNKNOWN && matchesSourceType) {
          stabMultiplier.value += 0.5;
        } else if (sourceTeraType !== Type.UNKNOWN && sourceTeraType === type) {
          stabMultiplier.value += 0.5;
        }

        applyAbAttrs(StabBoostAbAttr, source, null, stabMultiplier);

        if (sourceTeraType !== Type.UNKNOWN && matchesSourceType) {
          stabMultiplier.value = Math.min(stabMultiplier.value + 0.5, 2.25);
        }

        applyMoveAttrs(VariableAtkAttr, source, this, move, sourceAtk);
        applyMoveAttrs(VariableDefAttr, source, this, move, targetDef);

        if (!isTypeImmune) {
          damage.value = Math.ceil(((((2 * source.level / 5 + 2) * power.value * sourceAtk.value / targetDef.value) / 50) + 2) * stabMultiplier.value * typeMultiplier.value * arenaAttackTypeMultiplier.value * screenMultiplier.value * ((this.scene.randBattleSeedInt(15) + 85) / 100) * criticalMultiplier.value);
          if (isPhysical && source.status && source.status.effect === StatusEffect.BURN) {
            if (!move.getAttrs(BypassBurnDamageReductionAttr).length) {
              const burnDamageReductionCancelled = new Utils.BooleanHolder(false);
              applyAbAttrs(BypassBurnDamageReductionAbAttr, source, burnDamageReductionCancelled);
              if (!burnDamageReductionCancelled.value) {
                damage.value = Math.floor(damage.value / 2);
              }
            }
          }

          applyPreAttackAbAttrs(DamageBoostAbAttr, source, this, battlerMove, damage);

          /**
             * For each {@link HitsTagAttr} the move has, doubles the damage of the move if:
             *  The target has a {@link BattlerTagType} that this move interacts with
             * AND
             *  The move doubles damage when used against that tag
             * */
          move.getAttrs(HitsTagAttr).map(hta => hta as HitsTagAttr).filter(hta => hta.doubleDamage).forEach(hta => {
            if (this.getTag(hta.tagType)) {
              damage.value *= 2;
            }
          });
        }

        if (this.scene.arena.terrain?.terrainType === TerrainType.MISTY && this.isGrounded() && type === Type.DRAGON) {
          damage.value = Math.floor(damage.value / 2);
        }

        const fixedDamage = new Utils.IntegerHolder(0);
        applyMoveAttrs(FixedDamageAttr, source, this, move, fixedDamage);
        if (!isTypeImmune && fixedDamage.value) {
          damage.value = fixedDamage.value;
          isCritical = false;
          result = HitResult.EFFECTIVE;
        }

        if (!result) {
          if (!typeMultiplier.value) {
            result = move.id === Moves.SHEER_COLD ? HitResult.IMMUNE : HitResult.NO_EFFECT;
          } else {
            const oneHitKo = new Utils.BooleanHolder(false);
            applyMoveAttrs(OneHitKOAttr, source, this, move, oneHitKo);
            if (oneHitKo.value) {
              result = HitResult.ONE_HIT_KO;
              isCritical = false;
              damage.value = this.hp;
            } else if (typeMultiplier.value >= 2) {
              result = HitResult.SUPER_EFFECTIVE;
            } else if (typeMultiplier.value >= 1) {
              result = HitResult.EFFECTIVE;
            } else {
              result = HitResult.NOT_VERY_EFFECTIVE;
            }
          }
        }

        if (!fixedDamage.value) {
          if (!source.isPlayer()) {
            this.scene.applyModifiers(EnemyDamageBoosterModifier, false, damage);
          }
          if (!this.isPlayer()) {
            this.scene.applyModifiers(EnemyDamageReducerModifier, false, damage);
          }
        }

        applyMoveAttrs(ModifiedDamageAttr, source, this, move, damage);

        if (power.value === 0) {
          damage.value = 0;
        }

        console.log("damage", damage.value, move.name, power.value, sourceAtk, targetDef);

<<<<<<< HEAD
          // In case of fatal damage, this tag would have gotten cleared before we could lapse it.
          const destinyTag = this.getTag(BattlerTagType.DESTINY_BOND);
          
          const oneHitKo = result === HitResult.ONE_HIT_KO;
          if (damage.value) {
            if (this.getHpRatio() === 1)
              applyPreDefendAbAttrs(PreDefendFullHpEndureAbAttr, this, source, battlerMove, cancelled, damage);
            else if (!this.isPlayer() && damage.value >= this.hp)
              this.scene.applyModifiers(EnemyEndureChanceModifier, false, this);
=======
        const oneHitKo = result === HitResult.ONE_HIT_KO;
        if (damage.value) {
          if (this.getHpRatio() === 1) {
            applyPreDefendAbAttrs(PreDefendFullHpEndureAbAttr, this, source, battlerMove, cancelled, damage);
          } else if (!this.isPlayer() && damage.value >= this.hp) {
            this.scene.applyModifiers(EnemyEndureChanceModifier, false, this);
          }
>>>>>>> 62288576

          /**
             * We explicitly require to ignore the faint phase here, as we want to show the messages
             * about the critical hit and the super effective/not very effective messages before the faint phase.
             */
          damage.value = this.damageAndUpdate(damage.value, result as DamageResult, isCritical, oneHitKo, oneHitKo, true);
          this.turnData.damageTaken += damage.value;
          if (isCritical) {
            this.scene.queueMessage(i18next.t("battle:hitResultCriticalHit"));
          }
          if (source.isPlayer()) {
            this.scene.validateAchvs(DamageAchv, damage);
            if (damage.value > this.scene.gameData.gameStats.highestDamage) {
              this.scene.gameData.gameStats.highestDamage = damage.value;
            }
          }
          source.turnData.damageDealt += damage.value;
          source.turnData.currDamageDealt = damage.value;
          this.battleData.hitCount++;
          const attackResult = { move: move.id, result: result as DamageResult, damage: damage.value, critical: isCritical, sourceId: source.id };
          this.turnData.attacksReceived.unshift(attackResult);
          if (source.isPlayer() && !this.isPlayer()) {
            this.scene.applyModifiers(DamageMoneyRewardModifier, true, source, damage);
          }
        }

        if (source.turnData.hitsLeft === 1) {
          switch (result) {
          case HitResult.SUPER_EFFECTIVE:
            this.scene.queueMessage(i18next.t("battle:hitResultSuperEffective"));
            break;
          case HitResult.NOT_VERY_EFFECTIVE:
            this.scene.queueMessage(i18next.t("battle:hitResultNotVeryEffective"));
            break;
          case HitResult.NO_EFFECT:
            this.scene.queueMessage(i18next.t("battle:hitResultNoEffect", { pokemonName: this.name }));
            break;
          case HitResult.IMMUNE:
            this.scene.queueMessage(`${this.name} is unaffected!`);
            break;
          case HitResult.ONE_HIT_KO:
            this.scene.queueMessage(i18next.t("battle:hitResultOneHitKO"));
            break;
          }
        }

<<<<<<< HEAD
          if (damage) {
            this.scene.clearPhaseQueueSplice();

            const attacker = this.scene.getPokemonById(source.id);
            destinyTag?.lapse(attacker, BattlerTagLapseType.CUSTOM);
          }
=======
        if (this.isFainted()) {
          this.scene.unshiftPhase(new FaintPhase(this.scene, this.getBattlerIndex(), oneHitKo));
          this.resetSummonData();
>>>>>>> 62288576
        }

        if (damage) {
          this.scene.clearPhaseQueueSplice();
        }
      }
      break;
    case MoveCategory.STATUS:
      if (!typeless) {
        applyPreDefendAbAttrs(TypeImmunityAbAttr, this, source, battlerMove, cancelled, typeMultiplier);
      }
      if (!cancelled.value) {
        applyPreDefendAbAttrs(MoveImmunityAbAttr, this, source, battlerMove, cancelled, typeMultiplier);
        defendingSidePlayField.forEach((p) => applyPreDefendAbAttrs(FieldPriorityMoveImmunityAbAttr, p, source, battlerMove, cancelled, typeMultiplier));
      }
      if (!typeMultiplier.value) {
        this.scene.queueMessage(i18next.t("battle:hitResultNoEffect", { pokemonName: this.name }));
      }
      result = cancelled.value || !typeMultiplier.value ? HitResult.NO_EFFECT : HitResult.STATUS;
      break;
    }

    return result;
  }

  damage(damage: integer, ignoreSegments: boolean = false, preventEndure: boolean = false, ignoreFaintPhase: boolean = false): integer {
    if (this.isFainted()) {
      return 0;
    }
    const surviveDamage = new Utils.BooleanHolder(false);

    if (!preventEndure && this.hp - damage <= 0) {
      if (this.hp >= 1 && this.getTag(BattlerTagType.ENDURING)) {
        surviveDamage.value = this.lapseTag(BattlerTagType.ENDURING);
      } else if (this.hp > 1 && this.getTag(BattlerTagType.STURDY)) {
        surviveDamage.value = this.lapseTag(BattlerTagType.STURDY);
      }
      if (!surviveDamage.value) {
        this.scene.applyModifiers(SurviveDamageModifier, this.isPlayer(), this, surviveDamage);
      }
      if (surviveDamage.value) {
        damage = this.hp - 1;
      }
    }

    damage = Math.min(damage, this.hp);

    this.hp = this.hp - damage;
    if (this.isFainted() && !ignoreFaintPhase) {
      this.scene.unshiftPhase(new FaintPhase(this.scene, this.getBattlerIndex(), preventEndure));
      this.resetSummonData();
    }

    return damage;
  }

  damageAndUpdate(damage: integer, result?: DamageResult, critical: boolean = false, ignoreSegments: boolean = false, preventEndure: boolean = false, ignoreFaintPhase: boolean = false): integer {
    const damagePhase = new DamagePhase(this.scene, this.getBattlerIndex(), damage, result as DamageResult, critical);
    this.scene.unshiftPhase(damagePhase);
    damage = this.damage(damage, ignoreSegments, preventEndure, ignoreFaintPhase);
    // Damage amount may have changed, but needed to be queued before calling damage function
    damagePhase.updateAmount(damage);
    return damage;
  }

  heal(amount: integer): integer {
    const healAmount = Math.min(amount, this.getMaxHp() - this.hp);
    this.hp += healAmount;
    return healAmount;
  }

  isBossImmune(): boolean {
    return this.isBoss();
  }

  isMax(): boolean {
    const maxForms = [SpeciesFormKey.GIGANTAMAX, SpeciesFormKey.GIGANTAMAX_RAPID, SpeciesFormKey.GIGANTAMAX_SINGLE, SpeciesFormKey.ETERNAMAX] as string[];
    return maxForms.includes(this.getFormKey()) || maxForms.includes(this.getFusionFormKey());
  }

  addTag(tagType: BattlerTagType, turnCount: integer = 0, sourceMove?: Moves, sourceId?: integer): boolean {
    const existingTag = this.getTag(tagType);
    if (existingTag) {
      existingTag.onOverlap(this);
      return false;
    }

    const newTag = getBattlerTag(tagType, turnCount, sourceMove, sourceId);

    const cancelled = new Utils.BooleanHolder(false);
    applyPreApplyBattlerTagAbAttrs(PreApplyBattlerTagAbAttr, this, newTag, cancelled);

    if (!cancelled.value && newTag.canAdd(this)) {
      this.summonData.tags.push(newTag);
      newTag.onAdd(this);

      return true;
    }

    return false;
  }

  getTag(tagType: BattlerTagType | { new(...args: any[]): BattlerTag }): BattlerTag {
    if (!this.summonData) {
      return null;
    }
    return typeof(tagType) === "string"
      ? this.summonData.tags.find(t => t.tagType === tagType)
      : this.summonData.tags.find(t => t instanceof tagType);
  }

  findTag(tagFilter: ((tag: BattlerTag) => boolean)) {
    if (!this.summonData) {
      return null;
    }
    return this.summonData.tags.find(t => tagFilter(t));
  }

  getTags(tagType: BattlerTagType | { new(...args: any[]): BattlerTag }): BattlerTag[] {
    if (!this.summonData) {
      return [];
    }
    return typeof(tagType) === "string"
      ? this.summonData.tags.filter(t => t.tagType === tagType)
      : this.summonData.tags.filter(t => t instanceof tagType);
  }

  findTags(tagFilter: ((tag: BattlerTag) => boolean)): BattlerTag[] {
    if (!this.summonData) {
      return [];
    }
    return this.summonData.tags.filter(t => tagFilter(t));
  }

  lapseTag(tagType: BattlerTagType): boolean {
    const tags = this.summonData.tags;
    const tag = tags.find(t => t.tagType === tagType);
    if (tag && !(tag.lapse(this, BattlerTagLapseType.CUSTOM))) {
      tag.onRemove(this);
      tags.splice(tags.indexOf(tag), 1);
    }
    return !!tag;
  }

  lapseTags(lapseType: BattlerTagLapseType): void {
    const tags = this.summonData.tags;
    tags.filter(t => lapseType === BattlerTagLapseType.FAINT || ((t.lapseType === lapseType) && !(t.lapse(this, lapseType))) || (lapseType === BattlerTagLapseType.TURN_END && t.turnCount < 1)).forEach(t => {
      t.onRemove(this);
      tags.splice(tags.indexOf(t), 1);
    });
  }

  removeTag(tagType: BattlerTagType): boolean {
    const tags = this.summonData.tags;
    const tag = tags.find(t => t.tagType === tagType);
    if (tag) {
      tag.turnCount = 0;
      tag.onRemove(this);
      tags.splice(tags.indexOf(tag), 1);
    }
    return !!tag;
  }

  findAndRemoveTags(tagFilter: ((tag: BattlerTag) => boolean)): boolean {
    if (!this.summonData) {
      return false;
    }
    const tags = this.summonData.tags;
    const tagsToRemove = tags.filter(t => tagFilter(t));
    for (const tag of tagsToRemove) {
      tag.turnCount = 0;
      tag.onRemove(this);
      tags.splice(tags.indexOf(tag), 1);
    }
    return true;
  }

  removeTagsBySourceId(sourceId: integer): void {
    this.findAndRemoveTags(t => t.isSourceLinked() && t.sourceId === sourceId);
  }

  transferTagsBySourceId(sourceId: integer, newSourceId: integer): void {
    if (!this.summonData) {
      return;
    }
    const tags = this.summonData.tags;
    tags.filter(t => t.sourceId === sourceId).forEach(t => t.sourceId = newSourceId);
  }

  transferSummon(source: Pokemon): void {
    const battleStats = Utils.getEnumValues(BattleStat);
    for (const stat of battleStats) {
      this.summonData.battleStats[stat] = source.summonData.battleStats[stat];
    }
    for (const tag of source.summonData.tags) {
      this.summonData.tags.push(tag);
    }
    if (this instanceof PlayerPokemon && source.summonData.battleStats.find(bs => bs === 6)) {
      this.scene.validateAchv(achvs.TRANSFER_MAX_BATTLE_STAT);
    }
    this.updateInfo();
  }

  getMoveHistory(): TurnMove[] {
    return this.battleSummonData.moveHistory;
  }

  pushMoveHistory(turnMove: TurnMove) {
    turnMove.turn = this.scene.currentBattle?.turn;
    this.getMoveHistory().push(turnMove);
  }

  getLastXMoves(turnCount?: integer): TurnMove[] {
    const moveHistory = this.getMoveHistory();
    return moveHistory.slice(turnCount >= 0 ? Math.max(moveHistory.length - (turnCount || 1), 0) : 0, moveHistory.length).reverse();
  }

  getMoveQueue(): QueuedMove[] {
    return this.summonData.moveQueue;
  }

  changeForm(formChange: SpeciesFormChange): Promise<void> {
    return new Promise(resolve => {
      this.formIndex = Math.max(this.species.forms.findIndex(f => f.formKey === formChange.formKey), 0);
      this.generateName();
      const abilityCount = this.getSpeciesForm().getAbilityCount();
      if (this.abilityIndex >= abilityCount) {// Shouldn't happen
        this.abilityIndex = abilityCount - 1;
      }
      this.scene.gameData.setPokemonSeen(this, false);
      this.setScale(this.getSpriteScale());
      this.loadAssets().then(() => {
        this.calculateStats();
        this.scene.updateModifiers(this.isPlayer(), true);
        Promise.all([ this.updateInfo(), this.scene.updateFieldScale() ]).then(() => resolve());
      });
    });
  }

  cry(soundConfig?: Phaser.Types.Sound.SoundConfig, sceneOverride?: BattleScene): AnySound {
    const scene = sceneOverride || this.scene;
    const cry = this.getSpeciesForm().cry(scene, soundConfig);
    let duration = cry.totalDuration * 1000;
    if (this.fusionSpecies && this.getSpeciesForm() !== this.getFusionSpeciesForm()) {
      let fusionCry = this.getFusionSpeciesForm().cry(scene, soundConfig, true);
      duration = Math.min(duration, fusionCry.totalDuration * 1000);
      fusionCry.destroy();
      scene.time.delayedCall(Utils.fixedInt(Math.ceil(duration * 0.4)), () => {
        try {
          SoundFade.fadeOut(scene, cry, Utils.fixedInt(Math.ceil(duration * 0.2)));
          fusionCry = this.getFusionSpeciesForm().cry(scene, Object.assign({ seek: Math.max(fusionCry.totalDuration * 0.4, 0) }, soundConfig));
          SoundFade.fadeIn(scene, fusionCry, Utils.fixedInt(Math.ceil(duration * 0.2)), scene.masterVolume * scene.seVolume, 0);
        } catch (err) {
          console.error(err);
        }
      });
    }

    return cry;
  }

  faintCry(callback: Function): void {
    if (this.fusionSpecies && this.getSpeciesForm() !== this.getFusionSpeciesForm()) {
      return this.fusionFaintCry(callback);
    }

    const key = this.getSpeciesForm().getCryKey(this.formIndex);
    //eslint-disable-next-line @typescript-eslint/no-unused-vars
    let i = 0;
    let rate = 0.85;
    const cry = this.scene.playSound(key, { rate: rate }) as AnySound;
    const sprite = this.getSprite();
    const tintSprite = this.getTintSprite();
    const delay = Math.max(this.scene.sound.get(key).totalDuration * 50, 25);

    let frameProgress = 0;
    let frameThreshold: number;

    sprite.anims.pause();
    tintSprite.anims.pause();

    let faintCryTimer = this.scene.time.addEvent({
      delay: Utils.fixedInt(delay),
      repeat: -1,
      callback: () => {
        ++i;
        frameThreshold = sprite.anims.msPerFrame / rate;
        frameProgress += delay;
        while (frameProgress > frameThreshold) {
          if (sprite.anims.duration) {
            sprite.anims.nextFrame();
            tintSprite.anims.nextFrame();
          }
          frameProgress -= frameThreshold;
        }
        if (cry && !cry.pendingRemove) {
          rate *= 0.99;
          cry.setRate(rate);
        } else {
          faintCryTimer.destroy();
          faintCryTimer = null;
          if (callback) {
            callback();
          }
        }
      }
    });

    // Failsafe
    this.scene.time.delayedCall(Utils.fixedInt(3000), () => {
      if (!faintCryTimer || !this.scene) {
        return;
      }
      if (cry?.isPlaying) {
        cry.stop();
      }
      faintCryTimer.destroy();
      if (callback) {
        callback();
      }
    });
  }

  private fusionFaintCry(callback: Function): void {
    const key = this.getSpeciesForm().getCryKey(this.formIndex);
    let i = 0;
    let rate = 0.85;
    const cry = this.scene.playSound(key, { rate: rate }) as AnySound;
    const sprite = this.getSprite();
    const tintSprite = this.getTintSprite();
    let duration = cry.totalDuration * 1000;

    let fusionCry = this.scene.playSound(this.getFusionSpeciesForm().getCryKey(this.fusionFormIndex), { rate: rate }) as AnySound;
    fusionCry.stop();
    duration = Math.min(duration, fusionCry.totalDuration * 1000);
    fusionCry.destroy();

    const delay = Math.max(duration * 0.05, 25);

    let transitionIndex = 0;
    let durationProgress = 0;

    const transitionThreshold = Math.ceil(duration * 0.4);
    while (durationProgress < transitionThreshold) {
      ++i;
      durationProgress += delay * rate;
      rate *= 0.99;
    }

    transitionIndex = i;

    i = 0;
    rate = 0.85;

    let frameProgress = 0;
    let frameThreshold: number;

    sprite.anims.pause();
    tintSprite.anims.pause();

    let faintCryTimer = this.scene.time.addEvent({
      delay: Utils.fixedInt(delay),
      repeat: -1,
      callback: () => {
        ++i;
        frameThreshold = sprite.anims.msPerFrame / rate;
        frameProgress += delay;
        while (frameProgress > frameThreshold) {
          if (sprite.anims.duration) {
            sprite.anims.nextFrame();
            tintSprite.anims.nextFrame();
          }
          frameProgress -= frameThreshold;
        }
        if (i === transitionIndex) {
          SoundFade.fadeOut(this.scene, cry, Utils.fixedInt(Math.ceil((duration / rate) * 0.2)));
          fusionCry = this.scene.playSound(this.getFusionSpeciesForm().getCryKey(this.fusionFormIndex), Object.assign({ seek: Math.max(fusionCry.totalDuration * 0.4, 0), rate: rate }));
          SoundFade.fadeIn(this.scene, fusionCry, Utils.fixedInt(Math.ceil((duration / rate) * 0.2)), this.scene.masterVolume * this.scene.seVolume, 0);
        }
        rate *= 0.99;
        if (cry && !cry.pendingRemove) {
          cry.setRate(rate);
        }
        if (fusionCry && !fusionCry.pendingRemove) {
          fusionCry.setRate(rate);
        }
        if ((!cry || cry.pendingRemove) && (!fusionCry || fusionCry.pendingRemove)) {
          faintCryTimer.destroy();
          faintCryTimer = null;
          if (callback) {
            callback();
          }
        }
      }
    });

    // Failsafe
    this.scene.time.delayedCall(Utils.fixedInt(3000), () => {
      if (!faintCryTimer || !this.scene) {
        return;
      }
      if (cry?.isPlaying) {
        cry.stop();
      }
      if (fusionCry?.isPlaying) {
        fusionCry.stop();
      }
      faintCryTimer.destroy();
      if (callback) {
        callback();
      }
    });
  }

  isOppositeGender(pokemon: Pokemon): boolean {
    return this.gender !== Gender.GENDERLESS && pokemon.gender === (this.gender === Gender.MALE ? Gender.FEMALE : Gender.MALE);
  }

  canSetStatus(effect: StatusEffect, quiet: boolean = false, overrideStatus: boolean = false, sourcePokemon: Pokemon = null): boolean {
    if (effect !== StatusEffect.FAINT) {
      if (overrideStatus ? this.status?.effect === effect : this.status) {
        return false;
      }
      if (this.isGrounded() && this.scene.arena.terrain?.terrainType === TerrainType.MISTY) {
        return false;
      }
    }

    const types = this.getTypes(true, true);

    switch (effect) {
    case StatusEffect.POISON:
    case StatusEffect.TOXIC:
      // Check if the Pokemon is immune to Poison/Toxic or if the source pokemon is canceling the immunity
      const poisonImmunity = types.map(defType => {
        // Check if the Pokemon is not immune to Poison/Toxic
        if (defType !== Type.POISON && defType !== Type.STEEL) {
          return false;
        }

        // Check if the source Pokemon has an ability that cancels the Poison/Toxic immunity
        const cancelImmunity = new Utils.BooleanHolder(false);
        if (sourcePokemon) {
          applyAbAttrs(IgnoreTypeStatusEffectImmunityAbAttr, sourcePokemon, cancelImmunity, effect, defType);
          if (cancelImmunity.value) {
            return false;
          }
        }

        return true;
      });

      if (this.isOfType(Type.POISON) || this.isOfType(Type.STEEL)) {
        if (poisonImmunity.includes(true)) {
          return false;
        }
      }
      break;
    case StatusEffect.PARALYSIS:
      if (this.isOfType(Type.ELECTRIC)) {
        return false;
      }
      break;
    case StatusEffect.SLEEP:
      if (this.isGrounded() && this.scene.arena.terrain?.terrainType === TerrainType.ELECTRIC) {
        return false;
      }
      break;
    case StatusEffect.FREEZE:
      if (this.isOfType(Type.ICE) || [WeatherType.SUNNY, WeatherType.HARSH_SUN].includes(this.scene?.arena.weather?.weatherType)) {
        return false;
      }
      break;
    case StatusEffect.BURN:
      if (this.isOfType(Type.FIRE)) {
        return false;
      }
      break;
    }

    const cancelled = new Utils.BooleanHolder(false);
    applyPreSetStatusAbAttrs(StatusEffectImmunityAbAttr, this, effect, cancelled, quiet);

    if (cancelled.value) {
      return false;
    }

    return true;
  }

  trySetStatus(effect: StatusEffect, asPhase: boolean = false, sourcePokemon: Pokemon = null, cureTurn: integer = 0, sourceText: string = null): boolean {
    if (!this.canSetStatus(effect, asPhase, false, sourcePokemon)) {
      return false;
    }

    if (asPhase) {
      this.scene.unshiftPhase(new ObtainStatusEffectPhase(this.scene, this.getBattlerIndex(), effect, cureTurn, sourceText, sourcePokemon));
      return true;
    }

    let statusCureTurn: Utils.IntegerHolder;

    if (effect === StatusEffect.SLEEP) {
      statusCureTurn = new Utils.IntegerHolder(this.randSeedIntRange(2, 4));
      applyAbAttrs(ReduceStatusEffectDurationAbAttr, this, null, effect, statusCureTurn);

      this.setFrameRate(4);

      // If the user is invulnerable, lets remove their invulnerability when they fall asleep
      const invulnerableTags = [
        BattlerTagType.UNDERGROUND,
        BattlerTagType.UNDERWATER,
        BattlerTagType.HIDDEN,
        BattlerTagType.FLYING
      ];

      const tag = invulnerableTags.find((t) => this.getTag(t));

      if (tag) {
        this.removeTag(tag);
        this.getMoveQueue().pop();
      }
    }

    this.status = new Status(effect, 0, statusCureTurn?.value);

    if (effect !== StatusEffect.FAINT) {
      this.scene.triggerPokemonFormChange(this, SpeciesFormChangeStatusEffectTrigger, true);
    }

    return true;
  }

  /**
  * Resets the status of a pokemon
  * @param revive whether revive should be cured, defaults to true
  */
  resetStatus(revive: boolean = true): void {
    const lastStatus = this.status?.effect;
    if (!revive && lastStatus === StatusEffect.FAINT) {
      return;
    }
    this.status = undefined;
    if (lastStatus === StatusEffect.SLEEP) {
      this.setFrameRate(12);
      if (this.getTag(BattlerTagType.NIGHTMARE)) {
        this.lapseTag(BattlerTagType.NIGHTMARE);
      }
    }
  }

  primeSummonData(summonDataPrimer: PokemonSummonData): void {
    this.summonDataPrimer = summonDataPrimer;
  }

  resetSummonData(): void {
    if (this.summonData?.speciesForm) {
      this.summonData.speciesForm = null;
      this.updateFusionPalette();
    }
    this.summonData = new PokemonSummonData();
    if (!this.battleData) {
      this.resetBattleData();
    }
    this.resetBattleSummonData();
    if (this.summonDataPrimer) {
      for (const k of Object.keys(this.summonData)) {
        if (this.summonDataPrimer[k]) {
          this.summonData[k] = this.summonDataPrimer[k];
        }
      }
      this.summonDataPrimer = null;
    }
    this.updateInfo();
  }

  resetBattleData(): void {
    this.battleData = new PokemonBattleData();
  }

  resetBattleSummonData(): void {
    this.battleSummonData = new PokemonBattleSummonData();
    if (this.getTag(BattlerTagType.SEEDED)) {
      this.lapseTag(BattlerTagType.SEEDED);
    }
    if (this.scene) {
      this.scene.triggerPokemonFormChange(this, SpeciesFormChangePostMoveTrigger, true);
    }
  }

  resetTurnData(): void {
    this.turnData = new PokemonTurnData();
  }

  getExpValue(): integer {
    // Logic to factor in victor level has been removed for balancing purposes, so the player doesn't have to focus on EXP maxxing
    return ((this.getSpeciesForm().getBaseExp() * this.level) / 5 + 1);
  }

  setFrameRate(frameRate: integer) {
    this.scene.anims.get(this.getBattleSpriteKey()).frameRate = frameRate;
    this.getSprite().play(this.getBattleSpriteKey());
    this.getTintSprite().play(this.getBattleSpriteKey());
  }

  tint(color: number, alpha?: number, duration?: integer, ease?: string) {
    const tintSprite = this.getTintSprite();
    tintSprite.setTintFill(color);
    tintSprite.setVisible(true);

    if (duration) {
      tintSprite.setAlpha(0);

      this.scene.tweens.add({
        targets: tintSprite,
        alpha: alpha || 1,
        duration: duration,
        ease: ease || "Linear"
      });
    } else {
      tintSprite.setAlpha(alpha);
    }
  }

  untint(duration: integer, ease?: string) {
    const tintSprite = this.getTintSprite();

    if (duration) {
      this.scene.tweens.add({
        targets: tintSprite,
        alpha: 0,
        duration: duration,
        ease: ease || "Linear",
        onComplete: () => {
          tintSprite.setVisible(false);
          tintSprite.setAlpha(1);
        }
      });
    } else {
      tintSprite.setVisible(false);
      tintSprite.setAlpha(1);
    }
  }

  enableMask() {
    if (!this.maskEnabled) {
      this.maskSprite = this.getTintSprite();
      this.maskSprite.setVisible(true);
      this.maskSprite.setPosition(this.x * this.parentContainer.scale + this.parentContainer.x,
        this.y * this.parentContainer.scale + this.parentContainer.y);
      this.maskSprite.setScale(this.getSpriteScale() * this.parentContainer.scale);
      this.maskEnabled = true;
    }
  }

  disableMask() {
    if (this.maskEnabled) {
      this.maskSprite.setVisible(false);
      this.maskSprite.setPosition(0, 0);
      this.maskSprite.setScale(this.getSpriteScale());
      this.maskSprite = null;
      this.maskEnabled = false;
    }
  }

  sparkle(): void {
    if (this.shinySparkle) {
      this.shinySparkle.play(`sparkle${this.variant ? `_${this.variant + 1}` : ""}`);
      this.scene.playSound("sparkle");
    }
  }

  updateFusionPalette(ignoreOveride?: boolean): void {
    if (!this.getFusionSpeciesForm(ignoreOveride)) {
      [ this.getSprite(), this.getTintSprite() ].map(s => {
        s.pipelineData[`spriteColors${ignoreOveride && this.summonData?.speciesForm ? "Base" : ""}`] = [];
        s.pipelineData[`fusionSpriteColors${ignoreOveride && this.summonData?.speciesForm ? "Base" : ""}`] = [];
      });
      return;
    }

    const speciesForm = this.getSpeciesForm(ignoreOveride);
    const fusionSpeciesForm = this.getFusionSpeciesForm(ignoreOveride);

    const spriteKey = speciesForm.getSpriteKey(this.getGender(ignoreOveride) === Gender.FEMALE, speciesForm.formIndex, this.shiny, this.variant);
    const backSpriteKey = speciesForm.getSpriteKey(this.getGender(ignoreOveride) === Gender.FEMALE, speciesForm.formIndex, this.shiny, this.variant).replace("pkmn__", "pkmn__back__");
    const fusionSpriteKey = fusionSpeciesForm.getSpriteKey(this.getFusionGender(ignoreOveride) === Gender.FEMALE, fusionSpeciesForm.formIndex, this.fusionShiny, this.fusionVariant);
    const fusionBackSpriteKey = fusionSpeciesForm.getSpriteKey(this.getFusionGender(ignoreOveride) === Gender.FEMALE, fusionSpeciesForm.formIndex, this.fusionShiny, this.fusionVariant).replace("pkmn__", "pkmn__back__");

    const sourceTexture = this.scene.textures.get(spriteKey);
    const sourceBackTexture = this.scene.textures.get(backSpriteKey);
    const fusionTexture = this.scene.textures.get(fusionSpriteKey);
    const fusionBackTexture = this.scene.textures.get(fusionBackSpriteKey);

    const [ sourceFrame, sourceBackFrame, fusionFrame, fusionBackFrame ] = [ sourceTexture, sourceBackTexture, fusionTexture, fusionBackTexture ].map(texture => texture.frames[texture.firstFrame]);
    const [ sourceImage, sourceBackImage, fusionImage, fusionBackImage ] = [ sourceTexture, sourceBackTexture, fusionTexture, fusionBackTexture ].map(i => i.getSourceImage() as HTMLImageElement);

    const canvas = document.createElement("canvas");
    const backCanvas = document.createElement("canvas");
    const fusionCanvas = document.createElement("canvas");
    const fusionBackCanvas = document.createElement("canvas");

    const spriteColors: integer[][] = [];
    const pixelData: Uint8ClampedArray[] = [];

    [ canvas, backCanvas, fusionCanvas, fusionBackCanvas ].forEach((canv: HTMLCanvasElement, c: integer) => {
      const context = canv.getContext("2d");
      const frame = [ sourceFrame, sourceBackFrame, fusionFrame, fusionBackFrame ][c];
      canv.width = frame.width;
      canv.height = frame.height;
      context.drawImage([ sourceImage, sourceBackImage, fusionImage, fusionBackImage ][c], frame.cutX, frame.cutY, frame.width, frame.height, 0, 0, frame.width, frame.height);
      const imageData = context.getImageData(frame.cutX, frame.cutY, frame.width, frame.height);
      pixelData.push(imageData.data);
    });

    for (let f = 0; f < 2; f++) {
      const variantColors = variantColorCache[!f ? spriteKey : backSpriteKey];
      const variantColorSet = new Map<integer, integer[]>();
      if (this.shiny && variantColors && variantColors[this.variant]) {
        Object.keys(variantColors[this.variant]).forEach(k => {
          variantColorSet.set(Utils.rgbaToInt(Array.from(Object.values(Utils.rgbHexToRgba(k)))), Array.from(Object.values(Utils.rgbHexToRgba(variantColors[this.variant][k]))));
        });
      }

      for (let i = 0; i < pixelData[f].length; i += 4) {
        if (pixelData[f][i + 3]) {
          const pixel = pixelData[f].slice(i, i + 4);
          let [ r, g, b, a ] = pixel;
          if (variantColors) {
            const color = Utils.rgbaToInt([r, g, b, a]);
            if (variantColorSet.has(color)) {
              const mappedPixel = variantColorSet.get(color);
              [ r, g, b, a ] = mappedPixel;
            }
          }
          if (!spriteColors.find(c => c[0] === r && c[1] === g && c[2] === b)) {
            spriteColors.push([ r, g, b, a ]);
          }
        }
      }
    }

    const fusionSpriteColors = JSON.parse(JSON.stringify(spriteColors));

    const pixelColors = [];
    for (let f = 0; f < 2; f++) {
      for (let i = 0; i < pixelData[f].length; i += 4) {
        const total = pixelData[f].slice(i, i + 3).reduce((total: integer, value: integer) => total + value, 0);
        if (!total) {
          continue;
        }
        pixelColors.push(argbFromRgba({ r: pixelData[f][i], g: pixelData[f][i + 1], b: pixelData[f][i + 2], a: pixelData[f][i + 3] }));
      }
    }

    const fusionPixelColors = [];
    for (let f = 0; f < 2; f++) {
      const variantColors = variantColorCache[!f ? fusionSpriteKey : fusionBackSpriteKey];
      const variantColorSet = new Map<integer, integer[]>();
      if (this.fusionShiny && variantColors && variantColors[this.fusionVariant]) {
        Object.keys(variantColors[this.fusionVariant]).forEach(k => {
          variantColorSet.set(Utils.rgbaToInt(Array.from(Object.values(Utils.rgbHexToRgba(k)))), Array.from(Object.values(Utils.rgbHexToRgba(variantColors[this.fusionVariant][k]))));
        });
      }
      for (let i = 0; i < pixelData[2 + f].length; i += 4) {
        const total = pixelData[2 + f].slice(i, i + 3).reduce((total: integer, value: integer) => total + value, 0);
        if (!total) {
          continue;
        }
        let [ r, g, b, a ] = [ pixelData[2 + f][i], pixelData[2 + f][i + 1], pixelData[2 + f][i + 2], pixelData[2 + f][i + 3] ];
        if (variantColors) {
          const color = Utils.rgbaToInt([r, g, b, a]);
          if (variantColorSet.has(color)) {
            const mappedPixel = variantColorSet.get(color);
            [ r, g, b, a ] = mappedPixel;
          }
        }
        fusionPixelColors.push(argbFromRgba({ r, g, b, a }));
      }
    }

    let paletteColors: Map<number, number>;
    let fusionPaletteColors: Map<number, number>;

    const originalRandom = Math.random;
    Math.random = () => Phaser.Math.RND.realInRange(0, 1);

    this.scene.executeWithSeedOffset(() => {
      paletteColors = QuantizerCelebi.quantize(pixelColors, 4);
      fusionPaletteColors = QuantizerCelebi.quantize(fusionPixelColors, 4);
    }, 0, "This result should not vary");

    Math.random = originalRandom;

    const [ palette, fusionPalette ] = [ paletteColors, fusionPaletteColors ]
      .map(paletteColors => {
        let keys = Array.from(paletteColors.keys()).sort((a: integer, b: integer) => paletteColors.get(a) < paletteColors.get(b) ? 1 : -1);
        let rgbaColors: Map<number, integer[]>;
        let hsvColors: Map<number, number[]>;

        const mappedColors = new Map<integer, integer[]>();

        do {
          mappedColors.clear();

          rgbaColors = keys.reduce((map: Map<number, integer[]>, k: number) => {
            map.set(k, Object.values(rgbaFromArgb(k))); return map;
          }, new Map<number, integer[]>());
          hsvColors = Array.from(rgbaColors.keys()).reduce((map: Map<number, number[]>, k: number) => {
            const rgb = rgbaColors.get(k).slice(0, 3);
            map.set(k, Utils.rgbToHsv(rgb[0], rgb[1], rgb[2]));
            return map;
          }, new Map<number, number[]>());

          for (let c = keys.length - 1; c >= 0; c--) {
            const hsv = hsvColors.get(keys[c]);
            for (let c2 = 0; c2 < c; c2++) {
              const hsv2 = hsvColors.get(keys[c2]);
              const diff = Math.abs(hsv[0] - hsv2[0]);
              if (diff < 30 || diff >= 330) {
                if (mappedColors.has(keys[c])) {
                  mappedColors.get(keys[c]).push(keys[c2]);
                } else {
                  mappedColors.set(keys[c], [ keys[c2] ]);
                }
                break;
              }
            }
          }

          mappedColors.forEach((values: integer[], key: integer) => {
            const keyColor = rgbaColors.get(key);
            const valueColors = values.map(v => rgbaColors.get(v));
            const color = keyColor.slice(0);
            let count = paletteColors.get(key);
            for (const value of values) {
              const valueCount = paletteColors.get(value);
              if (!valueCount) {
                continue;
              }
              count += valueCount;
            }

            for (let c = 0; c < 3; c++) {
              color[c] *= (paletteColors.get(key) / count);
              values.forEach((value: integer, i: integer) => {
                if (paletteColors.has(value)) {
                  const valueCount = paletteColors.get(value);
                  color[c] += valueColors[i][c] * (valueCount / count);
                }
              });
              color[c] = Math.round(color[c]);
            }

            paletteColors.delete(key);
            for (const value of values) {
              paletteColors.delete(value);
              if (mappedColors.has(value)) {
                mappedColors.delete(value);
              }
            }

            paletteColors.set(argbFromRgba({ r: color[0], g: color[1], b: color[2], a: color[3] }), count);
          });

          keys = Array.from(paletteColors.keys()).sort((a: integer, b: integer) => paletteColors.get(a) < paletteColors.get(b) ? 1 : -1);
        } while (mappedColors.size);

        return keys.map(c => Object.values(rgbaFromArgb(c)));
      }
      );

    const paletteDeltas: number[][] = [];

    spriteColors.forEach((sc: integer[], i: integer) => {
      paletteDeltas.push([]);
      for (let p = 0; p < palette.length; p++) {
        paletteDeltas[i].push(Utils.deltaRgb(sc, palette[p]));
      }
    });

    const easeFunc = Phaser.Tweens.Builders.GetEaseFunction("Cubic.easeIn");

    for (let sc = 0; sc < spriteColors.length; sc++) {
      const delta = Math.min(...paletteDeltas[sc]);
      const paletteIndex = Math.min(paletteDeltas[sc].findIndex(pd => pd === delta), fusionPalette.length - 1);
      if (delta < 255) {
        const ratio = easeFunc(delta / 255);
        const color = [ 0, 0, 0, fusionSpriteColors[sc][3] ];
        for (let c = 0; c < 3; c++) {
          color[c] = Math.round((fusionSpriteColors[sc][c] * ratio) + (fusionPalette[paletteIndex][c] * (1 - ratio)));
        }
        fusionSpriteColors[sc] = color;
      }
    }

    [ this.getSprite(), this.getTintSprite() ].map(s => {
      s.pipelineData[`spriteColors${ignoreOveride && this.summonData?.speciesForm ? "Base" : ""}`] = spriteColors;
      s.pipelineData[`fusionSpriteColors${ignoreOveride && this.summonData?.speciesForm ? "Base" : ""}`] = fusionSpriteColors;
    });

    canvas.remove();
    fusionCanvas.remove();
  }

  randSeedInt(range: integer, min: integer = 0): integer {
    return this.scene.currentBattle
      ? this.scene.randBattleSeedInt(range, min)
      : Utils.randSeedInt(range, min);
  }

  randSeedIntRange(min: integer, max: integer): integer {
    return this.randSeedInt((max - min) + 1, min);
  }

  destroy(): void {
    this.battleInfo?.destroy();
    super.destroy();
  }

  getBattleInfo(): BattleInfo {
    return this.battleInfo;
  }
}

export default interface Pokemon {
  scene: BattleScene
}

export class PlayerPokemon extends Pokemon {
  public compatibleTms: Moves[];

  constructor(scene: BattleScene, species: PokemonSpecies, level: integer, abilityIndex: integer, formIndex: integer, gender: Gender, shiny: boolean, variant: Variant, ivs: integer[], nature: Nature, dataSource: Pokemon | PokemonData) {
    super(scene, 106, 148, species, level, abilityIndex, formIndex, gender, shiny, variant, ivs, nature, dataSource);

    if (Overrides.SHINY_OVERRIDE) {
      this.shiny = true;
      this.initShinySparkle();
      if (Overrides.VARIANT_OVERRIDE) {
        this.variant = Overrides.VARIANT_OVERRIDE;
      }
    }

    if (!dataSource) {
      this.generateAndPopulateMoveset();
    }
    this.generateCompatibleTms();
  }

  initBattleInfo(): void {
    this.battleInfo = new PlayerBattleInfo(this.scene);
    this.battleInfo.initInfo(this);
  }

  isPlayer(): boolean {
    return true;
  }

  hasTrainer(): boolean {
    return true;
  }

  isBoss(): boolean {
    return false;
  }

  getFieldIndex(): integer {
    return this.scene.getPlayerField().indexOf(this);
  }

  getBattlerIndex(): BattlerIndex {
    return this.getFieldIndex();
  }

  generateCompatibleTms(): void {
    this.compatibleTms = [];

    const tms = Object.keys(tmSpecies);
    for (const tm of tms) {
      const moveId = parseInt(tm) as Moves;
      let compatible = false;
      for (const p of tmSpecies[tm]) {
        if (Array.isArray(p)) {
          if (p[0] === this.species.speciesId || (this.fusionSpecies && p[0] === this.fusionSpecies.speciesId) && p.slice(1).indexOf(this.species.forms[this.formIndex]) > -1) {
            compatible = true;
            break;
          }
        } else if (p === this.species.speciesId || (this.fusionSpecies && p === this.fusionSpecies.speciesId)) {
          compatible = true;
          break;
        }
      }
      if (reverseCompatibleTms.indexOf(moveId) > -1) {
        compatible = !compatible;
      }
      if (compatible) {
        this.compatibleTms.push(moveId);
      }
    }
  }

  tryPopulateMoveset(moveset: StarterMoveset): boolean {
    if (!this.getSpeciesForm().validateStarterMoveset(moveset, this.scene.gameData.starterData[this.species.getRootSpeciesId()].eggMoves)) {
      return false;
    }

    this.moveset = moveset.map(m => new PokemonMove(m));

    return true;
  }

  switchOut(batonPass: boolean, removeFromField: boolean = false): Promise<void> {
    return new Promise(resolve => {
      this.resetTurnData();
      if (!batonPass) {
        this.resetSummonData();
      }
      this.hideInfo();
      this.setVisible(false);

      this.scene.ui.setMode(Mode.PARTY, PartyUiMode.FAINT_SWITCH, this.getFieldIndex(), (slotIndex: integer, option: PartyOption) => {
        if (slotIndex >= this.scene.currentBattle.getBattlerCount() && slotIndex < 6) {
          this.scene.unshiftPhase(new SwitchSummonPhase(this.scene, this.getFieldIndex(), slotIndex, false, batonPass));
        }
        if (removeFromField) {
          this.setVisible(false);
          this.scene.field.remove(this);
          this.scene.triggerPokemonFormChange(this, SpeciesFormChangeActiveTrigger, true);
        }
        this.scene.ui.setMode(Mode.MESSAGE).then(() => resolve());
      }, PartyUiHandler.FilterNonFainted);
    });
  }

  addFriendship(friendship: integer): void {
    const starterSpeciesId = this.species.getRootSpeciesId();
    const fusionStarterSpeciesId = this.isFusion() ? this.fusionSpecies.getRootSpeciesId() : 0;
    const starterData = [
      this.scene.gameData.starterData[starterSpeciesId],
      fusionStarterSpeciesId ? this.scene.gameData.starterData[fusionStarterSpeciesId] : null
    ].filter(d => d);
    const amount = new Utils.IntegerHolder(friendship);
    const starterAmount = new Utils.IntegerHolder(Math.floor(friendship * (this.scene.gameMode.isClassic ? 2 : 1) / (fusionStarterSpeciesId ? 2 : 1)));
    if (amount.value > 0) {
      this.scene.applyModifier(PokemonFriendshipBoosterModifier, true, this, amount);
      this.scene.applyModifier(PokemonFriendshipBoosterModifier, true, this, starterAmount);

      this.friendship = Math.min(this.friendship + amount.value, 255);
      if (this.friendship === 255) {
        this.scene.validateAchv(achvs.MAX_FRIENDSHIP);
      }
      starterData.forEach((sd: StarterDataEntry, i: integer) => {
        const speciesId = !i ? starterSpeciesId : fusionStarterSpeciesId as Species;
        sd.friendship = (sd.friendship || 0) + starterAmount.value;
        if (sd.friendship >= getStarterValueFriendshipCap(speciesStarters[speciesId])) {
          this.scene.gameData.addStarterCandy(getPokemonSpecies(speciesId), 1);
          sd.friendship = 0;
        }
      });
    } else {
      this.friendship = Math.max(this.friendship + amount.value, 0);
      for (const sd of starterData) {
        sd.friendship = Math.max((sd.friendship || 0) + starterAmount.value, 0);
      }
    }
  }
  /**
   * Handles Revival Blessing when used by player.
   * @returns Promise to revive a pokemon.
   * @see {@linkcode RevivalBlessingAttr}
   */
  revivalBlessing(): Promise<void> {
    return new Promise(resolve => {
      this.scene.ui.setMode(Mode.PARTY, PartyUiMode.REVIVAL_BLESSING, this.getFieldIndex(), (slotIndex:integer, option: PartyOption) => {
        if (slotIndex >= 0 && slotIndex<6) {
          const pokemon = this.scene.getParty()[slotIndex];
          if (!pokemon || !pokemon.isFainted()) {
            resolve();
          }

          pokemon.resetTurnData();
          pokemon.resetStatus();
          pokemon.heal(Math.min(Math.max(Math.ceil(Math.floor(0.5 * pokemon.getMaxHp())), 1), pokemon.getMaxHp()));
          this.scene.queueMessage(`${pokemon.name} was revived!`,0,true);

          if (this.scene.currentBattle.double && this.scene.getParty().length > 1) {
            const allyPokemon = this.getAlly();
            if (slotIndex<=1) {
              // Revived ally pokemon
              this.scene.unshiftPhase(new SwitchSummonPhase(this.scene, pokemon.getFieldIndex(), slotIndex, false, false, true));
              this.scene.unshiftPhase(new ToggleDoublePositionPhase(this.scene, true));
            } else if (allyPokemon.isFainted()) {
              // Revived party pokemon, and ally pokemon is fainted
              this.scene.unshiftPhase(new SwitchSummonPhase(this.scene, allyPokemon.getFieldIndex(), slotIndex, false, false, true));
              this.scene.unshiftPhase(new ToggleDoublePositionPhase(this.scene, true));
            }
          }

        }
        this.scene.ui.setMode(Mode.MESSAGE).then(() => resolve());
      }, PartyUiHandler.FilterFainted);
    });
  }

  getPossibleEvolution(evolution: SpeciesFormEvolution): Promise<Pokemon> {
    return new Promise(resolve => {
      const evolutionSpecies = getPokemonSpecies(evolution.speciesId);
      const isFusion = evolution instanceof FusionSpeciesFormEvolution;
      let ret: PlayerPokemon;
      if (isFusion) {
        const originalFusionSpecies = this.fusionSpecies;
        const originalFusionFormIndex = this.fusionFormIndex;
        this.fusionSpecies = evolutionSpecies;
        this.fusionFormIndex = evolution.evoFormKey !== null ? Math.max(evolutionSpecies.forms.findIndex(f => f.formKey === evolution.evoFormKey), 0) : this.fusionFormIndex;
        ret = this.scene.addPlayerPokemon(this.species, this.level, this.abilityIndex, this.formIndex, this.gender, this.shiny, this.variant, this.ivs, this.nature, this);
        this.fusionSpecies = originalFusionSpecies;
        this.fusionFormIndex = originalFusionFormIndex;
      } else {
        const formIndex = evolution.evoFormKey !== null && !isFusion ? Math.max(evolutionSpecies.forms.findIndex(f => f.formKey === evolution.evoFormKey), 0) : this.formIndex;
        ret = this.scene.addPlayerPokemon(!isFusion ? evolutionSpecies : this.species, this.level, this.abilityIndex, formIndex, this.gender, this.shiny, this.variant, this.ivs, this.nature, this);
      }
      ret.loadAssets().then(() => resolve(ret));
    });
  }

  evolve(evolution: SpeciesFormEvolution): Promise<void> {
    return new Promise(resolve => {
      this.pauseEvolutions = false;
      this.handleSpecialEvolutions(evolution);
      const isFusion = evolution instanceof FusionSpeciesFormEvolution;
      if (!isFusion) {
        this.species = getPokemonSpecies(evolution.speciesId);
      } else {
        this.fusionSpecies = getPokemonSpecies(evolution.speciesId);
      }
      if (evolution.preFormKey !== null) {
        const formIndex = Math.max((!isFusion ? this.species : this.fusionSpecies).forms.findIndex(f => f.formKey === evolution.evoFormKey), 0);
        if (!isFusion) {
          this.formIndex = formIndex;
        } else {
          this.fusionFormIndex = formIndex;
        }
      }
      this.generateName();
      if (!isFusion) {
        const abilityCount = this.getSpeciesForm().getAbilityCount();
        if (this.abilityIndex >= abilityCount) { // Shouldn't happen
          this.abilityIndex = abilityCount - 1;
        }
      } else {
        const abilityCount = this.getFusionSpeciesForm().getAbilityCount();
        if (this.fusionAbilityIndex >= abilityCount) {// Shouldn't happen
          this.fusionAbilityIndex = abilityCount - 1;
        }
      }
      this.compatibleTms.splice(0, this.compatibleTms.length);
      this.generateCompatibleTms();
      const updateAndResolve = () => {
        this.loadAssets().then(() => {
          this.calculateStats();
          this.updateInfo(true).then(() => resolve());
        });
      };
      if (!this.scene.gameMode.isDaily || this.metBiome > -1) {
        this.scene.gameData.updateSpeciesDexIvs(this.species.speciesId, this.ivs);
        this.scene.gameData.setPokemonSeen(this, false);
        this.scene.gameData.setPokemonCaught(this, false).then(() => updateAndResolve());
      } else {
        updateAndResolve();
      }
    });
  }

  private handleSpecialEvolutions(evolution: SpeciesFormEvolution) {
    const isFusion = evolution instanceof FusionSpeciesFormEvolution;

    const evoSpecies = (!isFusion ? this.species : this.fusionSpecies);
    if (evoSpecies.speciesId === Species.NINCADA && evolution.speciesId === Species.NINJASK) {
      const newEvolution = pokemonEvolutions[evoSpecies.speciesId][1];

      if (newEvolution.condition.predicate(this)) {
        const newPokemon = this.scene.addPlayerPokemon(this.species, this.level, this.abilityIndex, this.formIndex, undefined, this.shiny, this.variant, this.ivs, this.nature);
        newPokemon.natureOverride = this.natureOverride;
        newPokemon.passive = this.passive;
        newPokemon.moveset = this.moveset.slice();
        newPokemon.moveset = this.copyMoveset();
        newPokemon.luck = this.luck;
        newPokemon.fusionSpecies = this.fusionSpecies;
        newPokemon.fusionFormIndex = this.fusionFormIndex;
        newPokemon.fusionAbilityIndex = this.fusionAbilityIndex;
        newPokemon.fusionShiny = this.fusionShiny;
        newPokemon.fusionVariant = this.fusionVariant;
        newPokemon.fusionGender = this.fusionGender;
        newPokemon.fusionLuck = this.fusionLuck;

        this.scene.getParty().push(newPokemon);
        newPokemon.evolve(!isFusion ? newEvolution : new FusionSpeciesFormEvolution(this.id, newEvolution));
        const modifiers = this.scene.findModifiers(m => m instanceof PokemonHeldItemModifier
          && (m as PokemonHeldItemModifier).pokemonId === this.id, true) as PokemonHeldItemModifier[];
        modifiers.forEach(m => {
          const clonedModifier = m.clone() as PokemonHeldItemModifier;
          clonedModifier.pokemonId = newPokemon.id;
          this.scene.addModifier(clonedModifier, true);
        });
        this.scene.updateModifiers(true);
      }
    }
  }

  getPossibleForm(formChange: SpeciesFormChange): Promise<Pokemon> {
    return new Promise(resolve => {
      const formIndex = Math.max(this.species.forms.findIndex(f => f.formKey === formChange.formKey), 0);
      const ret = this.scene.addPlayerPokemon(this.species, this.level, this.abilityIndex, formIndex, this.gender, this.shiny, this.variant, this.ivs, this.nature, this);
      ret.loadAssets().then(() => resolve(ret));
    });
  }

  changeForm(formChange: SpeciesFormChange): Promise<void> {
    return new Promise(resolve => {
      this.formIndex = Math.max(this.species.forms.findIndex(f => f.formKey === formChange.formKey), 0);
      this.generateName();
      const abilityCount = this.getSpeciesForm().getAbilityCount();
      if (this.abilityIndex >= abilityCount) { // Shouldn't happen
        this.abilityIndex = abilityCount - 1;
      }
      this.compatibleTms.splice(0, this.compatibleTms.length);
      this.generateCompatibleTms();
      const updateAndResolve = () => {
        this.loadAssets().then(() => {
          this.calculateStats();
          this.scene.updateModifiers(true, true);
          this.updateInfo(true).then(() => resolve());
        });
      };
      if (!this.scene.gameMode.isDaily || this.metBiome > -1) {
        this.scene.gameData.setPokemonSeen(this, false);
        this.scene.gameData.setPokemonCaught(this, false).then(() => updateAndResolve());
      } else {
        updateAndResolve();
      }
    });
  }

  clearFusionSpecies(): void {
    super.clearFusionSpecies();
    this.generateCompatibleTms();
  }

  /**
  * Returns a Promise to fuse two PlayerPokemon together
  * @param pokemon The PlayerPokemon to fuse to this one
  */
  fuse(pokemon: PlayerPokemon): Promise<void> {
    return new Promise(resolve => {
      this.fusionSpecies = pokemon.species;
      this.fusionFormIndex = pokemon.formIndex;
      this.fusionAbilityIndex = pokemon.abilityIndex;
      this.fusionShiny = pokemon.shiny;
      this.fusionVariant = pokemon.variant;
      this.fusionGender = pokemon.gender;
      this.fusionLuck = pokemon.luck;

      this.scene.validateAchv(achvs.SPLICE);
      this.scene.gameData.gameStats.pokemonFused++;

      // Store the average HP% that each Pokemon has
      const newHpPercent = ((pokemon.hp / pokemon.stats[Stat.HP]) + (this.hp / this.stats[Stat.HP])) / 2;

      this.generateName();
      this.calculateStats();

      // Set this Pokemon's HP to the average % of both fusion components
      this.hp = Math.round(this.stats[Stat.HP] * newHpPercent);
      if (!this.isFainted()) {
        // If this Pokemon hasn't fainted, make sure the HP wasn't set over the new maximum
        this.hp = Math.min(this.hp, this.stats[Stat.HP]);
        this.status = getRandomStatus(this.status, pokemon.status); // Get a random valid status between the two
      } else if (!pokemon.isFainted()) {
        // If this Pokemon fainted but the other hasn't, make sure the HP wasn't set to zero
        this.hp = Math.max(this.hp, 1);
        this.status = pokemon.status; // Inherit the other Pokemon's status
      }

      this.generateCompatibleTms();
      this.updateInfo(true);
      const fusedPartyMemberIndex = this.scene.getParty().indexOf(pokemon);
      let partyMemberIndex = this.scene.getParty().indexOf(this);
      if (partyMemberIndex > fusedPartyMemberIndex) {
        partyMemberIndex--;
      }
      const fusedPartyMemberHeldModifiers = this.scene.findModifiers(m => m instanceof PokemonHeldItemModifier
        && (m as PokemonHeldItemModifier).pokemonId === pokemon.id, true) as PokemonHeldItemModifier[];
      const transferModifiers: Promise<boolean>[] = [];
      for (const modifier of fusedPartyMemberHeldModifiers) {
        transferModifiers.push(this.scene.tryTransferHeldItemModifier(modifier, this, true, false, true, true));
      }
      Promise.allSettled(transferModifiers).then(() => {
        this.scene.updateModifiers(true, true).then(() => {
          this.scene.removePartyMemberModifiers(fusedPartyMemberIndex);
          this.scene.getParty().splice(fusedPartyMemberIndex, 1)[0];
          const newPartyMemberIndex = this.scene.getParty().indexOf(this);
          pokemon.getMoveset(true).map(m => this.scene.unshiftPhase(new LearnMovePhase(this.scene, newPartyMemberIndex, m.getMove().id)));
          pokemon.destroy();
          this.updateFusionPalette();
          resolve();
        });
      });
    });
  }

  unfuse(): Promise<void> {
    return new Promise(resolve => {
      this.clearFusionSpecies();

      this.updateInfo(true).then(() => resolve());
      this.updateFusionPalette();
    });
  }

  /** Returns a deep copy of this Pokemon's moveset array */
  copyMoveset(): PokemonMove[] {
    const newMoveset = [];
    this.moveset.forEach(move =>
      newMoveset.push(new PokemonMove(move.moveId, 0, move.ppUp, move.virtual)));

    return newMoveset;
  }
}

export class EnemyPokemon extends Pokemon {
  public trainerSlot: TrainerSlot;
  public aiType: AiType;
  public bossSegments: integer;
  public bossSegmentIndex: integer;

  constructor(scene: BattleScene, species: PokemonSpecies, level: integer, trainerSlot: TrainerSlot, boss: boolean, dataSource: PokemonData) {
    super(scene, 236, 84, species, level, dataSource?.abilityIndex, dataSource?.formIndex,
      dataSource?.gender, dataSource ? dataSource.shiny : false, dataSource ? dataSource.variant : undefined, null, dataSource ? dataSource.nature : undefined, dataSource);

    this.trainerSlot = trainerSlot;
    if (boss) {
      this.setBoss();
    }

    if (!dataSource) {
      this.generateAndPopulateMoveset();

      this.trySetShiny();
      if (Overrides.OPP_SHINY_OVERRIDE) {
        this.shiny = true;
        this.initShinySparkle();
      }
      if (this.shiny) {
        this.variant = this.generateVariant();
        if (Overrides.OPP_VARIANT_OVERRIDE) {
          this.variant = Overrides.OPP_VARIANT_OVERRIDE;
        }
      }

      this.luck = (this.shiny ? this.variant + 1 : 0) + (this.fusionShiny ? this.fusionVariant + 1 : 0);

      let prevolution: Species;
      let speciesId = species.speciesId;
      while ((prevolution = pokemonPrevolutions[speciesId])) {
        const evolution = pokemonEvolutions[prevolution].find(pe => pe.speciesId === speciesId && (!pe.evoFormKey || pe.evoFormKey === this.getFormKey()));
        if (evolution.condition?.enforceFunc) {
          evolution.condition.enforceFunc(this);
        }
        speciesId = prevolution;
      }
    }

    this.aiType = boss || this.hasTrainer() ? AiType.SMART : AiType.SMART_RANDOM;
  }

  initBattleInfo(): void {
    if (!this.battleInfo) {
      this.battleInfo = new EnemyBattleInfo(this.scene);
      this.battleInfo.updateBossSegments(this);
      this.battleInfo.initInfo(this);
    } else {
      this.battleInfo.updateBossSegments(this);
    }
  }

  setBoss(boss: boolean = true, bossSegments: integer = 0): void {
    if (boss) {
      this.bossSegments = bossSegments || this.scene.getEncounterBossSegments(this.scene.currentBattle.waveIndex, this.level, this.species, true);
      this.bossSegmentIndex = this.bossSegments - 1;
    } else {
      this.bossSegments = 0;
      this.bossSegmentIndex = 0;
    }
  }

  generateAndPopulateMoveset(formIndex?: integer): void {
    switch (true) {
    case (this.species.speciesId === Species.SMEARGLE):
      this.moveset = [
        new PokemonMove(Moves.SKETCH),
        new PokemonMove(Moves.SKETCH),
        new PokemonMove(Moves.SKETCH),
        new PokemonMove(Moves.SKETCH)
      ];
      break;
    case (this.species.speciesId === Species.ETERNATUS):
      this.moveset = (formIndex !== undefined ? formIndex : this.formIndex)
        ? [
          new PokemonMove(Moves.DYNAMAX_CANNON),
          new PokemonMove(Moves.CROSS_POISON),
          new PokemonMove(Moves.FLAMETHROWER),
          new PokemonMove(Moves.RECOVER, 0, -4)
        ]
        : [
          new PokemonMove(Moves.ETERNABEAM),
          new PokemonMove(Moves.SLUDGE_BOMB),
          new PokemonMove(Moves.DRAGON_DANCE),
          new PokemonMove(Moves.COSMIC_POWER)
        ];
      break;
    default:
      super.generateAndPopulateMoveset();
      break;
    }
  }

  getNextMove(): QueuedMove {
    const queuedMove = this.getMoveQueue().length
      ? this.getMoveset().find(m => m.moveId === this.getMoveQueue()[0].move)
      : null;
    if (queuedMove) {
      if (queuedMove.isUsable(this, this.getMoveQueue()[0].ignorePP)) {
        return { move: queuedMove.moveId, targets: this.getMoveQueue()[0].targets, ignorePP: this.getMoveQueue()[0].ignorePP };
      } else {
        this.getMoveQueue().shift();
        return this.getNextMove();
      }
    }

    const movePool = this.getMoveset().filter(m => m.isUsable(this));
    if (movePool.length) {
      if (movePool.length === 1) {
        return { move: movePool[0].moveId, targets: this.getNextTargets(movePool[0].moveId) };
      }
      const encoreTag = this.getTag(EncoreTag) as EncoreTag;
      if (encoreTag) {
        const encoreMove = movePool.find(m => m.moveId === encoreTag.moveId);
        if (encoreMove) {
          return { move: encoreMove.moveId, targets: this.getNextTargets(encoreMove.moveId) };
        }
      }
      switch (this.aiType) {
      case AiType.RANDOM:
        const moveId = movePool[this.scene.randBattleSeedInt(movePool.length)].moveId;
        return { move: moveId, targets: this.getNextTargets(moveId) };
      case AiType.SMART_RANDOM:
      case AiType.SMART:
        const moveScores = movePool.map(() => 0);
        const moveTargets = Object.fromEntries(movePool.map(m => [ m.moveId, this.getNextTargets(m.moveId) ]));
        for (const m in movePool) {
          const pokemonMove = movePool[m];
          const move = pokemonMove.getMove();

          const variableType = new Utils.IntegerHolder(move.type);
          applyAbAttrs(VariableMoveTypeAbAttr, this, null, variableType);
          const moveType = variableType.value as Type;

          let moveScore = moveScores[m];
          const targetScores: integer[] = [];

          for (const mt of moveTargets[move.id]) {
            // Prevent a target score from being calculated when the target is whoever attacks the user
            if (mt === BattlerIndex.ATTACKER) {
              break;
            }

            const target = this.scene.getField()[mt];
            let targetScore = move.getUserBenefitScore(this, target, move) + move.getTargetBenefitScore(this, target, move) * (mt < BattlerIndex.ENEMY === this.isPlayer() ? 1 : -1);
            if ((move.name.endsWith(" (N)") || !move.applyConditions(this, target, move)) && ![Moves.SUCKER_PUNCH, Moves.UPPER_HAND].includes(move.id)) {
              targetScore = -20;
            } else if (move instanceof AttackMove) {
              const effectiveness = target.getAttackMoveEffectiveness(this, pokemonMove);
              if (target.isPlayer() !== this.isPlayer()) {
                targetScore *= effectiveness;
                if (this.isOfType(moveType)) {
                  targetScore *= 1.5;
                }
              } else if (effectiveness) {
                targetScore /= effectiveness;
                if (this.isOfType(moveType)) {
                  targetScore /= 1.5;
                }
              }
              if (!targetScore) {
                targetScore = -20;
              }
            }
            targetScores.push(targetScore);
          }

          moveScore += Math.max(...targetScores);

          // could make smarter by checking opponent def/spdef
          moveScores[m] = moveScore;
        }

        console.log(moveScores);

        const sortedMovePool = movePool.slice(0);
        sortedMovePool.sort((a, b) => {
          const scoreA = moveScores[movePool.indexOf(a)];
          const scoreB = moveScores[movePool.indexOf(b)];
          return scoreA < scoreB ? 1 : scoreA > scoreB ? -1 : 0;
        });
        let r = 0;
        if (this.aiType === AiType.SMART_RANDOM) {
          while (r < sortedMovePool.length - 1 && this.scene.randBattleSeedInt(8) >= 5) {
            r++;
          }
        } else if (this.aiType === AiType.SMART) {
          while (r < sortedMovePool.length - 1 && (moveScores[movePool.indexOf(sortedMovePool[r + 1])] / moveScores[movePool.indexOf(sortedMovePool[r])]) >= 0
              && this.scene.randBattleSeedInt(100) < Math.round((moveScores[movePool.indexOf(sortedMovePool[r + 1])] / moveScores[movePool.indexOf(sortedMovePool[r])]) * 50)) {
            r++;
          }
        }
        console.log(movePool.map(m => m.getName()), moveScores, r, sortedMovePool.map(m => m.getName()));
        return { move: sortedMovePool[r].moveId, targets: moveTargets[sortedMovePool[r].moveId] };
      }
    }

    return { move: Moves.STRUGGLE, targets: this.getNextTargets(Moves.STRUGGLE) };
  }

  getNextTargets(moveId: Moves): BattlerIndex[] {
    const moveTargets = getMoveTargets(this, moveId);
    const targets = this.scene.getField(true).filter(p => moveTargets.targets.indexOf(p.getBattlerIndex()) > -1);
    if (moveTargets.multiple) {
      return targets.map(p => p.getBattlerIndex());
    }

    const move = allMoves[moveId];

    const benefitScores = targets
      .map(p => [ p.getBattlerIndex(), move.getTargetBenefitScore(this, p, move) * (p.isPlayer() === this.isPlayer() ? 1 : -1) ]);

    const sortedBenefitScores = benefitScores.slice(0);
    sortedBenefitScores.sort((a, b) => {
      const scoreA = a[1];
      const scoreB = b[1];
      return scoreA < scoreB ? 1 : scoreA > scoreB ? -1 : 0;
    });

    if (!sortedBenefitScores.length) {
      // Set target to BattlerIndex.ATTACKER when using a counter move
      // This is the same as when the player does so
      if (!!move.findAttr(attr => attr instanceof CounterDamageAttr)) {
        return [BattlerIndex.ATTACKER];
      }

      return [];
    }

    let targetWeights = sortedBenefitScores.map(s => s[1]);
    const lowestWeight = targetWeights[targetWeights.length - 1];

    if (lowestWeight < 1) {
      for (let w = 0; w < targetWeights.length; w++) {
        targetWeights[w] += Math.abs(lowestWeight - 1);
      }
    }

    const benefitCutoffIndex = targetWeights.findIndex(s => s < targetWeights[0] / 2);
    if (benefitCutoffIndex > -1) {
      targetWeights = targetWeights.slice(0, benefitCutoffIndex);
    }

    const thresholds: integer[] = [];
    let totalWeight: integer;
    targetWeights.reduce((total: integer, w: integer) => {
      total += w;
      thresholds.push(total);
      totalWeight = total;
      return total;
    }, 0);

    const randValue = this.scene.randBattleSeedInt(totalWeight);
    let targetIndex: integer;

    thresholds.every((t, i) => {
      if (randValue >= t) {
        return true;
      }

      targetIndex = i;
      return false;
    });

    return [ sortedBenefitScores[targetIndex][0] ];
  }

  isPlayer() {
    return false;
  }

  hasTrainer(): boolean {
    return !!this.trainerSlot;
  }

  isBoss(): boolean {
    return !!this.bossSegments;
  }

  getBossSegmentIndex(): integer {
    const segments = (this as EnemyPokemon).bossSegments;
    const segmentSize = this.getMaxHp() / segments;
    for (let s = segments - 1; s > 0; s--) {
      const hpThreshold = Math.round(segmentSize * s);
      if (this.hp > hpThreshold) {
        return s;
      }
    }

    return 0;
  }

  damage(damage: integer, ignoreSegments: boolean = false, preventEndure: boolean = false, ignoreFaintPhase: boolean = false): integer {
    if (this.isFainted()) {
      return 0;
    }

    let clearedBossSegmentIndex = this.isBoss()
      ? this.bossSegmentIndex + 1
      : 0;

    if (this.isBoss() && !ignoreSegments) {
      const segmentSize = this.getMaxHp() / this.bossSegments;
      for (let s = this.bossSegmentIndex; s > 0; s--) {
        const hpThreshold = segmentSize * s;
        const roundedHpThreshold = Math.round(hpThreshold);
        if (this.hp >= roundedHpThreshold) {
          if (this.hp - damage <= roundedHpThreshold) {
            const hpRemainder = this.hp - roundedHpThreshold;
            let segmentsBypassed = 0;
            while (segmentsBypassed < this.bossSegmentIndex && this.canBypassBossSegments(segmentsBypassed + 1) && (damage - hpRemainder) >= Math.round(segmentSize * Math.pow(2, segmentsBypassed + 1))) {
              segmentsBypassed++;
              //console.log('damage', damage, 'segment', segmentsBypassed + 1, 'segment size', segmentSize, 'damage needed', Math.round(segmentSize * Math.pow(2, segmentsBypassed + 1)));
            }

            damage = hpRemainder + Math.round(segmentSize * segmentsBypassed);
            clearedBossSegmentIndex = s - segmentsBypassed;
          }
          break;
        }
      }
    }

    switch (this.scene.currentBattle.battleSpec) {
    case BattleSpec.FINAL_BOSS:
      if (!this.formIndex && this.bossSegmentIndex < 1) {
        damage = Math.min(damage, this.hp - 1);
      }
    }

    const ret = super.damage(damage, ignoreSegments, preventEndure, ignoreFaintPhase);

    if (this.isBoss()) {
      if (ignoreSegments) {
        const segmentSize = this.getMaxHp() / this.bossSegments;
        clearedBossSegmentIndex = Math.ceil(this.hp / segmentSize);
      }
      if (clearedBossSegmentIndex <= this.bossSegmentIndex) {
        this.handleBossSegmentCleared(clearedBossSegmentIndex);
      }
      this.battleInfo.updateBossSegments(this);
    }

    return ret;
  }

  canBypassBossSegments(segmentCount: integer = 1): boolean {
    if (this.scene.currentBattle.battleSpec === BattleSpec.FINAL_BOSS) {
      if (!this.formIndex && (this.bossSegmentIndex - segmentCount) < 1) {
        return false;
      }
    }

    return true;
  }

  handleBossSegmentCleared(segmentIndex: integer): void {
    while (segmentIndex - 1 < this.bossSegmentIndex) {
      let boostedStat = BattleStat.RAND;

      const battleStats = Utils.getEnumValues(BattleStat).slice(0, -3);
      const statWeights = new Array().fill(battleStats.length).filter((bs: BattleStat) => this.summonData.battleStats[bs] < 6).map((bs: BattleStat) => this.getStat(bs + 1));
      const statThresholds: integer[] = [];
      let totalWeight = 0;
      for (const bs of battleStats) {
        totalWeight += statWeights[bs];
        statThresholds.push(totalWeight);
      }

      const randInt = Utils.randSeedInt(totalWeight);

      for (const bs of battleStats) {
        if (randInt < statThresholds[bs]) {
          boostedStat = bs;
          break;
        }
      }

      let statLevels = 1;

      switch (segmentIndex) {
      case 1:
        if (this.bossSegments >= 3) {
          statLevels++;
        }
        break;
      case 2:
        if (this.bossSegments >= 5) {
          statLevels++;
        }
        break;
      }

      this.scene.unshiftPhase(new StatChangePhase(this.scene, this.getBattlerIndex(), true, [ boostedStat ], statLevels, true, true));

      this.bossSegmentIndex--;
    }
  }

  heal(amount: integer): integer {
    if (this.isBoss()) {
      const amountRatio = amount / this.getMaxHp();
      const segmentBypassCount = Math.floor(amountRatio / (1 / this.bossSegments));
      const segmentSize = this.getMaxHp() / this.bossSegments;
      for (let s = 1; s < this.bossSegments; s++) {
        const hpThreshold = segmentSize * s;
        if (this.hp <= Math.round(hpThreshold)) {
          const healAmount = Math.min(amount, this.getMaxHp() - this.hp, Math.round(hpThreshold + (segmentSize * segmentBypassCount) - this.hp));
          this.hp += healAmount;
          return healAmount;
        } else if (s >= this.bossSegmentIndex) {
          return super.heal(amount);
        }
      }
    }

    return super.heal(amount);
  }

  getFieldIndex(): integer {
    return this.scene.getEnemyField().indexOf(this);
  }

  getBattlerIndex(): BattlerIndex {
    return BattlerIndex.ENEMY + this.getFieldIndex();
  }

  addToParty(pokeballType: PokeballType) {
    const party = this.scene.getParty();
    let ret: PlayerPokemon = null;

    if (party.length < 6) {
      this.pokeball = pokeballType;
      this.metLevel = this.level;
      this.metBiome = this.scene.arena.biomeType;
      const newPokemon = this.scene.addPlayerPokemon(this.species, this.level, this.abilityIndex, this.formIndex, this.gender, this.shiny, this.variant, this.ivs, this.nature, this);
      party.push(newPokemon);
      ret = newPokemon;
      this.scene.triggerPokemonFormChange(newPokemon, SpeciesFormChangeActiveTrigger, true);
    }

    return ret;
  }
}

export interface TurnMove {
  move: Moves;
  targets?: BattlerIndex[];
  result: MoveResult;
  virtual?: boolean;
  turn?: integer;
}

export interface QueuedMove {
  move: Moves;
  targets: BattlerIndex[];
  ignorePP?: boolean;
}

export interface AttackMoveResult {
  move: Moves;
  result: DamageResult;
  damage: integer;
  critical: boolean;
  sourceId: integer;
}

export class PokemonSummonData {
  public battleStats: integer[] = [ 0, 0, 0, 0, 0, 0, 0 ];
  public moveQueue: QueuedMove[] = [];
  public disabledMove: Moves = Moves.NONE;
  public disabledTurns: integer = 0;
  public tags: BattlerTag[] = [];
  public abilitySuppressed: boolean = false;

  public speciesForm: PokemonSpeciesForm;
  public fusionSpeciesForm: PokemonSpeciesForm;
  public ability: Abilities = Abilities.NONE;
  public gender: Gender;
  public fusionGender: Gender;
  public stats: integer[];
  public moveset: PokemonMove[];
  public types: Type[];
}

export class PokemonBattleData {
  public hitCount: integer = 0;
  public endured: boolean = false;
  public berriesEaten: BerryType[] = [];
  public abilitiesApplied: Abilities[] = [];
}

export class PokemonBattleSummonData {
  public turnCount: integer = 1;
  public moveHistory: TurnMove[] = [];
}

export class PokemonTurnData {
  public flinched: boolean;
  public acted: boolean;
  public hitCount: integer;
  public hitsLeft: integer;
  public damageDealt: integer = 0;
  public currDamageDealt: integer = 0;
  public damageTaken: integer = 0;
  public attacksReceived: AttackMoveResult[] = [];
}

export enum AiType {
  RANDOM,
  SMART_RANDOM,
  SMART
}

export enum MoveResult {
  PENDING,
  SUCCESS,
  FAIL,
  MISS,
  OTHER
}

export enum HitResult {
  EFFECTIVE = 1,
  SUPER_EFFECTIVE,
  NOT_VERY_EFFECTIVE,
  ONE_HIT_KO,
  NO_EFFECT,
  STATUS,
  HEAL,
  FAIL,
  MISS,
  OTHER,
  IMMUNE
}

export type DamageResult = HitResult.EFFECTIVE | HitResult.SUPER_EFFECTIVE | HitResult.NOT_VERY_EFFECTIVE | HitResult.ONE_HIT_KO | HitResult.OTHER;

export class PokemonMove {
  public moveId: Moves;
  public ppUsed: integer;
  public ppUp: integer;
  public virtual: boolean;

  constructor(moveId: Moves, ppUsed?: integer, ppUp?: integer, virtual?: boolean) {
    this.moveId = moveId;
    this.ppUsed = ppUsed || 0;
    this.ppUp = ppUp || 0;
    this.virtual = !!virtual;
  }

  isUsable(pokemon: Pokemon, ignorePp?: boolean): boolean {
    if (this.moveId && pokemon.summonData?.disabledMove === this.moveId) {
      return false;
    }
    return (ignorePp || this.ppUsed < this.getMovePp() || this.getMove().pp === -1) && !this.getMove().name.endsWith(" (N)");
  }

  getMove(): Move {
    return allMoves[this.moveId];
  }

  /**
   * Sets {@link ppUsed} for this move and ensures the value does not exceed {@link getMovePp}
   * @param {number} count Amount of PP to use
   */
  usePp(count: number = 1) {
    this.ppUsed = Math.min(this.ppUsed + count, this.getMovePp());
  }

  getMovePp(): integer {
    return this.getMove().pp + this.ppUp * Math.max(Math.floor(this.getMove().pp / 5), 1);
  }

  getPpRatio(): number {
    return 1 - (this.ppUsed / this.getMovePp());
  }

  getName(): string {
    return this.getMove().name;
  }

  /**
  * Copies an existing move or creates a valid PokemonMove object from json representing one
  * @param {PokemonMove | any} source The data for the move to copy
  * @return {PokemonMove} A valid pokemonmove object
  */
  static loadMove(source: PokemonMove | any): PokemonMove {
    return new PokemonMove(source.moveId, source.ppUsed, source.ppUp, source.virtual);
  }
}<|MERGE_RESOLUTION|>--- conflicted
+++ resolved
@@ -1790,17 +1790,9 @@
 
         console.log("damage", damage.value, move.name, power.value, sourceAtk, targetDef);
 
-<<<<<<< HEAD
-          // In case of fatal damage, this tag would have gotten cleared before we could lapse it.
-          const destinyTag = this.getTag(BattlerTagType.DESTINY_BOND);
-          
-          const oneHitKo = result === HitResult.ONE_HIT_KO;
-          if (damage.value) {
-            if (this.getHpRatio() === 1)
-              applyPreDefendAbAttrs(PreDefendFullHpEndureAbAttr, this, source, battlerMove, cancelled, damage);
-            else if (!this.isPlayer() && damage.value >= this.hp)
-              this.scene.applyModifiers(EnemyEndureChanceModifier, false, this);
-=======
+        // In case of fatal damage, this tag would have gotten cleared before we could lapse it.
+        const destinyTag = this.getTag(BattlerTagType.DESTINY_BOND);
+        
         const oneHitKo = result === HitResult.ONE_HIT_KO;
         if (damage.value) {
           if (this.getHpRatio() === 1) {
@@ -1808,7 +1800,6 @@
           } else if (!this.isPlayer() && damage.value >= this.hp) {
             this.scene.applyModifiers(EnemyEndureChanceModifier, false, this);
           }
->>>>>>> 62288576
 
           /**
              * We explicitly require to ignore the faint phase here, as we want to show the messages
@@ -1855,22 +1846,16 @@
           }
         }
 
-<<<<<<< HEAD
-          if (damage) {
-            this.scene.clearPhaseQueueSplice();
-
-            const attacker = this.scene.getPokemonById(source.id);
-            destinyTag?.lapse(attacker, BattlerTagLapseType.CUSTOM);
-          }
-=======
         if (this.isFainted()) {
           this.scene.unshiftPhase(new FaintPhase(this.scene, this.getBattlerIndex(), oneHitKo));
           this.resetSummonData();
->>>>>>> 62288576
         }
 
         if (damage) {
           this.scene.clearPhaseQueueSplice();
+          
+          const attacker = this.scene.getPokemonById(source.id);
+          destinyTag?.lapse(attacker, BattlerTagLapseType.CUSTOM);
         }
       }
       break;
