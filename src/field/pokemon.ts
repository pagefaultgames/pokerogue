--- conflicted
+++ resolved
@@ -384,12 +384,9 @@
 
   private shinySparkle: Phaser.GameObjects.Sprite;
 
-<<<<<<< HEAD
   public heldItemManager: PokemonItemManager;
 
-=======
   // TODO: Rework this eventually
->>>>>>> 68dddbc4
   constructor(
     x: number,
     y: number,
