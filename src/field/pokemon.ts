import Phaser from "phaser";
import BattleScene, { AnySound } from "#app/battle-scene";
import { Variant, VariantSet, variantColorCache } from "#app/data/variant";
import { variantData } from "#app/data/variant";
import BattleInfo, { PlayerBattleInfo, EnemyBattleInfo } from "#app/ui/battle-info";
import Move, { HighCritAttr, HitsTagAttr, applyMoveAttrs, FixedDamageAttr, VariableAtkAttr, allMoves, MoveCategory, TypelessAttr, CritOnlyAttr, getMoveTargets, OneHitKOAttr, VariableMoveTypeAttr, VariableDefAttr, AttackMove, ModifiedDamageAttr, VariableMoveTypeMultiplierAttr, IgnoreOpponentStatStagesAttr, SacrificialAttr, VariableMoveCategoryAttr, CounterDamageAttr, StatStageChangeAttr, RechargeAttr, ChargeAttr, IgnoreWeatherTypeDebuffAttr, BypassBurnDamageReductionAttr, SacrificialAttrOnHit, OneHitKOAccuracyAttr, RespectAttackTypeImmunityAttr, MoveTarget } from "#app/data/move";
import { default as PokemonSpecies, PokemonSpeciesForm, getFusedSpeciesName, getPokemonSpecies, getPokemonSpeciesForm } from "#app/data/pokemon-species";
import { getStarterValueFriendshipCap, speciesStarterCosts } from "#app/data/balance/starters";
import { starterPassiveAbilities } from "#app/data/balance/passives";
import { Constructor, isNullOrUndefined, randSeedInt } from "#app/utils";
import * as Utils from "#app/utils";
import { Type, TypeDamageMultiplier, getTypeDamageMultiplier, getTypeRgb } from "#app/data/type";
import { getLevelTotalExp } from "#app/data/exp";
import { Stat, type PermanentStat, type BattleStat, type EffectiveStat, PERMANENT_STATS, BATTLE_STATS, EFFECTIVE_STATS } from "#enums/stat";
import { DamageMoneyRewardModifier, EnemyDamageBoosterModifier, EnemyDamageReducerModifier, EnemyEndureChanceModifier, EnemyFusionChanceModifier, HiddenAbilityRateBoosterModifier, BaseStatModifier, PokemonFriendshipBoosterModifier, PokemonHeldItemModifier, PokemonNatureWeightModifier, ShinyRateBoosterModifier, SurviveDamageModifier, TempStatStageBoosterModifier, TempCritBoosterModifier, StatBoosterModifier, CritBoosterModifier, TerastallizeModifier, PokemonBaseStatFlatModifier, PokemonBaseStatTotalModifier, PokemonIncrementingStatModifier, EvoTrackerModifier } from "#app/modifier/modifier";
import { PokeballType } from "#app/data/pokeball";
import { Gender } from "#app/data/gender";
import { initMoveAnim, loadMoveAnimAssets } from "#app/data/battle-anims";
import { Status, StatusEffect, getRandomStatus } from "#app/data/status-effect";
import { pokemonEvolutions, pokemonPrevolutions, SpeciesFormEvolution, SpeciesEvolutionCondition, FusionSpeciesFormEvolution } from "#app/data/balance/pokemon-evolutions";
import { reverseCompatibleTms, tmSpecies, tmPoolTiers } from "#app/data/balance/tms";
import { BattlerTag, BattlerTagLapseType, EncoreTag, GroundedTag, HighestStatBoostTag, SubstituteTag, TypeImmuneTag, getBattlerTag, SemiInvulnerableTag, TypeBoostTag, MoveRestrictionBattlerTag, ExposedTag, DragonCheerTag, CritBoostTag, TrappedTag, TarShotTag, AutotomizedTag } from "../data/battler-tags";
import { WeatherType } from "#app/data/weather";
import { ArenaTagSide, NoCritTag, WeakenMoveScreenTag } from "#app/data/arena-tag";
import { Ability, AbAttr, StatMultiplierAbAttr, BlockCritAbAttr, BonusCritAbAttr, BypassBurnDamageReductionAbAttr, FieldPriorityMoveImmunityAbAttr, IgnoreOpponentStatStagesAbAttr, MoveImmunityAbAttr, PreDefendFullHpEndureAbAttr, ReceivedMoveDamageMultiplierAbAttr, ReduceStatusEffectDurationAbAttr, StabBoostAbAttr, StatusEffectImmunityAbAttr, TypeImmunityAbAttr, WeightMultiplierAbAttr, allAbilities, applyAbAttrs, applyStatMultiplierAbAttrs, applyPreApplyBattlerTagAbAttrs, applyPreAttackAbAttrs, applyPreDefendAbAttrs, applyPreSetStatusAbAttrs, UnsuppressableAbilityAbAttr, SuppressFieldAbilitiesAbAttr, NoFusionAbilityAbAttr, MultCritAbAttr, IgnoreTypeImmunityAbAttr, DamageBoostAbAttr, IgnoreTypeStatusEffectImmunityAbAttr, ConditionalCritAbAttr, applyFieldStatMultiplierAbAttrs, FieldMultiplyStatAbAttr, AddSecondStrikeAbAttr, UserFieldStatusEffectImmunityAbAttr, UserFieldBattlerTagImmunityAbAttr, BattlerTagImmunityAbAttr, MoveTypeChangeAbAttr, FullHpResistTypeAbAttr, applyCheckTrappedAbAttrs, CheckTrappedAbAttr, PostSetStatusAbAttr, applyPostSetStatusAbAttrs } from "#app/data/ability";
import PokemonData from "#app/system/pokemon-data";
import { BattlerIndex } from "#app/battle";
import { Mode } from "#app/ui/ui";
import PartyUiHandler, { PartyOption, PartyUiMode } from "#app/ui/party-ui-handler";
import SoundFade from "phaser3-rex-plugins/plugins/soundfade";
import { LevelMoves } from "#app/data/balance/pokemon-level-moves";
import { DamageAchv, achvs } from "#app/system/achv";
import { DexAttr, StarterDataEntry, StarterMoveset } from "#app/system/game-data";
import { QuantizerCelebi, argbFromRgba, rgbaFromArgb } from "@material/material-color-utilities";
import { Nature, getNatureStatMultiplier } from "#app/data/nature";
import { SpeciesFormChange, SpeciesFormChangeActiveTrigger, SpeciesFormChangeMoveLearnedTrigger, SpeciesFormChangePostMoveTrigger, SpeciesFormChangeStatusEffectTrigger } from "#app/data/pokemon-forms";
import { TerrainType } from "#app/data/terrain";
import { TrainerSlot } from "#app/data/trainer-config";
import Overrides from "#app/overrides";
import i18next from "i18next";
import { speciesEggMoves } from "#app/data/balance/egg-moves";
import { ModifierTier } from "#app/modifier/modifier-tier";
import { applyChallenges, ChallengeType } from "#app/data/challenge";
import { Abilities } from "#enums/abilities";
import { ArenaTagType } from "#enums/arena-tag-type";
import { BattleSpec } from "#enums/battle-spec";
import { BattlerTagType } from "#enums/battler-tag-type";
import { BerryType } from "#enums/berry-type";
import { Biome } from "#enums/biome";
import { Moves } from "#enums/moves";
import { Species } from "#enums/species";
import { getPokemonNameWithAffix } from "#app/messages";
import { DamagePhase } from "#app/phases/damage-phase";
import { FaintPhase } from "#app/phases/faint-phase";
import { LearnMovePhase } from "#app/phases/learn-move-phase";
import { MoveEffectPhase } from "#app/phases/move-effect-phase";
import { MoveEndPhase } from "#app/phases/move-end-phase";
import { ObtainStatusEffectPhase } from "#app/phases/obtain-status-effect-phase";
import { StatStageChangePhase } from "#app/phases/stat-stage-change-phase";
import { SwitchSummonPhase } from "#app/phases/switch-summon-phase";
import { ToggleDoublePositionPhase } from "#app/phases/toggle-double-position-phase";
import { Challenges } from "#enums/challenges";
import { PokemonAnimType } from "#enums/pokemon-anim-type";
import { PLAYER_PARTY_MAX_SIZE } from "#app/constants";
import { MysteryEncounterPokemonData } from "#app/data/mystery-encounters/mystery-encounter-pokemon-data";
import { SwitchType } from "#enums/switch-type";
import { SpeciesFormKey } from "#enums/species-form-key";
import { BASE_HIDDEN_ABILITY_CHANCE, BASE_SHINY_CHANCE, SHINY_EPIC_CHANCE, SHINY_VARIANT_CHANCE } from "#app/data/balance/rates";

export enum FieldPosition {
  CENTER,
  LEFT,
  RIGHT
}

export default abstract class Pokemon extends Phaser.GameObjects.Container {
  public id: integer;
  public name: string;
  public nickname: string;
  public species: PokemonSpecies;
  public formIndex: integer;
  public abilityIndex: integer;
  public passive: boolean;
  public shiny: boolean;
  public variant: Variant;
  public pokeball: PokeballType;
  protected battleInfo: BattleInfo;
  public level: integer;
  public exp: integer;
  public levelExp: integer;
  public gender: Gender;
  public hp: integer;
  public stats: integer[];
  public ivs: integer[];
  public nature: Nature;
  public natureOverride: Nature | -1;
  public moveset: (PokemonMove | null)[];
  public status: Status | null;
  public friendship: integer;
  public metLevel: integer;
  public metBiome: Biome | -1;
  public metSpecies: Species;
  public metWave: number;
  public luck: integer;
  public pauseEvolutions: boolean;
  public pokerus: boolean;
  public switchOutStatus: boolean;
  public evoCounter: integer;

  public fusionSpecies: PokemonSpecies | null;
  public fusionFormIndex: integer;
  public fusionAbilityIndex: integer;
  public fusionShiny: boolean;
  public fusionVariant: Variant;
  public fusionGender: Gender;
  public fusionLuck: integer;
  public fusionMysteryEncounterPokemonData: MysteryEncounterPokemonData | null;

  private summonDataPrimer: PokemonSummonData | null;

  public summonData: PokemonSummonData;
  public battleData: PokemonBattleData;
  public battleSummonData: PokemonBattleSummonData;
  public turnData: PokemonTurnData;
  public mysteryEncounterPokemonData: MysteryEncounterPokemonData;

  /** Used by Mystery Encounters to execute pokemon-specific logic (such as stat boosts) at start of battle */
  public mysteryEncounterBattleEffects?: (pokemon: Pokemon) => void;

  public fieldPosition: FieldPosition;

  public maskEnabled: boolean;
  public maskSprite: Phaser.GameObjects.Sprite | null;

  public usedTMs: Moves[];

  private shinySparkle: Phaser.GameObjects.Sprite;

  constructor(scene: BattleScene, x: number, y: number, species: PokemonSpecies, level: integer, abilityIndex?: integer, formIndex?: integer, gender?: Gender, shiny?: boolean, variant?: Variant, ivs?: integer[], nature?: Nature, dataSource?: Pokemon | PokemonData) {
    super(scene, x, y);

    if (!species.isObtainable() && this.isPlayer()) {
      throw `Cannot create a player Pokemon for species '${species.getName(formIndex)}'`;
    }

    const hiddenAbilityChance = new Utils.IntegerHolder(BASE_HIDDEN_ABILITY_CHANCE);
    if (!this.hasTrainer()) {
      this.scene.applyModifiers(HiddenAbilityRateBoosterModifier, true, hiddenAbilityChance);
    }

    this.species = species;
    this.pokeball = dataSource?.pokeball || PokeballType.POKEBALL;
    this.level = level;
    this.switchOutStatus = false;

    // Determine the ability index
    if (abilityIndex !== undefined) {
      this.abilityIndex = abilityIndex; // Use the provided ability index if it is defined
    } else {
      // If abilityIndex is not provided, determine it based on species and hidden ability
      const hasHiddenAbility = !Utils.randSeedInt(hiddenAbilityChance.value);
      const randAbilityIndex = Utils.randSeedInt(2);
      if (species.abilityHidden && hasHiddenAbility) {
        // If the species has a hidden ability and the hidden ability is present
        this.abilityIndex = 2;
      } else {
        // If there is no hidden ability or species does not have a hidden ability
        this.abilityIndex = species.ability2 !== species.ability1 ? randAbilityIndex : 0; // Use random ability index if species has a second ability, otherwise use 0
      }
    }
    if (formIndex !== undefined) {
      this.formIndex = formIndex;
    }
    if (gender !== undefined) {
      this.gender = gender;
    }
    if (shiny !== undefined) {
      this.shiny = shiny;
    }
    if (variant !== undefined) {
      this.variant = variant;
    }
    this.exp = dataSource?.exp || getLevelTotalExp(this.level, species.growthRate);
    this.levelExp = dataSource?.levelExp || 0;
    if (dataSource) {
      this.id = dataSource.id;
      this.hp = dataSource.hp;
      this.stats = dataSource.stats;
      this.ivs = dataSource.ivs;
      this.passive = !!dataSource.passive;
      if (this.variant === undefined) {
        this.variant = 0;
      }
      this.nature = dataSource.nature || 0 as Nature;
      this.nickname = dataSource.nickname;
      this.natureOverride = dataSource.natureOverride !== undefined ? dataSource.natureOverride : -1;
      this.moveset = dataSource.moveset;
      this.status = dataSource.status!; // TODO: is this bang correct?
      this.friendship = dataSource.friendship !== undefined ? dataSource.friendship : this.species.baseFriendship;
      this.metLevel = dataSource.metLevel || 5;
      this.luck = dataSource.luck;
      this.metBiome = dataSource.metBiome;
      this.metSpecies = dataSource.metSpecies ?? (this.metBiome !== -1 ? this.species.speciesId : this.species.getRootSpeciesId(true));
      this.metWave = dataSource.metWave ?? (this.metBiome === -1 ? -1 : 0);
      this.pauseEvolutions = dataSource.pauseEvolutions;
      this.pokerus = !!dataSource.pokerus;
      this.evoCounter = dataSource.evoCounter ?? 0;
      this.fusionSpecies = dataSource.fusionSpecies instanceof PokemonSpecies ? dataSource.fusionSpecies : dataSource.fusionSpecies ? getPokemonSpecies(dataSource.fusionSpecies) : null;
      this.fusionFormIndex = dataSource.fusionFormIndex;
      this.fusionAbilityIndex = dataSource.fusionAbilityIndex;
      this.fusionShiny = dataSource.fusionShiny;
      this.fusionVariant = dataSource.fusionVariant || 0;
      this.fusionGender = dataSource.fusionGender;
      this.fusionLuck = dataSource.fusionLuck;
      this.fusionMysteryEncounterPokemonData = dataSource.fusionMysteryEncounterPokemonData;
      this.usedTMs = dataSource.usedTMs ?? [];
      this.mysteryEncounterPokemonData = new MysteryEncounterPokemonData(dataSource.mysteryEncounterPokemonData);
    } else {
      this.id = Utils.randSeedInt(4294967296);
      this.ivs = ivs || Utils.getIvsFromId(this.id);

      if (this.gender === undefined) {
        this.generateGender();
      }

      if (this.formIndex === undefined) {
        this.formIndex = this.scene.getSpeciesFormIndex(species, this.gender, this.nature, this.isPlayer());
      }

      if (this.shiny === undefined) {
        this.trySetShiny();
      }

      if (this.variant === undefined) {
        this.variant = this.shiny ? this.generateVariant() : 0;
      }

      this.mysteryEncounterPokemonData = new MysteryEncounterPokemonData();

      if (nature !== undefined) {
        this.setNature(nature);
      } else {
        this.generateNature();
      }

      this.natureOverride = -1;

      this.friendship = species.baseFriendship;
      this.metLevel = level;
      this.metBiome = scene.currentBattle ? scene.arena.biomeType : -1;
      this.metSpecies = species.speciesId;
      this.metWave = scene.currentBattle ? scene.currentBattle.waveIndex : -1;
      this.pokerus = false;

      if (level > 1) {
        const fused = new Utils.BooleanHolder(scene.gameMode.isSplicedOnly);
        if (!fused.value && !this.isPlayer() && !this.hasTrainer()) {
          this.scene.applyModifier(EnemyFusionChanceModifier, false, fused);
        }

        if (fused.value) {
          this.calculateStats();
          this.generateFusionSpecies();
        }
      }
      this.luck = (this.shiny ? this.variant + 1 : 0) + (this.fusionShiny ? this.fusionVariant + 1 : 0);
      this.fusionLuck = this.luck;
    }

    this.generateName();

    if (!species.isObtainable()) {
      this.shiny = false;
    }

    if (!dataSource) {
      this.calculateStats();
    }
  }


  getNameToRender() {
    try {
      if (this.nickname) {
        return decodeURIComponent(escape(atob(this.nickname)));
      }
      return this.name;
    } catch (err) {
      console.error(`Failed to decode nickname for ${this.name}`, err);
      return this.name;
    }
  }

  init(): void {
    this.fieldPosition = FieldPosition.CENTER;

    this.initBattleInfo();

    this.scene.fieldUI.addAt(this.battleInfo, 0);

    const getSprite = (hasShadow?: boolean) => {
      const ret = this.scene.addPokemonSprite(this, 0, 0, `pkmn__${this.isPlayer() ? "back__" : ""}sub`, undefined, true);
      ret.setOrigin(0.5, 1);
      ret.setPipeline(this.scene.spritePipeline, { tone: [ 0.0, 0.0, 0.0, 0.0 ], hasShadow: !!hasShadow, teraColor: getTypeRgb(this.getTeraType()) });
      return ret;
    };

    this.setScale(this.getSpriteScale());

    const sprite = getSprite(true);
    const tintSprite = getSprite();

    tintSprite.setVisible(false);

    this.addAt(sprite, 0);
    this.addAt(tintSprite, 1);

    if (this.isShiny() && !this.shinySparkle) {
      this.initShinySparkle();
    }
  }

  abstract initBattleInfo(): void;

  isOnField(): boolean {
    if (!this.scene) {
      return false;
    }
    return this.scene.field.getIndex(this) > -1;
  }

  isFainted(checkStatus?: boolean): boolean {
    return !this.hp && (!checkStatus || this.status?.effect === StatusEffect.FAINT);
  }

  /**
   * Check if this pokemon is both not fainted (or a fled wild pokemon) and allowed to be in battle.
   * This is frequently a better alternative to {@link isFainted}
   * @returns {boolean} True if pokemon is allowed in battle
   */
  isAllowedInBattle(): boolean {
    return !this.isFainted() && this.isAllowed();
  }

  /**
   * Check if this pokemon is allowed (no challenge exclusion)
   * This is frequently a better alternative to {@link isFainted}
   * @returns {boolean} True if pokemon is allowed in battle
   */
  isAllowed(): boolean {
    const challengeAllowed = new Utils.BooleanHolder(true);
    applyChallenges(this.scene.gameMode, ChallengeType.POKEMON_IN_BATTLE, this, challengeAllowed);
    return challengeAllowed.value;
  }

  isActive(onField?: boolean): boolean {
    if (!this.scene) {
      return false;
    }
    return this.isAllowedInBattle() && !!this.scene && (!onField || this.isOnField());
  }

  getDexAttr(): bigint {
    let ret = 0n;
    ret |= this.gender !== Gender.FEMALE ? DexAttr.MALE : DexAttr.FEMALE;
    ret |= !this.shiny ? DexAttr.NON_SHINY : DexAttr.SHINY;
    ret |= this.variant >= 2 ? DexAttr.VARIANT_3 : this.variant === 1 ? DexAttr.VARIANT_2 : DexAttr.DEFAULT_VARIANT;
    ret |= this.scene.gameData.getFormAttr(this.formIndex);
    return ret;
  }

  /**
   * Sets the Pokemon's name. Only called when loading a Pokemon so this function needs to be called when
   * initializing hardcoded Pokemon or else it will not display the form index name properly.
   * @returns n/a
   */
  generateName(): void {
    if (!this.fusionSpecies) {
      this.name = this.species.getName(this.formIndex);
      return;
    }
    this.name = getFusedSpeciesName(this.species.getName(this.formIndex), this.fusionSpecies.getName(this.fusionFormIndex));
    if (this.battleInfo) {
      this.updateInfo(true);
    }
  }

  abstract isPlayer(): boolean;

  abstract hasTrainer(): boolean;

  abstract getFieldIndex(): integer;

  abstract getBattlerIndex(): BattlerIndex;

  loadAssets(ignoreOverride: boolean = true): Promise<void> {
    return new Promise(resolve => {
      const moveIds = this.getMoveset().map(m => m!.getMove().id); // TODO: is this bang correct?
      Promise.allSettled(moveIds.map(m => initMoveAnim(this.scene, m)))
        .then(() => {
          loadMoveAnimAssets(this.scene, moveIds);
          this.getSpeciesForm().loadAssets(this.scene, this.getGender() === Gender.FEMALE, this.formIndex, this.shiny, this.variant);
          if (this.isPlayer() || this.getFusionSpeciesForm()) {
            this.scene.loadPokemonAtlas(this.getBattleSpriteKey(true, ignoreOverride), this.getBattleSpriteAtlasPath(true, ignoreOverride));
          }
          if (this.getFusionSpeciesForm()) {
            this.getFusionSpeciesForm().loadAssets(this.scene, this.getFusionGender() === Gender.FEMALE, this.fusionFormIndex, this.fusionShiny, this.fusionVariant);
            this.scene.loadPokemonAtlas(this.getFusionBattleSpriteKey(true, ignoreOverride), this.getFusionBattleSpriteAtlasPath(true, ignoreOverride));
          }
          this.scene.load.once(Phaser.Loader.Events.COMPLETE, () => {
            if (this.isPlayer()) {
              const originalWarn = console.warn;
              // Ignore warnings for missing frames, because there will be a lot
              console.warn = () => {};
              const battleFrameNames = this.scene.anims.generateFrameNames(this.getBattleSpriteKey(), { zeroPad: 4, suffix: ".png", start: 1, end: 400 });
              console.warn = originalWarn;
              if (!(this.scene.anims.exists(this.getBattleSpriteKey()))) {
                this.scene.anims.create({
                  key: this.getBattleSpriteKey(),
                  frames: battleFrameNames,
                  frameRate: 12,
                  repeat: -1
                });
              }
            }
            this.playAnim();
            const updateFusionPaletteAndResolve = () => {
              this.updateFusionPalette();
              if (this.summonData?.speciesForm) {
                this.updateFusionPalette(true);
              }
              resolve();
            };
            if (this.shiny) {
              const populateVariantColors = (key: string, back: boolean = false): Promise<void> => {
                return new Promise(resolve => {
                  const battleSpritePath = this.getBattleSpriteAtlasPath(back, ignoreOverride).replace("variant/", "").replace(/_[1-3]$/, "");
                  let config = variantData;
                  const useExpSprite = this.scene.experimentalSprites && this.scene.hasExpSprite(this.getBattleSpriteKey(back, ignoreOverride));
                  battleSpritePath.split("/").map(p => config ? config = config[p] : null);
                  const variantSet: VariantSet = config as VariantSet;
                  if (variantSet && variantSet[this.variant] === 1) {
                    if (variantColorCache.hasOwnProperty(key)) {
                      return resolve();
                    }
                    this.scene.cachedFetch(`./images/pokemon/variant/${useExpSprite ? "exp/" : ""}${battleSpritePath}.json`).
                      then(res => {
                        // Prevent the JSON from processing if it failed to load
                        if (!res.ok) {
                          console.error(`Could not load ${res.url}!`);
                          return;
                        }
                        return res.json();
                      }).then(c => {
                        variantColorCache[key] = c;
                        resolve();
                      });
                  } else {
                    resolve();
                  }
                });
              };
              if (this.isPlayer()) {
                Promise.all([ populateVariantColors(this.getBattleSpriteKey(false)), populateVariantColors(this.getBattleSpriteKey(true), true) ]).then(() => updateFusionPaletteAndResolve());
              } else {
                populateVariantColors(this.getBattleSpriteKey(false)).then(() => updateFusionPaletteAndResolve());
              }
            } else {
              updateFusionPaletteAndResolve();
            }
          });
          if (!this.scene.load.isLoading()) {
            this.scene.load.start();
          }
        });
    });
  }

  getFormKey(): string {
    if (!this.species.forms.length || this.species.forms.length <= this.formIndex) {
      return "";
    }
    return this.species.forms[this.formIndex].formKey;
  }

  getFusionFormKey(): string | null {
    if (!this.fusionSpecies) {
      return null;
    }
    if (!this.fusionSpecies.forms.length || this.fusionSpecies.forms.length <= this.fusionFormIndex) {
      return "";
    }
    return this.fusionSpecies.forms[this.fusionFormIndex].formKey;
  }

  getSpriteAtlasPath(ignoreOverride?: boolean): string {
    const spriteId = this.getSpriteId(ignoreOverride).replace(/\_{2}/g, "/");
    return `${/_[1-3]$/.test(spriteId) ? "variant/" : ""}${spriteId}`;
  }

  getBattleSpriteAtlasPath(back?: boolean, ignoreOverride?: boolean): string {
    const spriteId = this.getBattleSpriteId(back, ignoreOverride).replace(/\_{2}/g, "/");
    return `${/_[1-3]$/.test(spriteId) ? "variant/" : ""}${spriteId}`;
  }

  getSpriteId(ignoreOverride?: boolean): string {
    return this.getSpeciesForm(ignoreOverride).getSpriteId(this.getGender(ignoreOverride) === Gender.FEMALE, this.formIndex, this.shiny, this.variant);
  }

  getBattleSpriteId(back?: boolean, ignoreOverride?: boolean): string {
    if (back === undefined) {
      back = this.isPlayer();
    }
    return this.getSpeciesForm(ignoreOverride).getSpriteId(this.getGender(ignoreOverride) === Gender.FEMALE, this.formIndex, this.shiny, this.variant, back);
  }

  getSpriteKey(ignoreOverride?: boolean): string {
    return this.getSpeciesForm(ignoreOverride).getSpriteKey(this.getGender(ignoreOverride) === Gender.FEMALE, this.formIndex, this.shiny, this.variant);
  }

  getBattleSpriteKey(back?: boolean, ignoreOverride?: boolean): string {
    return `pkmn__${this.getBattleSpriteId(back, ignoreOverride)}`;
  }

  getFusionSpriteId(ignoreOverride?: boolean): string {
    return this.getFusionSpeciesForm(ignoreOverride).getSpriteId(this.getFusionGender(ignoreOverride) === Gender.FEMALE, this.fusionFormIndex, this.fusionShiny, this.fusionVariant);
  }

  getFusionBattleSpriteId(back?: boolean, ignoreOverride?: boolean): string {
    if (back === undefined) {
      back = this.isPlayer();
    }
    return this.getFusionSpeciesForm(ignoreOverride).getSpriteId(this.getFusionGender(ignoreOverride) === Gender.FEMALE, this.fusionFormIndex, this.fusionShiny, this.fusionVariant, back);
  }

  getFusionBattleSpriteKey(back?: boolean, ignoreOverride?: boolean): string {
    return `pkmn__${this.getFusionBattleSpriteId(back, ignoreOverride)}`;
  }

  getFusionBattleSpriteAtlasPath(back?: boolean, ignoreOverride?: boolean): string {
    return this.getFusionBattleSpriteId(back, ignoreOverride).replace(/\_{2}/g, "/");
  }

  getIconAtlasKey(ignoreOverride?: boolean): string {
    return this.getSpeciesForm(ignoreOverride).getIconAtlasKey(this.formIndex, this.shiny, this.variant);
  }

  getFusionIconAtlasKey(ignoreOverride?: boolean): string {
    return this.getFusionSpeciesForm(ignoreOverride).getIconAtlasKey(this.fusionFormIndex, this.fusionShiny, this.fusionVariant);
  }

  getIconId(ignoreOverride?: boolean): string {
    return this.getSpeciesForm(ignoreOverride).getIconId(this.getGender(ignoreOverride) === Gender.FEMALE, this.formIndex, this.shiny, this.variant);
  }

  getFusionIconId(ignoreOverride?: boolean): string {
    return this.getFusionSpeciesForm(ignoreOverride).getIconId(this.getFusionGender(ignoreOverride) === Gender.FEMALE, this.fusionFormIndex, this.fusionShiny, this.fusionVariant);
  }

  getSpeciesForm(ignoreOverride?: boolean): PokemonSpeciesForm {
    if (!ignoreOverride && this.summonData?.speciesForm) {
      return this.summonData.speciesForm;
    }
    if (this.species.forms && this.species.forms.length > 0) {
      return this.species.forms[this.formIndex];
    }

    return this.species;
  }

  getFusionSpeciesForm(ignoreOverride?: boolean): PokemonSpeciesForm {
    if (!ignoreOverride && this.summonData?.speciesForm) {
      return this.summonData.fusionSpeciesForm;
    }
    if (!this.fusionSpecies?.forms?.length || this.fusionFormIndex >= this.fusionSpecies?.forms.length) {
      //@ts-ignore
      return this.fusionSpecies; // TODO: I don't even know how to fix this... A complete cluster of classes involved + null
    }
    return this.fusionSpecies?.forms[this.fusionFormIndex];
  }

  getSprite(): Phaser.GameObjects.Sprite {
    return this.getAt(0) as Phaser.GameObjects.Sprite;
  }

  getTintSprite(): Phaser.GameObjects.Sprite | null {
    return !this.maskEnabled
      ? this.getAt(1) as Phaser.GameObjects.Sprite
      : this.maskSprite;
  }

  getSpriteScale(): number {
    const formKey = this.getFormKey();
    if (this.isMax() === true || formKey === "segin-starmobile" || formKey === "schedar-starmobile" || formKey === "navi-starmobile" || formKey === "ruchbah-starmobile" || formKey === "caph-starmobile") {
      return 1.5;
    } else if (this.mysteryEncounterPokemonData.spriteScale > 0) {
      return this.mysteryEncounterPokemonData.spriteScale;
    }
    return 1;
  }

  /** Resets the pokemon's field sprite properties, including position, alpha, and scale */
  resetSprite(): void {
    // Resetting properties should not be shown on the field
    this.setVisible(false);

    // Remove the offset from having a Substitute active
    if (this.isOffsetBySubstitute()) {
      this.x -= this.getSubstituteOffset()[0];
      this.y -= this.getSubstituteOffset()[1];
    }

    // Reset sprite display properties
    this.setAlpha(1);
    this.setScale(this.getSpriteScale());
  }

  getHeldItems(): PokemonHeldItemModifier[] {
    if (!this.scene) {
      return [];
    }
    return this.scene.findModifiers(m => m instanceof PokemonHeldItemModifier && m.pokemonId === this.id, this.isPlayer()) as PokemonHeldItemModifier[];
  }

  updateScale(): void {
    this.setScale(this.getSpriteScale());
  }

  updateSpritePipelineData(): void {
    [ this.getSprite(), this.getTintSprite() ].filter(s => !!s).map(s => s.pipelineData["teraColor"] = getTypeRgb(this.getTeraType()));
    this.updateInfo(true);
  }

  initShinySparkle(): void {
    const keySuffix = this.variant ? `_${this.variant + 1}` : "";
    const key = `shiny${keySuffix}`;
    const shinySparkle = this.scene.addFieldSprite(0, 0, key);
    shinySparkle.setVisible(false);
    shinySparkle.setOrigin(0.5, 1);
    const frameNames = this.scene.anims.generateFrameNames(key, { suffix: ".png", end: 34 });
    if (!(this.scene.anims.exists(`sparkle${keySuffix}`))) {
      this.scene.anims.create({
        key: `sparkle${keySuffix}`,
        frames: frameNames,
        frameRate: 32,
        showOnStart: true,
        hideOnComplete: true,
      });
    }
    this.add(shinySparkle);

    this.shinySparkle = shinySparkle;
  }

  /**
   * Attempts to animate a given {@linkcode Phaser.GameObjects.Sprite}
   * @see {@linkcode Phaser.GameObjects.Sprite.play}
   * @param sprite {@linkcode Phaser.GameObjects.Sprite} to animate
   * @param tintSprite {@linkcode Phaser.GameObjects.Sprite} placed on top of the sprite to add a color tint
   * @param animConfig {@linkcode String} to pass to {@linkcode Phaser.GameObjects.Sprite.play}
   * @returns true if the sprite was able to be animated
   */
  tryPlaySprite(sprite: Phaser.GameObjects.Sprite, tintSprite: Phaser.GameObjects.Sprite, key: string): boolean {
    // Catch errors when trying to play an animation that doesn't exist
    try {
      sprite.play(key);
      tintSprite.play(key);
    } catch (error: unknown) {
      console.error(`Couldn't play animation for '${key}'!\nIs the image for this Pokemon missing?\n`, error);

      return false;
    }

    return true;
  }

  playAnim(): void {
    this.tryPlaySprite(this.getSprite(), this.getTintSprite()!, this.getBattleSpriteKey()); // TODO: is the bag correct?
  }

  getFieldPositionOffset(): [ number, number ] {
    switch (this.fieldPosition) {
    case FieldPosition.CENTER:
      return [ 0, 0 ];
    case FieldPosition.LEFT:
      return [ -32, -8 ];
    case FieldPosition.RIGHT:
      return [ 32, 0 ];
    }
  }

  /**
   * Returns the Pokemon's offset from its current field position in the event that
   * it has a Substitute doll in effect. The offset is returned in `[ x, y ]` format.
   * @see {@linkcode SubstituteTag}
   * @see {@linkcode getFieldPositionOffset}
   */
  getSubstituteOffset(): [ number, number ] {
    return this.isPlayer() ? [-30, 10] : [30, -10];
  }

  /**
   * Returns whether or not the Pokemon's position on the field is offset because
   * the Pokemon has a Substitute active.
   * @see {@linkcode SubstituteTag}
   */
  isOffsetBySubstitute(): boolean {
    const substitute = this.getTag(SubstituteTag);
    if (substitute) {
      if (substitute.sprite === undefined) {
        return false;
      }

      // During the Pokemon's MoveEffect phase, the offset is removed to put the Pokemon "in focus"
      const currentPhase = this.scene.getCurrentPhase();
      if (currentPhase instanceof MoveEffectPhase && currentPhase.getPokemon() === this) {
        return false;
      }
      return true;
    } else {
      return false;
    }
  }

  /** If this Pokemon has a Substitute on the field, removes its sprite from the field. */
  destroySubstitute(): void {
    const substitute = this.getTag(SubstituteTag);
    if (substitute && substitute.sprite) {
      substitute.sprite.destroy();
    }
  }

  setFieldPosition(fieldPosition: FieldPosition, duration?: integer): Promise<void> {
    return new Promise(resolve => {
      if (fieldPosition === this.fieldPosition) {
        resolve();
        return;
      }

      const initialOffset = this.getFieldPositionOffset();

      this.fieldPosition = fieldPosition;

      this.battleInfo.setMini(fieldPosition !== FieldPosition.CENTER);
      this.battleInfo.setOffset(fieldPosition === FieldPosition.RIGHT);

      const newOffset = this.getFieldPositionOffset();

      const relX = newOffset[0] - initialOffset[0];
      const relY = newOffset[1] - initialOffset[1];

      if (duration) {
        this.scene.tweens.add({
          targets: this,
          x: (_target, _key, value: number) => value + relX,
          y: (_target, _key, value: number) => value + relY,
          duration: duration,
          ease: "Sine.easeOut",
          onComplete: () => resolve()
        });
      } else {
        this.x += relX;
        this.y += relY;
      }
    });
  }

  /**
   * Retrieves the entire set of stats of the {@linkcode Pokemon}.
   * @param bypassSummonData prefer actual stats (`true` by default) or in-battle overriden stats (`false`)
   * @returns the numeric values of the {@linkcode Pokemon}'s stats
   */
  getStats(bypassSummonData: boolean = true): number[] {
    if (!bypassSummonData && this.summonData?.stats) {
      return this.summonData.stats;
    }
    return this.stats;
  }

  /**
   * Retrieves the corresponding {@linkcode PermanentStat} of the {@linkcode Pokemon}.
   * @param stat the desired {@linkcode PermanentStat}
   * @param bypassSummonData prefer actual stats (`true` by default) or in-battle overridden stats (`false`)
   * @returns the numeric value of the desired {@linkcode Stat}
   */
  getStat(stat: PermanentStat, bypassSummonData: boolean = true): number {
    if (!bypassSummonData && this.summonData && (this.summonData.stats[stat] !== 0)) {
      return this.summonData.stats[stat];
    }
    return this.stats[stat];
  }

  /**
   * Writes the value to the corrseponding {@linkcode PermanentStat} of the {@linkcode Pokemon}.
   *
   * Note that this does nothing if {@linkcode value} is less than 0.
   * @param stat the desired {@linkcode PermanentStat} to be overwritten
   * @param value the desired numeric value
   * @param bypassSummonData write to actual stats (`true` by default) or in-battle overridden stats (`false`)
   */
  setStat(stat: PermanentStat, value: number, bypassSummonData: boolean = true): void {
    if (value >= 0) {
      if (!bypassSummonData && this.summonData) {
        this.summonData.stats[stat] = value;
      } else {
        this.stats[stat] = value;
      }
    }
  }

  /**
   * Retrieves the entire set of in-battle stat stages of the {@linkcode Pokemon}.
   * @returns the numeric values of the {@linkcode Pokemon}'s in-battle stat stages if available, a fresh stat stage array otherwise
   */
  getStatStages(): number[] {
    return this.summonData ? this.summonData.statStages : [ 0, 0, 0, 0, 0, 0, 0 ];
  }

  /**
   * Retrieves the in-battle stage of the specified {@linkcode BattleStat}.
   * @param stat the {@linkcode BattleStat} whose stage is desired
   * @returns the stage of the desired {@linkcode BattleStat} if available, 0 otherwise
   */
  getStatStage(stat: BattleStat): number {
    return this.summonData ? this.summonData.statStages[stat - 1] : 0;
  }

  /**
   * Writes the value to the in-battle stage of the corresponding {@linkcode BattleStat} of the {@linkcode Pokemon}.
   *
   * Note that, if the value is not within a range of [-6, 6], it will be forced to the closest range bound.
   * @param stat the {@linkcode BattleStat} whose stage is to be overwritten
   * @param value the desired numeric value
   */
  setStatStage(stat: BattleStat, value: number): void {
    if (this.summonData) {
      if (value >= -6) {
        this.summonData.statStages[stat - 1] = Math.min(value, 6);
      } else {
        this.summonData.statStages[stat - 1] = Math.max(value, -6);
      }
    }
  }

  /**
   * Retrieves the critical-hit stage considering the move used and the Pokemon
   * who used it.
   * @param source the {@linkcode Pokemon} who using the move
   * @param move the {@linkcode Move} being used
   * @returns the final critical-hit stage value
   */
  getCritStage(source: Pokemon, move: Move): number {
    const critStage = new Utils.IntegerHolder(0);
    applyMoveAttrs(HighCritAttr, source, this, move, critStage);
    this.scene.applyModifiers(CritBoosterModifier, source.isPlayer(), source, critStage);
    this.scene.applyModifiers(TempCritBoosterModifier, source.isPlayer(), critStage);
    const bonusCrit = new Utils.BooleanHolder(false);
    //@ts-ignore
    if (applyAbAttrs(BonusCritAbAttr, source, null, false, bonusCrit)) { // TODO: resolve ts-ignore. This is a promise. Checking a promise is bogus.
      if (bonusCrit.value) {
        critStage.value += 1;
      }
    }
    const critBoostTag = source.getTag(CritBoostTag);
    if (critBoostTag) {
      if (critBoostTag instanceof DragonCheerTag) {
        critStage.value += critBoostTag.typesOnAdd.includes(Type.DRAGON) ? 2 : 1;
      } else {
        critStage.value += 2;
      }
    }

    console.log(`crit stage: +${critStage.value}`);
    return critStage.value;
  }

  /**
   * Calculates and retrieves the final value of a stat considering any held
   * items, move effects, opponent abilities, and whether there was a critical
   * hit.
   * @param stat the desired {@linkcode EffectiveStat}
   * @param opponent the target {@linkcode Pokemon}
   * @param move the {@linkcode Move} being used
   * @param ignoreAbility determines whether this Pokemon's abilities should be ignored during the stat calculation
   * @param ignoreOppAbility during an attack, determines whether the opposing Pokemon's abilities should be ignored during the stat calculation.
   * @param isCritical determines whether a critical hit has occurred or not (`false` by default)
   * @param simulated if `true`, nullifies any effects that produce any changes to game state from triggering
   * @returns the final in-battle value of a stat
   */
  getEffectiveStat(stat: EffectiveStat, opponent?: Pokemon, move?: Move, ignoreAbility: boolean = false, ignoreOppAbility: boolean = false, isCritical: boolean = false, simulated: boolean = true): integer {
    const statValue = new Utils.NumberHolder(this.getStat(stat, false));
    this.scene.applyModifiers(StatBoosterModifier, this.isPlayer(), this, stat, statValue);

    // The Ruin abilities here are never ignored, but they reveal themselves on summon anyway
    const fieldApplied = new Utils.BooleanHolder(false);
    for (const pokemon of this.scene.getField(true)) {
      applyFieldStatMultiplierAbAttrs(FieldMultiplyStatAbAttr, pokemon, stat, statValue, this, fieldApplied, simulated);
      if (fieldApplied.value) {
        break;
      }
    }
    if (!ignoreAbility) {
      applyStatMultiplierAbAttrs(StatMultiplierAbAttr, this, stat, statValue, simulated);
    }

    let ret = statValue.value * this.getStatStageMultiplier(stat, opponent, move, ignoreOppAbility, isCritical, simulated);

    switch (stat) {
    case Stat.ATK:
      if (this.getTag(BattlerTagType.SLOW_START)) {
        ret >>= 1;
      }
      break;
    case Stat.DEF:
      if (this.isOfType(Type.ICE) && this.scene.arena.weather?.weatherType === WeatherType.SNOW) {
        ret *= 1.5;
      }
      break;
    case Stat.SPATK:
      break;
    case Stat.SPDEF:
      if (this.isOfType(Type.ROCK) && this.scene.arena.weather?.weatherType === WeatherType.SANDSTORM) {
        ret *= 1.5;
      }
      break;
    case Stat.SPD:
      // Check both the player and enemy to see if Tailwind should be multiplying the speed of the Pokemon
      if    ((this.isPlayer() && this.scene.arena.getTagOnSide(ArenaTagType.TAILWIND, ArenaTagSide.PLAYER))
          ||  (!this.isPlayer() && this.scene.arena.getTagOnSide(ArenaTagType.TAILWIND, ArenaTagSide.ENEMY))) {
        ret *= 2;
      }

      if (this.getTag(BattlerTagType.SLOW_START)) {
        ret >>= 1;
      }
      if (this.status && this.status.effect === StatusEffect.PARALYSIS) {
        ret >>= 1;
      }
      break;
    }

    const highestStatBoost = this.findTag(t => t instanceof HighestStatBoostTag && (t as HighestStatBoostTag).stat === stat) as HighestStatBoostTag;
    if (highestStatBoost) {
      ret *= highestStatBoost.multiplier;
    }

    return Math.floor(ret);
  }

  calculateStats(): void {
    if (!this.stats) {
      this.stats = [ 0, 0, 0, 0, 0, 0 ];
    }

    // Get and manipulate base stats
    const baseStats = this.calculateBaseStats();
    // Using base stats, calculate and store stats one by one
    for (const s of PERMANENT_STATS) {
      const statHolder = new Utils.IntegerHolder(Math.floor(((2 * baseStats[s] + this.ivs[s]) * this.level) * 0.01));
      if (s === Stat.HP) {
        statHolder.value = statHolder.value + this.level + 10;
        this.scene.applyModifier(PokemonIncrementingStatModifier, this.isPlayer(), this, s, statHolder);
        if (this.hasAbility(Abilities.WONDER_GUARD, false, true)) {
          statHolder.value = 1;
        }
        if (this.hp > statHolder.value || this.hp === undefined) {
          this.hp = statHolder.value;
        } else if (this.hp) {
          const lastMaxHp = this.getMaxHp();
          if (lastMaxHp && statHolder.value > lastMaxHp) {
            this.hp += statHolder.value - lastMaxHp;
          }
        }
      } else {
        statHolder.value += 5;
        const natureStatMultiplier = new Utils.NumberHolder(getNatureStatMultiplier(this.getNature(), s));
        this.scene.applyModifier(PokemonNatureWeightModifier, this.isPlayer(), this, natureStatMultiplier);
        if (natureStatMultiplier.value !== 1) {
          statHolder.value = Math.max(Math[natureStatMultiplier.value > 1 ? "ceil" : "floor"](statHolder.value * natureStatMultiplier.value), 1);
        }
        this.scene.applyModifier(PokemonIncrementingStatModifier, this.isPlayer(), this, s, statHolder);
      }

      statHolder.value = Utils.clampInt(statHolder.value, 1, Number.MAX_SAFE_INTEGER);

      this.setStat(s, statHolder.value);
    }
  }

  calculateBaseStats(): number[] {
    const baseStats = this.getSpeciesForm(true).baseStats.slice(0);
    // Shuckle Juice
    this.scene.applyModifiers(PokemonBaseStatTotalModifier, this.isPlayer(), this, baseStats);
    // Old Gateau
    this.scene.applyModifiers(PokemonBaseStatFlatModifier, this.isPlayer(), this, baseStats);
    if (this.isFusion()) {
      const fusionBaseStats = this.getFusionSpeciesForm(true).baseStats;
      for (const s of PERMANENT_STATS) {
        baseStats[s] = Math.ceil((baseStats[s] + fusionBaseStats[s]) / 2);
      }
    } else if (this.scene.gameMode.isSplicedOnly) {
      for (const s of PERMANENT_STATS) {
        baseStats[s] = Math.ceil(baseStats[s] / 2);
      }
    }
    // Vitamins
    this.scene.applyModifiers(BaseStatModifier, this.isPlayer(), this, baseStats);

    return baseStats;
  }

  getNature(): Nature {
    return this.natureOverride !== -1 ? this.natureOverride : this.nature;
  }

  setNature(nature: Nature): void {
    this.nature = nature;
    this.calculateStats();
  }

  generateNature(naturePool?: Nature[]): void {
    if (naturePool === undefined) {
      naturePool = Utils.getEnumValues(Nature);
    }
    const nature = naturePool[Utils.randSeedInt(naturePool.length)];
    this.setNature(nature);
  }

  isFullHp(): boolean {
    return this.hp >= this.getMaxHp();
  }

  getMaxHp(): integer {
    return this.getStat(Stat.HP);
  }

  getInverseHp(): integer {
    return this.getMaxHp() - this.hp;
  }

  getHpRatio(precise: boolean = false): number {
    return precise
      ? this.hp / this.getMaxHp()
      : Math.round((this.hp / this.getMaxHp()) * 100) / 100;
  }

  generateGender(): void {
    if (this.species.malePercent === null) {
      this.gender = Gender.GENDERLESS;
    } else {
      const genderChance = (this.id % 256) * 0.390625;
      if (genderChance < this.species.malePercent) {
        this.gender = Gender.MALE;
      } else {
        this.gender = Gender.FEMALE;
      }
    }
  }

  getGender(ignoreOverride?: boolean): Gender {
    if (!ignoreOverride && this.summonData?.gender !== undefined) {
      return this.summonData.gender;
    }
    return this.gender;
  }

  getFusionGender(ignoreOverride?: boolean): Gender {
    if (!ignoreOverride && this.summonData?.fusionGender !== undefined) {
      return this.summonData.fusionGender;
    }
    return this.fusionGender;
  }

  isShiny(): boolean {
    return this.shiny || (this.isFusion() && this.fusionShiny);
  }

  getVariant(): Variant {
    return !this.isFusion() ? this.variant : Math.max(this.variant, this.fusionVariant) as Variant;
  }

  getLuck(): integer {
    return this.luck + (this.isFusion() ? this.fusionLuck : 0);
  }

  isFusion(): boolean {
    return !!this.fusionSpecies;
  }

  abstract isBoss(): boolean;

  getMoveset(ignoreOverride?: boolean): (PokemonMove | null)[] {
    const ret = !ignoreOverride && this.summonData?.moveset
      ? this.summonData.moveset
      : this.moveset;

    // Overrides moveset based on arrays specified in overrides.ts
    let overrideArray: Moves | Array<Moves> = this.isPlayer() ? Overrides.MOVESET_OVERRIDE : Overrides.OPP_MOVESET_OVERRIDE;
    if (!Array.isArray(overrideArray)) {
      overrideArray = [overrideArray];
    }
    if (overrideArray.length > 0) {
      if (!this.isPlayer()) {
        this.moveset = [];
      }
      overrideArray.forEach((move: Moves, index: number) => {
        const ppUsed = this.moveset[index]?.ppUsed ?? 0;
        this.moveset[index] = new PokemonMove(move, Math.min(ppUsed, allMoves[move].pp));
      });
    }

    return ret;
  }

  /**
   * Checks which egg moves have been unlocked for the {@linkcode Pokemon} based
   * on the species it was met at or by the first {@linkcode Pokemon} in its evolution
   * line that can act as a starter and provides those egg moves.
   * @returns an array of {@linkcode Moves}, the length of which is determined by how many
   * egg moves are unlocked for that species.
   */
  getUnlockedEggMoves(): Moves[] {
    const moves: Moves[] = [];
    const species = this.metSpecies in speciesEggMoves ? this.metSpecies : this.getSpeciesForm(true).getRootSpeciesId(true);
    if (species in speciesEggMoves) {
      for (let i = 0; i < 4; i++) {
        if (this.scene.gameData.starterData[species].eggMoves & (1 << i)) {
          moves.push(speciesEggMoves[species][i]);
        }
      }
    }
    return moves;
  }

  /**
   * Gets all possible learnable level moves for the {@linkcode Pokemon},
   * excluding any moves already known.
   *
   * Available egg moves are only included if the {@linkcode Pokemon} was
   * in the starting party of the run and if Fresh Start is not active.
   * @returns an array of {@linkcode Moves}, the length of which is determined
   * by how many learnable moves there are for the {@linkcode Pokemon}.
   */
  getLearnableLevelMoves(): Moves[] {
    let levelMoves = this.getLevelMoves(1, true, false, true).map(lm => lm[1]);
    if (this.metBiome === -1 && !this.scene.gameMode.isFreshStartChallenge() && !this.scene.gameMode.isDaily) {
      levelMoves = this.getUnlockedEggMoves().concat(levelMoves);
    }
    if (Array.isArray(this.usedTMs) && this.usedTMs.length > 0) {
      levelMoves = this.usedTMs.filter(m => !levelMoves.includes(m)).concat(levelMoves);
    }
    levelMoves = levelMoves.filter(lm => !this.moveset.some(m => m?.moveId === lm));
    return levelMoves;
  }

  /**
   * Gets the types of a pokemon
   * @param includeTeraType boolean to include tera-formed type, default false
   * @param forDefend boolean if the pokemon is defending from an attack
   * @param ignoreOverride boolean if true, ignore ability changing effects
   * @returns array of {@linkcode Type}
   */
  getTypes(includeTeraType = false, forDefend: boolean = false, ignoreOverride?: boolean): Type[] {
    const types : Type[] = [];

    if (includeTeraType) {
      const teraType = this.getTeraType();
      if (teraType !== Type.UNKNOWN) {
        types.push(teraType);
        if (forDefend) {
          return types;
        }
      }
    }

    if (!types.length || !includeTeraType) {
      if (!ignoreOverride && this.summonData?.types && this.summonData.types.length > 0) {
        this.summonData.types.forEach(t => types.push(t));
      } else if (this.mysteryEncounterPokemonData.types && this.mysteryEncounterPokemonData.types.length > 0) {
        // "Permanent" override for a Pokemon's normal types, currently only used by Mystery Encounters
        types.push(this.mysteryEncounterPokemonData.types[0]);

        // Fusing a Pokemon onto something with "permanently changed" types will still apply the fusion's types as normal
        const fusionSpeciesForm = this.getFusionSpeciesForm(ignoreOverride);
        if (fusionSpeciesForm) {
          // Check if the fusion Pokemon also had "permanently changed" types
          const fusionMETypes = this.fusionMysteryEncounterPokemonData?.types;
          if (fusionMETypes && fusionMETypes.length >= 2 && fusionMETypes[1] !== types[0]) {
            types.push(fusionMETypes[1]);
          } else if (fusionMETypes && fusionMETypes.length === 1 && fusionMETypes[0] !== types[0]) {
            types.push(fusionMETypes[0]);
          } else if (fusionSpeciesForm.type2 !== null && fusionSpeciesForm.type2 !== types[0]) {
            types.push(fusionSpeciesForm.type2);
          } else if (fusionSpeciesForm.type1 !== types[0]) {
            types.push(fusionSpeciesForm.type1);
          }
        }

        if (types.length === 1 && this.mysteryEncounterPokemonData.types.length >= 2) {
          types.push(this.mysteryEncounterPokemonData.types[1]);
        }
      } else {
        const speciesForm = this.getSpeciesForm(ignoreOverride);

        types.push(speciesForm.type1);

        const fusionSpeciesForm = this.getFusionSpeciesForm(ignoreOverride);
        if (fusionSpeciesForm) {
          // Check if the fusion Pokemon also had "permanently changed" types
          // Otherwise, use standard fusion type logic
          const fusionMETypes = this.fusionMysteryEncounterPokemonData?.types;
          if (fusionMETypes && fusionMETypes.length >= 2 && fusionMETypes[1] !== types[0]) {
            types.push(fusionMETypes[1]);
          } else if (fusionMETypes && fusionMETypes.length === 1 && fusionMETypes[0] !== types[0]) {
            types.push(fusionMETypes[0]);
          } else if (fusionSpeciesForm.type2 !== null && fusionSpeciesForm.type2 !== speciesForm.type1) {
            types.push(fusionSpeciesForm.type2);
          } else if (fusionSpeciesForm.type1 !== speciesForm.type1) {
            types.push(fusionSpeciesForm.type1);
          }
        }

        if (types.length === 1 && speciesForm.type2 !== null) {
          types.push(speciesForm.type2);
        }
      }
    }

    // this.scene potentially can be undefined for a fainted pokemon in doubles
    // use optional chaining to avoid runtime errors

    if (!types.length) { // become UNKNOWN if no types are present
      types.push(Type.UNKNOWN);
    }

    if (types.length > 1 && types.includes(Type.UNKNOWN)) { // remove UNKNOWN if other types are present
      const index = types.indexOf(Type.UNKNOWN);
      if (index !== -1) {
        types.splice(index, 1);
      }
    }

    return types;
  }

  isOfType(type: Type, includeTeraType: boolean = true, forDefend: boolean = false, ignoreOverride?: boolean): boolean {
    return !!this.getTypes(includeTeraType, forDefend, ignoreOverride).some(t => t === type);
  }

  /**
   * Gets the non-passive ability of the pokemon. This accounts for fusions and ability changing effects.
   * This should rarely be called, most of the time {@link hasAbility} or {@link hasAbilityWithAttr} are better used as
   * those check both the passive and non-passive abilities and account for ability suppression.
   * @see {@link hasAbility} {@link hasAbilityWithAttr} Intended ways to check abilities in most cases
   * @param {boolean} ignoreOverride If true, ignore ability changing effects
   * @returns {Ability} The non-passive ability of the pokemon
   */
  getAbility(ignoreOverride?: boolean): Ability {
    if (!ignoreOverride && this.summonData?.ability) {
      return allAbilities[this.summonData.ability];
    }
    if (Overrides.ABILITY_OVERRIDE && this.isPlayer()) {
      return allAbilities[Overrides.ABILITY_OVERRIDE];
    }
    if (Overrides.OPP_ABILITY_OVERRIDE && !this.isPlayer()) {
      return allAbilities[Overrides.OPP_ABILITY_OVERRIDE];
    }
    if (this.isFusion()) {
      if (!isNullOrUndefined(this.fusionMysteryEncounterPokemonData?.ability) && this.fusionMysteryEncounterPokemonData.ability !== -1) {
        return allAbilities[this.fusionMysteryEncounterPokemonData.ability];
      } else {
        return allAbilities[this.getFusionSpeciesForm(ignoreOverride).getAbility(this.fusionAbilityIndex)];
      }
    }
    if (!isNullOrUndefined(this.mysteryEncounterPokemonData.ability) && this.mysteryEncounterPokemonData.ability !== -1) {
      return allAbilities[this.mysteryEncounterPokemonData.ability];
    }
    let abilityId = this.getSpeciesForm(ignoreOverride).getAbility(this.abilityIndex);
    if (abilityId === Abilities.NONE) {
      abilityId = this.species.ability1;
    }
    return allAbilities[abilityId];
  }

  /**
   * Gets the passive ability of the pokemon. This should rarely be called, most of the time
   * {@link hasAbility} or {@link hasAbilityWithAttr} are better used as those check both the passive and
   * non-passive abilities and account for ability suppression.
   * @see {@link hasAbility} {@link hasAbilityWithAttr} Intended ways to check abilities in most cases
   * @returns {Ability} The passive ability of the pokemon
   */
  getPassiveAbility(): Ability {
    if (Overrides.PASSIVE_ABILITY_OVERRIDE && this.isPlayer()) {
      return allAbilities[Overrides.PASSIVE_ABILITY_OVERRIDE];
    }
    if (Overrides.OPP_PASSIVE_ABILITY_OVERRIDE && !this.isPlayer()) {
      return allAbilities[Overrides.OPP_PASSIVE_ABILITY_OVERRIDE];
    }
    if (!isNullOrUndefined(this.mysteryEncounterPokemonData.passive) && this.mysteryEncounterPokemonData.passive !== -1) {
      return allAbilities[this.mysteryEncounterPokemonData.passive];
    }

    let starterSpeciesId = this.species.speciesId;
    while (pokemonPrevolutions.hasOwnProperty(starterSpeciesId)) {
      starterSpeciesId = pokemonPrevolutions[starterSpeciesId];
    }
    return allAbilities[starterPassiveAbilities[starterSpeciesId]];
  }

  /**
   * Gets a list of all instances of a given ability attribute among abilities this pokemon has.
   * Accounts for all the various effects which can affect whether an ability will be present or
   * in effect, and both passive and non-passive.
   * @param attrType {@linkcode AbAttr} The ability attribute to check for.
   * @param canApply {@linkcode Boolean} If false, it doesn't check whether the ability is currently active
   * @param ignoreOverride {@linkcode Boolean} If true, it ignores ability changing effects
   * @returns A list of all the ability attributes on this ability.
   */
  getAbilityAttrs<T extends AbAttr = AbAttr>(attrType: { new(...args: any[]): T }, canApply: boolean = true, ignoreOverride?: boolean): T[] {
    const abilityAttrs: T[] = [];

    if (!canApply || this.canApplyAbility()) {
      abilityAttrs.push(...this.getAbility(ignoreOverride).getAttrs<T>(attrType));
    }

    if (!canApply || this.canApplyAbility(true)) {
      abilityAttrs.push(...this.getPassiveAbility().getAttrs(attrType));
    }

    return abilityAttrs;
  }

  /**
   * Checks if a pokemon has a passive either from:
   *  - bought with starter candy
   *  - set by override
   *  - is a boss pokemon
   * @returns whether or not a pokemon should have a passive
   */
  hasPassive(): boolean {
    // returns override if valid for current case
    if ((Overrides.PASSIVE_ABILITY_OVERRIDE !== Abilities.NONE && this.isPlayer()) ||
        (Overrides.OPP_PASSIVE_ABILITY_OVERRIDE !== Abilities.NONE && !this.isPlayer())) {
      return true;
    }

    // Classic Final boss and Endless Minor/Major bosses do not have passive
    const { currentBattle, gameMode } = this.scene;
    const waveIndex = currentBattle?.waveIndex;
    if (this instanceof EnemyPokemon &&
      (currentBattle?.battleSpec === BattleSpec.FINAL_BOSS ||
      gameMode.isEndlessMinorBoss(waveIndex) ||
      gameMode.isEndlessMajorBoss(waveIndex))) {
      return false;
    }

    return this.passive || this.isBoss();
  }

  /**
   * Checks whether an ability of a pokemon can be currently applied. This should rarely be
   * directly called, as {@link hasAbility} and {@link hasAbilityWithAttr} already call this.
   * @see {@link hasAbility} {@link hasAbilityWithAttr} Intended ways to check abilities in most cases
   * @param {boolean} passive If true, check if passive can be applied instead of non-passive
   * @returns {Ability} The passive ability of the pokemon
   */
  canApplyAbility(passive: boolean = false): boolean {
    if (passive && !this.hasPassive()) {
      return false;
    }
    const ability = (!passive ? this.getAbility() : this.getPassiveAbility());
    if (this.isFusion() && ability.hasAttr(NoFusionAbilityAbAttr)) {
      return false;
    }
    const arena = this.scene?.arena;
    if (arena.ignoreAbilities && arena.ignoringEffectSource !== this.getBattlerIndex() && ability.isIgnorable) {
      return false;
    }
    if (this.summonData?.abilitySuppressed && !ability.hasAttr(UnsuppressableAbilityAbAttr)) {
      return false;
    }
    if (this.isOnField() && !ability.hasAttr(SuppressFieldAbilitiesAbAttr)) {
      const suppressed = new Utils.BooleanHolder(false);
      this.scene.getField(true).filter(p => p !== this).map(p => {
        if (p.getAbility().hasAttr(SuppressFieldAbilitiesAbAttr) && p.canApplyAbility()) {
          p.getAbility().getAttrs(SuppressFieldAbilitiesAbAttr).map(a => a.apply(this, false, false, suppressed, [ability]));
        }
        if (p.getPassiveAbility().hasAttr(SuppressFieldAbilitiesAbAttr) && p.canApplyAbility(true)) {
          p.getPassiveAbility().getAttrs(SuppressFieldAbilitiesAbAttr).map(a => a.apply(this, true, false, suppressed, [ability]));
        }
      });
      if (suppressed.value) {
        return false;
      }
    }
    return (!!this.hp || ability.isBypassFaint) && !ability.conditions.find(condition => !condition(this));
  }

  /**
   * Checks whether a pokemon has the specified ability and it's in effect. Accounts for all the various
   * effects which can affect whether an ability will be present or in effect, and both passive and
   * non-passive. This is the primary way to check whether a pokemon has a particular ability.
   * @param {Abilities} ability The ability to check for
   * @param {boolean} canApply If false, it doesn't check whether the ability is currently active
   * @param {boolean} ignoreOverride If true, it ignores ability changing effects
   * @returns {boolean} Whether the ability is present and active
   */
  hasAbility(ability: Abilities, canApply: boolean = true, ignoreOverride?: boolean): boolean {
    if ((!canApply || this.canApplyAbility()) && this.getAbility(ignoreOverride).id === ability) {
      return true;
    }
    if (this.hasPassive() && (!canApply || this.canApplyAbility(true)) && this.getPassiveAbility().id === ability) {
      return true;
    }
    return false;
  }

  /**
   * Checks whether a pokemon has an ability with the specified attribute and it's in effect.
   * Accounts for all the various effects which can affect whether an ability will be present or
   * in effect, and both passive and non-passive. This is one of the two primary ways to check
   * whether a pokemon has a particular ability.
   * @param {AbAttr} attrType The ability attribute to check for
   * @param {boolean} canApply If false, it doesn't check whether the ability is currently active
   * @param {boolean} ignoreOverride If true, it ignores ability changing effects
   * @returns {boolean} Whether an ability with that attribute is present and active
   */
  hasAbilityWithAttr(attrType: Constructor<AbAttr>, canApply: boolean = true, ignoreOverride?: boolean): boolean {
    if ((!canApply || this.canApplyAbility()) && this.getAbility(ignoreOverride).hasAttr(attrType)) {
      return true;
    }
    if (this.hasPassive() && (!canApply || this.canApplyAbility(true)) && this.getPassiveAbility().hasAttr(attrType)) {
      return true;
    }
    return false;
  }

  /**
   * Gets the weight of the Pokemon with subtractive modifiers (Autotomize) happening first
   * and then multiplicative modifiers happening after (Heavy Metal and Light Metal)
   * @returns the kg of the Pokemon (minimum of 0.1)
   */
  getWeight(): number {
    const autotomizedTag = this.getTag(AutotomizedTag);
    let weightRemoved = 0;
    if (!Utils.isNullOrUndefined(autotomizedTag)) {
      weightRemoved = 100 * autotomizedTag!.autotomizeCount;
    }
    const minWeight = 0.1;
    const weight = new Utils.NumberHolder(this.species.weight - weightRemoved);

    // This will trigger the ability overlay so only call this function when necessary
    applyAbAttrs(WeightMultiplierAbAttr, this, null, false, weight);
    return Math.max(minWeight, weight.value);
  }

  /**
   * Gets the tera-formed type of the pokemon, or UNKNOWN if not present
   * @returns the {@linkcode Type}
   */
  getTeraType(): Type {
    // this.scene can be undefined for a fainted mon in doubles
    if (this.scene !== undefined) {
      const teraModifier = this.scene.findModifier(m => m instanceof TerastallizeModifier
        && m.pokemonId === this.id && !!m.getBattlesLeft(), this.isPlayer()) as TerastallizeModifier;
      // return teraType
      if (teraModifier) {
        return teraModifier.teraType;
      }
    }
    // if scene is undefined, or if teraModifier is considered false, then return unknown type
    return Type.UNKNOWN;
  }

  isTerastallized(): boolean {
    return this.getTeraType() !== Type.UNKNOWN;
  }

  isGrounded(): boolean {
    return !!this.getTag(GroundedTag) || (!this.isOfType(Type.FLYING, true, true) && !this.hasAbility(Abilities.LEVITATE) && !this.getTag(BattlerTagType.MAGNET_RISEN) && !this.getTag(SemiInvulnerableTag));
  }

  /**
   * Determines whether this Pokemon is prevented from running or switching due
   * to effects from moves and/or abilities.
   * @param trappedAbMessages `string[]` If defined, ability trigger messages
   * (e.g. from Shadow Tag) are forwarded through this array.
   * @param simulated `boolean` if `true`, applies abilities via simulated calls.
   * @returns
   */
  isTrapped(trappedAbMessages: string[] = [], simulated: boolean = true): boolean {
    if (this.isOfType(Type.GHOST)) {
      return false;
    }

    const trappedByAbility = new Utils.BooleanHolder(false);
    const opposingField = this.isPlayer() ? this.scene.getEnemyField() : this.scene.getPlayerField();

    opposingField.forEach(opponent =>
      applyCheckTrappedAbAttrs(CheckTrappedAbAttr, opponent, trappedByAbility, this, trappedAbMessages, simulated)
    );

    return (trappedByAbility.value || !!this.getTag(TrappedTag));
  }

  /**
   * Calculates the type of a move when used by this Pokemon after
   * type-changing move and ability attributes have applied.
   * @param move {@linkcode Move} The move being used.
   * @param simulated If `true`, prevents showing abilities applied in this calculation.
   * @returns the {@linkcode Type} of the move after attributes are applied
   */
  getMoveType(move: Move, simulated: boolean = true): Type {
    const moveTypeHolder = new Utils.NumberHolder(move.type);

    applyMoveAttrs(VariableMoveTypeAttr, this, null, move, moveTypeHolder);
    applyPreAttackAbAttrs(MoveTypeChangeAbAttr, this, null, move, simulated, moveTypeHolder);

    this.scene.arena.applyTags(ArenaTagType.PLASMA_FISTS, moveTypeHolder);

    return moveTypeHolder.value as Type;
  }



  /**
   * Calculates the effectiveness of a move against the Pokémon.
   * This includes modifiers from move and ability attributes.
   * @param source {@linkcode Pokemon} The attacking Pokémon.
   * @param move {@linkcode Move} The move being used by the attacking Pokémon.
   * @param ignoreAbility Whether to ignore abilities that might affect type effectiveness or immunity (defaults to `false`).
   * @param simulated Whether to apply abilities via simulated calls (defaults to `true`)
   * @param cancelled {@linkcode Utils.BooleanHolder} Stores whether the move was cancelled by a non-type-based immunity.
   * Currently only used by {@linkcode Pokemon.apply} to determine whether a "No effect" message should be shown.
   * @returns The type damage multiplier, indicating the effectiveness of the move
   */
  getMoveEffectiveness(source: Pokemon, move: Move, ignoreAbility: boolean = false, simulated: boolean = true, cancelled?: Utils.BooleanHolder): TypeDamageMultiplier {
    if (!Utils.isNullOrUndefined(this.turnData?.moveEffectiveness)) {
      return this.turnData?.moveEffectiveness;
    }

    if (move.hasAttr(TypelessAttr)) {
      return 1;
    }
    const moveType = source.getMoveType(move);

    const typeMultiplier = new Utils.NumberHolder((move.category !== MoveCategory.STATUS || move.hasAttr(RespectAttackTypeImmunityAttr))
      ? this.getAttackTypeEffectiveness(moveType, source, false, simulated)
      : 1);

    applyMoveAttrs(VariableMoveTypeMultiplierAttr, source, this, move, typeMultiplier);
    if (this.getTypes(true, true).find(t => move.isTypeImmune(source, this, t))) {
      typeMultiplier.value = 0;
    }

    if (this.getTag(TarShotTag) && (this.getMoveType(move) === Type.FIRE)) {
      typeMultiplier.value *= 2;
    }

    const cancelledHolder = cancelled ?? new Utils.BooleanHolder(false);
    if (!ignoreAbility) {
      applyPreDefendAbAttrs(TypeImmunityAbAttr, this, source, move, cancelledHolder, simulated, typeMultiplier);

      if (!cancelledHolder.value) {
        applyPreDefendAbAttrs(MoveImmunityAbAttr, this, source, move, cancelledHolder, simulated, typeMultiplier);
      }

      if (!cancelledHolder.value) {
        const defendingSidePlayField = this.isPlayer() ? this.scene.getPlayerField() : this.scene.getEnemyField();
        defendingSidePlayField.forEach((p) => applyPreDefendAbAttrs(FieldPriorityMoveImmunityAbAttr, p, source, move, cancelledHolder));
      }
    }

    const immuneTags = this.findTags(tag => tag instanceof TypeImmuneTag && tag.immuneType === moveType);
    for (const tag of immuneTags) {
      if (move && !move.getAttrs(HitsTagAttr).some(attr => attr.tagType === tag.tagType)) {
        typeMultiplier.value = 0;
        break;
      }
    }

    // Apply Tera Shell's effect to attacks after all immunities are accounted for
    if (!ignoreAbility && move.category !== MoveCategory.STATUS) {
      applyPreDefendAbAttrs(FullHpResistTypeAbAttr, this, source, move, cancelledHolder, simulated, typeMultiplier);
    }

    if (move.category === MoveCategory.STATUS && move.hitsSubstitute(source, this)) {
      typeMultiplier.value = 0;
    }

    return (!cancelledHolder.value ? typeMultiplier.value : 0) as TypeDamageMultiplier;
  }

  /**
   * Calculates the move's type effectiveness multiplier based on the target's type/s.
   * @param moveType {@linkcode Type} the type of the move being used
   * @param source {@linkcode Pokemon} the Pokemon using the move
   * @param ignoreStrongWinds whether or not this ignores strong winds (anticipation, forewarn, stealth rocks)
   * @param simulated tag to only apply the strong winds effect message when the move is used
   * @returns a multiplier for the type effectiveness
   */
  getAttackTypeEffectiveness(moveType: Type, source?: Pokemon, ignoreStrongWinds: boolean = false, simulated: boolean = true): TypeDamageMultiplier {
    if (moveType === Type.STELLAR) {
      return this.isTerastallized() ? 2 : 1;
    }
    const types = this.getTypes(true, true);
    const arena = this.scene.arena;

    // Handle flying v ground type immunity without removing flying type so effective types are still effective
    // Related to https://github.com/pagefaultgames/pokerogue/issues/524
    if (moveType === Type.GROUND && (this.isGrounded() || arena.hasTag(ArenaTagType.GRAVITY))) {
      const flyingIndex = types.indexOf(Type.FLYING);
      if (flyingIndex > -1) {
        types.splice(flyingIndex, 1);
      }
    }

    let multiplier = types.map(defType => {
      const multiplier = new Utils.NumberHolder(getTypeDamageMultiplier(moveType, defType));
      applyChallenges(this.scene.gameMode, ChallengeType.TYPE_EFFECTIVENESS, multiplier);
      if (source) {
        const ignoreImmunity = new Utils.BooleanHolder(false);
        if (source.isActive(true) && source.hasAbilityWithAttr(IgnoreTypeImmunityAbAttr)) {
          applyAbAttrs(IgnoreTypeImmunityAbAttr, source, ignoreImmunity, simulated, moveType, defType);
        }
        if (ignoreImmunity.value) {
          if (multiplier.value === 0) {
            return 1;
          }
        }

        const exposedTags = this.findTags(tag => tag instanceof ExposedTag) as ExposedTag[];
        if (exposedTags.some(t => t.ignoreImmunity(defType, moveType))) {
          if (multiplier.value === 0) {
            return 1;
          }
        }
      }
      return multiplier.value;
    }).reduce((acc, cur) => acc * cur, 1) as TypeDamageMultiplier;

    const typeMultiplierAgainstFlying = new Utils.NumberHolder(getTypeDamageMultiplier(moveType, Type.FLYING));
    applyChallenges(this.scene.gameMode, ChallengeType.TYPE_EFFECTIVENESS, typeMultiplierAgainstFlying);
    // Handle strong winds lowering effectiveness of types super effective against pure flying
    if (!ignoreStrongWinds && arena.weather?.weatherType === WeatherType.STRONG_WINDS && !arena.weather.isEffectSuppressed(this.scene) && this.isOfType(Type.FLYING) && typeMultiplierAgainstFlying.value === 2) {
      multiplier /= 2;
      if (!simulated) {
        this.scene.queueMessage(i18next.t("weather:strongWindsEffectMessage"));
      }
    }
    return multiplier as TypeDamageMultiplier;
  }

  /**
   * Computes the given Pokemon's matchup score against this Pokemon.
   * In most cases, this score ranges from near-zero to 16, but the maximum possible matchup score is 64.
   * @param opponent {@linkcode Pokemon} The Pokemon to compare this Pokemon against
   * @returns A score value based on how favorable this Pokemon is when fighting the given Pokemon
   */
  getMatchupScore(opponent: Pokemon): number {
    const types = this.getTypes(true);
    const enemyTypes = opponent.getTypes(true, true);
    /** Is this Pokemon faster than the opponent? */
    const outspeed = (this.isActive(true) ? this.getEffectiveStat(Stat.SPD, opponent) : this.getStat(Stat.SPD, false)) >= opponent.getEffectiveStat(Stat.SPD, this);
    /**
     * Based on how effective this Pokemon's types are offensively against the opponent's types.
     * This score is increased by 25 percent if this Pokemon is faster than the opponent.
     */
    let atkScore = opponent.getAttackTypeEffectiveness(types[0], this) * (outspeed ? 1.25 : 1);
    /**
     * Based on how effectively this Pokemon defends against the opponent's types.
     * This score cannot be higher than 4.
     */
    let defScore = 1 / Math.max(this.getAttackTypeEffectiveness(enemyTypes[0], opponent), 0.25);
    if (types.length > 1) {
      atkScore *= opponent.getAttackTypeEffectiveness(types[1], this);
    }
    if (enemyTypes.length > 1) {
      defScore *= (1 / Math.max(this.getAttackTypeEffectiveness(enemyTypes[1], opponent), 0.25));
    }
    /**
     * Based on this Pokemon's HP ratio compared to that of the opponent.
     * This ratio is multiplied by 1.5 if this Pokemon outspeeds the opponent;
     * however, the final ratio cannot be higher than 1.
     */
    let hpDiffRatio = this.getHpRatio() + (1 - opponent.getHpRatio());
    if (outspeed) {
      hpDiffRatio = Math.min(hpDiffRatio * 1.5, 1);
    }
    return (atkScore + defScore) * hpDiffRatio;
  }

  getEvolution(): SpeciesFormEvolution | null {
    if (pokemonEvolutions.hasOwnProperty(this.species.speciesId)) {
      const evolutions = pokemonEvolutions[this.species.speciesId];
      for (const e of evolutions) {
        if (!e.item && this.level >= e.level && (!e.preFormKey || this.getFormKey() === e.preFormKey)) {
          if (e.condition === null || (e.condition as SpeciesEvolutionCondition).predicate(this)) {
            return e;
          }
        }
      }
    }

    if (this.isFusion() && this.fusionSpecies && pokemonEvolutions.hasOwnProperty(this.fusionSpecies.speciesId)) {
      const fusionEvolutions = pokemonEvolutions[this.fusionSpecies.speciesId].map(e => new FusionSpeciesFormEvolution(this.species.speciesId, e));
      for (const fe of fusionEvolutions) {
        if (!fe.item && this.level >= fe.level && (!fe.preFormKey || this.getFusionFormKey() === fe.preFormKey)) {
          if (fe.condition === null || (fe.condition as SpeciesEvolutionCondition).predicate(this)) {
            return fe;
          }
        }
      }
    }

    return null;
  }

  /**
   * Gets all level up moves in a given range for a particular pokemon.
   * @param {integer} startingLevel Don't include moves below this level
   * @param {boolean} includeEvolutionMoves Whether to include evolution moves
   * @param {boolean} simulateEvolutionChain Whether to include moves from prior evolutions
   * @param {boolean} includeRelearnerMoves Whether to include moves that would require a relearner. Note the move relearner inherently allows evolution moves
   * @returns {LevelMoves} A list of moves and the levels they can be learned at
   */
  getLevelMoves(startingLevel?: integer, includeEvolutionMoves: boolean = false, simulateEvolutionChain: boolean = false, includeRelearnerMoves: boolean = false): LevelMoves {
    const ret: LevelMoves = [];
    let levelMoves: LevelMoves = [];
    if (!startingLevel) {
      startingLevel = this.level;
    }
    if (simulateEvolutionChain) {
      const evolutionChain = this.species.getSimulatedEvolutionChain(this.level, this.hasTrainer(), this.isBoss(), this.isPlayer());
      for (let e = 0; e < evolutionChain.length; e++) {
        // TODO: Might need to pass specific form index in simulated evolution chain
        const speciesLevelMoves = getPokemonSpeciesForm(evolutionChain[e][0], this.formIndex).getLevelMoves();
        if (includeRelearnerMoves) {
          levelMoves.push(...speciesLevelMoves);
        } else {
          levelMoves.push(...speciesLevelMoves.filter(lm => (includeEvolutionMoves && lm[0] === 0) || ((!e || lm[0] > 1) && (e === evolutionChain.length - 1 || lm[0] <= evolutionChain[e + 1][1]))));
        }
      }
    } else {
      levelMoves = this.getSpeciesForm(true).getLevelMoves().filter(lm => (includeEvolutionMoves && lm[0] === 0) || (includeRelearnerMoves && lm[0] === -1) || lm[0] > 0);
    }
    if (this.fusionSpecies) {
      if (simulateEvolutionChain) {
        const fusionEvolutionChain = this.fusionSpecies.getSimulatedEvolutionChain(this.level, this.hasTrainer(), this.isBoss(), this.isPlayer());
        for (let e = 0; e < fusionEvolutionChain.length; e++) {
          // TODO: Might need to pass specific form index in simulated evolution chain
          const speciesLevelMoves = getPokemonSpeciesForm(fusionEvolutionChain[e][0], this.fusionFormIndex).getLevelMoves();
          if (includeRelearnerMoves) {
            levelMoves.push(...speciesLevelMoves.filter(lm => (includeEvolutionMoves && lm[0] === 0) || lm[0] !== 0));
          } else {
            levelMoves.push(...speciesLevelMoves.filter(lm => (includeEvolutionMoves && lm[0] === 0) || ((!e || lm[0] > 1) && (e === fusionEvolutionChain.length - 1 || lm[0] <= fusionEvolutionChain[e + 1][1]))));
          }
        }
      } else {
        levelMoves.push(...this.getFusionSpeciesForm(true).getLevelMoves().filter(lm => (includeEvolutionMoves && lm[0] === 0) || (includeRelearnerMoves && lm[0] === -1) || lm[0] > 0));
      }
    }
    levelMoves.sort((lma: [integer, integer], lmb: [integer, integer]) => lma[0] > lmb[0] ? 1 : lma[0] < lmb[0] ? -1 : 0);


    /**
     * Filter out moves not within the correct level range(s)
     * Includes moves below startingLevel, or of specifically level 0 if
     * includeRelearnerMoves or includeEvolutionMoves are true respectively
     */
    levelMoves = levelMoves.filter(lm => {
      const level = lm[0];
      const isRelearner = level < startingLevel;
      const allowedEvolutionMove = (level === 0) && includeEvolutionMoves;

      return !(level > this.level)
          && (includeRelearnerMoves || !isRelearner || allowedEvolutionMove);
    });

    /**
     * This must be done AFTER filtering by level, else if the same move shows up
     * in levelMoves multiple times all but the lowest level one will be skipped.
     * This causes problems when there are intentional duplicates (i.e. Smeargle with Sketch)
     */
    if (levelMoves) {
      this.getUniqueMoves(levelMoves, ret);
    }

    return ret;
  }

  /**
   * Helper function for getLevelMoves.
   * Finds all non-duplicate items from the input, and pushes them into the output.
   * Two items count as duplicate if they have the same Move, regardless of level.
   *
   * @param levelMoves the input array to search for non-duplicates from
   * @param ret the output array to be pushed into.
   */
  private getUniqueMoves(levelMoves: LevelMoves, ret: LevelMoves ): void {
    const uniqueMoves : Moves[] = [];
    for (const lm of levelMoves) {
      if (!uniqueMoves.find(m => m === lm[1])) {
        uniqueMoves.push(lm[1]);
        ret.push(lm);
      }
    }
  }


  /**
   * Get a list of all egg moves
   *
   * @returns list of egg moves
   */
  getEggMoves() : Moves[] | undefined {
    return speciesEggMoves[this.getSpeciesForm().getRootSpeciesId()];
  }

  setMove(moveIndex: integer, moveId: Moves): void {
    const move = moveId ? new PokemonMove(moveId) : null;
    this.moveset[moveIndex] = move;
    if (this.summonData?.moveset) {
      this.summonData.moveset[moveIndex] = move;
    }
  }

  /**
   * Function that tries to set a Pokemon shiny based on the trainer's trainer ID and secret ID.
   * Endless Pokemon in the end biome are unable to be set to shiny
   *
   * The exact mechanic is that it calculates E as the XOR of the player's trainer ID and secret ID.
   * F is calculated as the XOR of the first 16 bits of the Pokemon's ID with the last 16 bits.
   * The XOR of E and F are then compared to the {@linkcode shinyThreshold} (or {@linkcode thresholdOverride} if set) to see whether or not to generate a shiny.
   * The base shiny odds are {@linkcode BASE_SHINY_CHANCE} / 65536
   * @param thresholdOverride number that is divided by 2^16 (65536) to get the shiny chance, overrides {@linkcode shinyThreshold} if set (bypassing shiny rate modifiers such as Shiny Charm)
   * @returns true if the Pokemon has been set as a shiny, false otherwise
   */
  trySetShiny(thresholdOverride?: integer): boolean {
    // Shiny Pokemon should not spawn in the end biome in endless
    if (this.scene.gameMode.isEndless && this.scene.arena.biomeType === Biome.END) {
      return false;
    }

    const rand1 = (this.id & 0xFFFF0000) >>> 16;
    const rand2 = (this.id & 0x0000FFFF);

    const E = this.scene.gameData.trainerId ^ this.scene.gameData.secretId;
    const F = rand1 ^ rand2;

    const shinyThreshold = new Utils.IntegerHolder(BASE_SHINY_CHANCE);
    if (thresholdOverride === undefined) {
      if (this.scene.eventManager.isEventActive()) {
        shinyThreshold.value *= this.scene.eventManager.getShinyMultiplier();
      }
      if (!this.hasTrainer()) {
        this.scene.applyModifiers(ShinyRateBoosterModifier, true, shinyThreshold);
      }
    } else {
      shinyThreshold.value = thresholdOverride;
    }

    this.shiny = (E ^ F) < shinyThreshold.value;

    if (this.shiny) {
      this.initShinySparkle();
    }

    return this.shiny;
  }

  /**
   * Function that tries to set a Pokemon shiny based on seed.
   * For manual use only, usually to roll a Pokemon's shiny chance a second time.
   *
   * The base shiny odds are {@linkcode BASE_SHINY_CHANCE} / 65536
   * @param thresholdOverride number that is divided by 2^16 (65536) to get the shiny chance, overrides {@linkcode shinyThreshold} if set (bypassing shiny rate modifiers such as Shiny Charm)
   * @param applyModifiersToOverride If {@linkcode thresholdOverride} is set and this is true, will apply Shiny Charm and event modifiers to {@linkcode thresholdOverride}
   * @returns true if the Pokemon has been set as a shiny, false otherwise
   */
  trySetShinySeed(thresholdOverride?: integer, applyModifiersToOverride?: boolean): boolean {
    const shinyThreshold = new Utils.IntegerHolder(BASE_SHINY_CHANCE);
    if (thresholdOverride === undefined || applyModifiersToOverride) {
      if (thresholdOverride !== undefined && applyModifiersToOverride) {
        shinyThreshold.value = thresholdOverride;
      }
      if (this.scene.eventManager.isEventActive()) {
        shinyThreshold.value *= this.scene.eventManager.getShinyMultiplier();
      }
      if (!this.hasTrainer()) {
        this.scene.applyModifiers(ShinyRateBoosterModifier, true, shinyThreshold);
      }
    } else {
      shinyThreshold.value = thresholdOverride;
    }

    this.shiny = randSeedInt(65536) < shinyThreshold.value;

    if (this.shiny) {
      this.initShinySparkle();
    }

    return this.shiny;
  }

  /**
   * Generates a variant
   * Has a 10% of returning 2 (epic variant)
   * And a 30% of returning 1 (rare variant)
   * Returns 0 (basic shiny) if there is no variant or 60% of the time otherwise
   * @returns the shiny variant
   */
  generateVariant(): Variant {
    const formIndex: number = this.formIndex;
    let variantDataIndex: string | number = this.species.speciesId;
    if (this.species.forms.length > 0) {
      const formKey = this.species.forms[formIndex]?.formKey;
      if (formKey) {
        variantDataIndex = `${variantDataIndex}-${formKey}`;
      }
    }
    // Checks if there is no variant data for both the index or index with form
    if (!this.shiny || (!variantData.hasOwnProperty(variantDataIndex) && !variantData.hasOwnProperty(this.species.speciesId))) {
      return 0;
    }
    const rand = new Utils.NumberHolder(0);
    this.scene.executeWithSeedOffset(() => {
      rand.value = Utils.randSeedInt(10);
    }, this.id, this.scene.waveSeed);
    if (rand.value >= SHINY_VARIANT_CHANCE) {
      return 0;             // 6/10
    } else if (rand.value >= SHINY_EPIC_CHANCE) {
      return 1;             // 3/10
    } else {
      return 2;             // 1/10
    }
  }

  generateFusionSpecies(forStarter?: boolean): void {
    const hiddenAbilityChance = new Utils.IntegerHolder(BASE_HIDDEN_ABILITY_CHANCE);
    if (!this.hasTrainer()) {
      this.scene.applyModifiers(HiddenAbilityRateBoosterModifier, true, hiddenAbilityChance);
    }

    const hasHiddenAbility = !Utils.randSeedInt(hiddenAbilityChance.value);
    const randAbilityIndex = Utils.randSeedInt(2);

    const filter = !forStarter ? this.species.getCompatibleFusionSpeciesFilter()
      : species => {
        return pokemonEvolutions.hasOwnProperty(species.speciesId)
      && !pokemonPrevolutions.hasOwnProperty(species.speciesId)
      && !species.pseudoLegendary
      && !species.legendary
      && !species.mythical
      && !species.isTrainerForbidden()
      && species.speciesId !== this.species.speciesId;
      };

    this.fusionSpecies = this.scene.randomSpecies(this.scene.currentBattle?.waveIndex || 0, this.level, false, filter, true);
    this.fusionAbilityIndex = (this.fusionSpecies.abilityHidden && hasHiddenAbility ? 2 : this.fusionSpecies.ability2 !== this.fusionSpecies.ability1 ? randAbilityIndex : 0);
    this.fusionShiny = this.shiny;
    this.fusionVariant = this.variant;

    if (this.fusionSpecies.malePercent === null) {
      this.fusionGender = Gender.GENDERLESS;
    } else {
      const genderChance = (this.id % 256) * 0.390625;
      if (genderChance < this.fusionSpecies.malePercent) {
        this.fusionGender = Gender.MALE;
      } else {
        this.fusionGender = Gender.FEMALE;
      }
    }

    this.fusionFormIndex = this.scene.getSpeciesFormIndex(this.fusionSpecies, this.fusionGender, this.getNature(), true);
    this.fusionLuck = this.luck;

    this.generateName();
  }

  clearFusionSpecies(): void {
    this.fusionSpecies = null;
    this.fusionFormIndex = 0;
    this.fusionAbilityIndex = 0;
    this.fusionShiny = false;
    this.fusionVariant = 0;
    this.fusionGender = 0;
    this.fusionLuck = 0;
    this.fusionMysteryEncounterPokemonData = null;

    this.generateName();
    this.calculateStats();
  }

  generateAndPopulateMoveset(): void {
    this.moveset = [];
    let movePool: [Moves, number][] = [];
    const allLevelMoves = this.getLevelMoves(1, true, true);
    if (!allLevelMoves) {
      console.log(this.species.speciesId, "ERROR");
      return;
    }

    for (let m = 0; m < allLevelMoves.length; m++) {
      const levelMove = allLevelMoves[m];
      if (this.level < levelMove[0]) {
        break;
      }
      let weight = levelMove[0];
      if (weight === 0) { // Evo Moves
        weight = 50;
      }
      if (weight === 1 && allMoves[levelMove[1]].power >= 80) { // Assume level 1 moves with 80+ BP are "move reminder" moves and bump their weight
        weight = 40;
      }
      if (allMoves[levelMove[1]].name.endsWith(" (N)")) {
        weight /= 100;
      } // Unimplemented level up moves are possible to generate, but 1% of their normal chance.
      if (!movePool.some(m => m[0] === levelMove[1])) {
        movePool.push([levelMove[1], weight]);
      }
    }

    if (this.hasTrainer()) {
      const tms = Object.keys(tmSpecies);
      for (const tm of tms) {
        const moveId = parseInt(tm) as Moves;
        let compatible = false;
        for (const p of tmSpecies[tm]) {
          if (Array.isArray(p)) {
            if (p[0] === this.species.speciesId || (this.fusionSpecies && p[0] === this.fusionSpecies.speciesId) && p.slice(1).indexOf(this.species.forms[this.formIndex]) > -1) {
              compatible = true;
              break;
            }
          } else if (p === this.species.speciesId || (this.fusionSpecies && p === this.fusionSpecies.speciesId)) {
            compatible = true;
            break;
          }
        }
        if (compatible && !movePool.some(m => m[0] === moveId) && !allMoves[moveId].name.endsWith(" (N)")) {
          if (tmPoolTiers[moveId] === ModifierTier.COMMON && this.level >= 15) {
            movePool.push([moveId, 4]);
          } else if (tmPoolTiers[moveId] === ModifierTier.GREAT && this.level >= 30) {
            movePool.push([moveId, 8]);
          } else if (tmPoolTiers[moveId] === ModifierTier.ULTRA && this.level >= 50) {
            movePool.push([moveId, 14]);
          }
        }
      }

      if (this.level >= 60) { // No egg moves below level 60
        for (let i = 0; i < 3; i++) {
          const moveId = speciesEggMoves[this.species.getRootSpeciesId()][i];
          if (!movePool.some(m => m[0] === moveId) && !allMoves[moveId].name.endsWith(" (N)")) {
            movePool.push([moveId, 40]);
          }
        }
        const moveId = speciesEggMoves[this.species.getRootSpeciesId()][3];
        if (this.level >= 170 && !movePool.some(m => m[0] === moveId) && !allMoves[moveId].name.endsWith(" (N)") && !this.isBoss()) { // No rare egg moves before e4
          movePool.push([moveId, 30]);
        }
        if (this.fusionSpecies) {
          for (let i = 0; i < 3; i++) {
            const moveId = speciesEggMoves[this.fusionSpecies.getRootSpeciesId()][i];
            if (!movePool.some(m => m[0] === moveId) && !allMoves[moveId].name.endsWith(" (N)")) {
              movePool.push([moveId, 40]);
            }
          }
          const moveId = speciesEggMoves[this.fusionSpecies.getRootSpeciesId()][3];
          if (this.level >= 170 && !movePool.some(m => m[0] === moveId) && !allMoves[moveId].name.endsWith(" (N)") && !this.isBoss()) {// No rare egg moves before e4
            movePool.push([moveId, 30]);
          }
        }
      }
    }

    if (this.isBoss()) { // Bosses never get self ko moves
      movePool = movePool.filter(m => !allMoves[m[0]].hasAttr(SacrificialAttr));
    }
    movePool = movePool.filter(m => !allMoves[m[0]].hasAttr(SacrificialAttrOnHit));
    if (this.hasTrainer()) {
      // Trainers never get OHKO moves
      movePool = movePool.filter(m => !allMoves[m[0]].hasAttr(OneHitKOAttr));
      // Half the weight of self KO moves
      movePool = movePool.map(m => [m[0], m[1] * (!!allMoves[m[0]].hasAttr(SacrificialAttr) ? 0.5 : 1)]);
      movePool = movePool.map(m => [m[0], m[1] * (!!allMoves[m[0]].hasAttr(SacrificialAttrOnHit) ? 0.5 : 1)]);
      // Trainers get a weight bump to stat buffing moves
      movePool = movePool.map(m => [m[0], m[1] * (allMoves[m[0]].getAttrs(StatStageChangeAttr).some(a => a.stages > 1 && a.selfTarget) ? 1.25 : 1)]);
      // Trainers get a weight decrease to multiturn moves
      movePool = movePool.map(m => [m[0], m[1] * (!!allMoves[m[0]].hasAttr(ChargeAttr) || !!allMoves[m[0]].hasAttr(RechargeAttr) ? 0.7 : 1)]);
    }

    // Weight towards higher power moves, by reducing the power of moves below the highest power.
    // Caps max power at 90 to avoid something like hyper beam ruining the stats.
    // This is a pretty soft weighting factor, although it is scaled with the weight multiplier.
    const maxPower = Math.min(movePool.reduce((v, m) => Math.max(allMoves[m[0]].power, v), 40), 90);
    movePool = movePool.map(m => [m[0], m[1] * (allMoves[m[0]].category === MoveCategory.STATUS ? 1 : Math.max(Math.min(allMoves[m[0]].power/maxPower, 1), 0.5))]);

    // Weight damaging moves against the lower stat
    const atk = this.getStat(Stat.ATK);
    const spAtk = this.getStat(Stat.SPATK);
    const worseCategory: MoveCategory = atk > spAtk ? MoveCategory.SPECIAL : MoveCategory.PHYSICAL;
    const statRatio = worseCategory === MoveCategory.PHYSICAL ? atk / spAtk : spAtk / atk;
    movePool = movePool.map(m => [m[0], m[1] * (allMoves[m[0]].category === worseCategory ? statRatio : 1)]);

    let weightMultiplier = 0.9; // The higher this is the more the game weights towards higher level moves. At 0 all moves are equal weight.
    if (this.hasTrainer()) {
      weightMultiplier += 0.7;
    }
    if (this.isBoss()) {
      weightMultiplier += 0.4;
    }
    const baseWeights: [Moves, number][] = movePool.map(m => [m[0], Math.ceil(Math.pow(m[1], weightMultiplier)*100)]);

    if (this.hasTrainer() || this.isBoss()) { // Trainers and bosses always force a stab move
      const stabMovePool = baseWeights.filter(m => allMoves[m[0]].category !== MoveCategory.STATUS && this.isOfType(allMoves[m[0]].type));

      if (stabMovePool.length) {
        const totalWeight = stabMovePool.reduce((v, m) => v + m[1], 0);
        let rand = Utils.randSeedInt(totalWeight);
        let index = 0;
        while (rand > stabMovePool[index][1]) {
          rand -= stabMovePool[index++][1];
        }
        this.moveset.push(new PokemonMove(stabMovePool[index][0], 0, 0));
      }
    } else { // Normal wild pokemon just force a random damaging move
      const attackMovePool = baseWeights.filter(m => allMoves[m[0]].category !== MoveCategory.STATUS);
      if (attackMovePool.length) {
        const totalWeight = attackMovePool.reduce((v, m) => v + m[1], 0);
        let rand = Utils.randSeedInt(totalWeight);
        let index = 0;
        while (rand > attackMovePool[index][1]) {
          rand -= attackMovePool[index++][1];
        }
        this.moveset.push(new PokemonMove(attackMovePool[index][0], 0, 0));
      }
    }

    while (baseWeights.length > this.moveset.length && this.moveset.length < 4) {
      if (this.hasTrainer()) {
        // Sqrt the weight of any damaging moves with overlapping types. This is about a 0.05 - 0.1 multiplier.
        // Other damaging moves 2x weight if 0-1 damaging moves, 0.5x if 2, 0.125x if 3. These weights double if STAB.
        // Status moves remain unchanged on weight, this encourages 1-2
        movePool = baseWeights.filter(m => !this.moveset.some(mo => m[0] === mo?.moveId)).map(m => [m[0], this.moveset.some(mo => mo?.getMove().category !== MoveCategory.STATUS && mo?.getMove().type === allMoves[m[0]].type) ? Math.ceil(Math.sqrt(m[1])) : allMoves[m[0]].category !== MoveCategory.STATUS ? Math.ceil(m[1]/Math.max(Math.pow(4, this.moveset.filter(mo => (mo?.getMove().power!) > 1).length)/8, 0.5) * (this.isOfType(allMoves[m[0]].type) ? 2 : 1)) : m[1]]); // TODO: is this bang correct?
      } else { // Non-trainer pokemon just use normal weights
        movePool = baseWeights.filter(m => !this.moveset.some(mo => m[0] === mo?.moveId));
      }
      const totalWeight = movePool.reduce((v, m) => v + m[1], 0);
      let rand = Utils.randSeedInt(totalWeight);
      let index = 0;
      while (rand > movePool[index][1]) {
        rand -= movePool[index++][1];
      }
      this.moveset.push(new PokemonMove(movePool[index][0], 0, 0));
    }

    this.scene.triggerPokemonFormChange(this, SpeciesFormChangeMoveLearnedTrigger);
  }

  trySelectMove(moveIndex: integer, ignorePp?: boolean): boolean {
    const move = this.getMoveset().length > moveIndex
      ? this.getMoveset()[moveIndex]
      : null;
    return move?.isUsable(this, ignorePp)!; // TODO: is this bang correct?
  }

  showInfo(): void {
    if (!this.battleInfo.visible) {
      const otherBattleInfo = this.scene.fieldUI.getAll().slice(0, 4).filter(ui => ui instanceof BattleInfo && ((ui as BattleInfo) instanceof PlayerBattleInfo) === this.isPlayer()).find(() => true);
      if (!otherBattleInfo || !this.getFieldIndex()) {
        this.scene.fieldUI.sendToBack(this.battleInfo);
        this.scene.sendTextToBack(); // Push the top right text objects behind everything else
      } else {
        this.scene.fieldUI.moveAbove(this.battleInfo, otherBattleInfo);
      }
      this.battleInfo.setX(this.battleInfo.x + (this.isPlayer() ? 150 : !this.isBoss() ? -150 : -198));
      this.battleInfo.setVisible(true);
      if (this.isPlayer()) {
        this.battleInfo.expMaskRect.x += 150;
      }
      this.scene.tweens.add({
        targets: [ this.battleInfo, this.battleInfo.expMaskRect ],
        x: this.isPlayer() ? "-=150" : `+=${!this.isBoss() ? 150 : 246}`,
        duration: 1000,
        ease: "Cubic.easeOut"
      });
    }
  }

  hideInfo(): Promise<void> {
    return new Promise(resolve => {
      if (this.battleInfo && this.battleInfo.visible) {
        this.scene.tweens.add({
          targets: [ this.battleInfo, this.battleInfo.expMaskRect ],
          x: this.isPlayer() ? "+=150" : `-=${!this.isBoss() ? 150 : 246}`,
          duration: 500,
          ease: "Cubic.easeIn",
          onComplete: () => {
            if (this.isPlayer()) {
              this.battleInfo.expMaskRect.x -= 150;
            }
            this.battleInfo.setVisible(false);
            this.battleInfo.setX(this.battleInfo.x - (this.isPlayer() ? 150 : !this.isBoss() ? -150 : -198));
            resolve();
          }
        });
      } else {
        resolve();
      }
    });
  }

  /**
   * sets if the pokemon is switching out (if it's a enemy wild implies it's going to flee)
   * @param status - boolean
   */
  setSwitchOutStatus(status: boolean): void {
    this.switchOutStatus = status;
  }

  updateInfo(instant?: boolean): Promise<void> {
    return this.battleInfo.updateInfo(this, instant);
  }

  /**
   * Show or hide the type effectiveness multiplier window
   * Passing undefined will hide the window
   */
  updateEffectiveness(effectiveness?: string) {
    this.battleInfo.updateEffectiveness(effectiveness);
  }

  toggleStats(visible: boolean): void {
    this.battleInfo.toggleStats(visible);
  }

  toggleFlyout(visible: boolean): void {
    this.battleInfo.toggleFlyout(visible);
  }

  addExp(exp: integer) {
    const maxExpLevel = this.scene.getMaxExpLevel();
    const initialExp = this.exp;
    this.exp += exp;
    while (this.level < maxExpLevel && this.exp >= getLevelTotalExp(this.level + 1, this.species.growthRate)) {
      this.level++;
    }
    if (this.level >= maxExpLevel) {
      console.log(initialExp, this.exp, getLevelTotalExp(this.level, this.species.growthRate));
      this.exp = Math.max(getLevelTotalExp(this.level, this.species.growthRate), initialExp);
    }
    this.levelExp = this.exp - getLevelTotalExp(this.level, this.species.growthRate);
  }

  getOpponent(targetIndex: integer): Pokemon | null {
    const ret = this.getOpponents()[targetIndex];
    if (ret.summonData) {
      return ret;
    }
    return null;
  }

  getOpponents(): Pokemon[] {
    return ((this.isPlayer() ? this.scene.getEnemyField() : this.scene.getPlayerField()) as Pokemon[]).filter(p => p.isActive());
  }

  getOpponentDescriptor(): string {
    const opponents = this.getOpponents();
    if (opponents.length === 1) {
      return opponents[0].name;
    }
    return this.isPlayer() ? i18next.t("arenaTag:opposingTeam") : i18next.t("arenaTag:yourTeam");
  }

  getAlly(): Pokemon {
    return (this.isPlayer() ? this.scene.getPlayerField() : this.scene.getEnemyField())[this.getFieldIndex() ? 0 : 1];
  }

  /**
   * Gets the Pokémon on the allied field.
   *
   * @returns An array of Pokémon on the allied field.
   */
  getAlliedField(): Pokemon[] {
    return this instanceof PlayerPokemon ? this.scene.getPlayerField() : this.scene.getEnemyField();
  }

  /**
   * Calculates the stat stage multiplier of the user against an opponent.
   *
   * Note that this does not apply to evasion or accuracy
   * @see {@linkcode getAccuracyMultiplier}
   * @param stat the desired {@linkcode EffectiveStat}
   * @param opponent the target {@linkcode Pokemon}
   * @param move the {@linkcode Move} being used
   * @param ignoreOppAbility determines whether the effects of the opponent's abilities (i.e. Unaware) should be ignored (`false` by default)
   * @param isCritical determines whether a critical hit has occurred or not (`false` by default)
   * @param simulated determines whether effects are applied without altering game state (`true` by default)
   * @return the stat stage multiplier to be used for effective stat calculation
   */
  getStatStageMultiplier(stat: EffectiveStat, opponent?: Pokemon, move?: Move, ignoreOppAbility: boolean = false, isCritical: boolean = false, simulated: boolean = true): number {
    const statStage = new Utils.IntegerHolder(this.getStatStage(stat));
    const ignoreStatStage = new Utils.BooleanHolder(false);

    if (opponent) {
      if (isCritical) {
        switch (stat) {
        case Stat.ATK:
        case Stat.SPATK:
          statStage.value = Math.max(statStage.value, 0);
          break;
        case Stat.DEF:
        case Stat.SPDEF:
          statStage.value = Math.min(statStage.value, 0);
          break;
        }
      }
      if (!ignoreOppAbility) {
        applyAbAttrs(IgnoreOpponentStatStagesAbAttr, opponent, null, simulated, stat, ignoreStatStage);
      }
      if (move) {
        applyMoveAttrs(IgnoreOpponentStatStagesAttr, this, opponent, move, ignoreStatStage);
      }
    }

    if (!ignoreStatStage.value) {
      const statStageMultiplier = new Utils.NumberHolder(Math.max(2, 2 + statStage.value) / Math.max(2, 2 - statStage.value));
      this.scene.applyModifiers(TempStatStageBoosterModifier, this.isPlayer(), stat, statStageMultiplier);
      return Math.min(statStageMultiplier.value, 4);
    }
    return 1;
  }

  /**
   * Calculates the accuracy multiplier of the user against a target.
   *
   * This method considers various factors such as the user's accuracy level, the target's evasion level,
   * abilities, and modifiers to compute the final accuracy multiplier.
   *
   * @param target {@linkcode Pokemon} - The target Pokémon against which the move is used.
   * @param sourceMove {@linkcode Move}  - The move being used by the user.
   * @returns The calculated accuracy multiplier.
   */
  getAccuracyMultiplier(target: Pokemon, sourceMove: Move): number {
    const isOhko = sourceMove.hasAttr(OneHitKOAccuracyAttr);
    if (isOhko) {
      return 1;
    }

    const userAccStage = new Utils.IntegerHolder(this.getStatStage(Stat.ACC));
    const targetEvaStage = new Utils.IntegerHolder(target.getStatStage(Stat.EVA));

    const ignoreAccStatStage = new Utils.BooleanHolder(false);
    const ignoreEvaStatStage = new Utils.BooleanHolder(false);

    applyAbAttrs(IgnoreOpponentStatStagesAbAttr, target, null, false, Stat.ACC, ignoreAccStatStage);
    applyAbAttrs(IgnoreOpponentStatStagesAbAttr, this, null, false, Stat.EVA, ignoreEvaStatStage);
    applyMoveAttrs(IgnoreOpponentStatStagesAttr, this, target, sourceMove, ignoreEvaStatStage);

    this.scene.applyModifiers(TempStatStageBoosterModifier, this.isPlayer(), Stat.ACC, userAccStage);

    userAccStage.value = ignoreAccStatStage.value ? 0 : Math.min(userAccStage.value, 6);
    targetEvaStage.value = ignoreEvaStatStage.value ? 0 : targetEvaStage.value;

    if (target.findTag(t => t instanceof ExposedTag)) {
      targetEvaStage.value = Math.min(0, targetEvaStage.value);
    }

    const accuracyMultiplier = new Utils.NumberHolder(1);
    if (userAccStage.value !== targetEvaStage.value) {
      accuracyMultiplier.value = userAccStage.value > targetEvaStage.value
        ? (3 + Math.min(userAccStage.value - targetEvaStage.value, 6)) / 3
        : 3 / (3 + Math.min(targetEvaStage.value - userAccStage.value, 6));
    }

    applyStatMultiplierAbAttrs(StatMultiplierAbAttr, this, Stat.ACC, accuracyMultiplier, false, sourceMove);

    const evasionMultiplier = new Utils.NumberHolder(1);
    applyStatMultiplierAbAttrs(StatMultiplierAbAttr, target, Stat.EVA, evasionMultiplier);

    return accuracyMultiplier.value / evasionMultiplier.value;
  }

  /**
   * Calculates the base damage of the given move against this Pokemon when attacked by the given source.
   * Used during damage calculation and for Shell Side Arm's forecasting effect.
   * @param source the attacking {@linkcode Pokemon}.
   * @param move the {@linkcode Move} used in the attack.
   * @param moveCategory the move's {@linkcode MoveCategory} after variable-category effects are applied.
   * @param ignoreAbility if `true`, ignores this Pokemon's defensive ability effects (defaults to `false`).
   * @param ignoreSourceAbility if `true`, ignore's the attacking Pokemon's ability effects (defaults to `false`).
   * @param isCritical if `true`, calculates effective stats as if the hit were critical (defaults to `false`).
   * @param simulated if `true`, suppresses changes to game state during calculation (defaults to `true`).
   * @returns The move's base damage against this Pokemon when used by the source Pokemon.
   */
  getBaseDamage(source: Pokemon, move: Move, moveCategory: MoveCategory, ignoreAbility: boolean = false, ignoreSourceAbility: boolean = false, isCritical: boolean = false, simulated: boolean = true): number {
    const isPhysical = moveCategory === MoveCategory.PHYSICAL;

    /** A base damage multiplier based on the source's level */
    const levelMultiplier = (2 * source.level / 5 + 2);

    /** The power of the move after power boosts from abilities, etc. have applied */
    const power = move.calculateBattlePower(source, this, simulated);

    /**
     * The attacker's offensive stat for the given move's category.
     * Critical hits cause negative stat stages to be ignored.
     */
    const sourceAtk = new Utils.NumberHolder(source.getEffectiveStat(isPhysical ? Stat.ATK : Stat.SPATK, this, undefined, ignoreSourceAbility, ignoreAbility, isCritical, simulated));
    applyMoveAttrs(VariableAtkAttr, source, this, move, sourceAtk);

    /**
     * This Pokemon's defensive stat for the given move's category.
     * Critical hits cause positive stat stages to be ignored.
     */
    const targetDef = new Utils.NumberHolder(this.getEffectiveStat(isPhysical ? Stat.DEF : Stat.SPDEF, source, move, ignoreAbility, ignoreSourceAbility, isCritical, simulated));
    applyMoveAttrs(VariableDefAttr, source, this, move, targetDef);

    /**
     * The attack's base damage, as determined by the source's level, move power
     * and Attack stat as well as this Pokemon's Defense stat
     */
    const baseDamage = ((levelMultiplier * power * sourceAtk.value / targetDef.value) / 50) + 2;

    /** Debug message for non-simulated calls (i.e. when damage is actually dealt) */
    if (!simulated) {
      console.log("base damage", baseDamage, move.name, power, sourceAtk.value, targetDef.value);
    }

    return baseDamage;
  }

  /**
   * Calculates the damage of an attack made by another Pokemon against this Pokemon
   * @param source {@linkcode Pokemon} the attacking Pokemon
   * @param move {@linkcode Pokemon} the move used in the attack
   * @param ignoreAbility If `true`, ignores this Pokemon's defensive ability effects
   * @param ignoreSourceAbility If `true`, ignores the attacking Pokemon's ability effects
   * @param isCritical If `true`, calculates damage for a critical hit.
   * @param simulated If `true`, suppresses changes to game state during the calculation.
   * @returns a {@linkcode DamageCalculationResult} object with three fields:
   * - `cancelled`: `true` if the move was cancelled by another effect.
   * - `result`: {@linkcode HitResult} indicates the attack's type effectiveness.
   * - `damage`: `number` the attack's final damage output.
   */
  getAttackDamage(source: Pokemon, move: Move, ignoreAbility: boolean = false, ignoreSourceAbility: boolean = false, isCritical: boolean = false, simulated: boolean = true): DamageCalculationResult {
    const damage = new Utils.NumberHolder(0);
    const defendingSide = this.isPlayer() ? ArenaTagSide.PLAYER : ArenaTagSide.ENEMY;

    const variableCategory = new Utils.NumberHolder(move.category);
    applyMoveAttrs(VariableMoveCategoryAttr, source, this, move, variableCategory);
    const moveCategory = variableCategory.value as MoveCategory;

    /** The move's type after type-changing effects are applied */
    const moveType = source.getMoveType(move);

    /** If `value` is `true`, cancels the move and suppresses "No Effect" messages */
    const cancelled = new Utils.BooleanHolder(false);

    /**
     * The effectiveness of the move being used. Along with type matchups, this
     * accounts for changes in effectiveness from the move's attributes and the
     * abilities of both the source and this Pokemon.
     *
     * Note that the source's abilities are not ignored here
     */
    const typeMultiplier = this.getMoveEffectiveness(source, move, ignoreAbility, simulated, cancelled);

    const isPhysical = moveCategory === MoveCategory.PHYSICAL;

    /** Combined damage multiplier from field effects such as weather, terrain, etc. */
    const arenaAttackTypeMultiplier = new Utils.NumberHolder(this.scene.arena.getAttackTypeMultiplier(moveType, source.isGrounded()));
    applyMoveAttrs(IgnoreWeatherTypeDebuffAttr, source, this, move, arenaAttackTypeMultiplier);

    const isTypeImmune = (typeMultiplier * arenaAttackTypeMultiplier.value) === 0;

    if (cancelled.value || isTypeImmune) {
      return {
        cancelled: cancelled.value,
        result: move.id === Moves.SHEER_COLD ? HitResult.IMMUNE : HitResult.NO_EFFECT,
        damage: 0
      };
    }

    // If the attack deals fixed damaged, return a result with that much damage
    const fixedDamage = new Utils.IntegerHolder(0);
    applyMoveAttrs(FixedDamageAttr, source, this, move, fixedDamage);
    if (fixedDamage.value) {
      return {
        cancelled: false,
        result: HitResult.EFFECTIVE,
        damage: fixedDamage.value
      };
    }

    // If the attack is a one-hit KO move, return a result with damage equal to this Pokemon's HP
    const isOneHitKo = new Utils.BooleanHolder(false);
    applyMoveAttrs(OneHitKOAttr, source, this, move, isOneHitKo);
    if (isOneHitKo.value) {
      return {
        cancelled: false,
        result: HitResult.ONE_HIT_KO,
        damage: this.hp
      };
    }

    /**
     * The attack's base damage, as determined by the source's level, move power
     * and Attack stat as well as this Pokemon's Defense stat
     */
    const baseDamage = this.getBaseDamage(source, move, moveCategory, ignoreAbility, ignoreSourceAbility, isCritical, simulated);

    /** 25% damage debuff on moves hitting more than one non-fainted target (regardless of immunities) */
    const { targets, multiple } = getMoveTargets(source, move.id);
    const numTargets = multiple ? targets.length : 1;
    const targetMultiplier = (numTargets > 1) ? 0.75 : 1;

    /** 0.25x multiplier if this is an added strike from the attacker's Parental Bond */
    const parentalBondMultiplier = new Utils.NumberHolder(1);
    if (!ignoreSourceAbility) {
      applyPreAttackAbAttrs(AddSecondStrikeAbAttr, source, this, move, simulated, numTargets, new Utils.IntegerHolder(0), parentalBondMultiplier);
    }

    /** Doubles damage if this Pokemon's last move was Glaive Rush */
    const glaiveRushMultiplier = new Utils.IntegerHolder(1);
    if (this.getTag(BattlerTagType.RECEIVE_DOUBLE_DAMAGE)) {
      glaiveRushMultiplier.value = 2;
    }

    /** The damage multiplier when the given move critically hits */
    const criticalMultiplier = new Utils.NumberHolder(isCritical ? 1.5 : 1);
    applyAbAttrs(MultCritAbAttr, source, null, simulated, criticalMultiplier);

    /**
     * A multiplier for random damage spread in the range [0.85, 1]
     * This is always 1 for simulated calls.
     */
    const randomMultiplier = simulated ? 1 : ((this.randSeedIntRange(85, 100)) / 100);

    const sourceTypes = source.getTypes();
    const sourceTeraType = source.getTeraType();
    const matchesSourceType = sourceTypes.includes(moveType);
    /** A damage multiplier for when the attack is of the attacker's type and/or Tera type. */
    const stabMultiplier = new Utils.NumberHolder(1);
    if (matchesSourceType) {
      stabMultiplier.value += 0.5;
    }
    if (sourceTeraType !== Type.UNKNOWN && sourceTeraType === moveType) {
      stabMultiplier.value += 0.5;
    }

    if (!ignoreSourceAbility) {
      applyAbAttrs(StabBoostAbAttr, source, null, simulated, stabMultiplier);
    }

    stabMultiplier.value = Math.min(stabMultiplier.value, 2.25);

    /** Halves damage if the attacker is using a physical attack while burned */
    const burnMultiplier = new Utils.NumberHolder(1);
    if (isPhysical && source.status && source.status.effect === StatusEffect.BURN) {
      if (!move.hasAttr(BypassBurnDamageReductionAttr)) {
        const burnDamageReductionCancelled = new Utils.BooleanHolder(false);
        if (!ignoreSourceAbility) {
          applyAbAttrs(BypassBurnDamageReductionAbAttr, source, burnDamageReductionCancelled, simulated);
        }
        if (!burnDamageReductionCancelled.value) {
          burnMultiplier.value = 0.5;
        }
      }
    }

    /** Reduces damage if this Pokemon has a relevant screen (e.g. Light Screen for special attacks) */
    const screenMultiplier = new Utils.NumberHolder(1);
    this.scene.arena.applyTagsForSide(WeakenMoveScreenTag, defendingSide, move.category, this.scene.currentBattle.double, screenMultiplier);

    /**
     * For each {@linkcode HitsTagAttr} the move has, doubles the damage of the move if:
     * The target has a {@linkcode BattlerTagType} that this move interacts with
     * AND
     * The move doubles damage when used against that tag
     */
    const hitsTagMultiplier = new Utils.NumberHolder(1);
    move.getAttrs(HitsTagAttr).filter(hta => hta.doubleDamage).forEach(hta => {
      if (this.getTag(hta.tagType)) {
        hitsTagMultiplier.value *= 2;
      }
    });

    /** Halves damage if this Pokemon is grounded in Misty Terrain against a Dragon-type attack */
    const mistyTerrainMultiplier = (this.scene.arena.terrain?.terrainType === TerrainType.MISTY && this.isGrounded() && moveType === Type.DRAGON)
      ? 0.5
      : 1;

    damage.value = Utils.toDmgValue(
      baseDamage
      * targetMultiplier
      * parentalBondMultiplier.value
      * arenaAttackTypeMultiplier.value
      * glaiveRushMultiplier.value
      * criticalMultiplier.value
      * randomMultiplier
      * stabMultiplier.value
      * typeMultiplier
      * burnMultiplier.value
      * screenMultiplier.value
      * hitsTagMultiplier.value
      * mistyTerrainMultiplier
    );

    /** Doubles damage if the attacker has Tinted Lens and is using a resisted move */
    if (!ignoreSourceAbility) {
      applyPreAttackAbAttrs(DamageBoostAbAttr, source, this, move, simulated, damage);
    }

    /** Apply the enemy's Damage and Resistance tokens */
    if (!source.isPlayer()) {
      this.scene.applyModifiers(EnemyDamageBoosterModifier, false, damage);
    }
    if (!this.isPlayer()) {
      this.scene.applyModifiers(EnemyDamageReducerModifier, false, damage);
    }

    /** Apply this Pokemon's post-calc defensive modifiers (e.g. Fur Coat) */
    if (!ignoreAbility) {
      applyPreDefendAbAttrs(ReceivedMoveDamageMultiplierAbAttr, this, source, move, cancelled, simulated, damage);
    }

    // This attribute may modify damage arbitrarily, so be careful about changing its order of application.
    applyMoveAttrs(ModifiedDamageAttr, source, this, move, damage);

    if (this.isFullHp() && !ignoreAbility) {
      applyPreDefendAbAttrs(PreDefendFullHpEndureAbAttr, this, source, move, cancelled, false, damage);
    }

    // debug message for when damage is applied (i.e. not simulated)
    if (!simulated) {
      console.log("damage", damage.value, move.name);
    }

    let hitResult: HitResult;
    if (typeMultiplier < 1) {
      hitResult = HitResult.NOT_VERY_EFFECTIVE;
    } else if (typeMultiplier > 1) {
      hitResult = HitResult.SUPER_EFFECTIVE;
    } else {
      hitResult = HitResult.EFFECTIVE;
    }

    return {
      cancelled: cancelled.value,
      result: hitResult,
      damage: damage.value
    };
  }

  /**
   * Applies the results of a move to this pokemon
   * @param source The {@linkcode Pokemon} using the move
   * @param move The {@linkcode Move} being used
   * @returns The {@linkcode HitResult} of the attack
   */
  apply(source: Pokemon, move: Move): HitResult {
    const defendingSide = this.isPlayer() ? ArenaTagSide.PLAYER : ArenaTagSide.ENEMY;
    if (move.category === MoveCategory.STATUS) {
      const cancelled = new Utils.BooleanHolder(false);
      const typeMultiplier = this.getMoveEffectiveness(source, move, false, false, cancelled);

      if (!cancelled.value && typeMultiplier === 0) {
        this.scene.queueMessage(i18next.t("battle:hitResultNoEffect", { pokemonName: getPokemonNameWithAffix(this) }));
      }
      return (typeMultiplier === 0) ? HitResult.NO_EFFECT : HitResult.STATUS;
    } else {
      /** Determines whether the attack critically hits */
      let isCritical: boolean;
      const critOnly = new Utils.BooleanHolder(false);
      const critAlways = source.getTag(BattlerTagType.ALWAYS_CRIT);
      applyMoveAttrs(CritOnlyAttr, source, this, move, critOnly);
      applyAbAttrs(ConditionalCritAbAttr, source, null, false, critOnly, this, move);
      if (critOnly.value || critAlways) {
        isCritical = true;
      } else {
        const critChance = [24, 8, 2, 1][Math.max(0, Math.min(this.getCritStage(source, move), 3))];
        isCritical = critChance === 1 || !this.scene.randBattleSeedInt(critChance);
      }

      const noCritTag = this.scene.arena.getTagOnSide(NoCritTag, defendingSide);
      const blockCrit = new Utils.BooleanHolder(false);
      applyAbAttrs(BlockCritAbAttr, this, null, false, blockCrit);
      if (noCritTag || blockCrit.value || Overrides.NEVER_CRIT_OVERRIDE) {
        isCritical = false;
      }

      const { cancelled, result, damage: dmg } = this.getAttackDamage(source, move, false, false, isCritical, false);

      const typeBoost = source.findTag(t => t instanceof TypeBoostTag && t.boostedType === source.getMoveType(move)) as TypeBoostTag;
      if (typeBoost?.oneUse) {
        source.removeTag(typeBoost.tagType);
      }

      if (cancelled || result === HitResult.IMMUNE || result === HitResult.NO_EFFECT) {
        source.stopMultiHit(this);

        if (!cancelled) {
          if (result === HitResult.IMMUNE) {
            this.scene.queueMessage(i18next.t("battle:hitResultImmune", { pokemonName: getPokemonNameWithAffix(this) }));
          } else {
            this.scene.queueMessage(i18next.t("battle:hitResultNoEffect", { pokemonName: getPokemonNameWithAffix(this) }));
          }
        }
        return result;
      }

      // In case of fatal damage, this tag would have gotten cleared before we could lapse it.
      const destinyTag = this.getTag(BattlerTagType.DESTINY_BOND);

      const isOneHitKo = result === HitResult.ONE_HIT_KO;

      if (dmg) {
        this.lapseTags(BattlerTagLapseType.HIT);

        const substitute = this.getTag(SubstituteTag);
        const isBlockedBySubstitute = !!substitute && move.hitsSubstitute(source, this);
        if (isBlockedBySubstitute) {
          substitute.hp -= dmg;
        }
        if (!this.isPlayer() && dmg >= this.hp) {
          this.scene.applyModifiers(EnemyEndureChanceModifier, false, this);
        }

        /**
         * We explicitly require to ignore the faint phase here, as we want to show the messages
         * about the critical hit and the super effective/not very effective messages before the faint phase.
         */
        const damage = this.damageAndUpdate(isBlockedBySubstitute ? 0 : dmg, result as DamageResult, isCritical, isOneHitKo, isOneHitKo, true);

        if (damage > 0) {
          if (source.isPlayer()) {
            this.scene.validateAchvs(DamageAchv, damage);
            if (damage > this.scene.gameData.gameStats.highestDamage) {
              this.scene.gameData.gameStats.highestDamage = damage;
            }
          }
          source.turnData.damageDealt += damage;
          source.turnData.currDamageDealt = damage;
          this.turnData.damageTaken += damage;
          this.battleData.hitCount++;
          const attackResult = { move: move.id, result: result as DamageResult, damage: damage, critical: isCritical, sourceId: source.id, sourceBattlerIndex: source.getBattlerIndex() };
          this.turnData.attacksReceived.unshift(attackResult);
          if (source.isPlayer() && !this.isPlayer()) {
            this.scene.applyModifiers(DamageMoneyRewardModifier, true, source, new Utils.NumberHolder(damage));
          }
        }
      }

      if (isCritical) {
        this.scene.queueMessage(i18next.t("battle:hitResultCriticalHit"));
      }

      // want to include is.Fainted() in case multi hit move ends early, still want to render message
      if (source.turnData.hitsLeft === 1 || this.isFainted()) {
        switch (result) {
        case HitResult.SUPER_EFFECTIVE:
          this.scene.queueMessage(i18next.t("battle:hitResultSuperEffective"));
          break;
        case HitResult.NOT_VERY_EFFECTIVE:
          this.scene.queueMessage(i18next.t("battle:hitResultNotVeryEffective"));
          break;
        case HitResult.ONE_HIT_KO:
          this.scene.queueMessage(i18next.t("battle:hitResultOneHitKO"));
          break;
        }
      }

      if (this.isFainted()) {
        // set splice index here, so future scene queues happen before FaintedPhase
        this.scene.setPhaseQueueSplice();
        this.scene.unshiftPhase(new FaintPhase(this.scene, this.getBattlerIndex(), isOneHitKo));
        this.destroySubstitute();
        this.resetSummonData();
      }

      if (dmg) {
        destinyTag?.lapse(source, BattlerTagLapseType.CUSTOM);
      }

      return result;
    }
  }

  /**
   * Called by damageAndUpdate()
   * @param damage integer
   * @param ignoreSegments boolean, not currently used
   * @param preventEndure  used to update damage if endure or sturdy
   * @param ignoreFaintPhase  flag on wheter to add FaintPhase if pokemon after applying damage faints
   * @returns integer representing damage
   */
  damage(damage: integer, ignoreSegments: boolean = false, preventEndure: boolean = false, ignoreFaintPhase: boolean = false): integer {
    if (this.isFainted()) {
      return 0;
    }
    const surviveDamage = new Utils.BooleanHolder(false);

    if (!preventEndure && this.hp - damage <= 0) {
      if (this.hp >= 1 && this.getTag(BattlerTagType.ENDURING)) {
        surviveDamage.value = this.lapseTag(BattlerTagType.ENDURING);
      } else if (this.hp > 1 && this.getTag(BattlerTagType.STURDY)) {
        surviveDamage.value = this.lapseTag(BattlerTagType.STURDY);
      }
      if (!surviveDamage.value) {
        this.scene.applyModifiers(SurviveDamageModifier, this.isPlayer(), this, surviveDamage);
      }
      if (surviveDamage.value) {
        damage = this.hp - 1;
      }
    }

    damage = Math.min(damage, this.hp);
    this.hp = this.hp - damage;
    if (this.isFainted() && !ignoreFaintPhase) {
      /**
       * When adding the FaintPhase, want to toggle future unshiftPhase() and queueMessage() calls
       * to appear before the FaintPhase (as FaintPhase will potentially end the encounter and add Phases such as
       * GameOverPhase, VictoryPhase, etc.. that will interfere with anything else that happens during this MoveEffectPhase)
       *
       * Once the MoveEffectPhase is over (and calls it's .end() function, shiftPhase() will reset the PhaseQueueSplice via clearPhaseQueueSplice() )
       */
      this.scene.setPhaseQueueSplice();
      this.scene.unshiftPhase(new FaintPhase(this.scene, this.getBattlerIndex(), preventEndure));
      this.destroySubstitute();
      this.resetSummonData();
    }

    return damage;
  }

  /**
   * Called by apply(), given the damage, adds a new DamagePhase and actually updates HP values, etc.
   * @param damage integer - passed to damage()
   * @param result an enum if it's super effective, not very, etc.
   * @param critical boolean if move is a critical hit
   * @param ignoreSegments boolean, passed to damage() and not used currently
   * @param preventEndure boolean, ignore endure properties of pokemon, passed to damage()
   * @param ignoreFaintPhase boolean to ignore adding a FaintPhase, passsed to damage()
   * @returns integer of damage done
   */
  damageAndUpdate(damage: integer, result?: DamageResult, critical: boolean = false, ignoreSegments: boolean = false, preventEndure: boolean = false, ignoreFaintPhase: boolean = false): integer {
    const damagePhase = new DamagePhase(this.scene, this.getBattlerIndex(), damage, result as DamageResult, critical);
    this.scene.unshiftPhase(damagePhase);
    damage = this.damage(damage, ignoreSegments, preventEndure, ignoreFaintPhase);
    // Damage amount may have changed, but needed to be queued before calling damage function
    damagePhase.updateAmount(damage);
    return damage;
  }

  heal(amount: integer): integer {
    const healAmount = Math.min(amount, this.getMaxHp() - this.hp);
    this.hp += healAmount;
    return healAmount;
  }

  isBossImmune(): boolean {
    return this.isBoss();
  }

  isMax(): boolean {
    const maxForms = [SpeciesFormKey.GIGANTAMAX, SpeciesFormKey.GIGANTAMAX_RAPID, SpeciesFormKey.GIGANTAMAX_SINGLE, SpeciesFormKey.ETERNAMAX] as string[];
    return maxForms.includes(this.getFormKey()) || (!!this.getFusionFormKey() && maxForms.includes(this.getFusionFormKey()!));
  }

  canAddTag(tagType: BattlerTagType): boolean {
    if (this.getTag(tagType)) {
      return false;
    }

    const stubTag = new BattlerTag(tagType, 0, 0);

    const cancelled = new Utils.BooleanHolder(false);
    applyPreApplyBattlerTagAbAttrs(BattlerTagImmunityAbAttr, this, stubTag, cancelled, true);

    const userField = this.getAlliedField();
    userField.forEach(pokemon => applyPreApplyBattlerTagAbAttrs(UserFieldBattlerTagImmunityAbAttr, pokemon, stubTag, cancelled, true));

    return !cancelled.value;
  }

  addTag(tagType: BattlerTagType, turnCount: integer = 0, sourceMove?: Moves, sourceId?: integer): boolean {
    const existingTag = this.getTag(tagType);
    if (existingTag) {
      existingTag.onOverlap(this);
      return false;
    }

    const newTag = getBattlerTag(tagType, turnCount, sourceMove!, sourceId!); // TODO: are the bangs correct?

    const cancelled = new Utils.BooleanHolder(false);
    applyPreApplyBattlerTagAbAttrs(BattlerTagImmunityAbAttr, this, newTag, cancelled);

    const userField = this.getAlliedField();
    userField.forEach(pokemon => applyPreApplyBattlerTagAbAttrs(UserFieldBattlerTagImmunityAbAttr, pokemon, newTag, cancelled));

    if (!cancelled.value && newTag.canAdd(this)) {
      this.summonData.tags.push(newTag);
      newTag.onAdd(this);

      return true;
    }

    return false;
  }

  /** @overload */
  getTag(tagType: BattlerTagType): BattlerTag | null;

  /** @overload */
  getTag<T extends BattlerTag>(tagType: Constructor<T>): T | null;

  getTag(tagType: BattlerTagType | Constructor<BattlerTag>): BattlerTag | null {
    if (!this.summonData) {
      return null;
    }
    return (tagType instanceof Function
      ? this.summonData.tags.find(t => t instanceof tagType)
      : this.summonData.tags.find(t => t.tagType === tagType)
    )!; // TODO: is this bang correct?
  }

  findTag(tagFilter: ((tag: BattlerTag) => boolean)) {
    if (!this.summonData) {
      return null;
    }
    return this.summonData.tags.find(t => tagFilter(t));
  }

  findTags(tagFilter: ((tag: BattlerTag) => boolean)): BattlerTag[] {
    if (!this.summonData) {
      return [];
    }
    return this.summonData.tags.filter(t => tagFilter(t));
  }

  lapseTag(tagType: BattlerTagType): boolean {
    const tags = this.summonData.tags;
    const tag = tags.find(t => t.tagType === tagType);
    if (tag && !(tag.lapse(this, BattlerTagLapseType.CUSTOM))) {
      tag.onRemove(this);
      tags.splice(tags.indexOf(tag), 1);
    }
    return !!tag;
  }

  lapseTags(lapseType: BattlerTagLapseType): void {
    const tags = this.summonData.tags;
    tags.filter(t => lapseType === BattlerTagLapseType.FAINT || ((t.lapseTypes.some(lType => lType === lapseType)) && !(t.lapse(this, lapseType)))).forEach(t => {
      t.onRemove(this);
      tags.splice(tags.indexOf(t), 1);
    });
  }

  removeTag(tagType: BattlerTagType): boolean {
    const tags = this.summonData.tags;
    const tag = tags.find(t => t.tagType === tagType);
    if (tag) {
      tag.onRemove(this);
      tags.splice(tags.indexOf(tag), 1);
    }
    return !!tag;
  }

  findAndRemoveTags(tagFilter: ((tag: BattlerTag) => boolean)): boolean {
    if (!this.summonData) {
      return false;
    }
    const tags = this.summonData.tags;
    const tagsToRemove = tags.filter(t => tagFilter(t));
    for (const tag of tagsToRemove) {
      tag.turnCount = 0;
      tag.onRemove(this);
      tags.splice(tags.indexOf(tag), 1);
    }
    return true;
  }

  removeTagsBySourceId(sourceId: integer): void {
    this.findAndRemoveTags(t => t.isSourceLinked() && t.sourceId === sourceId);
  }

  transferTagsBySourceId(sourceId: integer, newSourceId: integer): void {
    if (!this.summonData) {
      return;
    }
    const tags = this.summonData.tags;
    tags.filter(t => t.sourceId === sourceId).forEach(t => t.sourceId = newSourceId);
  }

  /**
   * Transferring stat changes and Tags
   * @param source {@linkcode Pokemon} the pokemon whose stats/Tags are to be passed on from, ie: the Pokemon using Baton Pass
   */
  transferSummon(source: Pokemon): void {
    // Copy all stat stages
    for (const s of BATTLE_STATS) {
      const sourceStage = source.getStatStage(s);
      if ((this instanceof PlayerPokemon) && (sourceStage === 6)) {
        this.scene.validateAchv(achvs.TRANSFER_MAX_STAT_STAGE);
      }
      this.setStatStage(s, sourceStage);
    }

    for (const tag of source.summonData.tags) {
      if (!tag.isBatonPassable) {
        continue;
      }

      this.summonData.tags.push(tag);
    }

    this.updateInfo();
  }

  /**
   * Gets whether the given move is currently disabled for this Pokemon.
   *
   * @param {Moves} moveId {@linkcode Moves} ID of the move to check
   * @returns {boolean} `true` if the move is disabled for this Pokemon, otherwise `false`
   *
   * @see {@linkcode MoveRestrictionBattlerTag}
   */
  isMoveRestricted(moveId: Moves): boolean {
    return this.getRestrictingTag(moveId) !== null;
  }

  /**
   * Gets whether the given move is currently disabled for the user based on the player's target selection
   *
   * @param {Moves} moveId {@linkcode Moves} ID of the move to check
   * @param {Pokemon} user {@linkcode Pokemon} the move user
   * @param {Pokemon} target {@linkcode Pokemon} the target of the move
   *
   * @returns {boolean} `true` if the move is disabled for this Pokemon due to the player's target selection
   *
   * @see {@linkcode MoveRestrictionBattlerTag}
   */
  isMoveTargetRestricted(moveId: Moves, user: Pokemon, target: Pokemon): boolean {
    for (const tag of this.findTags(t => t instanceof MoveRestrictionBattlerTag)) {
      if ((tag as MoveRestrictionBattlerTag).isMoveTargetRestricted(moveId, user, target)) {
        return (tag as MoveRestrictionBattlerTag !== null);
      }
    }
    return false;
  }

  /**
   * Gets the {@link MoveRestrictionBattlerTag} that is restricting a move, if it exists.
   *
   * @param {Moves} moveId {@linkcode Moves} ID of the move to check
   * @param {Pokemon} user {@linkcode Pokemon} the move user, optional and used when the target is a factor in the move's restricted status
   * @param {Pokemon} target {@linkcode Pokemon} the target of the move, optional and used when the target is a factor in the move's restricted status
   * @returns {MoveRestrictionBattlerTag | null} the first tag on this Pokemon that restricts the move, or `null` if the move is not restricted.
   */
  getRestrictingTag(moveId: Moves, user?: Pokemon, target?: Pokemon): MoveRestrictionBattlerTag | null {
    for (const tag of this.findTags(t => t instanceof MoveRestrictionBattlerTag)) {
      if ((tag as MoveRestrictionBattlerTag).isMoveRestricted(moveId)) {
        return tag as MoveRestrictionBattlerTag;
      } else if (user && target && (tag as MoveRestrictionBattlerTag).isMoveTargetRestricted(moveId, user, target)) {
        return tag as MoveRestrictionBattlerTag;
      }
    }
    return null;
  }

  getMoveHistory(): TurnMove[] {
    return this.battleSummonData.moveHistory;
  }

  pushMoveHistory(turnMove: TurnMove) {
    turnMove.turn = this.scene.currentBattle?.turn;
    this.getMoveHistory().push(turnMove);
  }

  getLastXMoves(turnCount: integer = 0): TurnMove[] {
    const moveHistory = this.getMoveHistory();
    return moveHistory.slice(turnCount >= 0 ? Math.max(moveHistory.length - (turnCount || 1), 0) : 0, moveHistory.length).reverse();
  }

  getMoveQueue(): QueuedMove[] {
    return this.summonData.moveQueue;
  }

  /**
   * If this Pokemon is using a multi-hit move, cancels all subsequent strikes
   * @param {Pokemon} target If specified, this only cancels subsequent strikes against the given target
   */
  stopMultiHit(target?: Pokemon): void {
    const effectPhase = this.scene.getCurrentPhase();
    if (effectPhase instanceof MoveEffectPhase && effectPhase.getUserPokemon() === this) {
      effectPhase.stopMultiHit(target);
    }
  }

  changeForm(formChange: SpeciesFormChange): Promise<void> {
    return new Promise(resolve => {
      this.formIndex = Math.max(this.species.forms.findIndex(f => f.formKey === formChange.formKey), 0);
      this.generateName();
      const abilityCount = this.getSpeciesForm().getAbilityCount();
      if (this.abilityIndex >= abilityCount) {// Shouldn't happen
        this.abilityIndex = abilityCount - 1;
      }
      this.scene.gameData.setPokemonSeen(this, false);
      this.setScale(this.getSpriteScale());
      this.loadAssets().then(() => {
        this.calculateStats();
        this.scene.updateModifiers(this.isPlayer(), true);
        Promise.all([ this.updateInfo(), this.scene.updateFieldScale() ]).then(() => resolve());
      });
    });
  }

  cry(soundConfig?: Phaser.Types.Sound.SoundConfig, sceneOverride?: BattleScene): AnySound {
    const scene = sceneOverride || this.scene;
    const cry = this.getSpeciesForm().cry(scene, soundConfig);
    let duration = cry.totalDuration * 1000;
    if (this.fusionSpecies && this.getSpeciesForm() !== this.getFusionSpeciesForm()) {
      let fusionCry = this.getFusionSpeciesForm().cry(scene, soundConfig, true);
      duration = Math.min(duration, fusionCry.totalDuration * 1000);
      fusionCry.destroy();
      scene.time.delayedCall(Utils.fixedInt(Math.ceil(duration * 0.4)), () => {
        try {
          SoundFade.fadeOut(scene, cry, Utils.fixedInt(Math.ceil(duration * 0.2)));
          fusionCry = this.getFusionSpeciesForm().cry(scene, Object.assign({ seek: Math.max(fusionCry.totalDuration * 0.4, 0) }, soundConfig));
          SoundFade.fadeIn(scene, fusionCry, Utils.fixedInt(Math.ceil(duration * 0.2)), scene.masterVolume * scene.seVolume, 0);
        } catch (err) {
          console.error(err);
        }
      });
    }

    return cry;
  }

  faintCry(callback: Function): void {
    if (this.fusionSpecies && this.getSpeciesForm() !== this.getFusionSpeciesForm()) {
      return this.fusionFaintCry(callback);
    }

    const key = `cry/${this.species.getCryKey(this.formIndex)}`;
    //eslint-disable-next-line @typescript-eslint/no-unused-vars
    let i = 0;
    let rate = 0.85;
    const cry = this.scene.playSound(key, { rate: rate }) as AnySound;
    const sprite = this.getSprite();
    const tintSprite = this.getTintSprite();
    const delay = Math.max(this.scene.sound.get(key).totalDuration * 50, 25);

    let frameProgress = 0;
    let frameThreshold: number;

    sprite.anims.pause();
    tintSprite?.anims.pause();

    let faintCryTimer : Phaser.Time.TimerEvent | null = this.scene.time.addEvent({
      delay: Utils.fixedInt(delay),
      repeat: -1,
      callback: () => {
        ++i;
        frameThreshold = sprite.anims.msPerFrame / rate;
        frameProgress += delay;
        while (frameProgress > frameThreshold) {
          if (sprite.anims.duration) {
            sprite.anims.nextFrame();
            tintSprite?.anims.nextFrame();
          }
          frameProgress -= frameThreshold;
        }
        if (cry && !cry.pendingRemove) {
          rate *= 0.99;
          cry.setRate(rate);
        } else {
          faintCryTimer?.destroy();
          faintCryTimer = null;
          if (callback) {
            callback();
          }
        }
      }
    });

    // Failsafe
    this.scene.time.delayedCall(Utils.fixedInt(3000), () => {
      if (!faintCryTimer || !this.scene) {
        return;
      }
      if (cry?.isPlaying) {
        cry.stop();
      }
      faintCryTimer.destroy();
      if (callback) {
        callback();
      }
    });
  }

  private fusionFaintCry(callback: Function): void {
    const key = `cry/${this.species.getCryKey(this.formIndex)}`;
    let i = 0;
    let rate = 0.85;
    const cry = this.scene.playSound(key, { rate: rate }) as AnySound;
    const sprite = this.getSprite();
    const tintSprite = this.getTintSprite();
    let duration = cry.totalDuration * 1000;

    const fusionCryKey = `cry/${this.fusionSpecies?.getCryKey(this.fusionFormIndex)}`;
    let fusionCry = this.scene.playSound(fusionCryKey, { rate: rate }) as AnySound;
    fusionCry.stop();
    duration = Math.min(duration, fusionCry.totalDuration * 1000);
    fusionCry.destroy();

    const delay = Math.max(duration * 0.05, 25);

    let transitionIndex = 0;
    let durationProgress = 0;

    const transitionThreshold = Math.ceil(duration * 0.4);
    while (durationProgress < transitionThreshold) {
      ++i;
      durationProgress += delay * rate;
      rate *= 0.99;
    }

    transitionIndex = i;

    i = 0;
    rate = 0.85;

    let frameProgress = 0;
    let frameThreshold: number;

    sprite.anims.pause();
    tintSprite?.anims.pause();

    let faintCryTimer: Phaser.Time.TimerEvent | null = this.scene.time.addEvent({
      delay: Utils.fixedInt(delay),
      repeat: -1,
      callback: () => {
        ++i;
        frameThreshold = sprite.anims.msPerFrame / rate;
        frameProgress += delay;
        while (frameProgress > frameThreshold) {
          if (sprite.anims.duration) {
            sprite.anims.nextFrame();
            tintSprite?.anims.nextFrame();
          }
          frameProgress -= frameThreshold;
        }
        if (i === transitionIndex) {
          SoundFade.fadeOut(this.scene, cry, Utils.fixedInt(Math.ceil((duration / rate) * 0.2)));
          fusionCry = this.scene.playSound(fusionCryKey, Object.assign({ seek: Math.max(fusionCry.totalDuration * 0.4, 0), rate: rate }));
          SoundFade.fadeIn(this.scene, fusionCry, Utils.fixedInt(Math.ceil((duration / rate) * 0.2)), this.scene.masterVolume * this.scene.seVolume, 0);
        }
        rate *= 0.99;
        if (cry && !cry.pendingRemove) {
          cry.setRate(rate);
        }
        if (fusionCry && !fusionCry.pendingRemove) {
          fusionCry.setRate(rate);
        }
        if ((!cry || cry.pendingRemove) && (!fusionCry || fusionCry.pendingRemove)) {
          faintCryTimer?.destroy();
          faintCryTimer = null;
          if (callback) {
            callback();
          }
        }
      }
    });

    // Failsafe
    this.scene.time.delayedCall(Utils.fixedInt(3000), () => {
      if (!faintCryTimer || !this.scene) {
        return;
      }
      if (cry?.isPlaying) {
        cry.stop();
      }
      if (fusionCry?.isPlaying) {
        fusionCry.stop();
      }
      faintCryTimer.destroy();
      if (callback) {
        callback();
      }
    });
  }

  isOppositeGender(pokemon: Pokemon): boolean {
    return this.gender !== Gender.GENDERLESS && pokemon.gender === (this.gender === Gender.MALE ? Gender.FEMALE : Gender.MALE);
  }

  canSetStatus(effect: StatusEffect | undefined, quiet: boolean = false, overrideStatus: boolean = false, sourcePokemon: Pokemon | null = null): boolean {
    if (effect !== StatusEffect.FAINT) {
      if (overrideStatus ? this.status?.effect === effect : this.status) {
        return false;
      }
      if (this.isGrounded() && this.scene.arena.terrain?.terrainType === TerrainType.MISTY) {
        return false;
      }
    }

    const types = this.getTypes(true, true);

    const defendingSide = this.isPlayer() ? ArenaTagSide.PLAYER : ArenaTagSide.ENEMY;
    if (sourcePokemon && sourcePokemon !== this && this.scene.arena.getTagOnSide(ArenaTagType.SAFEGUARD, defendingSide)) {
      return false;
    }

    switch (effect) {
    case StatusEffect.POISON:
    case StatusEffect.TOXIC:
      // Check if the Pokemon is immune to Poison/Toxic or if the source pokemon is canceling the immunity
      const poisonImmunity = types.map(defType => {
        // Check if the Pokemon is not immune to Poison/Toxic
        if (defType !== Type.POISON && defType !== Type.STEEL) {
          return false;
        }

        // Check if the source Pokemon has an ability that cancels the Poison/Toxic immunity
        const cancelImmunity = new Utils.BooleanHolder(false);
        if (sourcePokemon) {
          applyAbAttrs(IgnoreTypeStatusEffectImmunityAbAttr, sourcePokemon, cancelImmunity, false, effect, defType);
          if (cancelImmunity.value) {
            return false;
          }
        }

        return true;
      });

      if (this.isOfType(Type.POISON) || this.isOfType(Type.STEEL)) {
        if (poisonImmunity.includes(true)) {
          return false;
        }
      }
      break;
    case StatusEffect.PARALYSIS:
      if (this.isOfType(Type.ELECTRIC)) {
        return false;
      }
      break;
    case StatusEffect.SLEEP:
      if (this.isGrounded() && this.scene.arena.terrain?.terrainType === TerrainType.ELECTRIC) {
        return false;
      }
      break;
    case StatusEffect.FREEZE:
      if (this.isOfType(Type.ICE) || (this.scene?.arena?.weather?.weatherType &&[WeatherType.SUNNY, WeatherType.HARSH_SUN].includes(this.scene.arena.weather.weatherType))) {
        return false;
      }
      break;
    case StatusEffect.BURN:
      if (this.isOfType(Type.FIRE)) {
        return false;
      }
      break;
    }

    const cancelled = new Utils.BooleanHolder(false);
    applyPreSetStatusAbAttrs(StatusEffectImmunityAbAttr, this, effect, cancelled, quiet);

    const userField = this.getAlliedField();
    userField.forEach(pokemon => applyPreSetStatusAbAttrs(UserFieldStatusEffectImmunityAbAttr, pokemon, effect, cancelled, quiet));

    if (cancelled.value) {
      return false;
    }

    return true;
  }

  trySetStatus(effect: StatusEffect | undefined, asPhase: boolean = false, sourcePokemon: Pokemon | null = null, cureTurn: integer | null = 0, sourceText: string | null = null): boolean {
    if (!this.canSetStatus(effect, asPhase, false, sourcePokemon)) {
      return false;
    }

    /**
     * If this Pokemon falls asleep or freezes in the middle of a multi-hit attack,
     * cancel the attack's subsequent hits.
     */
    if (effect === StatusEffect.SLEEP || effect === StatusEffect.FREEZE) {
      this.stopMultiHit();
    }

    if (asPhase) {
      this.scene.unshiftPhase(new ObtainStatusEffectPhase(this.scene, this.getBattlerIndex(), effect, cureTurn, sourceText, sourcePokemon));
      return true;
    }

    let statusCureTurn: Utils.IntegerHolder;

    if (effect === StatusEffect.SLEEP) {
      statusCureTurn = new Utils.IntegerHolder(this.randSeedIntRange(2, 4));
      applyAbAttrs(ReduceStatusEffectDurationAbAttr, this, null, false, effect, statusCureTurn);

      this.setFrameRate(4);

      // If the user is invulnerable, lets remove their invulnerability when they fall asleep
      const invulnerableTags = [
        BattlerTagType.UNDERGROUND,
        BattlerTagType.UNDERWATER,
        BattlerTagType.HIDDEN,
        BattlerTagType.FLYING
      ];

      const tag = invulnerableTags.find((t) => this.getTag(t));

      if (tag) {
        this.removeTag(tag);
        this.getMoveQueue().pop();
      }
    }

    statusCureTurn = statusCureTurn!; // tell TS compiler it's defined
    effect = effect!; // If `effect` is undefined then `trySetStatus()` will have already returned early via the `canSetStatus()` call
    this.status = new Status(effect, 0, statusCureTurn?.value);

    if (effect !== StatusEffect.FAINT) {
      this.scene.triggerPokemonFormChange(this, SpeciesFormChangeStatusEffectTrigger, true);
      applyPostSetStatusAbAttrs(PostSetStatusAbAttr, this, effect, sourcePokemon);
    }

    return true;
  }

  /**
  * Resets the status of a pokemon.
  * @param revive Whether revive should be cured; defaults to true.
  * @param confusion Whether resetStatus should include confusion or not; defaults to false.
  * @param reloadAssets Whether to reload the assets or not; defaults to false.
  */
  resetStatus(revive: boolean = true, confusion: boolean = false, reloadAssets: boolean = false): void {
    const lastStatus = this.status?.effect;
    if (!revive && lastStatus === StatusEffect.FAINT) {
      return;
    }
    this.status = null;
    if (lastStatus === StatusEffect.SLEEP) {
      this.setFrameRate(12);
      if (this.getTag(BattlerTagType.NIGHTMARE)) {
        this.lapseTag(BattlerTagType.NIGHTMARE);
      }
    }
    if (confusion) {
      if (this.getTag(BattlerTagType.CONFUSED)) {
        this.lapseTag(BattlerTagType.CONFUSED);
      }
    }
    if (reloadAssets) {
      this.loadAssets(false).then(() => this.playAnim());
    }
  }

  primeSummonData(summonDataPrimer: PokemonSummonData): void {
    this.summonDataPrimer = summonDataPrimer;
  }

  resetSummonData(): void {
    if (this.summonData?.speciesForm) {
      this.summonData.speciesForm = null;
      this.updateFusionPalette();
    }
    this.summonData = new PokemonSummonData();
    this.setSwitchOutStatus(false);
    if (!this.battleData) {
      this.resetBattleData();
    }
    this.resetBattleSummonData();
    if (this.summonDataPrimer) {
      for (const k of Object.keys(this.summonData)) {
        if (this.summonDataPrimer[k]) {
          this.summonData[k] = this.summonDataPrimer[k];
        }
      }
      // If this Pokemon has a Substitute when loading in, play an animation to add its sprite
      if (this.getTag(SubstituteTag)) {
        this.scene.triggerPokemonBattleAnim(this, PokemonAnimType.SUBSTITUTE_ADD);
        this.getTag(SubstituteTag)!.sourceInFocus = false;
      }
      this.summonDataPrimer = null;
    }
    this.updateInfo();
  }

  resetBattleData(): void {
    this.battleData = new PokemonBattleData();
  }

  resetBattleSummonData(): void {
    this.battleSummonData = new PokemonBattleSummonData();
    if (this.getTag(BattlerTagType.SEEDED)) {
      this.lapseTag(BattlerTagType.SEEDED);
    }
    if (this.scene) {
      this.scene.triggerPokemonFormChange(this, SpeciesFormChangePostMoveTrigger, true);
    }
  }

  resetTurnData(): void {
    this.turnData = new PokemonTurnData();
  }

  getExpValue(): integer {
    // Logic to factor in victor level has been removed for balancing purposes, so the player doesn't have to focus on EXP maxxing
    return ((this.getSpeciesForm().getBaseExp() * this.level) / 5 + 1);
  }

  setFrameRate(frameRate: integer) {
    this.scene.anims.get(this.getBattleSpriteKey()).frameRate = frameRate;
    this.getSprite().play(this.getBattleSpriteKey());
    this.getTintSprite()?.play(this.getBattleSpriteKey());
  }

  tint(color: number, alpha?: number, duration?: integer, ease?: string) {
    const tintSprite = this.getTintSprite();
    tintSprite?.setTintFill(color);
    tintSprite?.setVisible(true);

    if (duration) {
      tintSprite?.setAlpha(0);

      this.scene.tweens.add({
        targets: tintSprite,
        alpha: alpha || 1,
        duration: duration,
        ease: ease || "Linear"
      });
    } else {
      tintSprite?.setAlpha(alpha);
    }
  }

  untint(duration: integer, ease?: string) {
    const tintSprite = this.getTintSprite();

    if (duration) {
      this.scene.tweens.add({
        targets: tintSprite,
        alpha: 0,
        duration: duration,
        ease: ease || "Linear",
        onComplete: () => {
          tintSprite?.setVisible(false);
          tintSprite?.setAlpha(1);
        }
      });
    } else {
      tintSprite?.setVisible(false);
      tintSprite?.setAlpha(1);
    }
  }

  enableMask() {
    if (!this.maskEnabled) {
      this.maskSprite = this.getTintSprite();
      this.maskSprite?.setVisible(true);
      this.maskSprite?.setPosition(this.x * this.parentContainer.scale + this.parentContainer.x,
        this.y * this.parentContainer.scale + this.parentContainer.y);
      this.maskSprite?.setScale(this.getSpriteScale() * this.parentContainer.scale);
      this.maskEnabled = true;
    }
  }

  disableMask() {
    if (this.maskEnabled) {
      this.maskSprite?.setVisible(false);
      this.maskSprite?.setPosition(0, 0);
      this.maskSprite?.setScale(this.getSpriteScale());
      this.maskSprite = null;
      this.maskEnabled = false;
    }
  }

  sparkle(): void {
    if (this.shinySparkle) {
      this.shinySparkle.play(`sparkle${this.variant ? `_${this.variant + 1}` : ""}`);
      this.scene.playSound("se/sparkle");
    }
  }

  updateFusionPalette(ignoreOveride?: boolean): void {
    if (!this.getFusionSpeciesForm(ignoreOveride)) {
      [ this.getSprite(), this.getTintSprite() ].filter(s => !!s).map(s => {
        s.pipelineData[`spriteColors${ignoreOveride && this.summonData?.speciesForm ? "Base" : ""}`] = [];
        s.pipelineData[`fusionSpriteColors${ignoreOveride && this.summonData?.speciesForm ? "Base" : ""}`] = [];
      });
      return;
    }

    const speciesForm = this.getSpeciesForm(ignoreOveride);
    const fusionSpeciesForm = this.getFusionSpeciesForm(ignoreOveride);

    const spriteKey = speciesForm.getSpriteKey(this.getGender(ignoreOveride) === Gender.FEMALE, speciesForm.formIndex, this.shiny, this.variant);
    const backSpriteKey = speciesForm.getSpriteKey(this.getGender(ignoreOveride) === Gender.FEMALE, speciesForm.formIndex, this.shiny, this.variant).replace("pkmn__", "pkmn__back__");
    const fusionSpriteKey = fusionSpeciesForm.getSpriteKey(this.getFusionGender(ignoreOveride) === Gender.FEMALE, fusionSpeciesForm.formIndex, this.fusionShiny, this.fusionVariant);
    const fusionBackSpriteKey = fusionSpeciesForm.getSpriteKey(this.getFusionGender(ignoreOveride) === Gender.FEMALE, fusionSpeciesForm.formIndex, this.fusionShiny, this.fusionVariant).replace("pkmn__", "pkmn__back__");

    const sourceTexture = this.scene.textures.get(spriteKey);
    const sourceBackTexture = this.scene.textures.get(backSpriteKey);
    const fusionTexture = this.scene.textures.get(fusionSpriteKey);
    const fusionBackTexture = this.scene.textures.get(fusionBackSpriteKey);

    const [ sourceFrame, sourceBackFrame, fusionFrame, fusionBackFrame ] = [ sourceTexture, sourceBackTexture, fusionTexture, fusionBackTexture ].map(texture => texture.frames[texture.firstFrame]);
    const [ sourceImage, sourceBackImage, fusionImage, fusionBackImage ] = [ sourceTexture, sourceBackTexture, fusionTexture, fusionBackTexture ].map(i => i.getSourceImage() as HTMLImageElement);

    const canvas = document.createElement("canvas");
    const backCanvas = document.createElement("canvas");
    const fusionCanvas = document.createElement("canvas");
    const fusionBackCanvas = document.createElement("canvas");

    const spriteColors: integer[][] = [];
    const pixelData: Uint8ClampedArray[] = [];

    [ canvas, backCanvas, fusionCanvas, fusionBackCanvas ].forEach((canv: HTMLCanvasElement, c: integer) => {
      const context = canv.getContext("2d");
      const frame = [ sourceFrame, sourceBackFrame, fusionFrame, fusionBackFrame ][c];
      canv.width = frame.width;
      canv.height = frame.height;

      if (context) {
        context.drawImage([ sourceImage, sourceBackImage, fusionImage, fusionBackImage ][c], frame.cutX, frame.cutY, frame.width, frame.height, 0, 0, frame.width, frame.height);
        const imageData = context.getImageData(frame.cutX, frame.cutY, frame.width, frame.height);
        pixelData.push(imageData.data);
      }
    });

    for (let f = 0; f < 2; f++) {
      const variantColors = variantColorCache[!f ? spriteKey : backSpriteKey];
      const variantColorSet = new Map<integer, integer[]>();
      if (this.shiny && variantColors && variantColors[this.variant]) {
        Object.keys(variantColors[this.variant]).forEach(k => {
          variantColorSet.set(Utils.rgbaToInt(Array.from(Object.values(Utils.rgbHexToRgba(k)))), Array.from(Object.values(Utils.rgbHexToRgba(variantColors[this.variant][k]))));
        });
      }

      for (let i = 0; i < pixelData[f].length; i += 4) {
        if (pixelData[f][i + 3]) {
          const pixel = pixelData[f].slice(i, i + 4);
          let [ r, g, b, a ] = pixel;
          if (variantColors) {
            const color = Utils.rgbaToInt([r, g, b, a]);
            if (variantColorSet.has(color)) {
              const mappedPixel = variantColorSet.get(color);
              if (mappedPixel) {
                [ r, g, b, a ] = mappedPixel;
              }
            }
          }
          if (!spriteColors.find(c => c[0] === r && c[1] === g && c[2] === b)) {
            spriteColors.push([ r, g, b, a ]);
          }
        }
      }
    }

    const fusionSpriteColors = JSON.parse(JSON.stringify(spriteColors));

    const pixelColors: number[] = [];
    for (let f = 0; f < 2; f++) {
      for (let i = 0; i < pixelData[f].length; i += 4) {
        const total = pixelData[f].slice(i, i + 3).reduce((total: integer, value: integer) => total + value, 0);
        if (!total) {
          continue;
        }
        pixelColors.push(argbFromRgba({ r: pixelData[f][i], g: pixelData[f][i + 1], b: pixelData[f][i + 2], a: pixelData[f][i + 3] }));
      }
    }

    const fusionPixelColors : number[] = [];
    for (let f = 0; f < 2; f++) {
      const variantColors = variantColorCache[!f ? fusionSpriteKey : fusionBackSpriteKey];
      const variantColorSet = new Map<integer, integer[]>();
      if (this.fusionShiny && variantColors && variantColors[this.fusionVariant]) {
        Object.keys(variantColors[this.fusionVariant]).forEach(k => {
          variantColorSet.set(Utils.rgbaToInt(Array.from(Object.values(Utils.rgbHexToRgba(k)))), Array.from(Object.values(Utils.rgbHexToRgba(variantColors[this.fusionVariant][k]))));
        });
      }
      for (let i = 0; i < pixelData[2 + f].length; i += 4) {
        const total = pixelData[2 + f].slice(i, i + 3).reduce((total: integer, value: integer) => total + value, 0);
        if (!total) {
          continue;
        }
        let [ r, g, b, a ] = [ pixelData[2 + f][i], pixelData[2 + f][i + 1], pixelData[2 + f][i + 2], pixelData[2 + f][i + 3] ];
        if (variantColors) {
          const color = Utils.rgbaToInt([r, g, b, a]);
          if (variantColorSet.has(color)) {
            const mappedPixel = variantColorSet.get(color);
            if (mappedPixel) {
              [ r, g, b, a ] = mappedPixel;
            }
          }
        }
        fusionPixelColors.push(argbFromRgba({ r, g, b, a }));
      }
    }

    let paletteColors: Map<number, number>;
    let fusionPaletteColors: Map<number, number>;

    const originalRandom = Math.random;
    Math.random = () => Phaser.Math.RND.realInRange(0, 1);

    this.scene.executeWithSeedOffset(() => {
      paletteColors = QuantizerCelebi.quantize(pixelColors, 4);
      fusionPaletteColors = QuantizerCelebi.quantize(fusionPixelColors, 4);
    }, 0, "This result should not vary");

    Math.random = originalRandom;

    paletteColors = paletteColors!; // tell TS compiler that paletteColors is defined!
    fusionPaletteColors = fusionPaletteColors!; // TS compiler that fusionPaletteColors is defined!
    const [ palette, fusionPalette ] = [ paletteColors, fusionPaletteColors ]
      .map(paletteColors => {
        let keys = Array.from(paletteColors.keys()).sort((a: integer, b: integer) => paletteColors.get(a)! < paletteColors.get(b)! ? 1 : -1);
        let rgbaColors: Map<number, integer[]>;
        let hsvColors: Map<number, number[]>;

        const mappedColors = new Map<integer, integer[]>();

        do {
          mappedColors.clear();

          rgbaColors = keys.reduce((map: Map<number, integer[]>, k: number) => {
            map.set(k, Object.values(rgbaFromArgb(k))); return map;
          }, new Map<number, integer[]>());
          hsvColors = Array.from(rgbaColors.keys()).reduce((map: Map<number, number[]>, k: number) => {
            const rgb = rgbaColors.get(k)!.slice(0, 3);
            map.set(k, Utils.rgbToHsv(rgb[0], rgb[1], rgb[2]));
            return map;
          }, new Map<number, number[]>());

          for (let c = keys.length - 1; c >= 0; c--) {
            const hsv = hsvColors.get(keys[c])!;
            for (let c2 = 0; c2 < c; c2++) {
              const hsv2 = hsvColors.get(keys[c2])!;
              const diff = Math.abs(hsv[0] - hsv2[0]);
              if (diff < 30 || diff >= 330) {
                if (mappedColors.has(keys[c])) {
                  mappedColors.get(keys[c])!.push(keys[c2]);
                } else {
                  mappedColors.set(keys[c], [ keys[c2] ]);
                }
                break;
              }
            }
          }

          mappedColors.forEach((values: integer[], key: integer) => {
            const keyColor = rgbaColors.get(key)!;
            const valueColors = values.map(v => rgbaColors.get(v)!);
            const color = keyColor.slice(0);
            let count = paletteColors.get(key)!;
            for (const value of values) {
              const valueCount = paletteColors.get(value);
              if (!valueCount) {
                continue;
              }
              count += valueCount;
            }

            for (let c = 0; c < 3; c++) {
              color[c] *= (paletteColors.get(key)! / count);
              values.forEach((value: integer, i: integer) => {
                if (paletteColors.has(value)) {
                  const valueCount = paletteColors.get(value)!;
                  color[c] += valueColors[i][c] * (valueCount / count);
                }
              });
              color[c] = Math.round(color[c]);
            }

            paletteColors.delete(key);
            for (const value of values) {
              paletteColors.delete(value);
              if (mappedColors.has(value)) {
                mappedColors.delete(value);
              }
            }

            paletteColors.set(argbFromRgba({ r: color[0], g: color[1], b: color[2], a: color[3] }), count);
          });

          keys = Array.from(paletteColors.keys()).sort((a: integer, b: integer) => paletteColors.get(a)! < paletteColors.get(b)! ? 1 : -1);
        } while (mappedColors.size);

        return keys.map(c => Object.values(rgbaFromArgb(c)));
      }
      );

    const paletteDeltas: number[][] = [];

    spriteColors.forEach((sc: integer[], i: integer) => {
      paletteDeltas.push([]);
      for (let p = 0; p < palette.length; p++) {
        paletteDeltas[i].push(Utils.deltaRgb(sc, palette[p]));
      }
    });

    const easeFunc = Phaser.Tweens.Builders.GetEaseFunction("Cubic.easeIn");

    for (let sc = 0; sc < spriteColors.length; sc++) {
      const delta = Math.min(...paletteDeltas[sc]);
      const paletteIndex = Math.min(paletteDeltas[sc].findIndex(pd => pd === delta), fusionPalette.length - 1);
      if (delta < 255) {
        const ratio = easeFunc(delta / 255);
        const color = [ 0, 0, 0, fusionSpriteColors[sc][3] ];
        for (let c = 0; c < 3; c++) {
          color[c] = Math.round((fusionSpriteColors[sc][c] * ratio) + (fusionPalette[paletteIndex][c] * (1 - ratio)));
        }
        fusionSpriteColors[sc] = color;
      }
    }

    [ this.getSprite(), this.getTintSprite() ].filter(s => !!s).map(s => {
      s.pipelineData[`spriteColors${ignoreOveride && this.summonData?.speciesForm ? "Base" : ""}`] = spriteColors;
      s.pipelineData[`fusionSpriteColors${ignoreOveride && this.summonData?.speciesForm ? "Base" : ""}`] = fusionSpriteColors;
    });

    canvas.remove();
    fusionCanvas.remove();
  }

  /**
   * Generates a random number using the current battle's seed, or the global seed if `this.scene.currentBattle` is falsy
   * <!-- @import "../battle".Battle -->
   * This calls either {@linkcode BattleScene.randBattleSeedInt}({@linkcode range}, {@linkcode min}) in `src/battle-scene.ts`
   * which calls {@linkcode Battle.randSeedInt}(`scene`, {@linkcode range}, {@linkcode min}) in `src/battle.ts`
   * which calls {@linkcode Utils.randSeedInt randSeedInt}({@linkcode range}, {@linkcode min}) in `src/utils.ts`,
   * or it directly calls {@linkcode Utils.randSeedInt randSeedInt}({@linkcode range}, {@linkcode min}) in `src/utils.ts` if there is no current battle
   *
   * @param range How large of a range of random numbers to choose from. If {@linkcode range} <= 1, returns {@linkcode min}
   * @param min The minimum integer to pick, default `0`
   * @returns A random integer between {@linkcode min} and ({@linkcode min} + {@linkcode range} - 1)
   */
  randSeedInt(range: integer, min: integer = 0): integer {
    return this.scene.currentBattle
      ? this.scene.randBattleSeedInt(range, min)
      : Utils.randSeedInt(range, min);
  }

  /**
   * Generates a random number using the current battle's seed, or the global seed if `this.scene.currentBattle` is falsy
   * @param min The minimum integer to generate
   * @param max The maximum integer to generate
   * @returns a random integer between {@linkcode min} and {@linkcode max} inclusive
   */
  randSeedIntRange(min: integer, max: integer): integer {
    return this.randSeedInt((max - min) + 1, min);
  }

  /**
   * Causes a Pokemon to leave the field (such as in preparation for a switch out/escape).
   * @param clearEffects Indicates if effects should be cleared (true) or passed
   * to the next pokemon, such as during a baton pass (false)
   * @param hideInfo Indicates if this should also play the animation to hide the Pokemon's
   * info container.
   */
  leaveField(clearEffects: boolean = true, hideInfo: boolean = true) {
    this.resetSprite();
    this.resetTurnData();
    if (clearEffects) {
      this.destroySubstitute();
      this.resetSummonData();
      this.resetBattleData();
    }
    if (hideInfo) {
      this.hideInfo();
    }
    this.scene.field.remove(this);
    this.setSwitchOutStatus(true);
    this.scene.triggerPokemonFormChange(this, SpeciesFormChangeActiveTrigger, true);
  }

  destroy(): void {
    this.battleInfo?.destroy();
    this.destroySubstitute();
    super.destroy();
  }

  getBattleInfo(): BattleInfo {
    return this.battleInfo;
  }

  /**
   * Checks whether or not the Pokemon's root form has the same ability
   * @param abilityIndex the given ability index we are checking
   * @returns true if the abilities are the same
   */
  hasSameAbilityInRootForm(abilityIndex: number): boolean {
    const currentAbilityIndex = this.abilityIndex;
    const rootForm = getPokemonSpecies(this.species.getRootSpeciesId());
    return rootForm.getAbility(abilityIndex) === rootForm.getAbility(currentAbilityIndex);
  }

  /**
   * Helper function to check if the player already owns the starter data of the Pokemon's
   * current ability
   * @param ownedAbilityAttrs the owned abilityAttr of this Pokemon's root form
   * @returns true if the player already has it, false otherwise
   */
  checkIfPlayerHasAbilityOfStarter(ownedAbilityAttrs: number): boolean {
    if ((ownedAbilityAttrs & 1) > 0 && this.hasSameAbilityInRootForm(0)) {
      return true;
    }
    if ((ownedAbilityAttrs & 2) > 0 && this.hasSameAbilityInRootForm(1)) {
      return true;
    }
    if ((ownedAbilityAttrs & 4) > 0 && this.hasSameAbilityInRootForm(2)) {
      return true;
    }
    return false;
  }
}

export default interface Pokemon {
  scene: BattleScene
}

export class PlayerPokemon extends Pokemon {
  public compatibleTms: Moves[];

  constructor(scene: BattleScene, species: PokemonSpecies, level: integer, abilityIndex?: integer, formIndex?: integer, gender?: Gender, shiny?: boolean, variant?: Variant, ivs?: integer[], nature?: Nature, dataSource?: Pokemon | PokemonData) {
    super(scene, 106, 148, species, level, abilityIndex, formIndex, gender, shiny, variant, ivs, nature, dataSource);

    if (Overrides.STATUS_OVERRIDE) {
      this.status = new Status(Overrides.STATUS_OVERRIDE);
    }

    if (Overrides.SHINY_OVERRIDE) {
      this.shiny = true;
      this.initShinySparkle();
      if (Overrides.VARIANT_OVERRIDE) {
        this.variant = Overrides.VARIANT_OVERRIDE;
      }
    }
    if (!dataSource) {
      if (this.scene.gameMode.isDaily) {
        this.generateAndPopulateMoveset();
      } else {
        this.moveset = [];
      }
    }
    this.generateCompatibleTms();
  }

  initBattleInfo(): void {
    this.battleInfo = new PlayerBattleInfo(this.scene);
    this.battleInfo.initInfo(this);
  }

  isPlayer(): boolean {
    return true;
  }

  hasTrainer(): boolean {
    return true;
  }

  isBoss(): boolean {
    return false;
  }

  getFieldIndex(): integer {
    return this.scene.getPlayerField().indexOf(this);
  }

  getBattlerIndex(): BattlerIndex {
    return this.getFieldIndex();
  }

  generateCompatibleTms(): void {
    this.compatibleTms = [];

    const tms = Object.keys(tmSpecies);
    for (const tm of tms) {
      const moveId = parseInt(tm) as Moves;
      let compatible = false;
      for (const p of tmSpecies[tm]) {
        if (Array.isArray(p)) {
          const [pkm, form] = p;
          if ((pkm === this.species.speciesId || this.fusionSpecies && pkm === this.fusionSpecies.speciesId) && form === this.getFormKey()) {
            compatible = true;
            break;
          }
        } else if (p === this.species.speciesId || (this.fusionSpecies && p === this.fusionSpecies.speciesId)) {
          compatible = true;
          break;
        }
      }
      if (reverseCompatibleTms.indexOf(moveId) > -1) {
        compatible = !compatible;
      }
      if (compatible) {
        this.compatibleTms.push(moveId);
      }
    }
  }

  tryPopulateMoveset(moveset: StarterMoveset): boolean {
    if (!this.getSpeciesForm().validateStarterMoveset(moveset, this.scene.gameData.starterData[this.species.getRootSpeciesId()].eggMoves)) {
      return false;
    }

    this.moveset = moveset.map(m => new PokemonMove(m));

    return true;
  }

  /**
   * Causes this mon to leave the field (via {@linkcode leaveField}) and then
   * opens the party switcher UI to switch a new mon in
   * @param switchType the {@linkcode SwitchType} for this switch-out. If this is
   * `BATON_PASS` or `SHED_TAIL`, this Pokemon's effects are not cleared upon leaving
   * the field.
   */
  switchOut(switchType: SwitchType = SwitchType.SWITCH): Promise<void> {
    return new Promise(resolve => {
      this.leaveField(switchType === SwitchType.SWITCH);

      this.scene.ui.setMode(Mode.PARTY, PartyUiMode.FAINT_SWITCH, this.getFieldIndex(), (slotIndex: integer, option: PartyOption) => {
        if (slotIndex >= this.scene.currentBattle.getBattlerCount() && slotIndex < 6) {
          this.scene.prependToPhase(new SwitchSummonPhase(this.scene, switchType, this.getFieldIndex(), slotIndex, false), MoveEndPhase);
        }
        this.scene.ui.setMode(Mode.MESSAGE).then(resolve);
      }, PartyUiHandler.FilterNonFainted);
    });
  }

  addFriendship(friendship: integer): void {
    const starterSpeciesId = this.species.getRootSpeciesId();
    const fusionStarterSpeciesId = this.isFusion() && this.fusionSpecies ? this.fusionSpecies.getRootSpeciesId() : 0;
    const starterData = [
      this.scene.gameData.starterData[starterSpeciesId],
      fusionStarterSpeciesId ? this.scene.gameData.starterData[fusionStarterSpeciesId] : null
    ].filter(d => !!d);
    const amount = new Utils.IntegerHolder(friendship);
    const starterAmount = new Utils.IntegerHolder(Math.floor(friendship * (this.scene.gameMode.isClassic && friendship > 0 ? 2 : 1) / (fusionStarterSpeciesId ? 2 : 1)));
    if (amount.value > 0) {
      this.scene.applyModifier(PokemonFriendshipBoosterModifier, true, this, amount);
      this.scene.applyModifier(PokemonFriendshipBoosterModifier, true, this, starterAmount);

      this.friendship = Math.min(this.friendship + amount.value, 255);
      if (this.friendship === 255) {
        this.scene.validateAchv(achvs.MAX_FRIENDSHIP);
      }
      starterData.forEach((sd: StarterDataEntry, i: integer) => {
        const speciesId = !i ? starterSpeciesId : fusionStarterSpeciesId as Species;
        sd.friendship = (sd.friendship || 0) + starterAmount.value;
        if (sd.friendship >= getStarterValueFriendshipCap(speciesStarterCosts[speciesId])) {
          this.scene.gameData.addStarterCandy(getPokemonSpecies(speciesId), 1);
          sd.friendship = 0;
        }
      });
    } else {
      this.friendship = Math.max(this.friendship + amount.value, 0);
      for (const sd of starterData) {
        sd.friendship = Math.max((sd.friendship || 0) + starterAmount.value, 0);
      }
    }
  }
  /**
   * Handles Revival Blessing when used by player.
   * @returns Promise to revive a pokemon.
   * @see {@linkcode RevivalBlessingAttr}
   */
  revivalBlessing(): Promise<void> {
    return new Promise(resolve => {
      this.scene.ui.setMode(Mode.PARTY, PartyUiMode.REVIVAL_BLESSING, this.getFieldIndex(), (slotIndex:integer, option: PartyOption) => {
        if (slotIndex >= 0 && slotIndex<6) {
          const pokemon = this.scene.getParty()[slotIndex];
          if (!pokemon || !pokemon.isFainted()) {
            resolve();
          }

          pokemon.resetTurnData();
          pokemon.resetStatus();
          pokemon.heal(Math.min(Utils.toDmgValue(0.5 * pokemon.getMaxHp()), pokemon.getMaxHp()));
          this.scene.queueMessage(i18next.t("moveTriggers:revivalBlessing", {pokemonName: pokemon.name}), 0, true);

          if (this.scene.currentBattle.double && this.scene.getParty().length > 1) {
            const allyPokemon = this.getAlly();
            if (slotIndex<=1) {
              // Revived ally pokemon
              this.scene.unshiftPhase(new SwitchSummonPhase(this.scene, SwitchType.SWITCH, pokemon.getFieldIndex(), slotIndex, false, true));
              this.scene.unshiftPhase(new ToggleDoublePositionPhase(this.scene, true));
            } else if (allyPokemon.isFainted()) {
              // Revived party pokemon, and ally pokemon is fainted
              this.scene.unshiftPhase(new SwitchSummonPhase(this.scene, SwitchType.SWITCH, allyPokemon.getFieldIndex(), slotIndex, false, true));
              this.scene.unshiftPhase(new ToggleDoublePositionPhase(this.scene, true));
            }
          }

        }
        this.scene.ui.setMode(Mode.MESSAGE).then(() => resolve());
      }, PartyUiHandler.FilterFainted);
    });
  }

  getPossibleEvolution(evolution: SpeciesFormEvolution | null): Promise<Pokemon> {
    if (!evolution) {
      return new Promise(resolve => resolve(this));
    }
    return new Promise(resolve => {
      const evolutionSpecies = getPokemonSpecies(evolution.speciesId);
      const isFusion = evolution instanceof FusionSpeciesFormEvolution;
      let ret: PlayerPokemon;
      if (isFusion) {
        const originalFusionSpecies = this.fusionSpecies;
        const originalFusionFormIndex = this.fusionFormIndex;
        this.fusionSpecies = evolutionSpecies;
        this.fusionFormIndex = evolution.evoFormKey !== null ? Math.max(evolutionSpecies.forms.findIndex(f => f.formKey === evolution.evoFormKey), 0) : this.fusionFormIndex;
        ret = this.scene.addPlayerPokemon(this.species, this.level, this.abilityIndex, this.formIndex, this.gender, this.shiny, this.variant, this.ivs, this.nature, this);
        this.fusionSpecies = originalFusionSpecies;
        this.fusionFormIndex = originalFusionFormIndex;
      } else {
        const formIndex = evolution.evoFormKey !== null && !isFusion ? Math.max(evolutionSpecies.forms.findIndex(f => f.formKey === evolution.evoFormKey), 0) : this.formIndex;
        ret = this.scene.addPlayerPokemon(!isFusion ? evolutionSpecies : this.species, this.level, this.abilityIndex, formIndex, this.gender, this.shiny, this.variant, this.ivs, this.nature, this);
      }
      ret.loadAssets().then(() => resolve(ret));
    });
  }

  evolve(evolution: SpeciesFormEvolution | null, preEvolution: PokemonSpeciesForm): Promise<void> {
    if (!evolution) {
      return new Promise(resolve => resolve());
    }
    return new Promise(resolve => {
      this.pauseEvolutions = false;
      // Handles Nincada evolving into Ninjask + Shedinja
      this.handleSpecialEvolutions(evolution);
      const isFusion = evolution instanceof FusionSpeciesFormEvolution;
      if (!isFusion) {
        this.species = getPokemonSpecies(evolution.speciesId);
      } else {
        this.fusionSpecies = getPokemonSpecies(evolution.speciesId);
      }
      if (evolution.preFormKey !== null) {
        const formIndex = Math.max((!isFusion || !this.fusionSpecies ? this.species : this.fusionSpecies).forms.findIndex(f => f.formKey === evolution.evoFormKey), 0);
        if (!isFusion) {
          this.formIndex = formIndex;
        } else {
          this.fusionFormIndex = formIndex;
        }
      }
      this.generateName();
      if (!isFusion) {
        const abilityCount = this.getSpeciesForm().getAbilityCount();
        const preEvoAbilityCount = preEvolution.getAbilityCount();
        if ([0, 1, 2].includes(this.abilityIndex)) {
          // Handles cases where a Pokemon with 3 abilities evolves into a Pokemon with 2 abilities (ie: Eevee -> any Eeveelution)
          if (this.abilityIndex === 2 && preEvoAbilityCount === 3 && abilityCount === 2) {
            this.abilityIndex = 1;
          }
        } else { // Prevent pokemon with an illegal ability value from breaking things
          console.warn("this.abilityIndex is somehow an illegal value, please report this");
          console.warn(this.abilityIndex);
          this.abilityIndex = 0;
        }
      } else { // Do the same as above, but for fusions
        const abilityCount = this.getFusionSpeciesForm().getAbilityCount();
        const preEvoAbilityCount = preEvolution.getAbilityCount();
        if ([0, 1, 2].includes(this.fusionAbilityIndex)) {
          if (this.fusionAbilityIndex === 2 && preEvoAbilityCount === 3 && abilityCount === 2) {
            this.fusionAbilityIndex = 1;
          }
        } else {
          console.warn("this.fusionAbilityIndex is somehow an illegal value, please report this");
          console.warn(this.fusionAbilityIndex);
          this.fusionAbilityIndex = 0;
        }
      }
      this.compatibleTms.splice(0, this.compatibleTms.length);
      this.generateCompatibleTms();
      const updateAndResolve = () => {
        this.loadAssets().then(() => {
          this.calculateStats();
          this.updateInfo(true).then(() => resolve());
        });
      };
      if (preEvolution.speciesId === Species.GIMMIGHOUL) {
        const evotracker = this.getHeldItems().filter(m => m instanceof EvoTrackerModifier)[0] ?? null;
        if (evotracker) {
          this.scene.removeModifier(evotracker);
        }
      }
      if (!this.scene.gameMode.isDaily || this.metBiome > -1) {
        this.scene.gameData.updateSpeciesDexIvs(this.species.speciesId, this.ivs);
        this.scene.gameData.setPokemonSeen(this, false);
        this.scene.gameData.setPokemonCaught(this, false).then(() => updateAndResolve());
      } else {
        updateAndResolve();
      }
    });
  }

  private handleSpecialEvolutions(evolution: SpeciesFormEvolution) {
    const isFusion = evolution instanceof FusionSpeciesFormEvolution;

    const evoSpecies = (!isFusion ? this.species : this.fusionSpecies);
    if (evoSpecies?.speciesId === Species.NINCADA && evolution.speciesId === Species.NINJASK) {
      const newEvolution = pokemonEvolutions[evoSpecies.speciesId][1];

      if (newEvolution.condition?.predicate(this)) {
        const newPokemon = this.scene.addPlayerPokemon(this.species, this.level, this.abilityIndex, this.formIndex, undefined, this.shiny, this.variant, this.ivs, this.nature);
        newPokemon.natureOverride = this.natureOverride;
        newPokemon.passive = this.passive;
        newPokemon.moveset = this.moveset.slice();
        newPokemon.moveset = this.copyMoveset();
        newPokemon.luck = this.luck;
        newPokemon.metLevel = this.metLevel;
        newPokemon.metBiome = this.metBiome;
        newPokemon.metSpecies = this.metSpecies;
        newPokemon.metWave = this.metWave;
        newPokemon.fusionSpecies = this.fusionSpecies;
        newPokemon.fusionFormIndex = this.fusionFormIndex;
        newPokemon.fusionAbilityIndex = this.fusionAbilityIndex;
        newPokemon.fusionShiny = this.fusionShiny;
        newPokemon.fusionVariant = this.fusionVariant;
        newPokemon.fusionGender = this.fusionGender;
        newPokemon.fusionLuck = this.fusionLuck;
        newPokemon.usedTMs = this.usedTMs;

        this.scene.getParty().push(newPokemon);
        newPokemon.evolve((!isFusion ? newEvolution : new FusionSpeciesFormEvolution(this.id, newEvolution)), evoSpecies);
        const modifiers = this.scene.findModifiers(m => m instanceof PokemonHeldItemModifier
          && m.pokemonId === this.id, true) as PokemonHeldItemModifier[];
        modifiers.forEach(m => {
          const clonedModifier = m.clone() as PokemonHeldItemModifier;
          clonedModifier.pokemonId = newPokemon.id;
          this.scene.addModifier(clonedModifier, true);
        });
        this.scene.updateModifiers(true);
      }
    }
  }

  getPossibleForm(formChange: SpeciesFormChange): Promise<Pokemon> {
    return new Promise(resolve => {
      const formIndex = Math.max(this.species.forms.findIndex(f => f.formKey === formChange.formKey), 0);
      const ret = this.scene.addPlayerPokemon(this.species, this.level, this.abilityIndex, formIndex, this.gender, this.shiny, this.variant, this.ivs, this.nature, this);
      ret.loadAssets().then(() => resolve(ret));
    });
  }

  changeForm(formChange: SpeciesFormChange): Promise<void> {
    return new Promise(resolve => {
      this.formIndex = Math.max(this.species.forms.findIndex(f => f.formKey === formChange.formKey), 0);
      this.generateName();
      const abilityCount = this.getSpeciesForm().getAbilityCount();
      if (this.abilityIndex >= abilityCount) { // Shouldn't happen
        this.abilityIndex = abilityCount - 1;
      }
      this.compatibleTms.splice(0, this.compatibleTms.length);
      this.generateCompatibleTms();
      const updateAndResolve = () => {
        this.loadAssets().then(() => {
          this.calculateStats();
          this.scene.updateModifiers(true, true);
          this.updateInfo(true).then(() => resolve());
        });
      };
      if (!this.scene.gameMode.isDaily || this.metBiome > -1) {
        this.scene.gameData.setPokemonSeen(this, false);
        this.scene.gameData.setPokemonCaught(this, false).then(() => updateAndResolve());
      } else {
        updateAndResolve();
      }
    });
  }

  clearFusionSpecies(): void {
    super.clearFusionSpecies();
    this.generateCompatibleTms();
  }

  /**
  * Returns a Promise to fuse two PlayerPokemon together
  * @param pokemon The PlayerPokemon to fuse to this one
  */
  fuse(pokemon: PlayerPokemon): Promise<void> {
    return new Promise(resolve => {
      this.fusionSpecies = pokemon.species;
      this.fusionFormIndex = pokemon.formIndex;
      this.fusionAbilityIndex = pokemon.abilityIndex;
      this.fusionShiny = pokemon.shiny;
      this.fusionVariant = pokemon.variant;
      this.fusionGender = pokemon.gender;
      this.fusionLuck = pokemon.luck;
      this.fusionMysteryEncounterPokemonData = pokemon.mysteryEncounterPokemonData;
      if ((pokemon.pauseEvolutions) || (this.pauseEvolutions)) {
        this.pauseEvolutions = true;
      }

      this.scene.validateAchv(achvs.SPLICE);
      this.scene.gameData.gameStats.pokemonFused++;

      // Store the average HP% that each Pokemon has
      const maxHp = this.getMaxHp();
      const newHpPercent = ((pokemon.hp / pokemon.getMaxHp()) + (this.hp / maxHp)) / 2;

      this.generateName();
      this.calculateStats();

      // Set this Pokemon's HP to the average % of both fusion components
      this.hp = Math.round(maxHp * newHpPercent);
      if (!this.isFainted()) {
        // If this Pokemon hasn't fainted, make sure the HP wasn't set over the new maximum
        this.hp = Math.min(this.hp, maxHp);
        this.status = getRandomStatus(this.status, pokemon.status); // Get a random valid status between the two
      } else if (!pokemon.isFainted()) {
        // If this Pokemon fainted but the other hasn't, make sure the HP wasn't set to zero
        this.hp = Math.max(this.hp, 1);
        this.status = pokemon.status; // Inherit the other Pokemon's status
      }

      this.generateCompatibleTms();
      this.updateInfo(true);
      const fusedPartyMemberIndex = this.scene.getParty().indexOf(pokemon);
      let partyMemberIndex = this.scene.getParty().indexOf(this);
      if (partyMemberIndex > fusedPartyMemberIndex) {
        partyMemberIndex--;
      }
      const fusedPartyMemberHeldModifiers = this.scene.findModifiers(m => m instanceof PokemonHeldItemModifier
        && m.pokemonId === pokemon.id, true) as PokemonHeldItemModifier[];
      const transferModifiers: Promise<boolean>[] = [];
      for (const modifier of fusedPartyMemberHeldModifiers) {
        transferModifiers.push(this.scene.tryTransferHeldItemModifier(modifier, this, false, modifier.getStackCount(), true, true));
      }
      Promise.allSettled(transferModifiers).then(() => {
        this.scene.updateModifiers(true, true).then(() => {
          this.scene.removePartyMemberModifiers(fusedPartyMemberIndex);
          this.scene.getParty().splice(fusedPartyMemberIndex, 1)[0];
          const newPartyMemberIndex = this.scene.getParty().indexOf(this);
          pokemon.getMoveset(true).map(m => this.scene.unshiftPhase(new LearnMovePhase(this.scene, newPartyMemberIndex, m!.getMove().id))); // TODO: is the bang correct?
          pokemon.destroy();
          this.updateFusionPalette();
          resolve();
        });
      });
    });
  }

  unfuse(): Promise<void> {
    return new Promise(resolve => {
      this.clearFusionSpecies();

      this.updateInfo(true).then(() => resolve());
      this.updateFusionPalette();
    });
  }

  /** Returns a deep copy of this Pokemon's moveset array */
  copyMoveset(): PokemonMove[] {
    const newMoveset : PokemonMove[] = [];
    this.moveset.forEach(move =>
      newMoveset.push(new PokemonMove(move!.moveId, 0, move!.ppUp, move!.virtual))); // TODO: are those bangs correct?

    return newMoveset;
  }
}

export class EnemyPokemon extends Pokemon {
  public trainerSlot: TrainerSlot;
  public aiType: AiType;
  public bossSegments: integer;
  public bossSegmentIndex: integer;
  /** To indicate of the instance was populated with a dataSource -> e.g. loaded & populated from session data */
  public readonly isPopulatedFromDataSource: boolean;

  constructor(scene: BattleScene, species: PokemonSpecies, level: integer, trainerSlot: TrainerSlot, boss: boolean, dataSource?: PokemonData) {
    super(scene, 236, 84, species, level, dataSource?.abilityIndex, dataSource?.formIndex,
      dataSource?.gender, dataSource ? dataSource.shiny : false, dataSource ? dataSource.variant : undefined, undefined, dataSource ? dataSource.nature : undefined, dataSource);

    this.trainerSlot = trainerSlot;
    this.isPopulatedFromDataSource = !!dataSource; // if a dataSource is provided, then it was populated from dataSource
    if (boss) {
      this.setBoss(boss, dataSource?.bossSegments);
    }

    if (Overrides.OPP_STATUS_OVERRIDE) {
      this.status = new Status(Overrides.OPP_STATUS_OVERRIDE);
    }

    if (Overrides.OPP_GENDER_OVERRIDE) {
      this.gender = Overrides.OPP_GENDER_OVERRIDE;
    }

    const speciesId = this.species.speciesId;

    if (speciesId in Overrides.OPP_FORM_OVERRIDES
      && Overrides.OPP_FORM_OVERRIDES[speciesId]
      && this.species.forms[Overrides.OPP_FORM_OVERRIDES[speciesId]]) {
      this.formIndex = Overrides.OPP_FORM_OVERRIDES[speciesId] ?? 0;
    }

    if (!dataSource) {
      this.generateAndPopulateMoveset();

      this.trySetShiny();
      if (Overrides.OPP_SHINY_OVERRIDE) {
        this.shiny = true;
        this.initShinySparkle();
      }
      if (this.shiny) {
        this.variant = this.generateVariant();
        if (Overrides.OPP_VARIANT_OVERRIDE) {
          this.variant = Overrides.OPP_VARIANT_OVERRIDE;
        }
      }

      this.luck = (this.shiny ? this.variant + 1 : 0) + (this.fusionShiny ? this.fusionVariant + 1 : 0);

      let prevolution: Species;
      let speciesId = species.speciesId;
      while ((prevolution = pokemonPrevolutions[speciesId])) {
        const evolution = pokemonEvolutions[prevolution].find(pe => pe.speciesId === speciesId && (!pe.evoFormKey || pe.evoFormKey === this.getFormKey()));
        if (evolution?.condition?.enforceFunc) {
          evolution.condition.enforceFunc(this);
        }
        speciesId = prevolution;
      }
    }

    this.aiType = boss || this.hasTrainer() ? AiType.SMART : AiType.SMART_RANDOM;
  }

  initBattleInfo(): void {
    if (!this.battleInfo) {
      this.battleInfo = new EnemyBattleInfo(this.scene);
      this.battleInfo.updateBossSegments(this);
      this.battleInfo.initInfo(this);
    } else {
      this.battleInfo.updateBossSegments(this);
    }
  }

  /**
   * Sets the pokemons boss status. If true initializes the boss segments either from the arguments
   * or through the the Scene.getEncounterBossSegments function
   *
   * @param boss if the pokemon is a boss
   * @param bossSegments amount of boss segments (health-bar segments)
   */
  setBoss(boss: boolean = true, bossSegments: integer = 0): void {
    if (boss) {
      this.bossSegments = bossSegments || this.scene.getEncounterBossSegments(this.scene.currentBattle.waveIndex, this.level, this.species, true);
      this.bossSegmentIndex = this.bossSegments - 1;
    } else {
      this.bossSegments = 0;
      this.bossSegmentIndex = 0;
    }
  }

  generateAndPopulateMoveset(formIndex?: integer): void {
    switch (true) {
    case (this.species.speciesId === Species.SMEARGLE):
      this.moveset = [
        new PokemonMove(Moves.SKETCH),
        new PokemonMove(Moves.SKETCH),
        new PokemonMove(Moves.SKETCH),
        new PokemonMove(Moves.SKETCH)
      ];
      break;
    case (this.species.speciesId === Species.ETERNATUS):
      this.moveset = (formIndex !== undefined ? formIndex : this.formIndex)
        ? [
          new PokemonMove(Moves.DYNAMAX_CANNON),
          new PokemonMove(Moves.CROSS_POISON),
          new PokemonMove(Moves.FLAMETHROWER),
          new PokemonMove(Moves.RECOVER, 0, -4)
        ]
        : [
          new PokemonMove(Moves.ETERNABEAM),
          new PokemonMove(Moves.SLUDGE_BOMB),
          new PokemonMove(Moves.FLAMETHROWER),
          new PokemonMove(Moves.COSMIC_POWER)
        ];
      if (this.scene.gameMode.hasChallenge(Challenges.INVERSE_BATTLE)) {
        this.moveset[2] = new PokemonMove(Moves.THUNDERBOLT);
      }
      break;
    default:
      super.generateAndPopulateMoveset();
      break;
    }
  }

  /**
   * Determines the move this Pokemon will use on the next turn, as well as
   * the Pokemon the move will target.
   * @returns this Pokemon's next move in the format {move, moveTargets}
   */
  getNextMove(): QueuedMove {
    // If this Pokemon has a move already queued, return it.
    const queuedMove = this.getMoveQueue().length
      ? this.getMoveset().find(m => m?.moveId === this.getMoveQueue()[0].move)
      : null;
    if (queuedMove) {
      if (queuedMove.isUsable(this, this.getMoveQueue()[0].ignorePP)) {
        return { move: queuedMove.moveId, targets: this.getMoveQueue()[0].targets, ignorePP: this.getMoveQueue()[0].ignorePP };
      } else {
        this.getMoveQueue().shift();
        return this.getNextMove();
      }
    }

    // Filter out any moves this Pokemon cannot use
    let movePool = this.getMoveset().filter(m => m?.isUsable(this));
    // If no moves are left, use Struggle. Otherwise, continue with move selection
    if (movePool.length) {
      // If there's only 1 move in the move pool, use it.
      if (movePool.length === 1) {
        return { move: movePool[0]!.moveId, targets: this.getNextTargets(movePool[0]!.moveId) }; // TODO: are the bangs correct?
      }
      // If a move is forced because of Encore, use it.
      const encoreTag = this.getTag(EncoreTag) as EncoreTag;
      if (encoreTag) {
        const encoreMove = movePool.find(m => m?.moveId === encoreTag.moveId);
        if (encoreMove) {
          return { move: encoreMove.moveId, targets: this.getNextTargets(encoreMove.moveId) };
        }
      }
      switch (this.aiType) {
      case AiType.RANDOM: // No enemy should spawn with this AI type in-game
        const moveId = movePool[this.scene.randBattleSeedInt(movePool.length)]!.moveId; // TODO: is the bang correct?
        return { move: moveId, targets: this.getNextTargets(moveId) };
      case AiType.SMART_RANDOM:
      case AiType.SMART:
        /**
         * Search this Pokemon's move pool for moves that will KO an opposing target.
         * If there are any moves that can KO an opponent (i.e. a player Pokemon),
         * those moves are the only ones considered for selection on this turn.
         */
        const koMoves = movePool.filter(pkmnMove => {
          if (!pkmnMove) {
            return false;
          }

          const move = pkmnMove.getMove()!;
          if (move.moveTarget === MoveTarget.ATTACKER) {
            return false;
          }

          const fieldPokemon = this.scene.getField();
          const moveTargets = getMoveTargets(this, move.id).targets
            .map(ind => fieldPokemon[ind])
            .filter(p => this.isPlayer() !== p.isPlayer());
          // Only considers critical hits for crit-only moves or when this Pokemon is under the effect of Laser Focus
          const isCritical = move.hasAttr(CritOnlyAttr) || !!this.getTag(BattlerTagType.ALWAYS_CRIT);

          return move.category !== MoveCategory.STATUS
            && moveTargets.some(p => {
              const doesNotFail = move.applyConditions(this, p, move) || [Moves.SUCKER_PUNCH, Moves.UPPER_HAND, Moves.THUNDERCLAP].includes(move.id);
              return doesNotFail && p.getAttackDamage(this, move, !p.battleData.abilityRevealed, false, isCritical).damage >= p.hp;
            });
        }, this);

        if (koMoves.length > 0) {
          movePool = koMoves;
        }

        /**
         * Move selection is based on the move's calculated "benefit score" against the
         * best possible target(s) (as determined by {@linkcode getNextTargets}).
         * For more information on how benefit scores are calculated, see `docs/enemy-ai.md`.
         */
        const moveScores = movePool.map(() => 0);
        const moveTargets = Object.fromEntries(movePool.map(m => [ m!.moveId, this.getNextTargets(m!.moveId) ])); // TODO: are those bangs correct?
        for (const m in movePool) {
          const pokemonMove = movePool[m]!; // TODO: is the bang correct?
          const move = pokemonMove.getMove();

          let moveScore = moveScores[m];
          const targetScores: integer[] = [];

          for (const mt of moveTargets[move.id]) {
            // Prevent a target score from being calculated when the target is whoever attacks the user
            if (mt === BattlerIndex.ATTACKER) {
              break;
            }

            const target = this.scene.getField()[mt];
            /**
             * The "target score" of a move is given by the move's user benefit score + the move's target benefit score.
             * If the target is an ally, the target benefit score is multiplied by -1.
             */
            let targetScore = move.getUserBenefitScore(this, target, move) + move.getTargetBenefitScore(this, target, move) * (mt < BattlerIndex.ENEMY === this.isPlayer() ? 1 : -1);
            if (Number.isNaN(targetScore)) {
              console.error(`Move ${move.name} returned score of NaN`);
              targetScore = 0;
            }
            /**
             * If this move is unimplemented, or the move is known to fail when used, set its
             * target score to -20
             */
            if ((move.name.endsWith(" (N)") || !move.applyConditions(this, target, move)) && ![Moves.SUCKER_PUNCH, Moves.UPPER_HAND, Moves.THUNDERCLAP].includes(move.id)) {
              targetScore = -20;
            } else if (move instanceof AttackMove) {
              /**
               * Attack moves are given extra multipliers to their base benefit score based on
               * the move's type effectiveness against the target and whether the move is a STAB move.
               */
              const effectiveness = target.getMoveEffectiveness(this, move, !target.battleData?.abilityRevealed);
              if (target.isPlayer() !== this.isPlayer()) {
                targetScore *= effectiveness;
                if (this.isOfType(move.type)) {
                  targetScore *= 1.5;
                }
              } else if (effectiveness) {
                targetScore /= effectiveness;
                if (this.isOfType(move.type)) {
                  targetScore /= 1.5;
                }
              }
              /** If a move has a base benefit score of 0, its benefit score is assumed to be unimplemented at this point */
              if (!targetScore) {
                targetScore = -20;
              }
            }
            targetScores.push(targetScore);
          }
          // When a move has multiple targets, its score is equal to the maximum target score across all targets
          moveScore += Math.max(...targetScores);

          // could make smarter by checking opponent def/spdef
          moveScores[m] = moveScore;
        }

        console.log(moveScores);

        // Sort the move pool in decreasing order of move score
        const sortedMovePool = movePool.slice(0);
        sortedMovePool.sort((a, b) => {
          const scoreA = moveScores[movePool.indexOf(a)];
          const scoreB = moveScores[movePool.indexOf(b)];
          return scoreA < scoreB ? 1 : scoreA > scoreB ? -1 : 0;
        });
        let r = 0;
        if (this.aiType === AiType.SMART_RANDOM) {
          // Has a 5/8 chance to select the best move, and a 3/8 chance to advance to the next best move (and repeat this roll)
          while (r < sortedMovePool.length - 1 && this.scene.randBattleSeedInt(8) >= 5) {
            r++;
          }
        } else if (this.aiType === AiType.SMART) {
          // The chance to advance to the next best move increases when the compared moves' scores are closer to each other.
          while (r < sortedMovePool.length - 1 && (moveScores[movePool.indexOf(sortedMovePool[r + 1])] / moveScores[movePool.indexOf(sortedMovePool[r])]) >= 0
              && this.scene.randBattleSeedInt(100) < Math.round((moveScores[movePool.indexOf(sortedMovePool[r + 1])] / moveScores[movePool.indexOf(sortedMovePool[r])]) * 50)) {
            r++;
          }
        }
        console.log(movePool.map(m => m!.getName()), moveScores, r, sortedMovePool.map(m => m!.getName())); // TODO: are those bangs correct?
        return { move: sortedMovePool[r]!.moveId, targets: moveTargets[sortedMovePool[r]!.moveId] };
      }
    }

    return { move: Moves.STRUGGLE, targets: this.getNextTargets(Moves.STRUGGLE) };
  }

  /**
   * Determines the Pokemon the given move would target if used by this Pokemon
   * @param moveId {@linkcode Moves} The move to be used
   * @returns The indexes of the Pokemon the given move would target
   */
  getNextTargets(moveId: Moves): BattlerIndex[] {
    const moveTargets = getMoveTargets(this, moveId);
    const targets = this.scene.getField(true).filter(p => moveTargets.targets.indexOf(p.getBattlerIndex()) > -1);
    // If the move is multi-target, return all targets' indexes
    if (moveTargets.multiple) {
      return targets.map(p => p.getBattlerIndex());
    }

    const move = allMoves[moveId];

    /**
     * Get the move's target benefit score against each potential target.
     * For allies, this score is multiplied by -1.
     */
    const benefitScores = targets
      .map(p => [ p.getBattlerIndex(), move.getTargetBenefitScore(this, p, move) * (p.isPlayer() === this.isPlayer() ? 1 : -1) ]);

    const sortedBenefitScores = benefitScores.slice(0);
    sortedBenefitScores.sort((a, b) => {
      const scoreA = a[1];
      const scoreB = b[1];
      return scoreA < scoreB ? 1 : scoreA > scoreB ? -1 : 0;
    });

    if (!sortedBenefitScores.length) {
      // Set target to BattlerIndex.ATTACKER when using a counter move
      // This is the same as when the player does so
      if (move.hasAttr(CounterDamageAttr)) {
        return [BattlerIndex.ATTACKER];
      }

      return [];
    }

    let targetWeights = sortedBenefitScores.map(s => s[1]);
    const lowestWeight = targetWeights[targetWeights.length - 1];

    // If the lowest target weight (i.e. benefit score) is negative, add abs(lowestWeight) to all target weights
    if (lowestWeight < 1) {
      for (let w = 0; w < targetWeights.length; w++) {
        targetWeights[w] += Math.abs(lowestWeight - 1);
      }
    }

    // Remove any targets whose weights are less than half the max of the target weights from consideration
    const benefitCutoffIndex = targetWeights.findIndex(s => s < targetWeights[0] / 2);
    if (benefitCutoffIndex > -1) {
      targetWeights = targetWeights.slice(0, benefitCutoffIndex);
    }

    const thresholds: integer[] = [];
    let totalWeight: integer = 0;
    targetWeights.reduce((total: integer, w: integer) => {
      total += w;
      thresholds.push(total);
      totalWeight = total;
      return total;
    }, 0);

    /**
     * Generate a random number from 0 to (totalWeight-1),
     * then select the first target whose cumulative weight (with all previous targets' weights)
     * is greater than that random number.
     */
    const randValue = this.scene.randBattleSeedInt(totalWeight);
    let targetIndex: integer = 0;

    thresholds.every((t, i) => {
      if (randValue >= t) {
        return true;
      }

      targetIndex = i;
      return false;
    });

    return [ sortedBenefitScores[targetIndex][0] ];
  }

  isPlayer() {
    return false;
  }

  hasTrainer(): boolean {
    return !!this.trainerSlot;
  }

  isBoss(): boolean {
    return !!this.bossSegments;
  }

  getBossSegmentIndex(): integer {
    const segments = (this as EnemyPokemon).bossSegments;
    const segmentSize = this.getMaxHp() / segments;
    for (let s = segments - 1; s > 0; s--) {
      const hpThreshold = Math.round(segmentSize * s);
      if (this.hp > hpThreshold) {
        return s;
      }
    }

    return 0;
  }

  damage(damage: integer, ignoreSegments: boolean = false, preventEndure: boolean = false, ignoreFaintPhase: boolean = false): integer {
    if (this.isFainted()) {
      return 0;
    }

    let clearedBossSegmentIndex = this.isBoss()
      ? this.bossSegmentIndex + 1
      : 0;

    if (this.isBoss() && !ignoreSegments) {
      const segmentSize = this.getMaxHp() / this.bossSegments;
      for (let s = this.bossSegmentIndex; s > 0; s--) {
        const hpThreshold = segmentSize * s;
        const roundedHpThreshold = Math.round(hpThreshold);
        if (this.hp >= roundedHpThreshold) {
          if (this.hp - damage <= roundedHpThreshold) {
            const hpRemainder = this.hp - roundedHpThreshold;
            let segmentsBypassed = 0;
            while (segmentsBypassed < this.bossSegmentIndex && this.canBypassBossSegments(segmentsBypassed + 1) && (damage - hpRemainder) >= Math.round(segmentSize * Math.pow(2, segmentsBypassed + 1))) {
              segmentsBypassed++;
              //console.log('damage', damage, 'segment', segmentsBypassed + 1, 'segment size', segmentSize, 'damage needed', Math.round(segmentSize * Math.pow(2, segmentsBypassed + 1)));
            }

            damage = Utils.toDmgValue(this.hp - hpThreshold + segmentSize * segmentsBypassed);
            clearedBossSegmentIndex = s - segmentsBypassed;
          }
          break;
        }
      }
    }

    switch (this.scene.currentBattle.battleSpec) {
    case BattleSpec.FINAL_BOSS:
      if (!this.formIndex && this.bossSegmentIndex < 1) {
        damage = Math.min(damage, this.hp - 1);
      }
    }

    const ret = super.damage(damage, ignoreSegments, preventEndure, ignoreFaintPhase);

    if (this.isBoss()) {
      if (ignoreSegments) {
        const segmentSize = this.getMaxHp() / this.bossSegments;
        clearedBossSegmentIndex = Math.ceil(this.hp / segmentSize);
      }
      if (clearedBossSegmentIndex <= this.bossSegmentIndex) {
        this.handleBossSegmentCleared(clearedBossSegmentIndex);
      }
      this.battleInfo.updateBossSegments(this);
    }

    return ret;
  }

  canBypassBossSegments(segmentCount: integer = 1): boolean {
    if (this.scene.currentBattle.battleSpec === BattleSpec.FINAL_BOSS) {
      if (!this.formIndex && (this.bossSegmentIndex - segmentCount) < 1) {
        return false;
      }
    }

    return true;
  }

  /**
   * Go through a boss' health segments and give stats boosts for each newly cleared segment
   * The base boost is 1 to a random stat that's not already maxed out per broken shield
   * For Pokemon with 3 health segments or more, breaking the last shield gives +2 instead
   * For Pokemon with 5 health segments or more, breaking the last two shields give +2 each
   * @param segmentIndex index of the segment to get down to (0 = no shield left, 1 = 1 shield left, etc.)
   */
  handleBossSegmentCleared(segmentIndex: integer): void {
    while (this.bossSegmentIndex > 0 && segmentIndex - 1 < this.bossSegmentIndex) {
      // Filter out already maxed out stat stages and weigh the rest based on existing stats
      const leftoverStats = EFFECTIVE_STATS.filter((s: EffectiveStat) => this.getStatStage(s) < 6);
      const statWeights = leftoverStats.map((s: EffectiveStat) => this.getStat(s, false));

      let boostedStat: EffectiveStat;
      const statThresholds: number[] = [];
      let totalWeight = 0;

      for (const i in statWeights) {
        totalWeight += statWeights[i];
        statThresholds.push(totalWeight);
      }

      // Pick a random stat from the leftover stats to increase its stages
      const randInt = Utils.randSeedInt(totalWeight);
      for (const i in statThresholds) {
        if (randInt < statThresholds[i]) {
          boostedStat = leftoverStats[i];
          break;
        }
      }

      let stages = 1;

      // increase the boost if the boss has at least 3 segments and we passed last shield
      if (this.bossSegments >= 3 && this.bossSegmentIndex === 1) {
        stages++;
      }
      // increase the boost if the boss has at least 5 segments and we passed the second to last shield
      if (this.bossSegments >= 5 && this.bossSegmentIndex === 2) {
        stages++;
      }

      this.scene.unshiftPhase(new StatStageChangePhase(this.scene, this.getBattlerIndex(), true, [ boostedStat! ], stages, true, true));
      this.bossSegmentIndex--;
    }
  }

  heal(amount: integer): integer {
    if (this.isBoss()) {
      const amountRatio = amount / this.getMaxHp();
      const segmentBypassCount = Math.floor(amountRatio / (1 / this.bossSegments));
      const segmentSize = this.getMaxHp() / this.bossSegments;
      for (let s = 1; s < this.bossSegments; s++) {
        const hpThreshold = segmentSize * s;
        if (this.hp <= Math.round(hpThreshold)) {
          const healAmount = Math.min(amount, this.getMaxHp() - this.hp, Math.round(hpThreshold + (segmentSize * segmentBypassCount) - this.hp));
          this.hp += healAmount;
          return healAmount;
        } else if (s >= this.bossSegmentIndex) {
          return super.heal(amount);
        }
      }
    }

    return super.heal(amount);
  }

  getFieldIndex(): integer {
    return this.scene.getEnemyField().indexOf(this);
  }

  getBattlerIndex(): BattlerIndex {
    return BattlerIndex.ENEMY + this.getFieldIndex();
  }

  /**
   * Add a new pokemon to the player's party (at `slotIndex` if set).
   * If the first slot is replaced, the new pokemon's visibility will be set to `false`.
   * @param pokeballType the type of pokeball the pokemon was caught with
   * @param slotIndex an optional index to place the pokemon in the party
   * @returns the pokemon that was added or null if the pokemon could not be added
   */
  addToParty(pokeballType: PokeballType, slotIndex: number = -1) {
    const party = this.scene.getParty();
    let ret: PlayerPokemon | null = null;

    if (party.length < PLAYER_PARTY_MAX_SIZE) {
      this.pokeball = pokeballType;
      this.metLevel = this.level;
      this.metBiome = this.scene.arena.biomeType;
      this.metWave = this.scene.currentBattle.waveIndex;
      this.metSpecies = this.species.speciesId;
      const newPokemon = this.scene.addPlayerPokemon(this.species, this.level, this.abilityIndex, this.formIndex, this.gender, this.shiny, this.variant, this.ivs, this.nature, this);

      if (Utils.isBetween(slotIndex, 0, PLAYER_PARTY_MAX_SIZE - 1)) {
        if (slotIndex === 0) {
          newPokemon.setVisible(false); // Hide if replaced with first pokemon
        }
        party.splice(slotIndex, 0, newPokemon);
      } else {
        party.push(newPokemon);
      }

      ret = newPokemon;
      this.scene.triggerPokemonFormChange(newPokemon, SpeciesFormChangeActiveTrigger, true);
    }

    return ret;
  }
}

export interface TurnMove {
  move: Moves;
  targets?: BattlerIndex[];
  result: MoveResult;
  virtual?: boolean;
  turn?: number;
}

export interface QueuedMove {
  move: Moves;
  targets: BattlerIndex[];
  ignorePP?: boolean;
}

export interface AttackMoveResult {
  move: Moves;
  result: DamageResult;
  damage: number;
  critical: boolean;
  sourceId: number;
  sourceBattlerIndex: BattlerIndex;
}

export class PokemonSummonData {
  /** [Atk, Def, SpAtk, SpDef, Spd, Acc, Eva] */
  public statStages: number[] = [ 0, 0, 0, 0, 0, 0, 0 ];
  public moveQueue: QueuedMove[] = [];
  public tags: BattlerTag[] = [];
  public abilitySuppressed: boolean = false;
  public abilitiesApplied: Abilities[] = [];

  public speciesForm: PokemonSpeciesForm | null;
  public fusionSpeciesForm: PokemonSpeciesForm;
  public ability: Abilities = Abilities.NONE;
  public passiveAbility: Abilities = Abilities.NONE;
  public gender: Gender;
  public fusionGender: Gender;
  public stats: number[] = [ 0, 0, 0, 0, 0, 0 ];
  public moveset: (PokemonMove | null)[];
  // If not initialized this value will not be populated from save data.
  public types: Type[] = [];
}

export class PokemonBattleData {
  public hitCount: number = 0;
  public endured: boolean = false;
  public berriesEaten: BerryType[] = [];
  public abilitiesApplied: Abilities[] = [];
  public abilityRevealed: boolean = false;
}

export class PokemonBattleSummonData {
  /** The number of turns the pokemon has passed since entering the battle */
  public turnCount: number = 1;
  /** The number of turns the pokemon has passed since the start of the wave */
  public waveTurnCount: number = 1;
  /** The list of moves the pokemon has used since entering the battle */
  public moveHistory: TurnMove[] = [];
}

export class PokemonTurnData {
  public flinched: boolean = false;
  public acted: boolean = false;
  public hitCount: number;
  public hitsLeft: number;
  public damageDealt: number = 0;
  public currDamageDealt: number = 0;
  public damageTaken: number = 0;
  public attacksReceived: AttackMoveResult[] = [];
  public order: number;
  public statStagesIncreased: boolean = false;
  public statStagesDecreased: boolean = false;
<<<<<<< HEAD
  public itemsLost: number = 0;
=======
  public moveEffectiveness: TypeDamageMultiplier | null = null;
>>>>>>> 8a2900ad
}

export enum AiType {
  RANDOM,
  SMART_RANDOM,
  SMART
}

export enum MoveResult {
  PENDING,
  SUCCESS,
  FAIL,
  MISS,
  OTHER
}

export enum HitResult {
  EFFECTIVE = 1,
  SUPER_EFFECTIVE,
  NOT_VERY_EFFECTIVE,
  ONE_HIT_KO,
  NO_EFFECT,
  STATUS,
  HEAL,
  FAIL,
  MISS,
  OTHER,
  IMMUNE
}

export type DamageResult = HitResult.EFFECTIVE | HitResult.SUPER_EFFECTIVE | HitResult.NOT_VERY_EFFECTIVE | HitResult.ONE_HIT_KO | HitResult.OTHER;

/** Interface containing the results of a damage calculation for a given move */
export interface DamageCalculationResult {
  /** `true` if the move was cancelled (thus suppressing "No Effect" messages) */
  cancelled: boolean;
  /** The effectiveness of the move */
  result: HitResult;
  /** The damage dealt by the move */
  damage: number;
}

/**
 * Wrapper class for the {@linkcode Move} class for Pokemon to interact with.
 * These are the moves assigned to a {@linkcode Pokemon} object.
 * It links to {@linkcode Move} class via the move ID.
 * Compared to {@linkcode Move}, this class also tracks if a move has received.
 * PP Ups, amount of PP used, and things like that.
 * @see {@linkcode isUsable} - checks if move is restricted, out of PP, or not implemented.
 * @see {@linkcode getMove} - returns {@linkcode Move} object by looking it up via ID.
 * @see {@linkcode usePp} - removes a point of PP from the move.
 * @see {@linkcode getMovePp} - returns amount of PP a move currently has.
 * @see {@linkcode getPpRatio} - returns the current PP amount / max PP amount.
 * @see {@linkcode getName} - returns name of {@linkcode Move}.
 **/
export class PokemonMove {
  public moveId: Moves;
  public ppUsed: integer;
  public ppUp: integer;
  public virtual: boolean;

  constructor(moveId: Moves, ppUsed?: integer, ppUp?: integer, virtual?: boolean) {
    this.moveId = moveId;
    this.ppUsed = ppUsed || 0;
    this.ppUp = ppUp || 0;
    this.virtual = !!virtual;
  }

  /**
   * Checks whether the move can be selected or performed by a Pokemon, without consideration for the move's targets.
   * The move is unusable if it is out of PP, restricted by an effect, or unimplemented.
   *
   * @param {Pokemon} pokemon {@linkcode Pokemon} that would be using this move
   * @param {boolean} ignorePp If `true`, skips the PP check
   * @param {boolean} ignoreRestrictionTags If `true`, skips the check for move restriction tags (see {@link MoveRestrictionBattlerTag})
   * @returns `true` if the move can be selected and used by the Pokemon, otherwise `false`.
   */
  isUsable(pokemon: Pokemon, ignorePp?: boolean, ignoreRestrictionTags?: boolean): boolean {
    if (this.moveId && !ignoreRestrictionTags && pokemon.isMoveRestricted(this.moveId)) {
      return false;
    }

    if (this.getMove().name.endsWith(" (N)")) {
      return false;
    }

    return (ignorePp || this.ppUsed < this.getMovePp() || this.getMove().pp === -1);
  }

  getMove(): Move {
    return allMoves[this.moveId];
  }

  /**
   * Sets {@link ppUsed} for this move and ensures the value does not exceed {@link getMovePp}
   * @param {number} count Amount of PP to use
   */
  usePp(count: number = 1) {
    this.ppUsed = Math.min(this.ppUsed + count, this.getMovePp());
  }

  getMovePp(): integer {
    return this.getMove().pp + this.ppUp * Utils.toDmgValue(this.getMove().pp / 5);
  }

  getPpRatio(): number {
    return 1 - (this.ppUsed / this.getMovePp());
  }

  getName(): string {
    return this.getMove().name;
  }

  /**
  * Copies an existing move or creates a valid PokemonMove object from json representing one
  * @param {PokemonMove | any} source The data for the move to copy
  * @return {PokemonMove} A valid pokemonmove object
  */
  static loadMove(source: PokemonMove | any): PokemonMove {
    return new PokemonMove(source.moveId, source.ppUsed, source.ppUp, source.virtual);
  }
}<|MERGE_RESOLUTION|>--- conflicted
+++ resolved
@@ -5020,11 +5020,8 @@
   public order: number;
   public statStagesIncreased: boolean = false;
   public statStagesDecreased: boolean = false;
-<<<<<<< HEAD
+  public moveEffectiveness: TypeDamageMultiplier | null = null;
   public itemsLost: number = 0;
-=======
-  public moveEffectiveness: TypeDamageMultiplier | null = null;
->>>>>>> 8a2900ad
 }
 
 export enum AiType {
