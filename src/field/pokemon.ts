--- conflicted
+++ resolved
@@ -3060,11 +3060,7 @@
       return this.fusionFaintCry(callback);
     }
 
-<<<<<<< HEAD
-    const key = this.getSpeciesForm().getCryKey(this.formIndex);
-=======
-    const key = `cry/${this.species.getCryKey(this.formIndex)}`;
->>>>>>> 48430c8f
+    const key = this.species.getCryKey(this.formIndex);
     //eslint-disable-next-line @typescript-eslint/no-unused-vars
     let i = 0;
     let rate = 0.85;
@@ -3122,11 +3118,7 @@
   }
 
   private fusionFaintCry(callback: Function): void {
-<<<<<<< HEAD
-    const key = this.getSpeciesForm().getCryKey(this.formIndex);
-=======
-    const key = `cry/${this.species.getCryKey(this.formIndex)}`;
->>>>>>> 48430c8f
+    const key = this.species.getCryKey(this.formIndex);
     let i = 0;
     let rate = 0.85;
     const cry = this.scene.playSound(key, { rate: rate }) as AnySound;
@@ -3134,11 +3126,7 @@
     const tintSprite = this.getTintSprite();
     let duration = cry.totalDuration * 1000;
 
-<<<<<<< HEAD
-    const fusionCryKey = `${this.getFusionSpeciesForm().getCryKey(this.fusionFormIndex)}`;
-=======
-    const fusionCryKey = `cry/${this.fusionSpecies?.getCryKey(this.fusionFormIndex)}`;
->>>>>>> 48430c8f
+    const fusionCryKey = this.fusionSpecies?.getCryKey(this.fusionFormIndex);
     let fusionCry = this.scene.playSound(fusionCryKey, { rate: rate }) as AnySound;
     fusionCry.stop();
     duration = Math.min(duration, fusionCry.totalDuration * 1000);
