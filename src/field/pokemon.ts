import Phaser from "phaser";
import type { AnySound } from "#app/battle-scene";
import type BattleScene from "#app/battle-scene";
import { globalScene } from "#app/global-scene";
import type { Variant } from "#app/sprites/variant";
import { populateVariantColors, variantColorCache } from "#app/sprites/variant";
import { variantData } from "#app/sprites/variant";
import BattleInfo, { PlayerBattleInfo, EnemyBattleInfo } from "#app/ui/battle-info";
import type Move from "#app/data/moves/move";
import {
  HighCritAttr,
  HitsTagAttr,
  applyMoveAttrs,
  FixedDamageAttr,
  VariableAtkAttr,
  TypelessAttr,
  CritOnlyAttr,
  getMoveTargets,
  OneHitKOAttr,
  VariableMoveTypeAttr,
  VariableDefAttr,
  AttackMove,
  ModifiedDamageAttr,
  VariableMoveTypeMultiplierAttr,
  IgnoreOpponentStatStagesAttr,
  SacrificialAttr,
  VariableMoveCategoryAttr,
  CounterDamageAttr,
  StatStageChangeAttr,
  RechargeAttr,
  IgnoreWeatherTypeDebuffAttr,
  BypassBurnDamageReductionAttr,
  SacrificialAttrOnHit,
  OneHitKOAccuracyAttr,
  RespectAttackTypeImmunityAttr,
  CombinedPledgeStabBoostAttr,
  VariableMoveTypeChartAttr,
  HpSplitAttr,
} from "#app/data/moves/move";
import { allMoves } from "#app/data/data-lists";
import { MoveTarget } from "#enums/MoveTarget";
import { MoveCategory } from "#enums/MoveCategory";
import type { PokemonSpeciesForm } from "#app/data/pokemon-species";
import {
  default as PokemonSpecies,
  getFusedSpeciesName,
  getPokemonSpecies,
  getPokemonSpeciesForm,
} from "#app/data/pokemon-species";
import { getStarterValueFriendshipCap, speciesStarterCosts } from "#app/data/balance/starters";
import {
  NumberHolder,
  randSeedInt,
  getIvsFromId,
  BooleanHolder,
  randSeedItem,
  isNullOrUndefined,
  getEnumValues,
  toDmgValue,
  fixedInt,
  rgbaToInt,
  rgbHexToRgba,
  rgbToHsv,
  deltaRgb,
  isBetween,
  type nil,
  type Constructor,
  randSeedIntRange,
} from "#app/utils/common";
import type { TypeDamageMultiplier } from "#app/data/type";
import { getTypeDamageMultiplier, getTypeRgb } from "#app/data/type";
import { PokemonType } from "#enums/pokemon-type";
import { getLevelTotalExp } from "#app/data/exp";
import {
  Stat,
  type PermanentStat,
  type BattleStat,
  type EffectiveStat,
  PERMANENT_STATS,
  BATTLE_STATS,
  EFFECTIVE_STATS,
} from "#enums/stat";
import {
  EnemyDamageBoosterModifier,
  EnemyDamageReducerModifier,
  EnemyFusionChanceModifier,
  HiddenAbilityRateBoosterModifier,
  BaseStatModifier,
  PokemonFriendshipBoosterModifier,
  PokemonHeldItemModifier,
  PokemonNatureWeightModifier,
  ShinyRateBoosterModifier,
  SurviveDamageModifier,
  TempStatStageBoosterModifier,
  TempCritBoosterModifier,
  StatBoosterModifier,
  CritBoosterModifier,
  PokemonBaseStatFlatModifier,
  PokemonBaseStatTotalModifier,
  PokemonIncrementingStatModifier,
  EvoTrackerModifier,
  PokemonMultiHitModifier,
} from "#app/modifier/modifier";
import { PokeballType } from "#enums/pokeball";
import { Gender } from "#app/data/gender";
import { Status, getRandomStatus } from "#app/data/status-effect";
import type { SpeciesFormEvolution, SpeciesEvolutionCondition } from "#app/data/balance/pokemon-evolutions";
import {
  pokemonEvolutions,
  pokemonPrevolutions,
  FusionSpeciesFormEvolution,
} from "#app/data/balance/pokemon-evolutions";
import { reverseCompatibleTms, tmSpecies, tmPoolTiers } from "#app/data/balance/tms";
import {
  BattlerTag,
  BattlerTagLapseType,
  EncoreTag,
  GroundedTag,
  HighestStatBoostTag,
  SubstituteTag,
  TypeImmuneTag,
  getBattlerTag,
  SemiInvulnerableTag,
  MoveRestrictionBattlerTag,
  ExposedTag,
  DragonCheerTag,
  CritBoostTag,
  TrappedTag,
  TarShotTag,
  AutotomizedTag,
  PowerTrickTag,
  loadBattlerTag,
  type GrudgeTag,
} from "../data/battler-tags";
import { WeatherType } from "#enums/weather-type";
import { ArenaTagSide, NoCritTag, WeakenMoveScreenTag } from "#app/data/arena-tag";
import type { SuppressAbilitiesTag } from "#app/data/arena-tag";
import type { Ability } from "#app/data/abilities/ability-class";
import type { AbAttr } from "#app/data/abilities/ab-attrs/ab-attr";
import {
  StatMultiplierAbAttr,
  BlockCritAbAttr,
  BonusCritAbAttr,
  BypassBurnDamageReductionAbAttr,
  FieldPriorityMoveImmunityAbAttr,
  IgnoreOpponentStatStagesAbAttr,
  MoveImmunityAbAttr,
  PreDefendFullHpEndureAbAttr,
  ReceivedMoveDamageMultiplierAbAttr,
  StabBoostAbAttr,
  StatusEffectImmunityAbAttr,
  TypeImmunityAbAttr,
  WeightMultiplierAbAttr,
  applyAbAttrs,
  applyStatMultiplierAbAttrs,
  applyPreApplyBattlerTagAbAttrs,
  applyPreAttackAbAttrs,
  applyPreDefendAbAttrs,
  applyPreSetStatusAbAttrs,
  NoFusionAbilityAbAttr,
  MultCritAbAttr,
  IgnoreTypeImmunityAbAttr,
  DamageBoostAbAttr,
  IgnoreTypeStatusEffectImmunityAbAttr,
  ConditionalCritAbAttr,
  applyFieldStatMultiplierAbAttrs,
  FieldMultiplyStatAbAttr,
  AddSecondStrikeAbAttr,
  UserFieldStatusEffectImmunityAbAttr,
  UserFieldBattlerTagImmunityAbAttr,
  BattlerTagImmunityAbAttr,
  MoveTypeChangeAbAttr,
  FullHpResistTypeAbAttr,
  applyCheckTrappedAbAttrs,
  CheckTrappedAbAttr,
  InfiltratorAbAttr,
  AlliedFieldDamageReductionAbAttr,
  PostDamageAbAttr,
  applyPostDamageAbAttrs,
  CommanderAbAttr,
  applyPostItemLostAbAttrs,
  PostItemLostAbAttr,
  applyOnGainAbAttrs,
  PreLeaveFieldAbAttr,
  applyPreLeaveFieldAbAttrs,
  applyOnLoseAbAttrs,
  PreLeaveFieldRemoveSuppressAbilitiesSourceAbAttr,
  applyAllyStatMultiplierAbAttrs,
  AllyStatMultiplierAbAttr,
  MoveAbilityBypassAbAttr,
  PreSummonAbAttr,
} from "#app/data/abilities/ability";
import { allAbilities } from "#app/data/data-lists";
import type PokemonData from "#app/system/pokemon-data";
import { BattlerIndex } from "#app/battle";
import { UiMode } from "#enums/ui-mode";
import type { PartyOption } from "#app/ui/party-ui-handler";
import PartyUiHandler, { PartyUiMode } from "#app/ui/party-ui-handler";
import SoundFade from "phaser3-rex-plugins/plugins/soundfade";
import type { LevelMoves } from "#app/data/balance/pokemon-level-moves";
import { EVOLVE_MOVE, RELEARN_MOVE } from "#app/data/balance/pokemon-level-moves";
import { achvs } from "#app/system/achv";
import type { StarterDataEntry, StarterMoveset } from "#app/system/game-data";
import { DexAttr } from "#app/system/game-data";
import { QuantizerCelebi, argbFromRgba, rgbaFromArgb } from "@material/material-color-utilities";
import { getNatureStatMultiplier } from "#app/data/nature";
import type { SpeciesFormChange } from "#app/data/pokemon-forms";
import {
  SpeciesFormChangeActiveTrigger,
  SpeciesFormChangeLapseTeraTrigger,
  SpeciesFormChangeMoveLearnedTrigger,
  SpeciesFormChangePostMoveTrigger,
} from "#app/data/pokemon-forms";
import { TerrainType } from "#app/data/terrain";
import type { TrainerSlot } from "#enums/trainer-slot";
import Overrides from "#app/overrides";
import i18next from "i18next";
import { speciesEggMoves } from "#app/data/balance/egg-moves";
import { ModifierTier } from "#app/modifier/modifier-tier";
import { applyChallenges, ChallengeType } from "#app/data/challenge";
import { Abilities } from "#enums/abilities";
import { ArenaTagType } from "#enums/arena-tag-type";
import { BattleSpec } from "#enums/battle-spec";
import { BattlerTagType } from "#enums/battler-tag-type";
import type { BerryType } from "#enums/berry-type";
import { Biome } from "#enums/biome";
import { Moves } from "#enums/moves";
import { Species } from "#enums/species";
import { getPokemonNameWithAffix } from "#app/messages";
import { DamageAnimPhase } from "#app/phases/damage-anim-phase";
import { FaintPhase } from "#app/phases/faint-phase";
import { LearnMovePhase } from "#app/phases/learn-move-phase";
import { MoveEffectPhase } from "#app/phases/move-effect-phase";
import { MoveEndPhase } from "#app/phases/move-end-phase";
import { ObtainStatusEffectPhase } from "#app/phases/obtain-status-effect-phase";
import { StatStageChangePhase } from "#app/phases/stat-stage-change-phase";
import { SwitchSummonPhase } from "#app/phases/switch-summon-phase";
import { Challenges } from "#enums/challenges";
import { PokemonAnimType } from "#enums/pokemon-anim-type";
import { PLAYER_PARTY_MAX_SIZE } from "#app/constants";
import { CustomPokemonData } from "#app/data/custom-pokemon-data";
import { SwitchType } from "#enums/switch-type";
import { SpeciesFormKey } from "#enums/species-form-key";
import { getStatusEffectOverlapText } from "#app/data/status-effect";
import {
  BASE_HIDDEN_ABILITY_CHANCE,
  BASE_SHINY_CHANCE,
  SHINY_EPIC_CHANCE,
  SHINY_VARIANT_CHANCE,
} from "#app/data/balance/rates";
import { Nature } from "#enums/nature";
import { StatusEffect } from "#enums/status-effect";
import { doShinySparkleAnim } from "#app/field/anims";
import { MoveFlags } from "#enums/MoveFlags";
import { timedEventManager } from "#app/global-event-manager";
import { loadMoveAnimations } from "#app/sprites/pokemon-asset-loader";
import { ResetStatusPhase } from "#app/phases/reset-status-phase";

export enum LearnMoveSituation {
  MISC,
  LEVEL_UP,
  RELEARN,
  EVOLUTION,
  EVOLUTION_FUSED, // If fusionSpecies has Evolved
  EVOLUTION_FUSED_BASE, // If fusion's base species has Evolved
}

export enum FieldPosition {
  CENTER,
  LEFT,
  RIGHT,
}

/** Base typeclass for damage parameter methods, used for DRY */
type damageParams = {
  /** The attacking {@linkcode Pokemon} */
  source: Pokemon;
  /** The move used in the attack */
  move: Move;
  /** The move's {@linkcode MoveCategory} after variable-category effects are applied */
  moveCategory: MoveCategory;
  /** If `true`, ignores this Pokemon's defensive ability effects */
  ignoreAbility?: boolean;
  /** If `true`, ignores the attacking Pokemon's ability effects */
  ignoreSourceAbility?: boolean;
  /** If `true`, ignores the ally Pokemon's ability effects */
  ignoreAllyAbility?: boolean;
  /** If `true`, ignores the ability effects of the attacking pokemon's ally */
  ignoreSourceAllyAbility?: boolean;
  /** If `true`, calculates damage for a critical hit */
  isCritical?: boolean;
  /** If `true`, suppresses changes to game state during the calculation */
  simulated?: boolean;
  /** If defined, used in place of calculated effectiveness values */
  effectiveness?: number;
};

/** Type for the parameters of {@linkcode Pokemon#getBaseDamage | getBaseDamage} */
type getBaseDamageParams = Omit<damageParams, "effectiveness">;

/** Type for the parameters of {@linkcode Pokemon#getAttackDamage | getAttackDamage} */
type getAttackDamageParams = Omit<damageParams, "moveCategory">;

export default abstract class Pokemon extends Phaser.GameObjects.Container {
  /**
   * This pokemon's {@link https://bulbapedia.bulbagarden.net/wiki/Personality_value | Personality value/PID},
   * used to determine various parameters of this Pokemon.
   * Represented as a random 32-bit unsigned integer.
   * TODO: Stop treating this like a unique ID and stop treating 0 as no pokemon
   */
  public id: number;
  public name: string;
  public nickname: string;
  public species: PokemonSpecies;
  public formIndex: number;
  public abilityIndex: number;
  public passive: boolean;
  public shiny: boolean;
  public variant: Variant;
  public pokeball: PokeballType;
  protected battleInfo: BattleInfo;
  public level: number;
  public exp: number;
  public levelExp: number;
  public gender: Gender;
  public hp: number;
  public stats: number[];
  public ivs: number[];
  public nature: Nature;
  public moveset: PokemonMove[];
  public status: Status | null;
  public friendship: number;
  public metLevel: number;
  public metBiome: Biome | -1;
  public metSpecies: Species;
  public metWave: number;
  public luck: number;
  public pauseEvolutions: boolean;
  public pokerus: boolean;
  public switchOutStatus = false;
  public evoCounter: number;
  public teraType: PokemonType;
  public isTerastallized: boolean;
  public stellarTypesBoosted: PokemonType[];

  public fusionSpecies: PokemonSpecies | null;
  public fusionFormIndex: number;
  public fusionAbilityIndex: number;
  public fusionShiny: boolean;
  public fusionVariant: Variant;
  public fusionGender: Gender;
  public fusionLuck: number;
  public fusionCustomPokemonData: CustomPokemonData | null;
  public fusionTeraType: PokemonType;

  public customPokemonData: CustomPokemonData = new CustomPokemonData();

  /* Pokemon data types, in vaguely decreasing order of precedence */

  /**
   * Data that resets only on *battle* end (hit count, harvest berries, etc.)
   * Kept between waves.
   */
  public battleData: PokemonBattleData = new PokemonBattleData();
  /** Data that resets on switch or battle end (stat stages, battler tags, etc.) */
  public summonData: PokemonSummonData = new PokemonSummonData();
  /** Similar to {@linkcode PokemonSummonData}, but is reset on reload (not saved to file). */
  public tempSummonData: PokemonTempSummonData = new PokemonTempSummonData();
  /** Wave data correponding to moves/ability information revealed */
  public waveData: PokemonWaveData = new PokemonWaveData();
  /** Per-turn data like hit count & flinch tracking */
  public turnData: PokemonTurnData = new PokemonTurnData();

  /** Used by Mystery Encounters to execute pokemon-specific logic (such as stat boosts) at start of battle */
  public mysteryEncounterBattleEffects?: (pokemon: Pokemon) => void;

  public fieldPosition: FieldPosition;

  public maskEnabled: boolean;
  public maskSprite: Phaser.GameObjects.Sprite | null;

  public usedTMs: Moves[];

  private shinySparkle: Phaser.GameObjects.Sprite;

  // TODO: Rework this eventually
  constructor(
    x: number,
    y: number,
    species: PokemonSpecies,
    level: number,
    abilityIndex?: number,
    formIndex?: number,
    gender?: Gender,
    shiny?: boolean,
    variant?: Variant,
    ivs?: number[],
    nature?: Nature,
    dataSource?: Pokemon | PokemonData,
  ) {
    super(globalScene, x, y);

    if (!species.isObtainable() && this.isPlayer()) {
      throw `Cannot create a player Pokemon for species '${species.getName(formIndex)}'`;
    }

    this.species = species;
    this.pokeball = dataSource?.pokeball || PokeballType.POKEBALL;
    this.level = level;

    this.abilityIndex = abilityIndex ?? this.generateAbilityIndex();

    if (formIndex !== undefined) {
      this.formIndex = formIndex;
    }
    if (gender !== undefined) {
      this.gender = gender;
    }
    if (shiny !== undefined) {
      this.shiny = shiny;
    }
    if (variant !== undefined) {
      this.variant = variant;
    }
    this.exp = dataSource?.exp || getLevelTotalExp(this.level, species.growthRate);
    this.levelExp = dataSource?.levelExp || 0;

    if (dataSource) {
      this.id = dataSource.id;
      this.hp = dataSource.hp;
      this.stats = dataSource.stats;
      this.ivs = dataSource.ivs;
      this.passive = !!dataSource.passive;
      if (this.variant === undefined) {
        this.variant = 0;
      }
      this.nature = dataSource.nature || (0 as Nature);
      this.nickname = dataSource.nickname;
      this.moveset = dataSource.moveset;
      this.status = dataSource.status!; // TODO: is this bang correct?
      this.friendship = dataSource.friendship ?? this.species.baseFriendship;
      this.metLevel = dataSource.metLevel || 5;
      this.luck = dataSource.luck;
      this.metBiome = dataSource.metBiome;
      this.metSpecies =
        dataSource.metSpecies ?? (this.metBiome !== -1 ? this.species.speciesId : this.species.getRootSpeciesId(true));
      this.metWave = dataSource.metWave ?? (this.metBiome === -1 ? -1 : 0);
      this.pauseEvolutions = dataSource.pauseEvolutions;
      this.pokerus = !!dataSource.pokerus;
      this.evoCounter = dataSource.evoCounter ?? 0;
      this.fusionSpecies =
        dataSource.fusionSpecies instanceof PokemonSpecies
          ? dataSource.fusionSpecies
          : dataSource.fusionSpecies
            ? getPokemonSpecies(dataSource.fusionSpecies)
            : null;
      this.fusionFormIndex = dataSource.fusionFormIndex;
      this.fusionAbilityIndex = dataSource.fusionAbilityIndex;
      this.fusionShiny = dataSource.fusionShiny;
      this.fusionVariant = dataSource.fusionVariant || 0;
      this.fusionGender = dataSource.fusionGender;
      this.fusionLuck = dataSource.fusionLuck;
      this.fusionCustomPokemonData = dataSource.fusionCustomPokemonData;
      this.fusionTeraType = dataSource.fusionTeraType;
      this.usedTMs = dataSource.usedTMs ?? [];
      this.customPokemonData = new CustomPokemonData(dataSource.customPokemonData);
      this.teraType = dataSource.teraType;
      this.isTerastallized = dataSource.isTerastallized;
      this.stellarTypesBoosted = dataSource.stellarTypesBoosted ?? [];
    } else {
      this.id = randSeedInt(4294967296);
      this.ivs = ivs || getIvsFromId(this.id);

      if (this.gender === undefined) {
        this.generateGender();
      }

      if (this.formIndex === undefined) {
        this.formIndex = globalScene.getSpeciesFormIndex(species, this.gender, this.nature, this.isPlayer());
      }

      if (this.shiny === undefined) {
        this.trySetShiny();
      }

      if (this.variant === undefined) {
        this.variant = this.shiny ? this.generateShinyVariant() : 0;
      }

      if (nature !== undefined) {
        this.setNature(nature);
      } else {
        this.generateNature();
      }

      this.friendship = species.baseFriendship;
      this.metLevel = level;
      this.metBiome = globalScene.currentBattle ? globalScene.arena.biomeType : -1;
      this.metSpecies = species.speciesId;
      this.metWave = globalScene.currentBattle ? globalScene.currentBattle.waveIndex : -1;
      this.pokerus = false;

      if (level > 1) {
        const fused = new BooleanHolder(globalScene.gameMode.isSplicedOnly);
        if (!fused.value && !this.isPlayer() && !this.hasTrainer()) {
          globalScene.applyModifier(EnemyFusionChanceModifier, false, fused);
        }

        if (fused.value) {
          this.calculateStats();
          this.generateFusionSpecies();
        }
      }
      this.luck = (this.shiny ? this.variant + 1 : 0) + (this.fusionShiny ? this.fusionVariant + 1 : 0);
      this.fusionLuck = this.luck;

      this.teraType = randSeedItem(this.getTypes(false, false, true));
      this.isTerastallized = false;
      this.stellarTypesBoosted = [];
    }

    this.summonData = new PokemonSummonData(dataSource?.summonData);
    this.battleData = new PokemonBattleData(dataSource?.battleData);

    this.generateName();

    if (!species.isObtainable()) {
      this.shiny = false;
    }

    if (!dataSource) {
      this.calculateStats();
    }
  }

  /**
   * @param useIllusion - Whether we want the fake name or the real name of the Pokemon (for Illusion ability).
   */
  getNameToRender(useIllusion = true) {
    const name: string =
      !useIllusion && this.summonData.illusion ? this.summonData.illusion.basePokemon.name : this.name;
    const nickname: string =
      !useIllusion && this.summonData.illusion ? this.summonData.illusion.basePokemon.nickname : this.nickname;
    try {
      if (nickname) {
        return decodeURIComponent(escape(atob(nickname)));
      }
      return name;
    } catch (err) {
      console.error(`Failed to decode nickname for ${name}`, err);
      return name;
    }
  }

  getPokeball(useIllusion = false) {
    if (useIllusion) {
      return this.summonData.illusion?.pokeball ?? this.pokeball;
    }
    return this.pokeball;
  }

  init(): void {
    this.fieldPosition = FieldPosition.CENTER;
    this.initBattleInfo();

    globalScene.fieldUI.addAt(this.battleInfo, 0);

    const getSprite = (hasShadow?: boolean) => {
      const ret = globalScene.addPokemonSprite(
        this,
        0,
        0,
        `pkmn__${this.isPlayer() ? "back__" : ""}sub`,
        undefined,
        true,
      );
      ret.setOrigin(0.5, 1);
      ret.setPipeline(globalScene.spritePipeline, {
        tone: [0.0, 0.0, 0.0, 0.0],
        hasShadow: !!hasShadow,
        teraColor: getTypeRgb(this.getTeraType()),
        isTerastallized: this.isTerastallized,
      });
      return ret;
    };

    this.setScale(this.getSpriteScale());

    const sprite = getSprite(true);
    const tintSprite = getSprite();

    tintSprite.setVisible(false);

    this.addAt(sprite, 0);
    this.addAt(tintSprite, 1);

    if (this.isShiny(true) && !this.shinySparkle) {
      this.initShinySparkle();
    }
  }

  abstract initBattleInfo(): void;

  isOnField(): boolean {
    if (!globalScene) {
      return false;
    }
    if (this.switchOutStatus) {
      return false;
    }
    return globalScene.field.getIndex(this) > -1;
  }

  /**
   * Checks if a pokemon is fainted (ie: its `hp <= 0`).
   * It's usually better to call {@linkcode isAllowedInBattle()}
   * @param checkStatus `true` to also check that the pokemon's status is {@linkcode StatusEffect.FAINT}
   * @returns `true` if the pokemon is fainted
   */
  public isFainted(checkStatus = false): boolean {
    return this.hp <= 0 && (!checkStatus || this.status?.effect === StatusEffect.FAINT);
  }

  /**
   * Check if this pokemon is both not fainted and allowed to be in battle based on currently active challenges.
   * @returns {boolean} `true` if pokemon is allowed in battle
   */
  public isAllowedInBattle(): boolean {
    return !this.isFainted() && this.isAllowedInChallenge();
  }

  /**
   * Check if this pokemon is allowed based on any active challenges.
   * It's usually better to call {@linkcode isAllowedInBattle()}
   * @returns {boolean} `true` if pokemon is allowed in battle
   */
  public isAllowedInChallenge(): boolean {
    const challengeAllowed = new BooleanHolder(true);
    applyChallenges(ChallengeType.POKEMON_IN_BATTLE, this, challengeAllowed);
    return challengeAllowed.value;
  }

  /**
   * Checks if this {@linkcode Pokemon} is allowed in battle (ie: not fainted, and allowed under any active challenges).
   * @param onField `true` to also check if the pokemon is currently on the field; default `false`
   * @returns `true` if the pokemon is "active", as described above.
   * Returns `false` if there is no active {@linkcode BattleScene} or the pokemon is disallowed.
   */
  public isActive(onField = false): boolean {
    if (!globalScene) {
      return false;
    }
    return this.isAllowedInBattle() && (!onField || this.isOnField());
  }

  getDexAttr(): bigint {
    let ret = 0n;
    ret |= this.gender !== Gender.FEMALE ? DexAttr.MALE : DexAttr.FEMALE;
    ret |= !this.shiny ? DexAttr.NON_SHINY : DexAttr.SHINY;
    ret |= this.variant >= 2 ? DexAttr.VARIANT_3 : this.variant === 1 ? DexAttr.VARIANT_2 : DexAttr.DEFAULT_VARIANT;
    ret |= globalScene.gameData.getFormAttr(this.formIndex);
    return ret;
  }

  /**
   * Sets the Pokemon's name. Only called when loading a Pokemon so this function needs to be called when
   * initializing hardcoded Pokemon or else it will not display the form index name properly.
   * @returns n/a
   */
  generateName(): void {
    if (!this.fusionSpecies) {
      this.name = this.species.getName(this.formIndex);
      return;
    }
    this.name = getFusedSpeciesName(
      this.species.getName(this.formIndex),
      this.fusionSpecies.getName(this.fusionFormIndex),
    );
    if (this.battleInfo) {
      this.updateInfo(true);
    }
  }

  /** Generate `abilityIndex` based on species and hidden ability if not pre-defined. */
  private generateAbilityIndex(): number {
    // Roll for hidden ability chance, applying any ability charms for enemy mons
    const hiddenAbilityChance = new NumberHolder(BASE_HIDDEN_ABILITY_CHANCE);
    if (!this.hasTrainer()) {
      globalScene.applyModifiers(HiddenAbilityRateBoosterModifier, true, hiddenAbilityChance);
    }

    // If the roll succeeded and we have one, use HA; otherwise pick a random ability
    const hasHiddenAbility = !randSeedInt(hiddenAbilityChance.value);
    if (this.species.abilityHidden && hasHiddenAbility) {
      return 2;
    }

    // only use random ability if species has a second ability
    return this.species.ability2 !== this.species.ability1 ? randSeedInt(2) : 0;
  }

  /**
   * Generate an illusion of the last pokemon in the party, as other wild pokemon in the area.
   */
  setIllusion(pokemon: Pokemon): boolean {
    if (this.summonData.illusion) {
      this.breakIllusion();
    }
    if (this.hasTrainer()) {
      const speciesId = pokemon.species.speciesId;

      this.summonData.illusion = {
        basePokemon: {
          name: this.name,
          nickname: this.nickname,
          shiny: this.shiny,
          variant: this.variant,
          fusionShiny: this.fusionShiny,
          fusionVariant: this.fusionVariant,
        },
        species: speciesId,
        formIndex: pokemon.formIndex,
        gender: pokemon.gender,
        pokeball: pokemon.pokeball,
        fusionFormIndex: pokemon.fusionFormIndex,
        fusionSpecies: pokemon.fusionSpecies || undefined,
        fusionGender: pokemon.fusionGender,
      };

      this.name = pokemon.name;
      this.nickname = pokemon.nickname;
      this.shiny = pokemon.shiny;
      this.variant = pokemon.variant;
      this.fusionVariant = pokemon.fusionVariant;
      this.fusionShiny = pokemon.fusionShiny;
      if (this.shiny) {
        this.initShinySparkle();
      }
      this.loadAssets(false, true).then(() => this.playAnim());
      this.updateInfo();
    } else {
      const randomIllusion: PokemonSpecies = globalScene.arena.randomSpecies(
        globalScene.currentBattle.waveIndex,
        this.level,
      );

      this.summonData.illusion = {
        basePokemon: {
          name: this.name,
          nickname: this.nickname,
          shiny: this.shiny,
          variant: this.variant,
          fusionShiny: this.fusionShiny,
          fusionVariant: this.fusionVariant,
        },
        species: randomIllusion.speciesId,
        formIndex: randomIllusion.formIndex,
        gender: this.gender,
        pokeball: this.pokeball,
      };

      this.name = randomIllusion.name;
      this.loadAssets(false, true).then(() => this.playAnim());
    }
    return true;
  }

  breakIllusion(): boolean {
    if (!this.summonData.illusion) {
      return false;
    }
    this.name = this.summonData.illusion.basePokemon.name;
    this.nickname = this.summonData.illusion.basePokemon.nickname;
    this.shiny = this.summonData.illusion.basePokemon.shiny;
    this.variant = this.summonData.illusion.basePokemon.variant;
    this.fusionVariant = this.summonData.illusion.basePokemon.fusionVariant;
    this.fusionShiny = this.summonData.illusion.basePokemon.fusionShiny;
    this.summonData.illusion = null;
    if (this.isOnField()) {
      globalScene.playSound("PRSFX- Transform");
    }
    if (this.shiny) {
      this.initShinySparkle();
    }
    this.loadAssets(false).then(() => this.playAnim());
    this.updateInfo(true);
    return true;
  }

  abstract isPlayer(): boolean;

  abstract hasTrainer(): boolean;

  abstract getFieldIndex(): number;

  abstract getBattlerIndex(): BattlerIndex;

  /**
   * @param useIllusion - Whether we want the illusion or not.
   */
  async loadAssets(ignoreOverride = true, useIllusion = false): Promise<void> {
    /** Promises that are loading assets and can be run concurrently. */
    const loadPromises: Promise<void>[] = [];
    // Assets for moves
    loadPromises.push(loadMoveAnimations(this.getMoveset().map(m => m.getMove().id)));

    // Load the assets for the species form
    const formIndex = useIllusion && this.summonData.illusion ? this.summonData.illusion.formIndex : this.formIndex;
    loadPromises.push(
      this.getSpeciesForm(false, useIllusion).loadAssets(
        this.getGender(useIllusion) === Gender.FEMALE,
        formIndex,
        this.isShiny(useIllusion),
        this.getVariant(useIllusion),
      ),
    );

    if (this.isPlayer() || this.getFusionSpeciesForm(false, useIllusion)) {
      globalScene.loadPokemonAtlas(
        this.getBattleSpriteKey(true, ignoreOverride),
        this.getBattleSpriteAtlasPath(true, ignoreOverride),
      );
    }
    if (this.getFusionSpeciesForm()) {
      const fusionFormIndex =
        useIllusion && this.summonData.illusion ? this.summonData.illusion.fusionFormIndex : this.fusionFormIndex;
      const fusionShiny =
        !useIllusion && this.summonData.illusion?.basePokemon
          ? this.summonData.illusion.basePokemon.fusionShiny
          : this.fusionShiny;
      const fusionVariant =
        !useIllusion && this.summonData.illusion?.basePokemon
          ? this.summonData.illusion.basePokemon.fusionVariant
          : this.fusionVariant;
      loadPromises.push(
        this.getFusionSpeciesForm(false, useIllusion).loadAssets(
          this.getFusionGender(false, useIllusion) === Gender.FEMALE,
          fusionFormIndex,
          fusionShiny,
          fusionVariant,
        ),
      );
      globalScene.loadPokemonAtlas(
        this.getFusionBattleSpriteKey(true, ignoreOverride),
        this.getFusionBattleSpriteAtlasPath(true, ignoreOverride),
      );
    }

    if (this.isShiny(true)) {
      loadPromises.push(populateVariantColors(this, false, ignoreOverride));
      if (this.isPlayer()) {
        loadPromises.push(populateVariantColors(this, true, ignoreOverride));
      }
    }

    await Promise.allSettled(loadPromises);

    // This must be initiated before we queue loading, otherwise the load could have finished before
    // we reach the line of code that adds the listener, causing a deadlock.
    const waitOnLoadPromise = new Promise<void>(resolve =>
      globalScene.load.once(Phaser.Loader.Events.COMPLETE, resolve),
    );

    if (!globalScene.load.isLoading()) {
      globalScene.load.start();
    }

    // Wait for the assets we queued to load to finish loading, then...
    // See https://developer.mozilla.org/en-US/docs/Web/JavaScript/Guide/Using_promises#creating_a_promise_around_an_old_callback_api
    await waitOnLoadPromise;

    // With the sprites loaded, generate the animation frame information
    if (this.isPlayer()) {
      const originalWarn = console.warn;
      // Ignore warnings for missing frames, because there will be a lot
      console.warn = () => {};
      const battleSpriteKey = this.getBattleSpriteKey(this.isPlayer(), ignoreOverride);
      const battleFrameNames = globalScene.anims.generateFrameNames(battleSpriteKey, {
        zeroPad: 4,
        suffix: ".png",
        start: 1,
        end: 400,
      });
      console.warn = originalWarn;
      if (!globalScene.anims.exists(battleSpriteKey)) {
        globalScene.anims.create({
          key: battleSpriteKey,
          frames: battleFrameNames,
          frameRate: 10,
          repeat: -1,
        });
      }
    }
    // With everything loaded, now begin playing the animation.
    this.playAnim();

    // update the fusion palette
    this.updateFusionPalette();
    if (this.summonData.speciesForm) {
      this.updateFusionPalette(true);
    }
  }

  /**
   * Gracefully handle errors loading a variant sprite. Log if it fails and attempt to fall back on
   * non-experimental sprites before giving up.
   *
   * @param cacheKey the cache key for the variant color sprite
   * @param attemptedSpritePath the sprite path that failed to load
   * @param useExpSprite was the attempted sprite experimental
   * @param battleSpritePath the filename of the sprite
   * @param optionalParams any additional params to log
   */
  async fallbackVariantColor(
    cacheKey: string,
    attemptedSpritePath: string,
    useExpSprite: boolean,
    battleSpritePath: string,
    ...optionalParams: any[]
  ) {
    console.warn(`Could not load ${attemptedSpritePath}!`, ...optionalParams);
    if (useExpSprite) {
      await this.populateVariantColorCache(cacheKey, false, battleSpritePath);
    }
  }

  /**
   * Attempt to process variant sprite.
   *
   * @param cacheKey the cache key for the variant color sprite
   * @param useExpSprite should the experimental sprite be used
   * @param battleSpritePath the filename of the sprite
   */
  async populateVariantColorCache(cacheKey: string, useExpSprite: boolean, battleSpritePath: string) {
    const spritePath = `./images/pokemon/variant/${useExpSprite ? "exp/" : ""}${battleSpritePath}.json`;
    return globalScene
      .cachedFetch(spritePath)
      .then(res => {
        // Prevent the JSON from processing if it failed to load
        if (!res.ok) {
          return this.fallbackVariantColor(
            cacheKey,
            res.url,
            useExpSprite,
            battleSpritePath,
            res.status,
            res.statusText,
          );
        }
        return res.json();
      })
      .catch(error => {
        return this.fallbackVariantColor(cacheKey, spritePath, useExpSprite, battleSpritePath, error);
      })
      .then(c => {
        if (!isNullOrUndefined(c)) {
          variantColorCache[cacheKey] = c;
        }
      });
  }

  getFormKey(): string {
    if (!this.species.forms.length || this.species.forms.length <= this.formIndex) {
      return "";
    }
    return this.species.forms[this.formIndex].formKey;
  }

  getFusionFormKey(): string | null {
    if (!this.fusionSpecies) {
      return null;
    }
    if (!this.fusionSpecies.forms.length || this.fusionSpecies.forms.length <= this.fusionFormIndex) {
      return "";
    }
    return this.fusionSpecies.forms[this.fusionFormIndex].formKey;
  }

  getSpriteAtlasPath(ignoreOverride?: boolean): string {
    const spriteId = this.getSpriteId(ignoreOverride).replace(/\_{2}/g, "/");
    return `${/_[1-3]$/.test(spriteId) ? "variant/" : ""}${spriteId}`;
  }

  getBattleSpriteAtlasPath(back?: boolean, ignoreOverride?: boolean): string {
    const spriteId = this.getBattleSpriteId(back, ignoreOverride).replace(/\_{2}/g, "/");
    return `${/_[1-3]$/.test(spriteId) ? "variant/" : ""}${spriteId}`;
  }

  getSpriteId(ignoreOverride?: boolean): string {
    const formIndex = this.summonData.illusion?.formIndex ?? this.formIndex;
    return this.getSpeciesForm(ignoreOverride, true).getSpriteId(
      this.getGender(ignoreOverride, true) === Gender.FEMALE,
      formIndex,
      this.shiny,
      this.variant,
    );
  }

  getBattleSpriteId(back?: boolean, ignoreOverride?: boolean): string {
    if (back === undefined) {
      back = this.isPlayer();
    }

    const formIndex = this.summonData.illusion?.formIndex ?? this.formIndex;

    return this.getSpeciesForm(ignoreOverride, true).getSpriteId(
      this.getGender(ignoreOverride, true) === Gender.FEMALE,
      formIndex,
      this.shiny,
      this.variant,
      back,
    );
  }

  getSpriteKey(ignoreOverride?: boolean): string {
    return this.getSpeciesForm(ignoreOverride, false).getSpriteKey(
      this.getGender(ignoreOverride) === Gender.FEMALE,
      this.formIndex,
      this.summonData.illusion?.basePokemon.shiny ?? this.shiny,
      this.summonData.illusion?.basePokemon.variant ?? this.variant,
    );
  }

  getBattleSpriteKey(back?: boolean, ignoreOverride?: boolean): string {
    return `pkmn__${this.getBattleSpriteId(back, ignoreOverride)}`;
  }

  getFusionSpriteId(ignoreOverride?: boolean): string {
    const fusionFormIndex = this.summonData.illusion?.fusionFormIndex ?? this.fusionFormIndex;
    return this.getFusionSpeciesForm(ignoreOverride, true).getSpriteId(
      this.getFusionGender(ignoreOverride, true) === Gender.FEMALE,
      fusionFormIndex,
      this.fusionShiny,
      this.fusionVariant,
    );
  }

  getFusionBattleSpriteId(back?: boolean, ignoreOverride?: boolean): string {
    if (back === undefined) {
      back = this.isPlayer();
    }

    const fusionFormIndex = this.summonData.illusion?.fusionFormIndex ?? this.fusionFormIndex;

    return this.getFusionSpeciesForm(ignoreOverride, true).getSpriteId(
      this.getFusionGender(ignoreOverride, true) === Gender.FEMALE,
      fusionFormIndex,
      this.fusionShiny,
      this.fusionVariant,
      back,
    );
  }

  getFusionBattleSpriteKey(back?: boolean, ignoreOverride?: boolean): string {
    return `pkmn__${this.getFusionBattleSpriteId(back, ignoreOverride)}`;
  }

  getFusionBattleSpriteAtlasPath(back?: boolean, ignoreOverride?: boolean): string {
    return this.getFusionBattleSpriteId(back, ignoreOverride).replace(/\_{2}/g, "/");
  }

  getIconAtlasKey(ignoreOverride = false, useIllusion = true): string {
    // TODO: confirm the correct behavior here (is it intentional that the check fails if `illusion.formIndex` is `0`?)
    const formIndex =
      useIllusion && this.summonData.illusion?.formIndex ? this.summonData.illusion.formIndex : this.formIndex;
    const variant =
      !useIllusion && this.summonData.illusion ? this.summonData.illusion.basePokemon.variant : this.variant;
    return this.getSpeciesForm(ignoreOverride, useIllusion).getIconAtlasKey(
      formIndex,
      this.isBaseShiny(useIllusion),
      variant,
    );
  }

  getFusionIconAtlasKey(ignoreOverride = false, useIllusion = true): string {
    // TODO: confirm the correct behavior here (is it intentional that the check fails if `illusion.fusionFormIndex` is `0`?)
    const fusionFormIndex =
      useIllusion && this.summonData.illusion?.fusionFormIndex
        ? this.summonData.illusion.fusionFormIndex
        : this.fusionFormIndex;
    const fusionVariant =
      !useIllusion && this.summonData.illusion
        ? this.summonData.illusion.basePokemon.fusionVariant
        : this.fusionVariant;
    return this.getFusionSpeciesForm(ignoreOverride, useIllusion).getIconAtlasKey(
      fusionFormIndex,
      this.isFusionShiny(),
      fusionVariant,
    );
  }

  getIconId(ignoreOverride?: boolean, useIllusion = true): string {
    const formIndex =
      useIllusion && this.summonData.illusion?.formIndex ? this.summonData.illusion?.formIndex : this.formIndex;
    const variant =
      !useIllusion && !!this.summonData.illusion ? this.summonData.illusion?.basePokemon.variant : this.variant;
    return this.getSpeciesForm(ignoreOverride, useIllusion).getIconId(
      this.getGender(ignoreOverride, useIllusion) === Gender.FEMALE,
      formIndex,
      this.isBaseShiny(),
      variant,
    );
  }

  getFusionIconId(ignoreOverride?: boolean, useIllusion = true): string {
    const fusionFormIndex =
      useIllusion && this.summonData.illusion?.fusionFormIndex
        ? this.summonData.illusion?.fusionFormIndex
        : this.fusionFormIndex;
    const fusionVariant =
      !useIllusion && !!this.summonData.illusion
        ? this.summonData.illusion?.basePokemon.fusionVariant
        : this.fusionVariant;
    return this.getFusionSpeciesForm(ignoreOverride, useIllusion).getIconId(
      this.getFusionGender(ignoreOverride, useIllusion) === Gender.FEMALE,
      fusionFormIndex,
      this.isFusionShiny(),
      fusionVariant,
    );
  }

  /**
   * Get this {@linkcode Pokemon}'s {@linkcode PokemonSpeciesForm}.
   * @param ignoreOverride - Whether to ignore overridden species from {@linkcode Moves.TRANSFORM}, default `false`.
   * This overrides `useIllusion` if `true`.
   * @param useIllusion - `true` to use the speciesForm of the illusion; default `false`.
   */
  getSpeciesForm(ignoreOverride = false, useIllusion = false): PokemonSpeciesForm {
    if (!ignoreOverride && this.summonData.speciesForm) {
      return this.summonData.speciesForm;
    }

    const species: PokemonSpecies =
      useIllusion && this.summonData.illusion ? getPokemonSpecies(this.summonData.illusion.species) : this.species;
    const formIndex = useIllusion && this.summonData.illusion ? this.summonData.illusion.formIndex : this.formIndex;

    if (species.forms && species.forms.length > 0) {
      return species.forms[formIndex];
    }

    return species;
  }

  /**
   * @param {boolean} useIllusion - Whether we want the fusionSpeciesForm of the illusion or not.
   */
  getFusionSpeciesForm(ignoreOverride?: boolean, useIllusion = false): PokemonSpeciesForm {
    const fusionSpecies: PokemonSpecies =
      useIllusion && this.summonData.illusion ? this.summonData.illusion.fusionSpecies! : this.fusionSpecies!;
    const fusionFormIndex =
      useIllusion && this.summonData.illusion ? this.summonData.illusion.fusionFormIndex! : this.fusionFormIndex;

    if (!ignoreOverride && this.summonData.fusionSpeciesForm) {
      return this.summonData.fusionSpeciesForm;
    }
    if (!fusionSpecies?.forms?.length || fusionFormIndex >= fusionSpecies?.forms.length) {
      return fusionSpecies;
    }
    return fusionSpecies?.forms[fusionFormIndex];
  }

  getSprite(): Phaser.GameObjects.Sprite {
    return this.getAt(0) as Phaser.GameObjects.Sprite;
  }

  getTintSprite(): Phaser.GameObjects.Sprite | null {
    return !this.maskEnabled ? (this.getAt(1) as Phaser.GameObjects.Sprite) : this.maskSprite;
  }

  getSpriteScale(): number {
    const formKey = this.getFormKey();
    if (
      this.isMax() === true ||
      formKey === "segin-starmobile" ||
      formKey === "schedar-starmobile" ||
      formKey === "navi-starmobile" ||
      formKey === "ruchbah-starmobile" ||
      formKey === "caph-starmobile"
    ) {
      // G-Max and starmobiles have flat 1.5x scale
      return 1.5;
    }

    // TODO: Rather than using -1 as a default... why don't we just change it to 1????????
    if (this.customPokemonData.spriteScale <= 0) {
      return 1;
    }
    return this.customPokemonData.spriteScale;
  }

  /** Resets the pokemon's field sprite properties, including position, alpha, and scale */
  resetSprite(): void {
    // Resetting properties should not be shown on the field
    this.setVisible(false);

    // Remove the offset from having a Substitute active
    if (this.isOffsetBySubstitute()) {
      this.x -= this.getSubstituteOffset()[0];
      this.y -= this.getSubstituteOffset()[1];
    }

    // Reset sprite display properties
    this.setAlpha(1);
    this.setScale(this.getSpriteScale());
  }

  getHeldItems(): PokemonHeldItemModifier[] {
    if (!globalScene) {
      return [];
    }
    return globalScene.findModifiers(
      m => m instanceof PokemonHeldItemModifier && m.pokemonId === this.id,
      this.isPlayer(),
    ) as PokemonHeldItemModifier[];
  }

  updateScale(): void {
    this.setScale(this.getSpriteScale());
  }

  updateSpritePipelineData(): void {
    [this.getSprite(), this.getTintSprite()]
      .filter(s => !!s)
      .map(s => {
        s.pipelineData["teraColor"] = getTypeRgb(this.getTeraType());
        s.pipelineData["isTerastallized"] = this.isTerastallized;
      });
    this.updateInfo(true);
  }

  initShinySparkle(): void {
    const shinySparkle = globalScene.addFieldSprite(0, 0, "shiny");
    shinySparkle.setVisible(false);
    shinySparkle.setOrigin(0.5, 1);
    this.add(shinySparkle);

    this.shinySparkle = shinySparkle;
  }

  /**
   * Attempts to animate a given {@linkcode Phaser.GameObjects.Sprite}
   * @see {@linkcode Phaser.GameObjects.Sprite.play}
   * @param sprite {@linkcode Phaser.GameObjects.Sprite} to animate
   * @param tintSprite {@linkcode Phaser.GameObjects.Sprite} placed on top of the sprite to add a color tint
   * @param animConfig {@linkcode String} to pass to {@linkcode Phaser.GameObjects.Sprite.play}
   * @returns true if the sprite was able to be animated
   */
  tryPlaySprite(sprite: Phaser.GameObjects.Sprite, tintSprite: Phaser.GameObjects.Sprite, key: string): boolean {
    // Catch errors when trying to play an animation that doesn't exist
    try {
      sprite.play(key);
      tintSprite.play(key);
    } catch (error: unknown) {
      console.error(`Couldn't play animation for '${key}'!\nIs the image for this Pokemon missing?\n`, error);

      return false;
    }

    return true;
  }

  playAnim(): void {
    this.tryPlaySprite(this.getSprite(), this.getTintSprite()!, this.getBattleSpriteKey()); // TODO: is the bang correct?
  }

  getFieldPositionOffset(): [number, number] {
    switch (this.fieldPosition) {
      case FieldPosition.CENTER:
        return [0, 0];
      case FieldPosition.LEFT:
        return [-32, -8];
      case FieldPosition.RIGHT:
        return [32, 0];
    }
  }

  /**
   * Returns the Pokemon's offset from its current field position in the event that
   * it has a Substitute doll in effect. The offset is returned in `[ x, y ]` format.
   * @see {@linkcode SubstituteTag}
   * @see {@linkcode getFieldPositionOffset}
   */
  getSubstituteOffset(): [number, number] {
    return this.isPlayer() ? [-30, 10] : [30, -10];
  }

  /**
   * Returns whether or not the Pokemon's position on the field is offset because
   * the Pokemon has a Substitute active.
   * @see {@linkcode SubstituteTag}
   */
  isOffsetBySubstitute(): boolean {
    const substitute = this.getTag(SubstituteTag);
    if (substitute) {
      if (substitute.sprite === undefined) {
        return false;
      }

      // During the Pokemon's MoveEffect phase, the offset is removed to put the Pokemon "in focus"
      const currentPhase = globalScene.getCurrentPhase();
      if (currentPhase instanceof MoveEffectPhase && currentPhase.getPokemon() === this) {
        return false;
      }
      return true;
    }
    return false;
  }

  /** If this Pokemon has a Substitute on the field, removes its sprite from the field. */
  destroySubstitute(): void {
    const substitute = this.getTag(SubstituteTag);
    if (substitute?.sprite) {
      substitute.sprite.destroy();
    }
  }

  setFieldPosition(fieldPosition: FieldPosition, duration?: number): Promise<void> {
    return new Promise(resolve => {
      if (fieldPosition === this.fieldPosition) {
        resolve();
        return;
      }

      const initialOffset = this.getFieldPositionOffset();

      this.fieldPosition = fieldPosition;

      this.battleInfo.setMini(fieldPosition !== FieldPosition.CENTER);
      this.battleInfo.setOffset(fieldPosition === FieldPosition.RIGHT);

      const newOffset = this.getFieldPositionOffset();

      const relX = newOffset[0] - initialOffset[0];
      const relY = newOffset[1] - initialOffset[1];

      const subTag = this.getTag(SubstituteTag);

      if (duration) {
        // TODO: can this use stricter typing?
        const targets: any[] = [this];
        if (subTag?.sprite) {
          targets.push(subTag.sprite);
        }
        globalScene.tweens.add({
          targets: targets,
          x: (_target, _key, value: number) => value + relX,
          y: (_target, _key, value: number) => value + relY,
          duration: duration,
          ease: "Sine.easeOut",
          onComplete: () => resolve(),
        });
      } else {
        this.x += relX;
        this.y += relY;
        if (subTag?.sprite) {
          subTag.sprite.x += relX;
          subTag.sprite.y += relY;
        }
      }
    });
  }

  /**
   * Retrieves the entire set of stats of this {@linkcode Pokemon}.
   * @param bypassSummonData - whether to use actual stats or in-battle overriden stats from Transform; default `true`
   * @returns the numeric values of this {@linkcode Pokemon}'s stats
   */
  getStats(bypassSummonData = true): number[] {
    if (!bypassSummonData && this.summonData.stats) {
      return this.summonData.stats;
    }
    return this.stats;
  }

  /**
   * Retrieves the corresponding {@linkcode PermanentStat} of the {@linkcode Pokemon}.
   * @param stat the desired {@linkcode PermanentStat}
   * @param bypassSummonData prefer actual stats (`true` by default) or in-battle overridden stats (`false`)
   * @returns the numeric value of the desired {@linkcode Stat}
   */
  getStat(stat: PermanentStat, bypassSummonData = true): number {
    if (!bypassSummonData && this.summonData.stats[stat] !== 0) {
      return this.summonData.stats[stat];
    }
    return this.stats[stat];
  }

  /**
   * Writes the value to the corrseponding {@linkcode PermanentStat} of the {@linkcode Pokemon}.
   *
   * Note that this does nothing if {@linkcode value} is less than 0.
   * @param stat the desired {@linkcode PermanentStat} to be overwritten
   * @param value the desired numeric value
   * @param bypassSummonData write to actual stats (`true` by default) or in-battle overridden stats (`false`)
   */
  setStat(stat: PermanentStat, value: number, bypassSummonData = true): void {
    if (value < 0) {
      return;
    }

    if (!bypassSummonData) {
      this.summonData.stats[stat] = value;
    } else {
      this.stats[stat] = value;
    }
  }

  /**
   * Retrieves the entire set of in-battle stat stages of the {@linkcode Pokemon}.
   * @returns the numeric values of the {@linkcode Pokemon}'s in-battle stat stages if available, a fresh stat stage array otherwise
   */
  getStatStages(): number[] {
    return this.summonData ? this.summonData.statStages : [0, 0, 0, 0, 0, 0, 0];
  }

  /**
   * Retrieves the in-battle stage of the specified {@linkcode BattleStat}.
   * @param stat the {@linkcode BattleStat} whose stage is desired
   * @returns the stage of the desired {@linkcode BattleStat} if available, 0 otherwise
   */
  getStatStage(stat: BattleStat): number {
    return this.summonData ? this.summonData.statStages[stat - 1] : 0;
  }

  /**
   * Writes the value to the in-battle stage of the corresponding {@linkcode BattleStat} of the {@linkcode Pokemon}.
   *
   * Note that, if the value is not within a range of [-6, 6], it will be forced to the closest range bound.
   * @param stat the {@linkcode BattleStat} whose stage is to be overwritten
   * @param value the desired numeric value
   */
  setStatStage(stat: BattleStat, value: number): void {
    if (value >= -6) {
      this.summonData.statStages[stat - 1] = Math.min(value, 6);
    } else {
      this.summonData.statStages[stat - 1] = Math.max(value, -6);
    }
  }

  /**
   * Calculate the critical-hit stage of a move used against this pokemon by
   * the given source
   * @param source - The {@linkcode Pokemon} using the move
   * @param move - The {@linkcode Move} being used
   * @returns The final critical-hit stage value
   */
  getCritStage(source: Pokemon, move: Move): number {
    const critStage = new NumberHolder(0);
    applyMoveAttrs(HighCritAttr, source, this, move, critStage);
    globalScene.applyModifiers(CritBoosterModifier, source.isPlayer(), source, critStage);
    globalScene.applyModifiers(TempCritBoosterModifier, source.isPlayer(), critStage);
    applyAbAttrs(BonusCritAbAttr, source, null, false, critStage);
    const critBoostTag = source.getTag(CritBoostTag);
    if (critBoostTag) {
      if (critBoostTag instanceof DragonCheerTag) {
        critStage.value += critBoostTag.typesOnAdd.includes(PokemonType.DRAGON) ? 2 : 1;
      } else {
        critStage.value += 2;
      }
    }

    console.log(`crit stage: +${critStage.value}`);
    return critStage.value;
  }

  /**
   * Calculates the category of a move when used by this pokemon after
   * category-changing move effects are applied.
   * @param target - The {@linkcode Pokemon} using the move
   * @param move - The {@linkcode Move} being used
   * @returns The given move's final category
   */
  getMoveCategory(target: Pokemon, move: Move): MoveCategory {
    const moveCategory = new NumberHolder(move.category);
    applyMoveAttrs(VariableMoveCategoryAttr, this, target, move, moveCategory);
    return moveCategory.value;
  }

  /**
   * Calculates and retrieves the final value of a stat considering any held
   * items, move effects, opponent abilities, and whether there was a critical
   * hit.
   * @param stat the desired {@linkcode EffectiveStat}
   * @param opponent the target {@linkcode Pokemon}
   * @param move the {@linkcode Move} being used
   * @param ignoreAbility determines whether this Pokemon's abilities should be ignored during the stat calculation
   * @param ignoreOppAbility during an attack, determines whether the opposing Pokemon's abilities should be ignored during the stat calculation.
   * @param ignoreAllyAbility during an attack, determines whether the ally Pokemon's abilities should be ignored during the stat calculation.
   * @param isCritical determines whether a critical hit has occurred or not (`false` by default)
   * @param simulated if `true`, nullifies any effects that produce any changes to game state from triggering
   * @param ignoreHeldItems determines whether this Pokemon's held items should be ignored during the stat calculation, default `false`
   * @returns the final in-battle value of a stat
   */
  getEffectiveStat(
    stat: EffectiveStat,
    opponent?: Pokemon,
    move?: Move,
    ignoreAbility = false,
    ignoreOppAbility = false,
    ignoreAllyAbility = false,
    isCritical = false,
    simulated = true,
    ignoreHeldItems = false,
  ): number {
    const statValue = new NumberHolder(this.getStat(stat, false));
    if (!ignoreHeldItems) {
      globalScene.applyModifiers(StatBoosterModifier, this.isPlayer(), this, stat, statValue);
    }

    // The Ruin abilities here are never ignored, but they reveal themselves on summon anyway
    const fieldApplied = new BooleanHolder(false);
    for (const pokemon of globalScene.getField(true)) {
      applyFieldStatMultiplierAbAttrs(FieldMultiplyStatAbAttr, pokemon, stat, statValue, this, fieldApplied, simulated);
      if (fieldApplied.value) {
        break;
      }
    }
    if (!ignoreAbility) {
      applyStatMultiplierAbAttrs(StatMultiplierAbAttr, this, stat, statValue, simulated);
    }

    const ally = this.getAlly();
    if (!isNullOrUndefined(ally)) {
      applyAllyStatMultiplierAbAttrs(
        AllyStatMultiplierAbAttr,
        ally,
        stat,
        statValue,
        simulated,
        this,
        move?.hasFlag(MoveFlags.IGNORE_ABILITIES) || ignoreAllyAbility,
      );
    }

    let ret =
      statValue.value *
      this.getStatStageMultiplier(stat, opponent, move, ignoreOppAbility, isCritical, simulated, ignoreHeldItems);

    switch (stat) {
      case Stat.ATK:
        if (this.getTag(BattlerTagType.SLOW_START)) {
          ret >>= 1;
        }
        break;
      case Stat.DEF:
        if (this.isOfType(PokemonType.ICE) && globalScene.arena.weather?.weatherType === WeatherType.SNOW) {
          ret *= 1.5;
        }
        break;
      case Stat.SPATK:
        break;
      case Stat.SPDEF:
        if (this.isOfType(PokemonType.ROCK) && globalScene.arena.weather?.weatherType === WeatherType.SANDSTORM) {
          ret *= 1.5;
        }
        break;
      case Stat.SPD: {
        const side = this.isPlayer() ? ArenaTagSide.PLAYER : ArenaTagSide.ENEMY;
        if (globalScene.arena.getTagOnSide(ArenaTagType.TAILWIND, side)) {
          ret *= 2;
        }
        if (globalScene.arena.getTagOnSide(ArenaTagType.GRASS_WATER_PLEDGE, side)) {
          ret >>= 2;
        }

        if (this.getTag(BattlerTagType.SLOW_START)) {
          ret >>= 1;
        }
        if (this.status && this.status.effect === StatusEffect.PARALYSIS) {
          ret >>= 1;
        }
        if (this.getTag(BattlerTagType.UNBURDEN) && this.hasAbility(Abilities.UNBURDEN)) {
          ret *= 2;
        }
        break;
      }
    }

    const highestStatBoost = this.findTag(
      t => t instanceof HighestStatBoostTag && (t as HighestStatBoostTag).stat === stat,
    ) as HighestStatBoostTag;
    if (highestStatBoost) {
      ret *= highestStatBoost.multiplier;
    }

    return Math.floor(ret);
  }

  calculateStats(): void {
    if (!this.stats) {
      this.stats = [0, 0, 0, 0, 0, 0];
    }

    // Get and manipulate base stats
    const baseStats = this.calculateBaseStats();
    // Using base stats, calculate and store stats one by one
    for (const s of PERMANENT_STATS) {
      const statHolder = new NumberHolder(Math.floor((2 * baseStats[s] + this.ivs[s]) * this.level * 0.01));
      if (s === Stat.HP) {
        statHolder.value = statHolder.value + this.level + 10;
        globalScene.applyModifier(PokemonIncrementingStatModifier, this.isPlayer(), this, s, statHolder);
        if (this.hasAbility(Abilities.WONDER_GUARD, false, true)) {
          statHolder.value = 1;
        }
        if (this.hp > statHolder.value || this.hp === undefined) {
          this.hp = statHolder.value;
        } else if (this.hp) {
          const lastMaxHp = this.getMaxHp();
          if (lastMaxHp && statHolder.value > lastMaxHp) {
            this.hp += statHolder.value - lastMaxHp;
          }
        }
      } else {
        statHolder.value += 5;
        const natureStatMultiplier = new NumberHolder(getNatureStatMultiplier(this.getNature(), s));
        globalScene.applyModifier(PokemonNatureWeightModifier, this.isPlayer(), this, natureStatMultiplier);
        if (natureStatMultiplier.value !== 1) {
          statHolder.value = Math.max(
            Math[natureStatMultiplier.value > 1 ? "ceil" : "floor"](statHolder.value * natureStatMultiplier.value),
            1,
          );
        }
        globalScene.applyModifier(PokemonIncrementingStatModifier, this.isPlayer(), this, s, statHolder);
      }

      statHolder.value = Phaser.Math.Clamp(statHolder.value, 1, Number.MAX_SAFE_INTEGER);

      this.setStat(s, statHolder.value);
    }
  }

  calculateBaseStats(): number[] {
    const baseStats = this.getSpeciesForm(true).baseStats.slice(0);
    applyChallenges(ChallengeType.FLIP_STAT, this, baseStats);
    // Shuckle Juice
    globalScene.applyModifiers(PokemonBaseStatTotalModifier, this.isPlayer(), this, baseStats);
    // Old Gateau
    globalScene.applyModifiers(PokemonBaseStatFlatModifier, this.isPlayer(), this, baseStats);
    if (this.isFusion()) {
      const fusionBaseStats = this.getFusionSpeciesForm(true).baseStats;
      applyChallenges(ChallengeType.FLIP_STAT, this, fusionBaseStats);

      for (const s of PERMANENT_STATS) {
        baseStats[s] = Math.ceil((baseStats[s] + fusionBaseStats[s]) / 2);
      }
    } else if (globalScene.gameMode.isSplicedOnly) {
      for (const s of PERMANENT_STATS) {
        baseStats[s] = Math.ceil(baseStats[s] / 2);
      }
    }
    // Vitamins
    globalScene.applyModifiers(BaseStatModifier, this.isPlayer(), this, baseStats);

    return baseStats;
  }

  getNature(): Nature {
    return this.customPokemonData.nature !== -1 ? this.customPokemonData.nature : this.nature;
  }

  setNature(nature: Nature): void {
    this.nature = nature;
    this.calculateStats();
  }

  setCustomNature(nature: Nature): void {
    this.customPokemonData.nature = nature;
    this.calculateStats();
  }

  generateNature(naturePool?: Nature[]): void {
    if (naturePool === undefined) {
      naturePool = getEnumValues(Nature);
    }
    const nature = naturePool[randSeedInt(naturePool.length)];
    this.setNature(nature);
  }

  isFullHp(): boolean {
    return this.hp >= this.getMaxHp();
  }

  getMaxHp(): number {
    return this.getStat(Stat.HP);
  }

  /** Returns the amount of hp currently missing from this {@linkcode Pokemon} (max - current) */
  getInverseHp(): number {
    return this.getMaxHp() - this.hp;
  }

  getHpRatio(precise = false): number {
    return precise ? this.hp / this.getMaxHp() : Math.round((this.hp / this.getMaxHp()) * 100) / 100;
  }

  generateGender(): void {
    if (this.species.malePercent === null) {
      this.gender = Gender.GENDERLESS;
    } else {
      const genderChance = (this.id % 256) * 0.390625;
      if (genderChance < this.species.malePercent) {
        this.gender = Gender.MALE;
      } else {
        this.gender = Gender.FEMALE;
      }
    }
  }

  /**
   * @param useIllusion - Whether we want the fake or real gender (illusion ability).
   */
  getGender(ignoreOverride?: boolean, useIllusion = false): Gender {
    if (useIllusion && this.summonData.illusion) {
      return this.summonData.illusion.gender;
    }
    if (!ignoreOverride && !isNullOrUndefined(this.summonData.gender)) {
      return this.summonData.gender;
    }
    return this.gender;
  }

  /**
   * @param useIllusion - Whether we want the fake or real gender (illusion ability).
   */
  getFusionGender(ignoreOverride?: boolean, useIllusion = false): Gender {
    if (useIllusion && this.summonData.illusion?.fusionGender) {
      return this.summonData.illusion.fusionGender;
    }
    if (!ignoreOverride && !isNullOrUndefined(this.summonData.fusionGender)) {
      return this.summonData.fusionGender;
    }
    return this.fusionGender;
  }

  /**
   * @param useIllusion - Whether we want the fake or real shininess (illusion ability).
   */
  isShiny(useIllusion = false): boolean {
    if (!useIllusion && this.summonData.illusion) {
      return !!(
        this.summonData.illusion.basePokemon?.shiny ||
        (this.summonData.illusion.fusionSpecies && this.summonData.illusion.basePokemon?.fusionShiny)
      );
    }
    return this.shiny || (this.isFusion(useIllusion) && this.fusionShiny);
  }

  isBaseShiny(useIllusion = false) {
    if (!useIllusion && this.summonData.illusion) {
      return !!this.summonData.illusion.basePokemon?.shiny;
    }
    return this.shiny;
  }

  isFusionShiny(useIllusion = false) {
    if (!useIllusion && this.summonData.illusion) {
      return !!this.summonData.illusion.basePokemon?.fusionShiny;
    }
    return this.isFusion(useIllusion) && this.fusionShiny;
  }

  /**
   *
   * @param useIllusion - Whether we want the fake or real shininess (illusion ability).
   * @returns `true` if the {@linkcode Pokemon} is shiny and the fusion is shiny as well, `false` otherwise
   */
  isDoubleShiny(useIllusion = false): boolean {
    if (!useIllusion && this.summonData.illusion?.basePokemon) {
      return (
        this.isFusion(false) &&
        this.summonData.illusion.basePokemon.shiny &&
        this.summonData.illusion.basePokemon.fusionShiny
      );
    }
    return this.isFusion(useIllusion) && this.shiny && this.fusionShiny;
  }

  /**
   * @param useIllusion - Whether we want the fake or real variant (illusion ability).
   */
  getVariant(useIllusion = false): Variant {
    if (!useIllusion && this.summonData.illusion) {
      return !this.isFusion(false)
        ? this.summonData.illusion.basePokemon!.variant
        : (Math.max(this.variant, this.fusionVariant) as Variant);
    }
    return !this.isFusion(true) ? this.variant : (Math.max(this.variant, this.fusionVariant) as Variant);
  }

  getBaseVariant(doubleShiny: boolean): Variant {
    if (doubleShiny) {
      return this.summonData.illusion?.basePokemon?.variant ?? this.variant;
    }
    return this.getVariant();
  }

  getLuck(): number {
    return this.luck + (this.isFusion() ? this.fusionLuck : 0);
  }

  isFusion(useIllusion = false): boolean {
    if (useIllusion && this.summonData.illusion) {
      return !!this.summonData.illusion.fusionSpecies;
    }
    return !!this.fusionSpecies;
  }

  /**
   * @param useIllusion - Whether we want the fake name or the real name of the Pokemon (for Illusion ability).
   */
  getName(useIllusion = false): string {
    return !useIllusion && this.summonData.illusion?.basePokemon
      ? this.summonData.illusion.basePokemon.name
      : this.name;
  }

  /**
   * Checks if the {@linkcode Pokemon} has a fusion with the specified {@linkcode Species}.
   * @param species the pokemon {@linkcode Species} to check
   * @returns `true` if the {@linkcode Pokemon} has a fusion with the specified {@linkcode Species}, `false` otherwise
   */
  hasFusionSpecies(species: Species): boolean {
    return this.fusionSpecies?.speciesId === species;
  }

  /**
   * Checks if the {@linkcode Pokemon} has is the specified {@linkcode Species} or is fused with it.
   * @param species the pokemon {@linkcode Species} to check
   * @param formKey If provided, requires the species to be in that form
   * @returns `true` if the pokemon is the species or is fused with it, `false` otherwise
   */
  hasSpecies(species: Species, formKey?: string): boolean {
    if (isNullOrUndefined(formKey)) {
      return this.species.speciesId === species || this.fusionSpecies?.speciesId === species;
    }

    return (
      (this.species.speciesId === species && this.getFormKey() === formKey) ||
      (this.fusionSpecies?.speciesId === species && this.getFusionFormKey() === formKey)
    );
  }

  abstract isBoss(): boolean;

  getMoveset(ignoreOverride?: boolean): PokemonMove[] {
    const ret = !ignoreOverride && this.summonData.moveset ? this.summonData.moveset : this.moveset;

    // Overrides moveset based on arrays specified in overrides.ts
    let overrideArray: Moves | Array<Moves> = this.isPlayer()
      ? Overrides.MOVESET_OVERRIDE
      : Overrides.OPP_MOVESET_OVERRIDE;
    if (!Array.isArray(overrideArray)) {
      overrideArray = [overrideArray];
    }
    if (overrideArray.length > 0) {
      if (!this.isPlayer()) {
        this.moveset = [];
      }
      overrideArray.forEach((move: Moves, index: number) => {
        const ppUsed = this.moveset[index]?.ppUsed ?? 0;
        this.moveset[index] = new PokemonMove(move, Math.min(ppUsed, allMoves[move].pp));
      });
    }

    return ret;
  }

  /**
   * Checks which egg moves have been unlocked for the {@linkcode Pokemon} based
   * on the species it was met at or by the first {@linkcode Pokemon} in its evolution
   * line that can act as a starter and provides those egg moves.
   * @returns an array of {@linkcode Moves}, the length of which is determined by how many
   * egg moves are unlocked for that species.
   */
  getUnlockedEggMoves(): Moves[] {
    const moves: Moves[] = [];
    const species =
      this.metSpecies in speciesEggMoves ? this.metSpecies : this.getSpeciesForm(true).getRootSpeciesId(true);
    if (species in speciesEggMoves) {
      for (let i = 0; i < 4; i++) {
        if (globalScene.gameData.starterData[species].eggMoves & (1 << i)) {
          moves.push(speciesEggMoves[species][i]);
        }
      }
    }
    return moves;
  }

  /**
   * Gets all possible learnable level moves for the {@linkcode Pokemon},
   * excluding any moves already known.
   *
   * Available egg moves are only included if the {@linkcode Pokemon} was
   * in the starting party of the run and if Fresh Start is not active.
   * @returns an array of {@linkcode Moves}, the length of which is determined
   * by how many learnable moves there are for the {@linkcode Pokemon}.
   */
  public getLearnableLevelMoves(): Moves[] {
    let levelMoves = this.getLevelMoves(1, true, false, true).map(lm => lm[1]);
    if (this.metBiome === -1 && !globalScene.gameMode.isFreshStartChallenge() && !globalScene.gameMode.isDaily) {
      levelMoves = this.getUnlockedEggMoves().concat(levelMoves);
    }
    if (Array.isArray(this.usedTMs) && this.usedTMs.length > 0) {
      levelMoves = this.usedTMs.filter(m => !levelMoves.includes(m)).concat(levelMoves);
    }
    levelMoves = levelMoves.filter(lm => !this.moveset.some(m => m.moveId === lm));
    return levelMoves;
  }

  /**
   * Gets the types of a pokemon
   * @param includeTeraType - `true` to include tera-formed type; Default: `false`
   * @param forDefend - `true` if the pokemon is defending from an attack; Default: `false`
   * @param ignoreOverride - If `true`, ignore ability changing effects; Default: `false`
   * @param useIllusion - `true` to return the types of the illusion instead of the actual types; Default: `false`
   * @returns array of {@linkcode PokemonType}
   */
  public getTypes(
    includeTeraType = false,
    forDefend = false,
    ignoreOverride = false,
    useIllusion = false,
  ): PokemonType[] {
    const types: PokemonType[] = [];

    if (includeTeraType && this.isTerastallized) {
      const teraType = this.getTeraType();
      if (this.isTerastallized && !(forDefend && teraType === PokemonType.STELLAR)) {
        // Stellar tera uses its original types defensively
        types.push(teraType);
        if (forDefend) {
          return types;
        }
      }
    }
    if (!types.length || !includeTeraType) {
      if (
        !ignoreOverride &&
        this.summonData.types &&
        this.summonData.types.length > 0 &&
        (!this.summonData.illusion || !useIllusion)
      ) {
        this.summonData.types.forEach(t => types.push(t));
      } else {
        const speciesForm = this.getSpeciesForm(ignoreOverride, useIllusion);
        const fusionSpeciesForm = this.getFusionSpeciesForm(ignoreOverride, useIllusion);
        const customTypes = this.customPokemonData.types?.length > 0;

        // First type, checking for "permanently changed" types from ME
        const firstType =
          customTypes && this.customPokemonData.types[0] !== PokemonType.UNKNOWN
            ? this.customPokemonData.types[0]
            : speciesForm.type1;
        types.push(firstType);

        // Second type
        let secondType: PokemonType = PokemonType.UNKNOWN;

        if (fusionSpeciesForm) {
          // Check if the fusion Pokemon also has permanent changes from ME when determining the fusion types
          const fusionType1 =
            this.fusionCustomPokemonData?.types &&
            this.fusionCustomPokemonData.types.length > 0 &&
            this.fusionCustomPokemonData.types[0] !== PokemonType.UNKNOWN
              ? this.fusionCustomPokemonData.types[0]
              : fusionSpeciesForm.type1;
          const fusionType2 =
            this.fusionCustomPokemonData?.types &&
            this.fusionCustomPokemonData.types.length > 1 &&
            this.fusionCustomPokemonData.types[1] !== PokemonType.UNKNOWN
              ? this.fusionCustomPokemonData.types[1]
              : fusionSpeciesForm.type2;

          // Assign second type if the fusion can provide one
          if (fusionType2 !== null && fusionType2 !== types[0]) {
            secondType = fusionType2;
          } else if (fusionType1 !== types[0]) {
            secondType = fusionType1;
          }

          if (secondType === PokemonType.UNKNOWN && isNullOrUndefined(fusionType2)) {
            // If second pokemon was monotype and shared its primary type
            secondType =
              customTypes &&
              this.customPokemonData.types.length > 1 &&
              this.customPokemonData.types[1] !== PokemonType.UNKNOWN
                ? this.customPokemonData.types[1]
                : (speciesForm.type2 ?? PokemonType.UNKNOWN);
          }
        } else {
          // If not a fusion, just get the second type from the species, checking for permanent changes from ME
          secondType =
            customTypes &&
            this.customPokemonData.types.length > 1 &&
            this.customPokemonData.types[1] !== PokemonType.UNKNOWN
              ? this.customPokemonData.types[1]
              : (speciesForm.type2 ?? PokemonType.UNKNOWN);
        }

        if (secondType !== PokemonType.UNKNOWN) {
          types.push(secondType);
        }
      }
    }

    // become UNKNOWN if no types are present
    if (!types.length) {
      types.push(PokemonType.UNKNOWN);
    }

    // remove UNKNOWN if other types are present
    if (types.length > 1 && types.includes(PokemonType.UNKNOWN)) {
      const index = types.indexOf(PokemonType.UNKNOWN);
      if (index !== -1) {
        types.splice(index, 1);
      }
    }

    // check type added to Pokemon from moves like Forest's Curse or Trick Or Treat
    if (!ignoreOverride && this.summonData.addedType && !types.includes(this.summonData.addedType)) {
      types.push(this.summonData.addedType);
    }

    // If both types are the same (can happen in weird custom typing scenarios), reduce to single type
    if (types.length > 1 && types[0] === types[1]) {
      types.splice(0, 1);
    }

    return types;
  }

  /**
   * Checks if the pokemon's typing includes the specified type
   * @param type - {@linkcode PokemonType} to check
   * @param includeTeraType - `true` to include tera-formed type; Default: `true`
   * @param forDefend - `true` if the pokemon is defending from an attack; Default: `false`
   * @param ignoreOverride - If `true`, ignore ability changing effects; Default: `false`
   * @returns `true` if the Pokemon's type matches
   */
  public isOfType(type: PokemonType, includeTeraType = true, forDefend = false, ignoreOverride = false): boolean {
    return this.getTypes(includeTeraType, forDefend, ignoreOverride).some(t => t === type);
  }

  /**
   * Gets the non-passive ability of the pokemon. This accounts for fusions and ability changing effects.
   * This should rarely be called, most of the time {@linkcode hasAbility} or {@linkcode hasAbilityWithAttr} are better used as
   * those check both the passive and non-passive abilities and account for ability suppression.
   * @see {@linkcode hasAbility} {@linkcode hasAbilityWithAttr} Intended ways to check abilities in most cases
   * @param ignoreOverride - If `true`, ignore ability changing effects; Default: `false`
   * @returns The non-passive {@linkcode Ability} of the pokemon
   */
  public getAbility(ignoreOverride = false): Ability {
    if (!ignoreOverride && this.summonData.ability) {
      return allAbilities[this.summonData.ability];
    }
    if (Overrides.ABILITY_OVERRIDE && this.isPlayer()) {
      return allAbilities[Overrides.ABILITY_OVERRIDE];
    }
    if (Overrides.OPP_ABILITY_OVERRIDE && !this.isPlayer()) {
      return allAbilities[Overrides.OPP_ABILITY_OVERRIDE];
    }
    if (this.isFusion()) {
      if (!isNullOrUndefined(this.fusionCustomPokemonData?.ability) && this.fusionCustomPokemonData.ability !== -1) {
        return allAbilities[this.fusionCustomPokemonData.ability];
      }
      return allAbilities[this.getFusionSpeciesForm(ignoreOverride).getAbility(this.fusionAbilityIndex)];
    }
    if (!isNullOrUndefined(this.customPokemonData.ability) && this.customPokemonData.ability !== -1) {
      return allAbilities[this.customPokemonData.ability];
    }
    let abilityId = this.getSpeciesForm(ignoreOverride).getAbility(this.abilityIndex);
    if (abilityId === Abilities.NONE) {
      abilityId = this.species.ability1;
    }
    return allAbilities[abilityId];
  }

  /**
   * Gets the passive ability of the pokemon. This should rarely be called, most of the time
   * {@linkcode hasAbility} or {@linkcode hasAbilityWithAttr} are better used as those check both the passive and
   * non-passive abilities and account for ability suppression.
   * @see {@linkcode hasAbility} {@linkcode hasAbilityWithAttr} Intended ways to check abilities in most cases
   * @returns The passive {@linkcode Ability} of the pokemon
   */
  public getPassiveAbility(): Ability {
    if (Overrides.PASSIVE_ABILITY_OVERRIDE && this.isPlayer()) {
      return allAbilities[Overrides.PASSIVE_ABILITY_OVERRIDE];
    }
    if (Overrides.OPP_PASSIVE_ABILITY_OVERRIDE && !this.isPlayer()) {
      return allAbilities[Overrides.OPP_PASSIVE_ABILITY_OVERRIDE];
    }
    if (!isNullOrUndefined(this.customPokemonData.passive) && this.customPokemonData.passive !== -1) {
      return allAbilities[this.customPokemonData.passive];
    }

    return allAbilities[this.species.getPassiveAbility(this.formIndex)];
  }

  /**
   * Gets a list of all instances of a given ability attribute among abilities this pokemon has.
   * Accounts for all the various effects which can affect whether an ability will be present or
   * in effect, and both passive and non-passive.
   * @param attrType - {@linkcode AbAttr} The ability attribute to check for.
   * @param canApply - Whether to check if the ability is currently active; Default `true`
   * @param ignoreOverride - Whether to ignore ability changing effects; Default `false`
   * @returns An array of all the ability attributes on this ability.
   */
  public getAbilityAttrs<T extends AbAttr = AbAttr>(
    attrType: { new (...args: any[]): T },
    canApply = true,
    ignoreOverride = false,
  ): T[] {
    const abilityAttrs: T[] = [];

    if (!canApply || this.canApplyAbility()) {
      abilityAttrs.push(...this.getAbility(ignoreOverride).getAttrs<T>(attrType));
    }

    if (!canApply || this.canApplyAbility(true)) {
      abilityAttrs.push(...this.getPassiveAbility().getAttrs(attrType));
    }

    return abilityAttrs;
  }

  /**
   * Sets the {@linkcode Pokemon}'s ability and activates it if it normally activates on summon
   *
   * Also clears primal weather if it is from the ability being changed
   * @param ability New Ability
   */
  public setTempAbility(ability: Ability, passive = false): void {
    applyOnLoseAbAttrs(this, passive);
    if (passive) {
      this.summonData.passiveAbility = ability.id;
    } else {
      this.summonData.ability = ability.id;
    }
    applyOnGainAbAttrs(this, passive);
  }

  /**
   * Suppresses an ability and calls its onlose attributes
   */
  public suppressAbility() {
    [true, false].forEach(passive => applyOnLoseAbAttrs(this, passive));
    this.summonData.abilitySuppressed = true;
  }

  /**
   * Checks if a pokemon has a passive either from:
   *  - bought with starter candy
   *  - set by override
   *  - is a boss pokemon
   * @returns `true` if the Pokemon has a passive
   */
  public hasPassive(): boolean {
    // returns override if valid for current case
    if (
      (Overrides.HAS_PASSIVE_ABILITY_OVERRIDE === false && this.isPlayer()) ||
      (Overrides.OPP_HAS_PASSIVE_ABILITY_OVERRIDE === false && !this.isPlayer())
    ) {
      return false;
    }
    if (
      ((Overrides.PASSIVE_ABILITY_OVERRIDE !== Abilities.NONE || Overrides.HAS_PASSIVE_ABILITY_OVERRIDE) &&
        this.isPlayer()) ||
      ((Overrides.OPP_PASSIVE_ABILITY_OVERRIDE !== Abilities.NONE || Overrides.OPP_HAS_PASSIVE_ABILITY_OVERRIDE) &&
        !this.isPlayer())
    ) {
      return true;
    }

    // Classic Final boss and Endless Minor/Major bosses do not have passive
    const { currentBattle, gameMode } = globalScene;
    const waveIndex = currentBattle?.waveIndex;
    if (
      this instanceof EnemyPokemon &&
      (currentBattle?.battleSpec === BattleSpec.FINAL_BOSS ||
        gameMode.isEndlessMinorBoss(waveIndex) ||
        gameMode.isEndlessMajorBoss(waveIndex))
    ) {
      return false;
    }

    return this.passive || this.isBoss();
  }

  /**
   * Checks whether an ability of a pokemon can be currently applied. This should rarely be
   * directly called, as {@linkcode hasAbility} and {@linkcode hasAbilityWithAttr} already call this.
   * @see {@linkcode hasAbility} {@linkcode hasAbilityWithAttr} Intended ways to check abilities in most cases
   * @param passive If true, check if passive can be applied instead of non-passive
   * @returns `true` if the ability can be applied
   */
  public canApplyAbility(passive = false): boolean {
    if (passive && !this.hasPassive()) {
      return false;
    }
    const ability = !passive ? this.getAbility() : this.getPassiveAbility();
    if (this.isFusion() && ability.hasAttr(NoFusionAbilityAbAttr)) {
      return false;
    }
    const arena = globalScene?.arena;
    if (arena.ignoreAbilities && arena.ignoringEffectSource !== this.getBattlerIndex() && ability.isIgnorable) {
      return false;
    }
    if (this.summonData.abilitySuppressed && ability.isSuppressable) {
      return false;
    }
    const suppressAbilitiesTag = arena.getTag(ArenaTagType.NEUTRALIZING_GAS) as SuppressAbilitiesTag;
    const suppressOffField = ability.hasAttr(PreSummonAbAttr);
    if ((this.isOnField() || suppressOffField) && suppressAbilitiesTag && !suppressAbilitiesTag.isBeingRemoved()) {
      const thisAbilitySuppressing = ability.hasAttr(PreLeaveFieldRemoveSuppressAbilitiesSourceAbAttr);
      const hasSuppressingAbility = this.hasAbilityWithAttr(PreLeaveFieldRemoveSuppressAbilitiesSourceAbAttr, false);
      // Neutralizing gas is up - suppress abilities unless they are unsuppressable or this pokemon is responsible for the gas
      // (Balance decided that the other ability of a neutralizing gas pokemon should not be neutralized)
      // If the ability itself is neutralizing gas, don't suppress it (handled through arena tag)
      const unsuppressable =
        !ability.isSuppressable ||
        thisAbilitySuppressing ||
        (hasSuppressingAbility && !suppressAbilitiesTag.shouldApplyToSelf());
      if (!unsuppressable) {
        return false;
      }
    }
    return (this.hp > 0 || ability.isBypassFaint) && !ability.conditions.find(condition => !condition(this));
  }

  /**
   * Checks whether a pokemon has the specified ability and it's in effect. Accounts for all the various
   * effects which can affect whether an ability will be present or in effect, and both passive and
   * non-passive. This is the primary way to check whether a pokemon has a particular ability.
   * @param ability The ability to check for
   * @param canApply - Whether to check if the ability is currently active; default `true`
   * @param ignoreOverride Whether to ignore ability changing effects; default `false`
   * @returns `true` if the ability is present and active
   */
  public hasAbility(ability: Abilities, canApply = true, ignoreOverride = false): boolean {
    if (this.getAbility(ignoreOverride).id === ability && (!canApply || this.canApplyAbility())) {
      return true;
    }
    if (this.getPassiveAbility().id === ability && this.hasPassive() && (!canApply || this.canApplyAbility(true))) {
      return true;
    }
    return false;
  }

  /**
   * Checks whether a pokemon has an ability with the specified attribute and it's in effect.
   * Accounts for all the various effects which can affect whether an ability will be present or
   * in effect, and both passive and non-passive. This is one of the two primary ways to check
   * whether a pokemon has a particular ability.
   * @param attrType The {@link AbAttr | ability attribute} to check for
   * @param canApply - Whether to check if the ability is currently active; default `true`
   * @param ignoreOverride Whether to ignore ability changing effects; default `false`
   * @returns `true` if an ability with the given {@linkcode AbAttr} is present and active
   */
  public hasAbilityWithAttr(attrType: Constructor<AbAttr>, canApply = true, ignoreOverride = false): boolean {
    if ((!canApply || this.canApplyAbility()) && this.getAbility(ignoreOverride).hasAttr(attrType)) {
      return true;
    }
    if (this.hasPassive() && (!canApply || this.canApplyAbility(true)) && this.getPassiveAbility().hasAttr(attrType)) {
      return true;
    }
    return false;
  }

  /**
   * Gets the weight of the Pokemon with subtractive modifiers (Autotomize) happening first
   * and then multiplicative modifiers happening after (Heavy Metal and Light Metal)
   * @returns the kg of the Pokemon (minimum of 0.1)
   */
  public getWeight(): number {
    const autotomizedTag = this.getTag(AutotomizedTag);
    let weightRemoved = 0;
    if (!isNullOrUndefined(autotomizedTag)) {
      weightRemoved = 100 * autotomizedTag!.autotomizeCount;
    }
    const minWeight = 0.1;
    const weight = new NumberHolder(this.species.weight - weightRemoved);

    // This will trigger the ability overlay so only call this function when necessary
    applyAbAttrs(WeightMultiplierAbAttr, this, null, false, weight);
    return Math.max(minWeight, weight.value);
  }

  /**
   * @returns the pokemon's current tera {@linkcode PokemonType}
   */
  getTeraType(): PokemonType {
    if (this.hasSpecies(Species.TERAPAGOS)) {
      return PokemonType.STELLAR;
    }
    if (this.hasSpecies(Species.OGERPON)) {
      const ogerponForm = this.species.speciesId === Species.OGERPON ? this.formIndex : this.fusionFormIndex;
      switch (ogerponForm) {
        case 0:
        case 4:
          return PokemonType.GRASS;
        case 1:
        case 5:
          return PokemonType.WATER;
        case 2:
        case 6:
          return PokemonType.FIRE;
        case 3:
        case 7:
          return PokemonType.ROCK;
      }
    }
    if (this.hasSpecies(Species.SHEDINJA)) {
      return PokemonType.BUG;
    }
    return this.teraType;
  }

  public isGrounded(): boolean {
    return (
      !!this.getTag(GroundedTag) ||
      (!this.isOfType(PokemonType.FLYING, true, true) &&
        !this.hasAbility(Abilities.LEVITATE) &&
        !this.getTag(BattlerTagType.FLOATING) &&
        !this.getTag(SemiInvulnerableTag))
    );
  }

  /**
   * Determines whether this Pokemon is prevented from running or switching due
   * to effects from moves and/or abilities.
   * @param trappedAbMessages - If defined, ability trigger messages
   * (e.g. from Shadow Tag) are forwarded through this array.
   * @param simulated - If `true`, applies abilities via simulated calls.
   * @returns `true` if the pokemon is trapped
   */
  public isTrapped(trappedAbMessages: string[] = [], simulated = true): boolean {
    const commandedTag = this.getTag(BattlerTagType.COMMANDED);
    if (commandedTag?.getSourcePokemon()?.isActive(true)) {
      return true;
    }

    if (this.isOfType(PokemonType.GHOST)) {
      return false;
    }

    const trappedByAbility = new BooleanHolder(false);
    /**
     * Contains opposing Pokemon (Enemy/Player Pokemon) depending on perspective
     * Afterwards, it filters out Pokemon that have been switched out of the field so trapped abilities/moves do not trigger
     */
    const opposingFieldUnfiltered = this.isPlayer() ? globalScene.getEnemyField() : globalScene.getPlayerField();
    const opposingField = opposingFieldUnfiltered.filter(enemyPkm => enemyPkm.switchOutStatus === false);

    for (const opponent of opposingField) {
      applyCheckTrappedAbAttrs(CheckTrappedAbAttr, opponent, trappedByAbility, this, trappedAbMessages, simulated);
    }

    const side = this.isPlayer() ? ArenaTagSide.PLAYER : ArenaTagSide.ENEMY;
    return (
      trappedByAbility.value ||
      !!this.getTag(TrappedTag) ||
      !!globalScene.arena.getTagOnSide(ArenaTagType.FAIRY_LOCK, side)
    );
  }

  /**
   * Calculates the type of a move when used by this Pokemon after
   * type-changing move and ability attributes have applied.
   * @param move - {@linkcode Move} The move being used.
   * @param simulated - If `true`, prevents showing abilities applied in this calculation.
   * @returns The {@linkcode PokemonType} of the move after attributes are applied
   */
  public getMoveType(move: Move, simulated = true): PokemonType {
    const moveTypeHolder = new NumberHolder(move.type);

    applyMoveAttrs(VariableMoveTypeAttr, this, null, move, moveTypeHolder);
    applyPreAttackAbAttrs(MoveTypeChangeAbAttr, this, null, move, simulated, moveTypeHolder);

    // If the user is terastallized and the move is tera blast, or tera starstorm that is stellar type,
    // then bypass the check for ion deluge and electrify
    if (
      this.isTerastallized &&
      (move.id === Moves.TERA_BLAST ||
        (move.id === Moves.TERA_STARSTORM && moveTypeHolder.value === PokemonType.STELLAR))
    ) {
      return moveTypeHolder.value as PokemonType;
    }

    globalScene.arena.applyTags(ArenaTagType.ION_DELUGE, simulated, moveTypeHolder);
    if (this.getTag(BattlerTagType.ELECTRIFIED)) {
      moveTypeHolder.value = PokemonType.ELECTRIC;
    }

    return moveTypeHolder.value as PokemonType;
  }

  /**
   * Calculates the effectiveness of a move against the Pokémon.
   * This includes modifiers from move and ability attributes.
   * @param source {@linkcode Pokemon} The attacking Pokémon.
   * @param move {@linkcode Move} The move being used by the attacking Pokémon.
   * @param ignoreAbility Whether to ignore abilities that might affect type effectiveness or immunity (defaults to `false`).
   * @param simulated Whether to apply abilities via simulated calls (defaults to `true`)
   * @param cancelled {@linkcode BooleanHolder} Stores whether the move was cancelled by a non-type-based immunity.
   * @param useIllusion - Whether we want the attack move effectiveness on the illusion or not
   * @returns The type damage multiplier, indicating the effectiveness of the move
   */
  getMoveEffectiveness(
    source: Pokemon,
    move: Move,
    ignoreAbility = false,
    simulated = true,
    cancelled?: BooleanHolder,
    useIllusion = false,
  ): TypeDamageMultiplier {
    if (!isNullOrUndefined(this.turnData?.moveEffectiveness)) {
      return this.turnData?.moveEffectiveness;
    }

    if (move.hasAttr(TypelessAttr)) {
      return 1;
    }
    const moveType = source.getMoveType(move);

    const typeMultiplier = new NumberHolder(
      move.category !== MoveCategory.STATUS || move.hasAttr(RespectAttackTypeImmunityAttr)
        ? this.getAttackTypeEffectiveness(moveType, source, false, simulated, move, useIllusion)
        : 1,
    );

    applyMoveAttrs(VariableMoveTypeMultiplierAttr, source, this, move, typeMultiplier);
    if (this.getTypes(true, true).find(t => move.isTypeImmune(source, this, t))) {
      typeMultiplier.value = 0;
    }

    if (this.getTag(TarShotTag) && this.getMoveType(move) === PokemonType.FIRE) {
      typeMultiplier.value *= 2;
    }

    const cancelledHolder = cancelled ?? new BooleanHolder(false);
    if (!ignoreAbility) {
      applyPreDefendAbAttrs(TypeImmunityAbAttr, this, source, move, cancelledHolder, simulated, typeMultiplier);

      if (!cancelledHolder.value) {
        applyPreDefendAbAttrs(MoveImmunityAbAttr, this, source, move, cancelledHolder, simulated, typeMultiplier);
      }

      if (!cancelledHolder.value) {
        const defendingSidePlayField = this.isPlayer() ? globalScene.getPlayerField() : globalScene.getEnemyField();
        defendingSidePlayField.forEach(p =>
          applyPreDefendAbAttrs(FieldPriorityMoveImmunityAbAttr, p, source, move, cancelledHolder),
        );
      }
    }

    const immuneTags = this.findTags(tag => tag instanceof TypeImmuneTag && tag.immuneType === moveType);
    for (const tag of immuneTags) {
      if (move && !move.getAttrs(HitsTagAttr).some(attr => attr.tagType === tag.tagType)) {
        typeMultiplier.value = 0;
        break;
      }
    }

    // Apply Tera Shell's effect to attacks after all immunities are accounted for
    if (!ignoreAbility && move.category !== MoveCategory.STATUS) {
      applyPreDefendAbAttrs(FullHpResistTypeAbAttr, this, source, move, cancelledHolder, simulated, typeMultiplier);
    }

    if (move.category === MoveCategory.STATUS && move.hitsSubstitute(source, this)) {
      typeMultiplier.value = 0;
    }

    return (!cancelledHolder.value ? typeMultiplier.value : 0) as TypeDamageMultiplier;
  }

  /**
   * Calculates the move's type effectiveness multiplier based on the target's type/s.
   * @param moveType {@linkcode PokemonType} the type of the move being used
   * @param source {@linkcode Pokemon} the Pokemon using the move
   * @param ignoreStrongWinds whether or not this ignores strong winds (anticipation, forewarn, stealth rocks)
   * @param simulated tag to only apply the strong winds effect message when the move is used
   * @param move (optional) the move whose type effectiveness is to be checked. Used for applying {@linkcode VariableMoveTypeChartAttr}
   * @param useIllusion - Whether we want the attack type effectiveness on the illusion or not
   * @returns a multiplier for the type effectiveness
   */
  getAttackTypeEffectiveness(
    moveType: PokemonType,
    source?: Pokemon,
    ignoreStrongWinds = false,
    simulated = true,
    move?: Move,
    useIllusion = false,
  ): TypeDamageMultiplier {
    if (moveType === PokemonType.STELLAR) {
      return this.isTerastallized ? 2 : 1;
    }
    const types = this.getTypes(true, true, undefined, useIllusion);
    const arena = globalScene.arena;

    // Handle flying v ground type immunity without removing flying type so effective types are still effective
    // Related to https://github.com/pagefaultgames/pokerogue/issues/524
    if (moveType === PokemonType.GROUND && (this.isGrounded() || arena.hasTag(ArenaTagType.GRAVITY))) {
      const flyingIndex = types.indexOf(PokemonType.FLYING);
      if (flyingIndex > -1) {
        types.splice(flyingIndex, 1);
      }
    }

    let multiplier = types
      .map(defType => {
        const multiplier = new NumberHolder(getTypeDamageMultiplier(moveType, defType));
        applyChallenges(ChallengeType.TYPE_EFFECTIVENESS, multiplier);
        if (move) {
          applyMoveAttrs(VariableMoveTypeChartAttr, null, this, move, multiplier, defType);
        }
        if (source) {
          const ignoreImmunity = new BooleanHolder(false);
          if (source.isActive(true) && source.hasAbilityWithAttr(IgnoreTypeImmunityAbAttr)) {
            applyAbAttrs(IgnoreTypeImmunityAbAttr, source, ignoreImmunity, simulated, moveType, defType);
          }
          if (ignoreImmunity.value) {
            if (multiplier.value === 0) {
              return 1;
            }
          }

          const exposedTags = this.findTags(tag => tag instanceof ExposedTag) as ExposedTag[];
          if (exposedTags.some(t => t.ignoreImmunity(defType, moveType))) {
            if (multiplier.value === 0) {
              return 1;
            }
          }
        }
        return multiplier.value;
      })
      .reduce((acc, cur) => acc * cur, 1) as TypeDamageMultiplier;

    const typeMultiplierAgainstFlying = new NumberHolder(getTypeDamageMultiplier(moveType, PokemonType.FLYING));
    applyChallenges(ChallengeType.TYPE_EFFECTIVENESS, typeMultiplierAgainstFlying);
    // Handle strong winds lowering effectiveness of types super effective against pure flying
    if (
      !ignoreStrongWinds &&
      arena.weather?.weatherType === WeatherType.STRONG_WINDS &&
      !arena.weather.isEffectSuppressed() &&
      this.isOfType(PokemonType.FLYING) &&
      typeMultiplierAgainstFlying.value === 2
    ) {
      multiplier /= 2;
      if (!simulated) {
        globalScene.queueMessage(i18next.t("weather:strongWindsEffectMessage"));
      }
    }
    return multiplier as TypeDamageMultiplier;
  }

  /**
   * Computes the given Pokemon's matchup score against this Pokemon.
   * In most cases, this score ranges from near-zero to 16, but the maximum possible matchup score is 64.
   * @param opponent {@linkcode Pokemon} The Pokemon to compare this Pokemon against
   * @returns A score value based on how favorable this Pokemon is when fighting the given Pokemon
   */
  getMatchupScore(opponent: Pokemon): number {
    const types = this.getTypes(true);

    const enemyTypes = opponent.getTypes(true, true, false, true);
    /** Is this Pokemon faster than the opponent? */
    const outspeed =
      (this.isActive(true) ? this.getEffectiveStat(Stat.SPD, opponent) : this.getStat(Stat.SPD, false)) >=
      opponent.getEffectiveStat(Stat.SPD, this);
    /**
     * Based on how effective this Pokemon's types are offensively against the opponent's types.
     * This score is increased by 25 percent if this Pokemon is faster than the opponent.
     */
    let atkScore =
      opponent.getAttackTypeEffectiveness(types[0], this, false, true, undefined, true) * (outspeed ? 1.25 : 1);
    /**
     * Based on how effectively this Pokemon defends against the opponent's types.
     * This score cannot be higher than 4.
     */
    let defScore = 1 / Math.max(this.getAttackTypeEffectiveness(enemyTypes[0], opponent), 0.25);
    if (types.length > 1) {
      atkScore *= opponent.getAttackTypeEffectiveness(types[1], this);
    }
    if (enemyTypes.length > 1) {
      defScore *=
        1 / Math.max(this.getAttackTypeEffectiveness(enemyTypes[1], opponent, false, false, undefined, true), 0.25);
    }
    /**
     * Based on this Pokemon's HP ratio compared to that of the opponent.
     * This ratio is multiplied by 1.5 if this Pokemon outspeeds the opponent;
     * however, the final ratio cannot be higher than 1.
     */
    let hpDiffRatio = this.getHpRatio() + (1 - opponent.getHpRatio());
    if (outspeed) {
      hpDiffRatio = Math.min(hpDiffRatio * 1.5, 1);
    }
    return (atkScore + defScore) * hpDiffRatio;
  }

  getEvolution(): SpeciesFormEvolution | null {
    if (pokemonEvolutions.hasOwnProperty(this.species.speciesId)) {
      const evolutions = pokemonEvolutions[this.species.speciesId];
      for (const e of evolutions) {
        if (
          !e.item &&
          this.level >= e.level &&
          (isNullOrUndefined(e.preFormKey) || this.getFormKey() === e.preFormKey)
        ) {
          if (e.condition === null || (e.condition as SpeciesEvolutionCondition).predicate(this)) {
            return e;
          }
        }
      }
    }

    if (this.isFusion() && this.fusionSpecies && pokemonEvolutions.hasOwnProperty(this.fusionSpecies.speciesId)) {
      const fusionEvolutions = pokemonEvolutions[this.fusionSpecies.speciesId].map(
        e => new FusionSpeciesFormEvolution(this.species.speciesId, e),
      );
      for (const fe of fusionEvolutions) {
        if (
          !fe.item &&
          this.level >= fe.level &&
          (isNullOrUndefined(fe.preFormKey) || this.getFusionFormKey() === fe.preFormKey)
        ) {
          if (fe.condition === null || (fe.condition as SpeciesEvolutionCondition).predicate(this)) {
            return fe;
          }
        }
      }
    }

    return null;
  }

  /**
   * Gets all level up moves in a given range for a particular pokemon.
   * @param {number} startingLevel Don't include moves below this level
   * @param {boolean} includeEvolutionMoves Whether to include evolution moves
   * @param {boolean} simulateEvolutionChain Whether to include moves from prior evolutions
   * @param {boolean} includeRelearnerMoves Whether to include moves that would require a relearner. Note the move relearner inherently allows evolution moves
   * @returns {LevelMoves} A list of moves and the levels they can be learned at
   */
  getLevelMoves(
    startingLevel?: number,
    includeEvolutionMoves = false,
    simulateEvolutionChain = false,
    includeRelearnerMoves = false,
    learnSituation: LearnMoveSituation = LearnMoveSituation.MISC,
  ): LevelMoves {
    const ret: LevelMoves = [];
    let levelMoves: LevelMoves = [];
    if (!startingLevel) {
      startingLevel = this.level;
    }
    if (learnSituation === LearnMoveSituation.EVOLUTION_FUSED && this.fusionSpecies) {
      // For fusion evolutions, get ONLY the moves of the component mon that evolved
      levelMoves = this.getFusionSpeciesForm(true)
        .getLevelMoves()
        .filter(
          lm =>
            (includeEvolutionMoves && lm[0] === EVOLVE_MOVE) ||
            (includeRelearnerMoves && lm[0] === RELEARN_MOVE) ||
            lm[0] > 0,
        );
    } else {
      if (simulateEvolutionChain) {
        const evolutionChain = this.species.getSimulatedEvolutionChain(
          this.level,
          this.hasTrainer(),
          this.isBoss(),
          this.isPlayer(),
        );
        for (let e = 0; e < evolutionChain.length; e++) {
          // TODO: Might need to pass specific form index in simulated evolution chain
          const speciesLevelMoves = getPokemonSpeciesForm(evolutionChain[e][0], this.formIndex).getLevelMoves();
          if (includeRelearnerMoves) {
            levelMoves.push(...speciesLevelMoves);
          } else {
            levelMoves.push(
              ...speciesLevelMoves.filter(
                lm =>
                  (includeEvolutionMoves && lm[0] === EVOLVE_MOVE) ||
                  ((!e || lm[0] > 1) && (e === evolutionChain.length - 1 || lm[0] <= evolutionChain[e + 1][1])),
              ),
            );
          }
        }
      } else {
        levelMoves = this.getSpeciesForm(true)
          .getLevelMoves()
          .filter(
            lm =>
              (includeEvolutionMoves && lm[0] === EVOLVE_MOVE) ||
              (includeRelearnerMoves && lm[0] === RELEARN_MOVE) ||
              lm[0] > 0,
          );
      }
      if (this.fusionSpecies && learnSituation !== LearnMoveSituation.EVOLUTION_FUSED_BASE) {
        // For fusion evolutions, get ONLY the moves of the component mon that evolved
        if (simulateEvolutionChain) {
          const fusionEvolutionChain = this.fusionSpecies.getSimulatedEvolutionChain(
            this.level,
            this.hasTrainer(),
            this.isBoss(),
            this.isPlayer(),
          );
          for (let e = 0; e < fusionEvolutionChain.length; e++) {
            // TODO: Might need to pass specific form index in simulated evolution chain
            const speciesLevelMoves = getPokemonSpeciesForm(
              fusionEvolutionChain[e][0],
              this.fusionFormIndex,
            ).getLevelMoves();
            if (includeRelearnerMoves) {
              levelMoves.push(
                ...speciesLevelMoves.filter(
                  lm => (includeEvolutionMoves && lm[0] === EVOLVE_MOVE) || lm[0] !== EVOLVE_MOVE,
                ),
              );
            } else {
              levelMoves.push(
                ...speciesLevelMoves.filter(
                  lm =>
                    (includeEvolutionMoves && lm[0] === EVOLVE_MOVE) ||
                    ((!e || lm[0] > 1) &&
                      (e === fusionEvolutionChain.length - 1 || lm[0] <= fusionEvolutionChain[e + 1][1])),
                ),
              );
            }
          }
        } else {
          levelMoves.push(
            ...this.getFusionSpeciesForm(true)
              .getLevelMoves()
              .filter(
                lm =>
                  (includeEvolutionMoves && lm[0] === EVOLVE_MOVE) ||
                  (includeRelearnerMoves && lm[0] === RELEARN_MOVE) ||
                  lm[0] > 0,
              ),
          );
        }
      }
    }
    levelMoves.sort((lma: [number, number], lmb: [number, number]) => (lma[0] > lmb[0] ? 1 : lma[0] < lmb[0] ? -1 : 0));

    /**
     * Filter out moves not within the correct level range(s)
     * Includes moves below startingLevel, or of specifically level 0 if
     * includeRelearnerMoves or includeEvolutionMoves are true respectively
     */
    levelMoves = levelMoves.filter(lm => {
      const level = lm[0];
      const isRelearner = level < startingLevel;
      const allowedEvolutionMove = level === 0 && includeEvolutionMoves;

      return !(level > this.level) && (includeRelearnerMoves || !isRelearner || allowedEvolutionMove);
    });

    /**
     * This must be done AFTER filtering by level, else if the same move shows up
     * in levelMoves multiple times all but the lowest level one will be skipped.
     * This causes problems when there are intentional duplicates (i.e. Smeargle with Sketch)
     */
    if (levelMoves) {
      this.getUniqueMoves(levelMoves, ret);
    }

    return ret;
  }

  /**
   * Helper function for getLevelMoves.
   * Finds all non-duplicate items from the input, and pushes them into the output.
   * Two items count as duplicate if they have the same Move, regardless of level.
   *
   * @param levelMoves the input array to search for non-duplicates from
   * @param ret the output array to be pushed into.
   */
  private getUniqueMoves(levelMoves: LevelMoves, ret: LevelMoves): void {
    const uniqueMoves: Moves[] = [];
    for (const lm of levelMoves) {
      if (!uniqueMoves.find(m => m === lm[1])) {
        uniqueMoves.push(lm[1]);
        ret.push(lm);
      }
    }
  }

  /**
   * Get a list of all egg moves
   *
   * @returns list of egg moves
   */
  getEggMoves(): Moves[] | undefined {
    return speciesEggMoves[this.getSpeciesForm().getRootSpeciesId()];
  }

  setMove(moveIndex: number, moveId: Moves): void {
    if (moveId === Moves.NONE) {
      return;
    }
    const move = new PokemonMove(moveId);
    this.moveset[moveIndex] = move;
    if (this.summonData.moveset) {
      this.summonData.moveset[moveIndex] = move;
    }
  }

  /**
   * Function that tries to set a Pokemon shiny based on the trainer's trainer ID and secret ID.
   * Endless Pokemon in the end biome are unable to be set to shiny
   *
   * The exact mechanic is that it calculates E as the XOR of the player's trainer ID and secret ID.
   * F is calculated as the XOR of the first 16 bits of the Pokemon's ID with the last 16 bits.
   * The XOR of E and F are then compared to the {@linkcode shinyThreshold} (or {@linkcode thresholdOverride} if set) to see whether or not to generate a shiny.
   * The base shiny odds are {@linkcode BASE_SHINY_CHANCE} / 65536
   * @param thresholdOverride number that is divided by 2^16 (65536) to get the shiny chance, overrides {@linkcode shinyThreshold} if set (bypassing shiny rate modifiers such as Shiny Charm)
   * @returns true if the Pokemon has been set as a shiny, false otherwise
   */
  trySetShiny(thresholdOverride?: number): boolean {
    // Shiny Pokemon should not spawn in the end biome in endless
    if (globalScene.gameMode.isEndless && globalScene.arena.biomeType === Biome.END) {
      return false;
    }

    const rand1 = (this.id & 0xffff0000) >>> 16;
    const rand2 = this.id & 0x0000ffff;

    const E = globalScene.gameData.trainerId ^ globalScene.gameData.secretId;
    const F = rand1 ^ rand2;

    const shinyThreshold = new NumberHolder(BASE_SHINY_CHANCE);
    if (thresholdOverride === undefined) {
      if (timedEventManager.isEventActive()) {
        const tchance = timedEventManager.getClassicTrainerShinyChance();
        shinyThreshold.value *= timedEventManager.getShinyMultiplier();
        if (this.hasTrainer() && tchance > 0) {
          shinyThreshold.value = Math.max(tchance, shinyThreshold.value); // Choose the higher boost
        }
      }
      if (!this.hasTrainer()) {
        globalScene.applyModifiers(ShinyRateBoosterModifier, true, shinyThreshold);
      }
    } else {
      shinyThreshold.value = thresholdOverride;
    }

    this.shiny = (E ^ F) < shinyThreshold.value;

    if (this.shiny) {
      this.initShinySparkle();
    }

    return this.shiny;
  }

  /**
   * Function that tries to set a Pokemon shiny based on seed.
   * For manual use only, usually to roll a Pokemon's shiny chance a second time.
   * If it rolls shiny, or if it's already shiny, also sets a random variant and give the Pokemon the associated luck.
   *
   * The base shiny odds are {@linkcode BASE_SHINY_CHANCE} / `65536`
   * @param thresholdOverride number that is divided by `2^16` (`65536`) to get the shiny chance, overrides {@linkcode shinyThreshold} if set (bypassing shiny rate modifiers such as Shiny Charm)
   * @param applyModifiersToOverride If {@linkcode thresholdOverride} is set and this is true, will apply Shiny Charm and event modifiers to {@linkcode thresholdOverride}
   * @returns `true` if the Pokemon has been set as a shiny, `false` otherwise
   */
  public trySetShinySeed(thresholdOverride?: number, applyModifiersToOverride?: boolean): boolean {
    if (!this.shiny) {
      const shinyThreshold = new NumberHolder(BASE_SHINY_CHANCE);
      if (thresholdOverride === undefined || applyModifiersToOverride) {
        if (thresholdOverride !== undefined && applyModifiersToOverride) {
          shinyThreshold.value = thresholdOverride;
        }
        if (timedEventManager.isEventActive()) {
          shinyThreshold.value *= timedEventManager.getShinyMultiplier();
        }
        globalScene.applyModifiers(ShinyRateBoosterModifier, true, shinyThreshold);
      } else {
        shinyThreshold.value = thresholdOverride;
      }

      this.shiny = randSeedInt(65536) < shinyThreshold.value;
    }

    if (this.shiny) {
      this.variant = this.variant ?? 0;
      this.variant = Math.max(this.generateShinyVariant(), this.variant) as Variant; // Don't set a variant lower than the current one
      this.luck = this.variant + 1 + (this.fusionShiny ? this.fusionVariant + 1 : 0);
      this.initShinySparkle();
    }

    return this.shiny;
  }

  /**
   * Generates a shiny variant
   * @returns `0-2`, with the following probabilities:
   * - Has a 10% chance of returning `2` (epic variant)
   * - Has a 30% chance of returning `1` (rare variant)
   * - Has a 60% chance of returning `0` (basic shiny)
   */
  protected generateShinyVariant(): Variant {
    const formIndex: number = this.formIndex;
    let variantDataIndex: string | number = this.species.speciesId;
    if (this.species.forms.length > 0) {
      const formKey = this.species.forms[formIndex]?.formKey;
      if (formKey) {
        variantDataIndex = `${variantDataIndex}-${formKey}`;
      }
    }
    // Checks if there is no variant data for both the index or index with form
    if (
      !this.shiny ||
      (!variantData.hasOwnProperty(variantDataIndex) && !variantData.hasOwnProperty(this.species.speciesId))
    ) {
      return 0;
    }
    const rand = new NumberHolder(0);
    globalScene.executeWithSeedOffset(
      () => {
        rand.value = randSeedInt(10);
      },
      this.id,
      globalScene.waveSeed,
    );
    if (rand.value >= SHINY_VARIANT_CHANCE) {
      return 0; // 6/10
    }
    if (rand.value >= SHINY_EPIC_CHANCE) {
      return 1; // 3/10
    }
    return 2; // 1/10
  }

  /**
   * Function that tries to set a Pokemon to have its hidden ability based on seed, if it exists.
   * For manual use only, usually to roll a Pokemon's hidden ability chance a second time.
   *
   * The base hidden ability odds are {@linkcode BASE_HIDDEN_ABILITY_CHANCE} / `65536`
   * @param thresholdOverride number that is divided by `2^16` (`65536`) to get the HA chance, overrides {@linkcode haThreshold} if set (bypassing HA rate modifiers such as Ability Charm)
   * @param applyModifiersToOverride If {@linkcode thresholdOverride} is set and this is true, will apply Ability Charm to {@linkcode thresholdOverride}
   * @returns `true` if the Pokemon has been set to have its hidden ability, `false` otherwise
   */
  public tryRerollHiddenAbilitySeed(thresholdOverride?: number, applyModifiersToOverride?: boolean): boolean {
    if (!this.species.abilityHidden) {
      return false;
    }
    const haThreshold = new NumberHolder(BASE_HIDDEN_ABILITY_CHANCE);
    if (thresholdOverride === undefined || applyModifiersToOverride) {
      if (thresholdOverride !== undefined && applyModifiersToOverride) {
        haThreshold.value = thresholdOverride;
      }
      if (!this.hasTrainer()) {
        globalScene.applyModifiers(HiddenAbilityRateBoosterModifier, true, haThreshold);
      }
    } else {
      haThreshold.value = thresholdOverride;
    }

    if (randSeedInt(65536) < haThreshold.value) {
      this.abilityIndex = 2;
    }

    return this.abilityIndex === 2;
  }

  public generateFusionSpecies(forStarter?: boolean): void {
    const hiddenAbilityChance = new NumberHolder(BASE_HIDDEN_ABILITY_CHANCE);
    if (!this.hasTrainer()) {
      globalScene.applyModifiers(HiddenAbilityRateBoosterModifier, true, hiddenAbilityChance);
    }

    const hasHiddenAbility = !randSeedInt(hiddenAbilityChance.value);
    const randAbilityIndex = randSeedInt(2);

    const filter = !forStarter
      ? this.species.getCompatibleFusionSpeciesFilter()
      : (species: PokemonSpecies) => {
          return (
            pokemonEvolutions.hasOwnProperty(species.speciesId) &&
            !pokemonPrevolutions.hasOwnProperty(species.speciesId) &&
            !species.subLegendary &&
            !species.legendary &&
            !species.mythical &&
            !species.isTrainerForbidden() &&
            species.speciesId !== this.species.speciesId &&
            species.speciesId !== Species.DITTO
          );
        };

    let fusionOverride: PokemonSpecies | undefined = undefined;

    if (forStarter && this instanceof PlayerPokemon && Overrides.STARTER_FUSION_SPECIES_OVERRIDE) {
      fusionOverride = getPokemonSpecies(Overrides.STARTER_FUSION_SPECIES_OVERRIDE);
    } else if (this instanceof EnemyPokemon && Overrides.OPP_FUSION_SPECIES_OVERRIDE) {
      fusionOverride = getPokemonSpecies(Overrides.OPP_FUSION_SPECIES_OVERRIDE);
    }

    this.fusionSpecies =
      fusionOverride ??
      globalScene.randomSpecies(globalScene.currentBattle?.waveIndex || 0, this.level, false, filter, true);
    this.fusionAbilityIndex =
      this.fusionSpecies.abilityHidden && hasHiddenAbility
        ? 2
        : this.fusionSpecies.ability2 !== this.fusionSpecies.ability1
          ? randAbilityIndex
          : 0;
    this.fusionShiny = this.shiny;
    this.fusionVariant = this.variant;

    if (this.fusionSpecies.malePercent === null) {
      this.fusionGender = Gender.GENDERLESS;
    } else {
      const genderChance = (this.id % 256) * 0.390625;
      if (genderChance < this.fusionSpecies.malePercent) {
        this.fusionGender = Gender.MALE;
      } else {
        this.fusionGender = Gender.FEMALE;
      }
    }

    this.fusionFormIndex = globalScene.getSpeciesFormIndex(
      this.fusionSpecies,
      this.fusionGender,
      this.getNature(),
      true,
    );
    this.fusionLuck = this.luck;

    this.generateName();
  }

  public clearFusionSpecies(): void {
    this.fusionSpecies = null;
    this.fusionFormIndex = 0;
    this.fusionAbilityIndex = 0;
    this.fusionShiny = false;
    this.fusionVariant = 0;
    this.fusionGender = 0;
    this.fusionLuck = 0;
    this.fusionCustomPokemonData = null;

    this.generateName();
    this.calculateStats();
  }

  /** Generates a semi-random moveset for a Pokemon */
  public generateAndPopulateMoveset(): void {
    this.moveset = [];
    let movePool: [Moves, number][] = [];
    const allLevelMoves = this.getLevelMoves(1, true, true);
    if (!allLevelMoves) {
      console.warn("Error encountered trying to generate moveset for:", this.species.name);
      return;
    }

    for (let m = 0; m < allLevelMoves.length; m++) {
      const levelMove = allLevelMoves[m];
      if (this.level < levelMove[0]) {
        break;
      }
      let weight = levelMove[0];
      // Evolution Moves
      if (weight === EVOLVE_MOVE) {
        weight = 50;
      }
      // Assume level 1 moves with 80+ BP are "move reminder" moves and bump their weight. Trainers use actual relearn moves.
      if ((weight === 1 && allMoves[levelMove[1]].power >= 80) || (weight === RELEARN_MOVE && this.hasTrainer())) {
        weight = 40;
      }
      if (!movePool.some(m => m[0] === levelMove[1]) && !allMoves[levelMove[1]].name.endsWith(" (N)")) {
        movePool.push([levelMove[1], weight]);
      }
    }

    if (this.hasTrainer()) {
      const tms = Object.keys(tmSpecies);
      for (const tm of tms) {
        const moveId = Number.parseInt(tm) as Moves;
        let compatible = false;
        for (const p of tmSpecies[tm]) {
          if (Array.isArray(p)) {
            if (
              p[0] === this.species.speciesId ||
              (this.fusionSpecies &&
                p[0] === this.fusionSpecies.speciesId &&
                p.slice(1).indexOf(this.species.forms[this.formIndex]) > -1)
            ) {
              compatible = true;
              break;
            }
          } else if (p === this.species.speciesId || (this.fusionSpecies && p === this.fusionSpecies.speciesId)) {
            compatible = true;
            break;
          }
        }
        if (compatible && !movePool.some(m => m[0] === moveId) && !allMoves[moveId].name.endsWith(" (N)")) {
          if (tmPoolTiers[moveId] === ModifierTier.COMMON && this.level >= 15) {
            movePool.push([moveId, 4]);
          } else if (tmPoolTiers[moveId] === ModifierTier.GREAT && this.level >= 30) {
            movePool.push([moveId, 8]);
          } else if (tmPoolTiers[moveId] === ModifierTier.ULTRA && this.level >= 50) {
            movePool.push([moveId, 14]);
          }
        }
      }

      // No egg moves below level 60
      if (this.level >= 60) {
        for (let i = 0; i < 3; i++) {
          const moveId = speciesEggMoves[this.species.getRootSpeciesId()][i];
          if (!movePool.some(m => m[0] === moveId) && !allMoves[moveId].name.endsWith(" (N)")) {
            movePool.push([moveId, 40]);
          }
        }
        const moveId = speciesEggMoves[this.species.getRootSpeciesId()][3];
        // No rare egg moves before e4
        if (
          this.level >= 170 &&
          !movePool.some(m => m[0] === moveId) &&
          !allMoves[moveId].name.endsWith(" (N)") &&
          !this.isBoss()
        ) {
          movePool.push([moveId, 30]);
        }
        if (this.fusionSpecies) {
          for (let i = 0; i < 3; i++) {
            const moveId = speciesEggMoves[this.fusionSpecies.getRootSpeciesId()][i];
            if (!movePool.some(m => m[0] === moveId) && !allMoves[moveId].name.endsWith(" (N)")) {
              movePool.push([moveId, 40]);
            }
          }
          const moveId = speciesEggMoves[this.fusionSpecies.getRootSpeciesId()][3];
          // No rare egg moves before e4
          if (
            this.level >= 170 &&
            !movePool.some(m => m[0] === moveId) &&
            !allMoves[moveId].name.endsWith(" (N)") &&
            !this.isBoss()
          ) {
            movePool.push([moveId, 30]);
          }
        }
      }
    }

    // Bosses never get self ko moves or Pain Split
    if (this.isBoss()) {
      movePool = movePool.filter(m => !allMoves[m[0]].hasAttr(SacrificialAttr) && !allMoves[m[0]].hasAttr(HpSplitAttr));
    }
    // No one gets Memento or Final Gambit
    movePool = movePool.filter(m => !allMoves[m[0]].hasAttr(SacrificialAttrOnHit));
    if (this.hasTrainer()) {
      // Trainers never get OHKO moves
      movePool = movePool.filter(m => !allMoves[m[0]].hasAttr(OneHitKOAttr));
      // Half the weight of self KO moves
      movePool = movePool.map(m => [m[0], m[1] * (allMoves[m[0]].hasAttr(SacrificialAttr) ? 0.5 : 1)]);
      // Trainers get a weight bump to stat buffing moves
      movePool = movePool.map(m => [
        m[0],
        m[1] * (allMoves[m[0]].getAttrs(StatStageChangeAttr).some(a => a.stages > 1 && a.selfTarget) ? 1.25 : 1),
      ]);
      // Trainers get a weight decrease to multiturn moves
      movePool = movePool.map(m => [
        m[0],
        m[1] * (!!allMoves[m[0]].isChargingMove() || !!allMoves[m[0]].hasAttr(RechargeAttr) ? 0.7 : 1),
      ]);
    }

    // Weight towards higher power moves, by reducing the power of moves below the highest power.
    // Caps max power at 90 to avoid something like hyper beam ruining the stats.
    // This is a pretty soft weighting factor, although it is scaled with the weight multiplier.
    const maxPower = Math.min(
      movePool.reduce((v, m) => Math.max(allMoves[m[0]].calculateEffectivePower(), v), 40),
      90,
    );
    movePool = movePool.map(m => [
      m[0],
      m[1] *
        (allMoves[m[0]].category === MoveCategory.STATUS
          ? 1
          : Math.max(Math.min(allMoves[m[0]].calculateEffectivePower() / maxPower, 1), 0.5)),
    ]);

    // Weight damaging moves against the lower stat. This uses a non-linear relationship.
    // If the higher stat is 1 - 1.09x higher, no change. At higher stat ~1.38x lower stat, off-stat moves have half weight.
    // One third weight at ~1.58x higher, one quarter weight at ~1.73x higher, one fifth at ~1.87x, and one tenth at ~2.35x higher.
    const atk = this.getStat(Stat.ATK);
    const spAtk = this.getStat(Stat.SPATK);
    const worseCategory: MoveCategory = atk > spAtk ? MoveCategory.SPECIAL : MoveCategory.PHYSICAL;
    const statRatio = worseCategory === MoveCategory.PHYSICAL ? atk / spAtk : spAtk / atk;
    movePool = movePool.map(m => [
      m[0],
      m[1] * (allMoves[m[0]].category === worseCategory ? Math.min(Math.pow(statRatio, 3) * 1.3, 1) : 1),
    ]);

    /** The higher this is the more the game weights towards higher level moves. At `0` all moves are equal weight. */
    let weightMultiplier = 1.6;
    if (this.isBoss()) {
      weightMultiplier += 0.4;
    }
    const baseWeights: [Moves, number][] = movePool.map(m => [m[0], Math.ceil(Math.pow(m[1], weightMultiplier) * 100)]);

    // All Pokemon force a STAB move first
    const stabMovePool = baseWeights.filter(
      m => allMoves[m[0]].category !== MoveCategory.STATUS && this.isOfType(allMoves[m[0]].type),
    );

    if (stabMovePool.length) {
      const totalWeight = stabMovePool.reduce((v, m) => v + m[1], 0);
      let rand = randSeedInt(totalWeight);
      let index = 0;
      while (rand > stabMovePool[index][1]) {
        rand -= stabMovePool[index++][1];
      }
      this.moveset.push(new PokemonMove(stabMovePool[index][0], 0, 0));
    }

    while (baseWeights.length > this.moveset.length && this.moveset.length < 4) {
      if (this.hasTrainer()) {
        // Sqrt the weight of any damaging moves with overlapping types. This is about a 0.05 - 0.1 multiplier.
        // Other damaging moves 2x weight if 0-1 damaging moves, 0.5x if 2, 0.125x if 3. These weights get 20x if STAB.
        // Status moves remain unchanged on weight, this encourages 1-2
        movePool = baseWeights
          .filter(
            m =>
              !this.moveset.some(
                mo =>
                  m[0] === mo.moveId ||
                  (allMoves[m[0]].hasAttr(SacrificialAttr) && mo.getMove().hasAttr(SacrificialAttr)), // Only one self-KO move allowed
              ),
          )
          .map(m => {
            let ret: number;
            if (
              this.moveset.some(
                mo => mo.getMove().category !== MoveCategory.STATUS && mo.getMove().type === allMoves[m[0]].type,
              )
            ) {
              ret = Math.ceil(Math.sqrt(m[1]));
            } else if (allMoves[m[0]].category !== MoveCategory.STATUS) {
              ret = Math.ceil(
                (m[1] /
                  Math.max(Math.pow(4, this.moveset.filter(mo => (mo.getMove().power ?? 0) > 1).length) / 8, 0.5)) *
                  (this.isOfType(allMoves[m[0]].type) ? 20 : 1),
              );
            } else {
              ret = m[1];
            }
            return [m[0], ret];
          });
      } else {
        // Non-trainer pokemon just use normal weights
        movePool = baseWeights.filter(
          m =>
            !this.moveset.some(
              mo =>
                m[0] === mo.moveId ||
                (allMoves[m[0]].hasAttr(SacrificialAttr) && mo.getMove().hasAttr(SacrificialAttr)), // Only one self-KO move allowed
            ),
        );
      }
      const totalWeight = movePool.reduce((v, m) => v + m[1], 0);
      let rand = randSeedInt(totalWeight);
      let index = 0;
      while (rand > movePool[index][1]) {
        rand -= movePool[index++][1];
      }
      this.moveset.push(new PokemonMove(movePool[index][0], 0, 0));
    }

    // Trigger FormChange, except for enemy Pokemon during Mystery Encounters, to avoid crashes
    if (
      this.isPlayer() ||
      !globalScene.currentBattle?.isBattleMysteryEncounter() ||
      !globalScene.currentBattle?.mysteryEncounter
    ) {
      globalScene.triggerPokemonFormChange(this, SpeciesFormChangeMoveLearnedTrigger);
    }
  }

  public trySelectMove(moveIndex: number, ignorePp?: boolean): boolean {
    const move = this.getMoveset().length > moveIndex ? this.getMoveset()[moveIndex] : null;
    return move?.isUsable(this, ignorePp) ?? false;
  }

  showInfo(): void {
    if (!this.battleInfo.visible) {
      const otherBattleInfo = globalScene.fieldUI
        .getAll()
        .slice(0, 4)
        .filter(ui => ui instanceof BattleInfo && (ui as BattleInfo) instanceof PlayerBattleInfo === this.isPlayer())
        .find(() => true);
      if (!otherBattleInfo || !this.getFieldIndex()) {
        globalScene.fieldUI.sendToBack(this.battleInfo);
        globalScene.sendTextToBack(); // Push the top right text objects behind everything else
      } else {
        globalScene.fieldUI.moveAbove(this.battleInfo, otherBattleInfo);
      }
      this.battleInfo.setX(this.battleInfo.x + (this.isPlayer() ? 150 : !this.isBoss() ? -150 : -198));
      this.battleInfo.setVisible(true);
      if (this.isPlayer()) {
        this.battleInfo.expMaskRect.x += 150;
      }
      globalScene.tweens.add({
        targets: [this.battleInfo, this.battleInfo.expMaskRect],
        x: this.isPlayer() ? "-=150" : `+=${!this.isBoss() ? 150 : 246}`,
        duration: 1000,
        ease: "Cubic.easeOut",
      });
    }
  }

  hideInfo(): Promise<void> {
    return new Promise(resolve => {
      if (this.battleInfo?.visible) {
        globalScene.tweens.add({
          targets: [this.battleInfo, this.battleInfo.expMaskRect],
          x: this.isPlayer() ? "+=150" : `-=${!this.isBoss() ? 150 : 246}`,
          duration: 500,
          ease: "Cubic.easeIn",
          onComplete: () => {
            if (this.isPlayer()) {
              this.battleInfo.expMaskRect.x -= 150;
            }
            this.battleInfo.setVisible(false);
            this.battleInfo.setX(this.battleInfo.x - (this.isPlayer() ? 150 : !this.isBoss() ? -150 : -198));
            resolve();
          },
        });
      } else {
        resolve();
      }
    });
  }

  /**
   * sets if the pokemon is switching out (if it's a enemy wild implies it's going to flee)
   * @param status - boolean
   */
  setSwitchOutStatus(status: boolean): void {
    this.switchOutStatus = status;
  }

  updateInfo(instant?: boolean): Promise<void> {
    return this.battleInfo.updateInfo(this, instant);
  }

  /**
   * Show or hide the type effectiveness multiplier window
   * Passing undefined will hide the window
   */
  updateEffectiveness(effectiveness?: string) {
    this.battleInfo.updateEffectiveness(effectiveness);
  }

  toggleStats(visible: boolean): void {
    this.battleInfo.toggleStats(visible);
  }

  toggleFlyout(visible: boolean): void {
    this.battleInfo.toggleFlyout(visible);
  }

  /**
   * Adds experience to this PlayerPokemon, subject to wave based level caps.
   * @param exp The amount of experience to add
   * @param ignoreLevelCap Whether to ignore level caps when adding experience (defaults to false)
   */
  addExp(exp: number, ignoreLevelCap = false) {
    const maxExpLevel = globalScene.getMaxExpLevel(ignoreLevelCap);
    const initialExp = this.exp;
    this.exp += exp;
    while (this.level < maxExpLevel && this.exp >= getLevelTotalExp(this.level + 1, this.species.growthRate)) {
      this.level++;
    }
    if (this.level >= maxExpLevel) {
      console.log(initialExp, this.exp, getLevelTotalExp(this.level, this.species.growthRate));
      this.exp = Math.max(getLevelTotalExp(this.level, this.species.growthRate), initialExp);
    }
    this.levelExp = this.exp - getLevelTotalExp(this.level, this.species.growthRate);
  }

  /**
   * Compares if `this` and {@linkcode target} are on the same team.
   * @param target the {@linkcode Pokemon} to compare against.
   * @returns `true` if the two pokemon are allies, `false` otherwise
   */
  public isOpponent(target: Pokemon): boolean {
    return this.isPlayer() !== target.isPlayer();
  }

  getOpponent(targetIndex: number): Pokemon | null {
    const ret = this.getOpponents()[targetIndex];
    // TODO: why does this check for summonData and can we remove it?
    if (ret.summonData) {
      return ret;
    }
    return null;
  }

  /**
   * Returns the pokemon that oppose this one and are active
   *
   * @param onField - whether to also check if the pokemon is currently on the field (defaults to true)
   */
  getOpponents(onField = true): Pokemon[] {
    return ((this.isPlayer() ? globalScene.getEnemyField() : globalScene.getPlayerField()) as Pokemon[]).filter(p =>
      p.isActive(onField),
    );
  }

  getOpponentDescriptor(): string {
    const opponents = this.getOpponents();
    if (opponents.length === 1) {
      return opponents[0].name;
    }
    return this.isPlayer() ? i18next.t("arenaTag:opposingTeam") : i18next.t("arenaTag:yourTeam");
  }

  getAlly(): Pokemon | undefined {
    return (this.isPlayer() ? globalScene.getPlayerField() : globalScene.getEnemyField())[this.getFieldIndex() ? 0 : 1];
  }

  /**
   * Gets the Pokémon on the allied field.
   *
   * @returns An array of Pokémon on the allied field.
   */
  getAlliedField(): Pokemon[] {
    return this instanceof PlayerPokemon ? globalScene.getPlayerField() : globalScene.getEnemyField();
  }

  /**
   * Calculates the stat stage multiplier of the user against an opponent.
   *
   * Note that this does not apply to evasion or accuracy
   * @see {@linkcode getAccuracyMultiplier}
   * @param stat the desired {@linkcode EffectiveStat}
   * @param opponent the target {@linkcode Pokemon}
   * @param move the {@linkcode Move} being used
   * @param ignoreOppAbility determines whether the effects of the opponent's abilities (i.e. Unaware) should be ignored (`false` by default)
   * @param isCritical determines whether a critical hit has occurred or not (`false` by default)
   * @param simulated determines whether effects are applied without altering game state (`true` by default)
   * @param ignoreHeldItems determines whether this Pokemon's held items should be ignored during the stat calculation, default `false`
   * @return the stat stage multiplier to be used for effective stat calculation
   */
  getStatStageMultiplier(
    stat: EffectiveStat,
    opponent?: Pokemon,
    move?: Move,
    ignoreOppAbility = false,
    isCritical = false,
    simulated = true,
    ignoreHeldItems = false,
  ): number {
    const statStage = new NumberHolder(this.getStatStage(stat));
    const ignoreStatStage = new BooleanHolder(false);

    if (opponent) {
      if (isCritical) {
        switch (stat) {
          case Stat.ATK:
          case Stat.SPATK:
            statStage.value = Math.max(statStage.value, 0);
            break;
          case Stat.DEF:
          case Stat.SPDEF:
            statStage.value = Math.min(statStage.value, 0);
            break;
        }
      }
      if (!ignoreOppAbility) {
        applyAbAttrs(IgnoreOpponentStatStagesAbAttr, opponent, null, simulated, stat, ignoreStatStage);
      }
      if (move) {
        applyMoveAttrs(IgnoreOpponentStatStagesAttr, this, opponent, move, ignoreStatStage);
      }
    }

    if (!ignoreStatStage.value) {
      const statStageMultiplier = new NumberHolder(Math.max(2, 2 + statStage.value) / Math.max(2, 2 - statStage.value));
      if (!ignoreHeldItems) {
        globalScene.applyModifiers(TempStatStageBoosterModifier, this.isPlayer(), stat, statStageMultiplier);
      }
      return Math.min(statStageMultiplier.value, 4);
    }
    return 1;
  }

  /**
   * Calculates the accuracy multiplier of the user against a target.
   *
   * This method considers various factors such as the user's accuracy level, the target's evasion level,
   * abilities, and modifiers to compute the final accuracy multiplier.
   *
   * @param target {@linkcode Pokemon} - The target Pokémon against which the move is used.
   * @param sourceMove {@linkcode Move}  - The move being used by the user.
   * @returns The calculated accuracy multiplier.
   */
  getAccuracyMultiplier(target: Pokemon, sourceMove: Move): number {
    const isOhko = sourceMove.hasAttr(OneHitKOAccuracyAttr);
    if (isOhko) {
      return 1;
    }

    const userAccStage = new NumberHolder(this.getStatStage(Stat.ACC));
    const targetEvaStage = new NumberHolder(target.getStatStage(Stat.EVA));

    const ignoreAccStatStage = new BooleanHolder(false);
    const ignoreEvaStatStage = new BooleanHolder(false);

    applyAbAttrs(IgnoreOpponentStatStagesAbAttr, target, null, false, Stat.ACC, ignoreAccStatStage);
    applyAbAttrs(IgnoreOpponentStatStagesAbAttr, this, null, false, Stat.EVA, ignoreEvaStatStage);
    applyMoveAttrs(IgnoreOpponentStatStagesAttr, this, target, sourceMove, ignoreEvaStatStage);

    globalScene.applyModifiers(TempStatStageBoosterModifier, this.isPlayer(), Stat.ACC, userAccStage);

    userAccStage.value = ignoreAccStatStage.value ? 0 : Math.min(userAccStage.value, 6);
    targetEvaStage.value = ignoreEvaStatStage.value ? 0 : targetEvaStage.value;

    if (target.findTag(t => t instanceof ExposedTag)) {
      targetEvaStage.value = Math.min(0, targetEvaStage.value);
    }

    const accuracyMultiplier = new NumberHolder(1);
    if (userAccStage.value !== targetEvaStage.value) {
      accuracyMultiplier.value =
        userAccStage.value > targetEvaStage.value
          ? (3 + Math.min(userAccStage.value - targetEvaStage.value, 6)) / 3
          : 3 / (3 + Math.min(targetEvaStage.value - userAccStage.value, 6));
    }

    applyStatMultiplierAbAttrs(StatMultiplierAbAttr, this, Stat.ACC, accuracyMultiplier, false, sourceMove);

    const evasionMultiplier = new NumberHolder(1);
    applyStatMultiplierAbAttrs(StatMultiplierAbAttr, target, Stat.EVA, evasionMultiplier);

    const ally = this.getAlly();
    if (!isNullOrUndefined(ally)) {
      const ignore = this.hasAbilityWithAttr(MoveAbilityBypassAbAttr) || sourceMove.hasFlag(MoveFlags.IGNORE_ABILITIES);
      applyAllyStatMultiplierAbAttrs(AllyStatMultiplierAbAttr, ally, Stat.ACC, accuracyMultiplier, false, this, ignore);
      applyAllyStatMultiplierAbAttrs(AllyStatMultiplierAbAttr, ally, Stat.EVA, evasionMultiplier, false, this, ignore);
    }

    return accuracyMultiplier.value / evasionMultiplier.value;
  }

  /**
   * Calculates the base damage of the given move against this Pokemon when attacked by the given source.
   * Used during damage calculation and for Shell Side Arm's forecasting effect.
   * @param source - The attacking {@linkcode Pokemon}.
   * @param move - The {@linkcode Move} used in the attack.
   * @param moveCategory - The move's {@linkcode MoveCategory} after variable-category effects are applied.
   * @param ignoreAbility - If `true`, ignores this Pokemon's defensive ability effects (defaults to `false`).
   * @param ignoreSourceAbility - If `true`, ignore's the attacking Pokemon's ability effects (defaults to `false`).
   * @param ignoreAllyAbility - If `true`, ignores the ally Pokemon's ability effects (defaults to `false`).
   * @param ignoreSourceAllyAbility - If `true`, ignores the attacking Pokemon's ally's ability effects (defaults to `false`).
   * @param isCritical - if `true`, calculates effective stats as if the hit were critical (defaults to `false`).
   * @param simulated - if `true`, suppresses changes to game state during calculation (defaults to `true`).
   * @returns The move's base damage against this Pokemon when used by the source Pokemon.
   */
  getBaseDamage({
    source,
    move,
    moveCategory,
    ignoreAbility = false,
    ignoreSourceAbility = false,
    ignoreAllyAbility = false,
    ignoreSourceAllyAbility = false,
    isCritical = false,
    simulated = true,
  }: getBaseDamageParams): number {
    const isPhysical = moveCategory === MoveCategory.PHYSICAL;

    /** A base damage multiplier based on the source's level */
    const levelMultiplier = (2 * source.level) / 5 + 2;

    /** The power of the move after power boosts from abilities, etc. have applied */
    const power = move.calculateBattlePower(source, this, simulated);

    /**
     * The attacker's offensive stat for the given move's category.
     * Critical hits cause negative stat stages to be ignored.
     */
    const sourceAtk = new NumberHolder(
      source.getEffectiveStat(
        isPhysical ? Stat.ATK : Stat.SPATK,
        this,
        undefined,
        ignoreSourceAbility,
        ignoreAbility,
        ignoreAllyAbility,
        isCritical,
        simulated,
      ),
    );
    applyMoveAttrs(VariableAtkAttr, source, this, move, sourceAtk);

    /**
     * This Pokemon's defensive stat for the given move's category.
     * Critical hits cause positive stat stages to be ignored.
     */
    const targetDef = new NumberHolder(
      this.getEffectiveStat(
        isPhysical ? Stat.DEF : Stat.SPDEF,
        source,
        move,
        ignoreAbility,
        ignoreSourceAbility,
        ignoreSourceAllyAbility,
        isCritical,
        simulated,
      ),
    );
    applyMoveAttrs(VariableDefAttr, source, this, move, targetDef);

    /**
     * The attack's base damage, as determined by the source's level, move power
     * and Attack stat as well as this Pokemon's Defense stat
     */
    const baseDamage = (levelMultiplier * power * sourceAtk.value) / targetDef.value / 50 + 2;

    /** Debug message for non-simulated calls (i.e. when damage is actually dealt) */
    if (!simulated) {
      console.log("base damage", baseDamage, move.name, power, sourceAtk.value, targetDef.value);
    }

    return baseDamage;
  }

  /** Determine the STAB multiplier for a move used against this pokemon.
   *
   * @param source - The attacking {@linkcode Pokemon}
   * @param move - The {@linkcode Move} used in the attack
   * @param ignoreSourceAbility - If `true`, ignores the attacking Pokemon's ability effects
   * @param simulated - If `true`, suppresses changes to game state during the calculation
   *
   * @returns The STAB multiplier for the move used against this Pokemon
   */
  calculateStabMultiplier(source: Pokemon, move: Move, ignoreSourceAbility: boolean, simulated: boolean): number {
    // If the move has the Typeless attribute, it doesn't get STAB (e.g. struggle)
    if (move.hasAttr(TypelessAttr)) {
      return 1;
    }
    const sourceTypes = source.getTypes();
    const sourceTeraType = source.getTeraType();
    const moveType = source.getMoveType(move);
    const matchesSourceType = sourceTypes.includes(source.getMoveType(move));
    const stabMultiplier = new NumberHolder(1);
    if (matchesSourceType && moveType !== PokemonType.STELLAR) {
      stabMultiplier.value += 0.5;
    }

    applyMoveAttrs(CombinedPledgeStabBoostAttr, source, this, move, stabMultiplier);

    if (!ignoreSourceAbility) {
      applyAbAttrs(StabBoostAbAttr, source, null, simulated, stabMultiplier);
    }

    if (source.isTerastallized && sourceTeraType === moveType && moveType !== PokemonType.STELLAR) {
      stabMultiplier.value += 0.5;
    }

    if (
      source.isTerastallized &&
      source.getTeraType() === PokemonType.STELLAR &&
      (!source.stellarTypesBoosted.includes(moveType) || source.hasSpecies(Species.TERAPAGOS))
    ) {
      stabMultiplier.value += matchesSourceType ? 0.5 : 0.2;
    }

    return Math.min(stabMultiplier.value, 2.25);
  }

  /**
   * Calculates the damage of an attack made by another Pokemon against this Pokemon
   * @param source {@linkcode Pokemon} the attacking Pokemon
   * @param move The {@linkcode Move} used in the attack
   * @param ignoreAbility If `true`, ignores this Pokemon's defensive ability effects
   * @param ignoreSourceAbility If `true`, ignores the attacking Pokemon's ability effects
   * @param ignoreAllyAbility If `true`, ignores the ally Pokemon's ability effects
   * @param ignoreSourceAllyAbility If `true`, ignores the ability effects of the attacking pokemon's ally
   * @param isCritical If `true`, calculates damage for a critical hit.
   * @param simulated If `true`, suppresses changes to game state during the calculation.
   * @param effectiveness If defined, used in place of calculated effectiveness values
   * @returns The {@linkcode DamageCalculationResult}
   */
  getAttackDamage({
    source,
    move,
    ignoreAbility = false,
    ignoreSourceAbility = false,
    ignoreAllyAbility = false,
    ignoreSourceAllyAbility = false,
    isCritical = false,
    simulated = true,
    effectiveness,
  }: getAttackDamageParams): DamageCalculationResult {
    const damage = new NumberHolder(0);
    const defendingSide = this.isPlayer() ? ArenaTagSide.PLAYER : ArenaTagSide.ENEMY;

    const variableCategory = new NumberHolder(move.category);
    applyMoveAttrs(VariableMoveCategoryAttr, source, this, move, variableCategory);
    const moveCategory = variableCategory.value as MoveCategory;

    /** The move's type after type-changing effects are applied */
    const moveType = source.getMoveType(move);

    /** If `value` is `true`, cancels the move and suppresses "No Effect" messages */
    const cancelled = new BooleanHolder(false);

    /**
     * The effectiveness of the move being used. Along with type matchups, this
     * accounts for changes in effectiveness from the move's attributes and the
     * abilities of both the source and this Pokemon.
     *
     * Note that the source's abilities are not ignored here
     */
    const typeMultiplier =
      effectiveness ?? this.getMoveEffectiveness(source, move, ignoreAbility, simulated, cancelled);

    const isPhysical = moveCategory === MoveCategory.PHYSICAL;

    /** Combined damage multiplier from field effects such as weather, terrain, etc. */
    const arenaAttackTypeMultiplier = new NumberHolder(
      globalScene.arena.getAttackTypeMultiplier(moveType, source.isGrounded()),
    );
    applyMoveAttrs(IgnoreWeatherTypeDebuffAttr, source, this, move, arenaAttackTypeMultiplier);

    const isTypeImmune = typeMultiplier * arenaAttackTypeMultiplier.value === 0;

    if (cancelled.value || isTypeImmune) {
      return {
        cancelled: cancelled.value,
        result: move.id === Moves.SHEER_COLD ? HitResult.IMMUNE : HitResult.NO_EFFECT,
        damage: 0,
      };
    }

    // If the attack deals fixed damage, return a result with that much damage
    const fixedDamage = new NumberHolder(0);
    applyMoveAttrs(FixedDamageAttr, source, this, move, fixedDamage);
    if (fixedDamage.value) {
      const multiLensMultiplier = new NumberHolder(1);
      globalScene.applyModifiers(
        PokemonMultiHitModifier,
        source.isPlayer(),
        source,
        move.id,
        null,
        multiLensMultiplier,
      );
      fixedDamage.value = toDmgValue(fixedDamage.value * multiLensMultiplier.value);

      return {
        cancelled: false,
        result: HitResult.EFFECTIVE,
        damage: fixedDamage.value,
      };
    }

    // If the attack is a one-hit KO move, return a result with damage equal to this Pokemon's HP
    const isOneHitKo = new BooleanHolder(false);
    applyMoveAttrs(OneHitKOAttr, source, this, move, isOneHitKo);
    if (isOneHitKo.value) {
      return {
        cancelled: false,
        result: HitResult.ONE_HIT_KO,
        damage: this.hp,
      };
    }

    /**
     * The attack's base damage, as determined by the source's level, move power
     * and Attack stat as well as this Pokemon's Defense stat
     */
    const baseDamage = this.getBaseDamage({
      source,
      move,
      moveCategory,
      ignoreAbility,
      ignoreSourceAbility,
      ignoreAllyAbility,
      ignoreSourceAllyAbility,
      isCritical,
      simulated,
    });

    /** 25% damage debuff on moves hitting more than one non-fainted target (regardless of immunities) */
    const { targets, multiple } = getMoveTargets(source, move.id);
    const numTargets = multiple ? targets.length : 1;
    const targetMultiplier = numTargets > 1 ? 0.75 : 1;

    /** Multiplier for moves enhanced by Multi-Lens and/or Parental Bond */
    const multiStrikeEnhancementMultiplier = new NumberHolder(1);
    globalScene.applyModifiers(
      PokemonMultiHitModifier,
      source.isPlayer(),
      source,
      move.id,
      null,
      multiStrikeEnhancementMultiplier,
    );
    if (!ignoreSourceAbility) {
      applyPreAttackAbAttrs(
        AddSecondStrikeAbAttr,
        source,
        this,
        move,
        simulated,
        null,
        multiStrikeEnhancementMultiplier,
      );
    }

    /** Doubles damage if this Pokemon's last move was Glaive Rush */
    const glaiveRushMultiplier = new NumberHolder(1);
    if (this.getTag(BattlerTagType.RECEIVE_DOUBLE_DAMAGE)) {
      glaiveRushMultiplier.value = 2;
    }

    /** The damage multiplier when the given move critically hits */
    const criticalMultiplier = new NumberHolder(isCritical ? 1.5 : 1);
    applyAbAttrs(MultCritAbAttr, source, null, simulated, criticalMultiplier);

    /**
     * A multiplier for random damage spread in the range [0.85, 1]
     * This is always 1 for simulated calls.
     */
    const randomMultiplier = simulated ? 1 : this.randBattleSeedIntRange(85, 100) / 100;

    /** A damage multiplier for when the attack is of the attacker's type and/or Tera type. */
    const stabMultiplier = this.calculateStabMultiplier(source, move, ignoreSourceAbility, simulated);

    /** Halves damage if the attacker is using a physical attack while burned */
    let burnMultiplier = 1;
    if (
      isPhysical &&
      source.status &&
      source.status.effect === StatusEffect.BURN &&
      !move.hasAttr(BypassBurnDamageReductionAttr)
    ) {
      const burnDamageReductionCancelled = new BooleanHolder(false);
      if (!ignoreSourceAbility) {
        applyAbAttrs(BypassBurnDamageReductionAbAttr, source, burnDamageReductionCancelled, simulated);
      }
      if (!burnDamageReductionCancelled.value) {
        burnMultiplier = 0.5;
      }
    }

    /** Reduces damage if this Pokemon has a relevant screen (e.g. Light Screen for special attacks) */
    const screenMultiplier = new NumberHolder(1);

    // Critical hits should bypass screens
    if (!isCritical) {
      globalScene.arena.applyTagsForSide(
        WeakenMoveScreenTag,
        defendingSide,
        simulated,
        source,
        moveCategory,
        screenMultiplier,
      );
    }

    /**
     * For each {@linkcode HitsTagAttr} the move has, doubles the damage of the move if:
     * The target has a {@linkcode BattlerTagType} that this move interacts with
     * AND
     * The move doubles damage when used against that tag
     */
    const hitsTagMultiplier = new NumberHolder(1);
    move
      .getAttrs(HitsTagAttr)
      .filter(hta => hta.doubleDamage)
      .forEach(hta => {
        if (this.getTag(hta.tagType)) {
          hitsTagMultiplier.value *= 2;
        }
      });

    /** Halves damage if this Pokemon is grounded in Misty Terrain against a Dragon-type attack */
    const mistyTerrainMultiplier =
      globalScene.arena.terrain?.terrainType === TerrainType.MISTY &&
      this.isGrounded() &&
      moveType === PokemonType.DRAGON
        ? 0.5
        : 1;

    damage.value = toDmgValue(
      baseDamage *
        targetMultiplier *
        multiStrikeEnhancementMultiplier.value *
        arenaAttackTypeMultiplier.value *
        glaiveRushMultiplier.value *
        criticalMultiplier.value *
        randomMultiplier *
        stabMultiplier *
        typeMultiplier *
        burnMultiplier *
        screenMultiplier.value *
        hitsTagMultiplier.value *
        mistyTerrainMultiplier,
    );

    /** Doubles damage if the attacker has Tinted Lens and is using a resisted move */
    if (!ignoreSourceAbility) {
      applyPreAttackAbAttrs(DamageBoostAbAttr, source, this, move, simulated, damage);
    }

    /** Apply the enemy's Damage and Resistance tokens */
    if (!source.isPlayer()) {
      globalScene.applyModifiers(EnemyDamageBoosterModifier, false, damage);
    }
    if (!this.isPlayer()) {
      globalScene.applyModifiers(EnemyDamageReducerModifier, false, damage);
    }

    /** Apply this Pokemon's post-calc defensive modifiers (e.g. Fur Coat) */
    if (!ignoreAbility) {
      applyPreDefendAbAttrs(ReceivedMoveDamageMultiplierAbAttr, this, source, move, cancelled, simulated, damage);

      const ally = this.getAlly();
      /** Additionally apply friend guard damage reduction if ally has it. */
      if (globalScene.currentBattle.double && !isNullOrUndefined(ally) && ally.isActive(true)) {
        applyPreDefendAbAttrs(AlliedFieldDamageReductionAbAttr, ally, source, move, cancelled, simulated, damage);
      }
    }

    // This attribute may modify damage arbitrarily, so be careful about changing its order of application.
    applyMoveAttrs(ModifiedDamageAttr, source, this, move, damage);

    if (this.isFullHp() && !ignoreAbility) {
      applyPreDefendAbAttrs(PreDefendFullHpEndureAbAttr, this, source, move, cancelled, false, damage);
    }

    // debug message for when damage is applied (i.e. not simulated)
    if (!simulated) {
      console.log("damage", damage.value, move.name);
    }

    let hitResult: HitResult;
    if (typeMultiplier < 1) {
      hitResult = HitResult.NOT_VERY_EFFECTIVE;
    } else if (typeMultiplier > 1) {
      hitResult = HitResult.SUPER_EFFECTIVE;
    } else {
      hitResult = HitResult.EFFECTIVE;
    }

    return {
      cancelled: cancelled.value,
      result: hitResult,
      damage: damage.value,
    };
  }

  /** Calculate whether the given move critically hits this pokemon
   * @param source - The {@linkcode Pokemon} using the move
   * @param move - The {@linkcode Move} being used
   * @param simulated - If `true`, suppresses changes to game state during calculation (defaults to `true`)
   * @returns whether the move critically hits the pokemon
   */
  getCriticalHitResult(source: Pokemon, move: Move, simulated = true): boolean {
    const defendingSide = this.isPlayer() ? ArenaTagSide.PLAYER : ArenaTagSide.ENEMY;
    const noCritTag = globalScene.arena.getTagOnSide(NoCritTag, defendingSide);
    if (noCritTag || Overrides.NEVER_CRIT_OVERRIDE || move.hasAttr(FixedDamageAttr)) {
      return false;
    }
    const isCritical = new BooleanHolder(false);

    if (source.getTag(BattlerTagType.ALWAYS_CRIT)) {
      isCritical.value = true;
    }
    applyMoveAttrs(CritOnlyAttr, source, this, move, isCritical);
    applyAbAttrs(ConditionalCritAbAttr, source, null, simulated, isCritical, this, move);
    if (!isCritical.value) {
      const critChance = [24, 8, 2, 1][Math.max(0, Math.min(this.getCritStage(source, move), 3))];
      isCritical.value = critChance === 1 || !globalScene.randBattleSeedInt(critChance);
    }

    applyAbAttrs(BlockCritAbAttr, this, null, simulated, isCritical);

    return isCritical.value;
  }

  /**
   * Called by damageAndUpdate()
   * @param damage integer
   * @param ignoreSegments boolean, not currently used
   * @param preventEndure used to update damage if endure or sturdy
   * @param ignoreFaintPhas  flag on whether to add FaintPhase if pokemon after applying damage faints
   * @returns integer representing damage dealt
   */
  damage(damage: number, _ignoreSegments = false, preventEndure = false, ignoreFaintPhase = false): number {
    if (this.isFainted()) {
      return 0;
    }
    const surviveDamage = new BooleanHolder(false);

    // check for endure and other abilities that would prevent us from death
    if (!preventEndure && this.hp - damage <= 0) {
      if (this.hp >= 1 && this.getTag(BattlerTagType.ENDURING)) {
        surviveDamage.value = this.lapseTag(BattlerTagType.ENDURING);
      } else if (this.hp > 1 && this.getTag(BattlerTagType.STURDY)) {
        surviveDamage.value = this.lapseTag(BattlerTagType.STURDY);
      } else if (this.hp >= 1 && this.getTag(BattlerTagType.ENDURE_TOKEN)) {
        surviveDamage.value = this.lapseTag(BattlerTagType.ENDURE_TOKEN);
      }
      if (!surviveDamage.value) {
        globalScene.applyModifiers(SurviveDamageModifier, this.isPlayer(), this, surviveDamage);
      }
      if (surviveDamage.value) {
        damage = this.hp - 1;
      }
    }

    damage = Math.min(damage, this.hp);
    this.hp = this.hp - damage;
    if (this.isFainted() && !ignoreFaintPhase) {
      /**
       * When adding the FaintPhase, want to toggle future unshiftPhase() and queueMessage() calls
       * to appear before the FaintPhase (as FaintPhase will potentially end the encounter and add Phases such as
       * GameOverPhase, VictoryPhase, etc.. that will interfere with anything else that happens during this MoveEffectPhase)
       *
       * Once the MoveEffectPhase is over (and calls it's .end() function, shiftPhase() will reset the PhaseQueueSplice via clearPhaseQueueSplice() )
       */
      globalScene.setPhaseQueueSplice();
      globalScene.unshiftPhase(new FaintPhase(this.getBattlerIndex(), preventEndure));
      this.destroySubstitute();
      this.lapseTag(BattlerTagType.COMMANDED);
    }
    return damage;
  }

  /**
   * Given the damage, adds a new DamagePhase and update HP values, etc.
   *
   * Checks for 'Indirect' HitResults to account for Endure/Reviver Seed applying correctly
   * @param damage integer - passed to damage()
   * @param result an enum if it's super effective, not very, etc.
   * @param isCritical boolean if move is a critical hit
   * @param ignoreSegments boolean, passed to damage() and not used currently
   * @param preventEndure boolean, ignore endure properties of pokemon, passed to damage()
   * @param ignoreFaintPhase boolean to ignore adding a FaintPhase, passsed to damage()
   * @returns integer of damage done
   */
  damageAndUpdate(
    damage: number,
    {
      result = HitResult.EFFECTIVE,
      isCritical = false,
      ignoreSegments = false,
      ignoreFaintPhase = false,
      source = undefined,
    }: {
      result?: DamageResult;
      isCritical?: boolean;
      ignoreSegments?: boolean;
      ignoreFaintPhase?: boolean;
      source?: Pokemon;
    } = {},
  ): number {
    const isIndirectDamage = [HitResult.INDIRECT, HitResult.INDIRECT_KO].includes(result);
    const damagePhase = new DamageAnimPhase(this.getBattlerIndex(), damage, result as DamageResult, isCritical);
    globalScene.unshiftPhase(damagePhase);
    if (this.switchOutStatus && source) {
      damage = 0;
    }
    damage = this.damage(damage, ignoreSegments, isIndirectDamage, ignoreFaintPhase);
    // Ensure the battle-info bar's HP is updated, though only if the battle info is visible
    // TODO: When battle-info UI is refactored, make this only update the HP bar
    if (this.battleInfo.visible) {
      this.updateInfo();
    }
    // Damage amount may have changed, but needed to be queued before calling damage function
    damagePhase.updateAmount(damage);
    /**
     * Run PostDamageAbAttr from any source of damage that is not from a multi-hit
     * Multi-hits are handled in move-effect-phase.ts for PostDamageAbAttr
     */
    if (!source || source.turnData.hitCount <= 1) {
      applyPostDamageAbAttrs(PostDamageAbAttr, this, damage, this.hasPassive(), false, [], source);
    }
    return damage;
  }

  heal(amount: number): number {
    const healAmount = Math.min(amount, this.getMaxHp() - this.hp);
    this.hp += healAmount;
    return healAmount;
  }

  isBossImmune(): boolean {
    return this.isBoss();
  }

  isMax(): boolean {
    const maxForms = [
      SpeciesFormKey.GIGANTAMAX,
      SpeciesFormKey.GIGANTAMAX_RAPID,
      SpeciesFormKey.GIGANTAMAX_SINGLE,
      SpeciesFormKey.ETERNAMAX,
    ] as string[];
    return (
      maxForms.includes(this.getFormKey()) || (!!this.getFusionFormKey() && maxForms.includes(this.getFusionFormKey()!))
    );
  }

  isMega(): boolean {
    const megaForms = [
      SpeciesFormKey.MEGA,
      SpeciesFormKey.MEGA_X,
      SpeciesFormKey.MEGA_Y,
      SpeciesFormKey.PRIMAL,
    ] as string[];
    return (
      megaForms.includes(this.getFormKey()) ||
      (!!this.getFusionFormKey() && megaForms.includes(this.getFusionFormKey()!))
    );
  }

  canAddTag(tagType: BattlerTagType): boolean {
    if (this.getTag(tagType)) {
      return false;
    }

    const stubTag = new BattlerTag(tagType, 0, 0);

    const cancelled = new BooleanHolder(false);
    applyPreApplyBattlerTagAbAttrs(BattlerTagImmunityAbAttr, this, stubTag, cancelled, true);

    const userField = this.getAlliedField();
    userField.forEach(pokemon =>
      applyPreApplyBattlerTagAbAttrs(UserFieldBattlerTagImmunityAbAttr, pokemon, stubTag, cancelled, true, this),
    );

    return !cancelled.value;
  }

  addTag(tagType: BattlerTagType, turnCount = 0, sourceMove?: Moves, sourceId?: number): boolean {
    const existingTag = this.getTag(tagType);
    if (existingTag) {
      existingTag.onOverlap(this);
      return false;
    }

    const newTag = getBattlerTag(tagType, turnCount, sourceMove!, sourceId!); // TODO: are the bangs correct?

    const cancelled = new BooleanHolder(false);
    applyPreApplyBattlerTagAbAttrs(BattlerTagImmunityAbAttr, this, newTag, cancelled);
    if (cancelled.value) {
      return false;
    }

    for (const pokemon of this.getAlliedField()) {
      applyPreApplyBattlerTagAbAttrs(UserFieldBattlerTagImmunityAbAttr, pokemon, newTag, cancelled, false, this);
      if (cancelled.value) {
        return false;
      }
    }

    if (newTag.canAdd(this)) {
      this.summonData.tags.push(newTag);
      newTag.onAdd(this);
      return true;
    }

    return false;
  }

  /**@overload */
  getTag(tagType: BattlerTagType.GRUDGE): GrudgeTag | nil;

  /** @overload */
  getTag(tagType: BattlerTagType): BattlerTag | undefined;

  /** @overload */
  getTag<T extends BattlerTag>(tagType: Constructor<T>): T | undefined;

  getTag(tagType: BattlerTagType | Constructor<BattlerTag>): BattlerTag | undefined {
    return tagType instanceof Function
      ? this.summonData.tags.find(t => t instanceof tagType)
      : this.summonData.tags.find(t => t.tagType === tagType);
  }

  findTag(tagFilter: (tag: BattlerTag) => boolean) {
    return this.summonData.tags.find(t => tagFilter(t));
  }

  findTags(tagFilter: (tag: BattlerTag) => boolean): BattlerTag[] {
    return this.summonData.tags.filter(t => tagFilter(t));
  }

  /**
   * Tick down the first {@linkcode BattlerTag} found matching the given {@linkcode BattlerTagType},
   * removing it if its duration goes below 0.
   * @param tagType the {@linkcode BattlerTagType} to check against
   * @returns `true` if the tag was present
   */
  lapseTag(tagType: BattlerTagType): boolean {
    const tags = this.summonData.tags;
    const tag = tags.find(t => t.tagType === tagType);
    if (!tag) {
      return false;
    }

    if (!tag.lapse(this, BattlerTagLapseType.CUSTOM)) {
      tag.onRemove(this);
      tags.splice(tags.indexOf(tag), 1);
    }
    return true;
  }

  /**
   * Tick down all {@linkcode BattlerTags} matching the given {@linkcode BattlerTagLapseType},
   * removing any whose durations fall below 0.
   * @param tagType the {@linkcode BattlerTagLapseType} to tick down
   */
  lapseTags(lapseType: BattlerTagLapseType): void {
    const tags = this.summonData.tags;
    tags
      .filter(
        t =>
          lapseType === BattlerTagLapseType.FAINT ||
          (t.lapseTypes.some(lType => lType === lapseType) && !t.lapse(this, lapseType)),
      )
      .forEach(t => {
        t.onRemove(this);
        tags.splice(tags.indexOf(t), 1);
      });
  }

  /**
   * Remove the first tag matching the given {@linkcode BattlerTagType}.
   * @param tagType the {@linkcode BattlerTagType} to search for and remove
   */
  removeTag(tagType: BattlerTagType): void {
    const tags = this.summonData.tags;
    const tag = tags.find(t => t.tagType === tagType);
    if (tag) {
      tag.onRemove(this);
      tags.splice(tags.indexOf(tag), 1);
    }
  }

  /**
   * Find and remove all {@linkcode BattlerTag}s matching the given function.
   * @param tagFilter a function dictating which tags to remove
   */
  findAndRemoveTags(tagFilter: (tag: BattlerTag) => boolean): void {
    const tags = this.summonData.tags;
    const tagsToRemove = tags.filter(t => tagFilter(t));
    for (const tag of tagsToRemove) {
      tag.turnCount = 0;
      tag.onRemove(this);
      tags.splice(tags.indexOf(tag), 1);
    }
  }

  removeTagsBySourceId(sourceId: number): void {
    this.findAndRemoveTags(t => t.isSourceLinked() && t.sourceId === sourceId);
  }

  transferTagsBySourceId(sourceId: number, newSourceId: number): void {
    this.summonData.tags.forEach(t => {
      if (t.sourceId === sourceId) {
        t.sourceId = newSourceId;
      }
    });
  }

  /**
   * Transferring stat changes and Tags
   * @param source {@linkcode Pokemon} the pokemon whose stats/Tags are to be passed on from, ie: the Pokemon using Baton Pass
   */
  transferSummon(source: Pokemon): void {
    // Copy all stat stages
    for (const s of BATTLE_STATS) {
      const sourceStage = source.getStatStage(s);
      if (this instanceof PlayerPokemon && sourceStage === 6) {
        globalScene.validateAchv(achvs.TRANSFER_MAX_STAT_STAGE);
      }
      this.setStatStage(s, sourceStage);
    }

    for (const tag of source.summonData.tags) {
      if (
        !tag.isBatonPassable ||
        (tag.tagType === BattlerTagType.TELEKINESIS &&
          this.species.speciesId === Species.GENGAR &&
          this.getFormKey() === "mega")
      ) {
        continue;
      }

      if (tag instanceof PowerTrickTag) {
        tag.swapStat(this);
      }

      this.summonData.tags.push(tag);
    }

    this.updateInfo();
  }

  /**
   * Gets whether the given move is currently disabled for this Pokemon.
   *
   * @param moveId - The {@linkcode Moves} ID of the move to check
   * @returns `true` if the move is disabled for this Pokemon, otherwise `false`
   *
   * @see {@linkcode MoveRestrictionBattlerTag}
   */
  public isMoveRestricted(moveId: Moves, pokemon?: Pokemon): boolean {
    return this.getRestrictingTag(moveId, pokemon) !== null;
  }

  /**
   * Gets whether the given move is currently disabled for the user based on the player's target selection
   *
   * @param moveId - The {@linkcode Moves} ID of the move to check
   * @param user - The move user
   * @param target - The target of the move
   *
   * @returns {boolean} `true` if the move is disabled for this Pokemon due to the player's target selection
   *
   * @see {@linkcode MoveRestrictionBattlerTag}
   */
  isMoveTargetRestricted(moveId: Moves, user: Pokemon, target: Pokemon): boolean {
    for (const tag of this.findTags(t => t instanceof MoveRestrictionBattlerTag)) {
      if ((tag as MoveRestrictionBattlerTag).isMoveTargetRestricted(moveId, user, target)) {
        return (tag as MoveRestrictionBattlerTag) !== null;
      }
    }
    return false;
  }

  /**
   * Gets the {@link MoveRestrictionBattlerTag} that is restricting a move, if it exists.
   *
   * @param moveId - {@linkcode Moves} ID of the move to check
   * @param user - {@linkcode Pokemon} the move user, optional and used when the target is a factor in the move's restricted status
   * @param target - {@linkcode Pokemon} the target of the move, optional and used when the target is a factor in the move's restricted status
   * @returns The first tag on this Pokemon that restricts the move, or `null` if the move is not restricted.
   */
  getRestrictingTag(moveId: Moves, user?: Pokemon, target?: Pokemon): MoveRestrictionBattlerTag | null {
    for (const tag of this.findTags(t => t instanceof MoveRestrictionBattlerTag)) {
      if ((tag as MoveRestrictionBattlerTag).isMoveRestricted(moveId, user)) {
        return tag as MoveRestrictionBattlerTag;
      }
      if (user && target && (tag as MoveRestrictionBattlerTag).isMoveTargetRestricted(moveId, user, target)) {
        return tag as MoveRestrictionBattlerTag;
      }
    }
    return null;
  }

  public getMoveHistory(): TurnMove[] {
    return this.summonData.moveHistory;
  }

  public pushMoveHistory(turnMove: TurnMove): void {
    if (!this.isOnField()) {
      return;
    }
    turnMove.turn = globalScene.currentBattle?.turn;
    this.getMoveHistory().push(turnMove);
    this.tempSummonData.waveMoveHistory.push(turnMove)
  }

  /**
   * Returns a list of the most recent move entries in this Pokemon's move history.
   * The retrieved move entries are sorted in order from NEWEST to OLDEST.
   * @param moveCount The number of move entries to retrieve.
   *   If negative, retrieve the Pokemon's entire move history (equivalent to reversing the output of {@linkcode getMoveHistory()}).
   *   Default is `1`.
   * @returns A list of {@linkcode TurnMove}, as specified above.
   */
  getLastXMoves(moveCount = 1): TurnMove[] {
    const moveHistory = this.getMoveHistory();
    if (moveCount >= 0) {
      return moveHistory.slice(Math.max(moveHistory.length - moveCount, 0)).reverse();
    }
    return moveHistory.slice(0).reverse();
  }

  getMoveQueue(): TurnMove[] {
    return this.summonData.moveQueue;
  }

  changeForm(formChange: SpeciesFormChange): Promise<void> {
    return new Promise(resolve => {
      this.formIndex = Math.max(
        this.species.forms.findIndex(f => f.formKey === formChange.formKey),
        0,
      );
      this.generateName();
      const abilityCount = this.getSpeciesForm().getAbilityCount();
      if (this.abilityIndex >= abilityCount) {
        // Shouldn't happen
        this.abilityIndex = abilityCount - 1;
      }
      globalScene.gameData.setPokemonSeen(this, false);
      this.setScale(this.getSpriteScale());
      this.loadAssets().then(() => {
        this.calculateStats();
        globalScene.updateModifiers(this.isPlayer(), true);
        Promise.all([this.updateInfo(), globalScene.updateFieldScale()]).then(() => resolve());
      });
    });
  }

  cry(soundConfig?: Phaser.Types.Sound.SoundConfig, sceneOverride?: BattleScene): AnySound {
    const scene = sceneOverride ?? globalScene; // TODO: is `sceneOverride` needed?
    const cry = this.getSpeciesForm(undefined, true).cry(soundConfig);
    let duration = cry.totalDuration * 1000;
    if (this.fusionSpecies && this.getSpeciesForm(undefined, true) !== this.getFusionSpeciesForm(undefined, true)) {
      let fusionCry = this.getFusionSpeciesForm(undefined, true).cry(soundConfig, true);
      duration = Math.min(duration, fusionCry.totalDuration * 1000);
      fusionCry.destroy();
      scene.time.delayedCall(fixedInt(Math.ceil(duration * 0.4)), () => {
        try {
          SoundFade.fadeOut(scene, cry, fixedInt(Math.ceil(duration * 0.2)));
          fusionCry = this.getFusionSpeciesForm(undefined, true).cry(
            Object.assign({ seek: Math.max(fusionCry.totalDuration * 0.4, 0) }, soundConfig),
          );
          SoundFade.fadeIn(
            scene,
            fusionCry,
            fixedInt(Math.ceil(duration * 0.2)),
            scene.masterVolume * scene.fieldVolume,
            0,
          );
        } catch (err) {
          console.error(err);
        }
      });
    }

    return cry;
  }

  // biome-ignore lint: there are a ton of issues..
  faintCry(callback: Function): void {
    if (this.fusionSpecies && this.getSpeciesForm() !== this.getFusionSpeciesForm()) {
      return this.fusionFaintCry(callback);
    }

    const key = this.species.getCryKey(this.formIndex);
    let rate = 0.85;
    const cry = globalScene.playSound(key, { rate: rate }) as AnySound;
    if (!cry || globalScene.fieldVolume === 0) {
      return callback();
    }
    const sprite = this.getSprite();
    const tintSprite = this.getTintSprite();
    const delay = Math.max(globalScene.sound.get(key).totalDuration * 50, 25);

    let frameProgress = 0;
    let frameThreshold: number;

    sprite.anims.pause();
    tintSprite?.anims.pause();

    let faintCryTimer: Phaser.Time.TimerEvent | null = globalScene.time.addEvent({
      delay: fixedInt(delay),
      repeat: -1,
      callback: () => {
        frameThreshold = sprite.anims.msPerFrame / rate;
        frameProgress += delay;
        while (frameProgress > frameThreshold) {
          if (sprite.anims.duration) {
            sprite.anims.nextFrame();
            tintSprite?.anims.nextFrame();
          }
          frameProgress -= frameThreshold;
        }
        if (cry && !cry.pendingRemove) {
          rate *= 0.99;
          cry.setRate(rate);
        } else {
          faintCryTimer?.destroy();
          faintCryTimer = null;
          if (callback) {
            callback();
          }
        }
      },
    });

    // Failsafe
    globalScene.time.delayedCall(fixedInt(3000), () => {
      if (!faintCryTimer || !globalScene) {
        return;
      }
      if (cry?.isPlaying) {
        cry.stop();
      }
      faintCryTimer.destroy();
      if (callback) {
        callback();
      }
    });
  }

  // biome-ignore lint/complexity/noBannedTypes: Consider refactoring to change type of Function
  private fusionFaintCry(callback: Function): void {
    const key = this.species.getCryKey(this.formIndex);
    let i = 0;
    let rate = 0.85;
    const cry = globalScene.playSound(key, { rate: rate }) as AnySound;
    const sprite = this.getSprite();
    const tintSprite = this.getTintSprite();
    let duration = cry.totalDuration * 1000;

    const fusionCryKey = this.fusionSpecies!.getCryKey(this.fusionFormIndex);
    let fusionCry = globalScene.playSound(fusionCryKey, {
      rate: rate,
    }) as AnySound;
    if (!cry || !fusionCry || globalScene.fieldVolume === 0) {
      return callback();
    }
    fusionCry.stop();
    duration = Math.min(duration, fusionCry.totalDuration * 1000);
    fusionCry.destroy();
    const delay = Math.max(duration * 0.05, 25);

    let transitionIndex = 0;
    let durationProgress = 0;

    const transitionThreshold = Math.ceil(duration * 0.4);
    while (durationProgress < transitionThreshold) {
      ++i;
      durationProgress += delay * rate;
      rate *= 0.99;
    }

    transitionIndex = i;

    i = 0;
    rate = 0.85;

    let frameProgress = 0;
    let frameThreshold: number;

    sprite.anims.pause();
    tintSprite?.anims.pause();

    let faintCryTimer: Phaser.Time.TimerEvent | null = globalScene.time.addEvent({
      delay: fixedInt(delay),
      repeat: -1,
      callback: () => {
        ++i;
        frameThreshold = sprite.anims.msPerFrame / rate;
        frameProgress += delay;
        while (frameProgress > frameThreshold) {
          if (sprite.anims.duration) {
            sprite.anims.nextFrame();
            tintSprite?.anims.nextFrame();
          }
          frameProgress -= frameThreshold;
        }
        if (i === transitionIndex && fusionCryKey) {
          SoundFade.fadeOut(globalScene, cry, fixedInt(Math.ceil((duration / rate) * 0.2)));
          fusionCry = globalScene.playSound(
            fusionCryKey,
            Object.assign({
              seek: Math.max(fusionCry.totalDuration * 0.4, 0),
              rate: rate,
            }),
          );
          SoundFade.fadeIn(
            globalScene,
            fusionCry,
            fixedInt(Math.ceil((duration / rate) * 0.2)),
            globalScene.masterVolume * globalScene.fieldVolume,
            0,
          );
        }
        rate *= 0.99;
        if (cry && !cry.pendingRemove) {
          cry.setRate(rate);
        }
        if (fusionCry && !fusionCry.pendingRemove) {
          fusionCry.setRate(rate);
        }
        if ((!cry || cry.pendingRemove) && (!fusionCry || fusionCry.pendingRemove)) {
          faintCryTimer?.destroy();
          faintCryTimer = null;
          if (callback) {
            callback();
          }
        }
      },
    });

    // Failsafe
    globalScene.time.delayedCall(fixedInt(3000), () => {
      if (!faintCryTimer || !globalScene) {
        return;
      }
      if (cry?.isPlaying) {
        cry.stop();
      }
      if (fusionCry?.isPlaying) {
        fusionCry.stop();
      }
      faintCryTimer.destroy();
      if (callback) {
        callback();
      }
    });
  }

  isOppositeGender(pokemon: Pokemon): boolean {
    return (
      this.gender !== Gender.GENDERLESS &&
      pokemon.gender === (this.gender === Gender.MALE ? Gender.FEMALE : Gender.MALE)
    );
  }

  queueImmuneMessage(quiet: boolean, effect?: StatusEffect): void {
    if (!effect || quiet) {
      return;
    }
    const message =
      effect && this.status?.effect === effect
        ? getStatusEffectOverlapText(effect ?? StatusEffect.NONE, getPokemonNameWithAffix(this))
        : i18next.t("abilityTriggers:moveImmunity", {
            pokemonNameWithAffix: getPokemonNameWithAffix(this),
          });
    globalScene.queueMessage(message);
  }

  /**
   * Checks if a status effect can be applied to the Pokemon.
   *
   * @param effect The {@linkcode StatusEffect} whose applicability is being checked
   * @param quiet Whether in-battle messages should trigger or not
   * @param overrideStatus Whether the Pokemon's current status can be overriden
   * @param sourcePokemon The Pokemon that is setting the status effect
   * @param ignoreField Whether any field effects (weather, terrain, etc.) should be considered
   */
  canSetStatus(
    effect: StatusEffect | undefined,
    quiet = false,
    overrideStatus = false,
    sourcePokemon: Pokemon | null = null,
    ignoreField = false,
  ): boolean {
    if (effect !== StatusEffect.FAINT) {
      if (overrideStatus ? this.status?.effect === effect : this.status) {
        this.queueImmuneMessage(quiet, effect);
        return false;
      }
      if (this.isGrounded() && !ignoreField && globalScene.arena.terrain?.terrainType === TerrainType.MISTY) {
        this.queueImmuneMessage(quiet, effect);
        return false;
      }
    }

    const types = this.getTypes(true, true);

    switch (effect) {
      case StatusEffect.POISON:
      case StatusEffect.TOXIC: {
        // Check if the Pokemon is immune to Poison/Toxic or if the source pokemon is canceling the immunity
        const poisonImmunity = types.map(defType => {
          // Check if the Pokemon is not immune to Poison/Toxic
          if (defType !== PokemonType.POISON && defType !== PokemonType.STEEL) {
            return false;
          }

          // Check if the source Pokemon has an ability that cancels the Poison/Toxic immunity
          const cancelImmunity = new BooleanHolder(false);
          if (sourcePokemon) {
            applyAbAttrs(IgnoreTypeStatusEffectImmunityAbAttr, sourcePokemon, cancelImmunity, false, effect, defType);
            if (cancelImmunity.value) {
              return false;
            }
          }

          return true;
        });

        if (this.isOfType(PokemonType.POISON) || this.isOfType(PokemonType.STEEL)) {
          if (poisonImmunity.includes(true)) {
            this.queueImmuneMessage(quiet, effect);
            return false;
          }
        }
        break;
      }
      case StatusEffect.PARALYSIS:
        if (this.isOfType(PokemonType.ELECTRIC)) {
          this.queueImmuneMessage(quiet, effect);
          return false;
        }
        break;
      case StatusEffect.SLEEP:
        if (this.isGrounded() && globalScene.arena.terrain?.terrainType === TerrainType.ELECTRIC) {
          this.queueImmuneMessage(quiet, effect);
          return false;
        }
        break;
      case StatusEffect.FREEZE:
        if (
          this.isOfType(PokemonType.ICE) ||
          (!ignoreField &&
            globalScene?.arena?.weather?.weatherType &&
            [WeatherType.SUNNY, WeatherType.HARSH_SUN].includes(globalScene.arena.weather.weatherType))
        ) {
          this.queueImmuneMessage(quiet, effect);
          return false;
        }
        break;
      case StatusEffect.BURN:
        if (this.isOfType(PokemonType.FIRE)) {
          this.queueImmuneMessage(quiet, effect);
          return false;
        }
        break;
    }

    const cancelled = new BooleanHolder(false);
    applyPreSetStatusAbAttrs(StatusEffectImmunityAbAttr, this, effect, cancelled, quiet);
    if (cancelled.value) {
      return false;
    }

    for (const pokemon of this.getAlliedField()) {
      applyPreSetStatusAbAttrs(
        UserFieldStatusEffectImmunityAbAttr,
        pokemon,
        effect,
        cancelled,
        quiet,
        this,
        sourcePokemon,
      );
      if (cancelled.value) {
        break;
      }
    }

    if (cancelled.value) {
      return false;
    }

    if (sourcePokemon && sourcePokemon !== this && this.isSafeguarded(sourcePokemon)) {
      if (!quiet) {
        globalScene.queueMessage(i18next.t("moveTriggers:safeguard", { targetName: getPokemonNameWithAffix(this) }));
      }
      return false;
    }

    return true;
  }

  trySetStatus(
    effect?: StatusEffect,
    asPhase = false,
    sourcePokemon: Pokemon | null = null,
    turnsRemaining = 0,
    sourceText: string | null = null,
    overrideStatus?: boolean,
    quiet = true,
  ): boolean {
    if (!this.canSetStatus(effect, quiet, overrideStatus, sourcePokemon)) {
      return false;
    }
    if (this.isFainted() && effect !== StatusEffect.FAINT) {
      return false;
    }

    /**
     * If this Pokemon falls asleep or freezes in the middle of a multi-hit attack,
     * cancel the attack's subsequent hits.
     */
    if (effect === StatusEffect.SLEEP || effect === StatusEffect.FREEZE) {
      const currentPhase = globalScene.getCurrentPhase();
      if (currentPhase instanceof MoveEffectPhase && currentPhase.getUserPokemon() === this) {
        this.turnData.hitCount = 1;
        this.turnData.hitsLeft = 1;
      }
    }

    if (asPhase) {
      if (overrideStatus) {
        this.resetStatus(false);
      }
      globalScene.unshiftPhase(
        new ObtainStatusEffectPhase(this.getBattlerIndex(), effect, turnsRemaining, sourceText, sourcePokemon),
      );
      return true;
    }

    let sleepTurnsRemaining: NumberHolder;

    if (effect === StatusEffect.SLEEP) {
      sleepTurnsRemaining = new NumberHolder(this.randBattleSeedIntRange(2, 4));

      this.setFrameRate(4);

      // If the user is invulnerable, lets remove their invulnerability when they fall asleep
      const invulnerableTags = [
        BattlerTagType.UNDERGROUND,
        BattlerTagType.UNDERWATER,
        BattlerTagType.HIDDEN,
        BattlerTagType.FLYING,
      ];

      const tag = invulnerableTags.find(t => this.getTag(t));

      if (tag) {
        this.removeTag(tag);
        this.getMoveQueue().pop();
      }
    }

    sleepTurnsRemaining = sleepTurnsRemaining!; // tell TS compiler it's defined
    effect = effect!; // If `effect` is undefined then `trySetStatus()` will have already returned early via the `canSetStatus()` call
    this.status = new Status(effect, 0, sleepTurnsRemaining?.value);

    return true;
  }

  /**
   * Resets the status of a pokemon.
   * @param revive Whether revive should be cured; defaults to true.
   * @param confusion Whether resetStatus should include confusion or not; defaults to false.
   * @param reloadAssets Whether to reload the assets or not; defaults to false.
   * @param asPhase Whether to reset the status in a phase or immediately
   */
  resetStatus(revive = true, confusion = false, reloadAssets = false, asPhase = true): void {
    const lastStatus = this.status?.effect;
    if (!revive && lastStatus === StatusEffect.FAINT) {
      return;
    }

    if (asPhase) {
      globalScene.unshiftPhase(new ResetStatusPhase(this, confusion, reloadAssets));
    } else {
      this.clearStatus(confusion, reloadAssets);
    }
  }

  /**
   * Performs the action of clearing a Pokemon's status
   *
   * This is a helper to {@linkcode resetStatus}, which should be called directly instead of this method
   */
  public clearStatus(confusion: boolean, reloadAssets: boolean) {
    const lastStatus = this.status?.effect;
    this.status = null;
    if (lastStatus === StatusEffect.SLEEP) {
      this.setFrameRate(10);
      if (this.getTag(BattlerTagType.NIGHTMARE)) {
        this.lapseTag(BattlerTagType.NIGHTMARE);
      }
    }
    if (confusion) {
      if (this.getTag(BattlerTagType.CONFUSED)) {
        this.lapseTag(BattlerTagType.CONFUSED);
      }
    }
    if (reloadAssets) {
      this.loadAssets(false).then(() => this.playAnim());
    }
    this.updateInfo(true);
  }

  /**
   * Checks if this Pokemon is protected by Safeguard
   * @param attacker the {@linkcode Pokemon} inflicting status on this Pokemon
   * @returns `true` if this Pokemon is protected by Safeguard; `false` otherwise.
   */
  isSafeguarded(attacker: Pokemon): boolean {
    const defendingSide = this.isPlayer() ? ArenaTagSide.PLAYER : ArenaTagSide.ENEMY;
    if (globalScene.arena.getTagOnSide(ArenaTagType.SAFEGUARD, defendingSide)) {
      const bypassed = new BooleanHolder(false);
      if (attacker) {
        applyAbAttrs(InfiltratorAbAttr, attacker, null, false, bypassed);
      }
      return !bypassed.value;
    }
    return false;
  }

  /**
   * Performs miscellaneous setup for when the Pokemon is summoned, like generating the substitute sprite
   * @param resetSummonData - Whether to additionally reset the Pokemon's summon data (default: `false`)
   */
  public fieldSetup(resetSummonData?: boolean): void {
    this.setSwitchOutStatus(false);
    if (globalScene) {
      globalScene.triggerPokemonFormChange(this, SpeciesFormChangePostMoveTrigger, true);
    }
    // If this Pokemon has a Substitute when loading in, play an animation to add its sprite
    if (this.getTag(SubstituteTag)) {
      globalScene.triggerPokemonBattleAnim(this, PokemonAnimType.SUBSTITUTE_ADD);
      this.getTag(SubstituteTag)!.sourceInFocus = false;
    }

    // If this Pokemon has Commander and Dondozo as an active ally, hide this Pokemon's sprite.
    if (
      this.hasAbilityWithAttr(CommanderAbAttr) &&
      globalScene.currentBattle.double &&
      this.getAlly()?.species.speciesId === Species.DONDOZO
    ) {
      this.setVisible(false);
    }

    if (resetSummonData) {
      this.resetSummonData();
    }
  }

  /**
   * Reset this Pokemon's {@linkcode PokemonSummonData | SummonData} and {@linkcode PokemonTempSummonData | TempSummonData}
   * in preparation for switching pokemon, as well as removing any relevant on-switch tags.
   */
  resetSummonData(): void {
    const illusion: IllusionData | null = this.summonData.illusion;
    if (this.summonData.speciesForm) {
      this.summonData.speciesForm = null;
      this.updateFusionPalette();
    }
    this.summonData = new PokemonSummonData();
    this.tempSummonData = new PokemonTempSummonData();
    this.summonData.illusion = illusion;
    this.updateInfo();
  }

  /**
   * Reset a {@linkcode Pokemon}'s per-battle {@linkcode PokemonBattleData | battleData},
   * as well as any transient {@linkcode PokemonWaveData | waveData} for the current wave.
   * Should be called once per arena transition (new biome/trainer battle/Mystery Encounter).
   */
  resetBattleAndWaveData(): void {
    this.battleData = new PokemonBattleData();
    this.resetWaveData();
  }

  /**
   * Reset a {@linkcode Pokemon}'s {@linkcode PokemonWaveData | waveData}.
   * Should be called upon starting a new wave in addition to whenever an arena transition occurs.
   * @see {@linkcode resetBattleAndWaveData()}
   */
  resetWaveData(): void {
    this.waveData = new PokemonWaveData();
    this.tempSummonData.waveTurnCount = 1;
    this.tempSummonData.waveMoveHistory = [];
  }

  resetTera(): void {
    const wasTerastallized = this.isTerastallized;
    this.isTerastallized = false;
    this.stellarTypesBoosted = [];
    if (wasTerastallized) {
      this.updateSpritePipelineData();
      globalScene.triggerPokemonFormChange(this, SpeciesFormChangeLapseTeraTrigger);
    }
  }

  resetTurnData(): void {
    this.turnData = new PokemonTurnData();
  }

  getExpValue(): number {
    // Logic to factor in victor level has been removed for balancing purposes, so the player doesn't have to focus on EXP maxxing
    return (this.getSpeciesForm().getBaseExp() * this.level) / 5 + 1;
  }

  setFrameRate(frameRate: number) {
    globalScene.anims.get(this.getBattleSpriteKey()).frameRate = frameRate;
    try {
      this.getSprite().play(this.getBattleSpriteKey());
    } catch (err: unknown) {
      console.error(`Failed to play animation for ${this.getBattleSpriteKey()}`, err);
    }
    try {
      this.getTintSprite()?.play(this.getBattleSpriteKey());
    } catch (err: unknown) {
      console.error(`Failed to play animation for ${this.getBattleSpriteKey()}`, err);
    }
  }

  tint(color: number, alpha?: number, duration?: number, ease?: string) {
    const tintSprite = this.getTintSprite();
    tintSprite?.setTintFill(color);
    tintSprite?.setVisible(true);

    if (duration) {
      tintSprite?.setAlpha(0);

      globalScene.tweens.add({
        targets: tintSprite,
        alpha: alpha || 1,
        duration: duration,
        ease: ease || "Linear",
      });
    } else {
      tintSprite?.setAlpha(alpha);
    }
  }

  untint(duration: number, ease?: string) {
    const tintSprite = this.getTintSprite();

    if (duration) {
      globalScene.tweens.add({
        targets: tintSprite,
        alpha: 0,
        duration: duration,
        ease: ease || "Linear",
        onComplete: () => {
          tintSprite?.setVisible(false);
          tintSprite?.setAlpha(1);
        },
      });
    } else {
      tintSprite?.setVisible(false);
      tintSprite?.setAlpha(1);
    }
  }

  enableMask() {
    if (!this.maskEnabled) {
      this.maskSprite = this.getTintSprite();
      this.maskSprite?.setVisible(true);
      this.maskSprite?.setPosition(
        this.x * this.parentContainer.scale + this.parentContainer.x,
        this.y * this.parentContainer.scale + this.parentContainer.y,
      );
      this.maskSprite?.setScale(this.getSpriteScale() * this.parentContainer.scale);
      this.maskEnabled = true;
    }
  }

  disableMask() {
    if (this.maskEnabled) {
      this.maskSprite?.setVisible(false);
      this.maskSprite?.setPosition(0, 0);
      this.maskSprite?.setScale(this.getSpriteScale());
      this.maskSprite = null;
      this.maskEnabled = false;
    }
  }

  sparkle(): void {
    if (this.shinySparkle) {
      doShinySparkleAnim(this.shinySparkle, this.variant);
    }
  }

  updateFusionPalette(ignoreOveride?: boolean): void {
    if (!this.getFusionSpeciesForm(ignoreOveride)) {
      [this.getSprite(), this.getTintSprite()]
        .filter(s => !!s)
        .map(s => {
          s.pipelineData[`spriteColors${ignoreOveride && this.summonData.speciesForm ? "Base" : ""}`] = [];
          s.pipelineData[`fusionSpriteColors${ignoreOveride && this.summonData.speciesForm ? "Base" : ""}`] = [];
        });
      return;
    }

    const speciesForm = this.getSpeciesForm(ignoreOveride);
    const fusionSpeciesForm = this.getFusionSpeciesForm(ignoreOveride);

    const spriteKey = speciesForm.getSpriteKey(
      this.getGender(ignoreOveride) === Gender.FEMALE,
      speciesForm.formIndex,
      this.shiny,
      this.variant,
    );
    const backSpriteKey = speciesForm
      .getSpriteKey(this.getGender(ignoreOveride) === Gender.FEMALE, speciesForm.formIndex, this.shiny, this.variant)
      .replace("pkmn__", "pkmn__back__");
    const fusionSpriteKey = fusionSpeciesForm.getSpriteKey(
      this.getFusionGender(ignoreOveride) === Gender.FEMALE,
      fusionSpeciesForm.formIndex,
      this.fusionShiny,
      this.fusionVariant,
    );
    const fusionBackSpriteKey = fusionSpeciesForm
      .getSpriteKey(
        this.getFusionGender(ignoreOveride) === Gender.FEMALE,
        fusionSpeciesForm.formIndex,
        this.fusionShiny,
        this.fusionVariant,
      )
      .replace("pkmn__", "pkmn__back__");

    const sourceTexture = globalScene.textures.get(spriteKey);
    const sourceBackTexture = globalScene.textures.get(backSpriteKey);
    const fusionTexture = globalScene.textures.get(fusionSpriteKey);
    const fusionBackTexture = globalScene.textures.get(fusionBackSpriteKey);

    const [sourceFrame, sourceBackFrame, fusionFrame, fusionBackFrame] = [
      sourceTexture,
      sourceBackTexture,
      fusionTexture,
      fusionBackTexture,
    ].map(texture => texture.frames[texture.firstFrame]);
    const [sourceImage, sourceBackImage, fusionImage, fusionBackImage] = [
      sourceTexture,
      sourceBackTexture,
      fusionTexture,
      fusionBackTexture,
    ].map(i => i.getSourceImage() as HTMLImageElement);

    const canvas = document.createElement("canvas");
    const backCanvas = document.createElement("canvas");
    const fusionCanvas = document.createElement("canvas");
    const fusionBackCanvas = document.createElement("canvas");

    const spriteColors: number[][] = [];
    const pixelData: Uint8ClampedArray[] = [];

    [canvas, backCanvas, fusionCanvas, fusionBackCanvas].forEach((canv: HTMLCanvasElement, c: number) => {
      const context = canv.getContext("2d");
      const frame = [sourceFrame, sourceBackFrame, fusionFrame, fusionBackFrame][c];
      canv.width = frame.width;
      canv.height = frame.height;

      if (context) {
        context.drawImage(
          [sourceImage, sourceBackImage, fusionImage, fusionBackImage][c],
          frame.cutX,
          frame.cutY,
          frame.width,
          frame.height,
          0,
          0,
          frame.width,
          frame.height,
        );
        const imageData = context.getImageData(frame.cutX, frame.cutY, frame.width, frame.height);
        pixelData.push(imageData.data);
      }
    });

    for (let f = 0; f < 2; f++) {
      const variantColors = variantColorCache[!f ? spriteKey : backSpriteKey];
      const variantColorSet = new Map<number, number[]>();
      if (this.shiny && variantColors && variantColors[this.variant]) {
        Object.keys(variantColors[this.variant]).forEach(k => {
          variantColorSet.set(
            rgbaToInt(Array.from(Object.values(rgbHexToRgba(k)))),
            Array.from(Object.values(rgbHexToRgba(variantColors[this.variant][k]))),
          );
        });
      }

      for (let i = 0; i < pixelData[f].length; i += 4) {
        if (pixelData[f][i + 3]) {
          const pixel = pixelData[f].slice(i, i + 4);
          let [r, g, b, a] = pixel;
          if (variantColors) {
            const color = rgbaToInt([r, g, b, a]);
            if (variantColorSet.has(color)) {
              const mappedPixel = variantColorSet.get(color);
              if (mappedPixel) {
                [r, g, b, a] = mappedPixel;
              }
            }
          }
          if (!spriteColors.find(c => c[0] === r && c[1] === g && c[2] === b)) {
            spriteColors.push([r, g, b, a]);
          }
        }
      }
    }

    const fusionSpriteColors = JSON.parse(JSON.stringify(spriteColors));

    const pixelColors: number[] = [];
    for (let f = 0; f < 2; f++) {
      for (let i = 0; i < pixelData[f].length; i += 4) {
        const total = pixelData[f].slice(i, i + 3).reduce((total: number, value: number) => total + value, 0);
        if (!total) {
          continue;
        }
        pixelColors.push(
          argbFromRgba({
            r: pixelData[f][i],
            g: pixelData[f][i + 1],
            b: pixelData[f][i + 2],
            a: pixelData[f][i + 3],
          }),
        );
      }
    }

    const fusionPixelColors: number[] = [];
    for (let f = 0; f < 2; f++) {
      const variantColors = variantColorCache[!f ? fusionSpriteKey : fusionBackSpriteKey];
      const variantColorSet = new Map<number, number[]>();
      if (this.fusionShiny && variantColors && variantColors[this.fusionVariant]) {
        for (const k of Object.keys(variantColors[this.fusionVariant])) {
          variantColorSet.set(
            rgbaToInt(Array.from(Object.values(rgbHexToRgba(k)))),
            Array.from(Object.values(rgbHexToRgba(variantColors[this.fusionVariant][k]))),
          );
        }
      }
      for (let i = 0; i < pixelData[2 + f].length; i += 4) {
        const total = pixelData[2 + f].slice(i, i + 3).reduce((total: number, value: number) => total + value, 0);
        if (!total) {
          continue;
        }
        let [r, g, b, a] = [
          pixelData[2 + f][i],
          pixelData[2 + f][i + 1],
          pixelData[2 + f][i + 2],
          pixelData[2 + f][i + 3],
        ];
        if (variantColors) {
          const color = rgbaToInt([r, g, b, a]);
          if (variantColorSet.has(color)) {
            const mappedPixel = variantColorSet.get(color);
            if (mappedPixel) {
              [r, g, b, a] = mappedPixel;
            }
          }
        }
        fusionPixelColors.push(argbFromRgba({ r, g, b, a }));
      }
    }

    if (fusionPixelColors.length === 0) {
      // ERROR HANDLING IS NOT OPTIONAL BUDDY
      console.log("Failed to create fusion palette");
      return;
    }

    let paletteColors: Map<number, number>;
    let fusionPaletteColors: Map<number, number>;

    const originalRandom = Math.random;
    Math.random = () => Phaser.Math.RND.realInRange(0, 1);

    globalScene.executeWithSeedOffset(
      () => {
        paletteColors = QuantizerCelebi.quantize(pixelColors, 4);
        fusionPaletteColors = QuantizerCelebi.quantize(fusionPixelColors, 4);
      },
      0,
      "This result should not vary",
    );

    Math.random = originalRandom;

    paletteColors = paletteColors!; // erroneously tell TS compiler that paletteColors is defined!
    fusionPaletteColors = fusionPaletteColors!; // mischievously misinform TS compiler that fusionPaletteColors is defined!
    const [palette, fusionPalette] = [paletteColors, fusionPaletteColors].map(paletteColors => {
      let keys = Array.from(paletteColors.keys()).sort((a: number, b: number) =>
        paletteColors.get(a)! < paletteColors.get(b)! ? 1 : -1,
      );
      let rgbaColors: Map<number, number[]>;
      let hsvColors: Map<number, number[]>;

      const mappedColors = new Map<number, number[]>();

      do {
        mappedColors.clear();

        rgbaColors = keys.reduce((map: Map<number, number[]>, k: number) => {
          map.set(k, Object.values(rgbaFromArgb(k)));
          return map;
        }, new Map<number, number[]>());
        hsvColors = Array.from(rgbaColors.keys()).reduce((map: Map<number, number[]>, k: number) => {
          const rgb = rgbaColors.get(k)!.slice(0, 3);
          map.set(k, rgbToHsv(rgb[0], rgb[1], rgb[2]));
          return map;
        }, new Map<number, number[]>());

        for (let c = keys.length - 1; c >= 0; c--) {
          const hsv = hsvColors.get(keys[c])!;
          for (let c2 = 0; c2 < c; c2++) {
            const hsv2 = hsvColors.get(keys[c2])!;
            const diff = Math.abs(hsv[0] - hsv2[0]);
            if (diff < 30 || diff >= 330) {
              if (mappedColors.has(keys[c])) {
                mappedColors.get(keys[c])!.push(keys[c2]);
              } else {
                mappedColors.set(keys[c], [keys[c2]]);
              }
              break;
            }
          }
        }

        mappedColors.forEach((values: number[], key: number) => {
          const keyColor = rgbaColors.get(key)!;
          const valueColors = values.map(v => rgbaColors.get(v)!);
          const color = keyColor.slice(0);
          let count = paletteColors.get(key)!;
          for (const value of values) {
            const valueCount = paletteColors.get(value);
            if (!valueCount) {
              continue;
            }
            count += valueCount;
          }

          for (let c = 0; c < 3; c++) {
            color[c] *= paletteColors.get(key)! / count;
            values.forEach((value: number, i: number) => {
              if (paletteColors.has(value)) {
                const valueCount = paletteColors.get(value)!;
                color[c] += valueColors[i][c] * (valueCount / count);
              }
            });
            color[c] = Math.round(color[c]);
          }

          paletteColors.delete(key);
          for (const value of values) {
            paletteColors.delete(value);
            if (mappedColors.has(value)) {
              mappedColors.delete(value);
            }
          }

          paletteColors.set(
            argbFromRgba({
              r: color[0],
              g: color[1],
              b: color[2],
              a: color[3],
            }),
            count,
          );
        });

        keys = Array.from(paletteColors.keys()).sort((a: number, b: number) =>
          paletteColors.get(a)! < paletteColors.get(b)! ? 1 : -1,
        );
      } while (mappedColors.size);

      return keys.map(c => Object.values(rgbaFromArgb(c)));
    });

    const paletteDeltas: number[][] = [];

    spriteColors.forEach((sc: number[], i: number) => {
      paletteDeltas.push([]);
      for (let p = 0; p < palette.length; p++) {
        paletteDeltas[i].push(deltaRgb(sc, palette[p]));
      }
    });

    const easeFunc = Phaser.Tweens.Builders.GetEaseFunction("Cubic.easeIn");

    for (let sc = 0; sc < spriteColors.length; sc++) {
      const delta = Math.min(...paletteDeltas[sc]);
      const paletteIndex = Math.min(
        paletteDeltas[sc].findIndex(pd => pd === delta),
        fusionPalette.length - 1,
      );
      if (delta < 255) {
        const ratio = easeFunc(delta / 255);
        const color = [0, 0, 0, fusionSpriteColors[sc][3]];
        for (let c = 0; c < 3; c++) {
          color[c] = Math.round(fusionSpriteColors[sc][c] * ratio + fusionPalette[paletteIndex][c] * (1 - ratio));
        }
        fusionSpriteColors[sc] = color;
      }
    }

    [this.getSprite(), this.getTintSprite()]
      .filter(s => !!s)
      .map(s => {
        s.pipelineData[`spriteColors${ignoreOveride && this.summonData.speciesForm ? "Base" : ""}`] = spriteColors;
        s.pipelineData[`fusionSpriteColors${ignoreOveride && this.summonData.speciesForm ? "Base" : ""}`] =
          fusionSpriteColors;
      });

    canvas.remove();
    fusionCanvas.remove();
  }

  /**
   * Generates a random number using the current battle's seed, or the global seed if `globalScene.currentBattle` is falsy
   * <!-- @import "../battle".Battle -->
   * This calls either {@linkcode BattleScene.randBattleSeedInt}({@linkcode range}, {@linkcode min}) in `src/battle-scene.ts`
   * which calls {@linkcode Battle.randSeedInt}({@linkcode range}, {@linkcode min}) in `src/battle.ts`
   * which calls {@linkcode randSeedInt randSeedInt}({@linkcode range}, {@linkcode min}) in `src/utils.ts`,
   * or it directly calls {@linkcode randSeedInt randSeedInt}({@linkcode range}, {@linkcode min}) in `src/utils.ts` if there is no current battle
   *
   * @param range How large of a range of random numbers to choose from. If {@linkcode range} <= 1, returns {@linkcode min}
   * @param min The minimum integer to pick, default `0`
   * @returns A random integer between {@linkcode min} and ({@linkcode min} + {@linkcode range} - 1)
   */
  randBattleSeedInt(range: number, min = 0): number {
    return globalScene.currentBattle ? globalScene.randBattleSeedInt(range, min) : randSeedInt(range, min);
  }

  /**
   * Generates a random number using the current battle's seed, or the global seed if `globalScene.currentBattle` is falsy
   * @param min The minimum integer to generate
   * @param max The maximum integer to generate
   * @returns a random integer between {@linkcode min} and {@linkcode max} inclusive
   */
  randBattleSeedIntRange(min: number, max: number): number {
    return globalScene.currentBattle ? globalScene.randBattleSeedInt(max - min + 1, min) : randSeedIntRange(min, max);
  }

  /**
   * Causes a Pokemon to leave the field (such as in preparation for a switch out/escape).
   * @param clearEffects Indicates if effects should be cleared (true) or passed
   * to the next pokemon, such as during a baton pass (false)
   * @param hideInfo Indicates if this should also play the animation to hide the Pokemon's
   * info container.
   */
  leaveField(clearEffects = true, hideInfo = true, destroy = false) {
    this.resetSprite();
    this.resetTurnData();
    globalScene
      .getField(true)
      .filter(p => p !== this)
      .forEach(p => p.removeTagsBySourceId(this.id));

    if (clearEffects) {
      this.destroySubstitute();
      this.resetSummonData();
    }
    if (hideInfo) {
      this.hideInfo();
    }
    // Trigger abilities that activate upon leaving the field
    applyPreLeaveFieldAbAttrs(PreLeaveFieldAbAttr, this);
    this.setSwitchOutStatus(true);
    globalScene.triggerPokemonFormChange(this, SpeciesFormChangeActiveTrigger, true);
    globalScene.field.remove(this, destroy);
  }

  destroy(): void {
    this.battleInfo?.destroy();
    this.destroySubstitute();
    super.destroy();
  }

  getBattleInfo(): BattleInfo {
    return this.battleInfo;
  }

  /**
   * Checks whether or not the Pokemon's root form has the same ability
   * @param abilityIndex the given ability index we are checking
   * @returns true if the abilities are the same
   */
  hasSameAbilityInRootForm(abilityIndex: number): boolean {
    const currentAbilityIndex = this.abilityIndex;
    const rootForm = getPokemonSpecies(this.species.getRootSpeciesId());
    return rootForm.getAbility(abilityIndex) === rootForm.getAbility(currentAbilityIndex);
  }

  /**
   * Helper function to check if the player already owns the starter data of the Pokemon's
   * current ability
   * @param ownedAbilityAttrs the owned abilityAttr of this Pokemon's root form
   * @returns true if the player already has it, false otherwise
   */
  checkIfPlayerHasAbilityOfStarter(ownedAbilityAttrs: number): boolean {
    if ((ownedAbilityAttrs & 1) > 0 && this.hasSameAbilityInRootForm(0)) {
      return true;
    }
    if ((ownedAbilityAttrs & 2) > 0 && this.hasSameAbilityInRootForm(1)) {
      return true;
    }
    if ((ownedAbilityAttrs & 4) > 0 && this.hasSameAbilityInRootForm(2)) {
      return true;
    }
    return false;
  }

  /**
   * Reduces one of this Pokemon's held item stacks by 1, and removes the item if applicable.
   * Does nothing if this Pokemon is somehow not the owner of the held item.
   * @param heldItem The item stack to be reduced by 1.
   * @param forBattle If `false`, do not trigger in-battle effects (such as Unburden) from losing the item. For example, set this to `false` if the Pokemon is giving away the held item for a Mystery Encounter. Default is `true`.
   * @returns `true` if the item was removed successfully, `false` otherwise.
   */
  public loseHeldItem(heldItem: PokemonHeldItemModifier, forBattle = true): boolean {
    if (heldItem.pokemonId !== -1 && heldItem.pokemonId !== this.id) {
      return false;
    }

    heldItem.stackCount--;
    if (heldItem.stackCount <= 0) {
      globalScene.removeModifier(heldItem, !this.isPlayer());
    }
    if (forBattle) {
      applyPostItemLostAbAttrs(PostItemLostAbAttr, this, false);
    }

    return true;
  }

  /**
   * Record a berry being eaten for ability and move triggers.
   * Only tracks things that proc _every_ time a berry is eaten.
   * @param berryType The type of berry being eaten.
   * @param updateHarvest Whether to track the berry for harvest; default `true`.
   */
  public recordEatenBerry(berryType: BerryType, updateHarvest = true) {
    this.battleData.hasEatenBerry = true;
    if (updateHarvest) {
      // Only track for harvest if we actually consumed the berry
      this.battleData.berriesEaten.push(berryType);
    }
    this.turnData.berriesEaten.push(berryType);
  }
}

export class PlayerPokemon extends Pokemon {
  public compatibleTms: Moves[];

  constructor(
    species: PokemonSpecies,
    level: number,
    abilityIndex?: number,
    formIndex?: number,
    gender?: Gender,
    shiny?: boolean,
    variant?: Variant,
    ivs?: number[],
    nature?: Nature,
    dataSource?: Pokemon | PokemonData,
  ) {
    super(106, 148, species, level, abilityIndex, formIndex, gender, shiny, variant, ivs, nature, dataSource);

    if (Overrides.STATUS_OVERRIDE) {
      this.status = new Status(Overrides.STATUS_OVERRIDE, 0, 4);
    }

    if (Overrides.SHINY_OVERRIDE) {
      this.shiny = true;
      this.initShinySparkle();
    } else if (Overrides.SHINY_OVERRIDE === false) {
      this.shiny = false;
    }

    if (Overrides.VARIANT_OVERRIDE !== null && this.shiny) {
      this.variant = Overrides.VARIANT_OVERRIDE;
    }

    if (!dataSource) {
      if (globalScene.gameMode.isDaily) {
        this.generateAndPopulateMoveset();
      } else {
        this.moveset = [];
      }
    }
    this.generateCompatibleTms();
  }

  initBattleInfo(): void {
    this.battleInfo = new PlayerBattleInfo();
    this.battleInfo.initInfo(this);
  }

  isPlayer(): boolean {
    return true;
  }

  hasTrainer(): boolean {
    return true;
  }

  isBoss(): boolean {
    return false;
  }

  getFieldIndex(): number {
    return globalScene.getPlayerField().indexOf(this);
  }

  getBattlerIndex(): BattlerIndex {
    return this.getFieldIndex();
  }

  generateCompatibleTms(): void {
    this.compatibleTms = [];

    const tms = Object.keys(tmSpecies);
    for (const tm of tms) {
      const moveId = Number.parseInt(tm) as Moves;
      let compatible = false;
      for (const p of tmSpecies[tm]) {
        if (Array.isArray(p)) {
          const [pkm, form] = p;
          if (
            (pkm === this.species.speciesId || (this.fusionSpecies && pkm === this.fusionSpecies.speciesId)) &&
            form === this.getFormKey()
          ) {
            compatible = true;
            break;
          }
        } else if (p === this.species.speciesId || (this.fusionSpecies && p === this.fusionSpecies.speciesId)) {
          compatible = true;
          break;
        }
      }
      if (reverseCompatibleTms.indexOf(moveId) > -1) {
        compatible = !compatible;
      }
      if (compatible) {
        this.compatibleTms.push(moveId);
      }
    }
  }

  tryPopulateMoveset(moveset: StarterMoveset): boolean {
    if (
      !this.getSpeciesForm().validateStarterMoveset(
        moveset,
        globalScene.gameData.starterData[this.species.getRootSpeciesId()].eggMoves,
      )
    ) {
      return false;
    }

    this.moveset = moveset.map(m => new PokemonMove(m));

    return true;
  }

  /**
   * Causes this mon to leave the field (via {@linkcode leaveField}) and then
   * opens the party switcher UI to switch a new mon in
   * @param switchType the {@linkcode SwitchType} for this switch-out. If this is
   * `BATON_PASS` or `SHED_TAIL`, this Pokemon's effects are not cleared upon leaving
   * the field.
   */
  switchOut(switchType: SwitchType = SwitchType.SWITCH): Promise<void> {
    return new Promise(resolve => {
      this.leaveField(switchType === SwitchType.SWITCH);

      globalScene.ui.setMode(
        UiMode.PARTY,
        PartyUiMode.FAINT_SWITCH,
        this.getFieldIndex(),
        (slotIndex: number, _option: PartyOption) => {
          if (slotIndex >= globalScene.currentBattle.getBattlerCount() && slotIndex < 6) {
            globalScene.prependToPhase(
              new SwitchSummonPhase(switchType, this.getFieldIndex(), slotIndex, false),
              MoveEndPhase,
            );
          }
          globalScene.ui.setMode(UiMode.MESSAGE).then(resolve);
        },
        PartyUiHandler.FilterNonFainted,
      );
    });
  }

  addFriendship(friendship: number): void {
    if (friendship > 0) {
      const starterSpeciesId = this.species.getRootSpeciesId();
      const fusionStarterSpeciesId = this.isFusion() && this.fusionSpecies ? this.fusionSpecies.getRootSpeciesId() : 0;
      const starterData = [
        globalScene.gameData.starterData[starterSpeciesId],
        fusionStarterSpeciesId ? globalScene.gameData.starterData[fusionStarterSpeciesId] : null,
      ].filter(d => !!d);
      const amount = new NumberHolder(friendship);
      globalScene.applyModifier(PokemonFriendshipBoosterModifier, true, this, amount);
      const candyFriendshipMultiplier = globalScene.gameMode.isClassic
        ? timedEventManager.getClassicFriendshipMultiplier()
        : 1;
      const fusionReduction = fusionStarterSpeciesId
        ? timedEventManager.areFusionsBoosted()
          ? 1.5 // Divide candy gain for fusions by 1.5 during events
          : 2 // 2 for fusions outside events
        : 1; // 1 for non-fused mons
      const starterAmount = new NumberHolder(Math.floor((amount.value * candyFriendshipMultiplier) / fusionReduction));

      // Add friendship to this PlayerPokemon
      this.friendship = Math.min(this.friendship + amount.value, 255);
      if (this.friendship === 255) {
        globalScene.validateAchv(achvs.MAX_FRIENDSHIP);
      }
      // Add to candy progress for this mon's starter species and its fused species (if it has one)
      starterData.forEach((sd: StarterDataEntry, i: number) => {
        const speciesId = !i ? starterSpeciesId : (fusionStarterSpeciesId as Species);
        sd.friendship = (sd.friendship || 0) + starterAmount.value;
        if (sd.friendship >= getStarterValueFriendshipCap(speciesStarterCosts[speciesId])) {
          globalScene.gameData.addStarterCandy(getPokemonSpecies(speciesId), 1);
          sd.friendship = 0;
        }
      });
    } else {
      // Lose friendship upon fainting
      this.friendship = Math.max(this.friendship + friendship, 0);
    }
  }

  getPossibleEvolution(evolution: SpeciesFormEvolution | null): Promise<Pokemon> {
    if (!evolution) {
      return new Promise(resolve => resolve(this));
    }
    return new Promise(resolve => {
      const evolutionSpecies = getPokemonSpecies(evolution.speciesId);
      const isFusion = evolution instanceof FusionSpeciesFormEvolution;
      let ret: PlayerPokemon;
      if (isFusion) {
        const originalFusionSpecies = this.fusionSpecies;
        const originalFusionFormIndex = this.fusionFormIndex;
        this.fusionSpecies = evolutionSpecies;
        this.fusionFormIndex =
          evolution.evoFormKey !== null
            ? Math.max(
                evolutionSpecies.forms.findIndex(f => f.formKey === evolution.evoFormKey),
                0,
              )
            : this.fusionFormIndex;
        ret = globalScene.addPlayerPokemon(
          this.species,
          this.level,
          this.abilityIndex,
          this.formIndex,
          this.gender,
          this.shiny,
          this.variant,
          this.ivs,
          this.nature,
          this,
        );
        this.fusionSpecies = originalFusionSpecies;
        this.fusionFormIndex = originalFusionFormIndex;
      } else {
        const formIndex =
          evolution.evoFormKey !== null && !isFusion
            ? Math.max(
                evolutionSpecies.forms.findIndex(f => f.formKey === evolution.evoFormKey),
                0,
              )
            : this.formIndex;
        ret = globalScene.addPlayerPokemon(
          !isFusion ? evolutionSpecies : this.species,
          this.level,
          this.abilityIndex,
          formIndex,
          this.gender,
          this.shiny,
          this.variant,
          this.ivs,
          this.nature,
          this,
        );
      }
      ret.loadAssets().then(() => resolve(ret));
    });
  }

  evolve(evolution: SpeciesFormEvolution | null, preEvolution: PokemonSpeciesForm): Promise<void> {
    if (!evolution) {
      return new Promise(resolve => resolve());
    }
    return new Promise(resolve => {
      this.pauseEvolutions = false;
      // Handles Nincada evolving into Ninjask + Shedinja
      this.handleSpecialEvolutions(evolution);
      const isFusion = evolution instanceof FusionSpeciesFormEvolution;
      if (!isFusion) {
        this.species = getPokemonSpecies(evolution.speciesId);
      } else {
        this.fusionSpecies = getPokemonSpecies(evolution.speciesId);
      }
      if (evolution.preFormKey !== null) {
        const formIndex = Math.max(
          (!isFusion || !this.fusionSpecies ? this.species : this.fusionSpecies).forms.findIndex(
            f => f.formKey === evolution.evoFormKey,
          ),
          0,
        );
        if (!isFusion) {
          this.formIndex = formIndex;
        } else {
          this.fusionFormIndex = formIndex;
        }
      }
      this.generateName();
      if (!isFusion) {
        const abilityCount = this.getSpeciesForm().getAbilityCount();
        const preEvoAbilityCount = preEvolution.getAbilityCount();
        if ([0, 1, 2].includes(this.abilityIndex)) {
          // Handles cases where a Pokemon with 3 abilities evolves into a Pokemon with 2 abilities (ie: Eevee -> any Eeveelution)
          if (this.abilityIndex === 2 && preEvoAbilityCount === 3 && abilityCount === 2) {
            this.abilityIndex = 1;
          }
        } else {
          // Prevent pokemon with an illegal ability value from breaking things
          console.warn("this.abilityIndex is somehow an illegal value, please report this");
          console.warn(this.abilityIndex);
          this.abilityIndex = 0;
        }
      } else {
        // Do the same as above, but for fusions
        const abilityCount = this.getFusionSpeciesForm().getAbilityCount();
        const preEvoAbilityCount = preEvolution.getAbilityCount();
        if ([0, 1, 2].includes(this.fusionAbilityIndex)) {
          if (this.fusionAbilityIndex === 2 && preEvoAbilityCount === 3 && abilityCount === 2) {
            this.fusionAbilityIndex = 1;
          }
        } else {
          console.warn("this.fusionAbilityIndex is somehow an illegal value, please report this");
          console.warn(this.fusionAbilityIndex);
          this.fusionAbilityIndex = 0;
        }
      }
      this.compatibleTms.splice(0, this.compatibleTms.length);
      this.generateCompatibleTms();
      const updateAndResolve = () => {
        this.loadAssets().then(() => {
          this.calculateStats();
          this.updateInfo(true).then(() => resolve());
        });
      };
      if (preEvolution.speciesId === Species.GIMMIGHOUL) {
        const evotracker = this.getHeldItems().filter(m => m instanceof EvoTrackerModifier)[0] ?? null;
        if (evotracker) {
          globalScene.removeModifier(evotracker);
        }
      }
      if (!globalScene.gameMode.isDaily || this.metBiome > -1) {
        globalScene.gameData.updateSpeciesDexIvs(this.species.speciesId, this.ivs);
        globalScene.gameData.setPokemonSeen(this, false);
        globalScene.gameData.setPokemonCaught(this, false).then(() => updateAndResolve());
      } else {
        updateAndResolve();
      }
    });
  }

  private handleSpecialEvolutions(evolution: SpeciesFormEvolution) {
    const isFusion = evolution instanceof FusionSpeciesFormEvolution;

    const evoSpecies = !isFusion ? this.species : this.fusionSpecies;
    if (evoSpecies?.speciesId === Species.NINCADA && evolution.speciesId === Species.NINJASK) {
      const newEvolution = pokemonEvolutions[evoSpecies.speciesId][1];

      if (newEvolution.condition?.predicate(this)) {
        const newPokemon = globalScene.addPlayerPokemon(
          this.species,
          this.level,
          this.abilityIndex,
          this.formIndex,
          undefined,
          this.shiny,
          this.variant,
          this.ivs,
          this.nature,
        );
        newPokemon.passive = this.passive;
        newPokemon.moveset = this.moveset.slice();
        newPokemon.moveset = this.copyMoveset();
        newPokemon.luck = this.luck;
        newPokemon.gender = Gender.GENDERLESS;
        newPokemon.metLevel = this.metLevel;
        newPokemon.metBiome = this.metBiome;
        newPokemon.metSpecies = this.metSpecies;
        newPokemon.metWave = this.metWave;
        newPokemon.fusionSpecies = this.fusionSpecies;
        newPokemon.fusionFormIndex = this.fusionFormIndex;
        newPokemon.fusionAbilityIndex = this.fusionAbilityIndex;
        newPokemon.fusionShiny = this.fusionShiny;
        newPokemon.fusionVariant = this.fusionVariant;
        newPokemon.fusionGender = this.fusionGender;
        newPokemon.fusionLuck = this.fusionLuck;
        newPokemon.fusionTeraType = this.fusionTeraType;
        newPokemon.usedTMs = this.usedTMs;
        newPokemon.evoCounter = this.evoCounter;

        globalScene.getPlayerParty().push(newPokemon);
        newPokemon.evolve(!isFusion ? newEvolution : new FusionSpeciesFormEvolution(this.id, newEvolution), evoSpecies);
        const modifiers = globalScene.findModifiers(
          m => m instanceof PokemonHeldItemModifier && m.pokemonId === this.id,
          true,
        ) as PokemonHeldItemModifier[];
        modifiers.forEach(m => {
          const clonedModifier = m.clone() as PokemonHeldItemModifier;
          clonedModifier.pokemonId = newPokemon.id;
          globalScene.addModifier(clonedModifier, true);
        });
        globalScene.updateModifiers(true);
      }
    }
  }

  getPossibleForm(formChange: SpeciesFormChange): Promise<Pokemon> {
    return new Promise(resolve => {
      const formIndex = Math.max(
        this.species.forms.findIndex(f => f.formKey === formChange.formKey),
        0,
      );
      const ret = globalScene.addPlayerPokemon(
        this.species,
        this.level,
        this.abilityIndex,
        formIndex,
        this.gender,
        this.shiny,
        this.variant,
        this.ivs,
        this.nature,
        this,
      );
      ret.loadAssets().then(() => resolve(ret));
    });
  }

  changeForm(formChange: SpeciesFormChange): Promise<void> {
    return new Promise(resolve => {
      this.formIndex = Math.max(
        this.species.forms.findIndex(f => f.formKey === formChange.formKey),
        0,
      );
      this.generateName();
      const abilityCount = this.getSpeciesForm().getAbilityCount();
      if (this.abilityIndex >= abilityCount) {
        // Shouldn't happen
        this.abilityIndex = abilityCount - 1;
      }

      this.compatibleTms.splice(0, this.compatibleTms.length);
      this.generateCompatibleTms();
      const updateAndResolve = () => {
        this.loadAssets().then(() => {
          this.calculateStats();
          globalScene.updateModifiers(true, true);
          this.updateInfo(true).then(() => resolve());
        });
      };
      if (!globalScene.gameMode.isDaily || this.metBiome > -1) {
        globalScene.gameData.setPokemonSeen(this, false);
        globalScene.gameData.setPokemonCaught(this, false).then(() => updateAndResolve());
      } else {
        updateAndResolve();
      }
    });
  }

  clearFusionSpecies(): void {
    super.clearFusionSpecies();
    this.generateCompatibleTms();
  }

  /**
   * Returns a Promise to fuse two PlayerPokemon together
   * @param pokemon The PlayerPokemon to fuse to this one
   */
  fuse(pokemon: PlayerPokemon): void {
    this.fusionSpecies = pokemon.species;
    this.fusionFormIndex = pokemon.formIndex;
    this.fusionAbilityIndex = pokemon.abilityIndex;
    this.fusionShiny = pokemon.shiny;
    this.fusionVariant = pokemon.variant;
    this.fusionGender = pokemon.gender;
    this.fusionLuck = pokemon.luck;
    this.fusionCustomPokemonData = pokemon.customPokemonData;
    this.evoCounter = Math.max(pokemon.evoCounter, this.evoCounter);
    if (pokemon.pauseEvolutions || this.pauseEvolutions) {
      this.pauseEvolutions = true;
    }

    globalScene.validateAchv(achvs.SPLICE);
    globalScene.gameData.gameStats.pokemonFused++;

    // Store the average HP% that each Pokemon has
    const maxHp = this.getMaxHp();
    const newHpPercent = (pokemon.hp / pokemon.getMaxHp() + this.hp / maxHp) / 2;

    this.generateName();
    this.calculateStats();

    // Set this Pokemon's HP to the average % of both fusion components
    this.hp = Math.round(maxHp * newHpPercent);
    if (!this.isFainted()) {
      // If this Pokemon hasn't fainted, make sure the HP wasn't set over the new maximum
      this.hp = Math.min(this.hp, maxHp);
      this.status = getRandomStatus(this.status, pokemon.status); // Get a random valid status between the two
    } else if (!pokemon.isFainted()) {
      // If this Pokemon fainted but the other hasn't, make sure the HP wasn't set to zero
      this.hp = Math.max(this.hp, 1);
      this.status = pokemon.status; // Inherit the other Pokemon's status
    }

    this.generateCompatibleTms();
    this.updateInfo(true);
    const fusedPartyMemberIndex = globalScene.getPlayerParty().indexOf(pokemon);
    let partyMemberIndex = globalScene.getPlayerParty().indexOf(this);
    if (partyMemberIndex > fusedPartyMemberIndex) {
      partyMemberIndex--;
    }

    // combine the two mons' held items
    const fusedPartyMemberHeldModifiers = globalScene.findModifiers(
      m => m instanceof PokemonHeldItemModifier && m.pokemonId === pokemon.id,
      true,
    ) as PokemonHeldItemModifier[];
    for (const modifier of fusedPartyMemberHeldModifiers) {
      globalScene.tryTransferHeldItemModifier(modifier, this, false, modifier.getStackCount(), true, true, false);
    }
    globalScene.updateModifiers(true, true);
    globalScene.removePartyMemberModifiers(fusedPartyMemberIndex);
    globalScene.getPlayerParty().splice(fusedPartyMemberIndex, 1)[0];
    const newPartyMemberIndex = globalScene.getPlayerParty().indexOf(this);
    pokemon
      .getMoveset(true)
      .map((m: PokemonMove) => globalScene.unshiftPhase(new LearnMovePhase(newPartyMemberIndex, m.getMove().id)));
    pokemon.destroy();
    this.updateFusionPalette();
  }

  unfuse(): Promise<void> {
    return new Promise(resolve => {
      this.clearFusionSpecies();

      this.updateInfo(true).then(() => resolve());
      this.updateFusionPalette();
    });
  }

  /** Returns a deep copy of this Pokemon's moveset array */
  copyMoveset(): PokemonMove[] {
    const newMoveset: PokemonMove[] = [];
    this.moveset.forEach(move => {
      newMoveset.push(new PokemonMove(move.moveId, 0, move.ppUp, move.virtual, move.maxPpOverride));
    });

    return newMoveset;
  }
}

export class EnemyPokemon extends Pokemon {
  public trainerSlot: TrainerSlot;
  public aiType: AiType;
  public bossSegments: number;
  public bossSegmentIndex: number;
  public initialTeamIndex: number;
  /** To indicate if the instance was populated with a dataSource -> e.g. loaded & populated from session data */
  public readonly isPopulatedFromDataSource: boolean;

  constructor(
    species: PokemonSpecies,
    level: number,
    trainerSlot: TrainerSlot,
    boss: boolean,
    shinyLock = false,
    dataSource?: PokemonData,
  ) {
    super(
      236,
      84,
      species,
      level,
      dataSource?.abilityIndex,
      dataSource?.formIndex,
      dataSource?.gender,
      !shinyLock && dataSource ? dataSource.shiny : false,
      !shinyLock && dataSource ? dataSource.variant : undefined,
      undefined,
      dataSource ? dataSource.nature : undefined,
      dataSource,
    );

    this.trainerSlot = trainerSlot;
    this.initialTeamIndex = globalScene.currentBattle?.enemyParty.length ?? 0;
    this.isPopulatedFromDataSource = !!dataSource; // if a dataSource is provided, then it was populated from dataSource
    if (boss) {
      this.setBoss(boss, dataSource?.bossSegments);
    }

    if (Overrides.OPP_STATUS_OVERRIDE) {
      this.status = new Status(Overrides.OPP_STATUS_OVERRIDE, 0, 4);
    }

    if (Overrides.OPP_GENDER_OVERRIDE !== null) {
      this.gender = Overrides.OPP_GENDER_OVERRIDE;
    }

    const speciesId = this.species.speciesId;

    if (
      speciesId in Overrides.OPP_FORM_OVERRIDES &&
      !isNullOrUndefined(Overrides.OPP_FORM_OVERRIDES[speciesId]) &&
      this.species.forms[Overrides.OPP_FORM_OVERRIDES[speciesId]]
    ) {
      this.formIndex = Overrides.OPP_FORM_OVERRIDES[speciesId];
    }

    if (!dataSource) {
      this.generateAndPopulateMoveset();
      if (shinyLock || Overrides.OPP_SHINY_OVERRIDE === false) {
        this.shiny = false;
      } else {
        this.trySetShiny();
      }

      if (!this.shiny && Overrides.OPP_SHINY_OVERRIDE) {
        this.shiny = true;
        this.initShinySparkle();
      }

      if (this.shiny) {
        this.variant = this.generateShinyVariant();
        if (Overrides.OPP_VARIANT_OVERRIDE !== null) {
          this.variant = Overrides.OPP_VARIANT_OVERRIDE;
        }
      }

      this.luck = (this.shiny ? this.variant + 1 : 0) + (this.fusionShiny ? this.fusionVariant + 1 : 0);

      let prevolution: Species;
      let speciesId = species.speciesId;
      while ((prevolution = pokemonPrevolutions[speciesId])) {
        const evolution = pokemonEvolutions[prevolution].find(
          pe => pe.speciesId === speciesId && (!pe.evoFormKey || pe.evoFormKey === this.getFormKey()),
        );
        if (evolution?.condition?.enforceFunc) {
          evolution.condition.enforceFunc(this);
        }
        speciesId = prevolution;
      }

      if (this.hasTrainer() && globalScene.currentBattle) {
        const { waveIndex } = globalScene.currentBattle;
        const ivs: number[] = [];
        while (ivs.length < 6) {
          ivs.push(randSeedIntRange(Math.floor(waveIndex / 10), 31));
        }
        this.ivs = ivs;
      }
    }

    this.aiType = boss || this.hasTrainer() ? AiType.SMART : AiType.SMART_RANDOM;
  }

  initBattleInfo(): void {
    if (!this.battleInfo) {
      this.battleInfo = new EnemyBattleInfo();
      this.battleInfo.initInfo(this);
      this.battleInfo.updateBossSegments(this);
    } else {
      this.battleInfo.updateBossSegments(this);
    }
  }

  /**
   * Sets the pokemons boss status. If true initializes the boss segments either from the arguments
   * or through the the Scene.getEncounterBossSegments function
   *
   * @param boss if the pokemon is a boss
   * @param bossSegments amount of boss segments (health-bar segments)
   */
  setBoss(boss = true, bossSegments = 0): void {
    if (boss) {
      this.bossSegments =
        bossSegments ||
        globalScene.getEncounterBossSegments(globalScene.currentBattle.waveIndex, this.level, this.species, true);
      this.bossSegmentIndex = this.bossSegments - 1;
    } else {
      this.bossSegments = 0;
      this.bossSegmentIndex = 0;
    }
  }

  generateAndPopulateMoveset(formIndex?: number): void {
    switch (true) {
      case this.species.speciesId === Species.SMEARGLE:
        this.moveset = [
          new PokemonMove(Moves.SKETCH),
          new PokemonMove(Moves.SKETCH),
          new PokemonMove(Moves.SKETCH),
          new PokemonMove(Moves.SKETCH),
        ];
        break;
      case this.species.speciesId === Species.ETERNATUS:
        this.moveset = (formIndex !== undefined ? formIndex : this.formIndex)
          ? [
              new PokemonMove(Moves.DYNAMAX_CANNON),
              new PokemonMove(Moves.CROSS_POISON),
              new PokemonMove(Moves.FLAMETHROWER),
              new PokemonMove(Moves.RECOVER, 0, -4),
            ]
          : [
              new PokemonMove(Moves.ETERNABEAM),
              new PokemonMove(Moves.SLUDGE_BOMB),
              new PokemonMove(Moves.FLAMETHROWER),
              new PokemonMove(Moves.COSMIC_POWER),
            ];
        if (globalScene.gameMode.hasChallenge(Challenges.INVERSE_BATTLE)) {
          this.moveset[2] = new PokemonMove(Moves.THUNDERBOLT);
        }
        break;
      default:
        super.generateAndPopulateMoveset();
        break;
    }
  }

  /**
   * Determines the move this Pokemon will use on the next turn, as well as
   * the Pokemon the move will target.
   * @returns this Pokemon's next move in the format {move, moveTargets}
   */
  getNextMove(): TurnMove {
    // If this Pokemon has a move already queued, return it.
    const moveQueue = this.getMoveQueue();
    if (moveQueue.length !== 0) {
      const queuedMove = moveQueue[0];
      if (queuedMove) {
        const moveIndex = this.getMoveset().findIndex(m => m.moveId === queuedMove.move);
        if (
          (moveIndex > -1 && this.getMoveset()[moveIndex].isUsable(this, queuedMove.ignorePP)) ||
          queuedMove.virtual
        ) {
          return queuedMove;
        }
        this.getMoveQueue().shift();
        return this.getNextMove();
      }
    }

    // Filter out any moves this Pokemon cannot use
    let movePool = this.getMoveset().filter(m => m.isUsable(this));
    // If no moves are left, use Struggle. Otherwise, continue with move selection
    if (movePool.length) {
      // If there's only 1 move in the move pool, use it.
      if (movePool.length === 1) {
        return { move: movePool[0].moveId, targets: this.getNextTargets(movePool[0].moveId) };
      }
      // If a move is forced because of Encore, use it.
      const encoreTag = this.getTag(EncoreTag) as EncoreTag;
      if (encoreTag) {
        const encoreMove = movePool.find(m => m.moveId === encoreTag.moveId);
        if (encoreMove) {
          return {
            move: encoreMove.moveId,
            targets: this.getNextTargets(encoreMove.moveId),
          };
        }
      }
      switch (this.aiType) {
        // No enemy should spawn with this AI type in-game
        case AiType.RANDOM: {
          const moveId = movePool[globalScene.randBattleSeedInt(movePool.length)].moveId;
          return { move: moveId, targets: this.getNextTargets(moveId) };
        }
        case AiType.SMART_RANDOM:
        case AiType.SMART: {
          /**
           * Search this Pokemon's move pool for moves that will KO an opposing target.
           * If there are any moves that can KO an opponent (i.e. a player Pokemon),
           * those moves are the only ones considered for selection on this turn.
           */
          const koMoves = movePool.filter(pkmnMove => {
            if (!pkmnMove) {
              return false;
            }

            const move = pkmnMove.getMove()!;
            if (move.moveTarget === MoveTarget.ATTACKER) {
              return false;
            }

            const fieldPokemon = globalScene.getField();
            const moveTargets = getMoveTargets(this, move.id)
              .targets.map(ind => fieldPokemon[ind])
              .filter(p => this.isPlayer() !== p.isPlayer());
            // Only considers critical hits for crit-only moves or when this Pokemon is under the effect of Laser Focus
            const isCritical = move.hasAttr(CritOnlyAttr) || !!this.getTag(BattlerTagType.ALWAYS_CRIT);

            return (
              move.category !== MoveCategory.STATUS &&
              moveTargets.some(p => {
                const doesNotFail =
                  move.applyConditions(this, p, move) ||
                  [Moves.SUCKER_PUNCH, Moves.UPPER_HAND, Moves.THUNDERCLAP].includes(move.id);
                return (
                  doesNotFail &&
                  p.getAttackDamage({
                    source: this,
                    move,
                    ignoreAbility: !p.waveData.abilityRevealed,
                    ignoreSourceAbility: false,
                    ignoreAllyAbility: !p.getAlly()?.waveData.abilityRevealed,
                    ignoreSourceAllyAbility: false,
                    isCritical,
                  }).damage >= p.hp
                );
              })
            );
          }, this);

          if (koMoves.length > 0) {
            movePool = koMoves;
          }

          /**
           * Move selection is based on the move's calculated "benefit score" against the
           * best possible target(s) (as determined by {@linkcode getNextTargets}).
           * For more information on how benefit scores are calculated, see `docs/enemy-ai.md`.
           */
          const moveScores = movePool.map(() => 0);
          const moveTargets = Object.fromEntries(movePool.map(m => [m.moveId, this.getNextTargets(m.moveId)]));
          for (const m in movePool) {
            const pokemonMove = movePool[m];
            const move = pokemonMove.getMove();

            let moveScore = moveScores[m];
            const targetScores: number[] = [];

            for (const mt of moveTargets[move.id]) {
              // Prevent a target score from being calculated when the target is whoever attacks the user
              if (mt === BattlerIndex.ATTACKER) {
                break;
              }

              const target = globalScene.getField()[mt];
              /**
               * The "target score" of a move is given by the move's user benefit score + the move's target benefit score.
               * If the target is an ally, the target benefit score is multiplied by -1.
               */
              let targetScore =
                move.getUserBenefitScore(this, target, move) +
                move.getTargetBenefitScore(this, target, move) * (mt < BattlerIndex.ENEMY === this.isPlayer() ? 1 : -1);
              if (Number.isNaN(targetScore)) {
                console.error(`Move ${move.name} returned score of NaN`);
                targetScore = 0;
              }
              /**
               * If this move is unimplemented, or the move is known to fail when used, set its
               * target score to -20
               */
              if (
                (move.name.endsWith(" (N)") || !move.applyConditions(this, target, move)) &&
                ![Moves.SUCKER_PUNCH, Moves.UPPER_HAND, Moves.THUNDERCLAP].includes(move.id)
              ) {
                targetScore = -20;
              } else if (move instanceof AttackMove) {
                /**
                 * Attack moves are given extra multipliers to their base benefit score based on
                 * the move's type effectiveness against the target and whether the move is a STAB move.
                 */
                const effectiveness = target.getMoveEffectiveness(
                  this,
                  move,
                  !target.waveData.abilityRevealed,
                  undefined,
                  undefined,
                  true,
                );

                if (target.isPlayer() !== this.isPlayer()) {
                  targetScore *= effectiveness;
                  if (this.isOfType(move.type)) {
                    targetScore *= 1.5;
                  }
                } else if (effectiveness) {
                  targetScore /= effectiveness;
                  if (this.isOfType(move.type)) {
                    targetScore /= 1.5;
                  }
                }
                /** If a move has a base benefit score of 0, its benefit score is assumed to be unimplemented at this point */
                if (!targetScore) {
                  targetScore = -20;
                }
              }
              targetScores.push(targetScore);
            }
            // When a move has multiple targets, its score is equal to the maximum target score across all targets
            moveScore += Math.max(...targetScores);

            // could make smarter by checking opponent def/spdef
            moveScores[m] = moveScore;
          }

          console.log(moveScores);

          // Sort the move pool in decreasing order of move score
          const sortedMovePool = movePool.slice(0);
          sortedMovePool.sort((a, b) => {
            const scoreA = moveScores[movePool.indexOf(a)];
            const scoreB = moveScores[movePool.indexOf(b)];
            return scoreA < scoreB ? 1 : scoreA > scoreB ? -1 : 0;
          });
          let r = 0;
          if (this.aiType === AiType.SMART_RANDOM) {
            // Has a 5/8 chance to select the best move, and a 3/8 chance to advance to the next best move (and repeat this roll)
            while (r < sortedMovePool.length - 1 && globalScene.randBattleSeedInt(8) >= 5) {
              r++;
            }
          } else if (this.aiType === AiType.SMART) {
            // The chance to advance to the next best move increases when the compared moves' scores are closer to each other.
            while (
              r < sortedMovePool.length - 1 &&
              moveScores[movePool.indexOf(sortedMovePool[r + 1])] / moveScores[movePool.indexOf(sortedMovePool[r])] >=
                0 &&
              globalScene.randBattleSeedInt(100) <
                Math.round(
                  (moveScores[movePool.indexOf(sortedMovePool[r + 1])] /
                    moveScores[movePool.indexOf(sortedMovePool[r])]) *
                    50,
                )
            ) {
              r++;
            }
          }
          console.log(
            movePool.map(m => m.getName()),
            moveScores,
            r,
            sortedMovePool.map(m => m.getName()),
          );
          return { move: sortedMovePool[r]!.moveId, targets: moveTargets[sortedMovePool[r]!.moveId] };
        }
      }
    }

    return {
      move: Moves.STRUGGLE,
      targets: this.getNextTargets(Moves.STRUGGLE),
    };
  }

  /**
   * Determines the Pokemon the given move would target if used by this Pokemon
   * @param moveId {@linkcode Moves} The move to be used
   * @returns The indexes of the Pokemon the given move would target
   */
  getNextTargets(moveId: Moves): BattlerIndex[] {
    const moveTargets = getMoveTargets(this, moveId);
    const targets = globalScene.getField(true).filter(p => moveTargets.targets.indexOf(p.getBattlerIndex()) > -1);
    // If the move is multi-target, return all targets' indexes
    if (moveTargets.multiple) {
      return targets.map(p => p.getBattlerIndex());
    }

    const move = allMoves[moveId];

    /**
     * Get the move's target benefit score against each potential target.
     * For allies, this score is multiplied by -1.
     */
    const benefitScores = targets.map(p => [
      p.getBattlerIndex(),
      move.getTargetBenefitScore(this, p, move) * (p.isPlayer() === this.isPlayer() ? 1 : -1),
    ]);

    const sortedBenefitScores = benefitScores.slice(0);
    sortedBenefitScores.sort((a, b) => {
      const scoreA = a[1];
      const scoreB = b[1];
      return scoreA < scoreB ? 1 : scoreA > scoreB ? -1 : 0;
    });

    if (!sortedBenefitScores.length) {
      // Set target to BattlerIndex.ATTACKER when using a counter move
      // This is the same as when the player does so
      if (move.hasAttr(CounterDamageAttr)) {
        return [BattlerIndex.ATTACKER];
      }

      return [];
    }

    let targetWeights = sortedBenefitScores.map(s => s[1]);
    const lowestWeight = targetWeights[targetWeights.length - 1];

    // If the lowest target weight (i.e. benefit score) is negative, add abs(lowestWeight) to all target weights
    if (lowestWeight < 1) {
      for (let w = 0; w < targetWeights.length; w++) {
        targetWeights[w] += Math.abs(lowestWeight - 1);
      }
    }

    // Remove any targets whose weights are less than half the max of the target weights from consideration
    const benefitCutoffIndex = targetWeights.findIndex(s => s < targetWeights[0] / 2);
    if (benefitCutoffIndex > -1) {
      targetWeights = targetWeights.slice(0, benefitCutoffIndex);
    }

    const thresholds: number[] = [];
    let totalWeight = 0;
    targetWeights.reduce((total: number, w: number) => {
      total += w;
      thresholds.push(total);
      totalWeight = total;
      return total;
    }, 0);

    /**
     * Generate a random number from 0 to (totalWeight-1),
     * then select the first target whose cumulative weight (with all previous targets' weights)
     * is greater than that random number.
     */
    const randValue = globalScene.randBattleSeedInt(totalWeight);
    let targetIndex = 0;

    thresholds.every((t, i) => {
      if (randValue >= t) {
        return true;
      }

      targetIndex = i;
      return false;
    });

    return [sortedBenefitScores[targetIndex][0]];
  }

  isPlayer() {
    return false;
  }

  hasTrainer(): boolean {
    return !!this.trainerSlot;
  }

  isBoss(): boolean {
    return !!this.bossSegments;
  }

  getBossSegmentIndex(): number {
    const segments = (this as EnemyPokemon).bossSegments;
    const segmentSize = this.getMaxHp() / segments;
    for (let s = segments - 1; s > 0; s--) {
      const hpThreshold = Math.round(segmentSize * s);
      if (this.hp > hpThreshold) {
        return s;
      }
    }

    return 0;
  }

  damage(damage: number, ignoreSegments = false, preventEndure = false, ignoreFaintPhase = false): number {
    if (this.isFainted()) {
      return 0;
    }

    let clearedBossSegmentIndex = this.isBoss() ? this.bossSegmentIndex + 1 : 0;

    if (this.isBoss() && !ignoreSegments) {
      const segmentSize = this.getMaxHp() / this.bossSegments;
      for (let s = this.bossSegmentIndex; s > 0; s--) {
        const hpThreshold = segmentSize * s;
        const roundedHpThreshold = Math.round(hpThreshold);
        if (this.hp >= roundedHpThreshold) {
          if (this.hp - damage <= roundedHpThreshold) {
            const hpRemainder = this.hp - roundedHpThreshold;
            let segmentsBypassed = 0;
            while (
              segmentsBypassed < this.bossSegmentIndex &&
              this.canBypassBossSegments(segmentsBypassed + 1) &&
              damage - hpRemainder >= Math.round(segmentSize * Math.pow(2, segmentsBypassed + 1))
            ) {
              segmentsBypassed++;
              //console.log('damage', damage, 'segment', segmentsBypassed + 1, 'segment size', segmentSize, 'damage needed', Math.round(segmentSize * Math.pow(2, segmentsBypassed + 1)));
            }

            damage = toDmgValue(this.hp - hpThreshold + segmentSize * segmentsBypassed);
            clearedBossSegmentIndex = s - segmentsBypassed;
          }
          break;
        }
      }
    }

    switch (globalScene.currentBattle.battleSpec) {
      case BattleSpec.FINAL_BOSS:
        if (!this.formIndex && this.bossSegmentIndex < 1) {
          damage = Math.min(damage, this.hp - 1);
        }
    }

    const ret = super.damage(damage, ignoreSegments, preventEndure, ignoreFaintPhase);

    if (this.isBoss()) {
      if (ignoreSegments) {
        const segmentSize = this.getMaxHp() / this.bossSegments;
        clearedBossSegmentIndex = Math.ceil(this.hp / segmentSize);
      }
      if (clearedBossSegmentIndex <= this.bossSegmentIndex) {
        this.handleBossSegmentCleared(clearedBossSegmentIndex);
      }
      this.battleInfo.updateBossSegments(this);
    }

    return ret;
  }

  canBypassBossSegments(segmentCount = 1): boolean {
    if (globalScene.currentBattle.battleSpec === BattleSpec.FINAL_BOSS) {
      if (!this.formIndex && this.bossSegmentIndex - segmentCount < 1) {
        return false;
      }
    }

    return true;
  }

  /**
   * Go through a boss' health segments and give stats boosts for each newly cleared segment
   * The base boost is 1 to a random stat that's not already maxed out per broken shield
   * For Pokemon with 3 health segments or more, breaking the last shield gives +2 instead
   * For Pokemon with 5 health segments or more, breaking the last two shields give +2 each
   * @param segmentIndex index of the segment to get down to (0 = no shield left, 1 = 1 shield left, etc.)
   */
  handleBossSegmentCleared(segmentIndex: number): void {
    while (this.bossSegmentIndex > 0 && segmentIndex - 1 < this.bossSegmentIndex) {
      // Filter out already maxed out stat stages and weigh the rest based on existing stats
      const leftoverStats = EFFECTIVE_STATS.filter((s: EffectiveStat) => this.getStatStage(s) < 6);
      const statWeights = leftoverStats.map((s: EffectiveStat) => this.getStat(s, false));

      let boostedStat: EffectiveStat;
      const statThresholds: number[] = [];
      let totalWeight = 0;

      for (const i in statWeights) {
        totalWeight += statWeights[i];
        statThresholds.push(totalWeight);
      }

      // Pick a random stat from the leftover stats to increase its stages
      const randInt = randSeedInt(totalWeight);
      for (const i in statThresholds) {
        if (randInt < statThresholds[i]) {
          boostedStat = leftoverStats[i];
          break;
        }
      }

      let stages = 1;

      // increase the boost if the boss has at least 3 segments and we passed last shield
      if (this.bossSegments >= 3 && this.bossSegmentIndex === 1) {
        stages++;
      }
      // increase the boost if the boss has at least 5 segments and we passed the second to last shield
      if (this.bossSegments >= 5 && this.bossSegmentIndex === 2) {
        stages++;
      }

      globalScene.unshiftPhase(
        new StatStageChangePhase(this.getBattlerIndex(), true, [boostedStat!], stages, true, true),
      );
      this.bossSegmentIndex--;
    }
  }

  getFieldIndex(): number {
    return globalScene.getEnemyField().indexOf(this);
  }

  getBattlerIndex(): BattlerIndex {
    return BattlerIndex.ENEMY + this.getFieldIndex();
  }

  /**
   * Add a new pokemon to the player's party (at `slotIndex` if set).
   * The new pokemon's visibility will be set to `false`.
   * @param pokeballType the type of pokeball the pokemon was caught with
   * @param slotIndex an optional index to place the pokemon in the party
   * @returns the pokemon that was added or null if the pokemon could not be added
   */
  addToParty(pokeballType: PokeballType, slotIndex = -1) {
    const party = globalScene.getPlayerParty();
    let ret: PlayerPokemon | null = null;

    if (party.length < PLAYER_PARTY_MAX_SIZE) {
      this.pokeball = pokeballType;
      this.metLevel = this.level;
      this.metBiome = globalScene.arena.biomeType;
      this.metWave = globalScene.currentBattle.waveIndex;
      this.metSpecies = this.species.speciesId;
      const newPokemon = globalScene.addPlayerPokemon(
        this.species,
        this.level,
        this.abilityIndex,
        this.formIndex,
        this.gender,
        this.shiny,
        this.variant,
        this.ivs,
        this.nature,
        this,
      );

      if (isBetween(slotIndex, 0, PLAYER_PARTY_MAX_SIZE - 1)) {
        party.splice(slotIndex, 0, newPokemon);
      } else {
        party.push(newPokemon);
      }

      // Hide the Pokemon since it is not on the field
      newPokemon.setVisible(false);

      ret = newPokemon;
      globalScene.triggerPokemonFormChange(newPokemon, SpeciesFormChangeActiveTrigger, true);
    }

    return ret;
  }
}

/**
 * Illusion property
 */
interface IllusionData {
  basePokemon: {
    /** The actual name of the Pokemon */
    name: string;
    /** The actual nickname of the Pokemon */
    nickname: string;
    /** Whether the base pokemon is shiny or not */
    shiny: boolean;
    /** The shiny variant of the base pokemon */
    variant: Variant;
    /** Whether the fusion species of the base pokemon is shiny or not */
    fusionShiny: boolean;
    /** The variant of the fusion species of the base pokemon */
    fusionVariant: Variant;
  };
  /** The species of the illusion */
  species: Species;
  /** The formIndex of the illusion */
  formIndex: number;
  /** The gender of the illusion */
  gender: Gender;
  /** The pokeball of the illusion */
  pokeball: PokeballType;
  /** The fusion species of the illusion if it's a fusion */
  fusionSpecies?: PokemonSpecies;
  /** The fusionFormIndex of the illusion */
  fusionFormIndex?: number;
  /** The fusionGender of the illusion if it's a fusion */
  fusionGender?: Gender;
  /** The level of the illusion (not used currently) */
  level?: number;
}

export interface TurnMove {
  move: Moves;
  targets: BattlerIndex[];
  result?: MoveResult;
  virtual?: boolean;
  turn?: number;
  ignorePP?: boolean;
}

export interface AttackMoveResult {
  move: Moves;
  result: DamageResult;
  damage: number;
  critical: boolean;
  sourceId: number;
  sourceBattlerIndex: BattlerIndex;
}

/**
 * Persistent in-battle data for a {@linkcode Pokemon}.
 * Resets on switch or new battle.
 */
export class PokemonSummonData {
  /** [Atk, Def, SpAtk, SpDef, Spd, Acc, Eva] */
  public statStages: number[] = [0, 0, 0, 0, 0, 0, 0];
  public moveQueue: TurnMove[] = [];
  public tags: BattlerTag[] = [];
  public abilitySuppressed = false;

  // Overrides for transform.
  // TODO: Move these into a separate class & add rage fist hit count
  public speciesForm: PokemonSpeciesForm | null = null;
  public fusionSpeciesForm: PokemonSpeciesForm | null = null;
  public ability: Abilities | undefined;
  public passiveAbility: Abilities | undefined;
  public gender: Gender | undefined;
  public fusionGender: Gender | undefined;
  public stats: number[] = [0, 0, 0, 0, 0, 0];
  public moveset: PokemonMove[] | null;

  // If not initialized this value will not be populated from save data.
  public types: PokemonType[] = [];
  public addedType: PokemonType | null = null;

  /** Data pertaining to this pokemon's illusion. */
  public illusion: IllusionData | null = null;
  public illusionBroken = false;

  /** Array containing all berries eaten in the last turn; used by {@linkcode Abilities.CUD_CHEW} */
  public berriesEatenLast: BerryType[] = [];

  /**
   * An array of all moves this pokemon has used since entering the battle.
   * Used for most moves and abilities that check prior move usage or copy already-used moves.
   */
  public moveHistory: TurnMove[] = [];

  constructor(source?: PokemonSummonData | Partial<PokemonSummonData>) {
    if (isNullOrUndefined(source)) {
      return;
    }

    // TODO: Rework this into an actual generic function for use elsewhere
    for (const [key, value] of Object.entries(source)) {
      if (isNullOrUndefined(value) && this.hasOwnProperty(key)) {
        continue;
      }

      if (key === "moveset") {
        this.moveset = value?.map((m: any) => PokemonMove.loadMove(m));
        continue;
      }

      if (key === "tags") {
        // load battler tags
        this.tags = value.map((t: BattlerTag) => loadBattlerTag(t));
        continue;
      }
      this[key] = value;
    }
  }
}

<<<<<<< HEAD
/**
 * Pokemon data that is not stored in `SummonData` to avoid being written to the save file.
 * 
 * TODO: Merge this inside `summmonData` but exclude from save if/when a save data serializer is added
 */
=======
// TODO: Merge this inside `summmonData` but exclude from save if/when a save data serializer is added
>>>>>>> 68dddbc4
export class PokemonTempSummonData {
  /**
   * The number of turns this pokemon has spent without switching out.
   * Only currently used for positioning the battle cursor.
   */
  turnCount = 1;

  /**
   * The number of turns this pokemon has spent in the active position since the start of the wave
   * without switching out.
   * Reset on switch and new wave.
   *
   * Used to evaluate "first turn only" conditions such as
   * {@linkcode Moves.FAKE_OUT | Fake Out} and {@linkcode Moves.FIRST_IMPRESSION | First Impression}).
   */
  waveTurnCount = 1;
<<<<<<< HEAD

  /**
   * An array containing all moves this Pokemon has used since the start of the wave
   * without switching out.
   * Reset on switch and new wave.

   * Used to calculate {@link https://bulbapedia.bulbagarden.net/wiki/Protection | Protecting moves}' fail chances.
   */
  waveMoveHistory: TurnMove[] = [];
=======
>>>>>>> 68dddbc4
}

/**
 * Persistent data for a {@linkcode Pokemon}.
 * Resets at the start of a new battle (but not on switch).
 */
export class PokemonBattleData {
  /** Counter tracking direct hits this Pokemon has received during this battle; used for {@linkcode Moves.RAGE_FIST} */
  public hitCount = 0;
  /** Whether this Pokemon has eaten a berry this battle; used for {@linkcode Moves.BELCH} */
  public hasEatenBerry = false;
  /** Array containing all berries eaten and not yet recovered during this current battle; used by {@linkcode Abilities.HARVEST} */
  public berriesEaten: BerryType[] = [];

  constructor(source?: PokemonBattleData | Partial<PokemonBattleData>) {
    if (!isNullOrUndefined(source)) {
      this.hitCount = source.hitCount ?? 0;
      this.hasEatenBerry = source.hasEatenBerry ?? false;
      this.berriesEaten = source.berriesEaten ?? [];
    }
  }
}

/**
 * Temporary data for a {@linkcode Pokemon}.
 * Resets on new wave/battle start (but not on switch).
 */
export class PokemonWaveData {
  /** Whether the pokemon has endured due to a {@linkcode BattlerTagType.ENDURE_TOKEN} */
  public endured = false;
  /**
   * A set of all the abilities this {@linkcode Pokemon} has used in this wave.
   * Used to track once per battle conditions, as well as (hopefully) by the updated AI for move effectiveness.
   */
  public abilitiesApplied: Set<Abilities> = new Set<Abilities>();
  /** Whether the pokemon's ability has been revealed or not */
  public abilityRevealed = false;
}

/**
 * Temporary data for a {@linkcode Pokemon}.
 * Resets at the start of a new turn, as well as on switch.
 */
export class PokemonTurnData {
  public flinched = false;
  public acted = false;
  /** How many times the current move should hit the target(s) */
  public hitCount = 0;
  /**
   * - `-1` = Calculate how many hits are left
   * - `0` = Move is finished
   */
  public hitsLeft = -1;
  public totalDamageDealt = 0;
  public singleHitDamageDealt = 0;
  public damageTaken = 0;
  public attacksReceived: AttackMoveResult[] = [];
  public order: number;
  public statStagesIncreased = false;
  public statStagesDecreased = false;
  public moveEffectiveness: TypeDamageMultiplier | null = null;
  public combiningPledge?: Moves;
  public switchedInThisTurn = false;
  public failedRunAway = false;
  public joinedRound = false;
  /**
   * Used to make sure multi-hits occur properly when the user is
   * forced to act again in the same turn
   */
  public extraTurns = 0;
  /**
   * All berries eaten by this pokemon in this turn.
   * Saved into {@linkcode PokemonSummonData | SummonData} by {@linkcode Abilities.CUD_CHEW} on turn end.
   * @see {@linkcode PokemonSummonData.berriesEatenLast}
   */
  public berriesEaten: BerryType[] = [];
}

export enum AiType {
  RANDOM,
  SMART_RANDOM,
  SMART,
}

export enum MoveResult {
  PENDING,
  SUCCESS,
  FAIL,
  MISS,
  OTHER,
}

export enum HitResult {
  EFFECTIVE = 1,
  SUPER_EFFECTIVE,
  NOT_VERY_EFFECTIVE,
  ONE_HIT_KO,
  NO_EFFECT,
  STATUS,
  HEAL,
  FAIL,
  MISS,
  INDIRECT,
  IMMUNE,
  CONFUSION,
  INDIRECT_KO,
}

export type DamageResult =
  | HitResult.EFFECTIVE
  | HitResult.SUPER_EFFECTIVE
  | HitResult.NOT_VERY_EFFECTIVE
  | HitResult.ONE_HIT_KO
  | HitResult.CONFUSION
  | HitResult.INDIRECT_KO
  | HitResult.INDIRECT;

/** Interface containing the results of a damage calculation for a given move */
export interface DamageCalculationResult {
  /** `true` if the move was cancelled (thus suppressing "No Effect" messages) */
  cancelled: boolean;
  /** The effectiveness of the move */
  result: HitResult;
  /** The damage dealt by the move */
  damage: number;
}

/**
 * Wrapper class for the {@linkcode Move} class for Pokemon to interact with.
 * These are the moves assigned to a {@linkcode Pokemon} object.
 * It links to {@linkcode Move} class via the move ID.
 * Compared to {@linkcode Move}, this class also tracks things like
 * PP Ups recieved, PP used, etc.
 * @see {@linkcode isUsable} - checks if move is restricted, out of PP, or not implemented.
 * @see {@linkcode getMove} - returns {@linkcode Move} object by looking it up via ID.
 * @see {@linkcode usePp} - removes a point of PP from the move.
 * @see {@linkcode getMovePp} - returns amount of PP a move currently has.
 * @see {@linkcode getPpRatio} - returns the current PP amount / max PP amount.
 * @see {@linkcode getName} - returns name of {@linkcode Move}.
 **/
export class PokemonMove {
  public moveId: Moves;
  public ppUsed: number;
  public ppUp: number;
  public virtual: boolean;

  /**
   * If defined and nonzero, overrides the maximum PP of the move (e.g., due to move being copied by Transform).
   * This also nullifies all effects of `ppUp`.
   */
  public maxPpOverride?: number;

  constructor(moveId: Moves, ppUsed = 0, ppUp = 0, virtual = false, maxPpOverride?: number) {
    this.moveId = moveId;
    this.ppUsed = ppUsed;
    this.ppUp = ppUp;
    this.virtual = virtual;
    this.maxPpOverride = maxPpOverride;
  }

  /**
   * Checks whether the move can be selected or performed by a Pokemon, without consideration for the move's targets.
   * The move is unusable if it is out of PP, restricted by an effect, or unimplemented.
   *
   * @param pokemon - {@linkcode Pokemon} that would be using this move
   * @param ignorePp - If `true`, skips the PP check
   * @param ignoreRestrictionTags - If `true`, skips the check for move restriction tags (see {@link MoveRestrictionBattlerTag})
   * @returns `true` if the move can be selected and used by the Pokemon, otherwise `false`.
   */
  isUsable(pokemon: Pokemon, ignorePp = false, ignoreRestrictionTags = false): boolean {
    if (this.moveId && !ignoreRestrictionTags && pokemon.isMoveRestricted(this.moveId, pokemon)) {
      return false;
    }

    if (this.getMove().name.endsWith(" (N)")) {
      return false;
    }

    return ignorePp || this.ppUsed < this.getMovePp() || this.getMove().pp === -1;
  }

  getMove(): Move {
    return allMoves[this.moveId];
  }

  /**
   * Sets {@link ppUsed} for this move and ensures the value does not exceed {@link getMovePp}
   * @param count Amount of PP to use
   */
  usePp(count = 1) {
    this.ppUsed = Math.min(this.ppUsed + count, this.getMovePp());
  }

  getMovePp(): number {
    return this.maxPpOverride || this.getMove().pp + this.ppUp * toDmgValue(this.getMove().pp / 5);
  }

  getPpRatio(): number {
    return 1 - this.ppUsed / this.getMovePp();
  }

  getName(): string {
    return this.getMove().name;
  }

  /**
   * Copies an existing move or creates a valid {@linkcode PokemonMove} object from json representing one
   * @param source The data for the move to copy; can be a {@linkcode PokemonMove} or JSON object representing one
   * @returns A valid {@linkcode PokemonMove} object
   */
  static loadMove(source: PokemonMove | any): PokemonMove {
    return new PokemonMove(source.moveId, source.ppUsed, source.ppUp, source.virtual, source.maxPpOverride);
  }
}<|MERGE_RESOLUTION|>--- conflicted
+++ resolved
@@ -6833,15 +6833,11 @@
   }
 }
 
-<<<<<<< HEAD
 /**
  * Pokemon data that is not stored in `SummonData` to avoid being written to the save file.
  * 
  * TODO: Merge this inside `summmonData` but exclude from save if/when a save data serializer is added
  */
-=======
-// TODO: Merge this inside `summmonData` but exclude from save if/when a save data serializer is added
->>>>>>> 68dddbc4
 export class PokemonTempSummonData {
   /**
    * The number of turns this pokemon has spent without switching out.
@@ -6858,7 +6854,6 @@
    * {@linkcode Moves.FAKE_OUT | Fake Out} and {@linkcode Moves.FIRST_IMPRESSION | First Impression}).
    */
   waveTurnCount = 1;
-<<<<<<< HEAD
 
   /**
    * An array containing all moves this Pokemon has used since the start of the wave
@@ -6868,8 +6863,6 @@
    * Used to calculate {@link https://bulbapedia.bulbagarden.net/wiki/Protection | Protecting moves}' fail chances.
    */
   waveMoveHistory: TurnMove[] = [];
-=======
->>>>>>> 68dddbc4
 }
 
 /**
