import Phaser from "phaser";
import BattleScene, { AnySound } from "../battle-scene";
import { Variant, VariantSet, variantColorCache } from "#app/data/variant";
import { variantData } from "#app/data/variant";
import BattleInfo, { PlayerBattleInfo, EnemyBattleInfo } from "../ui/battle-info";
import Move, { HighCritAttr, HitsTagAttr, applyMoveAttrs, FixedDamageAttr, VariableAtkAttr, allMoves, MoveCategory, TypelessAttr, CritOnlyAttr, getMoveTargets, OneHitKOAttr, VariableMoveTypeAttr, StatusMoveTypeImmunityAttr, VariableDefAttr, AttackMove, ModifiedDamageAttr, VariableMoveTypeMultiplierAttr, IgnoreOpponentStatChangesAttr, SacrificialAttr, VariableMoveCategoryAttr, CounterDamageAttr, StatChangeAttr, RechargeAttr, ChargeAttr, IgnoreWeatherTypeDebuffAttr, BypassBurnDamageReductionAttr, SacrificialAttrOnHit, MoveFlags, NeutralDamageAgainstFlyingTypeMultiplierAttr } from "../data/move";
import { default as PokemonSpecies, PokemonSpeciesForm, SpeciesFormKey, getFusedSpeciesName, getPokemonSpecies, getPokemonSpeciesForm, getStarterValueFriendshipCap, speciesStarters, starterPassiveAbilities } from "../data/pokemon-species";
import { Constructor } from "#app/utils";
import * as Utils from "../utils";
import { Type, TypeDamageMultiplier, getTypeDamageMultiplier, getTypeRgb } from "../data/type";
import { getLevelTotalExp } from "../data/exp";
import { Stat } from "../data/pokemon-stat";
import { DamageMoneyRewardModifier, EnemyDamageBoosterModifier, EnemyDamageReducerModifier, EnemyEndureChanceModifier, EnemyFusionChanceModifier, HiddenAbilityRateBoosterModifier, PokemonBaseStatModifier, PokemonFriendshipBoosterModifier, PokemonHeldItemModifier, PokemonNatureWeightModifier, ShinyRateBoosterModifier, SurviveDamageModifier, TempBattleStatBoosterModifier, StatBoosterModifier, TerastallizeModifier } from "../modifier/modifier";
import { PokeballType } from "../data/pokeball";
import { Gender } from "../data/gender";
import { initMoveAnim, loadMoveAnimAssets } from "../data/battle-anims";
import { Status, StatusEffect, getRandomStatus } from "../data/status-effect";
import { pokemonEvolutions, pokemonPrevolutions, SpeciesFormEvolution, SpeciesEvolutionCondition, FusionSpeciesFormEvolution } from "../data/pokemon-evolutions";
import { reverseCompatibleTms, tmSpecies, tmPoolTiers } from "../data/tms";
import { DamagePhase, FaintPhase, LearnMovePhase, MoveEffectPhase, ObtainStatusEffectPhase, StatChangePhase, SwitchSummonPhase, ToggleDoublePositionPhase  } from "../phases";
import { BattleStat } from "../data/battle-stat";
import { BattlerTag, BattlerTagLapseType, EncoreTag, GroundedTag, HighestStatBoostTag, TypeImmuneTag, getBattlerTag, SemiInvulnerableTag, TypeBoostTag } from "../data/battler-tags";
import { WeatherType } from "../data/weather";
import { TempBattleStat } from "../data/temp-battle-stat";
import { ArenaTagSide, WeakenMoveScreenTag } from "../data/arena-tag";
import { Ability, AbAttr, BattleStatMultiplierAbAttr, BlockCritAbAttr, BonusCritAbAttr, BypassBurnDamageReductionAbAttr, FieldPriorityMoveImmunityAbAttr, IgnoreOpponentStatChangesAbAttr, MoveImmunityAbAttr, PreApplyBattlerTagAbAttr, PreDefendFullHpEndureAbAttr, ReceivedMoveDamageMultiplierAbAttr, ReduceStatusEffectDurationAbAttr, StabBoostAbAttr, StatusEffectImmunityAbAttr, TypeImmunityAbAttr, WeightMultiplierAbAttr, allAbilities, applyAbAttrs, applyBattleStatMultiplierAbAttrs, applyPreApplyBattlerTagAbAttrs, applyPreAttackAbAttrs, applyPreDefendAbAttrs, applyPreSetStatusAbAttrs, UnsuppressableAbilityAbAttr, SuppressFieldAbilitiesAbAttr, NoFusionAbilityAbAttr, MultCritAbAttr, IgnoreTypeImmunityAbAttr, DamageBoostAbAttr, IgnoreTypeStatusEffectImmunityAbAttr, ConditionalCritAbAttr, applyFieldBattleStatMultiplierAbAttrs, FieldMultiplyBattleStatAbAttr, AddSecondStrikeAbAttr } from "../data/ability";
import PokemonData from "../system/pokemon-data";
import { BattlerIndex } from "../battle";
import { Mode } from "../ui/ui";
import PartyUiHandler, { PartyOption, PartyUiMode } from "../ui/party-ui-handler";
import SoundFade from "phaser3-rex-plugins/plugins/soundfade";
import { LevelMoves } from "../data/pokemon-level-moves";
import { DamageAchv, achvs } from "../system/achv";
import { DexAttr, StarterDataEntry, StarterMoveset } from "../system/game-data";
import { QuantizerCelebi, argbFromRgba, rgbaFromArgb } from "@material/material-color-utilities";
import { Nature, getNatureStatMultiplier } from "../data/nature";
import { SpeciesFormChange, SpeciesFormChangeActiveTrigger, SpeciesFormChangeMoveLearnedTrigger, SpeciesFormChangePostMoveTrigger, SpeciesFormChangeStatusEffectTrigger } from "../data/pokemon-forms";
import { TerrainType } from "../data/terrain";
import { TrainerSlot } from "../data/trainer-config";
import Overrides from "../overrides";
import i18next from "i18next";
import { speciesEggMoves } from "../data/egg-moves";
import { ModifierTier } from "../modifier/modifier-tier";
import { applyChallenges, ChallengeType } from "#app/data/challenge.js";
import { Abilities } from "#enums/abilities";
import { ArenaTagType } from "#enums/arena-tag-type";
import { BattleSpec } from "#enums/battle-spec";
import { BattlerTagType } from "#enums/battler-tag-type";
import { BerryType } from "#enums/berry-type";
import { Biome } from "#enums/biome";
import { Moves } from "#enums/moves";
import { Species } from "#enums/species";

export enum FieldPosition {
  CENTER,
  LEFT,
  RIGHT
}

export default abstract class Pokemon extends Phaser.GameObjects.Container {
  public id: integer;
  public name: string;
  public species: PokemonSpecies;
  public formIndex: integer;
  public abilityIndex: integer;
  public passive: boolean;
  public shiny: boolean;
  public variant: Variant;
  public pokeball: PokeballType;
  protected battleInfo: BattleInfo;
  public level: integer;
  public exp: integer;
  public levelExp: integer;
  public gender: Gender;
  public hp: integer;
  public stats: integer[];
  public ivs: integer[];
  public nature: Nature;
  public natureOverride: Nature | -1;
  public moveset: PokemonMove[];
  public status: Status;
  public friendship: integer;
  public metLevel: integer;
  public metBiome: Biome | -1;
  public luck: integer;
  public pauseEvolutions: boolean;
  public pokerus: boolean;

  public fusionSpecies: PokemonSpecies;
  public fusionFormIndex: integer;
  public fusionAbilityIndex: integer;
  public fusionShiny: boolean;
  public fusionVariant: Variant;
  public fusionGender: Gender;
  public fusionLuck: integer;

  private summonDataPrimer: PokemonSummonData;

  public summonData: PokemonSummonData;
  public battleData: PokemonBattleData;
  public battleSummonData: PokemonBattleSummonData;
  public turnData: PokemonTurnData;

  public fieldPosition: FieldPosition;

  public maskEnabled: boolean;
  public maskSprite: Phaser.GameObjects.Sprite;

  private shinySparkle: Phaser.GameObjects.Sprite;

  constructor(scene: BattleScene, x: number, y: number, species: PokemonSpecies, level: integer, abilityIndex?: integer, formIndex?: integer, gender?: Gender, shiny?: boolean, variant?: Variant, ivs?: integer[], nature?: Nature, dataSource?: Pokemon | PokemonData) {
    super(scene, x, y);

    if (!species.isObtainable() && this.isPlayer()) {
      throw `Cannot create a player Pokemon for species '${species.getName(formIndex)}'`;
    }

    const hiddenAbilityChance = new Utils.IntegerHolder(256);
    if (!this.hasTrainer()) {
      this.scene.applyModifiers(HiddenAbilityRateBoosterModifier, true, hiddenAbilityChance);
    }

    const hasHiddenAbility = !Utils.randSeedInt(hiddenAbilityChance.value);
    const randAbilityIndex = Utils.randSeedInt(2);

    this.species = species;
    this.pokeball = dataSource?.pokeball || PokeballType.POKEBALL;
    this.level = level;
    this.abilityIndex = abilityIndex !== undefined
      ? abilityIndex
      : (species.abilityHidden && hasHiddenAbility ? species.ability2 ? 2 : 1 : species.ability2 ? randAbilityIndex : 0);
    if (formIndex !== undefined) {
      this.formIndex = formIndex;
    }
    if (gender !== undefined) {
      this.gender = gender;
    }
    if (shiny !== undefined) {
      this.shiny = shiny;
    }
    if (variant !== undefined) {
      this.variant = variant;
    }
    this.exp = dataSource?.exp || getLevelTotalExp(this.level, species.growthRate);
    this.levelExp = dataSource?.levelExp || 0;
    if (dataSource) {
      this.id = dataSource.id;
      this.hp = dataSource.hp;
      this.stats = dataSource.stats;
      this.ivs = dataSource.ivs;
      this.passive = !!dataSource.passive;
      if (this.variant === undefined) {
        this.variant = 0;
      }
      this.nature = dataSource.nature || 0 as Nature;
      this.natureOverride = dataSource.natureOverride !== undefined ? dataSource.natureOverride : -1;
      this.moveset = dataSource.moveset;
      this.status = dataSource.status;
      this.friendship = dataSource.friendship !== undefined ? dataSource.friendship : this.species.baseFriendship;
      this.metLevel = dataSource.metLevel || 5;
      this.luck = dataSource.luck;
      this.metBiome = dataSource.metBiome;
      this.pauseEvolutions = dataSource.pauseEvolutions;
      this.pokerus = !!dataSource.pokerus;
      this.fusionSpecies = dataSource.fusionSpecies instanceof PokemonSpecies ? dataSource.fusionSpecies : getPokemonSpecies(dataSource.fusionSpecies);
      this.fusionFormIndex = dataSource.fusionFormIndex;
      this.fusionAbilityIndex = dataSource.fusionAbilityIndex;
      this.fusionShiny = dataSource.fusionShiny;
      this.fusionVariant = dataSource.fusionVariant || 0;
      this.fusionGender = dataSource.fusionGender;
      this.fusionLuck = dataSource.fusionLuck;
    } else {
      this.id = Utils.randSeedInt(4294967296);
      this.ivs = ivs || Utils.getIvsFromId(this.id);

      if (this.gender === undefined) {
        this.generateGender();
      }

      if (this.formIndex === undefined) {
        this.formIndex = this.scene.getSpeciesFormIndex(species, this.gender, this.nature, this.isPlayer());
      }

      if (this.shiny === undefined) {
        this.trySetShiny();
      }

      if (this.variant === undefined) {
        this.variant = this.shiny ? this.generateVariant() : 0;
      }

      if (nature !== undefined) {
        this.setNature(nature);
      } else {
        this.generateNature();
      }

      this.natureOverride = -1;

      this.friendship = species.baseFriendship;
      this.metLevel = level;
      this.metBiome = scene.currentBattle ? scene.arena.biomeType : -1;
      this.pokerus = false;

      if (level > 1) {
        const fused = new Utils.BooleanHolder(scene.gameMode.isSplicedOnly);
        if (!fused.value && !this.isPlayer() && !this.hasTrainer()) {
          this.scene.applyModifier(EnemyFusionChanceModifier, false, fused);
        }

        if (fused.value) {
          this.calculateStats();
          this.generateFusionSpecies();
        }
      }
      this.luck = (this.shiny ? this.variant + 1 : 0) + (this.fusionShiny ? this.fusionVariant + 1 : 0);
      this.fusionLuck = this.luck;
    }

    this.generateName();

    if (!species.isObtainable()) {
      this.shiny = false;
    }

    this.calculateStats();
  }

  init(): void {
    this.fieldPosition = FieldPosition.CENTER;

    this.initBattleInfo();

    this.scene.fieldUI.addAt(this.battleInfo, 0);

    const getSprite = (hasShadow?: boolean) => {
      const ret = this.scene.addPokemonSprite(this, 0, 0, `pkmn__${this.isPlayer() ? "back__" : ""}sub`, undefined, true);
      ret.setOrigin(0.5, 1);
      ret.setPipeline(this.scene.spritePipeline, { tone: [ 0.0, 0.0, 0.0, 0.0 ], hasShadow: !!hasShadow, teraColor: getTypeRgb(this.getTeraType()) });
      return ret;
    };

    this.setScale(this.getSpriteScale());

    const sprite = getSprite(true);
    const tintSprite = getSprite();

    tintSprite.setVisible(false);

    this.addAt(sprite, 0);
    this.addAt(tintSprite, 1);

    if (this.isShiny() && !this.shinySparkle) {
      this.initShinySparkle();
    }
  }

  abstract initBattleInfo(): void;

  isOnField(): boolean {
    if (!this.scene) {
      return false;
    }
    return this.scene.field.getIndex(this) > -1;
  }

  isFainted(checkStatus?: boolean): boolean {
    return !this.hp && (!checkStatus || this.status?.effect === StatusEffect.FAINT);
  }

  /**
   * Check if this pokemon is both not fainted and allowed to be in battle.
   * This is frequently a better alternative to {@link isFainted}
   * @returns {boolean} True if pokemon is allowed in battle
   */
  isAllowedInBattle(): boolean {
    const challengeAllowed = new Utils.BooleanHolder(true);
    applyChallenges(this.scene.gameMode, ChallengeType.POKEMON_IN_BATTLE, this, challengeAllowed);
    return !this.isFainted() && challengeAllowed.value;
  }

  isActive(onField?: boolean): boolean {
    if (!this.scene) {
      return false;
    }
    return this.isAllowedInBattle() && !!this.scene && (!onField || this.isOnField());
  }

  getDexAttr(): bigint {
    let ret = 0n;
    ret |= this.gender !== Gender.FEMALE ? DexAttr.MALE : DexAttr.FEMALE;
    ret |= !this.shiny ? DexAttr.NON_SHINY : DexAttr.SHINY;
    ret |= this.variant >= 2 ? DexAttr.VARIANT_3 : this.variant === 1 ? DexAttr.VARIANT_2 : DexAttr.DEFAULT_VARIANT;
    ret |= this.scene.gameData.getFormAttr(this.formIndex);
    return ret;
  }

  /**
   * Sets the Pokemon's name. Only called when loading a Pokemon so this function needs to be called when
   * initializing hardcoded Pokemon or else it will not display the form index name properly.
   * @returns n/a
   */
  generateName(): void {
    if (!this.fusionSpecies) {
      this.name = this.species.getName(this.formIndex);
      return;
    }
    this.name = getFusedSpeciesName(this.species.getName(this.formIndex), this.fusionSpecies.getName(this.fusionFormIndex));
    if (this.battleInfo) {
      this.updateInfo(true);
    }
  }

  abstract isPlayer(): boolean;

  abstract hasTrainer(): boolean;

  abstract getFieldIndex(): integer;

  abstract getBattlerIndex(): BattlerIndex;

  loadAssets(ignoreOverride: boolean = true): Promise<void> {
    return new Promise(resolve => {
      const moveIds = this.getMoveset().map(m => m.getMove().id);
      Promise.allSettled(moveIds.map(m => initMoveAnim(this.scene, m)))
        .then(() => {
          loadMoveAnimAssets(this.scene, moveIds);
          this.getSpeciesForm().loadAssets(this.scene, this.getGender() === Gender.FEMALE, this.formIndex, this.shiny, this.variant);
          if (this.isPlayer() || this.getFusionSpeciesForm()) {
            this.scene.loadPokemonAtlas(this.getBattleSpriteKey(true, ignoreOverride), this.getBattleSpriteAtlasPath(true, ignoreOverride));
          }
          if (this.getFusionSpeciesForm()) {
            this.getFusionSpeciesForm().loadAssets(this.scene, this.getFusionGender() === Gender.FEMALE, this.fusionFormIndex, this.fusionShiny, this.fusionVariant);
            this.scene.loadPokemonAtlas(this.getFusionBattleSpriteKey(true, ignoreOverride), this.getFusionBattleSpriteAtlasPath(true, ignoreOverride));
          }
          this.scene.load.once(Phaser.Loader.Events.COMPLETE, () => {
            if (this.isPlayer()) {
              const originalWarn = console.warn;
              // Ignore warnings for missing frames, because there will be a lot
              console.warn = () => {};
              const battleFrameNames = this.scene.anims.generateFrameNames(this.getBattleSpriteKey(), { zeroPad: 4, suffix: ".png", start: 1, end: 400 });
              console.warn = originalWarn;
              if (!(this.scene.anims.exists(this.getBattleSpriteKey()))) {
                this.scene.anims.create({
                  key: this.getBattleSpriteKey(),
                  frames: battleFrameNames,
                  frameRate: 12,
                  repeat: -1
                });
              }
            }
            this.playAnim();
            const updateFusionPaletteAndResolve = () => {
              this.updateFusionPalette();
              if (this.summonData?.speciesForm) {
                this.updateFusionPalette(true);
              }
              resolve();
            };
            if (this.shiny) {
              const populateVariantColors = (key: string, back: boolean = false): Promise<void> => {
                return new Promise(resolve => {
                  const battleSpritePath = this.getBattleSpriteAtlasPath(back, ignoreOverride).replace("variant/", "").replace(/_[1-3]$/, "");
                  let config = variantData;
                  const useExpSprite = this.scene.experimentalSprites && this.scene.hasExpSprite(this.getBattleSpriteKey(back, ignoreOverride));
                  battleSpritePath.split("/").map(p => config ? config = config[p] : null);
                  const variantSet: VariantSet = config as VariantSet;
                  if (variantSet && variantSet[this.variant] === 1) {
                    if (variantColorCache.hasOwnProperty(key)) {
                      return resolve();
                    }
                    this.scene.cachedFetch(`./images/pokemon/variant/${useExpSprite ? "exp/" : ""}${battleSpritePath}.json`).
                      then(res => {
                        // Prevent the JSON from processing if it failed to load
                        if (!res.ok) {
                          console.error(`Could not load ${res.url}!`);
                          return;
                        }
                        return res.json();
                      }).then(c => {
                        variantColorCache[key] = c;
                        resolve();
                      });
                  } else {
                    resolve();
                  }
                });
              };
              if (this.isPlayer()) {
                Promise.all([ populateVariantColors(this.getBattleSpriteKey(false)), populateVariantColors(this.getBattleSpriteKey(true), true) ]).then(() => updateFusionPaletteAndResolve());
              } else {
                populateVariantColors(this.getBattleSpriteKey(false)).then(() => updateFusionPaletteAndResolve());
              }
            } else {
              updateFusionPaletteAndResolve();
            }
          });
          if (!this.scene.load.isLoading()) {
            this.scene.load.start();
          }
        });
    });
  }

  getFormKey(): string {
    if (!this.species.forms.length || this.species.forms.length <= this.formIndex) {
      return "";
    }
    return this.species.forms[this.formIndex].formKey;
  }

  getFusionFormKey(): string {
    if (!this.fusionSpecies) {
      return null;
    }
    if (!this.fusionSpecies.forms.length || this.fusionSpecies.forms.length <= this.fusionFormIndex) {
      return "";
    }
    return this.fusionSpecies.forms[this.fusionFormIndex].formKey;
  }

  getSpriteAtlasPath(ignoreOverride?: boolean): string {
    const spriteId = this.getSpriteId(ignoreOverride).replace(/\_{2}/g, "/");
    return `${/_[1-3]$/.test(spriteId) ? "variant/" : ""}${spriteId}`;
  }

  getBattleSpriteAtlasPath(back?: boolean, ignoreOverride?: boolean): string {
    const spriteId = this.getBattleSpriteId(back, ignoreOverride).replace(/\_{2}/g, "/");
    return `${/_[1-3]$/.test(spriteId) ? "variant/" : ""}${spriteId}`;
  }

  getSpriteId(ignoreOverride?: boolean): string {
    return this.getSpeciesForm(ignoreOverride).getSpriteId(this.getGender(ignoreOverride) === Gender.FEMALE, this.formIndex, this.shiny, this.variant);
  }

  getBattleSpriteId(back?: boolean, ignoreOverride?: boolean): string {
    if (back === undefined) {
      back = this.isPlayer();
    }
    return this.getSpeciesForm(ignoreOverride).getSpriteId(this.getGender(ignoreOverride) === Gender.FEMALE, this.formIndex, this.shiny, this.variant, back);
  }

  getSpriteKey(ignoreOverride?: boolean): string {
    return this.getSpeciesForm(ignoreOverride).getSpriteKey(this.getGender(ignoreOverride) === Gender.FEMALE, this.formIndex, this.shiny, this.variant);
  }

  getBattleSpriteKey(back?: boolean, ignoreOverride?: boolean): string {
    return `pkmn__${this.getBattleSpriteId(back, ignoreOverride)}`;
  }

  getFusionSpriteId(ignoreOverride?: boolean): string {
    return this.getFusionSpeciesForm(ignoreOverride).getSpriteId(this.getFusionGender(ignoreOverride) === Gender.FEMALE, this.fusionFormIndex, this.fusionShiny, this.fusionVariant);
  }

  getFusionBattleSpriteId(back?: boolean, ignoreOverride?: boolean): string {
    if (back === undefined) {
      back = this.isPlayer();
    }
    return this.getFusionSpeciesForm(ignoreOverride).getSpriteId(this.getFusionGender(ignoreOverride) === Gender.FEMALE, this.fusionFormIndex, this.fusionShiny, this.fusionVariant, back);
  }

  getFusionBattleSpriteKey(back?: boolean, ignoreOverride?: boolean): string {
    return `pkmn__${this.getFusionBattleSpriteId(back, ignoreOverride)}`;
  }

  getFusionBattleSpriteAtlasPath(back?: boolean, ignoreOverride?: boolean): string {
    return this.getFusionBattleSpriteId(back, ignoreOverride).replace(/\_{2}/g, "/");
  }

  getIconAtlasKey(ignoreOverride?: boolean): string {
    return this.getSpeciesForm(ignoreOverride).getIconAtlasKey(this.formIndex, this.shiny, this.variant);
  }

  getFusionIconAtlasKey(ignoreOverride?: boolean): string {
    return this.getFusionSpeciesForm(ignoreOverride).getIconAtlasKey(this.fusionFormIndex, this.fusionShiny, this.fusionVariant);
  }

  getIconId(ignoreOverride?: boolean): string {
    return this.getSpeciesForm(ignoreOverride).getIconId(this.getGender(ignoreOverride) === Gender.FEMALE, this.formIndex, this.shiny, this.variant);
  }

  getFusionIconId(ignoreOverride?: boolean): string {
    return this.getFusionSpeciesForm(ignoreOverride).getIconId(this.getFusionGender(ignoreOverride) === Gender.FEMALE, this.fusionFormIndex, this.fusionShiny, this.fusionVariant);
  }

  getSpeciesForm(ignoreOverride?: boolean): PokemonSpeciesForm {
    if (!ignoreOverride && this.summonData?.speciesForm) {
      return this.summonData.speciesForm;
    }
    if (!this.species.forms?.length) {
      return this.species;
    }
    return this.species.forms[this.formIndex];
  }

  getFusionSpeciesForm(ignoreOverride?: boolean): PokemonSpeciesForm {
    if (!ignoreOverride && this.summonData?.speciesForm) {
      return this.summonData.fusionSpeciesForm;
    }
    if (!this.fusionSpecies?.forms?.length || this.fusionFormIndex >= this.fusionSpecies?.forms.length) {
      return this.fusionSpecies;
    }
    return this.fusionSpecies?.forms[this.fusionFormIndex];
  }

  getSprite(): Phaser.GameObjects.Sprite {
    return this.getAt(0) as Phaser.GameObjects.Sprite;
  }

  getTintSprite(): Phaser.GameObjects.Sprite {
    return !this.maskEnabled
      ? this.getAt(1) as Phaser.GameObjects.Sprite
      : this.maskSprite;
  }

  getSpriteScale(): number {
    const formKey = this.getFormKey();
    if (formKey.indexOf(SpeciesFormKey.GIGANTAMAX) > -1 || formKey.indexOf(SpeciesFormKey.ETERNAMAX) > -1) {
      return 1.5;
    }
    return 1;
  }

  getHeldItems(): PokemonHeldItemModifier[] {
    if (!this.scene) {
      return [];
    }
    return this.scene.findModifiers(m => m instanceof PokemonHeldItemModifier && m.pokemonId === this.id, this.isPlayer()) as PokemonHeldItemModifier[];
  }

  updateScale(): void {
    this.setScale(this.getSpriteScale());
  }

  updateSpritePipelineData(): void {
    [ this.getSprite(), this.getTintSprite() ].map(s => s.pipelineData["teraColor"] = getTypeRgb(this.getTeraType()));
    this.updateInfo(true);
  }

  initShinySparkle(): void {
    const keySuffix = this.variant ? `_${this.variant + 1}` : "";
    const key = `shiny${keySuffix}`;
    const shinySparkle = this.scene.addFieldSprite(0, 0, key);
    shinySparkle.setVisible(false);
    shinySparkle.setOrigin(0.5, 1);
    const frameNames = this.scene.anims.generateFrameNames(key, { suffix: ".png", end: 34 });
    if (!(this.scene.anims.exists(`sparkle${keySuffix}`))) {
      this.scene.anims.create({
        key: `sparkle${keySuffix}`,
        frames: frameNames,
        frameRate: 32,
        showOnStart: true,
        hideOnComplete: true,
      });
    }
    this.add(shinySparkle);

    this.shinySparkle = shinySparkle;
  }

  /**
   * Attempts to animate a given {@linkcode Phaser.GameObjects.Sprite}
   * @see {@linkcode Phaser.GameObjects.Sprite.play}
   * @param sprite {@linkcode Phaser.GameObjects.Sprite} to animate
   * @param tintSprite {@linkcode Phaser.GameObjects.Sprite} placed on top of the sprite to add a color tint
   * @param animConfig {@linkcode String} to pass to {@linkcode Phaser.GameObjects.Sprite.play}
   * @returns true if the sprite was able to be animated
   */
  tryPlaySprite(sprite: Phaser.GameObjects.Sprite, tintSprite: Phaser.GameObjects.Sprite, key: string): boolean {
    // Catch errors when trying to play an animation that doesn't exist
    try {
      sprite.play(key);
      tintSprite.play(key);
    } catch (error: unknown) {
      console.error(`Couldn't play animation for '${key}'!\nIs the image for this Pokemon missing?\n`, error);

      return false;
    }

    return true;
  }

  playAnim(): void {
    this.tryPlaySprite(this.getSprite(), this.getTintSprite(), this.getBattleSpriteKey());
  }

  getFieldPositionOffset(): [ number, number ] {
    switch (this.fieldPosition) {
    case FieldPosition.CENTER:
      return [ 0, 0 ];
    case FieldPosition.LEFT:
      return [ -32, -8 ];
    case FieldPosition.RIGHT:
      return [ 32, 0 ];
    }
  }

  setFieldPosition(fieldPosition: FieldPosition, duration?: integer): Promise<void> {
    return new Promise(resolve => {
      if (fieldPosition === this.fieldPosition) {
        resolve();
        return;
      }

      const initialOffset = this.getFieldPositionOffset();

      this.fieldPosition = fieldPosition;

      this.battleInfo.setMini(fieldPosition !== FieldPosition.CENTER);
      this.battleInfo.setOffset(fieldPosition === FieldPosition.RIGHT);

      const newOffset = this.getFieldPositionOffset();

      const relX = newOffset[0] - initialOffset[0];
      const relY = newOffset[1] - initialOffset[1];

      if (duration) {
        this.scene.tweens.add({
          targets: this,
          x: (_target, _key, value: number) => value + relX,
          y: (_target, _key, value: number) => value + relY,
          duration: duration,
          ease: "Sine.easeOut",
          onComplete: () => resolve()
        });
      } else {
        this.x += relX;
        this.y += relY;
      }
    });
  }

  getStat(stat: Stat): integer {
    return this.stats[stat];
  }

  getBattleStat(stat: Stat, opponent?: Pokemon, move?: Move, isCritical: boolean = false): integer {
    if (stat === Stat.HP) {
      return this.getStat(Stat.HP);
    }
    const battleStat = (stat - 1) as BattleStat;
    const statLevel = new Utils.IntegerHolder(this.summonData.battleStats[battleStat]);
    if (opponent) {
      if (isCritical) {
        switch (stat) {
        case Stat.ATK:
        case Stat.SPATK:
          statLevel.value = Math.max(statLevel.value, 0);
          break;
        case Stat.DEF:
        case Stat.SPDEF:
          statLevel.value = Math.min(statLevel.value, 0);
          break;
        }
      }
      applyAbAttrs(IgnoreOpponentStatChangesAbAttr, opponent, null, statLevel);
      if (move) {
        applyMoveAttrs(IgnoreOpponentStatChangesAttr, this, opponent, move, statLevel);
      }
    }
    if (this.isPlayer()) {
      this.scene.applyModifiers(TempBattleStatBoosterModifier, this.isPlayer(), battleStat as integer as TempBattleStat, statLevel);
    }
    const statValue = new Utils.NumberHolder(this.getStat(stat));
    this.scene.applyModifiers(StatBoosterModifier, this.isPlayer(), this, stat, statValue);

    const fieldApplied = new Utils.BooleanHolder(false);
    for (const pokemon of this.scene.getField(true)) {
      applyFieldBattleStatMultiplierAbAttrs(FieldMultiplyBattleStatAbAttr, pokemon, stat, statValue, this, fieldApplied);
      if (fieldApplied.value) {
        break;
      }
    }
    applyBattleStatMultiplierAbAttrs(BattleStatMultiplierAbAttr, this, battleStat, statValue);
    let ret = statValue.value * (Math.max(2, 2 + statLevel.value) / Math.max(2, 2 - statLevel.value));
    switch (stat) {
    case Stat.ATK:
      if (this.getTag(BattlerTagType.SLOW_START)) {
        ret >>= 1;
      }
      break;
    case Stat.DEF:
      if (this.isOfType(Type.ICE) && this.scene.arena.weather?.weatherType === WeatherType.SNOW) {
        ret *= 1.5;
      }
      break;
    case Stat.SPATK:
      break;
    case Stat.SPDEF:
      if (this.isOfType(Type.ROCK) && this.scene.arena.weather?.weatherType === WeatherType.SANDSTORM) {
        ret *= 1.5;
      }
      break;
    case Stat.SPD:
      // Check both the player and enemy to see if Tailwind should be multiplying the speed of the Pokemon
      if    ((this.isPlayer() && this.scene.arena.getTagOnSide(ArenaTagType.TAILWIND, ArenaTagSide.PLAYER))
          ||  (!this.isPlayer() && this.scene.arena.getTagOnSide(ArenaTagType.TAILWIND, ArenaTagSide.ENEMY))) {
        ret *= 2;
      }

      if (this.getTag(BattlerTagType.SLOW_START)) {
        ret >>= 1;
      }
      if (this.status && this.status.effect === StatusEffect.PARALYSIS) {
        ret >>= 1;
      }
      break;
    }

    const highestStatBoost = this.findTag(t => t instanceof HighestStatBoostTag && (t as HighestStatBoostTag).stat === stat) as HighestStatBoostTag;
    if (highestStatBoost) {
      ret *= highestStatBoost.multiplier;
    }

    return Math.floor(ret);
  }

  calculateStats(): void {
    if (!this.stats) {
      this.stats = [ 0, 0, 0, 0, 0, 0 ];
    }
    const baseStats = this.getSpeciesForm().baseStats.slice(0);
    if (this.fusionSpecies) {
      const fusionBaseStats = this.getFusionSpeciesForm().baseStats;
      for (let s = 0; s < this.stats.length; s++) {
        baseStats[s] = Math.ceil((baseStats[s] + fusionBaseStats[s]) / 2);
      }
    } else if (this.scene.gameMode.isSplicedOnly) {
      for (let s = 0; s < this.stats.length; s++) {
        baseStats[s] = Math.ceil(baseStats[s] / 2);
      }
    }
    this.scene.applyModifiers(PokemonBaseStatModifier, this.isPlayer(), this, baseStats);
    const stats = Utils.getEnumValues(Stat);
    for (const s of stats) {
      const isHp = s === Stat.HP;
      const baseStat = baseStats[s];
      let value = Math.floor(((2 * baseStat + this.ivs[s]) * this.level) * 0.01);
      if (isHp) {
        value = value + this.level + 10;
        if (this.hasAbility(Abilities.WONDER_GUARD, false, true)) {
          value = 1;
        }
        if (this.hp > value || this.hp === undefined) {
          this.hp = value;
        } else if (this.hp) {
          const lastMaxHp = this.getMaxHp();
          if (lastMaxHp && value > lastMaxHp) {
            this.hp += value - lastMaxHp;
          }
        }
      } else {
        value += 5;
        const natureStatMultiplier = new Utils.NumberHolder(getNatureStatMultiplier(this.getNature(), s));
        this.scene.applyModifier(PokemonNatureWeightModifier, this.isPlayer(), this, natureStatMultiplier);
        if (natureStatMultiplier.value !== 1) {
          value = Math.max(Math[natureStatMultiplier.value > 1 ? "ceil" : "floor"](value * natureStatMultiplier.value), 1);
        }
      }
      this.stats[s] = value;
    }
  }

  getNature(): Nature {
    return this.natureOverride !== -1 ? this.natureOverride : this.nature;
  }

  setNature(nature: Nature): void {
    this.nature = nature;
    this.calculateStats();
  }

  generateNature(naturePool?: Nature[]): void {
    if (naturePool === undefined) {
      naturePool = Utils.getEnumValues(Nature);
    }
    const nature = naturePool[Utils.randSeedInt(naturePool.length)];
    this.setNature(nature);
  }

  getMaxHp(): integer {
    return this.getStat(Stat.HP);
  }

  getInverseHp(): integer {
    return this.getMaxHp() - this.hp;
  }

  getHpRatio(precise: boolean = false): number {
    return precise
      ? this.hp / this.getMaxHp()
      : Math.round((this.hp / this.getMaxHp()) * 100) / 100;
  }

  generateGender(): void {
    if (this.species.malePercent === null) {
      this.gender = Gender.GENDERLESS;
    } else {
      const genderChance = (this.id % 256) * 0.390625;
      if (genderChance < this.species.malePercent) {
        this.gender = Gender.MALE;
      } else {
        this.gender = Gender.FEMALE;
      }
    }
  }

  getGender(ignoreOverride?: boolean): Gender {
    if (!ignoreOverride && this.summonData?.gender !== undefined) {
      return this.summonData.gender;
    }
    return this.gender;
  }

  getFusionGender(ignoreOverride?: boolean): Gender {
    if (!ignoreOverride && this.summonData?.fusionGender !== undefined) {
      return this.summonData.fusionGender;
    }
    return this.fusionGender;
  }

  isShiny(): boolean {
    return this.shiny || (this.isFusion() && this.fusionShiny);
  }

  getVariant(): Variant {
    return !this.isFusion() ? this.variant : Math.max(this.variant, this.fusionVariant) as Variant;
  }

  getLuck(): integer {
    return this.luck + (this.isFusion() ? this.fusionLuck : 0);
  }

  isFusion(): boolean {
    return !!this.fusionSpecies;
  }

  abstract isBoss(): boolean;

  getMoveset(ignoreOverride?: boolean): PokemonMove[] {
    const ret = !ignoreOverride && this.summonData?.moveset
      ? this.summonData.moveset
      : this.moveset;

    // Overrides moveset based on arrays specified in overrides.ts
    const overrideArray: Array<Moves> = this.isPlayer() ? Overrides.MOVESET_OVERRIDE : Overrides.OPP_MOVESET_OVERRIDE;
    if (overrideArray.length > 0) {
      overrideArray.forEach((move: Moves, index: number) => {
        const ppUsed = this.moveset[index]?.ppUsed || 0;
        this.moveset[index] = new PokemonMove(move, Math.min(ppUsed, allMoves[move].pp));
      });
    }

    return ret;
  }

  /**
   * All moves that could be relearned by this pokemon at this point. Used for memory mushrooms.
   * @returns {Moves[]} The valid moves
   */
  getLearnableLevelMoves(): Moves[] {
    return this.getLevelMoves(1, true, false, true).map(lm => lm[1]).filter(lm => !this.moveset.filter(m => m.moveId === lm).length).filter((move: Moves, i: integer, array: Moves[]) => array.indexOf(move) === i);
  }

  /**
   * Gets the types of a pokemon
   * @param includeTeraType boolean to include tera-formed type, default false
   * @param forDefend boolean if the pokemon is defending from an attack
   * @param ignoreOverride boolean if true, ignore ability changing effects
   * @returns array of {@linkcode Type}
   */
  getTypes(includeTeraType = false, forDefend: boolean = false, ignoreOverride?: boolean): Type[] {
    const types = [];

    if (includeTeraType) {
      const teraType = this.getTeraType();
      if (teraType !== Type.UNKNOWN) {
        types.push(teraType);
      }
    }

    if (!types.length || !includeTeraType) {
      if (!ignoreOverride && this.summonData?.types) {
        this.summonData.types.forEach(t => types.push(t));
      } else {
        const speciesForm = this.getSpeciesForm(ignoreOverride);

        types.push(speciesForm.type1);

        const fusionSpeciesForm = this.getFusionSpeciesForm(ignoreOverride);
        if (fusionSpeciesForm) {
          if (fusionSpeciesForm.type2 !== null && fusionSpeciesForm.type2 !== speciesForm.type1) {
            types.push(fusionSpeciesForm.type2);
          } else if (fusionSpeciesForm.type1 !== speciesForm.type1) {
            types.push(fusionSpeciesForm.type1);
          }
        }

        if (types.length === 1 && speciesForm.type2 !== null) {
          types.push(speciesForm.type2);
        }
      }
    }

    // this.scene potentially can be undefined for a fainted pokemon in doubles
    // use optional chaining to avoid runtime errors
    if (forDefend && (this.getTag(GroundedTag) || this.scene?.arena.getTag(ArenaTagType.GRAVITY))) {
      const flyingIndex = types.indexOf(Type.FLYING);
      if (flyingIndex > -1) {
        types.splice(flyingIndex, 1);
      }
    }

    if (!types.length) { // become UNKNOWN if no types are present
      types.push(Type.UNKNOWN);
    }

    if (types.length > 1 && types.includes(Type.UNKNOWN)) { // remove UNKNOWN if other types are present
      const index = types.indexOf(Type.UNKNOWN);
      if (index !== -1) {
        types.splice(index, 1);
      }
    }

    return types;
  }

  isOfType(type: Type, includeTeraType: boolean = true, forDefend: boolean = false, ignoreOverride?: boolean): boolean {
    return !!this.getTypes(includeTeraType, forDefend, ignoreOverride).some(t => t === type);
  }

  /**
   * Gets the non-passive ability of the pokemon. This accounts for fusions and ability changing effects.
   * This should rarely be called, most of the time {@link hasAbility} or {@link hasAbilityWithAttr} are better used as
   * those check both the passive and non-passive abilities and account for ability suppression.
   * @see {@link hasAbility} {@link hasAbilityWithAttr} Intended ways to check abilities in most cases
   * @param {boolean} ignoreOverride If true, ignore ability changing effects
   * @returns {Ability} The non-passive ability of the pokemon
   */
  getAbility(ignoreOverride?: boolean): Ability {
    if (!ignoreOverride && this.summonData?.ability) {
      return allAbilities[this.summonData.ability];
    }
    if (Overrides.ABILITY_OVERRIDE && this.isPlayer()) {
      return allAbilities[Overrides.ABILITY_OVERRIDE];
    }
    if (Overrides.OPP_ABILITY_OVERRIDE && !this.isPlayer()) {
      return allAbilities[Overrides.OPP_ABILITY_OVERRIDE];
    }
    if (this.isFusion()) {
      return allAbilities[this.getFusionSpeciesForm(ignoreOverride).getAbility(this.fusionAbilityIndex)];
    }
    let abilityId = this.getSpeciesForm(ignoreOverride).getAbility(this.abilityIndex);
    if (abilityId === Abilities.NONE) {
      abilityId = this.species.ability1;
    }
    return allAbilities[abilityId];
  }

  /**
   * Gets the passive ability of the pokemon. This should rarely be called, most of the time
   * {@link hasAbility} or {@link hasAbilityWithAttr} are better used as those check both the passive and
   * non-passive abilities and account for ability suppression.
   * @see {@link hasAbility} {@link hasAbilityWithAttr} Intended ways to check abilities in most cases
   * @returns {Ability} The passive ability of the pokemon
   */
  getPassiveAbility(): Ability {
    if (Overrides.PASSIVE_ABILITY_OVERRIDE && this.isPlayer()) {
      return allAbilities[Overrides.PASSIVE_ABILITY_OVERRIDE];
    }
    if (Overrides.OPP_PASSIVE_ABILITY_OVERRIDE && !this.isPlayer()) {
      return allAbilities[Overrides.OPP_PASSIVE_ABILITY_OVERRIDE];
    }

    let starterSpeciesId = this.species.speciesId;
    while (pokemonPrevolutions.hasOwnProperty(starterSpeciesId)) {
      starterSpeciesId = pokemonPrevolutions[starterSpeciesId];
    }
    return allAbilities[starterPassiveAbilities[starterSpeciesId]];
  }

  /**
   * Gets a list of all instances of a given ability attribute among abilities this pokemon has.
   * Accounts for all the various effects which can affect whether an ability will be present or
   * in effect, and both passive and non-passive.
   * @param attrType {@linkcode AbAttr} The ability attribute to check for.
   * @param canApply {@linkcode Boolean} If false, it doesn't check whether the ability is currently active
   * @param ignoreOverride {@linkcode Boolean} If true, it ignores ability changing effects
   * @returns {AbAttr[]} A list of all the ability attributes on this ability.
   */
  getAbilityAttrs(attrType: { new(...args: any[]): AbAttr }, canApply: boolean = true, ignoreOverride?: boolean): AbAttr[] {
    const abilityAttrs: AbAttr[] = [];

    if (!canApply || this.canApplyAbility()) {
      abilityAttrs.push(...this.getAbility(ignoreOverride).getAttrs(attrType));
    }

    if (!canApply || this.canApplyAbility(true)) {
      abilityAttrs.push(...this.getPassiveAbility().getAttrs(attrType));
    }

    return abilityAttrs;
  }

  /**
   * Checks if a pokemon has a passive either from:
   *  - bought with starter candy
   *  - set by override
   *  - is a boss pokemon
   * @returns whether or not a pokemon should have a passive
   */
  hasPassive(): boolean {
    // returns override if valid for current case
    if ((Overrides.PASSIVE_ABILITY_OVERRIDE !== Abilities.NONE && this.isPlayer()) ||
        (Overrides.OPP_PASSIVE_ABILITY_OVERRIDE !== Abilities.NONE && !this.isPlayer())) {
      return true;
    }
    return this.passive || this.isBoss();
  }

  /**
   * Checks whether an ability of a pokemon can be currently applied. This should rarely be
   * directly called, as {@link hasAbility} and {@link hasAbilityWithAttr} already call this.
   * @see {@link hasAbility} {@link hasAbilityWithAttr} Intended ways to check abilities in most cases
   * @param {boolean} passive If true, check if passive can be applied instead of non-passive
   * @returns {Ability} The passive ability of the pokemon
   */
  canApplyAbility(passive: boolean = false): boolean {
    if (passive && !this.hasPassive()) {
      return false;
    }
    const ability = (!passive ? this.getAbility() : this.getPassiveAbility());
    if (this.isFusion() && ability.hasAttr(NoFusionAbilityAbAttr)) {
      return false;
    }
    if (this.scene?.arena.ignoreAbilities && ability.isIgnorable) {
      return false;
    }
    if (this.summonData?.abilitySuppressed && !ability.hasAttr(UnsuppressableAbilityAbAttr)) {
      return false;
    }
    if (this.isOnField() && !ability.hasAttr(SuppressFieldAbilitiesAbAttr)) {
      const suppressed = new Utils.BooleanHolder(false);
      this.scene.getField(true).filter(p => p !== this).map(p => {
        if (p.getAbility().hasAttr(SuppressFieldAbilitiesAbAttr) && p.canApplyAbility()) {
          p.getAbility().getAttrs(SuppressFieldAbilitiesAbAttr).map(a => a.apply(this, false, suppressed, [ability]));
        }
        if (p.getPassiveAbility().hasAttr(SuppressFieldAbilitiesAbAttr) && p.canApplyAbility(true)) {
          p.getPassiveAbility().getAttrs(SuppressFieldAbilitiesAbAttr).map(a => a.apply(this, true, suppressed, [ability]));
        }
      });
      if (suppressed.value) {
        return false;
      }
    }
    return (this.hp || ability.isBypassFaint) && !ability.conditions.find(condition => !condition(this));
  }

  /**
   * Checks whether a pokemon has the specified ability and it's in effect. Accounts for all the various
   * effects which can affect whether an ability will be present or in effect, and both passive and
   * non-passive. This is the primary way to check whether a pokemon has a particular ability.
   * @param {Abilities} ability The ability to check for
   * @param {boolean} canApply If false, it doesn't check whether the abiltiy is currently active
   * @param {boolean} ignoreOverride If true, it ignores ability changing effects
   * @returns {boolean} Whether the ability is present and active
   */
  hasAbility(ability: Abilities, canApply: boolean = true, ignoreOverride?: boolean): boolean {
    if ((!canApply || this.canApplyAbility()) && this.getAbility(ignoreOverride).id === ability) {
      return true;
    }
    if (this.hasPassive() && (!canApply || this.canApplyAbility(true)) && this.getPassiveAbility().id === ability) {
      return true;
    }
    return false;
  }

  /**
   * Checks whether a pokemon has an ability with the specified attribute and it's in effect.
   * Accounts for all the various effects which can affect whether an ability will be present or
   * in effect, and both passive and non-passive. This is one of the two primary ways to check
   * whether a pokemon has a particular ability.
   * @param {AbAttr} attrType The ability attribute to check for
   * @param {boolean} canApply If false, it doesn't check whether the ability is currently active
   * @param {boolean} ignoreOverride If true, it ignores ability changing effects
   * @returns {boolean} Whether an ability with that attribute is present and active
   */
  hasAbilityWithAttr(attrType: Constructor<AbAttr>, canApply: boolean = true, ignoreOverride?: boolean): boolean {
    if ((!canApply || this.canApplyAbility()) && this.getAbility(ignoreOverride).hasAttr(attrType)) {
      return true;
    }
    if (this.hasPassive() && (!canApply || this.canApplyAbility(true)) && this.getPassiveAbility().hasAttr(attrType)) {
      return true;
    }
    return false;
  }

  getWeight(): number {
    const weight = new Utils.NumberHolder(this.species.weight);
    // This will trigger the ability overlay so only call this function when necessary
    applyAbAttrs(WeightMultiplierAbAttr, this, null, weight);
    return weight.value;
  }

  /**
   * Gets the tera-formed type of the pokemon, or UNKNOWN if not present
   * @returns the {@linkcode Type}
   */
  getTeraType(): Type {
    // this.scene can be undefined for a fainted mon in doubles
    if (this.scene !== undefined) {
      const teraModifier = this.scene.findModifier(m => m instanceof TerastallizeModifier
        && m.pokemonId === this.id && !!m.getBattlesLeft(), this.isPlayer()) as TerastallizeModifier;
      // return teraType
      if (teraModifier) {
        return teraModifier.teraType;
      }
    }
    // if scene is undefined, or if teraModifier is considered false, then return unknown type
    return Type.UNKNOWN;
  }

  isTerastallized(): boolean {
    return this.getTeraType() !== Type.UNKNOWN;
  }

  isGrounded(): boolean {
    return !!this.getTag(GroundedTag) || (!this.isOfType(Type.FLYING, true, true) && !this.hasAbility(Abilities.LEVITATE) && !this.getTag(BattlerTagType.MAGNET_RISEN) && !this.getTag(SemiInvulnerableTag));
  }

  /**
   * Calculates the effectiveness of a move against the Pokémon.
   *
   * @param source - The Pokémon using the move.
   * @param move - The move being used.
   * @returns The type damage multiplier or undefined if it's a status move
   */
  getMoveEffectiveness(source: Pokemon, move: PokemonMove): TypeDamageMultiplier | undefined {
    if (move.getMove().category === MoveCategory.STATUS) {
      return undefined;
    }

    return this.getAttackMoveEffectiveness(source, move, !this.battleData?.abilityRevealed);
  }

  /**
   * Calculates the effectiveness of an attack move against the Pokémon.
   *
   * @param source - The attacking Pokémon.
   * @param pokemonMove - The move being used by the attacking Pokémon.
   * @param ignoreAbility - Whether to check for abilities that might affect type effectiveness or immunity.
   * @returns The type damage multiplier, indicating the effectiveness of the move
   */
  getAttackMoveEffectiveness(source: Pokemon, pokemonMove: PokemonMove, ignoreAbility: boolean = false): TypeDamageMultiplier {
    const move = pokemonMove.getMove();
    const typeless = move.hasAttr(TypelessAttr);
    const typeMultiplier = new Utils.NumberHolder(this.getAttackTypeEffectiveness(move.type, source));
    const cancelled = new Utils.BooleanHolder(false);
    applyMoveAttrs(VariableMoveTypeMultiplierAttr, source, this, move, typeMultiplier);
    if (!typeless && !ignoreAbility) {
      applyPreDefendAbAttrs(TypeImmunityAbAttr, this, source, move, cancelled, typeMultiplier, true);
    }
    if (!cancelled.value && !ignoreAbility) {
      applyPreDefendAbAttrs(MoveImmunityAbAttr, this, source, move, cancelled, typeMultiplier, true);
    }

    return (!cancelled.value ? Number(typeMultiplier.value) : 0) as TypeDamageMultiplier;
  }

  /**
   * Calculates the type effectiveness multiplier for an attack type
   * @param moveType Type of the move
   * @param source the Pokemon using the move
   * @param ignoreStrongWinds whether or not this ignores strong winds (anticipation, forewarn, stealth rocks)
   * @param simulated tag to only apply the strong winds effect message when the move is used
   * @returns a multiplier for the type effectiveness
   */
  getAttackTypeEffectiveness(moveType: Type, source?: Pokemon, ignoreStrongWinds: boolean = false, simulated: boolean = true): TypeDamageMultiplier {
    if (moveType === Type.STELLAR) {
      return this.isTerastallized() ? 2 : 1;
    }
    const types = this.getTypes(true, true);

    let multiplier = types.map(defType => {
      if (source) {
        const ignoreImmunity = new Utils.BooleanHolder(false);
        if (source.isActive(true) && source.hasAbilityWithAttr(IgnoreTypeImmunityAbAttr)) {
          applyAbAttrs(IgnoreTypeImmunityAbAttr, source, ignoreImmunity, moveType, defType);
        }
        if (ignoreImmunity.value) {
          return 1;
        }
      }

      return getTypeDamageMultiplier(moveType, defType);
    }).reduce((acc, cur) => acc * cur, 1) as TypeDamageMultiplier;

    // Handle strong winds lowering effectiveness of types super effective against pure flying
    if (!ignoreStrongWinds && this.scene.arena.weather?.weatherType === WeatherType.STRONG_WINDS && !this.scene.arena.weather.isEffectSuppressed(this.scene) && this.isOfType(Type.FLYING) && getTypeDamageMultiplier(moveType, Type.FLYING) === 2) {
      multiplier /= 2;
      if (!simulated) {
        this.scene.queueMessage(i18next.t("weather:strongWindsEffectMessage"));
      }
    }

    if (!!this.summonData?.tags.find((tag) => tag instanceof TypeImmuneTag && tag.immuneType === moveType)) {
      multiplier = 0;
    }

    return multiplier;
  }

  getMatchupScore(pokemon: Pokemon): number {
    const types = this.getTypes(true);
    const enemyTypes = pokemon.getTypes(true, true);
    const outspeed = (this.isActive(true) ? this.getBattleStat(Stat.SPD, pokemon) : this.getStat(Stat.SPD)) <= pokemon.getBattleStat(Stat.SPD, this);
    let atkScore = pokemon.getAttackTypeEffectiveness(types[0], this) * (outspeed ? 1.25 : 1);
    let defScore = 1 / Math.max(this.getAttackTypeEffectiveness(enemyTypes[0], pokemon), 0.25);
    if (types.length > 1) {
      atkScore *= pokemon.getAttackTypeEffectiveness(types[1], this);
    }
    if (enemyTypes.length > 1) {
      defScore *= (1 / Math.max(this.getAttackTypeEffectiveness(enemyTypes[1], pokemon), 0.25));
    }
    let hpDiffRatio = this.getHpRatio() + (1 - pokemon.getHpRatio());
    if (outspeed) {
      hpDiffRatio = Math.min(hpDiffRatio * 1.5, 1);
    }
    return (atkScore + defScore) * hpDiffRatio;
  }

  getEvolution(): SpeciesFormEvolution {
    if (pokemonEvolutions.hasOwnProperty(this.species.speciesId)) {
      const evolutions = pokemonEvolutions[this.species.speciesId];
      for (const e of evolutions) {
        if (!e.item && this.level >= e.level && (!e.preFormKey || this.getFormKey() === e.preFormKey)) {
          if (e.condition === null || (e.condition as SpeciesEvolutionCondition).predicate(this)) {
            return e;
          }
        }
      }
    }

    if (this.isFusion() && pokemonEvolutions.hasOwnProperty(this.fusionSpecies.speciesId)) {
      const fusionEvolutions = pokemonEvolutions[this.fusionSpecies.speciesId].map(e => new FusionSpeciesFormEvolution(this.species.speciesId, e));
      for (const fe of fusionEvolutions) {
        if (!fe.item && this.level >= fe.level && (!fe.preFormKey || this.getFusionFormKey() === fe.preFormKey)) {
          if (fe.condition === null || (fe.condition as SpeciesEvolutionCondition).predicate(this)) {
            return fe;
          }
        }
      }
    }

    return null;
  }

  /**
   * Gets all level up moves in a given range for a particular pokemon.
   * @param {integer} startingLevel Don't include moves below this level
   * @param {boolean} includeEvolutionMoves Whether to include evolution moves
   * @param {boolean} simulateEvolutionChain Whether to include moves from prior evolutions
   * @param {boolean} includeRelearnerMoves Whether to include moves that would require a relearner. Note the move relearner inherently allows evolution moves
   * @returns {LevelMoves} A list of moves and the levels they can be learned at
   */
  getLevelMoves(startingLevel?: integer, includeEvolutionMoves: boolean = false, simulateEvolutionChain: boolean = false, includeRelearnerMoves: boolean = false): LevelMoves {
    const ret: LevelMoves = [];
    let levelMoves: LevelMoves = [];
    if (!startingLevel) {
      startingLevel = this.level;
    }
    if (simulateEvolutionChain) {
      const evolutionChain = this.species.getSimulatedEvolutionChain(this.level, this.hasTrainer(), this.isBoss(), this.isPlayer());
      for (let e = 0; e < evolutionChain.length; e++) {
        // TODO: Might need to pass specific form index in simulated evolution chain
        const speciesLevelMoves = getPokemonSpeciesForm(evolutionChain[e][0] as Species, this.formIndex).getLevelMoves();
        if (includeRelearnerMoves) {
          levelMoves.push(...speciesLevelMoves);
        } else {
          levelMoves.push(...speciesLevelMoves.filter(lm => (includeEvolutionMoves && lm[0] === 0) || ((!e || lm[0] > 1) && (e === evolutionChain.length - 1 || lm[0] <= evolutionChain[e + 1][1]))));
        }
      }
    } else {
      levelMoves = this.getSpeciesForm(true).getLevelMoves().filter(lm => (includeEvolutionMoves && lm[0] === 0) || (includeRelearnerMoves && lm[0] === -1) || lm[0] > 0);
    }
    if (this.fusionSpecies) {
      if (simulateEvolutionChain) {
        const fusionEvolutionChain = this.fusionSpecies.getSimulatedEvolutionChain(this.level, this.hasTrainer(), this.isBoss(), this.isPlayer());
        for (let e = 0; e < fusionEvolutionChain.length; e++) {
          // TODO: Might need to pass specific form index in simulated evolution chain
          const speciesLevelMoves = getPokemonSpeciesForm(fusionEvolutionChain[e][0] as Species, this.fusionFormIndex).getLevelMoves();
          if (includeRelearnerMoves) {
            levelMoves.push(...speciesLevelMoves.filter(lm => (includeEvolutionMoves && lm[0] === 0) || lm[0] !== 0));
          } else {
            levelMoves.push(...speciesLevelMoves.filter(lm => (includeEvolutionMoves && lm[0] === 0) || ((!e || lm[0] > 1) && (e === fusionEvolutionChain.length - 1 || lm[0] <= fusionEvolutionChain[e + 1][1]))));
          }
        }
      } else {
        levelMoves.push(...this.getFusionSpeciesForm(true).getLevelMoves().filter(lm => (includeEvolutionMoves && lm[0] === 0) || (includeRelearnerMoves && lm[0] === -1) || lm[0] > 0));
      }
    }
    levelMoves.sort((lma: [integer, integer], lmb: [integer, integer]) => lma[0] > lmb[0] ? 1 : lma[0] < lmb[0] ? -1 : 0);
    const uniqueMoves: Moves[] = [];
    levelMoves = levelMoves.filter(lm => {
      if (uniqueMoves.find(m => m === lm[1])) {
        return false;
      }
      uniqueMoves.push(lm[1]);
      return true;
    });

    if (levelMoves) {
      for (const lm of levelMoves) {
        const level = lm[0];
        if (!includeRelearnerMoves && ((level > 0 && level < startingLevel) || (!includeEvolutionMoves && level === 0) || level < 0)) {
          continue;
        } else if (level > this.level) {
          break;
        }
        ret.push(lm);
      }
    }

    return ret;
  }

  setMove(moveIndex: integer, moveId: Moves): void {
    const move = moveId ? new PokemonMove(moveId) : null;
    this.moveset[moveIndex] = move;
    if (this.summonData?.moveset) {
      this.summonData.moveset[moveIndex] = move;
    }
  }

  /**
   * Function that tries to set a Pokemon shiny based on the trainer's trainer ID and secret ID
   * Endless Pokemon in the end biome are unable to be set to shiny
   *
   * The exact mechanic is that it calculates E as the XOR of the player's trainer ID and secret ID
   * F is calculated as the XOR of the first 16 bits of the Pokemon's ID with the last 16 bits
   * The XOR of E and F are then compared to the thresholdOverride (default case 32) to see whether or not to generate a shiny
   * @param thresholdOverride number that is divided by 2^16 (65536) to get the shiny chance
   * @returns true if the Pokemon has been set as a shiny, false otherwise
   */
  trySetShiny(thresholdOverride?: integer): boolean {
    // Shiny Pokemon should not spawn in the end biome in endless
    if (this.scene.gameMode.isEndless && this.scene.arena.biomeType === Biome.END) {
      return false;
    }

    const rand1 = Utils.binToDec(Utils.decToBin(this.id).substring(0, 16));
    const rand2 = Utils.binToDec(Utils.decToBin(this.id).substring(16, 32));

    const E = this.scene.gameData.trainerId ^ this.scene.gameData.secretId;
    const F = rand1 ^ rand2;

    const shinyThreshold = new Utils.IntegerHolder(32);
    if (thresholdOverride === undefined) {
      if (this.scene.eventManager.isEventActive()) {
        shinyThreshold.value *= this.scene.eventManager.getShinyMultiplier();
      }
      if (!this.hasTrainer()) {
        this.scene.applyModifiers(ShinyRateBoosterModifier, true, shinyThreshold);
      }
    } else {
      shinyThreshold.value = thresholdOverride;
    }

    this.shiny = (E ^ F) < shinyThreshold.value;
    if ((E ^ F) < 32) {
      console.log("REAL SHINY!!");
    }

    if (this.shiny) {
      this.initShinySparkle();
    }

    return this.shiny;
  }

  /**
   * Generates a variant
   * Has a 10% of returning 2 (epic variant)
   * And a 30% of returning 1 (rare variant)
   * Returns 0 (basic shiny) if there is no variant or 60% of the time otherwise
   * @returns the shiny variant
   */
  generateVariant(): Variant {
    const formIndex: number = this.formIndex;
    let variantDataIndex: string | number = this.species.speciesId;
    if (this.species.forms.length > 0) {
      const formKey = this.species.forms[formIndex]?.formKey;
      if (formKey) {
        variantDataIndex = `${variantDataIndex}-${formKey}`;
      }
    }
    // Checks if there is no variant data for both the index or index with form
    if (!this.shiny || (!variantData.hasOwnProperty(variantDataIndex) && !variantData.hasOwnProperty(this.species.speciesId))) {
      return 0;
    }
    const rand = Utils.randSeedInt(10);
    if (rand >= 4) {
      return 0;             // 6/10
    } else if (rand >= 1) {
      return 1;             // 3/10
    } else {
      return 2;             // 1/10
    }
  }

  generateFusionSpecies(forStarter?: boolean): void {
    const hiddenAbilityChance = new Utils.IntegerHolder(256);
    if (!this.hasTrainer()) {
      this.scene.applyModifiers(HiddenAbilityRateBoosterModifier, true, hiddenAbilityChance);
    }

    const hasHiddenAbility = !Utils.randSeedInt(hiddenAbilityChance.value);
    const randAbilityIndex = Utils.randSeedInt(2);

    const filter = !forStarter ? this.species.getCompatibleFusionSpeciesFilter()
      : species => {
        return pokemonEvolutions.hasOwnProperty(species.speciesId)
      && !pokemonPrevolutions.hasOwnProperty(species.speciesId)
      && !species.pseudoLegendary
      && !species.legendary
      && !species.mythical
      && !species.isTrainerForbidden()
      && species.speciesId !== this.species.speciesId;
      };

    this.fusionSpecies = this.scene.randomSpecies(this.scene.currentBattle?.waveIndex || 0, this.level, false, filter, true);
    this.fusionAbilityIndex = (this.fusionSpecies.abilityHidden && hasHiddenAbility ? this.fusionSpecies.ability2 ? 2 : 1 : this.fusionSpecies.ability2 ? randAbilityIndex : 0);
    this.fusionShiny = this.shiny;
    this.fusionVariant = this.variant;

    if (this.fusionSpecies.malePercent === null) {
      this.fusionGender = Gender.GENDERLESS;
    } else {
      const genderChance = (this.id % 256) * 0.390625;
      if (genderChance < this.fusionSpecies.malePercent) {
        this.fusionGender = Gender.MALE;
      } else {
        this.fusionGender = Gender.FEMALE;
      }
    }

    this.fusionFormIndex = this.scene.getSpeciesFormIndex(this.fusionSpecies, this.fusionGender, this.getNature(), true);
    this.fusionLuck = this.luck;

    this.generateName();
  }

  clearFusionSpecies(): void {
    this.fusionSpecies = undefined;
    this.fusionFormIndex = 0;
    this.fusionAbilityIndex = 0;
    this.fusionShiny = false;
    this.fusionVariant = 0;
    this.fusionGender = 0;
    this.fusionLuck = 0;

    this.generateName();
    this.calculateStats();
  }

  generateAndPopulateMoveset(): void {
    this.moveset = [];
    let movePool: [Moves, number][] = [];
    const allLevelMoves = this.getLevelMoves(1, true, true);
    if (!allLevelMoves) {
      console.log(this.species.speciesId, "ERROR");
      return;
    }

    for (let m = 0; m < allLevelMoves.length; m++) {
      const levelMove = allLevelMoves[m];
      if (this.level < levelMove[0]) {
        break;
      }
      let weight = levelMove[0];
      if (weight === 0) { // Evo Moves
        weight = 50;
      }
      if (weight === 1 && allMoves[levelMove[1]].power >= 80) { // Assume level 1 moves with 80+ BP are "move reminder" moves and bump their weight
        weight = 40;
      }
      if (allMoves[levelMove[1]].name.endsWith(" (N)")) {
        weight /= 100;
      } // Unimplemented level up moves are possible to generate, but 1% of their normal chance.
      if (!movePool.some(m => m[0] === levelMove[1])) {
        movePool.push([levelMove[1], weight]);
      }
    }

    if (this.hasTrainer()) {
      const tms = Object.keys(tmSpecies);
      for (const tm of tms) {
        const moveId = parseInt(tm) as Moves;
        let compatible = false;
        for (const p of tmSpecies[tm]) {
          if (Array.isArray(p)) {
            if (p[0] === this.species.speciesId || (this.fusionSpecies && p[0] === this.fusionSpecies.speciesId) && p.slice(1).indexOf(this.species.forms[this.formIndex]) > -1) {
              compatible = true;
              break;
            }
          } else if (p === this.species.speciesId || (this.fusionSpecies && p === this.fusionSpecies.speciesId)) {
            compatible = true;
            break;
          }
        }
        if (compatible && !movePool.some(m => m[0] === moveId) && !allMoves[moveId].name.endsWith(" (N)")) {
          if (tmPoolTiers[moveId] === ModifierTier.COMMON && this.level >= 15) {
            movePool.push([moveId, 4]);
          } else if (tmPoolTiers[moveId] === ModifierTier.GREAT && this.level >= 30) {
            movePool.push([moveId, 8]);
          } else if (tmPoolTiers[moveId] === ModifierTier.ULTRA && this.level >= 50) {
            movePool.push([moveId, 14]);
          }
        }
      }

      if (this.level >= 60) { // No egg moves below level 60
        for (let i = 0; i < 3; i++) {
          const moveId = speciesEggMoves[this.species.getRootSpeciesId()][i];
          if (!movePool.some(m => m[0] === moveId) && !allMoves[moveId].name.endsWith(" (N)")) {
            movePool.push([moveId, 40]);
          }
        }
        const moveId = speciesEggMoves[this.species.getRootSpeciesId()][3];
        if (this.level >= 170 && !movePool.some(m => m[0] === moveId) && !allMoves[moveId].name.endsWith(" (N)") && !this.isBoss()) { // No rare egg moves before e4
          movePool.push([moveId, 30]);
        }
        if (this.fusionSpecies) {
          for (let i = 0; i < 3; i++) {
            const moveId = speciesEggMoves[this.fusionSpecies.getRootSpeciesId()][i];
            if (!movePool.some(m => m[0] === moveId) && !allMoves[moveId].name.endsWith(" (N)")) {
              movePool.push([moveId, 40]);
            }
          }
          const moveId = speciesEggMoves[this.fusionSpecies.getRootSpeciesId()][3];
          if (this.level >= 170 && !movePool.some(m => m[0] === moveId) && !allMoves[moveId].name.endsWith(" (N)") && !this.isBoss()) {// No rare egg moves before e4
            movePool.push([moveId, 30]);
          }
        }
      }
    }

    if (this.isBoss()) { // Bosses never get self ko moves
      movePool = movePool.filter(m => !allMoves[m[0]].hasAttr(SacrificialAttr));
    }
    movePool = movePool.filter(m => !allMoves[m[0]].hasAttr(SacrificialAttrOnHit));
    if (this.hasTrainer()) {
      // Trainers never get OHKO moves
      movePool = movePool.filter(m => !allMoves[m[0]].hasAttr(OneHitKOAttr));
      // Half the weight of self KO moves
      movePool = movePool.map(m => [m[0], m[1] * (!!allMoves[m[0]].hasAttr(SacrificialAttr) ? 0.5 : 1)]);
      movePool = movePool.map(m => [m[0], m[1] * (!!allMoves[m[0]].hasAttr(SacrificialAttrOnHit) ? 0.5 : 1)]);
      // Trainers get a weight bump to stat buffing moves
      movePool = movePool.map(m => [m[0], m[1] * (allMoves[m[0]].getAttrs(StatChangeAttr).some(a => a.levels > 1 && a.selfTarget) ? 1.25 : 1)]);
      // Trainers get a weight decrease to multiturn moves
      movePool = movePool.map(m => [m[0], m[1] * (!!allMoves[m[0]].hasAttr(ChargeAttr) || !!allMoves[m[0]].hasAttr(RechargeAttr) ? 0.7 : 1)]);
    }

    // Weight towards higher power moves, by reducing the power of moves below the highest power.
    // Caps max power at 90 to avoid something like hyper beam ruining the stats.
    // This is a pretty soft weighting factor, although it is scaled with the weight multiplier.
    const maxPower = Math.min(movePool.reduce((v, m) => Math.max(allMoves[m[0]].power, v), 40), 90);
    movePool = movePool.map(m => [m[0], m[1] * (allMoves[m[0]].category === MoveCategory.STATUS ? 1 : Math.max(Math.min(allMoves[m[0]].power/maxPower, 1), 0.5))]);

    // Weight damaging moves against the lower stat
    const worseCategory: MoveCategory = this.stats[Stat.ATK] > this.stats[Stat.SPATK] ? MoveCategory.SPECIAL : MoveCategory.PHYSICAL;
    const statRatio = worseCategory === MoveCategory.PHYSICAL ? this.stats[Stat.ATK]/this.stats[Stat.SPATK] : this.stats[Stat.SPATK]/this.stats[Stat.ATK];
    movePool = movePool.map(m => [m[0], m[1] * (allMoves[m[0]].category === worseCategory ? statRatio : 1)]);

    let weightMultiplier = 0.9; // The higher this is the more the game weights towards higher level moves. At 0 all moves are equal weight.
    if (this.hasTrainer()) {
      weightMultiplier += 0.7;
    }
    if (this.isBoss()) {
      weightMultiplier += 0.4;
    }
    const baseWeights: [Moves, number][] = movePool.map(m => [m[0], Math.ceil(Math.pow(m[1], weightMultiplier)*100)]);

    if (this.hasTrainer() || this.isBoss()) { // Trainers and bosses always force a stab move
      const stabMovePool = baseWeights.filter(m => allMoves[m[0]].category !== MoveCategory.STATUS && this.isOfType(allMoves[m[0]].type));

      if (stabMovePool.length) {
        const totalWeight = stabMovePool.reduce((v, m) => v + m[1], 0);
        let rand = Utils.randSeedInt(totalWeight);
        let index = 0;
        while (rand > stabMovePool[index][1]) {
          rand -= stabMovePool[index++][1];
        }
        this.moveset.push(new PokemonMove(stabMovePool[index][0], 0, 0));
      }
    } else { // Normal wild pokemon just force a random damaging move
      const attackMovePool = baseWeights.filter(m => allMoves[m[0]].category !== MoveCategory.STATUS);
      if (attackMovePool.length) {
        const totalWeight = attackMovePool.reduce((v, m) => v + m[1], 0);
        let rand = Utils.randSeedInt(totalWeight);
        let index = 0;
        while (rand > attackMovePool[index][1]) {
          rand -= attackMovePool[index++][1];
        }
        this.moveset.push(new PokemonMove(attackMovePool[index][0], 0, 0));
      }
    }

    while (baseWeights.length > this.moveset.length && this.moveset.length < 4) {
      if (this.hasTrainer()) {
        // Sqrt the weight of any damaging moves with overlapping types. This is about a 0.05 - 0.1 multiplier.
        // Other damaging moves 2x weight if 0-1 damaging moves, 0.5x if 2, 0.125x if 3. These weights double if STAB.
        // Status moves remain unchanged on weight, this encourages 1-2
        movePool = baseWeights.filter(m => !this.moveset.some(mo => m[0] === mo.moveId)).map(m => [m[0], this.moveset.some(mo => mo.getMove().category !== MoveCategory.STATUS && mo.getMove().type === allMoves[m[0]].type) ? Math.ceil(Math.sqrt(m[1])) : allMoves[m[0]].category !== MoveCategory.STATUS ? Math.ceil(m[1]/Math.max(Math.pow(4, this.moveset.filter(mo => mo.getMove().power > 1).length)/8,0.5) * (this.isOfType(allMoves[m[0]].type) ? 2 : 1)) : m[1]]);
      } else { // Non-trainer pokemon just use normal weights
        movePool = baseWeights.filter(m => !this.moveset.some(mo => m[0] === mo.moveId));
      }
      const totalWeight = movePool.reduce((v, m) => v + m[1], 0);
      let rand = Utils.randSeedInt(totalWeight);
      let index = 0;
      while (rand > movePool[index][1]) {
        rand -= movePool[index++][1];
      }
      this.moveset.push(new PokemonMove(movePool[index][0], 0, 0));
    }

    this.scene.triggerPokemonFormChange(this, SpeciesFormChangeMoveLearnedTrigger);
  }

  trySelectMove(moveIndex: integer, ignorePp?: boolean): boolean {
    const move = this.getMoveset().length > moveIndex
      ? this.getMoveset()[moveIndex]
      : null;
    return move?.isUsable(this, ignorePp);
  }

  showInfo(): void {
    if (!this.battleInfo.visible) {
      const otherBattleInfo = this.scene.fieldUI.getAll().slice(0, 4).filter(ui => ui instanceof BattleInfo && ((ui as BattleInfo) instanceof PlayerBattleInfo) === this.isPlayer()).find(() => true);
      if (!otherBattleInfo || !this.getFieldIndex()) {
        this.scene.fieldUI.sendToBack(this.battleInfo);
        this.scene.sendTextToBack(); // Push the top right text objects behind everything else
      } else {
        this.scene.fieldUI.moveAbove(this.battleInfo, otherBattleInfo);
      }
      this.battleInfo.setX(this.battleInfo.x + (this.isPlayer() ? 150 : !this.isBoss() ? -150 : -198));
      this.battleInfo.setVisible(true);
      if (this.isPlayer()) {
        this.battleInfo.expMaskRect.x += 150;
      }
      this.scene.tweens.add({
        targets: [ this.battleInfo, this.battleInfo.expMaskRect ],
        x: this.isPlayer() ? "-=150" : `+=${!this.isBoss() ? 150 : 246}`,
        duration: 1000,
        ease: "Cubic.easeOut"
      });
    }
  }

  hideInfo(): Promise<void> {
    return new Promise(resolve => {
      if (this.battleInfo.visible) {
        this.scene.tweens.add({
          targets: [ this.battleInfo, this.battleInfo.expMaskRect ],
          x: this.isPlayer() ? "+=150" : `-=${!this.isBoss() ? 150 : 246}`,
          duration: 500,
          ease: "Cubic.easeIn",
          onComplete: () => {
            if (this.isPlayer()) {
              this.battleInfo.expMaskRect.x -= 150;
            }
            this.battleInfo.setVisible(false);
            this.battleInfo.setX(this.battleInfo.x - (this.isPlayer() ? 150 : !this.isBoss() ? -150 : -198));
            resolve();
          }
        });
      } else {
        resolve();
      }
    });
  }

  updateInfo(instant?: boolean): Promise<void> {
    return this.battleInfo.updateInfo(this, instant);
  }

  /**
   * Show or hide the type effectiveness multiplier window
   * Passing undefined will hide the window
   */
  updateEffectiveness(effectiveness?: string) {
    this.battleInfo.updateEffectiveness(effectiveness);
  }

  toggleStats(visible: boolean): void {
    this.battleInfo.toggleStats(visible);
  }

  toggleFlyout(visible: boolean): void {
    this.battleInfo.toggleFlyout(visible);
  }

  addExp(exp: integer) {
    const maxExpLevel = this.scene.getMaxExpLevel();
    const initialExp = this.exp;
    this.exp += exp;
    while (this.level < maxExpLevel && this.exp >= getLevelTotalExp(this.level + 1, this.species.growthRate)) {
      this.level++;
    }
    if (this.level >= maxExpLevel) {
      console.log(initialExp, this.exp, getLevelTotalExp(this.level, this.species.growthRate));
      this.exp = Math.max(getLevelTotalExp(this.level, this.species.growthRate), initialExp);
    }
    this.levelExp = this.exp - getLevelTotalExp(this.level, this.species.growthRate);
  }

  getOpponent(targetIndex: integer): Pokemon {
    const ret = this.getOpponents()[targetIndex];
    if (ret.summonData) {
      return ret;
    }
    return null;
  }

  getOpponents(): Pokemon[] {
    return ((this.isPlayer() ? this.scene.getEnemyField() : this.scene.getPlayerField()) as Pokemon[]).filter(p => p.isActive());
  }

  getOpponentDescriptor(): string {
    const opponents = this.getOpponents();
    if (opponents.length === 1) {
      return opponents[0].name;
    }
    return this.isPlayer() ? "the opposing team" : "your team";
  }

  getAlly(): Pokemon {
    return (this.isPlayer() ? this.scene.getPlayerField() : this.scene.getEnemyField())[this.getFieldIndex() ? 0 : 1];
  }

  apply(source: Pokemon, move: Move): HitResult {
    let result: HitResult;
    const damage = new Utils.NumberHolder(0);
    const defendingSidePlayField = this.isPlayer() ? this.scene.getPlayerField() : this.scene.getEnemyField();

    const variableCategory = new Utils.IntegerHolder(move.category);
    applyMoveAttrs(VariableMoveCategoryAttr, source, this, move, variableCategory);
    const moveCategory = variableCategory.value as MoveCategory;

    applyMoveAttrs(VariableMoveTypeAttr, source, this, move);
    const types = this.getTypes(true, true);

    const cancelled = new Utils.BooleanHolder(false);
    const typeless = move.hasAttr(TypelessAttr);
    const typeMultiplier = new Utils.NumberHolder(!typeless && (moveCategory !== MoveCategory.STATUS || move.getAttrs(StatusMoveTypeImmunityAttr).find(attr => types.includes(attr.immuneType)))
      ? this.getAttackTypeEffectiveness(move.type, source, false, false)
      : 1);
    applyMoveAttrs(VariableMoveTypeMultiplierAttr, source, this, move, typeMultiplier);
    if (typeless) {
      typeMultiplier.value = 1;
    }
    if (types.find(t => move.isTypeImmune(source, this, t))) {
      typeMultiplier.value = 0;
    }

    // Apply arena tags for conditional protection
    if (!move.checkFlag(MoveFlags.IGNORE_PROTECT, source, this) && !move.isAllyTarget()) {
      const defendingSide = this.isPlayer() ? ArenaTagSide.PLAYER : ArenaTagSide.ENEMY;
      this.scene.arena.applyTagsForSide(ArenaTagType.QUICK_GUARD, defendingSide, cancelled, this, move.priority);
      this.scene.arena.applyTagsForSide(ArenaTagType.WIDE_GUARD, defendingSide, cancelled, this, move.moveTarget);
      this.scene.arena.applyTagsForSide(ArenaTagType.MAT_BLOCK, defendingSide, cancelled, this, move.category);
      this.scene.arena.applyTagsForSide(ArenaTagType.CRAFTY_SHIELD, defendingSide, cancelled, this, move.category, move.moveTarget);
    }

    switch (moveCategory) {
    case MoveCategory.PHYSICAL:
    case MoveCategory.SPECIAL:
      const isPhysical = moveCategory === MoveCategory.PHYSICAL;
      const power = move.calculateBattlePower(source, this);
      const sourceTeraType = source.getTeraType();

      if (!typeless) {
        applyPreDefendAbAttrs(TypeImmunityAbAttr, this, source, move, cancelled, typeMultiplier);
        applyMoveAttrs(NeutralDamageAgainstFlyingTypeMultiplierAttr, source, this, move, typeMultiplier);
      }
      if (!cancelled.value) {
        applyPreDefendAbAttrs(MoveImmunityAbAttr, this, source, move, cancelled, typeMultiplier);
        defendingSidePlayField.forEach((p) => applyPreDefendAbAttrs(FieldPriorityMoveImmunityAbAttr, p, source, move, cancelled, typeMultiplier));
      }

      if (cancelled.value) {
        source.stopMultiHit(this);
        result = HitResult.NO_EFFECT;
      } else {
        const typeBoost = source.findTag(t => t instanceof TypeBoostTag && t.boostedType === move.type) as TypeBoostTag;
        if (typeBoost?.oneUse) {
          source.removeTag(typeBoost.tagType);
        }

        const arenaAttackTypeMultiplier = new Utils.NumberHolder(this.scene.arena.getAttackTypeMultiplier(move.type, source.isGrounded()));
        applyMoveAttrs(IgnoreWeatherTypeDebuffAttr, source, this, move, arenaAttackTypeMultiplier);

        let isCritical: boolean;
        const critOnly = new Utils.BooleanHolder(false);
        const critAlways = source.getTag(BattlerTagType.ALWAYS_CRIT);
        applyMoveAttrs(CritOnlyAttr, source, this, move, critOnly);
        applyAbAttrs(ConditionalCritAbAttr, source, null, critOnly, this, move);
        if (critOnly.value || critAlways) {
          isCritical = true;
        } else {
          const critLevel = new Utils.IntegerHolder(0);
          applyMoveAttrs(HighCritAttr, source, this, move, critLevel);
          this.scene.applyModifiers(TempBattleStatBoosterModifier, source.isPlayer(), TempBattleStat.CRIT, critLevel);
          const bonusCrit = new Utils.BooleanHolder(false);
          if (applyAbAttrs(BonusCritAbAttr, source, null, bonusCrit)) {
            if (bonusCrit.value) {
              critLevel.value += 1;
            }
          }
          if (source.getTag(BattlerTagType.CRIT_BOOST)) {
            critLevel.value += 2;
          }
          const critChance = [24, 8, 2, 1][Math.max(0, Math.min(critLevel.value, 3))];
          isCritical = !source.getTag(BattlerTagType.NO_CRIT) && (critChance === 1 || !this.scene.randBattleSeedInt(critChance));
          if (Overrides.NEVER_CRIT_OVERRIDE) {
            isCritical = false;
          }
        }
        if (isCritical) {
          const blockCrit = new Utils.BooleanHolder(false);
          applyAbAttrs(BlockCritAbAttr, this, null, blockCrit);
          if (blockCrit.value) {
            isCritical = false;
          }
        }
        const sourceAtk = new Utils.IntegerHolder(source.getBattleStat(isPhysical ? Stat.ATK : Stat.SPATK, this, null, isCritical));
        const targetDef = new Utils.IntegerHolder(this.getBattleStat(isPhysical ? Stat.DEF : Stat.SPDEF, source, move, isCritical));
        const criticalMultiplier = new Utils.NumberHolder(isCritical ? 1.5 : 1);
        applyAbAttrs(MultCritAbAttr, source, null, criticalMultiplier);
        const screenMultiplier = new Utils.NumberHolder(1);
        if (!isCritical) {
          this.scene.arena.applyTagsForSide(WeakenMoveScreenTag, this.isPlayer() ? ArenaTagSide.PLAYER : ArenaTagSide.ENEMY, move.category, this.scene.currentBattle.double, screenMultiplier);
        }
        const isTypeImmune = (typeMultiplier.value * arenaAttackTypeMultiplier.value) === 0;
        const sourceTypes = source.getTypes();
        const matchesSourceType = sourceTypes[0] === move.type || (sourceTypes.length > 1 && sourceTypes[1] === move.type);
        const stabMultiplier = new Utils.NumberHolder(1);
        if (sourceTeraType === Type.UNKNOWN && matchesSourceType) {
          stabMultiplier.value += 0.5;
        } else if (sourceTeraType !== Type.UNKNOWN && sourceTeraType === move.type) {
          stabMultiplier.value += 0.5;
        }

        applyAbAttrs(StabBoostAbAttr, source, null, stabMultiplier);

        if (sourceTeraType !== Type.UNKNOWN && matchesSourceType) {
          stabMultiplier.value = Math.min(stabMultiplier.value + 0.5, 2.25);
        }

        applyMoveAttrs(VariableAtkAttr, source, this, move, sourceAtk);
        applyMoveAttrs(VariableDefAttr, source, this, move, targetDef);

        const effectPhase = this.scene.getCurrentPhase();
        let numTargets = 1;
        if (effectPhase instanceof MoveEffectPhase) {
          numTargets = effectPhase.getTargets().length;
        }
        const twoStrikeMultiplier = new Utils.NumberHolder(1);
        applyPreAttackAbAttrs(AddSecondStrikeAbAttr, source, this, move, numTargets, new Utils.IntegerHolder(0), twoStrikeMultiplier);

        if (!isTypeImmune) {
          const levelMultiplier = (2 * source.level / 5 + 2);
          const randomMultiplier = ((this.scene.randBattleSeedInt(16) + 85) / 100);
          damage.value = Math.ceil((((levelMultiplier * power * sourceAtk.value / targetDef.value) / 50) + 2)
                                   * stabMultiplier.value
                                   * typeMultiplier.value
                                   * arenaAttackTypeMultiplier.value
                                   * screenMultiplier.value
                                   * twoStrikeMultiplier.value
                                   * criticalMultiplier.value
                                   * randomMultiplier);

          if (isPhysical && source.status && source.status.effect === StatusEffect.BURN) {
            if (!move.hasAttr(BypassBurnDamageReductionAttr)) {
              const burnDamageReductionCancelled = new Utils.BooleanHolder(false);
              applyAbAttrs(BypassBurnDamageReductionAbAttr, source, burnDamageReductionCancelled);
              if (!burnDamageReductionCancelled.value) {
                damage.value = Math.floor(damage.value / 2);
              }
            }
          }

          applyPreAttackAbAttrs(DamageBoostAbAttr, source, this, move, damage);

          /**
           * For each {@link HitsTagAttr} the move has, doubles the damage of the move if:
           * The target has a {@link BattlerTagType} that this move interacts with
           * AND
           * The move doubles damage when used against that tag
           */
          move.getAttrs(HitsTagAttr).filter(hta => hta.doubleDamage).forEach(hta => {
            if (this.getTag(hta.tagType)) {
              damage.value *= 2;
            }
          });
        }

        if (this.scene.arena.terrain?.terrainType === TerrainType.MISTY && this.isGrounded() && move.type === Type.DRAGON) {
          damage.value = Math.floor(damage.value / 2);
        }

        const fixedDamage = new Utils.IntegerHolder(0);
        applyMoveAttrs(FixedDamageAttr, source, this, move, fixedDamage);
        if (!isTypeImmune && fixedDamage.value) {
          damage.value = fixedDamage.value;
          isCritical = false;
          result = HitResult.EFFECTIVE;
        }

        if (!result) {
          if (!typeMultiplier.value) {
            result = move.id === Moves.SHEER_COLD ? HitResult.IMMUNE : HitResult.NO_EFFECT;
          } else {
            const isOneHitKo = new Utils.BooleanHolder(false);
            applyMoveAttrs(OneHitKOAttr, source, this, move, isOneHitKo);
            if (isOneHitKo.value) {
              result = HitResult.ONE_HIT_KO;
              isCritical = false;
              damage.value = this.hp;
            } else if (typeMultiplier.value >= 2) {
              result = HitResult.SUPER_EFFECTIVE;
            } else if (typeMultiplier.value >= 1) {
              result = HitResult.EFFECTIVE;
            } else {
              result = HitResult.NOT_VERY_EFFECTIVE;
            }
          }
        }

        const isOneHitKo = result === HitResult.ONE_HIT_KO;

        if (!fixedDamage.value && !isOneHitKo) {
          if (!source.isPlayer()) {
            this.scene.applyModifiers(EnemyDamageBoosterModifier, false, damage);
          }
          if (!this.isPlayer()) {
            this.scene.applyModifiers(EnemyDamageReducerModifier, false, damage);
          }

          applyPreDefendAbAttrs(ReceivedMoveDamageMultiplierAbAttr, this, source, move, cancelled, damage);
        }

        // This attribute may modify damage arbitrarily, so be careful about changing its order of application.
        applyMoveAttrs(ModifiedDamageAttr, source, this, move, damage);

        console.log("damage", damage.value, move.name, power, sourceAtk, targetDef);

        // In case of fatal damage, this tag would have gotten cleared before we could lapse it.
        const destinyTag = this.getTag(BattlerTagType.DESTINY_BOND);

        if (damage.value) {
          if (this.getHpRatio() === 1) {
            applyPreDefendAbAttrs(PreDefendFullHpEndureAbAttr, this, source, move, cancelled, damage);
          } else if (!this.isPlayer() && damage.value >= this.hp) {
            this.scene.applyModifiers(EnemyEndureChanceModifier, false, this);
          }

          /**
           * We explicitly require to ignore the faint phase here, as we want to show the messages
           * about the critical hit and the super effective/not very effective messages before the faint phase.
           */
          damage.value = this.damageAndUpdate(damage.value, result as DamageResult, isCritical, isOneHitKo, isOneHitKo, true);
          this.turnData.damageTaken += damage.value;
          if (isCritical) {
            this.scene.queueMessage(i18next.t("battle:hitResultCriticalHit"));
          }
          if (source.isPlayer()) {
            this.scene.validateAchvs(DamageAchv, damage);
            if (damage.value > this.scene.gameData.gameStats.highestDamage) {
              this.scene.gameData.gameStats.highestDamage = damage.value;
            }
          }
          source.turnData.damageDealt += damage.value;
          source.turnData.currDamageDealt = damage.value;
          this.battleData.hitCount++;
          const attackResult = { move: move.id, result: result as DamageResult, damage: damage.value, critical: isCritical, sourceId: source.id };
          this.turnData.attacksReceived.unshift(attackResult);
          if (source.isPlayer() && !this.isPlayer()) {
            this.scene.applyModifiers(DamageMoneyRewardModifier, true, source, damage);
          }
        }

        if (source.turnData.hitsLeft === 1) {
          switch (result) {
          case HitResult.SUPER_EFFECTIVE:
            this.scene.queueMessage(i18next.t("battle:hitResultSuperEffective"));
            break;
          case HitResult.NOT_VERY_EFFECTIVE:
            this.scene.queueMessage(i18next.t("battle:hitResultNotVeryEffective"));
            break;
          case HitResult.NO_EFFECT:
            this.scene.queueMessage(i18next.t("battle:hitResultNoEffect", { pokemonName: this.name }));
            break;
          case HitResult.IMMUNE:
            this.scene.queueMessage(`${this.name} is unaffected!`);
            break;
          case HitResult.ONE_HIT_KO:
            this.scene.queueMessage(i18next.t("battle:hitResultOneHitKO"));
            break;
          }
        }

        if (this.isFainted()) {
<<<<<<< HEAD
          this.scene.unshiftPhase(new FaintPhase(this.scene, this.getBattlerIndex(), oneHitKo, [...this.summonData.tags]));
=======
          this.scene.unshiftPhase(new FaintPhase(this.scene, this.getBattlerIndex(), isOneHitKo));
>>>>>>> b1e7ae43
          this.resetSummonData();
        }

        if (damage) {
          this.scene.clearPhaseQueueSplice();

          const attacker = this.scene.getPokemonById(source.id);
          destinyTag?.lapse(attacker, BattlerTagLapseType.CUSTOM);
        }
      }
      break;
    case MoveCategory.STATUS:
      if (!typeless) {
        applyPreDefendAbAttrs(TypeImmunityAbAttr, this, source, move, cancelled, typeMultiplier);
      }
      if (!cancelled.value) {
        applyPreDefendAbAttrs(MoveImmunityAbAttr, this, source, move, cancelled, typeMultiplier);
        defendingSidePlayField.forEach((p) => applyPreDefendAbAttrs(FieldPriorityMoveImmunityAbAttr, p, source, move, cancelled, typeMultiplier));
      }
      if (!typeMultiplier.value) {
        this.scene.queueMessage(i18next.t("battle:hitResultNoEffect", { pokemonName: this.name }));
      }
      result = cancelled.value || !typeMultiplier.value ? HitResult.NO_EFFECT : HitResult.STATUS;
      break;
    }

    return result;
  }

  damage(damage: integer, ignoreSegments: boolean = false, preventEndure: boolean = false, ignoreFaintPhase: boolean = false): integer {
    if (this.isFainted()) {
      return 0;
    }
    const surviveDamage = new Utils.BooleanHolder(false);

    if (!preventEndure && this.hp - damage <= 0) {
      if (this.hp >= 1 && this.getTag(BattlerTagType.ENDURING)) {
        surviveDamage.value = this.lapseTag(BattlerTagType.ENDURING);
      } else if (this.hp > 1 && this.getTag(BattlerTagType.STURDY)) {
        surviveDamage.value = this.lapseTag(BattlerTagType.STURDY);
      }
      if (!surviveDamage.value) {
        this.scene.applyModifiers(SurviveDamageModifier, this.isPlayer(), this, surviveDamage);
      }
      if (surviveDamage.value) {
        damage = this.hp - 1;
      }
    }

    damage = Math.min(damage, this.hp);

    this.hp = this.hp - damage;
    if (this.isFainted() && !ignoreFaintPhase) {
      this.scene.unshiftPhase(new FaintPhase(this.scene, this.getBattlerIndex(), preventEndure, [...this.summonData.tags]));
      this.resetSummonData();
    }

    return damage;
  }

  damageAndUpdate(damage: integer, result?: DamageResult, critical: boolean = false, ignoreSegments: boolean = false, preventEndure: boolean = false, ignoreFaintPhase: boolean = false): integer {
    const damagePhase = new DamagePhase(this.scene, this.getBattlerIndex(), damage, result as DamageResult, critical);
    this.scene.unshiftPhase(damagePhase);
    damage = this.damage(damage, ignoreSegments, preventEndure, ignoreFaintPhase);
    // Damage amount may have changed, but needed to be queued before calling damage function
    damagePhase.updateAmount(damage);
    return damage;
  }

  heal(amount: integer): integer {
    const healAmount = Math.min(amount, this.getMaxHp() - this.hp);
    this.hp += healAmount;
    return healAmount;
  }

  isBossImmune(): boolean {
    return this.isBoss();
  }

  isMax(): boolean {
    const maxForms = [SpeciesFormKey.GIGANTAMAX, SpeciesFormKey.GIGANTAMAX_RAPID, SpeciesFormKey.GIGANTAMAX_SINGLE, SpeciesFormKey.ETERNAMAX] as string[];
    return maxForms.includes(this.getFormKey()) || maxForms.includes(this.getFusionFormKey());
  }

  addTag(tagType: BattlerTagType, turnCount: integer = 0, sourceMove?: Moves, sourceId?: integer): boolean {
    const existingTag = this.getTag(tagType);
    if (existingTag) {
      existingTag.onOverlap(this);
      return false;
    }

    const newTag = getBattlerTag(tagType, turnCount, sourceMove, sourceId);

    const cancelled = new Utils.BooleanHolder(false);
    applyPreApplyBattlerTagAbAttrs(PreApplyBattlerTagAbAttr, this, newTag, cancelled);

    if (!cancelled.value && newTag.canAdd(this)) {
      this.summonData.tags.push(newTag);
      newTag.onAdd(this);

      return true;
    }

    return false;
  }

  getTag(tagType: BattlerTagType | Constructor<BattlerTag>): BattlerTag {
    if (!this.summonData) {
      return null;
    }
    return typeof(tagType) === "string"
      ? this.summonData.tags.find(t => t.tagType === tagType)
      : this.summonData.tags.find(t => t instanceof tagType);
  }

  findTag(tagFilter: ((tag: BattlerTag) => boolean)) {
    if (!this.summonData) {
      return null;
    }
    return this.summonData.tags.find(t => tagFilter(t));
  }

  getTags(tagType: BattlerTagType | Constructor<BattlerTag>): BattlerTag[] {
    if (!this.summonData) {
      return [];
    }
    return typeof(tagType) === "string"
      ? this.summonData.tags.filter(t => t.tagType === tagType)
      : this.summonData.tags.filter(t => t instanceof tagType);
  }

  findTags(tagFilter: ((tag: BattlerTag) => boolean)): BattlerTag[] {
    if (!this.summonData) {
      return [];
    }
    return this.summonData.tags.filter(t => tagFilter(t));
  }

  lapseTag(tagType: BattlerTagType): boolean {
    const tags = this.summonData.tags;
    const tag = tags.find(t => t.tagType === tagType);
    if (tag && !(tag.lapse(this, BattlerTagLapseType.CUSTOM))) {
      tag.onRemove(this);
      tags.splice(tags.indexOf(tag), 1);
    }
    return !!tag;
  }

  lapseTags(lapseType: BattlerTagLapseType): void {
    const tags = this.summonData.tags;
    tags.filter(t => lapseType === BattlerTagLapseType.FAINT || ((t.lapseType.some(lType => lType === lapseType)) && !(t.lapse(this, lapseType)))).forEach(t => {
      t.onRemove(this);
      tags.splice(tags.indexOf(t), 1);
    });
  }

  removeTag(tagType: BattlerTagType): boolean {
    const tags = this.summonData.tags;
    const tag = tags.find(t => t.tagType === tagType);
    if (tag) {
      tag.turnCount = 0;
      tag.onRemove(this);
      tags.splice(tags.indexOf(tag), 1);
    }
    return !!tag;
  }

  findAndRemoveTags(tagFilter: ((tag: BattlerTag) => boolean)): boolean {
    if (!this.summonData) {
      return false;
    }
    const tags = this.summonData.tags;
    const tagsToRemove = tags.filter(t => tagFilter(t));
    for (const tag of tagsToRemove) {
      tag.turnCount = 0;
      tag.onRemove(this);
      tags.splice(tags.indexOf(tag), 1);
    }
    return true;
  }

  removeTagsBySourceId(sourceId: integer): void {
    this.findAndRemoveTags(t => t.isSourceLinked() && t.sourceId === sourceId);
  }

  /**
   * Removes all tags that are from this Pokemon and are target linked
   * @param {BattlerTag[]} sourceTags {@linkcode BattlerTag} array to filter from
   */
  removeTargetLinkedTags(sourceTags: BattlerTag[]): void {
    sourceTags.filter(t => t.isTargetLinked() && t.sourceId === this.id).forEach(t => this.removeTag(t.tagType));
  }

  transferTagsBySourceId(sourceId: integer, newSourceId: integer): void {
    if (!this.summonData) {
      return;
    }
    const tags = this.summonData.tags;
    tags.filter(t => t.sourceId === sourceId).forEach(t => t.sourceId = newSourceId);
  }

  /**
   * Transferring stat changes and Tags
   * @param source {@linkcode Pokemon} the pokemon whose stats/Tags are to be passed on from, ie: the Pokemon using Baton Pass
   */
  transferSummon(source: Pokemon): void {
    const battleStats = Utils.getEnumValues(BattleStat);
    for (const stat of battleStats) {
      this.summonData.battleStats[stat] = source.summonData.battleStats[stat];
    }
    for (const tag of source.summonData.tags) {

      // bypass yawn, and infatuation as those can not be passed via Baton Pass
      if (tag.sourceMove === Moves.YAWN || tag.tagType === BattlerTagType.INFATUATED) {
        continue;
      }

      this.summonData.tags.push(tag);
    }
    if (this instanceof PlayerPokemon && source.summonData.battleStats.find(bs => bs === 6)) {
      this.scene.validateAchv(achvs.TRANSFER_MAX_BATTLE_STAT);
    }
    this.updateInfo();
  }

  getMoveHistory(): TurnMove[] {
    return this.battleSummonData.moveHistory;
  }

  pushMoveHistory(turnMove: TurnMove) {
    turnMove.turn = this.scene.currentBattle?.turn;
    this.getMoveHistory().push(turnMove);
  }

  getLastXMoves(turnCount?: integer): TurnMove[] {
    const moveHistory = this.getMoveHistory();
    return moveHistory.slice(turnCount >= 0 ? Math.max(moveHistory.length - (turnCount || 1), 0) : 0, moveHistory.length).reverse();
  }

  getMoveQueue(): QueuedMove[] {
    return this.summonData.moveQueue;
  }

  /**
   * If this Pokemon is using a multi-hit move, cancels all subsequent strikes
   * @param {Pokemon} target If specified, this only cancels subsequent strikes against the given target
   */
  stopMultiHit(target?: Pokemon): void {
    const effectPhase = this.scene.getCurrentPhase();
    if (effectPhase instanceof MoveEffectPhase && effectPhase.getUserPokemon() === this) {
      effectPhase.stopMultiHit(target);
    }
  }

  changeForm(formChange: SpeciesFormChange): Promise<void> {
    return new Promise(resolve => {
      this.formIndex = Math.max(this.species.forms.findIndex(f => f.formKey === formChange.formKey), 0);
      this.generateName();
      const abilityCount = this.getSpeciesForm().getAbilityCount();
      if (this.abilityIndex >= abilityCount) {// Shouldn't happen
        this.abilityIndex = abilityCount - 1;
      }
      this.scene.gameData.setPokemonSeen(this, false);
      this.setScale(this.getSpriteScale());
      this.loadAssets().then(() => {
        this.calculateStats();
        this.scene.updateModifiers(this.isPlayer(), true);
        Promise.all([ this.updateInfo(), this.scene.updateFieldScale() ]).then(() => resolve());
      });
    });
  }

  cry(soundConfig?: Phaser.Types.Sound.SoundConfig, sceneOverride?: BattleScene): AnySound {
    const scene = sceneOverride || this.scene;
    const cry = this.getSpeciesForm().cry(scene, soundConfig);
    let duration = cry.totalDuration * 1000;
    if (this.fusionSpecies && this.getSpeciesForm() !== this.getFusionSpeciesForm()) {
      let fusionCry = this.getFusionSpeciesForm().cry(scene, soundConfig, true);
      duration = Math.min(duration, fusionCry.totalDuration * 1000);
      fusionCry.destroy();
      scene.time.delayedCall(Utils.fixedInt(Math.ceil(duration * 0.4)), () => {
        try {
          SoundFade.fadeOut(scene, cry, Utils.fixedInt(Math.ceil(duration * 0.2)));
          fusionCry = this.getFusionSpeciesForm().cry(scene, Object.assign({ seek: Math.max(fusionCry.totalDuration * 0.4, 0) }, soundConfig));
          SoundFade.fadeIn(scene, fusionCry, Utils.fixedInt(Math.ceil(duration * 0.2)), scene.masterVolume * scene.seVolume, 0);
        } catch (err) {
          console.error(err);
        }
      });
    }

    return cry;
  }

  faintCry(callback: Function): void {
    if (this.fusionSpecies && this.getSpeciesForm() !== this.getFusionSpeciesForm()) {
      return this.fusionFaintCry(callback);
    }

    const key = this.getSpeciesForm().getCryKey(this.formIndex);
    //eslint-disable-next-line @typescript-eslint/no-unused-vars
    let i = 0;
    let rate = 0.85;
    const cry = this.scene.playSound(key, { rate: rate }) as AnySound;
    const sprite = this.getSprite();
    const tintSprite = this.getTintSprite();
    const delay = Math.max(this.scene.sound.get(key).totalDuration * 50, 25);

    let frameProgress = 0;
    let frameThreshold: number;

    sprite.anims.pause();
    tintSprite.anims.pause();

    let faintCryTimer = this.scene.time.addEvent({
      delay: Utils.fixedInt(delay),
      repeat: -1,
      callback: () => {
        ++i;
        frameThreshold = sprite.anims.msPerFrame / rate;
        frameProgress += delay;
        while (frameProgress > frameThreshold) {
          if (sprite.anims.duration) {
            sprite.anims.nextFrame();
            tintSprite.anims.nextFrame();
          }
          frameProgress -= frameThreshold;
        }
        if (cry && !cry.pendingRemove) {
          rate *= 0.99;
          cry.setRate(rate);
        } else {
          faintCryTimer.destroy();
          faintCryTimer = null;
          if (callback) {
            callback();
          }
        }
      }
    });

    // Failsafe
    this.scene.time.delayedCall(Utils.fixedInt(3000), () => {
      if (!faintCryTimer || !this.scene) {
        return;
      }
      if (cry?.isPlaying) {
        cry.stop();
      }
      faintCryTimer.destroy();
      if (callback) {
        callback();
      }
    });
  }

  private fusionFaintCry(callback: Function): void {
    const key = this.getSpeciesForm().getCryKey(this.formIndex);
    let i = 0;
    let rate = 0.85;
    const cry = this.scene.playSound(key, { rate: rate }) as AnySound;
    const sprite = this.getSprite();
    const tintSprite = this.getTintSprite();
    let duration = cry.totalDuration * 1000;

    let fusionCry = this.scene.playSound(this.getFusionSpeciesForm().getCryKey(this.fusionFormIndex), { rate: rate }) as AnySound;
    fusionCry.stop();
    duration = Math.min(duration, fusionCry.totalDuration * 1000);
    fusionCry.destroy();

    const delay = Math.max(duration * 0.05, 25);

    let transitionIndex = 0;
    let durationProgress = 0;

    const transitionThreshold = Math.ceil(duration * 0.4);
    while (durationProgress < transitionThreshold) {
      ++i;
      durationProgress += delay * rate;
      rate *= 0.99;
    }

    transitionIndex = i;

    i = 0;
    rate = 0.85;

    let frameProgress = 0;
    let frameThreshold: number;

    sprite.anims.pause();
    tintSprite.anims.pause();

    let faintCryTimer = this.scene.time.addEvent({
      delay: Utils.fixedInt(delay),
      repeat: -1,
      callback: () => {
        ++i;
        frameThreshold = sprite.anims.msPerFrame / rate;
        frameProgress += delay;
        while (frameProgress > frameThreshold) {
          if (sprite.anims.duration) {
            sprite.anims.nextFrame();
            tintSprite.anims.nextFrame();
          }
          frameProgress -= frameThreshold;
        }
        if (i === transitionIndex) {
          SoundFade.fadeOut(this.scene, cry, Utils.fixedInt(Math.ceil((duration / rate) * 0.2)));
          fusionCry = this.scene.playSound(this.getFusionSpeciesForm().getCryKey(this.fusionFormIndex), Object.assign({ seek: Math.max(fusionCry.totalDuration * 0.4, 0), rate: rate }));
          SoundFade.fadeIn(this.scene, fusionCry, Utils.fixedInt(Math.ceil((duration / rate) * 0.2)), this.scene.masterVolume * this.scene.seVolume, 0);
        }
        rate *= 0.99;
        if (cry && !cry.pendingRemove) {
          cry.setRate(rate);
        }
        if (fusionCry && !fusionCry.pendingRemove) {
          fusionCry.setRate(rate);
        }
        if ((!cry || cry.pendingRemove) && (!fusionCry || fusionCry.pendingRemove)) {
          faintCryTimer.destroy();
          faintCryTimer = null;
          if (callback) {
            callback();
          }
        }
      }
    });

    // Failsafe
    this.scene.time.delayedCall(Utils.fixedInt(3000), () => {
      if (!faintCryTimer || !this.scene) {
        return;
      }
      if (cry?.isPlaying) {
        cry.stop();
      }
      if (fusionCry?.isPlaying) {
        fusionCry.stop();
      }
      faintCryTimer.destroy();
      if (callback) {
        callback();
      }
    });
  }

  isOppositeGender(pokemon: Pokemon): boolean {
    return this.gender !== Gender.GENDERLESS && pokemon.gender === (this.gender === Gender.MALE ? Gender.FEMALE : Gender.MALE);
  }

  canSetStatus(effect: StatusEffect, quiet: boolean = false, overrideStatus: boolean = false, sourcePokemon: Pokemon = null): boolean {
    if (effect !== StatusEffect.FAINT) {
      if (overrideStatus ? this.status?.effect === effect : this.status) {
        return false;
      }
      if (this.isGrounded() && this.scene.arena.terrain?.terrainType === TerrainType.MISTY) {
        return false;
      }
    }

    const types = this.getTypes(true, true);

    switch (effect) {
    case StatusEffect.POISON:
    case StatusEffect.TOXIC:
      // Check if the Pokemon is immune to Poison/Toxic or if the source pokemon is canceling the immunity
      const poisonImmunity = types.map(defType => {
        // Check if the Pokemon is not immune to Poison/Toxic
        if (defType !== Type.POISON && defType !== Type.STEEL) {
          return false;
        }

        // Check if the source Pokemon has an ability that cancels the Poison/Toxic immunity
        const cancelImmunity = new Utils.BooleanHolder(false);
        if (sourcePokemon) {
          applyAbAttrs(IgnoreTypeStatusEffectImmunityAbAttr, sourcePokemon, cancelImmunity, effect, defType);
          if (cancelImmunity.value) {
            return false;
          }
        }

        return true;
      });

      if (this.isOfType(Type.POISON) || this.isOfType(Type.STEEL)) {
        if (poisonImmunity.includes(true)) {
          return false;
        }
      }
      break;
    case StatusEffect.PARALYSIS:
      if (this.isOfType(Type.ELECTRIC)) {
        return false;
      }
      break;
    case StatusEffect.SLEEP:
      if (this.isGrounded() && this.scene.arena.terrain?.terrainType === TerrainType.ELECTRIC) {
        return false;
      }
      break;
    case StatusEffect.FREEZE:
      if (this.isOfType(Type.ICE) || [WeatherType.SUNNY, WeatherType.HARSH_SUN].includes(this.scene?.arena.weather?.weatherType)) {
        return false;
      }
      break;
    case StatusEffect.BURN:
      if (this.isOfType(Type.FIRE)) {
        return false;
      }
      break;
    }

    const cancelled = new Utils.BooleanHolder(false);
    applyPreSetStatusAbAttrs(StatusEffectImmunityAbAttr, this, effect, cancelled, quiet);

    if (cancelled.value) {
      return false;
    }

    return true;
  }

  trySetStatus(effect: StatusEffect, asPhase: boolean = false, sourcePokemon: Pokemon = null, cureTurn: integer = 0, sourceText: string = null): boolean {
    if (!this.canSetStatus(effect, asPhase, false, sourcePokemon)) {
      return false;
    }

    /**
     * If this Pokemon falls asleep or freezes in the middle of a multi-hit attack,
     * cancel the attack's subsequent hits.
     */
    if (effect === StatusEffect.SLEEP || effect === StatusEffect.FREEZE) {
      this.stopMultiHit();
    }

    if (asPhase) {
      this.scene.unshiftPhase(new ObtainStatusEffectPhase(this.scene, this.getBattlerIndex(), effect, cureTurn, sourceText, sourcePokemon));
      return true;
    }

    let statusCureTurn: Utils.IntegerHolder;

    if (effect === StatusEffect.SLEEP) {
      statusCureTurn = new Utils.IntegerHolder(this.randSeedIntRange(2, 4));
      applyAbAttrs(ReduceStatusEffectDurationAbAttr, this, null, effect, statusCureTurn);

      this.setFrameRate(4);

      // If the user is invulnerable, lets remove their invulnerability when they fall asleep
      const invulnerableTags = [
        BattlerTagType.UNDERGROUND,
        BattlerTagType.UNDERWATER,
        BattlerTagType.HIDDEN,
        BattlerTagType.FLYING
      ];

      const tag = invulnerableTags.find((t) => this.getTag(t));

      if (tag) {
        this.removeTag(tag);
        this.getMoveQueue().pop();
      }
    }

    this.status = new Status(effect, 0, statusCureTurn?.value);

    if (effect !== StatusEffect.FAINT) {
      this.scene.triggerPokemonFormChange(this, SpeciesFormChangeStatusEffectTrigger, true);
    }

    return true;
  }

  /**
  * Resets the status of a pokemon.
  * @param revive Whether revive should be cured; defaults to true.
  * @param confusion Whether resetStatus should include confusion or not; defaults to false.
  * @param reloadAssets Whether to reload the assets or not; defaults to false.
  */
  resetStatus(revive: boolean = true, confusion: boolean = false, reloadAssets: boolean = false): void {
    const lastStatus = this.status?.effect;
    if (!revive && lastStatus === StatusEffect.FAINT) {
      return;
    }
    this.status = undefined;
    if (lastStatus === StatusEffect.SLEEP) {
      this.setFrameRate(12);
      if (this.getTag(BattlerTagType.NIGHTMARE)) {
        this.lapseTag(BattlerTagType.NIGHTMARE);
      }
    }
    if (confusion) {
      if (this.getTag(BattlerTagType.CONFUSED)) {
        this.lapseTag(BattlerTagType.CONFUSED);
      }
    }
    if (reloadAssets) {
      this.loadAssets(false).then(() => this.playAnim());
    }
  }

  primeSummonData(summonDataPrimer: PokemonSummonData): void {
    this.summonDataPrimer = summonDataPrimer;
  }

  resetSummonData(): void {
    if (this.summonData?.speciesForm) {
      this.summonData.speciesForm = null;
      this.updateFusionPalette();
    }
    this.summonData = new PokemonSummonData();
    if (!this.battleData) {
      this.resetBattleData();
    }
    this.resetBattleSummonData();
    if (this.summonDataPrimer) {
      for (const k of Object.keys(this.summonData)) {
        if (this.summonDataPrimer[k]) {
          this.summonData[k] = this.summonDataPrimer[k];
        }
      }
      this.summonDataPrimer = null;
    }
    this.updateInfo();
  }

  resetBattleData(): void {
    this.battleData = new PokemonBattleData();
  }

  resetBattleSummonData(): void {
    this.battleSummonData = new PokemonBattleSummonData();
    if (this.getTag(BattlerTagType.SEEDED)) {
      this.lapseTag(BattlerTagType.SEEDED);
    }
    if (this.scene) {
      this.scene.triggerPokemonFormChange(this, SpeciesFormChangePostMoveTrigger, true);
    }
  }

  resetTurnData(): void {
    this.turnData = new PokemonTurnData();
  }

  getExpValue(): integer {
    // Logic to factor in victor level has been removed for balancing purposes, so the player doesn't have to focus on EXP maxxing
    return ((this.getSpeciesForm().getBaseExp() * this.level) / 5 + 1);
  }

  setFrameRate(frameRate: integer) {
    this.scene.anims.get(this.getBattleSpriteKey()).frameRate = frameRate;
    this.getSprite().play(this.getBattleSpriteKey());
    this.getTintSprite().play(this.getBattleSpriteKey());
  }

  tint(color: number, alpha?: number, duration?: integer, ease?: string) {
    const tintSprite = this.getTintSprite();
    tintSprite.setTintFill(color);
    tintSprite.setVisible(true);

    if (duration) {
      tintSprite.setAlpha(0);

      this.scene.tweens.add({
        targets: tintSprite,
        alpha: alpha || 1,
        duration: duration,
        ease: ease || "Linear"
      });
    } else {
      tintSprite.setAlpha(alpha);
    }
  }

  untint(duration: integer, ease?: string) {
    const tintSprite = this.getTintSprite();

    if (duration) {
      this.scene.tweens.add({
        targets: tintSprite,
        alpha: 0,
        duration: duration,
        ease: ease || "Linear",
        onComplete: () => {
          tintSprite.setVisible(false);
          tintSprite.setAlpha(1);
        }
      });
    } else {
      tintSprite.setVisible(false);
      tintSprite.setAlpha(1);
    }
  }

  enableMask() {
    if (!this.maskEnabled) {
      this.maskSprite = this.getTintSprite();
      this.maskSprite.setVisible(true);
      this.maskSprite.setPosition(this.x * this.parentContainer.scale + this.parentContainer.x,
        this.y * this.parentContainer.scale + this.parentContainer.y);
      this.maskSprite.setScale(this.getSpriteScale() * this.parentContainer.scale);
      this.maskEnabled = true;
    }
  }

  disableMask() {
    if (this.maskEnabled) {
      this.maskSprite.setVisible(false);
      this.maskSprite.setPosition(0, 0);
      this.maskSprite.setScale(this.getSpriteScale());
      this.maskSprite = null;
      this.maskEnabled = false;
    }
  }

  sparkle(): void {
    if (this.shinySparkle) {
      this.shinySparkle.play(`sparkle${this.variant ? `_${this.variant + 1}` : ""}`);
      this.scene.playSound("sparkle");
    }
  }

  updateFusionPalette(ignoreOveride?: boolean): void {
    if (!this.getFusionSpeciesForm(ignoreOveride)) {
      [ this.getSprite(), this.getTintSprite() ].map(s => {
        s.pipelineData[`spriteColors${ignoreOveride && this.summonData?.speciesForm ? "Base" : ""}`] = [];
        s.pipelineData[`fusionSpriteColors${ignoreOveride && this.summonData?.speciesForm ? "Base" : ""}`] = [];
      });
      return;
    }

    const speciesForm = this.getSpeciesForm(ignoreOveride);
    const fusionSpeciesForm = this.getFusionSpeciesForm(ignoreOveride);

    const spriteKey = speciesForm.getSpriteKey(this.getGender(ignoreOveride) === Gender.FEMALE, speciesForm.formIndex, this.shiny, this.variant);
    const backSpriteKey = speciesForm.getSpriteKey(this.getGender(ignoreOveride) === Gender.FEMALE, speciesForm.formIndex, this.shiny, this.variant).replace("pkmn__", "pkmn__back__");
    const fusionSpriteKey = fusionSpeciesForm.getSpriteKey(this.getFusionGender(ignoreOveride) === Gender.FEMALE, fusionSpeciesForm.formIndex, this.fusionShiny, this.fusionVariant);
    const fusionBackSpriteKey = fusionSpeciesForm.getSpriteKey(this.getFusionGender(ignoreOveride) === Gender.FEMALE, fusionSpeciesForm.formIndex, this.fusionShiny, this.fusionVariant).replace("pkmn__", "pkmn__back__");

    const sourceTexture = this.scene.textures.get(spriteKey);
    const sourceBackTexture = this.scene.textures.get(backSpriteKey);
    const fusionTexture = this.scene.textures.get(fusionSpriteKey);
    const fusionBackTexture = this.scene.textures.get(fusionBackSpriteKey);

    const [ sourceFrame, sourceBackFrame, fusionFrame, fusionBackFrame ] = [ sourceTexture, sourceBackTexture, fusionTexture, fusionBackTexture ].map(texture => texture.frames[texture.firstFrame]);
    const [ sourceImage, sourceBackImage, fusionImage, fusionBackImage ] = [ sourceTexture, sourceBackTexture, fusionTexture, fusionBackTexture ].map(i => i.getSourceImage() as HTMLImageElement);

    const canvas = document.createElement("canvas");
    const backCanvas = document.createElement("canvas");
    const fusionCanvas = document.createElement("canvas");
    const fusionBackCanvas = document.createElement("canvas");

    const spriteColors: integer[][] = [];
    const pixelData: Uint8ClampedArray[] = [];

    [ canvas, backCanvas, fusionCanvas, fusionBackCanvas ].forEach((canv: HTMLCanvasElement, c: integer) => {
      const context = canv.getContext("2d");
      const frame = [ sourceFrame, sourceBackFrame, fusionFrame, fusionBackFrame ][c];
      canv.width = frame.width;
      canv.height = frame.height;
      context.drawImage([ sourceImage, sourceBackImage, fusionImage, fusionBackImage ][c], frame.cutX, frame.cutY, frame.width, frame.height, 0, 0, frame.width, frame.height);
      const imageData = context.getImageData(frame.cutX, frame.cutY, frame.width, frame.height);
      pixelData.push(imageData.data);
    });

    for (let f = 0; f < 2; f++) {
      const variantColors = variantColorCache[!f ? spriteKey : backSpriteKey];
      const variantColorSet = new Map<integer, integer[]>();
      if (this.shiny && variantColors && variantColors[this.variant]) {
        Object.keys(variantColors[this.variant]).forEach(k => {
          variantColorSet.set(Utils.rgbaToInt(Array.from(Object.values(Utils.rgbHexToRgba(k)))), Array.from(Object.values(Utils.rgbHexToRgba(variantColors[this.variant][k]))));
        });
      }

      for (let i = 0; i < pixelData[f].length; i += 4) {
        if (pixelData[f][i + 3]) {
          const pixel = pixelData[f].slice(i, i + 4);
          let [ r, g, b, a ] = pixel;
          if (variantColors) {
            const color = Utils.rgbaToInt([r, g, b, a]);
            if (variantColorSet.has(color)) {
              const mappedPixel = variantColorSet.get(color);
              [ r, g, b, a ] = mappedPixel;
            }
          }
          if (!spriteColors.find(c => c[0] === r && c[1] === g && c[2] === b)) {
            spriteColors.push([ r, g, b, a ]);
          }
        }
      }
    }

    const fusionSpriteColors = JSON.parse(JSON.stringify(spriteColors));

    const pixelColors = [];
    for (let f = 0; f < 2; f++) {
      for (let i = 0; i < pixelData[f].length; i += 4) {
        const total = pixelData[f].slice(i, i + 3).reduce((total: integer, value: integer) => total + value, 0);
        if (!total) {
          continue;
        }
        pixelColors.push(argbFromRgba({ r: pixelData[f][i], g: pixelData[f][i + 1], b: pixelData[f][i + 2], a: pixelData[f][i + 3] }));
      }
    }

    const fusionPixelColors = [];
    for (let f = 0; f < 2; f++) {
      const variantColors = variantColorCache[!f ? fusionSpriteKey : fusionBackSpriteKey];
      const variantColorSet = new Map<integer, integer[]>();
      if (this.fusionShiny && variantColors && variantColors[this.fusionVariant]) {
        Object.keys(variantColors[this.fusionVariant]).forEach(k => {
          variantColorSet.set(Utils.rgbaToInt(Array.from(Object.values(Utils.rgbHexToRgba(k)))), Array.from(Object.values(Utils.rgbHexToRgba(variantColors[this.fusionVariant][k]))));
        });
      }
      for (let i = 0; i < pixelData[2 + f].length; i += 4) {
        const total = pixelData[2 + f].slice(i, i + 3).reduce((total: integer, value: integer) => total + value, 0);
        if (!total) {
          continue;
        }
        let [ r, g, b, a ] = [ pixelData[2 + f][i], pixelData[2 + f][i + 1], pixelData[2 + f][i + 2], pixelData[2 + f][i + 3] ];
        if (variantColors) {
          const color = Utils.rgbaToInt([r, g, b, a]);
          if (variantColorSet.has(color)) {
            const mappedPixel = variantColorSet.get(color);
            [ r, g, b, a ] = mappedPixel;
          }
        }
        fusionPixelColors.push(argbFromRgba({ r, g, b, a }));
      }
    }

    let paletteColors: Map<number, number>;
    let fusionPaletteColors: Map<number, number>;

    const originalRandom = Math.random;
    Math.random = () => Phaser.Math.RND.realInRange(0, 1);

    this.scene.executeWithSeedOffset(() => {
      paletteColors = QuantizerCelebi.quantize(pixelColors, 4);
      fusionPaletteColors = QuantizerCelebi.quantize(fusionPixelColors, 4);
    }, 0, "This result should not vary");

    Math.random = originalRandom;

    const [ palette, fusionPalette ] = [ paletteColors, fusionPaletteColors ]
      .map(paletteColors => {
        let keys = Array.from(paletteColors.keys()).sort((a: integer, b: integer) => paletteColors.get(a) < paletteColors.get(b) ? 1 : -1);
        let rgbaColors: Map<number, integer[]>;
        let hsvColors: Map<number, number[]>;

        const mappedColors = new Map<integer, integer[]>();

        do {
          mappedColors.clear();

          rgbaColors = keys.reduce((map: Map<number, integer[]>, k: number) => {
            map.set(k, Object.values(rgbaFromArgb(k))); return map;
          }, new Map<number, integer[]>());
          hsvColors = Array.from(rgbaColors.keys()).reduce((map: Map<number, number[]>, k: number) => {
            const rgb = rgbaColors.get(k).slice(0, 3);
            map.set(k, Utils.rgbToHsv(rgb[0], rgb[1], rgb[2]));
            return map;
          }, new Map<number, number[]>());

          for (let c = keys.length - 1; c >= 0; c--) {
            const hsv = hsvColors.get(keys[c]);
            for (let c2 = 0; c2 < c; c2++) {
              const hsv2 = hsvColors.get(keys[c2]);
              const diff = Math.abs(hsv[0] - hsv2[0]);
              if (diff < 30 || diff >= 330) {
                if (mappedColors.has(keys[c])) {
                  mappedColors.get(keys[c]).push(keys[c2]);
                } else {
                  mappedColors.set(keys[c], [ keys[c2] ]);
                }
                break;
              }
            }
          }

          mappedColors.forEach((values: integer[], key: integer) => {
            const keyColor = rgbaColors.get(key);
            const valueColors = values.map(v => rgbaColors.get(v));
            const color = keyColor.slice(0);
            let count = paletteColors.get(key);
            for (const value of values) {
              const valueCount = paletteColors.get(value);
              if (!valueCount) {
                continue;
              }
              count += valueCount;
            }

            for (let c = 0; c < 3; c++) {
              color[c] *= (paletteColors.get(key) / count);
              values.forEach((value: integer, i: integer) => {
                if (paletteColors.has(value)) {
                  const valueCount = paletteColors.get(value);
                  color[c] += valueColors[i][c] * (valueCount / count);
                }
              });
              color[c] = Math.round(color[c]);
            }

            paletteColors.delete(key);
            for (const value of values) {
              paletteColors.delete(value);
              if (mappedColors.has(value)) {
                mappedColors.delete(value);
              }
            }

            paletteColors.set(argbFromRgba({ r: color[0], g: color[1], b: color[2], a: color[3] }), count);
          });

          keys = Array.from(paletteColors.keys()).sort((a: integer, b: integer) => paletteColors.get(a) < paletteColors.get(b) ? 1 : -1);
        } while (mappedColors.size);

        return keys.map(c => Object.values(rgbaFromArgb(c)));
      }
      );

    const paletteDeltas: number[][] = [];

    spriteColors.forEach((sc: integer[], i: integer) => {
      paletteDeltas.push([]);
      for (let p = 0; p < palette.length; p++) {
        paletteDeltas[i].push(Utils.deltaRgb(sc, palette[p]));
      }
    });

    const easeFunc = Phaser.Tweens.Builders.GetEaseFunction("Cubic.easeIn");

    for (let sc = 0; sc < spriteColors.length; sc++) {
      const delta = Math.min(...paletteDeltas[sc]);
      const paletteIndex = Math.min(paletteDeltas[sc].findIndex(pd => pd === delta), fusionPalette.length - 1);
      if (delta < 255) {
        const ratio = easeFunc(delta / 255);
        const color = [ 0, 0, 0, fusionSpriteColors[sc][3] ];
        for (let c = 0; c < 3; c++) {
          color[c] = Math.round((fusionSpriteColors[sc][c] * ratio) + (fusionPalette[paletteIndex][c] * (1 - ratio)));
        }
        fusionSpriteColors[sc] = color;
      }
    }

    [ this.getSprite(), this.getTintSprite() ].map(s => {
      s.pipelineData[`spriteColors${ignoreOveride && this.summonData?.speciesForm ? "Base" : ""}`] = spriteColors;
      s.pipelineData[`fusionSpriteColors${ignoreOveride && this.summonData?.speciesForm ? "Base" : ""}`] = fusionSpriteColors;
    });

    canvas.remove();
    fusionCanvas.remove();
  }

  randSeedInt(range: integer, min: integer = 0): integer {
    return this.scene.currentBattle
      ? this.scene.randBattleSeedInt(range, min)
      : Utils.randSeedInt(range, min);
  }

  randSeedIntRange(min: integer, max: integer): integer {
    return this.randSeedInt((max - min) + 1, min);
  }

  destroy(): void {
    this.battleInfo?.destroy();
    super.destroy();
  }

  getBattleInfo(): BattleInfo {
    return this.battleInfo;
  }
}

export default interface Pokemon {
  scene: BattleScene
}

export class PlayerPokemon extends Pokemon {
  public compatibleTms: Moves[];

  constructor(scene: BattleScene, species: PokemonSpecies, level: integer, abilityIndex: integer, formIndex: integer, gender: Gender, shiny: boolean, variant: Variant, ivs: integer[], nature: Nature, dataSource: Pokemon | PokemonData) {
    super(scene, 106, 148, species, level, abilityIndex, formIndex, gender, shiny, variant, ivs, nature, dataSource);

    if (Overrides.STATUS_OVERRIDE) {
      this.status = new Status(Overrides.STATUS_OVERRIDE);
    }

    if (Overrides.SHINY_OVERRIDE) {
      this.shiny = true;
      this.initShinySparkle();
      if (Overrides.VARIANT_OVERRIDE) {
        this.variant = Overrides.VARIANT_OVERRIDE;
      }
    }

    if (!dataSource) {
      this.generateAndPopulateMoveset();
    }
    this.generateCompatibleTms();
  }

  initBattleInfo(): void {
    this.battleInfo = new PlayerBattleInfo(this.scene);
    this.battleInfo.initInfo(this);
  }

  isPlayer(): boolean {
    return true;
  }

  hasTrainer(): boolean {
    return true;
  }

  isBoss(): boolean {
    return false;
  }

  getFieldIndex(): integer {
    return this.scene.getPlayerField().indexOf(this);
  }

  getBattlerIndex(): BattlerIndex {
    return this.getFieldIndex();
  }

  generateCompatibleTms(): void {
    this.compatibleTms = [];

    const tms = Object.keys(tmSpecies);
    for (const tm of tms) {
      const moveId = parseInt(tm) as Moves;
      let compatible = false;
      for (const p of tmSpecies[tm]) {
        if (Array.isArray(p)) {
          if (p[0] === this.species.speciesId || (this.fusionSpecies && p[0] === this.fusionSpecies.speciesId) && p.slice(1).indexOf(this.species.forms[this.formIndex]) > -1) {
            compatible = true;
            break;
          }
        } else if (p === this.species.speciesId || (this.fusionSpecies && p === this.fusionSpecies.speciesId)) {
          compatible = true;
          break;
        }
      }
      if (reverseCompatibleTms.indexOf(moveId) > -1) {
        compatible = !compatible;
      }
      if (compatible) {
        this.compatibleTms.push(moveId);
      }
    }
  }

  tryPopulateMoveset(moveset: StarterMoveset): boolean {
    if (!this.getSpeciesForm().validateStarterMoveset(moveset, this.scene.gameData.starterData[this.species.getRootSpeciesId()].eggMoves)) {
      return false;
    }

    this.moveset = moveset.map(m => new PokemonMove(m));

    return true;
  }

  switchOut(batonPass: boolean, removeFromField: boolean = false): Promise<void> {
    return new Promise(resolve => {
      this.resetTurnData();
      if (!batonPass) {
        this.resetSummonData();
      }
      this.hideInfo();
      this.setVisible(false);

      this.scene.ui.setMode(Mode.PARTY, PartyUiMode.FAINT_SWITCH, this.getFieldIndex(), (slotIndex: integer, option: PartyOption) => {
        if (slotIndex >= this.scene.currentBattle.getBattlerCount() && slotIndex < 6) {
          this.scene.unshiftPhase(new SwitchSummonPhase(this.scene, this.getFieldIndex(), slotIndex, false, batonPass));
        }
        if (removeFromField) {
          this.setVisible(false);
          this.scene.field.remove(this);
          this.scene.triggerPokemonFormChange(this, SpeciesFormChangeActiveTrigger, true);
        }
        this.scene.ui.setMode(Mode.MESSAGE).then(() => resolve());
      }, PartyUiHandler.FilterNonFainted);
    });
  }

  addFriendship(friendship: integer): void {
    const starterSpeciesId = this.species.getRootSpeciesId();
    const fusionStarterSpeciesId = this.isFusion() ? this.fusionSpecies.getRootSpeciesId() : 0;
    const starterData = [
      this.scene.gameData.starterData[starterSpeciesId],
      fusionStarterSpeciesId ? this.scene.gameData.starterData[fusionStarterSpeciesId] : null
    ].filter(d => d);
    const amount = new Utils.IntegerHolder(friendship);
    const starterAmount = new Utils.IntegerHolder(Math.floor(friendship * (this.scene.gameMode.isClassic && friendship > 0 ? 2 : 1) / (fusionStarterSpeciesId ? 2 : 1)));
    if (amount.value > 0) {
      this.scene.applyModifier(PokemonFriendshipBoosterModifier, true, this, amount);
      this.scene.applyModifier(PokemonFriendshipBoosterModifier, true, this, starterAmount);

      this.friendship = Math.min(this.friendship + amount.value, 255);
      if (this.friendship === 255) {
        this.scene.validateAchv(achvs.MAX_FRIENDSHIP);
      }
      starterData.forEach((sd: StarterDataEntry, i: integer) => {
        const speciesId = !i ? starterSpeciesId : fusionStarterSpeciesId as Species;
        sd.friendship = (sd.friendship || 0) + starterAmount.value;
        if (sd.friendship >= getStarterValueFriendshipCap(speciesStarters[speciesId])) {
          this.scene.gameData.addStarterCandy(getPokemonSpecies(speciesId), 1);
          sd.friendship = 0;
        }
      });
    } else {
      this.friendship = Math.max(this.friendship + amount.value, 0);
      for (const sd of starterData) {
        sd.friendship = Math.max((sd.friendship || 0) + starterAmount.value, 0);
      }
    }
  }
  /**
   * Handles Revival Blessing when used by player.
   * @returns Promise to revive a pokemon.
   * @see {@linkcode RevivalBlessingAttr}
   */
  revivalBlessing(): Promise<void> {
    return new Promise(resolve => {
      this.scene.ui.setMode(Mode.PARTY, PartyUiMode.REVIVAL_BLESSING, this.getFieldIndex(), (slotIndex:integer, option: PartyOption) => {
        if (slotIndex >= 0 && slotIndex<6) {
          const pokemon = this.scene.getParty()[slotIndex];
          if (!pokemon || !pokemon.isFainted()) {
            resolve();
          }

          pokemon.resetTurnData();
          pokemon.resetStatus();
          pokemon.heal(Math.min(Math.max(Math.ceil(Math.floor(0.5 * pokemon.getMaxHp())), 1), pokemon.getMaxHp()));
          this.scene.queueMessage(`${pokemon.name} was revived!`,0,true);

          if (this.scene.currentBattle.double && this.scene.getParty().length > 1) {
            const allyPokemon = this.getAlly();
            if (slotIndex<=1) {
              // Revived ally pokemon
              this.scene.unshiftPhase(new SwitchSummonPhase(this.scene, pokemon.getFieldIndex(), slotIndex, false, false, true));
              this.scene.unshiftPhase(new ToggleDoublePositionPhase(this.scene, true));
            } else if (allyPokemon.isFainted()) {
              // Revived party pokemon, and ally pokemon is fainted
              this.scene.unshiftPhase(new SwitchSummonPhase(this.scene, allyPokemon.getFieldIndex(), slotIndex, false, false, true));
              this.scene.unshiftPhase(new ToggleDoublePositionPhase(this.scene, true));
            }
          }

        }
        this.scene.ui.setMode(Mode.MESSAGE).then(() => resolve());
      }, PartyUiHandler.FilterFainted);
    });
  }

  getPossibleEvolution(evolution: SpeciesFormEvolution): Promise<Pokemon> {
    return new Promise(resolve => {
      const evolutionSpecies = getPokemonSpecies(evolution.speciesId);
      const isFusion = evolution instanceof FusionSpeciesFormEvolution;
      let ret: PlayerPokemon;
      if (isFusion) {
        const originalFusionSpecies = this.fusionSpecies;
        const originalFusionFormIndex = this.fusionFormIndex;
        this.fusionSpecies = evolutionSpecies;
        this.fusionFormIndex = evolution.evoFormKey !== null ? Math.max(evolutionSpecies.forms.findIndex(f => f.formKey === evolution.evoFormKey), 0) : this.fusionFormIndex;
        ret = this.scene.addPlayerPokemon(this.species, this.level, this.abilityIndex, this.formIndex, this.gender, this.shiny, this.variant, this.ivs, this.nature, this);
        this.fusionSpecies = originalFusionSpecies;
        this.fusionFormIndex = originalFusionFormIndex;
      } else {
        const formIndex = evolution.evoFormKey !== null && !isFusion ? Math.max(evolutionSpecies.forms.findIndex(f => f.formKey === evolution.evoFormKey), 0) : this.formIndex;
        ret = this.scene.addPlayerPokemon(!isFusion ? evolutionSpecies : this.species, this.level, this.abilityIndex, formIndex, this.gender, this.shiny, this.variant, this.ivs, this.nature, this);
      }
      ret.loadAssets().then(() => resolve(ret));
    });
  }

  evolve(evolution: SpeciesFormEvolution): Promise<void> {
    return new Promise(resolve => {
      this.pauseEvolutions = false;
      this.handleSpecialEvolutions(evolution);
      const isFusion = evolution instanceof FusionSpeciesFormEvolution;
      if (!isFusion) {
        this.species = getPokemonSpecies(evolution.speciesId);
      } else {
        this.fusionSpecies = getPokemonSpecies(evolution.speciesId);
      }
      if (evolution.preFormKey !== null) {
        const formIndex = Math.max((!isFusion ? this.species : this.fusionSpecies).forms.findIndex(f => f.formKey === evolution.evoFormKey), 0);
        if (!isFusion) {
          this.formIndex = formIndex;
        } else {
          this.fusionFormIndex = formIndex;
        }
      }
      this.generateName();
      if (!isFusion) {
        const abilityCount = this.getSpeciesForm().getAbilityCount();
        if (this.abilityIndex >= abilityCount) { // Shouldn't happen
          this.abilityIndex = abilityCount - 1;
        }
      } else {
        const abilityCount = this.getFusionSpeciesForm().getAbilityCount();
        if (this.fusionAbilityIndex >= abilityCount) {// Shouldn't happen
          this.fusionAbilityIndex = abilityCount - 1;
        }
      }
      this.compatibleTms.splice(0, this.compatibleTms.length);
      this.generateCompatibleTms();
      const updateAndResolve = () => {
        this.loadAssets().then(() => {
          this.calculateStats();
          this.updateInfo(true).then(() => resolve());
        });
      };
      if (!this.scene.gameMode.isDaily || this.metBiome > -1) {
        this.scene.gameData.updateSpeciesDexIvs(this.species.speciesId, this.ivs);
        this.scene.gameData.setPokemonSeen(this, false);
        this.scene.gameData.setPokemonCaught(this, false).then(() => updateAndResolve());
      } else {
        updateAndResolve();
      }
    });
  }

  private handleSpecialEvolutions(evolution: SpeciesFormEvolution) {
    const isFusion = evolution instanceof FusionSpeciesFormEvolution;

    const evoSpecies = (!isFusion ? this.species : this.fusionSpecies);
    if (evoSpecies.speciesId === Species.NINCADA && evolution.speciesId === Species.NINJASK) {
      const newEvolution = pokemonEvolutions[evoSpecies.speciesId][1];

      if (newEvolution.condition.predicate(this)) {
        const newPokemon = this.scene.addPlayerPokemon(this.species, this.level, this.abilityIndex, this.formIndex, undefined, this.shiny, this.variant, this.ivs, this.nature);
        newPokemon.natureOverride = this.natureOverride;
        newPokemon.passive = this.passive;
        newPokemon.moveset = this.moveset.slice();
        newPokemon.moveset = this.copyMoveset();
        newPokemon.luck = this.luck;
        newPokemon.fusionSpecies = this.fusionSpecies;
        newPokemon.fusionFormIndex = this.fusionFormIndex;
        newPokemon.fusionAbilityIndex = this.fusionAbilityIndex;
        newPokemon.fusionShiny = this.fusionShiny;
        newPokemon.fusionVariant = this.fusionVariant;
        newPokemon.fusionGender = this.fusionGender;
        newPokemon.fusionLuck = this.fusionLuck;

        this.scene.getParty().push(newPokemon);
        newPokemon.evolve(!isFusion ? newEvolution : new FusionSpeciesFormEvolution(this.id, newEvolution));
        const modifiers = this.scene.findModifiers(m => m instanceof PokemonHeldItemModifier
          && m.pokemonId === this.id, true) as PokemonHeldItemModifier[];
        modifiers.forEach(m => {
          const clonedModifier = m.clone() as PokemonHeldItemModifier;
          clonedModifier.pokemonId = newPokemon.id;
          this.scene.addModifier(clonedModifier, true);
        });
        this.scene.updateModifiers(true);
      }
    }
  }

  getPossibleForm(formChange: SpeciesFormChange): Promise<Pokemon> {
    return new Promise(resolve => {
      const formIndex = Math.max(this.species.forms.findIndex(f => f.formKey === formChange.formKey), 0);
      const ret = this.scene.addPlayerPokemon(this.species, this.level, this.abilityIndex, formIndex, this.gender, this.shiny, this.variant, this.ivs, this.nature, this);
      ret.loadAssets().then(() => resolve(ret));
    });
  }

  changeForm(formChange: SpeciesFormChange): Promise<void> {
    return new Promise(resolve => {
      this.formIndex = Math.max(this.species.forms.findIndex(f => f.formKey === formChange.formKey), 0);
      this.generateName();
      const abilityCount = this.getSpeciesForm().getAbilityCount();
      if (this.abilityIndex >= abilityCount) { // Shouldn't happen
        this.abilityIndex = abilityCount - 1;
      }
      this.compatibleTms.splice(0, this.compatibleTms.length);
      this.generateCompatibleTms();
      const updateAndResolve = () => {
        this.loadAssets().then(() => {
          this.calculateStats();
          this.scene.updateModifiers(true, true);
          this.updateInfo(true).then(() => resolve());
        });
      };
      if (!this.scene.gameMode.isDaily || this.metBiome > -1) {
        this.scene.gameData.setPokemonSeen(this, false);
        this.scene.gameData.setPokemonCaught(this, false).then(() => updateAndResolve());
      } else {
        updateAndResolve();
      }
    });
  }

  clearFusionSpecies(): void {
    super.clearFusionSpecies();
    this.generateCompatibleTms();
  }

  /**
  * Returns a Promise to fuse two PlayerPokemon together
  * @param pokemon The PlayerPokemon to fuse to this one
  */
  fuse(pokemon: PlayerPokemon): Promise<void> {
    return new Promise(resolve => {
      this.fusionSpecies = pokemon.species;
      this.fusionFormIndex = pokemon.formIndex;
      this.fusionAbilityIndex = pokemon.abilityIndex;
      this.fusionShiny = pokemon.shiny;
      this.fusionVariant = pokemon.variant;
      this.fusionGender = pokemon.gender;
      this.fusionLuck = pokemon.luck;

      this.scene.validateAchv(achvs.SPLICE);
      this.scene.gameData.gameStats.pokemonFused++;

      // Store the average HP% that each Pokemon has
      const newHpPercent = ((pokemon.hp / pokemon.stats[Stat.HP]) + (this.hp / this.stats[Stat.HP])) / 2;

      this.generateName();
      this.calculateStats();

      // Set this Pokemon's HP to the average % of both fusion components
      this.hp = Math.round(this.stats[Stat.HP] * newHpPercent);
      if (!this.isFainted()) {
        // If this Pokemon hasn't fainted, make sure the HP wasn't set over the new maximum
        this.hp = Math.min(this.hp, this.stats[Stat.HP]);
        this.status = getRandomStatus(this.status, pokemon.status); // Get a random valid status between the two
      } else if (!pokemon.isFainted()) {
        // If this Pokemon fainted but the other hasn't, make sure the HP wasn't set to zero
        this.hp = Math.max(this.hp, 1);
        this.status = pokemon.status; // Inherit the other Pokemon's status
      }

      this.generateCompatibleTms();
      this.updateInfo(true);
      const fusedPartyMemberIndex = this.scene.getParty().indexOf(pokemon);
      let partyMemberIndex = this.scene.getParty().indexOf(this);
      if (partyMemberIndex > fusedPartyMemberIndex) {
        partyMemberIndex--;
      }
      const fusedPartyMemberHeldModifiers = this.scene.findModifiers(m => m instanceof PokemonHeldItemModifier
        && m.pokemonId === pokemon.id, true) as PokemonHeldItemModifier[];
      const transferModifiers: Promise<boolean>[] = [];
      for (const modifier of fusedPartyMemberHeldModifiers) {
        transferModifiers.push(this.scene.tryTransferHeldItemModifier(modifier, this, false, modifier.getStackCount(), true, true));
      }
      Promise.allSettled(transferModifiers).then(() => {
        this.scene.updateModifiers(true, true).then(() => {
          this.scene.removePartyMemberModifiers(fusedPartyMemberIndex);
          this.scene.getParty().splice(fusedPartyMemberIndex, 1)[0];
          const newPartyMemberIndex = this.scene.getParty().indexOf(this);
          pokemon.getMoveset(true).map(m => this.scene.unshiftPhase(new LearnMovePhase(this.scene, newPartyMemberIndex, m.getMove().id)));
          pokemon.destroy();
          this.updateFusionPalette();
          resolve();
        });
      });
    });
  }

  unfuse(): Promise<void> {
    return new Promise(resolve => {
      this.clearFusionSpecies();

      this.updateInfo(true).then(() => resolve());
      this.updateFusionPalette();
    });
  }

  /** Returns a deep copy of this Pokemon's moveset array */
  copyMoveset(): PokemonMove[] {
    const newMoveset = [];
    this.moveset.forEach(move =>
      newMoveset.push(new PokemonMove(move.moveId, 0, move.ppUp, move.virtual)));

    return newMoveset;
  }
}

export class EnemyPokemon extends Pokemon {
  public trainerSlot: TrainerSlot;
  public aiType: AiType;
  public bossSegments: integer;
  public bossSegmentIndex: integer;
  /** To indicate of the instance was populated with a dataSource -> e.g. loaded & populated from session data */
  public readonly isPopulatedFromDataSource: boolean;

  constructor(scene: BattleScene, species: PokemonSpecies, level: integer, trainerSlot: TrainerSlot, boss: boolean, dataSource: PokemonData) {
    super(scene, 236, 84, species, level, dataSource?.abilityIndex, dataSource?.formIndex,
      dataSource?.gender, dataSource ? dataSource.shiny : false, dataSource ? dataSource.variant : undefined, null, dataSource ? dataSource.nature : undefined, dataSource);

    this.trainerSlot = trainerSlot;
    this.isPopulatedFromDataSource = !!dataSource; // if a dataSource is provided, then it was populated from dataSource
    if (boss) {
      this.setBoss(boss, dataSource?.bossSegments);
    }

    if (Overrides.OPP_STATUS_OVERRIDE) {
      this.status = new Status(Overrides.OPP_STATUS_OVERRIDE);
    }

    if (!dataSource) {
      this.generateAndPopulateMoveset();

      this.trySetShiny();
      if (Overrides.OPP_SHINY_OVERRIDE) {
        this.shiny = true;
        this.initShinySparkle();
      }
      if (this.shiny) {
        this.variant = this.generateVariant();
        if (Overrides.OPP_VARIANT_OVERRIDE) {
          this.variant = Overrides.OPP_VARIANT_OVERRIDE;
        }
      }

      this.luck = (this.shiny ? this.variant + 1 : 0) + (this.fusionShiny ? this.fusionVariant + 1 : 0);

      let prevolution: Species;
      let speciesId = species.speciesId;
      while ((prevolution = pokemonPrevolutions[speciesId])) {
        const evolution = pokemonEvolutions[prevolution].find(pe => pe.speciesId === speciesId && (!pe.evoFormKey || pe.evoFormKey === this.getFormKey()));
        if (evolution.condition?.enforceFunc) {
          evolution.condition.enforceFunc(this);
        }
        speciesId = prevolution;
      }
    }

    this.aiType = boss || this.hasTrainer() ? AiType.SMART : AiType.SMART_RANDOM;
  }

  initBattleInfo(): void {
    if (!this.battleInfo) {
      this.battleInfo = new EnemyBattleInfo(this.scene);
      this.battleInfo.updateBossSegments(this);
      this.battleInfo.initInfo(this);
    } else {
      this.battleInfo.updateBossSegments(this);
    }
  }

  /**
   * Sets the pokemons boss status. If true initializes the boss segments either from the arguments
   * or through the the Scene.getEncounterBossSegments function
   *
   * @param boss if the pokemon is a boss
   * @param bossSegments amount of boss segments (health-bar segments)
   */
  setBoss(boss: boolean = true, bossSegments: integer = 0): void {
    if (boss) {
      this.bossSegments = bossSegments || this.scene.getEncounterBossSegments(this.scene.currentBattle.waveIndex, this.level, this.species, true);
      this.bossSegmentIndex = this.bossSegments - 1;
    } else {
      this.bossSegments = 0;
      this.bossSegmentIndex = 0;
    }
  }

  generateAndPopulateMoveset(formIndex?: integer): void {
    switch (true) {
    case (this.species.speciesId === Species.SMEARGLE):
      this.moveset = [
        new PokemonMove(Moves.SKETCH),
        new PokemonMove(Moves.SKETCH),
        new PokemonMove(Moves.SKETCH),
        new PokemonMove(Moves.SKETCH)
      ];
      break;
    case (this.species.speciesId === Species.ETERNATUS):
      this.moveset = (formIndex !== undefined ? formIndex : this.formIndex)
        ? [
          new PokemonMove(Moves.DYNAMAX_CANNON),
          new PokemonMove(Moves.CROSS_POISON),
          new PokemonMove(Moves.FLAMETHROWER),
          new PokemonMove(Moves.RECOVER, 0, -4)
        ]
        : [
          new PokemonMove(Moves.ETERNABEAM),
          new PokemonMove(Moves.SLUDGE_BOMB),
          new PokemonMove(Moves.DRAGON_DANCE),
          new PokemonMove(Moves.COSMIC_POWER)
        ];
      break;
    default:
      super.generateAndPopulateMoveset();
      break;
    }
  }

  getNextMove(): QueuedMove {
    const queuedMove = this.getMoveQueue().length
      ? this.getMoveset().find(m => m.moveId === this.getMoveQueue()[0].move)
      : null;
    if (queuedMove) {
      if (queuedMove.isUsable(this, this.getMoveQueue()[0].ignorePP)) {
        return { move: queuedMove.moveId, targets: this.getMoveQueue()[0].targets, ignorePP: this.getMoveQueue()[0].ignorePP };
      } else {
        this.getMoveQueue().shift();
        return this.getNextMove();
      }
    }

    const movePool = this.getMoveset().filter(m => m.isUsable(this));
    if (movePool.length) {
      if (movePool.length === 1) {
        return { move: movePool[0].moveId, targets: this.getNextTargets(movePool[0].moveId) };
      }
      const encoreTag = this.getTag(EncoreTag) as EncoreTag;
      if (encoreTag) {
        const encoreMove = movePool.find(m => m.moveId === encoreTag.moveId);
        if (encoreMove) {
          return { move: encoreMove.moveId, targets: this.getNextTargets(encoreMove.moveId) };
        }
      }
      switch (this.aiType) {
      case AiType.RANDOM:
        const moveId = movePool[this.scene.randBattleSeedInt(movePool.length)].moveId;
        return { move: moveId, targets: this.getNextTargets(moveId) };
      case AiType.SMART_RANDOM:
      case AiType.SMART:
        const moveScores = movePool.map(() => 0);
        const moveTargets = Object.fromEntries(movePool.map(m => [ m.moveId, this.getNextTargets(m.moveId) ]));
        for (const m in movePool) {
          const pokemonMove = movePool[m];
          const move = pokemonMove.getMove();

          let moveScore = moveScores[m];
          const targetScores: integer[] = [];

          for (const mt of moveTargets[move.id]) {
            // Prevent a target score from being calculated when the target is whoever attacks the user
            if (mt === BattlerIndex.ATTACKER) {
              break;
            }

            const target = this.scene.getField()[mt];
            let targetScore = move.getUserBenefitScore(this, target, move) + move.getTargetBenefitScore(this, target, move) * (mt < BattlerIndex.ENEMY === this.isPlayer() ? 1 : -1);
            if (Number.isNaN(targetScore)) {
              console.error(`Move ${move.name} returned score of NaN`);
              targetScore = 0;
            }
            if ((move.name.endsWith(" (N)") || !move.applyConditions(this, target, move)) && ![Moves.SUCKER_PUNCH, Moves.UPPER_HAND, Moves.THUNDERCLAP].includes(move.id)) {
              targetScore = -20;
            } else if (move instanceof AttackMove) {
              const effectiveness = target.getAttackMoveEffectiveness(this, pokemonMove);
              if (target.isPlayer() !== this.isPlayer()) {
                targetScore *= effectiveness;
                if (this.isOfType(move.type)) {
                  targetScore *= 1.5;
                }
              } else if (effectiveness) {
                targetScore /= effectiveness;
                if (this.isOfType(move.type)) {
                  targetScore /= 1.5;
                }
              }
              if (!targetScore) {
                targetScore = -20;
              }
            }
            targetScores.push(targetScore);
          }

          moveScore += Math.max(...targetScores);

          // could make smarter by checking opponent def/spdef
          moveScores[m] = moveScore;
        }

        console.log(moveScores);

        const sortedMovePool = movePool.slice(0);
        sortedMovePool.sort((a, b) => {
          const scoreA = moveScores[movePool.indexOf(a)];
          const scoreB = moveScores[movePool.indexOf(b)];
          return scoreA < scoreB ? 1 : scoreA > scoreB ? -1 : 0;
        });
        let r = 0;
        if (this.aiType === AiType.SMART_RANDOM) {
          while (r < sortedMovePool.length - 1 && this.scene.randBattleSeedInt(8) >= 5) {
            r++;
          }
        } else if (this.aiType === AiType.SMART) {
          while (r < sortedMovePool.length - 1 && (moveScores[movePool.indexOf(sortedMovePool[r + 1])] / moveScores[movePool.indexOf(sortedMovePool[r])]) >= 0
              && this.scene.randBattleSeedInt(100) < Math.round((moveScores[movePool.indexOf(sortedMovePool[r + 1])] / moveScores[movePool.indexOf(sortedMovePool[r])]) * 50)) {
            r++;
          }
        }
        console.log(movePool.map(m => m.getName()), moveScores, r, sortedMovePool.map(m => m.getName()));
        return { move: sortedMovePool[r].moveId, targets: moveTargets[sortedMovePool[r].moveId] };
      }
    }

    return { move: Moves.STRUGGLE, targets: this.getNextTargets(Moves.STRUGGLE) };
  }

  getNextTargets(moveId: Moves): BattlerIndex[] {
    const moveTargets = getMoveTargets(this, moveId);
    const targets = this.scene.getField(true).filter(p => moveTargets.targets.indexOf(p.getBattlerIndex()) > -1);
    if (moveTargets.multiple) {
      return targets.map(p => p.getBattlerIndex());
    }

    const move = allMoves[moveId];

    const benefitScores = targets
      .map(p => [ p.getBattlerIndex(), move.getTargetBenefitScore(this, p, move) * (p.isPlayer() === this.isPlayer() ? 1 : -1) ]);

    const sortedBenefitScores = benefitScores.slice(0);
    sortedBenefitScores.sort((a, b) => {
      const scoreA = a[1];
      const scoreB = b[1];
      return scoreA < scoreB ? 1 : scoreA > scoreB ? -1 : 0;
    });

    if (!sortedBenefitScores.length) {
      // Set target to BattlerIndex.ATTACKER when using a counter move
      // This is the same as when the player does so
      if (move.hasAttr(CounterDamageAttr)) {
        return [BattlerIndex.ATTACKER];
      }

      return [];
    }

    let targetWeights = sortedBenefitScores.map(s => s[1]);
    const lowestWeight = targetWeights[targetWeights.length - 1];

    if (lowestWeight < 1) {
      for (let w = 0; w < targetWeights.length; w++) {
        targetWeights[w] += Math.abs(lowestWeight - 1);
      }
    }

    const benefitCutoffIndex = targetWeights.findIndex(s => s < targetWeights[0] / 2);
    if (benefitCutoffIndex > -1) {
      targetWeights = targetWeights.slice(0, benefitCutoffIndex);
    }

    const thresholds: integer[] = [];
    let totalWeight: integer;
    targetWeights.reduce((total: integer, w: integer) => {
      total += w;
      thresholds.push(total);
      totalWeight = total;
      return total;
    }, 0);

    const randValue = this.scene.randBattleSeedInt(totalWeight);
    let targetIndex: integer;

    thresholds.every((t, i) => {
      if (randValue >= t) {
        return true;
      }

      targetIndex = i;
      return false;
    });

    return [ sortedBenefitScores[targetIndex][0] ];
  }

  isPlayer() {
    return false;
  }

  hasTrainer(): boolean {
    return !!this.trainerSlot;
  }

  isBoss(): boolean {
    return !!this.bossSegments;
  }

  getBossSegmentIndex(): integer {
    const segments = (this as EnemyPokemon).bossSegments;
    const segmentSize = this.getMaxHp() / segments;
    for (let s = segments - 1; s > 0; s--) {
      const hpThreshold = Math.round(segmentSize * s);
      if (this.hp > hpThreshold) {
        return s;
      }
    }

    return 0;
  }

  damage(damage: integer, ignoreSegments: boolean = false, preventEndure: boolean = false, ignoreFaintPhase: boolean = false): integer {
    if (this.isFainted()) {
      return 0;
    }

    let clearedBossSegmentIndex = this.isBoss()
      ? this.bossSegmentIndex + 1
      : 0;

    if (this.isBoss() && !ignoreSegments) {
      const segmentSize = this.getMaxHp() / this.bossSegments;
      for (let s = this.bossSegmentIndex; s > 0; s--) {
        const hpThreshold = segmentSize * s;
        const roundedHpThreshold = Math.round(hpThreshold);
        if (this.hp >= roundedHpThreshold) {
          if (this.hp - damage <= roundedHpThreshold) {
            const hpRemainder = this.hp - roundedHpThreshold;
            let segmentsBypassed = 0;
            while (segmentsBypassed < this.bossSegmentIndex && this.canBypassBossSegments(segmentsBypassed + 1) && (damage - hpRemainder) >= Math.round(segmentSize * Math.pow(2, segmentsBypassed + 1))) {
              segmentsBypassed++;
              //console.log('damage', damage, 'segment', segmentsBypassed + 1, 'segment size', segmentSize, 'damage needed', Math.round(segmentSize * Math.pow(2, segmentsBypassed + 1)));
            }

            damage = hpRemainder + Math.round(segmentSize * segmentsBypassed);
            clearedBossSegmentIndex = s - segmentsBypassed;
          }
          break;
        }
      }
    }

    switch (this.scene.currentBattle.battleSpec) {
    case BattleSpec.FINAL_BOSS:
      if (!this.formIndex && this.bossSegmentIndex < 1) {
        damage = Math.min(damage, this.hp - 1);
      }
    }

    const ret = super.damage(damage, ignoreSegments, preventEndure, ignoreFaintPhase);

    if (this.isBoss()) {
      if (ignoreSegments) {
        const segmentSize = this.getMaxHp() / this.bossSegments;
        clearedBossSegmentIndex = Math.ceil(this.hp / segmentSize);
      }
      if (clearedBossSegmentIndex <= this.bossSegmentIndex) {
        this.handleBossSegmentCleared(clearedBossSegmentIndex);
      }
      this.battleInfo.updateBossSegments(this);
    }

    return ret;
  }

  canBypassBossSegments(segmentCount: integer = 1): boolean {
    if (this.scene.currentBattle.battleSpec === BattleSpec.FINAL_BOSS) {
      if (!this.formIndex && (this.bossSegmentIndex - segmentCount) < 1) {
        return false;
      }
    }

    return true;
  }

  handleBossSegmentCleared(segmentIndex: integer): void {
    while (segmentIndex - 1 < this.bossSegmentIndex) {
      let boostedStat = BattleStat.RAND;

      const battleStats = Utils.getEnumValues(BattleStat).slice(0, -3);
      const statWeights = new Array().fill(battleStats.length).filter((bs: BattleStat) => this.summonData.battleStats[bs] < 6).map((bs: BattleStat) => this.getStat(bs + 1));
      const statThresholds: integer[] = [];
      let totalWeight = 0;
      for (const bs of battleStats) {
        totalWeight += statWeights[bs];
        statThresholds.push(totalWeight);
      }

      const randInt = Utils.randSeedInt(totalWeight);

      for (const bs of battleStats) {
        if (randInt < statThresholds[bs]) {
          boostedStat = bs;
          break;
        }
      }

      let statLevels = 1;

      switch (segmentIndex) {
      case 1:
        if (this.bossSegments >= 3) {
          statLevels++;
        }
        break;
      case 2:
        if (this.bossSegments >= 5) {
          statLevels++;
        }
        break;
      }

      this.scene.unshiftPhase(new StatChangePhase(this.scene, this.getBattlerIndex(), true, [ boostedStat ], statLevels, true, true));

      this.bossSegmentIndex--;
    }
  }

  heal(amount: integer): integer {
    if (this.isBoss()) {
      const amountRatio = amount / this.getMaxHp();
      const segmentBypassCount = Math.floor(amountRatio / (1 / this.bossSegments));
      const segmentSize = this.getMaxHp() / this.bossSegments;
      for (let s = 1; s < this.bossSegments; s++) {
        const hpThreshold = segmentSize * s;
        if (this.hp <= Math.round(hpThreshold)) {
          const healAmount = Math.min(amount, this.getMaxHp() - this.hp, Math.round(hpThreshold + (segmentSize * segmentBypassCount) - this.hp));
          this.hp += healAmount;
          return healAmount;
        } else if (s >= this.bossSegmentIndex) {
          return super.heal(amount);
        }
      }
    }

    return super.heal(amount);
  }

  getFieldIndex(): integer {
    return this.scene.getEnemyField().indexOf(this);
  }

  getBattlerIndex(): BattlerIndex {
    return BattlerIndex.ENEMY + this.getFieldIndex();
  }

  addToParty(pokeballType: PokeballType) {
    const party = this.scene.getParty();
    let ret: PlayerPokemon = null;

    if (party.length < 6) {
      this.pokeball = pokeballType;
      this.metLevel = this.level;
      this.metBiome = this.scene.arena.biomeType;
      const newPokemon = this.scene.addPlayerPokemon(this.species, this.level, this.abilityIndex, this.formIndex, this.gender, this.shiny, this.variant, this.ivs, this.nature, this);
      party.push(newPokemon);
      ret = newPokemon;
      this.scene.triggerPokemonFormChange(newPokemon, SpeciesFormChangeActiveTrigger, true);
    }

    return ret;
  }
}

export interface TurnMove {
  move: Moves;
  targets?: BattlerIndex[];
  result: MoveResult;
  virtual?: boolean;
  turn?: integer;
}

export interface QueuedMove {
  move: Moves;
  targets: BattlerIndex[];
  ignorePP?: boolean;
}

export interface AttackMoveResult {
  move: Moves;
  result: DamageResult;
  damage: integer;
  critical: boolean;
  sourceId: integer;
}

export class PokemonSummonData {
  public battleStats: integer[] = [ 0, 0, 0, 0, 0, 0, 0 ];
  public moveQueue: QueuedMove[] = [];
  public disabledMove: Moves = Moves.NONE;
  public disabledTurns: integer = 0;
  public tags: BattlerTag[] = [];
  public abilitySuppressed: boolean = false;
  public abilitiesApplied: Abilities[] = [];

  public speciesForm: PokemonSpeciesForm;
  public fusionSpeciesForm: PokemonSpeciesForm;
  public ability: Abilities = Abilities.NONE;
  public gender: Gender;
  public fusionGender: Gender;
  public stats: integer[];
  public moveset: PokemonMove[];
  // If not initialized this value will not be populated from save data.
  public types: Type[] = null;
}

export class PokemonBattleData {
  public hitCount: integer = 0;
  public endured: boolean = false;
  public berriesEaten: BerryType[] = [];
  public abilitiesApplied: Abilities[] = [];
  public abilityRevealed: boolean = false;
}

export class PokemonBattleSummonData {
  /** The number of turns the pokemon has passed since entering the battle */
  public turnCount: integer = 1;
  /** The list of moves the pokemon has used since entering the battle */
  public moveHistory: TurnMove[] = [];
}

export class PokemonTurnData {
  public flinched: boolean;
  public acted: boolean;
  public hitCount: integer;
  public hitsLeft: integer;
  public damageDealt: integer = 0;
  public currDamageDealt: integer = 0;
  public damageTaken: integer = 0;
  public attacksReceived: AttackMoveResult[] = [];
}

export enum AiType {
  RANDOM,
  SMART_RANDOM,
  SMART
}

export enum MoveResult {
  PENDING,
  SUCCESS,
  FAIL,
  MISS,
  OTHER
}

export enum HitResult {
  EFFECTIVE = 1,
  SUPER_EFFECTIVE,
  NOT_VERY_EFFECTIVE,
  ONE_HIT_KO,
  NO_EFFECT,
  STATUS,
  HEAL,
  FAIL,
  MISS,
  OTHER,
  IMMUNE
}

export type DamageResult = HitResult.EFFECTIVE | HitResult.SUPER_EFFECTIVE | HitResult.NOT_VERY_EFFECTIVE | HitResult.ONE_HIT_KO | HitResult.OTHER;

/**
 * Wrapper class for the {@linkcode Move} class for Pokemon to interact with.
 * These are the moves assigned to a {@linkcode Pokemon} object.
 * It links to {@linkcode Move} class via the move ID.
 * Compared to {@linkcode Move}, this class also tracks if a move has received.
 * PP Ups, amount of PP used, and things like that.
 * @see {@linkcode isUsable} - checks if move is disabled, out of PP, or not implemented.
 * @see {@linkcode getMove} - returns {@linkcode Move} object by looking it up via ID.
 * @see {@linkcode usePp} - removes a point of PP from the move.
 * @see {@linkcode getMovePp} - returns amount of PP a move currently has.
 * @see {@linkcode getPpRatio} - returns the current PP amount / max PP amount.
 * @see {@linkcode getName} - returns name of {@linkcode Move}.
 **/
export class PokemonMove {
  public moveId: Moves;
  public ppUsed: integer;
  public ppUp: integer;
  public virtual: boolean;

  constructor(moveId: Moves, ppUsed?: integer, ppUp?: integer, virtual?: boolean) {
    this.moveId = moveId;
    this.ppUsed = ppUsed || 0;
    this.ppUp = ppUp || 0;
    this.virtual = !!virtual;
  }

  isUsable(pokemon: Pokemon, ignorePp?: boolean): boolean {
    if (this.moveId && pokemon.summonData?.disabledMove === this.moveId) {
      return false;
    }
    return (ignorePp || this.ppUsed < this.getMovePp() || this.getMove().pp === -1) && !this.getMove().name.endsWith(" (N)");
  }

  getMove(): Move {
    return allMoves[this.moveId];
  }

  /**
   * Sets {@link ppUsed} for this move and ensures the value does not exceed {@link getMovePp}
   * @param {number} count Amount of PP to use
   */
  usePp(count: number = 1) {
    this.ppUsed = Math.min(this.ppUsed + count, this.getMovePp());
  }

  getMovePp(): integer {
    return this.getMove().pp + this.ppUp * Math.max(Math.floor(this.getMove().pp / 5), 1);
  }

  getPpRatio(): number {
    return 1 - (this.ppUsed / this.getMovePp());
  }

  getName(): string {
    return this.getMove().name;
  }

  /**
  * Copies an existing move or creates a valid PokemonMove object from json representing one
  * @param {PokemonMove | any} source The data for the move to copy
  * @return {PokemonMove} A valid pokemonmove object
  */
  static loadMove(source: PokemonMove | any): PokemonMove {
    return new PokemonMove(source.moveId, source.ppUsed, source.ppUp, source.virtual);
  }
}<|MERGE_RESOLUTION|>--- conflicted
+++ resolved
@@ -2011,11 +2011,7 @@
         }
 
         if (this.isFainted()) {
-<<<<<<< HEAD
-          this.scene.unshiftPhase(new FaintPhase(this.scene, this.getBattlerIndex(), oneHitKo, [...this.summonData.tags]));
-=======
-          this.scene.unshiftPhase(new FaintPhase(this.scene, this.getBattlerIndex(), isOneHitKo));
->>>>>>> b1e7ae43
+          this.scene.unshiftPhase(new FaintPhase(this.scene, this.getBattlerIndex(), isOneHitKo, [...this.summonData.tags]));
           this.resetSummonData();
         }
 
