import Phaser from 'phaser';
import BattleScene, { AnySound } from '../battle-scene';
import { Variant, VariantSet, variantColorCache } from '#app/data/variant';
import { variantData } from '#app/data/variant';
import BattleInfo, { PlayerBattleInfo, EnemyBattleInfo } from '../ui/battle-info';
import { Moves } from '../data/enums/moves';
import Move, { HighCritAttr, HitsTagAttr, applyMoveAttrs, FixedDamageAttr, VariableAtkAttr, VariablePowerAttr, allMoves, MoveCategory, TypelessAttr, CritOnlyAttr, getMoveTargets, OneHitKOAttr, MultiHitAttr, StatusMoveTypeImmunityAttr, MoveTarget, VariableDefAttr, AttackMove, ModifiedDamageAttr, VariableMoveTypeMultiplierAttr, IgnoreOpponentStatChangesAttr, SacrificialAttr, VariableMoveTypeAttr, VariableMoveCategoryAttr, CounterDamageAttr, StatChangeAttr, RechargeAttr, ChargeAttr, IgnoreWeatherTypeDebuffAttr, BypassBurnDamageReductionAttr, SacrificialAttrOnHit } from '../data/move';
import { default as PokemonSpecies, PokemonSpeciesForm, SpeciesFormKey, getFusedSpeciesName, getPokemonSpecies, getPokemonSpeciesForm, getStarterValueFriendshipCap, speciesStarters, starterPassiveAbilities } from '../data/pokemon-species';
import * as Utils from '../utils';
import { Type, TypeDamageMultiplier, getTypeDamageMultiplier, getTypeRgb } from '../data/type';
import { getLevelTotalExp } from '../data/exp';
import { Stat } from '../data/pokemon-stat';
import { AttackTypeBoosterModifier, DamageMoneyRewardModifier, EnemyDamageBoosterModifier, EnemyDamageReducerModifier, EnemyEndureChanceModifier, EnemyFusionChanceModifier, HiddenAbilityRateBoosterModifier, PokemonBaseStatModifier, PokemonFriendshipBoosterModifier, PokemonHeldItemModifier, PokemonMultiHitModifier, PokemonNatureWeightModifier, ShinyRateBoosterModifier, SurviveDamageModifier, TempBattleStatBoosterModifier, TerastallizeModifier } from '../modifier/modifier';
import { PokeballType } from '../data/pokeball';
import { Gender } from '../data/gender';
import { initMoveAnim, loadMoveAnimAssets } from '../data/battle-anims';
import { Status, StatusEffect, getRandomStatus } from '../data/status-effect';
import { pokemonEvolutions, pokemonPrevolutions, SpeciesFormEvolution, SpeciesEvolutionCondition, FusionSpeciesFormEvolution } from '../data/pokemon-evolutions';
import { reverseCompatibleTms, tmSpecies, tmPoolTiers } from '../data/tms';
import { DamagePhase, FaintPhase, LearnMovePhase, ObtainStatusEffectPhase, StatChangePhase, SwitchSummonPhase, ToggleDoublePositionPhase  } from '../phases';
import { BattleStat } from '../data/battle-stat';
import { BattlerTag, BattlerTagLapseType, EncoreTag, HelpingHandTag, HighestStatBoostTag, TypeBoostTag, getBattlerTag } from '../data/battler-tags';
import { BattlerTagType } from '../data/enums/battler-tag-type';
import { Species } from '../data/enums/species';
import { WeatherType } from '../data/weather';
import { TempBattleStat } from '../data/temp-battle-stat';
import { ArenaTagSide, WeakenMoveScreenTag, WeakenMoveTypeTag } from '../data/arena-tag';
import { ArenaTagType } from '../data/enums/arena-tag-type';
import { Biome } from '../data/enums/biome';
import { Ability, AbAttr, BattleStatMultiplierAbAttr, BlockCritAbAttr, BonusCritAbAttr, BypassBurnDamageReductionAbAttr, FieldPriorityMoveImmunityAbAttr, FieldVariableMovePowerAbAttr, IgnoreOpponentStatChangesAbAttr, MoveImmunityAbAttr, MoveTypeChangeAttr, PreApplyBattlerTagAbAttr, PreDefendFullHpEndureAbAttr, ReceivedMoveDamageMultiplierAbAttr, ReduceStatusEffectDurationAbAttr, StabBoostAbAttr, StatusEffectImmunityAbAttr, TypeImmunityAbAttr, VariableMovePowerAbAttr, VariableMoveTypeAbAttr, WeightMultiplierAbAttr, allAbilities, applyAbAttrs, applyBattleStatMultiplierAbAttrs, applyPreApplyBattlerTagAbAttrs, applyPreAttackAbAttrs, applyPreDefendAbAttrs, applyPreSetStatusAbAttrs, UnsuppressableAbilityAbAttr, SuppressFieldAbilitiesAbAttr, NoFusionAbilityAbAttr, MultCritAbAttr, IgnoreTypeImmunityAbAttr, DamageBoostAbAttr, IgnoreTypeStatusEffectImmunityAbAttr, ConditionalCritAbAttr } from '../data/ability';
import { Abilities } from '#app/data/enums/abilities';
import PokemonData from '../system/pokemon-data';
import { BattlerIndex } from '../battle';
import { BattleSpec } from '../enums/battle-spec';
import { Mode } from '../ui/ui';
import PartyUiHandler, { PartyOption, PartyUiMode } from '../ui/party-ui-handler';
import SoundFade from 'phaser3-rex-plugins/plugins/soundfade';
import { LevelMoves } from '../data/pokemon-level-moves';
import { DamageAchv, achvs } from '../system/achv';
import { DexAttr, StarterDataEntry, StarterMoveset } from '../system/game-data';
import { QuantizerCelebi, argbFromRgba, rgbaFromArgb } from '@material/material-color-utilities';
import { Nature, getNatureStatMultiplier } from '../data/nature';
import { SpeciesFormChange, SpeciesFormChangeActiveTrigger, SpeciesFormChangeMoveLearnedTrigger, SpeciesFormChangePostMoveTrigger, SpeciesFormChangeStatusEffectTrigger } from '../data/pokemon-forms';
import { TerrainType } from '../data/terrain';
import { TrainerSlot } from '../data/trainer-config';
import * as Overrides from '../overrides';
import { BerryType } from '../data/berry';
import i18next from '../plugins/i18n';
import { speciesEggMoves } from '../data/egg-moves';
import { ModifierTier } from '../modifier/modifier-tier';

export enum FieldPosition {
  CENTER,
  LEFT,
  RIGHT
}

export default abstract class Pokemon extends Phaser.GameObjects.Container {
  public id: integer;
  public name: string;
  public species: PokemonSpecies;
  public formIndex: integer;
  public abilityIndex: integer;
  public passive: boolean; 
  public shiny: boolean;
  public variant: Variant;
  public pokeball: PokeballType;
  protected battleInfo: BattleInfo;
  public level: integer;
  public exp: integer;
  public levelExp: integer;
  public gender: Gender;
  public hp: integer;
  public stats: integer[];
  public ivs: integer[];
  public nature: Nature;
  public natureOverride: Nature | -1;
  public moveset: PokemonMove[];
  public status: Status;
  public friendship: integer;
  public metLevel: integer;
  public metBiome: Biome | -1;
  public luck: integer;
  public pauseEvolutions: boolean;
  public pokerus: boolean;

  public fusionSpecies: PokemonSpecies;
  public fusionFormIndex: integer;
  public fusionAbilityIndex: integer;
  public fusionShiny: boolean;
  public fusionVariant: Variant;
  public fusionGender: Gender;
  public fusionLuck: integer;

  private summonDataPrimer: PokemonSummonData;

  public summonData: PokemonSummonData;
  public battleData: PokemonBattleData;
  public battleSummonData: PokemonBattleSummonData;
  public turnData: PokemonTurnData;

  public fieldPosition: FieldPosition;

  public maskEnabled: boolean;
  public maskSprite: Phaser.GameObjects.Sprite;

  private shinySparkle: Phaser.GameObjects.Sprite;

  constructor(scene: BattleScene, x: number, y: number, species: PokemonSpecies, level: integer, abilityIndex?: integer, formIndex?: integer, gender?: Gender, shiny?: boolean, variant?: Variant, ivs?: integer[], nature?: Nature, dataSource?: Pokemon | PokemonData) {
    super(scene, x, y);

    if (!species.isObtainable() && this.isPlayer()) {
      throw `Cannot create a player Pokemon for species '${species.getName(formIndex)}'`;
    }

    const hiddenAbilityChance = new Utils.IntegerHolder(256);
    if (!this.hasTrainer()) {
      this.scene.applyModifiers(HiddenAbilityRateBoosterModifier, true, hiddenAbilityChance);
    }

    const hasHiddenAbility = !Utils.randSeedInt(hiddenAbilityChance.value);
    const randAbilityIndex = Utils.randSeedInt(2);

    this.species = species;
    this.pokeball = dataSource?.pokeball || PokeballType.POKEBALL;
    this.level = level;
    this.abilityIndex = abilityIndex !== undefined
      ? abilityIndex
      : (species.abilityHidden && hasHiddenAbility ? species.ability2 ? 2 : 1 : species.ability2 ? randAbilityIndex : 0);
    if (formIndex !== undefined) {
      this.formIndex = formIndex;
    }
    if (gender !== undefined) {
      this.gender = gender;
    }
    if (shiny !== undefined) {
      this.shiny = shiny;
    }
    if (variant !== undefined) {
      this.variant = variant;
    }
    this.exp = dataSource?.exp || getLevelTotalExp(this.level, species.growthRate);
    this.levelExp = dataSource?.levelExp || 0;
    if (dataSource) {
      this.id = dataSource.id;
      this.hp = dataSource.hp;
      this.stats = dataSource.stats;
      this.ivs = dataSource.ivs;
      this.passive = !!dataSource.passive;
      if (this.variant === undefined) {
        this.variant = 0;
      }
      this.nature = dataSource.nature || 0 as Nature;
      this.natureOverride = dataSource.natureOverride !== undefined ? dataSource.natureOverride : -1;
      this.moveset = dataSource.moveset;
      this.status = dataSource.status;
      this.friendship = dataSource.friendship !== undefined ? dataSource.friendship : this.species.baseFriendship;
      this.metLevel = dataSource.metLevel || 5;
      this.luck = dataSource.luck;
      this.metBiome = dataSource.metBiome;
      this.pauseEvolutions = dataSource.pauseEvolutions;
      this.pokerus = !!dataSource.pokerus;
      this.fusionSpecies = dataSource.fusionSpecies instanceof PokemonSpecies ? dataSource.fusionSpecies : getPokemonSpecies(dataSource.fusionSpecies);
      this.fusionFormIndex = dataSource.fusionFormIndex;
      this.fusionAbilityIndex = dataSource.fusionAbilityIndex;
      this.fusionShiny = dataSource.fusionShiny;
      this.fusionVariant = dataSource.fusionVariant || 0;
      this.fusionGender = dataSource.fusionGender;
      this.fusionLuck = dataSource.fusionLuck;
    } else {
      this.id = Utils.randSeedInt(4294967296);
      this.ivs = ivs || Utils.getIvsFromId(this.id);
    
      if (this.gender === undefined) {
        this.generateGender();
      }

      if (this.formIndex === undefined) {
        this.formIndex = this.scene.getSpeciesFormIndex(species, this.gender, this.nature, this.isPlayer());
      }

      if (this.shiny === undefined) {
        this.trySetShiny();
      }

      if (this.variant === undefined) {
        this.variant = this.shiny ? this.generateVariant() : 0;
      }

      if (nature !== undefined) {
        this.setNature(nature);
      } else {
        this.generateNature();
      }

      this.natureOverride = -1;

      this.friendship = species.baseFriendship;
      this.metLevel = level;
      this.metBiome = scene.currentBattle ? scene.arena.biomeType : -1;
      this.pokerus = false;

      if (level > 1) {
        const fused = new Utils.BooleanHolder(scene.gameMode.isSplicedOnly);
        if (!fused.value && !this.isPlayer() && !this.hasTrainer()) {
          this.scene.applyModifier(EnemyFusionChanceModifier, false, fused);
        }

        if (fused.value) {
          this.calculateStats();
          this.generateFusionSpecies();
        }
      }

      this.luck = (this.shiny ? this.variant + 1 : 0) + (this.fusionShiny ? this.fusionVariant + 1 : 0);
    }

    this.generateName();

    if (!species.isObtainable()) {
      this.shiny = false;
    }

    this.calculateStats();
  }

  init(): void {
    this.fieldPosition = FieldPosition.CENTER;

    this.initBattleInfo();

    this.scene.fieldUI.addAt(this.battleInfo, 0);

    const getSprite = (hasShadow?: boolean) => {
      const ret = this.scene.addPokemonSprite(this, 0, 0, `pkmn__${this.isPlayer() ? 'back__' : ''}sub`, undefined, true);
      ret.setOrigin(0.5, 1);
      ret.setPipeline(this.scene.spritePipeline, { tone: [ 0.0, 0.0, 0.0, 0.0 ], hasShadow: !!hasShadow, teraColor: getTypeRgb(this.getTeraType()) });
      return ret;
    };

    this.setScale(this.getSpriteScale());
    
    const sprite = getSprite(true);
    const tintSprite = getSprite();

    tintSprite.setVisible(false);

    this.addAt(sprite, 0);
    this.addAt(tintSprite, 1);

    if (this.isShiny() && !this.shinySparkle) {
      this.initShinySparkle();
    }
  }

  abstract initBattleInfo(): void;

  isOnField(): boolean {
    if (!this.scene) {
      return false;
    }
    return this.scene.field.getIndex(this) > -1;
  }

  isFainted(checkStatus?: boolean): boolean {
    return !this.hp && (!checkStatus || this.status?.effect === StatusEffect.FAINT);
  }

  isActive(onField?: boolean): boolean {
    if (!this.scene) {
      return false;
    }
    return !this.isFainted() && !!this.scene && (!onField || this.isOnField());
  }

  getDexAttr(): bigint {
    let ret = 0n;
    ret |= this.gender !== Gender.FEMALE ? DexAttr.MALE : DexAttr.FEMALE;
    ret |= !this.shiny ? DexAttr.NON_SHINY : DexAttr.SHINY;
    ret |= this.variant >= 2 ? DexAttr.VARIANT_3 : this.variant === 1 ? DexAttr.VARIANT_2 : DexAttr.DEFAULT_VARIANT;
    ret |= this.scene.gameData.getFormAttr(this.formIndex);
    return ret;
  }

  generateName(): void {
    if (!this.fusionSpecies) {
      this.name = this.species.getName(this.formIndex);
      return;
    }
    this.name = getFusedSpeciesName(this.species.getName(this.formIndex), this.fusionSpecies.getName(this.fusionFormIndex));
    if (this.battleInfo) {
      this.updateInfo(true);
    }
  }

  abstract isPlayer(): boolean;

  abstract hasTrainer(): boolean;

  abstract getFieldIndex(): integer;

  abstract getBattlerIndex(): BattlerIndex;

  loadAssets(ignoreOverride: boolean = true): Promise<void> {
    return new Promise(resolve => {
      const moveIds = this.getMoveset().map(m => m.getMove().id);
      Promise.allSettled(moveIds.map(m => initMoveAnim(this.scene, m)))
        .then(() => {
          loadMoveAnimAssets(this.scene, moveIds);
          this.getSpeciesForm().loadAssets(this.scene, this.getGender() === Gender.FEMALE, this.formIndex, this.shiny, this.variant);
          if (this.isPlayer() || this.getFusionSpeciesForm()) {
            this.scene.loadPokemonAtlas(this.getBattleSpriteKey(true, ignoreOverride), this.getBattleSpriteAtlasPath(true, ignoreOverride));
          }
          if (this.getFusionSpeciesForm()) {
            this.getFusionSpeciesForm().loadAssets(this.scene, this.getFusionGender() === Gender.FEMALE, this.fusionFormIndex, this.fusionShiny, this.fusionVariant);
            this.scene.loadPokemonAtlas(this.getFusionBattleSpriteKey(true, ignoreOverride), this.getFusionBattleSpriteAtlasPath(true, ignoreOverride));
          }
          this.scene.load.once(Phaser.Loader.Events.COMPLETE, () => {
            if (this.isPlayer()) {
              const originalWarn = console.warn;
              // Ignore warnings for missing frames, because there will be a lot
              console.warn = () => {};
              const battleFrameNames = this.scene.anims.generateFrameNames(this.getBattleSpriteKey(), { zeroPad: 4, suffix: '.png', start: 1, end: 400 });
              console.warn = originalWarn;
              this.scene.anims.create({
                key: this.getBattleSpriteKey(),
                frames: battleFrameNames,
                frameRate: 12,
                repeat: -1
              });
            }
            this.playAnim();
            const updateFusionPaletteAndResolve = () => {
              this.updateFusionPalette();
              if (this.summonData?.speciesForm) {
                this.updateFusionPalette(true);
              }
              resolve();
            };
            if (this.shiny) {
              const populateVariantColors = (key: string, back: boolean = false): Promise<void> => {
                return new Promise(resolve => {
                  const battleSpritePath = this.getBattleSpriteAtlasPath(back, ignoreOverride).replace('variant/', '').replace(/_[1-3]$/, '');
                  let config = variantData;
                  const useExpSprite = this.scene.experimentalSprites && this.scene.hasExpSprite(this.getBattleSpriteKey(back, ignoreOverride));
                  battleSpritePath.split('/').map(p => config ? config = config[p] : null);
                  const variantSet = config as VariantSet;
                  if (variantSet && variantSet[this.variant] === 1) {
                    if (variantColorCache.hasOwnProperty(key)) {
                      return resolve();
                    }
                    this.scene.cachedFetch(`./images/pokemon/variant/${useExpSprite ? 'exp/' : ''}${battleSpritePath}.json`).
                      then(res => {
                        // Prevent the JSON from processing if it failed to load
                        if (!res.ok) {
                          console.error(`Could not load ${res.url}!`);
                          return;
                        }
                        return res.json();
                      }).then(c => {
                        variantColorCache[key] = c;
                        resolve();
                      });
                  } else {
                    resolve();
                  }
                });
              };
              if (this.isPlayer()) {
                Promise.all([ populateVariantColors(this.getBattleSpriteKey(false)), populateVariantColors(this.getBattleSpriteKey(true), true) ]).then(() => updateFusionPaletteAndResolve());
              } else {
                populateVariantColors(this.getBattleSpriteKey(false)).then(() => updateFusionPaletteAndResolve());
              }
            } else {
              updateFusionPaletteAndResolve();
            }
          });
          if (!this.scene.load.isLoading()) {
            this.scene.load.start();
          }
        });
    });
  }

  getFormKey(): string {
    if (!this.species.forms.length || this.species.forms.length <= this.formIndex) {
      return '';
    }
    return this.species.forms[this.formIndex].formKey;
  }

  getFusionFormKey(): string {
    if (!this.fusionSpecies) {
      return null;
    }
    if (!this.fusionSpecies.forms.length || this.fusionSpecies.forms.length <= this.fusionFormIndex) {
      return '';
    }
    return this.fusionSpecies.forms[this.fusionFormIndex].formKey;
  }

  getSpriteAtlasPath(ignoreOverride?: boolean): string {
    const spriteId = this.getSpriteId(ignoreOverride).replace(/\_{2}/g, '/');
    return `${/_[1-3]$/.test(spriteId) ? 'variant/' : ''}${spriteId}`;
  }

  getBattleSpriteAtlasPath(back?: boolean, ignoreOverride?: boolean): string {
    const spriteId = this.getBattleSpriteId(back, ignoreOverride).replace(/\_{2}/g, '/');
    return `${/_[1-3]$/.test(spriteId) ? 'variant/' : ''}${spriteId}`;
  }

  getSpriteId(ignoreOverride?: boolean): string {
    return this.getSpeciesForm(ignoreOverride).getSpriteId(this.getGender(ignoreOverride) === Gender.FEMALE, this.formIndex, this.shiny, this.variant);
  }

  getBattleSpriteId(back?: boolean, ignoreOverride?: boolean): string {
    if (back === undefined) {
      back = this.isPlayer();
    }
    return this.getSpeciesForm(ignoreOverride).getSpriteId(this.getGender(ignoreOverride) === Gender.FEMALE, this.formIndex, this.shiny, this.variant, back);
  }

  getSpriteKey(ignoreOverride?: boolean): string {
    return this.getSpeciesForm(ignoreOverride).getSpriteKey(this.getGender(ignoreOverride) === Gender.FEMALE, this.formIndex, this.shiny, this.variant);
  }

  getBattleSpriteKey(back?: boolean, ignoreOverride?: boolean): string {
    return `pkmn__${this.getBattleSpriteId(back, ignoreOverride)}`;
  }

  getFusionSpriteId(ignoreOverride?: boolean): string {
    return this.getFusionSpeciesForm(ignoreOverride).getSpriteId(this.getFusionGender(ignoreOverride) === Gender.FEMALE, this.fusionFormIndex, this.fusionShiny, this.fusionVariant);
  }

  getFusionBattleSpriteId(back?: boolean, ignoreOverride?: boolean): string {
    if (back === undefined) {
      back = this.isPlayer();
    }
    return this.getFusionSpeciesForm(ignoreOverride).getSpriteId(this.getFusionGender(ignoreOverride) === Gender.FEMALE, this.fusionFormIndex, this.fusionShiny, this.fusionVariant, back);
  }

  getFusionBattleSpriteKey(back?: boolean, ignoreOverride?: boolean): string {
    return `pkmn__${this.getFusionBattleSpriteId(back, ignoreOverride)}`;
  }

  getFusionBattleSpriteAtlasPath(back?: boolean, ignoreOverride?: boolean): string {
    return this.getFusionBattleSpriteId(back, ignoreOverride).replace(/\_{2}/g, '/');
  }

  getIconAtlasKey(ignoreOverride?: boolean): string {
    return this.getSpeciesForm(ignoreOverride).getIconAtlasKey(this.formIndex, this.shiny, this.variant);
  }

  getFusionIconAtlasKey(ignoreOverride?: boolean): string {
    return this.getFusionSpeciesForm(ignoreOverride).getIconAtlasKey(this.fusionFormIndex, this.fusionShiny, this.fusionVariant);
  }

  getIconId(ignoreOverride?: boolean): string {
    return this.getSpeciesForm(ignoreOverride).getIconId(this.getGender(ignoreOverride) === Gender.FEMALE, this.formIndex, this.shiny, this.variant);
  }

  getFusionIconId(ignoreOverride?: boolean): string {
    return this.getFusionSpeciesForm(ignoreOverride).getIconId(this.getFusionGender(ignoreOverride) === Gender.FEMALE, this.fusionFormIndex, this.fusionShiny, this.fusionVariant);
  }

  getSpeciesForm(ignoreOverride?: boolean): PokemonSpeciesForm {
    if (!ignoreOverride && this.summonData?.speciesForm) {
      return this.summonData.speciesForm;
    }
    if (!this.species.forms?.length) {
      return this.species;
    }
    return this.species.forms[this.formIndex];
  }

  getFusionSpeciesForm(ignoreOverride?: boolean): PokemonSpeciesForm {
    if (!ignoreOverride && this.summonData?.speciesForm) {
      return this.summonData.fusionSpeciesForm;
    }
    if (!this.fusionSpecies?.forms?.length || this.fusionFormIndex >= this.fusionSpecies?.forms.length) {
      return this.fusionSpecies;
    }
    return this.fusionSpecies?.forms[this.fusionFormIndex];
  }

  getSprite(): Phaser.GameObjects.Sprite {
    return this.getAt(0) as Phaser.GameObjects.Sprite;
  }

  getTintSprite(): Phaser.GameObjects.Sprite {
    return !this.maskEnabled
      ? this.getAt(1) as Phaser.GameObjects.Sprite
      : this.maskSprite;
  }

  getSpriteScale(): number {
    const formKey = this.getFormKey();
    if (formKey.indexOf(SpeciesFormKey.GIGANTAMAX) > -1 || formKey.indexOf(SpeciesFormKey.ETERNAMAX) > -1) {
      return 1.5;
    }
    return 1;
  }

  getHeldItems(): PokemonHeldItemModifier[] {
    if (!this.scene) {
      return [];
    }
    return this.scene.findModifiers(m => m instanceof PokemonHeldItemModifier && (m as PokemonHeldItemModifier).pokemonId === this.id, this.isPlayer()) as PokemonHeldItemModifier[];
  }

  updateScale(): void {
    this.setScale(this.getSpriteScale());
  }

  updateSpritePipelineData(): void {
    [ this.getSprite(), this.getTintSprite() ].map(s => s.pipelineData['teraColor'] = getTypeRgb(this.getTeraType()));
    this.updateInfo(true);
  }

  initShinySparkle(): void {
    const keySuffix = this.variant ? `_${this.variant + 1}` : '';
    const key = `shiny${keySuffix}`;
    const shinySparkle = this.scene.addFieldSprite(0, 0, key);
    shinySparkle.setVisible(false);
    shinySparkle.setOrigin(0.5, 1);
    const frameNames = this.scene.anims.generateFrameNames(key, { suffix: '.png', end: 34 });
    this.scene.anims.create({
      key: `sparkle${keySuffix}`,
      frames: frameNames,
      frameRate: 32,
      showOnStart: true,
      hideOnComplete: true,
    });
    this.add(shinySparkle);

    this.shinySparkle = shinySparkle;
  }

  /**
   * Attempts to animate a given {@linkcode Phaser.GameObjects.Sprite}
   * @see {@linkcode Phaser.GameObjects.Sprite.play}
   * @param sprite {@linkcode Phaser.GameObjects.Sprite} to animate
   * @param tintSprite {@linkcode Phaser.GameObjects.Sprite} placed on top of the sprite to add a color tint
   * @param animConfig {@linkcode String} to pass to {@linkcode Phaser.GameObjects.Sprite.play}
   * @returns true if the sprite was able to be animated
   */
  tryPlaySprite(sprite: Phaser.GameObjects.Sprite, tintSprite: Phaser.GameObjects.Sprite, key: string): boolean {
    // Catch errors when trying to play an animation that doesn't exist
    try {
      sprite.play(key);
      tintSprite.play(key);
    } catch(error: unknown) {
      console.error(`Couldn't play animation for '${key}'!\nIs the image for this Pokemon missing?\n`, error);

      return false;
    }

    return true;      
  }
  
  playAnim(): void {
    this.tryPlaySprite(this.getSprite(), this.getTintSprite(), this.getBattleSpriteKey());
  }

  getFieldPositionOffset(): [ number, number ] {
    switch (this.fieldPosition) {
    case FieldPosition.CENTER:
      return [ 0, 0 ];
    case FieldPosition.LEFT:
      return [ -32, -8 ];
    case FieldPosition.RIGHT:
      return [ 32, 0 ];
    }
  }

  setFieldPosition(fieldPosition: FieldPosition, duration?: integer): Promise<void> {
    return new Promise(resolve => {
      if (fieldPosition === this.fieldPosition) {
        resolve();
        return;
      }

      const initialOffset = this.getFieldPositionOffset();

      this.fieldPosition = fieldPosition;

      this.battleInfo.setMini(fieldPosition !== FieldPosition.CENTER);
      this.battleInfo.setOffset(fieldPosition === FieldPosition.RIGHT);

      const newOffset = this.getFieldPositionOffset();

      const relX = newOffset[0] - initialOffset[0];
      const relY = newOffset[1] - initialOffset[1];

      if (duration) {
        this.scene.tweens.add({
          targets: this,
          x: (_target, _key, value: number) => value + relX,
          y: (_target, _key, value: number) => value + relY,
          duration: duration,
          ease: 'Sine.easeOut',
          onComplete: () => resolve()
        });
      } else {
        this.x += relX;
        this.y += relY;
      }
    });
  }

  getStat(stat: Stat): integer {
    return this.stats[stat];
  }

  getBattleStat(stat: Stat, opponent?: Pokemon, move?: Move, isCritical: boolean = false): integer {
    if (stat === Stat.HP) {
      return this.getStat(Stat.HP);
    }
    const battleStat = (stat - 1) as BattleStat;
    const statLevel = new Utils.IntegerHolder(this.summonData.battleStats[battleStat]);
    if (opponent) {
      if (isCritical) {
        switch (stat) {
        case Stat.ATK:
        case Stat.SPATK:
          statLevel.value = Math.max(statLevel.value, 0);
          break;
        case Stat.DEF:
        case Stat.SPDEF:
          statLevel.value = Math.min(statLevel.value, 0);
          break;
        }
      }
      applyAbAttrs(IgnoreOpponentStatChangesAbAttr, opponent, null, statLevel);
      if (move) {
        applyMoveAttrs(IgnoreOpponentStatChangesAttr, this, opponent, move, statLevel);
      }
    }
    if (this.isPlayer()) {
      this.scene.applyModifiers(TempBattleStatBoosterModifier, this.isPlayer(), battleStat as integer as TempBattleStat, statLevel);
    }
    const statValue = new Utils.NumberHolder(this.getStat(stat));
    applyBattleStatMultiplierAbAttrs(BattleStatMultiplierAbAttr, this, battleStat, statValue);
    let ret = statValue.value * (Math.max(2, 2 + statLevel.value) / Math.max(2, 2 - statLevel.value));
    switch (stat) {
    case Stat.ATK:
      if (this.getTag(BattlerTagType.SLOW_START)) {
        ret >>= 1;
      }
      break;
    case Stat.DEF:
      if (this.isOfType(Type.ICE) && this.scene.arena.weather?.weatherType === WeatherType.SNOW) {
        ret *= 1.5;
      }
      break;
    case Stat.SPATK:
      break;
    case Stat.SPDEF:
      if (this.isOfType(Type.ROCK) && this.scene.arena.weather?.weatherType === WeatherType.SANDSTORM) {
        ret *= 1.5;
      }
      break;
    case Stat.SPD:
      // Check both the player and enemy to see if Tailwind should be multiplying the speed of the Pokemon
      if    ((this.isPlayer() && this.scene.arena.getTagOnSide(ArenaTagType.TAILWIND, ArenaTagSide.PLAYER)) 
          ||  (!this.isPlayer() && this.scene.arena.getTagOnSide(ArenaTagType.TAILWIND, ArenaTagSide.ENEMY))) {
        ret *= 2;
      }

      if (this.getTag(BattlerTagType.SLOW_START)) {
        ret >>= 1;
      }
      if (this.status && this.status.effect === StatusEffect.PARALYSIS) {
        ret >>= 1;
      }
      break;
    }

    const highestStatBoost = this.findTag(t => t instanceof HighestStatBoostTag && (t as HighestStatBoostTag).stat === stat) as HighestStatBoostTag;
    if (highestStatBoost) {
      ret *= highestStatBoost.multiplier;
    }

    return Math.floor(ret);
  }

  calculateStats(): void {
    if (!this.stats) {
      this.stats = [ 0, 0, 0, 0, 0, 0 ];
    }
    const baseStats = this.getSpeciesForm().baseStats.slice(0);
    if (this.fusionSpecies) {
      const fusionBaseStats = this.getFusionSpeciesForm().baseStats;
      for (let s = 0; s < this.stats.length; s++) {
        baseStats[s] = Math.ceil((baseStats[s] + fusionBaseStats[s]) / 2);
      }
    } else if (this.scene.gameMode.isSplicedOnly) {
      for (let s = 0; s < this.stats.length; s++) {
        baseStats[s] = Math.ceil(baseStats[s] / 2);
      }
    }
    this.scene.applyModifiers(PokemonBaseStatModifier, this.isPlayer(), this, baseStats);
    const stats = Utils.getEnumValues(Stat);
    for (const s of stats) {
      const isHp = s === Stat.HP;
      const baseStat = baseStats[s];
      let value = Math.floor(((2 * baseStat + this.ivs[s]) * this.level) * 0.01);
      if (isHp) {
        value = value + this.level + 10;
        if (this.hasAbility(Abilities.WONDER_GUARD, false, true)) {
          value = 1;
        }
        if (this.hp > value || this.hp === undefined) {
          this.hp = value;
        } else if (this.hp) {
          const lastMaxHp = this.getMaxHp();
          if (lastMaxHp && value > lastMaxHp) {
            this.hp += value - lastMaxHp;
          }
        }
      } else {
        value += 5;
        const natureStatMultiplier = new Utils.NumberHolder(getNatureStatMultiplier(this.getNature(), s));
        this.scene.applyModifier(PokemonNatureWeightModifier, this.isPlayer(), this, natureStatMultiplier);
        if (natureStatMultiplier.value !== 1) {
          value = Math.max(Math[natureStatMultiplier.value > 1 ? 'ceil' : 'floor'](value * natureStatMultiplier.value), 1);
        }
      }
      this.stats[s] = value;
    }
  }

  getNature(): Nature {
    return this.natureOverride !== -1 ? this.natureOverride : this.nature;
  }

  setNature(nature: Nature): void {
    this.nature = nature;
    this.calculateStats();
  }

  generateNature(naturePool?: Nature[]): void {
    if (naturePool === undefined) {
      naturePool = Utils.getEnumValues(Nature);
    }
    const nature = naturePool[Utils.randSeedInt(naturePool.length)];
    this.setNature(nature);
  }

  getMaxHp(): integer {
    return this.getStat(Stat.HP);
  }

  getInverseHp(): integer {
    return this.getMaxHp() - this.hp;
  }

  getHpRatio(precise: boolean = false): number {
    return precise
      ? this.hp / this.getMaxHp()
      : Math.round((this.hp / this.getMaxHp()) * 100) / 100;
  }

  generateGender(): void {
    if (this.species.malePercent === null) {
      this.gender = Gender.GENDERLESS;
    } else {
      const genderChance = (this.id % 256) * 0.390625;
      if (genderChance < this.species.malePercent) {
        this.gender = Gender.MALE;
      } else {
        this.gender = Gender.FEMALE;
      }
    }
  }

  getGender(ignoreOverride?: boolean): Gender {
    if (!ignoreOverride && this.summonData?.gender !== undefined) {
      return this.summonData.gender;
    }
    return this.gender;
  }

  getFusionGender(ignoreOverride?: boolean): Gender {
    if (!ignoreOverride && this.summonData?.fusionGender !== undefined) {
      return this.summonData.fusionGender;
    }
    return this.fusionGender;
  }

  isShiny(): boolean {
    return this.shiny || (this.isFusion() && this.fusionShiny);
  }

  getVariant(): Variant {
    return !this.isFusion() ? this.variant : Math.max(this.variant, this.fusionVariant) as Variant;
  }

  getLuck(): integer {
    return this.luck + (this.isFusion() ? this.fusionLuck : 0);
  }

  isFusion(): boolean {
    return !!this.fusionSpecies;
  }

  abstract isBoss(): boolean;

  getMoveset(ignoreOverride?: boolean): PokemonMove[] {
    const ret = !ignoreOverride && this.summonData?.moveset
      ? this.summonData.moveset
      : this.moveset;

    // Overrides moveset based on arrays specified in overrides.ts
    const overrideArray: Array<Moves> = this.isPlayer() ? Overrides.MOVESET_OVERRIDE : Overrides.OPP_MOVESET_OVERRIDE;
    if (overrideArray.length > 0) {
      overrideArray.forEach((move: Moves, index: number) => {
        const ppUsed = this.moveset[index]?.ppUsed || 0;
        this.moveset[index] = new PokemonMove(move, Math.min(ppUsed, allMoves[move].pp));
      });
    }

    return ret;
  }

  getLearnableLevelMoves(): Moves[] {
    return this.getLevelMoves(1, true).map(lm => lm[1]).filter(lm => !this.moveset.filter(m => m.moveId === lm).length).filter((move: Moves, i: integer, array: Moves[]) => array.indexOf(move) === i);
  }

  getTypes(includeTeraType = false, forDefend: boolean = false, ignoreOverride?: boolean): Type[] {
    const types = [];

    if (includeTeraType) {
      const teraType = this.getTeraType();
      if (teraType !== Type.UNKNOWN) {
        types.push(teraType);
      }
    }

    if (!types.length || !includeTeraType) {
      if (!ignoreOverride && this.summonData?.types) {
        this.summonData.types.forEach(t => types.push(t));
      } else {
        const speciesForm = this.getSpeciesForm();
        
        types.push(speciesForm.type1);

        const fusionSpeciesForm = this.getFusionSpeciesForm();
        if (fusionSpeciesForm) {
          if (fusionSpeciesForm.type2 !== null && fusionSpeciesForm.type2 !== speciesForm.type1) {
            types.push(fusionSpeciesForm.type2);
          } else if (fusionSpeciesForm.type1 !== speciesForm.type1) {
            types.push(fusionSpeciesForm.type1);
          }
        }

        if (types.length === 1 && speciesForm.type2 !== null) {
          types.push(speciesForm.type2);
        }
      }
    }

    if (forDefend && (this.getTag(BattlerTagType.IGNORE_FLYING) || this.scene.arena.getTag(ArenaTagType.GRAVITY) || this.getTag(BattlerTagType.GROUNDED))) {
      const flyingIndex = types.indexOf(Type.FLYING);
      if (flyingIndex > -1) {
        types.splice(flyingIndex, 1);
      }
    }

    if (!types.length) { // become UNKNOWN if no types are present
      types.push(Type.UNKNOWN);
    }

    if (types.length > 1 && types.includes(Type.UNKNOWN)) { // remove UNKNOWN if other types are present
      const index = types.indexOf(Type.UNKNOWN);
      if (index !== -1) {
        types.splice(index, 1);
      }
    }

    return types;
  }

  isOfType(type: Type, forDefend: boolean = false): boolean {
    return !!this.getTypes(true, forDefend).find(t => t === type);
  }

  /**
   * Gets the non-passive ability of the pokemon. This accounts for fusions and ability changing effects.
   * This should rarely be called, most of the time {@link hasAbility} or {@link hasAbilityWithAttr} are better used as
   * those check both the passive and non-passive abilities and account for ability suppression.
   * @see {@link hasAbility} {@link hasAbilityWithAttr} Intended ways to check abilities in most cases
   * @param {boolean} ignoreOverride If true, ignore ability changing effects
   * @returns {Ability} The non-passive ability of the pokemon
   */
  getAbility(ignoreOverride?: boolean): Ability {
    if (!ignoreOverride && this.summonData?.ability) {
      return allAbilities[this.summonData.ability];
    }
    if (Overrides.ABILITY_OVERRIDE && this.isPlayer()) {
      return allAbilities[Overrides.ABILITY_OVERRIDE];
    }
    if (Overrides.OPP_ABILITY_OVERRIDE && !this.isPlayer()) {
      return allAbilities[Overrides.OPP_ABILITY_OVERRIDE];
    }
    if (this.isFusion()) {
      return allAbilities[this.getFusionSpeciesForm(ignoreOverride).getAbility(this.fusionAbilityIndex)];
    }
    let abilityId = this.getSpeciesForm(ignoreOverride).getAbility(this.abilityIndex);
    if (abilityId === Abilities.NONE) {
      abilityId = this.species.ability1;
    }
    return allAbilities[abilityId];
  }

  /**
   * Gets the passive ability of the pokemon. This should rarely be called, most of the time
   * {@link hasAbility} or {@link hasAbilityWithAttr} are better used as those check both the passive and
   * non-passive abilities and account for ability suppression.
   * @see {@link hasAbility} {@link hasAbilityWithAttr} Intended ways to check abilities in most cases
   * @returns {Ability} The passive ability of the pokemon
   */
  getPassiveAbility(): Ability {
    if (Overrides.PASSIVE_ABILITY_OVERRIDE && this.isPlayer()) {
      return allAbilities[Overrides.PASSIVE_ABILITY_OVERRIDE];
    }
    if (Overrides.OPP_PASSIVE_ABILITY_OVERRIDE && !this.isPlayer()) {
      return allAbilities[Overrides.OPP_PASSIVE_ABILITY_OVERRIDE];
    }

    let starterSpeciesId = this.species.speciesId;
    while (pokemonPrevolutions.hasOwnProperty(starterSpeciesId)) {
      starterSpeciesId = pokemonPrevolutions[starterSpeciesId];
    }
    return allAbilities[starterPassiveAbilities[starterSpeciesId]];
  } 

  /**
   * Checks if a pokemon has a passive either from: 
   *  - bought with starter candy
   *  - set by override
   *  - is a boss pokemon
   * @returns whether or not a pokemon should have a passive
   */
  hasPassive(): boolean {
    // returns override if valid for current case
    if ((Overrides.PASSIVE_ABILITY_OVERRIDE !== Abilities.NONE && this.isPlayer()) ||
        (Overrides.OPP_PASSIVE_ABILITY_OVERRIDE !== Abilities.NONE && !this.isPlayer())) {
      return true;
    }
    return this.passive || this.isBoss();
  }

  /**
   * Checks whether an ability of a pokemon can be currently applied. This should rarely be
   * directly called, as {@link hasAbility} and {@link hasAbilityWithAttr} already call this.
   * @see {@link hasAbility} {@link hasAbilityWithAttr} Intended ways to check abilities in most cases
   * @param {boolean} passive If true, check if passive can be applied instead of non-passive
   * @returns {Ability} The passive ability of the pokemon
   */
  canApplyAbility(passive: boolean = false): boolean {
    if (passive && !this.hasPassive()) {
      return false;
    }
    const ability = (!passive ? this.getAbility() : this.getPassiveAbility());
    if (this.isFusion() && ability.hasAttr(NoFusionAbilityAbAttr)) {
      return false;
    }
    if (this.scene?.arena.ignoreAbilities && ability.isIgnorable) {
      return false;
    }
    if (this.summonData?.abilitySuppressed && !ability.hasAttr(UnsuppressableAbilityAbAttr)) {
      return false;
    }
    if (this.isOnField() && !ability.hasAttr(SuppressFieldAbilitiesAbAttr)) {
      const suppressed = new Utils.BooleanHolder(false);
      this.scene.getField(true).map(p => {
        if (p.getAbility().hasAttr(SuppressFieldAbilitiesAbAttr) && p.canApplyAbility()) {
          p.getAbility().getAttrs(SuppressFieldAbilitiesAbAttr).map(a => a.apply(this, false, suppressed, [ability]));
        }
        if (p.getPassiveAbility().hasAttr(SuppressFieldAbilitiesAbAttr) && p.canApplyAbility(true)) {
          p.getPassiveAbility().getAttrs(SuppressFieldAbilitiesAbAttr).map(a => a.apply(this, true, suppressed, [ability]));
        }
      });
      if (suppressed.value) {
        return false;
      }
    }
    return (this.hp || ability.isBypassFaint) && !ability.conditions.find(condition => !condition(this));
  }

  /**
   * Checks whether a pokemon has the specified ability and it's in effect. Accounts for all the various
   * effects which can affect whether an ability will be present or in effect, and both passive and
   * non-passive. This is the primary way to check whether a pokemon has a particular ability.
   * @param {Abilities} ability The ability to check for
   * @param {boolean} canApply If false, it doesn't check whether the abiltiy is currently active
   * @param {boolean} ignoreOverride If true, it ignores ability changing effects
   * @returns {boolean} Whether the ability is present and active
   */
  hasAbility(ability: Abilities, canApply: boolean = true, ignoreOverride?: boolean): boolean {
    if ((!canApply || this.canApplyAbility()) && this.getAbility(ignoreOverride).id === ability) {
      return true;
    }
    if (this.hasPassive() && (!canApply || this.canApplyAbility(true)) && this.getPassiveAbility().id === ability) {
      return true;
    }
    return false;
  }

  /**
   * Checks whether a pokemon has an ability with the specified attribute and it's in effect. 
   * Accounts for all the various effects which can affect whether an ability will be present or
   * in effect, and both passive and non-passive. This is one of the two primary ways to check
   * whether a pokemon has a particular ability.
   * @param {AbAttr} attrType The ability attribute to check for
   * @param {boolean} canApply If false, it doesn't check whether the abiltiy is currently active
   * @param {boolean} ignoreOverride If true, it ignores ability changing effects
   * @returns {boolean} Whether an ability with that attribute is present and active
   */
  hasAbilityWithAttr(attrType: { new(...args: any[]): AbAttr }, canApply: boolean = true, ignoreOverride?: boolean): boolean {
    if ((!canApply || this.canApplyAbility()) && this.getAbility(ignoreOverride).hasAttr(attrType)) {
      return true;
    }
    if (this.hasPassive() && (!canApply || this.canApplyAbility(true)) && this.getPassiveAbility().hasAttr(attrType)) {
      return true;
    }
    return false;
  }

  getWeight(): number {
    const weight = new Utils.NumberHolder(this.species.weight);
    // This will trigger the ability overlay so only call this function when necessary
    applyAbAttrs(WeightMultiplierAbAttr, this, null, weight);
    return weight.value;
  }

  getTeraType(): Type {
    const teraModifier = this.scene.findModifier(m => m instanceof TerastallizeModifier
      && m.pokemonId === this.id && !!m.getBattlesLeft(), this.isPlayer()) as TerastallizeModifier;
    if (teraModifier) {
      return teraModifier.teraType;
    }

    return Type.UNKNOWN;
  }

  isTerastallized(): boolean {
    return this.getTeraType() !== Type.UNKNOWN;
  }

  isGrounded(): boolean {
    return !this.isOfType(Type.FLYING, true) && !this.hasAbility(Abilities.LEVITATE);
  }

  getAttackMoveEffectiveness(source: Pokemon, move: PokemonMove): TypeDamageMultiplier {
    const typeless = !!move.getMove().getAttrs(TypelessAttr).length;
    const typeMultiplier = new Utils.NumberHolder(this.getAttackTypeEffectiveness(move.getMove().type, source));
    const cancelled = new Utils.BooleanHolder(false);
    if (!typeless) {
      applyPreDefendAbAttrs(TypeImmunityAbAttr, this, source, move, cancelled, typeMultiplier, true);
    }
    if (!cancelled.value) {
      applyPreDefendAbAttrs(MoveImmunityAbAttr, this, source, move, cancelled, typeMultiplier, true);
    }
    return (!cancelled.value ? typeMultiplier.value : 0) as TypeDamageMultiplier;
  }

  getAttackTypeEffectiveness(moveType: Type, source?: Pokemon): TypeDamageMultiplier {
    if (moveType === Type.STELLAR) {
      return this.isTerastallized() ? 2 : 1;
    }
    const types = this.getTypes(true, true);

    let multiplier = types.map(defType => {
      if (source) {
        const ignoreImmunity = new Utils.BooleanHolder(false);
        applyAbAttrs(IgnoreTypeImmunityAbAttr, source, ignoreImmunity, moveType, defType);
        if (ignoreImmunity.value) {
          return 1;
        }
      }

      return getTypeDamageMultiplier(moveType, defType);
    }).reduce((acc, cur) => acc * cur, 1) as TypeDamageMultiplier;

    // Handle strong winds lowering effectiveness of types super effective against pure flying
    if (this.scene.arena.weather?.weatherType === WeatherType.STRONG_WINDS && !this.scene.arena.weather.isEffectSuppressed(this.scene) && multiplier >= 2 && this.isOfType(Type.FLYING) && getTypeDamageMultiplier(moveType, Type.FLYING) === 2) {
      multiplier /= 2;
    }
    return multiplier;
  }

  getMatchupScore(pokemon: Pokemon): number {
    const types = this.getTypes(true);
    const enemyTypes = pokemon.getTypes(true, true);
    const outspeed = (this.isActive(true) ? this.getBattleStat(Stat.SPD, pokemon) : this.getStat(Stat.SPD)) <= pokemon.getBattleStat(Stat.SPD, this);
    let atkScore = pokemon.getAttackTypeEffectiveness(types[0], this) * (outspeed ? 1.25 : 1);
    let defScore = 1 / Math.max(this.getAttackTypeEffectiveness(enemyTypes[0], pokemon), 0.25);
    if (types.length > 1) {
      atkScore *= pokemon.getAttackTypeEffectiveness(types[1], this);
    }
    if (enemyTypes.length > 1) {
      defScore *= (1 / Math.max(this.getAttackTypeEffectiveness(enemyTypes[1], pokemon), 0.25));
    }
    let hpDiffRatio = this.getHpRatio() + (1 - pokemon.getHpRatio());
    if (outspeed) {
      hpDiffRatio = Math.min(hpDiffRatio * 1.5, 1);
    }
    return (atkScore + defScore) * hpDiffRatio;
  }

  getEvolution(): SpeciesFormEvolution {
    if (pokemonEvolutions.hasOwnProperty(this.species.speciesId)) {
      const evolutions = pokemonEvolutions[this.species.speciesId];
      for (const e of evolutions) {
        if (!e.item && this.level >= e.level && (!e.preFormKey || this.getFormKey() === e.preFormKey)) {
          if (e.condition === null || (e.condition as SpeciesEvolutionCondition).predicate(this)) {
            return e;
          }
        }
      }
    }

    if (this.isFusion() && pokemonEvolutions.hasOwnProperty(this.fusionSpecies.speciesId)) {
      const fusionEvolutions = pokemonEvolutions[this.fusionSpecies.speciesId].map(e => new FusionSpeciesFormEvolution(this.species.speciesId, e));
      for (const fe of fusionEvolutions) {
        if (!fe.item && this.level >= fe.level && (!fe.preFormKey || this.getFusionFormKey() === fe.preFormKey)) {
          if (fe.condition === null || (fe.condition as SpeciesEvolutionCondition).predicate(this)) {
            return fe;
          }
        }
      }
    }

    return null;
  }

  getLevelMoves(startingLevel?: integer, includeEvolutionMoves: boolean = false, simulateEvolutionChain: boolean = false): LevelMoves {
    const ret: LevelMoves = [];
    let levelMoves: LevelMoves = [];
    if (!startingLevel) {
      startingLevel = this.level;
    }
    if (simulateEvolutionChain) {
      const evolutionChain = this.species.getSimulatedEvolutionChain(this.level, this.hasTrainer(), this.isBoss(), this.isPlayer());
      for (let e = 0; e < evolutionChain.length; e++) {
        // TODO: Might need to pass specific form index in simulated evolution chain
        const speciesLevelMoves = getPokemonSpeciesForm(evolutionChain[e][0] as Species, this.formIndex).getLevelMoves();
        levelMoves.push(...speciesLevelMoves.filter(lm => (includeEvolutionMoves && !lm[0]) || ((!e || lm[0] > 1) && (e === evolutionChain.length - 1 || lm[0] <= evolutionChain[e + 1][1]))));
      }
      levelMoves.sort((lma: [integer, integer], lmb: [integer, integer]) => lma[0] > lmb[0] ? 1 : lma[0] < lmb[0] ? -1 : 0);
      const uniqueMoves: Moves[] = [];
      levelMoves = levelMoves.filter(lm => {
        if (uniqueMoves.find(m => m === lm[1])) {
          return false;
        }
        uniqueMoves.push(lm[1]);
        return true;
      });
    } else {
      levelMoves = this.getSpeciesForm(true).getLevelMoves();
    }
    if (this.fusionSpecies) {
      const evolutionLevelMoves = levelMoves.slice(0, Math.max(levelMoves.findIndex(lm => !!lm[0]), 0));
      const fusionLevelMoves = this.getFusionSpeciesForm(true).getLevelMoves();
      const newLevelMoves: LevelMoves = [];
      while (levelMoves.length && levelMoves[0][0] < startingLevel) {
        levelMoves.shift();
      }
      while (fusionLevelMoves.length && fusionLevelMoves[0][0] < startingLevel) {
        fusionLevelMoves.shift();
      }
      if (includeEvolutionMoves) {
        for (const elm of evolutionLevelMoves.reverse()) {
          levelMoves.unshift(elm);
        }
      }
      for (let l = includeEvolutionMoves ? 0 : startingLevel; l <= this.level; l++) {
        if (l === 1 && startingLevel > 1) {
          l = startingLevel;
        }
        while (levelMoves.length && levelMoves[0][0] === l) {
          const levelMove = levelMoves.shift();
          if (!newLevelMoves.find(lm => lm[1] === levelMove[1])) {
            newLevelMoves.push(levelMove);
          }
        }
        while (fusionLevelMoves.length && fusionLevelMoves[0][0] === l) {
          const fusionLevelMove = fusionLevelMoves.shift();
          if (!newLevelMoves.find(lm => lm[1] === fusionLevelMove[1])) {
            newLevelMoves.push(fusionLevelMove);
          }
        }
      }
      levelMoves = newLevelMoves;
    }
    if (levelMoves) {
      for (const lm of levelMoves) {
        const level = lm[0];
        if ((!includeEvolutionMoves || level) && level < startingLevel) {
          continue;
        } else if (level > this.level) {
          break;
        }
        ret.push(lm);
      }
    }

    return ret;
  }
  
  setMove(moveIndex: integer, moveId: Moves): void {
    const move = moveId ? new PokemonMove(moveId) : null;
    this.moveset[moveIndex] = move;
    if (this.summonData?.moveset) {
      this.summonData.moveset[moveIndex] = move;
    }
  }

  trySetShiny(thresholdOverride?: integer): boolean {
    const rand1 = Utils.binToDec(Utils.decToBin(this.id).substring(0, 16));
    const rand2 = Utils.binToDec(Utils.decToBin(this.id).substring(16, 32));

    const E = this.scene.gameData.trainerId ^ this.scene.gameData.secretId;
    const F = rand1 ^ rand2;

    const shinyThreshold = new Utils.IntegerHolder(32);
    if (thresholdOverride === undefined) {
<<<<<<< HEAD
      if (!this.hasTrainer()) {
        if (new Date() < new Date(Date.UTC(2024, 4, 22, 0))) {
          shinyThreshold.value *= 3;
        }
        this.scene.applyModifiers(ShinyRateBoosterModifier, true, shinyThreshold);
      }
    } else {
=======
      if (!this.hasTrainer())
        this.scene.applyModifiers(ShinyRateBoosterModifier, true, shinyThreshold);
    } else
>>>>>>> 8b4aa872
      shinyThreshold.value = thresholdOverride;
    }

    this.shiny = (E ^ F) < shinyThreshold.value;
    if ((E ^ F) < 32) {
      console.log('REAL SHINY!!');
    }

    if (this.shiny) {
      this.initShinySparkle();
    }

    return this.shiny;
  }

  generateVariant(): Variant {
    if (!this.shiny || !variantData.hasOwnProperty(this.species.speciesId)) {
      return 0;
    }
    const rand = Utils.randSeedInt(10);
    if (rand > 3) {
      return 0;
    }
    if (rand) {
      return 1;
    }
    return 2;
  }

  generateFusionSpecies(forStarter?: boolean): void {
    const hiddenAbilityChance = new Utils.IntegerHolder(256);
    if (!this.hasTrainer()) {
      this.scene.applyModifiers(HiddenAbilityRateBoosterModifier, true, hiddenAbilityChance);
    }

    const hasHiddenAbility = !Utils.randSeedInt(hiddenAbilityChance.value);
    const randAbilityIndex = Utils.randSeedInt(2);

    const filter = !forStarter ? this.species.getCompatibleFusionSpeciesFilter()
      : species => {
        return pokemonEvolutions.hasOwnProperty(species.speciesId)
      && !pokemonPrevolutions.hasOwnProperty(species.speciesId)
      && !species.pseudoLegendary
      && !species.legendary
      && !species.mythical
      && !species.isTrainerForbidden()
      && species.speciesId !== this.species.speciesId;
      };
   
    this.fusionSpecies = this.scene.randomSpecies(this.scene.currentBattle?.waveIndex || 0, this.level, false, filter, true);
    this.fusionAbilityIndex = (this.fusionSpecies.abilityHidden && hasHiddenAbility ? this.fusionSpecies.ability2 ? 2 : 1 : this.fusionSpecies.ability2 ? randAbilityIndex : 0);
    this.fusionShiny = this.shiny;
    this.fusionVariant = this.variant;
    
    if (this.fusionSpecies.malePercent === null) {
      this.fusionGender = Gender.GENDERLESS;
    } else {
      const genderChance = (this.id % 256) * 0.390625;
      if (genderChance < this.fusionSpecies.malePercent) {
        this.fusionGender = Gender.MALE;
      } else {
        this.fusionGender = Gender.FEMALE;
      }
    }

    this.fusionFormIndex = this.scene.getSpeciesFormIndex(this.fusionSpecies, this.fusionGender, this.getNature(), true);
    this.fusionLuck = this.luck;

    this.generateName();
  }

  clearFusionSpecies(): void {
    this.fusionSpecies = undefined;
    this.fusionFormIndex = 0;
    this.fusionAbilityIndex = 0;
    this.fusionShiny = false;
    this.fusionVariant = 0;
    this.fusionGender = 0;
    this.fusionLuck = 0;

    this.generateName();
    this.calculateStats();
  }

  generateAndPopulateMoveset(): void {
    this.moveset = [];
    let movePool: [Moves, number][] = [];
    const allLevelMoves = this.getLevelMoves(1, true, true);
    if (!allLevelMoves) {
      console.log(this.species.speciesId, 'ERROR');
      return;
    }

    for (let m = 0; m < allLevelMoves.length; m++) {
      const levelMove = allLevelMoves[m];
      if (this.level < levelMove[0]) {
        break;
      }
      let weight = levelMove[0];
      if (weight === 0) { // Evo Moves
        weight = 50;
      }
      if (weight === 1 && allMoves[levelMove[1]].power >= 80) { // Assume level 1 moves with 80+ BP are "move reminder" moves and bump their weight
        weight = 40;
      }
      if (allMoves[levelMove[1]].name.endsWith(' (N)')) {
        weight /= 100;
      } // Unimplemented level up moves are possible to generate, but 1% of their normal chance.
      if (!movePool.some(m => m[0] === levelMove[1])) {
        movePool.push([levelMove[1], weight]);
      }
    }

    if (this.hasTrainer()) {
      const tms = Object.keys(tmSpecies);
      for (const tm of tms) {
        const moveId = parseInt(tm) as Moves;
        let compatible = false;
        for (const p of tmSpecies[tm]) {
          if (Array.isArray(p)) {
            if (p[0] === this.species.speciesId || (this.fusionSpecies && p[0] === this.fusionSpecies.speciesId) && p.slice(1).indexOf(this.species.forms[this.formIndex]) > -1) {
              compatible = true;
              break;
            }
          } else if (p === this.species.speciesId || (this.fusionSpecies && p === this.fusionSpecies.speciesId)) {
            compatible = true;
            break;
          }
        }
        if (compatible && !movePool.some(m => m[0] === moveId) && !allMoves[moveId].name.endsWith(' (N)')) {
          if (tmPoolTiers[moveId] === ModifierTier.COMMON && this.level >= 15) {
            movePool.push([moveId, 4]);
          } else if (tmPoolTiers[moveId] === ModifierTier.GREAT && this.level >= 30) {
            movePool.push([moveId, 8]);
          } else if (tmPoolTiers[moveId] === ModifierTier.ULTRA && this.level >= 50) {
            movePool.push([moveId, 14]);
          }
        }
      }

      if (this.level >= 60) { // No egg moves below level 60
        for (let i = 0; i < 3; i++) {
          const moveId = speciesEggMoves[this.species.getRootSpeciesId()][i];
          if (!movePool.some(m => m[0] === moveId) && !allMoves[moveId].name.endsWith(' (N)')) {
            movePool.push([moveId, 40]);
          }
        }
        const moveId = speciesEggMoves[this.species.getRootSpeciesId()][3];
        if (this.level >= 170 && !movePool.some(m => m[0] === moveId) && !allMoves[moveId].name.endsWith(' (N)') && !this.isBoss()) { // No rare egg moves before e4
          movePool.push([moveId, 30]);
        }
        if (this.fusionSpecies) {
          for (let i = 0; i < 3; i++) {
            const moveId = speciesEggMoves[this.fusionSpecies.getRootSpeciesId()][i];
            if (!movePool.some(m => m[0] === moveId) && !allMoves[moveId].name.endsWith(' (N)')) {
              movePool.push([moveId, 40]);
            }
          }
          const moveId = speciesEggMoves[this.fusionSpecies.getRootSpeciesId()][3];
          if (this.level >= 170 && !movePool.some(m => m[0] === moveId) && !allMoves[moveId].name.endsWith(' (N)') && !this.isBoss()) { // No rare egg moves before e4
            movePool.push([moveId, 30]);
          }
        }
      }
    }

    if (this.isBoss()) { // Bosses never get self ko moves
      movePool = movePool.filter(m => !allMoves[m[0]].getAttrs(SacrificialAttr).length);
    }
    movePool = movePool.filter(m => !allMoves[m[0]].getAttrs(SacrificialAttrOnHit).length);
    if (this.hasTrainer()) {
      // Trainers never get OHKO moves
      movePool = movePool.filter(m => !allMoves[m[0]].getAttrs(OneHitKOAttr).length);
      // Half the weight of self KO moves
      movePool = movePool.map(m => [m[0], m[1] * (!!allMoves[m[0]].getAttrs(SacrificialAttr).length ? 0.5 : 1)]);
      movePool = movePool.map(m => [m[0], m[1] * (!!allMoves[m[0]].getAttrs(SacrificialAttrOnHit).length ? 0.5 : 1)]);
      // Trainers get a weight bump to stat buffing moves
      movePool = movePool.map(m => [m[0], m[1] * (allMoves[m[0]].getAttrs(StatChangeAttr).some(a => (a as StatChangeAttr).levels > 1 && (a as StatChangeAttr).selfTarget) ? 1.25 : 1)]);
      // Trainers get a weight decrease to multiturn moves
      movePool = movePool.map(m => [m[0], m[1] * (!!allMoves[m[0]].getAttrs(ChargeAttr).length || !!allMoves[m[0]].getAttrs(RechargeAttr).length ? 0.7 : 1)]);
    }

    // Weight towards higher power moves, by reducing the power of moves below the highest power.
    // Caps max power at 90 to avoid something like hyper beam ruining the stats.
    // This is a pretty soft weighting factor, although it is scaled with the weight multiplier.
    const maxPower = Math.min(movePool.reduce((v, m) => Math.max(allMoves[m[0]].power, v), 40), 90);
    movePool = movePool.map(m => [m[0], m[1] * (allMoves[m[0]].category === MoveCategory.STATUS ? 1 : Math.max(Math.min(allMoves[m[0]].power/maxPower, 1), 0.5))]);

    // Weight damaging moves against the lower stat
    const worseCategory: MoveCategory = this.stats[Stat.ATK] > this.stats[Stat.SPATK] ? MoveCategory.SPECIAL : MoveCategory.PHYSICAL;
    const statRatio = worseCategory === MoveCategory.PHYSICAL ? this.stats[Stat.ATK]/this.stats[Stat.SPATK] : this.stats[Stat.SPATK]/this.stats[Stat.ATK];
    movePool = movePool.map(m => [m[0], m[1] * (allMoves[m[0]].category === worseCategory ? statRatio : 1)]);

    let weightMultiplier = 0.9; // The higher this is the more the game weights towards higher level moves. At 0 all moves are equal weight.
    if (this.hasTrainer()) {
      weightMultiplier += 0.7;
    }
    if (this.isBoss()) {
      weightMultiplier += 0.4;
    }
    const baseWeights: [Moves, number][] = movePool.map(m => [m[0], Math.ceil(Math.pow(m[1], weightMultiplier)*100)]);

    if (this.hasTrainer() || this.isBoss()) { // Trainers and bosses always force a stab move
      const stabMovePool = baseWeights.filter(m => allMoves[m[0]].category !== MoveCategory.STATUS && this.isOfType(allMoves[m[0]].type));

      if (stabMovePool.length) {
        const totalWeight = stabMovePool.reduce((v, m) => v + m[1], 0);
        let rand = Utils.randSeedInt(totalWeight);
        let index = 0;
        while (rand > stabMovePool[index][1]) {
          rand -= stabMovePool[index++][1];
        }
        this.moveset.push(new PokemonMove(stabMovePool[index][0], 0, 0));
      }
    } else { // Normal wild pokemon just force a random damaging move
      const attackMovePool = baseWeights.filter(m => allMoves[m[0]].category !== MoveCategory.STATUS);
      if (attackMovePool.length) {
        const totalWeight = attackMovePool.reduce((v, m) => v + m[1], 0);
        let rand = Utils.randSeedInt(totalWeight);
        let index = 0;
        while (rand > attackMovePool[index][1]) {
          rand -= attackMovePool[index++][1];
        }
        this.moveset.push(new PokemonMove(attackMovePool[index][0], 0, 0));
      }
    }

    while (baseWeights.length > this.moveset.length && this.moveset.length < 4) {
      if (this.hasTrainer()) {
        // Sqrt the weight of any damaging moves with overlapping types. This is about a 0.05 - 0.1 multiplier.
        // Other damaging moves 2x weight if 0-1 damaging moves, 0.5x if 2, 0.125x if 3. These weights double if STAB.
        // Status moves remain unchanged on weight, this encourages 1-2
        movePool = baseWeights.filter(m => !this.moveset.some(mo => m[0] === mo.moveId)).map(m => [m[0], this.moveset.some(mo => mo.getMove().category !== MoveCategory.STATUS && mo.getMove().type === allMoves[m[0]].type) ? Math.ceil(Math.sqrt(m[1])) : allMoves[m[0]].category !== MoveCategory.STATUS ? Math.ceil(m[1]/Math.max(Math.pow(4, this.moveset.filter(mo => mo.getMove().power > 1).length)/8,0.5) * (this.isOfType(allMoves[m[0]].type) ? 2 : 1)) : m[1]]);
      } else { // Non-trainer pokemon just use normal weights
        movePool = baseWeights.filter(m => !this.moveset.some(mo => m[0] === mo.moveId));
      }
      const totalWeight = movePool.reduce((v, m) => v + m[1], 0);
      let rand = Utils.randSeedInt(totalWeight);
      let index = 0;
      while (rand > movePool[index][1]) {
        rand -= movePool[index++][1];
      }
      this.moveset.push(new PokemonMove(movePool[index][0], 0, 0));
    }

    this.scene.triggerPokemonFormChange(this, SpeciesFormChangeMoveLearnedTrigger);
  }

  trySelectMove(moveIndex: integer, ignorePp?: boolean): boolean {
    const move = this.getMoveset().length > moveIndex
      ? this.getMoveset()[moveIndex]
      : null;
    return move?.isUsable(this, ignorePp);
  }

  showInfo(): void {
    if (!this.battleInfo.visible) {
      const otherBattleInfo = this.scene.fieldUI.getAll().slice(0, 4).filter(ui => ui instanceof BattleInfo && ((ui as BattleInfo) instanceof PlayerBattleInfo) === this.isPlayer()).find(() => true);
      if (!otherBattleInfo || !this.getFieldIndex()) {
        this.scene.fieldUI.sendToBack(this.battleInfo);
      } else {
        this.scene.fieldUI.moveAbove(this.battleInfo, otherBattleInfo);
      }
      this.battleInfo.setX(this.battleInfo.x + (this.isPlayer() ? 150 : !this.isBoss() ? -150 : -198));
      this.battleInfo.setVisible(true);
      if (this.isPlayer()) {
        this.battleInfo.expMaskRect.x += 150;
      }
      this.scene.tweens.add({
        targets: [ this.battleInfo, this.battleInfo.expMaskRect ],
        x: this.isPlayer() ? '-=150' : `+=${!this.isBoss() ? 150 : 246}`,
        duration: 1000,
        ease: 'Cubic.easeOut'
      });
    }
  }

  hideInfo(): Promise<void> {
    return new Promise(resolve => {
      if (this.battleInfo.visible) {
        this.scene.tweens.add({
          targets: [ this.battleInfo, this.battleInfo.expMaskRect ],
          x: this.isPlayer() ? '+=150' : `-=${!this.isBoss() ? 150 : 246}`,
          duration: 500,
          ease: 'Cubic.easeIn',
          onComplete: () => {
            if (this.isPlayer()) {
              this.battleInfo.expMaskRect.x -= 150;
            }
            this.battleInfo.setVisible(false);
            this.battleInfo.setX(this.battleInfo.x - (this.isPlayer() ? 150 : !this.isBoss() ? -150 : -198));
            resolve();
          }
        });
      } else {
        resolve();
      }
    });
  }

  updateInfo(instant?: boolean): Promise<void> {
    return this.battleInfo.updateInfo(this, instant);
  }

  toggleStats(visible: boolean): void {
    this.battleInfo.toggleStats(visible);
  }

  addExp(exp: integer) {
    const maxExpLevel = this.scene.getMaxExpLevel();
    const initialExp = this.exp;
    this.exp += exp;
    while (this.level < maxExpLevel && this.exp >= getLevelTotalExp(this.level + 1, this.species.growthRate)) {
      this.level++;
    }
    if (this.level >= maxExpLevel) {
      console.log(initialExp, this.exp, getLevelTotalExp(this.level, this.species.growthRate));
      this.exp = Math.max(getLevelTotalExp(this.level, this.species.growthRate), initialExp);
    }
    this.levelExp = this.exp - getLevelTotalExp(this.level, this.species.growthRate);
  }

  getOpponent(targetIndex: integer): Pokemon {
    const ret = this.getOpponents()[targetIndex];
    if (ret.summonData) {
      return ret;
    }
    return null;
  }

  getOpponents(): Pokemon[] {
    return ((this.isPlayer() ? this.scene.getEnemyField() : this.scene.getPlayerField()) as Pokemon[]).filter(p => p.isActive());
  }

  getOpponentDescriptor(): string {
    const opponents = this.getOpponents();
    if (opponents.length === 1) {
      return opponents[0].name;
    }
    return this.isPlayer() ? 'the opposing team' : 'your team';
  }

  getAlly(): Pokemon {
    return (this.isPlayer() ? this.scene.getPlayerField() : this.scene.getEnemyField())[this.getFieldIndex() ? 0 : 1];
  }

  apply(source: Pokemon, battlerMove: PokemonMove): HitResult {
    let result: HitResult;
    const move = battlerMove.getMove();
    const damage = new Utils.NumberHolder(0);
    const defendingSidePlayField = this.isPlayer() ? this.scene.getPlayerField() : this.scene.getEnemyField();
    
    const variableCategory = new Utils.IntegerHolder(move.category);
    applyMoveAttrs(VariableMoveCategoryAttr, source, this, move, variableCategory);
    const moveCategory = variableCategory.value as MoveCategory;

    const variableType = new Utils.IntegerHolder(move.type);
    const typeChangeMovePowerMultiplier = new Utils.NumberHolder(1);
    applyMoveAttrs(VariableMoveTypeAttr, source, this, move, variableType);
    // 2nd argument is for MoveTypeChangePowerMultiplierAbAttr
    applyAbAttrs(VariableMoveTypeAbAttr, source, null, variableType, typeChangeMovePowerMultiplier);
    applyPreAttackAbAttrs(MoveTypeChangeAttr, source, this, battlerMove, variableType, typeChangeMovePowerMultiplier);
    const type = variableType.value as Type;
    const types = this.getTypes(true, true);

    const cancelled = new Utils.BooleanHolder(false);
    const typeless = !!move.getAttrs(TypelessAttr).length;
    const typeMultiplier = new Utils.NumberHolder(!typeless && (moveCategory !== MoveCategory.STATUS || move.getAttrs(StatusMoveTypeImmunityAttr).find(attr => types.includes((attr as StatusMoveTypeImmunityAttr).immuneType)))
      ? this.getAttackTypeEffectiveness(type, source)
      : 1);
    applyMoveAttrs(VariableMoveTypeMultiplierAttr, source, this, move, typeMultiplier);
    if (typeless) {
      typeMultiplier.value = 1;
    }
    if (types.find(t => move.isTypeImmune(t))) {
      typeMultiplier.value = 0;
    }

    switch (moveCategory) {
    case MoveCategory.PHYSICAL:
    case MoveCategory.SPECIAL:
      const isPhysical = moveCategory === MoveCategory.PHYSICAL;
      const power = new Utils.NumberHolder(move.power);
      const sourceTeraType = source.getTeraType();
      if (sourceTeraType !== Type.UNKNOWN && sourceTeraType === type && power.value < 60 && move.priority <= 0 && !move.getAttrs(MultiHitAttr).length && !this.scene.findModifier(m => m instanceof PokemonMultiHitModifier && m.pokemonId === source.id)) {
        power.value = 60;
      }
      applyPreAttackAbAttrs(VariableMovePowerAbAttr, source, this, battlerMove, power);
      this.scene.getField(true).map(p => applyPreAttackAbAttrs(FieldVariableMovePowerAbAttr, this, source, battlerMove, power));

      applyPreDefendAbAttrs(ReceivedMoveDamageMultiplierAbAttr, this, source, battlerMove, cancelled, power);

      power.value *= typeChangeMovePowerMultiplier.value;

      if (!typeless) {
        applyPreDefendAbAttrs(TypeImmunityAbAttr, this, source, battlerMove, cancelled, typeMultiplier);
      }
      if (!cancelled.value) {
        applyPreDefendAbAttrs(MoveImmunityAbAttr, this, source, battlerMove, cancelled, typeMultiplier);
        defendingSidePlayField.forEach((p) => applyPreDefendAbAttrs(FieldPriorityMoveImmunityAbAttr, p, source, battlerMove, cancelled, typeMultiplier));
      }

      if (cancelled.value) {
        result = HitResult.NO_EFFECT;
      } else {
        const typeBoost = source.findTag(t => t instanceof TypeBoostTag && (t as TypeBoostTag).boostedType === type) as TypeBoostTag;
        if (typeBoost) {
          power.value *= typeBoost.boostValue;
          if (typeBoost.oneUse) {
            source.removeTag(typeBoost.tagType);
          }
        }
        const arenaAttackTypeMultiplier = new Utils.NumberHolder(this.scene.arena.getAttackTypeMultiplier(type, source.isGrounded()));
        applyMoveAttrs(IgnoreWeatherTypeDebuffAttr, source, this, move, arenaAttackTypeMultiplier);
        if (this.scene.arena.getTerrainType() === TerrainType.GRASSY && this.isGrounded() && type === Type.GROUND && move.moveTarget === MoveTarget.ALL_NEAR_OTHERS) {
          power.value /= 2;
        }
        applyMoveAttrs(VariablePowerAttr, source, this, move, power);
        this.scene.applyModifiers(PokemonMultiHitModifier, source.isPlayer(), source, new Utils.IntegerHolder(0), power);
        if (!typeless) {
          this.scene.arena.applyTags(WeakenMoveTypeTag, type, power);
          this.scene.applyModifiers(AttackTypeBoosterModifier, source.isPlayer(), source, type, power);
        }
        if (source.getTag(HelpingHandTag)) {
          power.value *= 1.5;
        }
        let isCritical: boolean;
        const critOnly = new Utils.BooleanHolder(false);
        const critAlways = source.getTag(BattlerTagType.ALWAYS_CRIT);
        applyMoveAttrs(CritOnlyAttr, source, this, move, critOnly);
        applyAbAttrs(ConditionalCritAbAttr, source, null, critOnly, this, move);
        if (critOnly.value || critAlways) {
          isCritical = true;
        } else {
          const critLevel = new Utils.IntegerHolder(0);
          applyMoveAttrs(HighCritAttr, source, this, move, critLevel);
          this.scene.applyModifiers(TempBattleStatBoosterModifier, source.isPlayer(), TempBattleStat.CRIT, critLevel);
          const bonusCrit = new Utils.BooleanHolder(false);
          if (applyAbAttrs(BonusCritAbAttr, source, null, bonusCrit)) {
            if (bonusCrit.value) {
              critLevel.value += 1;
            }
          }
          if (source.getTag(BattlerTagType.CRIT_BOOST)) {
            critLevel.value += 2;
          }
          const critChance = [24, 8, 2, 1][Math.max(0, Math.min(critLevel.value, 3))];
          isCritical = !source.getTag(BattlerTagType.NO_CRIT) && (critChance === 1 || !this.scene.randBattleSeedInt(critChance));
        }
        if (isCritical) {
          const blockCrit = new Utils.BooleanHolder(false);
          applyAbAttrs(BlockCritAbAttr, this, null, blockCrit);
          if (blockCrit.value) {
            isCritical = false;
          }
        }
        const sourceAtk = new Utils.IntegerHolder(source.getBattleStat(isPhysical ? Stat.ATK : Stat.SPATK, this, null, isCritical));
        const targetDef = new Utils.IntegerHolder(this.getBattleStat(isPhysical ? Stat.DEF : Stat.SPDEF, source, move, isCritical));
        const criticalMultiplier = new Utils.NumberHolder(isCritical ? 1.5 : 1);
        applyAbAttrs(MultCritAbAttr, source, null, criticalMultiplier);
        const screenMultiplier = new Utils.NumberHolder(1);
        if (!isCritical) {
          this.scene.arena.applyTagsForSide(WeakenMoveScreenTag, this.isPlayer() ? ArenaTagSide.PLAYER : ArenaTagSide.ENEMY, move.category, this.scene.currentBattle.double, screenMultiplier);
        } 
        const isTypeImmune = (typeMultiplier.value * arenaAttackTypeMultiplier.value) === 0;
        const sourceTypes = source.getTypes();
        const matchesSourceType = sourceTypes[0] === type || (sourceTypes.length > 1 && sourceTypes[1] === type);
        const stabMultiplier = new Utils.NumberHolder(1);
        if (sourceTeraType === Type.UNKNOWN && matchesSourceType) {
          stabMultiplier.value += 0.5;
        } else if (sourceTeraType !== Type.UNKNOWN && sourceTeraType === type) {
          stabMultiplier.value += 0.5;
        }

        applyAbAttrs(StabBoostAbAttr, source, null, stabMultiplier);

        if (sourceTeraType !== Type.UNKNOWN && matchesSourceType) {
          stabMultiplier.value = Math.min(stabMultiplier.value + 0.5, 2.25);
        }

        applyMoveAttrs(VariableAtkAttr, source, this, move, sourceAtk);
        applyMoveAttrs(VariableDefAttr, source, this, move, targetDef);

        if (!isTypeImmune) {
          damage.value = Math.ceil(((((2 * source.level / 5 + 2) * power.value * sourceAtk.value / targetDef.value) / 50) + 2) * stabMultiplier.value * typeMultiplier.value * arenaAttackTypeMultiplier.value * screenMultiplier.value * ((this.scene.randBattleSeedInt(15) + 85) / 100) * criticalMultiplier.value);
          if (isPhysical && source.status && source.status.effect === StatusEffect.BURN) {
            if(!move.getAttrs(BypassBurnDamageReductionAttr).length) {
              const burnDamageReductionCancelled = new Utils.BooleanHolder(false);
              applyAbAttrs(BypassBurnDamageReductionAbAttr, source, burnDamageReductionCancelled);
              if (!burnDamageReductionCancelled.value) {
                damage.value = Math.floor(damage.value / 2);
              }
            }
          }

          applyPreAttackAbAttrs(DamageBoostAbAttr, source, this, battlerMove, damage);

          /** 
             * For each {@link HitsTagAttr} the move has, doubles the damage of the move if:
             *  The target has a {@link BattlerTagType} that this move interacts with
             * AND
             *  The move doubles damage when used against that tag 
             * */
          move.getAttrs(HitsTagAttr).map(hta => hta as HitsTagAttr).filter(hta => hta.doubleDamage).forEach(hta => {
            if (this.getTag(hta.tagType)) {
              damage.value *= 2;
            }
          });
        }

        if (this.scene.arena.terrain?.terrainType === TerrainType.MISTY && this.isGrounded() && type === Type.DRAGON) {
          damage.value = Math.floor(damage.value / 2);
        }

        const fixedDamage = new Utils.IntegerHolder(0);
        applyMoveAttrs(FixedDamageAttr, source, this, move, fixedDamage);
        if (!isTypeImmune && fixedDamage.value) {
          damage.value = fixedDamage.value;
          isCritical = false;
          result = HitResult.EFFECTIVE;
        }
          
        if (!result) {
          if (!typeMultiplier.value) {
            result = move.id === Moves.SHEER_COLD ? HitResult.IMMUNE : HitResult.NO_EFFECT;
          } else {
            const oneHitKo = new Utils.BooleanHolder(false);
            applyMoveAttrs(OneHitKOAttr, source, this, move, oneHitKo);
            if (oneHitKo.value) {
              result = HitResult.ONE_HIT_KO;
              isCritical = false;
              damage.value = this.hp;
            } else if (typeMultiplier.value >= 2) {
              result = HitResult.SUPER_EFFECTIVE;
            } else if (typeMultiplier.value >= 1) {
              result = HitResult.EFFECTIVE;
            } else {
              result = HitResult.NOT_VERY_EFFECTIVE;
            }
          }
        }

        if (!fixedDamage.value) {
          if (!source.isPlayer()) {
            this.scene.applyModifiers(EnemyDamageBoosterModifier, false, damage);
          }
          if (!this.isPlayer()) {
            this.scene.applyModifiers(EnemyDamageReducerModifier, false, damage);
          }
        }

        applyMoveAttrs(ModifiedDamageAttr, source, this, move, damage);

        if (power.value === 0) {
          damage.value = 0;
        }

        console.log('damage', damage.value, move.name, power.value, sourceAtk, targetDef);

        if (damage.value) {
          if (this.getHpRatio() === 1) {
            applyPreDefendAbAttrs(PreDefendFullHpEndureAbAttr, this, source, battlerMove, cancelled, damage);
          } else if (!this.isPlayer() && damage.value >= this.hp) {
            this.scene.applyModifiers(EnemyEndureChanceModifier, false, this);
          }

<<<<<<< HEAD
          const oneHitKo = result === HitResult.ONE_HIT_KO;
          damage.value = this.damageAndUpdate(damage.value, result as DamageResult, isCritical, oneHitKo, oneHitKo);
          this.turnData.damageTaken += damage.value;
          if (isCritical) {
            this.scene.queueMessage(i18next.t('battle:hitResultCriticalHit'));
          }
          this.scene.setPhaseQueueSplice();
          if (source.isPlayer()) {
            this.scene.validateAchvs(DamageAchv, damage);
            if (damage.value > this.scene.gameData.gameStats.highestDamage) {
              this.scene.gameData.gameStats.highestDamage = damage.value;
=======
          console.log('damage', damage.value, move.name, power.value, sourceAtk, targetDef);

          const oneHitKo = result === HitResult.ONE_HIT_KO;
          if (damage.value) {
            if (this.getHpRatio() === 1)
              applyPreDefendAbAttrs(PreDefendFullHpEndureAbAttr, this, source, battlerMove, cancelled, damage);
            else if (!this.isPlayer() && damage.value >= this.hp)
              this.scene.applyModifiers(EnemyEndureChanceModifier, false, this);

            /**
             * We explicitly require to ignore the faint phase here, as we want to show the messages
             * about the critical hit and the super effective/not very effective messages before the faint phase.
             */
            damage.value = this.damageAndUpdate(damage.value, result as DamageResult, isCritical, oneHitKo, oneHitKo, true);
            this.turnData.damageTaken += damage.value;
            if (isCritical)
              this.scene.queueMessage(i18next.t('battle:hitResultCriticalHit'));
            if (source.isPlayer()) {
              this.scene.validateAchvs(DamageAchv, damage);
              if (damage.value > this.scene.gameData.gameStats.highestDamage)
                this.scene.gameData.gameStats.highestDamage = damage.value;
>>>>>>> 8b4aa872
            }
          }
          source.turnData.damageDealt += damage.value;
          source.turnData.currDamageDealt = damage.value;
          this.battleData.hitCount++;
          const attackResult = { move: move.id, result: result as DamageResult, damage: damage.value, critical: isCritical, sourceId: source.id };
          this.turnData.attacksReceived.unshift(attackResult);
          if (source.isPlayer() && !this.isPlayer()) {
            this.scene.applyModifiers(DamageMoneyRewardModifier, true, source, damage);
          }
        }

<<<<<<< HEAD
        if (source.turnData.hitsLeft === 1) {
          switch (result) {
          case HitResult.SUPER_EFFECTIVE:
            this.scene.queueMessage(i18next.t('battle:hitResultSuperEffective'));
            break;
          case HitResult.NOT_VERY_EFFECTIVE:
            this.scene.queueMessage(i18next.t('battle:hitResultNotVeryEffective'));
            break;
          case HitResult.NO_EFFECT:
            this.scene.queueMessage(i18next.t('battle:hitResultNoEffect', { pokemonName: this.name }));
            break;
          case HitResult.IMMUNE:
            this.scene.queueMessage(`${this.name} is unaffected!`);
            break;
          case HitResult.ONE_HIT_KO:  
            this.scene.queueMessage(i18next.t('battle:hitResultOneHitKO'));
            break;
=======
          if (source.turnData.hitsLeft === 1) {
            switch (result) {
              case HitResult.SUPER_EFFECTIVE:
                this.scene.queueMessage(i18next.t('battle:hitResultSuperEffective'));
                break;
              case HitResult.NOT_VERY_EFFECTIVE:
                this.scene.queueMessage(i18next.t('battle:hitResultNotVeryEffective'));
                break;
              case HitResult.NO_EFFECT:
                this.scene.queueMessage(i18next.t('battle:hitResultNoEffect', { pokemonName: this.name }));
                break;
              case HitResult.IMMUNE:
                this.scene.queueMessage(`${this.name} is unaffected!`);
                break;
              case HitResult.ONE_HIT_KO:
                this.scene.queueMessage(i18next.t('battle:hitResultOneHitKO'));
                break;
            }
>>>>>>> 8b4aa872
          }
        }

<<<<<<< HEAD
        if (damage) {
          this.scene.clearPhaseQueueSplice();
=======
          if (this.isFainted()) {
            this.scene.unshiftPhase(new FaintPhase(this.scene, this.getBattlerIndex(), oneHitKo));
            this.resetSummonData();
          }

          if (damage)
            this.scene.clearPhaseQueueSplice();
>>>>>>> 8b4aa872
        }
      }
      break;
    case MoveCategory.STATUS:
      if (!typeless) {
        applyPreDefendAbAttrs(TypeImmunityAbAttr, this, source, battlerMove, cancelled, typeMultiplier);
      }
      if (!cancelled.value) {
        applyPreDefendAbAttrs(MoveImmunityAbAttr, this, source, battlerMove, cancelled, typeMultiplier);
        defendingSidePlayField.forEach((p) => applyPreDefendAbAttrs(FieldPriorityMoveImmunityAbAttr, p, source, battlerMove, cancelled, typeMultiplier));
      }
      if (!typeMultiplier.value) {
        this.scene.queueMessage(i18next.t('battle:hitResultNoEffect', { pokemonName: this.name }));
      }
      result = cancelled.value || !typeMultiplier.value ? HitResult.NO_EFFECT : HitResult.STATUS;
      break;
    }

    return result;
  }

<<<<<<< HEAD
  damage(damage: integer, ignoreSegments: boolean = false, preventEndure: boolean = false): integer {
    if (this.isFainted()) {
=======
  damage(damage: integer, ignoreSegments: boolean = false, preventEndure: boolean = false, ignoreFaintPhase: boolean = false): integer {
    if (this.isFainted())
>>>>>>> 8b4aa872
      return 0;
    }
    const surviveDamage = new Utils.BooleanHolder(false);

    if (!preventEndure && this.hp - damage <= 0) {
      if(this.hp >= 1 && this.getTag(BattlerTagType.ENDURING)) {
        surviveDamage.value = this.lapseTag(BattlerTagType.ENDURING);
      } else if (this.hp > 1 && this.getTag(BattlerTagType.STURDY)) {
        surviveDamage.value = this.lapseTag(BattlerTagType.STURDY);
      }
      if (!surviveDamage.value) {
        this.scene.applyModifiers(SurviveDamageModifier, this.isPlayer(), this, surviveDamage);
      }
      if (surviveDamage.value) {
        damage = this.hp - 1;
      }
    }

    damage = Math.min(damage, this.hp);

    this.hp = this.hp - damage;
    if (this.isFainted() && !ignoreFaintPhase) {
      this.scene.unshiftPhase(new FaintPhase(this.scene, this.getBattlerIndex(), preventEndure));
      this.resetSummonData();
    }

    return damage;
  }

  damageAndUpdate(damage: integer, result?: DamageResult, critical: boolean = false, ignoreSegments: boolean = false, preventEndure: boolean = false, ignoreFaintPhase: boolean = false): integer {
    const damagePhase = new DamagePhase(this.scene, this.getBattlerIndex(), damage, result as DamageResult, critical);
    this.scene.unshiftPhase(damagePhase);
    damage = this.damage(damage, ignoreSegments, preventEndure, ignoreFaintPhase);
    // Damage amount may have changed, but needed to be queued before calling damage function
    damagePhase.updateAmount(damage);
    return damage;
  }

  heal(amount: integer): integer {
    const healAmount = Math.min(amount, this.getMaxHp() - this.hp);
    this.hp += healAmount;
    return healAmount;
  }

  isBossImmune(): boolean {
    return this.isBoss();
  }

  isMax(): boolean {
    const maxForms = [SpeciesFormKey.GIGANTAMAX, SpeciesFormKey.GIGANTAMAX_RAPID, SpeciesFormKey.GIGANTAMAX_SINGLE, SpeciesFormKey.ETERNAMAX] as string[];
    return maxForms.includes(this.getFormKey()) || maxForms.includes(this.getFusionFormKey());
  }

  addTag(tagType: BattlerTagType, turnCount: integer = 0, sourceMove?: Moves, sourceId?: integer): boolean {
    const existingTag = this.getTag(tagType);
    if (existingTag) {
      existingTag.onOverlap(this);
      return false;
    }

    const newTag = getBattlerTag(tagType, turnCount, sourceMove, sourceId);

    const cancelled = new Utils.BooleanHolder(false);
    applyPreApplyBattlerTagAbAttrs(PreApplyBattlerTagAbAttr, this, newTag, cancelled);

    if (!cancelled.value && newTag.canAdd(this)) {
      this.summonData.tags.push(newTag);
      newTag.onAdd(this);

      return true;
    }

    return false;
  }

  getTag(tagType: BattlerTagType | { new(...args: any[]): BattlerTag }): BattlerTag {
    if (!this.summonData) {
      return null;
    }
    return typeof(tagType) === 'string'
      ? this.summonData.tags.find(t => t.tagType === tagType)
      : this.summonData.tags.find(t => t instanceof tagType);
  }

  findTag(tagFilter: ((tag: BattlerTag) => boolean)) {
    if (!this.summonData) {
      return null;
    }
    return this.summonData.tags.find(t => tagFilter(t));
  }

  getTags(tagType: BattlerTagType | { new(...args: any[]): BattlerTag }): BattlerTag[] {
    if (!this.summonData) {
      return [];
    }
    return typeof(tagType) === 'string'
      ? this.summonData.tags.filter(t => t.tagType === tagType)
      : this.summonData.tags.filter(t => t instanceof tagType);
  }

  findTags(tagFilter: ((tag: BattlerTag) => boolean)): BattlerTag[] {
    if (!this.summonData) {
      return [];
    }
    return this.summonData.tags.filter(t => tagFilter(t));
  }

  lapseTag(tagType: BattlerTagType): boolean {
    const tags = this.summonData.tags;
    const tag = tags.find(t => t.tagType === tagType);
    if (tag && !(tag.lapse(this, BattlerTagLapseType.CUSTOM))) {
      tag.onRemove(this);
      tags.splice(tags.indexOf(tag), 1);
    }
    return !!tag;
  }

  lapseTags(lapseType: BattlerTagLapseType): void {
    const tags = this.summonData.tags;
    tags.filter(t => lapseType === BattlerTagLapseType.FAINT || ((t.lapseType === lapseType) && !(t.lapse(this, lapseType))) || (lapseType === BattlerTagLapseType.TURN_END && t.turnCount < 1)).forEach(t => {
      t.onRemove(this);
      tags.splice(tags.indexOf(t), 1);
    });
  }

  removeTag(tagType: BattlerTagType): boolean {
    const tags = this.summonData.tags;
    const tag = tags.find(t => t.tagType === tagType);
    if (tag) {
      tag.turnCount = 0;
      tag.onRemove(this);
      tags.splice(tags.indexOf(tag), 1);
    }
    return !!tag;
  }

  findAndRemoveTags(tagFilter: ((tag: BattlerTag) => boolean)): boolean {
    if (!this.summonData) {
      return false;
    }
    const tags = this.summonData.tags;
    const tagsToRemove = tags.filter(t => tagFilter(t));
    for (const tag of tagsToRemove) {
      tag.turnCount = 0;
      tag.onRemove(this);
      tags.splice(tags.indexOf(tag), 1);
    }
    return true;
  }

  removeTagsBySourceId(sourceId: integer): void {
    this.findAndRemoveTags(t => t.isSourceLinked() && t.sourceId === sourceId);
  }

  transferTagsBySourceId(sourceId: integer, newSourceId: integer): void {
    if (!this.summonData) {
      return;
    }
    const tags = this.summonData.tags;
    tags.filter(t => t.sourceId === sourceId).forEach(t => t.sourceId = newSourceId);
  }

  transferSummon(source: Pokemon): void {
    const battleStats = Utils.getEnumValues(BattleStat);
    for (const stat of battleStats) {
      this.summonData.battleStats[stat] = source.summonData.battleStats[stat];
    }
    for (const tag of source.summonData.tags) {
      this.summonData.tags.push(tag);
    }
    if (this instanceof PlayerPokemon && source.summonData.battleStats.find(bs => bs === 6)) {
      this.scene.validateAchv(achvs.TRANSFER_MAX_BATTLE_STAT);
    }
    this.updateInfo();
  }

  getMoveHistory(): TurnMove[] {
    return this.battleSummonData.moveHistory;
  }

  pushMoveHistory(turnMove: TurnMove) {
    turnMove.turn = this.scene.currentBattle?.turn;
    this.getMoveHistory().push(turnMove);
  }

  getLastXMoves(turnCount?: integer): TurnMove[] {
    const moveHistory = this.getMoveHistory();
    return moveHistory.slice(turnCount >= 0 ? Math.max(moveHistory.length - (turnCount || 1), 0) : 0, moveHistory.length).reverse();
  }

  getMoveQueue(): QueuedMove[] {
    return this.summonData.moveQueue;
  }

  changeForm(formChange: SpeciesFormChange): Promise<void> {
    return new Promise(resolve => {
      this.formIndex = Math.max(this.species.forms.findIndex(f => f.formKey === formChange.formKey), 0);
      this.generateName();
      const abilityCount = this.getSpeciesForm().getAbilityCount();
      if (this.abilityIndex >= abilityCount) { // Shouldn't happen
        this.abilityIndex = abilityCount - 1;
      }
      this.scene.gameData.setPokemonSeen(this, false);
      this.setScale(this.getSpriteScale());
      this.loadAssets().then(() => {
        this.calculateStats();
        this.scene.updateModifiers(this.isPlayer(), true);
        Promise.all([ this.updateInfo(), this.scene.updateFieldScale() ]).then(() => resolve());
      });
    });
  }

  cry(soundConfig?: Phaser.Types.Sound.SoundConfig, sceneOverride?: BattleScene): AnySound {
    const scene = sceneOverride || this.scene;
    const cry = this.getSpeciesForm().cry(scene, soundConfig);
    let duration = cry.totalDuration * 1000;
    if (this.fusionSpecies && this.getSpeciesForm() !== this.getFusionSpeciesForm()) {
      let fusionCry = this.getFusionSpeciesForm().cry(scene, soundConfig, true);
      duration = Math.min(duration, fusionCry.totalDuration * 1000);
      fusionCry.destroy();
      scene.time.delayedCall(Utils.fixedInt(Math.ceil(duration * 0.4)), () => {
        try {
          SoundFade.fadeOut(scene, cry, Utils.fixedInt(Math.ceil(duration * 0.2)));
          fusionCry = this.getFusionSpeciesForm().cry(scene, Object.assign({ seek: Math.max(fusionCry.totalDuration * 0.4, 0) }, soundConfig));
          SoundFade.fadeIn(scene, fusionCry, Utils.fixedInt(Math.ceil(duration * 0.2)), scene.masterVolume * scene.seVolume, 0);
        } catch (err) {
          console.error(err);
        }
      });
    }

    return cry;
  }

  faintCry(callback: Function): void {
    if (this.fusionSpecies && this.getSpeciesForm() !== this.getFusionSpeciesForm()) {
      return this.fusionFaintCry(callback);
    }

    const key = this.getSpeciesForm().getCryKey(this.formIndex);
    let i = 0; // eslint-disable-line @typescript-eslint/no-unused-vars
    let rate = 0.85;
    const cry = this.scene.playSound(key, { rate: rate }) as AnySound;
    const sprite = this.getSprite();
    const tintSprite = this.getTintSprite();

    const delay = Math.max(this.scene.sound.get(key).totalDuration * 50, 25);

    let frameProgress = 0;
    let frameThreshold: number;
    
    sprite.anims.pause();
    tintSprite.anims.pause();

    let faintCryTimer = this.scene.time.addEvent({
      delay: Utils.fixedInt(delay),
      repeat: -1,
      callback: () => {
        ++i;
        frameThreshold = sprite.anims.msPerFrame / rate;
        frameProgress += delay;
        while (frameProgress > frameThreshold) {
          if (sprite.anims.duration) {
            sprite.anims.nextFrame();
            tintSprite.anims.nextFrame();
          }
          frameProgress -= frameThreshold;
        }
        if (cry && !cry.pendingRemove) {
          rate *= 0.99;
          cry.setRate(rate);
        } else {
          faintCryTimer.destroy();
          faintCryTimer = null;
          if (callback) {
            callback();
          }
        }
      }
    });

    // Failsafe
    this.scene.time.delayedCall(Utils.fixedInt(3000), () => {
      if (!faintCryTimer || !this.scene) {
        return;
      }
      if (cry?.isPlaying) {
        cry.stop();
      }
      faintCryTimer.destroy();
      if (callback) {
        callback();
      }
    });
  }

  private fusionFaintCry(callback: Function): void {
    const key = this.getSpeciesForm().getCryKey(this.formIndex);
    let i = 0;
    let rate = 0.85;
    const cry = this.scene.playSound(key, { rate: rate }) as AnySound;
    const sprite = this.getSprite();
    const tintSprite = this.getTintSprite();
    let duration = cry.totalDuration * 1000;

    let fusionCry = this.scene.playSound(this.getFusionSpeciesForm().getCryKey(this.fusionFormIndex), { rate: rate }) as AnySound;
    fusionCry.stop();
    duration = Math.min(duration, fusionCry.totalDuration * 1000);
    fusionCry.destroy();

    const delay = Math.max(duration * 0.05, 25);

    let transitionIndex = 0;
    let durationProgress = 0;

    const transitionThreshold = Math.ceil(duration * 0.4);
    while (durationProgress < transitionThreshold) {
      ++i;
      durationProgress += delay * rate;
      rate *= 0.99;
    }

    transitionIndex = i;

    i = 0;
    rate = 0.85;

    let frameProgress = 0;
    let frameThreshold: number;

    sprite.anims.pause();
    tintSprite.anims.pause();

    let faintCryTimer = this.scene.time.addEvent({
      delay: Utils.fixedInt(delay),
      repeat: -1,
      callback: () => {
        ++i;
        frameThreshold = sprite.anims.msPerFrame / rate;
        frameProgress += delay;
        while (frameProgress > frameThreshold) {
          if (sprite.anims.duration) {
            sprite.anims.nextFrame();
            tintSprite.anims.nextFrame();
          }
          frameProgress -= frameThreshold;
        }
        if (i === transitionIndex) {
          SoundFade.fadeOut(this.scene, cry, Utils.fixedInt(Math.ceil((duration / rate) * 0.2)));
          fusionCry = this.scene.playSound(this.getFusionSpeciesForm().getCryKey(this.fusionFormIndex), Object.assign({ seek: Math.max(fusionCry.totalDuration * 0.4, 0), rate: rate }));
          SoundFade.fadeIn(this.scene, fusionCry, Utils.fixedInt(Math.ceil((duration / rate) * 0.2)), this.scene.masterVolume * this.scene.seVolume, 0);
        }
        rate *= 0.99;
        if (cry && !cry.pendingRemove) {
          cry.setRate(rate);
        }
        if (fusionCry && !fusionCry.pendingRemove) {
          fusionCry.setRate(rate);
        }
        if ((!cry || cry.pendingRemove) && (!fusionCry || fusionCry.pendingRemove)) {
          faintCryTimer.destroy();
          faintCryTimer = null;
          if (callback) {
            callback();
          }
        }
      }
    });

    // Failsafe
    this.scene.time.delayedCall(Utils.fixedInt(3000), () => {
      if (!faintCryTimer || !this.scene) {
        return;
      }
      if (cry?.isPlaying) {
        cry.stop();
      }
      if (fusionCry?.isPlaying) {
        fusionCry.stop();
      }
      faintCryTimer.destroy();
      if (callback) {
        callback();
      }
    });
  }

  isOppositeGender(pokemon: Pokemon): boolean {
    return this.gender !== Gender.GENDERLESS && pokemon.gender === (this.gender === Gender.MALE ? Gender.FEMALE : Gender.MALE);
  }

  canSetStatus(effect: StatusEffect, quiet: boolean = false, overrideStatus: boolean = false, sourcePokemon: Pokemon = null): boolean {
    if (effect !== StatusEffect.FAINT) {
      if (overrideStatus ? this.status?.effect === effect : this.status) {
        return false;
      }
      if (this.isGrounded() && this.scene.arena.terrain?.terrainType === TerrainType.MISTY) {
        return false;
      }
    }

    const types = this.getTypes(true, true);

    switch (effect) {
    case StatusEffect.POISON:
    case StatusEffect.TOXIC:
      // Check if the Pokemon is immune to Poison/Toxic or if the source pokemon is canceling the immunity
      const poisonImmunity = types.map(defType => {
        // Check if the Pokemon is not immune to Poison/Toxic
        if (defType !== Type.POISON && defType !== Type.STEEL) {
          return false;
        }

        // Check if the source Pokemon has an ability that cancels the Poison/Toxic immunity
        const cancelImmunity = new Utils.BooleanHolder(false);
        if (sourcePokemon) {
          applyAbAttrs(IgnoreTypeStatusEffectImmunityAbAttr, sourcePokemon, cancelImmunity, effect, defType);
          if (cancelImmunity.value) {
            return false;
          }
        }

        return true;
      });

      if (this.isOfType(Type.POISON) || this.isOfType(Type.STEEL)) {
        if (poisonImmunity.includes(true)) {
          return false;
        }
      }
      break;
    case StatusEffect.PARALYSIS:
      if (this.isOfType(Type.ELECTRIC)) {
        return false;
      }
      break;
    case StatusEffect.SLEEP:
      if (this.isGrounded() && this.scene.arena.terrain?.terrainType === TerrainType.ELECTRIC) {
        return false;
      }
      break;
    case StatusEffect.FREEZE:
      if (this.isOfType(Type.ICE) || [WeatherType.SUNNY, WeatherType.HARSH_SUN].includes(this.scene?.arena.weather?.weatherType)) {
        return false;
      }
      break;
    case StatusEffect.BURN:
      if (this.isOfType(Type.FIRE)) {
        return false;
      }
      break;
    }

    const cancelled = new Utils.BooleanHolder(false);
    applyPreSetStatusAbAttrs(StatusEffectImmunityAbAttr, this, effect, cancelled, quiet);

    if (cancelled.value) {
      return false;
    }

    return true;
  }

  trySetStatus(effect: StatusEffect, asPhase: boolean = false, sourcePokemon: Pokemon = null, cureTurn: integer = 0, sourceText: string = null): boolean { 
    if (!this.canSetStatus(effect, asPhase, false, sourcePokemon)) {
      return false;
    }

    if (asPhase) {
      this.scene.unshiftPhase(new ObtainStatusEffectPhase(this.scene, this.getBattlerIndex(), effect, cureTurn, sourceText, sourcePokemon));
      return true;
    }

    let statusCureTurn: Utils.IntegerHolder;

    if (effect === StatusEffect.SLEEP) {
      statusCureTurn = new Utils.IntegerHolder(this.randSeedIntRange(2, 4));
      applyAbAttrs(ReduceStatusEffectDurationAbAttr, this, null, effect, statusCureTurn);

      this.setFrameRate(4);

      // If the user is invulnerable, lets remove their invulnerability when they fall asleep
      const invulnerableTags = [
        BattlerTagType.UNDERGROUND,
        BattlerTagType.UNDERWATER,
        BattlerTagType.HIDDEN,
        BattlerTagType.FLYING
      ];

      const tag = invulnerableTags.find((t) => this.getTag(t));

      if (tag) {
        this.removeTag(tag);
        this.getMoveQueue().pop();
      }
    }

    this.status = new Status(effect, 0, statusCureTurn?.value);

    if (effect !== StatusEffect.FAINT) {
      this.scene.triggerPokemonFormChange(this, SpeciesFormChangeStatusEffectTrigger, true);
    }

    return true;
  }

  /**
  * Resets the status of a pokemon
  * @param revive whether revive should be cured, defaults to true
  */
  resetStatus(revive: boolean = true): void {
    const lastStatus = this.status?.effect;
    if (!revive && lastStatus === StatusEffect.FAINT) {
      return;
    }
    this.status = undefined;
    if (lastStatus === StatusEffect.SLEEP) {
      this.setFrameRate(12);
      if (this.getTag(BattlerTagType.NIGHTMARE)) {
        this.lapseTag(BattlerTagType.NIGHTMARE);
      }
    }
  }

  primeSummonData(summonDataPrimer: PokemonSummonData): void {
    this.summonDataPrimer = summonDataPrimer;
  }

  resetSummonData(): void {
    if (this.summonData?.speciesForm) {
      this.summonData.speciesForm = null;
      this.updateFusionPalette();
    }
    this.summonData = new PokemonSummonData();
    if (!this.battleData) {
      this.resetBattleData();
    }
    this.resetBattleSummonData();
    if (this.summonDataPrimer) {
      for (const k of Object.keys(this.summonData)) {
        if (this.summonDataPrimer[k]) {
          this.summonData[k] = this.summonDataPrimer[k];
        }
      }
      this.summonDataPrimer = null;
    }
    this.updateInfo();
  }

  resetBattleData(): void {
    this.battleData = new PokemonBattleData();
  }

  resetBattleSummonData(): void {
    this.battleSummonData = new PokemonBattleSummonData();
    if (this.getTag(BattlerTagType.SEEDED)) {
      this.lapseTag(BattlerTagType.SEEDED);
    }
    if (this.scene) {
      this.scene.triggerPokemonFormChange(this, SpeciesFormChangePostMoveTrigger, true);
    }
  }

  resetTurnData(): void {
    this.turnData = new PokemonTurnData();
  }

  getExpValue(): integer {
    // Logic to factor in victor level has been removed for balancing purposes, so the player doesn't have to focus on EXP maxxing
    return ((this.getSpeciesForm().getBaseExp() * this.level) / 5 + 1);
  }

  setFrameRate(frameRate: integer) {
    this.scene.anims.get(this.getBattleSpriteKey()).frameRate = frameRate;
    this.getSprite().play(this.getBattleSpriteKey());
    this.getTintSprite().play(this.getBattleSpriteKey());
  }

  tint(color: number, alpha?: number, duration?: integer, ease?: string) {
    const tintSprite = this.getTintSprite();
    tintSprite.setTintFill(color);
    tintSprite.setVisible(true);

    if (duration) {
      tintSprite.setAlpha(0);

      this.scene.tweens.add({
        targets: tintSprite,
        alpha: alpha || 1,
        duration: duration,
        ease: ease || 'Linear'
      });
    } else {
      tintSprite.setAlpha(alpha);
    }
  }

  untint(duration: integer, ease?: string) {
    const tintSprite = this.getTintSprite();

    if (duration) {
      this.scene.tweens.add({
        targets: tintSprite,
        alpha: 0,
        duration: duration,
        ease: ease || 'Linear',
        onComplete: () => {
          tintSprite.setVisible(false);
          tintSprite.setAlpha(1);
        }
      });
    } else {
      tintSprite.setVisible(false);
      tintSprite.setAlpha(1);
    }
  }

  enableMask() {
    if (!this.maskEnabled) {
      this.maskSprite = this.getTintSprite();
      this.maskSprite.setVisible(true);
      this.maskSprite.setPosition(this.x * this.parentContainer.scale + this.parentContainer.x,
        this.y * this.parentContainer.scale + this.parentContainer.y);
      this.maskSprite.setScale(this.getSpriteScale() * this.parentContainer.scale);
      this.maskEnabled = true;
    }
  }

  disableMask() {
    if (this.maskEnabled) {
      this.maskSprite.setVisible(false);
      this.maskSprite.setPosition(0, 0);
      this.maskSprite.setScale(this.getSpriteScale());
      this.maskSprite = null;
      this.maskEnabled = false;
    }
  }

  sparkle(): void {
    if (this.shinySparkle) {
      this.shinySparkle.play(`sparkle${this.variant ? `_${this.variant + 1}` : ''}`);
      this.scene.playSound('sparkle');
    }
  }

  updateFusionPalette(ignoreOveride?: boolean): void {
    if (!this.getFusionSpeciesForm(ignoreOveride)) {
      [ this.getSprite(), this.getTintSprite() ].map(s => {
        s.pipelineData[`spriteColors${ignoreOveride && this.summonData?.speciesForm ? 'Base' : ''}`] = [];
        s.pipelineData[`fusionSpriteColors${ignoreOveride && this.summonData?.speciesForm ? 'Base' : ''}`] = [];
      });
      return;
    }

    const speciesForm = this.getSpeciesForm(ignoreOveride);
    const fusionSpeciesForm = this.getFusionSpeciesForm(ignoreOveride);

    const spriteKey = speciesForm.getSpriteKey(this.getGender(ignoreOveride) === Gender.FEMALE, speciesForm.formIndex, this.shiny, this.variant);
    const backSpriteKey = speciesForm.getSpriteKey(this.getGender(ignoreOveride) === Gender.FEMALE, speciesForm.formIndex, this.shiny, this.variant).replace('pkmn__', 'pkmn__back__');
    const fusionSpriteKey = fusionSpeciesForm.getSpriteKey(this.getFusionGender(ignoreOveride) === Gender.FEMALE, fusionSpeciesForm.formIndex, this.fusionShiny, this.fusionVariant);
    const fusionBackSpriteKey = fusionSpeciesForm.getSpriteKey(this.getFusionGender(ignoreOveride) === Gender.FEMALE, fusionSpeciesForm.formIndex, this.fusionShiny, this.fusionVariant).replace('pkmn__', 'pkmn__back__');

    const sourceTexture = this.scene.textures.get(spriteKey);
    const sourceBackTexture = this.scene.textures.get(backSpriteKey);
    const fusionTexture = this.scene.textures.get(fusionSpriteKey);
    const fusionBackTexture = this.scene.textures.get(fusionBackSpriteKey);

    const [ sourceFrame, sourceBackFrame, fusionFrame, fusionBackFrame ] = [ sourceTexture, sourceBackTexture, fusionTexture, fusionBackTexture ].map(texture => texture.frames[texture.firstFrame]);
    const [ sourceImage, sourceBackImage, fusionImage, fusionBackImage ] = [ sourceTexture, sourceBackTexture, fusionTexture, fusionBackTexture ].map(i => i.getSourceImage() as HTMLImageElement);

    const canvas = document.createElement('canvas');
    const backCanvas = document.createElement('canvas');
    const fusionCanvas = document.createElement('canvas');
    const fusionBackCanvas = document.createElement('canvas');

    const spriteColors: integer[][] = [];
    const pixelData: Uint8ClampedArray[] = [];

    [ canvas, backCanvas, fusionCanvas, fusionBackCanvas ].forEach((canv: HTMLCanvasElement, c: integer) => {
      const context = canv.getContext('2d');
      const frame = [ sourceFrame, sourceBackFrame, fusionFrame, fusionBackFrame ][c];
      canv.width = frame.width;
      canv.height = frame.height;
      context.drawImage([ sourceImage, sourceBackImage, fusionImage, fusionBackImage ][c], frame.cutX, frame.cutY, frame.width, frame.height, 0, 0, frame.width, frame.height);
      const imageData = context.getImageData(frame.cutX, frame.cutY, frame.width, frame.height);
      pixelData.push(imageData.data);
    });

    for (let f = 0; f < 2; f++) {
      const variantColors = variantColorCache[!f ? spriteKey : backSpriteKey];
      const variantColorSet = new Map<integer, integer[]>();
      if (this.shiny && variantColors && variantColors[this.variant]) {
        Object.keys(variantColors[this.variant]).forEach(k => {
          variantColorSet.set(Utils.rgbaToInt(Array.from(Object.values(Utils.rgbHexToRgba(k)))), Array.from(Object.values(Utils.rgbHexToRgba(variantColors[this.variant][k]))));
        });
      }

      for (let i = 0; i < pixelData[f].length; i += 4) {
        if (pixelData[f][i + 3]) {
          const pixel = pixelData[f].slice(i, i + 4);
          let [ r, g, b, a ] = pixel;
          if (variantColors) {
            const color = Utils.rgbaToInt([r, g, b, a]);
            if (variantColorSet.has(color)) {
              const mappedPixel = variantColorSet.get(color);
              [ r, g, b, a ] = mappedPixel;
            }
          }
          if (!spriteColors.find(c => c[0] === r && c[1] === g && c[2] === b)) {
            spriteColors.push([ r, g, b, a ]);
          }
        }
      }
    }

    const fusionSpriteColors = JSON.parse(JSON.stringify(spriteColors));

    const pixelColors = [];
    for (let f = 0; f < 2; f++) {
      for (let i = 0; i < pixelData[f].length; i += 4) {
        const total = pixelData[f].slice(i, i + 3).reduce((total: integer, value: integer) => total + value, 0);
        if (!total) {
          continue;
        }
        pixelColors.push(argbFromRgba({ r: pixelData[f][i], g: pixelData[f][i + 1], b: pixelData[f][i + 2], a: pixelData[f][i + 3] }));
      }
    }

    const fusionPixelColors = [];
    for (let f = 0; f < 2; f++) {
      const variantColors = variantColorCache[!f ? fusionSpriteKey : fusionBackSpriteKey];
      const variantColorSet = new Map<integer, integer[]>();
      if (this.fusionShiny && variantColors && variantColors[this.fusionVariant]) {
        Object.keys(variantColors[this.fusionVariant]).forEach(k => {
          variantColorSet.set(Utils.rgbaToInt(Array.from(Object.values(Utils.rgbHexToRgba(k)))), Array.from(Object.values(Utils.rgbHexToRgba(variantColors[this.fusionVariant][k]))));
        });
      }
      for (let i = 0; i < pixelData[2 + f].length; i += 4) {
        const total = pixelData[2 + f].slice(i, i + 3).reduce((total: integer, value: integer) => total + value, 0);
        if (!total) {
          continue;
        }
        let [ r, g, b, a ] = [ pixelData[2 + f][i], pixelData[2 + f][i + 1], pixelData[2 + f][i + 2], pixelData[2 + f][i + 3] ];
        if (variantColors) {
          const color = Utils.rgbaToInt([r, g, b, a]);
          if (variantColorSet.has(color)) {
            const mappedPixel = variantColorSet.get(color);
            [ r, g, b, a ] = mappedPixel;
          }
        }
        fusionPixelColors.push(argbFromRgba({ r, g, b, a }));
      }
    }
    
    let paletteColors: Map<number, number>;
    let fusionPaletteColors: Map<number, number>;

    const originalRandom = Math.random;
    Math.random = () => Phaser.Math.RND.realInRange(0, 1);
    
    this.scene.executeWithSeedOffset(() => {
      paletteColors = QuantizerCelebi.quantize(pixelColors, 4);
      fusionPaletteColors = QuantizerCelebi.quantize(fusionPixelColors, 4);
    }, 0, 'This result should not vary');

    Math.random = originalRandom;

    const [ palette, fusionPalette ] = [ paletteColors, fusionPaletteColors ]
      .map(paletteColors => {
        let keys = Array.from(paletteColors.keys()).sort((a: integer, b: integer) => paletteColors.get(a) < paletteColors.get(b) ? 1 : -1);
        let rgbaColors: Map<number, integer[]>;
        let hsvColors: Map<number, number[]>;
        
        const mappedColors = new Map<integer, integer[]>();

        do {
          mappedColors.clear();

          rgbaColors = keys.reduce((map: Map<number, integer[]>, k: number) => {
            map.set(k, Object.values(rgbaFromArgb(k))); return map; 
          }, new Map<number, integer[]>());
          hsvColors = Array.from(rgbaColors.keys()).reduce((map: Map<number, number[]>, k: number) => {
            const rgb = rgbaColors.get(k).slice(0, 3);
            map.set(k, Utils.rgbToHsv(rgb[0], rgb[1], rgb[2]));
            return map;
          }, new Map<number, number[]>());

          for (let c = keys.length - 1; c >= 0; c--) {
            const hsv = hsvColors.get(keys[c]);
            for (let c2 = 0; c2 < c; c2++) {
              const hsv2 = hsvColors.get(keys[c2]);
              const diff = Math.abs(hsv[0] - hsv2[0]);
              if (diff < 30 || diff >= 330) {
                if (mappedColors.has(keys[c])) {
                  mappedColors.get(keys[c]).push(keys[c2]);
                } else {
                  mappedColors.set(keys[c], [ keys[c2] ]);
                }
                break;
              }
            }
          }

          mappedColors.forEach((values: integer[], key: integer) => {
            const keyColor = rgbaColors.get(key);
            const valueColors = values.map(v => rgbaColors.get(v));
            const color = keyColor.slice(0);
            let count = paletteColors.get(key);
            for (const value of values) {
              const valueCount = paletteColors.get(value);
              if (!valueCount) {
                continue;
              }
              count += valueCount;
            }

            for (let c = 0; c < 3; c++) {
              color[c] *= (paletteColors.get(key) / count);
              values.forEach((value: integer, i: integer) => {
                if (paletteColors.has(value)) {
                  const valueCount = paletteColors.get(value);
                  color[c] += valueColors[i][c] * (valueCount / count);
                }
              });
              color[c] = Math.round(color[c]);
            }

            paletteColors.delete(key);
            for (const value of values) {
              paletteColors.delete(value);
              if (mappedColors.has(value)) {
                mappedColors.delete(value);
              }
            }

            paletteColors.set(argbFromRgba({ r: color[0], g: color[1], b: color[2], a: color[3] }), count);
          });

          keys = Array.from(paletteColors.keys()).sort((a: integer, b: integer) => paletteColors.get(a) < paletteColors.get(b) ? 1 : -1);
        } while (mappedColors.size);

        return keys.map(c => Object.values(rgbaFromArgb(c)));
      }
      );

    const paletteDeltas: number[][] = [];

    spriteColors.forEach((sc: integer[], i: integer) => {
      paletteDeltas.push([]);
      for (let p = 0; p < palette.length; p++) {
        paletteDeltas[i].push(Utils.deltaRgb(sc, palette[p]));
      }
    });

    const easeFunc = Phaser.Tweens.Builders.GetEaseFunction('Cubic.easeIn');

    for (let sc = 0; sc < spriteColors.length; sc++) {
      const delta = Math.min(...paletteDeltas[sc]);
      const paletteIndex = Math.min(paletteDeltas[sc].findIndex(pd => pd === delta), fusionPalette.length - 1);
      if (delta < 255) {
        const ratio = easeFunc(delta / 255);
        const color = [ 0, 0, 0, fusionSpriteColors[sc][3] ];
        for (let c = 0; c < 3; c++) {
          color[c] = Math.round((fusionSpriteColors[sc][c] * ratio) + (fusionPalette[paletteIndex][c] * (1 - ratio)));
        }
        fusionSpriteColors[sc] = color;
      }
    }

    [ this.getSprite(), this.getTintSprite() ].map(s => {
      s.pipelineData[`spriteColors${ignoreOveride && this.summonData?.speciesForm ? 'Base' : ''}`] = spriteColors;
      s.pipelineData[`fusionSpriteColors${ignoreOveride && this.summonData?.speciesForm ? 'Base' : ''}`] = fusionSpriteColors;
    });

    canvas.remove();
    fusionCanvas.remove();
  }

  randSeedInt(range: integer, min: integer = 0): integer {
    return this.scene.currentBattle
      ? this.scene.randBattleSeedInt(range, min)
      : Utils.randSeedInt(range, min);
  }

  randSeedIntRange(min: integer, max: integer): integer {
    return this.randSeedInt((max - min) + 1, min);
  }

  destroy(): void {
    this.battleInfo?.destroy();
    super.destroy();
  }
}

export default interface Pokemon {
  scene: BattleScene
}

export class PlayerPokemon extends Pokemon {
  public compatibleTms: Moves[];

  constructor(scene: BattleScene, species: PokemonSpecies, level: integer, abilityIndex: integer, formIndex: integer, gender: Gender, shiny: boolean, variant: Variant, ivs: integer[], nature: Nature, dataSource: Pokemon | PokemonData) {
    super(scene, 106, 148, species, level, abilityIndex, formIndex, gender, shiny, variant, ivs, nature, dataSource);
    
    if (Overrides.SHINY_OVERRIDE) {
      this.shiny = true;
      this.initShinySparkle();
      if (Overrides.VARIANT_OVERRIDE) {
        this.variant = Overrides.VARIANT_OVERRIDE;
      }
    }

    if (!dataSource) {
      this.generateAndPopulateMoveset();
    }
    this.generateCompatibleTms();
  }

  initBattleInfo(): void {
    this.battleInfo = new PlayerBattleInfo(this.scene);
    this.battleInfo.initInfo(this);
  }

  isPlayer(): boolean {
    return true;
  }

  hasTrainer(): boolean {
    return true;
  }

  isBoss(): boolean {
    return false;
  }

  getFieldIndex(): integer {
    return this.scene.getPlayerField().indexOf(this);
  }

  getBattlerIndex(): BattlerIndex {
    return this.getFieldIndex();
  }

  generateCompatibleTms(): void {
    this.compatibleTms = [];

    const tms = Object.keys(tmSpecies);
    for (const tm of tms) {
      const moveId = parseInt(tm) as Moves;
      let compatible = false;
      for (const p of tmSpecies[tm]) {
        if (Array.isArray(p)) {
          if (p[0] === this.species.speciesId || (this.fusionSpecies && p[0] === this.fusionSpecies.speciesId) && p.slice(1).indexOf(this.species.forms[this.formIndex]) > -1) {
            compatible = true;
            break;
          }
        } else if (p === this.species.speciesId || (this.fusionSpecies && p === this.fusionSpecies.speciesId)) {
          compatible = true;
          break;
        }
      }
      if (reverseCompatibleTms.indexOf(moveId) > -1) {
        compatible = !compatible;
      }
      if (compatible) {
        this.compatibleTms.push(moveId);
      }
    }
  }

  tryPopulateMoveset(moveset: StarterMoveset): boolean {
    if (!this.getSpeciesForm().validateStarterMoveset(moveset, this.scene.gameData.starterData[this.species.getRootSpeciesId()].eggMoves)) {
      return false;
    }

    this.moveset = moveset.map(m => new PokemonMove(m));

    return true;
  }

  switchOut(batonPass: boolean, removeFromField: boolean = false): Promise<void> {
    return new Promise(resolve => {
      this.resetTurnData();
      if (!batonPass) {
        this.resetSummonData();
      }
      this.hideInfo();
      this.setVisible(false);
      
      this.scene.ui.setMode(Mode.PARTY, PartyUiMode.FAINT_SWITCH, this.getFieldIndex(), (slotIndex: integer, option: PartyOption) => {
        if (slotIndex >= this.scene.currentBattle.getBattlerCount() && slotIndex < 6) {
          this.scene.unshiftPhase(new SwitchSummonPhase(this.scene, this.getFieldIndex(), slotIndex, false, batonPass));
        }
        if (removeFromField) {
          this.setVisible(false);
          this.scene.field.remove(this);
          this.scene.triggerPokemonFormChange(this, SpeciesFormChangeActiveTrigger, true);
        }
        this.scene.ui.setMode(Mode.MESSAGE).then(() => resolve());
      }, PartyUiHandler.FilterNonFainted);
    });
  }

  addFriendship(friendship: integer): void {
    const starterSpeciesId = this.species.getRootSpeciesId();
    const fusionStarterSpeciesId = this.isFusion() ? this.fusionSpecies.getRootSpeciesId() : 0;
    const starterData = [
      this.scene.gameData.starterData[starterSpeciesId],
      fusionStarterSpeciesId ? this.scene.gameData.starterData[fusionStarterSpeciesId] : null
    ].filter(d => d);
    const amount = new Utils.IntegerHolder(friendship);
    const starterAmount = new Utils.IntegerHolder(Math.floor(friendship * (this.scene.gameMode.isClassic ? 2 : 1) / (fusionStarterSpeciesId ? 2 : 1)));
    if (amount.value > 0) {
      this.scene.applyModifier(PokemonFriendshipBoosterModifier, true, this, amount);
      this.scene.applyModifier(PokemonFriendshipBoosterModifier, true, this, starterAmount);
      
      this.friendship = Math.min(this.friendship + amount.value, 255);
      if (this.friendship === 255) {
        this.scene.validateAchv(achvs.MAX_FRIENDSHIP);
      }
      starterData.forEach((sd: StarterDataEntry, i: integer) => {
        const speciesId = !i ? starterSpeciesId : fusionStarterSpeciesId as Species;
        sd.friendship = (sd.friendship || 0) + starterAmount.value;
        if (sd.friendship >= getStarterValueFriendshipCap(speciesStarters[speciesId])) {
          this.scene.gameData.addStarterCandy(getPokemonSpecies(speciesId), 1);
          sd.friendship = 0;
        }
      });
    } else {
      this.friendship = Math.max(this.friendship + amount.value, 0);
      for (const sd of starterData) {
        sd.friendship = Math.max((sd.friendship || 0) + starterAmount.value, 0);
      }
    }
  }
  /**
   * Handles Revival Blessing when used by player.
   * @returns Promise to revive a pokemon.
   * @see {@linkcode RevivalBlessingAttr}
   */
  revivalBlessing(): Promise<void> {
    return new Promise(resolve => {
      this.scene.ui.setMode(Mode.PARTY, PartyUiMode.REVIVAL_BLESSING, this.getFieldIndex(), (slotIndex:integer, option: PartyOption) => {
        if(slotIndex >= 0 && slotIndex<6) {
          const pokemon = this.scene.getParty()[slotIndex];
          if(!pokemon || !pokemon.isFainted()) {
            resolve();
          }

          pokemon.resetTurnData();
          pokemon.resetStatus();
          pokemon.heal(Math.min(Math.max(Math.ceil(Math.floor(0.5 * pokemon.getMaxHp())), 1), pokemon.getMaxHp()));
          this.scene.queueMessage(`${pokemon.name} was revived!`,0,true);

          if(this.scene.currentBattle.double && this.scene.getParty().length > 1) {
            const allyPokemon = this.getAlly();
            if(slotIndex<=1) {
              // Revived ally pokemon
              this.scene.unshiftPhase(new SwitchSummonPhase(this.scene, pokemon.getFieldIndex(), slotIndex, false, false, true));
              this.scene.unshiftPhase(new ToggleDoublePositionPhase(this.scene, true));
            } else if(allyPokemon.isFainted()) {
              // Revived party pokemon, and ally pokemon is fainted
              this.scene.unshiftPhase(new SwitchSummonPhase(this.scene, allyPokemon.getFieldIndex(), slotIndex, false, false, true));
              this.scene.unshiftPhase(new ToggleDoublePositionPhase(this.scene, true));
            }
          }

        }
        this.scene.ui.setMode(Mode.MESSAGE).then(() => resolve());
      }, PartyUiHandler.FilterFainted);
    });
  }
  
  getPossibleEvolution(evolution: SpeciesFormEvolution): Promise<Pokemon> {
    return new Promise(resolve => {
      const evolutionSpecies = getPokemonSpecies(evolution.speciesId);
      const isFusion = evolution instanceof FusionSpeciesFormEvolution;
      let ret: PlayerPokemon;
      if (isFusion) {
        const originalFusionSpecies = this.fusionSpecies;
        const originalFusionFormIndex = this.fusionFormIndex;
        this.fusionSpecies = evolutionSpecies;
        this.fusionFormIndex = evolution.evoFormKey !== null ? Math.max(evolutionSpecies.forms.findIndex(f => f.formKey === evolution.evoFormKey), 0) : this.fusionFormIndex;
        ret = this.scene.addPlayerPokemon(this.species, this.level, this.abilityIndex, this.formIndex, this.gender, this.shiny, this.variant, this.ivs, this.nature, this);
        this.fusionSpecies = originalFusionSpecies;
        this.fusionFormIndex = originalFusionFormIndex;
      } else {
        const formIndex = evolution.evoFormKey !== null && !isFusion ? Math.max(evolutionSpecies.forms.findIndex(f => f.formKey === evolution.evoFormKey), 0) : this.formIndex;
        ret = this.scene.addPlayerPokemon(!isFusion ? evolutionSpecies : this.species, this.level, this.abilityIndex, formIndex, this.gender, this.shiny, this.variant, this.ivs, this.nature, this);
      }
      ret.loadAssets().then(() => resolve(ret));
    });
  }

  evolve(evolution: SpeciesFormEvolution): Promise<void> {
    return new Promise(resolve => {
      this.pauseEvolutions = false;
      this.handleSpecialEvolutions(evolution);
      const isFusion = evolution instanceof FusionSpeciesFormEvolution;
      if (!isFusion) {
        this.species = getPokemonSpecies(evolution.speciesId);
      } else {
        this.fusionSpecies = getPokemonSpecies(evolution.speciesId);
      }
      if (evolution.preFormKey !== null) {
        const formIndex = Math.max((!isFusion ? this.species : this.fusionSpecies).forms.findIndex(f => f.formKey === evolution.evoFormKey), 0);
        if (!isFusion) {
          this.formIndex = formIndex;
        } else {
          this.fusionFormIndex = formIndex;
        }
      }
      this.generateName();
      if (!isFusion) {
        const abilityCount = this.getSpeciesForm().getAbilityCount();
        if (this.abilityIndex >= abilityCount) { // Shouldn't happen
          this.abilityIndex = abilityCount - 1;
        }
      } else {
        const abilityCount = this.getFusionSpeciesForm().getAbilityCount();
        if (this.fusionAbilityIndex >= abilityCount) { // Shouldn't happen
          this.fusionAbilityIndex = abilityCount - 1;
        }
      }
      this.compatibleTms.splice(0, this.compatibleTms.length);
      this.generateCompatibleTms();
      const updateAndResolve = () => {
        this.loadAssets().then(() => {
          this.calculateStats();
          this.updateInfo(true).then(() => resolve());
        });
      };
      if (!this.scene.gameMode.isDaily || this.metBiome > -1) {
        this.scene.gameData.updateSpeciesDexIvs(this.species.speciesId, this.ivs);
        this.scene.gameData.setPokemonSeen(this, false);
        this.scene.gameData.setPokemonCaught(this, false).then(() => updateAndResolve());
      } else {
        updateAndResolve();
      }
    });
  }

  private handleSpecialEvolutions(evolution: SpeciesFormEvolution) {
    const isFusion = evolution instanceof FusionSpeciesFormEvolution;
    
    const evoSpecies = (!isFusion ? this.species : this.fusionSpecies);
    if (evoSpecies.speciesId === Species.NINCADA && evolution.speciesId === Species.NINJASK) {
      const newEvolution = pokemonEvolutions[evoSpecies.speciesId][1];      
      
      if (newEvolution.condition.predicate(this)) {
        const newPokemon = this.scene.addPlayerPokemon(this.species, this.level, this.abilityIndex, this.formIndex, undefined, this.shiny, this.variant, this.ivs, this.nature);
        newPokemon.natureOverride = this.natureOverride;
        newPokemon.passive = this.passive;
        newPokemon.moveset = this.moveset.slice();
        newPokemon.moveset = this.copyMoveset();
        newPokemon.luck = this.luck;
        newPokemon.fusionSpecies = this.fusionSpecies;
        newPokemon.fusionFormIndex = this.fusionFormIndex;
        newPokemon.fusionAbilityIndex = this.fusionAbilityIndex;
        newPokemon.fusionShiny = this.fusionShiny;
        newPokemon.fusionVariant = this.fusionVariant;
        newPokemon.fusionGender = this.fusionGender;
        newPokemon.fusionLuck = this.fusionLuck;

        this.scene.getParty().push(newPokemon);
        newPokemon.evolve(!isFusion ? newEvolution : new FusionSpeciesFormEvolution(this.id, newEvolution));
        const modifiers = this.scene.findModifiers(m => m instanceof PokemonHeldItemModifier
          && (m as PokemonHeldItemModifier).pokemonId === this.id, true) as PokemonHeldItemModifier[];
        modifiers.forEach(m => {
          const clonedModifier = m.clone() as PokemonHeldItemModifier;
          clonedModifier.pokemonId = newPokemon.id;
          this.scene.addModifier(clonedModifier, true);
        });
        this.scene.updateModifiers(true);
      }
    }
  }

  getPossibleForm(formChange: SpeciesFormChange): Promise<Pokemon> {
    return new Promise(resolve => {
      const formIndex = Math.max(this.species.forms.findIndex(f => f.formKey === formChange.formKey), 0);
      const ret = this.scene.addPlayerPokemon(this.species, this.level, this.abilityIndex, formIndex, this.gender, this.shiny, this.variant, this.ivs, this.nature, this);
      ret.loadAssets().then(() => resolve(ret));
    });
  }

  changeForm(formChange: SpeciesFormChange): Promise<void> {
    return new Promise(resolve => {
      this.formIndex = Math.max(this.species.forms.findIndex(f => f.formKey === formChange.formKey), 0);
      this.generateName();
      const abilityCount = this.getSpeciesForm().getAbilityCount();
      if (this.abilityIndex >= abilityCount) { // Shouldn't happen
        this.abilityIndex = abilityCount - 1;
      }
      this.compatibleTms.splice(0, this.compatibleTms.length);
      this.generateCompatibleTms();
      const updateAndResolve = () => {
        this.loadAssets().then(() => {
          this.calculateStats();
          this.scene.updateModifiers(true, true);
          this.updateInfo(true).then(() => resolve());
        });
      };
      if (!this.scene.gameMode.isDaily || this.metBiome > -1) {
        this.scene.gameData.setPokemonSeen(this, false);
        this.scene.gameData.setPokemonCaught(this, false).then(() => updateAndResolve());
      } else {
        updateAndResolve();
      }
    });
  }

  clearFusionSpecies(): void {
    super.clearFusionSpecies();
    this.generateCompatibleTms();
  }

  /**
  * Returns a Promise to fuse two PlayerPokemon together
  * @param pokemon The PlayerPokemon to fuse to this one
  */
  fuse(pokemon: PlayerPokemon): Promise<void> {
    return new Promise(resolve => {
      this.fusionSpecies = pokemon.species;
      this.fusionFormIndex = pokemon.formIndex;
      this.fusionAbilityIndex = pokemon.abilityIndex;
      this.fusionShiny = pokemon.shiny;
      this.fusionVariant = pokemon.variant;
      this.fusionGender = pokemon.gender;
      this.fusionLuck = pokemon.luck;

      this.scene.validateAchv(achvs.SPLICE);
      this.scene.gameData.gameStats.pokemonFused++;

      // Store the average HP% that each Pokemon has
      const newHpPercent = ((pokemon.hp / pokemon.stats[Stat.HP]) + (this.hp / this.stats[Stat.HP])) / 2;

      this.generateName();
      this.calculateStats();
      
      // Set this Pokemon's HP to the average % of both fusion components
      this.hp = Math.round(this.stats[Stat.HP] * newHpPercent);
      if (!this.isFainted()) {
        // If this Pokemon hasn't fainted, make sure the HP wasn't set over the new maximum
        this.hp = Math.min(this.hp, this.stats[Stat.HP]);
        this.status = getRandomStatus(this.status, pokemon.status); // Get a random valid status between the two
      } else if (!pokemon.isFainted()) {
        // If this Pokemon fainted but the other hasn't, make sure the HP wasn't set to zero
        this.hp = Math.max(this.hp, 1);
        this.status = pokemon.status; // Inherit the other Pokemon's status
      }

      this.generateCompatibleTms();
      this.updateInfo(true);
      const fusedPartyMemberIndex = this.scene.getParty().indexOf(pokemon);
      let partyMemberIndex = this.scene.getParty().indexOf(this);
      if (partyMemberIndex > fusedPartyMemberIndex) {
        partyMemberIndex--;
      }
      const fusedPartyMemberHeldModifiers = this.scene.findModifiers(m => m instanceof PokemonHeldItemModifier
        && (m as PokemonHeldItemModifier).pokemonId === pokemon.id, true) as PokemonHeldItemModifier[];
      const transferModifiers: Promise<boolean>[] = [];
      for (const modifier of fusedPartyMemberHeldModifiers) {
        transferModifiers.push(this.scene.tryTransferHeldItemModifier(modifier, this, true, false, true, true));
      }
      Promise.allSettled(transferModifiers).then(() => {
        this.scene.updateModifiers(true, true).then(() => {
          this.scene.removePartyMemberModifiers(fusedPartyMemberIndex);
          this.scene.getParty().splice(fusedPartyMemberIndex, 1)[0];
          const newPartyMemberIndex = this.scene.getParty().indexOf(this);
          pokemon.getMoveset(true).map(m => this.scene.unshiftPhase(new LearnMovePhase(this.scene, newPartyMemberIndex, m.getMove().id)));
          pokemon.destroy();
          this.updateFusionPalette();
          resolve();
        });
      });
    });
  }

  unfuse(): Promise<void> {
    return new Promise(resolve => {
      this.clearFusionSpecies();

      this.updateInfo(true).then(() => resolve());
      this.updateFusionPalette();
    });
  }

  /** Returns a deep copy of this Pokemon's moveset array */
  copyMoveset(): PokemonMove[] {
    const newMoveset = [];
    this.moveset.forEach(move => 
      newMoveset.push(new PokemonMove(move.moveId, 0, move.ppUp, move.virtual)));

    return newMoveset;
  }
}

export class EnemyPokemon extends Pokemon {
  public trainerSlot: TrainerSlot;
  public aiType: AiType;
  public bossSegments: integer;
  public bossSegmentIndex: integer;

  constructor(scene: BattleScene, species: PokemonSpecies, level: integer, trainerSlot: TrainerSlot, boss: boolean, dataSource: PokemonData) {
    super(scene, 236, 84, species, level, dataSource?.abilityIndex, dataSource?.formIndex,
      dataSource?.gender, dataSource ? dataSource.shiny : false, dataSource ? dataSource.variant : undefined, null, dataSource ? dataSource.nature : undefined, dataSource);

    this.trainerSlot = trainerSlot;
    if (boss) {
      this.setBoss();
    }

    if (!dataSource) {
      this.generateAndPopulateMoveset();

      this.trySetShiny();
      if (Overrides.OPP_SHINY_OVERRIDE) {
        this.shiny = true;
        this.initShinySparkle();
      }
      if (this.shiny) {
        this.variant = this.generateVariant();
        if (Overrides.OPP_VARIANT_OVERRIDE) {
          this.variant = Overrides.OPP_VARIANT_OVERRIDE;
        }
      }

      this.luck = (this.shiny ? this.variant + 1 : 0) + (this.fusionShiny ? this.fusionVariant + 1 : 0);

      let prevolution: Species;
      let speciesId = species.speciesId;
      while ((prevolution = pokemonPrevolutions[speciesId])) {
        const evolution = pokemonEvolutions[prevolution].find(pe => pe.speciesId === speciesId && (!pe.evoFormKey || pe.evoFormKey === this.getFormKey()));
        if (evolution.condition?.enforceFunc) {
          evolution.condition.enforceFunc(this);
        }
        speciesId = prevolution;
      }
    }

    this.aiType = boss || this.hasTrainer() ? AiType.SMART : AiType.SMART_RANDOM;
  }

  initBattleInfo(): void {
    if (!this.battleInfo) {
      this.battleInfo = new EnemyBattleInfo(this.scene);
      this.battleInfo.updateBossSegments(this);
      this.battleInfo.initInfo(this);
    } else {
      this.battleInfo.updateBossSegments(this);
    }
  }
  
  setBoss(boss: boolean = true, bossSegments: integer = 0): void {
    if (boss) {
      this.bossSegments = bossSegments || this.scene.getEncounterBossSegments(this.scene.currentBattle.waveIndex, this.level, this.species, true);
      this.bossSegmentIndex = this.bossSegments - 1;
    } else {
      this.bossSegments = 0;
      this.bossSegmentIndex = 0;
    }
  }

  generateAndPopulateMoveset(formIndex?: integer): void {
    switch (true) {
    case (this.species.speciesId === Species.SMEARGLE):
      this.moveset = [
        new PokemonMove(Moves.SKETCH),
        new PokemonMove(Moves.SKETCH),
        new PokemonMove(Moves.SKETCH),
        new PokemonMove(Moves.SKETCH)
      ];
      break;
    case (this.species.speciesId === Species.ETERNATUS):
      this.moveset = (formIndex !== undefined ? formIndex : this.formIndex)
        ? [
          new PokemonMove(Moves.DYNAMAX_CANNON),
          new PokemonMove(Moves.CROSS_POISON),
          new PokemonMove(Moves.FLAMETHROWER),
          new PokemonMove(Moves.RECOVER, 0, -4)
        ]
        : [
          new PokemonMove(Moves.ETERNABEAM),
          new PokemonMove(Moves.SLUDGE_BOMB),
          new PokemonMove(Moves.DRAGON_DANCE),
          new PokemonMove(Moves.COSMIC_POWER)
        ];
      break;
    default:
      super.generateAndPopulateMoveset();
      break;
    }
  }

  getNextMove(): QueuedMove {
    const queuedMove = this.getMoveQueue().length
      ? this.getMoveset().find(m => m.moveId === this.getMoveQueue()[0].move)
      : null;
    if (queuedMove) {
      if (queuedMove.isUsable(this, this.getMoveQueue()[0].ignorePP)) {
        return { move: queuedMove.moveId, targets: this.getMoveQueue()[0].targets, ignorePP: this.getMoveQueue()[0].ignorePP };
      } else {
        this.getMoveQueue().shift();
        return this.getNextMove();
      }
    }

    const movePool = this.getMoveset().filter(m => m.isUsable(this));
    if (movePool.length) {
      if (movePool.length === 1) {
        return { move: movePool[0].moveId, targets: this.getNextTargets(movePool[0].moveId) };
      }
      const encoreTag = this.getTag(EncoreTag) as EncoreTag;
      if (encoreTag) {
        const encoreMove = movePool.find(m => m.moveId === encoreTag.moveId);
        if (encoreMove) {
          return { move: encoreMove.moveId, targets: this.getNextTargets(encoreMove.moveId) };
        }
      }
      switch (this.aiType) {
      case AiType.RANDOM:
        const moveId = movePool[this.scene.randBattleSeedInt(movePool.length)].moveId;
        return { move: moveId, targets: this.getNextTargets(moveId) };
      case AiType.SMART_RANDOM:
      case AiType.SMART:
        const moveScores = movePool.map(() => 0);
        const moveTargets = Object.fromEntries(movePool.map(m => [ m.moveId, this.getNextTargets(m.moveId) ]));
        for (const m in movePool) {
          const pokemonMove = movePool[m];
          const move = pokemonMove.getMove();

          const variableType = new Utils.IntegerHolder(move.type);
          applyAbAttrs(VariableMoveTypeAbAttr, this, null, variableType);
          const moveType = variableType.value as Type;

          let moveScore = moveScores[m];
          const targetScores: integer[] = [];

          for (const mt of moveTargets[move.id]) {
            // Prevent a target score from being calculated when the target is whoever attacks the user
            if (mt === BattlerIndex.ATTACKER) {
              break;
            }

<<<<<<< HEAD
            const target = this.scene.getField()[mt];
            let targetScore = move.getUserBenefitScore(this, target, move) + move.getTargetBenefitScore(this, target, move) * (mt < BattlerIndex.ENEMY === this.isPlayer() ? 1 : -1);
            if (move.name.endsWith(' (N)') || !move.applyConditions(this, target, move)) {
              targetScore = -20;
            } else if (move instanceof AttackMove) {
              const effectiveness = target.getAttackMoveEffectiveness(this, pokemonMove);
              if (target.isPlayer() !== this.isPlayer()) {
                targetScore *= effectiveness;
                if (this.isOfType(moveType)) {
                  targetScore *= 1.5;
                }
              } else if (effectiveness) {
                targetScore /= effectiveness;
                if (this.isOfType(moveType)) {
                  targetScore /= 1.5;
=======
              const target = this.scene.getField()[mt];
              let targetScore = move.getUserBenefitScore(this, target, move) + move.getTargetBenefitScore(this, target, move) * (mt < BattlerIndex.ENEMY === this.isPlayer() ? 1 : -1);
              if ((move.name.endsWith(' (N)') || !move.applyConditions(this, target, move)) && ![Moves.SUCKER_PUNCH, Moves.UPPER_HAND].includes(move.id))
                targetScore = -20;
              else if (move instanceof AttackMove) {
                const effectiveness = target.getAttackMoveEffectiveness(this, pokemonMove);
                if (target.isPlayer() !== this.isPlayer()) {
                  targetScore *= effectiveness;
                  if (this.isOfType(moveType))
                    targetScore *= 1.5;
                } else if (effectiveness) {
                  targetScore /= effectiveness;
                  if (this.isOfType(moveType))
                    targetScore /= 1.5;
>>>>>>> 8b4aa872
                }
              }
              if (!targetScore) {
                targetScore = -20;
              }
            }
            targetScores.push(targetScore);
          }

          moveScore += Math.max(...targetScores);

          // could make smarter by checking opponent def/spdef
          moveScores[m] = moveScore;
        }

        console.log(moveScores);

        const sortedMovePool = movePool.slice(0);
        sortedMovePool.sort((a, b) => {
          const scoreA = moveScores[movePool.indexOf(a)];
          const scoreB = moveScores[movePool.indexOf(b)];
          return scoreA < scoreB ? 1 : scoreA > scoreB ? -1 : 0;
        });
        let r = 0;
        if (this.aiType === AiType.SMART_RANDOM) {
          while (r < sortedMovePool.length - 1 && this.scene.randBattleSeedInt(8) >= 5) {
            r++;
          }
        } else if (this.aiType === AiType.SMART) {
          while (r < sortedMovePool.length - 1 && (moveScores[movePool.indexOf(sortedMovePool[r + 1])] / moveScores[movePool.indexOf(sortedMovePool[r])]) >= 0
              && this.scene.randBattleSeedInt(100) < Math.round((moveScores[movePool.indexOf(sortedMovePool[r + 1])] / moveScores[movePool.indexOf(sortedMovePool[r])]) * 50)) {
            r++;
          }
        }
        console.log(movePool.map(m => m.getName()), moveScores, r, sortedMovePool.map(m => m.getName()));
        return { move: sortedMovePool[r].moveId, targets: moveTargets[sortedMovePool[r].moveId] };
      }
    }

    return { move: Moves.STRUGGLE, targets: this.getNextTargets(Moves.STRUGGLE) };
  }

  getNextTargets(moveId: Moves): BattlerIndex[] {
    const moveTargets = getMoveTargets(this, moveId);
    const targets = this.scene.getField(true).filter(p => moveTargets.targets.indexOf(p.getBattlerIndex()) > -1);
    if (moveTargets.multiple) {
      return targets.map(p => p.getBattlerIndex());
    }

    const move = allMoves[moveId];

    const benefitScores = targets
      .map(p => [ p.getBattlerIndex(), move.getTargetBenefitScore(this, p, move) * (p.isPlayer() === this.isPlayer() ? 1 : -1) ]);

    const sortedBenefitScores = benefitScores.slice(0);
    sortedBenefitScores.sort((a, b) => {
      const scoreA = a[1];
      const scoreB = b[1];
      return scoreA < scoreB ? 1 : scoreA > scoreB ? -1 : 0;
    });

    if (!sortedBenefitScores.length) {
      // Set target to BattlerIndex.ATTACKER when using a counter move
      // This is the same as when the player does so
      if (!!move.findAttr(attr => attr instanceof CounterDamageAttr)) {
        return [BattlerIndex.ATTACKER];
      }
      
      return [];
    }

    let targetWeights = sortedBenefitScores.map(s => s[1]);
    const lowestWeight = targetWeights[targetWeights.length - 1];

    if (lowestWeight < 1) {
      for (let w = 0; w < targetWeights.length; w++) {
        targetWeights[w] += Math.abs(lowestWeight - 1);
      }
    }

    const benefitCutoffIndex = targetWeights.findIndex(s => s < targetWeights[0] / 2);
    if (benefitCutoffIndex > -1) {
      targetWeights = targetWeights.slice(0, benefitCutoffIndex);
    }

    const thresholds: integer[] = [];
    let totalWeight: integer;
    targetWeights.reduce((total: integer, w: integer) => {
      total += w;
      thresholds.push(total);
      totalWeight = total;
      return total;
    }, 0);

    const randValue = this.scene.randBattleSeedInt(totalWeight);
    let targetIndex: integer;

    thresholds.every((t, i) => {
      if (randValue >= t) {
        return true;
      }

      targetIndex = i;
      return false;
    });

    return [ sortedBenefitScores[targetIndex][0] ];
  }

  isPlayer() {
    return false;
  }

  hasTrainer(): boolean {
    return !!this.trainerSlot;
  }

  isBoss(): boolean {
    return !!this.bossSegments;
  }

  getBossSegmentIndex(): integer {
    const segments = (this as EnemyPokemon).bossSegments;
    const segmentSize = this.getMaxHp() / segments;
    for (let s = segments - 1; s > 0; s--) {
      const hpThreshold = Math.round(segmentSize * s);
      if (this.hp > hpThreshold) {
        return s;
      }
    }

    return 0;
  }

<<<<<<< HEAD
  damage(damage: integer, ignoreSegments: boolean = false, preventEndure: boolean = false): integer {
    if (this.isFainted()) {
=======
  damage(damage: integer, ignoreSegments: boolean = false, preventEndure: boolean = false, ignoreFaintPhase: boolean = false): integer {
    if (this.isFainted())
>>>>>>> 8b4aa872
      return 0;
    }

    let clearedBossSegmentIndex = this.isBoss() 
      ? this.bossSegmentIndex + 1
      : 0;

    if (this.isBoss() && !ignoreSegments) {
      const segmentSize = this.getMaxHp() / this.bossSegments;
      for (let s = this.bossSegmentIndex; s > 0; s--) {
        const hpThreshold = segmentSize * s;
        const roundedHpThreshold = Math.round(hpThreshold);
        if (this.hp >= roundedHpThreshold) {
          if (this.hp - damage <= roundedHpThreshold) {
            const hpRemainder = this.hp - roundedHpThreshold;
            let segmentsBypassed = 0;
            while (segmentsBypassed < this.bossSegmentIndex && this.canBypassBossSegments(segmentsBypassed + 1) && (damage - hpRemainder) >= Math.round(segmentSize * Math.pow(2, segmentsBypassed + 1))) {
              segmentsBypassed++;
              //console.log('damage', damage, 'segment', segmentsBypassed + 1, 'segment size', segmentSize, 'damage needed', Math.round(segmentSize * Math.pow(2, segmentsBypassed + 1)));
            }

            damage = hpRemainder + Math.round(segmentSize * segmentsBypassed);
            clearedBossSegmentIndex = s - segmentsBypassed;
          }
          break;
        }
      }
    }

    switch (this.scene.currentBattle.battleSpec) {
    case BattleSpec.FINAL_BOSS:
      if (!this.formIndex && this.bossSegmentIndex < 1) {
        damage = Math.min(damage, this.hp - 1);
      }
    }

<<<<<<< HEAD
    const ret = super.damage(damage, ignoreSegments, preventEndure);
=======
    let ret = super.damage(damage, ignoreSegments, preventEndure, ignoreFaintPhase);
>>>>>>> 8b4aa872

    if (this.isBoss()) {
      if (ignoreSegments) {
        const segmentSize = this.getMaxHp() / this.bossSegments;
        clearedBossSegmentIndex = Math.ceil(this.hp / segmentSize);
      }
      if (clearedBossSegmentIndex <= this.bossSegmentIndex) {
        this.handleBossSegmentCleared(clearedBossSegmentIndex);
      }
      this.battleInfo.updateBossSegments(this);
    }

    return ret;
  }

  canBypassBossSegments(segmentCount: integer = 1): boolean {
    if (this.scene.currentBattle.battleSpec === BattleSpec.FINAL_BOSS) {
      if (!this.formIndex && (this.bossSegmentIndex - segmentCount) < 1) {
        return false;
      }
    }

    return true;
  }

  handleBossSegmentCleared(segmentIndex: integer): void {
    while (segmentIndex - 1 < this.bossSegmentIndex) {
      let boostedStat = BattleStat.RAND;

      const battleStats = Utils.getEnumValues(BattleStat).slice(0, -3);
      const statWeights = new Array().fill(battleStats.length).filter((bs: BattleStat) => this.summonData.battleStats[bs] < 6).map((bs: BattleStat) => this.getStat(bs + 1));
      const statThresholds: integer[] = [];
      let totalWeight = 0;
      for (const bs of battleStats) {
        totalWeight += statWeights[bs];
        statThresholds.push(totalWeight);
      }

      const randInt = Utils.randSeedInt(totalWeight);

      for (const bs of battleStats) {
        if (randInt < statThresholds[bs]) {
          boostedStat = bs;
          break;
        }
      }

      let statLevels = 1;

      switch (segmentIndex) {
      case 1:
        if (this.bossSegments >= 3) {
          statLevels++;
        }
        break;
      case 2:
        if (this.bossSegments >= 5) {
          statLevels++;
        }
        break;
      }

      this.scene.unshiftPhase(new StatChangePhase(this.scene, this.getBattlerIndex(), true, [ boostedStat ], statLevels, true, true));

      this.bossSegmentIndex--;
    }
  }

  heal(amount: integer): integer {
    if (this.isBoss()) {
      const amountRatio = amount / this.getMaxHp();
      const segmentBypassCount = Math.floor(amountRatio / (1 / this.bossSegments));
      const segmentSize = this.getMaxHp() / this.bossSegments;
      for (let s = 1; s < this.bossSegments; s++) {
        const hpThreshold = segmentSize * s;
        if (this.hp <= Math.round(hpThreshold)) {
          const healAmount = Math.min(amount, this.getMaxHp() - this.hp, Math.round(hpThreshold + (segmentSize * segmentBypassCount) - this.hp));
          this.hp += healAmount;
          return healAmount;
        } else if (s >= this.bossSegmentIndex) {
          return super.heal(amount);
        }
      }
    }

    return super.heal(amount);
  }

  getFieldIndex(): integer {
    return this.scene.getEnemyField().indexOf(this);
  }

  getBattlerIndex(): BattlerIndex {
    return BattlerIndex.ENEMY + this.getFieldIndex();
  }

  addToParty(pokeballType: PokeballType) {
    const party = this.scene.getParty();
    let ret: PlayerPokemon = null;

    if (party.length < 6) {
      this.pokeball = pokeballType;
      this.metLevel = this.level;
      this.metBiome = this.scene.arena.biomeType;
      const newPokemon = this.scene.addPlayerPokemon(this.species, this.level, this.abilityIndex, this.formIndex, this.gender, this.shiny, this.variant, this.ivs, this.nature, this);
      party.push(newPokemon);
      ret = newPokemon;
      this.scene.triggerPokemonFormChange(newPokemon, SpeciesFormChangeActiveTrigger, true);
    }

    return ret;
  }
}

export interface TurnMove {
  move: Moves;
  targets?: BattlerIndex[];
  result: MoveResult;
  virtual?: boolean;
  turn?: integer;
}

export interface QueuedMove {
  move: Moves;
  targets: BattlerIndex[];
  ignorePP?: boolean;
}

export interface AttackMoveResult {
  move: Moves;
  result: DamageResult;
  damage: integer;
  critical: boolean;
  sourceId: integer;
}

export class PokemonSummonData {
  public battleStats: integer[] = [ 0, 0, 0, 0, 0, 0, 0 ];
  public moveQueue: QueuedMove[] = [];
  public disabledMove: Moves = Moves.NONE;
  public disabledTurns: integer = 0;
  public tags: BattlerTag[] = [];
  public abilitySuppressed: boolean = false;

  public speciesForm: PokemonSpeciesForm;
  public fusionSpeciesForm: PokemonSpeciesForm;
  public ability: Abilities = Abilities.NONE;
  public gender: Gender;
  public fusionGender: Gender;
  public stats: integer[];
  public moveset: PokemonMove[];
  public types: Type[];
}

export class PokemonBattleData {
  public hitCount: integer = 0;
  public endured: boolean = false;
  public berriesEaten: BerryType[] = [];
  public abilitiesApplied: Abilities[] = [];
}

export class PokemonBattleSummonData {
  public turnCount: integer = 1;
  public moveHistory: TurnMove[] = [];
}

export class PokemonTurnData {
  public flinched: boolean;
  public acted: boolean;
  public hitCount: integer;
  public hitsLeft: integer;
  public damageDealt: integer = 0;
  public currDamageDealt: integer = 0;
  public damageTaken: integer = 0;
  public attacksReceived: AttackMoveResult[] = [];
}

export enum AiType {
  RANDOM,
  SMART_RANDOM,
  SMART
}

export enum MoveResult {
  PENDING,
  SUCCESS,
  FAIL,
  MISS,
  OTHER
}

export enum HitResult {
  EFFECTIVE = 1,
  SUPER_EFFECTIVE,
  NOT_VERY_EFFECTIVE,
  ONE_HIT_KO,
  NO_EFFECT,
  STATUS,
  HEAL,
  FAIL,
  MISS,
  OTHER,
  IMMUNE
}

export type DamageResult = HitResult.EFFECTIVE | HitResult.SUPER_EFFECTIVE | HitResult.NOT_VERY_EFFECTIVE | HitResult.ONE_HIT_KO | HitResult.OTHER;

export class PokemonMove {
  public moveId: Moves;
  public ppUsed: integer;
  public ppUp: integer;
  public virtual: boolean;

  constructor(moveId: Moves, ppUsed?: integer, ppUp?: integer, virtual?: boolean) {
    this.moveId = moveId;
    this.ppUsed = ppUsed || 0;
    this.ppUp = ppUp || 0;
    this.virtual = !!virtual;
  }

  isUsable(pokemon: Pokemon, ignorePp?: boolean): boolean {
    if (this.moveId && pokemon.summonData?.disabledMove === this.moveId) {
      return false;
    }
    return (ignorePp || this.ppUsed < this.getMovePp() || this.getMove().pp === -1) && !this.getMove().name.endsWith(' (N)');
  }

  getMove(): Move {
    return allMoves[this.moveId];
  }

  /**
   * Sets {@link ppUsed} for this move and ensures the value does not exceed {@link getMovePp}
   * @param {number} count Amount of PP to use
   */
  usePp(count: number = 1) {
    this.ppUsed = Math.min(this.ppUsed + count, this.getMovePp());
  }

  getMovePp(): integer {
    return this.getMove().pp + this.ppUp * Math.max(Math.floor(this.getMove().pp / 5), 1);
  }

  getPpRatio(): number {
    return 1 - (this.ppUsed / this.getMovePp());
  }

  getName(): string {
    return this.getMove().name;
  }

  /**
  * Copies an existing move or creates a valid PokemonMove object from json representing one
  * @param {PokemonMove | any} source The data for the move to copy
  * @return {PokemonMove} A valid pokemonmove object
  */
  static loadMove(source: PokemonMove | any): PokemonMove {
    return new PokemonMove(source.moveId, source.ppUsed, source.ppUp, source.virtual);
  }
}<|MERGE_RESOLUTION|>--- conflicted
+++ resolved
@@ -1227,19 +1227,9 @@
 
     const shinyThreshold = new Utils.IntegerHolder(32);
     if (thresholdOverride === undefined) {
-<<<<<<< HEAD
-      if (!this.hasTrainer()) {
-        if (new Date() < new Date(Date.UTC(2024, 4, 22, 0))) {
-          shinyThreshold.value *= 3;
-        }
-        this.scene.applyModifiers(ShinyRateBoosterModifier, true, shinyThreshold);
-      }
-    } else {
-=======
       if (!this.hasTrainer())
         this.scene.applyModifiers(ShinyRateBoosterModifier, true, shinyThreshold);
     } else
->>>>>>> 8b4aa872
       shinyThreshold.value = thresholdOverride;
     }
 
@@ -1780,45 +1770,20 @@
               result = HitResult.NOT_VERY_EFFECTIVE;
             }
           }
-        }
-
-        if (!fixedDamage.value) {
-          if (!source.isPlayer()) {
-            this.scene.applyModifiers(EnemyDamageBoosterModifier, false, damage);
-          }
-          if (!this.isPlayer()) {
-            this.scene.applyModifiers(EnemyDamageReducerModifier, false, damage);
-          }
-        }
-
-        applyMoveAttrs(ModifiedDamageAttr, source, this, move, damage);
-
-        if (power.value === 0) {
-          damage.value = 0;
-        }
-
-        console.log('damage', damage.value, move.name, power.value, sourceAtk, targetDef);
-
-        if (damage.value) {
-          if (this.getHpRatio() === 1) {
-            applyPreDefendAbAttrs(PreDefendFullHpEndureAbAttr, this, source, battlerMove, cancelled, damage);
-          } else if (!this.isPlayer() && damage.value >= this.hp) {
-            this.scene.applyModifiers(EnemyEndureChanceModifier, false, this);
-          }
-
-<<<<<<< HEAD
-          const oneHitKo = result === HitResult.ONE_HIT_KO;
-          damage.value = this.damageAndUpdate(damage.value, result as DamageResult, isCritical, oneHitKo, oneHitKo);
-          this.turnData.damageTaken += damage.value;
-          if (isCritical) {
-            this.scene.queueMessage(i18next.t('battle:hitResultCriticalHit'));
-          }
-          this.scene.setPhaseQueueSplice();
-          if (source.isPlayer()) {
-            this.scene.validateAchvs(DamageAchv, damage);
-            if (damage.value > this.scene.gameData.gameStats.highestDamage) {
-              this.scene.gameData.gameStats.highestDamage = damage.value;
-=======
+
+          if (!fixedDamage.value) {
+            if (!source.isPlayer())
+              this.scene.applyModifiers(EnemyDamageBoosterModifier, false, damage);
+            if (!this.isPlayer())
+              this.scene.applyModifiers(EnemyDamageReducerModifier, false, damage);
+          }
+
+          applyMoveAttrs(ModifiedDamageAttr, source, this, move, damage);
+
+          if (power.value === 0) {
+            damage.value = 0;
+          }
+
           console.log('damage', damage.value, move.name, power.value, sourceAtk, targetDef);
 
           const oneHitKo = result === HitResult.ONE_HIT_KO;
@@ -1840,38 +1805,16 @@
               this.scene.validateAchvs(DamageAchv, damage);
               if (damage.value > this.scene.gameData.gameStats.highestDamage)
                 this.scene.gameData.gameStats.highestDamage = damage.value;
->>>>>>> 8b4aa872
             }
-          }
-          source.turnData.damageDealt += damage.value;
-          source.turnData.currDamageDealt = damage.value;
-          this.battleData.hitCount++;
-          const attackResult = { move: move.id, result: result as DamageResult, damage: damage.value, critical: isCritical, sourceId: source.id };
-          this.turnData.attacksReceived.unshift(attackResult);
-          if (source.isPlayer() && !this.isPlayer()) {
-            this.scene.applyModifiers(DamageMoneyRewardModifier, true, source, damage);
-          }
-        }
-
-<<<<<<< HEAD
-        if (source.turnData.hitsLeft === 1) {
-          switch (result) {
-          case HitResult.SUPER_EFFECTIVE:
-            this.scene.queueMessage(i18next.t('battle:hitResultSuperEffective'));
-            break;
-          case HitResult.NOT_VERY_EFFECTIVE:
-            this.scene.queueMessage(i18next.t('battle:hitResultNotVeryEffective'));
-            break;
-          case HitResult.NO_EFFECT:
-            this.scene.queueMessage(i18next.t('battle:hitResultNoEffect', { pokemonName: this.name }));
-            break;
-          case HitResult.IMMUNE:
-            this.scene.queueMessage(`${this.name} is unaffected!`);
-            break;
-          case HitResult.ONE_HIT_KO:  
-            this.scene.queueMessage(i18next.t('battle:hitResultOneHitKO'));
-            break;
-=======
+            source.turnData.damageDealt += damage.value;
+            source.turnData.currDamageDealt = damage.value;
+            this.battleData.hitCount++;
+            const attackResult = { move: move.id, result: result as DamageResult, damage: damage.value, critical: isCritical, sourceId: source.id };
+            this.turnData.attacksReceived.unshift(attackResult);
+            if (source.isPlayer() && !this.isPlayer())
+              this.scene.applyModifiers(DamageMoneyRewardModifier, true, source, damage)
+          }
+
           if (source.turnData.hitsLeft === 1) {
             switch (result) {
               case HitResult.SUPER_EFFECTIVE:
@@ -1890,14 +1833,8 @@
                 this.scene.queueMessage(i18next.t('battle:hitResultOneHitKO'));
                 break;
             }
->>>>>>> 8b4aa872
-          }
-        }
-
-<<<<<<< HEAD
-        if (damage) {
-          this.scene.clearPhaseQueueSplice();
-=======
+          }
+
           if (this.isFainted()) {
             this.scene.unshiftPhase(new FaintPhase(this.scene, this.getBattlerIndex(), oneHitKo));
             this.resetSummonData();
@@ -1905,7 +1842,77 @@
 
           if (damage)
             this.scene.clearPhaseQueueSplice();
->>>>>>> 8b4aa872
+        }
+
+        if (!fixedDamage.value) {
+          if (!source.isPlayer()) {
+            this.scene.applyModifiers(EnemyDamageBoosterModifier, false, damage);
+          }
+          if (!this.isPlayer()) {
+            this.scene.applyModifiers(EnemyDamageReducerModifier, false, damage);
+          }
+        }
+
+        applyMoveAttrs(ModifiedDamageAttr, source, this, move, damage);
+
+        if (power.value === 0) {
+          damage.value = 0;
+        }
+
+        console.log('damage', damage.value, move.name, power.value, sourceAtk, targetDef);
+
+        if (damage.value) {
+          if (this.getHpRatio() === 1) {
+            applyPreDefendAbAttrs(PreDefendFullHpEndureAbAttr, this, source, battlerMove, cancelled, damage);
+          } else if (!this.isPlayer() && damage.value >= this.hp) {
+            this.scene.applyModifiers(EnemyEndureChanceModifier, false, this);
+          }
+
+          const oneHitKo = result === HitResult.ONE_HIT_KO;
+          damage.value = this.damageAndUpdate(damage.value, result as DamageResult, isCritical, oneHitKo, oneHitKo);
+          this.turnData.damageTaken += damage.value;
+          if (isCritical) {
+            this.scene.queueMessage(i18next.t('battle:hitResultCriticalHit'));
+          }
+          this.scene.setPhaseQueueSplice();
+          if (source.isPlayer()) {
+            this.scene.validateAchvs(DamageAchv, damage);
+            if (damage.value > this.scene.gameData.gameStats.highestDamage) {
+              this.scene.gameData.gameStats.highestDamage = damage.value;
+            }
+          }
+          source.turnData.damageDealt += damage.value;
+          source.turnData.currDamageDealt = damage.value;
+          this.battleData.hitCount++;
+          const attackResult = { move: move.id, result: result as DamageResult, damage: damage.value, critical: isCritical, sourceId: source.id };
+          this.turnData.attacksReceived.unshift(attackResult);
+          if (source.isPlayer() && !this.isPlayer()) {
+            this.scene.applyModifiers(DamageMoneyRewardModifier, true, source, damage);
+          }
+        }
+
+        if (source.turnData.hitsLeft === 1) {
+          switch (result) {
+          case HitResult.SUPER_EFFECTIVE:
+            this.scene.queueMessage(i18next.t('battle:hitResultSuperEffective'));
+            break;
+          case HitResult.NOT_VERY_EFFECTIVE:
+            this.scene.queueMessage(i18next.t('battle:hitResultNotVeryEffective'));
+            break;
+          case HitResult.NO_EFFECT:
+            this.scene.queueMessage(i18next.t('battle:hitResultNoEffect', { pokemonName: this.name }));
+            break;
+          case HitResult.IMMUNE:
+            this.scene.queueMessage(`${this.name} is unaffected!`);
+            break;
+          case HitResult.ONE_HIT_KO:  
+            this.scene.queueMessage(i18next.t('battle:hitResultOneHitKO'));
+            break;
+          }
+        }
+
+        if (damage) {
+          this.scene.clearPhaseQueueSplice();
         }
       }
       break;
@@ -1927,13 +1934,8 @@
     return result;
   }
 
-<<<<<<< HEAD
-  damage(damage: integer, ignoreSegments: boolean = false, preventEndure: boolean = false): integer {
-    if (this.isFainted()) {
-=======
   damage(damage: integer, ignoreSegments: boolean = false, preventEndure: boolean = false, ignoreFaintPhase: boolean = false): integer {
     if (this.isFainted())
->>>>>>> 8b4aa872
       return 0;
     }
     const surviveDamage = new Utils.BooleanHolder(false);
@@ -3373,13 +3375,32 @@
           let moveScore = moveScores[m];
           const targetScores: integer[] = [];
 
-          for (const mt of moveTargets[move.id]) {
-            // Prevent a target score from being calculated when the target is whoever attacks the user
-            if (mt === BattlerIndex.ATTACKER) {
-              break;
+            for (let mt of moveTargets[move.id]) {
+              // Prevent a target score from being calculated when the target is whoever attacks the user
+              if (mt === BattlerIndex.ATTACKER)
+                break;
+
+              const target = this.scene.getField()[mt];
+              let targetScore = move.getUserBenefitScore(this, target, move) + move.getTargetBenefitScore(this, target, move) * (mt < BattlerIndex.ENEMY === this.isPlayer() ? 1 : -1);
+              if ((move.name.endsWith(' (N)') || !move.applyConditions(this, target, move)) && ![Moves.SUCKER_PUNCH, Moves.UPPER_HAND].includes(move.id))
+                targetScore = -20;
+              else if (move instanceof AttackMove) {
+                const effectiveness = target.getAttackMoveEffectiveness(this, pokemonMove);
+                if (target.isPlayer() !== this.isPlayer()) {
+                  targetScore *= effectiveness;
+                  if (this.isOfType(moveType))
+                    targetScore *= 1.5;
+                } else if (effectiveness) {
+                  targetScore /= effectiveness;
+                  if (this.isOfType(moveType))
+                    targetScore /= 1.5;
+                }
+                if (!targetScore)
+                  targetScore = -20;
+              }
+              targetScores.push(targetScore);
             }
 
-<<<<<<< HEAD
             const target = this.scene.getField()[mt];
             let targetScore = move.getUserBenefitScore(this, target, move) + move.getTargetBenefitScore(this, target, move) * (mt < BattlerIndex.ENEMY === this.isPlayer() ? 1 : -1);
             if (move.name.endsWith(' (N)') || !move.applyConditions(this, target, move)) {
@@ -3395,22 +3416,6 @@
                 targetScore /= effectiveness;
                 if (this.isOfType(moveType)) {
                   targetScore /= 1.5;
-=======
-              const target = this.scene.getField()[mt];
-              let targetScore = move.getUserBenefitScore(this, target, move) + move.getTargetBenefitScore(this, target, move) * (mt < BattlerIndex.ENEMY === this.isPlayer() ? 1 : -1);
-              if ((move.name.endsWith(' (N)') || !move.applyConditions(this, target, move)) && ![Moves.SUCKER_PUNCH, Moves.UPPER_HAND].includes(move.id))
-                targetScore = -20;
-              else if (move instanceof AttackMove) {
-                const effectiveness = target.getAttackMoveEffectiveness(this, pokemonMove);
-                if (target.isPlayer() !== this.isPlayer()) {
-                  targetScore *= effectiveness;
-                  if (this.isOfType(moveType))
-                    targetScore *= 1.5;
-                } else if (effectiveness) {
-                  targetScore /= effectiveness;
-                  if (this.isOfType(moveType))
-                    targetScore /= 1.5;
->>>>>>> 8b4aa872
                 }
               }
               if (!targetScore) {
@@ -3545,13 +3550,8 @@
     return 0;
   }
 
-<<<<<<< HEAD
-  damage(damage: integer, ignoreSegments: boolean = false, preventEndure: boolean = false): integer {
-    if (this.isFainted()) {
-=======
   damage(damage: integer, ignoreSegments: boolean = false, preventEndure: boolean = false, ignoreFaintPhase: boolean = false): integer {
     if (this.isFainted())
->>>>>>> 8b4aa872
       return 0;
     }
 
@@ -3588,11 +3588,7 @@
       }
     }
 
-<<<<<<< HEAD
-    const ret = super.damage(damage, ignoreSegments, preventEndure);
-=======
     let ret = super.damage(damage, ignoreSegments, preventEndure, ignoreFaintPhase);
->>>>>>> 8b4aa872
 
     if (this.isBoss()) {
       if (ignoreSegments) {
