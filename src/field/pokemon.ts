import Phaser from 'phaser';
import BattleScene, { AnySound } from '../battle-scene';
import { Variant, VariantSet, variantColorCache } from '#app/data/variant';
import { variantData } from '#app/data/variant';
import BattleInfo, { PlayerBattleInfo, EnemyBattleInfo } from '../ui/battle-info';
import { Moves } from "../data/enums/moves";
import Move, { HighCritAttr, HitsTagAttr, applyMoveAttrs, FixedDamageAttr, VariableAtkAttr, VariablePowerAttr, allMoves, MoveCategory, TypelessAttr, CritOnlyAttr, getMoveTargets, OneHitKOAttr, MultiHitAttr, StatusMoveTypeImmunityAttr, MoveTarget, VariableDefAttr, AttackMove, ModifiedDamageAttr, VariableMoveTypeMultiplierAttr, IgnoreOpponentStatChangesAttr, SacrificialAttr, VariableMoveTypeAttr, VariableMoveCategoryAttr, CounterDamageAttr, IgnoreWeatherTypeDebuffAttr } from "../data/move";
import { default as PokemonSpecies, PokemonSpeciesForm, SpeciesFormKey, getFusedSpeciesName, getPokemonSpecies, getPokemonSpeciesForm, getStarterValueFriendshipCap, speciesStarters, starterPassiveAbilities } from '../data/pokemon-species';
import * as Utils from '../utils';
import { Type, TypeDamageMultiplier, getTypeDamageMultiplier, getTypeRgb } from '../data/type';
import { getLevelTotalExp } from '../data/exp';
import { Stat } from '../data/pokemon-stat';
import { AttackTypeBoosterModifier, DamageMoneyRewardModifier, EnemyDamageBoosterModifier, EnemyDamageReducerModifier, EnemyEndureChanceModifier, EnemyFusionChanceModifier, HiddenAbilityRateBoosterModifier, PokemonBaseStatModifier, PokemonFriendshipBoosterModifier, PokemonHeldItemModifier, PokemonMultiHitModifier, PokemonNatureWeightModifier, ShinyRateBoosterModifier, SurviveDamageModifier, TempBattleStatBoosterModifier, TerastallizeModifier } from '../modifier/modifier';
import { PokeballType } from '../data/pokeball';
import { Gender } from '../data/gender';
import { initMoveAnim, loadMoveAnimAssets } from '../data/battle-anims';
import { Status, StatusEffect, getRandomStatus } from '../data/status-effect';
import { pokemonEvolutions, pokemonPrevolutions, SpeciesFormEvolution, SpeciesEvolutionCondition, FusionSpeciesFormEvolution } from '../data/pokemon-evolutions';
import { reverseCompatibleTms, tmSpecies } from '../data/tms';
import { DamagePhase, FaintPhase, LearnMovePhase, ObtainStatusEffectPhase, StatChangePhase, SwitchSummonPhase } from '../phases';
import { BattleStat } from '../data/battle-stat';
import { BattlerTag, BattlerTagLapseType, EncoreTag, HelpingHandTag, HighestStatBoostTag, TypeBoostTag, getBattlerTag } from '../data/battler-tags';
import { BattlerTagType } from "../data/enums/battler-tag-type";
import { Species } from '../data/enums/species';
import { WeatherType } from '../data/weather';
import { TempBattleStat } from '../data/temp-battle-stat';
import { ArenaTagSide, WeakenMoveScreenTag, WeakenMoveTypeTag } from '../data/arena-tag';
import { ArenaTagType } from "../data/enums/arena-tag-type";
import { Biome } from "../data/enums/biome";
import { Ability, AbAttr, BattleStatMultiplierAbAttr, BlockCritAbAttr, BonusCritAbAttr, BypassBurnDamageReductionAbAttr, FieldPriorityMoveImmunityAbAttr, FieldVariableMovePowerAbAttr, IgnoreOpponentStatChangesAbAttr, MoveImmunityAbAttr, MoveTypeChangeAttr, NonSuperEffectiveImmunityAbAttr, PreApplyBattlerTagAbAttr, PreDefendFullHpEndureAbAttr, ReceivedMoveDamageMultiplierAbAttr, ReduceStatusEffectDurationAbAttr, StabBoostAbAttr, StatusEffectImmunityAbAttr, TypeImmunityAbAttr, VariableMovePowerAbAttr, VariableMoveTypeAbAttr, WeightMultiplierAbAttr, allAbilities, applyAbAttrs, applyBattleStatMultiplierAbAttrs, applyPostDefendAbAttrs, applyPreApplyBattlerTagAbAttrs, applyPreAttackAbAttrs, applyPreDefendAbAttrs, applyPreSetStatusAbAttrs, UnsuppressableAbilityAbAttr, SuppressFieldAbilitiesAbAttr, NoFusionAbilityAbAttr, MultCritAbAttr, IgnoreTypeImmunityAbAttr } from '../data/ability';
import { Abilities } from "#app/data/enums/abilities";
import PokemonData from '../system/pokemon-data';
import Battle, { BattlerIndex } from '../battle';
import { BattleSpec } from "../enums/battle-spec";
import { Mode } from '../ui/ui';
import PartyUiHandler, { PartyOption, PartyUiMode } from '../ui/party-ui-handler';
import SoundFade from 'phaser3-rex-plugins/plugins/soundfade';
import { LevelMoves } from '../data/pokemon-level-moves';
import { DamageAchv, achvs } from '../system/achv';
import { DexAttr, StarterDataEntry, StarterMoveset } from '../system/game-data';
import { QuantizerCelebi, argbFromRgba, rgbaFromArgb } from '@material/material-color-utilities';
import { Nature, getNatureStatMultiplier } from '../data/nature';
import { SpeciesFormChange, SpeciesFormChangeActiveTrigger, SpeciesFormChangeMoveLearnedTrigger, SpeciesFormChangePostMoveTrigger, SpeciesFormChangeStatusEffectTrigger } from '../data/pokemon-forms';
import { TerrainType } from '../data/terrain';
import { TrainerSlot } from '../data/trainer-config';
<<<<<<< HEAD
<<<<<<< HEAD
import { ABILITY_OVERRIDE, MOVE_OVERRIDE, MOVE_OVERRIDE_2, MOVE_OVERRIDE_3, OPP_ABILITY_OVERRIDE, OPP_MOVE_OVERRIDE, OPP_MOVE_OVERRIDE_2, OPP_SHINY_OVERRIDE, OPP_VARIANT_OVERRIDE } from '../overrides';
=======
import { ABILITY_OVERRIDE, MOVE_OVERRIDE, MOVE_OVERRIDE_2, OPP_ABILITY_OVERRIDE, OPP_MOVE_OVERRIDE, OPP_MOVE_OVERRIDE_2, OPP_PASSIVE_ABILITY_OVERRIDE, OPP_SHINY_OVERRIDE, OPP_VARIANT_OVERRIDE, PASSIVE_ABILITY_OVERRIDE } from '../overrides';
>>>>>>> main
=======
import * as Overrides from '../overrides';
>>>>>>> 9cbf244d
import { BerryType } from '../data/berry';
import i18next from '../plugins/i18n';

export enum FieldPosition {
  CENTER,
  LEFT,
  RIGHT
}

export default abstract class Pokemon extends Phaser.GameObjects.Container {
  public id: integer;
  public name: string;
  public species: PokemonSpecies;
  public formIndex: integer;
  public abilityIndex: integer;
  public passive: boolean; 
  public shiny: boolean;
  public variant: Variant;
  public pokeball: PokeballType;
  protected battleInfo: BattleInfo;
  public level: integer;
  public exp: integer;
  public levelExp: integer;
  public gender: Gender;
  public hp: integer;
  public stats: integer[];
  public ivs: integer[];
  public nature: Nature;
  public natureOverride: Nature | -1;
  public moveset: PokemonMove[];
  public status: Status;
  public friendship: integer;
  public metLevel: integer;
  public metBiome: Biome | -1;
  public luck: integer;
  public pauseEvolutions: boolean;
  public pokerus: boolean;

  public fusionSpecies: PokemonSpecies;
  public fusionFormIndex: integer;
  public fusionAbilityIndex: integer;
  public fusionShiny: boolean;
  public fusionVariant: Variant;
  public fusionGender: Gender;
  public fusionLuck: integer;

  private summonDataPrimer: PokemonSummonData;

  public summonData: PokemonSummonData;
  public battleData: PokemonBattleData;
  public battleSummonData: PokemonBattleSummonData;
  public turnData: PokemonTurnData;

  public fieldPosition: FieldPosition;

  public maskEnabled: boolean;
  public maskSprite: Phaser.GameObjects.Sprite;

  private shinySparkle: Phaser.GameObjects.Sprite;

  constructor(scene: BattleScene, x: number, y: number, species: PokemonSpecies, level: integer, abilityIndex?: integer, formIndex?: integer, gender?: Gender, shiny?: boolean, variant?: Variant, ivs?: integer[], nature?: Nature, dataSource?: Pokemon | PokemonData) {
    super(scene, x, y);

    if (!species.isObtainable() && this.isPlayer())
      throw `Cannot create a player Pokemon for species '${species.getName(formIndex)}'`;

    const hiddenAbilityChance = new Utils.IntegerHolder(256);
    if (!this.hasTrainer())
      this.scene.applyModifiers(HiddenAbilityRateBoosterModifier, true, hiddenAbilityChance);

    const hasHiddenAbility = !Utils.randSeedInt(hiddenAbilityChance.value);
    const randAbilityIndex = Utils.randSeedInt(2);

    this.species = species;
    this.pokeball = dataSource?.pokeball || PokeballType.POKEBALL;
    this.level = level;
    this.abilityIndex = abilityIndex !== undefined
      ? abilityIndex
      : (species.abilityHidden && hasHiddenAbility ? species.ability2 ? 2 : 1 : species.ability2 ? randAbilityIndex : 0);
    if (formIndex !== undefined)
      this.formIndex = formIndex;
    if (gender !== undefined)
      this.gender = gender;
    if (shiny !== undefined)
      this.shiny = shiny;
    if (variant !== undefined)
      this.variant = variant;
    this.exp = dataSource?.exp || getLevelTotalExp(this.level, species.growthRate);
    this.levelExp = dataSource?.levelExp || 0;
    if (dataSource) {
      this.id = dataSource.id;
      this.hp = dataSource.hp;
      this.stats = dataSource.stats;
      this.ivs = dataSource.ivs;
      this.passive = !!dataSource.passive;
      if (this.variant === undefined)
        this.variant = 0;
      this.nature = dataSource.nature || 0 as Nature;
      this.natureOverride = dataSource.natureOverride !== undefined ? dataSource.natureOverride : -1;
      this.moveset = dataSource.moveset;
      this.status = dataSource.status;
      this.friendship = dataSource.friendship !== undefined ? dataSource.friendship : this.species.baseFriendship;
      this.metLevel = dataSource.metLevel || 5;
      this.luck = dataSource.luck;
      this.metBiome = dataSource.metBiome;
      this.pauseEvolutions = dataSource.pauseEvolutions;
      this.pokerus = !!dataSource.pokerus;
      this.fusionSpecies = dataSource.fusionSpecies instanceof PokemonSpecies ? dataSource.fusionSpecies : getPokemonSpecies(dataSource.fusionSpecies);
      this.fusionFormIndex = dataSource.fusionFormIndex;
      this.fusionAbilityIndex = dataSource.fusionAbilityIndex;
      this.fusionShiny = dataSource.fusionShiny;
      this.fusionVariant = dataSource.fusionVariant || 0;
      this.fusionGender = dataSource.fusionGender;
      this.fusionLuck = dataSource.fusionLuck;
    } else {
      this.id = Utils.randSeedInt(4294967296);
      this.ivs = ivs || Utils.getIvsFromId(this.id);
    
      if (this.gender === undefined)
        this.generateGender();

      if (this.formIndex === undefined)
        this.formIndex = this.scene.getSpeciesFormIndex(species, this.gender, this.nature, this.isPlayer());

      if (this.shiny === undefined)
        this.trySetShiny();

      if (this.variant === undefined)
        this.variant = this.shiny ? this.generateVariant() : 0;

      if (nature !== undefined)
        this.setNature(nature);
      else
        this.generateNature();

      this.natureOverride = -1;

      this.friendship = species.baseFriendship;
      this.metLevel = level;
      this.metBiome = scene.currentBattle ? scene.arena.biomeType : -1;
      this.pokerus = false;

      if (level > 1) {
        const fused = new Utils.BooleanHolder(scene.gameMode.isSplicedOnly);
        if (!fused.value && !this.isPlayer() && !this.hasTrainer())
          this.scene.applyModifier(EnemyFusionChanceModifier, false, fused);

        if (fused.value) {
          this.calculateStats();
          this.generateFusionSpecies();
        }
      }

      this.luck = (this.shiny ? this.variant + 1 : 0) + (this.fusionShiny ? this.fusionVariant + 1 : 0);
    }

    this.generateName();

    if (!species.isObtainable())
      this.shiny = false;

    this.calculateStats();
  }

  init(): void {
    this.fieldPosition = FieldPosition.CENTER;

    this.initBattleInfo();

    this.scene.fieldUI.addAt(this.battleInfo, 0);

    const getSprite = (hasShadow?: boolean) => {
      const ret = this.scene.addPokemonSprite(this, 0, 0, `pkmn__${this.isPlayer() ? 'back__' : ''}sub`, undefined, true);
      ret.setOrigin(0.5, 1);
      ret.setPipeline(this.scene.spritePipeline, { tone: [ 0.0, 0.0, 0.0, 0.0 ], hasShadow: !!hasShadow, teraColor: getTypeRgb(this.getTeraType()) });
      return ret;
    };

    this.setScale(this.getSpriteScale());
    
    const sprite = getSprite(true);
    const tintSprite = getSprite();

    tintSprite.setVisible(false);

    this.addAt(sprite, 0);
    this.addAt(tintSprite, 1);

    if (this.isShiny() && !this.shinySparkle)
      this.initShinySparkle();
  }

  abstract initBattleInfo(): void;

  isOnField(): boolean {
    if (!this.scene)
      return false;
    return this.scene.field.getIndex(this) > -1;
  }

  isFainted(checkStatus?: boolean): boolean {
    return !this.hp && (!checkStatus || this.status?.effect === StatusEffect.FAINT);
  }

  isActive(onField?: boolean): boolean {
    if (!this.scene)
      return false;
    return !this.isFainted() && !!this.scene && (!onField || this.isOnField());
  }

  getDexAttr(): bigint {
    let ret = 0n;
    ret |= this.gender !== Gender.FEMALE ? DexAttr.MALE : DexAttr.FEMALE;
    ret |= !this.shiny ? DexAttr.NON_SHINY : DexAttr.SHINY;
    ret |= this.variant >= 2 ? DexAttr.VARIANT_3 : this.variant === 1 ? DexAttr.VARIANT_2 : DexAttr.DEFAULT_VARIANT;
    ret |= this.scene.gameData.getFormAttr(this.formIndex);
    return ret;
  }

  generateName(): void {
    if (!this.fusionSpecies) {
      this.name = this.species.getName(this.formIndex);
      return;
    }
    this.name = getFusedSpeciesName(this.species.getName(this.formIndex), this.fusionSpecies.getName(this.fusionFormIndex));
    if (this.battleInfo)
      this.updateInfo(true);
  }

  abstract isPlayer(): boolean;

  abstract hasTrainer(): boolean;

  abstract getFieldIndex(): integer;

  abstract getBattlerIndex(): BattlerIndex;

  loadAssets(ignoreOverride: boolean = true): Promise<void> {
    return new Promise(resolve => {
      const moveIds = this.getMoveset().map(m => m.getMove().id);
      Promise.allSettled(moveIds.map(m => initMoveAnim(this.scene, m)))
        .then(() => {
          loadMoveAnimAssets(this.scene, moveIds);
          this.getSpeciesForm().loadAssets(this.scene, this.getGender() === Gender.FEMALE, this.formIndex, this.shiny, this.variant);
          if (this.isPlayer() || this.getFusionSpeciesForm())
            this.scene.loadPokemonAtlas(this.getBattleSpriteKey(true, ignoreOverride), this.getBattleSpriteAtlasPath(true, ignoreOverride));
          if (this.getFusionSpeciesForm()) {
            this.getFusionSpeciesForm().loadAssets(this.scene, this.getFusionGender() === Gender.FEMALE, this.fusionFormIndex, this.fusionShiny, this.fusionVariant);
            this.scene.loadPokemonAtlas(this.getFusionBattleSpriteKey(true, ignoreOverride), this.getFusionBattleSpriteAtlasPath(true, ignoreOverride));
          }
          this.scene.load.once(Phaser.Loader.Events.COMPLETE, () => {
            if (this.isPlayer()) {
              const originalWarn = console.warn;
              // Ignore warnings for missing frames, because there will be a lot
              console.warn = () => {};
              const battleFrameNames = this.scene.anims.generateFrameNames(this.getBattleSpriteKey(), { zeroPad: 4, suffix: ".png", start: 1, end: 400 });
              console.warn = originalWarn;
              this.scene.anims.create({
                key: this.getBattleSpriteKey(),
                frames: battleFrameNames,
                frameRate: 12,
                repeat: -1
              });
            }
            this.playAnim();
            const updateFusionPaletteAndResolve = () => {
              this.updateFusionPalette();
              if (this.summonData?.speciesForm)
                this.updateFusionPalette(true);
              resolve();
            };
            if (this.shiny) {
              const populateVariantColors = (key: string, back: boolean = false): Promise<void> => {
                return new Promise(resolve => {
                  const battleSpritePath = this.getBattleSpriteAtlasPath(back, ignoreOverride).replace('variant/', '').replace(/_[1-3]$/, '');
                  let variantSet: VariantSet;
                  let config = variantData;
                  const useExpSprite = this.scene.experimentalSprites && this.scene.hasExpSprite(this.getBattleSpriteKey(back, ignoreOverride));
                  battleSpritePath.split('/').map(p => config ? config = config[p] : null);
                  variantSet = config as VariantSet;
                  if (variantSet && variantSet[this.variant] === 1) {
                    if (variantColorCache.hasOwnProperty(key))
                      return resolve();
                    this.scene.cachedFetch(`./images/pokemon/variant/${useExpSprite ? 'exp/' : ''}${battleSpritePath}.json`).then(res => res.json()).then(c => {
                      variantColorCache[key] = c;
                      resolve();
                    });
                  } else
                    resolve();
                });
              };
              if (this.isPlayer())
                Promise.all([ populateVariantColors(this.getBattleSpriteKey(false)), populateVariantColors(this.getBattleSpriteKey(true), true) ]).then(() => updateFusionPaletteAndResolve());
              else
                populateVariantColors(this.getBattleSpriteKey(false)).then(() => updateFusionPaletteAndResolve());
            } else
              updateFusionPaletteAndResolve();
          });
          if (!this.scene.load.isLoading())
            this.scene.load.start();
        });
    });
  }

  getFormKey(): string {
    if (!this.species.forms.length || this.species.forms.length <= this.formIndex)
      return '';
    return this.species.forms[this.formIndex].formKey;
  }

  getFusionFormKey(): string {
    if (!this.fusionSpecies)
      return null;
    if (!this.fusionSpecies.forms.length || this.fusionSpecies.forms.length <= this.fusionFormIndex)
      return '';
    return this.fusionSpecies.forms[this.fusionFormIndex].formKey;
  }

  getSpriteAtlasPath(ignoreOverride?: boolean): string {
    const spriteId = this.getSpriteId(ignoreOverride).replace(/\_{2}/g, '/');
    return `${/_[1-3]$/.test(spriteId) ? 'variant/' : ''}${spriteId}`;
  }

  getBattleSpriteAtlasPath(back?: boolean, ignoreOverride?: boolean): string {
    const spriteId = this.getBattleSpriteId(back, ignoreOverride).replace(/\_{2}/g, '/');
    return `${/_[1-3]$/.test(spriteId) ? 'variant/' : ''}${spriteId}`;
  }

  getSpriteId(ignoreOverride?: boolean): string {
    return this.getSpeciesForm(ignoreOverride).getSpriteId(this.getGender(ignoreOverride) === Gender.FEMALE, this.formIndex, this.shiny, this.variant);
  }

  getBattleSpriteId(back?: boolean, ignoreOverride?: boolean): string {
    if (back === undefined)
      back = this.isPlayer();
    return this.getSpeciesForm(ignoreOverride).getSpriteId(this.getGender(ignoreOverride) === Gender.FEMALE, this.formIndex, this.shiny, this.variant, back);
  }

  getSpriteKey(ignoreOverride?: boolean): string {
    return this.getSpeciesForm(ignoreOverride).getSpriteKey(this.getGender(ignoreOverride) === Gender.FEMALE, this.formIndex, this.shiny, this.variant);
  }

  getBattleSpriteKey(back?: boolean, ignoreOverride?: boolean): string {
    return `pkmn__${this.getBattleSpriteId(back, ignoreOverride)}`;
  }

  getFusionSpriteId(ignoreOverride?: boolean): string {
    return this.getFusionSpeciesForm(ignoreOverride).getSpriteId(this.getFusionGender(ignoreOverride) === Gender.FEMALE, this.fusionFormIndex, this.fusionShiny, this.fusionVariant);
  }

  getFusionBattleSpriteId(back?: boolean, ignoreOverride?: boolean): string {
    if (back === undefined)
      back = this.isPlayer();
    return this.getFusionSpeciesForm(ignoreOverride).getSpriteId(this.getFusionGender(ignoreOverride) === Gender.FEMALE, this.fusionFormIndex, this.fusionShiny, this.fusionVariant, back);
  }

  getFusionBattleSpriteKey(back?: boolean, ignoreOverride?: boolean): string {
    return `pkmn__${this.getFusionBattleSpriteId(back, ignoreOverride)}`;
  }

  getFusionBattleSpriteAtlasPath(back?: boolean, ignoreOverride?: boolean): string {
    return this.getFusionBattleSpriteId(back, ignoreOverride).replace(/\_{2}/g, '/');
  }

  getIconAtlasKey(ignoreOverride?: boolean): string {
    return this.getSpeciesForm(ignoreOverride).getIconAtlasKey(this.formIndex, this.shiny, this.variant);
  }

  getFusionIconAtlasKey(ignoreOverride?: boolean): string {
    return this.getFusionSpeciesForm(ignoreOverride).getIconAtlasKey(this.fusionFormIndex, this.fusionShiny, this.fusionVariant);
  }

  getIconId(ignoreOverride?: boolean): string {
    return this.getSpeciesForm(ignoreOverride).getIconId(this.getGender(ignoreOverride) === Gender.FEMALE, this.formIndex, this.shiny, this.variant);
  }

  getFusionIconId(ignoreOverride?: boolean): string {
    return this.getFusionSpeciesForm(ignoreOverride).getIconId(this.getFusionGender(ignoreOverride) === Gender.FEMALE, this.fusionFormIndex, this.fusionShiny, this.variant);
  }

  getSpeciesForm(ignoreOverride?: boolean): PokemonSpeciesForm {
    if (!ignoreOverride && this.summonData?.speciesForm)
      return this.summonData.speciesForm;
    if (!this.species.forms?.length)
      return this.species;
    return this.species.forms[this.formIndex];
  }

  getFusionSpeciesForm(ignoreOverride?: boolean): PokemonSpeciesForm {
    if (!ignoreOverride && this.summonData?.speciesForm)
      return this.summonData.fusionSpeciesForm;
    if (!this.fusionSpecies?.forms?.length || this.fusionFormIndex >= this.fusionSpecies?.forms.length)
      return this.fusionSpecies;
    return this.fusionSpecies?.forms[this.fusionFormIndex];
  }

  getSprite(): Phaser.GameObjects.Sprite {
    return this.getAt(0) as Phaser.GameObjects.Sprite;
  }

  getTintSprite(): Phaser.GameObjects.Sprite {
    return !this.maskEnabled
      ? this.getAt(1) as Phaser.GameObjects.Sprite
      : this.maskSprite;
  }

  getSpriteScale(): number {
    const formKey = this.getFormKey();
    if (formKey.indexOf(SpeciesFormKey.GIGANTAMAX) > -1 || formKey.indexOf(SpeciesFormKey.ETERNAMAX) > -1)
      return 1.5;
    return 1;
  }

  getHeldItems(): PokemonHeldItemModifier[] {
    if (!this.scene)
      return [];
    return this.scene.findModifiers(m => m instanceof PokemonHeldItemModifier && (m as PokemonHeldItemModifier).pokemonId === this.id, this.isPlayer()) as PokemonHeldItemModifier[];
   }

  updateScale(): void {
    this.setScale(this.getSpriteScale());
  }

  updateSpritePipelineData(): void {
    [ this.getSprite(), this.getTintSprite() ].map(s => s.pipelineData['teraColor'] = getTypeRgb(this.getTeraType()));
    this.updateInfo(true);
  }

  initShinySparkle(): void {
    const keySuffix = this.variant ? `_${this.variant + 1}` : '';
    const key = `shiny${keySuffix}`;
    const shinySparkle = this.scene.addFieldSprite(0, 0, key);
    shinySparkle.setVisible(false);
    shinySparkle.setOrigin(0.5, 1);
    const frameNames = this.scene.anims.generateFrameNames(key, { suffix: '.png', end: 34 });
    this.scene.anims.create({
      key: `sparkle${keySuffix}`,
      frames: frameNames,
      frameRate: 32,
      showOnStart: true,
      hideOnComplete: true,
    });
    this.add(shinySparkle);

    this.shinySparkle = shinySparkle;
  }

  playAnim(): void {
    this.getSprite().play(this.getBattleSpriteKey());
    this.getTintSprite().play(this.getBattleSpriteKey());
  }

  getFieldPositionOffset(): [ number, number ] {
    switch (this.fieldPosition) {
      case FieldPosition.CENTER:
        return [ 0, 0 ];
      case FieldPosition.LEFT:
        return [ -32, -8 ];
      case FieldPosition.RIGHT:
        return [ 32, 0 ];
    }
  }

  setFieldPosition(fieldPosition: FieldPosition, duration?: integer): Promise<void> {
    return new Promise(resolve => {
      if (fieldPosition === this.fieldPosition) {
        resolve();
        return;
      }

      const initialOffset = this.getFieldPositionOffset();

      this.fieldPosition = fieldPosition;

      this.battleInfo.setMini(fieldPosition !== FieldPosition.CENTER);
      this.battleInfo.setOffset(fieldPosition === FieldPosition.RIGHT);

      const newOffset = this.getFieldPositionOffset();

      let relX = newOffset[0] - initialOffset[0];
      let relY = newOffset[1] - initialOffset[1];

      if (duration) {
        this.scene.tweens.add({
          targets: this,
          x: (_target, _key, value: number) => value + relX,
          y: (_target, _key, value: number) => value + relY,
          duration: duration,
          ease: 'Sine.easeOut',
          onComplete: () => resolve()
        });
      } else {
        this.x += relX;
        this.y += relY;
      }
    });
  }

  getStat(stat: Stat): integer {
    return this.stats[stat];
  }

  getBattleStat(stat: Stat, opponent?: Pokemon, move?: Move, isCritical: boolean = false): integer {
    if (stat === Stat.HP)
      return this.getStat(Stat.HP);
    const battleStat = (stat - 1) as BattleStat;
    const statLevel = new Utils.IntegerHolder(this.summonData.battleStats[battleStat]);
    if (opponent) {
      if (isCritical) {
        switch (stat) {
          case Stat.ATK:
          case Stat.SPATK:
            statLevel.value = Math.max(statLevel.value, 0);
            break;
          case Stat.DEF:
          case Stat.SPDEF:
            statLevel.value = Math.min(statLevel.value, 0);
            break;
        }
      }
      applyAbAttrs(IgnoreOpponentStatChangesAbAttr, opponent, null, statLevel);
      if (move)
        applyMoveAttrs(IgnoreOpponentStatChangesAttr, this, opponent, move, statLevel);
    }
    if (this.isPlayer())
      this.scene.applyModifiers(TempBattleStatBoosterModifier, this.isPlayer(), battleStat as integer as TempBattleStat, statLevel);
    const statValue = new Utils.NumberHolder(this.getStat(stat));
    applyBattleStatMultiplierAbAttrs(BattleStatMultiplierAbAttr, this, battleStat, statValue);
    let ret = statValue.value * (Math.max(2, 2 + statLevel.value) / Math.max(2, 2 - statLevel.value));
    switch (stat) {
      case Stat.ATK:
        if (this.getTag(BattlerTagType.SLOW_START))
          ret >>= 1;
        break;
      case Stat.DEF:
        if (this.isOfType(Type.ICE) && this.scene.arena.weather?.weatherType === WeatherType.SNOW)
          ret *= 1.5;
        break;
      case Stat.SPATK:
        break;
      case Stat.SPDEF:
        if (this.isOfType(Type.ROCK) && this.scene.arena.weather?.weatherType === WeatherType.SANDSTORM)
          ret *= 1.5;
        break;
      case Stat.SPD:
        // Check both the player and enemy to see if Tailwind should be multiplying the speed of the Pokemon
        if    ((this.isPlayer() && this.scene.arena.getTagOnSide(ArenaTagType.TAILWIND, ArenaTagSide.PLAYER)) 
          ||  (!this.isPlayer() && this.scene.arena.getTagOnSide(ArenaTagType.TAILWIND, ArenaTagSide.ENEMY)))
          ret *= 2;

        if (this.getTag(BattlerTagType.SLOW_START))
          ret >>= 1;
        if (this.status && this.status.effect === StatusEffect.PARALYSIS)
          ret >>= 1;
        break;
    }

    const highestStatBoost = this.findTag(t => t instanceof HighestStatBoostTag && (t as HighestStatBoostTag).stat === stat) as HighestStatBoostTag;
    if (highestStatBoost)
      ret *= highestStatBoost.multiplier;

    return Math.floor(ret);
  }

  calculateStats(): void {
    if (!this.stats)
      this.stats = [ 0, 0, 0, 0, 0, 0 ];
    const baseStats = this.getSpeciesForm().baseStats.slice(0);
    if (this.fusionSpecies) {
      const fusionBaseStats = this.getFusionSpeciesForm().baseStats;
      for (let s = 0; s < this.stats.length; s++)
        baseStats[s] = Math.ceil((baseStats[s] + fusionBaseStats[s]) / 2);
    } else if (this.scene.gameMode.isSplicedOnly) {
      for (let s = 0; s < this.stats.length; s++)
        baseStats[s] = Math.ceil(baseStats[s] / 2);
    }
    this.scene.applyModifiers(PokemonBaseStatModifier, this.isPlayer(), this, baseStats);
    const stats = Utils.getEnumValues(Stat);
    for (let s of stats) {
      const isHp = s === Stat.HP;
      let baseStat = baseStats[s];
      let value = Math.floor(((2 * baseStat + this.ivs[s]) * this.level) * 0.01);
      if (isHp) {
        value = value + this.level + 10;
        if (this.hasAbility(Abilities.WONDER_GUARD, false, true))
          value = 1;
        if (this.hp > value || this.hp === undefined)
          this.hp = value;
        else if (this.hp) {
          const lastMaxHp = this.getMaxHp();
          if (lastMaxHp && value > lastMaxHp)
            this.hp += value - lastMaxHp;
        }
      } else {
        value += 5;
        const natureStatMultiplier = new Utils.NumberHolder(getNatureStatMultiplier(this.getNature(), s));
        this.scene.applyModifier(PokemonNatureWeightModifier, this.isPlayer(), this, natureStatMultiplier);
        if (natureStatMultiplier.value !== 1)
          value = Math.max(Math[natureStatMultiplier.value > 1 ? 'ceil' : 'floor'](value * natureStatMultiplier.value), 1);
      }
      this.stats[s] = value;
    }
  }

  getNature(): Nature {
    return this.natureOverride !== -1 ? this.natureOverride : this.nature;
  }

  setNature(nature: Nature): void {
    this.nature = nature;
    this.calculateStats();
  }

  generateNature(naturePool?: Nature[]): void {
    if (naturePool === undefined)
      naturePool = Utils.getEnumValues(Nature);
    const nature = naturePool[Utils.randSeedInt(naturePool.length)];
    this.setNature(nature);
  }

  getMaxHp(): integer {
    return this.getStat(Stat.HP);
  }

  getInverseHp(): integer {
    return this.getMaxHp() - this.hp;
  }

  getHpRatio(precise: boolean = false): number {
    return precise
      ? this.hp / this.getMaxHp()
      : Math.round((this.hp / this.getMaxHp()) * 100) / 100;
  }

  generateGender(): void {
    if (this.species.malePercent === null)
      this.gender = Gender.GENDERLESS;
    else {
      const genderChance = (this.id % 256) * 0.390625;
      if (genderChance < this.species.malePercent)
        this.gender = Gender.MALE;
      else
        this.gender = Gender.FEMALE;
    }
  }

  getGender(ignoreOverride?: boolean): Gender {
    if (!ignoreOverride && this.summonData?.gender !== undefined)
      return this.summonData.gender;
    return this.gender;
  }

  getFusionGender(ignoreOverride?: boolean): Gender {
    if (!ignoreOverride && this.summonData?.fusionGender !== undefined)
      return this.summonData.fusionGender;
    return this.fusionGender;
  }

  isShiny(): boolean {
    return this.shiny || (this.isFusion() && this.fusionShiny);
  }

  getVariant(): Variant {
    return !this.isFusion() ? this.variant : Math.max(this.variant, this.fusionVariant) as Variant;
  }

  getLuck(): integer {
    return this.luck + (this.isFusion() ? this.fusionLuck : 0);
  }

  isFusion(): boolean {
    return !!this.fusionSpecies;
  }

  abstract isBoss(): boolean;

  getMoveset(ignoreOverride?: boolean): PokemonMove[] {
    const ret = !ignoreOverride && this.summonData?.moveset
      ? this.summonData.moveset
      : this.moveset;

<<<<<<< HEAD
    if (MOVE_OVERRIDE && this.isPlayer())
      this.moveset[0] = new PokemonMove(MOVE_OVERRIDE, Math.min(this.moveset[0].ppUsed, allMoves[MOVE_OVERRIDE].pp));
    else if (OPP_MOVE_OVERRIDE && !this.isPlayer())
      this.moveset[0] = new PokemonMove(OPP_MOVE_OVERRIDE, Math.min(this.moveset[0].ppUsed, allMoves[OPP_MOVE_OVERRIDE].pp));
    if (MOVE_OVERRIDE_2 && this.isPlayer())
      this.moveset[1] = new PokemonMove(MOVE_OVERRIDE_2, Math.min(this.moveset[1].ppUsed, allMoves[MOVE_OVERRIDE_2].pp));
    else if (OPP_MOVE_OVERRIDE_2 && !this.isPlayer())
      this.moveset[1] = new PokemonMove(OPP_MOVE_OVERRIDE_2, Math.min(this.moveset[1].ppUsed, allMoves[OPP_MOVE_OVERRIDE_2].pp));
    if (MOVE_OVERRIDE_3 && this.isPlayer())
      this.moveset[2] = new PokemonMove(MOVE_OVERRIDE_3, Math.min(this.moveset[2].ppUsed, allMoves[MOVE_OVERRIDE_3].pp));

=======
    // Overrides moveset based on arrays specified in overrides.ts
    const overrideArray: Array<Moves> = this.isPlayer() ? Overrides.MOVESET_OVERRIDE : Overrides.OPP_MOVESET_OVERRIDE;
    if (overrideArray.length > 0) {
      overrideArray.forEach((move: Moves, index: number) => {
        const ppUsed = this.moveset[index]?.ppUp || 0;
        this.moveset[index] = new PokemonMove(move, Math.min(ppUsed, allMoves[move].pp))
      });
    }
>>>>>>> 9cbf244d

    return ret;
  }

  getLearnableLevelMoves(): Moves[] {
    return this.getLevelMoves(1, true).map(lm => lm[1]).filter(lm => !this.moveset.filter(m => m.moveId === lm).length).filter((move: Moves, i: integer, array: Moves[]) => array.indexOf(move) === i);
  }

  getTypes(includeTeraType = false, forDefend: boolean = false, ignoreOverride?: boolean): Type[] {
    const types = [];

    if (includeTeraType) {
      const teraType = this.getTeraType();
      if (teraType != Type.UNKNOWN)
        types.push(teraType);
    }

    if (!types.length || !includeTeraType) {
      if (!ignoreOverride && this.summonData?.types)
        this.summonData.types.forEach(t => types.push(t));
      else {
        const speciesForm = this.getSpeciesForm();
        
        types.push(speciesForm.type1);

        const fusionSpeciesForm = this.getFusionSpeciesForm();
        if (fusionSpeciesForm) {
          if (fusionSpeciesForm.type2 !== null && fusionSpeciesForm.type2 !== speciesForm.type1)
            types.push(fusionSpeciesForm.type2);
          else if (fusionSpeciesForm.type1 !== speciesForm.type1)
            types.push(fusionSpeciesForm.type1);
        }

        if (types.length === 1 && speciesForm.type2 !== null)
          types.push(speciesForm.type2);
      }
    }

    if (forDefend && (this.getTag(BattlerTagType.IGNORE_FLYING) || this.scene.arena.getTag(ArenaTagType.GRAVITY) || this.getTag(BattlerTagType.GROUNDED))) {
      const flyingIndex = types.indexOf(Type.FLYING);
      if (flyingIndex > -1)
        types.splice(flyingIndex, 1);
    }

    if (!types.length) // become UNKNOWN if no types are present
      types.push(Type.UNKNOWN);

    if (types.length > 1 && types.includes(Type.UNKNOWN)) { // remove UNKNOWN if other types are present
      const index = types.indexOf(Type.UNKNOWN);
      if (index !== -1) {
          types.splice(index, 1);
      }
    }

    return types;
  }

  isOfType(type: Type, forDefend: boolean = false): boolean {
    return !!this.getTypes(true, forDefend).find(t => t === type);
  }

  getAbility(ignoreOverride?: boolean): Ability {
    if (!ignoreOverride && this.summonData?.ability)
      return allAbilities[this.summonData.ability];
    if (Overrides.ABILITY_OVERRIDE && this.isPlayer())
      return allAbilities[Overrides.ABILITY_OVERRIDE];
    if (Overrides.OPP_ABILITY_OVERRIDE && !this.isPlayer())
      return allAbilities[Overrides.OPP_ABILITY_OVERRIDE];
    if (this.isFusion())
      return allAbilities[this.getFusionSpeciesForm(ignoreOverride).getAbility(this.fusionAbilityIndex)];
    let abilityId = this.getSpeciesForm(ignoreOverride).getAbility(this.abilityIndex);
    if (abilityId === Abilities.NONE)
      abilityId = this.species.ability1;
    return allAbilities[abilityId];
  }

  getPassiveAbility(): Ability {
    if (Overrides.PASSIVE_ABILITY_OVERRIDE && this.isPlayer())
      return allAbilities[Overrides.PASSIVE_ABILITY_OVERRIDE];
    if (Overrides.OPP_PASSIVE_ABILITY_OVERRIDE && !this.isPlayer())
      return allAbilities[Overrides.OPP_PASSIVE_ABILITY_OVERRIDE];

    let starterSpeciesId = this.species.speciesId;
    while (pokemonPrevolutions.hasOwnProperty(starterSpeciesId))
      starterSpeciesId = pokemonPrevolutions[starterSpeciesId];
    return allAbilities[starterPassiveAbilities[starterSpeciesId]];
  } 

  /**
   * Checks if a pokemon has a passive either from: 
   *  - bought with starter candy
   *  - set by override
   *  - is a boss pokemon
   * @returns whether or not a pokemon should have a passive
   */
  hasPassive(): boolean {
    // returns override if valid for current case
    if ((Overrides.PASSIVE_ABILITY_OVERRIDE !== Abilities.NONE && this.isPlayer()) ||
        (Overrides.OPP_PASSIVE_ABILITY_OVERRIDE !== Abilities.NONE && !this.isPlayer()))
      return true;
    return this.passive || this.isBoss();
  }

  canApplyAbility(passive: boolean = false): boolean {
    if (passive && !this.hasPassive())
      return false;
    const ability = (!passive ? this.getAbility() : this.getPassiveAbility());
    if (this.isFusion() && ability.hasAttr(NoFusionAbilityAbAttr))
      return false;
    if (this.scene?.arena.ignoreAbilities && ability.isIgnorable)
      return false;
    if (this.summonData?.abilitySuppressed && !ability.hasAttr(UnsuppressableAbilityAbAttr))
      return false;
    if (this.isOnField() && !ability.hasAttr(SuppressFieldAbilitiesAbAttr)) {
      const suppressed = new Utils.BooleanHolder(false);
      this.scene.getField(true).map(p => {
        if (p.getAbility().hasAttr(SuppressFieldAbilitiesAbAttr) && p.canApplyAbility())
          p.getAbility().getAttrs(SuppressFieldAbilitiesAbAttr).map(a => a.apply(this, false, suppressed, [ability]));
        if (p.getPassiveAbility().hasAttr(SuppressFieldAbilitiesAbAttr) && p.canApplyAbility(true))
          p.getPassiveAbility().getAttrs(SuppressFieldAbilitiesAbAttr).map(a => a.apply(this, true, suppressed, [ability]));
      });
      if (suppressed.value)
        return false;
    }
    return (this.hp || ability.isBypassFaint) && !ability.conditions.find(condition => !condition(this));
  }

  hasAbility(ability: Abilities, canApply: boolean = true, ignoreOverride?: boolean): boolean {
    if ((!canApply || this.canApplyAbility()) && this.getAbility(ignoreOverride).id === ability)
      return true;
    if (this.hasPassive() && (!canApply || this.canApplyAbility(true)) && this.getPassiveAbility().id === ability)
      return true;
    return false;
  }

  hasAbilityWithAttr(attrType: { new(...args: any[]): AbAttr }, canApply: boolean = true, ignoreOverride?: boolean): boolean {
    if ((!canApply || this.canApplyAbility()) && this.getAbility(ignoreOverride).hasAttr(attrType))
      return true;
    if (this.hasPassive() && (!canApply || this.canApplyAbility(true)) && this.getPassiveAbility().hasAttr(attrType))
      return true;
    return false;
  }

  getWeight(): number {
    const weight = new Utils.NumberHolder(this.species.weight);
    // This will trigger the ability overlay so only call this function when necessary
    applyAbAttrs(WeightMultiplierAbAttr, this, null, weight);
    return weight.value;
  }

  getTeraType(): Type {
    const teraModifier = this.scene.findModifier(m => m instanceof TerastallizeModifier
      && m.pokemonId === this.id && !!m.getBattlesLeft(), this.isPlayer()) as TerastallizeModifier;
    if (teraModifier)
      return teraModifier.teraType;

    return Type.UNKNOWN;
  }

  isTerastallized(): boolean {
    return this.getTeraType() !== Type.UNKNOWN;
  }

  isGrounded(): boolean {
    return !this.isOfType(Type.FLYING, true) && this.getAbility().id !== Abilities.LEVITATE;
  }

  getAttackMoveEffectiveness(source: Pokemon, move: PokemonMove): TypeDamageMultiplier {
    const typeless = !!move.getMove().getAttrs(TypelessAttr).length;
    const typeMultiplier = new Utils.NumberHolder(this.getAttackTypeEffectiveness(move.getMove().type, source));
    const cancelled = new Utils.BooleanHolder(false);
    if (!typeless)
      applyPreDefendAbAttrs(TypeImmunityAbAttr, this, source, move, cancelled, typeMultiplier, true);
    if (!cancelled.value)
      applyPreDefendAbAttrs(MoveImmunityAbAttr, this, source, move, cancelled, typeMultiplier, true);
    return (!cancelled.value ? typeMultiplier.value : 0) as TypeDamageMultiplier;
  }

  getAttackTypeEffectiveness(moveType: Type, source?: Pokemon): TypeDamageMultiplier {
    if (moveType === Type.STELLAR)
      return this.isTerastallized() ? 2 : 1;
    const types = this.getTypes(true, true);

    let multiplier = types.map(defType => {
      if (source) {
        const ignoreImmunity = new Utils.BooleanHolder(false);
        applyAbAttrs(IgnoreTypeImmunityAbAttr, source, ignoreImmunity, moveType, defType);
        if (ignoreImmunity.value)
          return 1;
      }

      return getTypeDamageMultiplier(moveType, defType);
    }).reduce((acc, cur) => acc * cur, 1) as TypeDamageMultiplier;

    // Handle strong winds lowering effectiveness of types super effective against pure flying
    if (this.scene.arena.weather?.weatherType === WeatherType.STRONG_WINDS && !this.scene.arena.weather.isEffectSuppressed(this.scene) && multiplier >= 2 && this.isOfType(Type.FLYING) && getTypeDamageMultiplier(moveType, Type.FLYING) === 2)
      multiplier /= 2;
    return multiplier;
  }

  getMatchupScore(pokemon: Pokemon): number {
    const types = this.getTypes(true);
    const enemyTypes = pokemon.getTypes(true, true);
    const outspeed = (this.isActive(true) ? this.getBattleStat(Stat.SPD, pokemon) : this.getStat(Stat.SPD)) <= pokemon.getBattleStat(Stat.SPD, this);
    let atkScore = pokemon.getAttackTypeEffectiveness(types[0], this) * (outspeed ? 1.25 : 1);
    let defScore = 1 / Math.max(this.getAttackTypeEffectiveness(enemyTypes[0], pokemon), 0.25);
    if (types.length > 1)
      atkScore *= pokemon.getAttackTypeEffectiveness(types[1], this);
    if (enemyTypes.length > 1)
      defScore *= (1 / Math.max(this.getAttackTypeEffectiveness(enemyTypes[1], pokemon), 0.25));
    let hpDiffRatio = this.getHpRatio() + (1 - pokemon.getHpRatio());
    if (outspeed)
      hpDiffRatio = Math.min(hpDiffRatio * 1.5, 1);
    return (atkScore + defScore) * hpDiffRatio;
  }

  getEvolution(): SpeciesFormEvolution {
    if (pokemonEvolutions.hasOwnProperty(this.species.speciesId)) {
      const evolutions = pokemonEvolutions[this.species.speciesId];
      for (let e of evolutions) {
        if (!e.item && this.level >= e.level && (!e.preFormKey || this.getFormKey() === e.preFormKey)) {
          if (e.condition === null || (e.condition as SpeciesEvolutionCondition).predicate(this))
            return e;
        }
      }
    }

    if (this.isFusion() && pokemonEvolutions.hasOwnProperty(this.fusionSpecies.speciesId)) {
      const fusionEvolutions = pokemonEvolutions[this.fusionSpecies.speciesId].map(e => new FusionSpeciesFormEvolution(this.species.speciesId, e));
      for (let fe of fusionEvolutions) {
        if (!fe.item && this.level >= fe.level && (!fe.preFormKey || this.getFusionFormKey() === fe.preFormKey)) {
          if (fe.condition === null || (fe.condition as SpeciesEvolutionCondition).predicate(this))
            return fe;
        }
      }
    }

    return null;
  }

  getLevelMoves(startingLevel?: integer, includeEvolutionMoves: boolean = false, simulateEvolutionChain: boolean = false): LevelMoves {
    const ret: LevelMoves = [];
    let levelMoves: LevelMoves = [];
    if (!startingLevel)
      startingLevel = this.level;
    if (simulateEvolutionChain) {
      const evolutionChain = this.species.getSimulatedEvolutionChain(this.level, this.hasTrainer(), this.isBoss(), this.isPlayer());
      for (let e = 0; e < evolutionChain.length; e++) {
        // TODO: Might need to pass specific form index in simulated evolution chain
        const speciesLevelMoves = getPokemonSpeciesForm(evolutionChain[e][0] as Species, this.formIndex).getLevelMoves();
        levelMoves.push(...speciesLevelMoves.filter(lm => (includeEvolutionMoves && !lm[0]) || ((!e || lm[0] > 1) && (e === evolutionChain.length - 1 || lm[0] <= evolutionChain[e + 1][1]))));
      }
      levelMoves.sort((lma: [integer, integer], lmb: [integer, integer]) => lma[0] > lmb[0] ? 1 : lma[0] < lmb[0] ? -1 : 0);
      const uniqueMoves: Moves[] = [];
      levelMoves = levelMoves.filter(lm => {
        if (uniqueMoves.find(m => m === lm[1]))
          return false;
        uniqueMoves.push(lm[1]);
        return true;
      });
    } else
      levelMoves = this.getSpeciesForm(true).getLevelMoves();
    if (this.fusionSpecies) {
      const evolutionLevelMoves = levelMoves.slice(0, Math.max(levelMoves.findIndex(lm => !!lm[0]), 0));
      const fusionLevelMoves = this.getFusionSpeciesForm(true).getLevelMoves();
      const newLevelMoves: LevelMoves = [];
      while (levelMoves.length && levelMoves[0][0] < startingLevel)
        levelMoves.shift();
      while (fusionLevelMoves.length && fusionLevelMoves[0][0] < startingLevel)
        fusionLevelMoves.shift();
      if (includeEvolutionMoves) {
        for (let elm of evolutionLevelMoves.reverse())
          levelMoves.unshift(elm);
      }
      for (let l = includeEvolutionMoves ? 0 : startingLevel; l <= this.level; l++) {
        if (l === 1 && startingLevel > 1)
          l = startingLevel;
        while (levelMoves.length && levelMoves[0][0] === l) {
          const levelMove = levelMoves.shift();
          if (!newLevelMoves.find(lm => lm[1] === levelMove[1]))
            newLevelMoves.push(levelMove);
        }
        while (fusionLevelMoves.length && fusionLevelMoves[0][0] === l) {
          const fusionLevelMove = fusionLevelMoves.shift();
          if (!newLevelMoves.find(lm => lm[1] === fusionLevelMove[1]))
            newLevelMoves.push(fusionLevelMove);
        }
      }
      levelMoves = newLevelMoves;
    }
    if (levelMoves) {
      for (let lm of levelMoves) {
        const level = lm[0];
        if ((!includeEvolutionMoves || level) && level < startingLevel)
          continue;
        else if (level > this.level)
          break;
        ret.push(lm);
      }
    }

    return ret;
  }
  
  setMove(moveIndex: integer, moveId: Moves): void {
    const move = moveId ? new PokemonMove(moveId) : null;
    this.moveset[moveIndex] = move;
    if (this.summonData?.moveset)
      this.summonData.moveset[moveIndex] = move;
  }

  trySetShiny(thresholdOverride?: integer): boolean {
    const rand1 = Utils.binToDec(Utils.decToBin(this.id).substring(0, 16));
    const rand2 = Utils.binToDec(Utils.decToBin(this.id).substring(16, 32));

    const E = this.scene.gameData.trainerId ^ this.scene.gameData.secretId;
    const F = rand1 ^ rand2;

    let shinyThreshold = new Utils.IntegerHolder(32);
    if (thresholdOverride === undefined) {
      if (!this.hasTrainer()) {
        if (new Date() < new Date('2024-05-13'))
          shinyThreshold.value *= 3;
        this.scene.applyModifiers(ShinyRateBoosterModifier, true, shinyThreshold);
      }
    } else
      shinyThreshold.value = thresholdOverride;

    this.shiny = (E ^ F) < shinyThreshold.value;
    if ((E ^ F) < 32)
      console.log('REAL SHINY!!');

    if (this.shiny)
      this.initShinySparkle();

    return this.shiny;
  }

  generateVariant(): Variant {
    if (!this.shiny || !variantData.hasOwnProperty(this.species.speciesId))
      return 0;
    const rand = Utils.randSeedInt(10);
    if (rand > 3)
      return 0;
    if (rand)
      return 1;
    return 2;
  }

  generateFusionSpecies(forStarter?: boolean): void {
    const hiddenAbilityChance = new Utils.IntegerHolder(256);
    if (!this.hasTrainer())
      this.scene.applyModifiers(HiddenAbilityRateBoosterModifier, true, hiddenAbilityChance);

    const hasHiddenAbility = !Utils.randSeedInt(hiddenAbilityChance.value);
    const randAbilityIndex = Utils.randSeedInt(2);

    const filter = !forStarter ? this.species.getCompatibleFusionSpeciesFilter()
    : species => {
      return pokemonEvolutions.hasOwnProperty(species.speciesId)
      && !pokemonPrevolutions.hasOwnProperty(species.speciesId)
      && !species.pseudoLegendary
      && !species.legendary
      && !species.mythical
      && !species.isTrainerForbidden()
      && species.speciesId !== this.species.speciesId
    };
   
    this.fusionSpecies = this.scene.randomSpecies(this.scene.currentBattle?.waveIndex || 0, this.level, false, filter, true);
    this.fusionAbilityIndex = (this.fusionSpecies.abilityHidden && hasHiddenAbility ? this.fusionSpecies.ability2 ? 2 : 1 : this.fusionSpecies.ability2 ? randAbilityIndex : 0);
    this.fusionShiny = this.shiny;
    this.fusionVariant = this.variant;
    
    if (this.fusionSpecies.malePercent === null)
      this.fusionGender = Gender.GENDERLESS;
    else {
      const genderChance = (this.id % 256) * 0.390625;
      if (genderChance < this.fusionSpecies.malePercent)
        this.fusionGender = Gender.MALE;
      else
        this.fusionGender = Gender.FEMALE;
    }

    this.fusionFormIndex = this.scene.getSpeciesFormIndex(this.fusionSpecies, this.fusionGender, this.getNature(), true);
    this.fusionLuck = this.luck;

    this.generateName();
  }

  clearFusionSpecies(): void {
    this.fusionSpecies = undefined;
    this.fusionFormIndex = 0;
    this.fusionAbilityIndex = 0;
    this.fusionShiny = false;
    this.fusionVariant = 0;
    this.fusionGender = 0;
    this.fusionLuck = 0;

    this.generateName();
    this.calculateStats();
  }

  generateAndPopulateMoveset(): void {
    this.moveset = [];
    let movePool: Moves[] = [];
    const allLevelMoves = this.getLevelMoves(1, true, true);
    if (!allLevelMoves) {
      console.log(this.species.speciesId, 'ERROR');
      return;
    }

    for (let m = 0; m < allLevelMoves.length; m++) {
      const levelMove = allLevelMoves[m];
      if (this.level < levelMove[0])
        break;
      if (movePool.indexOf(levelMove[1]) === -1) {
        if (!allMoves[levelMove[1]].name.endsWith(' (N)'))
          movePool.push(levelMove[1]);
        else
          movePool.unshift(levelMove[1]);
      }
    }

    if (this.isBoss())
      movePool = movePool.filter(m => !allMoves[m].getAttrs(SacrificialAttr).length);

    movePool.reverse();

    const attackMovePool = movePool.filter(m => {
      const move = allMoves[m];
      return move.category !== MoveCategory.STATUS;
    });

    const easeType = this.hasTrainer() || this.isBoss() ? this.hasTrainer() && this.isBoss() ? 'Quart.easeIn' : 'Cubic.easeIn' : 'Sine.easeIn';

    if (attackMovePool.length) {
      const randomAttackMove = Utils.randSeedEasedWeightedItem(attackMovePool, easeType);
      this.moveset.push(new PokemonMove(randomAttackMove, 0, 0));
      console.log(allMoves[randomAttackMove]);
      movePool.splice(movePool.findIndex(m => m === randomAttackMove), 1);
    }

    while (movePool.length && this.moveset.length < 4) {
      const randomMove = Utils.randSeedEasedWeightedItem(movePool, easeType);
      this.moveset.push(new PokemonMove(randomMove, 0, 0));
      console.log(allMoves[randomMove]);
      movePool.splice(movePool.indexOf(randomMove), 1);
    }

    this.scene.triggerPokemonFormChange(this, SpeciesFormChangeMoveLearnedTrigger);
  }

  trySelectMove(moveIndex: integer, ignorePp?: boolean): boolean {
    const move = this.getMoveset().length > moveIndex
      ? this.getMoveset()[moveIndex]
      : null;
    return move?.isUsable(this, ignorePp);
  }

  showInfo(): void {
    if (!this.battleInfo.visible) {
      const otherBattleInfo = this.scene.fieldUI.getAll().slice(0, 4).filter(ui => ui instanceof BattleInfo && ((ui as BattleInfo) instanceof PlayerBattleInfo) === this.isPlayer()).find(() => true);
      if (!otherBattleInfo || !this.getFieldIndex())
        this.scene.fieldUI.sendToBack(this.battleInfo);
      else
        this.scene.fieldUI.moveAbove(this.battleInfo, otherBattleInfo);
      this.battleInfo.setX(this.battleInfo.x + (this.isPlayer() ? 150 : !this.isBoss() ? -150 : -198));
      this.battleInfo.setVisible(true);
      if (this.isPlayer())
        this.battleInfo.expMaskRect.x += 150;
      this.scene.tweens.add({
        targets: [ this.battleInfo, this.battleInfo.expMaskRect ],
        x: this.isPlayer() ? '-=150' : `+=${!this.isBoss() ? 150 : 246}`,
        duration: 1000,
        ease: 'Cubic.easeOut'
      });
    }
  }

  hideInfo(): Promise<void> {
    return new Promise(resolve => {
      if (this.battleInfo.visible) {
        this.scene.tweens.add({
          targets: [ this.battleInfo, this.battleInfo.expMaskRect ],
          x: this.isPlayer() ? '+=150' : `-=${!this.isBoss() ? 150 : 246}`,
          duration: 500,
          ease: 'Cubic.easeIn',
          onComplete: () => {
            if (this.isPlayer())
              this.battleInfo.expMaskRect.x -= 150;
            this.battleInfo.setVisible(false);
            this.battleInfo.setX(this.battleInfo.x - (this.isPlayer() ? 150 : !this.isBoss() ? -150 : -198));
            resolve();
          }
        });
      } else
        resolve();
    });
  }

  updateInfo(instant?: boolean): Promise<void> {
    return this.battleInfo.updateInfo(this, instant);
  }

  toggleStats(visible: boolean): void {
    this.battleInfo.toggleStats(visible);
  }

  addExp(exp: integer) {
    const maxExpLevel = this.scene.getMaxExpLevel();
    const initialExp = this.exp;
    this.exp += exp;
    while (this.level < maxExpLevel && this.exp >= getLevelTotalExp(this.level + 1, this.species.growthRate))
      this.level++;
    if (this.level >= maxExpLevel) {
      console.log(initialExp, this.exp, getLevelTotalExp(this.level, this.species.growthRate));
      this.exp = Math.max(getLevelTotalExp(this.level, this.species.growthRate), initialExp);
    }
    this.levelExp = this.exp - getLevelTotalExp(this.level, this.species.growthRate);
  }

  getOpponent(targetIndex: integer): Pokemon {
    const ret = this.getOpponents()[targetIndex];
    if (ret.summonData)
      return ret;
    return null;
  }

  getOpponents(): Pokemon[] {
    return ((this.isPlayer() ? this.scene.getEnemyField() : this.scene.getPlayerField()) as Pokemon[]).filter(p => p.isActive());
  }

  getOpponentDescriptor(): string {
    const opponents = this.getOpponents();
    if (opponents.length === 1)
      return opponents[0].name;
    return this.isPlayer() ? 'the opposing team' : 'your team';
  }

  getAlly(): Pokemon {
    return (this.isPlayer() ? this.scene.getPlayerField() : this.scene.getEnemyField())[this.getFieldIndex() ? 0 : 1];
  }

  apply(source: Pokemon, battlerMove: PokemonMove): HitResult {
    let result: HitResult;
    const move = battlerMove.getMove();
    let damage = new Utils.NumberHolder(0);
    const defendingSidePlayField = this.isPlayer() ? this.scene.getPlayerField() : this.scene.getEnemyField();
    
    const variableCategory = new Utils.IntegerHolder(move.category);
    applyMoveAttrs(VariableMoveCategoryAttr, source, this, move, variableCategory);
    const moveCategory = variableCategory.value as MoveCategory;

    const variableType = new Utils.IntegerHolder(move.type);
    const typeChangeMovePowerMultiplier = new Utils.NumberHolder(1);
    applyMoveAttrs(VariableMoveTypeAttr, source, this, move, variableType);
    // 2nd argument is for MoveTypeChangePowerMultiplierAbAttr
    applyAbAttrs(VariableMoveTypeAbAttr, source, null, variableType, typeChangeMovePowerMultiplier);
    applyPreAttackAbAttrs(MoveTypeChangeAttr, source, this, battlerMove, variableType, typeChangeMovePowerMultiplier);
    const type = variableType.value as Type;
    const types = this.getTypes(true, true);

    const cancelled = new Utils.BooleanHolder(false);
    const typeless = !!move.getAttrs(TypelessAttr).length;
    const typeMultiplier = new Utils.NumberHolder(!typeless && (moveCategory !== MoveCategory.STATUS || move.getAttrs(StatusMoveTypeImmunityAttr).find(attr => types.includes((attr as StatusMoveTypeImmunityAttr).immuneType)))
      ? this.getAttackTypeEffectiveness(type, source)
      : 1);
    applyMoveAttrs(VariableMoveTypeMultiplierAttr, source, this, move, typeMultiplier);
    if (typeless)
      typeMultiplier.value = 1;
    if (types.find(t => move.isTypeImmune(t)))
      typeMultiplier.value = 0;

    switch (moveCategory) {
      case MoveCategory.PHYSICAL:
      case MoveCategory.SPECIAL:
        const isPhysical = moveCategory === MoveCategory.PHYSICAL;
        const power = new Utils.NumberHolder(move.power);
        const sourceTeraType = source.getTeraType();
        if (sourceTeraType !== Type.UNKNOWN && sourceTeraType === type && power.value < 60 && move.priority <= 0 && !move.getAttrs(MultiHitAttr).length && !this.scene.findModifier(m => m instanceof PokemonMultiHitModifier && m.pokemonId === source.id))
          power.value = 60;
        applyPreAttackAbAttrs(VariableMovePowerAbAttr, source, this, battlerMove, power);
        this.scene.getField(true).map(p => applyPreAttackAbAttrs(FieldVariableMovePowerAbAttr, this, source, battlerMove, power));

        applyPreDefendAbAttrs(ReceivedMoveDamageMultiplierAbAttr, this, source, battlerMove, cancelled, power);

        power.value *= typeChangeMovePowerMultiplier.value;

        if (!typeless)
          applyPreDefendAbAttrs(TypeImmunityAbAttr, this, source, battlerMove, cancelled, typeMultiplier);
        if (!cancelled.value) {
          applyPreDefendAbAttrs(MoveImmunityAbAttr, this, source, battlerMove, cancelled, typeMultiplier);
          defendingSidePlayField.forEach((p) => applyPreDefendAbAttrs(FieldPriorityMoveImmunityAbAttr, p, source, battlerMove, cancelled, typeMultiplier));
        }

        if (cancelled.value)
          result = HitResult.NO_EFFECT;
        else {
          let typeBoost = source.findTag(t => t instanceof TypeBoostTag && (t as TypeBoostTag).boostedType === type) as TypeBoostTag;
          if (typeBoost) {
            power.value *= typeBoost.boostValue;
            if (typeBoost.oneUse) {
              source.removeTag(typeBoost.tagType);
            }
          }
          const arenaAttackTypeMultiplier = new Utils.NumberHolder(this.scene.arena.getAttackTypeMultiplier(type, source.isGrounded()));
          applyMoveAttrs(IgnoreWeatherTypeDebuffAttr, source, this, move, arenaAttackTypeMultiplier);
          if (this.scene.arena.getTerrainType() === TerrainType.GRASSY && this.isGrounded() && type === Type.GROUND && move.moveTarget === MoveTarget.ALL_NEAR_OTHERS)
            power.value /= 2;
          applyMoveAttrs(VariablePowerAttr, source, this, move, power);
          this.scene.applyModifiers(PokemonMultiHitModifier, source.isPlayer(), source, new Utils.IntegerHolder(0), power);
          if (!typeless) {
            this.scene.arena.applyTags(WeakenMoveTypeTag, type, power);
            this.scene.applyModifiers(AttackTypeBoosterModifier, source.isPlayer(), source, type, power);
          }
          if (source.getTag(HelpingHandTag))
            power.value *= 1.5;
          let isCritical: boolean;
          const critOnly = new Utils.BooleanHolder(false);
          const critAlways = source.getTag(BattlerTagType.ALWAYS_CRIT);
          applyMoveAttrs(CritOnlyAttr, source, this, move, critOnly);
          if (critOnly.value || critAlways)
            isCritical = true;
          else {
            const critLevel = new Utils.IntegerHolder(0);
            applyMoveAttrs(HighCritAttr, source, this, move, critLevel);
            this.scene.applyModifiers(TempBattleStatBoosterModifier, source.isPlayer(), TempBattleStat.CRIT, critLevel);
            const bonusCrit = new Utils.BooleanHolder(false);
            if (applyAbAttrs(BonusCritAbAttr, source, null, bonusCrit)) {
              if (bonusCrit.value)
                critLevel.value += 1;
            }
            if (source.getTag(BattlerTagType.CRIT_BOOST))
              critLevel.value += 2;
            const critChance = [24, 8, 2, 1][Math.max(0, Math.min(critLevel.value, 3))];
            isCritical = !source.getTag(BattlerTagType.NO_CRIT) && (critChance === 1 || !this.scene.randBattleSeedInt(critChance));
            if (isCritical) {
              const blockCrit = new Utils.BooleanHolder(false);
              applyAbAttrs(BlockCritAbAttr, this, null, blockCrit);
              if (blockCrit.value)
                isCritical = false;
            }
          }
          const sourceAtk = new Utils.IntegerHolder(source.getBattleStat(isPhysical ? Stat.ATK : Stat.SPATK, this, null, isCritical));
          const targetDef = new Utils.IntegerHolder(this.getBattleStat(isPhysical ? Stat.DEF : Stat.SPDEF, source, move, isCritical));
          const criticalMultiplier = new Utils.NumberHolder(isCritical ? 1.5 : 1);
          applyAbAttrs(MultCritAbAttr, source, null, criticalMultiplier);
          const screenMultiplier = new Utils.NumberHolder(1);
          if (!isCritical) {
            this.scene.arena.applyTagsForSide(WeakenMoveScreenTag, this.isPlayer() ? ArenaTagSide.PLAYER : ArenaTagSide.ENEMY, move.category, this.scene.currentBattle.double, screenMultiplier);
          } 
          const isTypeImmune = (typeMultiplier.value * arenaAttackTypeMultiplier.value) === 0;
          const sourceTypes = source.getTypes();
          const matchesSourceType = sourceTypes[0] === type || (sourceTypes.length > 1 && sourceTypes[1] === type);
          let stabMultiplier = new Utils.NumberHolder(1);
          if (sourceTeraType === Type.UNKNOWN && matchesSourceType)
            stabMultiplier.value += 0.5;
          else if (sourceTeraType !== Type.UNKNOWN && sourceTeraType === type)
            stabMultiplier.value += 0.5;

          applyAbAttrs(StabBoostAbAttr, source, null, stabMultiplier);

          if (sourceTeraType !== Type.UNKNOWN && matchesSourceType)
            stabMultiplier.value = Math.min(stabMultiplier.value + 0.5, 2.25);

          applyMoveAttrs(VariableAtkAttr, source, this, move, sourceAtk);
          applyMoveAttrs(VariableDefAttr, source, this, move, targetDef);

          if (!isTypeImmune) {
            damage.value = Math.ceil(((((2 * source.level / 5 + 2) * power.value * sourceAtk.value / targetDef.value) / 50) + 2) * stabMultiplier.value * typeMultiplier.value * arenaAttackTypeMultiplier.value * screenMultiplier.value * ((this.scene.randBattleSeedInt(15) + 85) / 100) * criticalMultiplier.value);
            if (isPhysical && source.status && source.status.effect === StatusEffect.BURN) {
              const burnDamageReductionCancelled = new Utils.BooleanHolder(false);
              applyAbAttrs(BypassBurnDamageReductionAbAttr, source, burnDamageReductionCancelled);
              if (!burnDamageReductionCancelled.value)
                damage.value = Math.floor(damage.value / 2);
            }
            move.getAttrs(HitsTagAttr).map(hta => hta as HitsTagAttr).filter(hta => hta.doubleDamage).forEach(hta => {
              if (this.getTag(hta.tagType))
                damage.value *= 2;
            });
          }

          if (this.scene.arena.terrain?.terrainType === TerrainType.MISTY && this.isGrounded() && type === Type.DRAGON)
            damage.value = Math.floor(damage.value / 2);

          const fixedDamage = new Utils.IntegerHolder(0);
          applyMoveAttrs(FixedDamageAttr, source, this, move, fixedDamage);
          if (!isTypeImmune && fixedDamage.value) {
            damage.value = fixedDamage.value;
            isCritical = false;
            result = HitResult.EFFECTIVE;
          }
          
          if (!result) {
            if (!typeMultiplier.value)
              result = HitResult.NO_EFFECT;
            else {
              const oneHitKo = new Utils.BooleanHolder(false);
              applyMoveAttrs(OneHitKOAttr, source, this, move, oneHitKo);
              if (oneHitKo.value) {
                result = HitResult.ONE_HIT_KO;
                isCritical = false;
                damage.value = this.hp;
              } else if (typeMultiplier.value >= 2)
                result = HitResult.SUPER_EFFECTIVE;
              else if (typeMultiplier.value >= 1)
                result = HitResult.EFFECTIVE;
              else
                result = HitResult.NOT_VERY_EFFECTIVE;
            }
          }

          if (!fixedDamage.value) {
            if (!source.isPlayer())
              this.scene.applyModifiers(EnemyDamageBoosterModifier, false, damage);
            if (!this.isPlayer())
              this.scene.applyModifiers(EnemyDamageReducerModifier, false, damage);
          }

          applyMoveAttrs(ModifiedDamageAttr, source, this, move, damage);

          if (power.value === 0) {
            damage.value = 0;
          }

          console.log('damage', damage.value, move.name, power.value, sourceAtk, targetDef);

          if (damage.value) {
            if (this.getHpRatio() === 1)
              applyPreDefendAbAttrs(PreDefendFullHpEndureAbAttr, this, source, battlerMove, cancelled, damage);
            else if (!this.isPlayer() && damage.value >= this.hp)
              this.scene.applyModifiers(EnemyEndureChanceModifier, false, this);

            const oneHitKo = result === HitResult.ONE_HIT_KO;
            damage.value = this.damageAndUpdate(damage.value, result as DamageResult, isCritical, oneHitKo, oneHitKo);
            this.turnData.damageTaken += damage.value;
            if (isCritical)
              this.scene.queueMessage(i18next.t('battle:hitResultCriticalHit'));
            this.scene.setPhaseQueueSplice();
            if (source.isPlayer()) {
              this.scene.validateAchvs(DamageAchv, damage);
              if (damage.value > this.scene.gameData.gameStats.highestDamage)
                this.scene.gameData.gameStats.highestDamage = damage.value;
            }
            source.turnData.damageDealt += damage.value;
            this.battleData.hitCount++;
            const attackResult = { move: move.id, result: result as DamageResult, damage: damage.value, critical: isCritical, sourceId: source.id };
            this.turnData.attacksReceived.unshift(attackResult);
            if (source.isPlayer() && !this.isPlayer())
              this.scene.applyModifiers(DamageMoneyRewardModifier, true, source, damage)
          }

          if (source.turnData.hitsLeft === 1) {
            switch (result) {
              case HitResult.SUPER_EFFECTIVE:
                this.scene.queueMessage(i18next.t('battle:hitResultSuperEffective'));
                break;
              case HitResult.NOT_VERY_EFFECTIVE:
                this.scene.queueMessage(i18next.t('battle:hitResultNotVeryEffective'));
                break;
              case HitResult.NO_EFFECT:
                this.scene.queueMessage(i18next.t('battle:hitResultNoEffect', { pokemonName: this.name }));
                break;
              case HitResult.ONE_HIT_KO:  
                this.scene.queueMessage(i18next.t('battle:hitResultOneHitKO'));
                break;
            }
          }

          if (damage)
            this.scene.clearPhaseQueueSplice();
        }
        break;
      case MoveCategory.STATUS:
        if (!typeless)
          applyPreDefendAbAttrs(TypeImmunityAbAttr, this, source, battlerMove, cancelled, typeMultiplier);
        if (!cancelled.value) {
          applyPreDefendAbAttrs(MoveImmunityAbAttr, this, source, battlerMove, cancelled, typeMultiplier);
          defendingSidePlayField.forEach((p) => applyPreDefendAbAttrs(FieldPriorityMoveImmunityAbAttr, p, source, battlerMove, cancelled, typeMultiplier));
        }
        if (!typeMultiplier.value)
          this.scene.queueMessage(i18next.t('battle:hitResultNoEffect', { pokemonName: this.name }));
        result = cancelled.value || !typeMultiplier.value ? HitResult.NO_EFFECT : HitResult.STATUS;
        break;
    }

    return result;
  }

  damage(damage: integer, ignoreSegments: boolean = false, preventEndure: boolean = false): integer {
    if (this.isFainted())
      return 0;
    const surviveDamage = new Utils.BooleanHolder(false);

    if (!preventEndure && this.hp - damage <= 0) {
      if(this.hp >= 1 && this.getTag(BattlerTagType.ENDURING))
        surviveDamage.value = this.lapseTag(BattlerTagType.ENDURING)
      else if (this.hp > 1 && this.getTag(BattlerTagType.STURDY))
        surviveDamage.value = this.lapseTag(BattlerTagType.STURDY)
      if (!surviveDamage.value)
        this.scene.applyModifiers(SurviveDamageModifier, this.isPlayer(), this, surviveDamage);
      if (surviveDamage.value)
        damage = this.hp - 1;
    }

    damage = Math.min(damage, this.hp);

    this.hp = this.hp - damage;
    if (this.isFainted()) {
      this.scene.unshiftPhase(new FaintPhase(this.scene, this.getBattlerIndex(), preventEndure));
      this.resetSummonData();
    }

    return damage;
  }

  damageAndUpdate(damage: integer, result?: DamageResult, critical: boolean = false, ignoreSegments: boolean = false, preventEndure: boolean = false): integer {
    const damagePhase = new DamagePhase(this.scene, this.getBattlerIndex(), damage, result as DamageResult, critical);
    this.scene.unshiftPhase(damagePhase);
    damage = this.damage(damage, ignoreSegments, preventEndure);
    // Damage amount may have changed, but needed to be queued before calling damage function
    damagePhase.updateAmount(damage);
    return damage;
  }

  heal(amount: integer): integer {
    const healAmount = Math.min(amount, this.getMaxHp() - this.hp);
    this.hp += healAmount;
    return healAmount;
  }

  isBossImmune(): boolean {
    return this.isBoss();
  }

  isMax(): boolean {
    const maxForms = [SpeciesFormKey.GIGANTAMAX, SpeciesFormKey.GIGANTAMAX_RAPID, SpeciesFormKey.GIGANTAMAX_SINGLE, SpeciesFormKey.ETERNAMAX] as string[];
    return maxForms.includes(this.getFormKey()) || maxForms.includes(this.getFusionFormKey());
  }

  addTag(tagType: BattlerTagType, turnCount: integer = 0, sourceMove?: Moves, sourceId?: integer): boolean {
    const existingTag = this.getTag(tagType);
    if (existingTag) {
      existingTag.onOverlap(this);
      return false;
    }

    const newTag = getBattlerTag(tagType, turnCount, sourceMove, sourceId);

    const cancelled = new Utils.BooleanHolder(false);
    applyPreApplyBattlerTagAbAttrs(PreApplyBattlerTagAbAttr, this, newTag, cancelled);

    if (!cancelled.value && newTag.canAdd(this)) {
      this.summonData.tags.push(newTag);
      newTag.onAdd(this);

      return true;
    }

    return false;
  }

  getTag(tagType: BattlerTagType | { new(...args: any[]): BattlerTag }): BattlerTag {
    if (!this.summonData)
      return null;
    return typeof(tagType) === 'string'
      ? this.summonData.tags.find(t => t.tagType === tagType)
      : this.summonData.tags.find(t => t instanceof tagType);
  }

  findTag(tagFilter: ((tag: BattlerTag) => boolean)) {
    if (!this.summonData)
      return null;
    return this.summonData.tags.find(t => tagFilter(t));
  }

  getTags(tagType: BattlerTagType | { new(...args: any[]): BattlerTag }): BattlerTag[] {
    if (!this.summonData)
      return [];
    return typeof(tagType) === 'string'
      ? this.summonData.tags.filter(t => t.tagType === tagType)
      : this.summonData.tags.filter(t => t instanceof tagType);
  }

  findTags(tagFilter: ((tag: BattlerTag) => boolean)): BattlerTag[] {
    if (!this.summonData)
      return [];
    return this.summonData.tags.filter(t => tagFilter(t));
  }

  lapseTag(tagType: BattlerTagType): boolean {
    const tags = this.summonData.tags;
    const tag = tags.find(t => t.tagType === tagType);
    if (tag && !(tag.lapse(this, BattlerTagLapseType.CUSTOM))) {
      tag.onRemove(this);
      tags.splice(tags.indexOf(tag), 1);
    }
    return !!tag;
  }

  lapseTags(lapseType: BattlerTagLapseType): void {
    const tags = this.summonData.tags;
    tags.filter(t => lapseType === BattlerTagLapseType.FAINT || ((t.lapseType === lapseType) && !(t.lapse(this, lapseType))) || (lapseType === BattlerTagLapseType.TURN_END && t.turnCount < 1)).forEach(t => {
      t.onRemove(this);
      tags.splice(tags.indexOf(t), 1);
    });
  }

  removeTag(tagType: BattlerTagType): boolean {
    const tags = this.summonData.tags;
    const tag = tags.find(t => t.tagType === tagType);
    if (tag) {
      tag.turnCount = 0;
      tag.onRemove(this);
      tags.splice(tags.indexOf(tag), 1);
    }
    return !!tag;
  }

  findAndRemoveTags(tagFilter: ((tag: BattlerTag) => boolean)): boolean {
    if (!this.summonData)
      return false;
    const tags = this.summonData.tags;
    const tagsToRemove = tags.filter(t => tagFilter(t));
    for (let tag of tagsToRemove) {
      tag.turnCount = 0;
      tag.onRemove(this);
      tags.splice(tags.indexOf(tag), 1);
    }
    return true;
  }

  removeTagsBySourceId(sourceId: integer): void {
    this.findAndRemoveTags(t => t.isSourceLinked() && t.sourceId === sourceId);
  }

  transferTagsBySourceId(sourceId: integer, newSourceId: integer): void {
    if (!this.summonData)
      return;
    const tags = this.summonData.tags;
    tags.filter(t => t.sourceId === sourceId).forEach(t => t.sourceId = newSourceId);
  }

  transferSummon(source: Pokemon): void {
    const battleStats = Utils.getEnumValues(BattleStat);
    for (let stat of battleStats)
      this.summonData.battleStats[stat] = source.summonData.battleStats[stat];
    for (let tag of source.summonData.tags)
      this.summonData.tags.push(tag);
    if (this instanceof PlayerPokemon && source.summonData.battleStats.find(bs => bs === 6))
      this.scene.validateAchv(achvs.TRANSFER_MAX_BATTLE_STAT);
    this.updateInfo();
  }

  getMoveHistory(): TurnMove[] {
    return this.battleSummonData.moveHistory;
  }

  pushMoveHistory(turnMove: TurnMove) {
    turnMove.turn = this.scene.currentBattle?.turn;
    this.getMoveHistory().push(turnMove);
  }

  getLastXMoves(turnCount?: integer): TurnMove[] {
    const moveHistory = this.getMoveHistory();
    return moveHistory.slice(turnCount >= 0 ? Math.max(moveHistory.length - (turnCount || 1), 0) : 0, moveHistory.length).reverse();
  }

  getMoveQueue(): QueuedMove[] {
    return this.summonData.moveQueue;
  }

  changeForm(formChange: SpeciesFormChange): Promise<void> {
    return new Promise(resolve => {
      this.formIndex = Math.max(this.species.forms.findIndex(f => f.formKey === formChange.formKey), 0);
      this.generateName();
      const abilityCount = this.getSpeciesForm().getAbilityCount();
      if (this.abilityIndex >= abilityCount) // Shouldn't happen
        this.abilityIndex = abilityCount - 1;
      this.scene.gameData.setPokemonSeen(this, false);
      this.setScale(this.getSpriteScale());
      this.loadAssets().then(() => {
        this.calculateStats();
        this.scene.updateModifiers(this.isPlayer(), true);
        Promise.all([ this.updateInfo(), this.scene.updateFieldScale() ]).then(() => resolve());
      });
    });
  }

  cry(soundConfig?: Phaser.Types.Sound.SoundConfig, sceneOverride?: BattleScene): AnySound {
    const scene = sceneOverride || this.scene;
    const cry = this.getSpeciesForm().cry(scene, soundConfig);
    let duration = cry.totalDuration * 1000;
    if (this.fusionSpecies) {
      let fusionCry = this.getFusionSpeciesForm().cry(scene, soundConfig, true);
      duration = Math.min(duration, fusionCry.totalDuration * 1000);
      fusionCry.destroy();
      scene.time.delayedCall(Utils.fixedInt(Math.ceil(duration * 0.4)), () => {
        try {
          SoundFade.fadeOut(scene, cry, Utils.fixedInt(Math.ceil(duration * 0.2)));
          fusionCry = this.getFusionSpeciesForm().cry(scene, Object.assign({ seek: Math.max(fusionCry.totalDuration * 0.4, 0) }, soundConfig));
          SoundFade.fadeIn(scene, fusionCry, Utils.fixedInt(Math.ceil(duration * 0.2)), scene.masterVolume * scene.seVolume, 0);
        } catch (err) {
          console.error(err);
        }
      });
    }

    return cry;
  }

  faintCry(callback: Function): void {
    if (this.fusionSpecies)
      return this.fusionFaintCry(callback);

    const key = this.getSpeciesForm().getCryKey(this.formIndex);
    let i = 0;
    let rate = 0.85;
    const cry = this.scene.playSound(key, { rate: rate }) as AnySound;
    const sprite = this.getSprite();
    const tintSprite = this.getTintSprite();

    const delay = Math.max(this.scene.sound.get(key).totalDuration * 50, 25);

    let frameProgress = 0;
    let frameThreshold: number;
    
    sprite.anims.pause();
    tintSprite.anims.pause();

    let faintCryTimer = this.scene.time.addEvent({
      delay: Utils.fixedInt(delay),
      repeat: -1,
      callback: () => {
        ++i;
        frameThreshold = sprite.anims.msPerFrame / rate;
        frameProgress += delay;
        while (frameProgress > frameThreshold) {
          if (sprite.anims.duration) {
            sprite.anims.nextFrame();
            tintSprite.anims.nextFrame();
          }
          frameProgress -= frameThreshold;
        }
        if (cry && !cry.pendingRemove) {
          rate *= 0.99;
          cry.setRate(rate);
        } else {
          faintCryTimer.destroy();
          faintCryTimer = null;
          if (callback)
            callback();
        }
      }
    });

    // Failsafe
    this.scene.time.delayedCall(Utils.fixedInt(3000), () => {
      if (!faintCryTimer || !this.scene)
        return;
      if (cry?.isPlaying)
        cry.stop();
      faintCryTimer.destroy();
      if (callback)
        callback();
    });
  }

  private fusionFaintCry(callback: Function): void {
    const key = this.getSpeciesForm().getCryKey(this.formIndex);
    let i = 0;
    let rate = 0.85;
    let cry = this.scene.playSound(key, { rate: rate }) as AnySound;
    const sprite = this.getSprite();
    const tintSprite = this.getTintSprite();
    let duration = cry.totalDuration * 1000;

    let fusionCry = this.scene.playSound(this.getFusionSpeciesForm().getCryKey(this.fusionFormIndex), { rate: rate }) as AnySound;
    fusionCry.stop();
    duration = Math.min(duration, fusionCry.totalDuration * 1000);
    fusionCry.destroy();

    const delay = Math.max(duration * 0.05, 25);

    let transitionIndex = 0;
    let durationProgress = 0;

    const transitionThreshold = Math.ceil(duration * 0.4);
    while (durationProgress < transitionThreshold) {
      ++i;
      durationProgress += delay * rate;
      rate *= 0.99;
    }

    transitionIndex = i;

    i = 0;
    rate = 0.85;

    let frameProgress = 0;
    let frameThreshold: number;

    sprite.anims.pause();
    tintSprite.anims.pause();

    let faintCryTimer = this.scene.time.addEvent({
      delay: Utils.fixedInt(delay),
      repeat: -1,
      callback: () => {
        ++i;
        frameThreshold = sprite.anims.msPerFrame / rate;
        frameProgress += delay;
        while (frameProgress > frameThreshold) {
          if (sprite.anims.duration) {
            sprite.anims.nextFrame();
            tintSprite.anims.nextFrame();
          }
          frameProgress -= frameThreshold;
        }
        if (i === transitionIndex) {
          SoundFade.fadeOut(this.scene, cry, Utils.fixedInt(Math.ceil((duration / rate) * 0.2)));
          fusionCry = this.scene.playSound(this.getFusionSpeciesForm().getCryKey(this.fusionFormIndex), Object.assign({ seek: Math.max(fusionCry.totalDuration * 0.4, 0), rate: rate }));
          SoundFade.fadeIn(this.scene, fusionCry, Utils.fixedInt(Math.ceil((duration / rate) * 0.2)), this.scene.masterVolume * this.scene.seVolume, 0);
        }
        rate *= 0.99;
        if (cry && !cry.pendingRemove)
          cry.setRate(rate);
        if (fusionCry && !fusionCry.pendingRemove)
          fusionCry.setRate(rate);
        if ((!cry || cry.pendingRemove) && (!fusionCry || fusionCry.pendingRemove)) {
          faintCryTimer.destroy();
          faintCryTimer = null;
          if (callback)
            callback();
        }
      }
    });

    // Failsafe
    this.scene.time.delayedCall(Utils.fixedInt(3000), () => {
      if (!faintCryTimer || !this.scene)
        return;
      if (cry?.isPlaying)
        cry.stop();
      if (fusionCry?.isPlaying)
        fusionCry.stop();
      faintCryTimer.destroy();
      if (callback)
        callback();
    });
  }

  isOppositeGender(pokemon: Pokemon): boolean {
    return this.gender !== Gender.GENDERLESS && pokemon.gender === (this.gender === Gender.MALE ? Gender.FEMALE : Gender.MALE);
  }

  canSetStatus(effect: StatusEffect, quiet: boolean = false, overrideStatus: boolean = false): boolean {
    if (effect !== StatusEffect.FAINT) {
      if (overrideStatus ? this.status?.effect === effect : this.status)
        return false;
      if (this.isGrounded() && this.scene.arena.terrain?.terrainType === TerrainType.MISTY)
        return false;
    }

    switch (effect) {
      case StatusEffect.POISON:
      case StatusEffect.TOXIC:
        if (this.isOfType(Type.POISON) || this.isOfType(Type.STEEL))
          return false;
        break;
      case StatusEffect.PARALYSIS:
        if (this.isOfType(Type.ELECTRIC))
          return false;
        break;
      case StatusEffect.SLEEP:
        if (this.isGrounded() && this.scene.arena.terrain?.terrainType === TerrainType.ELECTRIC)
          return false;
        break;
      case StatusEffect.FREEZE:
        if (this.isOfType(Type.ICE) || [WeatherType.SUNNY, WeatherType.HARSH_SUN].includes(this.scene?.arena.weather?.weatherType))
          return false;
        break;
      case StatusEffect.BURN:
        if (this.isOfType(Type.FIRE))
          return false;
        break;
    }

    const cancelled = new Utils.BooleanHolder(false);
    applyPreSetStatusAbAttrs(StatusEffectImmunityAbAttr, this, effect, cancelled, quiet);

    if (cancelled.value)
      return false;

    return true;
  }

  trySetStatus(effect: StatusEffect, asPhase: boolean = false, cureTurn: integer = 0, sourceText: string = null): boolean {
    if (!this.canSetStatus(effect, asPhase))
      return false;

    if (asPhase) {
      this.scene.unshiftPhase(new ObtainStatusEffectPhase(this.scene, this.getBattlerIndex(), effect, cureTurn, sourceText));
      return true;
    }

    let statusCureTurn: Utils.IntegerHolder;

    if (effect === StatusEffect.SLEEP) {
      statusCureTurn = new Utils.IntegerHolder(this.randSeedIntRange(2, 4));
      applyAbAttrs(ReduceStatusEffectDurationAbAttr, this, null, effect, statusCureTurn);

      this.setFrameRate(4);

      // If the user is invulnerable, lets remove their invulnerability when they fall asleep
      const invulnerableTags = [
        BattlerTagType.UNDERGROUND,
        BattlerTagType.UNDERWATER,
        BattlerTagType.HIDDEN,
        BattlerTagType.FLYING
      ];

      const tag = invulnerableTags.find((t) => this.getTag(t));

      if (tag) {
        this.removeTag(tag);
        this.getMoveQueue().pop();
      }
    }

    this.status = new Status(effect, 0, statusCureTurn?.value);

    if (effect !== StatusEffect.FAINT)
      this.scene.triggerPokemonFormChange(this, SpeciesFormChangeStatusEffectTrigger, true);

    return true;
  }

  /**
  * Resets the status of a pokemon
  * @param revive whether revive should be cured, defaults to true
  */
  resetStatus(revive: boolean = true): void {
    const lastStatus = this.status?.effect;
    if (!revive && lastStatus === StatusEffect.FAINT) {
      return;
    }
    this.status = undefined;
    if (lastStatus === StatusEffect.SLEEP) {
      this.setFrameRate(12);
      if (this.getTag(BattlerTagType.NIGHTMARE))
        this.lapseTag(BattlerTagType.NIGHTMARE);
    }
  }

  primeSummonData(summonDataPrimer: PokemonSummonData): void {
    this.summonDataPrimer = summonDataPrimer;
  }

  resetSummonData(): void {
    if (this.summonData?.speciesForm) {
      this.summonData.speciesForm = null;
      this.updateFusionPalette();
    }
    this.summonData = new PokemonSummonData();
    if (!this.battleData)
      this.resetBattleData();
    this.resetBattleSummonData();
    if (this.summonDataPrimer) {
      for (let k of Object.keys(this.summonData)) {
        if (this.summonDataPrimer[k])
          this.summonData[k] = this.summonDataPrimer[k];
      }
      this.summonDataPrimer = null;
    }
    this.updateInfo();
  }

  resetBattleData(): void {
    this.battleData = new PokemonBattleData();
  }

  resetBattleSummonData(): void {
    this.battleSummonData = new PokemonBattleSummonData();
    if (this.getTag(BattlerTagType.SEEDED))
      this.lapseTag(BattlerTagType.SEEDED);
    if (this.scene)
      this.scene.triggerPokemonFormChange(this, SpeciesFormChangePostMoveTrigger, true);
  }

  resetTurnData(): void {
    this.turnData = new PokemonTurnData();
  }

  getExpValue(): integer {
    // Logic to factor in victor level has been removed for balancing purposes, so the player doesn't have to focus on EXP maxxing
    return ((this.getSpeciesForm().getBaseExp() * this.level) / 5 + 1);
  }

  setFrameRate(frameRate: integer) {
    this.scene.anims.get(this.getBattleSpriteKey()).frameRate = frameRate;
    this.getSprite().play(this.getBattleSpriteKey());
    this.getTintSprite().play(this.getBattleSpriteKey());
  }

  tint(color: number, alpha?: number, duration?: integer, ease?: string) {
    const tintSprite = this.getTintSprite();
    tintSprite.setTintFill(color);
    tintSprite.setVisible(true);

    if (duration) {
      tintSprite.setAlpha(0);

      this.scene.tweens.add({
        targets: tintSprite,
        alpha: alpha || 1,
        duration: duration,
        ease: ease || 'Linear'
      });
    } else
      tintSprite.setAlpha(alpha);
  }

  untint(duration: integer, ease?: string) {
    const tintSprite = this.getTintSprite();

    if (duration) {
      this.scene.tweens.add({
        targets: tintSprite,
        alpha: 0,
        duration: duration,
        ease: ease || 'Linear',
        onComplete: () => {
          tintSprite.setVisible(false);
          tintSprite.setAlpha(1);
        }
      });
    } else {
      tintSprite.setVisible(false);
      tintSprite.setAlpha(1);
    }
  }

  enableMask() {
    if (!this.maskEnabled) {
      this.maskSprite = this.getTintSprite();
      this.maskSprite.setVisible(true);
      this.maskSprite.setPosition(this.x * this.parentContainer.scale + this.parentContainer.x,
                                  this.y * this.parentContainer.scale + this.parentContainer.y);
      this.maskSprite.setScale(this.getSpriteScale() * this.parentContainer.scale);
      this.maskEnabled = true;
    }
  }

  disableMask() {
    if (this.maskEnabled) {
      this.maskSprite.setVisible(false);
      this.maskSprite.setPosition(0, 0);
      this.maskSprite.setScale(this.getSpriteScale());
      this.maskSprite = null;
      this.maskEnabled = false;
    }
  }

  sparkle(): void {
    if (this.shinySparkle) {
      this.shinySparkle.play(`sparkle${this.variant ? `_${this.variant + 1}` : ''}`);
      this.scene.playSound('sparkle');
    }
  }

  updateFusionPalette(ignoreOveride?: boolean): void {
    if (!this.getFusionSpeciesForm(ignoreOveride)) {
      [ this.getSprite(), this.getTintSprite() ].map(s => {
        s.pipelineData[`spriteColors${ignoreOveride && this.summonData?.speciesForm ? 'Base' : ''}`] = [];
        s.pipelineData[`fusionSpriteColors${ignoreOveride && this.summonData?.speciesForm ? 'Base' : ''}`] = [];
      });
      return;
    }

    const speciesForm = this.getSpeciesForm(ignoreOveride);
    const fusionSpeciesForm = this.getFusionSpeciesForm(ignoreOveride);

    const spriteKey = speciesForm.getSpriteKey(this.getGender(ignoreOveride) === Gender.FEMALE, speciesForm.formIndex, this.shiny, this.variant);
    const backSpriteKey = speciesForm.getSpriteKey(this.getGender(ignoreOveride) === Gender.FEMALE, speciesForm.formIndex, this.shiny, this.variant).replace('pkmn__', 'pkmn__back__');
    const fusionSpriteKey = fusionSpeciesForm.getSpriteKey(this.getFusionGender(ignoreOveride) === Gender.FEMALE, fusionSpeciesForm.formIndex, this.fusionShiny, this.fusionVariant);
    const fusionBackSpriteKey = fusionSpeciesForm.getSpriteKey(this.getFusionGender(ignoreOveride) === Gender.FEMALE, fusionSpeciesForm.formIndex, this.fusionShiny, this.fusionVariant).replace('pkmn__', 'pkmn__back__');

    const sourceTexture = this.scene.textures.get(spriteKey);
    const sourceBackTexture = this.scene.textures.get(backSpriteKey);
    const fusionTexture = this.scene.textures.get(fusionSpriteKey);
    const fusionBackTexture = this.scene.textures.get(fusionBackSpriteKey);

    const [ sourceFrame, sourceBackFrame, fusionFrame, fusionBackFrame ] = [ sourceTexture, sourceBackTexture, fusionTexture, fusionBackTexture ].map(texture => texture.frames[texture.firstFrame]);
    const [ sourceImage, sourceBackImage, fusionImage, fusionBackImage ] = [ sourceTexture, sourceBackTexture, fusionTexture, fusionBackTexture ].map(i => i.getSourceImage() as HTMLImageElement);

    const canvas = document.createElement('canvas');
		const backCanvas = document.createElement('canvas');
    const fusionCanvas = document.createElement('canvas');
		const fusionBackCanvas = document.createElement('canvas');

    const spriteColors: integer[][] = [];
    const pixelData: Uint8ClampedArray[] = [];

    [ canvas, backCanvas, fusionCanvas, fusionBackCanvas ].forEach((canv: HTMLCanvasElement, c: integer) => {
      const context = canv.getContext('2d');
      const frame = [ sourceFrame, sourceBackFrame, fusionFrame, fusionBackFrame ][c];
      canv.width = frame.width;
      canv.height = frame.height;
      context.drawImage([ sourceImage, sourceBackImage, fusionImage, fusionBackImage ][c], frame.cutX, frame.cutY, frame.width, frame.height, 0, 0, frame.width, frame.height);
      const imageData = context.getImageData(frame.cutX, frame.cutY, frame.width, frame.height);
      pixelData.push(imageData.data);
    });

    for (let f = 0; f < 2; f++) {
      const variantColors = variantColorCache[!f ? spriteKey : backSpriteKey];
      let variantColorSet = new Map<integer, integer[]>();
      if (this.shiny && variantColors && variantColors[this.variant]) {
        Object.keys(variantColors[this.variant]).forEach(k => {
          variantColorSet.set(Utils.rgbaToInt(Array.from(Object.values(Utils.rgbHexToRgba(k)))), Array.from(Object.values(Utils.rgbHexToRgba(variantColors[this.variant][k]))));
        });
      }

      for (let i = 0; i < pixelData[f].length; i += 4) {
        if (pixelData[f][i + 3]) {
          const pixel = pixelData[f].slice(i, i + 4);
          let [ r, g, b, a ] = pixel;
          if (variantColors) {
            const color = Utils.rgbaToInt([r, g, b, a]);
            if (variantColorSet.has(color)) {
              const mappedPixel = variantColorSet.get(color);
              [ r, g, b, a ] = mappedPixel;
            }
          }
          if (!spriteColors.find(c => c[0] === r && c[1] === g && c[2] === b))
            spriteColors.push([ r, g, b, a ]);
        }
      }
    }

    const fusionSpriteColors = JSON.parse(JSON.stringify(spriteColors));

    const pixelColors = [];
    for (let f = 0; f < 2; f++) {
      for (let i = 0; i < pixelData[f].length; i += 4) {
        const total = pixelData[f].slice(i, i + 3).reduce((total: integer, value: integer) => total + value, 0);
        if (!total)
          continue;
        pixelColors.push(argbFromRgba({ r: pixelData[f][i], g: pixelData[f][i + 1], b: pixelData[f][i + 2], a: pixelData[f][i + 3] }));
      }
    }

    const fusionPixelColors = [];
    for (let f = 0; f < 2; f++) {
      const variantColors = variantColorCache[!f ? fusionSpriteKey : fusionBackSpriteKey];
      let variantColorSet = new Map<integer, integer[]>();
      if (this.fusionShiny && variantColors && variantColors[this.fusionVariant]) {
        Object.keys(variantColors[this.fusionVariant]).forEach(k => {
          variantColorSet.set(Utils.rgbaToInt(Array.from(Object.values(Utils.rgbHexToRgba(k)))), Array.from(Object.values(Utils.rgbHexToRgba(variantColors[this.fusionVariant][k]))));
        });
      }
      for (let i = 0; i < pixelData[2 + f].length; i += 4) {
        const total = pixelData[2 + f].slice(i, i + 3).reduce((total: integer, value: integer) => total + value, 0);
        if (!total)
          continue;
        let [ r, g, b, a ] = [ pixelData[2 + f][i], pixelData[2 + f][i + 1], pixelData[2 + f][i + 2], pixelData[2 + f][i + 3] ];
        if (variantColors) {
          const color = Utils.rgbaToInt([r, g, b, a]);
          if (variantColorSet.has(color)) {
            const mappedPixel = variantColorSet.get(color);
            [ r, g, b, a ] = mappedPixel;
          }
        }
        fusionPixelColors.push(argbFromRgba({ r, g, b, a }));
      }
    }
    
    let paletteColors: Map<number, number>;
    let fusionPaletteColors: Map<number, number>;

    const originalRandom = Math.random;
    Math.random = () => Phaser.Math.RND.realInRange(0, 1);
    
    this.scene.executeWithSeedOffset(() => {
      paletteColors = QuantizerCelebi.quantize(pixelColors, 4);
      fusionPaletteColors = QuantizerCelebi.quantize(fusionPixelColors, 4);
    }, 0, 'This result should not vary');

    Math.random = originalRandom;

    const [ palette, fusionPalette ] = [ paletteColors, fusionPaletteColors ]
      .map(paletteColors => {
        let keys = Array.from(paletteColors.keys()).sort((a: integer, b: integer) => paletteColors.get(a) < paletteColors.get(b) ? 1 : -1);
        let rgbaColors: Map<number, integer[]>;
        let hsvColors: Map<number, number[]>;
        
        const mappedColors = new Map<integer, integer[]>();

        do {
          mappedColors.clear();

          rgbaColors = keys.reduce((map: Map<number, integer[]>, k: number) => { map.set(k, Object.values(rgbaFromArgb(k))); return map; }, new Map<number, integer[]>());
          hsvColors = Array.from(rgbaColors.keys()).reduce((map: Map<number, number[]>, k: number) => {
            const rgb = rgbaColors.get(k).slice(0, 3);
            map.set(k, Utils.rgbToHsv(rgb[0], rgb[1], rgb[2]));
            return map;
          }, new Map<number, number[]>());

          for (let c = keys.length - 1; c >= 0; c--) {
            const hsv = hsvColors.get(keys[c]);
            for (let c2 = 0; c2 < c; c2++) {
              const hsv2 = hsvColors.get(keys[c2]);
              const diff = Math.abs(hsv[0] - hsv2[0]);
              if (diff < 30 || diff >= 330) {
                if (mappedColors.has(keys[c]))
                  mappedColors.get(keys[c]).push(keys[c2]);
                else
                  mappedColors.set(keys[c], [ keys[c2] ]);
                break;
              }
            }
          }

          mappedColors.forEach((values: integer[], key: integer) => {
            const keyColor = rgbaColors.get(key);
            const valueColors = values.map(v => rgbaColors.get(v));
            let color = keyColor.slice(0);
            let count = paletteColors.get(key);
            for (let value of values) {
              const valueCount = paletteColors.get(value);
              if (!valueCount)
                continue;
              count += valueCount;
            }

            for (let c = 0; c < 3; c++) {
              color[c] *= (paletteColors.get(key) / count);
              values.forEach((value: integer, i: integer) => {
                if (paletteColors.has(value)) {
                  const valueCount = paletteColors.get(value);
                  color[c] += valueColors[i][c] * (valueCount / count);
                }
              });
              color[c] = Math.round(color[c]);
            }

            paletteColors.delete(key);
            for (let value of values) {
              paletteColors.delete(value);
              if (mappedColors.has(value))
                mappedColors.delete(value);
            }

            paletteColors.set(argbFromRgba({ r: color[0], g: color[1], b: color[2], a: color[3] }), count);
          });

          keys = Array.from(paletteColors.keys()).sort((a: integer, b: integer) => paletteColors.get(a) < paletteColors.get(b) ? 1 : -1);
        } while (mappedColors.size);

        return keys.map(c => Object.values(rgbaFromArgb(c)))
      }
    );

    const paletteDeltas: number[][] = [];

    spriteColors.forEach((sc: integer[], i: integer) => {
      paletteDeltas.push([]);
      for (let p = 0; p < palette.length; p++)
        paletteDeltas[i].push(Utils.deltaRgb(sc, palette[p]));
    });

    const easeFunc = Phaser.Tweens.Builders.GetEaseFunction('Cubic.easeIn');

    for (let sc = 0; sc < spriteColors.length; sc++) {
      const delta = Math.min(...paletteDeltas[sc]);
      const paletteIndex = Math.min(paletteDeltas[sc].findIndex(pd => pd === delta), fusionPalette.length - 1);
      if (delta < 255) {
        const ratio = easeFunc(delta / 255);
        let color = [ 0, 0, 0, fusionSpriteColors[sc][3] ];
        for (let c = 0; c < 3; c++)
          color[c] = Math.round((fusionSpriteColors[sc][c] * ratio) + (fusionPalette[paletteIndex][c] * (1 - ratio)));
          fusionSpriteColors[sc] = color;
      }
    }

    [ this.getSprite(), this.getTintSprite() ].map(s => {
      s.pipelineData[`spriteColors${ignoreOveride && this.summonData?.speciesForm ? 'Base' : ''}`] = spriteColors;
      s.pipelineData[`fusionSpriteColors${ignoreOveride && this.summonData?.speciesForm ? 'Base' : ''}`] = fusionSpriteColors;
    });

    canvas.remove();
    fusionCanvas.remove();
  }

  randSeedInt(range: integer, min: integer = 0): integer {
    return this.scene.currentBattle
      ? this.scene.randBattleSeedInt(range, min)
      : Utils.randSeedInt(range, min);
  }

  randSeedIntRange(min: integer, max: integer): integer {
    return this.randSeedInt((max - min) + 1, min);
  }

  destroy(): void {
    this.battleInfo?.destroy();
    super.destroy();
  }
}

export default interface Pokemon {
  scene: BattleScene
}

export class PlayerPokemon extends Pokemon {
  public compatibleTms: Moves[];

  constructor(scene: BattleScene, species: PokemonSpecies, level: integer, abilityIndex: integer, formIndex: integer, gender: Gender, shiny: boolean, variant: Variant, ivs: integer[], nature: Nature, dataSource: Pokemon | PokemonData) {
    super(scene, 106, 148, species, level, abilityIndex, formIndex, gender, shiny, variant, ivs, nature, dataSource);
    
    if (!dataSource)
      this.generateAndPopulateMoveset();
    this.generateCompatibleTms();
  }

  initBattleInfo(): void {
    this.battleInfo = new PlayerBattleInfo(this.scene);
    this.battleInfo.initInfo(this);
  }

  isPlayer(): boolean {
    return true;
  }

  hasTrainer(): boolean {
    return true;
  }

  isBoss(): boolean {
    return false;
  }

  getFieldIndex(): integer {
    return this.scene.getPlayerField().indexOf(this);
  }

  getBattlerIndex(): BattlerIndex {
    return this.getFieldIndex();
  }

  generateCompatibleTms(): void {
    this.compatibleTms = [];

    const tms = Object.keys(tmSpecies);
    for (let tm of tms) {
      const moveId = parseInt(tm) as Moves;
      let compatible = false;
      for (let p of tmSpecies[tm]) {
        if (Array.isArray(p)) {
          if (p[0] === this.species.speciesId || (this.fusionSpecies && p[0] === this.fusionSpecies.speciesId) && p.slice(1).indexOf(this.species.forms[this.formIndex]) > -1) {
            compatible = true;
            break;
          }
        } else if (p === this.species.speciesId || (this.fusionSpecies && p === this.fusionSpecies.speciesId)) {
          compatible = true;
          break;
        }
      }
      if (reverseCompatibleTms.indexOf(moveId) > -1)
        compatible = !compatible;
      if (compatible)
        this.compatibleTms.push(moveId);
    }
  }

  tryPopulateMoveset(moveset: StarterMoveset): boolean {
    if (!this.getSpeciesForm().validateStarterMoveset(moveset, this.scene.gameData.starterData[this.species.getRootSpeciesId()].eggMoves))
      return false;

    this.moveset = moveset.map(m => new PokemonMove(m));

    return true;
  }

  switchOut(batonPass: boolean, removeFromField: boolean = false): Promise<void> {
    return new Promise(resolve => {
      this.resetTurnData();
      if (!batonPass)
        this.resetSummonData();
      this.hideInfo();
      this.setVisible(false);
      
      this.scene.ui.setMode(Mode.PARTY, PartyUiMode.FAINT_SWITCH, this.getFieldIndex(), (slotIndex: integer, option: PartyOption) => {
        if (slotIndex >= this.scene.currentBattle.getBattlerCount() && slotIndex < 6)
          this.scene.unshiftPhase(new SwitchSummonPhase(this.scene, this.getFieldIndex(), slotIndex, false, batonPass));
        if (removeFromField) {
          this.setVisible(false);
          this.scene.field.remove(this);
          this.scene.triggerPokemonFormChange(this, SpeciesFormChangeActiveTrigger, true);
        }
        this.scene.ui.setMode(Mode.MESSAGE).then(() => resolve());
      }, PartyUiHandler.FilterNonFainted);
    });
  }

  addFriendship(friendship: integer): void {
    const starterSpeciesId = this.species.getRootSpeciesId();
    const fusionStarterSpeciesId = this.isFusion() ? this.fusionSpecies.getRootSpeciesId() : 0;
    const starterData = [
      this.scene.gameData.starterData[starterSpeciesId],
      fusionStarterSpeciesId ? this.scene.gameData.starterData[fusionStarterSpeciesId] : null
    ].filter(d => d);
    const amount = new Utils.IntegerHolder(friendship);
    const starterAmount = new Utils.IntegerHolder(Math.floor(friendship * (this.scene.gameMode.isClassic ? 2 : 1) / (fusionStarterSpeciesId ? 2 : 1)));
    if (amount.value > 0) {
      this.scene.applyModifier(PokemonFriendshipBoosterModifier, true, this, amount);
      this.scene.applyModifier(PokemonFriendshipBoosterModifier, true, this, starterAmount);
      
      this.friendship = Math.min(this.friendship + amount.value, 255);
      if (this.friendship === 255)
        this.scene.validateAchv(achvs.MAX_FRIENDSHIP);
      starterData.forEach((sd: StarterDataEntry, i: integer) => {
        const speciesId = !i ? starterSpeciesId : fusionStarterSpeciesId as Species;
        sd.friendship = (sd.friendship || 0) + starterAmount.value;
        if (sd.friendship >= getStarterValueFriendshipCap(speciesStarters[speciesId])) {
          this.scene.gameData.addStarterCandy(getPokemonSpecies(speciesId), 1);
          sd.friendship = 0;
        }
      });
    } else {
      this.friendship = Math.max(this.friendship + amount.value, 0);
      for (let sd of starterData)
        sd.friendship = Math.max((sd.friendship || 0) + starterAmount.value, 0);
    }
  }
  
  getPossibleEvolution(evolution: SpeciesFormEvolution): Promise<Pokemon> {
    return new Promise(resolve => {
      const evolutionSpecies = getPokemonSpecies(evolution.speciesId);
      const isFusion = evolution instanceof FusionSpeciesFormEvolution;
      let ret: PlayerPokemon;
      if (isFusion) {
        const originalFusionSpecies = this.fusionSpecies;
        const originalFusionFormIndex = this.fusionFormIndex;
        this.fusionSpecies = evolutionSpecies;
        this.fusionFormIndex = evolution.evoFormKey !== null ? Math.max(evolutionSpecies.forms.findIndex(f => f.formKey === evolution.evoFormKey), 0) : this.fusionFormIndex;
        ret = this.scene.addPlayerPokemon(this.species, this.level, this.abilityIndex, this.formIndex, this.gender, this.shiny, this.variant, this.ivs, this.nature, this);
        this.fusionSpecies = originalFusionSpecies;
        this.fusionFormIndex = originalFusionFormIndex;
      } else {
        const formIndex = evolution.evoFormKey !== null && !isFusion ? Math.max(evolutionSpecies.forms.findIndex(f => f.formKey === evolution.evoFormKey), 0) : this.formIndex;
        ret = this.scene.addPlayerPokemon(!isFusion ? evolutionSpecies : this.species, this.level, this.abilityIndex, formIndex, this.gender, this.shiny, this.variant, this.ivs, this.nature, this);
      }
      ret.loadAssets().then(() => resolve(ret));
    });
  }

  evolve(evolution: SpeciesFormEvolution): Promise<void> {
    return new Promise(resolve => {
      this.pauseEvolutions = false;
      this.handleSpecialEvolutions(evolution);
      const isFusion = evolution instanceof FusionSpeciesFormEvolution;
      if (!isFusion)
        this.species = getPokemonSpecies(evolution.speciesId);
      else
        this.fusionSpecies = getPokemonSpecies(evolution.speciesId);
      if (evolution.preFormKey !== null) {
        const formIndex = Math.max((!isFusion ? this.species : this.fusionSpecies).forms.findIndex(f => f.formKey === evolution.evoFormKey), 0);
        if (!isFusion)
          this.formIndex = formIndex;
        else
          this.fusionFormIndex = formIndex;
      }
      this.generateName();
      if (!isFusion) {
        const abilityCount = this.getSpeciesForm().getAbilityCount();
        if (this.abilityIndex >= abilityCount) // Shouldn't happen
          this.abilityIndex = abilityCount - 1;
      } else {
        const abilityCount = this.getFusionSpeciesForm().getAbilityCount();
        if (this.fusionAbilityIndex >= abilityCount) // Shouldn't happen
          this.fusionAbilityIndex = abilityCount - 1;
      }
      this.compatibleTms.splice(0, this.compatibleTms.length);
      this.generateCompatibleTms();
      const updateAndResolve = () => {
        this.loadAssets().then(() => {
          this.calculateStats();
          this.updateInfo(true).then(() => resolve());
        });
      };
      if (!this.scene.gameMode.isDaily || this.metBiome > -1) {
        this.scene.gameData.updateSpeciesDexIvs(this.species.speciesId, this.ivs);
        this.scene.gameData.setPokemonSeen(this, false);
        this.scene.gameData.setPokemonCaught(this, false).then(() => updateAndResolve());
      } else
        updateAndResolve();
    });
  }

  private handleSpecialEvolutions(evolution: SpeciesFormEvolution) {
    const isFusion = evolution instanceof FusionSpeciesFormEvolution;
    
    const evoSpecies = (!isFusion ? this.species : this.fusionSpecies)
    if (evoSpecies.speciesId === Species.NINCADA && evolution.speciesId === Species.NINJASK) {
      const newEvolution = pokemonEvolutions[evoSpecies.speciesId][1];      
      
      if (newEvolution.condition.predicate(this)) {
        const newPokemon = this.scene.addPlayerPokemon(this.species, this.level, this.abilityIndex, this.formIndex, undefined, this.shiny, this.variant, this.ivs, this.nature);
        newPokemon.natureOverride = this.natureOverride;
        newPokemon.passive = this.passive;
        newPokemon.moveset = this.moveset.slice();
        newPokemon.moveset = this.copyMoveset();
        newPokemon.luck = this.luck;
        newPokemon.fusionSpecies = this.fusionSpecies;
        newPokemon.fusionFormIndex = this.fusionFormIndex;
        newPokemon.fusionAbilityIndex = this.fusionAbilityIndex;
        newPokemon.fusionShiny = this.fusionShiny;
        newPokemon.fusionVariant = this.fusionVariant;
        newPokemon.fusionGender = this.fusionGender;
        newPokemon.fusionLuck = this.fusionLuck;

        this.scene.getParty().push(newPokemon);
        newPokemon.evolve(!isFusion ? newEvolution : new FusionSpeciesFormEvolution(this.id, newEvolution));
        const modifiers = this.scene.findModifiers(m => m instanceof PokemonHeldItemModifier
          && (m as PokemonHeldItemModifier).pokemonId === this.id, true) as PokemonHeldItemModifier[];
        modifiers.forEach(m => {
          const clonedModifier = m.clone() as PokemonHeldItemModifier;
          clonedModifier.pokemonId = newPokemon.id;
          this.scene.addModifier(clonedModifier, true);
        });
        this.scene.updateModifiers(true);
      }
    }
  }

  getPossibleForm(formChange: SpeciesFormChange): Promise<Pokemon> {
    return new Promise(resolve => {
      const formIndex = Math.max(this.species.forms.findIndex(f => f.formKey === formChange.formKey), 0);
      const ret = this.scene.addPlayerPokemon(this.species, this.level, this.abilityIndex, formIndex, this.gender, this.shiny, this.variant, this.ivs, this.nature, this);
      ret.loadAssets().then(() => resolve(ret));
    });
  }

  changeForm(formChange: SpeciesFormChange): Promise<void> {
    return new Promise(resolve => {
      this.formIndex = Math.max(this.species.forms.findIndex(f => f.formKey === formChange.formKey), 0);
      this.generateName();
      const abilityCount = this.getSpeciesForm().getAbilityCount();
      if (this.abilityIndex >= abilityCount) // Shouldn't happen
        this.abilityIndex = abilityCount - 1;
      this.compatibleTms.splice(0, this.compatibleTms.length);
      this.generateCompatibleTms();
      const updateAndResolve = () => {
        this.loadAssets().then(() => {
          this.calculateStats();
          this.scene.updateModifiers(true, true);
          this.updateInfo(true).then(() => resolve());
        });
      };
      if (!this.scene.gameMode.isDaily || this.metBiome > -1) {
        this.scene.gameData.setPokemonSeen(this, false);
        this.scene.gameData.setPokemonCaught(this, false).then(() => updateAndResolve());
      } else
        updateAndResolve();
    });
  }

  clearFusionSpecies(): void {
    super.clearFusionSpecies();
    this.generateCompatibleTms();
  }

  /**
  * Returns a Promise to fuse two PlayerPokemon together
  * @param pokemon The PlayerPokemon to fuse to this one
  */
  fuse(pokemon: PlayerPokemon): Promise<void> {
    return new Promise(resolve => {
      this.fusionSpecies = pokemon.species;
      this.fusionFormIndex = pokemon.formIndex;
      this.fusionAbilityIndex = pokemon.abilityIndex;
      this.fusionShiny = pokemon.shiny;
      this.fusionVariant = pokemon.variant;
      this.fusionGender = pokemon.gender;
      this.fusionLuck = pokemon.luck;

      this.scene.validateAchv(achvs.SPLICE);
      this.scene.gameData.gameStats.pokemonFused++;

      // Store the average HP% that each Pokemon has
      const newHpPercent = ((pokemon.hp / pokemon.stats[Stat.HP]) + (this.hp / this.stats[Stat.HP])) / 2;

      this.generateName();
      this.calculateStats();
      
      // Set this Pokemon's HP to the average % of both fusion components
      this.hp = Math.round(this.stats[Stat.HP] * newHpPercent);
      if (!this.isFainted()) {
        // If this Pokemon hasn't fainted, make sure the HP wasn't set over the new maximum
        this.hp = Math.min(this.hp, this.stats[Stat.HP]);
        this.status = getRandomStatus(this.status, pokemon.status); // Get a random valid status between the two
      }
      else if (!pokemon.isFainted()) {
        // If this Pokemon fainted but the other hasn't, make sure the HP wasn't set to zero
        this.hp = Math.max(this.hp, 1);
        this.status = pokemon.status; // Inherit the other Pokemon's status
      }

      this.generateCompatibleTms();
      this.updateInfo(true);
      const fusedPartyMemberIndex = this.scene.getParty().indexOf(pokemon);
      let partyMemberIndex = this.scene.getParty().indexOf(this);
      if (partyMemberIndex > fusedPartyMemberIndex)
        partyMemberIndex--;
      const fusedPartyMemberHeldModifiers = this.scene.findModifiers(m => m instanceof PokemonHeldItemModifier
        && (m as PokemonHeldItemModifier).pokemonId === pokemon.id, true) as PokemonHeldItemModifier[];
      const transferModifiers: Promise<boolean>[] = [];
      for (let modifier of fusedPartyMemberHeldModifiers)
        transferModifiers.push(this.scene.tryTransferHeldItemModifier(modifier, this, true, false, true, true));
      Promise.allSettled(transferModifiers).then(() => {
        this.scene.updateModifiers(true, true).then(() => {
          this.scene.removePartyMemberModifiers(fusedPartyMemberIndex);
          this.scene.getParty().splice(fusedPartyMemberIndex, 1)[0];
          const newPartyMemberIndex = this.scene.getParty().indexOf(this);
          pokemon.getMoveset(true).map(m => this.scene.unshiftPhase(new LearnMovePhase(this.scene, newPartyMemberIndex, m.getMove().id)));
          pokemon.destroy();
          this.updateFusionPalette();
          resolve();
        });
      });
    });
  }

  unfuse(): Promise<void> {
    return new Promise(resolve => {
      this.clearFusionSpecies();

      this.updateInfo(true).then(() => resolve());
      this.updateFusionPalette();
    });
  }

  /** Returns a deep copy of this Pokemon's moveset array */
  copyMoveset(): PokemonMove[] {
    let newMoveset = [];
    this.moveset.forEach(move => 
      newMoveset.push(new PokemonMove(move.moveId, 0, move.ppUp, move.virtual)));

    return newMoveset;
  }
}

export class EnemyPokemon extends Pokemon {
  public trainerSlot: TrainerSlot;
  public aiType: AiType;
  public bossSegments: integer;
  public bossSegmentIndex: integer;

  constructor(scene: BattleScene, species: PokemonSpecies, level: integer, trainerSlot: TrainerSlot, boss: boolean, dataSource: PokemonData) {
    super(scene, 236, 84, species, level, dataSource?.abilityIndex, dataSource?.formIndex,
      dataSource?.gender, dataSource ? dataSource.shiny : false, dataSource ? dataSource.variant : undefined, null, dataSource ? dataSource.nature : undefined, dataSource);

    this.trainerSlot = trainerSlot;
    if (boss)
      this.setBoss();

    if (!dataSource) {
      this.generateAndPopulateMoveset();

      this.trySetShiny();
      if (Overrides.OPP_SHINY_OVERRIDE) {
        this.shiny = true;
        this.initShinySparkle();
      }
      if (this.shiny) {
        this.variant = this.generateVariant();
        if (Overrides.OPP_VARIANT_OVERRIDE)
          this.variant = Overrides.OPP_VARIANT_OVERRIDE;
      }

      this.luck = (this.shiny ? this.variant + 1 : 0) + (this.fusionShiny ? this.fusionVariant + 1 : 0);

      let prevolution: Species;
      let speciesId = species.speciesId;
      while ((prevolution = pokemonPrevolutions[speciesId])) {
        const evolution = pokemonEvolutions[prevolution].find(pe => pe.speciesId === speciesId && (!pe.evoFormKey || pe.evoFormKey === this.getFormKey()));
        if (evolution.condition?.enforceFunc)
          evolution.condition.enforceFunc(this);
        speciesId = prevolution;
      }
    }

    this.aiType = boss || this.hasTrainer() ? AiType.SMART : AiType.SMART_RANDOM;
  }

  initBattleInfo(): void {
    if (!this.battleInfo) {
      this.battleInfo = new EnemyBattleInfo(this.scene);
      this.battleInfo.updateBossSegments(this);
      this.battleInfo.initInfo(this);
    } else
      this.battleInfo.updateBossSegments(this);
  }
  
  setBoss(boss: boolean = true, bossSegments: integer = 0): void {
    if (boss) {
      this.bossSegments = bossSegments || this.scene.getEncounterBossSegments(this.scene.currentBattle.waveIndex, this.level, this.species, true);
      this.bossSegmentIndex = this.bossSegments - 1;
    } else {
      this.bossSegments = 0;
      this.bossSegmentIndex = 0;
    }
  }

  generateAndPopulateMoveset(formIndex?: integer): void {
    switch (true) {
      case (this.species.speciesId === Species.SMEARGLE):
        this.moveset = [
          new PokemonMove(Moves.SKETCH),
          new PokemonMove(Moves.SKETCH),
          new PokemonMove(Moves.SKETCH),
          new PokemonMove(Moves.SKETCH)
        ];
        break;
      case (this.species.speciesId === Species.ETERNATUS):
        this.moveset = (formIndex !== undefined ? formIndex : this.formIndex)
          ? [
            new PokemonMove(Moves.DYNAMAX_CANNON),
            new PokemonMove(Moves.CROSS_POISON),
            new PokemonMove(Moves.FLAMETHROWER),
            new PokemonMove(Moves.RECOVER, 0, -4)
          ]
          : [
            new PokemonMove(Moves.ETERNABEAM),
            new PokemonMove(Moves.SLUDGE_BOMB),
            new PokemonMove(Moves.DRAGON_DANCE),
            new PokemonMove(Moves.COSMIC_POWER)
          ];
      break;
      default:
        super.generateAndPopulateMoveset();
        break;
    }
  }

  getNextMove(): QueuedMove {
    const queuedMove = this.getMoveQueue().length
      ? this.getMoveset().find(m => m.moveId === this.getMoveQueue()[0].move)
      : null;
    if (queuedMove) {
      if (queuedMove.isUsable(this, this.getMoveQueue()[0].ignorePP))
        return { move: queuedMove.moveId, targets: this.getMoveQueue()[0].targets, ignorePP: this.getMoveQueue()[0].ignorePP };
      else {
        this.getMoveQueue().shift();
        return this.getNextMove();
      }
    }

    const movePool = this.getMoveset().filter(m => m.isUsable(this));
    if (movePool.length) {
      if (movePool.length === 1)
        return { move: movePool[0].moveId, targets: this.getNextTargets(movePool[0].moveId) };
      const encoreTag = this.getTag(EncoreTag) as EncoreTag;
      if (encoreTag) {
        const encoreMove = movePool.find(m => m.moveId === encoreTag.moveId);
        if (encoreMove)
          return { move: encoreMove.moveId, targets: this.getNextTargets(encoreMove.moveId) };
      }
      switch (this.aiType) {
        case AiType.RANDOM:
          const moveId = movePool[this.scene.randBattleSeedInt(movePool.length)].moveId;
          return { move: moveId, targets: this.getNextTargets(moveId) };
        case AiType.SMART_RANDOM:
        case AiType.SMART:
          const moveScores = movePool.map(() => 0);
          const moveTargets = Object.fromEntries(movePool.map(m => [ m.moveId, this.getNextTargets(m.moveId) ]));
          for (let m in movePool) {
            const pokemonMove = movePool[m];
            const move = pokemonMove.getMove();

            const variableType = new Utils.IntegerHolder(move.type);
            applyAbAttrs(VariableMoveTypeAbAttr, this, null, variableType);
            const moveType = variableType.value as Type;

            let moveScore = moveScores[m];
            let targetScores: integer[] = [];

            for (let mt of moveTargets[move.id]) {
              // Prevent a target score from being calculated when the target is whoever attacks the user
              if (mt === BattlerIndex.ATTACKER)
                break;

              const target = this.scene.getField()[mt];
              let targetScore = move.getUserBenefitScore(this, target, move) + move.getTargetBenefitScore(this, target, move) * (mt < BattlerIndex.ENEMY === this.isPlayer() ? 1 : -1);
              if (move.name.endsWith(' (N)') || !move.applyConditions(this, target, move))
                targetScore = -20;
              else if (move instanceof AttackMove) {
                const effectiveness = target.getAttackMoveEffectiveness(this, pokemonMove);
                if (target.isPlayer() !== this.isPlayer()) {
                  targetScore *= effectiveness;
                  if (this.isOfType(moveType))
                    targetScore *= 1.5;
                } else if (effectiveness) {
                  targetScore /= effectiveness;
                  if (this.isOfType(moveType))
                    targetScore /= 1.5;
                }
                if (!targetScore)
                  targetScore = -20;
              }
              targetScores.push(targetScore);
            }

            moveScore += Math.max(...targetScores);

            // could make smarter by checking opponent def/spdef
            moveScores[m] = moveScore;
          }

          console.log(moveScores);

          const sortedMovePool = movePool.slice(0);
          sortedMovePool.sort((a, b) => {
            const scoreA = moveScores[movePool.indexOf(a)];
            const scoreB = moveScores[movePool.indexOf(b)];
            return scoreA < scoreB ? 1 : scoreA > scoreB ? -1 : 0;
          });
          let r = 0;
          if (this.aiType === AiType.SMART_RANDOM) {
            while (r < sortedMovePool.length - 1 && this.scene.randBattleSeedInt(8) >= 5)
              r++;
          } else if (this.aiType === AiType.SMART) {
            while (r < sortedMovePool.length - 1 && (moveScores[movePool.indexOf(sortedMovePool[r + 1])] / moveScores[movePool.indexOf(sortedMovePool[r])]) >= 0
              && this.scene.randBattleSeedInt(100) < Math.round((moveScores[movePool.indexOf(sortedMovePool[r + 1])] / moveScores[movePool.indexOf(sortedMovePool[r])]) * 50))
              r++;
          }
          console.log(movePool.map(m => m.getName()), moveScores, r, sortedMovePool.map(m => m.getName()));
          return { move: sortedMovePool[r].moveId, targets: moveTargets[sortedMovePool[r].moveId] };
      }
    }

    return { move: Moves.STRUGGLE, targets: this.getNextTargets(Moves.STRUGGLE) };
  }

  getNextTargets(moveId: Moves): BattlerIndex[] {
    const moveTargets = getMoveTargets(this, moveId);
    const targets = this.scene.getField(true).filter(p => moveTargets.targets.indexOf(p.getBattlerIndex()) > -1);
    if (moveTargets.multiple)
      return targets.map(p => p.getBattlerIndex());

    const move = allMoves[moveId];

    const benefitScores = targets
      .map(p => [ p.getBattlerIndex(), move.getTargetBenefitScore(this, p, move) * (p.isPlayer() === this.isPlayer() ? 1 : -1) ]);

    const sortedBenefitScores = benefitScores.slice(0);
    sortedBenefitScores.sort((a, b) => {
      const scoreA = a[1];
      const scoreB = b[1];
      return scoreA < scoreB ? 1 : scoreA > scoreB ? -1 : 0;
    });

    if (!sortedBenefitScores.length) {
      // Set target to BattlerIndex.ATTACKER when using a counter move
      // This is the same as when the player does so
      if (!!move.findAttr(attr => attr instanceof CounterDamageAttr))
        return [BattlerIndex.ATTACKER];
      
      return [];
    }

    let targetWeights = sortedBenefitScores.map(s => s[1]);
    const lowestWeight = targetWeights[targetWeights.length - 1];

    if (lowestWeight < 1) {
      for (let w = 0; w < targetWeights.length; w++)
        targetWeights[w] += Math.abs(lowestWeight - 1);
    }

    const benefitCutoffIndex = targetWeights.findIndex(s => s < targetWeights[0] / 2);
    if (benefitCutoffIndex > -1)
      targetWeights = targetWeights.slice(0, benefitCutoffIndex);

    const thresholds: integer[] = [];
    let totalWeight: integer;
    targetWeights.reduce((total: integer, w: integer) => {
      total += w;
      thresholds.push(total);
      totalWeight = total;
      return total;
    }, 0);

    const randValue = this.scene.randBattleSeedInt(totalWeight);
    let targetIndex: integer;

    thresholds.every((t, i) => {
      if (randValue >= t)
        return true;

      targetIndex = i;
      return false;
    });

    return [ sortedBenefitScores[targetIndex][0] ];
  }

  isPlayer() {
    return false;
  }

  hasTrainer(): boolean {
    return !!this.trainerSlot;
  }

  isBoss(): boolean {
    return !!this.bossSegments;
  }

  getBossSegmentIndex(): integer {
    const segments = (this as EnemyPokemon).bossSegments;
    const segmentSize = this.getMaxHp() / segments;
    for (let s = segments - 1; s > 0; s--) {
      const hpThreshold = Math.round(segmentSize * s);
      if (this.hp > hpThreshold) {
        return s;
      }
    }

    return 0;
  }

  damage(damage: integer, ignoreSegments: boolean = false, preventEndure: boolean = false): integer {
    if (this.isFainted())
      return 0;

    let clearedBossSegmentIndex = this.isBoss() 
      ? this.bossSegmentIndex + 1
      : 0;

    if (this.isBoss() && !ignoreSegments) {
      const segmentSize = this.getMaxHp() / this.bossSegments;
      for (let s = this.bossSegmentIndex; s > 0; s--) {
        const hpThreshold = segmentSize * s;
        const roundedHpThreshold = Math.round(hpThreshold);
        if (this.hp >= roundedHpThreshold) {
          if (this.hp - damage <= roundedHpThreshold) {
            const hpRemainder = this.hp - roundedHpThreshold;
            let segmentsBypassed = 0;
            while (segmentsBypassed < this.bossSegmentIndex && this.canBypassBossSegments(segmentsBypassed + 1) && (damage - hpRemainder) >= Math.round(segmentSize * Math.pow(2, segmentsBypassed + 1))) {
              segmentsBypassed++;
              //console.log('damage', damage, 'segment', segmentsBypassed + 1, 'segment size', segmentSize, 'damage needed', Math.round(segmentSize * Math.pow(2, segmentsBypassed + 1)));
            }

            damage = hpRemainder + Math.round(segmentSize * segmentsBypassed);
            clearedBossSegmentIndex = s - segmentsBypassed;
          }
          break;
        }
      }
    }

    switch (this.scene.currentBattle.battleSpec) {
      case BattleSpec.FINAL_BOSS:
        if (!this.formIndex && this.bossSegmentIndex < 1)
          damage = Math.min(damage, this.hp - 1);
    }

    let ret = super.damage(damage, ignoreSegments, preventEndure);

    if (this.isBoss()) {
      if (ignoreSegments) {
        const segmentSize = this.getMaxHp() / this.bossSegments;
        clearedBossSegmentIndex = Math.ceil(this.hp / segmentSize);
      }
      if (clearedBossSegmentIndex <= this.bossSegmentIndex)
        this.handleBossSegmentCleared(clearedBossSegmentIndex);
      this.battleInfo.updateBossSegments(this);
    }

    return ret;
  }

  canBypassBossSegments(segmentCount: integer = 1): boolean {
    if (this.scene.currentBattle.battleSpec === BattleSpec.FINAL_BOSS) {
      if (!this.formIndex && (this.bossSegmentIndex - segmentCount) < 1)
        return false;
    }

    return true;
  }

  handleBossSegmentCleared(segmentIndex: integer): void {
    while (segmentIndex - 1 < this.bossSegmentIndex) {
      let boostedStat = BattleStat.RAND;

      const battleStats = Utils.getEnumValues(BattleStat).slice(0, -3);
      const statWeights = new Array().fill(battleStats.length).filter((bs: BattleStat) => this.summonData.battleStats[bs] < 6).map((bs: BattleStat) => this.getStat(bs + 1));
      const statThresholds: integer[] = [];
      let totalWeight = 0;
      for (let bs of battleStats) {
        totalWeight += statWeights[bs];
        statThresholds.push(totalWeight);
      }

      const randInt = Utils.randSeedInt(totalWeight);

      for (let bs of battleStats) {
        if (randInt < statThresholds[bs]) {
          boostedStat = bs;
          break;
        }
      }

      let statLevels = 1;

      switch (segmentIndex) {
        case 1:
          if (this.bossSegments >= 3)
            statLevels++;
          break;
        case 2:
          if (this.bossSegments >= 5)
            statLevels++;
          break;
      }

      this.scene.unshiftPhase(new StatChangePhase(this.scene, this.getBattlerIndex(), true, [ boostedStat ], statLevels, true, true));

      this.bossSegmentIndex--;
    }
  }

  heal(amount: integer): integer {
    if (this.isBoss()) {
      let amountRatio = amount / this.getMaxHp();
      let segmentBypassCount = Math.floor(amountRatio / (1 / this.bossSegments));
      const segmentSize = this.getMaxHp() / this.bossSegments;
      for (let s = 1; s < this.bossSegments; s++) {
        const hpThreshold = segmentSize * s;
        if (this.hp <= Math.round(hpThreshold)) {
          const healAmount = Math.min(amount, this.getMaxHp() - this.hp, Math.round(hpThreshold + (segmentSize * segmentBypassCount) - this.hp));
          this.hp += healAmount;
          return healAmount;
        } else if (s >= this.bossSegmentIndex)
          return super.heal(amount);
      }
    }

    return super.heal(amount);
  }

  getFieldIndex(): integer {
    return this.scene.getEnemyField().indexOf(this);
  }

  getBattlerIndex(): BattlerIndex {
    return BattlerIndex.ENEMY + this.getFieldIndex();
  }

  addToParty(pokeballType: PokeballType) {
    const party = this.scene.getParty();
    let ret: PlayerPokemon = null;

    if (party.length < 6) {
      this.pokeball = pokeballType;
      this.metLevel = this.level;
      this.metBiome = this.scene.arena.biomeType;
      const newPokemon = this.scene.addPlayerPokemon(this.species, this.level, this.abilityIndex, this.formIndex, this.gender, this.shiny, this.variant, this.ivs, this.nature, this);
      party.push(newPokemon);
      ret = newPokemon;
      this.scene.triggerPokemonFormChange(newPokemon, SpeciesFormChangeActiveTrigger, true);
    }

    return ret;
  }
}

export interface TurnMove {
  move: Moves;
  targets?: BattlerIndex[];
  result: MoveResult;
  virtual?: boolean;
  turn?: integer;
}

export interface QueuedMove {
  move: Moves;
  targets: BattlerIndex[];
  ignorePP?: boolean;
}

export interface AttackMoveResult {
  move: Moves;
  result: DamageResult;
  damage: integer;
  critical: boolean;
  sourceId: integer;
}

export class PokemonSummonData {
  public battleStats: integer[] = [ 0, 0, 0, 0, 0, 0, 0 ];
  public moveQueue: QueuedMove[] = [];
  public disabledMove: Moves = Moves.NONE;
  public disabledTurns: integer = 0;
  public tags: BattlerTag[] = [];
  public abilitySuppressed: boolean = false;

  public speciesForm: PokemonSpeciesForm;
  public fusionSpeciesForm: PokemonSpeciesForm;
  public ability: Abilities = Abilities.NONE;
  public gender: Gender;
  public fusionGender: Gender;
  public stats: integer[];
  public moveset: PokemonMove[];
  public types: Type[];
}

export class PokemonBattleData {
  public hitCount: integer = 0;
  public endured: boolean = false;
  public berriesEaten: BerryType[] = [];
  public abilitiesApplied: Abilities[] = [];
}

export class PokemonBattleSummonData {
  public turnCount: integer = 1;
  public moveHistory: TurnMove[] = [];
}

export class PokemonTurnData {
  public flinched: boolean;
  public acted: boolean;
  public hitCount: integer;
  public hitsLeft: integer;
  public damageDealt: integer = 0;
  public damageTaken: integer = 0;
  public attacksReceived: AttackMoveResult[] = [];
}

export enum AiType {
  RANDOM,
  SMART_RANDOM,
  SMART
}

export enum MoveResult {
  PENDING,
  SUCCESS,
  FAIL,
  MISS,
  OTHER
}

export enum HitResult {
  EFFECTIVE = 1,
  SUPER_EFFECTIVE,
  NOT_VERY_EFFECTIVE,
  ONE_HIT_KO,
  NO_EFFECT,
  STATUS,
  HEAL,
  FAIL,
  MISS,
  OTHER
}

export type DamageResult = HitResult.EFFECTIVE | HitResult.SUPER_EFFECTIVE | HitResult.NOT_VERY_EFFECTIVE | HitResult.ONE_HIT_KO | HitResult.OTHER;

export class PokemonMove {
  public moveId: Moves;
  public ppUsed: integer;
  public ppUp: integer;
  public virtual: boolean;

  constructor(moveId: Moves, ppUsed?: integer, ppUp?: integer, virtual?: boolean) {
    this.moveId = moveId;
    this.ppUsed = ppUsed || 0;
    this.ppUp = ppUp || 0;
    this.virtual = !!virtual;
  }

  isUsable(pokemon: Pokemon, ignorePp?: boolean): boolean {
    if (this.moveId && pokemon.summonData?.disabledMove === this.moveId)
      return false;
    return (ignorePp || this.ppUsed < this.getMovePp() || this.getMove().pp === -1) && !this.getMove().name.endsWith(' (N)');
  }

  getMove(): Move {
    return allMoves[this.moveId];
  }

  /**
   * Sets {@link ppUsed} for this move and ensures the value does not exceed {@link getMovePp}
   * @param {number} count Amount of PP to use
   */
  usePp(count: number = 1) {
    this.ppUsed = Math.min(this.ppUsed + count, this.getMovePp());
  }

  getMovePp(): integer {
    return this.getMove().pp + this.ppUp * Math.max(Math.floor(this.getMove().pp / 5), 1);
  }

  getPpRatio(): number {
    return 1 - (this.ppUsed / this.getMovePp());
  }

  getName(): string {
    return this.getMove().name;
  }

  /**
  * Copies an existing move or creates a valid PokemonMove object from json representing one
  * @param {PokemonMove | any} source The data for the move to copy
  * @return {PokemonMove} A valid pokemonmove object
  */
  static loadMove(source: PokemonMove | any): PokemonMove {
    return new PokemonMove(source.moveId, source.ppUsed, source.ppUp, source.virtual);
  }
}<|MERGE_RESOLUTION|>--- conflicted
+++ resolved
@@ -43,15 +43,7 @@
 import { SpeciesFormChange, SpeciesFormChangeActiveTrigger, SpeciesFormChangeMoveLearnedTrigger, SpeciesFormChangePostMoveTrigger, SpeciesFormChangeStatusEffectTrigger } from '../data/pokemon-forms';
 import { TerrainType } from '../data/terrain';
 import { TrainerSlot } from '../data/trainer-config';
-<<<<<<< HEAD
-<<<<<<< HEAD
-import { ABILITY_OVERRIDE, MOVE_OVERRIDE, MOVE_OVERRIDE_2, MOVE_OVERRIDE_3, OPP_ABILITY_OVERRIDE, OPP_MOVE_OVERRIDE, OPP_MOVE_OVERRIDE_2, OPP_SHINY_OVERRIDE, OPP_VARIANT_OVERRIDE } from '../overrides';
-=======
-import { ABILITY_OVERRIDE, MOVE_OVERRIDE, MOVE_OVERRIDE_2, OPP_ABILITY_OVERRIDE, OPP_MOVE_OVERRIDE, OPP_MOVE_OVERRIDE_2, OPP_PASSIVE_ABILITY_OVERRIDE, OPP_SHINY_OVERRIDE, OPP_VARIANT_OVERRIDE, PASSIVE_ABILITY_OVERRIDE } from '../overrides';
->>>>>>> main
-=======
 import * as Overrides from '../overrides';
->>>>>>> 9cbf244d
 import { BerryType } from '../data/berry';
 import i18next from '../plugins/i18n';
 
@@ -733,19 +725,6 @@
       ? this.summonData.moveset
       : this.moveset;
 
-<<<<<<< HEAD
-    if (MOVE_OVERRIDE && this.isPlayer())
-      this.moveset[0] = new PokemonMove(MOVE_OVERRIDE, Math.min(this.moveset[0].ppUsed, allMoves[MOVE_OVERRIDE].pp));
-    else if (OPP_MOVE_OVERRIDE && !this.isPlayer())
-      this.moveset[0] = new PokemonMove(OPP_MOVE_OVERRIDE, Math.min(this.moveset[0].ppUsed, allMoves[OPP_MOVE_OVERRIDE].pp));
-    if (MOVE_OVERRIDE_2 && this.isPlayer())
-      this.moveset[1] = new PokemonMove(MOVE_OVERRIDE_2, Math.min(this.moveset[1].ppUsed, allMoves[MOVE_OVERRIDE_2].pp));
-    else if (OPP_MOVE_OVERRIDE_2 && !this.isPlayer())
-      this.moveset[1] = new PokemonMove(OPP_MOVE_OVERRIDE_2, Math.min(this.moveset[1].ppUsed, allMoves[OPP_MOVE_OVERRIDE_2].pp));
-    if (MOVE_OVERRIDE_3 && this.isPlayer())
-      this.moveset[2] = new PokemonMove(MOVE_OVERRIDE_3, Math.min(this.moveset[2].ppUsed, allMoves[MOVE_OVERRIDE_3].pp));
-
-=======
     // Overrides moveset based on arrays specified in overrides.ts
     const overrideArray: Array<Moves> = this.isPlayer() ? Overrides.MOVESET_OVERRIDE : Overrides.OPP_MOVESET_OVERRIDE;
     if (overrideArray.length > 0) {
@@ -754,7 +733,6 @@
         this.moveset[index] = new PokemonMove(move, Math.min(ppUsed, allMoves[move].pp))
       });
     }
->>>>>>> 9cbf244d
 
     return ret;
   }
