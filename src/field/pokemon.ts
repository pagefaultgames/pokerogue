import Phaser from "phaser";
import type { AnySound } from "#app/battle-scene";
import type BattleScene from "#app/battle-scene";
import { globalScene } from "#app/global-scene";
import type { Variant, VariantSet } from "#app/data/variant";
import { variantColorCache } from "#app/data/variant";
import { variantData } from "#app/data/variant";
import BattleInfo, {
  PlayerBattleInfo,
  EnemyBattleInfo,
} from "#app/ui/battle-info";
import type Move from "#app/data/moves/move";
import {
  HighCritAttr,
  StatChangeBeforeDmgCalcAttr,
  HitsTagAttr,
  applyMoveAttrs,
  FixedDamageAttr,
  VariableAtkAttr,
  allMoves,
  TypelessAttr,
  CritOnlyAttr,
  getMoveTargets,
  OneHitKOAttr,
  VariableMoveTypeAttr,
  VariableDefAttr,
  AttackMove,
  ModifiedDamageAttr,
  VariableMoveTypeMultiplierAttr,
  IgnoreOpponentStatStagesAttr,
  SacrificialAttr,
  VariableMoveCategoryAttr,
  CounterDamageAttr,
  StatStageChangeAttr,
  RechargeAttr,
  IgnoreWeatherTypeDebuffAttr,
  BypassBurnDamageReductionAttr,
  SacrificialAttrOnHit,
  OneHitKOAccuracyAttr,
  RespectAttackTypeImmunityAttr,
  CombinedPledgeStabBoostAttr,
  VariableMoveTypeChartAttr,
  HpSplitAttr,
} from "#app/data/moves/move";
import { MoveTarget } from "#enums/MoveTarget";
import { MoveCategory } from "#enums/MoveCategory";
import type { PokemonSpeciesForm } from "#app/data/pokemon-species";
import {
  default as PokemonSpecies,
  getFusedSpeciesName,
  getPokemonSpecies,
  getPokemonSpeciesForm,
} from "#app/data/pokemon-species";
import {
  getStarterValueFriendshipCap,
  speciesStarterCosts,
} from "#app/data/balance/starters";
import type { Constructor } from "#app/utils";
import { isNullOrUndefined, randSeedInt, type nil } from "#app/utils";
import * as Utils from "#app/utils";
import type { TypeDamageMultiplier } from "#app/data/type";
import { getTypeDamageMultiplier, getTypeRgb } from "#app/data/type";
import { PokemonType } from "#enums/pokemon-type";
import { getLevelTotalExp } from "#app/data/exp";
import {
  Stat,
  type PermanentStat,
  type BattleStat,
  type EffectiveStat,
  PERMANENT_STATS,
  BATTLE_STATS,
  EFFECTIVE_STATS,
} from "#enums/stat";
import {
  DamageMoneyRewardModifier,
  EnemyDamageBoosterModifier,
  EnemyDamageReducerModifier,
  EnemyEndureChanceModifier,
  EnemyFusionChanceModifier,
  HiddenAbilityRateBoosterModifier,
  BaseStatModifier,
  PokemonFriendshipBoosterModifier,
  PokemonHeldItemModifier,
  PokemonNatureWeightModifier,
  ShinyRateBoosterModifier,
  SurviveDamageModifier,
  TempStatStageBoosterModifier,
  TempCritBoosterModifier,
  StatBoosterModifier,
  CritBoosterModifier,
  PokemonBaseStatFlatModifier,
  PokemonBaseStatTotalModifier,
  PokemonIncrementingStatModifier,
  EvoTrackerModifier,
  PokemonMultiHitModifier,
} from "#app/modifier/modifier";
import { PokeballType } from "#enums/pokeball";
import { Gender } from "#app/data/gender";
import { initMoveAnim, loadMoveAnimAssets } from "#app/data/battle-anims";
import { Status, getRandomStatus } from "#app/data/status-effect";
import type {
  SpeciesFormEvolution,
  SpeciesEvolutionCondition,
} from "#app/data/balance/pokemon-evolutions";
import {
  pokemonEvolutions,
  pokemonPrevolutions,
  FusionSpeciesFormEvolution,
} from "#app/data/balance/pokemon-evolutions";
import {
  reverseCompatibleTms,
  tmSpecies,
  tmPoolTiers,
} from "#app/data/balance/tms";
import {
  BattlerTag,
  BattlerTagLapseType,
  EncoreTag,
  GroundedTag,
  HighestStatBoostTag,
  SubstituteTag,
  TypeImmuneTag,
  getBattlerTag,
  SemiInvulnerableTag,
  TypeBoostTag,
  MoveRestrictionBattlerTag,
  ExposedTag,
  DragonCheerTag,
  CritBoostTag,
  TrappedTag,
  TarShotTag,
  AutotomizedTag,
  PowerTrickTag,
} from "../data/battler-tags";
import { WeatherType } from "#enums/weather-type";
import {
  ArenaTagSide,
  NoCritTag,
  WeakenMoveScreenTag,
} from "#app/data/arena-tag";
import type { SuppressAbilitiesTag } from "#app/data/arena-tag";
import type { Ability, AbAttr } from "#app/data/ability";
import {
  StatMultiplierAbAttr,
  BlockCritAbAttr,
  BonusCritAbAttr,
  BypassBurnDamageReductionAbAttr,
  FieldPriorityMoveImmunityAbAttr,
  IgnoreOpponentStatStagesAbAttr,
  MoveImmunityAbAttr,
  PreDefendFullHpEndureAbAttr,
  ReceivedMoveDamageMultiplierAbAttr,
  StabBoostAbAttr,
  StatusEffectImmunityAbAttr,
  TypeImmunityAbAttr,
  WeightMultiplierAbAttr,
  allAbilities,
  applyAbAttrs,
  applyStatMultiplierAbAttrs,
  applyPreApplyBattlerTagAbAttrs,
  applyPreAttackAbAttrs,
  applyPreDefendAbAttrs,
  applyPreSetStatusAbAttrs,
  UnsuppressableAbilityAbAttr,
  NoFusionAbilityAbAttr,
  MultCritAbAttr,
  IgnoreTypeImmunityAbAttr,
  DamageBoostAbAttr,
  IgnoreTypeStatusEffectImmunityAbAttr,
  ConditionalCritAbAttr,
  applyFieldStatMultiplierAbAttrs,
  FieldMultiplyStatAbAttr,
  AddSecondStrikeAbAttr,
  UserFieldStatusEffectImmunityAbAttr,
  UserFieldBattlerTagImmunityAbAttr,
  BattlerTagImmunityAbAttr,
  MoveTypeChangeAbAttr,
  FullHpResistTypeAbAttr,
  applyCheckTrappedAbAttrs,
  CheckTrappedAbAttr,
  PostSetStatusAbAttr,
  applyPostSetStatusAbAttrs,
  InfiltratorAbAttr,
  AlliedFieldDamageReductionAbAttr,
  PostDamageAbAttr,
  applyPostDamageAbAttrs,
  CommanderAbAttr,
  applyPostItemLostAbAttrs,
  PostItemLostAbAttr,
  applyOnGainAbAttrs,
  PreLeaveFieldAbAttr,
  applyPreLeaveFieldAbAttrs,
  applyOnLoseAbAttrs,
  PreLeaveFieldRemoveSuppressAbilitiesSourceAbAttr,
} from "#app/data/ability";
import type PokemonData from "#app/system/pokemon-data";
import { BattlerIndex } from "#app/battle";
import { Mode } from "#app/ui/ui";
import type { PartyOption } from "#app/ui/party-ui-handler";
import PartyUiHandler, { PartyUiMode } from "#app/ui/party-ui-handler";
import SoundFade from "phaser3-rex-plugins/plugins/soundfade";
import type { LevelMoves } from "#app/data/balance/pokemon-level-moves";
import {
  EVOLVE_MOVE,
  RELEARN_MOVE,
} from "#app/data/balance/pokemon-level-moves";
import { DamageAchv, achvs } from "#app/system/achv";
import type { StarterDataEntry, StarterMoveset } from "#app/system/game-data";
import { DexAttr } from "#app/system/game-data";
import {
  QuantizerCelebi,
  argbFromRgba,
  rgbaFromArgb,
} from "@material/material-color-utilities";
import { getNatureStatMultiplier } from "#app/data/nature";
import type { SpeciesFormChange } from "#app/data/pokemon-forms";
import {
  SpeciesFormChangeActiveTrigger,
  SpeciesFormChangeLapseTeraTrigger,
  SpeciesFormChangeMoveLearnedTrigger,
  SpeciesFormChangePostMoveTrigger,
  SpeciesFormChangeStatusEffectTrigger,
} from "#app/data/pokemon-forms";
import { TerrainType } from "#app/data/terrain";
import type { TrainerSlot } from "#app/data/trainer-config";
import Overrides from "#app/overrides";
import i18next from "i18next";
import { speciesEggMoves } from "#app/data/balance/egg-moves";
import { ModifierTier } from "#app/modifier/modifier-tier";
import { applyChallenges, ChallengeType } from "#app/data/challenge";
import { Abilities } from "#enums/abilities";
import { ArenaTagType } from "#enums/arena-tag-type";
import { BattleSpec } from "#enums/battle-spec";
import { BattlerTagType } from "#enums/battler-tag-type";
import type { BerryType } from "#enums/berry-type";
import { Biome } from "#enums/biome";
import { Moves } from "#enums/moves";
import { Species } from "#enums/species";
import { getPokemonNameWithAffix } from "#app/messages";
import { DamageAnimPhase } from "#app/phases/damage-anim-phase";
import { FaintPhase } from "#app/phases/faint-phase";
import { LearnMovePhase } from "#app/phases/learn-move-phase";
import { MoveEffectPhase } from "#app/phases/move-effect-phase";
import { MoveEndPhase } from "#app/phases/move-end-phase";
import { ObtainStatusEffectPhase } from "#app/phases/obtain-status-effect-phase";
import { StatStageChangePhase } from "#app/phases/stat-stage-change-phase";
import { SwitchSummonPhase } from "#app/phases/switch-summon-phase";
import { Challenges } from "#enums/challenges";
import { PokemonAnimType } from "#enums/pokemon-anim-type";
import { PLAYER_PARTY_MAX_SIZE } from "#app/constants";
import { CustomPokemonData } from "#app/data/custom-pokemon-data";
import { SwitchType } from "#enums/switch-type";
import { SpeciesFormKey } from "#enums/species-form-key";
import {
  BASE_HIDDEN_ABILITY_CHANCE,
  BASE_SHINY_CHANCE,
  SHINY_EPIC_CHANCE,
  SHINY_VARIANT_CHANCE,
} from "#app/data/balance/rates";
import { Nature } from "#enums/nature";
import { StatusEffect } from "#enums/status-effect";
import { doShinySparkleAnim } from "#app/field/anims";

export enum LearnMoveSituation {
  MISC,
  LEVEL_UP,
  RELEARN,
  EVOLUTION,
  EVOLUTION_FUSED, // If fusionSpecies has Evolved
  EVOLUTION_FUSED_BASE, // If fusion's base species has Evolved
}

export enum FieldPosition {
  CENTER,
  LEFT,
  RIGHT,
}

export default abstract class Pokemon extends Phaser.GameObjects.Container {
  public id: number;
  public name: string;
  public nickname: string;
  public species: PokemonSpecies;
  public formIndex: number;
  public abilityIndex: number;
  public passive: boolean;
  public shiny: boolean;
  public variant: Variant;
  public pokeball: PokeballType;
  protected battleInfo: BattleInfo;
  public level: number;
  public exp: number;
  public levelExp: number;
  public gender: Gender;
  public hp: number;
  public stats: number[];
  public ivs: number[];
  public nature: Nature;
  public moveset: (PokemonMove | null)[];
  public status: Status | null;
  public friendship: number;
  public metLevel: number;
  public metBiome: Biome | -1;
  public metSpecies: Species;
  public metWave: number;
  public luck: number;
  public pauseEvolutions: boolean;
  public pokerus: boolean;
  public switchOutStatus: boolean;
  public evoCounter: number;
  public teraType: PokemonType;
  public isTerastallized: boolean;
  public stellarTypesBoosted: PokemonType[];

  public fusionSpecies: PokemonSpecies | null;
  public fusionFormIndex: number;
  public fusionAbilityIndex: number;
  public fusionShiny: boolean;
  public fusionVariant: Variant;
  public fusionGender: Gender;
  public fusionLuck: number;
  public fusionCustomPokemonData: CustomPokemonData | null;
  public fusionTeraType: PokemonType;

  private summonDataPrimer: PokemonSummonData | null;

  public summonData: PokemonSummonData;
  public battleData: PokemonBattleData;
  public battleSummonData: PokemonBattleSummonData;
  public turnData: PokemonTurnData;
  public customPokemonData: CustomPokemonData;

  /** Used by Mystery Encounters to execute pokemon-specific logic (such as stat boosts) at start of battle */
  public mysteryEncounterBattleEffects?: (pokemon: Pokemon) => void;

  public fieldPosition: FieldPosition;

  public maskEnabled: boolean;
  public maskSprite: Phaser.GameObjects.Sprite | null;

  public usedTMs: Moves[];

  private shinySparkle: Phaser.GameObjects.Sprite;

  constructor(
    x: number,
    y: number,
    species: PokemonSpecies,
    level: number,
    abilityIndex?: number,
    formIndex?: number,
    gender?: Gender,
    shiny?: boolean,
    variant?: Variant,
    ivs?: number[],
    nature?: Nature,
    dataSource?: Pokemon | PokemonData,
  ) {
    super(globalScene, x, y);

    if (!species.isObtainable() && this.isPlayer()) {
      throw `Cannot create a player Pokemon for species '${species.getName(formIndex)}'`;
    }

    const hiddenAbilityChance = new Utils.NumberHolder(
      BASE_HIDDEN_ABILITY_CHANCE,
    );
    if (!this.hasTrainer()) {
      globalScene.applyModifiers(
        HiddenAbilityRateBoosterModifier,
        true,
        hiddenAbilityChance,
      );
    }

    this.species = species;
    this.pokeball = dataSource?.pokeball || PokeballType.POKEBALL;
    this.level = level;
    this.switchOutStatus = false;

    // Determine the ability index
    if (abilityIndex !== undefined) {
      this.abilityIndex = abilityIndex; // Use the provided ability index if it is defined
    } else {
      // If abilityIndex is not provided, determine it based on species and hidden ability
      const hasHiddenAbility = !Utils.randSeedInt(hiddenAbilityChance.value);
      const randAbilityIndex = Utils.randSeedInt(2);
      if (species.abilityHidden && hasHiddenAbility) {
        // If the species has a hidden ability and the hidden ability is present
        this.abilityIndex = 2;
      } else {
        // If there is no hidden ability or species does not have a hidden ability
        this.abilityIndex =
          species.ability2 !== species.ability1 ? randAbilityIndex : 0; // Use random ability index if species has a second ability, otherwise use 0
      }
    }
    if (formIndex !== undefined) {
      this.formIndex = formIndex;
    }
    if (gender !== undefined) {
      this.gender = gender;
    }
    if (shiny !== undefined) {
      this.shiny = shiny;
    }
    if (variant !== undefined) {
      this.variant = variant;
    }
    this.exp =
      dataSource?.exp || getLevelTotalExp(this.level, species.growthRate);
    this.levelExp = dataSource?.levelExp || 0;
    if (dataSource) {
      this.id = dataSource.id;
      this.hp = dataSource.hp;
      this.stats = dataSource.stats;
      this.ivs = dataSource.ivs;
      this.passive = !!dataSource.passive;
      if (this.variant === undefined) {
        this.variant = 0;
      }
      this.nature = dataSource.nature || (0 as Nature);
      this.nickname = dataSource.nickname;
      this.moveset = dataSource.moveset;
      this.status = dataSource.status!; // TODO: is this bang correct?
      this.friendship =
        dataSource.friendship !== undefined
          ? dataSource.friendship
          : this.species.baseFriendship;
      this.metLevel = dataSource.metLevel || 5;
      this.luck = dataSource.luck;
      this.metBiome = dataSource.metBiome;
      this.metSpecies =
        dataSource.metSpecies ??
        (this.metBiome !== -1
          ? this.species.speciesId
          : this.species.getRootSpeciesId(true));
      this.metWave = dataSource.metWave ?? (this.metBiome === -1 ? -1 : 0);
      this.pauseEvolutions = dataSource.pauseEvolutions;
      this.pokerus = !!dataSource.pokerus;
      this.evoCounter = dataSource.evoCounter ?? 0;
      this.fusionSpecies =
        dataSource.fusionSpecies instanceof PokemonSpecies
          ? dataSource.fusionSpecies
          : dataSource.fusionSpecies
            ? getPokemonSpecies(dataSource.fusionSpecies)
            : null;
      this.fusionFormIndex = dataSource.fusionFormIndex;
      this.fusionAbilityIndex = dataSource.fusionAbilityIndex;
      this.fusionShiny = dataSource.fusionShiny;
      this.fusionVariant = dataSource.fusionVariant || 0;
      this.fusionGender = dataSource.fusionGender;
      this.fusionLuck = dataSource.fusionLuck;
      this.fusionCustomPokemonData = dataSource.fusionCustomPokemonData;
      this.fusionTeraType = dataSource.fusionTeraType;
      this.usedTMs = dataSource.usedTMs ?? [];
      this.customPokemonData = new CustomPokemonData(
        dataSource.customPokemonData,
      );
      this.teraType = dataSource.teraType;
      this.isTerastallized = dataSource.isTerastallized;
      this.stellarTypesBoosted = dataSource.stellarTypesBoosted ?? [];
    } else {
      this.id = Utils.randSeedInt(4294967296);
      this.ivs = ivs || Utils.getIvsFromId(this.id);

      if (this.gender === undefined) {
        this.generateGender();
      }

      if (this.formIndex === undefined) {
        this.formIndex = globalScene.getSpeciesFormIndex(
          species,
          this.gender,
          this.nature,
          this.isPlayer(),
        );
      }

      if (this.shiny === undefined) {
        this.trySetShiny();
      }

      if (this.variant === undefined) {
        this.variant = this.shiny ? this.generateShinyVariant() : 0;
      }

      this.customPokemonData = new CustomPokemonData();

      if (nature !== undefined) {
        this.setNature(nature);
      } else {
        this.generateNature();
      }

      this.friendship = species.baseFriendship;
      this.metLevel = level;
      this.metBiome = globalScene.currentBattle
        ? globalScene.arena.biomeType
        : -1;
      this.metSpecies = species.speciesId;
      this.metWave = globalScene.currentBattle
        ? globalScene.currentBattle.waveIndex
        : -1;
      this.pokerus = false;

      if (level > 1) {
        const fused = new Utils.BooleanHolder(
          globalScene.gameMode.isSplicedOnly,
        );
        if (!fused.value && !this.isPlayer() && !this.hasTrainer()) {
          globalScene.applyModifier(EnemyFusionChanceModifier, false, fused);
        }

        if (fused.value) {
          this.calculateStats();
          this.generateFusionSpecies();
        }
      }
      this.luck =
        (this.shiny ? this.variant + 1 : 0) +
        (this.fusionShiny ? this.fusionVariant + 1 : 0);
      this.fusionLuck = this.luck;

      this.teraType = Utils.randSeedItem(this.getTypes(false, false, true));
      this.isTerastallized = false;
      this.stellarTypesBoosted = [];
    }

    this.generateName();

    if (!species.isObtainable()) {
      this.shiny = false;
    }

    if (!dataSource) {
      this.calculateStats();
    }
  }

  getNameToRender() {
    try {
      if (this.nickname) {
        return decodeURIComponent(escape(atob(this.nickname)));
      }
      return this.name;
    } catch (err) {
      console.error(`Failed to decode nickname for ${this.name}`, err);
      return this.name;
    }
  }

  init(): void {
    this.fieldPosition = FieldPosition.CENTER;

    this.initBattleInfo();

    globalScene.fieldUI.addAt(this.battleInfo, 0);

    const getSprite = (hasShadow?: boolean) => {
      const ret = globalScene.addPokemonSprite(
        this,
        0,
        0,
        `pkmn__${this.isPlayer() ? "back__" : ""}sub`,
        undefined,
        true,
      );
      ret.setOrigin(0.5, 1);
      ret.setPipeline(globalScene.spritePipeline, {
        tone: [0.0, 0.0, 0.0, 0.0],
        hasShadow: !!hasShadow,
        teraColor: getTypeRgb(this.getTeraType()),
        isTerastallized: this.isTerastallized,
      });
      return ret;
    };

    this.setScale(this.getSpriteScale());

    const sprite = getSprite(true);
    const tintSprite = getSprite();

    tintSprite.setVisible(false);

    this.addAt(sprite, 0);
    this.addAt(tintSprite, 1);

    if (this.isShiny() && !this.shinySparkle) {
      this.initShinySparkle();
    }
  }

  abstract initBattleInfo(): void;

  isOnField(): boolean {
    if (!globalScene) {
      return false;
    }
    if (this.switchOutStatus) {
      return false;
    }
    return globalScene.field.getIndex(this) > -1;
  }

  /**
   * Checks if a pokemon is fainted (ie: its `hp <= 0`).
   * It's usually better to call {@linkcode isAllowedInBattle()}
   * @param checkStatus `true` to also check that the pokemon's status is {@linkcode StatusEffect.FAINT}
   * @returns `true` if the pokemon is fainted
   */
  public isFainted(checkStatus = false): boolean {
    return (
      this.hp <= 0 &&
      (!checkStatus || this.status?.effect === StatusEffect.FAINT)
    );
  }

  /**
   * Check if this pokemon is both not fainted and allowed to be in battle based on currently active challenges.
   * @returns {boolean} `true` if pokemon is allowed in battle
   */
  public isAllowedInBattle(): boolean {
    return !this.isFainted() && this.isAllowedInChallenge();
  }

  /**
   * Check if this pokemon is allowed based on any active challenges.
   * It's usually better to call {@linkcode isAllowedInBattle()}
   * @returns {boolean} `true` if pokemon is allowed in battle
   */
  public isAllowedInChallenge(): boolean {
    const challengeAllowed = new Utils.BooleanHolder(true);
    applyChallenges(
      globalScene.gameMode,
      ChallengeType.POKEMON_IN_BATTLE,
      this,
      challengeAllowed,
    );
    return challengeAllowed.value;
  }

  /**
   * Checks if the pokemon is allowed in battle (ie: not fainted, and allowed under any active challenges).
   * @param onField `true` to also check if the pokemon is currently on the field, defaults to `false`
   * @returns `true` if the pokemon is "active". Returns `false` if there is no active {@linkcode BattleScene}
   */
  public isActive(onField = false): boolean {
    if (!globalScene) {
      return false;
    }
    return this.isAllowedInBattle() && (!onField || this.isOnField());
  }

  getDexAttr(): bigint {
    let ret = 0n;
    ret |= this.gender !== Gender.FEMALE ? DexAttr.MALE : DexAttr.FEMALE;
    ret |= !this.shiny ? DexAttr.NON_SHINY : DexAttr.SHINY;
    ret |=
      this.variant >= 2
        ? DexAttr.VARIANT_3
        : this.variant === 1
          ? DexAttr.VARIANT_2
          : DexAttr.DEFAULT_VARIANT;
    ret |= globalScene.gameData.getFormAttr(this.formIndex);
    return ret;
  }

  /**
   * Sets the Pokemon's name. Only called when loading a Pokemon so this function needs to be called when
   * initializing hardcoded Pokemon or else it will not display the form index name properly.
   * @returns n/a
   */
  generateName(): void {
    if (!this.fusionSpecies) {
      this.name = this.species.getName(this.formIndex);
      return;
    }
    this.name = getFusedSpeciesName(
      this.species.getName(this.formIndex),
      this.fusionSpecies.getName(this.fusionFormIndex),
    );
    if (this.battleInfo) {
      this.updateInfo(true);
    }
  }

  abstract isPlayer(): boolean;

  abstract hasTrainer(): boolean;

  abstract getFieldIndex(): number;

  abstract getBattlerIndex(): BattlerIndex;

  loadAssets(ignoreOverride = true): Promise<void> {
    return new Promise(resolve => {
      const moveIds = this.getMoveset().map(m => m!.getMove().id); // TODO: is this bang correct?
      Promise.allSettled(moveIds.map(m => initMoveAnim(m))).then(() => {
        loadMoveAnimAssets(moveIds);
        this.getSpeciesForm().loadAssets(
          this.getGender() === Gender.FEMALE,
          this.formIndex,
          this.shiny,
          this.variant,
        );
        if (this.isPlayer() || this.getFusionSpeciesForm()) {
          globalScene.loadPokemonAtlas(
            this.getBattleSpriteKey(true, ignoreOverride),
            this.getBattleSpriteAtlasPath(true, ignoreOverride),
          );
        }
        if (this.getFusionSpeciesForm()) {
          this.getFusionSpeciesForm().loadAssets(
            this.getFusionGender() === Gender.FEMALE,
            this.fusionFormIndex,
            this.fusionShiny,
            this.fusionVariant,
          );
          globalScene.loadPokemonAtlas(
            this.getFusionBattleSpriteKey(true, ignoreOverride),
            this.getFusionBattleSpriteAtlasPath(true, ignoreOverride),
          );
        }
        globalScene.load.once(Phaser.Loader.Events.COMPLETE, () => {
          if (this.isPlayer()) {
            const originalWarn = console.warn;
            // Ignore warnings for missing frames, because there will be a lot
            console.warn = () => {};
            const battleFrameNames = globalScene.anims.generateFrameNames(
              this.getBattleSpriteKey(),
              { zeroPad: 4, suffix: ".png", start: 1, end: 400 },
            );
            console.warn = originalWarn;
            if (!globalScene.anims.exists(this.getBattleSpriteKey())) {
              globalScene.anims.create({
                key: this.getBattleSpriteKey(),
                frames: battleFrameNames,
                frameRate: 10,
                repeat: -1,
              });
            }
          }
          this.playAnim();
          const updateFusionPaletteAndResolve = () => {
            this.updateFusionPalette();
            if (this.summonData?.speciesForm) {
              this.updateFusionPalette(true);
            }
            resolve();
          };
          if (this.shiny) {
            const populateVariantColors = (
              isBackSprite = false,
            ): Promise<void> => {
              return new Promise(async resolve => {
                const battleSpritePath = this.getBattleSpriteAtlasPath(
                  isBackSprite,
                  ignoreOverride,
                )
                  .replace("variant/", "")
                  .replace(/_[1-3]$/, "");
                let config = variantData;
                const useExpSprite =
                  globalScene.experimentalSprites &&
                  globalScene.hasExpSprite(
                    this.getBattleSpriteKey(isBackSprite, ignoreOverride),
                  );
                battleSpritePath
                  .split("/")
                  .map(p => (config ? (config = config[p]) : null));
                const variantSet: VariantSet = config as VariantSet;
                if (variantSet && variantSet[this.variant] === 1) {
                  const cacheKey = this.getBattleSpriteKey(isBackSprite);
                  if (!variantColorCache.hasOwnProperty(cacheKey)) {
                    await this.populateVariantColorCache(
                      cacheKey,
                      useExpSprite,
                      battleSpritePath,
                    );
                  }
                }
                resolve();
              });
            };
            if (this.isPlayer()) {
              Promise.all([
                populateVariantColors(false),
                populateVariantColors(true),
              ]).then(() => updateFusionPaletteAndResolve());
            } else {
              populateVariantColors(false).then(() =>
                updateFusionPaletteAndResolve(),
              );
            }
          } else {
            updateFusionPaletteAndResolve();
          }
        });
        if (!globalScene.load.isLoading()) {
          globalScene.load.start();
        }
      });
    });
  }

  /**
   * Gracefully handle errors loading a variant sprite. Log if it fails and attempt to fall back on
   * non-experimental sprites before giving up.
   *
   * @param cacheKey the cache key for the variant color sprite
   * @param attemptedSpritePath the sprite path that failed to load
   * @param useExpSprite was the attempted sprite experimental
   * @param battleSpritePath the filename of the sprite
   * @param optionalParams any additional params to log
   */
  async fallbackVariantColor(
    cacheKey: string,
    attemptedSpritePath: string,
    useExpSprite: boolean,
    battleSpritePath: string,
    ...optionalParams: any[]
  ) {
    console.warn(`Could not load ${attemptedSpritePath}!`, ...optionalParams);
    if (useExpSprite) {
      await this.populateVariantColorCache(cacheKey, false, battleSpritePath);
    }
  }

  /**
   * Attempt to process variant sprite.
   *
   * @param cacheKey the cache key for the variant color sprite
   * @param useExpSprite should the experimental sprite be used
   * @param battleSpritePath the filename of the sprite
   */
  async populateVariantColorCache(
    cacheKey: string,
    useExpSprite: boolean,
    battleSpritePath: string,
  ) {
    const spritePath = `./images/pokemon/variant/${useExpSprite ? "exp/" : ""}${battleSpritePath}.json`;
    return globalScene
      .cachedFetch(spritePath)
      .then(res => {
        // Prevent the JSON from processing if it failed to load
        if (!res.ok) {
          return this.fallbackVariantColor(
            cacheKey,
            res.url,
            useExpSprite,
            battleSpritePath,
            res.status,
            res.statusText,
          );
        }
        return res.json();
      })
      .catch(error => {
        return this.fallbackVariantColor(
          cacheKey,
          spritePath,
          useExpSprite,
          battleSpritePath,
          error,
        );
      })
      .then(c => {
        if (!isNullOrUndefined(c)) {
          variantColorCache[cacheKey] = c;
        }
      });
  }

  getFormKey(): string {
    if (
      !this.species.forms.length ||
      this.species.forms.length <= this.formIndex
    ) {
      return "";
    }
    return this.species.forms[this.formIndex].formKey;
  }

  getFusionFormKey(): string | null {
    if (!this.fusionSpecies) {
      return null;
    }
    if (
      !this.fusionSpecies.forms.length ||
      this.fusionSpecies.forms.length <= this.fusionFormIndex
    ) {
      return "";
    }
    return this.fusionSpecies.forms[this.fusionFormIndex].formKey;
  }

  getSpriteAtlasPath(ignoreOverride?: boolean): string {
    const spriteId = this.getSpriteId(ignoreOverride).replace(/\_{2}/g, "/");
    return `${/_[1-3]$/.test(spriteId) ? "variant/" : ""}${spriteId}`;
  }

  getBattleSpriteAtlasPath(back?: boolean, ignoreOverride?: boolean): string {
    const spriteId = this.getBattleSpriteId(back, ignoreOverride).replace(
      /\_{2}/g,
      "/",
    );
    return `${/_[1-3]$/.test(spriteId) ? "variant/" : ""}${spriteId}`;
  }

  getSpriteId(ignoreOverride?: boolean): string {
    return this.getSpeciesForm(ignoreOverride).getSpriteId(
      this.getGender(ignoreOverride) === Gender.FEMALE,
      this.formIndex,
      this.shiny,
      this.variant,
    );
  }

  getBattleSpriteId(back?: boolean, ignoreOverride?: boolean): string {
    if (back === undefined) {
      back = this.isPlayer();
    }
    return this.getSpeciesForm(ignoreOverride).getSpriteId(
      this.getGender(ignoreOverride) === Gender.FEMALE,
      this.formIndex,
      this.shiny,
      this.variant,
      back,
    );
  }

  getSpriteKey(ignoreOverride?: boolean): string {
    return this.getSpeciesForm(ignoreOverride).getSpriteKey(
      this.getGender(ignoreOverride) === Gender.FEMALE,
      this.formIndex,
      this.shiny,
      this.variant,
    );
  }

  getBattleSpriteKey(back?: boolean, ignoreOverride?: boolean): string {
    return `pkmn__${this.getBattleSpriteId(back, ignoreOverride)}`;
  }

  getFusionSpriteId(ignoreOverride?: boolean): string {
    return this.getFusionSpeciesForm(ignoreOverride).getSpriteId(
      this.getFusionGender(ignoreOverride) === Gender.FEMALE,
      this.fusionFormIndex,
      this.fusionShiny,
      this.fusionVariant,
    );
  }

  getFusionBattleSpriteId(back?: boolean, ignoreOverride?: boolean): string {
    if (back === undefined) {
      back = this.isPlayer();
    }
    return this.getFusionSpeciesForm(ignoreOverride).getSpriteId(
      this.getFusionGender(ignoreOverride) === Gender.FEMALE,
      this.fusionFormIndex,
      this.fusionShiny,
      this.fusionVariant,
      back,
    );
  }

  getFusionBattleSpriteKey(back?: boolean, ignoreOverride?: boolean): string {
    return `pkmn__${this.getFusionBattleSpriteId(back, ignoreOverride)}`;
  }

  getFusionBattleSpriteAtlasPath(
    back?: boolean,
    ignoreOverride?: boolean,
  ): string {
    return this.getFusionBattleSpriteId(back, ignoreOverride).replace(
      /\_{2}/g,
      "/",
    );
  }

  getIconAtlasKey(ignoreOverride?: boolean): string {
    return this.getSpeciesForm(ignoreOverride).getIconAtlasKey(
      this.formIndex,
      this.shiny,
      this.variant,
    );
  }

  getFusionIconAtlasKey(ignoreOverride?: boolean): string {
    return this.getFusionSpeciesForm(ignoreOverride).getIconAtlasKey(
      this.fusionFormIndex,
      this.fusionShiny,
      this.fusionVariant,
    );
  }

  getIconId(ignoreOverride?: boolean): string {
    return this.getSpeciesForm(ignoreOverride).getIconId(
      this.getGender(ignoreOverride) === Gender.FEMALE,
      this.formIndex,
      this.shiny,
      this.variant,
    );
  }

  getFusionIconId(ignoreOverride?: boolean): string {
    return this.getFusionSpeciesForm(ignoreOverride).getIconId(
      this.getFusionGender(ignoreOverride) === Gender.FEMALE,
      this.fusionFormIndex,
      this.fusionShiny,
      this.fusionVariant,
    );
  }

  getSpeciesForm(ignoreOverride?: boolean): PokemonSpeciesForm {
    if (!ignoreOverride && this.summonData?.speciesForm) {
      return this.summonData.speciesForm;
    }
    if (this.species.forms && this.species.forms.length > 0) {
      return this.species.forms[this.formIndex];
    }

    return this.species;
  }

  getFusionSpeciesForm(ignoreOverride?: boolean): PokemonSpeciesForm {
    if (!ignoreOverride && this.summonData?.speciesForm) {
      return this.summonData.fusionSpeciesForm;
    }
    if (
      !this.fusionSpecies?.forms?.length ||
      this.fusionFormIndex >= this.fusionSpecies?.forms.length
    ) {
      //@ts-ignore
      return this.fusionSpecies; // TODO: I don't even know how to fix this... A complete cluster of classes involved + null
    }
    return this.fusionSpecies?.forms[this.fusionFormIndex];
  }

  getSprite(): Phaser.GameObjects.Sprite {
    return this.getAt(0) as Phaser.GameObjects.Sprite;
  }

  getTintSprite(): Phaser.GameObjects.Sprite | null {
    return !this.maskEnabled
      ? (this.getAt(1) as Phaser.GameObjects.Sprite)
      : this.maskSprite;
  }

  getSpriteScale(): number {
    const formKey = this.getFormKey();
    if (
      this.isMax() === true ||
      formKey === "segin-starmobile" ||
      formKey === "schedar-starmobile" ||
      formKey === "navi-starmobile" ||
      formKey === "ruchbah-starmobile" ||
      formKey === "caph-starmobile"
    ) {
      return 1.5;
    }
    if (this.customPokemonData.spriteScale > 0) {
      return this.customPokemonData.spriteScale;
    }
    return 1;
  }

  /** Resets the pokemon's field sprite properties, including position, alpha, and scale */
  resetSprite(): void {
    // Resetting properties should not be shown on the field
    this.setVisible(false);

    // Remove the offset from having a Substitute active
    if (this.isOffsetBySubstitute()) {
      this.x -= this.getSubstituteOffset()[0];
      this.y -= this.getSubstituteOffset()[1];
    }

    // Reset sprite display properties
    this.setAlpha(1);
    this.setScale(this.getSpriteScale());
  }

  getHeldItems(): PokemonHeldItemModifier[] {
    if (!globalScene) {
      return [];
    }
    return globalScene.findModifiers(
      m => m instanceof PokemonHeldItemModifier && m.pokemonId === this.id,
      this.isPlayer(),
    ) as PokemonHeldItemModifier[];
  }

  updateScale(): void {
    this.setScale(this.getSpriteScale());
  }

  updateSpritePipelineData(): void {
    [this.getSprite(), this.getTintSprite()]
      .filter(s => !!s)
      .map(s => {
        s.pipelineData["teraColor"] = getTypeRgb(this.getTeraType());
        s.pipelineData["isTerastallized"] = this.isTerastallized;
      });
    this.updateInfo(true);
  }

  initShinySparkle(): void {
    const shinySparkle = globalScene.addFieldSprite(0, 0, "shiny");
    shinySparkle.setVisible(false);
    shinySparkle.setOrigin(0.5, 1);
    this.add(shinySparkle);

    this.shinySparkle = shinySparkle;
  }

  /**
   * Attempts to animate a given {@linkcode Phaser.GameObjects.Sprite}
   * @see {@linkcode Phaser.GameObjects.Sprite.play}
   * @param sprite {@linkcode Phaser.GameObjects.Sprite} to animate
   * @param tintSprite {@linkcode Phaser.GameObjects.Sprite} placed on top of the sprite to add a color tint
   * @param animConfig {@linkcode String} to pass to {@linkcode Phaser.GameObjects.Sprite.play}
   * @returns true if the sprite was able to be animated
   */
  tryPlaySprite(
    sprite: Phaser.GameObjects.Sprite,
    tintSprite: Phaser.GameObjects.Sprite,
    key: string,
  ): boolean {
    // Catch errors when trying to play an animation that doesn't exist
    try {
      sprite.play(key);
      tintSprite.play(key);
    } catch (error: unknown) {
      console.error(
        `Couldn't play animation for '${key}'!\nIs the image for this Pokemon missing?\n`,
        error,
      );

      return false;
    }

    return true;
  }

  playAnim(): void {
    this.tryPlaySprite(
      this.getSprite(),
      this.getTintSprite()!,
      this.getBattleSpriteKey(),
    ); // TODO: is the bag correct?
  }

  getFieldPositionOffset(): [number, number] {
    switch (this.fieldPosition) {
      case FieldPosition.CENTER:
        return [0, 0];
      case FieldPosition.LEFT:
        return [-32, -8];
      case FieldPosition.RIGHT:
        return [32, 0];
    }
  }

  /**
   * Returns the Pokemon's offset from its current field position in the event that
   * it has a Substitute doll in effect. The offset is returned in `[ x, y ]` format.
   * @see {@linkcode SubstituteTag}
   * @see {@linkcode getFieldPositionOffset}
   */
  getSubstituteOffset(): [number, number] {
    return this.isPlayer() ? [-30, 10] : [30, -10];
  }

  /**
   * Returns whether or not the Pokemon's position on the field is offset because
   * the Pokemon has a Substitute active.
   * @see {@linkcode SubstituteTag}
   */
  isOffsetBySubstitute(): boolean {
    const substitute = this.getTag(SubstituteTag);
    if (substitute) {
      if (substitute.sprite === undefined) {
        return false;
      }

      // During the Pokemon's MoveEffect phase, the offset is removed to put the Pokemon "in focus"
      const currentPhase = globalScene.getCurrentPhase();
      if (
        currentPhase instanceof MoveEffectPhase &&
        currentPhase.getPokemon() === this
      ) {
        return false;
      }
      return true;
    } else {
      return false;
    }
  }

  /** If this Pokemon has a Substitute on the field, removes its sprite from the field. */
  destroySubstitute(): void {
    const substitute = this.getTag(SubstituteTag);
    if (substitute && substitute.sprite) {
      substitute.sprite.destroy();
    }
  }

  setFieldPosition(
    fieldPosition: FieldPosition,
    duration?: number,
  ): Promise<void> {
    return new Promise(resolve => {
      if (fieldPosition === this.fieldPosition) {
        resolve();
        return;
      }

      const initialOffset = this.getFieldPositionOffset();

      this.fieldPosition = fieldPosition;

      this.battleInfo.setMini(fieldPosition !== FieldPosition.CENTER);
      this.battleInfo.setOffset(fieldPosition === FieldPosition.RIGHT);

      const newOffset = this.getFieldPositionOffset();

      const relX = newOffset[0] - initialOffset[0];
      const relY = newOffset[1] - initialOffset[1];

      const subTag = this.getTag(SubstituteTag);

      if (duration) {
        // TODO: can this use stricter typing?
        const targets: any[] = [this];
        if (subTag?.sprite) {
          targets.push(subTag.sprite);
        }
        globalScene.tweens.add({
          targets: targets,
          x: (_target, _key, value: number) => value + relX,
          y: (_target, _key, value: number) => value + relY,
          duration: duration,
          ease: "Sine.easeOut",
          onComplete: () => resolve(),
        });
      } else {
        this.x += relX;
        this.y += relY;
        if (subTag?.sprite) {
          subTag.sprite.x += relX;
          subTag.sprite.y += relY;
        }
      }
    });
  }

  /**
   * Retrieves the entire set of stats of the {@linkcode Pokemon}.
   * @param bypassSummonData prefer actual stats (`true` by default) or in-battle overriden stats (`false`)
   * @returns the numeric values of the {@linkcode Pokemon}'s stats
   */
  getStats(bypassSummonData = true): number[] {
    if (!bypassSummonData && this.summonData?.stats) {
      return this.summonData.stats;
    }
    return this.stats;
  }

  /**
   * Retrieves the corresponding {@linkcode PermanentStat} of the {@linkcode Pokemon}.
   * @param stat the desired {@linkcode PermanentStat}
   * @param bypassSummonData prefer actual stats (`true` by default) or in-battle overridden stats (`false`)
   * @returns the numeric value of the desired {@linkcode Stat}
   */
  getStat(stat: PermanentStat, bypassSummonData = true): number {
    if (
      !bypassSummonData &&
      this.summonData &&
      this.summonData.stats[stat] !== 0
    ) {
      return this.summonData.stats[stat];
    }
    return this.stats[stat];
  }

  /**
   * Writes the value to the corrseponding {@linkcode PermanentStat} of the {@linkcode Pokemon}.
   *
   * Note that this does nothing if {@linkcode value} is less than 0.
   * @param stat the desired {@linkcode PermanentStat} to be overwritten
   * @param value the desired numeric value
   * @param bypassSummonData write to actual stats (`true` by default) or in-battle overridden stats (`false`)
   */
  setStat(stat: PermanentStat, value: number, bypassSummonData = true): void {
    if (value >= 0) {
      if (!bypassSummonData && this.summonData) {
        this.summonData.stats[stat] = value;
      } else {
        this.stats[stat] = value;
      }
    }
  }

  /**
   * Retrieves the entire set of in-battle stat stages of the {@linkcode Pokemon}.
   * @returns the numeric values of the {@linkcode Pokemon}'s in-battle stat stages if available, a fresh stat stage array otherwise
   */
  getStatStages(): number[] {
    return this.summonData ? this.summonData.statStages : [0, 0, 0, 0, 0, 0, 0];
  }

  /**
   * Retrieves the in-battle stage of the specified {@linkcode BattleStat}.
   * @param stat the {@linkcode BattleStat} whose stage is desired
   * @returns the stage of the desired {@linkcode BattleStat} if available, 0 otherwise
   */
  getStatStage(stat: BattleStat): number {
    return this.summonData ? this.summonData.statStages[stat - 1] : 0;
  }

  /**
   * Writes the value to the in-battle stage of the corresponding {@linkcode BattleStat} of the {@linkcode Pokemon}.
   *
   * Note that, if the value is not within a range of [-6, 6], it will be forced to the closest range bound.
   * @param stat the {@linkcode BattleStat} whose stage is to be overwritten
   * @param value the desired numeric value
   */
  setStatStage(stat: BattleStat, value: number): void {
    if (this.summonData) {
      if (value >= -6) {
        this.summonData.statStages[stat - 1] = Math.min(value, 6);
      } else {
        this.summonData.statStages[stat - 1] = Math.max(value, -6);
      }
    }
  }

  /**
   * Retrieves the critical-hit stage considering the move used and the Pokemon
   * who used it.
   * @param source the {@linkcode Pokemon} who using the move
   * @param move the {@linkcode Move} being used
   * @returns the final critical-hit stage value
   */
  getCritStage(source: Pokemon, move: Move): number {
    const critStage = new Utils.NumberHolder(0);
    applyMoveAttrs(HighCritAttr, source, this, move, critStage);
    globalScene.applyModifiers(
      CritBoosterModifier,
      source.isPlayer(),
      source,
      critStage,
    );
    globalScene.applyModifiers(
      TempCritBoosterModifier,
      source.isPlayer(),
      critStage,
    );
    const bonusCrit = new Utils.BooleanHolder(false);
    //@ts-ignore
    if (applyAbAttrs(BonusCritAbAttr, source, null, false, bonusCrit)) {
      // TODO: resolve ts-ignore. This is a promise. Checking a promise is bogus.
      if (bonusCrit.value) {
        critStage.value += 1;
      }
    }
    const critBoostTag = source.getTag(CritBoostTag);
    if (critBoostTag) {
      if (critBoostTag instanceof DragonCheerTag) {
        critStage.value += critBoostTag.typesOnAdd.includes(PokemonType.DRAGON)
          ? 2
          : 1;
      } else {
        critStage.value += 2;
      }
    }

    console.log(`crit stage: +${critStage.value}`);
    return critStage.value;
  }

  /**
   * Calculates and retrieves the final value of a stat considering any held
   * items, move effects, opponent abilities, and whether there was a critical
   * hit.
   * @param stat the desired {@linkcode EffectiveStat}
   * @param opponent the target {@linkcode Pokemon}
   * @param move the {@linkcode Move} being used
   * @param ignoreAbility determines whether this Pokemon's abilities should be ignored during the stat calculation
   * @param ignoreOppAbility during an attack, determines whether the opposing Pokemon's abilities should be ignored during the stat calculation.
   * @param isCritical determines whether a critical hit has occurred or not (`false` by default)
   * @param simulated if `true`, nullifies any effects that produce any changes to game state from triggering
   * @param ignoreHeldItems determines whether this Pokemon's held items should be ignored during the stat calculation, default `false`
   * @returns the final in-battle value of a stat
   */
  getEffectiveStat(
    stat: EffectiveStat,
    opponent?: Pokemon,
    move?: Move,
    ignoreAbility = false,
    ignoreOppAbility = false,
    isCritical = false,
    simulated = true,
    ignoreHeldItems = false,
  ): number {
    const statValue = new Utils.NumberHolder(this.getStat(stat, false));
    if (!ignoreHeldItems) {
      globalScene.applyModifiers(
        StatBoosterModifier,
        this.isPlayer(),
        this,
        stat,
        statValue,
      );
    }

    // The Ruin abilities here are never ignored, but they reveal themselves on summon anyway
    const fieldApplied = new Utils.BooleanHolder(false);
    for (const pokemon of globalScene.getField(true)) {
      applyFieldStatMultiplierAbAttrs(
        FieldMultiplyStatAbAttr,
        pokemon,
        stat,
        statValue,
        this,
        fieldApplied,
        simulated,
      );
      if (fieldApplied.value) {
        break;
      }
    }
    if (!ignoreAbility) {
      applyStatMultiplierAbAttrs(
        StatMultiplierAbAttr,
        this,
        stat,
        statValue,
        simulated,
      );
    }

    let ret =
      statValue.value *
      this.getStatStageMultiplier(
        stat,
        opponent,
        move,
        ignoreOppAbility,
        isCritical,
        simulated,
        ignoreHeldItems,
      );

    switch (stat) {
      case Stat.ATK:
        if (this.getTag(BattlerTagType.SLOW_START)) {
          ret >>= 1;
        }
        break;
      case Stat.DEF:
        if (
          this.isOfType(PokemonType.ICE) &&
          globalScene.arena.weather?.weatherType === WeatherType.SNOW
        ) {
          ret *= 1.5;
        }
        break;
      case Stat.SPATK:
        break;
      case Stat.SPDEF:
        if (
          this.isOfType(PokemonType.ROCK) &&
          globalScene.arena.weather?.weatherType === WeatherType.SANDSTORM
        ) {
          ret *= 1.5;
        }
        break;
      case Stat.SPD:
        const side = this.isPlayer() ? ArenaTagSide.PLAYER : ArenaTagSide.ENEMY;
        if (globalScene.arena.getTagOnSide(ArenaTagType.TAILWIND, side)) {
          ret *= 2;
        }
        if (
          globalScene.arena.getTagOnSide(ArenaTagType.GRASS_WATER_PLEDGE, side)
        ) {
          ret >>= 2;
        }

        if (this.getTag(BattlerTagType.SLOW_START)) {
          ret >>= 1;
        }
        if (this.status && this.status.effect === StatusEffect.PARALYSIS) {
          ret >>= 1;
        }
        if (
          this.getTag(BattlerTagType.UNBURDEN) &&
          this.hasAbility(Abilities.UNBURDEN)
        ) {
          ret *= 2;
        }
        break;
    }

    const highestStatBoost = this.findTag(
      t =>
        t instanceof HighestStatBoostTag &&
        (t as HighestStatBoostTag).stat === stat,
    ) as HighestStatBoostTag;
    if (highestStatBoost) {
      ret *= highestStatBoost.multiplier;
    }

    return Math.floor(ret);
  }

  calculateStats(): void {
    if (!this.stats) {
      this.stats = [0, 0, 0, 0, 0, 0];
    }

    // Get and manipulate base stats
    const baseStats = this.calculateBaseStats();
    // Using base stats, calculate and store stats one by one
    for (const s of PERMANENT_STATS) {
      const statHolder = new Utils.NumberHolder(
        Math.floor((2 * baseStats[s] + this.ivs[s]) * this.level * 0.01),
      );
      if (s === Stat.HP) {
        statHolder.value = statHolder.value + this.level + 10;
        globalScene.applyModifier(
          PokemonIncrementingStatModifier,
          this.isPlayer(),
          this,
          s,
          statHolder,
        );
        if (this.hasAbility(Abilities.WONDER_GUARD, false, true)) {
          statHolder.value = 1;
        }
        if (this.hp > statHolder.value || this.hp === undefined) {
          this.hp = statHolder.value;
        } else if (this.hp) {
          const lastMaxHp = this.getMaxHp();
          if (lastMaxHp && statHolder.value > lastMaxHp) {
            this.hp += statHolder.value - lastMaxHp;
          }
        }
      } else {
        statHolder.value += 5;
        const natureStatMultiplier = new Utils.NumberHolder(
          getNatureStatMultiplier(this.getNature(), s),
        );
        globalScene.applyModifier(
          PokemonNatureWeightModifier,
          this.isPlayer(),
          this,
          natureStatMultiplier,
        );
        if (natureStatMultiplier.value !== 1) {
          statHolder.value = Math.max(
            Math[natureStatMultiplier.value > 1 ? "ceil" : "floor"](
              statHolder.value * natureStatMultiplier.value,
            ),
            1,
          );
        }
        globalScene.applyModifier(
          PokemonIncrementingStatModifier,
          this.isPlayer(),
          this,
          s,
          statHolder,
        );
      }

      statHolder.value = Phaser.Math.Clamp(
        statHolder.value,
        1,
        Number.MAX_SAFE_INTEGER,
      );

      this.setStat(s, statHolder.value);
    }
  }

  calculateBaseStats(): number[] {
    const baseStats = this.getSpeciesForm(true).baseStats.slice(0);
    applyChallenges(
      globalScene.gameMode,
      ChallengeType.FLIP_STAT,
      this,
      baseStats,
    );
    // Shuckle Juice
    globalScene.applyModifiers(
      PokemonBaseStatTotalModifier,
      this.isPlayer(),
      this,
      baseStats,
    );
    // Old Gateau
    globalScene.applyModifiers(
      PokemonBaseStatFlatModifier,
      this.isPlayer(),
      this,
      baseStats,
    );
    if (this.isFusion()) {
      const fusionBaseStats = this.getFusionSpeciesForm(true).baseStats;
      applyChallenges(
        globalScene.gameMode,
        ChallengeType.FLIP_STAT,
        this,
        fusionBaseStats,
      );

      for (const s of PERMANENT_STATS) {
        baseStats[s] = Math.ceil((baseStats[s] + fusionBaseStats[s]) / 2);
      }
    } else if (globalScene.gameMode.isSplicedOnly) {
      for (const s of PERMANENT_STATS) {
        baseStats[s] = Math.ceil(baseStats[s] / 2);
      }
    }
    // Vitamins
    globalScene.applyModifiers(
      BaseStatModifier,
      this.isPlayer(),
      this,
      baseStats,
    );

    return baseStats;
  }

  getNature(): Nature {
    return this.customPokemonData.nature !== -1
      ? this.customPokemonData.nature
      : this.nature;
  }

  setNature(nature: Nature): void {
    this.nature = nature;
    this.calculateStats();
  }

  setCustomNature(nature: Nature): void {
    this.customPokemonData.nature = nature;
    this.calculateStats();
  }

  generateNature(naturePool?: Nature[]): void {
    if (naturePool === undefined) {
      naturePool = Utils.getEnumValues(Nature);
    }
    const nature = naturePool[Utils.randSeedInt(naturePool.length)];
    this.setNature(nature);
  }

  isFullHp(): boolean {
    return this.hp >= this.getMaxHp();
  }

  getMaxHp(): number {
    return this.getStat(Stat.HP);
  }

  /** Returns the amount of hp currently missing from this {@linkcode Pokemon} (max - current) */
  getInverseHp(): number {
    return this.getMaxHp() - this.hp;
  }

  getHpRatio(precise = false): number {
    return precise
      ? this.hp / this.getMaxHp()
      : Math.round((this.hp / this.getMaxHp()) * 100) / 100;
  }

  generateGender(): void {
    if (this.species.malePercent === null) {
      this.gender = Gender.GENDERLESS;
    } else {
      const genderChance = (this.id % 256) * 0.390625;
      if (genderChance < this.species.malePercent) {
        this.gender = Gender.MALE;
      } else {
        this.gender = Gender.FEMALE;
      }
    }
  }

  getGender(ignoreOverride?: boolean): Gender {
    if (!ignoreOverride && this.summonData?.gender !== undefined) {
      return this.summonData.gender;
    }
    return this.gender;
  }

  getFusionGender(ignoreOverride?: boolean): Gender {
    if (!ignoreOverride && this.summonData?.fusionGender !== undefined) {
      return this.summonData.fusionGender;
    }
    return this.fusionGender;
  }

  isShiny(): boolean {
    return this.shiny || (this.isFusion() && this.fusionShiny);
  }

  getVariant(): Variant {
    return !this.isFusion()
      ? this.variant
      : (Math.max(this.variant, this.fusionVariant) as Variant);
  }

  getLuck(): number {
    return this.luck + (this.isFusion() ? this.fusionLuck : 0);
  }

  isFusion(): boolean {
    return !!this.fusionSpecies;
  }

  /**
   * Checks if the {@linkcode Pokemon} has a fusion with the specified {@linkcode Species}.
   * @param species the pokemon {@linkcode Species} to check
   * @returns `true` if the {@linkcode Pokemon} has a fusion with the specified {@linkcode Species}, `false` otherwise
   */
  hasFusionSpecies(species: Species): boolean {
    return this.fusionSpecies?.speciesId === species;
  }

  /**
   * Checks if the {@linkcode Pokemon} has is the specified {@linkcode Species} or is fused with it.
   * @param species the pokemon {@linkcode Species} to check
   * @param formKey If provided, requires the species to be in that form
   * @returns `true` if the pokemon is the species or is fused with it, `false` otherwise
   */
  hasSpecies(species: Species, formKey?: string): boolean {
    if (Utils.isNullOrUndefined(formKey)) {
      return (
      this.species.speciesId === species ||
      this.fusionSpecies?.speciesId === species
    );
    }

    return (this.species.speciesId === species && this.getFormKey() === formKey) || (this.fusionSpecies?.speciesId === species && this.getFusionFormKey() === formKey);
  }

  abstract isBoss(): boolean;

  getMoveset(ignoreOverride?: boolean): (PokemonMove | null)[] {
    const ret =
      !ignoreOverride && this.summonData?.moveset
        ? this.summonData.moveset
        : this.moveset;

    // Overrides moveset based on arrays specified in overrides.ts
    let overrideArray: Moves | Array<Moves> = this.isPlayer()
      ? Overrides.MOVESET_OVERRIDE
      : Overrides.OPP_MOVESET_OVERRIDE;
    if (!Array.isArray(overrideArray)) {
      overrideArray = [overrideArray];
    }
    if (overrideArray.length > 0) {
      if (!this.isPlayer()) {
        this.moveset = [];
      }
      overrideArray.forEach((move: Moves, index: number) => {
        const ppUsed = this.moveset[index]?.ppUsed ?? 0;
        this.moveset[index] = new PokemonMove(
          move,
          Math.min(ppUsed, allMoves[move].pp),
        );
      });
    }

    return ret;
  }

  /**
   * Checks which egg moves have been unlocked for the {@linkcode Pokemon} based
   * on the species it was met at or by the first {@linkcode Pokemon} in its evolution
   * line that can act as a starter and provides those egg moves.
   * @returns an array of {@linkcode Moves}, the length of which is determined by how many
   * egg moves are unlocked for that species.
   */
  getUnlockedEggMoves(): Moves[] {
    const moves: Moves[] = [];
    const species =
      this.metSpecies in speciesEggMoves
        ? this.metSpecies
        : this.getSpeciesForm(true).getRootSpeciesId(true);
    if (species in speciesEggMoves) {
      for (let i = 0; i < 4; i++) {
        if (globalScene.gameData.starterData[species].eggMoves & (1 << i)) {
          moves.push(speciesEggMoves[species][i]);
        }
      }
    }
    return moves;
  }

  /**
   * Gets all possible learnable level moves for the {@linkcode Pokemon},
   * excluding any moves already known.
   *
   * Available egg moves are only included if the {@linkcode Pokemon} was
   * in the starting party of the run and if Fresh Start is not active.
   * @returns an array of {@linkcode Moves}, the length of which is determined
   * by how many learnable moves there are for the {@linkcode Pokemon}.
   */
  public getLearnableLevelMoves(): Moves[] {
    let levelMoves = this.getLevelMoves(1, true, false, true).map(lm => lm[1]);
    if (
      this.metBiome === -1 &&
      !globalScene.gameMode.isFreshStartChallenge() &&
      !globalScene.gameMode.isDaily
    ) {
      levelMoves = this.getUnlockedEggMoves().concat(levelMoves);
    }
    if (Array.isArray(this.usedTMs) && this.usedTMs.length > 0) {
      levelMoves = this.usedTMs
        .filter(m => !levelMoves.includes(m))
        .concat(levelMoves);
    }
    levelMoves = levelMoves.filter(
      lm => !this.moveset.some(m => m?.moveId === lm),
    );
    return levelMoves;
  }

  /**
   * Gets the types of a pokemon
   * @param includeTeraType - `true` to include tera-formed type; Default: `false`
   * @param forDefend - `true` if the pokemon is defending from an attack; Default: `false`
   * @param ignoreOverride - If `true`, ignore ability changing effects; Default: `false`
   * @returns array of {@linkcode PokemonType}
   */
  public getTypes(
    includeTeraType = false,
    forDefend = false,
    ignoreOverride = false,
  ): PokemonType[] {
    const types: PokemonType[] = [];

    if (includeTeraType && this.isTerastallized) {
      const teraType = this.getTeraType();
      if (this.isTerastallized && !(forDefend && teraType === PokemonType.STELLAR)) {
        // Stellar tera uses its original types defensively
        types.push(teraType);
        if (forDefend) {
          return types;
        }
      }
    }

    if (!types.length || !includeTeraType) {
      if (
        !ignoreOverride &&
        this.summonData?.types &&
        this.summonData.types.length > 0
      ) {
        this.summonData.types.forEach(t => types.push(t));
      } else {
        const speciesForm = this.getSpeciesForm(ignoreOverride);
        const fusionSpeciesForm = this.getFusionSpeciesForm(ignoreOverride);
        const customTypes = this.customPokemonData.types?.length > 0;

        // First type, checking for "permanently changed" types from ME
        const firstType =
          customTypes && this.customPokemonData.types[0] !== PokemonType.UNKNOWN
            ? this.customPokemonData.types[0]
            : speciesForm.type1;
        types.push(firstType);

        // Second type
        let secondType: PokemonType = PokemonType.UNKNOWN;

        if (fusionSpeciesForm) {
          // Check if the fusion Pokemon also has permanent changes from ME when determining the fusion types
          const fusionType1 =
            this.fusionCustomPokemonData?.types &&
            this.fusionCustomPokemonData.types.length > 0 &&
            this.fusionCustomPokemonData.types[0] !== PokemonType.UNKNOWN
              ? this.fusionCustomPokemonData.types[0]
              : fusionSpeciesForm.type1;
          const fusionType2 =
            this.fusionCustomPokemonData?.types &&
            this.fusionCustomPokemonData.types.length > 1 &&
            this.fusionCustomPokemonData.types[1] !== PokemonType.UNKNOWN
              ? this.fusionCustomPokemonData.types[1]
              : fusionSpeciesForm.type2;

          // Assign second type if the fusion can provide one
          if (fusionType2 !== null && fusionType2 !== types[0]) {
            secondType = fusionType2;
          } else if (fusionType1 !== types[0]) {
            secondType = fusionType1;
          }

          if (
            secondType === PokemonType.UNKNOWN &&
            Utils.isNullOrUndefined(fusionType2)
          ) {
            // If second pokemon was monotype and shared its primary type
            secondType =
              customTypes &&
              this.customPokemonData.types.length > 1 &&
              this.customPokemonData.types[1] !== PokemonType.UNKNOWN
                ? this.customPokemonData.types[1]
                : (speciesForm.type2 ?? PokemonType.UNKNOWN);
          }
        } else {
          // If not a fusion, just get the second type from the species, checking for permanent changes from ME
          secondType =
            customTypes &&
            this.customPokemonData.types.length > 1 &&
            this.customPokemonData.types[1] !== PokemonType.UNKNOWN
              ? this.customPokemonData.types[1]
              : (speciesForm.type2 ?? PokemonType.UNKNOWN);
        }

        if (secondType !== PokemonType.UNKNOWN) {
          types.push(secondType);
        }
      }
    }

    // become UNKNOWN if no types are present
    if (!types.length) {
      types.push(PokemonType.UNKNOWN);
    }

    // remove UNKNOWN if other types are present
    if (types.length > 1 && types.includes(PokemonType.UNKNOWN)) {
      const index = types.indexOf(PokemonType.UNKNOWN);
      if (index !== -1) {
        types.splice(index, 1);
      }
    }

    // the type added to Pokemon from moves like Forest's Curse or Trick Or Treat
    if (
      !ignoreOverride &&
      this.summonData &&
      this.summonData.addedType &&
      !types.includes(this.summonData.addedType)
    ) {
      types.push(this.summonData.addedType);
    }

    // If both types are the same (can happen in weird custom typing scenarios), reduce to single type
    if (types.length > 1 && types[0] === types[1]) {
      types.splice(0, 1);
    }

    return types;
  }

  /**
   * Checks if the pokemon's typing includes the specified type
   * @param type - {@linkcode PokemonType} to check
   * @param includeTeraType - `true` to include tera-formed type; Default: `true`
   * @param forDefend - `true` if the pokemon is defending from an attack; Default: `false`
   * @param ignoreOverride - If `true`, ignore ability changing effects; Default: `false`
   * @returns `true` if the Pokemon's type matches
   */
  public isOfType(
    type: PokemonType,
    includeTeraType = true,
    forDefend = false,
    ignoreOverride = false,
  ): boolean {
    return this.getTypes(includeTeraType, forDefend, ignoreOverride).some(
      t => t === type,
    );
  }

  /**
   * Gets the non-passive ability of the pokemon. This accounts for fusions and ability changing effects.
   * This should rarely be called, most of the time {@linkcode hasAbility} or {@linkcode hasAbilityWithAttr} are better used as
   * those check both the passive and non-passive abilities and account for ability suppression.
   * @see {@linkcode hasAbility} {@linkcode hasAbilityWithAttr} Intended ways to check abilities in most cases
   * @param ignoreOverride - If `true`, ignore ability changing effects; Default: `false`
   * @returns The non-passive {@linkcode Ability} of the pokemon
   */
  public getAbility(ignoreOverride = false): Ability {
    if (!ignoreOverride && this.summonData?.ability) {
      return allAbilities[this.summonData.ability];
    }
    if (Overrides.ABILITY_OVERRIDE && this.isPlayer()) {
      return allAbilities[Overrides.ABILITY_OVERRIDE];
    }
    if (Overrides.OPP_ABILITY_OVERRIDE && !this.isPlayer()) {
      return allAbilities[Overrides.OPP_ABILITY_OVERRIDE];
    }
    if (this.isFusion()) {
      if (
        !isNullOrUndefined(this.fusionCustomPokemonData?.ability) &&
        this.fusionCustomPokemonData.ability !== -1
      ) {
        return allAbilities[this.fusionCustomPokemonData.ability];
      }
      return allAbilities[
        this.getFusionSpeciesForm(ignoreOverride).getAbility(
          this.fusionAbilityIndex,
        )
      ];
    }
    if (
      !isNullOrUndefined(this.customPokemonData.ability) &&
      this.customPokemonData.ability !== -1
    ) {
      return allAbilities[this.customPokemonData.ability];
    }
    let abilityId = this.getSpeciesForm(ignoreOverride).getAbility(
      this.abilityIndex,
    );
    if (abilityId === Abilities.NONE) {
      abilityId = this.species.ability1;
    }
    return allAbilities[abilityId];
  }

  /**
   * Gets the passive ability of the pokemon. This should rarely be called, most of the time
   * {@linkcode hasAbility} or {@linkcode hasAbilityWithAttr} are better used as those check both the passive and
   * non-passive abilities and account for ability suppression.
   * @see {@linkcode hasAbility} {@linkcode hasAbilityWithAttr} Intended ways to check abilities in most cases
   * @returns The passive {@linkcode Ability} of the pokemon
   */
  public getPassiveAbility(): Ability {
    if (Overrides.PASSIVE_ABILITY_OVERRIDE && this.isPlayer()) {
      return allAbilities[Overrides.PASSIVE_ABILITY_OVERRIDE];
    }
    if (Overrides.OPP_PASSIVE_ABILITY_OVERRIDE && !this.isPlayer()) {
      return allAbilities[Overrides.OPP_PASSIVE_ABILITY_OVERRIDE];
    }
    if (
      !isNullOrUndefined(this.customPokemonData.passive) &&
      this.customPokemonData.passive !== -1
    ) {
      return allAbilities[this.customPokemonData.passive];
    }

    return allAbilities[this.species.getPassiveAbility(this.formIndex)];
  }

  /**
   * Gets a list of all instances of a given ability attribute among abilities this pokemon has.
   * Accounts for all the various effects which can affect whether an ability will be present or
   * in effect, and both passive and non-passive.
   * @param attrType - {@linkcode AbAttr} The ability attribute to check for.
   * @param canApply - If `false`, it doesn't check whether the ability is currently active; Default `true`
   * @param ignoreOverride - If `true`, it ignores ability changing effects; Default `false`
   * @returns An array of all the ability attributes on this ability.
   */
  public getAbilityAttrs<T extends AbAttr = AbAttr>(
    attrType: { new (...args: any[]): T },
    canApply = true,
    ignoreOverride = false,
  ): T[] {
    const abilityAttrs: T[] = [];

    if (!canApply || this.canApplyAbility()) {
      abilityAttrs.push(
        ...this.getAbility(ignoreOverride).getAttrs<T>(attrType),
      );
    }

    if (!canApply || this.canApplyAbility(true)) {
      abilityAttrs.push(...this.getPassiveAbility().getAttrs(attrType));
    }

    return abilityAttrs;
  }

  /**
   * Sets the {@linkcode Pokemon}'s ability and activates it if it normally activates on summon
   *
   * Also clears primal weather if it is from the ability being changed
   * @param ability New Ability
   */
  public setTempAbility(ability: Ability, passive = false): void {
    applyOnLoseAbAttrs(this, passive);
    if (passive) {
      this.summonData.passiveAbility = ability.id;
    } else {
      this.summonData.ability = ability.id;
    }
    applyOnGainAbAttrs(this, passive);
  }

  /**
   * Suppresses an ability and calls its onlose attributes
   */
  public suppressAbility() {
    [true, false].forEach(passive => applyOnLoseAbAttrs(this, passive));
    this.summonData.abilitySuppressed = true;
  }

  /**
   * Checks if a pokemon has a passive either from:
   *  - bought with starter candy
   *  - set by override
   *  - is a boss pokemon
   * @returns `true` if the Pokemon has a passive
   */
  public hasPassive(): boolean {
    // returns override if valid for current case
    if (
      (Overrides.HAS_PASSIVE_ABILITY_OVERRIDE === false && this.isPlayer()) ||
      (Overrides.OPP_HAS_PASSIVE_ABILITY_OVERRIDE === false && !this.isPlayer())
    ) {
      return false;
    }
    if (
      ((Overrides.PASSIVE_ABILITY_OVERRIDE !== Abilities.NONE ||
        Overrides.HAS_PASSIVE_ABILITY_OVERRIDE) &&
        this.isPlayer()) ||
      ((Overrides.OPP_PASSIVE_ABILITY_OVERRIDE !== Abilities.NONE ||
        Overrides.OPP_HAS_PASSIVE_ABILITY_OVERRIDE) &&
        !this.isPlayer())
    ) {
      return true;
    }

    // Classic Final boss and Endless Minor/Major bosses do not have passive
    const { currentBattle, gameMode } = globalScene;
    const waveIndex = currentBattle?.waveIndex;
    if (
      this instanceof EnemyPokemon &&
      (currentBattle?.battleSpec === BattleSpec.FINAL_BOSS ||
        gameMode.isEndlessMinorBoss(waveIndex) ||
        gameMode.isEndlessMajorBoss(waveIndex))
    ) {
      return false;
    }

    return this.passive || this.isBoss();
  }

  /**
   * Checks whether an ability of a pokemon can be currently applied. This should rarely be
   * directly called, as {@linkcode hasAbility} and {@linkcode hasAbilityWithAttr} already call this.
   * @see {@linkcode hasAbility} {@linkcode hasAbilityWithAttr} Intended ways to check abilities in most cases
   * @param passive If true, check if passive can be applied instead of non-passive
   * @returns `true` if the ability can be applied
   */
  public canApplyAbility(passive = false): boolean {
    if (passive && !this.hasPassive()) {
      return false;
    }
    const ability = !passive ? this.getAbility() : this.getPassiveAbility();
    if (this.isFusion() && ability.hasAttr(NoFusionAbilityAbAttr)) {
      return false;
    }
    const arena = globalScene?.arena;
    if (
      arena.ignoreAbilities &&
      arena.ignoringEffectSource !== this.getBattlerIndex() &&
      ability.isIgnorable
    ) {
      return false;
    }
    if (
      this.summonData?.abilitySuppressed &&
      !ability.hasAttr(UnsuppressableAbilityAbAttr)
    ) {
      return false;
    }
    const suppressAbilitiesTag = arena.getTag(
      ArenaTagType.NEUTRALIZING_GAS,
    ) as SuppressAbilitiesTag;
    if (
      this.isOnField() &&
      suppressAbilitiesTag &&
      !suppressAbilitiesTag.isBeingRemoved()
    ) {
      const thisAbilitySuppressing = ability.hasAttr(
        PreLeaveFieldRemoveSuppressAbilitiesSourceAbAttr,
      );
      const hasSuppressingAbility = this.hasAbilityWithAttr(
        PreLeaveFieldRemoveSuppressAbilitiesSourceAbAttr,
        false,
      );
      // Neutralizing gas is up - suppress abilities unless they are unsuppressable or this pokemon is responsible for the gas
      // (Balance decided that the other ability of a neutralizing gas pokemon should not be neutralized)
      // If the ability itself is neutralizing gas, don't suppress it (handled through arena tag)
      const unsuppressable =
        ability.hasAttr(UnsuppressableAbilityAbAttr) ||
        thisAbilitySuppressing ||
        (hasSuppressingAbility && !suppressAbilitiesTag.shouldApplyToSelf());
      if (!unsuppressable) {
        return false;
      }
    }
    return (
      (this.hp > 0 || ability.isBypassFaint) &&
      !ability.conditions.find(condition => !condition(this))
    );
  }

  /**
   * Checks whether a pokemon has the specified ability and it's in effect. Accounts for all the various
   * effects which can affect whether an ability will be present or in effect, and both passive and
   * non-passive. This is the primary way to check whether a pokemon has a particular ability.
   * @param {Abilities} ability The ability to check for
   * @param {boolean} canApply If false, it doesn't check whether the ability is currently active
   * @param {boolean} ignoreOverride If true, it ignores ability changing effects
   * @returns {boolean} Whether the ability is present and active
   */
  public hasAbility(
    ability: Abilities,
    canApply = true,
    ignoreOverride?: boolean,
  ): boolean {
    if (
      this.getAbility(ignoreOverride).id === ability &&
      (!canApply || this.canApplyAbility())
    ) {
      return true;
    }
    if (
      this.getPassiveAbility().id === ability &&
      this.hasPassive() &&
      (!canApply || this.canApplyAbility(true))
    ) {
      return true;
    }
    return false;
  }

  /**
   * Checks whether a pokemon has an ability with the specified attribute and it's in effect.
   * Accounts for all the various effects which can affect whether an ability will be present or
   * in effect, and both passive and non-passive. This is one of the two primary ways to check
   * whether a pokemon has a particular ability.
   * @param {AbAttr} attrType The ability attribute to check for
   * @param {boolean} canApply If false, it doesn't check whether the ability is currently active
   * @param {boolean} ignoreOverride If true, it ignores ability changing effects
   * @returns {boolean} Whether an ability with that attribute is present and active
   */
  public hasAbilityWithAttr(
    attrType: Constructor<AbAttr>,
    canApply = true,
    ignoreOverride?: boolean,
  ): boolean {
    if (
      (!canApply || this.canApplyAbility()) &&
      this.getAbility(ignoreOverride).hasAttr(attrType)
    ) {
      return true;
    }
    if (
      this.hasPassive() &&
      (!canApply || this.canApplyAbility(true)) &&
      this.getPassiveAbility().hasAttr(attrType)
    ) {
      return true;
    }
    return false;
  }

  /**
   * Gets the weight of the Pokemon with subtractive modifiers (Autotomize) happening first
   * and then multiplicative modifiers happening after (Heavy Metal and Light Metal)
   * @returns the kg of the Pokemon (minimum of 0.1)
   */
  public getWeight(): number {
    const autotomizedTag = this.getTag(AutotomizedTag);
    let weightRemoved = 0;
    if (!Utils.isNullOrUndefined(autotomizedTag)) {
      weightRemoved = 100 * autotomizedTag!.autotomizeCount;
    }
    const minWeight = 0.1;
    const weight = new Utils.NumberHolder(this.species.weight - weightRemoved);

    // This will trigger the ability overlay so only call this function when necessary
    applyAbAttrs(WeightMultiplierAbAttr, this, null, false, weight);
    return Math.max(minWeight, weight.value);
  }

  /**
   * @returns the pokemon's current tera {@linkcode PokemonType}
   */
  getTeraType(): PokemonType {
    if (this.hasSpecies(Species.TERAPAGOS)) {
      return PokemonType.STELLAR;
    }
    if (this.hasSpecies(Species.OGERPON)) {
      const ogerponForm =
        this.species.speciesId === Species.OGERPON
          ? this.formIndex
          : this.fusionFormIndex;
      switch (ogerponForm) {
        case 0:
        case 4:
          return PokemonType.GRASS;
        case 1:
        case 5:
          return PokemonType.WATER;
        case 2:
        case 6:
          return PokemonType.FIRE;
        case 3:
        case 7:
          return PokemonType.ROCK;
      }
    }
    if (this.hasSpecies(Species.SHEDINJA)) {
      return PokemonType.BUG;
    }
    return this.teraType;
  }

  public isGrounded(): boolean {
    return (
      !!this.getTag(GroundedTag) ||
      (!this.isOfType(PokemonType.FLYING, true, true) &&
        !this.hasAbility(Abilities.LEVITATE) &&
        !this.getTag(BattlerTagType.FLOATING) &&
        !this.getTag(SemiInvulnerableTag))
    );
  }

  /**
   * Determines whether this Pokemon is prevented from running or switching due
   * to effects from moves and/or abilities.
   * @param trappedAbMessages - If defined, ability trigger messages
   * (e.g. from Shadow Tag) are forwarded through this array.
   * @param simulated - If `true`, applies abilities via simulated calls.
   * @returns `true` if the pokemon is trapped
   */
  public isTrapped(
    trappedAbMessages: string[] = [],
    simulated = true,
  ): boolean {
    const commandedTag = this.getTag(BattlerTagType.COMMANDED);
    if (commandedTag?.getSourcePokemon()?.isActive(true)) {
      return true;
    }

    if (this.isOfType(PokemonType.GHOST)) {
      return false;
    }

    const trappedByAbility = new Utils.BooleanHolder(false);
    /**
     * Contains opposing Pokemon (Enemy/Player Pokemon) depending on perspective
     * Afterwards, it filters out Pokemon that have been switched out of the field so trapped abilities/moves do not trigger
     */
    const opposingFieldUnfiltered = this.isPlayer()
      ? globalScene.getEnemyField()
      : globalScene.getPlayerField();
    const opposingField = opposingFieldUnfiltered.filter(
      enemyPkm => enemyPkm.switchOutStatus === false,
    );

    for (const opponent of opposingField) {
      applyCheckTrappedAbAttrs(
        CheckTrappedAbAttr,
        opponent,
        trappedByAbility,
        this,
        trappedAbMessages,
        simulated,
      );
    }

    const side = this.isPlayer() ? ArenaTagSide.PLAYER : ArenaTagSide.ENEMY;
    return (
      trappedByAbility.value ||
      !!this.getTag(TrappedTag) ||
      !!globalScene.arena.getTagOnSide(ArenaTagType.FAIRY_LOCK, side)
    );
  }

  /**
   * Calculates the type of a move when used by this Pokemon after
   * type-changing move and ability attributes have applied.
   * @param move - {@linkcode Move} The move being used.
   * @param simulated - If `true`, prevents showing abilities applied in this calculation.
   * @returns The {@linkcode PokemonType} of the move after attributes are applied
   */
  public getMoveType(move: Move, simulated = true): PokemonType {
    const moveTypeHolder = new Utils.NumberHolder(move.type);

    applyMoveAttrs(VariableMoveTypeAttr, this, null, move, moveTypeHolder);
    applyPreAttackAbAttrs(
      MoveTypeChangeAbAttr,
      this,
      null,
      move,
      simulated,
      moveTypeHolder,
    );

    globalScene.arena.applyTags(
      ArenaTagType.ION_DELUGE,
      simulated,
      moveTypeHolder,
    );
    if (this.getTag(BattlerTagType.ELECTRIFIED)) {
      moveTypeHolder.value = PokemonType.ELECTRIC;
    }

    return moveTypeHolder.value as PokemonType;
  }

  /**
   * Calculates the effectiveness of a move against the Pokémon.
   * This includes modifiers from move and ability attributes.
   * @param source {@linkcode Pokemon} The attacking Pokémon.
   * @param move {@linkcode Move} The move being used by the attacking Pokémon.
   * @param ignoreAbility Whether to ignore abilities that might affect type effectiveness or immunity (defaults to `false`).
   * @param simulated Whether to apply abilities via simulated calls (defaults to `true`)
   * @param cancelled {@linkcode Utils.BooleanHolder} Stores whether the move was cancelled by a non-type-based immunity.
   * Currently only used by {@linkcode Pokemon.apply} to determine whether a "No effect" message should be shown.
   * @returns The type damage multiplier, indicating the effectiveness of the move
   */
  getMoveEffectiveness(
    source: Pokemon,
    move: Move,
    ignoreAbility = false,
    simulated = true,
    cancelled?: Utils.BooleanHolder,
  ): TypeDamageMultiplier {
    if (!Utils.isNullOrUndefined(this.turnData?.moveEffectiveness)) {
      return this.turnData?.moveEffectiveness;
    }

    if (move.hasAttr(TypelessAttr)) {
      return 1;
    }
    const moveType = source.getMoveType(move);

    const typeMultiplier = new Utils.NumberHolder(
      move.category !== MoveCategory.STATUS ||
        move.hasAttr(RespectAttackTypeImmunityAttr)
        ? this.getAttackTypeEffectiveness(
            moveType,
            source,
            false,
            simulated,
            move,
          )
        : 1,
    );

    applyMoveAttrs(
      VariableMoveTypeMultiplierAttr,
      source,
      this,
      move,
      typeMultiplier,
    );
    if (
      this.getTypes(true, true).find(t => move.isTypeImmune(source, this, t))
    ) {
      typeMultiplier.value = 0;
    }

    if (this.getTag(TarShotTag) && this.getMoveType(move) === PokemonType.FIRE) {
      typeMultiplier.value *= 2;
    }

    const cancelledHolder = cancelled ?? new Utils.BooleanHolder(false);
    if (!ignoreAbility) {
      applyPreDefendAbAttrs(
        TypeImmunityAbAttr,
        this,
        source,
        move,
        cancelledHolder,
        simulated,
        typeMultiplier,
      );

      if (!cancelledHolder.value) {
        applyPreDefendAbAttrs(
          MoveImmunityAbAttr,
          this,
          source,
          move,
          cancelledHolder,
          simulated,
          typeMultiplier,
        );
      }

      if (!cancelledHolder.value) {
        const defendingSidePlayField = this.isPlayer()
          ? globalScene.getPlayerField()
          : globalScene.getEnemyField();
        defendingSidePlayField.forEach(p =>
          applyPreDefendAbAttrs(
            FieldPriorityMoveImmunityAbAttr,
            p,
            source,
            move,
            cancelledHolder,
          ),
        );
      }
    }

    const immuneTags = this.findTags(
      tag => tag instanceof TypeImmuneTag && tag.immuneType === moveType,
    );
    for (const tag of immuneTags) {
      if (
        move &&
        !move.getAttrs(HitsTagAttr).some(attr => attr.tagType === tag.tagType)
      ) {
        typeMultiplier.value = 0;
        break;
      }
    }

    // Apply Tera Shell's effect to attacks after all immunities are accounted for
    if (!ignoreAbility && move.category !== MoveCategory.STATUS) {
      applyPreDefendAbAttrs(
        FullHpResistTypeAbAttr,
        this,
        source,
        move,
        cancelledHolder,
        simulated,
        typeMultiplier,
      );
    }

    if (
      move.category === MoveCategory.STATUS &&
      move.hitsSubstitute(source, this)
    ) {
      typeMultiplier.value = 0;
    }

    return (
      !cancelledHolder.value ? typeMultiplier.value : 0
    ) as TypeDamageMultiplier;
  }

  /**
   * Calculates the move's type effectiveness multiplier based on the target's type/s.
   * @param moveType {@linkcode PokemonType} the type of the move being used
   * @param source {@linkcode Pokemon} the Pokemon using the move
   * @param ignoreStrongWinds whether or not this ignores strong winds (anticipation, forewarn, stealth rocks)
   * @param simulated tag to only apply the strong winds effect message when the move is used
   * @param move (optional) the move whose type effectiveness is to be checked. Used for applying {@linkcode VariableMoveTypeChartAttr}
   * @returns a multiplier for the type effectiveness
   */
  getAttackTypeEffectiveness(
    moveType: PokemonType,
    source?: Pokemon,
    ignoreStrongWinds = false,
    simulated = true,
    move?: Move,
  ): TypeDamageMultiplier {
    if (moveType === PokemonType.STELLAR) {
      return this.isTerastallized ? 2 : 1;
    }
    const types = this.getTypes(true, true);
    const arena = globalScene.arena;

    // Handle flying v ground type immunity without removing flying type so effective types are still effective
    // Related to https://github.com/pagefaultgames/pokerogue/issues/524
    if (
      moveType === PokemonType.GROUND &&
      (this.isGrounded() || arena.hasTag(ArenaTagType.GRAVITY))
    ) {
      const flyingIndex = types.indexOf(PokemonType.FLYING);
      if (flyingIndex > -1) {
        types.splice(flyingIndex, 1);
      }
    }

    let multiplier = types
      .map(defType => {
        const multiplier = new Utils.NumberHolder(
          getTypeDamageMultiplier(moveType, defType),
        );
        applyChallenges(
          globalScene.gameMode,
          ChallengeType.TYPE_EFFECTIVENESS,
          multiplier,
        );
        if (move) {
          applyMoveAttrs(
            VariableMoveTypeChartAttr,
            null,
            this,
            move,
            multiplier,
            defType,
          );
        }
        if (source) {
          const ignoreImmunity = new Utils.BooleanHolder(false);
          if (
            source.isActive(true) &&
            source.hasAbilityWithAttr(IgnoreTypeImmunityAbAttr)
          ) {
            applyAbAttrs(
              IgnoreTypeImmunityAbAttr,
              source,
              ignoreImmunity,
              simulated,
              moveType,
              defType,
            );
          }
          if (ignoreImmunity.value) {
            if (multiplier.value === 0) {
              return 1;
            }
          }

          const exposedTags = this.findTags(
            tag => tag instanceof ExposedTag,
          ) as ExposedTag[];
          if (exposedTags.some(t => t.ignoreImmunity(defType, moveType))) {
            if (multiplier.value === 0) {
              return 1;
            }
          }
        }
        return multiplier.value;
      })
      .reduce((acc, cur) => acc * cur, 1) as TypeDamageMultiplier;

    const typeMultiplierAgainstFlying = new Utils.NumberHolder(
      getTypeDamageMultiplier(moveType, PokemonType.FLYING),
    );
    applyChallenges(
      globalScene.gameMode,
      ChallengeType.TYPE_EFFECTIVENESS,
      typeMultiplierAgainstFlying,
    );
    // Handle strong winds lowering effectiveness of types super effective against pure flying
    if (
      !ignoreStrongWinds &&
      arena.weather?.weatherType === WeatherType.STRONG_WINDS &&
      !arena.weather.isEffectSuppressed() &&
      this.isOfType(PokemonType.FLYING) &&
      typeMultiplierAgainstFlying.value === 2
    ) {
      multiplier /= 2;
      if (!simulated) {
        globalScene.queueMessage(i18next.t("weather:strongWindsEffectMessage"));
      }
    }
    return multiplier as TypeDamageMultiplier;
  }

  /**
   * Computes the given Pokemon's matchup score against this Pokemon.
   * In most cases, this score ranges from near-zero to 16, but the maximum possible matchup score is 64.
   * @param opponent {@linkcode Pokemon} The Pokemon to compare this Pokemon against
   * @returns A score value based on how favorable this Pokemon is when fighting the given Pokemon
   */
  getMatchupScore(opponent: Pokemon): number {
    const types = this.getTypes(true);
    const enemyTypes = opponent.getTypes(true, true);
    /** Is this Pokemon faster than the opponent? */
    const outspeed =
      (this.isActive(true)
        ? this.getEffectiveStat(Stat.SPD, opponent)
        : this.getStat(Stat.SPD, false)) >=
      opponent.getEffectiveStat(Stat.SPD, this);
    /**
     * Based on how effective this Pokemon's types are offensively against the opponent's types.
     * This score is increased by 25 percent if this Pokemon is faster than the opponent.
     */
    let atkScore =
      opponent.getAttackTypeEffectiveness(types[0], this) *
      (outspeed ? 1.25 : 1);
    /**
     * Based on how effectively this Pokemon defends against the opponent's types.
     * This score cannot be higher than 4.
     */
    let defScore =
      1 /
      Math.max(this.getAttackTypeEffectiveness(enemyTypes[0], opponent), 0.25);
    if (types.length > 1) {
      atkScore *= opponent.getAttackTypeEffectiveness(types[1], this);
    }
    if (enemyTypes.length > 1) {
      defScore *=
        1 /
        Math.max(
          this.getAttackTypeEffectiveness(enemyTypes[1], opponent),
          0.25,
        );
    }
    /**
     * Based on this Pokemon's HP ratio compared to that of the opponent.
     * This ratio is multiplied by 1.5 if this Pokemon outspeeds the opponent;
     * however, the final ratio cannot be higher than 1.
     */
    let hpDiffRatio = this.getHpRatio() + (1 - opponent.getHpRatio());
    if (outspeed) {
      hpDiffRatio = Math.min(hpDiffRatio * 1.5, 1);
    }
    return (atkScore + defScore) * hpDiffRatio;
  }

  getEvolution(): SpeciesFormEvolution | null {
    if (pokemonEvolutions.hasOwnProperty(this.species.speciesId)) {
      const evolutions = pokemonEvolutions[this.species.speciesId];
      for (const e of evolutions) {
        if (
          !e.item &&
          this.level >= e.level &&
          (isNullOrUndefined(e.preFormKey) ||
            this.getFormKey() === e.preFormKey)
        ) {
          if (
            e.condition === null ||
            (e.condition as SpeciesEvolutionCondition).predicate(this)
          ) {
            return e;
          }
        }
      }
    }

    if (
      this.isFusion() &&
      this.fusionSpecies &&
      pokemonEvolutions.hasOwnProperty(this.fusionSpecies.speciesId)
    ) {
      const fusionEvolutions = pokemonEvolutions[
        this.fusionSpecies.speciesId
      ].map(e => new FusionSpeciesFormEvolution(this.species.speciesId, e));
      for (const fe of fusionEvolutions) {
        if (
          !fe.item &&
          this.level >= fe.level &&
          (isNullOrUndefined(fe.preFormKey) ||
            this.getFusionFormKey() === fe.preFormKey)
        ) {
          if (
            fe.condition === null ||
            (fe.condition as SpeciesEvolutionCondition).predicate(this)
          ) {
            return fe;
          }
        }
      }
    }

    return null;
  }

  /**
   * Gets all level up moves in a given range for a particular pokemon.
   * @param {number} startingLevel Don't include moves below this level
   * @param {boolean} includeEvolutionMoves Whether to include evolution moves
   * @param {boolean} simulateEvolutionChain Whether to include moves from prior evolutions
   * @param {boolean} includeRelearnerMoves Whether to include moves that would require a relearner. Note the move relearner inherently allows evolution moves
   * @returns {LevelMoves} A list of moves and the levels they can be learned at
   */
  getLevelMoves(
    startingLevel?: number,
    includeEvolutionMoves = false,
    simulateEvolutionChain = false,
    includeRelearnerMoves = false,
    learnSituation: LearnMoveSituation = LearnMoveSituation.MISC,
  ): LevelMoves {
    const ret: LevelMoves = [];
    let levelMoves: LevelMoves = [];
    if (!startingLevel) {
      startingLevel = this.level;
    }
    if (
      learnSituation === LearnMoveSituation.EVOLUTION_FUSED &&
      this.fusionSpecies
    ) {
      // For fusion evolutions, get ONLY the moves of the component mon that evolved
      levelMoves = this.getFusionSpeciesForm(true)
        .getLevelMoves()
        .filter(
          lm =>
            (includeEvolutionMoves && lm[0] === EVOLVE_MOVE) ||
            (includeRelearnerMoves && lm[0] === RELEARN_MOVE) ||
            lm[0] > 0,
        );
    } else {
      if (simulateEvolutionChain) {
        const evolutionChain = this.species.getSimulatedEvolutionChain(
          this.level,
          this.hasTrainer(),
          this.isBoss(),
          this.isPlayer(),
        );
        for (let e = 0; e < evolutionChain.length; e++) {
          // TODO: Might need to pass specific form index in simulated evolution chain
          const speciesLevelMoves = getPokemonSpeciesForm(
            evolutionChain[e][0],
            this.formIndex,
          ).getLevelMoves();
          if (includeRelearnerMoves) {
            levelMoves.push(...speciesLevelMoves);
          } else {
            levelMoves.push(
              ...speciesLevelMoves.filter(
                lm =>
                  (includeEvolutionMoves && lm[0] === EVOLVE_MOVE) ||
                  ((!e || lm[0] > 1) &&
                    (e === evolutionChain.length - 1 ||
                      lm[0] <= evolutionChain[e + 1][1])),
              ),
            );
          }
        }
      } else {
        levelMoves = this.getSpeciesForm(true)
          .getLevelMoves()
          .filter(
            lm =>
              (includeEvolutionMoves && lm[0] === EVOLVE_MOVE) ||
              (includeRelearnerMoves && lm[0] === RELEARN_MOVE) ||
              lm[0] > 0,
          );
      }
      if (
        this.fusionSpecies &&
        learnSituation !== LearnMoveSituation.EVOLUTION_FUSED_BASE
      ) {
        // For fusion evolutions, get ONLY the moves of the component mon that evolved
        if (simulateEvolutionChain) {
          const fusionEvolutionChain =
            this.fusionSpecies.getSimulatedEvolutionChain(
              this.level,
              this.hasTrainer(),
              this.isBoss(),
              this.isPlayer(),
            );
          for (let e = 0; e < fusionEvolutionChain.length; e++) {
            // TODO: Might need to pass specific form index in simulated evolution chain
            const speciesLevelMoves = getPokemonSpeciesForm(
              fusionEvolutionChain[e][0],
              this.fusionFormIndex,
            ).getLevelMoves();
            if (includeRelearnerMoves) {
              levelMoves.push(
                ...speciesLevelMoves.filter(
                  lm =>
                    (includeEvolutionMoves && lm[0] === EVOLVE_MOVE) ||
                    lm[0] !== EVOLVE_MOVE,
                ),
              );
            } else {
              levelMoves.push(
                ...speciesLevelMoves.filter(
                  lm =>
                    (includeEvolutionMoves && lm[0] === EVOLVE_MOVE) ||
                    ((!e || lm[0] > 1) &&
                      (e === fusionEvolutionChain.length - 1 ||
                        lm[0] <= fusionEvolutionChain[e + 1][1])),
                ),
              );
            }
          }
        } else {
          levelMoves.push(
            ...this.getFusionSpeciesForm(true)
              .getLevelMoves()
              .filter(
                lm =>
                  (includeEvolutionMoves && lm[0] === EVOLVE_MOVE) ||
                  (includeRelearnerMoves && lm[0] === RELEARN_MOVE) ||
                  lm[0] > 0,
              ),
          );
        }
      }
    }
    levelMoves.sort((lma: [number, number], lmb: [number, number]) =>
      lma[0] > lmb[0] ? 1 : lma[0] < lmb[0] ? -1 : 0,
    );

    /**
     * Filter out moves not within the correct level range(s)
     * Includes moves below startingLevel, or of specifically level 0 if
     * includeRelearnerMoves or includeEvolutionMoves are true respectively
     */
    levelMoves = levelMoves.filter(lm => {
      const level = lm[0];
      const isRelearner = level < startingLevel;
      const allowedEvolutionMove = level === 0 && includeEvolutionMoves;

      return (
        !(level > this.level) &&
        (includeRelearnerMoves || !isRelearner || allowedEvolutionMove)
      );
    });

    /**
     * This must be done AFTER filtering by level, else if the same move shows up
     * in levelMoves multiple times all but the lowest level one will be skipped.
     * This causes problems when there are intentional duplicates (i.e. Smeargle with Sketch)
     */
    if (levelMoves) {
      this.getUniqueMoves(levelMoves, ret);
    }

    return ret;
  }

  /**
   * Helper function for getLevelMoves.
   * Finds all non-duplicate items from the input, and pushes them into the output.
   * Two items count as duplicate if they have the same Move, regardless of level.
   *
   * @param levelMoves the input array to search for non-duplicates from
   * @param ret the output array to be pushed into.
   */
  private getUniqueMoves(levelMoves: LevelMoves, ret: LevelMoves): void {
    const uniqueMoves: Moves[] = [];
    for (const lm of levelMoves) {
      if (!uniqueMoves.find(m => m === lm[1])) {
        uniqueMoves.push(lm[1]);
        ret.push(lm);
      }
    }
  }

  /**
   * Get a list of all egg moves
   *
   * @returns list of egg moves
   */
  getEggMoves(): Moves[] | undefined {
    return speciesEggMoves[this.getSpeciesForm().getRootSpeciesId()];
  }

  setMove(moveIndex: number, moveId: Moves): void {
    const move = moveId ? new PokemonMove(moveId) : null;
    this.moveset[moveIndex] = move;
    if (this.summonData?.moveset) {
      this.summonData.moveset[moveIndex] = move;
    }
  }

  /**
   * Function that tries to set a Pokemon shiny based on the trainer's trainer ID and secret ID.
   * Endless Pokemon in the end biome are unable to be set to shiny
   *
   * The exact mechanic is that it calculates E as the XOR of the player's trainer ID and secret ID.
   * F is calculated as the XOR of the first 16 bits of the Pokemon's ID with the last 16 bits.
   * The XOR of E and F are then compared to the {@linkcode shinyThreshold} (or {@linkcode thresholdOverride} if set) to see whether or not to generate a shiny.
   * The base shiny odds are {@linkcode BASE_SHINY_CHANCE} / 65536
   * @param thresholdOverride number that is divided by 2^16 (65536) to get the shiny chance, overrides {@linkcode shinyThreshold} if set (bypassing shiny rate modifiers such as Shiny Charm)
   * @returns true if the Pokemon has been set as a shiny, false otherwise
   */
  trySetShiny(thresholdOverride?: number): boolean {
    // Shiny Pokemon should not spawn in the end biome in endless
    if (
      globalScene.gameMode.isEndless &&
      globalScene.arena.biomeType === Biome.END
    ) {
      return false;
    }

    const rand1 = (this.id & 0xffff0000) >>> 16;
    const rand2 = this.id & 0x0000ffff;

    const E = globalScene.gameData.trainerId ^ globalScene.gameData.secretId;
    const F = rand1 ^ rand2;

    const shinyThreshold = new Utils.NumberHolder(BASE_SHINY_CHANCE);
    if (thresholdOverride === undefined) {
      if (globalScene.eventManager.isEventActive()) {
        shinyThreshold.value *= globalScene.eventManager.getShinyMultiplier();
      }
      if (!this.hasTrainer()) {
        globalScene.applyModifiers(
          ShinyRateBoosterModifier,
          true,
          shinyThreshold,
        );
      }
    } else {
      shinyThreshold.value = thresholdOverride;
    }

    this.shiny = (E ^ F) < shinyThreshold.value;

    if (this.shiny) {
      this.initShinySparkle();
    }

    return this.shiny;
  }

  /**
   * Function that tries to set a Pokemon shiny based on seed.
   * For manual use only, usually to roll a Pokemon's shiny chance a second time.
   * If it rolls shiny, also sets a random variant and give the Pokemon the associated luck.
   *
   * The base shiny odds are {@linkcode BASE_SHINY_CHANCE} / `65536`
   * @param thresholdOverride number that is divided by `2^16` (`65536`) to get the shiny chance, overrides {@linkcode shinyThreshold} if set (bypassing shiny rate modifiers such as Shiny Charm)
   * @param applyModifiersToOverride If {@linkcode thresholdOverride} is set and this is true, will apply Shiny Charm and event modifiers to {@linkcode thresholdOverride}
   * @returns `true` if the Pokemon has been set as a shiny, `false` otherwise
   */
  public trySetShinySeed(
    thresholdOverride?: number,
    applyModifiersToOverride?: boolean,
  ): boolean {
    const shinyThreshold = new Utils.NumberHolder(BASE_SHINY_CHANCE);
    if (thresholdOverride === undefined || applyModifiersToOverride) {
      if (thresholdOverride !== undefined && applyModifiersToOverride) {
        shinyThreshold.value = thresholdOverride;
      }
      if (globalScene.eventManager.isEventActive()) {
        shinyThreshold.value *= globalScene.eventManager.getShinyMultiplier();
      }
      if (!this.hasTrainer()) {
        globalScene.applyModifiers(
          ShinyRateBoosterModifier,
          true,
          shinyThreshold,
        );
      }
    } else {
      shinyThreshold.value = thresholdOverride;
    }

    this.shiny = randSeedInt(65536) < shinyThreshold.value;

    if (this.shiny) {
      this.variant = this.generateShinyVariant();
      this.luck =
        this.variant + 1 + (this.fusionShiny ? this.fusionVariant + 1 : 0);
      this.initShinySparkle();
    }

    return this.shiny;
  }

  /**
   * Generates a shiny variant
   * @returns `0-2`, with the following probabilities:
   * - Has a 10% chance of returning `2` (epic variant)
   * - Has a 30% chance of returning `1` (rare variant)
   * - Has a 60% chance of returning `0` (basic shiny)
   */
  protected generateShinyVariant(): Variant {
    const formIndex: number = this.formIndex;
    let variantDataIndex: string | number = this.species.speciesId;
    if (this.species.forms.length > 0) {
      const formKey = this.species.forms[formIndex]?.formKey;
      if (formKey) {
        variantDataIndex = `${variantDataIndex}-${formKey}`;
      }
    }
    // Checks if there is no variant data for both the index or index with form
    if (
      !this.shiny ||
      (!variantData.hasOwnProperty(variantDataIndex) &&
        !variantData.hasOwnProperty(this.species.speciesId))
    ) {
      return 0;
    }
    const rand = new Utils.NumberHolder(0);
    globalScene.executeWithSeedOffset(
      () => {
        rand.value = Utils.randSeedInt(10);
      },
      this.id,
      globalScene.waveSeed,
    );
    if (rand.value >= SHINY_VARIANT_CHANCE) {
      return 0; // 6/10
    }
    if (rand.value >= SHINY_EPIC_CHANCE) {
      return 1; // 3/10
    }
    return 2; // 1/10
  }

  /**
   * Function that tries to set a Pokemon to have its hidden ability based on seed, if it exists.
   * For manual use only, usually to roll a Pokemon's hidden ability chance a second time.
   *
   * The base hidden ability odds are {@linkcode BASE_HIDDEN_ABILITY_CHANCE} / `65536`
   * @param thresholdOverride number that is divided by `2^16` (`65536`) to get the HA chance, overrides {@linkcode haThreshold} if set (bypassing HA rate modifiers such as Ability Charm)
   * @param applyModifiersToOverride If {@linkcode thresholdOverride} is set and this is true, will apply Ability Charm to {@linkcode thresholdOverride}
   * @returns `true` if the Pokemon has been set to have its hidden ability, `false` otherwise
   */
  public tryRerollHiddenAbilitySeed(
    thresholdOverride?: number,
    applyModifiersToOverride?: boolean,
  ): boolean {
    if (!this.species.abilityHidden) {
      return false;
    }
    const haThreshold = new Utils.NumberHolder(BASE_HIDDEN_ABILITY_CHANCE);
    if (thresholdOverride === undefined || applyModifiersToOverride) {
      if (thresholdOverride !== undefined && applyModifiersToOverride) {
        haThreshold.value = thresholdOverride;
      }
      if (!this.hasTrainer()) {
        globalScene.applyModifiers(
          HiddenAbilityRateBoosterModifier,
          true,
          haThreshold,
        );
      }
    } else {
      haThreshold.value = thresholdOverride;
    }

    if (randSeedInt(65536) < haThreshold.value) {
      this.abilityIndex = 2;
    }

    return this.abilityIndex === 2;
  }

  public generateFusionSpecies(forStarter?: boolean): void {
    const hiddenAbilityChance = new Utils.NumberHolder(
      BASE_HIDDEN_ABILITY_CHANCE,
    );
    if (!this.hasTrainer()) {
      globalScene.applyModifiers(
        HiddenAbilityRateBoosterModifier,
        true,
        hiddenAbilityChance,
      );
    }

    const hasHiddenAbility = !Utils.randSeedInt(hiddenAbilityChance.value);
    const randAbilityIndex = Utils.randSeedInt(2);

    const filter = !forStarter
      ? this.species.getCompatibleFusionSpeciesFilter()
      : (species: PokemonSpecies) => {
          return (
            pokemonEvolutions.hasOwnProperty(species.speciesId) &&
            !pokemonPrevolutions.hasOwnProperty(species.speciesId) &&
            !species.subLegendary &&
            !species.legendary &&
            !species.mythical &&
            !species.isTrainerForbidden() &&
            species.speciesId !== this.species.speciesId &&
            species.speciesId !== Species.DITTO
          );
        };

    let fusionOverride: PokemonSpecies | undefined = undefined;

    if (
      forStarter &&
      this instanceof PlayerPokemon &&
      Overrides.STARTER_FUSION_SPECIES_OVERRIDE
    ) {
      fusionOverride = getPokemonSpecies(
        Overrides.STARTER_FUSION_SPECIES_OVERRIDE,
      );
    } else if (
      this instanceof EnemyPokemon &&
      Overrides.OPP_FUSION_SPECIES_OVERRIDE
    ) {
      fusionOverride = getPokemonSpecies(Overrides.OPP_FUSION_SPECIES_OVERRIDE);
    }

    this.fusionSpecies =
      fusionOverride ??
      globalScene.randomSpecies(
        globalScene.currentBattle?.waveIndex || 0,
        this.level,
        false,
        filter,
        true,
      );
    this.fusionAbilityIndex =
      this.fusionSpecies.abilityHidden && hasHiddenAbility
        ? 2
        : this.fusionSpecies.ability2 !== this.fusionSpecies.ability1
          ? randAbilityIndex
          : 0;
    this.fusionShiny = this.shiny;
    this.fusionVariant = this.variant;

    if (this.fusionSpecies.malePercent === null) {
      this.fusionGender = Gender.GENDERLESS;
    } else {
      const genderChance = (this.id % 256) * 0.390625;
      if (genderChance < this.fusionSpecies.malePercent) {
        this.fusionGender = Gender.MALE;
      } else {
        this.fusionGender = Gender.FEMALE;
      }
    }

    this.fusionFormIndex = globalScene.getSpeciesFormIndex(
      this.fusionSpecies,
      this.fusionGender,
      this.getNature(),
      true,
    );
    this.fusionLuck = this.luck;

    this.generateName();
  }

  public clearFusionSpecies(): void {
    this.fusionSpecies = null;
    this.fusionFormIndex = 0;
    this.fusionAbilityIndex = 0;
    this.fusionShiny = false;
    this.fusionVariant = 0;
    this.fusionGender = 0;
    this.fusionLuck = 0;
    this.fusionCustomPokemonData = null;

    this.generateName();
    this.calculateStats();
  }

  /** Generates a semi-random moveset for a Pokemon */
  public generateAndPopulateMoveset(): void {
    this.moveset = [];
    let movePool: [Moves, number][] = [];
    const allLevelMoves = this.getLevelMoves(1, true, true);
    if (!allLevelMoves) {
      console.warn(
        "Error encountered trying to generate moveset for:",
        this.species.name,
      );
      return;
    }

    for (let m = 0; m < allLevelMoves.length; m++) {
      const levelMove = allLevelMoves[m];
      if (this.level < levelMove[0]) {
        break;
      }
      let weight = levelMove[0];
      // Evolution Moves
      if (weight === 0) {
        weight = 50;
      }
      // Assume level 1 moves with 80+ BP are "move reminder" moves and bump their weight
      if (weight === 1 && allMoves[levelMove[1]].power >= 80) {
        weight = 40;
      }
      if (
        !movePool.some(m => m[0] === levelMove[1]) &&
        !allMoves[levelMove[1]].name.endsWith(" (N)")
      ) {
        movePool.push([levelMove[1], weight]);
      }
    }

    if (this.hasTrainer()) {
      const tms = Object.keys(tmSpecies);
      for (const tm of tms) {
        const moveId = Number.parseInt(tm) as Moves;
        let compatible = false;
        for (const p of tmSpecies[tm]) {
          if (Array.isArray(p)) {
            if (
              p[0] === this.species.speciesId ||
              (this.fusionSpecies &&
                p[0] === this.fusionSpecies.speciesId &&
                p.slice(1).indexOf(this.species.forms[this.formIndex]) > -1)
            ) {
              compatible = true;
              break;
            }
          } else if (
            p === this.species.speciesId ||
            (this.fusionSpecies && p === this.fusionSpecies.speciesId)
          ) {
            compatible = true;
            break;
          }
        }
        if (
          compatible &&
          !movePool.some(m => m[0] === moveId) &&
          !allMoves[moveId].name.endsWith(" (N)")
        ) {
          if (tmPoolTiers[moveId] === ModifierTier.COMMON && this.level >= 15) {
            movePool.push([moveId, 4]);
          } else if (
            tmPoolTiers[moveId] === ModifierTier.GREAT &&
            this.level >= 30
          ) {
            movePool.push([moveId, 8]);
          } else if (
            tmPoolTiers[moveId] === ModifierTier.ULTRA &&
            this.level >= 50
          ) {
            movePool.push([moveId, 14]);
          }
        }
      }

      // No egg moves below level 60
      if (this.level >= 60) {
        for (let i = 0; i < 3; i++) {
          const moveId = speciesEggMoves[this.species.getRootSpeciesId()][i];
          if (
            !movePool.some(m => m[0] === moveId) &&
            !allMoves[moveId].name.endsWith(" (N)")
          ) {
            movePool.push([moveId, 40]);
          }
        }
        const moveId = speciesEggMoves[this.species.getRootSpeciesId()][3];
        // No rare egg moves before e4
        if (
          this.level >= 170 &&
          !movePool.some(m => m[0] === moveId) &&
          !allMoves[moveId].name.endsWith(" (N)") &&
          !this.isBoss()
        ) {
          movePool.push([moveId, 30]);
        }
        if (this.fusionSpecies) {
          for (let i = 0; i < 3; i++) {
            const moveId =
              speciesEggMoves[this.fusionSpecies.getRootSpeciesId()][i];
            if (
              !movePool.some(m => m[0] === moveId) &&
              !allMoves[moveId].name.endsWith(" (N)")
            ) {
              movePool.push([moveId, 40]);
            }
          }
          const moveId =
            speciesEggMoves[this.fusionSpecies.getRootSpeciesId()][3];
          // No rare egg moves before e4
          if (
            this.level >= 170 &&
            !movePool.some(m => m[0] === moveId) &&
            !allMoves[moveId].name.endsWith(" (N)") &&
            !this.isBoss()
          ) {
            movePool.push([moveId, 30]);
          }
        }
      }
    }

    // Bosses never get self ko moves or Pain Split
    if (this.isBoss()) {
      movePool = movePool.filter(m => !allMoves[m[0]].hasAttr(SacrificialAttr));
      movePool = movePool.filter(m => !allMoves[m[0]].hasAttr(HpSplitAttr));
    }
    movePool = movePool.filter(
      m => !allMoves[m[0]].hasAttr(SacrificialAttrOnHit),
    );
    if (this.hasTrainer()) {
      // Trainers never get OHKO moves
      movePool = movePool.filter(m => !allMoves[m[0]].hasAttr(OneHitKOAttr));
      // Half the weight of self KO moves
      movePool = movePool.map(m => [
        m[0],
        m[1] * (allMoves[m[0]].hasAttr(SacrificialAttr) ? 0.5 : 1),
      ]);
      movePool = movePool.map(m => [
        m[0],
        m[1] * (allMoves[m[0]].hasAttr(SacrificialAttrOnHit) ? 0.5 : 1),
      ]);
      // Trainers get a weight bump to stat buffing moves
      movePool = movePool.map(m => [
        m[0],
        m[1] *
          (allMoves[m[0]]
            .getAttrs(StatStageChangeAttr)
            .some(a => a.stages > 1 && a.selfTarget)
            ? 1.25
            : 1),
      ]);
      // Trainers get a weight decrease to multiturn moves
      movePool = movePool.map(m => [
        m[0],
        m[1] *
          (!!allMoves[m[0]].isChargingMove() ||
          !!allMoves[m[0]].hasAttr(RechargeAttr)
            ? 0.7
            : 1),
      ]);
    }

    // Weight towards higher power moves, by reducing the power of moves below the highest power.
    // Caps max power at 90 to avoid something like hyper beam ruining the stats.
    // This is a pretty soft weighting factor, although it is scaled with the weight multiplier.
    const maxPower = Math.min(
      movePool.reduce(
        (v, m) => Math.max(allMoves[m[0]].calculateEffectivePower(), v),
        40,
      ),
      90,
    );
    movePool = movePool.map(m => [
      m[0],
      m[1] *
        (allMoves[m[0]].category === MoveCategory.STATUS
          ? 1
          : Math.max(
              Math.min(allMoves[m[0]].calculateEffectivePower() / maxPower, 1),
              0.5,
            )),
    ]);

    // Weight damaging moves against the lower stat. This uses a non-linear relationship.
    // If the higher stat is 1 - 1.09x higher, no change. At higher stat ~1.38x lower stat, off-stat moves have half weight.
    // One third weight at ~1.58x higher, one quarter weight at ~1.73x higher, one fifth at ~1.87x, and one tenth at ~2.35x higher.
    const atk = this.getStat(Stat.ATK);
    const spAtk = this.getStat(Stat.SPATK);
    const worseCategory: MoveCategory =
      atk > spAtk ? MoveCategory.SPECIAL : MoveCategory.PHYSICAL;
    const statRatio =
      worseCategory === MoveCategory.PHYSICAL ? atk / spAtk : spAtk / atk;
    movePool = movePool.map(m => [
      m[0],
      m[1] *
        (allMoves[m[0]].category === worseCategory
          ? Math.min(Math.pow(statRatio, 3) * 1.3, 1)
          : 1),
    ]);

    /** The higher this is the more the game weights towards higher level moves. At `0` all moves are equal weight. */
    let weightMultiplier = 0.9;
    if (this.hasTrainer()) {
      weightMultiplier += 0.7;
    }
    if (this.isBoss()) {
      weightMultiplier += 0.4;
    }
    const baseWeights: [Moves, number][] = movePool.map(m => [
      m[0],
      Math.ceil(Math.pow(m[1], weightMultiplier) * 100),
    ]);

    // Trainers and bosses always force a stab move
    if (this.hasTrainer() || this.isBoss()) {
      const stabMovePool = baseWeights.filter(
        m =>
          allMoves[m[0]].category !== MoveCategory.STATUS &&
          this.isOfType(allMoves[m[0]].type),
      );

      if (stabMovePool.length) {
        const totalWeight = stabMovePool.reduce((v, m) => v + m[1], 0);
        let rand = Utils.randSeedInt(totalWeight);
        let index = 0;
        while (rand > stabMovePool[index][1]) {
          rand -= stabMovePool[index++][1];
        }
        this.moveset.push(new PokemonMove(stabMovePool[index][0], 0, 0));
      }
    } else {
      // Normal wild pokemon just force a random damaging move
      const attackMovePool = baseWeights.filter(
        m => allMoves[m[0]].category !== MoveCategory.STATUS,
      );
      if (attackMovePool.length) {
        const totalWeight = attackMovePool.reduce((v, m) => v + m[1], 0);
        let rand = Utils.randSeedInt(totalWeight);
        let index = 0;
        while (rand > attackMovePool[index][1]) {
          rand -= attackMovePool[index++][1];
        }
        this.moveset.push(new PokemonMove(attackMovePool[index][0], 0, 0));
      }
    }

    while (
      baseWeights.length > this.moveset.length &&
      this.moveset.length < 4
    ) {
      if (this.hasTrainer()) {
        // Sqrt the weight of any damaging moves with overlapping types. This is about a 0.05 - 0.1 multiplier.
        // Other damaging moves 2x weight if 0-1 damaging moves, 0.5x if 2, 0.125x if 3. These weights get 20x if STAB.
        // Status moves remain unchanged on weight, this encourages 1-2
        movePool = baseWeights
          .filter(m => !this.moveset.some(mo => m[0] === mo?.moveId))
          .map(m => {
            let ret: number;
            if (
              this.moveset.some(
                mo =>
                  mo?.getMove().category !== MoveCategory.STATUS &&
                  mo?.getMove().type === allMoves[m[0]].type,
              )
            ) {
              ret = Math.ceil(Math.sqrt(m[1]));
            } else if (allMoves[m[0]].category !== MoveCategory.STATUS) {
              ret = Math.ceil(
                (m[1] /
                  Math.max(
                    Math.pow(
                      4,
                      this.moveset.filter(mo => (mo?.getMove().power ?? 0) > 1)
                        .length,
                    ) / 8,
                    0.5,
                  )) *
                  (this.isOfType(allMoves[m[0]].type) ? 20 : 1),
              );
            } else {
              ret = m[1];
            }
            return [m[0], ret];
          });
      } else {
        // Non-trainer pokemon just use normal weights
        movePool = baseWeights.filter(
          m => !this.moveset.some(mo => m[0] === mo?.moveId),
        );
      }
      const totalWeight = movePool.reduce((v, m) => v + m[1], 0);
      let rand = Utils.randSeedInt(totalWeight);
      let index = 0;
      while (rand > movePool[index][1]) {
        rand -= movePool[index++][1];
      }
      this.moveset.push(new PokemonMove(movePool[index][0], 0, 0));
    }

    // Trigger FormChange, except for enemy Pokemon during Mystery Encounters, to avoid crashes
    if (
      this.isPlayer() ||
      !globalScene.currentBattle?.isBattleMysteryEncounter() ||
      !globalScene.currentBattle?.mysteryEncounter
    ) {
      globalScene.triggerPokemonFormChange(
        this,
        SpeciesFormChangeMoveLearnedTrigger,
      );
    }
  }

  public trySelectMove(moveIndex: number, ignorePp?: boolean): boolean {
    const move =
      this.getMoveset().length > moveIndex
        ? this.getMoveset()[moveIndex]
        : null;
    return move?.isUsable(this, ignorePp) ?? false;
  }

  showInfo(): void {
    if (!this.battleInfo.visible) {
      const otherBattleInfo = globalScene.fieldUI
        .getAll()
        .slice(0, 4)
        .filter(
          ui =>
            ui instanceof BattleInfo &&
            (ui as BattleInfo) instanceof PlayerBattleInfo === this.isPlayer(),
        )
        .find(() => true);
      if (!otherBattleInfo || !this.getFieldIndex()) {
        globalScene.fieldUI.sendToBack(this.battleInfo);
        globalScene.sendTextToBack(); // Push the top right text objects behind everything else
      } else {
        globalScene.fieldUI.moveAbove(this.battleInfo, otherBattleInfo);
      }
      this.battleInfo.setX(
        this.battleInfo.x +
          (this.isPlayer() ? 150 : !this.isBoss() ? -150 : -198),
      );
      this.battleInfo.setVisible(true);
      if (this.isPlayer()) {
        this.battleInfo.expMaskRect.x += 150;
      }
      globalScene.tweens.add({
        targets: [this.battleInfo, this.battleInfo.expMaskRect],
        x: this.isPlayer() ? "-=150" : `+=${!this.isBoss() ? 150 : 246}`,
        duration: 1000,
        ease: "Cubic.easeOut",
      });
    }
  }

  hideInfo(): Promise<void> {
    return new Promise(resolve => {
      if (this.battleInfo && this.battleInfo.visible) {
        globalScene.tweens.add({
          targets: [this.battleInfo, this.battleInfo.expMaskRect],
          x: this.isPlayer() ? "+=150" : `-=${!this.isBoss() ? 150 : 246}`,
          duration: 500,
          ease: "Cubic.easeIn",
          onComplete: () => {
            if (this.isPlayer()) {
              this.battleInfo.expMaskRect.x -= 150;
            }
            this.battleInfo.setVisible(false);
            this.battleInfo.setX(
              this.battleInfo.x -
                (this.isPlayer() ? 150 : !this.isBoss() ? -150 : -198),
            );
            resolve();
          },
        });
      } else {
        resolve();
      }
    });
  }

  /**
   * sets if the pokemon is switching out (if it's a enemy wild implies it's going to flee)
   * @param status - boolean
   */
  setSwitchOutStatus(status: boolean): void {
    this.switchOutStatus = status;
  }

  updateInfo(instant?: boolean): Promise<void> {
    return this.battleInfo.updateInfo(this, instant);
  }

  /**
   * Show or hide the type effectiveness multiplier window
   * Passing undefined will hide the window
   */
  updateEffectiveness(effectiveness?: string) {
    this.battleInfo.updateEffectiveness(effectiveness);
  }

  toggleStats(visible: boolean): void {
    this.battleInfo.toggleStats(visible);
  }

  toggleFlyout(visible: boolean): void {
    this.battleInfo.toggleFlyout(visible);
  }

  /**
   * Adds experience to this PlayerPokemon, subject to wave based level caps.
   * @param exp The amount of experience to add
   * @param ignoreLevelCap Whether to ignore level caps when adding experience (defaults to false)
   */
  addExp(exp: number, ignoreLevelCap = false) {
    const maxExpLevel = globalScene.getMaxExpLevel(ignoreLevelCap);
    const initialExp = this.exp;
    this.exp += exp;
    while (
      this.level < maxExpLevel &&
      this.exp >= getLevelTotalExp(this.level + 1, this.species.growthRate)
    ) {
      this.level++;
    }
    if (this.level >= maxExpLevel) {
      console.log(
        initialExp,
        this.exp,
        getLevelTotalExp(this.level, this.species.growthRate),
      );
      this.exp = Math.max(
        getLevelTotalExp(this.level, this.species.growthRate),
        initialExp,
      );
    }
    this.levelExp =
      this.exp - getLevelTotalExp(this.level, this.species.growthRate);
  }

  /**
   * Compares if `this` and {@linkcode target} are on the same team.
   * @param target the {@linkcode Pokemon} to compare against.
   * @returns `true` if the two pokemon are allies, `false` otherwise
   */
  public isOpponent(target: Pokemon): boolean {
    return this.isPlayer() !== target.isPlayer();
  }

  getOpponent(targetIndex: number): Pokemon | null {
    const ret = this.getOpponents()[targetIndex];
    if (ret.summonData) {
      return ret;
    }
    return null;
  }

  getOpponents(): Pokemon[] {
    return (
      (this.isPlayer()
        ? globalScene.getEnemyField()
        : globalScene.getPlayerField()) as Pokemon[]
    ).filter(p => p.isActive());
  }

  getOpponentDescriptor(): string {
    const opponents = this.getOpponents();
    if (opponents.length === 1) {
      return opponents[0].name;
    }
    return this.isPlayer()
      ? i18next.t("arenaTag:opposingTeam")
      : i18next.t("arenaTag:yourTeam");
  }

  getAlly(): Pokemon {
    return (
      this.isPlayer()
        ? globalScene.getPlayerField()
        : globalScene.getEnemyField()
    )[this.getFieldIndex() ? 0 : 1];
  }

  /**
   * Gets the Pokémon on the allied field.
   *
   * @returns An array of Pokémon on the allied field.
   */
  getAlliedField(): Pokemon[] {
    return this instanceof PlayerPokemon
      ? globalScene.getPlayerField()
      : globalScene.getEnemyField();
  }

  /**
   * Calculates the stat stage multiplier of the user against an opponent.
   *
   * Note that this does not apply to evasion or accuracy
   * @see {@linkcode getAccuracyMultiplier}
   * @param stat the desired {@linkcode EffectiveStat}
   * @param opponent the target {@linkcode Pokemon}
   * @param move the {@linkcode Move} being used
   * @param ignoreOppAbility determines whether the effects of the opponent's abilities (i.e. Unaware) should be ignored (`false` by default)
   * @param isCritical determines whether a critical hit has occurred or not (`false` by default)
   * @param simulated determines whether effects are applied without altering game state (`true` by default)
   * @param ignoreHeldItems determines whether this Pokemon's held items should be ignored during the stat calculation, default `false`
   * @return the stat stage multiplier to be used for effective stat calculation
   */
  getStatStageMultiplier(
    stat: EffectiveStat,
    opponent?: Pokemon,
    move?: Move,
    ignoreOppAbility = false,
    isCritical = false,
    simulated = true,
    ignoreHeldItems = false,
  ): number {
    const statStage = new Utils.NumberHolder(this.getStatStage(stat));
    const ignoreStatStage = new Utils.BooleanHolder(false);

    if (opponent) {
      if (isCritical) {
        switch (stat) {
          case Stat.ATK:
          case Stat.SPATK:
            statStage.value = Math.max(statStage.value, 0);
            break;
          case Stat.DEF:
          case Stat.SPDEF:
            statStage.value = Math.min(statStage.value, 0);
            break;
        }
      }
      if (!ignoreOppAbility) {
        applyAbAttrs(
          IgnoreOpponentStatStagesAbAttr,
          opponent,
          null,
          simulated,
          stat,
          ignoreStatStage,
        );
      }
      if (move) {
        applyMoveAttrs(
          IgnoreOpponentStatStagesAttr,
          this,
          opponent,
          move,
          ignoreStatStage,
        );
      }
    }

    if (!ignoreStatStage.value) {
      const statStageMultiplier = new Utils.NumberHolder(
        Math.max(2, 2 + statStage.value) / Math.max(2, 2 - statStage.value),
      );
      if (!ignoreHeldItems) {
        globalScene.applyModifiers(
          TempStatStageBoosterModifier,
          this.isPlayer(),
          stat,
          statStageMultiplier,
        );
      }
      return Math.min(statStageMultiplier.value, 4);
    }
    return 1;
  }

  /**
   * Calculates the accuracy multiplier of the user against a target.
   *
   * This method considers various factors such as the user's accuracy level, the target's evasion level,
   * abilities, and modifiers to compute the final accuracy multiplier.
   *
   * @param target {@linkcode Pokemon} - The target Pokémon against which the move is used.
   * @param sourceMove {@linkcode Move}  - The move being used by the user.
   * @returns The calculated accuracy multiplier.
   */
  getAccuracyMultiplier(target: Pokemon, sourceMove: Move): number {
    const isOhko = sourceMove.hasAttr(OneHitKOAccuracyAttr);
    if (isOhko) {
      return 1;
    }

    const userAccStage = new Utils.NumberHolder(this.getStatStage(Stat.ACC));
    const targetEvaStage = new Utils.NumberHolder(
      target.getStatStage(Stat.EVA),
    );

    const ignoreAccStatStage = new Utils.BooleanHolder(false);
    const ignoreEvaStatStage = new Utils.BooleanHolder(false);

    applyAbAttrs(
      IgnoreOpponentStatStagesAbAttr,
      target,
      null,
      false,
      Stat.ACC,
      ignoreAccStatStage,
    );
    applyAbAttrs(
      IgnoreOpponentStatStagesAbAttr,
      this,
      null,
      false,
      Stat.EVA,
      ignoreEvaStatStage,
    );
    applyMoveAttrs(
      IgnoreOpponentStatStagesAttr,
      this,
      target,
      sourceMove,
      ignoreEvaStatStage,
    );

    globalScene.applyModifiers(
      TempStatStageBoosterModifier,
      this.isPlayer(),
      Stat.ACC,
      userAccStage,
    );

    userAccStage.value = ignoreAccStatStage.value
      ? 0
      : Math.min(userAccStage.value, 6);
    targetEvaStage.value = ignoreEvaStatStage.value ? 0 : targetEvaStage.value;

    if (target.findTag(t => t instanceof ExposedTag)) {
      targetEvaStage.value = Math.min(0, targetEvaStage.value);
    }

    const accuracyMultiplier = new Utils.NumberHolder(1);
    if (userAccStage.value !== targetEvaStage.value) {
      accuracyMultiplier.value =
        userAccStage.value > targetEvaStage.value
          ? (3 + Math.min(userAccStage.value - targetEvaStage.value, 6)) / 3
          : 3 / (3 + Math.min(targetEvaStage.value - userAccStage.value, 6));
    }

    applyStatMultiplierAbAttrs(
      StatMultiplierAbAttr,
      this,
      Stat.ACC,
      accuracyMultiplier,
      false,
      sourceMove,
    );

    const evasionMultiplier = new Utils.NumberHolder(1);
    applyStatMultiplierAbAttrs(
      StatMultiplierAbAttr,
      target,
      Stat.EVA,
      evasionMultiplier,
    );

    return accuracyMultiplier.value / evasionMultiplier.value;
  }

  /**
   * Calculates the base damage of the given move against this Pokemon when attacked by the given source.
   * Used during damage calculation and for Shell Side Arm's forecasting effect.
   * @param source the attacking {@linkcode Pokemon}.
   * @param move the {@linkcode Move} used in the attack.
   * @param moveCategory the move's {@linkcode MoveCategory} after variable-category effects are applied.
   * @param ignoreAbility if `true`, ignores this Pokemon's defensive ability effects (defaults to `false`).
   * @param ignoreSourceAbility if `true`, ignore's the attacking Pokemon's ability effects (defaults to `false`).
   * @param isCritical if `true`, calculates effective stats as if the hit were critical (defaults to `false`).
   * @param simulated if `true`, suppresses changes to game state during calculation (defaults to `true`).
   * @returns The move's base damage against this Pokemon when used by the source Pokemon.
   */
  getBaseDamage(
    source: Pokemon,
    move: Move,
    moveCategory: MoveCategory,
    ignoreAbility = false,
    ignoreSourceAbility = false,
    isCritical = false,
    simulated = true,
  ): number {
    const isPhysical = moveCategory === MoveCategory.PHYSICAL;

    /** A base damage multiplier based on the source's level */
    const levelMultiplier = (2 * source.level) / 5 + 2;

    /** The power of the move after power boosts from abilities, etc. have applied */
    const power = move.calculateBattlePower(source, this, simulated);

    /**
     * The attacker's offensive stat for the given move's category.
     * Critical hits cause negative stat stages to be ignored.
     */
    const sourceAtk = new Utils.NumberHolder(
      source.getEffectiveStat(
        isPhysical ? Stat.ATK : Stat.SPATK,
        this,
        undefined,
        ignoreSourceAbility,
        ignoreAbility,
        isCritical,
        simulated,
      ),
    );
    applyMoveAttrs(VariableAtkAttr, source, this, move, sourceAtk);

    /**
     * This Pokemon's defensive stat for the given move's category.
     * Critical hits cause positive stat stages to be ignored.
     */
    const targetDef = new Utils.NumberHolder(
      this.getEffectiveStat(
        isPhysical ? Stat.DEF : Stat.SPDEF,
        source,
        move,
        ignoreAbility,
        ignoreSourceAbility,
        isCritical,
        simulated,
      ),
    );
    applyMoveAttrs(VariableDefAttr, source, this, move, targetDef);

    /**
     * The attack's base damage, as determined by the source's level, move power
     * and Attack stat as well as this Pokemon's Defense stat
     */
    const baseDamage =
      (levelMultiplier * power * sourceAtk.value) / targetDef.value / 50 + 2;

    /** Debug message for non-simulated calls (i.e. when damage is actually dealt) */
    if (!simulated) {
      console.log(
        "base damage",
        baseDamage,
        move.name,
        power,
        sourceAtk.value,
        targetDef.value,
      );
    }

    return baseDamage;
  }

  /**
   * Calculates the damage of an attack made by another Pokemon against this Pokemon
   * @param source {@linkcode Pokemon} the attacking Pokemon
   * @param move {@linkcode Pokemon} the move used in the attack
   * @param ignoreAbility If `true`, ignores this Pokemon's defensive ability effects
   * @param ignoreSourceAbility If `true`, ignores the attacking Pokemon's ability effects
   * @param isCritical If `true`, calculates damage for a critical hit.
   * @param simulated If `true`, suppresses changes to game state during the calculation.
   * @returns a {@linkcode DamageCalculationResult} object with three fields:
   * - `cancelled`: `true` if the move was cancelled by another effect.
   * - `result`: {@linkcode HitResult} indicates the attack's type effectiveness.
   * - `damage`: `number` the attack's final damage output.
   */
  getAttackDamage(
    source: Pokemon,
    move: Move,
    ignoreAbility = false,
    ignoreSourceAbility = false,
    isCritical = false,
    simulated = true,
  ): DamageCalculationResult {
    const damage = new Utils.NumberHolder(0);
    const defendingSide = this.isPlayer()
      ? ArenaTagSide.PLAYER
      : ArenaTagSide.ENEMY;

    const variableCategory = new Utils.NumberHolder(move.category);
    applyMoveAttrs(
      VariableMoveCategoryAttr,
      source,
      this,
      move,
      variableCategory,
    );
    const moveCategory = variableCategory.value as MoveCategory;

    /** The move's type after type-changing effects are applied */
    const moveType = source.getMoveType(move);

    /** If `value` is `true`, cancels the move and suppresses "No Effect" messages */
    const cancelled = new Utils.BooleanHolder(false);

    /**
     * The effectiveness of the move being used. Along with type matchups, this
     * accounts for changes in effectiveness from the move's attributes and the
     * abilities of both the source and this Pokemon.
     *
     * Note that the source's abilities are not ignored here
     */
    const typeMultiplier = this.getMoveEffectiveness(
      source,
      move,
      ignoreAbility,
      simulated,
      cancelled,
    );

    const isPhysical = moveCategory === MoveCategory.PHYSICAL;

    /** Combined damage multiplier from field effects such as weather, terrain, etc. */
    const arenaAttackTypeMultiplier = new Utils.NumberHolder(
      globalScene.arena.getAttackTypeMultiplier(moveType, source.isGrounded()),
    );
    applyMoveAttrs(
      IgnoreWeatherTypeDebuffAttr,
      source,
      this,
      move,
      arenaAttackTypeMultiplier,
    );

    const isTypeImmune = typeMultiplier * arenaAttackTypeMultiplier.value === 0;

    if (cancelled.value || isTypeImmune) {
      return {
        cancelled: cancelled.value,
        result:
          move.id === Moves.SHEER_COLD ? HitResult.IMMUNE : HitResult.NO_EFFECT,
        damage: 0,
      };
    }

    // If the attack deals fixed damage, return a result with that much damage
    const fixedDamage = new Utils.NumberHolder(0);
    applyMoveAttrs(FixedDamageAttr, source, this, move, fixedDamage);
    if (fixedDamage.value) {
      const multiLensMultiplier = new Utils.NumberHolder(1);
      globalScene.applyModifiers(
        PokemonMultiHitModifier,
        source.isPlayer(),
        source,
        move.id,
        null,
        multiLensMultiplier,
      );
      fixedDamage.value = Utils.toDmgValue(
        fixedDamage.value * multiLensMultiplier.value,
      );

      return {
        cancelled: false,
        result: HitResult.EFFECTIVE,
        damage: fixedDamage.value,
      };
    }

    // If the attack is a one-hit KO move, return a result with damage equal to this Pokemon's HP
    const isOneHitKo = new Utils.BooleanHolder(false);
    applyMoveAttrs(OneHitKOAttr, source, this, move, isOneHitKo);
    if (isOneHitKo.value) {
      return {
        cancelled: false,
        result: HitResult.ONE_HIT_KO,
        damage: this.hp,
      };
    }

    /**
     * The attack's base damage, as determined by the source's level, move power
     * and Attack stat as well as this Pokemon's Defense stat
     */
    const baseDamage = this.getBaseDamage(
      source,
      move,
      moveCategory,
      ignoreAbility,
      ignoreSourceAbility,
      isCritical,
      simulated,
    );

    /** 25% damage debuff on moves hitting more than one non-fainted target (regardless of immunities) */
    const { targets, multiple } = getMoveTargets(source, move.id);
    const numTargets = multiple ? targets.length : 1;
    const targetMultiplier = numTargets > 1 ? 0.75 : 1;

    /** Multiplier for moves enhanced by Multi-Lens and/or Parental Bond */
    const multiStrikeEnhancementMultiplier = new Utils.NumberHolder(1);
    globalScene.applyModifiers(
      PokemonMultiHitModifier,
      source.isPlayer(),
      source,
      move.id,
      null,
      multiStrikeEnhancementMultiplier,
    );
    if (!ignoreSourceAbility) {
      applyPreAttackAbAttrs(
        AddSecondStrikeAbAttr,
        source,
        this,
        move,
        simulated,
        null,
        multiStrikeEnhancementMultiplier,
      );
    }

    /** Doubles damage if this Pokemon's last move was Glaive Rush */
    const glaiveRushMultiplier = new Utils.NumberHolder(1);
    if (this.getTag(BattlerTagType.RECEIVE_DOUBLE_DAMAGE)) {
      glaiveRushMultiplier.value = 2;
    }

    /** The damage multiplier when the given move critically hits */
    const criticalMultiplier = new Utils.NumberHolder(isCritical ? 1.5 : 1);
    applyAbAttrs(MultCritAbAttr, source, null, simulated, criticalMultiplier);

    /**
     * A multiplier for random damage spread in the range [0.85, 1]
     * This is always 1 for simulated calls.
     */
    const randomMultiplier = simulated
      ? 1
      : this.randSeedIntRange(85, 100) / 100;

    const sourceTypes = source.getTypes();
    const sourceTeraType = source.getTeraType();
    const matchesSourceType = sourceTypes.includes(moveType);
    /** A damage multiplier for when the attack is of the attacker's type and/or Tera type. */
    const stabMultiplier = new Utils.NumberHolder(1);
    if (matchesSourceType && moveType !== PokemonType.STELLAR) {
      stabMultiplier.value += 0.5;
    }

    if (!ignoreSourceAbility) {
      applyAbAttrs(StabBoostAbAttr, source, null, simulated, stabMultiplier);
    }

    applyMoveAttrs(
      CombinedPledgeStabBoostAttr,
      source,
      this,
      move,
      stabMultiplier,
    );

    if (
      source.isTerastallized &&
      sourceTeraType === moveType &&
      moveType !== PokemonType.STELLAR
    ) {
      stabMultiplier.value += 0.5;
    }

    if (
      source.isTerastallized &&
      source.getTeraType() === PokemonType.STELLAR &&
      (!source.stellarTypesBoosted.includes(moveType) ||
        source.hasSpecies(Species.TERAPAGOS))
    ) {
      if (matchesSourceType) {
        stabMultiplier.value += 0.5;
      } else {
        stabMultiplier.value += 0.2;
      }
    }

    stabMultiplier.value = Math.min(stabMultiplier.value, 2.25);

    /** Halves damage if the attacker is using a physical attack while burned */
    const burnMultiplier = new Utils.NumberHolder(1);
    if (
      isPhysical &&
      source.status &&
      source.status.effect === StatusEffect.BURN
    ) {
      if (!move.hasAttr(BypassBurnDamageReductionAttr)) {
        const burnDamageReductionCancelled = new Utils.BooleanHolder(false);
        if (!ignoreSourceAbility) {
          applyAbAttrs(
            BypassBurnDamageReductionAbAttr,
            source,
            burnDamageReductionCancelled,
            simulated,
          );
        }
        if (!burnDamageReductionCancelled.value) {
          burnMultiplier.value = 0.5;
        }
      }
    }

    /** Reduces damage if this Pokemon has a relevant screen (e.g. Light Screen for special attacks) */
    const screenMultiplier = new Utils.NumberHolder(1);

    // Critical hits should bypass screens
    if (!isCritical) {
      globalScene.arena.applyTagsForSide(
      WeakenMoveScreenTag,
      defendingSide,
      simulated,
      source,
      moveCategory,
      screenMultiplier,
    );
    }

    /**
     * For each {@linkcode HitsTagAttr} the move has, doubles the damage of the move if:
     * The target has a {@linkcode BattlerTagType} that this move interacts with
     * AND
     * The move doubles damage when used against that tag
     */
    const hitsTagMultiplier = new Utils.NumberHolder(1);
    move
      .getAttrs(HitsTagAttr)
      .filter(hta => hta.doubleDamage)
      .forEach(hta => {
        if (this.getTag(hta.tagType)) {
          hitsTagMultiplier.value *= 2;
        }
      });

    /** Halves damage if this Pokemon is grounded in Misty Terrain against a Dragon-type attack */
    const mistyTerrainMultiplier =
      globalScene.arena.terrain?.terrainType === TerrainType.MISTY &&
      this.isGrounded() &&
      moveType === PokemonType.DRAGON
        ? 0.5
        : 1;

    damage.value = Utils.toDmgValue(
      baseDamage *
        targetMultiplier *
        multiStrikeEnhancementMultiplier.value *
        arenaAttackTypeMultiplier.value *
        glaiveRushMultiplier.value *
        criticalMultiplier.value *
        randomMultiplier *
        stabMultiplier.value *
        typeMultiplier *
        burnMultiplier.value *
        screenMultiplier.value *
        hitsTagMultiplier.value *
        mistyTerrainMultiplier,
    );

    /** Doubles damage if the attacker has Tinted Lens and is using a resisted move */
    if (!ignoreSourceAbility) {
      applyPreAttackAbAttrs(
        DamageBoostAbAttr,
        source,
        this,
        move,
        simulated,
        damage,
      );
    }

    /** Apply the enemy's Damage and Resistance tokens */
    if (!source.isPlayer()) {
      globalScene.applyModifiers(EnemyDamageBoosterModifier, false, damage);
    }
    if (!this.isPlayer()) {
      globalScene.applyModifiers(EnemyDamageReducerModifier, false, damage);
    }

    /** Apply this Pokemon's post-calc defensive modifiers (e.g. Fur Coat) */
    if (!ignoreAbility) {
      applyPreDefendAbAttrs(
        ReceivedMoveDamageMultiplierAbAttr,
        this,
        source,
        move,
        cancelled,
        simulated,
        damage,
      );

      /** Additionally apply friend guard damage reduction if ally has it. */
      if (globalScene.currentBattle.double && this.getAlly()?.isActive(true)) {
        applyPreDefendAbAttrs(
          AlliedFieldDamageReductionAbAttr,
          this.getAlly(),
          source,
          move,
          cancelled,
          simulated,
          damage,
        );
      }
    }

    // This attribute may modify damage arbitrarily, so be careful about changing its order of application.
    applyMoveAttrs(ModifiedDamageAttr, source, this, move, damage);

    if (this.isFullHp() && !ignoreAbility) {
      applyPreDefendAbAttrs(
        PreDefendFullHpEndureAbAttr,
        this,
        source,
        move,
        cancelled,
        false,
        damage,
      );
    }

    // debug message for when damage is applied (i.e. not simulated)
    if (!simulated) {
      console.log("damage", damage.value, move.name);
    }

    let hitResult: HitResult;
    if (typeMultiplier < 1) {
      hitResult = HitResult.NOT_VERY_EFFECTIVE;
    } else if (typeMultiplier > 1) {
      hitResult = HitResult.SUPER_EFFECTIVE;
    } else {
      hitResult = HitResult.EFFECTIVE;
    }

    return {
      cancelled: cancelled.value,
      result: hitResult,
      damage: damage.value,
    };
  }

  /**
   * Applies the results of a move to this pokemon
   * @param source The {@linkcode Pokemon} using the move
   * @param move The {@linkcode Move} being used
   * @returns The {@linkcode HitResult} of the attack
   */
  apply(source: Pokemon, move: Move): HitResult {
    const defendingSide = this.isPlayer()
      ? ArenaTagSide.PLAYER
      : ArenaTagSide.ENEMY;
    const moveCategory = new Utils.NumberHolder(move.category);
    applyMoveAttrs(VariableMoveCategoryAttr, source, this, move, moveCategory);
    if (moveCategory.value === MoveCategory.STATUS) {
      const cancelled = new Utils.BooleanHolder(false);
      const typeMultiplier = this.getMoveEffectiveness(
        source,
        move,
        false,
        false,
        cancelled,
      );

      if (!cancelled.value && typeMultiplier === 0) {
        globalScene.queueMessage(
          i18next.t("battle:hitResultNoEffect", {
            pokemonName: getPokemonNameWithAffix(this),
          }),
        );
      }
      return typeMultiplier === 0 ? HitResult.NO_EFFECT : HitResult.STATUS;
    }
    /** Determines whether the attack critically hits */
    let isCritical: boolean;
    const critOnly = new Utils.BooleanHolder(false);
    const critAlways = source.getTag(BattlerTagType.ALWAYS_CRIT);
    applyMoveAttrs(CritOnlyAttr, source, this, move, critOnly);
    applyAbAttrs(
      ConditionalCritAbAttr,
      source,
      null,
      false,
      critOnly,
      this,
      move,
    );
    if (critOnly.value || critAlways) {
      isCritical = true;
    } else {
      const critChance = [24, 8, 2, 1][
        Math.max(0, Math.min(this.getCritStage(source, move), 3))
      ];
      isCritical =
        critChance === 1 || !globalScene.randBattleSeedInt(critChance);
    }

    const noCritTag = globalScene.arena.getTagOnSide(NoCritTag, defendingSide);
    const blockCrit = new Utils.BooleanHolder(false);
    applyAbAttrs(BlockCritAbAttr, this, null, false, blockCrit);
    if (noCritTag || blockCrit.value || Overrides.NEVER_CRIT_OVERRIDE) {
      isCritical = false;
    }

    /**
     * Applies stat changes from {@linkcode move} and gives it to {@linkcode source}
     * before damage calculation
     */
    applyMoveAttrs(StatChangeBeforeDmgCalcAttr, source, this, move);

    const {
      cancelled,
      result,
      damage: dmg,
    } = this.getAttackDamage(source, move, false, false, isCritical, false);

    const typeBoost = source.findTag(
      t =>
        t instanceof TypeBoostTag && t.boostedType === source.getMoveType(move),
    ) as TypeBoostTag;
    if (typeBoost?.oneUse) {
      source.removeTag(typeBoost.tagType);
    }

    if (
      cancelled ||
      result === HitResult.IMMUNE ||
      result === HitResult.NO_EFFECT
    ) {
      source.stopMultiHit(this);

      if (!cancelled) {
        if (result === HitResult.IMMUNE) {
          globalScene.queueMessage(
            i18next.t("battle:hitResultImmune", {
              pokemonName: getPokemonNameWithAffix(this),
            }),
          );
        } else {
          globalScene.queueMessage(
            i18next.t("battle:hitResultNoEffect", {
              pokemonName: getPokemonNameWithAffix(this),
            }),
          );
        }
      }
      return result;
    }

<<<<<<< HEAD
      // In case of fatal damage, this tag would have gotten cleared before we could lapse it.
      const destinyTag = this.getTag(BattlerTagType.DESTINY_BOND);
      const grudgeTag = this.getTag(BattlerTagType.GRUDGE);

      if (dmg) {
        this.lapseTags(BattlerTagLapseType.HIT);
=======
    // In case of fatal damage, this tag would have gotten cleared before we could lapse it.
    const destinyTag = this.getTag(BattlerTagType.DESTINY_BOND);
    const grudgeTag = this.getTag(BattlerTagType.GRUDGE);

    const isOneHitKo = result === HitResult.ONE_HIT_KO;
>>>>>>> dc46cf6d

    if (dmg) {
      this.lapseTags(BattlerTagLapseType.HIT);

<<<<<<< HEAD
        /**
         * We explicitly require to ignore the faint phase here, as we want to show the messages
         * about the critical hit and the super effective/not very effective messages before the faint phase.
         */
        const damage = this.damageAndUpdate(isBlockedBySubstitute ? 0 : dmg, { result: result as DamageResult, isCritical, ignoreFaintPhase: true, source });

        if (damage > 0) {
          if (source.isPlayer()) {
            globalScene.validateAchvs(DamageAchv, new Utils.NumberHolder(damage));
            if (damage > globalScene.gameData.gameStats.highestDamage) {
              globalScene.gameData.gameStats.highestDamage = damage;
            }
          }
          source.turnData.totalDamageDealt += damage;
          source.turnData.singleHitDamageDealt = damage;
          this.turnData.damageTaken += damage;
          this.battleData.hitCount++;

          const attackResult = { move: move.id, result: result as DamageResult, damage: damage, critical: isCritical, sourceId: source.id, sourceBattlerIndex: source.getBattlerIndex() };
          this.turnData.attacksReceived.unshift(attackResult);
          if (source.isPlayer() && !this.isPlayer()) {
            globalScene.applyModifiers(DamageMoneyRewardModifier, true, source, new Utils.NumberHolder(damage));
          }
        }
=======
      const substitute = this.getTag(SubstituteTag);
      const isBlockedBySubstitute =
        !!substitute && move.hitsSubstitute(source, this);
      if (isBlockedBySubstitute) {
        substitute.hp -= dmg;
>>>>>>> dc46cf6d
      }
      if (!this.isPlayer() && dmg >= this.hp) {
        globalScene.applyModifiers(EnemyEndureChanceModifier, false, this);
      }

      /**
       * We explicitly require to ignore the faint phase here, as we want to show the messages
       * about the critical hit and the super effective/not very effective messages before the faint phase.
       */
      const damage = this.damageAndUpdate(
        isBlockedBySubstitute ? 0 : dmg,
        result as DamageResult,
        isCritical,
        isOneHitKo,
        isOneHitKo,
        true,
        source,
      );

      if (damage > 0) {
        if (source.isPlayer()) {
          globalScene.validateAchvs(DamageAchv, new Utils.NumberHolder(damage));
          if (damage > globalScene.gameData.gameStats.highestDamage) {
            globalScene.gameData.gameStats.highestDamage = damage;
          }
        }
        source.turnData.totalDamageDealt += damage;
        source.turnData.singleHitDamageDealt = damage;
        this.turnData.damageTaken += damage;
        this.battleData.hitCount++;

        const attackResult = {
          move: move.id,
          result: result as DamageResult,
          damage: damage,
          critical: isCritical,
          sourceId: source.id,
          sourceBattlerIndex: source.getBattlerIndex(),
        };
        this.turnData.attacksReceived.unshift(attackResult);
        if (source.isPlayer() && !this.isPlayer()) {
          globalScene.applyModifiers(
            DamageMoneyRewardModifier,
            true,
            source,
            new Utils.NumberHolder(damage),
          );
        }
      }
    }

<<<<<<< HEAD
      if (this.isFainted()) {
        // set splice index here, so future scene queues happen before FaintedPhase
        globalScene.setPhaseQueueSplice();
        globalScene.unshiftPhase(new FaintPhase(this.getBattlerIndex(), false, destinyTag, grudgeTag, source));
=======
    if (isCritical) {
      globalScene.queueMessage(i18next.t("battle:hitResultCriticalHit"));
    }
>>>>>>> dc46cf6d

    // want to include is.Fainted() in case multi hit move ends early, still want to render message
    if (source.turnData.hitsLeft === 1 || this.isFainted()) {
      switch (result) {
        case HitResult.SUPER_EFFECTIVE:
          globalScene.queueMessage(i18next.t("battle:hitResultSuperEffective"));
          break;
        case HitResult.NOT_VERY_EFFECTIVE:
          globalScene.queueMessage(
            i18next.t("battle:hitResultNotVeryEffective"),
          );
          break;
        case HitResult.ONE_HIT_KO:
          globalScene.queueMessage(i18next.t("battle:hitResultOneHitKO"));
          break;
      }
    }

    if (this.isFainted()) {
      // set splice index here, so future scene queues happen before FaintedPhase
      globalScene.setPhaseQueueSplice();
      globalScene.unshiftPhase(
        new FaintPhase(
          this.getBattlerIndex(),
          isOneHitKo,
          destinyTag,
          grudgeTag,
          source,
        ),
      );

      this.destroySubstitute();
      this.lapseTag(BattlerTagType.COMMANDED);
      this.resetSummonData();
    }

    return result;
  }

  /**
   * Called by damageAndUpdate()
   * @param damage integer
   * @param ignoreSegments boolean, not currently used
   * @param preventEndure  used to update damage if endure or sturdy
   * @param ignoreFaintPhase  flag on wheter to add FaintPhase if pokemon after applying damage faints
   * @returns integer representing damage
   */
  damage(
    damage: number,
    _ignoreSegments = false,
    preventEndure = false,
    ignoreFaintPhase = false,
  ): number {
    if (this.isFainted()) {
      return 0;
    }
    const surviveDamage = new Utils.BooleanHolder(false);

    if (!preventEndure && this.hp - damage <= 0) {
      if (this.hp >= 1 && this.getTag(BattlerTagType.ENDURING)) {
        surviveDamage.value = this.lapseTag(BattlerTagType.ENDURING);
      } else if (this.hp > 1 && this.getTag(BattlerTagType.STURDY)) {
        surviveDamage.value = this.lapseTag(BattlerTagType.STURDY);
      } else if (this.hp >= 1 && this.getTag(BattlerTagType.ENDURE_TOKEN)) {
        surviveDamage.value = this.lapseTag(BattlerTagType.ENDURE_TOKEN);
      }
      if (!surviveDamage.value) {
        globalScene.applyModifiers(
          SurviveDamageModifier,
          this.isPlayer(),
          this,
          surviveDamage,
        );
      }
      if (surviveDamage.value) {
        damage = this.hp - 1;
      }
    }

    damage = Math.min(damage, this.hp);
    this.hp = this.hp - damage;
    if (this.isFainted() && !ignoreFaintPhase) {
      /**
       * When adding the FaintPhase, want to toggle future unshiftPhase() and queueMessage() calls
       * to appear before the FaintPhase (as FaintPhase will potentially end the encounter and add Phases such as
       * GameOverPhase, VictoryPhase, etc.. that will interfere with anything else that happens during this MoveEffectPhase)
       *
       * Once the MoveEffectPhase is over (and calls it's .end() function, shiftPhase() will reset the PhaseQueueSplice via clearPhaseQueueSplice() )
       */
      globalScene.setPhaseQueueSplice();
      globalScene.unshiftPhase(
        new FaintPhase(this.getBattlerIndex(), preventEndure),
      );
      this.destroySubstitute();
      this.lapseTag(BattlerTagType.COMMANDED);
      this.resetSummonData();
    }
    return damage;
  }

  /**
   * Called by apply(), given the damage, adds a new DamagePhase and actually updates HP values, etc.
   * Checks for 'Indirect' HitResults to account for Endure/Reviver Seed applying correctly
   * @param damage integer - passed to damage()
   * @param result an enum if it's super effective, not very, etc.
   * @param isCritical boolean if move is a critical hit
   * @param ignoreSegments boolean, passed to damage() and not used currently
   * @param preventEndure boolean, ignore endure properties of pokemon, passed to damage()
   * @param ignoreFaintPhase boolean to ignore adding a FaintPhase, passsed to damage()
   * @returns integer of damage done
   */
<<<<<<< HEAD
  damageAndUpdate(damage: number,
    {
      result = HitResult.EFFECTIVE, isCritical = false, ignoreSegments = false, ignoreFaintPhase = false, source = undefined,
    }:
    {
      result?: DamageResult, isCritical?: boolean, ignoreSegments?: boolean, ignoreFaintPhase?: boolean, source?: Pokemon,
    } = {}
  ): number {
    const isIndirectDamage = [ HitResult.INDIRECT, HitResult.INDIRECT_KO ].includes(result);
    const damagePhase = new DamageAnimPhase(this.getBattlerIndex(), damage, result as DamageResult, isCritical);
=======
  damageAndUpdate(
    damage: number,
    result?: DamageResult,
    critical = false,
    ignoreSegments = false,
    preventEndure = false,
    ignoreFaintPhase = false,
    source?: Pokemon,
  ): number {
    const damagePhase = new DamageAnimPhase(
      this.getBattlerIndex(),
      damage,
      result as DamageResult,
      critical,
    );
>>>>>>> dc46cf6d
    globalScene.unshiftPhase(damagePhase);
    if (this.switchOutStatus && source) {
      damage = 0;
    }
<<<<<<< HEAD
    damage = this.damage(damage, ignoreSegments, isIndirectDamage, ignoreFaintPhase);
=======
    damage = this.damage(
      damage,
      ignoreSegments,
      preventEndure,
      ignoreFaintPhase,
    );
>>>>>>> dc46cf6d
    // Damage amount may have changed, but needed to be queued before calling damage function
    damagePhase.updateAmount(damage);
    /**
     * Run PostDamageAbAttr from any source of damage that is not from a multi-hit
     * Multi-hits are handled in move-effect-phase.ts for PostDamageAbAttr
     */
    if (!source || source.turnData.hitCount <= 1) {
      applyPostDamageAbAttrs(
        PostDamageAbAttr,
        this,
        damage,
        this.hasPassive(),
        false,
        [],
        source,
      );
    }
    return damage;
  }

  heal(amount: number): number {
    const healAmount = Math.min(amount, this.getMaxHp() - this.hp);
    this.hp += healAmount;
    return healAmount;
  }

  isBossImmune(): boolean {
    return this.isBoss();
  }

  isMax(): boolean {
    const maxForms = [ SpeciesFormKey.GIGANTAMAX, SpeciesFormKey.GIGANTAMAX_RAPID, SpeciesFormKey.GIGANTAMAX_SINGLE, SpeciesFormKey.ETERNAMAX ] as string[];
    return maxForms.includes(this.getFormKey()) || (!!this.getFusionFormKey() && maxForms.includes(this.getFusionFormKey()!));
  }

  isMega(): boolean {
    const megaForms = [ SpeciesFormKey.MEGA, SpeciesFormKey.MEGA_X, SpeciesFormKey.MEGA_Y, SpeciesFormKey.PRIMAL ] as string[];
    return megaForms.includes(this.getFormKey()) || (!!this.getFusionFormKey() && megaForms.includes(this.getFusionFormKey()!));
  }

  canAddTag(tagType: BattlerTagType): boolean {
    if (this.getTag(tagType)) {
      return false;
    }

    const stubTag = new BattlerTag(tagType, 0, 0);

    const cancelled = new Utils.BooleanHolder(false);
    applyPreApplyBattlerTagAbAttrs(
      BattlerTagImmunityAbAttr,
      this,
      stubTag,
      cancelled,
      true,
    );

    const userField = this.getAlliedField();
    userField.forEach(pokemon =>
      applyPreApplyBattlerTagAbAttrs(
        UserFieldBattlerTagImmunityAbAttr,
        pokemon,
        stubTag,
        cancelled,
        true,
      ),
    );

    return !cancelled.value;
  }

  addTag(
    tagType: BattlerTagType,
    turnCount = 0,
    sourceMove?: Moves,
    sourceId?: number,
  ): boolean {
    const existingTag = this.getTag(tagType);
    if (existingTag) {
      existingTag.onOverlap(this);
      return false;
    }

    const newTag = getBattlerTag(tagType, turnCount, sourceMove!, sourceId!); // TODO: are the bangs correct?

    const cancelled = new Utils.BooleanHolder(false);
    applyPreApplyBattlerTagAbAttrs(
      BattlerTagImmunityAbAttr,
      this,
      newTag,
      cancelled,
    );

    const userField = this.getAlliedField();
    userField.forEach(pokemon =>
      applyPreApplyBattlerTagAbAttrs(
        UserFieldBattlerTagImmunityAbAttr,
        pokemon,
        newTag,
        cancelled,
      ),
    );

    if (!cancelled.value && newTag.canAdd(this)) {
      this.summonData.tags.push(newTag);
      newTag.onAdd(this);

      return true;
    }

    return false;
  }

  /** @overload */
  getTag(tagType: BattlerTagType): BattlerTag | nil;

  /** @overload */
  getTag<T extends BattlerTag>(tagType: Constructor<T>): T | nil;

  getTag(tagType: BattlerTagType | Constructor<BattlerTag>): BattlerTag | nil {
    if (!this.summonData) {
      return null;
    }
    return tagType instanceof Function
      ? this.summonData.tags.find(t => t instanceof tagType)
      : this.summonData.tags.find(t => t.tagType === tagType);
  }

  findTag(tagFilter: (tag: BattlerTag) => boolean) {
    if (!this.summonData) {
      return null;
    }
    return this.summonData.tags.find(t => tagFilter(t));
  }

  findTags(tagFilter: (tag: BattlerTag) => boolean): BattlerTag[] {
    if (!this.summonData) {
      return [];
    }
    return this.summonData.tags.filter(t => tagFilter(t));
  }

  lapseTag(tagType: BattlerTagType): boolean {
    if (!this.summonData) {
      return false;
    }
    const tags = this.summonData.tags;
    const tag = tags.find(t => t.tagType === tagType);
    if (tag && !tag.lapse(this, BattlerTagLapseType.CUSTOM)) {
      tag.onRemove(this);
      tags.splice(tags.indexOf(tag), 1);
    }
    return !!tag;
  }

  lapseTags(lapseType: BattlerTagLapseType): void {
    if (!this.summonData) {
      return;
    }
    const tags = this.summonData.tags;
    tags
      .filter(
        t =>
          lapseType === BattlerTagLapseType.FAINT ||
          (t.lapseTypes.some(lType => lType === lapseType) &&
            !t.lapse(this, lapseType)),
      )
      .forEach(t => {
        t.onRemove(this);
        tags.splice(tags.indexOf(t), 1);
      });
  }

  removeTag(tagType: BattlerTagType): boolean {
    if (!this.summonData) {
      return false;
    }
    const tags = this.summonData.tags;
    const tag = tags.find(t => t.tagType === tagType);
    if (tag) {
      tag.onRemove(this);
      tags.splice(tags.indexOf(tag), 1);
    }
    return !!tag;
  }

  findAndRemoveTags(tagFilter: (tag: BattlerTag) => boolean): boolean {
    if (!this.summonData) {
      return false;
    }
    const tags = this.summonData.tags;
    const tagsToRemove = tags.filter(t => tagFilter(t));
    for (const tag of tagsToRemove) {
      tag.turnCount = 0;
      tag.onRemove(this);
      tags.splice(tags.indexOf(tag), 1);
    }
    return true;
  }

  removeTagsBySourceId(sourceId: number): void {
    this.findAndRemoveTags(t => t.isSourceLinked() && t.sourceId === sourceId);
  }

  transferTagsBySourceId(sourceId: number, newSourceId: number): void {
    if (!this.summonData) {
      return;
    }
    const tags = this.summonData.tags;
    tags
      .filter(t => t.sourceId === sourceId)
      .forEach(t => (t.sourceId = newSourceId));
  }

  /**
   * Transferring stat changes and Tags
   * @param source {@linkcode Pokemon} the pokemon whose stats/Tags are to be passed on from, ie: the Pokemon using Baton Pass
   */
  transferSummon(source: Pokemon): void {
    // Copy all stat stages
    for (const s of BATTLE_STATS) {
      const sourceStage = source.getStatStage(s);
      if (this instanceof PlayerPokemon && sourceStage === 6) {
        globalScene.validateAchv(achvs.TRANSFER_MAX_STAT_STAGE);
      }
      this.setStatStage(s, sourceStage);
    }

    for (const tag of source.summonData.tags) {
      if (
        !tag.isBatonPassable ||
        (tag.tagType === BattlerTagType.TELEKINESIS &&
          this.species.speciesId === Species.GENGAR &&
          this.getFormKey() === "mega")
      ) {
        continue;
      }

      if (tag instanceof PowerTrickTag) {
        tag.swapStat(this);
      }

      this.summonData.tags.push(tag);
    }

    this.updateInfo();
  }

  /**
   * Gets whether the given move is currently disabled for this Pokemon.
   *
   * @param {Moves} moveId {@linkcode Moves} ID of the move to check
   * @returns {boolean} `true` if the move is disabled for this Pokemon, otherwise `false`
   *
   * @see {@linkcode MoveRestrictionBattlerTag}
   */
  public isMoveRestricted(moveId: Moves, pokemon?: Pokemon): boolean {
    return this.getRestrictingTag(moveId, pokemon) !== null;
  }

  /**
   * Gets whether the given move is currently disabled for the user based on the player's target selection
   *
   * @param {Moves} moveId {@linkcode Moves} ID of the move to check
   * @param {Pokemon} user {@linkcode Pokemon} the move user
   * @param {Pokemon} target {@linkcode Pokemon} the target of the move
   *
   * @returns {boolean} `true` if the move is disabled for this Pokemon due to the player's target selection
   *
   * @see {@linkcode MoveRestrictionBattlerTag}
   */
  isMoveTargetRestricted(
    moveId: Moves,
    user: Pokemon,
    target: Pokemon,
  ): boolean {
    for (const tag of this.findTags(
      t => t instanceof MoveRestrictionBattlerTag,
    )) {
      if (
        (tag as MoveRestrictionBattlerTag).isMoveTargetRestricted(
          moveId,
          user,
          target,
        )
      ) {
        return (tag as MoveRestrictionBattlerTag) !== null;
      }
    }
    return false;
  }

  /**
   * Gets the {@link MoveRestrictionBattlerTag} that is restricting a move, if it exists.
   *
   * @param {Moves} moveId {@linkcode Moves} ID of the move to check
   * @param {Pokemon} user {@linkcode Pokemon} the move user, optional and used when the target is a factor in the move's restricted status
   * @param {Pokemon} target {@linkcode Pokemon} the target of the move, optional and used when the target is a factor in the move's restricted status
   * @returns {MoveRestrictionBattlerTag | null} the first tag on this Pokemon that restricts the move, or `null` if the move is not restricted.
   */
  getRestrictingTag(
    moveId: Moves,
    user?: Pokemon,
    target?: Pokemon,
  ): MoveRestrictionBattlerTag | null {
    for (const tag of this.findTags(
      t => t instanceof MoveRestrictionBattlerTag,
    )) {
      if ((tag as MoveRestrictionBattlerTag).isMoveRestricted(moveId, user)) {
        return tag as MoveRestrictionBattlerTag;
      }
      if (
        user &&
        target &&
        (tag as MoveRestrictionBattlerTag).isMoveTargetRestricted(
          moveId,
          user,
          target,
        )
      ) {
        return tag as MoveRestrictionBattlerTag;
      }
    }
    return null;
  }

  public getMoveHistory(): TurnMove[] {
    return this.battleSummonData.moveHistory;
  }

  public pushMoveHistory(turnMove: TurnMove): void {
    if (!this.isOnField()) {
      return;
    }
    turnMove.turn = globalScene.currentBattle?.turn;
    this.getMoveHistory().push(turnMove);
  }

  /**
   * Returns a list of the most recent move entries in this Pokemon's move history.
   * The retrieved move entries are sorted in order from NEWEST to OLDEST.
   * @param moveCount The number of move entries to retrieve.
   *   If negative, retrieve the Pokemon's entire move history (equivalent to reversing the output of {@linkcode getMoveHistory()}).
   *   Default is `1`.
   * @returns A list of {@linkcode TurnMove}, as specified above.
   */
  getLastXMoves(moveCount = 1): TurnMove[] {
    const moveHistory = this.getMoveHistory();
    if (moveCount >= 0) {
      return moveHistory
        .slice(Math.max(moveHistory.length - moveCount, 0))
        .reverse();
    }
    return moveHistory.slice(0).reverse();
  }

  getMoveQueue(): TurnMove[] {
    return this.summonData.moveQueue;
  }

  /**
   * If this Pokemon is using a multi-hit move, cancels all subsequent strikes
   * @param {Pokemon} target If specified, this only cancels subsequent strikes against the given target
   */
  stopMultiHit(target?: Pokemon): void {
    const effectPhase = globalScene.getCurrentPhase();
    if (
      effectPhase instanceof MoveEffectPhase &&
      effectPhase.getUserPokemon() === this
    ) {
      effectPhase.stopMultiHit(target);
    }
  }

  changeForm(formChange: SpeciesFormChange): Promise<void> {
    return new Promise(resolve => {
      this.formIndex = Math.max(
        this.species.forms.findIndex(f => f.formKey === formChange.formKey),
        0,
      );
      this.generateName();
      const abilityCount = this.getSpeciesForm().getAbilityCount();
      if (this.abilityIndex >= abilityCount) {
        // Shouldn't happen
        this.abilityIndex = abilityCount - 1;
      }
      globalScene.gameData.setPokemonSeen(this, false);
      this.setScale(this.getSpriteScale());
      this.loadAssets().then(() => {
        this.calculateStats();
        globalScene.updateModifiers(this.isPlayer(), true);
        Promise.all([this.updateInfo(), globalScene.updateFieldScale()]).then(
          () => resolve(),
        );
      });
    });
  }

  cry(
    soundConfig?: Phaser.Types.Sound.SoundConfig,
    sceneOverride?: BattleScene,
  ): AnySound {
    const scene = sceneOverride ?? globalScene; // TODO: is `sceneOverride` needed?
    const cry = this.getSpeciesForm().cry(soundConfig);
    let duration = cry.totalDuration * 1000;
    if (
      this.fusionSpecies &&
      this.getSpeciesForm() !== this.getFusionSpeciesForm()
    ) {
      let fusionCry = this.getFusionSpeciesForm().cry(soundConfig, true);
      duration = Math.min(duration, fusionCry.totalDuration * 1000);
      fusionCry.destroy();
      scene.time.delayedCall(Utils.fixedInt(Math.ceil(duration * 0.4)), () => {
        try {
          SoundFade.fadeOut(
            scene,
            cry,
            Utils.fixedInt(Math.ceil(duration * 0.2)),
          );
          fusionCry = this.getFusionSpeciesForm().cry(
            Object.assign(
              { seek: Math.max(fusionCry.totalDuration * 0.4, 0) },
              soundConfig,
            ),
          );
          SoundFade.fadeIn(
            scene,
            fusionCry,
            Utils.fixedInt(Math.ceil(duration * 0.2)),
            scene.masterVolume * scene.fieldVolume,
            0,
          );
        } catch (err) {
          console.error(err);
        }
      });
    }

    return cry;
  }

  // biome-ignore lint: there are a ton of issues..
  faintCry(callback: Function): void {
    if (
      this.fusionSpecies &&
      this.getSpeciesForm() !== this.getFusionSpeciesForm()
    ) {
      return this.fusionFaintCry(callback);
    }

    const key = this.species.getCryKey(this.formIndex);
    let rate = 0.85;
    const cry = globalScene.playSound(key, { rate: rate }) as AnySound;
    if (!cry || globalScene.fieldVolume === 0) {
      return callback();
    }
    const sprite = this.getSprite();
    const tintSprite = this.getTintSprite();
    const delay = Math.max(globalScene.sound.get(key).totalDuration * 50, 25);

    let frameProgress = 0;
    let frameThreshold: number;

    sprite.anims.pause();
    tintSprite?.anims.pause();

    let faintCryTimer: Phaser.Time.TimerEvent | null =
      globalScene.time.addEvent({
        delay: Utils.fixedInt(delay),
        repeat: -1,
        callback: () => {
          frameThreshold = sprite.anims.msPerFrame / rate;
          frameProgress += delay;
          while (frameProgress > frameThreshold) {
            if (sprite.anims.duration) {
              sprite.anims.nextFrame();
              tintSprite?.anims.nextFrame();
            }
            frameProgress -= frameThreshold;
          }
          if (cry && !cry.pendingRemove) {
            rate *= 0.99;
            cry.setRate(rate);
          } else {
            faintCryTimer?.destroy();
            faintCryTimer = null;
            if (callback) {
              callback();
            }
          }
        },
      });

    // Failsafe
    globalScene.time.delayedCall(Utils.fixedInt(3000), () => {
      if (!faintCryTimer || !globalScene) {
        return;
      }
      if (cry?.isPlaying) {
        cry.stop();
      }
      faintCryTimer.destroy();
      if (callback) {
        callback();
      }
    });
  }

  // biome-ignore lint/complexity/noBannedTypes: Consider refactoring to change type of Function
  private fusionFaintCry(callback: Function): void {
    const key = this.species.getCryKey(this.formIndex);
    let i = 0;
    let rate = 0.85;
    const cry = globalScene.playSound(key, { rate: rate }) as AnySound;
    const sprite = this.getSprite();
    const tintSprite = this.getTintSprite();
    let duration = cry.totalDuration * 1000;

    const fusionCryKey = this.fusionSpecies!.getCryKey(this.fusionFormIndex);
    let fusionCry = globalScene.playSound(fusionCryKey, {
      rate: rate,
    }) as AnySound;
    if (!cry || !fusionCry || globalScene.fieldVolume === 0) {
      return callback();
    }
    fusionCry.stop();
    duration = Math.min(duration, fusionCry.totalDuration * 1000);
    fusionCry.destroy();
    const delay = Math.max(duration * 0.05, 25);

    let transitionIndex = 0;
    let durationProgress = 0;

    const transitionThreshold = Math.ceil(duration * 0.4);
    while (durationProgress < transitionThreshold) {
      ++i;
      durationProgress += delay * rate;
      rate *= 0.99;
    }

    transitionIndex = i;

    i = 0;
    rate = 0.85;

    let frameProgress = 0;
    let frameThreshold: number;

    sprite.anims.pause();
    tintSprite?.anims.pause();

    let faintCryTimer: Phaser.Time.TimerEvent | null =
      globalScene.time.addEvent({
        delay: Utils.fixedInt(delay),
        repeat: -1,
        callback: () => {
          ++i;
          frameThreshold = sprite.anims.msPerFrame / rate;
          frameProgress += delay;
          while (frameProgress > frameThreshold) {
            if (sprite.anims.duration) {
              sprite.anims.nextFrame();
              tintSprite?.anims.nextFrame();
            }
            frameProgress -= frameThreshold;
          }
          if (i === transitionIndex && fusionCryKey) {
            SoundFade.fadeOut(
              globalScene,
              cry,
              Utils.fixedInt(Math.ceil((duration / rate) * 0.2)),
            );
            fusionCry = globalScene.playSound(
              fusionCryKey,
              Object.assign({
                seek: Math.max(fusionCry.totalDuration * 0.4, 0),
                rate: rate,
              }),
            );
            SoundFade.fadeIn(
              globalScene,
              fusionCry,
              Utils.fixedInt(Math.ceil((duration / rate) * 0.2)),
              globalScene.masterVolume * globalScene.fieldVolume,
              0,
            );
          }
          rate *= 0.99;
          if (cry && !cry.pendingRemove) {
            cry.setRate(rate);
          }
          if (fusionCry && !fusionCry.pendingRemove) {
            fusionCry.setRate(rate);
          }
          if (
            (!cry || cry.pendingRemove) &&
            (!fusionCry || fusionCry.pendingRemove)
          ) {
            faintCryTimer?.destroy();
            faintCryTimer = null;
            if (callback) {
              callback();
            }
          }
        },
      });

    // Failsafe
    globalScene.time.delayedCall(Utils.fixedInt(3000), () => {
      if (!faintCryTimer || !globalScene) {
        return;
      }
      if (cry?.isPlaying) {
        cry.stop();
      }
      if (fusionCry?.isPlaying) {
        fusionCry.stop();
      }
      faintCryTimer.destroy();
      if (callback) {
        callback();
      }
    });
  }

  isOppositeGender(pokemon: Pokemon): boolean {
    return (
      this.gender !== Gender.GENDERLESS &&
      pokemon.gender ===
        (this.gender === Gender.MALE ? Gender.FEMALE : Gender.MALE)
    );
  }

  /**
   * Checks if a status effect can be applied to the Pokemon.
   *
   * @param effect The {@linkcode StatusEffect} whose applicability is being checked
   * @param quiet Whether in-battle messages should trigger or not
   * @param overrideStatus Whether the Pokemon's current status can be overriden
   * @param sourcePokemon The Pokemon that is setting the status effect
   * @param ignoreField Whether any field effects (weather, terrain, etc.) should be considered
   */
  canSetStatus(
    effect: StatusEffect | undefined,
    quiet = false,
    overrideStatus = false,
    sourcePokemon: Pokemon | null = null,
    ignoreField = false,
  ): boolean {
    if (effect !== StatusEffect.FAINT) {
      if (overrideStatus ? this.status?.effect === effect : this.status) {
        return false;
      }
      if (
        this.isGrounded() &&
        !ignoreField &&
        globalScene.arena.terrain?.terrainType === TerrainType.MISTY
      ) {
        return false;
      }
    }

    if (
      sourcePokemon &&
      sourcePokemon !== this &&
      this.isSafeguarded(sourcePokemon)
    ) {
      return false;
    }

    const types = this.getTypes(true, true);

    switch (effect) {
      case StatusEffect.POISON:
      case StatusEffect.TOXIC:
        // Check if the Pokemon is immune to Poison/Toxic or if the source pokemon is canceling the immunity
        const poisonImmunity = types.map(defType => {
          // Check if the Pokemon is not immune to Poison/Toxic
          if (defType !== PokemonType.POISON && defType !== PokemonType.STEEL) {
            return false;
          }

          // Check if the source Pokemon has an ability that cancels the Poison/Toxic immunity
          const cancelImmunity = new Utils.BooleanHolder(false);
          if (sourcePokemon) {
            applyAbAttrs(
              IgnoreTypeStatusEffectImmunityAbAttr,
              sourcePokemon,
              cancelImmunity,
              false,
              effect,
              defType,
            );
            if (cancelImmunity.value) {
              return false;
            }
          }

          return true;
        });

        if (this.isOfType(PokemonType.POISON) || this.isOfType(PokemonType.STEEL)) {
          if (poisonImmunity.includes(true)) {
            return false;
          }
        }
        break;
      case StatusEffect.PARALYSIS:
        if (this.isOfType(PokemonType.ELECTRIC)) {
          return false;
        }
        break;
      case StatusEffect.SLEEP:
        if (
          this.isGrounded() &&
          globalScene.arena.terrain?.terrainType === TerrainType.ELECTRIC
        ) {
          return false;
        }
        break;
      case StatusEffect.FREEZE:
        if (
          this.isOfType(PokemonType.ICE) ||
          (!ignoreField &&
            globalScene?.arena?.weather?.weatherType &&
            [WeatherType.SUNNY, WeatherType.HARSH_SUN].includes(
              globalScene.arena.weather.weatherType,
            ))
        ) {
          return false;
        }
        break;
      case StatusEffect.BURN:
        if (this.isOfType(PokemonType.FIRE)) {
          return false;
        }
        break;
    }

    const cancelled = new Utils.BooleanHolder(false);
    applyPreSetStatusAbAttrs(
      StatusEffectImmunityAbAttr,
      this,
      effect,
      cancelled,
      quiet,
    );

    const userField = this.getAlliedField();
    userField.forEach(pokemon =>
      applyPreSetStatusAbAttrs(
        UserFieldStatusEffectImmunityAbAttr,
        pokemon,
        effect,
        cancelled,
        quiet,
      ),
    );

    if (cancelled.value) {
      return false;
    }

    return true;
  }

  trySetStatus(
    effect?: StatusEffect,
    asPhase = false,
    sourcePokemon: Pokemon | null = null,
    turnsRemaining = 0,
    sourceText: string | null = null,
  ): boolean {
    if (!this.canSetStatus(effect, asPhase, false, sourcePokemon)) {
      return false;
    }
    if (this.isFainted() && effect !== StatusEffect.FAINT) {
      return false;
    }

    /**
     * If this Pokemon falls asleep or freezes in the middle of a multi-hit attack,
     * cancel the attack's subsequent hits.
     */
    if (effect === StatusEffect.SLEEP || effect === StatusEffect.FREEZE) {
      this.stopMultiHit();
    }

    if (asPhase) {
      globalScene.unshiftPhase(
        new ObtainStatusEffectPhase(
          this.getBattlerIndex(),
          effect,
          turnsRemaining,
          sourceText,
          sourcePokemon,
        ),
      );
      return true;
    }

    let sleepTurnsRemaining: Utils.NumberHolder;

    if (effect === StatusEffect.SLEEP) {
      sleepTurnsRemaining = new Utils.NumberHolder(this.randSeedIntRange(2, 4));

      this.setFrameRate(4);

      // If the user is invulnerable, lets remove their invulnerability when they fall asleep
      const invulnerableTags = [
        BattlerTagType.UNDERGROUND,
        BattlerTagType.UNDERWATER,
        BattlerTagType.HIDDEN,
        BattlerTagType.FLYING,
      ];

      const tag = invulnerableTags.find(t => this.getTag(t));

      if (tag) {
        this.removeTag(tag);
        this.getMoveQueue().pop();
      }
    }

    sleepTurnsRemaining = sleepTurnsRemaining!; // tell TS compiler it's defined
    effect = effect!; // If `effect` is undefined then `trySetStatus()` will have already returned early via the `canSetStatus()` call
    this.status = new Status(effect, 0, sleepTurnsRemaining?.value);

    if (effect !== StatusEffect.FAINT) {
      globalScene.triggerPokemonFormChange(
        this,
        SpeciesFormChangeStatusEffectTrigger,
        true,
      );
      applyPostSetStatusAbAttrs(
        PostSetStatusAbAttr,
        this,
        effect,
        sourcePokemon,
      );
    }

    return true;
  }

  /**
   * Resets the status of a pokemon.
   * @param revive Whether revive should be cured; defaults to true.
   * @param confusion Whether resetStatus should include confusion or not; defaults to false.
   * @param reloadAssets Whether to reload the assets or not; defaults to false.
   */
  resetStatus(revive = true, confusion = false, reloadAssets = false): void {
    const lastStatus = this.status?.effect;
    if (!revive && lastStatus === StatusEffect.FAINT) {
      return;
    }
    this.status = null;
    if (lastStatus === StatusEffect.SLEEP) {
      this.setFrameRate(10);
      if (this.getTag(BattlerTagType.NIGHTMARE)) {
        this.lapseTag(BattlerTagType.NIGHTMARE);
      }
    }
    if (confusion) {
      if (this.getTag(BattlerTagType.CONFUSED)) {
        this.lapseTag(BattlerTagType.CONFUSED);
      }
    }
    if (reloadAssets) {
      this.loadAssets(false).then(() => this.playAnim());
    }
  }

  /**
   * Checks if this Pokemon is protected by Safeguard
   * @param attacker the {@linkcode Pokemon} inflicting status on this Pokemon
   * @returns `true` if this Pokemon is protected by Safeguard; `false` otherwise.
   */
  isSafeguarded(attacker: Pokemon): boolean {
    const defendingSide = this.isPlayer()
      ? ArenaTagSide.PLAYER
      : ArenaTagSide.ENEMY;
    if (globalScene.arena.getTagOnSide(ArenaTagType.SAFEGUARD, defendingSide)) {
      const bypassed = new Utils.BooleanHolder(false);
      if (attacker) {
        applyAbAttrs(InfiltratorAbAttr, attacker, null, false, bypassed);
      }
      return !bypassed.value;
    }
    return false;
  }

  primeSummonData(summonDataPrimer: PokemonSummonData): void {
    this.summonDataPrimer = summonDataPrimer;
  }

  resetSummonData(): void {
    if (this.summonData?.speciesForm) {
      this.summonData.speciesForm = null;
      this.updateFusionPalette();
    }
    this.summonData = new PokemonSummonData();
    this.setSwitchOutStatus(false);
    if (!this.battleData) {
      this.resetBattleData();
    }
    this.resetBattleSummonData();
    if (this.summonDataPrimer) {
      for (const k of Object.keys(this.summonData)) {
        if (this.summonDataPrimer[k]) {
          this.summonData[k] = this.summonDataPrimer[k];
        }
      }
      // If this Pokemon has a Substitute when loading in, play an animation to add its sprite
      if (this.getTag(SubstituteTag)) {
        globalScene.triggerPokemonBattleAnim(
          this,
          PokemonAnimType.SUBSTITUTE_ADD,
        );
        this.getTag(SubstituteTag)!.sourceInFocus = false;
      }

      // If this Pokemon has Commander and Dondozo as an active ally, hide this Pokemon's sprite.
      if (
        this.hasAbilityWithAttr(CommanderAbAttr) &&
        globalScene.currentBattle.double &&
        this.getAlly()?.species.speciesId === Species.DONDOZO
      ) {
        this.setVisible(false);
      }
      this.summonDataPrimer = null;
    }
    this.updateInfo();
  }

  resetBattleData(): void {
    this.battleData = new PokemonBattleData();
  }

  resetBattleSummonData(): void {
    this.battleSummonData = new PokemonBattleSummonData();
    if (this.getTag(BattlerTagType.SEEDED)) {
      this.lapseTag(BattlerTagType.SEEDED);
    }
    if (globalScene) {
      globalScene.triggerPokemonFormChange(
        this,
        SpeciesFormChangePostMoveTrigger,
        true,
      );
    }
  }

  resetTera(): void {
    const wasTerastallized = this.isTerastallized;
    this.isTerastallized = false;
    this.stellarTypesBoosted = [];
    if (wasTerastallized) {
      this.updateSpritePipelineData();
      globalScene.triggerPokemonFormChange(
        this,
        SpeciesFormChangeLapseTeraTrigger,
      );
    }
  }

  resetTurnData(): void {
    this.turnData = new PokemonTurnData();
  }

  getExpValue(): number {
    // Logic to factor in victor level has been removed for balancing purposes, so the player doesn't have to focus on EXP maxxing
    return (this.getSpeciesForm().getBaseExp() * this.level) / 5 + 1;
  }

  setFrameRate(frameRate: number) {
    globalScene.anims.get(this.getBattleSpriteKey()).frameRate = frameRate;
    try {
      this.getSprite().play(this.getBattleSpriteKey());
    } catch (err: unknown) {
      console.error(
        `Failed to play animation for ${this.getBattleSpriteKey()}`,
        err,
      );
    }
    try {
      this.getTintSprite()?.play(this.getBattleSpriteKey());
    } catch (err: unknown) {
      console.error(
        `Failed to play animation for ${this.getBattleSpriteKey()}`,
        err,
      );
    }
  }

  tint(color: number, alpha?: number, duration?: number, ease?: string) {
    const tintSprite = this.getTintSprite();
    tintSprite?.setTintFill(color);
    tintSprite?.setVisible(true);

    if (duration) {
      tintSprite?.setAlpha(0);

      globalScene.tweens.add({
        targets: tintSprite,
        alpha: alpha || 1,
        duration: duration,
        ease: ease || "Linear",
      });
    } else {
      tintSprite?.setAlpha(alpha);
    }
  }

  untint(duration: number, ease?: string) {
    const tintSprite = this.getTintSprite();

    if (duration) {
      globalScene.tweens.add({
        targets: tintSprite,
        alpha: 0,
        duration: duration,
        ease: ease || "Linear",
        onComplete: () => {
          tintSprite?.setVisible(false);
          tintSprite?.setAlpha(1);
        },
      });
    } else {
      tintSprite?.setVisible(false);
      tintSprite?.setAlpha(1);
    }
  }

  enableMask() {
    if (!this.maskEnabled) {
      this.maskSprite = this.getTintSprite();
      this.maskSprite?.setVisible(true);
      this.maskSprite?.setPosition(
        this.x * this.parentContainer.scale + this.parentContainer.x,
        this.y * this.parentContainer.scale + this.parentContainer.y,
      );
      this.maskSprite?.setScale(
        this.getSpriteScale() * this.parentContainer.scale,
      );
      this.maskEnabled = true;
    }
  }

  disableMask() {
    if (this.maskEnabled) {
      this.maskSprite?.setVisible(false);
      this.maskSprite?.setPosition(0, 0);
      this.maskSprite?.setScale(this.getSpriteScale());
      this.maskSprite = null;
      this.maskEnabled = false;
    }
  }

  sparkle(): void {
    if (this.shinySparkle) {
      doShinySparkleAnim(this.shinySparkle, this.variant);
    }
  }

  updateFusionPalette(ignoreOveride?: boolean): void {
    if (!this.getFusionSpeciesForm(ignoreOveride)) {
      [this.getSprite(), this.getTintSprite()]
        .filter(s => !!s)
        .map(s => {
          s.pipelineData[
            `spriteColors${ignoreOveride && this.summonData?.speciesForm ? "Base" : ""}`
          ] = [];
          s.pipelineData[
            `fusionSpriteColors${ignoreOveride && this.summonData?.speciesForm ? "Base" : ""}`
          ] = [];
        });
      return;
    }

    const speciesForm = this.getSpeciesForm(ignoreOveride);
    const fusionSpeciesForm = this.getFusionSpeciesForm(ignoreOveride);

    const spriteKey = speciesForm.getSpriteKey(
      this.getGender(ignoreOveride) === Gender.FEMALE,
      speciesForm.formIndex,
      this.shiny,
      this.variant,
    );
    const backSpriteKey = speciesForm
      .getSpriteKey(
        this.getGender(ignoreOveride) === Gender.FEMALE,
        speciesForm.formIndex,
        this.shiny,
        this.variant,
      )
      .replace("pkmn__", "pkmn__back__");
    const fusionSpriteKey = fusionSpeciesForm.getSpriteKey(
      this.getFusionGender(ignoreOveride) === Gender.FEMALE,
      fusionSpeciesForm.formIndex,
      this.fusionShiny,
      this.fusionVariant,
    );
    const fusionBackSpriteKey = fusionSpeciesForm
      .getSpriteKey(
        this.getFusionGender(ignoreOveride) === Gender.FEMALE,
        fusionSpeciesForm.formIndex,
        this.fusionShiny,
        this.fusionVariant,
      )
      .replace("pkmn__", "pkmn__back__");

    const sourceTexture = globalScene.textures.get(spriteKey);
    const sourceBackTexture = globalScene.textures.get(backSpriteKey);
    const fusionTexture = globalScene.textures.get(fusionSpriteKey);
    const fusionBackTexture = globalScene.textures.get(fusionBackSpriteKey);

    const [sourceFrame, sourceBackFrame, fusionFrame, fusionBackFrame] = [
      sourceTexture,
      sourceBackTexture,
      fusionTexture,
      fusionBackTexture,
    ].map(texture => texture.frames[texture.firstFrame]);
    const [sourceImage, sourceBackImage, fusionImage, fusionBackImage] = [
      sourceTexture,
      sourceBackTexture,
      fusionTexture,
      fusionBackTexture,
    ].map(i => i.getSourceImage() as HTMLImageElement);

    const canvas = document.createElement("canvas");
    const backCanvas = document.createElement("canvas");
    const fusionCanvas = document.createElement("canvas");
    const fusionBackCanvas = document.createElement("canvas");

    const spriteColors: number[][] = [];
    const pixelData: Uint8ClampedArray[] = [];

    [canvas, backCanvas, fusionCanvas, fusionBackCanvas].forEach(
      (canv: HTMLCanvasElement, c: number) => {
        const context = canv.getContext("2d");
        const frame = [
          sourceFrame,
          sourceBackFrame,
          fusionFrame,
          fusionBackFrame,
        ][c];
        canv.width = frame.width;
        canv.height = frame.height;

        if (context) {
          context.drawImage(
            [sourceImage, sourceBackImage, fusionImage, fusionBackImage][c],
            frame.cutX,
            frame.cutY,
            frame.width,
            frame.height,
            0,
            0,
            frame.width,
            frame.height,
          );
          const imageData = context.getImageData(
            frame.cutX,
            frame.cutY,
            frame.width,
            frame.height,
          );
          pixelData.push(imageData.data);
        }
      },
    );

    for (let f = 0; f < 2; f++) {
      const variantColors = variantColorCache[!f ? spriteKey : backSpriteKey];
      const variantColorSet = new Map<number, number[]>();
      if (this.shiny && variantColors && variantColors[this.variant]) {
        Object.keys(variantColors[this.variant]).forEach(k => {
          variantColorSet.set(
            Utils.rgbaToInt(Array.from(Object.values(Utils.rgbHexToRgba(k)))),
            Array.from(
              Object.values(Utils.rgbHexToRgba(variantColors[this.variant][k])),
            ),
          );
        });
      }

      for (let i = 0; i < pixelData[f].length; i += 4) {
        if (pixelData[f][i + 3]) {
          const pixel = pixelData[f].slice(i, i + 4);
          let [r, g, b, a] = pixel;
          if (variantColors) {
            const color = Utils.rgbaToInt([r, g, b, a]);
            if (variantColorSet.has(color)) {
              const mappedPixel = variantColorSet.get(color);
              if (mappedPixel) {
                [r, g, b, a] = mappedPixel;
              }
            }
          }
          if (!spriteColors.find(c => c[0] === r && c[1] === g && c[2] === b)) {
            spriteColors.push([r, g, b, a]);
          }
        }
      }
    }

    const fusionSpriteColors = JSON.parse(JSON.stringify(spriteColors));

    const pixelColors: number[] = [];
    for (let f = 0; f < 2; f++) {
      for (let i = 0; i < pixelData[f].length; i += 4) {
        const total = pixelData[f]
          .slice(i, i + 3)
          .reduce((total: number, value: number) => total + value, 0);
        if (!total) {
          continue;
        }
        pixelColors.push(
          argbFromRgba({
            r: pixelData[f][i],
            g: pixelData[f][i + 1],
            b: pixelData[f][i + 2],
            a: pixelData[f][i + 3],
          }),
        );
      }
    }

    const fusionPixelColors: number[] = [];
    for (let f = 0; f < 2; f++) {
      const variantColors =
        variantColorCache[!f ? fusionSpriteKey : fusionBackSpriteKey];
      const variantColorSet = new Map<number, number[]>();
      if (
        this.fusionShiny &&
        variantColors &&
        variantColors[this.fusionVariant]
      ) {
        for (const k of Object.keys(variantColors[this.fusionVariant])) {
          variantColorSet.set(
            Utils.rgbaToInt(Array.from(Object.values(Utils.rgbHexToRgba(k)))),
            Array.from(
              Object.values(
                Utils.rgbHexToRgba(variantColors[this.fusionVariant][k]),
              ),
            ),
          );
        }
      }
      for (let i = 0; i < pixelData[2 + f].length; i += 4) {
        const total = pixelData[2 + f]
          .slice(i, i + 3)
          .reduce((total: number, value: number) => total + value, 0);
        if (!total) {
          continue;
        }
        let [r, g, b, a] = [
          pixelData[2 + f][i],
          pixelData[2 + f][i + 1],
          pixelData[2 + f][i + 2],
          pixelData[2 + f][i + 3],
        ];
        if (variantColors) {
          const color = Utils.rgbaToInt([r, g, b, a]);
          if (variantColorSet.has(color)) {
            const mappedPixel = variantColorSet.get(color);
            if (mappedPixel) {
              [r, g, b, a] = mappedPixel;
            }
          }
        }
        fusionPixelColors.push(argbFromRgba({ r, g, b, a }));
      }
    }

    if (fusionPixelColors.length === 0) {
      // ERROR HANDLING IS NOT OPTIONAL BUDDY
      console.log("Failed to create fusion palette");
      return;
    }

    let paletteColors: Map<number, number>;
    let fusionPaletteColors: Map<number, number>;

    const originalRandom = Math.random;
    Math.random = () => Phaser.Math.RND.realInRange(0, 1);

    globalScene.executeWithSeedOffset(
      () => {
        paletteColors = QuantizerCelebi.quantize(pixelColors, 4);
        fusionPaletteColors = QuantizerCelebi.quantize(fusionPixelColors, 4);
      },
      0,
      "This result should not vary",
    );

    Math.random = originalRandom;

    paletteColors = paletteColors!; // erroneously tell TS compiler that paletteColors is defined!
    fusionPaletteColors = fusionPaletteColors!; // mischievously misinform TS compiler that fusionPaletteColors is defined!
    const [palette, fusionPalette] = [paletteColors, fusionPaletteColors].map(
      paletteColors => {
        let keys = Array.from(paletteColors.keys()).sort(
          (a: number, b: number) =>
            paletteColors.get(a)! < paletteColors.get(b)! ? 1 : -1,
        );
        let rgbaColors: Map<number, number[]>;
        let hsvColors: Map<number, number[]>;

        const mappedColors = new Map<number, number[]>();

        do {
          mappedColors.clear();

          rgbaColors = keys.reduce((map: Map<number, number[]>, k: number) => {
            map.set(k, Object.values(rgbaFromArgb(k)));
            return map;
          }, new Map<number, number[]>());
          hsvColors = Array.from(rgbaColors.keys()).reduce(
            (map: Map<number, number[]>, k: number) => {
              const rgb = rgbaColors.get(k)!.slice(0, 3);
              map.set(k, Utils.rgbToHsv(rgb[0], rgb[1], rgb[2]));
              return map;
            },
            new Map<number, number[]>(),
          );

          for (let c = keys.length - 1; c >= 0; c--) {
            const hsv = hsvColors.get(keys[c])!;
            for (let c2 = 0; c2 < c; c2++) {
              const hsv2 = hsvColors.get(keys[c2])!;
              const diff = Math.abs(hsv[0] - hsv2[0]);
              if (diff < 30 || diff >= 330) {
                if (mappedColors.has(keys[c])) {
                  mappedColors.get(keys[c])!.push(keys[c2]);
                } else {
                  mappedColors.set(keys[c], [keys[c2]]);
                }
                break;
              }
            }
          }

          mappedColors.forEach((values: number[], key: number) => {
            const keyColor = rgbaColors.get(key)!;
            const valueColors = values.map(v => rgbaColors.get(v)!);
            const color = keyColor.slice(0);
            let count = paletteColors.get(key)!;
            for (const value of values) {
              const valueCount = paletteColors.get(value);
              if (!valueCount) {
                continue;
              }
              count += valueCount;
            }

            for (let c = 0; c < 3; c++) {
              color[c] *= paletteColors.get(key)! / count;
              values.forEach((value: number, i: number) => {
                if (paletteColors.has(value)) {
                  const valueCount = paletteColors.get(value)!;
                  color[c] += valueColors[i][c] * (valueCount / count);
                }
              });
              color[c] = Math.round(color[c]);
            }

            paletteColors.delete(key);
            for (const value of values) {
              paletteColors.delete(value);
              if (mappedColors.has(value)) {
                mappedColors.delete(value);
              }
            }

            paletteColors.set(
              argbFromRgba({
                r: color[0],
                g: color[1],
                b: color[2],
                a: color[3],
              }),
              count,
            );
          });

          keys = Array.from(paletteColors.keys()).sort(
            (a: number, b: number) =>
              paletteColors.get(a)! < paletteColors.get(b)! ? 1 : -1,
          );
        } while (mappedColors.size);

        return keys.map(c => Object.values(rgbaFromArgb(c)));
      },
    );

    const paletteDeltas: number[][] = [];

    spriteColors.forEach((sc: number[], i: number) => {
      paletteDeltas.push([]);
      for (let p = 0; p < palette.length; p++) {
        paletteDeltas[i].push(Utils.deltaRgb(sc, palette[p]));
      }
    });

    const easeFunc = Phaser.Tweens.Builders.GetEaseFunction("Cubic.easeIn");

    for (let sc = 0; sc < spriteColors.length; sc++) {
      const delta = Math.min(...paletteDeltas[sc]);
      const paletteIndex = Math.min(
        paletteDeltas[sc].findIndex(pd => pd === delta),
        fusionPalette.length - 1,
      );
      if (delta < 255) {
        const ratio = easeFunc(delta / 255);
        const color = [0, 0, 0, fusionSpriteColors[sc][3]];
        for (let c = 0; c < 3; c++) {
          color[c] = Math.round(
            fusionSpriteColors[sc][c] * ratio +
              fusionPalette[paletteIndex][c] * (1 - ratio),
          );
        }
        fusionSpriteColors[sc] = color;
      }
    }

    [this.getSprite(), this.getTintSprite()]
      .filter(s => !!s)
      .map(s => {
        s.pipelineData[
          `spriteColors${ignoreOveride && this.summonData?.speciesForm ? "Base" : ""}`
        ] = spriteColors;
        s.pipelineData[
          `fusionSpriteColors${ignoreOveride && this.summonData?.speciesForm ? "Base" : ""}`
        ] = fusionSpriteColors;
      });

    canvas.remove();
    fusionCanvas.remove();
  }

  /**
   * Generates a random number using the current battle's seed, or the global seed if `globalScene.currentBattle` is falsy
   * <!-- @import "../battle".Battle -->
   * This calls either {@linkcode BattleScene.randBattleSeedInt}({@linkcode range}, {@linkcode min}) in `src/battle-scene.ts`
   * which calls {@linkcode Battle.randSeedInt}({@linkcode range}, {@linkcode min}) in `src/battle.ts`
   * which calls {@linkcode Utils.randSeedInt randSeedInt}({@linkcode range}, {@linkcode min}) in `src/utils.ts`,
   * or it directly calls {@linkcode Utils.randSeedInt randSeedInt}({@linkcode range}, {@linkcode min}) in `src/utils.ts` if there is no current battle
   *
   * @param range How large of a range of random numbers to choose from. If {@linkcode range} <= 1, returns {@linkcode min}
   * @param min The minimum integer to pick, default `0`
   * @returns A random integer between {@linkcode min} and ({@linkcode min} + {@linkcode range} - 1)
   */
  randSeedInt(range: number, min = 0): number {
    return globalScene.currentBattle
      ? globalScene.randBattleSeedInt(range, min)
      : Utils.randSeedInt(range, min);
  }

  /**
   * Generates a random number using the current battle's seed, or the global seed if `globalScene.currentBattle` is falsy
   * @param min The minimum integer to generate
   * @param max The maximum integer to generate
   * @returns a random integer between {@linkcode min} and {@linkcode max} inclusive
   */
  randSeedIntRange(min: number, max: number): number {
    return this.randSeedInt(max - min + 1, min);
  }

  /**
   * Causes a Pokemon to leave the field (such as in preparation for a switch out/escape).
   * @param clearEffects Indicates if effects should be cleared (true) or passed
   * to the next pokemon, such as during a baton pass (false)
   * @param hideInfo Indicates if this should also play the animation to hide the Pokemon's
   * info container.
   */
  leaveField(clearEffects = true, hideInfo = true, destroy = false) {
    this.resetSprite();
    this.resetTurnData();
    globalScene
      .getField(true)
      .filter(p => p !== this)
      .forEach(p => p.removeTagsBySourceId(this.id));

    if (clearEffects) {
      this.destroySubstitute();
      this.resetSummonData(); // this also calls `resetBattleSummonData`
    }
    if (hideInfo) {
      this.hideInfo();
    }
    // Trigger abilities that activate upon leaving the field
    applyPreLeaveFieldAbAttrs(PreLeaveFieldAbAttr, this);
    this.setSwitchOutStatus(true);
    globalScene.triggerPokemonFormChange(
      this,
      SpeciesFormChangeActiveTrigger,
      true,
    );
    globalScene.field.remove(this, destroy);
  }

  destroy(): void {
    this.battleInfo?.destroy();
    this.destroySubstitute();
    super.destroy();
  }

  getBattleInfo(): BattleInfo {
    return this.battleInfo;
  }

  /**
   * Checks whether or not the Pokemon's root form has the same ability
   * @param abilityIndex the given ability index we are checking
   * @returns true if the abilities are the same
   */
  hasSameAbilityInRootForm(abilityIndex: number): boolean {
    const currentAbilityIndex = this.abilityIndex;
    const rootForm = getPokemonSpecies(this.species.getRootSpeciesId());
    return (
      rootForm.getAbility(abilityIndex) ===
      rootForm.getAbility(currentAbilityIndex)
    );
  }

  /**
   * Helper function to check if the player already owns the starter data of the Pokemon's
   * current ability
   * @param ownedAbilityAttrs the owned abilityAttr of this Pokemon's root form
   * @returns true if the player already has it, false otherwise
   */
  checkIfPlayerHasAbilityOfStarter(ownedAbilityAttrs: number): boolean {
    if ((ownedAbilityAttrs & 1) > 0 && this.hasSameAbilityInRootForm(0)) {
      return true;
    }
    if ((ownedAbilityAttrs & 2) > 0 && this.hasSameAbilityInRootForm(1)) {
      return true;
    }
    if ((ownedAbilityAttrs & 4) > 0 && this.hasSameAbilityInRootForm(2)) {
      return true;
    }
    return false;
  }

  /**
   * Reduces one of this Pokemon's held item stacks by 1, and removes the item if applicable.
   * Does nothing if this Pokemon is somehow not the owner of the held item.
   * @param heldItem The item stack to be reduced by 1.
   * @param forBattle If `false`, do not trigger in-battle effects (such as Unburden) from losing the item. For example, set this to `false` if the Pokemon is giving away the held item for a Mystery Encounter. Default is `true`.
   * @returns `true` if the item was removed successfully, `false` otherwise.
   */
  public loseHeldItem(
    heldItem: PokemonHeldItemModifier,
    forBattle = true,
  ): boolean {
    if (heldItem.pokemonId === -1 || heldItem.pokemonId === this.id) {
      heldItem.stackCount--;
      if (heldItem.stackCount <= 0) {
        globalScene.removeModifier(heldItem, !this.isPlayer());
      }
      if (forBattle) {
        applyPostItemLostAbAttrs(PostItemLostAbAttr, this, false);
      }
      return true;
    } else {
      return false;
    }
  }
}

export class PlayerPokemon extends Pokemon {
  public compatibleTms: Moves[];

  constructor(
    species: PokemonSpecies,
    level: number,
    abilityIndex?: number,
    formIndex?: number,
    gender?: Gender,
    shiny?: boolean,
    variant?: Variant,
    ivs?: number[],
    nature?: Nature,
    dataSource?: Pokemon | PokemonData,
  ) {
    super(
      106,
      148,
      species,
      level,
      abilityIndex,
      formIndex,
      gender,
      shiny,
      variant,
      ivs,
      nature,
      dataSource,
    );

    if (Overrides.STATUS_OVERRIDE) {
      this.status = new Status(Overrides.STATUS_OVERRIDE, 0, 4);
    }

    if (Overrides.SHINY_OVERRIDE) {
      this.shiny = true;
      this.initShinySparkle();
    } else if (Overrides.SHINY_OVERRIDE === false) {
      this.shiny = false;
    }

    if (Overrides.VARIANT_OVERRIDE !== null && this.shiny) {
      this.variant = Overrides.VARIANT_OVERRIDE;
    }

    if (!dataSource) {
      if (globalScene.gameMode.isDaily) {
        this.generateAndPopulateMoveset();
      } else {
        this.moveset = [];
      }
    }
    this.generateCompatibleTms();
  }

  initBattleInfo(): void {
    this.battleInfo = new PlayerBattleInfo();
    this.battleInfo.initInfo(this);
  }

  isPlayer(): boolean {
    return true;
  }

  hasTrainer(): boolean {
    return true;
  }

  isBoss(): boolean {
    return false;
  }

  getFieldIndex(): number {
    return globalScene.getPlayerField().indexOf(this);
  }

  getBattlerIndex(): BattlerIndex {
    return this.getFieldIndex();
  }

  generateCompatibleTms(): void {
    this.compatibleTms = [];

    const tms = Object.keys(tmSpecies);
    for (const tm of tms) {
      const moveId = Number.parseInt(tm) as Moves;
      let compatible = false;
      for (const p of tmSpecies[tm]) {
        if (Array.isArray(p)) {
          const [pkm, form] = p;
          if (
            (pkm === this.species.speciesId ||
              (this.fusionSpecies && pkm === this.fusionSpecies.speciesId)) &&
            form === this.getFormKey()
          ) {
            compatible = true;
            break;
          }
        } else if (
          p === this.species.speciesId ||
          (this.fusionSpecies && p === this.fusionSpecies.speciesId)
        ) {
          compatible = true;
          break;
        }
      }
      if (reverseCompatibleTms.indexOf(moveId) > -1) {
        compatible = !compatible;
      }
      if (compatible) {
        this.compatibleTms.push(moveId);
      }
    }
  }

  tryPopulateMoveset(moveset: StarterMoveset): boolean {
    if (
      !this.getSpeciesForm().validateStarterMoveset(
        moveset,
        globalScene.gameData.starterData[this.species.getRootSpeciesId()]
          .eggMoves,
      )
    ) {
      return false;
    }

    this.moveset = moveset.map(m => new PokemonMove(m));

    return true;
  }

  /**
   * Causes this mon to leave the field (via {@linkcode leaveField}) and then
   * opens the party switcher UI to switch a new mon in
   * @param switchType the {@linkcode SwitchType} for this switch-out. If this is
   * `BATON_PASS` or `SHED_TAIL`, this Pokemon's effects are not cleared upon leaving
   * the field.
   */
  switchOut(switchType: SwitchType = SwitchType.SWITCH): Promise<void> {
    return new Promise(resolve => {
      this.leaveField(switchType === SwitchType.SWITCH);

      globalScene.ui.setMode(
        Mode.PARTY,
        PartyUiMode.FAINT_SWITCH,
        this.getFieldIndex(),
        (slotIndex: number, option: PartyOption) => {
          if (
            slotIndex >= globalScene.currentBattle.getBattlerCount() &&
            slotIndex < 6
          ) {
            globalScene.prependToPhase(
              new SwitchSummonPhase(
                switchType,
                this.getFieldIndex(),
                slotIndex,
                false,
              ),
              MoveEndPhase,
            );
          }
          globalScene.ui.setMode(Mode.MESSAGE).then(resolve);
        },
        PartyUiHandler.FilterNonFainted,
      );
    });
  }

  addFriendship(friendship: number): void {
    if (friendship > 0) {
      const starterSpeciesId = this.species.getRootSpeciesId();
      const fusionStarterSpeciesId =
        this.isFusion() && this.fusionSpecies
          ? this.fusionSpecies.getRootSpeciesId()
          : 0;
      const starterData = [
        globalScene.gameData.starterData[starterSpeciesId],
        fusionStarterSpeciesId
          ? globalScene.gameData.starterData[fusionStarterSpeciesId]
          : null,
      ].filter(d => !!d);
      const amount = new Utils.NumberHolder(friendship);
      globalScene.applyModifier(
        PokemonFriendshipBoosterModifier,
        true,
        this,
        amount,
      );
      const candyFriendshipMultiplier = globalScene.gameMode.isClassic
        ? globalScene.eventManager.getClassicFriendshipMultiplier()
        : 1;
      const fusionReduction = fusionStarterSpeciesId
        ? globalScene.eventManager.areFusionsBoosted()
          ? 1.5 // Divide candy gain for fusions by 1.5 during events
          : 2 // 2 for fusions outside events
        : 1; // 1 for non-fused mons
      const starterAmount = new Utils.NumberHolder(
        Math.floor(
          (amount.value * candyFriendshipMultiplier) / fusionReduction,
        ),
      );

      // Add friendship to this PlayerPokemon
      this.friendship = Math.min(this.friendship + amount.value, 255);
      if (this.friendship === 255) {
        globalScene.validateAchv(achvs.MAX_FRIENDSHIP);
      }
      // Add to candy progress for this mon's starter species and its fused species (if it has one)
      starterData.forEach((sd: StarterDataEntry, i: number) => {
        const speciesId = !i
          ? starterSpeciesId
          : (fusionStarterSpeciesId as Species);
        sd.friendship = (sd.friendship || 0) + starterAmount.value;
        if (
          sd.friendship >=
          getStarterValueFriendshipCap(speciesStarterCosts[speciesId])
        ) {
          globalScene.gameData.addStarterCandy(getPokemonSpecies(speciesId), 1);
          sd.friendship = 0;
        }
      });
    } else {
      // Lose friendship upon fainting
      this.friendship = Math.max(this.friendship + friendship, 0);
    }
  }

  getPossibleEvolution(
    evolution: SpeciesFormEvolution | null,
  ): Promise<Pokemon> {
    if (!evolution) {
      return new Promise(resolve => resolve(this));
    }
    return new Promise(resolve => {
      const evolutionSpecies = getPokemonSpecies(evolution.speciesId);
      const isFusion = evolution instanceof FusionSpeciesFormEvolution;
      let ret: PlayerPokemon;
      if (isFusion) {
        const originalFusionSpecies = this.fusionSpecies;
        const originalFusionFormIndex = this.fusionFormIndex;
        this.fusionSpecies = evolutionSpecies;
        this.fusionFormIndex =
          evolution.evoFormKey !== null
            ? Math.max(
                evolutionSpecies.forms.findIndex(
                  f => f.formKey === evolution.evoFormKey,
                ),
                0,
              )
            : this.fusionFormIndex;
        ret = globalScene.addPlayerPokemon(
          this.species,
          this.level,
          this.abilityIndex,
          this.formIndex,
          this.gender,
          this.shiny,
          this.variant,
          this.ivs,
          this.nature,
          this,
        );
        this.fusionSpecies = originalFusionSpecies;
        this.fusionFormIndex = originalFusionFormIndex;
      } else {
        const formIndex =
          evolution.evoFormKey !== null && !isFusion
            ? Math.max(
                evolutionSpecies.forms.findIndex(
                  f => f.formKey === evolution.evoFormKey,
                ),
                0,
              )
            : this.formIndex;
        ret = globalScene.addPlayerPokemon(
          !isFusion ? evolutionSpecies : this.species,
          this.level,
          this.abilityIndex,
          formIndex,
          this.gender,
          this.shiny,
          this.variant,
          this.ivs,
          this.nature,
          this,
        );
      }
      ret.loadAssets().then(() => resolve(ret));
    });
  }

  evolve(
    evolution: SpeciesFormEvolution | null,
    preEvolution: PokemonSpeciesForm,
  ): Promise<void> {
    if (!evolution) {
      return new Promise(resolve => resolve());
    }
    return new Promise(resolve => {
      this.pauseEvolutions = false;
      // Handles Nincada evolving into Ninjask + Shedinja
      this.handleSpecialEvolutions(evolution);
      const isFusion = evolution instanceof FusionSpeciesFormEvolution;
      if (!isFusion) {
        this.species = getPokemonSpecies(evolution.speciesId);
      } else {
        this.fusionSpecies = getPokemonSpecies(evolution.speciesId);
      }
      if (evolution.preFormKey !== null) {
        const formIndex = Math.max(
          (!isFusion || !this.fusionSpecies
            ? this.species
            : this.fusionSpecies
          ).forms.findIndex(f => f.formKey === evolution.evoFormKey),
          0,
        );
        if (!isFusion) {
          this.formIndex = formIndex;
        } else {
          this.fusionFormIndex = formIndex;
        }
      }
      this.generateName();
      if (!isFusion) {
        const abilityCount = this.getSpeciesForm().getAbilityCount();
        const preEvoAbilityCount = preEvolution.getAbilityCount();
        if ([0, 1, 2].includes(this.abilityIndex)) {
          // Handles cases where a Pokemon with 3 abilities evolves into a Pokemon with 2 abilities (ie: Eevee -> any Eeveelution)
          if (
            this.abilityIndex === 2 &&
            preEvoAbilityCount === 3 &&
            abilityCount === 2
          ) {
            this.abilityIndex = 1;
          }
        } else {
          // Prevent pokemon with an illegal ability value from breaking things
          console.warn(
            "this.abilityIndex is somehow an illegal value, please report this",
          );
          console.warn(this.abilityIndex);
          this.abilityIndex = 0;
        }
      } else {
        // Do the same as above, but for fusions
        const abilityCount = this.getFusionSpeciesForm().getAbilityCount();
        const preEvoAbilityCount = preEvolution.getAbilityCount();
        if ([0, 1, 2].includes(this.fusionAbilityIndex)) {
          if (
            this.fusionAbilityIndex === 2 &&
            preEvoAbilityCount === 3 &&
            abilityCount === 2
          ) {
            this.fusionAbilityIndex = 1;
          }
        } else {
          console.warn(
            "this.fusionAbilityIndex is somehow an illegal value, please report this",
          );
          console.warn(this.fusionAbilityIndex);
          this.fusionAbilityIndex = 0;
        }
      }
      this.compatibleTms.splice(0, this.compatibleTms.length);
      this.generateCompatibleTms();
      const updateAndResolve = () => {
        this.loadAssets().then(() => {
          this.calculateStats();
          this.updateInfo(true).then(() => resolve());
        });
      };
      if (preEvolution.speciesId === Species.GIMMIGHOUL) {
        const evotracker =
          this.getHeldItems().filter(m => m instanceof EvoTrackerModifier)[0] ??
          null;
        if (evotracker) {
          globalScene.removeModifier(evotracker);
        }
      }
      if (!globalScene.gameMode.isDaily || this.metBiome > -1) {
        globalScene.gameData.updateSpeciesDexIvs(
          this.species.speciesId,
          this.ivs,
        );
        globalScene.gameData.setPokemonSeen(this, false);
        globalScene.gameData
          .setPokemonCaught(this, false)
          .then(() => updateAndResolve());
      } else {
        updateAndResolve();
      }
    });
  }

  private handleSpecialEvolutions(evolution: SpeciesFormEvolution) {
    const isFusion = evolution instanceof FusionSpeciesFormEvolution;

    const evoSpecies = !isFusion ? this.species : this.fusionSpecies;
    if (
      evoSpecies?.speciesId === Species.NINCADA &&
      evolution.speciesId === Species.NINJASK
    ) {
      const newEvolution = pokemonEvolutions[evoSpecies.speciesId][1];

      if (newEvolution.condition?.predicate(this)) {
        const newPokemon = globalScene.addPlayerPokemon(
          this.species,
          this.level,
          this.abilityIndex,
          this.formIndex,
          undefined,
          this.shiny,
          this.variant,
          this.ivs,
          this.nature,
        );
        newPokemon.passive = this.passive;
        newPokemon.moveset = this.moveset.slice();
        newPokemon.moveset = this.copyMoveset();
        newPokemon.luck = this.luck;
        newPokemon.gender = Gender.GENDERLESS;
        newPokemon.metLevel = this.metLevel;
        newPokemon.metBiome = this.metBiome;
        newPokemon.metSpecies = this.metSpecies;
        newPokemon.metWave = this.metWave;
        newPokemon.fusionSpecies = this.fusionSpecies;
        newPokemon.fusionFormIndex = this.fusionFormIndex;
        newPokemon.fusionAbilityIndex = this.fusionAbilityIndex;
        newPokemon.fusionShiny = this.fusionShiny;
        newPokemon.fusionVariant = this.fusionVariant;
        newPokemon.fusionGender = this.fusionGender;
        newPokemon.fusionLuck = this.fusionLuck;
        newPokemon.fusionTeraType = this.fusionTeraType;
        newPokemon.usedTMs = this.usedTMs;
        newPokemon.evoCounter = this.evoCounter;

        globalScene.getPlayerParty().push(newPokemon);
        newPokemon.evolve(
          !isFusion
            ? newEvolution
            : new FusionSpeciesFormEvolution(this.id, newEvolution),
          evoSpecies,
        );
        const modifiers = globalScene.findModifiers(
          m => m instanceof PokemonHeldItemModifier && m.pokemonId === this.id,
          true,
        ) as PokemonHeldItemModifier[];
        modifiers.forEach(m => {
          const clonedModifier = m.clone() as PokemonHeldItemModifier;
          clonedModifier.pokemonId = newPokemon.id;
          globalScene.addModifier(clonedModifier, true);
        });
        globalScene.updateModifiers(true);
      }
    }
  }

  getPossibleForm(formChange: SpeciesFormChange): Promise<Pokemon> {
    return new Promise(resolve => {
      const formIndex = Math.max(
        this.species.forms.findIndex(f => f.formKey === formChange.formKey),
        0,
      );
      const ret = globalScene.addPlayerPokemon(
        this.species,
        this.level,
        this.abilityIndex,
        formIndex,
        this.gender,
        this.shiny,
        this.variant,
        this.ivs,
        this.nature,
        this,
      );
      ret.loadAssets().then(() => resolve(ret));
    });
  }

  changeForm(formChange: SpeciesFormChange): Promise<void> {
    return new Promise(resolve => {
      this.formIndex = Math.max(
        this.species.forms.findIndex(f => f.formKey === formChange.formKey),
        0,
      );
      this.generateName();
      const abilityCount = this.getSpeciesForm().getAbilityCount();
      if (this.abilityIndex >= abilityCount) {
        // Shouldn't happen
        this.abilityIndex = abilityCount - 1;
      }

      this.compatibleTms.splice(0, this.compatibleTms.length);
      this.generateCompatibleTms();
      const updateAndResolve = () => {
        this.loadAssets().then(() => {
          this.calculateStats();
          globalScene.updateModifiers(true, true);
          this.updateInfo(true).then(() => resolve());
        });
      };
      if (!globalScene.gameMode.isDaily || this.metBiome > -1) {
        globalScene.gameData.setPokemonSeen(this, false);
        globalScene.gameData
          .setPokemonCaught(this, false)
          .then(() => updateAndResolve());
      } else {
        updateAndResolve();
      }
    });
  }

  clearFusionSpecies(): void {
    super.clearFusionSpecies();
    this.generateCompatibleTms();
  }

  /**
   * Returns a Promise to fuse two PlayerPokemon together
   * @param pokemon The PlayerPokemon to fuse to this one
   */
  fuse(pokemon: PlayerPokemon): void {
    this.fusionSpecies = pokemon.species;
    this.fusionFormIndex = pokemon.formIndex;
    this.fusionAbilityIndex = pokemon.abilityIndex;
    this.fusionShiny = pokemon.shiny;
    this.fusionVariant = pokemon.variant;
    this.fusionGender = pokemon.gender;
    this.fusionLuck = pokemon.luck;
    this.fusionCustomPokemonData = pokemon.customPokemonData;
    this.evoCounter = Math.max(pokemon.evoCounter, this.evoCounter);
    if (pokemon.pauseEvolutions || this.pauseEvolutions) {
      this.pauseEvolutions = true;
    }

    globalScene.validateAchv(achvs.SPLICE);
    globalScene.gameData.gameStats.pokemonFused++;

    // Store the average HP% that each Pokemon has
    const maxHp = this.getMaxHp();
    const newHpPercent =
      (pokemon.hp / pokemon.getMaxHp() + this.hp / maxHp) / 2;

    this.generateName();
    this.calculateStats();

    // Set this Pokemon's HP to the average % of both fusion components
    this.hp = Math.round(maxHp * newHpPercent);
    if (!this.isFainted()) {
      // If this Pokemon hasn't fainted, make sure the HP wasn't set over the new maximum
      this.hp = Math.min(this.hp, maxHp);
      this.status = getRandomStatus(this.status, pokemon.status); // Get a random valid status between the two
    } else if (!pokemon.isFainted()) {
      // If this Pokemon fainted but the other hasn't, make sure the HP wasn't set to zero
      this.hp = Math.max(this.hp, 1);
      this.status = pokemon.status; // Inherit the other Pokemon's status
    }

    this.generateCompatibleTms();
    this.updateInfo(true);
    const fusedPartyMemberIndex = globalScene.getPlayerParty().indexOf(pokemon);
    let partyMemberIndex = globalScene.getPlayerParty().indexOf(this);
    if (partyMemberIndex > fusedPartyMemberIndex) {
      partyMemberIndex--;
    }
    const fusedPartyMemberHeldModifiers = globalScene.findModifiers(
      m => m instanceof PokemonHeldItemModifier && m.pokemonId === pokemon.id,
      true,
    ) as PokemonHeldItemModifier[];
    for (const modifier of fusedPartyMemberHeldModifiers) {
      globalScene.tryTransferHeldItemModifier(
        modifier,
        this,
        false,
        modifier.getStackCount(),
        true,
        true,
        false,
      );
    }
    globalScene.updateModifiers(true, true);
    globalScene.removePartyMemberModifiers(fusedPartyMemberIndex);
    globalScene.getPlayerParty().splice(fusedPartyMemberIndex, 1)[0];
    const newPartyMemberIndex = globalScene.getPlayerParty().indexOf(this);
    pokemon
      .getMoveset(true)
      .map((m: PokemonMove) =>
        globalScene.unshiftPhase(
          new LearnMovePhase(newPartyMemberIndex, m.getMove().id),
        ),
      );
    pokemon.destroy();
    this.updateFusionPalette();
  }

  unfuse(): Promise<void> {
    return new Promise(resolve => {
      this.clearFusionSpecies();

      this.updateInfo(true).then(() => resolve());
      this.updateFusionPalette();
    });
  }

  /** Returns a deep copy of this Pokemon's moveset array */
  copyMoveset(): PokemonMove[] {
    const newMoveset: PokemonMove[] = [];
    this.moveset.forEach(move => {
      // TODO: refactor `moveset` to not accept `null`s
      if (move) {
        newMoveset.push(
          new PokemonMove(
            move.moveId,
            0,
            move.ppUp,
            move.virtual,
            move.maxPpOverride,
          ),
        );
      }
    });

    return newMoveset;
  }
}

export class EnemyPokemon extends Pokemon {
  public trainerSlot: TrainerSlot;
  public aiType: AiType;
  public bossSegments: number;
  public bossSegmentIndex: number;
  public initialTeamIndex: number;
  /** To indicate if the instance was populated with a dataSource -> e.g. loaded & populated from session data */
  public readonly isPopulatedFromDataSource: boolean;

  constructor(
    species: PokemonSpecies,
    level: number,
    trainerSlot: TrainerSlot,
    boss: boolean,
    shinyLock = false,
    dataSource?: PokemonData,
  ) {
    super(
      236,
      84,
      species,
      level,
      dataSource?.abilityIndex,
      dataSource?.formIndex,
      dataSource?.gender,
      !shinyLock && dataSource ? dataSource.shiny : false,
      !shinyLock && dataSource ? dataSource.variant : undefined,
      undefined,
      dataSource ? dataSource.nature : undefined,
      dataSource,
    );

    this.trainerSlot = trainerSlot;
    this.initialTeamIndex = globalScene.currentBattle?.enemyParty.length ?? 0;
    this.isPopulatedFromDataSource = !!dataSource; // if a dataSource is provided, then it was populated from dataSource
    if (boss) {
      this.setBoss(boss, dataSource?.bossSegments);
    }

    if (Overrides.OPP_STATUS_OVERRIDE) {
      this.status = new Status(Overrides.OPP_STATUS_OVERRIDE, 0, 4);
    }

    if (Overrides.OPP_GENDER_OVERRIDE !== null) {
      this.gender = Overrides.OPP_GENDER_OVERRIDE;
    }

    const speciesId = this.species.speciesId;

    if (
      speciesId in Overrides.OPP_FORM_OVERRIDES &&
      Overrides.OPP_FORM_OVERRIDES[speciesId] &&
      this.species.forms[Overrides.OPP_FORM_OVERRIDES[speciesId]]
    ) {
      this.formIndex = Overrides.OPP_FORM_OVERRIDES[speciesId] ?? 0;
    }

    if (!dataSource) {
      this.generateAndPopulateMoveset();

      if (shinyLock || Overrides.OPP_SHINY_OVERRIDE === false) {
        this.shiny = false;
      } else {
        this.trySetShiny();
      }

      if (!this.shiny && Overrides.OPP_SHINY_OVERRIDE) {
        this.shiny = true;
        this.initShinySparkle();
      }

      if (this.shiny) {
        this.variant = this.generateShinyVariant();
        if (Overrides.OPP_VARIANT_OVERRIDE !== null) {
          this.variant = Overrides.OPP_VARIANT_OVERRIDE;
        }
      }

      this.luck =
        (this.shiny ? this.variant + 1 : 0) +
        (this.fusionShiny ? this.fusionVariant + 1 : 0);

      let prevolution: Species;
      let speciesId = species.speciesId;
      while ((prevolution = pokemonPrevolutions[speciesId])) {
        const evolution = pokemonEvolutions[prevolution].find(
          pe =>
            pe.speciesId === speciesId &&
            (!pe.evoFormKey || pe.evoFormKey === this.getFormKey()),
        );
        if (evolution?.condition?.enforceFunc) {
          evolution.condition.enforceFunc(this);
        }
        speciesId = prevolution;
      }
    }

    this.aiType =
      boss || this.hasTrainer() ? AiType.SMART : AiType.SMART_RANDOM;
  }

  initBattleInfo(): void {
    if (!this.battleInfo) {
      this.battleInfo = new EnemyBattleInfo();
      this.battleInfo.updateBossSegments(this);
      this.battleInfo.initInfo(this);
    } else {
      this.battleInfo.updateBossSegments(this);
    }
  }

  /**
   * Sets the pokemons boss status. If true initializes the boss segments either from the arguments
   * or through the the Scene.getEncounterBossSegments function
   *
   * @param boss if the pokemon is a boss
   * @param bossSegments amount of boss segments (health-bar segments)
   */
  setBoss(boss = true, bossSegments = 0): void {
    if (boss) {
      this.bossSegments =
        bossSegments ||
        globalScene.getEncounterBossSegments(
          globalScene.currentBattle.waveIndex,
          this.level,
          this.species,
          true,
        );
      this.bossSegmentIndex = this.bossSegments - 1;
    } else {
      this.bossSegments = 0;
      this.bossSegmentIndex = 0;
    }
  }

  generateAndPopulateMoveset(formIndex?: number): void {
    switch (true) {
      case this.species.speciesId === Species.SMEARGLE:
        this.moveset = [
          new PokemonMove(Moves.SKETCH),
          new PokemonMove(Moves.SKETCH),
          new PokemonMove(Moves.SKETCH),
          new PokemonMove(Moves.SKETCH),
        ];
        break;
      case this.species.speciesId === Species.ETERNATUS:
        this.moveset = (formIndex !== undefined ? formIndex : this.formIndex)
          ? [
              new PokemonMove(Moves.DYNAMAX_CANNON),
              new PokemonMove(Moves.CROSS_POISON),
              new PokemonMove(Moves.FLAMETHROWER),
              new PokemonMove(Moves.RECOVER, 0, -4),
            ]
          : [
              new PokemonMove(Moves.ETERNABEAM),
              new PokemonMove(Moves.SLUDGE_BOMB),
              new PokemonMove(Moves.FLAMETHROWER),
              new PokemonMove(Moves.COSMIC_POWER),
            ];
        if (globalScene.gameMode.hasChallenge(Challenges.INVERSE_BATTLE)) {
          this.moveset[2] = new PokemonMove(Moves.THUNDERBOLT);
        }
        break;
      default:
        super.generateAndPopulateMoveset();
        break;
    }
  }

  /**
   * Determines the move this Pokemon will use on the next turn, as well as
   * the Pokemon the move will target.
   * @returns this Pokemon's next move in the format {move, moveTargets}
   */
  getNextMove(): TurnMove {
    // If this Pokemon has a move already queued, return it.
    const moveQueue = this.getMoveQueue();
    if (moveQueue.length !== 0) {
      const queuedMove = moveQueue[0];
      if (queuedMove) {
        const moveIndex = this.getMoveset().findIndex(
          m => m?.moveId === queuedMove.move,
        );
        if (
          (moveIndex > -1 &&
            this.getMoveset()[moveIndex]!.isUsable(
              this,
              queuedMove.ignorePP,
            )) ||
          queuedMove.virtual
        ) {
          return queuedMove;
        } else {
          this.getMoveQueue().shift();
          return this.getNextMove();
        }
      }
    }

    // Filter out any moves this Pokemon cannot use
    let movePool = this.getMoveset().filter(m => m?.isUsable(this));
    // If no moves are left, use Struggle. Otherwise, continue with move selection
    if (movePool.length) {
      // If there's only 1 move in the move pool, use it.
      if (movePool.length === 1) {
        return {
          move: movePool[0]!.moveId,
          targets: this.getNextTargets(movePool[0]!.moveId),
        }; // TODO: are the bangs correct?
      }
      // If a move is forced because of Encore, use it.
      const encoreTag = this.getTag(EncoreTag) as EncoreTag;
      if (encoreTag) {
        const encoreMove = movePool.find(m => m?.moveId === encoreTag.moveId);
        if (encoreMove) {
          return {
            move: encoreMove.moveId,
            targets: this.getNextTargets(encoreMove.moveId),
          };
        }
      }
      switch (this.aiType) {
        case AiType.RANDOM: // No enemy should spawn with this AI type in-game
          const moveId =
            movePool[globalScene.randBattleSeedInt(movePool.length)]!.moveId; // TODO: is the bang correct?
          return { move: moveId, targets: this.getNextTargets(moveId) };
        case AiType.SMART_RANDOM:
        case AiType.SMART:
          /**
           * Search this Pokemon's move pool for moves that will KO an opposing target.
           * If there are any moves that can KO an opponent (i.e. a player Pokemon),
           * those moves are the only ones considered for selection on this turn.
           */
          const koMoves = movePool.filter(pkmnMove => {
            if (!pkmnMove) {
              return false;
            }

            const move = pkmnMove.getMove()!;
            if (move.moveTarget === MoveTarget.ATTACKER) {
              return false;
            }

            const fieldPokemon = globalScene.getField();
            const moveTargets = getMoveTargets(this, move.id)
              .targets.map(ind => fieldPokemon[ind])
              .filter(p => this.isPlayer() !== p.isPlayer());
            // Only considers critical hits for crit-only moves or when this Pokemon is under the effect of Laser Focus
            const isCritical =
              move.hasAttr(CritOnlyAttr) ||
              !!this.getTag(BattlerTagType.ALWAYS_CRIT);

            return (
              move.category !== MoveCategory.STATUS &&
              moveTargets.some(p => {
                const doesNotFail =
                  move.applyConditions(this, p, move) ||
                  [
                    Moves.SUCKER_PUNCH,
                    Moves.UPPER_HAND,
                    Moves.THUNDERCLAP,
                  ].includes(move.id);
                return (
                  doesNotFail &&
                  p.getAttackDamage(
                    this,
                    move,
                    !p.battleData.abilityRevealed,
                    false,
                    isCritical,
                  ).damage >= p.hp
                );
              })
            );
          }, this);

          if (koMoves.length > 0) {
            movePool = koMoves;
          }

          /**
           * Move selection is based on the move's calculated "benefit score" against the
           * best possible target(s) (as determined by {@linkcode getNextTargets}).
           * For more information on how benefit scores are calculated, see `docs/enemy-ai.md`.
           */
          const moveScores = movePool.map(() => 0);
          const moveTargets = Object.fromEntries(
            movePool.map(m => [m!.moveId, this.getNextTargets(m!.moveId)]),
          ); // TODO: are those bangs correct?
          for (const m in movePool) {
            const pokemonMove = movePool[m]!; // TODO: is the bang correct?
            const move = pokemonMove.getMove();

            let moveScore = moveScores[m];
            const targetScores: number[] = [];

            for (const mt of moveTargets[move.id]) {
              // Prevent a target score from being calculated when the target is whoever attacks the user
              if (mt === BattlerIndex.ATTACKER) {
                break;
              }

              const target = globalScene.getField()[mt];
              /**
               * The "target score" of a move is given by the move's user benefit score + the move's target benefit score.
               * If the target is an ally, the target benefit score is multiplied by -1.
               */
              let targetScore =
                move.getUserBenefitScore(this, target, move) +
                move.getTargetBenefitScore(this, target, move) *
                  (mt < BattlerIndex.ENEMY === this.isPlayer() ? 1 : -1);
              if (Number.isNaN(targetScore)) {
                console.error(`Move ${move.name} returned score of NaN`);
                targetScore = 0;
              }
              /**
               * If this move is unimplemented, or the move is known to fail when used, set its
               * target score to -20
               */
              if (
                (move.name.endsWith(" (N)") ||
                  !move.applyConditions(this, target, move)) &&
                ![
                  Moves.SUCKER_PUNCH,
                  Moves.UPPER_HAND,
                  Moves.THUNDERCLAP,
                ].includes(move.id)
              ) {
                targetScore = -20;
              } else if (move instanceof AttackMove) {
                /**
                 * Attack moves are given extra multipliers to their base benefit score based on
                 * the move's type effectiveness against the target and whether the move is a STAB move.
                 */
                const effectiveness = target.getMoveEffectiveness(
                  this,
                  move,
                  !target.battleData?.abilityRevealed,
                );
                if (target.isPlayer() !== this.isPlayer()) {
                  targetScore *= effectiveness;
                  if (this.isOfType(move.type)) {
                    targetScore *= 1.5;
                  }
                } else if (effectiveness) {
                  targetScore /= effectiveness;
                  if (this.isOfType(move.type)) {
                    targetScore /= 1.5;
                  }
                }
                /** If a move has a base benefit score of 0, its benefit score is assumed to be unimplemented at this point */
                if (!targetScore) {
                  targetScore = -20;
                }
              }
              targetScores.push(targetScore);
            }
            // When a move has multiple targets, its score is equal to the maximum target score across all targets
            moveScore += Math.max(...targetScores);

            // could make smarter by checking opponent def/spdef
            moveScores[m] = moveScore;
          }

          console.log(moveScores);

          // Sort the move pool in decreasing order of move score
          const sortedMovePool = movePool.slice(0);
          sortedMovePool.sort((a, b) => {
            const scoreA = moveScores[movePool.indexOf(a)];
            const scoreB = moveScores[movePool.indexOf(b)];
            return scoreA < scoreB ? 1 : scoreA > scoreB ? -1 : 0;
          });
          let r = 0;
          if (this.aiType === AiType.SMART_RANDOM) {
            // Has a 5/8 chance to select the best move, and a 3/8 chance to advance to the next best move (and repeat this roll)
            while (
              r < sortedMovePool.length - 1 &&
              globalScene.randBattleSeedInt(8) >= 5
            ) {
              r++;
            }
          } else if (this.aiType === AiType.SMART) {
            // The chance to advance to the next best move increases when the compared moves' scores are closer to each other.
            while (
              r < sortedMovePool.length - 1 &&
              moveScores[movePool.indexOf(sortedMovePool[r + 1])] /
                moveScores[movePool.indexOf(sortedMovePool[r])] >=
                0 &&
              globalScene.randBattleSeedInt(100) <
                Math.round(
                  (moveScores[movePool.indexOf(sortedMovePool[r + 1])] /
                    moveScores[movePool.indexOf(sortedMovePool[r])]) *
                    50,
                )
            ) {
              r++;
            }
          }
          console.log(
            movePool.map(m => m!.getName()),
            moveScores,
            r,
            sortedMovePool.map(m => m!.getName()),
          ); // TODO: are those bangs correct?
          return {
            move: sortedMovePool[r]!.moveId,
            targets: moveTargets[sortedMovePool[r]!.moveId],
          };
      }
    }

    return {
      move: Moves.STRUGGLE,
      targets: this.getNextTargets(Moves.STRUGGLE),
    };
  }

  /**
   * Determines the Pokemon the given move would target if used by this Pokemon
   * @param moveId {@linkcode Moves} The move to be used
   * @returns The indexes of the Pokemon the given move would target
   */
  getNextTargets(moveId: Moves): BattlerIndex[] {
    const moveTargets = getMoveTargets(this, moveId);
    const targets = globalScene
      .getField(true)
      .filter(p => moveTargets.targets.indexOf(p.getBattlerIndex()) > -1);
    // If the move is multi-target, return all targets' indexes
    if (moveTargets.multiple) {
      return targets.map(p => p.getBattlerIndex());
    }

    const move = allMoves[moveId];

    /**
     * Get the move's target benefit score against each potential target.
     * For allies, this score is multiplied by -1.
     */
    const benefitScores = targets.map(p => [
      p.getBattlerIndex(),
      move.getTargetBenefitScore(this, p, move) *
        (p.isPlayer() === this.isPlayer() ? 1 : -1),
    ]);

    const sortedBenefitScores = benefitScores.slice(0);
    sortedBenefitScores.sort((a, b) => {
      const scoreA = a[1];
      const scoreB = b[1];
      return scoreA < scoreB ? 1 : scoreA > scoreB ? -1 : 0;
    });

    if (!sortedBenefitScores.length) {
      // Set target to BattlerIndex.ATTACKER when using a counter move
      // This is the same as when the player does so
      if (move.hasAttr(CounterDamageAttr)) {
        return [BattlerIndex.ATTACKER];
      }

      return [];
    }

    let targetWeights = sortedBenefitScores.map(s => s[1]);
    const lowestWeight = targetWeights[targetWeights.length - 1];

    // If the lowest target weight (i.e. benefit score) is negative, add abs(lowestWeight) to all target weights
    if (lowestWeight < 1) {
      for (let w = 0; w < targetWeights.length; w++) {
        targetWeights[w] += Math.abs(lowestWeight - 1);
      }
    }

    // Remove any targets whose weights are less than half the max of the target weights from consideration
    const benefitCutoffIndex = targetWeights.findIndex(
      s => s < targetWeights[0] / 2,
    );
    if (benefitCutoffIndex > -1) {
      targetWeights = targetWeights.slice(0, benefitCutoffIndex);
    }

    const thresholds: number[] = [];
    let totalWeight = 0;
    targetWeights.reduce((total: number, w: number) => {
      total += w;
      thresholds.push(total);
      totalWeight = total;
      return total;
    }, 0);

    /**
     * Generate a random number from 0 to (totalWeight-1),
     * then select the first target whose cumulative weight (with all previous targets' weights)
     * is greater than that random number.
     */
    const randValue = globalScene.randBattleSeedInt(totalWeight);
    let targetIndex = 0;

    thresholds.every((t, i) => {
      if (randValue >= t) {
        return true;
      }

      targetIndex = i;
      return false;
    });

    return [sortedBenefitScores[targetIndex][0]];
  }

  isPlayer() {
    return false;
  }

  hasTrainer(): boolean {
    return !!this.trainerSlot;
  }

  isBoss(): boolean {
    return !!this.bossSegments;
  }

  getBossSegmentIndex(): number {
    const segments = (this as EnemyPokemon).bossSegments;
    const segmentSize = this.getMaxHp() / segments;
    for (let s = segments - 1; s > 0; s--) {
      const hpThreshold = Math.round(segmentSize * s);
      if (this.hp > hpThreshold) {
        return s;
      }
    }

    return 0;
  }

  damage(
    damage: number,
    ignoreSegments = false,
    preventEndure = false,
    ignoreFaintPhase = false,
  ): number {
    if (this.isFainted()) {
      return 0;
    }

    let clearedBossSegmentIndex = this.isBoss() ? this.bossSegmentIndex + 1 : 0;

    if (this.isBoss() && !ignoreSegments) {
      const segmentSize = this.getMaxHp() / this.bossSegments;
      for (let s = this.bossSegmentIndex; s > 0; s--) {
        const hpThreshold = segmentSize * s;
        const roundedHpThreshold = Math.round(hpThreshold);
        if (this.hp >= roundedHpThreshold) {
          if (this.hp - damage <= roundedHpThreshold) {
            const hpRemainder = this.hp - roundedHpThreshold;
            let segmentsBypassed = 0;
            while (
              segmentsBypassed < this.bossSegmentIndex &&
              this.canBypassBossSegments(segmentsBypassed + 1) &&
              damage - hpRemainder >=
                Math.round(segmentSize * Math.pow(2, segmentsBypassed + 1))
            ) {
              segmentsBypassed++;
              //console.log('damage', damage, 'segment', segmentsBypassed + 1, 'segment size', segmentSize, 'damage needed', Math.round(segmentSize * Math.pow(2, segmentsBypassed + 1)));
            }

            damage = Utils.toDmgValue(
              this.hp - hpThreshold + segmentSize * segmentsBypassed,
            );
            clearedBossSegmentIndex = s - segmentsBypassed;
          }
          break;
        }
      }
    }

    switch (globalScene.currentBattle.battleSpec) {
      case BattleSpec.FINAL_BOSS:
        if (!this.formIndex && this.bossSegmentIndex < 1) {
          damage = Math.min(damage, this.hp - 1);
        }
    }

    const ret = super.damage(
      damage,
      ignoreSegments,
      preventEndure,
      ignoreFaintPhase,
    );

    if (this.isBoss()) {
      if (ignoreSegments) {
        const segmentSize = this.getMaxHp() / this.bossSegments;
        clearedBossSegmentIndex = Math.ceil(this.hp / segmentSize);
      }
      if (clearedBossSegmentIndex <= this.bossSegmentIndex) {
        this.handleBossSegmentCleared(clearedBossSegmentIndex);
      }
      this.battleInfo.updateBossSegments(this);
    }

    return ret;
  }

  canBypassBossSegments(segmentCount = 1): boolean {
    if (globalScene.currentBattle.battleSpec === BattleSpec.FINAL_BOSS) {
      if (!this.formIndex && this.bossSegmentIndex - segmentCount < 1) {
        return false;
      }
    }

    return true;
  }

  /**
   * Go through a boss' health segments and give stats boosts for each newly cleared segment
   * The base boost is 1 to a random stat that's not already maxed out per broken shield
   * For Pokemon with 3 health segments or more, breaking the last shield gives +2 instead
   * For Pokemon with 5 health segments or more, breaking the last two shields give +2 each
   * @param segmentIndex index of the segment to get down to (0 = no shield left, 1 = 1 shield left, etc.)
   */
  handleBossSegmentCleared(segmentIndex: number): void {
    while (
      this.bossSegmentIndex > 0 &&
      segmentIndex - 1 < this.bossSegmentIndex
    ) {
      // Filter out already maxed out stat stages and weigh the rest based on existing stats
      const leftoverStats = EFFECTIVE_STATS.filter(
        (s: EffectiveStat) => this.getStatStage(s) < 6,
      );
      const statWeights = leftoverStats.map((s: EffectiveStat) =>
        this.getStat(s, false),
      );

      let boostedStat: EffectiveStat;
      const statThresholds: number[] = [];
      let totalWeight = 0;

      for (const i in statWeights) {
        totalWeight += statWeights[i];
        statThresholds.push(totalWeight);
      }

      // Pick a random stat from the leftover stats to increase its stages
      const randInt = Utils.randSeedInt(totalWeight);
      for (const i in statThresholds) {
        if (randInt < statThresholds[i]) {
          boostedStat = leftoverStats[i];
          break;
        }
      }

      let stages = 1;

      // increase the boost if the boss has at least 3 segments and we passed last shield
      if (this.bossSegments >= 3 && this.bossSegmentIndex === 1) {
        stages++;
      }
      // increase the boost if the boss has at least 5 segments and we passed the second to last shield
      if (this.bossSegments >= 5 && this.bossSegmentIndex === 2) {
        stages++;
      }

      globalScene.unshiftPhase(
        new StatStageChangePhase(
          this.getBattlerIndex(),
          true,
          [boostedStat!],
          stages,
          true,
          true,
        ),
      );
      this.bossSegmentIndex--;
    }
  }

  getFieldIndex(): number {
    return globalScene.getEnemyField().indexOf(this);
  }

  getBattlerIndex(): BattlerIndex {
    return BattlerIndex.ENEMY + this.getFieldIndex();
  }

  /**
   * Add a new pokemon to the player's party (at `slotIndex` if set).
   * The new pokemon's visibility will be set to `false`.
   * @param pokeballType the type of pokeball the pokemon was caught with
   * @param slotIndex an optional index to place the pokemon in the party
   * @returns the pokemon that was added or null if the pokemon could not be added
   */
  addToParty(pokeballType: PokeballType, slotIndex = -1) {
    const party = globalScene.getPlayerParty();
    let ret: PlayerPokemon | null = null;

    if (party.length < PLAYER_PARTY_MAX_SIZE) {
      this.pokeball = pokeballType;
      this.metLevel = this.level;
      this.metBiome = globalScene.arena.biomeType;
      this.metWave = globalScene.currentBattle.waveIndex;
      this.metSpecies = this.species.speciesId;
      const newPokemon = globalScene.addPlayerPokemon(
        this.species,
        this.level,
        this.abilityIndex,
        this.formIndex,
        this.gender,
        this.shiny,
        this.variant,
        this.ivs,
        this.nature,
        this,
      );

      if (Utils.isBetween(slotIndex, 0, PLAYER_PARTY_MAX_SIZE - 1)) {
        party.splice(slotIndex, 0, newPokemon);
      } else {
        party.push(newPokemon);
      }

      // Hide the Pokemon since it is not on the field
      newPokemon.setVisible(false);

      ret = newPokemon;
      globalScene.triggerPokemonFormChange(
        newPokemon,
        SpeciesFormChangeActiveTrigger,
        true,
      );
    }

    return ret;
  }
}

export interface TurnMove {
  move: Moves;
  targets: BattlerIndex[];
  result?: MoveResult;
  virtual?: boolean;
  turn?: number;
  ignorePP?: boolean;
}

export interface AttackMoveResult {
  move: Moves;
  result: DamageResult;
  damage: number;
  critical: boolean;
  sourceId: number;
  sourceBattlerIndex: BattlerIndex;
}

export class PokemonSummonData {
  /** [Atk, Def, SpAtk, SpDef, Spd, Acc, Eva] */
  public statStages: number[] = [0, 0, 0, 0, 0, 0, 0];
  public moveQueue: TurnMove[] = [];
  public tags: BattlerTag[] = [];
  public abilitySuppressed = false;
  public abilitiesApplied: Abilities[] = [];
  public speciesForm: PokemonSpeciesForm | null;
  public fusionSpeciesForm: PokemonSpeciesForm;
  public ability: Abilities = Abilities.NONE;
  public passiveAbility: Abilities = Abilities.NONE;
  public gender: Gender;
  public fusionGender: Gender;
  public stats: number[] = [0, 0, 0, 0, 0, 0];
  public moveset: (PokemonMove | null)[];
  // If not initialized this value will not be populated from save data.
  public types: PokemonType[] = [];
  public addedType: PokemonType | null = null;
}

export class PokemonBattleData {
  /** counts the hits the pokemon received */
  public hitCount = 0;
  /** used for {@linkcode Moves.RAGE_FIST} in order to save hit Counts received before Rage Fist is applied */
  public prevHitCount = 0;
  public endured = false;
  public berriesEaten: BerryType[] = [];
  public abilitiesApplied: Abilities[] = [];
  public abilityRevealed = false;
}

export class PokemonBattleSummonData {
  /** The number of turns the pokemon has passed since entering the battle */
  public turnCount = 1;
  /** The number of turns the pokemon has passed since the start of the wave */
  public waveTurnCount = 1;
  /** The list of moves the pokemon has used since entering the battle */
  public moveHistory: TurnMove[] = [];
}

export class PokemonTurnData {
  public flinched = false;
  public acted = false;
  /** How many times the move should hit the target(s) */
  public hitCount = 0;
  /**
   * - `-1` = Calculate how many hits are left
   * - `0` = Move is finished
   */
  public hitsLeft = -1;
  public totalDamageDealt = 0;
  public singleHitDamageDealt = 0;
  public damageTaken = 0;
  public attacksReceived: AttackMoveResult[] = [];
  public order: number;
  public statStagesIncreased = false;
  public statStagesDecreased = false;
  public moveEffectiveness: TypeDamageMultiplier | null = null;
  public combiningPledge?: Moves;
  public switchedInThisTurn = false;
  public failedRunAway = false;
  public joinedRound = false;
  /**
   * Used to make sure multi-hits occur properly when the user is
   * forced to act again in the same turn
   */
  public extraTurns = 0;
}

export enum AiType {
  RANDOM,
  SMART_RANDOM,
  SMART,
}

export enum MoveResult {
  PENDING,
  SUCCESS,
  FAIL,
  MISS,
  OTHER,
}

export enum HitResult {
  EFFECTIVE = 1,
  SUPER_EFFECTIVE,
  NOT_VERY_EFFECTIVE,
  ONE_HIT_KO,
  NO_EFFECT,
  STATUS,
  HEAL,
  FAIL,
  MISS,
<<<<<<< HEAD
  INDIRECT,
  IMMUNE,
  CONFUSION,
  INDIRECT_KO
}

export type DamageResult = HitResult.EFFECTIVE | HitResult.SUPER_EFFECTIVE | HitResult.NOT_VERY_EFFECTIVE | HitResult.ONE_HIT_KO | HitResult.CONFUSION | HitResult.INDIRECT_KO | HitResult.INDIRECT;
=======
  OTHER,
  IMMUNE,
}

export type DamageResult =
  | HitResult.EFFECTIVE
  | HitResult.SUPER_EFFECTIVE
  | HitResult.NOT_VERY_EFFECTIVE
  | HitResult.ONE_HIT_KO
  | HitResult.OTHER;
>>>>>>> dc46cf6d

/** Interface containing the results of a damage calculation for a given move */
export interface DamageCalculationResult {
  /** `true` if the move was cancelled (thus suppressing "No Effect" messages) */
  cancelled: boolean;
  /** The effectiveness of the move */
  result: HitResult;
  /** The damage dealt by the move */
  damage: number;
}

/**
 * Wrapper class for the {@linkcode Move} class for Pokemon to interact with.
 * These are the moves assigned to a {@linkcode Pokemon} object.
 * It links to {@linkcode Move} class via the move ID.
 * Compared to {@linkcode Move}, this class also tracks if a move has received.
 * PP Ups, amount of PP used, and things like that.
 * @see {@linkcode isUsable} - checks if move is restricted, out of PP, or not implemented.
 * @see {@linkcode getMove} - returns {@linkcode Move} object by looking it up via ID.
 * @see {@linkcode usePp} - removes a point of PP from the move.
 * @see {@linkcode getMovePp} - returns amount of PP a move currently has.
 * @see {@linkcode getPpRatio} - returns the current PP amount / max PP amount.
 * @see {@linkcode getName} - returns name of {@linkcode Move}.
 **/
export class PokemonMove {
  public moveId: Moves;
  public ppUsed: number;
  public ppUp: number;
  public virtual: boolean;

  /**
   * If defined and nonzero, overrides the maximum PP of the move (e.g., due to move being copied by Transform).
   * This also nullifies all effects of `ppUp`.
   */
  public maxPpOverride?: number;

  constructor(
    moveId: Moves,
    ppUsed = 0,
    ppUp = 0,
    virtual = false,
    maxPpOverride?: number,
  ) {
    this.moveId = moveId;
    this.ppUsed = ppUsed;
    this.ppUp = ppUp;
    this.virtual = virtual;
    this.maxPpOverride = maxPpOverride;
  }

  /**
   * Checks whether the move can be selected or performed by a Pokemon, without consideration for the move's targets.
   * The move is unusable if it is out of PP, restricted by an effect, or unimplemented.
   *
   * @param {Pokemon} pokemon {@linkcode Pokemon} that would be using this move
   * @param {boolean} ignorePp If `true`, skips the PP check
   * @param {boolean} ignoreRestrictionTags If `true`, skips the check for move restriction tags (see {@link MoveRestrictionBattlerTag})
   * @returns `true` if the move can be selected and used by the Pokemon, otherwise `false`.
   */
  isUsable(
    pokemon: Pokemon,
    ignorePp = false,
    ignoreRestrictionTags = false,
  ): boolean {
    if (
      this.moveId &&
      !ignoreRestrictionTags &&
      pokemon.isMoveRestricted(this.moveId, pokemon)
    ) {
      return false;
    }

    if (this.getMove().name.endsWith(" (N)")) {
      return false;
    }

    return (
      ignorePp || this.ppUsed < this.getMovePp() || this.getMove().pp === -1
    );
  }

  getMove(): Move {
    return allMoves[this.moveId];
  }

  /**
   * Sets {@link ppUsed} for this move and ensures the value does not exceed {@link getMovePp}
   * @param {number} count Amount of PP to use
   */
  usePp(count = 1) {
    this.ppUsed = Math.min(this.ppUsed + count, this.getMovePp());
  }

  getMovePp(): number {
    return (
      this.maxPpOverride ||
      this.getMove().pp + this.ppUp * Utils.toDmgValue(this.getMove().pp / 5)
    );
  }

  getPpRatio(): number {
    return 1 - this.ppUsed / this.getMovePp();
  }

  getName(): string {
    return this.getMove().name;
  }

  /**
   * Copies an existing move or creates a valid PokemonMove object from json representing one
   * @param {PokemonMove | any} source The data for the move to copy
   * @return {PokemonMove} A valid pokemonmove object
   */
  static loadMove(source: PokemonMove | any): PokemonMove {
    return new PokemonMove(
      source.moveId,
      source.ppUsed,
      source.ppUp,
      source.virtual,
      source.maxPpOverride,
    );
  }
}<|MERGE_RESOLUTION|>--- conflicted
+++ resolved
@@ -4465,74 +4465,34 @@
       return result;
     }
 
-<<<<<<< HEAD
       // In case of fatal damage, this tag would have gotten cleared before we could lapse it.
       const destinyTag = this.getTag(BattlerTagType.DESTINY_BOND);
       const grudgeTag = this.getTag(BattlerTagType.GRUDGE);
 
-      if (dmg) {
-        this.lapseTags(BattlerTagLapseType.HIT);
-=======
-    // In case of fatal damage, this tag would have gotten cleared before we could lapse it.
-    const destinyTag = this.getTag(BattlerTagType.DESTINY_BOND);
-    const grudgeTag = this.getTag(BattlerTagType.GRUDGE);
-
-    const isOneHitKo = result === HitResult.ONE_HIT_KO;
->>>>>>> dc46cf6d
-
     if (dmg) {
       this.lapseTags(BattlerTagLapseType.HIT);
 
-<<<<<<< HEAD
-        /**
-         * We explicitly require to ignore the faint phase here, as we want to show the messages
-         * about the critical hit and the super effective/not very effective messages before the faint phase.
-         */
-        const damage = this.damageAndUpdate(isBlockedBySubstitute ? 0 : dmg, { result: result as DamageResult, isCritical, ignoreFaintPhase: true, source });
-
-        if (damage > 0) {
-          if (source.isPlayer()) {
-            globalScene.validateAchvs(DamageAchv, new Utils.NumberHolder(damage));
-            if (damage > globalScene.gameData.gameStats.highestDamage) {
-              globalScene.gameData.gameStats.highestDamage = damage;
-            }
-          }
-          source.turnData.totalDamageDealt += damage;
-          source.turnData.singleHitDamageDealt = damage;
-          this.turnData.damageTaken += damage;
-          this.battleData.hitCount++;
-
-          const attackResult = { move: move.id, result: result as DamageResult, damage: damage, critical: isCritical, sourceId: source.id, sourceBattlerIndex: source.getBattlerIndex() };
-          this.turnData.attacksReceived.unshift(attackResult);
-          if (source.isPlayer() && !this.isPlayer()) {
-            globalScene.applyModifiers(DamageMoneyRewardModifier, true, source, new Utils.NumberHolder(damage));
-          }
-        }
-=======
       const substitute = this.getTag(SubstituteTag);
       const isBlockedBySubstitute =
         !!substitute && move.hitsSubstitute(source, this);
       if (isBlockedBySubstitute) {
         substitute.hp -= dmg;
->>>>>>> dc46cf6d
       }
       if (!this.isPlayer() && dmg >= this.hp) {
         globalScene.applyModifiers(EnemyEndureChanceModifier, false, this);
       }
 
-      /**
-       * We explicitly require to ignore the faint phase here, as we want to show the messages
-       * about the critical hit and the super effective/not very effective messages before the faint phase.
-       */
-      const damage = this.damageAndUpdate(
-        isBlockedBySubstitute ? 0 : dmg,
-        result as DamageResult,
-        isCritical,
-        isOneHitKo,
-        isOneHitKo,
-        true,
-        source,
-      );
+        /**
+         * We explicitly require to ignore the faint phase here, as we want to show the messages
+         * about the critical hit and the super effective/not very effective messages before the faint phase.
+         */
+        const damage = this.damageAndUpdate(isBlockedBySubstitute ? 0 : dmg, 
+          { 
+            result: result as DamageResult, 
+            isCritical, 
+            ignoreFaintPhase: true, 
+            source 
+          });
 
       if (damage > 0) {
         if (source.isPlayer()) {
@@ -4566,16 +4526,9 @@
       }
     }
 
-<<<<<<< HEAD
-      if (this.isFainted()) {
-        // set splice index here, so future scene queues happen before FaintedPhase
-        globalScene.setPhaseQueueSplice();
-        globalScene.unshiftPhase(new FaintPhase(this.getBattlerIndex(), false, destinyTag, grudgeTag, source));
-=======
     if (isCritical) {
       globalScene.queueMessage(i18next.t("battle:hitResultCriticalHit"));
     }
->>>>>>> dc46cf6d
 
     // want to include is.Fainted() in case multi hit move ends early, still want to render message
     if (source.turnData.hitsLeft === 1 || this.isFainted()) {
@@ -4600,7 +4553,7 @@
       globalScene.unshiftPhase(
         new FaintPhase(
           this.getBattlerIndex(),
-          isOneHitKo,
+          false,
           destinyTag,
           grudgeTag,
           source,
@@ -4687,48 +4640,39 @@
    * @param ignoreFaintPhase boolean to ignore adding a FaintPhase, passsed to damage()
    * @returns integer of damage done
    */
-<<<<<<< HEAD
   damageAndUpdate(damage: number,
     {
-      result = HitResult.EFFECTIVE, isCritical = false, ignoreSegments = false, ignoreFaintPhase = false, source = undefined,
+      result = HitResult.EFFECTIVE, 
+      isCritical = false, 
+      ignoreSegments = false, 
+      ignoreFaintPhase = false, 
+      source = undefined,
     }:
     {
-      result?: DamageResult, isCritical?: boolean, ignoreSegments?: boolean, ignoreFaintPhase?: boolean, source?: Pokemon,
+      result?: DamageResult, 
+      isCritical?: boolean, 
+      ignoreSegments?: boolean, 
+      ignoreFaintPhase?: boolean, 
+      source?: Pokemon,
     } = {}
   ): number {
     const isIndirectDamage = [ HitResult.INDIRECT, HitResult.INDIRECT_KO ].includes(result);
-    const damagePhase = new DamageAnimPhase(this.getBattlerIndex(), damage, result as DamageResult, isCritical);
-=======
-  damageAndUpdate(
-    damage: number,
-    result?: DamageResult,
-    critical = false,
-    ignoreSegments = false,
-    preventEndure = false,
-    ignoreFaintPhase = false,
-    source?: Pokemon,
-  ): number {
     const damagePhase = new DamageAnimPhase(
-      this.getBattlerIndex(),
-      damage,
-      result as DamageResult,
-      critical,
-    );
->>>>>>> dc46cf6d
+      this.getBattlerIndex(), 
+      damage, 
+      result as DamageResult, 
+      isCritical
+    );
     globalScene.unshiftPhase(damagePhase);
     if (this.switchOutStatus && source) {
       damage = 0;
     }
-<<<<<<< HEAD
-    damage = this.damage(damage, ignoreSegments, isIndirectDamage, ignoreFaintPhase);
-=======
     damage = this.damage(
       damage,
       ignoreSegments,
-      preventEndure,
+      isIndirectDamage,
       ignoreFaintPhase,
     );
->>>>>>> dc46cf6d
     // Damage amount may have changed, but needed to be queued before calling damage function
     damagePhase.updateAmount(damage);
     /**
@@ -7772,17 +7716,10 @@
   HEAL,
   FAIL,
   MISS,
-<<<<<<< HEAD
   INDIRECT,
   IMMUNE,
   CONFUSION,
-  INDIRECT_KO
-}
-
-export type DamageResult = HitResult.EFFECTIVE | HitResult.SUPER_EFFECTIVE | HitResult.NOT_VERY_EFFECTIVE | HitResult.ONE_HIT_KO | HitResult.CONFUSION | HitResult.INDIRECT_KO | HitResult.INDIRECT;
-=======
-  OTHER,
-  IMMUNE,
+  INDIRECT_KO,
 }
 
 export type DamageResult =
@@ -7790,8 +7727,9 @@
   | HitResult.SUPER_EFFECTIVE
   | HitResult.NOT_VERY_EFFECTIVE
   | HitResult.ONE_HIT_KO
-  | HitResult.OTHER;
->>>>>>> dc46cf6d
+  | HitResult.CONFUSION 
+  | HitResult.INDIRECT_KO 
+  | HitResult.INDIRECT;
 
 /** Interface containing the results of a damage calculation for a given move */
 export interface DamageCalculationResult {
