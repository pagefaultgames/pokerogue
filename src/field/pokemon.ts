import type { Ability, PreAttackModifyDamageAbAttrParams } from "#abilities/ability";
import { applyAbAttrs, applyOnGainAbAttrs, applyOnLoseAbAttrs } from "#abilities/apply-ab-attrs";
import type { AnySound, BattleScene } from "#app/battle-scene";
import { PLAYER_PARTY_MAX_SIZE, RARE_CANDY_FRIENDSHIP_CAP } from "#app/constants";
import { timedEventManager } from "#app/global-event-manager";
import { globalScene } from "#app/global-scene";
import { getPokemonNameWithAffix } from "#app/messages";
import Overrides from "#app/overrides";
import { speciesEggMoves } from "#balance/egg-moves";
import type { SpeciesFormEvolution } from "#balance/pokemon-evolutions";
import {
  FusionSpeciesFormEvolution,
  pokemonEvolutions,
  pokemonPrevolutions,
  validateShedinjaEvo,
} from "#balance/pokemon-evolutions";
import type { LevelMoves } from "#balance/pokemon-level-moves";
import { EVOLVE_MOVE, RELEARN_MOVE } from "#balance/pokemon-level-moves";
import { BASE_HIDDEN_ABILITY_CHANCE, BASE_SHINY_CHANCE, SHINY_EPIC_CHANCE, SHINY_VARIANT_CHANCE } from "#balance/rates";
import { getStarterValueFriendshipCap, speciesStarterCosts } from "#balance/starters";
import { reverseCompatibleTms, tmPoolTiers, tmSpecies } from "#balance/tms";
import type { SuppressAbilitiesTag } from "#data/arena-tag";
import { NoCritTag, WeakenMoveScreenTag } from "#data/arena-tag";
import {
  AutotomizedTag,
  BattlerTag,
  CritBoostTag,
  EncoreTag,
  ExposedTag,
  GroundedTag,
  type GrudgeTag,
  getBattlerTag,
  HighestStatBoostTag,
  MoveRestrictionBattlerTag,
  PowerTrickTag,
  SemiInvulnerableTag,
  SubstituteTag,
  TarShotTag,
  TrappedTag,
  TypeImmuneTag,
} from "#data/battler-tags";
import { getDailyEventSeedBoss } from "#data/daily-run";
import { allAbilities, allMoves } from "#data/data-lists";
import { getLevelTotalExp } from "#data/exp";
import {
  SpeciesFormChangeActiveTrigger,
  SpeciesFormChangeLapseTeraTrigger,
  SpeciesFormChangeMoveLearnedTrigger,
  SpeciesFormChangePostMoveTrigger,
} from "#data/form-change-triggers";
import { Gender } from "#data/gender";
import { getNatureStatMultiplier } from "#data/nature";
import {
  CustomPokemonData,
  PokemonBattleData,
  PokemonSummonData,
  PokemonTempSummonData,
  PokemonTurnData,
  PokemonWaveData,
} from "#data/pokemon-data";
import type { SpeciesFormChange } from "#data/pokemon-forms";
import type { PokemonSpeciesForm } from "#data/pokemon-species";
import { PokemonSpecies } from "#data/pokemon-species";
import { getRandomStatus, getStatusEffectOverlapText, Status } from "#data/status-effect";
import { getTerrainBlockMessage, TerrainType } from "#data/terrain";
import type { TypeDamageMultiplier } from "#data/type";
import { getTypeDamageMultiplier, getTypeRgb } from "#data/type";
import { AbilityId } from "#enums/ability-id";
import { AiType } from "#enums/ai-type";
import { ArenaTagSide } from "#enums/arena-tag-side";
import { ArenaTagType } from "#enums/arena-tag-type";
import { BattleSpec } from "#enums/battle-spec";
import { BattlerIndex } from "#enums/battler-index";
import { BattlerTagLapseType } from "#enums/battler-tag-lapse-type";
import { BattlerTagType } from "#enums/battler-tag-type";
import type { BerryType } from "#enums/berry-type";
import { BiomeId } from "#enums/biome-id";
import { ChallengeType } from "#enums/challenge-type";
import { Challenges } from "#enums/challenges";
import { DexAttr } from "#enums/dex-attr";
import { FieldPosition } from "#enums/field-position";
import { HeldItemEffect } from "#enums/held-item-effect";
import { HeldItemId } from "#enums/held-item-id";
import { HitResult } from "#enums/hit-result";
import { LearnMoveSituation } from "#enums/learn-move-situation";
import { MoveCategory } from "#enums/move-category";
import { MoveFlags } from "#enums/move-flags";
import { MoveId } from "#enums/move-id";
import { MoveTarget } from "#enums/move-target";
import { isIgnorePP, isVirtual, MoveUseMode } from "#enums/move-use-mode";
import { Nature } from "#enums/nature";
import { PokeballType } from "#enums/pokeball";
import { PokemonAnimType } from "#enums/pokemon-anim-type";
import { PokemonType } from "#enums/pokemon-type";
import { RarityTier } from "#enums/reward-tier";
import { SpeciesFormKey } from "#enums/species-form-key";
import { SpeciesId } from "#enums/species-id";
import {
  BATTLE_STATS,
  type BattleStat,
  EFFECTIVE_STATS,
  type EffectiveStat,
  PERMANENT_STATS,
  type PermanentStat,
  Stat,
} from "#enums/stat";
import { StatusEffect } from "#enums/status-effect";
import { SwitchType } from "#enums/switch-type";
import type { TrainerSlot } from "#enums/trainer-slot";
import { UiMode } from "#enums/ui-mode";
import { WeatherType } from "#enums/weather-type";
import { doShinySparkleAnim } from "#field/anims";
import { applyHeldItems } from "#items/all-held-items";
import type { HeldItemConfiguration } from "#items/held-item-data-types";
import { HeldItemManager } from "#items/held-item-manager";
import { assignItemsFromConfiguration } from "#items/held-item-pool";
import { TrainerItemEffect } from "#items/trainer-item";
import { applyMoveAttrs } from "#moves/apply-attrs";
import type { Move } from "#moves/move";
import { getMoveTargets } from "#moves/move-utils";
import { PokemonMove } from "#moves/pokemon-move";
import { loadMoveAnimations } from "#sprites/pokemon-asset-loader";
import type { Variant } from "#sprites/variant";
import { populateVariantColors, variantColorCache, variantData } from "#sprites/variant";
import { achvs } from "#system/achv";
import type { StarterDataEntry, StarterMoveset } from "#system/game-data";
import type { PokemonData } from "#system/pokemon-data";
import { RibbonData } from "#system/ribbons/ribbon-data";
import { awardRibbonsToSpeciesLine } from "#system/ribbons/ribbon-methods";
import type { AbAttrMap, AbAttrString, TypeMultiplierAbAttrParams } from "#types/ability-types";
import type { DamageCalculationResult, DamageResult } from "#types/damage-result";
import type { IllusionData } from "#types/illusion-data";
import type { TurnMove } from "#types/turn-move";
import { BattleInfo } from "#ui/battle-info";
import { EnemyBattleInfo } from "#ui/enemy-battle-info";
import type { PartyOption } from "#ui/party-ui-handler";
import { PartyUiHandler, PartyUiMode } from "#ui/party-ui-handler";
import { PlayerBattleInfo } from "#ui/player-battle-info";
import { applyChallenges } from "#utils/challenge-utils";
import {
  BooleanHolder,
  type Constructor,
  coerceArray,
  deltaRgb,
  fixedInt,
  getIvsFromId,
  isBetween,
  isNullOrUndefined,
  NumberHolder,
  randSeedFloat,
  randSeedInt,
  randSeedIntRange,
  randSeedItem,
  rgbaToInt,
  rgbHexToRgba,
  rgbToHsv,
  toDmgValue,
} from "#utils/common";
import { getEnumValues } from "#utils/enums";
import { getFusedSpeciesName, getPokemonSpecies, getPokemonSpeciesForm } from "#utils/pokemon-utils";
import { argbFromRgba, QuantizerCelebi, rgbaFromArgb } from "@material/material-color-utilities";
import i18next from "i18next";
import Phaser from "phaser";
import SoundFade from "phaser3-rex-plugins/plugins/soundfade";

/** Base typeclass for damage parameter methods, used for DRY */
type damageParams = {
  /** The attacking {@linkcode Pokemon} */
  source: Pokemon;
  /** The move used in the attack */
  move: Move;
  /** The move's {@linkcode MoveCategory} after variable-category effects are applied */
  moveCategory: MoveCategory;
  /** If `true`, ignores this Pokemon's defensive ability effects */
  ignoreAbility?: boolean;
  /** If `true`, ignores the attacking Pokemon's ability effects */
  ignoreSourceAbility?: boolean;
  /** If `true`, ignores the ally Pokemon's ability effects */
  ignoreAllyAbility?: boolean;
  /** If `true`, ignores the ability effects of the attacking pokemon's ally */
  ignoreSourceAllyAbility?: boolean;
  /** If `true`, calculates damage for a critical hit */
  isCritical?: boolean;
  /** If `true`, suppresses changes to game state during the calculation */
  simulated?: boolean;
  /** If defined, used in place of calculated effectiveness values */
  effectiveness?: number;
};

/** Type for the parameters of {@linkcode Pokemon#getBaseDamage | getBaseDamage} */
type getBaseDamageParams = Omit<damageParams, "effectiveness">;

/** Type for the parameters of {@linkcode Pokemon#getAttackDamage | getAttackDamage} */
type getAttackDamageParams = Omit<damageParams, "moveCategory">;

export abstract class Pokemon extends Phaser.GameObjects.Container {
  /**
   * This pokemon's {@link https://bulbapedia.bulbagarden.net/wiki/Personality_value | Personality value/PID},
   * used to determine various parameters of this Pokemon.
   * Represented as a random 32-bit unsigned integer.
   * TODO: Stop treating this like a unique ID and stop treating 0 as no pokemon
   */
  public id: number;
  /**
   * The Pokemon's current nickname, or `undefined` if it currently lacks one.
   * If omitted, references to this should refer to the default name for this Pokemon's species.
   */
  public nickname?: string;
  public species: PokemonSpecies;
  public formIndex: number;
  public abilityIndex: number;
  public passive: boolean;
  public shiny: boolean;
  public variant: Variant;
  public pokeball: PokeballType;
  protected battleInfo: BattleInfo;
  public level: number;
  public exp: number;
  public levelExp: number;
  public gender: Gender;
  public hp: number;
  public stats: number[];
  public ivs: number[];
  public nature: Nature;
  public moveset: PokemonMove[];
  public status: Status | null;
  public friendship: number;
  public metLevel: number;
  public metBiome: BiomeId | -1;
  public metSpecies: SpeciesId;
  public metWave: number;
  public luck: number;
  public pauseEvolutions: boolean;
  public pokerus: boolean;
  public switchOutStatus = false;
  public evoCounter: number;
  public teraType: PokemonType;
  public isTerastallized: boolean;
  public stellarTypesBoosted: PokemonType[];

  public fusionSpecies: PokemonSpecies | null;
  public fusionFormIndex: number;
  public fusionAbilityIndex: number;
  public fusionShiny: boolean;
  public fusionVariant: Variant;
  public fusionGender: Gender;
  public fusionLuck: number;
  public fusionCustomPokemonData: CustomPokemonData | null;
  public fusionTeraType: PokemonType;

  public customPokemonData: CustomPokemonData = new CustomPokemonData();

  /* Pokemon data types, in vaguely decreasing order of precedence */

  /**
   * Data that resets only on *battle* end (hit count, harvest berries, etc.)
   * Kept between waves.
   */
  public battleData: PokemonBattleData = new PokemonBattleData();
  /** Data that resets on switch or battle end (stat stages, battler tags, etc.) */
  public summonData: PokemonSummonData = new PokemonSummonData();
  /** Similar to {@linkcode PokemonSummonData}, but is reset on reload (not saved to file). */
  public tempSummonData: PokemonTempSummonData = new PokemonTempSummonData();
  /** Wave data correponding to moves/ability information revealed */
  public waveData: PokemonWaveData = new PokemonWaveData();
  /** Per-turn data like hit count & flinch tracking */
  public turnData: PokemonTurnData = new PokemonTurnData();

  /** Used by Mystery Encounters to execute pokemon-specific logic (such as stat boosts) at start of battle */
  public mysteryEncounterBattleEffects?: (pokemon: Pokemon) => void;

  public fieldPosition: FieldPosition;

  public maskEnabled: boolean;
  public maskSprite: Phaser.GameObjects.Sprite | null;

  public usedTMs: MoveId[];

  private shinySparkle: Phaser.GameObjects.Sprite;

  public readonly heldItemManager: HeldItemManager = new HeldItemManager();

  // TODO: Rework this eventually
  constructor(
    x: number,
    y: number,
    species: PokemonSpecies,
    level: number,
    abilityIndex?: number,
    formIndex?: number,
    gender?: Gender,
    shiny?: boolean,
    variant?: Variant,
    ivs?: number[],
    nature?: Nature,
    heldItemConfig?: HeldItemConfiguration,
    dataSource?: Pokemon | PokemonData,
  ) {
    super(globalScene, x, y);

    if (!species.isObtainable() && this.isPlayer()) {
      throw `Cannot create a player Pokemon for species "${species.getName(formIndex)}"`;
    }

    this.species = species;
    this.pokeball = dataSource?.pokeball || PokeballType.POKEBALL;
    this.level = level;

    this.abilityIndex = abilityIndex ?? this.generateAbilityIndex();

    if (formIndex !== undefined) {
      this.formIndex = formIndex;
    }
    if (gender !== undefined) {
      this.gender = gender;
    }
    if (shiny !== undefined) {
      this.shiny = shiny;
    }
    if (variant !== undefined) {
      this.variant = variant;
    }
    this.exp = dataSource?.exp || getLevelTotalExp(this.level, species.growthRate);
    this.levelExp = dataSource?.levelExp || 0;

    this.heldItemManager = new HeldItemManager();
    if (heldItemConfig) {
      assignItemsFromConfiguration(heldItemConfig, this);
    }

    if (dataSource) {
      this.id = dataSource.id;
      this.hp = dataSource.hp;
      this.stats = dataSource.stats;
      this.ivs = dataSource.ivs;
      this.passive = !!dataSource.passive;
      if (this.variant === undefined) {
        this.variant = 0;
      }
      this.nature = dataSource.nature || (0 as Nature);
      this.nickname = dataSource.nickname;
      this.moveset = dataSource.moveset;
      this.status = dataSource.status!; // TODO: is this bang correct?
      this.friendship = dataSource.friendship ?? this.species.baseFriendship;
      this.metLevel = dataSource.metLevel || 5;
      this.luck = dataSource.luck;
      this.metBiome = dataSource.metBiome;
      this.metSpecies =
        dataSource.metSpecies ?? (this.metBiome !== -1 ? this.species.speciesId : this.species.getRootSpeciesId(true));
      this.metWave = dataSource.metWave ?? (this.metBiome === -1 ? -1 : 0);
      this.pauseEvolutions = dataSource.pauseEvolutions;
      this.pokerus = !!dataSource.pokerus;
      this.fusionSpecies =
        dataSource.fusionSpecies instanceof PokemonSpecies
          ? dataSource.fusionSpecies
          : dataSource.fusionSpecies
            ? getPokemonSpecies(dataSource.fusionSpecies)
            : null;
      this.fusionFormIndex = dataSource.fusionFormIndex;
      this.fusionAbilityIndex = dataSource.fusionAbilityIndex;
      this.fusionShiny = dataSource.fusionShiny;
      this.fusionVariant = dataSource.fusionVariant || 0;
      this.fusionGender = dataSource.fusionGender;
      this.fusionLuck = dataSource.fusionLuck;
      this.fusionCustomPokemonData = dataSource.fusionCustomPokemonData;
      this.fusionTeraType = dataSource.fusionTeraType;
      this.usedTMs = dataSource.usedTMs ?? [];
      this.customPokemonData = new CustomPokemonData(dataSource.customPokemonData);
      this.teraType = dataSource.teraType;
      this.isTerastallized = dataSource.isTerastallized;
      this.stellarTypesBoosted = dataSource.stellarTypesBoosted ?? [];
    } else {
      this.id = randSeedInt(4294967296);
      this.ivs = ivs || getIvsFromId(this.id);

      if (this.gender === undefined) {
        this.gender = this.species.generateGender();
      }

      if (this.formIndex === undefined) {
        this.formIndex = globalScene.getSpeciesFormIndex(species, this.gender, this.nature, this.isPlayer());
      }

      if (this.shiny === undefined) {
        this.trySetShiny();
      }

      if (this.variant === undefined) {
        this.variant = this.shiny ? this.generateShinyVariant() : 0;
      }

      if (nature !== undefined) {
        this.setNature(nature);
      } else {
        this.generateNature();
      }

      this.friendship = species.baseFriendship;
      this.metLevel = level;
      this.metBiome = globalScene.currentBattle ? globalScene.arena.biomeType : -1;
      this.metSpecies = species.speciesId;
      this.metWave = globalScene.currentBattle ? globalScene.currentBattle.waveIndex : -1;
      this.pokerus = false;

      if (level > 1) {
        const fused = new BooleanHolder(globalScene.gameMode.isSplicedOnly);
        if (!fused.value && this.isEnemy() && !this.hasTrainer()) {
          globalScene.applyPlayerItems(TrainerItemEffect.ENEMY_FUSED_CHANCE, { booleanHolder: fused });
        }

        if (fused.value) {
          this.calculateStats();
          this.generateFusionSpecies();
        }
      }
      this.luck = (this.shiny ? this.variant + 1 : 0) + (this.fusionShiny ? this.fusionVariant + 1 : 0);
      this.fusionLuck = this.luck;

      this.teraType = randSeedItem(this.getTypes(false, false, true));
      this.isTerastallized = false;
      this.stellarTypesBoosted = [];
    }

    this.summonData = new PokemonSummonData(dataSource?.summonData);
    this.battleData = new PokemonBattleData(dataSource?.battleData);

    this.generateName();

    if (!species.isObtainable()) {
      this.shiny = false;
    }

    if (!dataSource) {
      this.calculateStats();
    }
  }

  /**
   * Return the name that will be displayed when this Pokemon is sent out into battle.
   * @param useIllusion - Whether to consider this Pokemon's illusion if present; default `true`
   * @returns The name to render for this {@linkcode Pokemon}.
   */
  getNameToRender(useIllusion = true) {
    const illusion = this.summonData.illusion;
    const name = useIllusion ? (illusion?.name ?? this.name) : this.name;
    const nickname: string | undefined = useIllusion ? illusion?.nickname : this.nickname;
    try {
      if (nickname) {
        return decodeURIComponent(escape(atob(nickname))); // TODO: Remove `atob` and `escape`... eventually...
      }
      return name;
    } catch (err) {
      console.error(`Failed to decode nickname for ${name}`, err);
      return name;
    }
  }

  /**
   * Return this Pokemon's {@linkcode PokeballType}.
   * @param useIllusion - Whether to consider this Pokemon's illusion if present; default `false`
   * @returns The {@linkcode PokeballType} that will be shown when this Pokemon is sent out into battle.
   */
  getPokeball(useIllusion = false): PokeballType {
    return useIllusion ? (this.summonData.illusion?.pokeball ?? this.pokeball) : this.pokeball;
  }

  init(): void {
    this.fieldPosition = FieldPosition.CENTER;
    this.initBattleInfo();

    globalScene.fieldUI.addAt(this.battleInfo, 0);

    const getSprite = (hasShadow?: boolean) => {
      const ret = globalScene.addPokemonSprite(
        this,
        0,
        0,
        `pkmn__${this.isPlayer() ? "back__" : ""}sub`,
        undefined,
        true,
      );
      ret.setOrigin(0.5, 1);
      ret.setPipeline(globalScene.spritePipeline, {
        tone: [0.0, 0.0, 0.0, 0.0],
        hasShadow: !!hasShadow,
        teraColor: getTypeRgb(this.getTeraType()),
        isTerastallized: this.isTerastallized,
      });
      return ret;
    };

    this.setScale(this.getSpriteScale());

    const sprite = getSprite(true);
    const tintSprite = getSprite();

    tintSprite.setVisible(false);

    this.addAt(sprite, 0);
    this.addAt(tintSprite, 1);

    if (this.isShiny(true) && !this.shinySparkle) {
      this.initShinySparkle();
    }
  }

  abstract initBattleInfo(): void;

  isOnField(): boolean {
    if (!globalScene) {
      return false;
    }
    if (this.switchOutStatus) {
      return false;
    }
    return globalScene.field.getIndex(this) > -1;
  }

  /**
   * Checks if a pokemon is fainted (ie: its `hp <= 0`).
   * Usually should not be called directly in favor of calling {@linkcode isAllowedInBattle()}.
   * @param checkStatus - Whether to also check that the pokemon's status is {@linkcode StatusEffect.FAINT}; default `false`
   * @returns Whether this Pokemon is fainted, as described above.
   */
  public isFainted(checkStatus = false): boolean {
    return this.hp <= 0 && (!checkStatus || this.status?.effect === StatusEffect.FAINT);
  }

  /**
   * Check if this pokemon is both not fainted and allowed to be used based on currently active challenges.
   * @returns Whether this Pokemon is allowed to partake in battle.
   */
  public isAllowedInBattle(): boolean {
    return !this.isFainted() && this.isAllowedInChallenge();
  }

  /**
   * Check if this pokemon is allowed based on any active challenges.
   * Usually should not be called directly in favor of consulting {@linkcode isAllowedInBattle()}.
   * @returns Whether this Pokemon is allowed under the current challenge conditions.
   */
  public isAllowedInChallenge(): boolean {
    const challengeAllowed = new BooleanHolder(true);
    applyChallenges(ChallengeType.POKEMON_IN_BATTLE, this, challengeAllowed);
    return challengeAllowed.value;
  }

  /**
   * Checks if this {@linkcode Pokemon} is allowed in battle (ie: not fainted, and allowed under any active challenges).
   * @param onField - Whether to also check if the pokemon is currently on the field; default `false`
   * @returns Whether this pokemon is considered "active", as described above.
   * Returns `false` if there is no active {@linkcode BattleScene} or the pokemon is disallowed.
   */
  public isActive(onField = false): boolean {
    if (!globalScene) {
      return false;
    }
    return this.isAllowedInBattle() && (!onField || this.isOnField());
  }

  getDexAttr(): bigint {
    let ret = 0n;
    if (this.gender !== Gender.GENDERLESS) {
      ret |= this.gender !== Gender.FEMALE ? DexAttr.MALE : DexAttr.FEMALE;
    }
    ret |= !this.shiny ? DexAttr.NON_SHINY : DexAttr.SHINY;
    ret |= this.variant >= 2 ? DexAttr.VARIANT_3 : this.variant === 1 ? DexAttr.VARIANT_2 : DexAttr.DEFAULT_VARIANT;
    ret |= globalScene.gameData.getFormAttr(this.formIndex);
    return ret;
  }

  /**
   * Sets the Pokemon's name. Only called when loading a Pokemon so this function needs to be called when
   * initializing hardcoded Pokemon or else it will not display the form index name properly.
   * @returns n/a
   */
  generateName(): void {
    if (!this.fusionSpecies) {
      this.name = this.species.getName(this.formIndex);
      return;
    }
    this.name = getFusedSpeciesName(
      this.species.getName(this.formIndex),
      this.fusionSpecies.getName(this.fusionFormIndex),
    );
    if (this.battleInfo) {
      this.updateInfo(true);
    }
  }

  /** Generate `abilityIndex` based on species and hidden ability if not pre-defined. */
  private generateAbilityIndex(): number {
    // Roll for hidden ability chance, applying any ability charms for enemy mons
    const hiddenAbilityChance = new NumberHolder(BASE_HIDDEN_ABILITY_CHANCE);
    if (!this.hasTrainer()) {
      globalScene.applyPlayerItems(TrainerItemEffect.HIDDEN_ABILITY_CHANCE_BOOSTER, {
        numberHolder: hiddenAbilityChance,
      });
    }

    // If the roll succeeded and we have one, use HA; otherwise pick a random ability
    const hasHiddenAbility = !randSeedInt(hiddenAbilityChance.value);
    if (this.species.abilityHidden && hasHiddenAbility) {
      return 2;
    }

    // only use random ability if species has a second ability
    return this.species.ability2 !== this.species.ability1 ? randSeedInt(2) : 0;
  }

  /**
   * Set this pokemon's illusion to the data of the given pokemon.
   *
   * @remarks
   * When setting the illusion of a wild pokemon, a {@linkcode PokemonSpecies} is generally passed.
   * When setting the illusion of a pokemon in this way, the fields required by illusion data
   * but missing from `PokemonSpecies` are set as follows
   * - `pokeball` and `nickname` are both inherited from this pokemon
   * - `shiny` will always be set if this pokemon OR its fusion is shiny
   * - `variant` will always be 0
   * - Fields related to fusion will be set to `undefined` or `0` as appropriate
   * - The gender is set to be the same as this pokemon, if it is compatible with the provided pokemon.
   *   - If the provided pokemon can only ever exist as one gender, it is always that gender
   *   - If this pokemon is genderless but the provided pokemon isn't, then a gender roll is done based on this
   *     pokemon's ID
   */
  setIllusion(pokemon: Pokemon | PokemonSpecies): boolean {
    this.breakIllusion();
    if (pokemon instanceof Pokemon) {
      const speciesId = pokemon.species.speciesId;

      this.summonData.illusion = {
        name: pokemon.name,
        nickname: pokemon.nickname,
        shiny: pokemon.shiny,
        variant: pokemon.variant,
        fusionShiny: pokemon.fusionShiny,
        fusionVariant: pokemon.fusionVariant,
        species: speciesId,
        formIndex: pokemon.formIndex,
        gender: pokemon.gender,
        pokeball: pokemon.pokeball,
        fusionFormIndex: pokemon.fusionFormIndex,
        fusionSpecies: pokemon.fusionSpecies || undefined,
        fusionGender: pokemon.fusionGender,
      };

      if (pokemon.shiny || pokemon.fusionShiny) {
        this.initShinySparkle();
      }
    } else {
      // Correct the gender in case the illusioned species has a gender incompatible with this pokemon
      let gender = this.gender;
      switch (pokemon.malePercent) {
        case null:
          gender = Gender.GENDERLESS;
          break;
        case 0:
          gender = Gender.FEMALE;
          break;
        case 100:
          gender = Gender.MALE;
          break;
        default:
          gender = (this.id % 256) * 0.390625 < pokemon.malePercent ? Gender.MALE : Gender.FEMALE;
      }
      /*
      TODO: Allow setting `variant` to something other than 0, which would require first loading the
      assets for the provided species, as its entry would otherwise not
      be guaranteed to exist in the `variantData` map. But this would prevent `summonData` from being populated
      until the assets are loaded, which would cause issues as this method cannot be easily promisified.
      */
      this.summonData.illusion = {
        fusionShiny: false,
        fusionVariant: 0,
        shiny: this.shiny || this.fusionShiny,
        variant: 0,
        nickname: this.nickname,
        name: pokemon.name,
        species: pokemon.speciesId,
        formIndex: pokemon.formIndex,
        gender,
        pokeball: this.pokeball,
      };

      if (this.shiny || this.fusionShiny) {
        this.initShinySparkle();
      }
    }
    this.loadAssets(false, true).then(() => this.playAnim());
    this.updateInfo();
    return true;
  }

  /**
   * Break the illusion of this pokemon, if it has an active illusion.
   * @returns Whether an illusion was broken.
   */
  breakIllusion(): boolean {
    if (!this.summonData.illusion) {
      return false;
    }
    this.summonData.illusion = null;
    if (this.isOnField()) {
      globalScene.playSound("PRSFX- Transform");
    }
    if (this.shiny) {
      this.initShinySparkle();
    }
    this.loadAssets(false).then(() => this.playAnim());
    this.updateInfo(true);
    return true;
  }

  abstract isPlayer(): this is PlayerPokemon;

  abstract isEnemy(): this is EnemyPokemon;

  abstract hasTrainer(): boolean;

  abstract getFieldIndex(): number;

  abstract getBattlerIndex(): BattlerIndex;

  /**
   * Load all assets needed for this Pokemon's use in battle
   * @param ignoreOverride - Whether to ignore overrides caused by {@linkcode MoveId.TRANSFORM | Transform}; default `true`
   * @param useIllusion - Whether to consider this pokemon's active illusion; default `false`
   * @returns A promise that resolves once all the corresponding assets have been loaded.
   */
  async loadAssets(ignoreOverride = true, useIllusion = false): Promise<void> {
    /** Promises that are loading assets and can be run concurrently. */
    const loadPromises: Promise<void>[] = [];
    // Assets for moves
    loadPromises.push(loadMoveAnimations(this.getMoveset().map(m => m.getMove().id)));

    /** alias for `this.summonData.illusion`; bangs on this are safe when guarded with `useIllusion` being true   */
    const illusion = this.summonData.illusion;
    useIllusion = useIllusion && !!illusion;

    // Load the assets for the species form
    const formIndex = useIllusion ? illusion!.formIndex : this.formIndex;
    loadPromises.push(
      this.getSpeciesForm(false, useIllusion).loadAssets(
        this.getGender(useIllusion) === Gender.FEMALE,
        formIndex,
        this.isShiny(useIllusion),
        this.getVariant(useIllusion),
      ),
    );

    if (this.isPlayer() || this.getFusionSpeciesForm(false, useIllusion)) {
      globalScene.loadPokemonAtlas(
        this.getBattleSpriteKey(true, ignoreOverride),
        this.getBattleSpriteAtlasPath(true, ignoreOverride),
      );
    }
    if (this.getFusionSpeciesForm()) {
      const { fusionFormIndex, fusionShiny, fusionVariant } = useIllusion ? illusion! : this;
      loadPromises.push(
        this.getFusionSpeciesForm(false, useIllusion).loadAssets(
          this.getFusionGender(false, useIllusion) === Gender.FEMALE,
          fusionFormIndex,
          fusionShiny,
          fusionVariant,
        ),
      );
      globalScene.loadPokemonAtlas(
        this.getFusionBattleSpriteKey(true, ignoreOverride),
        this.getFusionBattleSpriteAtlasPath(true, ignoreOverride),
      );
    }

    if (this.isShiny(true)) {
      loadPromises.push(populateVariantColors(this, false, ignoreOverride));
      if (this.isPlayer()) {
        loadPromises.push(populateVariantColors(this, true, ignoreOverride));
      }
    }

    await Promise.allSettled(loadPromises);

    // This must be initiated before we queue loading, otherwise the load could have finished before
    // we reach the line of code that adds the listener, causing a deadlock.
    const waitOnLoadPromise = new Promise<void>(resolve =>
      globalScene.load.once(Phaser.Loader.Events.COMPLETE, resolve),
    );

    if (!globalScene.load.isLoading()) {
      globalScene.load.start();
    }

    // Wait for the assets we queued to load to finish loading, then...
    // See https://developer.mozilla.org/en-US/docs/Web/JavaScript/Guide/Using_promises#creating_a_promise_around_an_old_callback_api
    await waitOnLoadPromise;

    // With the sprites loaded, generate the animation frame information
    if (this.isPlayer()) {
      const originalWarn = console.warn;
      // Ignore warnings for missing frames, because there will be a lot
      console.warn = () => {};
      const battleSpriteKey = this.getBattleSpriteKey(this.isPlayer(), ignoreOverride);
      const battleFrameNames = globalScene.anims.generateFrameNames(battleSpriteKey, {
        zeroPad: 4,
        suffix: ".png",
        start: 1,
        end: 400,
      });
      console.warn = originalWarn;
      if (!globalScene.anims.exists(battleSpriteKey)) {
        globalScene.anims.create({
          key: battleSpriteKey,
          frames: battleFrameNames,
          frameRate: 10,
          repeat: -1,
        });
      }
    }
    // With everything loaded, now begin playing the animation.
    this.playAnim();

    // update the fusion palette
    this.updateFusionPalette();
    if (this.summonData.speciesForm) {
      this.updateFusionPalette(true);
    }
  }

  /**
   * Gracefully handle errors loading a variant sprite. Log if it fails and attempt to fall back on
   * non-experimental sprites before giving up.
   *
   * @param cacheKey the cache key for the variant color sprite
   * @param attemptedSpritePath the sprite path that failed to load
   * @param useExpSprite was the attempted sprite experimental
   * @param battleSpritePath the filename of the sprite
   * @param optionalParams any additional params to log
   */
  async fallbackVariantColor(
    cacheKey: string,
    attemptedSpritePath: string,
    useExpSprite: boolean,
    battleSpritePath: string,
    ...optionalParams: any[]
  ) {
    console.warn(`Could not load ${attemptedSpritePath}!`, ...optionalParams);
    if (useExpSprite) {
      await this.populateVariantColorCache(cacheKey, false, battleSpritePath);
    }
  }

  /**
   * Attempt to process variant sprite color caches.
   * @param cacheKey - the cache key for the variant color sprite
   * @param useExpSprite - Whether experimental sprites should be used if present
   * @param battleSpritePath - the filename of the sprite
   */
  async populateVariantColorCache(cacheKey: string, useExpSprite: boolean, battleSpritePath: string) {
    const spritePath = `./images/pokemon/variant/${useExpSprite ? "exp/" : ""}${battleSpritePath}.json`;
    return globalScene
      .cachedFetch(spritePath)
      .then(res => {
        // Prevent the JSON from processing if it failed to load
        if (!res.ok) {
          return this.fallbackVariantColor(
            cacheKey,
            res.url,
            useExpSprite,
            battleSpritePath,
            res.status,
            res.statusText,
          );
        }
        return res.json();
      })
      .catch(error => {
        return this.fallbackVariantColor(cacheKey, spritePath, useExpSprite, battleSpritePath, error);
      })
      .then(c => {
        if (!isNullOrUndefined(c)) {
          variantColorCache[cacheKey] = c;
        }
      });
  }

  getFormKey(): string {
    if (!this.species.forms.length || this.species.forms.length <= this.formIndex) {
      return "";
    }
    return this.species.forms[this.formIndex].formKey;
  }

  getFusionFormKey(): string | null {
    if (!this.fusionSpecies) {
      return null;
    }
    if (!this.fusionSpecies.forms.length || this.fusionSpecies.forms.length <= this.fusionFormIndex) {
      return "";
    }
    return this.fusionSpecies.forms[this.fusionFormIndex].formKey;
  }

  // TODO: Add more documentation for all these attributes.
  // They may be all similar, but what each one actually _does_ is quite unclear at first glance

  getSpriteAtlasPath(ignoreOverride = false): string {
    const spriteId = this.getSpriteId(ignoreOverride).replace(/_{2}/g, "/");

    return `${/_[1-3]$/.test(spriteId) ? "variant/" : ""}${spriteId}`;
  }

  getBattleSpriteAtlasPath(back?: boolean, ignoreOverride?: boolean): string {
    const spriteId = this.getBattleSpriteId(back, ignoreOverride).replace(/_{2}/g, "/");
    return `${/_[1-3]$/.test(spriteId) ? "variant/" : ""}${spriteId}`;
  }

  getSpriteId(ignoreOverride?: boolean): string {
    const formIndex = this.summonData.illusion?.formIndex ?? this.formIndex;
    return this.getSpeciesForm(ignoreOverride, true).getSpriteId(
      this.getGender(ignoreOverride, true) === Gender.FEMALE,
      formIndex,
      this.shiny,
      this.variant,
    );
  }

  getBattleSpriteId(back?: boolean, ignoreOverride?: boolean): string {
    if (back === undefined) {
      back = this.isPlayer();
    }

    const formIndex = this.summonData.illusion?.formIndex ?? this.formIndex;

    return this.getSpeciesForm(ignoreOverride, true).getSpriteId(
      this.getGender(ignoreOverride, true) === Gender.FEMALE,
      formIndex,
      this.shiny,
      this.variant,
      back,
    );
  }

  getSpriteKey(ignoreOverride?: boolean): string {
    return this.getSpeciesForm(ignoreOverride, false).getSpriteKey(
      this.getGender(ignoreOverride) === Gender.FEMALE,
      this.formIndex,
      this.isShiny(false),
      this.getVariant(false),
    );
  }

  getBattleSpriteKey(back?: boolean, ignoreOverride?: boolean): string {
    return `pkmn__${this.getBattleSpriteId(back, ignoreOverride)}`;
  }

  getFusionSpriteId(ignoreOverride?: boolean): string {
    const fusionFormIndex = this.summonData.illusion?.fusionFormIndex ?? this.fusionFormIndex;
    return this.getFusionSpeciesForm(ignoreOverride, true).getSpriteId(
      this.getFusionGender(ignoreOverride, true) === Gender.FEMALE,
      fusionFormIndex,
      this.fusionShiny,
      this.fusionVariant,
    );
  }

  getFusionBattleSpriteId(back?: boolean, ignoreOverride?: boolean): string {
    if (back === undefined) {
      back = this.isPlayer();
    }

    const fusionFormIndex = this.summonData.illusion?.fusionFormIndex ?? this.fusionFormIndex;

    return this.getFusionSpeciesForm(ignoreOverride, true).getSpriteId(
      this.getFusionGender(ignoreOverride, true) === Gender.FEMALE,
      fusionFormIndex,
      this.fusionShiny,
      this.fusionVariant,
      back,
    );
  }

  getFusionBattleSpriteKey(back?: boolean, ignoreOverride?: boolean): string {
    return `pkmn__${this.getFusionBattleSpriteId(back, ignoreOverride)}`;
  }

  getFusionBattleSpriteAtlasPath(back?: boolean, ignoreOverride?: boolean): string {
    return this.getFusionBattleSpriteId(back, ignoreOverride).replace(/_{2}/g, "/");
  }

  getIconAtlasKey(ignoreOverride = false, useIllusion = true): string {
    const illusion = this.summonData.illusion;
    const { formIndex, variant } = useIllusion && illusion ? illusion : this;
    return this.getSpeciesForm(ignoreOverride, useIllusion).getIconAtlasKey(
      formIndex,
      this.isBaseShiny(useIllusion),
      variant,
    );
  }

  getFusionIconAtlasKey(ignoreOverride = false, useIllusion = true): string {
    const illusion = this.summonData.illusion;
    const { fusionFormIndex, fusionVariant } = useIllusion && illusion ? illusion : this;
    return this.getFusionSpeciesForm(ignoreOverride, useIllusion).getIconAtlasKey(
      fusionFormIndex,
      this.isFusionShiny(),
      fusionVariant,
    );
  }

  getIconId(ignoreOverride?: boolean, useIllusion = false): string {
    const illusion = this.summonData.illusion;
    const { formIndex, variant } = useIllusion && illusion ? illusion : this;
    return this.getSpeciesForm(ignoreOverride, useIllusion).getIconId(
      this.getGender(ignoreOverride, useIllusion) === Gender.FEMALE,
      formIndex,
      this.isBaseShiny(),
      variant,
    );
  }

  getFusionIconId(ignoreOverride?: boolean, useIllusion = true): string {
    const illusion = this.summonData.illusion;
    const { fusionFormIndex, fusionVariant } = useIllusion && illusion ? illusion : this;
    return this.getFusionSpeciesForm(ignoreOverride, useIllusion).getIconId(
      this.getFusionGender(ignoreOverride, useIllusion) === Gender.FEMALE,
      fusionFormIndex,
      this.isFusionShiny(),
      fusionVariant,
    );
  }

  /**
   * Return this Pokemon's {@linkcode PokemonSpeciesForm | SpeciesForm}.
   * @param ignoreOverride - Whether to ignore any overrides caused by {@linkcode MoveId.TRANSFORM | Transform}; default `false`
   * and overrides `useIllusion`.
   * @param useIllusion - Whether to consider this Pokemon's illusion if present; default `false`.
   * @returns This Pokemon's {@linkcode PokemonSpeciesForm}.
   */
  getSpeciesForm(ignoreOverride = false, useIllusion = false): PokemonSpeciesForm {
    if (!ignoreOverride && this.summonData.speciesForm) {
      return this.summonData.speciesForm;
    }

    const species: PokemonSpecies =
      useIllusion && this.summonData.illusion ? getPokemonSpecies(this.summonData.illusion.species) : this.species;
    const formIndex = useIllusion && this.summonData.illusion ? this.summonData.illusion.formIndex : this.formIndex;

    if (species.forms && species.forms.length > 0) {
      return species.forms[formIndex];
    }

    return species;
  }

  /**
   * Getter function that returns whether this {@linkcode Pokemon} is currently transformed into another one
   * (such as by the effects of {@linkcode MoveId.TRANSFORM} or {@linkcode AbilityId.IMPOSTER}.
   * @returns Whether this Pokemon is currently transformed.
   */
  isTransformed(): boolean {
    return this.summonData.speciesForm !== null;
  }

  /**
   * Return whether this Pokemon can transform into an opposing Pokemon.
   * @param target - The {@linkcode Pokemon} being transformed into
   * @returns Whether this Pokemon can transform into `target`.
   */
  canTransformInto(target: Pokemon): boolean {
    return !(
      // Neither pokemon can be already transformed
      (
        this.isTransformed() ||
        target.isTransformed() ||
        // Neither pokemon can be behind an illusion
        target.summonData.illusion ||
        this.summonData.illusion ||
        // The target cannot be behind a substitute
        target.getTag(BattlerTagType.SUBSTITUTE) ||
        // Transforming to/from fusion pokemon causes various problems (crashes, etc.)
        // TODO: Consider lifting restriction once bug is fixed
        this.isFusion() ||
        target.isFusion()
      )
    );
  }

  /**
   * Return the {@linkcode PokemonSpeciesForm | SpeciesForm} of this Pokemon's fusion counterpart.
   * @param ignoreOverride - Whether to ignore species overrides caused by {@linkcode MoveId.TRANSFORM | Transform}; default `false`
   * @param useIllusion - Whether to consider the species of this Pokemon's illusion; default `false`
   * @returns The {@linkcode PokemonSpeciesForm} of this Pokemon's fusion counterpart.
   */
  getFusionSpeciesForm(ignoreOverride = false, useIllusion = false): PokemonSpeciesForm {
    const fusionSpecies: PokemonSpecies =
      useIllusion && this.summonData.illusion ? this.summonData.illusion.fusionSpecies! : this.fusionSpecies!;
    const fusionFormIndex =
      useIllusion && this.summonData.illusion ? this.summonData.illusion.fusionFormIndex! : this.fusionFormIndex;

    if (!ignoreOverride && this.summonData.fusionSpeciesForm) {
      return this.summonData.fusionSpeciesForm;
    }
    if (!fusionSpecies?.forms?.length || fusionFormIndex >= fusionSpecies?.forms.length) {
      return fusionSpecies;
    }
    return fusionSpecies?.forms[fusionFormIndex];
  }

  getSprite(): Phaser.GameObjects.Sprite {
    return this.getAt(0) as Phaser.GameObjects.Sprite;
  }

  getTintSprite(): Phaser.GameObjects.Sprite | null {
    return !this.maskEnabled ? (this.getAt(1) as Phaser.GameObjects.Sprite) : this.maskSprite;
  }

  getSpriteScale(): number {
    const formKey = this.getFormKey();
    if (
      this.isMax() === true ||
      formKey === "segin-starmobile" ||
      formKey === "schedar-starmobile" ||
      formKey === "navi-starmobile" ||
      formKey === "ruchbah-starmobile" ||
      formKey === "caph-starmobile"
    ) {
      // G-Max and starmobiles have flat 1.5x scale
      return 1.5;
    }

    // TODO: Rather than using -1 as a default... why don't we just change it to 1????????
    if (this.customPokemonData.spriteScale <= 0) {
      return 1;
    }
    return this.customPokemonData.spriteScale;
  }

  /** Resets the pokemon's field sprite properties, including position, alpha, and scale */
  resetSprite(): void {
    // Resetting properties should not be shown on the field
    this.setVisible(false);

    // Remove the offset from having a Substitute active
    if (this.isOffsetBySubstitute()) {
      this.x -= this.getSubstituteOffset()[0];
      this.y -= this.getSubstituteOffset()[1];
    }

    // Reset sprite display properties
    this.setAlpha(1);
    this.setScale(this.getSpriteScale());
  }

  getHeldItems(): HeldItemId[] {
    return this.heldItemManager.getHeldItems();
  }

  updateScale(): void {
    this.setScale(this.getSpriteScale());
  }

  updateSpritePipelineData(): void {
    [this.getSprite(), this.getTintSprite()]
      .filter(s => !!s)
      .map(s => {
        s.pipelineData["teraColor"] = getTypeRgb(this.getTeraType());
        s.pipelineData["isTerastallized"] = this.isTerastallized;
      });
    this.updateInfo(true);
  }

  initShinySparkle(): void {
    const shinySparkle = globalScene.addFieldSprite(0, 0, "shiny");
    shinySparkle.setVisible(false);
    shinySparkle.setOrigin(0.5, 1);
    this.add(shinySparkle);

    this.shinySparkle = shinySparkle;
  }

  /**
   * Attempts to animate a given {@linkcode Phaser.GameObjects.Sprite}
   * @see {@linkcode Phaser.GameObjects.Sprite.play}
   * @param sprite {@linkcode Phaser.GameObjects.Sprite} to animate
   * @param tintSprite {@linkcode Phaser.GameObjects.Sprite} placed on top of the sprite to add a color tint
   * @param animConfig {@linkcode String} to pass to {@linkcode Phaser.GameObjects.Sprite.play}
   * @returns true if the sprite was able to be animated
   */
  tryPlaySprite(sprite: Phaser.GameObjects.Sprite, tintSprite: Phaser.GameObjects.Sprite, key: string): boolean {
    // Catch errors when trying to play an animation that doesn't exist
    try {
      sprite.play(key);
      tintSprite.play(key);
    } catch (error: unknown) {
      console.error(`Couldn't play animation for '${key}'!\nIs the image for this Pokemon missing?\n`, error);

      return false;
    }

    return true;
  }

  playAnim(): void {
    this.tryPlaySprite(this.getSprite(), this.getTintSprite()!, this.getBattleSpriteKey()); // TODO: is the bang correct?
  }

  getFieldPositionOffset(): [number, number] {
    switch (this.fieldPosition) {
      case FieldPosition.CENTER:
        return [0, 0];
      case FieldPosition.LEFT:
        return [-32, -8];
      case FieldPosition.RIGHT:
        return [32, 0];
    }
  }

  /**
   * Returns the Pokemon's offset from its current field position in the event that
   * it has a Substitute doll in effect. The offset is returned in `[ x, y ]` format.
   * @see {@linkcode SubstituteTag}
   * @see {@linkcode getFieldPositionOffset}
   */
  getSubstituteOffset(): [number, number] {
    return this.isPlayer() ? [-30, 10] : [30, -10];
  }

  /**
   * Returns whether or not the Pokemon's position on the field is offset because
   * the Pokemon has a Substitute active.
   * @see {@linkcode SubstituteTag}
   */
  isOffsetBySubstitute(): boolean {
    const substitute = this.getTag(SubstituteTag);
    if (!substitute || substitute.sprite === undefined) {
      return false;
    }
    // During the Pokemon's MoveEffect phase, the offset is removed to put the Pokemon "in focus"
    const currentPhase = globalScene.phaseManager.getCurrentPhase();
    return !(currentPhase?.is("MoveEffectPhase") && currentPhase.getPokemon() === this);
  }

  /** If this Pokemon has a Substitute on the field, removes its sprite from the field. */
  destroySubstitute(): void {
    const substitute = this.getTag(SubstituteTag);
    if (substitute?.sprite) {
      substitute.sprite.destroy();
    }
  }

  setFieldPosition(fieldPosition: FieldPosition, duration?: number): Promise<void> {
    return new Promise(resolve => {
      if (fieldPosition === this.fieldPosition) {
        resolve();
        return;
      }

      const initialOffset = this.getFieldPositionOffset();

      this.fieldPosition = fieldPosition;

      this.battleInfo.setMini(fieldPosition !== FieldPosition.CENTER);
      this.battleInfo.setOffset(fieldPosition === FieldPosition.RIGHT);

      const newOffset = this.getFieldPositionOffset();

      const relX = newOffset[0] - initialOffset[0];
      const relY = newOffset[1] - initialOffset[1];

      const subTag = this.getTag(SubstituteTag);

      if (duration) {
        // TODO: can this use stricter typing?
        const targets: any[] = [this];
        if (subTag?.sprite) {
          targets.push(subTag.sprite);
        }
        globalScene.tweens.add({
          targets: targets,
          x: (_target, _key, value: number) => value + relX,
          y: (_target, _key, value: number) => value + relY,
          duration: duration,
          ease: "Sine.easeOut",
          onComplete: () => resolve(),
        });
      } else {
        this.x += relX;
        this.y += relY;
        if (subTag?.sprite) {
          subTag.sprite.x += relX;
          subTag.sprite.y += relY;
        }
      }
    });
  }

  /**
   * Retrieves the entire set of stats of this {@linkcode Pokemon}.
   * @param bypassSummonData - Whether to prefer actual stats (`true`) or in-battle overridden stats (`false`); default `true`
   * @returns The numeric values of this {@linkcode Pokemon}'s stats as an array.
   */
  getStats(bypassSummonData = true): number[] {
    if (!bypassSummonData) {
      // Only grab summon data stats if nonzero
      return this.summonData.stats.map((s, i) => s || this.stats[i]);
    }
    return this.stats;
  }

  /**
   * Retrieves the corresponding {@linkcode PermanentStat} of the {@linkcode Pokemon}.
   * @param stat - The {@linkcode PermanentStat} to retrieve
   * @param bypassSummonData - Whether to prefer actual stats (`true`) or in-battle overridden stats (`false`); default `true`
   * @returns The numeric value of the desired {@linkcode Stat}.
   */
  getStat(stat: PermanentStat, bypassSummonData = true): number {
    if (!bypassSummonData) {
      // 0 = no override
      return this.summonData.stats[stat] || this.stats[stat];
    }
    return this.stats[stat];
  }

  /**
   * Change one of this {@linkcode Pokemon}'s {@linkcode PermanentStat}s to the specified value.
   * @param stat - The {@linkcode PermanentStat} to be overwritten
   * @param value - The stat value to set. Ignored if `<=0`
   * @param bypassSummonData - Whether to write to actual stats (`true`) or in-battle overridden stats (`false`); default `true`
   */
  setStat(stat: PermanentStat, value: number, bypassSummonData = true): void {
    if (value <= 0) {
      return;
    }

    if (!bypassSummonData) {
      this.summonData.stats[stat] = value;
    } else {
      this.stats[stat] = value;
    }
  }

  /**
   * Retrieves the entire set of in-battle stat stages of the {@linkcode Pokemon}.
   * @returns the numeric values of the {@linkcode Pokemon}'s in-battle stat stages if available, a fresh stat stage array otherwise
   */
  getStatStages(): number[] {
    return this.summonData.statStages;
  }

  /**
   * Retrieve the value of the given stat stage for this {@linkcode Pokemon}.
   * @param stat - The {@linkcode BattleStat} to retrieve the stat stage for
   * @returns The value of the desired stat stage as a number within the range `[-6, +6]`.
   */
  getStatStage(stat: BattleStat): number {
    return this.summonData.statStages[stat - 1];
  }

  /**
   * Sets this {@linkcode Pokemon}'s in-battle stat stage to the corresponding value.
   * @param stat - The {@linkcode BattleStat} whose stage is to be overwritten
   * @param value - The value of the stat stage to set, forcibly clamped within the range `[-6, +6]`.
   */
  setStatStage(stat: BattleStat, value: number): void {
    this.summonData.statStages[stat - 1] = Phaser.Math.Clamp(value, -6, 6);
  }

  /**
   * Calculate the critical-hit stage of a move used **against** this pokemon by
   * the given source.
   *
   * @param source - The {@linkcode Pokemon} using the move
   * @param move - The {@linkcode Move} being used
   * @returns The final critical-hit stage value
   */
  getCritStage(source: Pokemon, move: Move): number {
    const critStage = new NumberHolder(0);
    applyMoveAttrs("HighCritAttr", source, this, move, critStage);
    applyHeldItems(HeldItemEffect.CRIT_BOOST, { pokemon: source, critStage: critStage });
    globalScene.applyPlayerItems(TrainerItemEffect.TEMP_CRIT_BOOSTER, { numberHolder: critStage });
    applyAbAttrs("BonusCritAbAttr", { pokemon: source, critStage });
    const critBoostTag = source.getTag(CritBoostTag);
    if (critBoostTag) {
      // Dragon cheer only gives +1 crit stage to non-dragon types
      critStage.value += critBoostTag.critStages;
    }

    console.log(`crit stage: +${critStage.value}`);
    return critStage.value;
  }

  /**
   * Calculates the category of a move when used by this pokemon after
   * category-changing move effects are applied.
   * @param target - The {@linkcode Pokemon} using the move
   * @param move - The {@linkcode Move} being used
   * @returns The given move's final category
   */
  getMoveCategory(target: Pokemon, move: Move): MoveCategory {
    const moveCategory = new NumberHolder(move.category);
    applyMoveAttrs("VariableMoveCategoryAttr", this, target, move, moveCategory);
    return moveCategory.value;
  }

  /**
   * Calculates and retrieves the final value of a stat considering any held
   * items, move effects, opponent abilities, and whether there was a critical
   * hit.
   * @param stat - The desired {@linkcode EffectiveStat | Stat} to check.
   * @param opponent - The {@linkcode Pokemon} being targeted, if applicable.
   * @param move - The {@linkcode Move} being used, if any. Used to check ability ignoring effects and similar.
   * @param ignoreAbility - Whether to ignore ability effects of the user; default `false`.
   * @param ignoreOppAbility - Whether to ignore ability effects of the target; default `false`.
   * @param ignoreAllyAbility - Whether to ignore ability effects of the user's allies; default `false`.
   * @param isCritical - Whether a critical hit has occurred or not; default `false`.
   * If `true`, will nullify offensive stat drops or defensive stat boosts.
   * @param simulated - Whether to nullify any effects that produce changes to game state during calculations; default `true`
   * @param ignoreHeldItems - Whether to ignore the user's held items during stat calculation; default `false`.
   * @returns The final in-battle value for the given stat.
   */
  // TODO: Replace the optional parameters with an object to make calling this method less cumbersome
  getEffectiveStat(
    stat: EffectiveStat,
    opponent?: Pokemon,
    move?: Move,
    ignoreAbility = false,
    ignoreOppAbility = false,
    ignoreAllyAbility = false,
    isCritical = false,
    simulated = true,
    ignoreHeldItems = false,
  ): number {
    const statVal = new NumberHolder(this.getStat(stat, false));
    if (!ignoreHeldItems) {
      applyHeldItems(HeldItemEffect.STAT_BOOST, { pokemon: this, stat: stat, statValue: statVal });
    }

    // The Ruin abilities here are never ignored, but they reveal themselves on summon anyway
    const fieldApplied = new BooleanHolder(false);
    for (const pokemon of globalScene.getField(true)) {
      // TODO: remove `canStack` toggle from ability as breaking out renders it useless
      applyAbAttrs("FieldMultiplyStatAbAttr", {
        pokemon,
        stat,
        statVal,
        target: this,
        hasApplied: fieldApplied,
        simulated,
      });
      if (fieldApplied.value) {
        break;
      }
    }

    if (!ignoreAbility) {
      applyAbAttrs("StatMultiplierAbAttr", {
        pokemon: this,
        stat,
        statVal,
        simulated,
        // TODO: maybe just don't call this if the move is none?
        move: move ?? allMoves[MoveId.NONE],
      });
    }

    const ally = this.getAlly();
    if (!isNullOrUndefined(ally)) {
      applyAbAttrs("AllyStatMultiplierAbAttr", {
        pokemon: ally,
        stat,
        statVal,
        simulated,
        // TODO: maybe just don't call this if the move is none?
        move: move ?? allMoves[MoveId.NONE],
        ignoreAbility: move?.hasFlag(MoveFlags.IGNORE_ABILITIES) || ignoreAllyAbility,
      });
    }

    let ret =
      statVal.value *
      this.getStatStageMultiplier(stat, opponent, move, ignoreOppAbility, isCritical, simulated, ignoreHeldItems);

    switch (stat) {
      case Stat.ATK:
        if (this.getTag(BattlerTagType.SLOW_START)) {
          ret >>= 1;
        }
        break;
      case Stat.DEF:
        if (this.isOfType(PokemonType.ICE) && globalScene.arena.weather?.weatherType === WeatherType.SNOW) {
          ret *= 1.5;
        }
        break;
      case Stat.SPATK:
        break;
      case Stat.SPDEF:
        if (this.isOfType(PokemonType.ROCK) && globalScene.arena.weather?.weatherType === WeatherType.SANDSTORM) {
          ret *= 1.5;
        }
        break;
      case Stat.SPD: {
        const side = this.isPlayer() ? ArenaTagSide.PLAYER : ArenaTagSide.ENEMY;
        if (globalScene.arena.getTagOnSide(ArenaTagType.TAILWIND, side)) {
          ret *= 2;
        }
        if (globalScene.arena.getTagOnSide(ArenaTagType.GRASS_WATER_PLEDGE, side)) {
          ret >>= 2;
        }

        if (this.getTag(BattlerTagType.SLOW_START)) {
          ret >>= 1;
        }
        if (this.status && this.status.effect === StatusEffect.PARALYSIS) {
          ret >>= 1;
        }
        if (this.getTag(BattlerTagType.UNBURDEN) && this.hasAbility(AbilityId.UNBURDEN)) {
          ret *= 2;
        }
        break;
      }
    }

    const highestStatBoost = this.findTag(
      t => t instanceof HighestStatBoostTag && (t as HighestStatBoostTag).stat === stat,
    ) as HighestStatBoostTag;
    if (highestStatBoost) {
      ret *= highestStatBoost.multiplier;
    }

    return Math.floor(ret);
  }

  calculateStats(): void {
    if (!this.stats) {
      this.stats = [0, 0, 0, 0, 0, 0];
    }

    // Get and manipulate base stats
    const baseStats = this.calculateBaseStats();
    // Using base stats, calculate and store stats one by one
    for (const s of PERMANENT_STATS) {
      const statHolder = new NumberHolder(Math.floor((2 * baseStats[s] + this.ivs[s]) * this.level * 0.01));
      if (s === Stat.HP) {
        statHolder.value = statHolder.value + this.level + 10;
        applyHeldItems(HeldItemEffect.INCREMENTING_STAT, { pokemon: this, stat: s, statHolder: statHolder });
        if (this.hasAbility(AbilityId.WONDER_GUARD, false, true)) {
          statHolder.value = 1;
        }
        if (this.hp > statHolder.value || this.hp === undefined) {
          this.hp = statHolder.value;
        } else if (this.hp) {
          const lastMaxHp = this.getMaxHp();
          if (lastMaxHp && statHolder.value > lastMaxHp) {
            this.hp += statHolder.value - lastMaxHp;
          }
        }
      } else {
        statHolder.value += 5;
        const natureStatMultiplier = new NumberHolder(getNatureStatMultiplier(this.getNature(), s));
        applyHeldItems(HeldItemEffect.NATURE_WEIGHT_BOOSTER, { pokemon: this, multiplier: natureStatMultiplier });
        if (natureStatMultiplier.value !== 1) {
          statHolder.value = Math.max(
            Math[natureStatMultiplier.value > 1 ? "ceil" : "floor"](statHolder.value * natureStatMultiplier.value),
            1,
          );
        }
        applyHeldItems(HeldItemEffect.INCREMENTING_STAT, { pokemon: this, stat: s, statHolder: statHolder });
      }

      statHolder.value = Phaser.Math.Clamp(statHolder.value, 1, Number.MAX_SAFE_INTEGER);

      this.setStat(s, statHolder.value);
    }
  }

  calculateBaseStats(): number[] {
    const baseStats = this.getSpeciesForm(true).baseStats.slice(0);
    applyChallenges(ChallengeType.FLIP_STAT, this, baseStats);
    // Shuckle Juice
    applyHeldItems(HeldItemEffect.BASE_STAT_TOTAL, { pokemon: this, baseStats: baseStats });
    // Old Gateau
    applyHeldItems(HeldItemEffect.BASE_STAT_FLAT, { pokemon: this, baseStats: baseStats });
    if (this.isFusion()) {
      const fusionBaseStats = this.getFusionSpeciesForm(true).baseStats;
      applyChallenges(ChallengeType.FLIP_STAT, this, fusionBaseStats);

      for (const s of PERMANENT_STATS) {
        baseStats[s] = Math.ceil((baseStats[s] + fusionBaseStats[s]) / 2);
      }
    } else if (globalScene.gameMode.isSplicedOnly) {
      for (const s of PERMANENT_STATS) {
        baseStats[s] = Math.ceil(baseStats[s] / 2);
      }
    }
    // Vitamins
    applyHeldItems(HeldItemEffect.BASE_STAT_BOOSTER, { pokemon: this, baseStats: baseStats });

    return baseStats;
  }

  getNature(): Nature {
    return this.customPokemonData.nature !== -1 ? this.customPokemonData.nature : this.nature;
  }

  setNature(nature: Nature): void {
    this.nature = nature;
    this.calculateStats();
  }

  setCustomNature(nature: Nature): void {
    this.customPokemonData.nature = nature;
    this.calculateStats();
  }

  generateNature(naturePool?: Nature[]): void {
    if (naturePool === undefined) {
      naturePool = getEnumValues(Nature);
    }
    const nature = naturePool[randSeedInt(naturePool.length)];
    this.setNature(nature);
  }

  isFullHp(): boolean {
    return this.hp >= this.getMaxHp();
  }

  getMaxHp(): number {
    return this.getStat(Stat.HP);
  }

  /** Returns the amount of hp currently missing from this {@linkcode Pokemon} (max - current) */
  getInverseHp(): number {
    return this.getMaxHp() - this.hp;
  }

  getHpRatio(precise = false): number {
    return precise ? this.hp / this.getMaxHp() : Math.round((this.hp / this.getMaxHp()) * 100) / 100;
  }

  generateGender(): void {
    if (this.species.malePercent === null) {
      this.gender = Gender.GENDERLESS;
    } else {
      const genderChance = (this.id % 256) * 0.390625;
      if (genderChance < this.species.malePercent) {
        this.gender = Gender.MALE;
      } else {
        this.gender = Gender.FEMALE;
      }
    }
  }

  /**
   * Return this Pokemon's {@linkcode Gender}.
   * @param ignoreOverride - Whether to ignore any overrides caused by {@linkcode MoveId.TRANSFORM | Transform}; default `false`
   * @param useIllusion - Whether to consider this pokemon's illusion if present; default `false`
   * @returns the {@linkcode Gender} of this {@linkcode Pokemon}.
   */
  getGender(ignoreOverride = false, useIllusion = false): Gender {
    if (useIllusion && this.summonData.illusion) {
      return this.summonData.illusion.gender;
    }
    if (!ignoreOverride && !isNullOrUndefined(this.summonData.gender)) {
      return this.summonData.gender;
    }
    return this.gender;
  }

  /**
   * Return this Pokemon's fusion's {@linkcode Gender}.
   * @param ignoreOverride - Whether to ignore any overrides caused by {@linkcode MoveId.TRANSFORM | Transform}; default `false`
   * @param useIllusion - Whether to consider this pokemon's illusion if present; default `false`
   * @returns The {@linkcode Gender} of this {@linkcode Pokemon}'s fusion.
   */
  getFusionGender(ignoreOverride = false, useIllusion = false): Gender {
    if (useIllusion && this.summonData.illusion?.fusionGender) {
      return this.summonData.illusion.fusionGender;
    }
    if (!ignoreOverride && !isNullOrUndefined(this.summonData.fusionGender)) {
      return this.summonData.fusionGender;
    }
    return this.fusionGender;
  }

  /**
   * Check whether this Pokemon is shiny.
   * @param useIllusion - Whether to consider this pokemon's illusion if present; default `false`
   * @returns Whether this Pokemon is shiny
   */
  isShiny(useIllusion = false): boolean {
    return this.isBaseShiny(useIllusion) || this.isFusionShiny(useIllusion);
  }

  isBaseShiny(useIllusion = false) {
    return useIllusion ? (this.summonData.illusion?.shiny ?? this.shiny) : this.shiny;
  }

  isFusionShiny(useIllusion = false) {
    if (!this.isFusion(useIllusion)) {
      return false;
    }
    return useIllusion ? (this.summonData.illusion?.fusionShiny ?? this.fusionShiny) : this.fusionShiny;
  }

  /**
   * Check whether this Pokemon is doubly shiny (both normal and fusion are shiny).
   * @param useIllusion - Whether to consider this pokemon's illusion if present; default `false`
   * @returns Whether this pokemon's base and fusion counterparts are both shiny.
   */
  isDoubleShiny(useIllusion = false): boolean {
    return this.isFusion(useIllusion) && this.isBaseShiny(useIllusion) && this.isFusionShiny(useIllusion);
  }

  /**
   * Return this Pokemon's {@linkcode Variant | shiny variant}.
   * If a fusion, returns the maximum of the two variants.
   * Only meaningful if this pokemon is actually shiny.
   * @param useIllusion - Whether to consider this pokemon's illusion if present; default `false`
   * @returns The shiny variant of this Pokemon.
   */
  getVariant(useIllusion = false): Variant {
    const illusion = this.summonData.illusion;
    const baseVariant = useIllusion ? (illusion?.variant ?? this.variant) : this.variant;
    if (!this.isFusion(useIllusion)) {
      return baseVariant;
    }
    const fusionVariant = useIllusion ? (illusion?.fusionVariant ?? this.fusionVariant) : this.fusionVariant;
    return Math.max(baseVariant, fusionVariant) as Variant;
  }

  /**
   * Return the base pokemon's variant. Equivalent to {@linkcode getVariant} if this pokemon is not a fusion.
   * @returns The shiny variant of this Pokemon's base species.
   */
  getBaseVariant(useIllusion = false): Variant {
    const illusion = this.summonData.illusion;
    return useIllusion && illusion ? (illusion.variant ?? this.variant) : this.variant;
  }

  /**
   * Return the fused pokemon's variant.
   *
   * @remarks
   * Always returns `0` if the pokemon is not a fusion.
   * @returns The shiny variant of this pokemon's fusion species.
   */
  getFusionVariant(useIllusion = false): Variant {
    if (!this.isFusion(useIllusion)) {
      return 0;
    }
    const illusion = this.summonData.illusion;
    return illusion ? (illusion.fusionVariant ?? this.fusionVariant) : this.fusionVariant;
  }

  /**
   * Return this pokemon's overall luck value, based on its shininess (1 pt per variant lvl).
   * @returns The luck value of this Pokemon.
   */
  getLuck(): number {
    return this.luck + (this.isFusion() ? this.fusionLuck : 0);
  }

  /**
   * Return whether this {@linkcode Pokemon} is currently fused with anything.
   * @param useIllusion - Whether to consider this pokemon's illusion if present; default `false`
   * @returns Whether this Pokemon is currently fused with another species.
   */
  isFusion(useIllusion = false): boolean {
    return useIllusion ? !!this.summonData.illusion?.fusionSpecies : !!this.fusionSpecies;
  }

  /**
   * Return this {@linkcode Pokemon}'s name.
   * @param useIllusion - Whether to consider this pokemon's illusion if present; default `false`
   * @returns This Pokemon's name.
   * @see {@linkcode getNameToRender} - gets this Pokemon's display name.
   */
  getName(useIllusion = false): string {
    return useIllusion ? (this.summonData.illusion?.name ?? this.name) : this.name;
  }

  /**
   * Check whether this {@linkcode Pokemon} has a fusion with the specified {@linkcode SpeciesId}.
   * @param species - The {@linkcode SpeciesId} to check against.
   * @returns Whether this Pokemon is currently fused with the specified {@linkcode SpeciesId}.
   */
  hasFusionSpecies(species: SpeciesId): boolean {
    return this.fusionSpecies?.speciesId === species;
  }

  /**
   * Check whether this {@linkcode Pokemon} either is or is fused with the given {@linkcode SpeciesId}.
   * @param species - The {@linkcode SpeciesId} to check against.
   * @param formKey - If provided, will require the species to be in the given form.
   * @returns Whether this Pokemon has this species as either its base or fusion counterpart.
   */
  hasSpecies(species: SpeciesId, formKey?: string): boolean {
    if (isNullOrUndefined(formKey)) {
      return this.species.speciesId === species || this.fusionSpecies?.speciesId === species;
    }

    return (
      (this.species.speciesId === species && this.getFormKey() === formKey) ||
      (this.fusionSpecies?.speciesId === species && this.getFusionFormKey() === formKey)
    );
  }

  abstract isBoss(): boolean;

  /**
   * Return all the {@linkcode PokemonMove}s that make up this Pokemon's moveset.
   * Takes into account player/enemy moveset overrides (which will also override PP count).
   * @param ignoreOverride - Whether to ignore any overrides caused by {@linkcode MoveId.TRANSFORM | Transform}; default `false`
   * @returns An array of {@linkcode PokemonMove}, as described above.
   */
  getMoveset(ignoreOverride = false): PokemonMove[] {
    // Overrides moveset based on arrays specified in overrides.ts
    let overrideArray: MoveId | Array<MoveId> = this.isPlayer()
      ? Overrides.MOVESET_OVERRIDE
      : Overrides.ENEMY_MOVESET_OVERRIDE;
    overrideArray = coerceArray(overrideArray);
    if (overrideArray.length > 0) {
      if (!this.isPlayer()) {
        this.moveset = [];
      }
      overrideArray.forEach((move: MoveId, index: number) => {
        const ppUsed = this.moveset[index]?.ppUsed ?? 0;
        this.moveset[index] = new PokemonMove(move, Math.min(ppUsed, allMoves[move].pp));
      });
    }

    return !ignoreOverride && this.summonData.moveset ? this.summonData.moveset : this.moveset;
  }

  /**
   * Check which egg moves have been unlocked for this {@linkcode Pokemon}.
   * Looks at either the species it was met at or the first {@linkcode Species} in its evolution
   * line that can act as a starter and provides those egg moves.
   * @returns An array of all {@linkcode MoveId}s that are egg moves and unlocked for this Pokemon.
   */
  getUnlockedEggMoves(): MoveId[] {
    const moves: MoveId[] = [];
    const species =
      this.metSpecies in speciesEggMoves ? this.metSpecies : this.getSpeciesForm(true).getRootSpeciesId(true);
    if (species in speciesEggMoves) {
      for (let i = 0; i < 4; i++) {
        if (globalScene.gameData.starterData[species].eggMoves & (1 << i)) {
          moves.push(speciesEggMoves[species][i]);
        }
      }
    }
    return moves;
  }

  /**
   * Get all possible learnable level moves for the {@linkcode Pokemon},
   * excluding any moves already known.
   *
   * Available egg moves are only included if the {@linkcode Pokemon} was
   * in the starting party of the run and if Fresh Start is not active.
   * @returns An array of {@linkcode MoveId}s, as described above.
   */
  public getLearnableLevelMoves(): MoveId[] {
    let levelMoves = this.getLevelMoves(1, true, false, true).map(lm => lm[1]);
    if (this.metBiome === -1 && !globalScene.gameMode.isFreshStartChallenge() && !globalScene.gameMode.isDaily) {
      levelMoves = this.getUnlockedEggMoves().concat(levelMoves);
    }
    if (Array.isArray(this.usedTMs) && this.usedTMs.length > 0) {
      levelMoves = this.usedTMs.filter(m => !levelMoves.includes(m)).concat(levelMoves);
    }
    levelMoves = levelMoves.filter(lm => !this.moveset.some(m => m.moveId === lm));
    return levelMoves;
  }

  /**
   * Evaluate and return this Pokemon's typing.
   * @param includeTeraType - Whether to use this Pokemon's tera type if Terastallized; default `false`
   * @param forDefend - Whether this Pokemon is currently receiving an attack; default `false`
   * @param ignoreOverride - Whether to ignore any overrides caused by {@linkcode MoveId.TRANSFORM | Transform}; default `false`
   * @param useIllusion - Whether to consider this Pokemon's illusion if present; default `false`
   * @returns An array of {@linkcode PokemonType}s corresponding to this Pokemon's typing (real or percieved).
   */
  public getTypes(
    includeTeraType = false,
    forDefend = false,
    ignoreOverride = false,
    useIllusion = false,
  ): PokemonType[] {
    const types: PokemonType[] = [];

    if (includeTeraType && this.isTerastallized) {
      const teraType = this.getTeraType();
      if (this.isTerastallized && !(forDefend && teraType === PokemonType.STELLAR)) {
        // Stellar tera uses its original types defensively
        types.push(teraType);
        if (forDefend) {
          return types;
        }
      }
    }
    if (!types.length || !includeTeraType) {
      if (
        !ignoreOverride &&
        this.summonData.types &&
        this.summonData.types.length > 0 &&
        (!this.summonData.illusion || !useIllusion)
      ) {
        this.summonData.types.forEach(t => types.push(t));
      } else {
        const speciesForm = this.getSpeciesForm(ignoreOverride, useIllusion);
        const fusionSpeciesForm = this.getFusionSpeciesForm(ignoreOverride, useIllusion);
        const customTypes = this.customPokemonData.types?.length > 0;

        // First type, checking for "permanently changed" types from ME
        const firstType =
          customTypes && this.customPokemonData.types[0] !== PokemonType.UNKNOWN
            ? this.customPokemonData.types[0]
            : speciesForm.type1;
        types.push(firstType);

        // Second type
        let secondType: PokemonType = PokemonType.UNKNOWN;

        if (fusionSpeciesForm) {
          // Check if the fusion Pokemon also has permanent changes from ME when determining the fusion types
          const fusionType1 =
            this.fusionCustomPokemonData?.types &&
            this.fusionCustomPokemonData.types.length > 0 &&
            this.fusionCustomPokemonData.types[0] !== PokemonType.UNKNOWN
              ? this.fusionCustomPokemonData.types[0]
              : fusionSpeciesForm.type1;
          const fusionType2 =
            this.fusionCustomPokemonData?.types &&
            this.fusionCustomPokemonData.types.length > 1 &&
            this.fusionCustomPokemonData.types[1] !== PokemonType.UNKNOWN
              ? this.fusionCustomPokemonData.types[1]
              : fusionSpeciesForm.type2;

          // Assign second type if the fusion can provide one
          if (fusionType2 !== null && fusionType2 !== types[0]) {
            secondType = fusionType2;
          } else if (fusionType1 !== types[0]) {
            secondType = fusionType1;
          }

          if (secondType === PokemonType.UNKNOWN && isNullOrUndefined(fusionType2)) {
            // If second pokemon was monotype and shared its primary type
            secondType =
              customTypes &&
              this.customPokemonData.types.length > 1 &&
              this.customPokemonData.types[1] !== PokemonType.UNKNOWN
                ? this.customPokemonData.types[1]
                : (speciesForm.type2 ?? PokemonType.UNKNOWN);
          }
        } else {
          // If not a fusion, just get the second type from the species, checking for permanent changes from ME
          secondType =
            customTypes &&
            this.customPokemonData.types.length > 1 &&
            this.customPokemonData.types[1] !== PokemonType.UNKNOWN
              ? this.customPokemonData.types[1]
              : (speciesForm.type2 ?? PokemonType.UNKNOWN);
        }

        if (secondType !== PokemonType.UNKNOWN) {
          types.push(secondType);
        }
      }
    }

    // become UNKNOWN if no types are present
    if (!types.length) {
      types.push(PokemonType.UNKNOWN);
    }

    // remove UNKNOWN if other types are present
    if (types.length > 1) {
      const index = types.indexOf(PokemonType.UNKNOWN);
      if (index !== -1) {
        types.splice(index, 1);
      }
    }

    // check type added to Pokemon from moves like Forest's Curse or Trick Or Treat
    if (!ignoreOverride && this.summonData.addedType && !types.includes(this.summonData.addedType)) {
      types.push(this.summonData.addedType);
    }

    // If both types are the same (can happen in weird custom typing scenarios), reduce to single type
    if (types.length > 1 && types[0] === types[1]) {
      types.splice(0, 1);
    }

    return types;
  }

  /**
   * Check if this Pokemon's typing includes the specified type.
   * @param type - The {@linkcode PokemonType} to check
   * @param includeTeraType - Whether to use this Pokemon's tera type if Terastallized; default `true`
   * @param forDefend - Whether this Pokemon is currently receiving an attack; default `false`
   * @param ignoreOverride - Whether to ignore any overrides caused by {@linkcode MoveId.TRANSFORM | Transform}; default `false`
   * @returns Whether this Pokemon is of the specified type.
   */
  public isOfType(type: PokemonType, includeTeraType = true, forDefend = false, ignoreOverride = false): boolean {
    return this.getTypes(includeTeraType, forDefend, ignoreOverride).includes(type);
  }

  /**
   * Get this Pokemon's non-passive {@linkcode Ability}, factoring in fusions, overrides and ability-changing effects.

   * Should rarely be called directly in favor of {@linkcode hasAbility} or {@linkcode hasAbilityWithAttr},
   * both of which check both ability slots and account for suppression.
   * @see {@linkcode hasAbility} and {@linkcode hasAbilityWithAttr} are the intended ways to check abilities in most cases
   * @param ignoreOverride - Whether to ignore any overrides caused by {@linkcode MoveId.TRANSFORM | Transform}; default `false`
   * @returns The non-passive {@linkcode Ability} of this Pokemon.
   */
  public getAbility(ignoreOverride = false): Ability {
    if (!ignoreOverride && this.summonData.ability) {
      return allAbilities[this.summonData.ability];
    }
    if (Overrides.ABILITY_OVERRIDE && this.isPlayer()) {
      return allAbilities[Overrides.ABILITY_OVERRIDE];
    }
    if (Overrides.ENEMY_ABILITY_OVERRIDE && this.isEnemy()) {
      return allAbilities[Overrides.ENEMY_ABILITY_OVERRIDE];
    }
    if (this.isFusion()) {
      if (!isNullOrUndefined(this.fusionCustomPokemonData?.ability) && this.fusionCustomPokemonData.ability !== -1) {
        return allAbilities[this.fusionCustomPokemonData.ability];
      }
      return allAbilities[this.getFusionSpeciesForm(ignoreOverride).getAbility(this.fusionAbilityIndex)];
    }
    if (!isNullOrUndefined(this.customPokemonData.ability) && this.customPokemonData.ability !== -1) {
      return allAbilities[this.customPokemonData.ability];
    }
    let abilityId = this.getSpeciesForm(ignoreOverride).getAbility(this.abilityIndex);
    if (abilityId === AbilityId.NONE) {
      abilityId = this.species.ability1;
    }
    return allAbilities[abilityId];
  }

  /**
   * Gets the passive ability of the pokemon. This should rarely be called, most of the time
   * {@linkcode hasAbility} or {@linkcode hasAbilityWithAttr} are better used as those check both the passive and
   * non-passive abilities and account for ability suppression.
   * @see {@linkcode hasAbility} {@linkcode hasAbilityWithAttr} Intended ways to check abilities in most cases
   * @returns The passive {@linkcode Ability} of the pokemon
   */
  public getPassiveAbility(): Ability {
    if (Overrides.PASSIVE_ABILITY_OVERRIDE && this.isPlayer()) {
      return allAbilities[Overrides.PASSIVE_ABILITY_OVERRIDE];
    }
    if (Overrides.ENEMY_PASSIVE_ABILITY_OVERRIDE && this.isEnemy()) {
      return allAbilities[Overrides.ENEMY_PASSIVE_ABILITY_OVERRIDE];
    }
    if (!isNullOrUndefined(this.customPokemonData.passive) && this.customPokemonData.passive !== -1) {
      return allAbilities[this.customPokemonData.passive];
    }

    return allAbilities[this.species.getPassiveAbility(this.formIndex)];
  }

  /**
   * Gets a list of all instances of a given ability attribute among abilities this pokemon has.
   * Accounts for all the various effects which can affect whether an ability will be present or
   * in effect, and both passive and non-passive.
   * @param attrType - {@linkcode AbAttr} The ability attribute to check for.
   * @param canApply - Whether to check if the ability is currently active; Default `true`
   * @param ignoreOverride - Whether to ignore ability changing effects; Default `false`
   * @returns An array of all the ability attributes on this ability.
   */
  public getAbilityAttrs<T extends AbAttrString>(attrType: T, canApply = true, ignoreOverride = false): AbAttrMap[T][] {
    const abilityAttrs: AbAttrMap[T][] = [];

    if (!canApply || this.canApplyAbility()) {
      abilityAttrs.push(...this.getAbility(ignoreOverride).getAttrs(attrType));
    }

    if (!canApply || this.canApplyAbility(true)) {
      abilityAttrs.push(...this.getPassiveAbility().getAttrs(attrType));
    }

    return abilityAttrs;
  }

  /**
   * Sets the {@linkcode Pokemon}'s ability and activates it if it normally activates on summon
   *
   * Also clears primal weather if it is from the ability being changed
   * @param ability New Ability
   */
  public setTempAbility(ability: Ability, passive = false): void {
    applyOnLoseAbAttrs({ pokemon: this, passive });
    if (passive) {
      this.summonData.passiveAbility = ability.id;
    } else {
      this.summonData.ability = ability.id;
    }
    applyOnGainAbAttrs({ pokemon: this, passive });
  }

  /**
   * Suppresses an ability and calls its onlose attributes
   */
  public suppressAbility() {
    [true, false].forEach(passive => applyOnLoseAbAttrs({ pokemon: this, passive }));
    this.summonData.abilitySuppressed = true;
  }

  /**
   * Checks if a pokemon has a passive either from:
   *  - bought with starter candy
   *  - set by override
   *  - is a boss pokemon
   * @returns `true` if the Pokemon has a passive
   */
  public hasPassive(): boolean {
    // returns override if valid for current case
    if (
      (Overrides.HAS_PASSIVE_ABILITY_OVERRIDE === false && this.isPlayer()) ||
      (Overrides.ENEMY_HAS_PASSIVE_ABILITY_OVERRIDE === false && this.isEnemy())
    ) {
      return false;
    }
    if (
      ((Overrides.PASSIVE_ABILITY_OVERRIDE !== AbilityId.NONE || Overrides.HAS_PASSIVE_ABILITY_OVERRIDE) &&
        this.isPlayer()) ||
      ((Overrides.ENEMY_PASSIVE_ABILITY_OVERRIDE !== AbilityId.NONE || Overrides.ENEMY_HAS_PASSIVE_ABILITY_OVERRIDE) &&
        this.isEnemy())
    ) {
      return true;
    }

    // Classic Final boss and Endless Minor/Major bosses do not have passive
    const { currentBattle, gameMode } = globalScene;
    const waveIndex = currentBattle?.waveIndex;
    if (
      this.isEnemy() &&
      (currentBattle?.battleSpec === BattleSpec.FINAL_BOSS ||
        gameMode.isEndlessMinorBoss(waveIndex) ||
        gameMode.isEndlessMajorBoss(waveIndex))
    ) {
      return false;
    }

    return this.passive || this.isBoss();
  }

  /**
   * Checks whether an ability of a pokemon can be currently applied. This should rarely be
   * directly called, as {@linkcode hasAbility} and {@linkcode hasAbilityWithAttr} already call this.
   * @see {@linkcode hasAbility} {@linkcode hasAbilityWithAttr} Intended ways to check abilities in most cases
   * @param passive If true, check if passive can be applied instead of non-passive
   * @returns `true` if the ability can be applied
   */
  public canApplyAbility(passive = false): boolean {
    if (passive && !this.hasPassive()) {
      return false;
    }
    const ability = passive ? this.getPassiveAbility() : this.getAbility();
    if (this.isFusion() && ability.hasAttr("NoFusionAbilityAbAttr")) {
      return false;
    }
    const arena = globalScene?.arena;
    if (arena.ignoreAbilities && arena.ignoringEffectSource !== this.getBattlerIndex() && ability.isIgnorable) {
      return false;
    }
    if (this.summonData.abilitySuppressed && ability.isSuppressable) {
      return false;
    }
    const suppressAbilitiesTag = arena.getTag(ArenaTagType.NEUTRALIZING_GAS) as SuppressAbilitiesTag;
    const suppressOffField = ability.hasAttr("PreSummonAbAttr");
    if ((this.isOnField() || suppressOffField) && suppressAbilitiesTag && !suppressAbilitiesTag.beingRemoved) {
      const thisAbilitySuppressing = ability.hasAttr("PreLeaveFieldRemoveSuppressAbilitiesSourceAbAttr");
      const hasSuppressingAbility = this.hasAbilityWithAttr("PreLeaveFieldRemoveSuppressAbilitiesSourceAbAttr", false);
      // Neutralizing gas is up - suppress abilities unless they are unsuppressable or this pokemon is responsible for the gas
      // (Balance decided that the other ability of a neutralizing gas pokemon should not be neutralized)
      // If the ability itself is neutralizing gas, don't suppress it (handled through arena tag)
      const unsuppressable =
        !ability.isSuppressable ||
        thisAbilitySuppressing ||
        (hasSuppressingAbility && !suppressAbilitiesTag.shouldApplyToSelf());
      if (!unsuppressable) {
        return false;
      }
    }
    return (this.hp > 0 || ability.isBypassFaint) && !ability.conditions.find(condition => !condition(this));
  }

  /**
   * Check whether a pokemon has the specified ability in effect, either as a normal or passive ability.
   * Accounts for all the various effects which can disable or modify abilities.
   * @param ability - The {@linkcode Abilities | Ability} to check for
   * @param canApply - Whether to check if the ability is currently active; default `true`
   * @param ignoreOverride - Whether to ignore any overrides caused by {@linkcode MoveId.TRANSFORM | Transform}; default `false`
   * @returns Whether this {@linkcode Pokemon} has the given ability
   */
  public hasAbility(ability: AbilityId, canApply = true, ignoreOverride = false): boolean {
    if (this.getAbility(ignoreOverride).id === ability && (!canApply || this.canApplyAbility())) {
      return true;
    }
    return this.getPassiveAbility().id === ability && this.hasPassive() && (!canApply || this.canApplyAbility(true));
  }

  /**
   * Check whether this pokemon has an ability with the specified attribute in effect, either as a normal or passive ability.
   * Accounts for all the various effects which can disable or modify abilities.
   * @param attrType - The {@linkcode AbAttr | attribute} to check for
   * @param canApply - Whether to check if the ability is currently active; default `true`
   * @param ignoreOverride - Whether to ignore any overrides caused by {@linkcode MoveId.TRANSFORM | Transform}; default `false`
   * @returns Whether this Pokemon has an ability with the given {@linkcode AbAttr}.
   */
  public hasAbilityWithAttr(attrType: AbAttrString, canApply = true, ignoreOverride = false): boolean {
    if ((!canApply || this.canApplyAbility()) && this.getAbility(ignoreOverride).hasAttr(attrType)) {
      return true;
    }
    return this.hasPassive() && (!canApply || this.canApplyAbility(true)) && this.getPassiveAbility().hasAttr(attrType);
  }

  public getAbilityPriorities(): [number, number] {
    return [this.getAbility().postSummonPriority, this.getPassiveAbility().postSummonPriority];
  }

  /**
   * Gets the weight of the Pokemon with subtractive abilities (Autotomize) happening first
   * and then multiplicative abilities happening after (Heavy Metal and Light Metal)
   * @returns the kg of the Pokemon (minimum of 0.1)
   */
  public getWeight(): number {
    const autotomizedTag = this.getTag(AutotomizedTag);
    let weightRemoved = 0;
    if (!isNullOrUndefined(autotomizedTag)) {
      weightRemoved = 100 * autotomizedTag.autotomizeCount;
    }
    const minWeight = 0.1;
    const weight = new NumberHolder(this.species.weight - weightRemoved);

    // This will trigger the ability overlay so only call this function when necessary
    applyAbAttrs("WeightMultiplierAbAttr", { pokemon: this, weight });
    return Math.max(minWeight, weight.value);
  }

  /**
   * @returns the pokemon's current tera {@linkcode PokemonType}
   */
  getTeraType(): PokemonType {
    if (this.hasSpecies(SpeciesId.TERAPAGOS)) {
      return PokemonType.STELLAR;
    }
    if (this.hasSpecies(SpeciesId.OGERPON)) {
      const ogerponForm = this.species.speciesId === SpeciesId.OGERPON ? this.formIndex : this.fusionFormIndex;
      switch (ogerponForm) {
        case 0:
        case 4:
          return PokemonType.GRASS;
        case 1:
        case 5:
          return PokemonType.WATER;
        case 2:
        case 6:
          return PokemonType.FIRE;
        case 3:
        case 7:
          return PokemonType.ROCK;
      }
    }
    if (this.hasSpecies(SpeciesId.SHEDINJA)) {
      return PokemonType.BUG;
    }
    return this.teraType;
  }

  public isGrounded(): boolean {
    return (
      !!this.getTag(GroundedTag) ||
      (!this.isOfType(PokemonType.FLYING, true, true) &&
        !this.hasAbility(AbilityId.LEVITATE) &&
        !this.getTag(BattlerTagType.FLOATING) &&
        !this.getTag(SemiInvulnerableTag))
    );
  }

  /**
   * Determines whether this Pokemon is prevented from running or switching due
   * to effects from moves and/or abilities.
   * @param trappedAbMessages - If defined, ability trigger messages
   * (e.g. from Shadow Tag) are forwarded through this array.
   * @param simulated - If `true`, applies abilities via simulated calls.
   * @returns `true` if the pokemon is trapped
   */
  public isTrapped(trappedAbMessages: string[] = [], simulated = true): boolean {
    const commandedTag = this.getTag(BattlerTagType.COMMANDED);
    if (commandedTag?.getSourcePokemon()?.isActive(true)) {
      return true;
    }

    if (this.isOfType(PokemonType.GHOST)) {
      return false;
    }

    /** Holds whether the pokemon is trapped due to an ability */
    const trapped = new BooleanHolder(false);
    /**
     * Contains opposing Pokemon (Enemy/Player Pokemon) depending on perspective
     * Afterwards, it filters out Pokemon that have been switched out of the field so trapped abilities/moves do not trigger
     */
    const opposingFieldUnfiltered = this.isPlayer() ? globalScene.getEnemyField() : globalScene.getPlayerField();
    const opposingField = opposingFieldUnfiltered.filter(enemyPkm => enemyPkm.switchOutStatus === false);

    for (const opponent of opposingField) {
      applyAbAttrs("CheckTrappedAbAttr", { pokemon: opponent, trapped, opponent: this, simulated }, trappedAbMessages);
    }

    const side = this.isPlayer() ? ArenaTagSide.PLAYER : ArenaTagSide.ENEMY;
    return (
      trapped.value || !!this.getTag(TrappedTag) || !!globalScene.arena.getTagOnSide(ArenaTagType.FAIRY_LOCK, side)
    );
  }

  /**
   * Calculates the type of a move when used by this Pokemon after
   * type-changing move and ability attributes have applied.
   * @param move - {@linkcode Move} The move being used.
   * @param simulated - If `true`, prevents showing abilities applied in this calculation.
   * @returns The {@linkcode PokemonType} of the move after attributes are applied
   */
  public getMoveType(move: Move, simulated = true): PokemonType {
    const moveTypeHolder = new NumberHolder(move.type);

    applyMoveAttrs("VariableMoveTypeAttr", this, null, move, moveTypeHolder);

    const power = new NumberHolder(move.power);
    applyAbAttrs("MoveTypeChangeAbAttr", {
      pokemon: this,
      move,
      simulated,
      moveType: moveTypeHolder,
      power,
      opponent: this,
    });

    // If the user is terastallized and the move is tera blast, or tera starstorm that is stellar type,
    // then bypass the check for ion deluge and electrify
    if (
      this.isTerastallized &&
      (move.id === MoveId.TERA_BLAST ||
        (move.id === MoveId.TERA_STARSTORM && moveTypeHolder.value === PokemonType.STELLAR))
    ) {
      return moveTypeHolder.value as PokemonType;
    }

    globalScene.arena.applyTags(ArenaTagType.ION_DELUGE, simulated, moveTypeHolder);
    if (this.getTag(BattlerTagType.ELECTRIFIED)) {
      moveTypeHolder.value = PokemonType.ELECTRIC;
    }

    return moveTypeHolder.value as PokemonType;
  }

  /**
   * Calculates the effectiveness of a move against the Pokémon.
   * This includes modifiers from move and ability attributes.
   * @param source {@linkcode Pokemon} The attacking Pokémon.
   * @param move {@linkcode Move} The move being used by the attacking Pokémon.
   * @param ignoreAbility Whether to ignore abilities that might affect type effectiveness or immunity (defaults to `false`).
   * @param simulated Whether to apply abilities via simulated calls (defaults to `true`)
   * @param cancelled {@linkcode BooleanHolder} Stores whether the move was cancelled by a non-type-based immunity.
   * @param useIllusion - Whether we want the attack move effectiveness on the illusion or not
   * @returns The type damage multiplier, indicating the effectiveness of the move
   */
  getMoveEffectiveness(
    source: Pokemon,
    move: Move,
    ignoreAbility = false,
    simulated = true,
    cancelled?: BooleanHolder,
    useIllusion = false,
  ): TypeDamageMultiplier {
    if (!isNullOrUndefined(this.turnData?.moveEffectiveness)) {
      return this.turnData?.moveEffectiveness;
    }

    if (move.hasAttr("TypelessAttr")) {
      return 1;
    }
    const moveType = source.getMoveType(move);

    const typeMultiplier = new NumberHolder(
      move.category !== MoveCategory.STATUS || move.hasAttr("RespectAttackTypeImmunityAttr")
        ? this.getAttackTypeEffectiveness(moveType, source, false, simulated, move, useIllusion)
        : 1,
    );

    applyMoveAttrs("VariableMoveTypeMultiplierAttr", source, this, move, typeMultiplier);
    if (this.getTypes(true, true).find(t => move.isTypeImmune(source, this, t))) {
      typeMultiplier.value = 0;
    }

    if (this.getTag(TarShotTag) && this.getMoveType(move) === PokemonType.FIRE) {
      typeMultiplier.value *= 2;
    }

    const cancelledHolder = cancelled ?? new BooleanHolder(false);
    // TypeMultiplierAbAttrParams is shared amongst the type of AbAttrs we will be invoking
    const commonAbAttrParams: TypeMultiplierAbAttrParams = {
      pokemon: this,
      opponent: source,
      move,
      cancelled: cancelledHolder,
      simulated,
      typeMultiplier,
    };
    if (!ignoreAbility) {
      applyAbAttrs("TypeImmunityAbAttr", commonAbAttrParams);

      if (!cancelledHolder.value) {
        applyAbAttrs("MoveImmunityAbAttr", commonAbAttrParams);
      }

      if (!cancelledHolder.value) {
        const defendingSidePlayField = this.isPlayer() ? globalScene.getPlayerField() : globalScene.getEnemyField();
        defendingSidePlayField.forEach(p =>
          applyAbAttrs("FieldPriorityMoveImmunityAbAttr", {
            pokemon: p,
            opponent: source,
            move,
            cancelled: cancelledHolder,
          }),
        );
      }
    }

    const immuneTags = this.findTags(tag => tag instanceof TypeImmuneTag && tag.immuneType === moveType);
    for (const tag of immuneTags) {
      if (move && !move.getAttrs("HitsTagAttr").some(attr => attr.tagType === tag.tagType)) {
        typeMultiplier.value = 0;
        break;
      }
    }

    // Apply Tera Shell's effect to attacks after all immunities are accounted for
    if (!ignoreAbility && move.category !== MoveCategory.STATUS) {
      applyAbAttrs("FullHpResistTypeAbAttr", commonAbAttrParams);
    }

    if (move.category === MoveCategory.STATUS && move.hitsSubstitute(source, this)) {
      typeMultiplier.value = 0;
    }

    return (!cancelledHolder.value ? typeMultiplier.value : 0) as TypeDamageMultiplier;
  }

  /**
   * Calculates the move's type effectiveness multiplier based on the target's type/s.
   * @param moveType {@linkcode PokemonType} the type of the move being used
   * @param source {@linkcode Pokemon} the Pokemon using the move
   * @param ignoreStrongWinds whether or not this ignores strong winds (anticipation, forewarn, stealth rocks)
   * @param simulated tag to only apply the strong winds effect message when the move is used
   * @param move (optional) the move whose type effectiveness is to be checked. Used for applying {@linkcode VariableMoveTypeChartAttr}
   * @param useIllusion - Whether we want the attack type effectiveness on the illusion or not
   * @returns a multiplier for the type effectiveness
   */
  getAttackTypeEffectiveness(
    moveType: PokemonType,
    source?: Pokemon,
    ignoreStrongWinds = false,
    simulated = true,
    move?: Move,
    useIllusion = false,
  ): TypeDamageMultiplier {
    if (moveType === PokemonType.STELLAR) {
      return this.isTerastallized ? 2 : 1;
    }
    const types = this.getTypes(true, true, undefined, useIllusion);
    const arena = globalScene.arena;

    // Handle flying v ground type immunity without removing flying type so effective types are still effective
    // Related to https://github.com/pagefaultgames/pokerogue/issues/524
    if (moveType === PokemonType.GROUND && (this.isGrounded() || arena.hasTag(ArenaTagType.GRAVITY))) {
      const flyingIndex = types.indexOf(PokemonType.FLYING);
      if (flyingIndex > -1) {
        types.splice(flyingIndex, 1);
      }
    }

    let multiplier = types
      .map(defenderType => {
        const multiplier = new NumberHolder(getTypeDamageMultiplier(moveType, defenderType));
        applyChallenges(ChallengeType.TYPE_EFFECTIVENESS, multiplier);
        if (move) {
          applyMoveAttrs("VariableMoveTypeChartAttr", null, this, move, multiplier, defenderType);
        }
        if (source) {
          const ignoreImmunity = new BooleanHolder(false);
          if (source.isActive(true) && source.hasAbilityWithAttr("IgnoreTypeImmunityAbAttr")) {
            applyAbAttrs("IgnoreTypeImmunityAbAttr", {
              pokemon: source,
              cancelled: ignoreImmunity,
              simulated,
              moveType,
              defenderType,
            });
          }
          if (ignoreImmunity.value) {
            if (multiplier.value === 0) {
              return 1;
            }
          }

          const exposedTags = this.findTags(tag => tag instanceof ExposedTag) as ExposedTag[];
          if (exposedTags.some(t => t.ignoreImmunity(defenderType, moveType))) {
            if (multiplier.value === 0) {
              return 1;
            }
          }
        }
        return multiplier.value;
      })
      .reduce((acc, cur) => acc * cur, 1) as TypeDamageMultiplier;

    const typeMultiplierAgainstFlying = new NumberHolder(getTypeDamageMultiplier(moveType, PokemonType.FLYING));
    applyChallenges(ChallengeType.TYPE_EFFECTIVENESS, typeMultiplierAgainstFlying);
    // Handle strong winds lowering effectiveness of types super effective against pure flying
    if (
      !ignoreStrongWinds &&
      arena.weather?.weatherType === WeatherType.STRONG_WINDS &&
      !arena.weather.isEffectSuppressed() &&
      this.isOfType(PokemonType.FLYING) &&
      typeMultiplierAgainstFlying.value === 2
    ) {
      multiplier /= 2;
      if (!simulated) {
        globalScene.phaseManager.queueMessage(i18next.t("weather:strongWindsEffectMessage"));
      }
    }
    return multiplier as TypeDamageMultiplier;
  }

  /**
   * Computes the given Pokemon's matchup score against this Pokemon.
   * In most cases, this score ranges from near-zero to 16, but the maximum possible matchup score is 64.
   * @param opponent {@linkcode Pokemon} The Pokemon to compare this Pokemon against
   * @returns A score value based on how favorable this Pokemon is when fighting the given Pokemon
   */
  getMatchupScore(opponent: Pokemon): number {
    const enemyTypes = opponent.getTypes(true, false, false, true);
    /** Is this Pokemon faster than the opponent? */
    const outspeed =
      (this.isActive(true) ? this.getEffectiveStat(Stat.SPD, opponent) : this.getStat(Stat.SPD, false)) >=
      opponent.getEffectiveStat(Stat.SPD, this);

    /**
     * Based on how effectively this Pokemon defends against the opponent's types.
     * This score cannot be higher than 4.
     */
    let defScore = 1 / Math.max(this.getAttackTypeEffectiveness(enemyTypes[0], opponent), 0.25);
    if (enemyTypes.length > 1) {
      defScore *=
        1 / Math.max(this.getAttackTypeEffectiveness(enemyTypes[1], opponent, false, false, undefined, true), 0.25);
    }

    const moveset = this.moveset;
    let moveAtkScoreLength = 0;
    let atkScore = 0;
    // TODO: this calculation needs to consider more factors; it's currently very simplistic
    for (const move of moveset) {
      const resolvedMove = move.getMove();
      // NOTE: Counter and Mirror Coat are considered as attack moves here
      if (resolvedMove.category === MoveCategory.STATUS || move.getPpRatio() <= 0) {
        continue;
      }
      const moveType = resolvedMove.type;
      let thisScore = opponent.getAttackTypeEffectiveness(moveType, this, false, true, undefined, true);

      // Add STAB multiplier for attack type effectiveness.
      // For now, simply don't apply STAB to moves that may change type
      if (this.getTypes(true).includes(moveType) && !move.getMove().hasAttr("VariableMoveTypeAttr")) {
        thisScore *= 1.5;
      }

      atkScore += thisScore;
      moveAtkScoreLength++;
    }
    // Get average attack score of all damaging moves (|| 1 prevents division by zero))
    // TODO: Averaging the attack score is excessively simplistic, and doesn't reflect the AI's move selection logic
    // e.g. if the mon has one 4x effective move and three 0.5x effective moves, this score would be ~1.375
    // which does not seem fair, given that if the AI were to switch, in all likelihood it would use the 4x move.
    // We could consider a weighted average...
    atkScore /= moveAtkScoreLength || 1;
    /**
     * Based on this Pokemon's HP ratio compared to that of the opponent.
     * This ratio is multiplied by 1.5 if this Pokemon outspeeds the opponent;
     * however, the final ratio cannot be higher than 1.
     */
    const hpRatio = this.getHpRatio();
    const oppHpRatio = opponent.getHpRatio();
    // TODO: use better logic for predicting whether the pokemon "is dying"
    // E.g., perhaps check if it would faint if the opponent were to use the same move it just used
    // (twice if the user is slower)
    const isDying = hpRatio <= 0.2;
    let hpDiffRatio = hpRatio + (1 - oppHpRatio);
    if (isDying && this.isActive(true)) {
      //It might be a sacrifice candidate if hp under 20%
      const badMatchup = atkScore < 1.5 && defScore < 1.5;
      if (!outspeed && badMatchup) {
        //It might not be a worthy sacrifice if it doesn't outspeed or doesn't do enough damage
        hpDiffRatio *= 0.85;
      } else {
        hpDiffRatio = 1 - hpRatio + (outspeed ? 0.2 : 0.1);
      }
    } else if (outspeed) {
      hpDiffRatio = hpDiffRatio * 1.25;
    } else if (hpRatio > 0.2 && hpRatio <= 0.4) {
      // Might be considered to be switched because it's not in low enough health
      hpDiffRatio = hpDiffRatio * 0.5;
    }
    return (atkScore + defScore) * Math.min(hpDiffRatio, 1);
  }

  getEvolution(): SpeciesFormEvolution | null {
    if (pokemonEvolutions.hasOwnProperty(this.species.speciesId)) {
      const evolutions = pokemonEvolutions[this.species.speciesId];
      for (const e of evolutions) {
        if (e.validate(this)) {
          return e;
        }
      }
    }

    if (this.isFusion() && this.fusionSpecies && pokemonEvolutions.hasOwnProperty(this.fusionSpecies.speciesId)) {
      const fusionEvolutions = pokemonEvolutions[this.fusionSpecies.speciesId].map(
        e => new FusionSpeciesFormEvolution(this.species.speciesId, e),
      );
      for (const fe of fusionEvolutions) {
        if (fe.validate(this)) {
          return fe;
        }
      }
    }

    return null;
  }

  /**
   * Gets all level up moves in a given range for a particular pokemon.
   * @param {number} startingLevel Don't include moves below this level
   * @param {boolean} includeEvolutionMoves Whether to include evolution moves
   * @param {boolean} simulateEvolutionChain Whether to include moves from prior evolutions
   * @param {boolean} includeRelearnerMoves Whether to include moves that would require a relearner. Note the move relearner inherently allows evolution moves
   * @returns {LevelMoves} A list of moves and the levels they can be learned at
   */
  getLevelMoves(
    startingLevel?: number,
    includeEvolutionMoves = false,
    simulateEvolutionChain = false,
    includeRelearnerMoves = false,
    learnSituation: LearnMoveSituation = LearnMoveSituation.MISC,
  ): LevelMoves {
    const ret: LevelMoves = [];
    let levelMoves: LevelMoves = [];
    if (!startingLevel) {
      startingLevel = this.level;
    }
    if (learnSituation === LearnMoveSituation.EVOLUTION_FUSED && this.fusionSpecies) {
      // For fusion evolutions, get ONLY the moves of the component mon that evolved
      levelMoves = this.getFusionSpeciesForm(true)
        .getLevelMoves()
        .filter(
          lm =>
            (includeEvolutionMoves && lm[0] === EVOLVE_MOVE) ||
            (includeRelearnerMoves && lm[0] === RELEARN_MOVE) ||
            lm[0] > 0,
        );
    } else {
      if (simulateEvolutionChain) {
        const evolutionChain = this.species.getSimulatedEvolutionChain(
          this.level,
          this.hasTrainer(),
          this.isBoss(),
          this.isPlayer(),
        );
        for (let e = 0; e < evolutionChain.length; e++) {
          // TODO: Might need to pass specific form index in simulated evolution chain
          const speciesLevelMoves = getPokemonSpeciesForm(evolutionChain[e][0], this.formIndex).getLevelMoves();
          if (includeRelearnerMoves) {
            levelMoves.push(...speciesLevelMoves);
          } else {
            levelMoves.push(
              ...speciesLevelMoves.filter(
                lm =>
                  (includeEvolutionMoves && lm[0] === EVOLVE_MOVE) ||
                  ((!e || lm[0] > 1) && (e === evolutionChain.length - 1 || lm[0] <= evolutionChain[e + 1][1])),
              ),
            );
          }
        }
      } else {
        levelMoves = this.getSpeciesForm(true)
          .getLevelMoves()
          .filter(
            lm =>
              (includeEvolutionMoves && lm[0] === EVOLVE_MOVE) ||
              (includeRelearnerMoves && lm[0] === RELEARN_MOVE) ||
              lm[0] > 0,
          );
      }
      if (this.fusionSpecies && learnSituation !== LearnMoveSituation.EVOLUTION_FUSED_BASE) {
        // For fusion evolutions, get ONLY the moves of the component mon that evolved
        if (simulateEvolutionChain) {
          const fusionEvolutionChain = this.fusionSpecies.getSimulatedEvolutionChain(
            this.level,
            this.hasTrainer(),
            this.isBoss(),
            this.isPlayer(),
          );
          for (let e = 0; e < fusionEvolutionChain.length; e++) {
            // TODO: Might need to pass specific form index in simulated evolution chain
            const speciesLevelMoves = getPokemonSpeciesForm(
              fusionEvolutionChain[e][0],
              this.fusionFormIndex,
            ).getLevelMoves();
            if (includeRelearnerMoves) {
              levelMoves.push(
                ...speciesLevelMoves.filter(
                  lm => (includeEvolutionMoves && lm[0] === EVOLVE_MOVE) || lm[0] !== EVOLVE_MOVE,
                ),
              );
            } else {
              levelMoves.push(
                ...speciesLevelMoves.filter(
                  lm =>
                    (includeEvolutionMoves && lm[0] === EVOLVE_MOVE) ||
                    ((!e || lm[0] > 1) &&
                      (e === fusionEvolutionChain.length - 1 || lm[0] <= fusionEvolutionChain[e + 1][1])),
                ),
              );
            }
          }
        } else {
          levelMoves.push(
            ...this.getFusionSpeciesForm(true)
              .getLevelMoves()
              .filter(
                lm =>
                  (includeEvolutionMoves && lm[0] === EVOLVE_MOVE) ||
                  (includeRelearnerMoves && lm[0] === RELEARN_MOVE) ||
                  lm[0] > 0,
              ),
          );
        }
      }
    }
    levelMoves.sort((lma: [number, number], lmb: [number, number]) => (lma[0] > lmb[0] ? 1 : lma[0] < lmb[0] ? -1 : 0));

    /**
     * Filter out moves not within the correct level range(s)
     * Includes moves below startingLevel, or of specifically level 0 if
     * includeRelearnerMoves or includeEvolutionMoves are true respectively
     */
    levelMoves = levelMoves.filter(lm => {
      const level = lm[0];
      const isRelearner = level < startingLevel;
      const allowedEvolutionMove = level === 0 && includeEvolutionMoves;

      return !(level > this.level) && (includeRelearnerMoves || !isRelearner || allowedEvolutionMove);
    });

    /**
     * This must be done AFTER filtering by level, else if the same move shows up
     * in levelMoves multiple times all but the lowest level one will be skipped.
     * This causes problems when there are intentional duplicates (i.e. Smeargle with Sketch)
     */
    if (levelMoves) {
      this.getUniqueMoves(levelMoves, ret);
    }

    return ret;
  }

  /**
   * Helper function for getLevelMoves.
   * Finds all non-duplicate items from the input, and pushes them into the output.
   * Two items count as duplicate if they have the same Move, regardless of level.
   *
   * @param levelMoves the input array to search for non-duplicates from
   * @param ret the output array to be pushed into.
   */
  private getUniqueMoves(levelMoves: LevelMoves, ret: LevelMoves): void {
    const uniqueMoves: MoveId[] = [];
    for (const lm of levelMoves) {
      if (!uniqueMoves.find(m => m === lm[1])) {
        uniqueMoves.push(lm[1]);
        ret.push(lm);
      }
    }
  }

  /**
   * Get a list of all egg moves
   *
   * @returns list of egg moves
   */
  getEggMoves(): MoveId[] | undefined {
    return speciesEggMoves[this.getSpeciesForm().getRootSpeciesId()];
  }

  setMove(moveIndex: number, moveId: MoveId): void {
    if (moveId === MoveId.NONE) {
      return;
    }
    const move = new PokemonMove(moveId);
    this.moveset[moveIndex] = move;
    if (this.summonData.moveset) {
      this.summonData.moveset[moveIndex] = move;
    }
  }

  /**
   * Function that tries to set a Pokemon shiny based on the trainer's trainer ID and secret ID.
   * Endless Pokemon in the end biome are unable to be set to shiny
   *
   * The exact mechanic is that it calculates E as the XOR of the player's trainer ID and secret ID.
   * F is calculated as the XOR of the first 16 bits of the Pokemon's ID with the last 16 bits.
   * The XOR of E and F are then compared to the {@linkcode shinyThreshold} (or {@linkcode thresholdOverride} if set) to see whether or not to generate a shiny.
   * The base shiny odds are {@linkcode BASE_SHINY_CHANCE} / 65536
   * @param thresholdOverride number that is divided by 2^16 (65536) to get the shiny chance, overrides {@linkcode shinyThreshold} if set (bypassing shiny rate modifiers such as Shiny Charm)
   * @returns true if the Pokemon has been set as a shiny, false otherwise
   */
  trySetShiny(thresholdOverride?: number): boolean {
    // Shiny Pokemon should not spawn in the end biome in endless
    if (globalScene.gameMode.isEndless && globalScene.arena.biomeType === BiomeId.END) {
      return false;
    }

    const rand1 = (this.id & 0xffff0000) >>> 16;
    const rand2 = this.id & 0x0000ffff;

    const E = globalScene.gameData.trainerId ^ globalScene.gameData.secretId;
    const F = rand1 ^ rand2;

    const shinyThreshold = new NumberHolder(BASE_SHINY_CHANCE);
    if (thresholdOverride === undefined) {
      if (timedEventManager.isEventActive()) {
        const tchance = timedEventManager.getClassicTrainerShinyChance();
        shinyThreshold.value *= timedEventManager.getShinyMultiplier();
        if (this.hasTrainer() && tchance > 0) {
          shinyThreshold.value = Math.max(tchance, shinyThreshold.value); // Choose the higher boost
        }
      }
      if (!this.hasTrainer()) {
        globalScene.applyPlayerItems(TrainerItemEffect.SHINY_RATE_BOOSTER, { numberHolder: shinyThreshold });
      }
    } else {
      shinyThreshold.value = thresholdOverride;
    }

    this.shiny = (E ^ F) < shinyThreshold.value;

    if (this.shiny) {
      this.initShinySparkle();
    }

    return this.shiny;
  }

  /**
   * Function that tries to set a Pokemon shiny based on seed.
   * For manual use only, usually to roll a Pokemon's shiny chance a second time.
   * If it rolls shiny, or if it's already shiny, also sets a random variant and give the Pokemon the associated luck.
   *
   * The base shiny odds are {@linkcode BASE_SHINY_CHANCE} / `65536`
   * @param thresholdOverride number that is divided by `2^16` (`65536`) to get the shiny chance, overrides {@linkcode shinyThreshold} if set (bypassing shiny rate modifiers such as Shiny Charm)
   * @param applyItemsToOverride If {@linkcode thresholdOverride} is set and this is true, will apply Shiny Charm and event modifiers to {@linkcode thresholdOverride}
   * @returns `true` if the Pokemon has been set as a shiny, `false` otherwise
   */
  public trySetShinySeed(thresholdOverride?: number, applyItemsToOverride?: boolean): boolean {
    if (!this.shiny) {
      const shinyThreshold = new NumberHolder(thresholdOverride ?? BASE_SHINY_CHANCE);
      if (applyItemsToOverride) {
        if (timedEventManager.isEventActive()) {
          shinyThreshold.value *= timedEventManager.getShinyMultiplier();
        }
        globalScene.applyPlayerItems(TrainerItemEffect.SHINY_RATE_BOOSTER, { numberHolder: shinyThreshold });
      }

      this.shiny = randSeedInt(65536) < shinyThreshold.value;
    }

    if (this.shiny) {
      this.variant = this.variant ?? 0;
      this.variant = Math.max(this.generateShinyVariant(), this.variant) as Variant; // Don't set a variant lower than the current one
      this.luck = this.variant + 1 + (this.fusionShiny ? this.fusionVariant + 1 : 0);
      this.initShinySparkle();
    }

    return this.shiny;
  }

  /**
   * Generates a shiny variant
   * @returns `0-2`, with the following probabilities:
   * - Has a 10% chance of returning `2` (epic variant)
   * - Has a 30% chance of returning `1` (rare variant)
   * - Has a 60% chance of returning `0` (basic shiny)
   */
  protected generateShinyVariant(): Variant {
    const formIndex: number = this.formIndex;
    let variantDataIndex: string | number = this.species.speciesId;
    if (this.species.forms.length > 0) {
      const formKey = this.species.forms[formIndex]?.formKey;
      if (formKey) {
        variantDataIndex = `${variantDataIndex}-${formKey}`;
      }
    }
    // Checks if there is no variant data for both the index or index with form
    if (
      !this.shiny ||
      (!variantData.hasOwnProperty(variantDataIndex) && !variantData.hasOwnProperty(this.species.speciesId))
    ) {
      return 0;
    }
    const rand = new NumberHolder(0);
    globalScene.executeWithSeedOffset(
      () => {
        rand.value = randSeedInt(10);
      },
      this.id,
      globalScene.waveSeed,
    );
    if (rand.value >= SHINY_VARIANT_CHANCE) {
      return 0; // 6/10
    }
    if (rand.value >= SHINY_EPIC_CHANCE) {
      return 1; // 3/10
    }
    return 2; // 1/10
  }

  /**
   * Function that tries to set a Pokemon to have its hidden ability based on seed, if it exists.
   * For manual use only, usually to roll a Pokemon's hidden ability chance a second time.
   *
   * The base hidden ability odds are {@linkcode BASE_HIDDEN_ABILITY_CHANCE} / `65536`
   * @param thresholdOverride number that is divided by `2^16` (`65536`) to get the HA chance, overrides {@linkcode haThreshold} if set (bypassing HA rate modifiers such as Ability Charm)
   * @param applyItemsToOverride If {@linkcode thresholdOverride} is set and this is true, will apply Ability Charm to {@linkcode thresholdOverride}
   * @returns `true` if the Pokemon has been set to have its hidden ability, `false` otherwise
   */
  public tryRerollHiddenAbilitySeed(thresholdOverride?: number, applyItemsToOverride?: boolean): boolean {
    if (!this.species.abilityHidden) {
      return false;
    }
    const haThreshold = new NumberHolder(thresholdOverride ?? BASE_HIDDEN_ABILITY_CHANCE);
    if (applyItemsToOverride) {
      if (!this.hasTrainer()) {
        globalScene.applyPlayerItems(TrainerItemEffect.HIDDEN_ABILITY_CHANCE_BOOSTER, { numberHolder: haThreshold });
      }
    }

    if (randSeedInt(65536) < haThreshold.value) {
      this.abilityIndex = 2;
    }

    return this.abilityIndex === 2;
  }

  public generateFusionSpecies(forStarter?: boolean): void {
    const hiddenAbilityChance = new NumberHolder(BASE_HIDDEN_ABILITY_CHANCE);
    if (!this.hasTrainer()) {
      globalScene.applyPlayerItems(TrainerItemEffect.HIDDEN_ABILITY_CHANCE_BOOSTER, {
        numberHolder: hiddenAbilityChance,
      });
    }

    const hasHiddenAbility = !randSeedInt(hiddenAbilityChance.value);
    const randAbilityIndex = randSeedInt(2);

    const filter = !forStarter
      ? this.species.getCompatibleFusionSpeciesFilter()
      : (species: PokemonSpecies) => {
          return (
            pokemonEvolutions.hasOwnProperty(species.speciesId) &&
            !pokemonPrevolutions.hasOwnProperty(species.speciesId) &&
            !species.subLegendary &&
            !species.legendary &&
            !species.mythical &&
            !species.isTrainerForbidden() &&
            species.speciesId !== this.species.speciesId &&
            species.speciesId !== SpeciesId.DITTO
          );
        };

    let fusionOverride: PokemonSpecies | undefined;

    if (forStarter && this.isPlayer() && Overrides.STARTER_FUSION_SPECIES_OVERRIDE) {
      fusionOverride = getPokemonSpecies(Overrides.STARTER_FUSION_SPECIES_OVERRIDE);
    } else if (this.isEnemy() && Overrides.ENEMY_FUSION_SPECIES_OVERRIDE) {
      fusionOverride = getPokemonSpecies(Overrides.ENEMY_FUSION_SPECIES_OVERRIDE);
    }

    this.fusionSpecies =
      fusionOverride ??
      globalScene.randomSpecies(globalScene.currentBattle?.waveIndex || 0, this.level, false, filter, true);
    this.fusionAbilityIndex =
      this.fusionSpecies.abilityHidden && hasHiddenAbility
        ? 2
        : this.fusionSpecies.ability2 !== this.fusionSpecies.ability1
          ? randAbilityIndex
          : 0;
    this.fusionShiny = this.shiny;
    this.fusionVariant = this.variant;

    if (this.fusionSpecies.malePercent === null) {
      this.fusionGender = Gender.GENDERLESS;
    } else {
      const genderChance = (this.id % 256) * 0.390625;
      if (genderChance < this.fusionSpecies.malePercent) {
        this.fusionGender = Gender.MALE;
      } else {
        this.fusionGender = Gender.FEMALE;
      }
    }

    this.fusionFormIndex = globalScene.getSpeciesFormIndex(
      this.fusionSpecies,
      this.fusionGender,
      this.getNature(),
      true,
    );
    this.fusionLuck = this.luck;

    this.generateName();
  }

  public clearFusionSpecies(): void {
    this.fusionSpecies = null;
    this.fusionFormIndex = 0;
    this.fusionAbilityIndex = 0;
    this.fusionShiny = false;
    this.fusionVariant = 0;
    this.fusionGender = 0;
    this.fusionLuck = 0;
    this.fusionCustomPokemonData = null;

    this.generateName();
    this.calculateStats();
  }

  /** Generates a semi-random moveset for a Pokemon */
  public generateAndPopulateMoveset(): void {
    this.moveset = [];
    let movePool: [MoveId, number][] = [];
    const allLevelMoves = this.getLevelMoves(1, true, true);
    if (!allLevelMoves) {
      console.warn("Error encountered trying to generate moveset for:", this.species.name);
      return;
    }

    for (let m = 0; m < allLevelMoves.length; m++) {
      const levelMove = allLevelMoves[m];
      if (this.level < levelMove[0]) {
        break;
      }
      let weight = levelMove[0];
      // Evolution Moves
      if (weight === EVOLVE_MOVE) {
        weight = 50;
      }
      // Assume level 1 moves with 80+ BP are "move reminder" moves and bump their weight. Trainers use actual relearn moves.
      if ((weight === 1 && allMoves[levelMove[1]].power >= 80) || (weight === RELEARN_MOVE && this.hasTrainer())) {
        weight = 40;
      }
      if (!movePool.some(m => m[0] === levelMove[1]) && !allMoves[levelMove[1]].name.endsWith(" (N)")) {
        movePool.push([levelMove[1], weight]);
      }
    }

    if (this.hasTrainer()) {
      const tms = Object.keys(tmSpecies);
      for (const tm of tms) {
        const moveId = Number.parseInt(tm) as MoveId;
        let compatible = false;
        for (const p of tmSpecies[tm]) {
          if (Array.isArray(p)) {
            if (
              p[0] === this.species.speciesId ||
              (this.fusionSpecies &&
                p[0] === this.fusionSpecies.speciesId &&
                p.slice(1).indexOf(this.species.forms[this.formIndex]) > -1)
            ) {
              compatible = true;
              break;
            }
          } else if (p === this.species.speciesId || (this.fusionSpecies && p === this.fusionSpecies.speciesId)) {
            compatible = true;
            break;
          }
        }
        if (compatible && !movePool.some(m => m[0] === moveId) && !allMoves[moveId].name.endsWith(" (N)")) {
          if (tmPoolTiers[moveId] === RarityTier.COMMON && this.level >= 15) {
            movePool.push([moveId, 4]);
          } else if (tmPoolTiers[moveId] === RarityTier.GREAT && this.level >= 30) {
            movePool.push([moveId, 8]);
          } else if (tmPoolTiers[moveId] === RarityTier.ULTRA && this.level >= 50) {
            movePool.push([moveId, 14]);
          }
        }
      }

      // No egg moves below level 60
      if (this.level >= 60) {
        for (let i = 0; i < 3; i++) {
          const moveId = speciesEggMoves[this.species.getRootSpeciesId()][i];
          if (!movePool.some(m => m[0] === moveId) && !allMoves[moveId].name.endsWith(" (N)")) {
            movePool.push([moveId, 40]);
          }
        }
        const moveId = speciesEggMoves[this.species.getRootSpeciesId()][3];
        // No rare egg moves before e4
        if (
          this.level >= 170 &&
          !movePool.some(m => m[0] === moveId) &&
          !allMoves[moveId].name.endsWith(" (N)") &&
          !this.isBoss()
        ) {
          movePool.push([moveId, 30]);
        }
        if (this.fusionSpecies) {
          for (let i = 0; i < 3; i++) {
            const moveId = speciesEggMoves[this.fusionSpecies.getRootSpeciesId()][i];
            if (!movePool.some(m => m[0] === moveId) && !allMoves[moveId].name.endsWith(" (N)")) {
              movePool.push([moveId, 40]);
            }
          }
          const moveId = speciesEggMoves[this.fusionSpecies.getRootSpeciesId()][3];
          // No rare egg moves before e4
          if (
            this.level >= 170 &&
            !movePool.some(m => m[0] === moveId) &&
            !allMoves[moveId].name.endsWith(" (N)") &&
            !this.isBoss()
          ) {
            movePool.push([moveId, 30]);
          }
        }
      }
    }

    // Bosses never get self ko moves or Pain Split
    if (this.isBoss()) {
      movePool = movePool.filter(
        m => !allMoves[m[0]].hasAttr("SacrificialAttr") && !allMoves[m[0]].hasAttr("HpSplitAttr"),
      );
    }
    // No one gets Memento or Final Gambit
    movePool = movePool.filter(m => !allMoves[m[0]].hasAttr("SacrificialAttrOnHit"));
    if (this.hasTrainer()) {
      // Trainers never get OHKO moves
      movePool = movePool.filter(m => !allMoves[m[0]].hasAttr("OneHitKOAttr"));
      // Half the weight of self KO moves
      movePool = movePool.map(m => [m[0], m[1] * (allMoves[m[0]].hasAttr("SacrificialAttr") ? 0.5 : 1)]);
      // Trainers get a weight bump to stat buffing moves
      movePool = movePool.map(m => [
        m[0],
        m[1] * (allMoves[m[0]].getAttrs("StatStageChangeAttr").some(a => a.stages > 1 && a.selfTarget) ? 1.25 : 1),
      ]);
      // Trainers get a weight decrease to multiturn moves
      movePool = movePool.map(m => [
        m[0],
        m[1] * (!!allMoves[m[0]].isChargingMove() || !!allMoves[m[0]].hasAttr("RechargeAttr") ? 0.7 : 1),
      ]);
    }

    // Weight towards higher power moves, by reducing the power of moves below the highest power.
    // Caps max power at 90 to avoid something like hyper beam ruining the stats.
    // This is a pretty soft weighting factor, although it is scaled with the weight multiplier.
    const maxPower = Math.min(
      movePool.reduce((v, m) => Math.max(allMoves[m[0]].calculateEffectivePower(), v), 40),
      90,
    );
    movePool = movePool.map(m => [
      m[0],
      m[1] *
        (allMoves[m[0]].category === MoveCategory.STATUS
          ? 1
          : Math.max(Math.min(allMoves[m[0]].calculateEffectivePower() / maxPower, 1), 0.5)),
    ]);

    // Weight damaging moves against the lower stat. This uses a non-linear relationship.
    // If the higher stat is 1 - 1.09x higher, no change. At higher stat ~1.38x lower stat, off-stat moves have half weight.
    // One third weight at ~1.58x higher, one quarter weight at ~1.73x higher, one fifth at ~1.87x, and one tenth at ~2.35x higher.
    const atk = this.getStat(Stat.ATK);
    const spAtk = this.getStat(Stat.SPATK);
    const worseCategory: MoveCategory = atk > spAtk ? MoveCategory.SPECIAL : MoveCategory.PHYSICAL;
    const statRatio = worseCategory === MoveCategory.PHYSICAL ? atk / spAtk : spAtk / atk;
    movePool = movePool.map(m => [
      m[0],
      m[1] * (allMoves[m[0]].category === worseCategory ? Math.min(Math.pow(statRatio, 3) * 1.3, 1) : 1),
    ]);

    /** The higher this is the more the game weights towards higher level moves. At `0` all moves are equal weight. */
    let weightMultiplier = 1.6;
    if (this.isBoss()) {
      weightMultiplier += 0.4;
    }
    const baseWeights: [MoveId, number][] = movePool.map(m => [
      m[0],
      Math.ceil(Math.pow(m[1], weightMultiplier) * 100),
    ]);

    // All Pokemon force a STAB move first
    const stabMovePool = baseWeights.filter(
      m => allMoves[m[0]].category !== MoveCategory.STATUS && this.isOfType(allMoves[m[0]].type),
    );

    if (stabMovePool.length) {
      const totalWeight = stabMovePool.reduce((v, m) => v + m[1], 0);
      let rand = randSeedInt(totalWeight);
      let index = 0;
      while (rand > stabMovePool[index][1]) {
        rand -= stabMovePool[index++][1];
      }
      this.moveset.push(new PokemonMove(stabMovePool[index][0]));
    }

    while (baseWeights.length > this.moveset.length && this.moveset.length < 4) {
      if (this.hasTrainer()) {
        // Sqrt the weight of any damaging moves with overlapping types. This is about a 0.05 - 0.1 multiplier.
        // Other damaging moves 2x weight if 0-1 damaging moves, 0.5x if 2, 0.125x if 3. These weights get 20x if STAB.
        // Status moves remain unchanged on weight, this encourages 1-2
        movePool = baseWeights
          .filter(
            m =>
              !this.moveset.some(
                mo =>
                  m[0] === mo.moveId ||
                  (allMoves[m[0]].hasAttr("SacrificialAttr") && mo.getMove().hasAttr("SacrificialAttr")), // Only one self-KO move allowed
              ),
          )
          .map(m => {
            let ret: number;
            if (
              this.moveset.some(
                mo => mo.getMove().category !== MoveCategory.STATUS && mo.getMove().type === allMoves[m[0]].type,
              )
            ) {
              ret = Math.ceil(Math.sqrt(m[1]));
            } else if (allMoves[m[0]].category !== MoveCategory.STATUS) {
              ret = Math.ceil(
                (m[1] /
                  Math.max(Math.pow(4, this.moveset.filter(mo => (mo.getMove().power ?? 0) > 1).length) / 8, 0.5)) *
                  (this.isOfType(allMoves[m[0]].type) ? 20 : 1),
              );
            } else {
              ret = m[1];
            }
            return [m[0], ret];
          });
      } else {
        // Non-trainer pokemon just use normal weights
        movePool = baseWeights.filter(
          m =>
            !this.moveset.some(
              mo =>
                m[0] === mo.moveId ||
                (allMoves[m[0]].hasAttr("SacrificialAttr") && mo.getMove().hasAttr("SacrificialAttr")), // Only one self-KO move allowed
            ),
        );
      }
      const totalWeight = movePool.reduce((v, m) => v + m[1], 0);
      let rand = randSeedInt(totalWeight);
      let index = 0;
      while (rand > movePool[index][1]) {
        rand -= movePool[index++][1];
      }
      this.moveset.push(new PokemonMove(movePool[index][0]));
    }

    // Trigger FormChange, except for enemy Pokemon during Mystery Encounters, to avoid crashes
    if (
      this.isPlayer() ||
      !globalScene.currentBattle?.isBattleMysteryEncounter() ||
      !globalScene.currentBattle?.mysteryEncounter
    ) {
      globalScene.triggerPokemonFormChange(this, SpeciesFormChangeMoveLearnedTrigger);
    }
  }

  public trySelectMove(moveIndex: number, ignorePp?: boolean): boolean {
    const move = this.getMoveset().length > moveIndex ? this.getMoveset()[moveIndex] : null;
    return move?.isUsable(this, ignorePp) ?? false;
  }

  showInfo(): void {
    if (!this.battleInfo.visible) {
      const otherBattleInfo = globalScene.fieldUI
        .getAll()
        .slice(0, 4)
        .filter(ui => ui instanceof BattleInfo && (ui as BattleInfo) instanceof PlayerBattleInfo === this.isPlayer())
        .find(() => true);
      if (!otherBattleInfo || !this.getFieldIndex()) {
        globalScene.fieldUI.sendToBack(this.battleInfo);
        globalScene.sendTextToBack(); // Push the top right text objects behind everything else
      } else {
        globalScene.fieldUI.moveAbove(this.battleInfo, otherBattleInfo);
      }
      this.battleInfo.setX(this.battleInfo.x + (this.isPlayer() ? 150 : !this.isBoss() ? -150 : -198));
      this.battleInfo.setVisible(true);
      if (this.isPlayer()) {
        // TODO: How do you get this to not require a private property access?
        this["battleInfo"].expMaskRect.x += 150;
      }
      globalScene.tweens.add({
        targets: [this.battleInfo, this.battleInfo.expMaskRect],
        x: this.isPlayer() ? "-=150" : `+=${!this.isBoss() ? 150 : 246}`,
        duration: 1000,
        ease: "Cubic.easeOut",
      });
    }
  }

  hideInfo(): Promise<void> {
    return new Promise(resolve => {
      if (this.battleInfo?.visible) {
        globalScene.tweens.add({
          targets: [this.battleInfo, this.battleInfo.expMaskRect],
          x: this.isPlayer() ? "+=150" : `-=${!this.isBoss() ? 150 : 246}`,
          duration: 500,
          ease: "Cubic.easeIn",
          onComplete: () => {
            if (this.isPlayer()) {
              // TODO: How do you get this to not require a private property access?
              this["battleInfo"].expMaskRect.x -= 150;
            }
            this.battleInfo.setVisible(false);
            this.battleInfo.setX(this.battleInfo.x - (this.isPlayer() ? 150 : !this.isBoss() ? -150 : -198));
            resolve();
          },
        });
      } else {
        resolve();
      }
    });
  }

  /**
   * sets if the pokemon is switching out (if it's a enemy wild implies it's going to flee)
   * @param status - boolean
   */
  setSwitchOutStatus(status: boolean): void {
    this.switchOutStatus = status;
  }

  updateInfo(instant?: boolean): Promise<void> {
    return this.battleInfo.updateInfo(this, instant);
  }

  toggleStats(visible: boolean): void {
    this.battleInfo.toggleStats(visible);
  }

  /**
   * Adds experience to this PlayerPokemon, subject to wave based level caps.
   * @param exp The amount of experience to add
   * @param ignoreLevelCap Whether to ignore level caps when adding experience (defaults to false)
   */
  addExp(exp: number, ignoreLevelCap = false) {
    const maxExpLevel = globalScene.getMaxExpLevel(ignoreLevelCap);
    const initialExp = this.exp;
    this.exp += exp;
    while (this.level < maxExpLevel && this.exp >= getLevelTotalExp(this.level + 1, this.species.growthRate)) {
      this.level++;
    }
    if (this.level >= maxExpLevel) {
      console.log(initialExp, this.exp, getLevelTotalExp(this.level, this.species.growthRate));
      this.exp = Math.max(getLevelTotalExp(this.level, this.species.growthRate), initialExp);
    }
    this.levelExp = this.exp - getLevelTotalExp(this.level, this.species.growthRate);
  }

  /**
   * Compares if `this` and {@linkcode target} are on the same team.
   * @param target the {@linkcode Pokemon} to compare against.
   * @returns `true` if the two pokemon are allies, `false` otherwise
   */
  public isOpponent(target: Pokemon): boolean {
    return this.isPlayer() !== target.isPlayer();
  }

  getOpponent(targetIndex: number): Pokemon | null {
    const ret = this.getOpponents()[targetIndex];
    // TODO: why does this check for summonData and can we remove it?
    if (ret.summonData) {
      return ret;
    }
    return null;
  }

  /**
   * Returns the pokemon that oppose this one and are active
   *
   * @param onField - whether to also check if the pokemon is currently on the field (defaults to true)
   */
  getOpponents(onField = true): Pokemon[] {
    return (this.isPlayer() ? globalScene.getEnemyField() : globalScene.getPlayerField()).filter(p =>
      p.isActive(onField),
    );
  }

  getOpponentDescriptor(): string {
    return this.isPlayer() ? i18next.t("arenaTag:opposingTeam") : i18next.t("arenaTag:yourTeam");
  }

  getAlly(): Pokemon | undefined {
    return (this.isPlayer() ? globalScene.getPlayerField() : globalScene.getEnemyField())[this.getFieldIndex() ? 0 : 1];
  }

  /**
   * Gets the Pokémon on the allied field.
   *
   * @returns An array of Pokémon on the allied field.
   */
  getAlliedField(): Pokemon[] {
    return this.isPlayer() ? globalScene.getPlayerField() : globalScene.getEnemyField();
  }

  /**
   * Calculates the stat stage multiplier of the user against an opponent.
   *
   * Note that this does not apply to evasion or accuracy
   * @see {@linkcode getAccuracyMultiplier}
   * @param stat - The {@linkcode EffectiveStat} to calculate
   * @param opponent - The {@linkcode Pokemon} being targeted
   * @param move - The {@linkcode Move} being used
   * @param ignoreOppAbility  determines whether the effects of the opponent's abilities (i.e. Unaware) should be ignored (`false` by default)
   * @param isCritical determines whether a critical hit has occurred or not (`false` by default)
   * @param simulated determines whether effects are applied without altering game state (`true` by default)
   * @param ignoreHeldItems determines whether this Pokemon's held items should be ignored during the stat calculation, default `false`
   * @return the stat stage multiplier to be used for effective stat calculation
   */
  getStatStageMultiplier(
    stat: EffectiveStat,
    opponent?: Pokemon,
    move?: Move,
    ignoreOppAbility = false,
    isCritical = false,
    simulated = true,
    ignoreHeldItems = false,
  ): number {
    const statStage = new NumberHolder(this.getStatStage(stat));
    const ignoreStatStage = new BooleanHolder(false);

    if (opponent) {
      if (isCritical) {
        switch (stat) {
          case Stat.ATK:
          case Stat.SPATK:
            statStage.value = Math.max(statStage.value, 0);
            break;
          case Stat.DEF:
          case Stat.SPDEF:
            statStage.value = Math.min(statStage.value, 0);
            break;
        }
      }
      if (!ignoreOppAbility) {
        applyAbAttrs("IgnoreOpponentStatStagesAbAttr", {
          pokemon: opponent,
          ignored: ignoreStatStage,
          stat,
          simulated,
        });
      }
      if (move) {
        applyMoveAttrs("IgnoreOpponentStatStagesAttr", this, opponent, move, ignoreStatStage);
      }
    }

    if (!ignoreStatStage.value) {
      const statStageMultiplier = new NumberHolder(Math.max(2, 2 + statStage.value) / Math.max(2, 2 - statStage.value));
      if (!ignoreHeldItems) {
        globalScene.applyPlayerItems(TrainerItemEffect.TEMP_STAT_STAGE_BOOSTER, {
          numberHolder: statStageMultiplier,
        });
      }
      return Math.min(statStageMultiplier.value, 4);
    }
    return 1;
  }

  /**
   * Calculates the accuracy multiplier of the user against a target.
   *
   * This method considers various factors such as the user's accuracy level, the target's evasion level,
   * abilities, and modifiers to compute the final accuracy multiplier.
   *
   * @param target {@linkcode Pokemon} - The target Pokémon against which the move is used.
   * @param sourceMove {@linkcode Move}  - The move being used by the user.
   * @returns The calculated accuracy multiplier.
   */
  getAccuracyMultiplier(target: Pokemon, sourceMove: Move): number {
    const isOhko = sourceMove.hasAttr("OneHitKOAccuracyAttr");
    if (isOhko) {
      return 1;
    }

    const userAccStage = new NumberHolder(this.getStatStage(Stat.ACC));
    const targetEvaStage = new NumberHolder(target.getStatStage(Stat.EVA));

    const ignoreAccStatStage = new BooleanHolder(false);
    const ignoreEvaStatStage = new BooleanHolder(false);

    // TODO: consider refactoring this method to accept `simulated` and then pass simulated to these applyAbAttrs
    applyAbAttrs("IgnoreOpponentStatStagesAbAttr", { pokemon: target, stat: Stat.ACC, ignored: ignoreAccStatStage });
    applyAbAttrs("IgnoreOpponentStatStagesAbAttr", { pokemon: this, stat: Stat.EVA, ignored: ignoreEvaStatStage });
    applyMoveAttrs("IgnoreOpponentStatStagesAttr", this, target, sourceMove, ignoreEvaStatStage);

    globalScene.applyPlayerItems(TrainerItemEffect.TEMP_ACCURACY_BOOSTER, { numberHolder: userAccStage });

    userAccStage.value = ignoreAccStatStage.value ? 0 : Math.min(userAccStage.value, 6);
    targetEvaStage.value = ignoreEvaStatStage.value ? 0 : targetEvaStage.value;

    if (target.findTag(t => t instanceof ExposedTag)) {
      targetEvaStage.value = Math.min(0, targetEvaStage.value);
    }

    const accuracyMultiplier = new NumberHolder(1);
    if (userAccStage.value !== targetEvaStage.value) {
      accuracyMultiplier.value =
        userAccStage.value > targetEvaStage.value
          ? (3 + Math.min(userAccStage.value - targetEvaStage.value, 6)) / 3
          : 3 / (3 + Math.min(targetEvaStage.value - userAccStage.value, 6));
    }

    applyAbAttrs("StatMultiplierAbAttr", {
      pokemon: this,
      stat: Stat.ACC,
      statVal: accuracyMultiplier,
      move: sourceMove,
    });

    const evasionMultiplier = new NumberHolder(1);
    applyAbAttrs("StatMultiplierAbAttr", {
      pokemon: target,
      stat: Stat.EVA,
      statVal: evasionMultiplier,
      move: sourceMove,
    });

    const ally = this.getAlly();
    if (!isNullOrUndefined(ally)) {
      const ignore =
        this.hasAbilityWithAttr("MoveAbilityBypassAbAttr") || sourceMove.hasFlag(MoveFlags.IGNORE_ABILITIES);
      applyAbAttrs("AllyStatMultiplierAbAttr", {
        pokemon: ally,
        stat: Stat.ACC,
        statVal: accuracyMultiplier,
        ignoreAbility: ignore,
        move: sourceMove,
      });

      applyAbAttrs("AllyStatMultiplierAbAttr", {
        pokemon: ally,
        stat: Stat.EVA,
        statVal: evasionMultiplier,
        ignoreAbility: ignore,
        move: sourceMove,
      });
    }

    return accuracyMultiplier.value / evasionMultiplier.value;
  }

  /**
   * Calculates the base damage of the given move against this Pokemon when attacked by the given source.
   * Used during damage calculation and for Shell Side Arm's forecasting effect.
   * @param source - The attacking {@linkcode Pokemon}.
   * @param move - The {@linkcode Move} used in the attack.
   * @param moveCategory - The move's {@linkcode MoveCategory} after variable-category effects are applied.
   * @param ignoreAbility - If `true`, ignores this Pokemon's defensive ability effects (defaults to `false`).
   * @param ignoreSourceAbility - If `true`, ignore's the attacking Pokemon's ability effects (defaults to `false`).
   * @param ignoreAllyAbility - If `true`, ignores the ally Pokemon's ability effects (defaults to `false`).
   * @param ignoreSourceAllyAbility - If `true`, ignores the attacking Pokemon's ally's ability effects (defaults to `false`).
   * @param isCritical - if `true`, calculates effective stats as if the hit were critical (defaults to `false`).
   * @param simulated - if `true`, suppresses changes to game state during calculation (defaults to `true`).
   * @returns The move's base damage against this Pokemon when used by the source Pokemon.
   */
  getBaseDamage({
    source,
    move,
    moveCategory,
    ignoreAbility = false,
    ignoreSourceAbility = false,
    ignoreAllyAbility = false,
    ignoreSourceAllyAbility = false,
    isCritical = false,
    simulated = true,
  }: getBaseDamageParams): number {
    const isPhysical = moveCategory === MoveCategory.PHYSICAL;

    /** A base damage multiplier based on the source's level */
    const levelMultiplier = (2 * source.level) / 5 + 2;

    /** The power of the move after power boosts from abilities, etc. have applied */
    const power = move.calculateBattlePower(source, this, simulated);

    /**
     * The attacker's offensive stat for the given move's category.
     * Critical hits cause negative stat stages to be ignored.
     */
    const sourceAtk = new NumberHolder(
      source.getEffectiveStat(
        isPhysical ? Stat.ATK : Stat.SPATK,
        this,
        undefined,
        ignoreSourceAbility,
        ignoreAbility,
        ignoreAllyAbility,
        isCritical,
        simulated,
      ),
    );
    applyMoveAttrs("VariableAtkAttr", source, this, move, sourceAtk);

    /**
     * This Pokemon's defensive stat for the given move's category.
     * Critical hits cause positive stat stages to be ignored.
     */
    const targetDef = new NumberHolder(
      this.getEffectiveStat(
        isPhysical ? Stat.DEF : Stat.SPDEF,
        source,
        move,
        ignoreAbility,
        ignoreSourceAbility,
        ignoreSourceAllyAbility,
        isCritical,
        simulated,
      ),
    );
    applyMoveAttrs("VariableDefAttr", source, this, move, targetDef);

    /**
     * The attack's base damage, as determined by the source's level, move power
     * and Attack stat as well as this Pokemon's Defense stat
     */
    const baseDamage = (levelMultiplier * power * sourceAtk.value) / targetDef.value / 50 + 2;

    /** Debug message for non-simulated calls (i.e. when damage is actually dealt) */
    if (!simulated) {
      console.log("base damage", baseDamage, move.name, power, sourceAtk.value, targetDef.value);
    }

    return baseDamage;
  }

  /** Determine the STAB multiplier for a move used against this pokemon.
   *
   * @param source - The attacking {@linkcode Pokemon}
   * @param move - The {@linkcode Move} used in the attack
   * @param ignoreSourceAbility - If `true`, ignores the attacking Pokemon's ability effects
   * @param simulated - If `true`, suppresses changes to game state during the calculation
   *
   * @returns The STAB multiplier for the move used against this Pokemon
   */
  calculateStabMultiplier(source: Pokemon, move: Move, ignoreSourceAbility: boolean, simulated: boolean): number {
    // If the move has the Typeless attribute, it doesn't get STAB (e.g. struggle)
    if (move.hasAttr("TypelessAttr")) {
      return 1;
    }
    const sourceTypes = source.getTypes();
    const sourceTeraType = source.getTeraType();
    const moveType = source.getMoveType(move);
    const matchesSourceType = sourceTypes.includes(source.getMoveType(move));
    const stabMultiplier = new NumberHolder(1);
    if (matchesSourceType && moveType !== PokemonType.STELLAR) {
      stabMultiplier.value += 0.5;
    }

    applyMoveAttrs("CombinedPledgeStabBoostAttr", source, this, move, stabMultiplier);

    if (!ignoreSourceAbility) {
      applyAbAttrs("StabBoostAbAttr", { pokemon: source, simulated, multiplier: stabMultiplier });
    }

    if (source.isTerastallized && sourceTeraType === moveType && moveType !== PokemonType.STELLAR) {
      stabMultiplier.value += 0.5;
    }

    if (
      source.isTerastallized &&
      source.getTeraType() === PokemonType.STELLAR &&
      (!source.stellarTypesBoosted.includes(moveType) || source.hasSpecies(SpeciesId.TERAPAGOS))
    ) {
      stabMultiplier.value += matchesSourceType ? 0.5 : 0.2;
    }

    return Math.min(stabMultiplier.value, 2.25);
  }

  /**
   * Calculates the damage of an attack made by another Pokemon against this Pokemon
   * @param source {@linkcode Pokemon} the attacking Pokemon
   * @param move The {@linkcode Move} used in the attack
   * @param ignoreAbility If `true`, ignores this Pokemon's defensive ability effects
   * @param ignoreSourceAbility If `true`, ignores the attacking Pokemon's ability effects
   * @param ignoreAllyAbility If `true`, ignores the ally Pokemon's ability effects
   * @param ignoreSourceAllyAbility If `true`, ignores the ability effects of the attacking pokemon's ally
   * @param isCritical If `true`, calculates damage for a critical hit.
   * @param simulated If `true`, suppresses changes to game state during the calculation.
   * @param effectiveness If defined, used in place of calculated effectiveness values
   * @returns The {@linkcode DamageCalculationResult}
   */
  getAttackDamage({
    source,
    move,
    ignoreAbility = false,
    ignoreSourceAbility = false,
    ignoreAllyAbility = false,
    ignoreSourceAllyAbility = false,
    isCritical = false,
    simulated = true,
    effectiveness,
  }: getAttackDamageParams): DamageCalculationResult {
    const damage = new NumberHolder(0);
    const defendingSide = this.isPlayer() ? ArenaTagSide.PLAYER : ArenaTagSide.ENEMY;

    const variableCategory = new NumberHolder(move.category);
    applyMoveAttrs("VariableMoveCategoryAttr", source, this, move, variableCategory);
    const moveCategory = variableCategory.value as MoveCategory;

    /** The move's type after type-changing effects are applied */
    const moveType = source.getMoveType(move);

    /** If `value` is `true`, cancels the move and suppresses "No Effect" messages */
    const cancelled = new BooleanHolder(false);

    /**
     * The effectiveness of the move being used. Along with type matchups, this
     * accounts for changes in effectiveness from the move's attributes and the
     * abilities of both the source and this Pokemon.
     *
     * Note that the source's abilities are not ignored here
     */
    const typeMultiplier =
      effectiveness ?? this.getMoveEffectiveness(source, move, ignoreAbility, simulated, cancelled);

    const isPhysical = moveCategory === MoveCategory.PHYSICAL;

    /** Combined damage multiplier from field effects such as weather, terrain, etc. */
    const arenaAttackTypeMultiplier = new NumberHolder(
      globalScene.arena.getAttackTypeMultiplier(moveType, source.isGrounded()),
    );
    applyMoveAttrs("IgnoreWeatherTypeDebuffAttr", source, this, move, arenaAttackTypeMultiplier);

    const isTypeImmune = typeMultiplier * arenaAttackTypeMultiplier.value === 0;

    if (cancelled.value || isTypeImmune) {
      return {
        cancelled: cancelled.value,
        result: move.id === MoveId.SHEER_COLD ? HitResult.IMMUNE : HitResult.NO_EFFECT,
        damage: 0,
      };
    }

    // If the attack deals fixed damage, return a result with that much damage
    const fixedDamage = new NumberHolder(0);
    applyMoveAttrs("FixedDamageAttr", source, this, move, fixedDamage);
    if (fixedDamage.value) {
      const multiLensMultiplier = new NumberHolder(1);
      applyHeldItems(HeldItemEffect.MULTI_HIT, {
        pokemon: source,
        moveId: move.id,
        damageMultiplier: multiLensMultiplier,
      });
      fixedDamage.value = toDmgValue(fixedDamage.value * multiLensMultiplier.value);

      return {
        cancelled: false,
        result: HitResult.EFFECTIVE,
        damage: fixedDamage.value,
      };
    }

    // If the attack is a one-hit KO move, return a result with damage equal to this Pokemon's HP
    const isOneHitKo = new BooleanHolder(false);
    applyMoveAttrs("OneHitKOAttr", source, this, move, isOneHitKo);
    if (isOneHitKo.value) {
      return {
        cancelled: false,
        result: HitResult.ONE_HIT_KO,
        damage: this.hp,
      };
    }

    /**
     * The attack's base damage, as determined by the source's level, move power
     * and Attack stat as well as this Pokemon's Defense stat
     */
    const baseDamage = this.getBaseDamage({
      source,
      move,
      moveCategory,
      ignoreAbility,
      ignoreSourceAbility,
      ignoreAllyAbility,
      ignoreSourceAllyAbility,
      isCritical,
      simulated,
    });

    /** 25% damage debuff on moves hitting more than one non-fainted target (regardless of immunities) */
    const { targets, multiple } = getMoveTargets(source, move.id);
    const numTargets = multiple ? targets.length : 1;
    const targetMultiplier = numTargets > 1 ? 0.75 : 1;

    /** Multiplier for moves enhanced by Multi-Lens and/or Parental Bond */
    const multiStrikeEnhancementMultiplier = new NumberHolder(1);
    applyHeldItems(HeldItemEffect.MULTI_HIT, {
      pokemon: source,
      moveId: move.id,
      damageMultiplier: multiStrikeEnhancementMultiplier,
    });

    if (!ignoreSourceAbility) {
      applyAbAttrs("AddSecondStrikeAbAttr", {
        pokemon: source,
        move,
        simulated,
        multiplier: multiStrikeEnhancementMultiplier,
      });
    }

    /** Doubles damage if this Pokemon's last move was Glaive Rush */
    const glaiveRushMultiplier = new NumberHolder(1);
    if (this.getTag(BattlerTagType.RECEIVE_DOUBLE_DAMAGE)) {
      glaiveRushMultiplier.value = 2;
    }

    /** The damage multiplier when the given move critically hits */
    const criticalMultiplier = new NumberHolder(isCritical ? 1.5 : 1);
    applyAbAttrs("MultCritAbAttr", { pokemon: source, simulated, critMult: criticalMultiplier });

    /**
     * A multiplier for random damage spread in the range [0.85, 1]
     * This is always 1 for simulated calls.
     */
    const randomMultiplier = simulated ? 1 : this.randBattleSeedIntRange(85, 100) / 100;

    /** A damage multiplier for when the attack is of the attacker's type and/or Tera type. */
    const stabMultiplier = this.calculateStabMultiplier(source, move, ignoreSourceAbility, simulated);

    /** Halves damage if the attacker is using a physical attack while burned */
    let burnMultiplier = 1;
    if (
      isPhysical &&
      source.status &&
      source.status.effect === StatusEffect.BURN &&
      !move.hasAttr("BypassBurnDamageReductionAttr")
    ) {
      const burnDamageReductionCancelled = new BooleanHolder(false);
      if (!ignoreSourceAbility) {
        applyAbAttrs("BypassBurnDamageReductionAbAttr", {
          pokemon: source,
          cancelled: burnDamageReductionCancelled,
          simulated,
        });
      }
      if (!burnDamageReductionCancelled.value) {
        burnMultiplier = 0.5;
      }
    }

    /** Reduces damage if this Pokemon has a relevant screen (e.g. Light Screen for special attacks) */
    const screenMultiplier = new NumberHolder(1);

    // Critical hits should bypass screens
    if (!isCritical) {
      globalScene.arena.applyTagsForSide(
        WeakenMoveScreenTag,
        defendingSide,
        simulated,
        source,
        moveCategory,
        screenMultiplier,
      );
    }

    /**
     * For each {@linkcode HitsTagAttr} the move has, doubles the damage of the move if:
     * The target has a {@linkcode BattlerTagType} that this move interacts with
     * AND
     * The move doubles damage when used against that tag
     */
    const hitsTagMultiplier = new NumberHolder(1);
    move
      .getAttrs("HitsTagAttr")
      .filter(hta => hta.doubleDamage)
      .forEach(hta => {
        if (this.getTag(hta.tagType)) {
          hitsTagMultiplier.value *= 2;
        }
      });

    /** Halves damage if this Pokemon is grounded in Misty Terrain against a Dragon-type attack */
    const mistyTerrainMultiplier =
      globalScene.arena.terrain?.terrainType === TerrainType.MISTY &&
      this.isGrounded() &&
      moveType === PokemonType.DRAGON
        ? 0.5
        : 1;

    damage.value = toDmgValue(
      baseDamage *
        targetMultiplier *
        multiStrikeEnhancementMultiplier.value *
        arenaAttackTypeMultiplier.value *
        glaiveRushMultiplier.value *
        criticalMultiplier.value *
        randomMultiplier *
        stabMultiplier *
        typeMultiplier *
        burnMultiplier *
        screenMultiplier.value *
        hitsTagMultiplier.value *
        mistyTerrainMultiplier,
    );

    /** Doubles damage if the attacker has Tinted Lens and is using a resisted move */
    if (!ignoreSourceAbility) {
      applyAbAttrs("DamageBoostAbAttr", {
        pokemon: source,
        opponent: this,
        move,
        simulated,
        damage,
      });
    }

    /** Apply the enemy's Damage and Resistance tokens */
    if (!source.isPlayer()) {
      globalScene.applyPlayerItems(TrainerItemEffect.ENEMY_DAMAGE_BOOSTER, { numberHolder: damage });
    }
    if (!this.isPlayer()) {
      globalScene.applyPlayerItems(TrainerItemEffect.ENEMY_DAMAGE_REDUCER, { numberHolder: damage });
    }

    const abAttrParams: PreAttackModifyDamageAbAttrParams = {
      pokemon: this,
      opponent: source,
      move,
      simulated,
      damage,
    };
    /** Apply this Pokemon's post-calc defensive attributes (e.g. Fur Coat) */
    if (!ignoreAbility) {
      applyAbAttrs("ReceivedMoveDamageMultiplierAbAttr", abAttrParams);

      const ally = this.getAlly();
      /** Additionally apply friend guard damage reduction if ally has it. */
      if (globalScene.currentBattle.double && !isNullOrUndefined(ally) && ally.isActive(true)) {
        applyAbAttrs("AlliedFieldDamageReductionAbAttr", {
          ...abAttrParams,
          // Same parameters as before, except we are applying the ally's ability
          pokemon: ally,
        });
      }
    }

    // This attribute may modify damage arbitrarily, so be careful about changing its order of application.
    applyMoveAttrs("ModifiedDamageAttr", source, this, move, damage);

    if (this.isFullHp() && !ignoreAbility) {
      applyAbAttrs("PreDefendFullHpEndureAbAttr", abAttrParams);
    }

    // debug message for when damage is applied (i.e. not simulated)
    if (!simulated) {
      console.log("damage", damage.value, move.name);
    }

    let hitResult: HitResult;
    if (typeMultiplier < 1) {
      hitResult = HitResult.NOT_VERY_EFFECTIVE;
    } else if (typeMultiplier > 1) {
      hitResult = HitResult.SUPER_EFFECTIVE;
    } else {
      hitResult = HitResult.EFFECTIVE;
    }

    return {
      cancelled: cancelled.value,
      result: hitResult,
      damage: damage.value,
    };
  }

  /**
   * Determine whether the given move will score a critical hit **against** this Pokemon.
   * @param source - The {@linkcode Pokemon} using the move
   * @param move - The {@linkcode Move} being used
   * @returns Whether the move will critically hit the defender.
   */
  getCriticalHitResult(source: Pokemon, move: Move): boolean {
    if (move.hasAttr("FixedDamageAttr")) {
      // fixed damage moves (Dragon Rage, etc.) will nevet crit
      return false;
    }

    const alwaysCrit = new BooleanHolder(false);
    applyMoveAttrs("CritOnlyAttr", source, this, move, alwaysCrit);
    applyAbAttrs("ConditionalCritAbAttr", { pokemon: source, isCritical: alwaysCrit, target: this, move });
    const alwaysCritTag = !!source.getTag(BattlerTagType.ALWAYS_CRIT);
    const critChance = [24, 8, 2, 1][Phaser.Math.Clamp(this.getCritStage(source, move), 0, 3)];

    let isCritical = alwaysCrit.value || alwaysCritTag || critChance === 1;

    // If we aren't already guaranteed to crit, do a random roll & check overrides
    isCritical ||= Overrides.CRITICAL_HIT_OVERRIDE ?? globalScene.randBattleSeedInt(critChance) === 0;

    // apply crit block effects from lucky chant & co., overriding previous effects
    const blockCrit = new BooleanHolder(false);
    applyAbAttrs("BlockCritAbAttr", { pokemon: this, blockCrit });
    const blockCritTag = globalScene.arena.getTagOnSide(
      NoCritTag,
      this.isPlayer() ? ArenaTagSide.PLAYER : ArenaTagSide.ENEMY,
    );
    isCritical &&= !blockCritTag && !blockCrit.value; // need to roll a crit and not be blocked by either crit prevention effect

    return isCritical;
  }

  /**
   * Called by damageAndUpdate()
   * @param damage integer
   * @param ignoreSegments boolean, not currently used
   * @param preventEndure used to update damage if endure or sturdy
   * @param ignoreFaintPhase  flag on whether to add FaintPhase if pokemon after applying damage faints
   * @returns integer representing damage dealt
   */
  damage(damage: number, _ignoreSegments = false, preventEndure = false, ignoreFaintPhase = false): number {
    if (this.isFainted()) {
      return 0;
    }
    const surviveDamage = new BooleanHolder(false);

    // check for endure and other abilities that would prevent us from death
    if (!preventEndure && this.hp - damage <= 0) {
      if (this.hp >= 1 && this.getTag(BattlerTagType.ENDURING)) {
        surviveDamage.value = this.lapseTag(BattlerTagType.ENDURING);
      } else if (this.hp > 1 && this.getTag(BattlerTagType.STURDY)) {
        surviveDamage.value = this.lapseTag(BattlerTagType.STURDY);
      } else if (this.hp >= 1 && this.getTag(BattlerTagType.ENDURE_TOKEN)) {
        surviveDamage.value = this.lapseTag(BattlerTagType.ENDURE_TOKEN);
      }
      if (!surviveDamage.value) {
        applyHeldItems(HeldItemEffect.SURVIVE_CHANCE, { pokemon: this, surviveDamage: surviveDamage });
      }
      if (surviveDamage.value) {
        damage = this.hp - 1;
      }
    }

    damage = Math.min(damage, this.hp);
    this.hp = this.hp - damage;
    if (this.isFainted() && !ignoreFaintPhase) {
      /**
       * When adding the FaintPhase, want to toggle future unshiftPhase() and queueMessage() calls
       * to appear before the FaintPhase (as FaintPhase will potentially end the encounter and add Phases such as
       * GameOverPhase, VictoryPhase, etc.. that will interfere with anything else that happens during this MoveEffectPhase)
       *
       * Once the MoveEffectPhase is over (and calls it's .end() function, shiftPhase() will reset the PhaseQueueSplice via clearPhaseQueueSplice() )
       */
      globalScene.phaseManager.setPhaseQueueSplice();
      globalScene.phaseManager.unshiftNew("FaintPhase", this.getBattlerIndex(), preventEndure);
      this.destroySubstitute();
      this.lapseTag(BattlerTagType.COMMANDED);
    }
    return damage;
  }

  /**
   * Given the damage, adds a new DamagePhase and update HP values, etc.
   *
   * Checks for 'Indirect' HitResults to account for Endure/Reviver Seed applying correctly
   * @param damage integer - passed to damage()
   * @param result an enum if it's super effective, not very, etc.
   * @param isCritical boolean if move is a critical hit
   * @param ignoreSegments boolean, passed to damage() and not used currently
   * @param preventEndure boolean, ignore endure properties of pokemon, passed to damage()
   * @param ignoreFaintPhase boolean to ignore adding a FaintPhase, passsed to damage()
   * @returns integer of damage done
   */
  damageAndUpdate(
    damage: number,
    {
      result = HitResult.EFFECTIVE,
      isCritical = false,
      ignoreSegments = false,
      ignoreFaintPhase = false,
      source = undefined,
    }: {
      result?: DamageResult;
      isCritical?: boolean;
      ignoreSegments?: boolean;
      ignoreFaintPhase?: boolean;
      source?: Pokemon;
    } = {},
  ): number {
    const isIndirectDamage = [HitResult.INDIRECT, HitResult.INDIRECT_KO].includes(result);
    const damagePhase = globalScene.phaseManager.create(
      "DamageAnimPhase",
      this.getBattlerIndex(),
      damage,
      result as DamageResult,
      isCritical,
    );
    globalScene.phaseManager.unshiftPhase(damagePhase);
    if (this.switchOutStatus && source) {
      damage = 0;
    }
    damage = this.damage(damage, ignoreSegments, isIndirectDamage, ignoreFaintPhase);
    // Ensure the battle-info bar's HP is updated, though only if the battle info is visible
    // TODO: When battle-info UI is refactored, make this only update the HP bar
    if (this.battleInfo.visible) {
      this.updateInfo();
    }
    // Damage amount may have changed, but needed to be queued before calling damage function
    damagePhase.updateAmount(damage);
    /**
     * Run PostDamageAbAttr from any source of damage that is not from a multi-hit
     * Multi-hits are handled in move-effect-phase.ts for PostDamageAbAttr
     */
    if (!source || source.turnData.hitCount <= 1) {
      applyAbAttrs("PostDamageAbAttr", { pokemon: this, damage, source });
    }
    return damage;
  }

  heal(amount: number): number {
    const healAmount = Math.min(amount, this.getMaxHp() - this.hp);
    this.hp += healAmount;
    return healAmount;
  }

  isBossImmune(): boolean {
    return this.isBoss();
  }

  isMax(): boolean {
    const maxForms = [
      SpeciesFormKey.GIGANTAMAX,
      SpeciesFormKey.GIGANTAMAX_RAPID,
      SpeciesFormKey.GIGANTAMAX_SINGLE,
      SpeciesFormKey.ETERNAMAX,
    ] as string[];
    return (
      maxForms.includes(this.getFormKey()) || (!!this.getFusionFormKey() && maxForms.includes(this.getFusionFormKey()!))
    );
  }

  isMega(): boolean {
    const megaForms = [
      SpeciesFormKey.MEGA,
      SpeciesFormKey.MEGA_X,
      SpeciesFormKey.MEGA_Y,
      SpeciesFormKey.PRIMAL,
    ] as string[];
    return (
      megaForms.includes(this.getFormKey()) ||
      (!!this.getFusionFormKey() && megaForms.includes(this.getFusionFormKey()!))
    );
  }

  canAddTag(tagType: BattlerTagType): boolean {
    if (this.getTag(tagType)) {
      return false;
    }

    const stubTag = new BattlerTag(tagType, 0, 0);

    const cancelled = new BooleanHolder(false);
    applyAbAttrs("BattlerTagImmunityAbAttr", { pokemon: this, tag: stubTag, cancelled, simulated: true });

    const userField = this.getAlliedField();
    userField.forEach(pokemon =>
      applyAbAttrs("UserFieldBattlerTagImmunityAbAttr", {
        pokemon,
        tag: stubTag,
        cancelled,
        simulated: true,
        target: this,
      }),
    );

    return !cancelled.value;
  }

  addTag(tagType: BattlerTagType, turnCount = 0, sourceMove?: MoveId, sourceId?: number): boolean {
    const existingTag = this.getTag(tagType);
    if (existingTag) {
      existingTag.onOverlap(this);
      return false;
    }

    const newTag = getBattlerTag(tagType, turnCount, sourceMove!, sourceId!); // TODO: are the bangs correct?

    const cancelled = new BooleanHolder(false);
    applyAbAttrs("BattlerTagImmunityAbAttr", { pokemon: this, tag: newTag, cancelled });
    if (cancelled.value) {
      return false;
    }

    for (const pokemon of this.getAlliedField()) {
      applyAbAttrs("UserFieldBattlerTagImmunityAbAttr", { pokemon, tag: newTag, cancelled, target: this });
      if (cancelled.value) {
        return false;
      }
    }

    if (newTag.canAdd(this)) {
      this.summonData.tags.push(newTag);
      newTag.onAdd(this);
      return true;
    }

    return false;
  }

  /**@overload */
  getTag(tagType: BattlerTagType.GRUDGE): GrudgeTag | undefined;

  /** @overload */
  getTag(tagType: BattlerTagType.SUBSTITUTE): SubstituteTag | undefined;

  /** @overload */
  getTag(tagType: BattlerTagType): BattlerTag | undefined;

  /** @overload */
  getTag<T extends BattlerTag>(tagType: Constructor<T>): T | undefined;

  getTag(tagType: BattlerTagType | Constructor<BattlerTag>): BattlerTag | undefined {
    return typeof tagType === "function"
      ? this.summonData.tags.find(t => t instanceof tagType)
      : this.summonData.tags.find(t => t.tagType === tagType);
  }

  findTag(tagFilter: (tag: BattlerTag) => boolean) {
    return this.summonData.tags.find(t => tagFilter(t));
  }

  findTags(tagFilter: (tag: BattlerTag) => boolean): BattlerTag[] {
    return this.summonData.tags.filter(t => tagFilter(t));
  }

  /**
   * Tick down the first {@linkcode BattlerTag} found matching the given {@linkcode BattlerTagType},
   * removing it if its duration goes below 0.
   * @param tagType the {@linkcode BattlerTagType} to check against
   * @returns `true` if the tag was present
   */
  lapseTag(tagType: BattlerTagType): boolean {
    const tags = this.summonData.tags;
    const tag = tags.find(t => t.tagType === tagType);
    if (!tag) {
      return false;
    }

    if (!tag.lapse(this, BattlerTagLapseType.CUSTOM)) {
      tag.onRemove(this);
      tags.splice(tags.indexOf(tag), 1);
    }
    return true;
  }

  /**
   * Tick down all {@linkcode BattlerTags} matching the given {@linkcode BattlerTagLapseType},
   * removing any whose durations fall below 0.
   * @param tagType the {@linkcode BattlerTagLapseType} to tick down
   */
  lapseTags(lapseType: BattlerTagLapseType): void {
    const tags = this.summonData.tags;
    tags
      .filter(
        t =>
          lapseType === BattlerTagLapseType.FAINT ||
          (t.lapseTypes.some(lType => lType === lapseType) && !t.lapse(this, lapseType)),
      )
      .forEach(t => {
        t.onRemove(this);
        tags.splice(tags.indexOf(t), 1);
      });
  }

  /**
   * Remove the first tag matching the given {@linkcode BattlerTagType}.
   * @param tagType the {@linkcode BattlerTagType} to search for and remove
   */
  removeTag(tagType: BattlerTagType): void {
    const tags = this.summonData.tags;
    const tag = tags.find(t => t.tagType === tagType);
    if (tag) {
      tag.onRemove(this);
      tags.splice(tags.indexOf(tag), 1);
    }
  }

  /**
   * Find and remove all {@linkcode BattlerTag}s matching the given function.
   * @param tagFilter a function dictating which tags to remove
   */
  findAndRemoveTags(tagFilter: (tag: BattlerTag) => boolean): void {
    const tags = this.summonData.tags;
    const tagsToRemove = tags.filter(t => tagFilter(t));
    for (const tag of tagsToRemove) {
      tag.turnCount = 0;
      tag.onRemove(this);
      tags.splice(tags.indexOf(tag), 1);
    }
  }

  removeTagsBySourceId(sourceId: number): void {
    this.findAndRemoveTags(t => t.isSourceLinked() && t.sourceId === sourceId);
  }

  transferTagsBySourceId(sourceId: number, newSourceId: number): void {
    this.summonData.tags.forEach(t => {
      if (t.sourceId === sourceId) {
        t.sourceId = newSourceId;
      }
    });
  }

  /**
   * Transferring stat changes and Tags
   * @param source {@linkcode Pokemon} the pokemon whose stats/Tags are to be passed on from, ie: the Pokemon using Baton Pass
   */
  transferSummon(source: Pokemon): void {
    // Copy all stat stages
    for (const s of BATTLE_STATS) {
      const sourceStage = source.getStatStage(s);
      if (this.isPlayer() && sourceStage === 6) {
        globalScene.validateAchv(achvs.TRANSFER_MAX_STAT_STAGE);
      }
      this.setStatStage(s, sourceStage);
    }

    for (const tag of source.summonData.tags) {
      if (
        !tag.isBatonPassable ||
        (tag.tagType === BattlerTagType.TELEKINESIS &&
          this.species.speciesId === SpeciesId.GENGAR &&
          this.getFormKey() === "mega")
      ) {
        continue;
      }

      if (tag instanceof PowerTrickTag) {
        tag.swapStat(this);
      }

      this.summonData.tags.push(tag);
    }

    this.updateInfo();
  }

  /**
   * Gets whether the given move is currently disabled for this Pokemon.
   *
   * @param moveId - The {@linkcode MoveId} ID of the move to check
   * @returns `true` if the move is disabled for this Pokemon, otherwise `false`
   *
   * @see {@linkcode MoveRestrictionBattlerTag}
   */
  public isMoveRestricted(moveId: MoveId, pokemon?: Pokemon): boolean {
    return this.getRestrictingTag(moveId, pokemon) !== null;
  }

  /**
   * Gets whether the given move is currently disabled for the user based on the player's target selection
   *
   * @param moveId - The {@linkcode MoveId} ID of the move to check
   * @param user - The move user
   * @param target - The target of the move
   *
   * @returns {boolean} `true` if the move is disabled for this Pokemon due to the player's target selection
   *
   * @see {@linkcode MoveRestrictionBattlerTag}
   */
  isMoveTargetRestricted(moveId: MoveId, user: Pokemon, target: Pokemon): boolean {
    for (const tag of this.findTags(t => t instanceof MoveRestrictionBattlerTag)) {
      if ((tag as MoveRestrictionBattlerTag).isMoveTargetRestricted(moveId, user, target)) {
        return (tag as MoveRestrictionBattlerTag) !== null;
      }
    }
    return false;
  }

  /**
   * Gets the {@link MoveRestrictionBattlerTag} that is restricting a move, if it exists.
   *
   * @param moveId - {@linkcode MoveId} ID of the move to check
   * @param user - {@linkcode Pokemon} the move user, optional and used when the target is a factor in the move's restricted status
   * @param target - {@linkcode Pokemon} the target of the move, optional and used when the target is a factor in the move's restricted status
   * @returns The first tag on this Pokemon that restricts the move, or `null` if the move is not restricted.
   */
  getRestrictingTag(moveId: MoveId, user?: Pokemon, target?: Pokemon): MoveRestrictionBattlerTag | null {
    for (const tag of this.findTags(t => t instanceof MoveRestrictionBattlerTag)) {
      if ((tag as MoveRestrictionBattlerTag).isMoveRestricted(moveId, user)) {
        return tag as MoveRestrictionBattlerTag;
      }
      if (user && target && (tag as MoveRestrictionBattlerTag).isMoveTargetRestricted(moveId, user, target)) {
        return tag as MoveRestrictionBattlerTag;
      }
    }
    return null;
  }

  /**
   * Return this Pokemon's move history.
   * Entries are sorted in order of OLDEST to NEWEST
   * @returns An array of {@linkcode TurnMove}, as described above.
   * @see {@linkcode getLastXMoves}
   */
  public getMoveHistory(): TurnMove[] {
    return this.summonData.moveHistory;
  }

  public pushMoveHistory(turnMove: TurnMove): void {
    if (!this.isOnField()) {
      return;
    }
    turnMove.turn = globalScene.currentBattle?.turn;
    this.getMoveHistory().push(turnMove);
  }

  /**
   * Return a list of the most recent move entries in this {@linkcode Pokemon}'s move history.
   * The retrieved move entries are sorted in order from **NEWEST** to **OLDEST**.
   * @param moveCount - The maximum number of move entries to retrieve.
   * If negative, retrieves the Pokemon's entire move history (equivalent to reversing the output of {@linkcode getMoveHistory()}).
   * Default is `1`.
   * @returns An array of {@linkcode TurnMove}, as specified above.
   */
  // TODO: Update documentation in dancer PR to mention "getLastNonVirtualMove"
  getLastXMoves(moveCount = 1): TurnMove[] {
    const moveHistory = this.getMoveHistory();
    if (moveCount > 0) {
      return moveHistory.slice(Math.max(moveHistory.length - moveCount, 0)).reverse();
    }
    return moveHistory.slice().reverse();
  }

  /**
   * Return the most recently executed {@linkcode TurnMove} this {@linkcode Pokemon} has used that is:
   * - Not {@linkcode MoveId.NONE}
   * - Non-virtual ({@linkcode MoveUseMode | useMode} < {@linkcode MoveUseMode.INDIRECT})
   * @param ignoreStruggle - Whether to additionally ignore {@linkcode MoveId.STRUGGLE}; default `false`
   * @param ignoreFollowUp - Whether to ignore moves with a use type of {@linkcode MoveUseMode.FOLLOW_UP}
   * (e.g. ones called by Copycat/Mirror Move); default `true`.
   * @returns The last move this Pokemon has used satisfying the aforementioned conditions,
   * or `undefined` if no applicable moves have been used since switching in.
   */
  getLastNonVirtualMove(ignoreStruggle = false, ignoreFollowUp = true): TurnMove | undefined {
    return this.getLastXMoves(-1).find(
      m =>
        m.move !== MoveId.NONE &&
        (!ignoreStruggle || m.move !== MoveId.STRUGGLE) &&
        (!isVirtual(m.useMode) || (!ignoreFollowUp && m.useMode === MoveUseMode.FOLLOW_UP)),
    );
  }

  /**
   * Return this Pokemon's move queue, consisting of all the moves it is slated to perform.
   * @returns An array of {@linkcode TurnMove}, as described above
   */
  getMoveQueue(): TurnMove[] {
    return this.summonData.moveQueue;
  }

  /**
   * Add a new entry to the end of this Pokemon's move queue.
   * @param queuedMove - A {@linkcode TurnMove} to push to this Pokemon's queue.
   */
  pushMoveQueue(queuedMove: TurnMove): void {
    this.summonData.moveQueue.push(queuedMove);
  }

  changeForm(formChange: SpeciesFormChange): Promise<void> {
    return new Promise(resolve => {
      this.formIndex = Math.max(
        this.species.forms.findIndex(f => f.formKey === formChange.formKey),
        0,
      );
      this.generateName();
      const abilityCount = this.getSpeciesForm().getAbilityCount();
      if (this.abilityIndex >= abilityCount) {
        // Shouldn't happen
        this.abilityIndex = abilityCount - 1;
      }
      globalScene.gameData.setPokemonSeen(this, false);
      this.setScale(this.getSpriteScale());
      this.loadAssets().then(() => {
        this.calculateStats();
        globalScene.updateItems(this.isPlayer());
        Promise.all([this.updateInfo(), globalScene.updateFieldScale()]).then(() => resolve());
      });
    });
  }

  cry(soundConfig?: Phaser.Types.Sound.SoundConfig, sceneOverride?: BattleScene): AnySound {
    const scene = sceneOverride ?? globalScene; // TODO: is `sceneOverride` needed?
    const cry = this.getSpeciesForm(undefined, true).cry(soundConfig);
    let duration = cry.totalDuration * 1000;
    if (this.fusionSpecies && this.getSpeciesForm(undefined, true) !== this.getFusionSpeciesForm(undefined, true)) {
      let fusionCry = this.getFusionSpeciesForm(undefined, true).cry(soundConfig, true);
      duration = Math.min(duration, fusionCry.totalDuration * 1000);
      fusionCry.destroy();
      scene.time.delayedCall(fixedInt(Math.ceil(duration * 0.4)), () => {
        try {
          SoundFade.fadeOut(scene, cry, fixedInt(Math.ceil(duration * 0.2)));
          fusionCry = this.getFusionSpeciesForm(undefined, true).cry({
            seek: Math.max(fusionCry.totalDuration * 0.4, 0),
            ...soundConfig,
          });
          SoundFade.fadeIn(
            scene,
            fusionCry,
            fixedInt(Math.ceil(duration * 0.2)),
            scene.masterVolume * scene.fieldVolume,
            0,
          );
        } catch (err) {
          console.error(err);
        }
      });
    }

    return cry;
  }

  // biome-ignore lint: there are a ton of issues..
  faintCry(callback: Function): void {
    if (this.fusionSpecies && this.getSpeciesForm() !== this.getFusionSpeciesForm()) {
      this.fusionFaintCry(callback);
      return;
    }

    const key = this.species.getCryKey(this.formIndex);
    const crySoundConfig = { rate: 0.85, detune: 0 };
    if (this.isPlayer()) {
      // If fainting is permanent, emphasize impact
      const preventRevive = new BooleanHolder(false);
      applyChallenges(ChallengeType.PREVENT_REVIVE, preventRevive);
      if (preventRevive.value) {
        crySoundConfig.detune = -100;
        crySoundConfig.rate = 0.7;
      }
    }
    const cry = globalScene.playSound(key, crySoundConfig) as AnySound;
    if (!cry || globalScene.fieldVolume === 0) {
      callback();
      return;
    }
    const sprite = this.getSprite();
    const tintSprite = this.getTintSprite();
    const delay = Math.max(globalScene.sound.get(key).totalDuration * 50, 25);

    let frameProgress = 0;
    let frameThreshold: number;

    sprite.anims.pause();
    tintSprite?.anims.pause();

    let faintCryTimer: Phaser.Time.TimerEvent | null = globalScene.time.addEvent({
      delay: fixedInt(delay),
      repeat: -1,
      callback: () => {
        frameThreshold = sprite.anims.msPerFrame / crySoundConfig.rate;
        frameProgress += delay;
        while (frameProgress > frameThreshold) {
          if (sprite.anims.duration) {
            sprite.anims.nextFrame();
            tintSprite?.anims.nextFrame();
          }
          frameProgress -= frameThreshold;
        }
        if (cry && !cry.pendingRemove) {
          cry.setRate(crySoundConfig.rate * 0.99);
        } else {
          faintCryTimer?.destroy();
          faintCryTimer = null;
          if (callback) {
            callback();
          }
        }
      },
    });

    // Failsafe
    globalScene.time.delayedCall(fixedInt(3000), () => {
      if (!faintCryTimer || !globalScene) {
        return;
      }
      if (cry?.isPlaying) {
        cry.stop();
      }
      faintCryTimer.destroy();
      if (callback) {
        callback();
      }
    });
  }

  // biome-ignore lint/complexity/noBannedTypes: Consider refactoring to change type of Function
  private fusionFaintCry(callback: Function): void {
    const key = this.species.getCryKey(this.formIndex);
    let i = 0;
    let rate = 0.85;
    const cry = globalScene.playSound(key, { rate: rate }) as AnySound;
    const sprite = this.getSprite();
    const tintSprite = this.getTintSprite();
    let duration = cry.totalDuration * 1000;

    const fusionCryKey = this.fusionSpecies!.getCryKey(this.fusionFormIndex);
    let fusionCry = globalScene.playSound(fusionCryKey, {
      rate: rate,
    }) as AnySound;
    if (!cry || !fusionCry || globalScene.fieldVolume === 0) {
      callback();
      return;
    }
    fusionCry.stop();
    duration = Math.min(duration, fusionCry.totalDuration * 1000);
    fusionCry.destroy();
    const delay = Math.max(duration * 0.05, 25);

    let transitionIndex = 0;
    let durationProgress = 0;

    const transitionThreshold = Math.ceil(duration * 0.4);
    while (durationProgress < transitionThreshold) {
      ++i;
      durationProgress += delay * rate;
      rate *= 0.99;
    }

    transitionIndex = i;

    i = 0;
    rate = 0.85;

    let frameProgress = 0;
    let frameThreshold: number;

    sprite.anims.pause();
    tintSprite?.anims.pause();

    let faintCryTimer: Phaser.Time.TimerEvent | null = globalScene.time.addEvent({
      delay: fixedInt(delay),
      repeat: -1,
      callback: () => {
        ++i;
        frameThreshold = sprite.anims.msPerFrame / rate;
        frameProgress += delay;
        while (frameProgress > frameThreshold) {
          if (sprite.anims.duration) {
            sprite.anims.nextFrame();
            tintSprite?.anims.nextFrame();
          }
          frameProgress -= frameThreshold;
        }
        if (i === transitionIndex && fusionCryKey) {
          SoundFade.fadeOut(globalScene, cry, fixedInt(Math.ceil((duration / rate) * 0.2)));
          fusionCry = globalScene.playSound(fusionCryKey, {
            seek: Math.max(fusionCry.totalDuration * 0.4, 0),
            rate: rate,
          });
          SoundFade.fadeIn(
            globalScene,
            fusionCry,
            fixedInt(Math.ceil((duration / rate) * 0.2)),
            globalScene.masterVolume * globalScene.fieldVolume,
            0,
          );
        }
        rate *= 0.99;
        if (cry && !cry.pendingRemove) {
          cry.setRate(rate);
        }
        if (fusionCry && !fusionCry.pendingRemove) {
          fusionCry.setRate(rate);
        }
        if ((!cry || cry.pendingRemove) && (!fusionCry || fusionCry.pendingRemove)) {
          faintCryTimer?.destroy();
          faintCryTimer = null;
          if (callback) {
            callback();
          }
        }
      },
    });

    // Failsafe
    globalScene.time.delayedCall(fixedInt(3000), () => {
      if (!faintCryTimer || !globalScene) {
        return;
      }
      if (cry?.isPlaying) {
        cry.stop();
      }
      if (fusionCry?.isPlaying) {
        fusionCry.stop();
      }
      faintCryTimer.destroy();
      if (callback) {
        callback();
      }
    });
  }

  isOppositeGender(pokemon: Pokemon): boolean {
    return (
      this.gender !== Gender.GENDERLESS &&
      pokemon.gender === (this.gender === Gender.MALE ? Gender.FEMALE : Gender.MALE)
    );
  }

  /**
   * Display an immunity message for a failed status application.
   * @param quiet - Whether to suppress message and return early
   * @param reason - The reason for the status application failure -
   * can be "overlap" (already has same status), "other" (generic fail message)
   * or a {@linkcode TerrainType} for terrain-based blockages.
   * Defaults to "other".
   */
  queueStatusImmuneMessage(
    quiet: boolean,
    reason: "overlap" | "other" | Exclude<TerrainType, TerrainType.NONE> = "other",
  ): void {
    if (quiet) {
      return;
    }

    let message: string;
    if (reason === "overlap") {
      // "XYZ is already XXX!"
      message = getStatusEffectOverlapText(this.status?.effect ?? StatusEffect.NONE, getPokemonNameWithAffix(this));
    } else if (typeof reason === "number") {
      // "XYZ was protected by the XXX terrain!" /
      // "XYZ surrounds itself with a protective mist!"
      message = getTerrainBlockMessage(this, reason);
    } else {
      // "It doesn't affect XXX!"
      message = i18next.t("abilityTriggers:moveImmunity", {
        pokemonNameWithAffix: getPokemonNameWithAffix(this),
      });
    }

    globalScene.phaseManager.queueMessage(message);
  }

  /**
   * Checks if a status effect can be applied to the Pokemon.
   *
   * @param effect The {@linkcode StatusEffect} whose applicability is being checked
   * @param quiet Whether in-battle messages should trigger or not
   * @param overrideStatus Whether the Pokemon's current status can be overriden
   * @param sourcePokemon The Pokemon that is setting the status effect
   * @param ignoreField Whether any field effects (weather, terrain, etc.) should be considered
   */
  canSetStatus(
    effect: StatusEffect,
    quiet = false,
    overrideStatus = false,
    sourcePokemon: Pokemon | null = null,
    ignoreField = false,
  ): boolean {
    if (effect !== StatusEffect.FAINT) {
      if (overrideStatus ? this.status?.effect === effect : this.status) {
        this.queueStatusImmuneMessage(quiet, overrideStatus ? "overlap" : "other"); // having different status displays generic fail message
        return false;
      }
      if (this.isGrounded() && !ignoreField && globalScene.arena.terrain?.terrainType === TerrainType.MISTY) {
        this.queueStatusImmuneMessage(quiet, TerrainType.MISTY);
        return false;
      }
    }

    const types = this.getTypes(true, true);

    switch (effect) {
      case StatusEffect.POISON:
      case StatusEffect.TOXIC: {
        // Check if the Pokemon is immune to Poison/Toxic or if the source pokemon is canceling the immunity
        const poisonImmunity = types.map(defType => {
          // Check if the Pokemon is not immune to Poison/Toxic
          if (defType !== PokemonType.POISON && defType !== PokemonType.STEEL) {
            return false;
          }

          // Check if the source Pokemon has an ability that cancels the Poison/Toxic immunity
          const cancelImmunity = new BooleanHolder(false);
          // TODO: Determine if we need to pass `quiet` as the value for simulated in this call
          if (sourcePokemon) {
            applyAbAttrs("IgnoreTypeStatusEffectImmunityAbAttr", {
              pokemon: sourcePokemon,
              cancelled: cancelImmunity,
              statusEffect: effect,
              defenderType: defType,
            });
            if (cancelImmunity.value) {
              return false;
            }
          }

          return true;
        });

        if (this.isOfType(PokemonType.POISON) || this.isOfType(PokemonType.STEEL)) {
          if (poisonImmunity.includes(true)) {
            this.queueStatusImmuneMessage(quiet);
            return false;
          }
        }
        break;
      }
      case StatusEffect.PARALYSIS:
        if (this.isOfType(PokemonType.ELECTRIC)) {
          this.queueStatusImmuneMessage(quiet);
          return false;
        }
        break;
      case StatusEffect.SLEEP:
        if (this.isGrounded() && globalScene.arena.terrain?.terrainType === TerrainType.ELECTRIC) {
          this.queueStatusImmuneMessage(quiet, TerrainType.ELECTRIC);
          return false;
        }
        break;
      case StatusEffect.FREEZE:
        if (
          this.isOfType(PokemonType.ICE) ||
          (!ignoreField &&
            globalScene?.arena?.weather?.weatherType &&
            [WeatherType.SUNNY, WeatherType.HARSH_SUN].includes(globalScene.arena.weather.weatherType))
        ) {
          this.queueStatusImmuneMessage(quiet);
          return false;
        }
        break;
      case StatusEffect.BURN:
        if (this.isOfType(PokemonType.FIRE)) {
          this.queueStatusImmuneMessage(quiet);
          return false;
        }
        break;
    }

    const cancelled = new BooleanHolder(false);
    applyAbAttrs("StatusEffectImmunityAbAttr", { pokemon: this, effect, cancelled, simulated: quiet });
    if (cancelled.value) {
      return false;
    }

    for (const pokemon of this.getAlliedField()) {
      applyAbAttrs("UserFieldStatusEffectImmunityAbAttr", {
        pokemon,
        effect,
        cancelled,
        simulated: quiet,
        target: this,
        source: sourcePokemon,
      });
      if (cancelled.value) {
        break;
      }
    }

    if (cancelled.value) {
      return false;
    }

    if (sourcePokemon && sourcePokemon !== this && this.isSafeguarded(sourcePokemon)) {
      if (!quiet) {
        globalScene.phaseManager.queueMessage(
          i18next.t("moveTriggers:safeguard", { targetName: getPokemonNameWithAffix(this) }),
        );
      }
      return false;
    }

    return true;
  }

  trySetStatus(
    effect?: StatusEffect,
    asPhase = false,
    sourcePokemon: Pokemon | null = null,
    turnsRemaining = 0,
    sourceText: string | null = null,
    overrideStatus?: boolean,
    quiet = true,
  ): boolean {
    if (!effect) {
      return false;
    }
    if (!this.canSetStatus(effect, quiet, overrideStatus, sourcePokemon)) {
      return false;
    }
    if (this.isFainted() && effect !== StatusEffect.FAINT) {
      return false;
    }

    /**
     * If this Pokemon falls asleep or freezes in the middle of a multi-hit attack,
     * cancel the attack's subsequent hits.
     */
    if (effect === StatusEffect.SLEEP || effect === StatusEffect.FREEZE) {
      const currentPhase = globalScene.phaseManager.getCurrentPhase();
      if (currentPhase?.is("MoveEffectPhase") && currentPhase.getUserPokemon() === this) {
        this.turnData.hitCount = 1;
        this.turnData.hitsLeft = 1;
      }
    }

    if (asPhase) {
      if (overrideStatus) {
        this.resetStatus(false);
      }
      globalScene.phaseManager.unshiftNew(
        "ObtainStatusEffectPhase",
        this.getBattlerIndex(),
        effect,
        turnsRemaining,
        sourceText,
        sourcePokemon,
      );
      return true;
    }

    let sleepTurnsRemaining: NumberHolder;

    if (effect === StatusEffect.SLEEP) {
      sleepTurnsRemaining = new NumberHolder(this.randBattleSeedIntRange(2, 4));

      this.setFrameRate(4);

      // If the user is invulnerable, lets remove their invulnerability when they fall asleep
      const invulnerableTags = [
        BattlerTagType.UNDERGROUND,
        BattlerTagType.UNDERWATER,
        BattlerTagType.HIDDEN,
        BattlerTagType.FLYING,
      ];

      const tag = invulnerableTags.find(t => this.getTag(t));

      if (tag) {
        this.removeTag(tag);
        this.getMoveQueue().pop();
      }
    }

    sleepTurnsRemaining = sleepTurnsRemaining!; // tell TS compiler it's defined
    this.status = new Status(effect, 0, sleepTurnsRemaining?.value);

    return true;
  }

  /**
   * Resets the status of a pokemon.
   * @param revive Whether revive should be cured; defaults to true.
   * @param confusion Whether resetStatus should include confusion or not; defaults to false.
   * @param reloadAssets Whether to reload the assets or not; defaults to false.
   * @param asPhase Whether to reset the status in a phase or immediately
   */
  resetStatus(revive = true, confusion = false, reloadAssets = false, asPhase = true): void {
    const lastStatus = this.status?.effect;
    if (!revive && lastStatus === StatusEffect.FAINT) {
      return;
    }

    if (asPhase) {
      globalScene.phaseManager.unshiftNew("ResetStatusPhase", this, confusion, reloadAssets);
    } else {
      this.clearStatus(confusion, reloadAssets);
    }
  }

  /**
   * Performs the action of clearing a Pokemon's status
   *
   * This is a helper to {@linkcode resetStatus}, which should be called directly instead of this method
   */
  public clearStatus(confusion: boolean, reloadAssets: boolean) {
    const lastStatus = this.status?.effect;
    this.status = null;
    if (lastStatus === StatusEffect.SLEEP) {
      this.setFrameRate(10);
      if (this.getTag(BattlerTagType.NIGHTMARE)) {
        this.lapseTag(BattlerTagType.NIGHTMARE);
      }
    }
    if (confusion) {
      if (this.getTag(BattlerTagType.CONFUSED)) {
        this.lapseTag(BattlerTagType.CONFUSED);
      }
    }
    if (reloadAssets) {
      this.loadAssets(false).then(() => this.playAnim());
    }
    this.updateInfo(true);
  }

  /**
   * Checks if this Pokemon is protected by Safeguard
   * @param attacker the {@linkcode Pokemon} inflicting status on this Pokemon
   * @returns `true` if this Pokemon is protected by Safeguard; `false` otherwise.
   */
  isSafeguarded(attacker: Pokemon): boolean {
    const defendingSide = this.isPlayer() ? ArenaTagSide.PLAYER : ArenaTagSide.ENEMY;
    if (globalScene.arena.getTagOnSide(ArenaTagType.SAFEGUARD, defendingSide)) {
      const bypassed = new BooleanHolder(false);
      if (attacker) {
        applyAbAttrs("InfiltratorAbAttr", { pokemon: attacker, bypassed });
      }
      return !bypassed.value;
    }
    return false;
  }

  /**
   * Performs miscellaneous setup for when the Pokemon is summoned, like generating the substitute sprite
   * @param resetSummonData - Whether to additionally reset the Pokemon's summon data (default: `false`)
   */
  public fieldSetup(resetSummonData?: boolean): void {
    this.setSwitchOutStatus(false);
    if (globalScene) {
      globalScene.triggerPokemonFormChange(this, SpeciesFormChangePostMoveTrigger, true);
    }
    // If this Pokemon has a Substitute when loading in, play an animation to add its sprite
    if (this.getTag(SubstituteTag)) {
      globalScene.triggerPokemonBattleAnim(this, PokemonAnimType.SUBSTITUTE_ADD);
      this.getTag(SubstituteTag)!.sourceInFocus = false;
    }

    // If this Pokemon has Commander and Dondozo as an active ally, hide this Pokemon's sprite.
    if (
      this.hasAbilityWithAttr("CommanderAbAttr") &&
      globalScene.currentBattle.double &&
      this.getAlly()?.species.speciesId === SpeciesId.DONDOZO
    ) {
      this.setVisible(false);
    }

    if (resetSummonData) {
      this.resetSummonData();
    }
  }

  /**
   * Reset this Pokemon's {@linkcode PokemonSummonData | SummonData} and {@linkcode PokemonTempSummonData | TempSummonData}
   * in preparation for switching pokemon, as well as removing any relevant on-switch tags.
   */
  resetSummonData(): void {
    const illusion: IllusionData | null = this.summonData.illusion;
    if (this.summonData.speciesForm) {
      this.summonData.speciesForm = null;
      this.updateFusionPalette();
    }
    this.summonData = new PokemonSummonData();
    this.tempSummonData = new PokemonTempSummonData();
    this.summonData.illusion = illusion;
    this.updateInfo();
  }

  /**
   * Reset a {@linkcode Pokemon}'s per-battle {@linkcode PokemonBattleData | battleData},
   * as well as any transient {@linkcode PokemonWaveData | waveData} for the current wave.
   * Should be called once per arena transition (new biome/trainer battle/Mystery Encounter).
   */
  resetBattleAndWaveData(): void {
    this.battleData = new PokemonBattleData();
    this.resetWaveData();
  }

  /**
   * Reset a {@linkcode Pokemon}'s {@linkcode PokemonWaveData | waveData}.
   * Should be called upon starting a new wave in addition to whenever an arena transition occurs.
   * @see {@linkcode resetBattleAndWaveData()}
   */
  resetWaveData(): void {
    this.waveData = new PokemonWaveData();
    this.tempSummonData.waveTurnCount = 1;
  }

  resetTera(): void {
    const wasTerastallized = this.isTerastallized;
    this.isTerastallized = false;
    this.stellarTypesBoosted = [];
    if (wasTerastallized) {
      this.updateSpritePipelineData();
      globalScene.triggerPokemonFormChange(this, SpeciesFormChangeLapseTeraTrigger);
    }
  }

  resetTurnData(): void {
    this.turnData = new PokemonTurnData();
  }

  getExpValue(): number {
    // Logic to factor in victor level has been removed for balancing purposes, so the player doesn't have to focus on EXP maxxing
    return (this.getSpeciesForm().getBaseExp() * this.level) / 5 + 1;
  }

  setFrameRate(frameRate: number) {
    globalScene.anims.get(this.getBattleSpriteKey()).frameRate = frameRate;
    try {
      this.getSprite().play(this.getBattleSpriteKey());
    } catch (err: unknown) {
      console.error(`Failed to play animation for ${this.getBattleSpriteKey()}`, err);
    }
    try {
      this.getTintSprite()?.play(this.getBattleSpriteKey());
    } catch (err: unknown) {
      console.error(`Failed to play animation for ${this.getBattleSpriteKey()}`, err);
    }
  }

  tint(color: number, alpha?: number, duration?: number, ease?: string) {
    const tintSprite = this.getTintSprite();
    tintSprite?.setTintFill(color);
    tintSprite?.setVisible(true);

    if (duration) {
      tintSprite?.setAlpha(0);

      globalScene.tweens.add({
        targets: tintSprite,
        alpha: alpha || 1,
        duration: duration,
        ease: ease || "Linear",
      });
    } else {
      tintSprite?.setAlpha(alpha);
    }
  }

  untint(duration: number, ease?: string) {
    const tintSprite = this.getTintSprite();

    if (duration) {
      globalScene.tweens.add({
        targets: tintSprite,
        alpha: 0,
        duration: duration,
        ease: ease || "Linear",
        onComplete: () => {
          tintSprite?.setVisible(false);
          tintSprite?.setAlpha(1);
        },
      });
    } else {
      tintSprite?.setVisible(false);
      tintSprite?.setAlpha(1);
    }
  }

  enableMask() {
    if (!this.maskEnabled) {
      this.maskSprite = this.getTintSprite();
      this.maskSprite?.setVisible(true);
      this.maskSprite?.setPosition(
        this.x * this.parentContainer.scale + this.parentContainer.x,
        this.y * this.parentContainer.scale + this.parentContainer.y,
      );
      this.maskSprite?.setScale(this.getSpriteScale() * this.parentContainer.scale);
      this.maskEnabled = true;
    }
  }

  disableMask() {
    if (this.maskEnabled) {
      this.maskSprite?.setVisible(false);
      this.maskSprite?.setPosition(0, 0);
      this.maskSprite?.setScale(this.getSpriteScale());
      this.maskSprite = null;
      this.maskEnabled = false;
    }
  }

  sparkle(): void {
    if (this.shinySparkle) {
      doShinySparkleAnim(this.shinySparkle, this.variant);
    }
  }

  updateFusionPalette(ignoreOverride?: boolean): void {
    if (!this.getFusionSpeciesForm(ignoreOverride)) {
      [this.getSprite(), this.getTintSprite()]
        .filter(s => !!s)
        .map(s => {
          s.pipelineData[`spriteColors${ignoreOverride && this.summonData.speciesForm ? "Base" : ""}`] = [];
          s.pipelineData[`fusionSpriteColors${ignoreOverride && this.summonData.speciesForm ? "Base" : ""}`] = [];
        });
      return;
    }

    const speciesForm = this.getSpeciesForm(ignoreOverride);
    const fusionSpeciesForm = this.getFusionSpeciesForm(ignoreOverride);

    const spriteKey = speciesForm.getSpriteKey(
      this.getGender(ignoreOverride) === Gender.FEMALE,
      speciesForm.formIndex,
      this.shiny,
      this.variant,
    );
    const backSpriteKey = speciesForm
      .getSpriteKey(this.getGender(ignoreOverride) === Gender.FEMALE, speciesForm.formIndex, this.shiny, this.variant)
      .replace("pkmn__", "pkmn__back__");
    const fusionSpriteKey = fusionSpeciesForm.getSpriteKey(
      this.getFusionGender(ignoreOverride) === Gender.FEMALE,
      fusionSpeciesForm.formIndex,
      this.fusionShiny,
      this.fusionVariant,
    );
    const fusionBackSpriteKey = fusionSpeciesForm
      .getSpriteKey(
        this.getFusionGender(ignoreOverride) === Gender.FEMALE,
        fusionSpeciesForm.formIndex,
        this.fusionShiny,
        this.fusionVariant,
      )
      .replace("pkmn__", "pkmn__back__");

    const sourceTexture = globalScene.textures.get(spriteKey);
    const sourceBackTexture = globalScene.textures.get(backSpriteKey);
    const fusionTexture = globalScene.textures.get(fusionSpriteKey);
    const fusionBackTexture = globalScene.textures.get(fusionBackSpriteKey);

    const [sourceFrame, sourceBackFrame, fusionFrame, fusionBackFrame] = [
      sourceTexture,
      sourceBackTexture,
      fusionTexture,
      fusionBackTexture,
    ].map(texture => texture.frames[texture.firstFrame]);
    const [sourceImage, sourceBackImage, fusionImage, fusionBackImage] = [
      sourceTexture,
      sourceBackTexture,
      fusionTexture,
      fusionBackTexture,
    ].map(i => i.getSourceImage() as HTMLImageElement);

    const canvas = document.createElement("canvas");
    const backCanvas = document.createElement("canvas");
    const fusionCanvas = document.createElement("canvas");
    const fusionBackCanvas = document.createElement("canvas");

    const spriteColors: number[][] = [];
    const pixelData: Uint8ClampedArray[] = [];

    [canvas, backCanvas, fusionCanvas, fusionBackCanvas].forEach((canv: HTMLCanvasElement, c: number) => {
      const context = canv.getContext("2d");
      const frame = [sourceFrame, sourceBackFrame, fusionFrame, fusionBackFrame][c];
      canv.width = frame.width;
      canv.height = frame.height;

      if (context) {
        context.drawImage(
          [sourceImage, sourceBackImage, fusionImage, fusionBackImage][c],
          frame.cutX,
          frame.cutY,
          frame.width,
          frame.height,
          0,
          0,
          frame.width,
          frame.height,
        );
        const imageData = context.getImageData(frame.cutX, frame.cutY, frame.width, frame.height);
        pixelData.push(imageData.data);
      }
    });

    for (let f = 0; f < 2; f++) {
      const variantColors = variantColorCache[!f ? spriteKey : backSpriteKey];
      const variantColorSet = new Map<number, number[]>();
      if (this.shiny && variantColors && variantColors[this.variant]) {
        Object.keys(variantColors[this.variant]).forEach(k => {
          variantColorSet.set(
            rgbaToInt(Array.from(Object.values(rgbHexToRgba(k)))),
            Array.from(Object.values(rgbHexToRgba(variantColors[this.variant][k]))),
          );
        });
      }

      for (let i = 0; i < pixelData[f].length; i += 4) {
        if (pixelData[f][i + 3]) {
          const pixel = pixelData[f].slice(i, i + 4);
          let [r, g, b, a] = pixel;
          if (variantColors) {
            const color = rgbaToInt([r, g, b, a]);
            if (variantColorSet.has(color)) {
              const mappedPixel = variantColorSet.get(color);
              if (mappedPixel) {
                [r, g, b, a] = mappedPixel;
              }
            }
          }
          if (!spriteColors.find(c => c[0] === r && c[1] === g && c[2] === b)) {
            spriteColors.push([r, g, b, a]);
          }
        }
      }
    }

    const fusionSpriteColors = JSON.parse(JSON.stringify(spriteColors));

    const pixelColors: number[] = [];
    for (let f = 0; f < 2; f++) {
      for (let i = 0; i < pixelData[f].length; i += 4) {
        const total = pixelData[f].slice(i, i + 3).reduce((total: number, value: number) => total + value, 0);
        if (!total) {
          continue;
        }
        pixelColors.push(
          argbFromRgba({
            r: pixelData[f][i],
            g: pixelData[f][i + 1],
            b: pixelData[f][i + 2],
            a: pixelData[f][i + 3],
          }),
        );
      }
    }

    const fusionPixelColors: number[] = [];
    for (let f = 0; f < 2; f++) {
      const variantColors = variantColorCache[!f ? fusionSpriteKey : fusionBackSpriteKey];
      const variantColorSet = new Map<number, number[]>();
      if (this.fusionShiny && variantColors && variantColors[this.fusionVariant]) {
        for (const k of Object.keys(variantColors[this.fusionVariant])) {
          variantColorSet.set(
            rgbaToInt(Array.from(Object.values(rgbHexToRgba(k)))),
            Array.from(Object.values(rgbHexToRgba(variantColors[this.fusionVariant][k]))),
          );
        }
      }
      for (let i = 0; i < pixelData[2 + f].length; i += 4) {
        const total = pixelData[2 + f].slice(i, i + 3).reduce((total: number, value: number) => total + value, 0);
        if (!total) {
          continue;
        }
        let [r, g, b, a] = [
          pixelData[2 + f][i],
          pixelData[2 + f][i + 1],
          pixelData[2 + f][i + 2],
          pixelData[2 + f][i + 3],
        ];
        if (variantColors) {
          const color = rgbaToInt([r, g, b, a]);
          if (variantColorSet.has(color)) {
            const mappedPixel = variantColorSet.get(color);
            if (mappedPixel) {
              [r, g, b, a] = mappedPixel;
            }
          }
        }
        fusionPixelColors.push(argbFromRgba({ r, g, b, a }));
      }
    }

    if (fusionPixelColors.length === 0) {
      // ERROR HANDLING IS NOT OPTIONAL BUDDY
      console.log("Failed to create fusion palette");
      return;
    }

    let paletteColors: Map<number, number>;
    let fusionPaletteColors: Map<number, number>;

    const originalRandom = Math.random;
    Math.random = () => randSeedFloat();

    globalScene.executeWithSeedOffset(
      () => {
        paletteColors = QuantizerCelebi.quantize(pixelColors, 4);
        fusionPaletteColors = QuantizerCelebi.quantize(fusionPixelColors, 4);
      },
      0,
      "This result should not vary",
    );

    Math.random = originalRandom;

    paletteColors = paletteColors!; // erroneously tell TS compiler that paletteColors is defined!
    fusionPaletteColors = fusionPaletteColors!; // mischievously misinform TS compiler that fusionPaletteColors is defined!
    const [palette, fusionPalette] = [paletteColors, fusionPaletteColors].map(paletteColors => {
      let keys = Array.from(paletteColors.keys()).sort((a: number, b: number) =>
        paletteColors.get(a)! < paletteColors.get(b)! ? 1 : -1,
      );
      let rgbaColors: Map<number, number[]>;
      let hsvColors: Map<number, number[]>;

      const mappedColors = new Map<number, number[]>();

      do {
        mappedColors.clear();

        rgbaColors = keys.reduce((map: Map<number, number[]>, k: number) => {
          map.set(k, Object.values(rgbaFromArgb(k)));
          return map;
        }, new Map<number, number[]>());
        hsvColors = Array.from(rgbaColors.keys()).reduce((map: Map<number, number[]>, k: number) => {
          const rgb = rgbaColors.get(k)!.slice(0, 3);
          map.set(k, rgbToHsv(rgb[0], rgb[1], rgb[2]));
          return map;
        }, new Map<number, number[]>());

        for (let c = keys.length - 1; c >= 0; c--) {
          const hsv = hsvColors.get(keys[c])!;
          for (let c2 = 0; c2 < c; c2++) {
            const hsv2 = hsvColors.get(keys[c2])!;
            const diff = Math.abs(hsv[0] - hsv2[0]);
            if (diff < 30 || diff >= 330) {
              if (mappedColors.has(keys[c])) {
                mappedColors.get(keys[c])!.push(keys[c2]);
              } else {
                mappedColors.set(keys[c], [keys[c2]]);
              }
              break;
            }
          }
        }

        mappedColors.forEach((values: number[], key: number) => {
          const keyColor = rgbaColors.get(key)!;
          const valueColors = values.map(v => rgbaColors.get(v)!);
          const color = keyColor.slice(0);
          let count = paletteColors.get(key)!;
          for (const value of values) {
            const valueCount = paletteColors.get(value);
            if (!valueCount) {
              continue;
            }
            count += valueCount;
          }

          for (let c = 0; c < 3; c++) {
            color[c] *= paletteColors.get(key)! / count;
            values.forEach((value: number, i: number) => {
              if (paletteColors.has(value)) {
                const valueCount = paletteColors.get(value)!;
                color[c] += valueColors[i][c] * (valueCount / count);
              }
            });
            color[c] = Math.round(color[c]);
          }

          paletteColors.delete(key);
          for (const value of values) {
            paletteColors.delete(value);
            if (mappedColors.has(value)) {
              mappedColors.delete(value);
            }
          }

          paletteColors.set(
            argbFromRgba({
              r: color[0],
              g: color[1],
              b: color[2],
              a: color[3],
            }),
            count,
          );
        });

        keys = Array.from(paletteColors.keys()).sort((a: number, b: number) =>
          paletteColors.get(a)! < paletteColors.get(b)! ? 1 : -1,
        );
      } while (mappedColors.size);

      return keys.map(c => Object.values(rgbaFromArgb(c)));
    });

    const paletteDeltas: number[][] = [];

    spriteColors.forEach((sc: number[], i: number) => {
      paletteDeltas.push([]);
      for (let p = 0; p < palette.length; p++) {
        paletteDeltas[i].push(deltaRgb(sc, palette[p]));
      }
    });

    const easeFunc = Phaser.Tweens.Builders.GetEaseFunction("Cubic.easeIn");

    for (let sc = 0; sc < spriteColors.length; sc++) {
      const delta = Math.min(...paletteDeltas[sc]);
      const paletteIndex = Math.min(paletteDeltas[sc].indexOf(delta), fusionPalette.length - 1);
      if (delta < 255) {
        const ratio = easeFunc(delta / 255);
        const color = [0, 0, 0, fusionSpriteColors[sc][3]];
        for (let c = 0; c < 3; c++) {
          color[c] = Math.round(fusionSpriteColors[sc][c] * ratio + fusionPalette[paletteIndex][c] * (1 - ratio));
        }
        fusionSpriteColors[sc] = color;
      }
    }

    [this.getSprite(), this.getTintSprite()]
      .filter(s => !!s)
      .map(s => {
        s.pipelineData[`spriteColors${ignoreOverride && this.summonData.speciesForm ? "Base" : ""}`] = spriteColors;
        s.pipelineData[`fusionSpriteColors${ignoreOverride && this.summonData.speciesForm ? "Base" : ""}`] =
          fusionSpriteColors;
      });

    canvas.remove();
    fusionCanvas.remove();
  }

  /**
   * Generates a random number using the current battle's seed, or the global seed if `globalScene.currentBattle` is falsy
   * <!-- @import "../battle".Battle -->
   * This calls either {@linkcode BattleScene.randBattleSeedInt}({@linkcode range}, {@linkcode min}) in `src/battle-scene.ts`
   * which calls {@linkcode Battle.randSeedInt}({@linkcode range}, {@linkcode min}) in `src/battle.ts`
   * which calls {@linkcode randSeedInt randSeedInt}({@linkcode range}, {@linkcode min}) in `src/utils.ts`,
   * or it directly calls {@linkcode randSeedInt randSeedInt}({@linkcode range}, {@linkcode min}) in `src/utils.ts` if there is no current battle
   *
   * @param range How large of a range of random numbers to choose from. If {@linkcode range} <= 1, returns {@linkcode min}
   * @param min The minimum integer to pick, default `0`
   * @returns A random integer between {@linkcode min} and ({@linkcode min} + {@linkcode range} - 1)
   */
  randBattleSeedInt(range: number, min = 0): number {
    return globalScene.currentBattle ? globalScene.randBattleSeedInt(range, min) : randSeedInt(range, min);
  }

  /**
   * Generates a random number using the current battle's seed, or the global seed if `globalScene.currentBattle` is falsy
   * @param min The minimum integer to generate
   * @param max The maximum integer to generate
   * @returns a random integer between {@linkcode min} and {@linkcode max} inclusive
   */
  randBattleSeedIntRange(min: number, max: number): number {
    return globalScene.currentBattle ? globalScene.randBattleSeedInt(max - min + 1, min) : randSeedIntRange(min, max);
  }

  /**
   * Causes a Pokemon to leave the field (such as in preparation for a switch out/escape).
   * @param clearEffects Indicates if effects should be cleared (true) or passed
   * to the next pokemon, such as during a baton pass (false)
   * @param hideInfo Indicates if this should also play the animation to hide the Pokemon's
   * info container.
   */
  leaveField(clearEffects = true, hideInfo = true, destroy = false) {
    this.resetSprite();
    this.resetTurnData();
    globalScene
      .getField(true)
      .filter(p => p !== this)
      .forEach(p => p.removeTagsBySourceId(this.id));

    if (clearEffects) {
      this.destroySubstitute();
      this.resetSummonData();
    }
    if (hideInfo) {
      this.hideInfo();
    }
    // Trigger abilities that activate upon leaving the field
    applyAbAttrs("PreLeaveFieldAbAttr", { pokemon: this });
    this.setSwitchOutStatus(true);
    globalScene.triggerPokemonFormChange(this, SpeciesFormChangeActiveTrigger, true);
    globalScene.field.remove(this, destroy);
  }

  destroy(): void {
    this.battleInfo?.destroy();
    this.destroySubstitute();
    super.destroy();
  }

  getBattleInfo(): BattleInfo {
    return this.battleInfo;
  }

  /**
   * Checks whether or not the Pokemon's root form has the same ability
   * @param abilityIndex the given ability index we are checking
   * @returns true if the abilities are the same
   */
  hasSameAbilityInRootForm(abilityIndex: number): boolean {
    const currentAbilityIndex = this.abilityIndex;
    const rootForm = getPokemonSpecies(this.species.getRootSpeciesId());
    return rootForm.getAbility(abilityIndex) === rootForm.getAbility(currentAbilityIndex);
  }

  /**
   * Helper function to check if the player already owns the starter data of the Pokemon's
   * current ability
   * @param ownedAbilityAttrs the owned abilityAttr of this Pokemon's root form
   * @returns true if the player already has it, false otherwise
   */
  checkIfPlayerHasAbilityOfStarter(ownedAbilityAttrs: number): boolean {
    if ((ownedAbilityAttrs & 1) > 0 && this.hasSameAbilityInRootForm(0)) {
      return true;
    }
    if ((ownedAbilityAttrs & 2) > 0 && this.hasSameAbilityInRootForm(1)) {
      return true;
    }
    return (ownedAbilityAttrs & 4) > 0 && this.hasSameAbilityInRootForm(2);
  }

  /**
   * Reduces one of this Pokemon's held item stacks by 1, removing it if applicable.
   * Does nothing if this Pokemon is somehow not the owner of the held item.
   * @param heldItem - The item stack to be reduced.
   * @param forBattle - Whether to trigger in-battle effects (such as Unburden) after losing the item. Default: `true`
   * Should be `false` for all item loss occurring outside of battle (MEs, etc.).
   * @returns Whether the item was removed successfully.
   */
  public loseHeldItem(heldItemId: HeldItemId, forBattle = true): boolean {
    // TODO: What does a -1 pokemon id mean?
    if (!this.heldItemManager.hasItem(heldItemId)) {
      return false;
    }

    this.heldItemManager.remove(heldItemId);

    if (forBattle) {
      applyAbAttrs("PostItemLostAbAttr", { pokemon: this });
    }

    return true;
  }

  /**
   * Record a berry being eaten for ability and move triggers.
   * Only tracks things that proc _every_ time a berry is eaten.
   * @param berryType The type of berry being eaten.
   * @param updateHarvest Whether to track the berry for harvest; default `true`.
   */
  public recordEatenBerry(berryType: BerryType, updateHarvest = true) {
    this.battleData.hasEatenBerry = true;
    if (updateHarvest) {
      // Only track for harvest if we actually consumed the berry
      this.battleData.berriesEaten.push(berryType);
    }
    this.turnData.berriesEaten.push(berryType);
  }
}

export class PlayerPokemon extends Pokemon {
  protected declare battleInfo: PlayerBattleInfo;
  public compatibleTms: MoveId[];

  constructor(
    species: PokemonSpecies,
    level: number,
    abilityIndex?: number,
    formIndex?: number,
    gender?: Gender,
    shiny?: boolean,
    variant?: Variant,
    ivs?: number[],
    nature?: Nature,
    heldItemConfig?: HeldItemConfiguration,
    dataSource?: Pokemon | PokemonData,
  ) {
    super(
      106,
      148,
      species,
      level,
      abilityIndex,
      formIndex,
      gender,
      shiny,
      variant,
      ivs,
      nature,
      heldItemConfig,
      dataSource,
    );

    if (Overrides.STATUS_OVERRIDE) {
      this.status = new Status(Overrides.STATUS_OVERRIDE, 0, 4);
    }

    if (Overrides.SHINY_OVERRIDE) {
      this.shiny = true;
      this.initShinySparkle();
    } else if (Overrides.SHINY_OVERRIDE === false) {
      this.shiny = false;
    }

    if (Overrides.VARIANT_OVERRIDE !== null && this.shiny) {
      this.variant = Overrides.VARIANT_OVERRIDE;
    }

    if (!dataSource) {
      if (globalScene.gameMode.isDaily) {
        this.generateAndPopulateMoveset();
      } else {
        this.moveset = [];
      }
    }
    this.generateCompatibleTms();
  }

  initBattleInfo(): void {
    this.battleInfo = new PlayerBattleInfo();
    this.battleInfo.initInfo(this);
  }

  override isPlayer(): this is PlayerPokemon {
    return true;
  }

  override isEnemy(): this is EnemyPokemon {
    return false;
  }

  override hasTrainer(): boolean {
    return true;
  }

  override isBoss(): boolean {
    return false;
  }

  getFieldIndex(): number {
    return globalScene.getPlayerField().indexOf(this);
  }

  getBattlerIndex(): BattlerIndex {
    return this.getFieldIndex();
  }

  generateCompatibleTms(): void {
    this.compatibleTms = [];

    const tms = Object.keys(tmSpecies);
    for (const tm of tms) {
      const moveId = Number.parseInt(tm) as MoveId;
      let compatible = false;
      for (const p of tmSpecies[tm]) {
        if (Array.isArray(p)) {
          const [pkm, form] = p;
          if (
            (pkm === this.species.speciesId || (this.fusionSpecies && pkm === this.fusionSpecies.speciesId)) &&
            form === this.getFormKey()
          ) {
            compatible = true;
            break;
          }
        } else if (p === this.species.speciesId || (this.fusionSpecies && p === this.fusionSpecies.speciesId)) {
          compatible = true;
          break;
        }
      }
      if (reverseCompatibleTms.indexOf(moveId) > -1) {
        compatible = !compatible;
      }
      if (compatible) {
        this.compatibleTms.push(moveId);
      }
    }
  }

  tryPopulateMoveset(moveset: StarterMoveset): boolean {
    if (
      !this.getSpeciesForm().validateStarterMoveset(
        moveset,
        globalScene.gameData.starterData[this.species.getRootSpeciesId()].eggMoves,
      )
    ) {
      return false;
    }

    this.moveset = moveset.map(m => new PokemonMove(m));

    return true;
  }

  /**
   * Causes this mon to leave the field (via {@linkcode leaveField}) and then
   * opens the party switcher UI to switch a new mon in
   * @param switchType the {@linkcode SwitchType} for this switch-out. If this is
   * `BATON_PASS` or `SHED_TAIL`, this Pokemon's effects are not cleared upon leaving
   * the field.
   */
  switchOut(switchType: SwitchType = SwitchType.SWITCH): Promise<void> {
    return new Promise(resolve => {
      this.leaveField(switchType === SwitchType.SWITCH);

      globalScene.ui.setMode(
        UiMode.PARTY,
        PartyUiMode.FAINT_SWITCH,
        this.getFieldIndex(),
        (slotIndex: number, _option: PartyOption) => {
          if (slotIndex >= globalScene.currentBattle.getBattlerCount() && slotIndex < 6) {
            globalScene.phaseManager.prependNewToPhase(
              "MoveEndPhase",
              "SwitchSummonPhase",
              switchType,
              this.getFieldIndex(),
              slotIndex,
              false,
            );
          }
          globalScene.ui.setMode(UiMode.MESSAGE).then(resolve);
        },
        PartyUiHandler.FilterNonFainted,
      );
    });
  }
  /**
   * Add friendship to this Pokemon
   *
   * @remarks
   * This adds friendship to the pokemon's friendship stat (used for evolution, return, etc.) and candy progress.
   * For fusions, candy progress for each species in the fusion is halved.
   *
   * @param friendship - The amount of friendship to add. Negative values will reduce friendship, though not below 0.
   * @param capped - If true, don't allow the friendship gain to exceed 200. Used to cap friendship gains from rare candies.
   */
  addFriendship(friendship: number, capped = false): void {
    // Short-circuit friendship loss, which doesn't impact candy friendship
    if (friendship <= 0) {
      this.friendship = Math.max(this.friendship + friendship, 0);
      return;
    }

<<<<<<< HEAD
  addFriendship(friendship: number): void {
    if (friendship > 0) {
      const starterSpeciesId = this.species.getRootSpeciesId();
      const fusionStarterSpeciesId = this.isFusion() && this.fusionSpecies ? this.fusionSpecies.getRootSpeciesId() : 0;
      const starterData = [
        globalScene.gameData.starterData[starterSpeciesId],
        fusionStarterSpeciesId ? globalScene.gameData.starterData[fusionStarterSpeciesId] : null,
      ].filter(d => !!d);
      const amount = new NumberHolder(friendship);
      applyHeldItems(HeldItemEffect.FRIENDSHIP_BOOSTER, { pokemon: this, friendship: amount });
      const candyFriendshipMultiplier = globalScene.gameMode.isClassic
        ? timedEventManager.getClassicFriendshipMultiplier()
        : 1;
      const fusionReduction = fusionStarterSpeciesId
        ? timedEventManager.areFusionsBoosted()
          ? 1.5 // Divide candy gain for fusions by 1.5 during events
          : 2 // 2 for fusions outside events
        : 1; // 1 for non-fused mons
      const starterAmount = new NumberHolder(Math.floor((amount.value * candyFriendshipMultiplier) / fusionReduction));

      // Add friendship to this PlayerPokemon
      this.friendship = Math.min(this.friendship + amount.value, 255);
      if (this.friendship === 255) {
=======
    const starterSpeciesId = this.species.getRootSpeciesId();
    const fusionStarterSpeciesId = this.isFusion() && this.fusionSpecies ? this.fusionSpecies.getRootSpeciesId() : 0;
    const starterGameData = globalScene.gameData.starterData;
    const starterData: [StarterDataEntry, SpeciesId][] = [[starterGameData[starterSpeciesId], starterSpeciesId]];
    if (fusionStarterSpeciesId) {
      starterData.push([starterGameData[fusionStarterSpeciesId], fusionStarterSpeciesId]);
    }
    const amount = new NumberHolder(friendship);
    globalScene.applyModifier(PokemonFriendshipBoosterModifier, true, this, amount);
    friendship = amount.value;

    const newFriendship = this.friendship + friendship;
    // If capped is true, only adjust friendship if the new friendship is less than or equal to 200.
    if (!capped || newFriendship <= RARE_CANDY_FRIENDSHIP_CAP) {
      this.friendship = Math.min(newFriendship, 255);
      if (newFriendship >= 255) {
>>>>>>> da7903ab
        globalScene.validateAchv(achvs.MAX_FRIENDSHIP);
        awardRibbonsToSpeciesLine(this.species.speciesId, RibbonData.FRIENDSHIP);
      }
    }

    let candyFriendshipMultiplier = globalScene.gameMode.isClassic
      ? timedEventManager.getClassicFriendshipMultiplier()
      : 1;
    if (fusionStarterSpeciesId) {
      candyFriendshipMultiplier /= timedEventManager.areFusionsBoosted() ? 1.5 : 2;
    }
    const candyFriendshipAmount = Math.floor(friendship * candyFriendshipMultiplier);
    // Add to candy progress for this mon's starter species and its fused species (if it has one)
    starterData.forEach(([sd, id]: [StarterDataEntry, SpeciesId]) => {
      sd.friendship = (sd.friendship || 0) + candyFriendshipAmount;
      if (sd.friendship >= getStarterValueFriendshipCap(speciesStarterCosts[id])) {
        globalScene.gameData.addStarterCandy(getPokemonSpecies(id), 1);
        sd.friendship = 0;
      }
    });
  }

  getPossibleEvolution(evolution: SpeciesFormEvolution | null): Promise<Pokemon> {
    if (!evolution) {
      return new Promise(resolve => resolve(this));
    }
    return new Promise(resolve => {
      const evolutionSpecies = getPokemonSpecies(evolution.speciesId);
      const isFusion = evolution instanceof FusionSpeciesFormEvolution;
      let ret: PlayerPokemon;
      if (isFusion) {
        const originalFusionSpecies = this.fusionSpecies;
        const originalFusionFormIndex = this.fusionFormIndex;
        this.fusionSpecies = evolutionSpecies;
        this.fusionFormIndex =
          evolution.evoFormKey !== null
            ? Math.max(
                evolutionSpecies.forms.findIndex(f => f.formKey === evolution.evoFormKey),
                0,
              )
            : this.fusionFormIndex;
        ret = globalScene.addPlayerPokemon(
          this.species,
          this.level,
          this.abilityIndex,
          this.formIndex,
          this.gender,
          this.shiny,
          this.variant,
          this.ivs,
          this.nature,
          this.heldItemManager.generateHeldItemConfiguration(),
          this,
        );
        this.fusionSpecies = originalFusionSpecies;
        this.fusionFormIndex = originalFusionFormIndex;
      } else {
        const formIndex =
          evolution.evoFormKey !== null && !isFusion
            ? Math.max(
                evolutionSpecies.forms.findIndex(f => f.formKey === evolution.evoFormKey),
                0,
              )
            : this.formIndex;
        ret = globalScene.addPlayerPokemon(
          !isFusion ? evolutionSpecies : this.species,
          this.level,
          this.abilityIndex,
          formIndex,
          this.gender,
          this.shiny,
          this.variant,
          this.ivs,
          this.nature,
          this.heldItemManager.generateHeldItemConfiguration(),
          this,
        );
      }
      ret.loadAssets().then(() => resolve(ret));
    });
  }

  evolve(evolution: SpeciesFormEvolution | null, preEvolution: PokemonSpeciesForm): Promise<void> {
    if (!evolution) {
      return new Promise(resolve => resolve());
    }
    return new Promise(resolve => {
      this.pauseEvolutions = false;
      // Handles Nincada evolving into Ninjask + Shedinja
      this.handleSpecialEvolutions(evolution);
      const isFusion = evolution instanceof FusionSpeciesFormEvolution;
      if (!isFusion) {
        this.species = getPokemonSpecies(evolution.speciesId);
      } else {
        this.fusionSpecies = getPokemonSpecies(evolution.speciesId);
      }
      if (evolution.preFormKey !== null) {
        const formIndex = Math.max(
          (!isFusion || !this.fusionSpecies ? this.species : this.fusionSpecies).forms.findIndex(
            f => f.formKey === evolution.evoFormKey,
          ),
          0,
        );
        if (!isFusion) {
          this.formIndex = formIndex;
        } else {
          this.fusionFormIndex = formIndex;
        }
      }
      this.generateName();
      if (!isFusion) {
        const abilityCount = this.getSpeciesForm().getAbilityCount();
        const preEvoAbilityCount = preEvolution.getAbilityCount();
        if ([0, 1, 2].includes(this.abilityIndex)) {
          // Handles cases where a Pokemon with 3 abilities evolves into a Pokemon with 2 abilities (ie: Eevee -> any Eeveelution)
          if (this.abilityIndex === 2 && preEvoAbilityCount === 3 && abilityCount === 2) {
            this.abilityIndex = 1;
          }
        } else {
          // Prevent pokemon with an illegal ability value from breaking things
          console.warn("this.abilityIndex is somehow an illegal value, please report this");
          console.warn(this.abilityIndex);
          this.abilityIndex = 0;
        }
      } else {
        // Do the same as above, but for fusions
        const abilityCount = this.getFusionSpeciesForm().getAbilityCount();
        const preEvoAbilityCount = preEvolution.getAbilityCount();
        if ([0, 1, 2].includes(this.fusionAbilityIndex)) {
          if (this.fusionAbilityIndex === 2 && preEvoAbilityCount === 3 && abilityCount === 2) {
            this.fusionAbilityIndex = 1;
          }
        } else {
          console.warn("this.fusionAbilityIndex is somehow an illegal value, please report this");
          console.warn(this.fusionAbilityIndex);
          this.fusionAbilityIndex = 0;
        }
      }
      this.compatibleTms.splice(0, this.compatibleTms.length);
      this.generateCompatibleTms();
      const updateAndResolve = () => {
        this.loadAssets().then(() => {
          this.calculateStats();
          this.updateInfo(true).then(() => resolve());
        });
      };
      if (preEvolution.speciesId === SpeciesId.GIMMIGHOUL) {
        const evotracker = this.heldItemManager.hasItem(HeldItemId.GIMMIGHOUL_EVO_TRACKER);
        if (evotracker) {
          this.heldItemManager.remove(HeldItemId.GIMMIGHOUL_EVO_TRACKER, 0, true);
        }
      }
      if (!globalScene.gameMode.isDaily || this.metBiome > -1) {
        globalScene.gameData.updateSpeciesDexIvs(this.species.speciesId, this.ivs);
        globalScene.gameData.setPokemonSeen(this, false);
        globalScene.gameData.setPokemonCaught(this, false).then(() => updateAndResolve());
      } else {
        updateAndResolve();
      }
    });
  }

  private handleSpecialEvolutions(evolution: SpeciesFormEvolution) {
    const isFusion = evolution instanceof FusionSpeciesFormEvolution;

    const evoSpecies = !isFusion ? this.species : this.fusionSpecies;
    if (evoSpecies?.speciesId === SpeciesId.NINCADA && evolution.speciesId === SpeciesId.NINJASK) {
      const newEvolution = pokemonEvolutions[evoSpecies.speciesId][1];

      if (validateShedinjaEvo()) {
        const newPokemon = globalScene.addPlayerPokemon(
          this.species,
          this.level,
          this.abilityIndex,
          this.formIndex,
          undefined,
          this.shiny,
          this.variant,
          this.ivs,
          this.nature,
        );
        newPokemon.passive = this.passive;
        newPokemon.moveset = this.moveset.slice();
        newPokemon.moveset = this.copyMoveset();
        newPokemon.luck = this.luck;
        newPokemon.gender = Gender.GENDERLESS;
        newPokemon.metLevel = this.metLevel;
        newPokemon.metBiome = this.metBiome;
        newPokemon.metSpecies = this.metSpecies;
        newPokemon.metWave = this.metWave;
        newPokemon.fusionSpecies = this.fusionSpecies;
        newPokemon.fusionFormIndex = this.fusionFormIndex;
        newPokemon.fusionAbilityIndex = this.fusionAbilityIndex;
        newPokemon.fusionShiny = this.fusionShiny;
        newPokemon.fusionVariant = this.fusionVariant;
        newPokemon.fusionGender = this.fusionGender;
        newPokemon.fusionLuck = this.fusionLuck;
        newPokemon.fusionTeraType = this.fusionTeraType;
        newPokemon.usedTMs = this.usedTMs;

        globalScene.getPlayerParty().push(newPokemon);
        newPokemon.evolve(!isFusion ? newEvolution : new FusionSpeciesFormEvolution(this.id, newEvolution), evoSpecies);
        //TODO: This currently does not consider any values associated with the items e.g. disabled
        const heldItems = this.getHeldItems();
        heldItems.forEach(item => {
          newPokemon.heldItemManager.add(item, this.heldItemManager.getStack(item));
        });
        globalScene.updateItems(true);
      }
    }
  }

  getPossibleForm(formChange: SpeciesFormChange): Promise<Pokemon> {
    return new Promise(resolve => {
      const formIndex = Math.max(
        this.species.forms.findIndex(f => f.formKey === formChange.formKey),
        0,
      );
      const ret = globalScene.addPlayerPokemon(
        this.species,
        this.level,
        this.abilityIndex,
        formIndex,
        this.gender,
        this.shiny,
        this.variant,
        this.ivs,
        this.nature,
        this.heldItemManager.generateHeldItemConfiguration(),
        this,
      );
      ret.loadAssets().then(() => resolve(ret));
    });
  }

  changeForm(formChange: SpeciesFormChange): Promise<void> {
    return new Promise(resolve => {
      this.formIndex = Math.max(
        this.species.forms.findIndex(f => f.formKey === formChange.formKey),
        0,
      );
      this.generateName();
      const abilityCount = this.getSpeciesForm().getAbilityCount();
      if (this.abilityIndex >= abilityCount) {
        // Shouldn't happen
        this.abilityIndex = abilityCount - 1;
      }

      this.compatibleTms.splice(0, this.compatibleTms.length);
      this.generateCompatibleTms();
      const updateAndResolve = () => {
        this.loadAssets().then(() => {
          this.calculateStats();
          globalScene.updateItems(true);
          this.updateInfo(true).then(() => resolve());
        });
      };
      if (!globalScene.gameMode.isDaily || this.metBiome > -1) {
        globalScene.gameData.setPokemonSeen(this, false);
        globalScene.gameData.setPokemonCaught(this, false).then(() => updateAndResolve());
      } else {
        updateAndResolve();
      }
    });
  }

  clearFusionSpecies(): void {
    super.clearFusionSpecies();
    this.generateCompatibleTms();
  }

  /**
   * Returns a Promise to fuse two PlayerPokemon together
   * @param pokemon The PlayerPokemon to fuse to this one
   */
  fuse(pokemon: PlayerPokemon): void {
    this.fusionSpecies = pokemon.species;
    this.fusionFormIndex = pokemon.formIndex;
    this.fusionAbilityIndex = pokemon.abilityIndex;
    this.fusionShiny = pokemon.shiny;
    this.fusionVariant = pokemon.variant;
    this.fusionGender = pokemon.gender;
    this.fusionLuck = pokemon.luck;
    this.fusionCustomPokemonData = pokemon.customPokemonData;
    if (pokemon.pauseEvolutions || this.pauseEvolutions) {
      this.pauseEvolutions = true;
    }

    globalScene.validateAchv(achvs.SPLICE);
    globalScene.gameData.gameStats.pokemonFused++;

    // Store the average HP% that each Pokemon has
    const maxHp = this.getMaxHp();
    const newHpPercent = (pokemon.hp / pokemon.getMaxHp() + this.hp / maxHp) / 2;

    this.generateName();
    this.calculateStats();

    // Set this Pokemon's HP to the average % of both fusion components
    this.hp = Math.round(maxHp * newHpPercent);
    if (!this.isFainted()) {
      // If this Pokemon hasn't fainted, make sure the HP wasn't set over the new maximum
      this.hp = Math.min(this.hp, maxHp);
      this.status = getRandomStatus(this.status, pokemon.status); // Get a random valid status between the two
    } else if (!pokemon.isFainted()) {
      // If this Pokemon fainted but the other hasn't, make sure the HP wasn't set to zero
      this.hp = Math.max(this.hp, 1);
      this.status = pokemon.status; // Inherit the other Pokemon's status
    }

    this.generateCompatibleTms();
    this.updateInfo(true);
    const fusedPartyMemberIndex = globalScene.getPlayerParty().indexOf(pokemon);
    let partyMemberIndex = globalScene.getPlayerParty().indexOf(this);
    if (partyMemberIndex > fusedPartyMemberIndex) {
      partyMemberIndex--;
    }

    // combine the two mons' held items
    const fusedPartyMemberHeldItems = pokemon.getHeldItems();
    for (const item of fusedPartyMemberHeldItems) {
      globalScene.tryTransferHeldItem(item, pokemon, this, false, pokemon.heldItemManager.getStack(item), true, false);
    }
    globalScene.updateItems(true);
    globalScene.getPlayerParty().splice(fusedPartyMemberIndex, 1)[0];
    const newPartyMemberIndex = globalScene.getPlayerParty().indexOf(this);
    pokemon
      .getMoveset(true)
      .map((m: PokemonMove) =>
        globalScene.phaseManager.unshiftNew("LearnMovePhase", newPartyMemberIndex, m.getMove().id),
      );
    pokemon.destroy();
    this.updateFusionPalette();
  }

  unfuse(): Promise<void> {
    return new Promise(resolve => {
      this.clearFusionSpecies();

      this.updateInfo(true).then(() => resolve());
      this.updateFusionPalette();
    });
  }

  /** Returns a deep copy of this Pokemon's moveset array */
  copyMoveset(): PokemonMove[] {
    const newMoveset: PokemonMove[] = [];
    this.moveset.forEach(move => {
      newMoveset.push(new PokemonMove(move.moveId, 0, move.ppUp, move.maxPpOverride));
    });

    return newMoveset;
  }
}

export class EnemyPokemon extends Pokemon {
  protected declare battleInfo: EnemyBattleInfo;
  public trainerSlot: TrainerSlot;
  public aiType: AiType;
  public bossSegments: number;
  public bossSegmentIndex: number;
  public initialTeamIndex: number;
  /** To indicate if the instance was populated with a dataSource -> e.g. loaded & populated from session data */
  public readonly isPopulatedFromDataSource: boolean;

  constructor(
    species: PokemonSpecies,
    level: number,
    trainerSlot: TrainerSlot,
    boss: boolean,
    shinyLock = false,
    heldItemConfig?: HeldItemConfiguration,
    dataSource?: PokemonData,
  ) {
    super(
      236,
      84,
      species,
      level,
      dataSource?.abilityIndex,
      dataSource?.formIndex,
      dataSource?.gender,
      !shinyLock && dataSource ? dataSource.shiny : false,
      !shinyLock && dataSource ? dataSource.variant : undefined,
      undefined,
      dataSource ? dataSource.nature : undefined,
      heldItemConfig,
      dataSource,
    );

    this.trainerSlot = trainerSlot;
    this.initialTeamIndex = globalScene.currentBattle?.enemyParty.length ?? 0;
    this.isPopulatedFromDataSource = !!dataSource; // if a dataSource is provided, then it was populated from dataSource
    if (boss) {
      this.setBoss(boss, dataSource?.bossSegments);
    }

    if (Overrides.ENEMY_STATUS_OVERRIDE) {
      this.status = new Status(Overrides.ENEMY_STATUS_OVERRIDE, 0, 4);
    }

    if (Overrides.ENEMY_GENDER_OVERRIDE !== null) {
      this.gender = Overrides.ENEMY_GENDER_OVERRIDE;
    }

    const speciesId = this.species.speciesId;

    if (
      speciesId in Overrides.ENEMY_FORM_OVERRIDES &&
      !isNullOrUndefined(Overrides.ENEMY_FORM_OVERRIDES[speciesId]) &&
      this.species.forms[Overrides.ENEMY_FORM_OVERRIDES[speciesId]]
    ) {
      this.formIndex = Overrides.ENEMY_FORM_OVERRIDES[speciesId];
    } else if (globalScene.gameMode.isDaily && globalScene.gameMode.isWaveFinal(globalScene.currentBattle.waveIndex)) {
      const eventBoss = getDailyEventSeedBoss(globalScene.seed);
      if (!isNullOrUndefined(eventBoss)) {
        this.formIndex = eventBoss.formIndex;
      }
    }

    if (!dataSource) {
      this.generateAndPopulateMoveset();
      if (shinyLock || Overrides.ENEMY_SHINY_OVERRIDE === false) {
        this.shiny = false;
      } else {
        this.trySetShiny();
      }

      if (!this.shiny && Overrides.ENEMY_SHINY_OVERRIDE) {
        this.shiny = true;
        this.initShinySparkle();
      }

      if (this.shiny) {
        this.variant = this.generateShinyVariant();
        if (Overrides.ENEMY_VARIANT_OVERRIDE !== null) {
          this.variant = Overrides.ENEMY_VARIANT_OVERRIDE;
        }
      }

      this.luck = (this.shiny ? this.variant + 1 : 0) + (this.fusionShiny ? this.fusionVariant + 1 : 0);

      if (this.hasTrainer() && globalScene.currentBattle) {
        const { waveIndex } = globalScene.currentBattle;
        const ivs: number[] = [];
        while (ivs.length < 6) {
          ivs.push(randSeedIntRange(Math.floor(waveIndex / 10), 31));
        }
        this.ivs = ivs;
      }
    }

    this.aiType = boss || this.hasTrainer() ? AiType.SMART : AiType.SMART_RANDOM;
  }

  initBattleInfo(): void {
    if (!this.battleInfo) {
      this.battleInfo = new EnemyBattleInfo();
      this.battleInfo.initInfo(this);
      this.battleInfo.updateBossSegments(this);
    } else {
      this.battleInfo.updateBossSegments(this);
    }
  }

  /**
   * Set this {@linkcode EnemyPokemon}'s boss status.
   *
   * @param boss - Whether this pokemon should be a boss; default `true`
   * @param bossSegments - Optional amount amount of health bar segments to give;
   * will be generated by {@linkcode BattleScene.getEncounterBossSegments} if omitted
   */
  setBoss(boss = true, bossSegments?: number): void {
    if (!boss) {
      this.bossSegments = 0;
      this.bossSegmentIndex = 0;
      return;
    }

    this.bossSegments =
      bossSegments ??
      globalScene.getEncounterBossSegments(globalScene.currentBattle.waveIndex, this.level, this.species, true);
    this.bossSegmentIndex = this.bossSegments - 1;
  }

  generateAndPopulateMoveset(formIndex?: number): void {
    switch (true) {
      case this.species.speciesId === SpeciesId.SMEARGLE:
        this.moveset = [
          new PokemonMove(MoveId.SKETCH),
          new PokemonMove(MoveId.SKETCH),
          new PokemonMove(MoveId.SKETCH),
          new PokemonMove(MoveId.SKETCH),
        ];
        break;
      case this.species.speciesId === SpeciesId.ETERNATUS:
        this.moveset = (formIndex !== undefined ? formIndex : this.formIndex)
          ? [
              new PokemonMove(MoveId.DYNAMAX_CANNON),
              new PokemonMove(MoveId.CROSS_POISON),
              new PokemonMove(MoveId.FLAMETHROWER),
              new PokemonMove(MoveId.RECOVER, 0, -4),
            ]
          : [
              new PokemonMove(MoveId.ETERNABEAM),
              new PokemonMove(MoveId.SLUDGE_BOMB),
              new PokemonMove(MoveId.FLAMETHROWER),
              new PokemonMove(MoveId.COSMIC_POWER),
            ];
        if (globalScene.gameMode.hasChallenge(Challenges.INVERSE_BATTLE)) {
          this.moveset[2] = new PokemonMove(MoveId.THUNDERBOLT);
        }
        break;
      default:
        super.generateAndPopulateMoveset();
        break;
    }
  }

  /**
   * Determines the move this Pokemon will use on the next turn, as well as
   * the Pokemon the move will target.
   * @returns this Pokemon's next move in the format {move, moveTargets}
   */
  // TODO: split this up and move it elsewhere
  getNextMove(): TurnMove {
    // If this Pokemon has a usable move already queued, return it,
    // removing all unusable moves before it in the queue.
    const moveQueue = this.getMoveQueue();
    for (const [i, queuedMove] of moveQueue.entries()) {
      const movesetMove = this.getMoveset().find(m => m.moveId === queuedMove.move);
      // If the queued move was called indirectly, ignore all PP and usability checks.
      // Otherwise, ensure that the move being used is actually usable & in our moveset.
      // TODO: What should happen if a pokemon forgets a charging move mid-use?
      if (isVirtual(queuedMove.useMode) || movesetMove?.isUsable(this, isIgnorePP(queuedMove.useMode))) {
        moveQueue.splice(0, i); // TODO: This should not be done here
        return queuedMove;
      }
    }

    // We went through the entire queue without a match; clear the entire thing.
    this.summonData.moveQueue = [];

    // Filter out any moves this Pokemon cannot use
    let movePool = this.getMoveset().filter(m => m.isUsable(this));
    // If no moves are left, use Struggle. Otherwise, continue with move selection
    if (movePool.length) {
      // If there's only 1 move in the move pool, use it.
      if (movePool.length === 1) {
        return {
          move: movePool[0].moveId,
          targets: this.getNextTargets(movePool[0].moveId),
          useMode: MoveUseMode.NORMAL,
        };
      }
      // If a move is forced because of Encore, use it.
      // Said moves are executed normally
      const encoreTag = this.getTag(EncoreTag) as EncoreTag;
      if (encoreTag) {
        const encoreMove = movePool.find(m => m.moveId === encoreTag.moveId);
        if (encoreMove) {
          return {
            move: encoreMove.moveId,
            targets: this.getNextTargets(encoreMove.moveId),
            useMode: MoveUseMode.NORMAL,
          };
        }
      }
      switch (this.aiType) {
        // No enemy should spawn with this AI type in-game
        case AiType.RANDOM: {
          const moveId = movePool[globalScene.randBattleSeedInt(movePool.length)].moveId;
          return { move: moveId, targets: this.getNextTargets(moveId), useMode: MoveUseMode.NORMAL };
        }
        case AiType.SMART_RANDOM:
        case AiType.SMART: {
          /**
           * Search this Pokemon's move pool for moves that will KO an opposing target.
           * If there are any moves that can KO an opponent (i.e. a player Pokemon),
           * those moves are the only ones considered for selection on this turn.
           */
          const koMoves = movePool.filter(pkmnMove => {
            if (!pkmnMove) {
              return false;
            }

            const move = pkmnMove.getMove()!;
            if (move.moveTarget === MoveTarget.ATTACKER) {
              return false;
            }

            const fieldPokemon = globalScene.getField();
            const moveTargets = getMoveTargets(this, move.id)
              .targets.map(ind => fieldPokemon[ind])
              .filter(p => this.isPlayer() !== p.isPlayer());
            // Only considers critical hits for crit-only moves or when this Pokemon is under the effect of Laser Focus
            const isCritical = move.hasAttr("CritOnlyAttr") || !!this.getTag(BattlerTagType.ALWAYS_CRIT);

            return (
              move.category !== MoveCategory.STATUS &&
              moveTargets.some(p => {
                const doesNotFail =
                  move.applyConditions(this, p, move) ||
                  [MoveId.SUCKER_PUNCH, MoveId.UPPER_HAND, MoveId.THUNDERCLAP].includes(move.id);
                return (
                  doesNotFail &&
                  p.getAttackDamage({
                    source: this,
                    move,
                    ignoreAbility: !p.waveData.abilityRevealed,
                    ignoreSourceAbility: false,
                    ignoreAllyAbility: !p.getAlly()?.waveData.abilityRevealed,
                    ignoreSourceAllyAbility: false,
                    isCritical,
                  }).damage >= p.hp
                );
              })
            );
          }, this);

          if (koMoves.length > 0) {
            movePool = koMoves;
          }

          /**
           * Move selection is based on the move's calculated "benefit score" against the
           * best possible target(s) (as determined by {@linkcode getNextTargets}).
           * For more information on how benefit scores are calculated, see `docs/enemy-ai.md`.
           */
          const moveScores = movePool.map(() => 0);
          const moveTargets = Object.fromEntries(movePool.map(m => [m.moveId, this.getNextTargets(m.moveId)]));
          for (const m in movePool) {
            const pokemonMove = movePool[m];
            const move = pokemonMove.getMove();

            let moveScore = moveScores[m];
            const targetScores: number[] = [];

            for (const mt of moveTargets[move.id]) {
              // Prevent a target score from being calculated when the target is whoever attacks the user
              if (mt === BattlerIndex.ATTACKER) {
                break;
              }

              const target = globalScene.getField()[mt];
              /**
               * The "target score" of a move is given by the move's user benefit score + the move's target benefit score.
               * If the target is an ally, the target benefit score is multiplied by -1.
               */
              let targetScore =
                move.getUserBenefitScore(this, target, move) +
                move.getTargetBenefitScore(this, target, move) * (mt < BattlerIndex.ENEMY === this.isPlayer() ? 1 : -1);
              if (Number.isNaN(targetScore)) {
                console.error(`Move ${move.name} returned score of NaN`);
                targetScore = 0;
              }
              /**
               * If this move is unimplemented, or the move is known to fail when used, set its
               * target score to -20
               */
              if (
                (move.name.endsWith(" (N)") || !move.applyConditions(this, target, move)) &&
                ![MoveId.SUCKER_PUNCH, MoveId.UPPER_HAND, MoveId.THUNDERCLAP].includes(move.id)
              ) {
                targetScore = -20;
              } else if (move.is("AttackMove")) {
                /**
                 * Attack moves are given extra multipliers to their base benefit score based on
                 * the move's type effectiveness against the target and whether the move is a STAB move.
                 */
                const effectiveness = target.getMoveEffectiveness(
                  this,
                  move,
                  !target.waveData.abilityRevealed,
                  undefined,
                  undefined,
                  true,
                );

                if (target.isPlayer() !== this.isPlayer()) {
                  targetScore *= effectiveness;
                  if (this.isOfType(move.type)) {
                    targetScore *= 1.5;
                  }
                } else if (effectiveness) {
                  targetScore /= effectiveness;
                  if (this.isOfType(move.type)) {
                    targetScore /= 1.5;
                  }
                }
                /** If a move has a base benefit score of 0, its benefit score is assumed to be unimplemented at this point */
                if (!targetScore) {
                  targetScore = -20;
                }
              }
              targetScores.push(targetScore);
            }
            // When a move has multiple targets, its score is equal to the maximum target score across all targets
            moveScore += Math.max(...targetScores);

            // could make smarter by checking opponent def/spdef
            moveScores[m] = moveScore;
          }

          console.log(moveScores);

          // Sort the move pool in decreasing order of move score
          const sortedMovePool = movePool.slice(0);
          sortedMovePool.sort((a, b) => {
            const scoreA = moveScores[movePool.indexOf(a)];
            const scoreB = moveScores[movePool.indexOf(b)];
            return scoreA < scoreB ? 1 : scoreA > scoreB ? -1 : 0;
          });
          let r = 0;
          if (this.aiType === AiType.SMART_RANDOM) {
            // Has a 5/8 chance to select the best move, and a 3/8 chance to advance to the next best move (and repeat this roll)
            while (r < sortedMovePool.length - 1 && globalScene.randBattleSeedInt(8) >= 5) {
              r++;
            }
          } else if (this.aiType === AiType.SMART) {
            // The chance to advance to the next best move increases when the compared moves' scores are closer to each other.
            while (
              r < sortedMovePool.length - 1 &&
              moveScores[movePool.indexOf(sortedMovePool[r + 1])] / moveScores[movePool.indexOf(sortedMovePool[r])] >=
                0 &&
              globalScene.randBattleSeedInt(100) <
                Math.round(
                  (moveScores[movePool.indexOf(sortedMovePool[r + 1])] /
                    moveScores[movePool.indexOf(sortedMovePool[r])]) *
                    50,
                )
            ) {
              r++;
            }
          }
          console.log(
            movePool.map(m => m.getName()),
            moveScores,
            r,
            sortedMovePool.map(m => m.getName()),
          );
          return {
            move: sortedMovePool[r]!.moveId,
            targets: moveTargets[sortedMovePool[r]!.moveId],
            useMode: MoveUseMode.NORMAL,
          };
        }
      }
    }

    // No moves left means struggle
    return {
      move: MoveId.STRUGGLE,
      targets: this.getNextTargets(MoveId.STRUGGLE),
      useMode: MoveUseMode.IGNORE_PP,
    };
  }

  /**
   * Determines the Pokemon the given move would target if used by this Pokemon
   * @param moveId {@linkcode MoveId} The move to be used
   * @returns The indexes of the Pokemon the given move would target
   */
  getNextTargets(moveId: MoveId): BattlerIndex[] {
    const moveTargets = getMoveTargets(this, moveId);
    const targets = globalScene.getField(true).filter(p => moveTargets.targets.indexOf(p.getBattlerIndex()) > -1);
    // If the move is multi-target, return all targets' indexes
    if (moveTargets.multiple) {
      return targets.map(p => p.getBattlerIndex());
    }

    const move = allMoves[moveId];

    /**
     * Get the move's target benefit score against each potential target.
     * For allies, this score is multiplied by -1.
     */
    const benefitScores = targets.map(p => [
      p.getBattlerIndex(),
      move.getTargetBenefitScore(this, p, move) * (p.isPlayer() === this.isPlayer() ? 1 : -1),
    ]);

    const sortedBenefitScores = benefitScores.slice(0);
    sortedBenefitScores.sort((a, b) => {
      const scoreA = a[1];
      const scoreB = b[1];
      return scoreA < scoreB ? 1 : scoreA > scoreB ? -1 : 0;
    });

    if (!sortedBenefitScores.length) {
      // Set target to BattlerIndex.ATTACKER when using a counter move
      // This is the same as when the player does so
      if (move.hasAttr("CounterDamageAttr")) {
        return [BattlerIndex.ATTACKER];
      }

      return [];
    }

    let targetWeights = sortedBenefitScores.map(s => s[1]);
    const lowestWeight = targetWeights[targetWeights.length - 1];

    // If the lowest target weight (i.e. benefit score) is negative, add abs(lowestWeight) to all target weights
    if (lowestWeight < 1) {
      for (let w = 0; w < targetWeights.length; w++) {
        targetWeights[w] += Math.abs(lowestWeight - 1);
      }
    }

    // Remove any targets whose weights are less than half the max of the target weights from consideration
    const benefitCutoffIndex = targetWeights.findIndex(s => s < targetWeights[0] / 2);
    if (benefitCutoffIndex > -1) {
      targetWeights = targetWeights.slice(0, benefitCutoffIndex);
    }

    const thresholds: number[] = [];
    let totalWeight = 0;
    targetWeights.reduce((total: number, w: number) => {
      total += w;
      thresholds.push(total);
      totalWeight = total;
      return total;
    }, 0);

    /**
     * Generate a random number from 0 to (totalWeight-1),
     * then select the first target whose cumulative weight (with all previous targets' weights)
     * is greater than that random number.
     */
    const randValue = globalScene.randBattleSeedInt(totalWeight);
    let targetIndex = 0;

    thresholds.every((t, i) => {
      if (randValue >= t) {
        return true;
      }

      targetIndex = i;
      return false;
    });

    return [sortedBenefitScores[targetIndex][0]];
  }

  override isPlayer(): this is PlayerPokemon {
    return false;
  }

  override isEnemy(): this is EnemyPokemon {
    return true;
  }

  override hasTrainer(): boolean {
    return !!this.trainerSlot;
  }

  override isBoss(): boolean {
    return !!this.bossSegments;
  }

  getBossSegmentIndex(): number {
    const segments = (this as EnemyPokemon).bossSegments;
    const segmentSize = this.getMaxHp() / segments;
    for (let s = segments - 1; s > 0; s--) {
      const hpThreshold = Math.round(segmentSize * s);
      if (this.hp > hpThreshold) {
        return s;
      }
    }

    return 0;
  }

  damage(damage: number, ignoreSegments = false, preventEndure = false, ignoreFaintPhase = false): number {
    if (this.isFainted()) {
      return 0;
    }

    let clearedBossSegmentIndex = this.isBoss() ? this.bossSegmentIndex + 1 : 0;

    if (this.isBoss() && !ignoreSegments) {
      const segmentSize = this.getMaxHp() / this.bossSegments;
      for (let s = this.bossSegmentIndex; s > 0; s--) {
        const hpThreshold = segmentSize * s;
        const roundedHpThreshold = Math.round(hpThreshold);
        if (this.hp >= roundedHpThreshold) {
          if (this.hp - damage <= roundedHpThreshold) {
            const hpRemainder = this.hp - roundedHpThreshold;
            let segmentsBypassed = 0;
            while (
              segmentsBypassed < this.bossSegmentIndex &&
              this.canBypassBossSegments(segmentsBypassed + 1) &&
              damage - hpRemainder >= Math.round(segmentSize * Math.pow(2, segmentsBypassed + 1))
            ) {
              segmentsBypassed++;
              //console.log('damage', damage, 'segment', segmentsBypassed + 1, 'segment size', segmentSize, 'damage needed', Math.round(segmentSize * Math.pow(2, segmentsBypassed + 1)));
            }

            damage = toDmgValue(this.hp - hpThreshold + segmentSize * segmentsBypassed);
            clearedBossSegmentIndex = s - segmentsBypassed;
          }
          break;
        }
      }
    }

    switch (globalScene.currentBattle.battleSpec) {
      case BattleSpec.FINAL_BOSS:
        if (!this.formIndex && this.bossSegmentIndex < 1) {
          damage = Math.min(damage, this.hp - 1);
        }
    }

    const ret = super.damage(damage, ignoreSegments, preventEndure, ignoreFaintPhase);

    if (this.isBoss()) {
      if (ignoreSegments) {
        const segmentSize = this.getMaxHp() / this.bossSegments;
        clearedBossSegmentIndex = Math.ceil(this.hp / segmentSize);
      }
      if (clearedBossSegmentIndex <= this.bossSegmentIndex) {
        this.handleBossSegmentCleared(clearedBossSegmentIndex);
      }
      this.battleInfo.updateBossSegments(this);
    }

    return ret;
  }

  canBypassBossSegments(segmentCount = 1): boolean {
    if (globalScene.currentBattle.battleSpec === BattleSpec.FINAL_BOSS) {
      if (!this.formIndex && this.bossSegmentIndex - segmentCount < 1) {
        return false;
      }
    }

    return true;
  }

  /**
   * Go through a boss' health segments and give stats boosts for each newly cleared segment
   * The base boost is 1 to a random stat that's not already maxed out per broken shield
   * For Pokemon with 3 health segments or more, breaking the last shield gives +2 instead
   * For Pokemon with 5 health segments or more, breaking the last two shields give +2 each
   * @param segmentIndex index of the segment to get down to (0 = no shield left, 1 = 1 shield left, etc.)
   */
  handleBossSegmentCleared(segmentIndex: number): void {
    while (this.bossSegmentIndex > 0 && segmentIndex - 1 < this.bossSegmentIndex) {
      // Filter out already maxed out stat stages and weigh the rest based on existing stats
      const leftoverStats = EFFECTIVE_STATS.filter((s: EffectiveStat) => this.getStatStage(s) < 6);
      const statWeights = leftoverStats.map((s: EffectiveStat) => this.getStat(s, false));

      let boostedStat: EffectiveStat;
      const statThresholds: number[] = [];
      let totalWeight = 0;

      for (const i in statWeights) {
        totalWeight += statWeights[i];
        statThresholds.push(totalWeight);
      }

      // Pick a random stat from the leftover stats to increase its stages
      const randInt = randSeedInt(totalWeight);
      for (const i in statThresholds) {
        if (randInt < statThresholds[i]) {
          boostedStat = leftoverStats[i];
          break;
        }
      }

      let stages = 1;

      // increase the boost if the boss has at least 3 segments and we passed last shield
      if (this.bossSegments >= 3 && this.bossSegmentIndex === 1) {
        stages++;
      }
      // increase the boost if the boss has at least 5 segments and we passed the second to last shield
      if (this.bossSegments >= 5 && this.bossSegmentIndex === 2) {
        stages++;
      }

      globalScene.phaseManager.unshiftNew(
        "StatStageChangePhase",
        this.getBattlerIndex(),
        true,
        [boostedStat!],
        stages,
        true,
        true,
      );
      this.bossSegmentIndex--;
    }
  }

  getFieldIndex(): number {
    return globalScene.getEnemyField().indexOf(this);
  }

  getBattlerIndex(): BattlerIndex {
    return BattlerIndex.ENEMY + this.getFieldIndex();
  }

  /**
   * Add a new pokemon to the player's party (at `slotIndex` if set).
   * The new pokemon's visibility will be set to `false`.
   * @param pokeballType the type of pokeball the pokemon was caught with
   * @param slotIndex an optional index to place the pokemon in the party
   * @returns the pokemon that was added or null if the pokemon could not be added
   */
  addToParty(pokeballType: PokeballType, slotIndex = -1) {
    const party = globalScene.getPlayerParty();
    let ret: PlayerPokemon | null = null;

    if (party.length < PLAYER_PARTY_MAX_SIZE) {
      this.pokeball = pokeballType;
      this.metLevel = this.level;
      this.metBiome = globalScene.arena.biomeType;
      this.metWave = globalScene.currentBattle.waveIndex;
      this.metSpecies = this.species.speciesId;
      const newPokemon = globalScene.addPlayerPokemon(
        this.species,
        this.level,
        this.abilityIndex,
        this.formIndex,
        this.gender,
        this.shiny,
        this.variant,
        this.ivs,
        this.nature,
        this.heldItemManager.generateHeldItemConfiguration(),
        this,
      );

      if (isBetween(slotIndex, 0, PLAYER_PARTY_MAX_SIZE - 1)) {
        party.splice(slotIndex, 0, newPokemon);
      } else {
        party.push(newPokemon);
      }

      // Hide the Pokemon since it is not on the field
      newPokemon.setVisible(false);

      ret = newPokemon;
      globalScene.triggerPokemonFormChange(newPokemon, SpeciesFormChangeActiveTrigger, true);
    }

    return ret;
  }

  /**
   * Show or hide the type effectiveness multiplier window
   * Passing undefined will hide the window
   */
  updateEffectiveness(effectiveness?: string) {
    this.battleInfo.updateEffectiveness(effectiveness);
  }

  toggleFlyout(visible: boolean): void {
    this.battleInfo.toggleFlyout(visible);
  }
}<|MERGE_RESOLUTION|>--- conflicted
+++ resolved
@@ -5835,31 +5835,6 @@
       return;
     }
 
-<<<<<<< HEAD
-  addFriendship(friendship: number): void {
-    if (friendship > 0) {
-      const starterSpeciesId = this.species.getRootSpeciesId();
-      const fusionStarterSpeciesId = this.isFusion() && this.fusionSpecies ? this.fusionSpecies.getRootSpeciesId() : 0;
-      const starterData = [
-        globalScene.gameData.starterData[starterSpeciesId],
-        fusionStarterSpeciesId ? globalScene.gameData.starterData[fusionStarterSpeciesId] : null,
-      ].filter(d => !!d);
-      const amount = new NumberHolder(friendship);
-      applyHeldItems(HeldItemEffect.FRIENDSHIP_BOOSTER, { pokemon: this, friendship: amount });
-      const candyFriendshipMultiplier = globalScene.gameMode.isClassic
-        ? timedEventManager.getClassicFriendshipMultiplier()
-        : 1;
-      const fusionReduction = fusionStarterSpeciesId
-        ? timedEventManager.areFusionsBoosted()
-          ? 1.5 // Divide candy gain for fusions by 1.5 during events
-          : 2 // 2 for fusions outside events
-        : 1; // 1 for non-fused mons
-      const starterAmount = new NumberHolder(Math.floor((amount.value * candyFriendshipMultiplier) / fusionReduction));
-
-      // Add friendship to this PlayerPokemon
-      this.friendship = Math.min(this.friendship + amount.value, 255);
-      if (this.friendship === 255) {
-=======
     const starterSpeciesId = this.species.getRootSpeciesId();
     const fusionStarterSpeciesId = this.isFusion() && this.fusionSpecies ? this.fusionSpecies.getRootSpeciesId() : 0;
     const starterGameData = globalScene.gameData.starterData;
@@ -5868,7 +5843,7 @@
       starterData.push([starterGameData[fusionStarterSpeciesId], fusionStarterSpeciesId]);
     }
     const amount = new NumberHolder(friendship);
-    globalScene.applyModifier(PokemonFriendshipBoosterModifier, true, this, amount);
+    applyHeldItems(HeldItemEffect.FRIENDSHIP_BOOSTER, { pokemon: this, friendship: amount });
     friendship = amount.value;
 
     const newFriendship = this.friendship + friendship;
@@ -5876,7 +5851,6 @@
     if (!capped || newFriendship <= RARE_CANDY_FRIENDSHIP_CAP) {
       this.friendship = Math.min(newFriendship, 255);
       if (newFriendship >= 255) {
->>>>>>> da7903ab
         globalScene.validateAchv(achvs.MAX_FRIENDSHIP);
         awardRibbonsToSpeciesLine(this.species.speciesId, RibbonData.FRIENDSHIP);
       }
