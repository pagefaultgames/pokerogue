import Phaser from "phaser";
import type { AnySound } from "#app/battle-scene";
import type BattleScene from "#app/battle-scene";
import { globalScene } from "#app/global-scene";
import type { Variant, VariantSet } from "#app/data/variant";
import { variantColorCache } from "#app/data/variant";
import { variantData } from "#app/data/variant";
import BattleInfo, {
  PlayerBattleInfo,
  EnemyBattleInfo,
} from "#app/ui/battle-info";
import type Move from "#app/data/moves/move";
import {
  HighCritAttr,
  StatChangeBeforeDmgCalcAttr,
  HitsTagAttr,
  applyMoveAttrs,
  FixedDamageAttr,
  VariableAtkAttr,
  allMoves,
  TypelessAttr,
  CritOnlyAttr,
  getMoveTargets,
  OneHitKOAttr,
  VariableMoveTypeAttr,
  VariableDefAttr,
  AttackMove,
  ModifiedDamageAttr,
  VariableMoveTypeMultiplierAttr,
  IgnoreOpponentStatStagesAttr,
  SacrificialAttr,
  VariableMoveCategoryAttr,
  CounterDamageAttr,
  StatStageChangeAttr,
  RechargeAttr,
  IgnoreWeatherTypeDebuffAttr,
  BypassBurnDamageReductionAttr,
  SacrificialAttrOnHit,
  OneHitKOAccuracyAttr,
  RespectAttackTypeImmunityAttr,
  CombinedPledgeStabBoostAttr,
  VariableMoveTypeChartAttr,
<<<<<<< HEAD
  MoveFlags,
  HpSplitAttr
} from "#app/data/move";
=======
  HpSplitAttr,
} from "#app/data/moves/move";
import { MoveTarget } from "#enums/MoveTarget";
import { MoveCategory } from "#enums/MoveCategory";
>>>>>>> 4a560d71
import type { PokemonSpeciesForm } from "#app/data/pokemon-species";
import {
  default as PokemonSpecies,
  getFusedSpeciesName,
  getPokemonSpecies,
  getPokemonSpeciesForm,
} from "#app/data/pokemon-species";
import {
  getStarterValueFriendshipCap,
  speciesStarterCosts,
} from "#app/data/balance/starters";
import type { Constructor } from "#app/utils";
import { isNullOrUndefined, randSeedInt, type nil } from "#app/utils";
import * as Utils from "#app/utils";
import type { TypeDamageMultiplier } from "#app/data/type";
import { getTypeDamageMultiplier, getTypeRgb } from "#app/data/type";
import { PokemonType } from "#enums/pokemon-type";
import { getLevelTotalExp } from "#app/data/exp";
import {
  Stat,
  type PermanentStat,
  type BattleStat,
  type EffectiveStat,
  PERMANENT_STATS,
  BATTLE_STATS,
  EFFECTIVE_STATS,
} from "#enums/stat";
import {
  DamageMoneyRewardModifier,
  EnemyDamageBoosterModifier,
  EnemyDamageReducerModifier,
  EnemyEndureChanceModifier,
  EnemyFusionChanceModifier,
  HiddenAbilityRateBoosterModifier,
  BaseStatModifier,
  PokemonFriendshipBoosterModifier,
  PokemonHeldItemModifier,
  PokemonNatureWeightModifier,
  ShinyRateBoosterModifier,
  SurviveDamageModifier,
  TempStatStageBoosterModifier,
  TempCritBoosterModifier,
  StatBoosterModifier,
  CritBoosterModifier,
  PokemonBaseStatFlatModifier,
  PokemonBaseStatTotalModifier,
  PokemonIncrementingStatModifier,
  EvoTrackerModifier,
  PokemonMultiHitModifier,
} from "#app/modifier/modifier";
import { PokeballType } from "#enums/pokeball";
import { Gender } from "#app/data/gender";
import { initMoveAnim, loadMoveAnimAssets } from "#app/data/battle-anims";
import { Status, getRandomStatus } from "#app/data/status-effect";
import type {
  SpeciesFormEvolution,
  SpeciesEvolutionCondition,
} from "#app/data/balance/pokemon-evolutions";
import {
  pokemonEvolutions,
  pokemonPrevolutions,
  FusionSpeciesFormEvolution,
} from "#app/data/balance/pokemon-evolutions";
import {
  reverseCompatibleTms,
  tmSpecies,
  tmPoolTiers,
} from "#app/data/balance/tms";
import {
  BattlerTag,
  BattlerTagLapseType,
  EncoreTag,
  GroundedTag,
  HighestStatBoostTag,
  SubstituteTag,
  TypeImmuneTag,
  getBattlerTag,
  SemiInvulnerableTag,
  TypeBoostTag,
  MoveRestrictionBattlerTag,
  ExposedTag,
  DragonCheerTag,
  CritBoostTag,
  TrappedTag,
  TarShotTag,
  AutotomizedTag,
  PowerTrickTag,
} from "../data/battler-tags";
import { WeatherType } from "#enums/weather-type";
import {
  ArenaTagSide,
  NoCritTag,
  WeakenMoveScreenTag,
} from "#app/data/arena-tag";
import type { SuppressAbilitiesTag } from "#app/data/arena-tag";
import type { Ability, AbAttr } from "#app/data/ability";
import {
  StatMultiplierAbAttr,
  BlockCritAbAttr,
  BonusCritAbAttr,
  BypassBurnDamageReductionAbAttr,
  FieldPriorityMoveImmunityAbAttr,
  IgnoreOpponentStatStagesAbAttr,
  MoveImmunityAbAttr,
  PreDefendFullHpEndureAbAttr,
  ReceivedMoveDamageMultiplierAbAttr,
  StabBoostAbAttr,
  StatusEffectImmunityAbAttr,
  TypeImmunityAbAttr,
  WeightMultiplierAbAttr,
  allAbilities,
  applyAbAttrs,
  applyStatMultiplierAbAttrs,
  applyPreApplyBattlerTagAbAttrs,
  applyPreAttackAbAttrs,
  applyPreDefendAbAttrs,
  applyPreSetStatusAbAttrs,
  UnsuppressableAbilityAbAttr,
  NoFusionAbilityAbAttr,
  MultCritAbAttr,
  IgnoreTypeImmunityAbAttr,
  DamageBoostAbAttr,
  IgnoreTypeStatusEffectImmunityAbAttr,
  ConditionalCritAbAttr,
  applyFieldStatMultiplierAbAttrs,
  FieldMultiplyStatAbAttr,
  AddSecondStrikeAbAttr,
  UserFieldStatusEffectImmunityAbAttr,
  UserFieldBattlerTagImmunityAbAttr,
  BattlerTagImmunityAbAttr,
  MoveTypeChangeAbAttr,
  FullHpResistTypeAbAttr,
  applyCheckTrappedAbAttrs,
  CheckTrappedAbAttr,
  PostSetStatusAbAttr,
  applyPostSetStatusAbAttrs,
  InfiltratorAbAttr,
  AlliedFieldDamageReductionAbAttr,
  PostDamageAbAttr,
  applyPostDamageAbAttrs,
  CommanderAbAttr,
  applyPostItemLostAbAttrs,
  PostItemLostAbAttr,
<<<<<<< HEAD
  AllyStatMultiplierAbAttr,
  applyAllyStatMultiplierAbAttrs,
  MoveAbilityBypassAbAttr,
=======
>>>>>>> 4a560d71
  applyOnGainAbAttrs,
  PreLeaveFieldAbAttr,
  applyPreLeaveFieldAbAttrs,
  applyOnLoseAbAttrs,
  PreLeaveFieldRemoveSuppressAbilitiesSourceAbAttr,
} from "#app/data/ability";
import type PokemonData from "#app/system/pokemon-data";
import { BattlerIndex } from "#app/battle";
import { Mode } from "#app/ui/ui";
import type { PartyOption } from "#app/ui/party-ui-handler";
import PartyUiHandler, { PartyUiMode } from "#app/ui/party-ui-handler";
import SoundFade from "phaser3-rex-plugins/plugins/soundfade";
import type { LevelMoves } from "#app/data/balance/pokemon-level-moves";
import {
  EVOLVE_MOVE,
  RELEARN_MOVE,
} from "#app/data/balance/pokemon-level-moves";
import { DamageAchv, achvs } from "#app/system/achv";
import type { StarterDataEntry, StarterMoveset } from "#app/system/game-data";
import { DexAttr } from "#app/system/game-data";
import {
  QuantizerCelebi,
  argbFromRgba,
  rgbaFromArgb,
} from "@material/material-color-utilities";
import { getNatureStatMultiplier } from "#app/data/nature";
import type { SpeciesFormChange } from "#app/data/pokemon-forms";
import {
  SpeciesFormChangeActiveTrigger,
  SpeciesFormChangeLapseTeraTrigger,
  SpeciesFormChangeMoveLearnedTrigger,
  SpeciesFormChangePostMoveTrigger,
  SpeciesFormChangeStatusEffectTrigger,
} from "#app/data/pokemon-forms";
import { TerrainType } from "#app/data/terrain";
import type { TrainerSlot } from "#app/data/trainer-config";
import Overrides from "#app/overrides";
import i18next from "i18next";
import { speciesEggMoves } from "#app/data/balance/egg-moves";
import { ModifierTier } from "#app/modifier/modifier-tier";
import { applyChallenges, ChallengeType } from "#app/data/challenge";
import { Abilities } from "#enums/abilities";
import { ArenaTagType } from "#enums/arena-tag-type";
import { BattleSpec } from "#enums/battle-spec";
import { BattlerTagType } from "#enums/battler-tag-type";
import type { BerryType } from "#enums/berry-type";
import { Biome } from "#enums/biome";
import { Moves } from "#enums/moves";
import { Species } from "#enums/species";
import { getPokemonNameWithAffix } from "#app/messages";
import { DamageAnimPhase } from "#app/phases/damage-anim-phase";
import { FaintPhase } from "#app/phases/faint-phase";
import { LearnMovePhase } from "#app/phases/learn-move-phase";
import { MoveEffectPhase } from "#app/phases/move-effect-phase";
import { MoveEndPhase } from "#app/phases/move-end-phase";
import { ObtainStatusEffectPhase } from "#app/phases/obtain-status-effect-phase";
import { StatStageChangePhase } from "#app/phases/stat-stage-change-phase";
import { SwitchSummonPhase } from "#app/phases/switch-summon-phase";
import { Challenges } from "#enums/challenges";
import { PokemonAnimType } from "#enums/pokemon-anim-type";
import { PLAYER_PARTY_MAX_SIZE } from "#app/constants";
import { CustomPokemonData } from "#app/data/custom-pokemon-data";
import { SwitchType } from "#enums/switch-type";
import { SpeciesFormKey } from "#enums/species-form-key";
import {
  BASE_HIDDEN_ABILITY_CHANCE,
  BASE_SHINY_CHANCE,
  SHINY_EPIC_CHANCE,
  SHINY_VARIANT_CHANCE,
} from "#app/data/balance/rates";
import { Nature } from "#enums/nature";
import { StatusEffect } from "#enums/status-effect";
import { doShinySparkleAnim } from "#app/field/anims";

export enum LearnMoveSituation {
  MISC,
  LEVEL_UP,
  RELEARN,
  EVOLUTION,
  EVOLUTION_FUSED, // If fusionSpecies has Evolved
  EVOLUTION_FUSED_BASE, // If fusion's base species has Evolved
}

export enum FieldPosition {
  CENTER,
  LEFT,
  RIGHT,
}

export default abstract class Pokemon extends Phaser.GameObjects.Container {
  public id: number;
  public name: string;
  public nickname: string;
  public species: PokemonSpecies;
  public formIndex: number;
  public abilityIndex: number;
  public passive: boolean;
  public shiny: boolean;
  public variant: Variant;
  public pokeball: PokeballType;
  protected battleInfo: BattleInfo;
  public level: number;
  public exp: number;
  public levelExp: number;
  public gender: Gender;
  public hp: number;
  public stats: number[];
  public ivs: number[];
  public nature: Nature;
  public moveset: PokemonMove[];
  public status: Status | null;
  public friendship: number;
  public metLevel: number;
  public metBiome: Biome | -1;
  public metSpecies: Species;
  public metWave: number;
  public luck: number;
  public pauseEvolutions: boolean;
  public pokerus: boolean;
  public switchOutStatus: boolean;
  public evoCounter: number;
  public teraType: PokemonType;
  public isTerastallized: boolean;
  public stellarTypesBoosted: PokemonType[];

  public fusionSpecies: PokemonSpecies | null;
  public fusionFormIndex: number;
  public fusionAbilityIndex: number;
  public fusionShiny: boolean;
  public fusionVariant: Variant;
  public fusionGender: Gender;
  public fusionLuck: number;
  public fusionCustomPokemonData: CustomPokemonData | null;
  public fusionTeraType: PokemonType;

  private summonDataPrimer: PokemonSummonData | null;

  public summonData: PokemonSummonData;
  public battleData: PokemonBattleData;
  public battleSummonData: PokemonBattleSummonData;
  public turnData: PokemonTurnData;
  public customPokemonData: CustomPokemonData;

  /** Used by Mystery Encounters to execute pokemon-specific logic (such as stat boosts) at start of battle */
  public mysteryEncounterBattleEffects?: (pokemon: Pokemon) => void;

  public fieldPosition: FieldPosition;

  public maskEnabled: boolean;
  public maskSprite: Phaser.GameObjects.Sprite | null;

  public usedTMs: Moves[];

  private shinySparkle: Phaser.GameObjects.Sprite;

  constructor(
    x: number,
    y: number,
    species: PokemonSpecies,
    level: number,
    abilityIndex?: number,
    formIndex?: number,
    gender?: Gender,
    shiny?: boolean,
    variant?: Variant,
    ivs?: number[],
    nature?: Nature,
    dataSource?: Pokemon | PokemonData,
  ) {
    super(globalScene, x, y);

    if (!species.isObtainable() && this.isPlayer()) {
      throw `Cannot create a player Pokemon for species '${species.getName(formIndex)}'`;
    }

    const hiddenAbilityChance = new Utils.NumberHolder(
      BASE_HIDDEN_ABILITY_CHANCE,
    );
    if (!this.hasTrainer()) {
      globalScene.applyModifiers(
        HiddenAbilityRateBoosterModifier,
        true,
        hiddenAbilityChance,
      );
    }

    this.species = species;
    this.pokeball = dataSource?.pokeball || PokeballType.POKEBALL;
    this.level = level;
    this.switchOutStatus = false;

    // Determine the ability index
    if (abilityIndex !== undefined) {
      this.abilityIndex = abilityIndex; // Use the provided ability index if it is defined
    } else {
      // If abilityIndex is not provided, determine it based on species and hidden ability
      const hasHiddenAbility = !Utils.randSeedInt(hiddenAbilityChance.value);
      const randAbilityIndex = Utils.randSeedInt(2);
      if (species.abilityHidden && hasHiddenAbility) {
        // If the species has a hidden ability and the hidden ability is present
        this.abilityIndex = 2;
      } else {
        // If there is no hidden ability or species does not have a hidden ability
        this.abilityIndex =
          species.ability2 !== species.ability1 ? randAbilityIndex : 0; // Use random ability index if species has a second ability, otherwise use 0
      }
    }
    if (formIndex !== undefined) {
      this.formIndex = formIndex;
    }
    if (gender !== undefined) {
      this.gender = gender;
    }
    if (shiny !== undefined) {
      this.shiny = shiny;
    }
    if (variant !== undefined) {
      this.variant = variant;
    }
    this.exp =
      dataSource?.exp || getLevelTotalExp(this.level, species.growthRate);
    this.levelExp = dataSource?.levelExp || 0;
    if (dataSource) {
      this.id = dataSource.id;
      this.hp = dataSource.hp;
      this.stats = dataSource.stats;
      this.ivs = dataSource.ivs;
      this.passive = !!dataSource.passive;
      if (this.variant === undefined) {
        this.variant = 0;
      }
      this.nature = dataSource.nature || (0 as Nature);
      this.nickname = dataSource.nickname;
      this.moveset = dataSource.moveset;
      this.status = dataSource.status!; // TODO: is this bang correct?
      this.friendship =
        dataSource.friendship !== undefined
          ? dataSource.friendship
          : this.species.baseFriendship;
      this.metLevel = dataSource.metLevel || 5;
      this.luck = dataSource.luck;
      this.metBiome = dataSource.metBiome;
      this.metSpecies =
        dataSource.metSpecies ??
        (this.metBiome !== -1
          ? this.species.speciesId
          : this.species.getRootSpeciesId(true));
      this.metWave = dataSource.metWave ?? (this.metBiome === -1 ? -1 : 0);
      this.pauseEvolutions = dataSource.pauseEvolutions;
      this.pokerus = !!dataSource.pokerus;
      this.evoCounter = dataSource.evoCounter ?? 0;
      this.fusionSpecies =
        dataSource.fusionSpecies instanceof PokemonSpecies
          ? dataSource.fusionSpecies
          : dataSource.fusionSpecies
            ? getPokemonSpecies(dataSource.fusionSpecies)
            : null;
      this.fusionFormIndex = dataSource.fusionFormIndex;
      this.fusionAbilityIndex = dataSource.fusionAbilityIndex;
      this.fusionShiny = dataSource.fusionShiny;
      this.fusionVariant = dataSource.fusionVariant || 0;
      this.fusionGender = dataSource.fusionGender;
      this.fusionLuck = dataSource.fusionLuck;
      this.fusionCustomPokemonData = dataSource.fusionCustomPokemonData;
      this.fusionTeraType = dataSource.fusionTeraType;
      this.usedTMs = dataSource.usedTMs ?? [];
      this.customPokemonData = new CustomPokemonData(
        dataSource.customPokemonData,
      );
      this.teraType = dataSource.teraType;
      this.isTerastallized = dataSource.isTerastallized;
      this.stellarTypesBoosted = dataSource.stellarTypesBoosted ?? [];
    } else {
      this.id = Utils.randSeedInt(4294967296);
      this.ivs = ivs || Utils.getIvsFromId(this.id);

      if (this.gender === undefined) {
        this.generateGender();
      }

      if (this.formIndex === undefined) {
        this.formIndex = globalScene.getSpeciesFormIndex(
          species,
          this.gender,
          this.nature,
          this.isPlayer(),
        );
      }

      if (this.shiny === undefined) {
        this.trySetShiny();
      }

      if (this.variant === undefined) {
        this.variant = this.shiny ? this.generateShinyVariant() : 0;
      }

      this.customPokemonData = new CustomPokemonData();

      if (nature !== undefined) {
        this.setNature(nature);
      } else {
        this.generateNature();
      }

      this.friendship = species.baseFriendship;
      this.metLevel = level;
      this.metBiome = globalScene.currentBattle
        ? globalScene.arena.biomeType
        : -1;
      this.metSpecies = species.speciesId;
      this.metWave = globalScene.currentBattle
        ? globalScene.currentBattle.waveIndex
        : -1;
      this.pokerus = false;

      if (level > 1) {
        const fused = new Utils.BooleanHolder(
          globalScene.gameMode.isSplicedOnly,
        );
        if (!fused.value && !this.isPlayer() && !this.hasTrainer()) {
          globalScene.applyModifier(EnemyFusionChanceModifier, false, fused);
        }

        if (fused.value) {
          this.calculateStats();
          this.generateFusionSpecies();
        }
      }
      this.luck =
        (this.shiny ? this.variant + 1 : 0) +
        (this.fusionShiny ? this.fusionVariant + 1 : 0);
      this.fusionLuck = this.luck;

      this.teraType = Utils.randSeedItem(this.getTypes(false, false, true));
      this.isTerastallized = false;
      this.stellarTypesBoosted = [];
    }

    this.generateName();

    if (!species.isObtainable()) {
      this.shiny = false;
    }

    if (!dataSource) {
      this.calculateStats();
    }
  }

  getNameToRender() {
    try {
      if (this.nickname) {
        return decodeURIComponent(escape(atob(this.nickname)));
      }
      return this.name;
    } catch (err) {
      console.error(`Failed to decode nickname for ${this.name}`, err);
      return this.name;
    }
  }

  init(): void {
    this.fieldPosition = FieldPosition.CENTER;

    this.initBattleInfo();

    globalScene.fieldUI.addAt(this.battleInfo, 0);

    const getSprite = (hasShadow?: boolean) => {
      const ret = globalScene.addPokemonSprite(
        this,
        0,
        0,
        `pkmn__${this.isPlayer() ? "back__" : ""}sub`,
        undefined,
        true,
      );
      ret.setOrigin(0.5, 1);
      ret.setPipeline(globalScene.spritePipeline, {
        tone: [0.0, 0.0, 0.0, 0.0],
        hasShadow: !!hasShadow,
        teraColor: getTypeRgb(this.getTeraType()),
        isTerastallized: this.isTerastallized,
      });
      return ret;
    };

    this.setScale(this.getSpriteScale());

    const sprite = getSprite(true);
    const tintSprite = getSprite();

    tintSprite.setVisible(false);

    this.addAt(sprite, 0);
    this.addAt(tintSprite, 1);

    if (this.isShiny() && !this.shinySparkle) {
      this.initShinySparkle();
    }
  }

  abstract initBattleInfo(): void;

  isOnField(): boolean {
    if (!globalScene) {
      return false;
    }
    if (this.switchOutStatus) {
      return false;
    }
    return globalScene.field.getIndex(this) > -1;
  }

  /**
   * Checks if a pokemon is fainted (ie: its `hp <= 0`).
   * It's usually better to call {@linkcode isAllowedInBattle()}
   * @param checkStatus `true` to also check that the pokemon's status is {@linkcode StatusEffect.FAINT}
   * @returns `true` if the pokemon is fainted
   */
  public isFainted(checkStatus = false): boolean {
    return (
      this.hp <= 0 &&
      (!checkStatus || this.status?.effect === StatusEffect.FAINT)
    );
  }

  /**
   * Check if this pokemon is both not fainted and allowed to be in battle based on currently active challenges.
   * @returns {boolean} `true` if pokemon is allowed in battle
   */
  public isAllowedInBattle(): boolean {
    return !this.isFainted() && this.isAllowedInChallenge();
  }

  /**
   * Check if this pokemon is allowed based on any active challenges.
   * It's usually better to call {@linkcode isAllowedInBattle()}
   * @returns {boolean} `true` if pokemon is allowed in battle
   */
  public isAllowedInChallenge(): boolean {
    const challengeAllowed = new Utils.BooleanHolder(true);
    applyChallenges(
      globalScene.gameMode,
      ChallengeType.POKEMON_IN_BATTLE,
      this,
      challengeAllowed,
    );
    return challengeAllowed.value;
  }

  /**
   * Checks if the pokemon is allowed in battle (ie: not fainted, and allowed under any active challenges).
   * @param onField `true` to also check if the pokemon is currently on the field, defaults to `false`
   * @returns `true` if the pokemon is "active". Returns `false` if there is no active {@linkcode BattleScene}
   */
  public isActive(onField = false): boolean {
    if (!globalScene) {
      return false;
    }
    return this.isAllowedInBattle() && (!onField || this.isOnField());
  }

  getDexAttr(): bigint {
    let ret = 0n;
    ret |= this.gender !== Gender.FEMALE ? DexAttr.MALE : DexAttr.FEMALE;
    ret |= !this.shiny ? DexAttr.NON_SHINY : DexAttr.SHINY;
    ret |=
      this.variant >= 2
        ? DexAttr.VARIANT_3
        : this.variant === 1
          ? DexAttr.VARIANT_2
          : DexAttr.DEFAULT_VARIANT;
    ret |= globalScene.gameData.getFormAttr(this.formIndex);
    return ret;
  }

  /**
   * Sets the Pokemon's name. Only called when loading a Pokemon so this function needs to be called when
   * initializing hardcoded Pokemon or else it will not display the form index name properly.
   * @returns n/a
   */
  generateName(): void {
    if (!this.fusionSpecies) {
      this.name = this.species.getName(this.formIndex);
      return;
    }
    this.name = getFusedSpeciesName(
      this.species.getName(this.formIndex),
      this.fusionSpecies.getName(this.fusionFormIndex),
    );
    if (this.battleInfo) {
      this.updateInfo(true);
    }
  }

  abstract isPlayer(): boolean;

  abstract hasTrainer(): boolean;

  abstract getFieldIndex(): number;

  abstract getBattlerIndex(): BattlerIndex;

  loadAssets(ignoreOverride = true): Promise<void> {
    return new Promise(resolve => {
      const moveIds = this.getMoveset().map(m => m.getMove().id);
      Promise.allSettled(moveIds.map(m => initMoveAnim(m))).then(() => {
        loadMoveAnimAssets(moveIds);
        this.getSpeciesForm().loadAssets(
          this.getGender() === Gender.FEMALE,
          this.formIndex,
          this.shiny,
          this.variant,
        );
        if (this.isPlayer() || this.getFusionSpeciesForm()) {
          globalScene.loadPokemonAtlas(
            this.getBattleSpriteKey(true, ignoreOverride),
            this.getBattleSpriteAtlasPath(true, ignoreOverride),
          );
        }
        if (this.getFusionSpeciesForm()) {
          this.getFusionSpeciesForm().loadAssets(
            this.getFusionGender() === Gender.FEMALE,
            this.fusionFormIndex,
            this.fusionShiny,
            this.fusionVariant,
          );
          globalScene.loadPokemonAtlas(
            this.getFusionBattleSpriteKey(true, ignoreOverride),
            this.getFusionBattleSpriteAtlasPath(true, ignoreOverride),
          );
        }
        globalScene.load.once(Phaser.Loader.Events.COMPLETE, () => {
          if (this.isPlayer()) {
            const originalWarn = console.warn;
            // Ignore warnings for missing frames, because there will be a lot
            console.warn = () => {};
            const battleFrameNames = globalScene.anims.generateFrameNames(
              this.getBattleSpriteKey(),
              { zeroPad: 4, suffix: ".png", start: 1, end: 400 },
            );
            console.warn = originalWarn;
            if (!globalScene.anims.exists(this.getBattleSpriteKey())) {
              globalScene.anims.create({
                key: this.getBattleSpriteKey(),
                frames: battleFrameNames,
                frameRate: 10,
                repeat: -1,
              });
            }
          }
          this.playAnim();
          const updateFusionPaletteAndResolve = () => {
            this.updateFusionPalette();
            if (this.summonData?.speciesForm) {
              this.updateFusionPalette(true);
            }
            resolve();
          };
          if (this.shiny) {
            const populateVariantColors = (
              isBackSprite = false,
            ): Promise<void> => {
              return new Promise(async resolve => {
                const battleSpritePath = this.getBattleSpriteAtlasPath(
                  isBackSprite,
                  ignoreOverride,
                )
                  .replace("variant/", "")
                  .replace(/_[1-3]$/, "");
                let config = variantData;
                const useExpSprite =
                  globalScene.experimentalSprites &&
                  globalScene.hasExpSprite(
                    this.getBattleSpriteKey(isBackSprite, ignoreOverride),
                  );
                battleSpritePath
                  .split("/")
                  .map(p => (config ? (config = config[p]) : null));
                const variantSet: VariantSet = config as VariantSet;
                if (variantSet && variantSet[this.variant] === 1) {
                  const cacheKey = this.getBattleSpriteKey(isBackSprite);
                  if (!variantColorCache.hasOwnProperty(cacheKey)) {
                    await this.populateVariantColorCache(
                      cacheKey,
                      useExpSprite,
                      battleSpritePath,
                    );
                  }
                }
                resolve();
              });
            };
            if (this.isPlayer()) {
              Promise.all([
                populateVariantColors(false),
                populateVariantColors(true),
              ]).then(() => updateFusionPaletteAndResolve());
            } else {
              populateVariantColors(false).then(() =>
                updateFusionPaletteAndResolve(),
              );
            }
          } else {
            updateFusionPaletteAndResolve();
          }
        });
        if (!globalScene.load.isLoading()) {
          globalScene.load.start();
        }
      });
    });
  }

  /**
   * Gracefully handle errors loading a variant sprite. Log if it fails and attempt to fall back on
   * non-experimental sprites before giving up.
   *
   * @param cacheKey the cache key for the variant color sprite
   * @param attemptedSpritePath the sprite path that failed to load
   * @param useExpSprite was the attempted sprite experimental
   * @param battleSpritePath the filename of the sprite
   * @param optionalParams any additional params to log
   */
  async fallbackVariantColor(
    cacheKey: string,
    attemptedSpritePath: string,
    useExpSprite: boolean,
    battleSpritePath: string,
    ...optionalParams: any[]
  ) {
    console.warn(`Could not load ${attemptedSpritePath}!`, ...optionalParams);
    if (useExpSprite) {
      await this.populateVariantColorCache(cacheKey, false, battleSpritePath);
    }
  }

  /**
   * Attempt to process variant sprite.
   *
   * @param cacheKey the cache key for the variant color sprite
   * @param useExpSprite should the experimental sprite be used
   * @param battleSpritePath the filename of the sprite
   */
  async populateVariantColorCache(
    cacheKey: string,
    useExpSprite: boolean,
    battleSpritePath: string,
  ) {
    const spritePath = `./images/pokemon/variant/${useExpSprite ? "exp/" : ""}${battleSpritePath}.json`;
    return globalScene
      .cachedFetch(spritePath)
      .then(res => {
        // Prevent the JSON from processing if it failed to load
        if (!res.ok) {
          return this.fallbackVariantColor(
            cacheKey,
            res.url,
            useExpSprite,
            battleSpritePath,
            res.status,
            res.statusText,
          );
        }
        return res.json();
      })
      .catch(error => {
        return this.fallbackVariantColor(
          cacheKey,
          spritePath,
          useExpSprite,
          battleSpritePath,
          error,
        );
      })
      .then(c => {
        if (!isNullOrUndefined(c)) {
          variantColorCache[cacheKey] = c;
        }
      });
  }

  getFormKey(): string {
    if (
      !this.species.forms.length ||
      this.species.forms.length <= this.formIndex
    ) {
      return "";
    }
    return this.species.forms[this.formIndex].formKey;
  }

  getFusionFormKey(): string | null {
    if (!this.fusionSpecies) {
      return null;
    }
    if (
      !this.fusionSpecies.forms.length ||
      this.fusionSpecies.forms.length <= this.fusionFormIndex
    ) {
      return "";
    }
    return this.fusionSpecies.forms[this.fusionFormIndex].formKey;
  }

  getSpriteAtlasPath(ignoreOverride?: boolean): string {
    const spriteId = this.getSpriteId(ignoreOverride).replace(/\_{2}/g, "/");
    return `${/_[1-3]$/.test(spriteId) ? "variant/" : ""}${spriteId}`;
  }

  getBattleSpriteAtlasPath(back?: boolean, ignoreOverride?: boolean): string {
    const spriteId = this.getBattleSpriteId(back, ignoreOverride).replace(
      /\_{2}/g,
      "/",
    );
    return `${/_[1-3]$/.test(spriteId) ? "variant/" : ""}${spriteId}`;
  }

  getSpriteId(ignoreOverride?: boolean): string {
    return this.getSpeciesForm(ignoreOverride).getSpriteId(
      this.getGender(ignoreOverride) === Gender.FEMALE,
      this.formIndex,
      this.shiny,
      this.variant,
    );
  }

  getBattleSpriteId(back?: boolean, ignoreOverride?: boolean): string {
    if (back === undefined) {
      back = this.isPlayer();
    }
    return this.getSpeciesForm(ignoreOverride).getSpriteId(
      this.getGender(ignoreOverride) === Gender.FEMALE,
      this.formIndex,
      this.shiny,
      this.variant,
      back,
    );
  }

  getSpriteKey(ignoreOverride?: boolean): string {
    return this.getSpeciesForm(ignoreOverride).getSpriteKey(
      this.getGender(ignoreOverride) === Gender.FEMALE,
      this.formIndex,
      this.shiny,
      this.variant,
    );
  }

  getBattleSpriteKey(back?: boolean, ignoreOverride?: boolean): string {
    return `pkmn__${this.getBattleSpriteId(back, ignoreOverride)}`;
  }

  getFusionSpriteId(ignoreOverride?: boolean): string {
    return this.getFusionSpeciesForm(ignoreOverride).getSpriteId(
      this.getFusionGender(ignoreOverride) === Gender.FEMALE,
      this.fusionFormIndex,
      this.fusionShiny,
      this.fusionVariant,
    );
  }

  getFusionBattleSpriteId(back?: boolean, ignoreOverride?: boolean): string {
    if (back === undefined) {
      back = this.isPlayer();
    }
    return this.getFusionSpeciesForm(ignoreOverride).getSpriteId(
      this.getFusionGender(ignoreOverride) === Gender.FEMALE,
      this.fusionFormIndex,
      this.fusionShiny,
      this.fusionVariant,
      back,
    );
  }

  getFusionBattleSpriteKey(back?: boolean, ignoreOverride?: boolean): string {
    return `pkmn__${this.getFusionBattleSpriteId(back, ignoreOverride)}`;
  }

  getFusionBattleSpriteAtlasPath(
    back?: boolean,
    ignoreOverride?: boolean,
  ): string {
    return this.getFusionBattleSpriteId(back, ignoreOverride).replace(
      /\_{2}/g,
      "/",
    );
  }

  getIconAtlasKey(ignoreOverride?: boolean): string {
    return this.getSpeciesForm(ignoreOverride).getIconAtlasKey(
      this.formIndex,
      this.shiny,
      this.variant,
    );
  }

  getFusionIconAtlasKey(ignoreOverride?: boolean): string {
    return this.getFusionSpeciesForm(ignoreOverride).getIconAtlasKey(
      this.fusionFormIndex,
      this.fusionShiny,
      this.fusionVariant,
    );
  }

  getIconId(ignoreOverride?: boolean): string {
    return this.getSpeciesForm(ignoreOverride).getIconId(
      this.getGender(ignoreOverride) === Gender.FEMALE,
      this.formIndex,
      this.shiny,
      this.variant,
    );
  }

  getFusionIconId(ignoreOverride?: boolean): string {
    return this.getFusionSpeciesForm(ignoreOverride).getIconId(
      this.getFusionGender(ignoreOverride) === Gender.FEMALE,
      this.fusionFormIndex,
      this.fusionShiny,
      this.fusionVariant,
    );
  }

  getSpeciesForm(ignoreOverride?: boolean): PokemonSpeciesForm {
    if (!ignoreOverride && this.summonData?.speciesForm) {
      return this.summonData.speciesForm;
    }
    if (this.species.forms && this.species.forms.length > 0) {
      return this.species.forms[this.formIndex];
    }

    return this.species;
  }

  getFusionSpeciesForm(ignoreOverride?: boolean): PokemonSpeciesForm {
    if (!ignoreOverride && this.summonData?.speciesForm) {
      return this.summonData.fusionSpeciesForm;
    }
    if (
      !this.fusionSpecies?.forms?.length ||
      this.fusionFormIndex >= this.fusionSpecies?.forms.length
    ) {
      //@ts-ignore
      return this.fusionSpecies; // TODO: I don't even know how to fix this... A complete cluster of classes involved + null
    }
    return this.fusionSpecies?.forms[this.fusionFormIndex];
  }

  getSprite(): Phaser.GameObjects.Sprite {
    return this.getAt(0) as Phaser.GameObjects.Sprite;
  }

  getTintSprite(): Phaser.GameObjects.Sprite | null {
    return !this.maskEnabled
      ? (this.getAt(1) as Phaser.GameObjects.Sprite)
      : this.maskSprite;
  }

  getSpriteScale(): number {
    const formKey = this.getFormKey();
    if (
      this.isMax() === true ||
      formKey === "segin-starmobile" ||
      formKey === "schedar-starmobile" ||
      formKey === "navi-starmobile" ||
      formKey === "ruchbah-starmobile" ||
      formKey === "caph-starmobile"
    ) {
      return 1.5;
    }
    if (this.customPokemonData.spriteScale > 0) {
      return this.customPokemonData.spriteScale;
    }
    return 1;
  }

  /** Resets the pokemon's field sprite properties, including position, alpha, and scale */
  resetSprite(): void {
    // Resetting properties should not be shown on the field
    this.setVisible(false);

    // Remove the offset from having a Substitute active
    if (this.isOffsetBySubstitute()) {
      this.x -= this.getSubstituteOffset()[0];
      this.y -= this.getSubstituteOffset()[1];
    }

    // Reset sprite display properties
    this.setAlpha(1);
    this.setScale(this.getSpriteScale());
  }

  getHeldItems(): PokemonHeldItemModifier[] {
    if (!globalScene) {
      return [];
    }
    return globalScene.findModifiers(
      m => m instanceof PokemonHeldItemModifier && m.pokemonId === this.id,
      this.isPlayer(),
    ) as PokemonHeldItemModifier[];
  }

  updateScale(): void {
    this.setScale(this.getSpriteScale());
  }

  updateSpritePipelineData(): void {
    [this.getSprite(), this.getTintSprite()]
      .filter(s => !!s)
      .map(s => {
        s.pipelineData["teraColor"] = getTypeRgb(this.getTeraType());
        s.pipelineData["isTerastallized"] = this.isTerastallized;
      });
    this.updateInfo(true);
  }

  initShinySparkle(): void {
    const shinySparkle = globalScene.addFieldSprite(0, 0, "shiny");
    shinySparkle.setVisible(false);
    shinySparkle.setOrigin(0.5, 1);
    this.add(shinySparkle);

    this.shinySparkle = shinySparkle;
  }

  /**
   * Attempts to animate a given {@linkcode Phaser.GameObjects.Sprite}
   * @see {@linkcode Phaser.GameObjects.Sprite.play}
   * @param sprite {@linkcode Phaser.GameObjects.Sprite} to animate
   * @param tintSprite {@linkcode Phaser.GameObjects.Sprite} placed on top of the sprite to add a color tint
   * @param animConfig {@linkcode String} to pass to {@linkcode Phaser.GameObjects.Sprite.play}
   * @returns true if the sprite was able to be animated
   */
  tryPlaySprite(
    sprite: Phaser.GameObjects.Sprite,
    tintSprite: Phaser.GameObjects.Sprite,
    key: string,
  ): boolean {
    // Catch errors when trying to play an animation that doesn't exist
    try {
      sprite.play(key);
      tintSprite.play(key);
    } catch (error: unknown) {
      console.error(
        `Couldn't play animation for '${key}'!\nIs the image for this Pokemon missing?\n`,
        error,
      );

      return false;
    }

    return true;
  }

  playAnim(): void {
    this.tryPlaySprite(
      this.getSprite(),
      this.getTintSprite()!,
      this.getBattleSpriteKey(),
    ); // TODO: is the bag correct?
  }

  getFieldPositionOffset(): [number, number] {
    switch (this.fieldPosition) {
      case FieldPosition.CENTER:
        return [0, 0];
      case FieldPosition.LEFT:
        return [-32, -8];
      case FieldPosition.RIGHT:
        return [32, 0];
    }
  }

  /**
   * Returns the Pokemon's offset from its current field position in the event that
   * it has a Substitute doll in effect. The offset is returned in `[ x, y ]` format.
   * @see {@linkcode SubstituteTag}
   * @see {@linkcode getFieldPositionOffset}
   */
  getSubstituteOffset(): [number, number] {
    return this.isPlayer() ? [-30, 10] : [30, -10];
  }

  /**
   * Returns whether or not the Pokemon's position on the field is offset because
   * the Pokemon has a Substitute active.
   * @see {@linkcode SubstituteTag}
   */
  isOffsetBySubstitute(): boolean {
    const substitute = this.getTag(SubstituteTag);
    if (substitute) {
      if (substitute.sprite === undefined) {
        return false;
      }

      // During the Pokemon's MoveEffect phase, the offset is removed to put the Pokemon "in focus"
      const currentPhase = globalScene.getCurrentPhase();
      if (
        currentPhase instanceof MoveEffectPhase &&
        currentPhase.getPokemon() === this
      ) {
        return false;
      }
      return true;
    } else {
      return false;
    }
  }

  /** If this Pokemon has a Substitute on the field, removes its sprite from the field. */
  destroySubstitute(): void {
    const substitute = this.getTag(SubstituteTag);
    if (substitute && substitute.sprite) {
      substitute.sprite.destroy();
    }
  }

  setFieldPosition(
    fieldPosition: FieldPosition,
    duration?: number,
  ): Promise<void> {
    return new Promise(resolve => {
      if (fieldPosition === this.fieldPosition) {
        resolve();
        return;
      }

      const initialOffset = this.getFieldPositionOffset();

      this.fieldPosition = fieldPosition;

      this.battleInfo.setMini(fieldPosition !== FieldPosition.CENTER);
      this.battleInfo.setOffset(fieldPosition === FieldPosition.RIGHT);

      const newOffset = this.getFieldPositionOffset();

      const relX = newOffset[0] - initialOffset[0];
      const relY = newOffset[1] - initialOffset[1];

      const subTag = this.getTag(SubstituteTag);

      if (duration) {
        // TODO: can this use stricter typing?
        const targets: any[] = [this];
        if (subTag?.sprite) {
          targets.push(subTag.sprite);
        }
        globalScene.tweens.add({
          targets: targets,
          x: (_target, _key, value: number) => value + relX,
          y: (_target, _key, value: number) => value + relY,
          duration: duration,
          ease: "Sine.easeOut",
          onComplete: () => resolve(),
        });
      } else {
        this.x += relX;
        this.y += relY;
        if (subTag?.sprite) {
          subTag.sprite.x += relX;
          subTag.sprite.y += relY;
        }
      }
    });
  }

  /**
   * Retrieves the entire set of stats of the {@linkcode Pokemon}.
   * @param bypassSummonData prefer actual stats (`true` by default) or in-battle overriden stats (`false`)
   * @returns the numeric values of the {@linkcode Pokemon}'s stats
   */
  getStats(bypassSummonData = true): number[] {
    if (!bypassSummonData && this.summonData?.stats) {
      return this.summonData.stats;
    }
    return this.stats;
  }

  /**
   * Retrieves the corresponding {@linkcode PermanentStat} of the {@linkcode Pokemon}.
   * @param stat the desired {@linkcode PermanentStat}
   * @param bypassSummonData prefer actual stats (`true` by default) or in-battle overridden stats (`false`)
   * @returns the numeric value of the desired {@linkcode Stat}
   */
  getStat(stat: PermanentStat, bypassSummonData = true): number {
    if (
      !bypassSummonData &&
      this.summonData &&
      this.summonData.stats[stat] !== 0
    ) {
      return this.summonData.stats[stat];
    }
    return this.stats[stat];
  }

  /**
   * Writes the value to the corrseponding {@linkcode PermanentStat} of the {@linkcode Pokemon}.
   *
   * Note that this does nothing if {@linkcode value} is less than 0.
   * @param stat the desired {@linkcode PermanentStat} to be overwritten
   * @param value the desired numeric value
   * @param bypassSummonData write to actual stats (`true` by default) or in-battle overridden stats (`false`)
   */
  setStat(stat: PermanentStat, value: number, bypassSummonData = true): void {
    if (value >= 0) {
      if (!bypassSummonData && this.summonData) {
        this.summonData.stats[stat] = value;
      } else {
        this.stats[stat] = value;
      }
    }
  }

  /**
   * Retrieves the entire set of in-battle stat stages of the {@linkcode Pokemon}.
   * @returns the numeric values of the {@linkcode Pokemon}'s in-battle stat stages if available, a fresh stat stage array otherwise
   */
  getStatStages(): number[] {
    return this.summonData ? this.summonData.statStages : [0, 0, 0, 0, 0, 0, 0];
  }

  /**
   * Retrieves the in-battle stage of the specified {@linkcode BattleStat}.
   * @param stat the {@linkcode BattleStat} whose stage is desired
   * @returns the stage of the desired {@linkcode BattleStat} if available, 0 otherwise
   */
  getStatStage(stat: BattleStat): number {
    return this.summonData ? this.summonData.statStages[stat - 1] : 0;
  }

  /**
   * Writes the value to the in-battle stage of the corresponding {@linkcode BattleStat} of the {@linkcode Pokemon}.
   *
   * Note that, if the value is not within a range of [-6, 6], it will be forced to the closest range bound.
   * @param stat the {@linkcode BattleStat} whose stage is to be overwritten
   * @param value the desired numeric value
   */
  setStatStage(stat: BattleStat, value: number): void {
    if (this.summonData) {
      if (value >= -6) {
        this.summonData.statStages[stat - 1] = Math.min(value, 6);
      } else {
        this.summonData.statStages[stat - 1] = Math.max(value, -6);
      }
    }
  }

  /**
   * Retrieves the critical-hit stage considering the move used and the Pokemon
   * who used it.
   * @param source the {@linkcode Pokemon} who using the move
   * @param move the {@linkcode Move} being used
   * @returns the final critical-hit stage value
   */
  getCritStage(source: Pokemon, move: Move): number {
    const critStage = new Utils.NumberHolder(0);
    applyMoveAttrs(HighCritAttr, source, this, move, critStage);
    globalScene.applyModifiers(
      CritBoosterModifier,
      source.isPlayer(),
      source,
      critStage,
    );
    globalScene.applyModifiers(
      TempCritBoosterModifier,
      source.isPlayer(),
      critStage,
    );
    const bonusCrit = new Utils.BooleanHolder(false);
    //@ts-ignore
    if (applyAbAttrs(BonusCritAbAttr, source, null, false, bonusCrit)) {
      // TODO: resolve ts-ignore. This is a promise. Checking a promise is bogus.
      if (bonusCrit.value) {
        critStage.value += 1;
      }
    }
    const critBoostTag = source.getTag(CritBoostTag);
    if (critBoostTag) {
      if (critBoostTag instanceof DragonCheerTag) {
        critStage.value += critBoostTag.typesOnAdd.includes(PokemonType.DRAGON)
          ? 2
          : 1;
      } else {
        critStage.value += 2;
      }
    }

    console.log(`crit stage: +${critStage.value}`);
    return critStage.value;
  }

  /**
   * Calculates and retrieves the final value of a stat considering any held
   * items, move effects, opponent abilities, and whether there was a critical
   * hit.
   * @param stat the desired {@linkcode EffectiveStat}
   * @param opponent the target {@linkcode Pokemon}
   * @param move the {@linkcode Move} being used
   * @param ignoreAbility determines whether this Pokemon's abilities should be ignored during the stat calculation
   * @param ignoreOppAbility during an attack, determines whether the opposing Pokemon's abilities should be ignored during the stat calculation.
   * @param ignoreAllyAbility during an attack, determines whether the ally Pokemon's abilities should be ignored during the stat calculation.
   * @param isCritical determines whether a critical hit has occurred or not (`false` by default)
   * @param simulated if `true`, nullifies any effects that produce any changes to game state from triggering
   * @param ignoreHeldItems determines whether this Pokemon's held items should be ignored during the stat calculation, default `false`
   * @returns the final in-battle value of a stat
   */
<<<<<<< HEAD
  getEffectiveStat(stat: EffectiveStat, opponent?: Pokemon, move?: Move, ignoreAbility: boolean = false, ignoreOppAbility: boolean = false, ignoreAllyAbility: boolean = false, isCritical: boolean = false, simulated: boolean = true, ignoreHeldItems: boolean = false): number {
=======
  getEffectiveStat(
    stat: EffectiveStat,
    opponent?: Pokemon,
    move?: Move,
    ignoreAbility = false,
    ignoreOppAbility = false,
    isCritical = false,
    simulated = true,
    ignoreHeldItems = false,
  ): number {
>>>>>>> 4a560d71
    const statValue = new Utils.NumberHolder(this.getStat(stat, false));
    if (!ignoreHeldItems) {
      globalScene.applyModifiers(
        StatBoosterModifier,
        this.isPlayer(),
        this,
        stat,
        statValue,
      );
    }

    // The Ruin abilities here are never ignored, but they reveal themselves on summon anyway
    const fieldApplied = new Utils.BooleanHolder(false);
    for (const pokemon of globalScene.getField(true)) {
      applyFieldStatMultiplierAbAttrs(
        FieldMultiplyStatAbAttr,
        pokemon,
        stat,
        statValue,
        this,
        fieldApplied,
        simulated,
      );
      if (fieldApplied.value) {
        break;
      }
    }
    if (!ignoreAbility) {
      applyStatMultiplierAbAttrs(
        StatMultiplierAbAttr,
        this,
        stat,
        statValue,
        simulated,
      );
    }
    const ally = this.getAlly();
    if (ally) {
      applyAllyStatMultiplierAbAttrs(AllyStatMultiplierAbAttr, ally, stat, statValue, simulated, this, move?.hasFlag(MoveFlags.IGNORE_ABILITIES) || ignoreAllyAbility);
    }

    let ret =
      statValue.value *
      this.getStatStageMultiplier(
        stat,
        opponent,
        move,
        ignoreOppAbility,
        isCritical,
        simulated,
        ignoreHeldItems,
      );

    switch (stat) {
      case Stat.ATK:
        if (this.getTag(BattlerTagType.SLOW_START)) {
          ret >>= 1;
        }
        break;
      case Stat.DEF:
        if (
          this.isOfType(PokemonType.ICE) &&
          globalScene.arena.weather?.weatherType === WeatherType.SNOW
        ) {
          ret *= 1.5;
        }
        break;
      case Stat.SPATK:
        break;
      case Stat.SPDEF:
        if (
          this.isOfType(PokemonType.ROCK) &&
          globalScene.arena.weather?.weatherType === WeatherType.SANDSTORM
        ) {
          ret *= 1.5;
        }
        break;
      case Stat.SPD:
        const side = this.isPlayer() ? ArenaTagSide.PLAYER : ArenaTagSide.ENEMY;
        if (globalScene.arena.getTagOnSide(ArenaTagType.TAILWIND, side)) {
          ret *= 2;
        }
        if (
          globalScene.arena.getTagOnSide(ArenaTagType.GRASS_WATER_PLEDGE, side)
        ) {
          ret >>= 2;
        }

        if (this.getTag(BattlerTagType.SLOW_START)) {
          ret >>= 1;
        }
        if (this.status && this.status.effect === StatusEffect.PARALYSIS) {
          ret >>= 1;
        }
        if (
          this.getTag(BattlerTagType.UNBURDEN) &&
          this.hasAbility(Abilities.UNBURDEN)
        ) {
          ret *= 2;
        }
        break;
    }

    const highestStatBoost = this.findTag(
      t =>
        t instanceof HighestStatBoostTag &&
        (t as HighestStatBoostTag).stat === stat,
    ) as HighestStatBoostTag;
    if (highestStatBoost) {
      ret *= highestStatBoost.multiplier;
    }

    return Math.floor(ret);
  }

  calculateStats(): void {
    if (!this.stats) {
      this.stats = [0, 0, 0, 0, 0, 0];
    }

    // Get and manipulate base stats
    const baseStats = this.calculateBaseStats();
    // Using base stats, calculate and store stats one by one
    for (const s of PERMANENT_STATS) {
      const statHolder = new Utils.NumberHolder(
        Math.floor((2 * baseStats[s] + this.ivs[s]) * this.level * 0.01),
      );
      if (s === Stat.HP) {
        statHolder.value = statHolder.value + this.level + 10;
        globalScene.applyModifier(
          PokemonIncrementingStatModifier,
          this.isPlayer(),
          this,
          s,
          statHolder,
        );
        if (this.hasAbility(Abilities.WONDER_GUARD, false, true)) {
          statHolder.value = 1;
        }
        if (this.hp > statHolder.value || this.hp === undefined) {
          this.hp = statHolder.value;
        } else if (this.hp) {
          const lastMaxHp = this.getMaxHp();
          if (lastMaxHp && statHolder.value > lastMaxHp) {
            this.hp += statHolder.value - lastMaxHp;
          }
        }
      } else {
        statHolder.value += 5;
        const natureStatMultiplier = new Utils.NumberHolder(
          getNatureStatMultiplier(this.getNature(), s),
        );
        globalScene.applyModifier(
          PokemonNatureWeightModifier,
          this.isPlayer(),
          this,
          natureStatMultiplier,
        );
        if (natureStatMultiplier.value !== 1) {
          statHolder.value = Math.max(
            Math[natureStatMultiplier.value > 1 ? "ceil" : "floor"](
              statHolder.value * natureStatMultiplier.value,
            ),
            1,
          );
        }
        globalScene.applyModifier(
          PokemonIncrementingStatModifier,
          this.isPlayer(),
          this,
          s,
          statHolder,
        );
      }

      statHolder.value = Phaser.Math.Clamp(
        statHolder.value,
        1,
        Number.MAX_SAFE_INTEGER,
      );

      this.setStat(s, statHolder.value);
    }
  }

  calculateBaseStats(): number[] {
    const baseStats = this.getSpeciesForm(true).baseStats.slice(0);
    applyChallenges(
      globalScene.gameMode,
      ChallengeType.FLIP_STAT,
      this,
      baseStats,
    );
    // Shuckle Juice
    globalScene.applyModifiers(
      PokemonBaseStatTotalModifier,
      this.isPlayer(),
      this,
      baseStats,
    );
    // Old Gateau
    globalScene.applyModifiers(
      PokemonBaseStatFlatModifier,
      this.isPlayer(),
      this,
      baseStats,
    );
    if (this.isFusion()) {
      const fusionBaseStats = this.getFusionSpeciesForm(true).baseStats;
      applyChallenges(
        globalScene.gameMode,
        ChallengeType.FLIP_STAT,
        this,
        fusionBaseStats,
      );

      for (const s of PERMANENT_STATS) {
        baseStats[s] = Math.ceil((baseStats[s] + fusionBaseStats[s]) / 2);
      }
    } else if (globalScene.gameMode.isSplicedOnly) {
      for (const s of PERMANENT_STATS) {
        baseStats[s] = Math.ceil(baseStats[s] / 2);
      }
    }
    // Vitamins
    globalScene.applyModifiers(
      BaseStatModifier,
      this.isPlayer(),
      this,
      baseStats,
    );

    return baseStats;
  }

  getNature(): Nature {
    return this.customPokemonData.nature !== -1
      ? this.customPokemonData.nature
      : this.nature;
  }

  setNature(nature: Nature): void {
    this.nature = nature;
    this.calculateStats();
  }

  setCustomNature(nature: Nature): void {
    this.customPokemonData.nature = nature;
    this.calculateStats();
  }

  generateNature(naturePool?: Nature[]): void {
    if (naturePool === undefined) {
      naturePool = Utils.getEnumValues(Nature);
    }
    const nature = naturePool[Utils.randSeedInt(naturePool.length)];
    this.setNature(nature);
  }

  isFullHp(): boolean {
    return this.hp >= this.getMaxHp();
  }

  getMaxHp(): number {
    return this.getStat(Stat.HP);
  }

  /** Returns the amount of hp currently missing from this {@linkcode Pokemon} (max - current) */
  getInverseHp(): number {
    return this.getMaxHp() - this.hp;
  }

  getHpRatio(precise = false): number {
    return precise
      ? this.hp / this.getMaxHp()
      : Math.round((this.hp / this.getMaxHp()) * 100) / 100;
  }

  generateGender(): void {
    if (this.species.malePercent === null) {
      this.gender = Gender.GENDERLESS;
    } else {
      const genderChance = (this.id % 256) * 0.390625;
      if (genderChance < this.species.malePercent) {
        this.gender = Gender.MALE;
      } else {
        this.gender = Gender.FEMALE;
      }
    }
  }

  getGender(ignoreOverride?: boolean): Gender {
    if (!ignoreOverride && this.summonData?.gender !== undefined) {
      return this.summonData.gender;
    }
    return this.gender;
  }

  getFusionGender(ignoreOverride?: boolean): Gender {
    if (!ignoreOverride && this.summonData?.fusionGender !== undefined) {
      return this.summonData.fusionGender;
    }
    return this.fusionGender;
  }

  isShiny(): boolean {
    return this.shiny || (this.isFusion() && this.fusionShiny);
  }

  getVariant(): Variant {
    return !this.isFusion()
      ? this.variant
      : (Math.max(this.variant, this.fusionVariant) as Variant);
  }

  getLuck(): number {
    return this.luck + (this.isFusion() ? this.fusionLuck : 0);
  }

  isFusion(): boolean {
    return !!this.fusionSpecies;
  }

  /**
   * Checks if the {@linkcode Pokemon} has a fusion with the specified {@linkcode Species}.
   * @param species the pokemon {@linkcode Species} to check
   * @returns `true` if the {@linkcode Pokemon} has a fusion with the specified {@linkcode Species}, `false` otherwise
   */
  hasFusionSpecies(species: Species): boolean {
    return this.fusionSpecies?.speciesId === species;
  }

  /**
   * Checks if the {@linkcode Pokemon} has is the specified {@linkcode Species} or is fused with it.
   * @param species the pokemon {@linkcode Species} to check
   * @param formKey If provided, requires the species to be in that form
   * @returns `true` if the pokemon is the species or is fused with it, `false` otherwise
   */
  hasSpecies(species: Species, formKey?: string): boolean {
    if (Utils.isNullOrUndefined(formKey)) {
      return (
      this.species.speciesId === species ||
      this.fusionSpecies?.speciesId === species
    );
    }

    return (this.species.speciesId === species && this.getFormKey() === formKey) || (this.fusionSpecies?.speciesId === species && this.getFusionFormKey() === formKey);
  }

  abstract isBoss(): boolean;

  getMoveset(ignoreOverride?: boolean): PokemonMove[] {
    const ret =
      !ignoreOverride && this.summonData?.moveset
        ? this.summonData.moveset
        : this.moveset;

    // Overrides moveset based on arrays specified in overrides.ts
    let overrideArray: Moves | Array<Moves> = this.isPlayer()
      ? Overrides.MOVESET_OVERRIDE
      : Overrides.OPP_MOVESET_OVERRIDE;
    if (!Array.isArray(overrideArray)) {
      overrideArray = [overrideArray];
    }
    if (overrideArray.length > 0) {
      if (!this.isPlayer()) {
        this.moveset = [];
      }
      overrideArray.forEach((move: Moves, index: number) => {
        const ppUsed = this.moveset[index]?.ppUsed ?? 0;
        this.moveset[index] = new PokemonMove(
          move,
          Math.min(ppUsed, allMoves[move].pp),
        );
      });
    }

    return ret;
  }

  /**
   * Checks which egg moves have been unlocked for the {@linkcode Pokemon} based
   * on the species it was met at or by the first {@linkcode Pokemon} in its evolution
   * line that can act as a starter and provides those egg moves.
   * @returns an array of {@linkcode Moves}, the length of which is determined by how many
   * egg moves are unlocked for that species.
   */
  getUnlockedEggMoves(): Moves[] {
    const moves: Moves[] = [];
    const species =
      this.metSpecies in speciesEggMoves
        ? this.metSpecies
        : this.getSpeciesForm(true).getRootSpeciesId(true);
    if (species in speciesEggMoves) {
      for (let i = 0; i < 4; i++) {
        if (globalScene.gameData.starterData[species].eggMoves & (1 << i)) {
          moves.push(speciesEggMoves[species][i]);
        }
      }
    }
    return moves;
  }

  /**
   * Gets all possible learnable level moves for the {@linkcode Pokemon},
   * excluding any moves already known.
   *
   * Available egg moves are only included if the {@linkcode Pokemon} was
   * in the starting party of the run and if Fresh Start is not active.
   * @returns an array of {@linkcode Moves}, the length of which is determined
   * by how many learnable moves there are for the {@linkcode Pokemon}.
   */
  public getLearnableLevelMoves(): Moves[] {
    let levelMoves = this.getLevelMoves(1, true, false, true).map(lm => lm[1]);
    if (
      this.metBiome === -1 &&
      !globalScene.gameMode.isFreshStartChallenge() &&
      !globalScene.gameMode.isDaily
    ) {
      levelMoves = this.getUnlockedEggMoves().concat(levelMoves);
    }
    if (Array.isArray(this.usedTMs) && this.usedTMs.length > 0) {
      levelMoves = this.usedTMs
        .filter(m => !levelMoves.includes(m))
        .concat(levelMoves);
    }
    levelMoves = levelMoves.filter(lm => !this.moveset.some(m => m.moveId === lm));
    return levelMoves;
  }

  /**
   * Gets the types of a pokemon
   * @param includeTeraType - `true` to include tera-formed type; Default: `false`
   * @param forDefend - `true` if the pokemon is defending from an attack; Default: `false`
   * @param ignoreOverride - If `true`, ignore ability changing effects; Default: `false`
   * @returns array of {@linkcode PokemonType}
   */
  public getTypes(
    includeTeraType = false,
    forDefend = false,
    ignoreOverride = false,
  ): PokemonType[] {
    const types: PokemonType[] = [];

    if (includeTeraType && this.isTerastallized) {
      const teraType = this.getTeraType();
      if (this.isTerastallized && !(forDefend && teraType === PokemonType.STELLAR)) {
        // Stellar tera uses its original types defensively
        types.push(teraType);
        if (forDefend) {
          return types;
        }
      }
    }

    if (!types.length || !includeTeraType) {
      if (
        !ignoreOverride &&
        this.summonData?.types &&
        this.summonData.types.length > 0
      ) {
        this.summonData.types.forEach(t => types.push(t));
      } else {
        const speciesForm = this.getSpeciesForm(ignoreOverride);
        const fusionSpeciesForm = this.getFusionSpeciesForm(ignoreOverride);
        const customTypes = this.customPokemonData.types?.length > 0;

        // First type, checking for "permanently changed" types from ME
        const firstType =
          customTypes && this.customPokemonData.types[0] !== PokemonType.UNKNOWN
            ? this.customPokemonData.types[0]
            : speciesForm.type1;
        types.push(firstType);

        // Second type
        let secondType: PokemonType = PokemonType.UNKNOWN;

        if (fusionSpeciesForm) {
          // Check if the fusion Pokemon also has permanent changes from ME when determining the fusion types
          const fusionType1 =
            this.fusionCustomPokemonData?.types &&
            this.fusionCustomPokemonData.types.length > 0 &&
            this.fusionCustomPokemonData.types[0] !== PokemonType.UNKNOWN
              ? this.fusionCustomPokemonData.types[0]
              : fusionSpeciesForm.type1;
          const fusionType2 =
            this.fusionCustomPokemonData?.types &&
            this.fusionCustomPokemonData.types.length > 1 &&
            this.fusionCustomPokemonData.types[1] !== PokemonType.UNKNOWN
              ? this.fusionCustomPokemonData.types[1]
              : fusionSpeciesForm.type2;

          // Assign second type if the fusion can provide one
          if (fusionType2 !== null && fusionType2 !== types[0]) {
            secondType = fusionType2;
          } else if (fusionType1 !== types[0]) {
            secondType = fusionType1;
          }

          if (
            secondType === PokemonType.UNKNOWN &&
            Utils.isNullOrUndefined(fusionType2)
          ) {
            // If second pokemon was monotype and shared its primary type
            secondType =
              customTypes &&
              this.customPokemonData.types.length > 1 &&
              this.customPokemonData.types[1] !== PokemonType.UNKNOWN
                ? this.customPokemonData.types[1]
                : (speciesForm.type2 ?? PokemonType.UNKNOWN);
          }
        } else {
          // If not a fusion, just get the second type from the species, checking for permanent changes from ME
          secondType =
            customTypes &&
            this.customPokemonData.types.length > 1 &&
            this.customPokemonData.types[1] !== PokemonType.UNKNOWN
              ? this.customPokemonData.types[1]
              : (speciesForm.type2 ?? PokemonType.UNKNOWN);
        }

        if (secondType !== PokemonType.UNKNOWN) {
          types.push(secondType);
        }
      }
    }

    // become UNKNOWN if no types are present
    if (!types.length) {
      types.push(PokemonType.UNKNOWN);
    }

    // remove UNKNOWN if other types are present
    if (types.length > 1 && types.includes(PokemonType.UNKNOWN)) {
      const index = types.indexOf(PokemonType.UNKNOWN);
      if (index !== -1) {
        types.splice(index, 1);
      }
    }

    // the type added to Pokemon from moves like Forest's Curse or Trick Or Treat
    if (
      !ignoreOverride &&
      this.summonData &&
      this.summonData.addedType &&
      !types.includes(this.summonData.addedType)
    ) {
      types.push(this.summonData.addedType);
    }

    // If both types are the same (can happen in weird custom typing scenarios), reduce to single type
    if (types.length > 1 && types[0] === types[1]) {
      types.splice(0, 1);
    }

    return types;
  }

  /**
   * Checks if the pokemon's typing includes the specified type
   * @param type - {@linkcode PokemonType} to check
   * @param includeTeraType - `true` to include tera-formed type; Default: `true`
   * @param forDefend - `true` if the pokemon is defending from an attack; Default: `false`
   * @param ignoreOverride - If `true`, ignore ability changing effects; Default: `false`
   * @returns `true` if the Pokemon's type matches
   */
  public isOfType(
    type: PokemonType,
    includeTeraType = true,
    forDefend = false,
    ignoreOverride = false,
  ): boolean {
    return this.getTypes(includeTeraType, forDefend, ignoreOverride).some(
      t => t === type,
    );
  }

  /**
   * Gets the non-passive ability of the pokemon. This accounts for fusions and ability changing effects.
   * This should rarely be called, most of the time {@linkcode hasAbility} or {@linkcode hasAbilityWithAttr} are better used as
   * those check both the passive and non-passive abilities and account for ability suppression.
   * @see {@linkcode hasAbility} {@linkcode hasAbilityWithAttr} Intended ways to check abilities in most cases
   * @param ignoreOverride - If `true`, ignore ability changing effects; Default: `false`
   * @returns The non-passive {@linkcode Ability} of the pokemon
   */
  public getAbility(ignoreOverride = false): Ability {
    if (!ignoreOverride && this.summonData?.ability) {
      return allAbilities[this.summonData.ability];
    }
    if (Overrides.ABILITY_OVERRIDE && this.isPlayer()) {
      return allAbilities[Overrides.ABILITY_OVERRIDE];
    }
    if (Overrides.OPP_ABILITY_OVERRIDE && !this.isPlayer()) {
      return allAbilities[Overrides.OPP_ABILITY_OVERRIDE];
    }
    if (this.isFusion()) {
      if (
        !isNullOrUndefined(this.fusionCustomPokemonData?.ability) &&
        this.fusionCustomPokemonData.ability !== -1
      ) {
        return allAbilities[this.fusionCustomPokemonData.ability];
      }
      return allAbilities[
        this.getFusionSpeciesForm(ignoreOverride).getAbility(
          this.fusionAbilityIndex,
        )
      ];
    }
    if (
      !isNullOrUndefined(this.customPokemonData.ability) &&
      this.customPokemonData.ability !== -1
    ) {
      return allAbilities[this.customPokemonData.ability];
    }
    let abilityId = this.getSpeciesForm(ignoreOverride).getAbility(
      this.abilityIndex,
    );
    if (abilityId === Abilities.NONE) {
      abilityId = this.species.ability1;
    }
    return allAbilities[abilityId];
  }

  /**
   * Gets the passive ability of the pokemon. This should rarely be called, most of the time
   * {@linkcode hasAbility} or {@linkcode hasAbilityWithAttr} are better used as those check both the passive and
   * non-passive abilities and account for ability suppression.
   * @see {@linkcode hasAbility} {@linkcode hasAbilityWithAttr} Intended ways to check abilities in most cases
   * @returns The passive {@linkcode Ability} of the pokemon
   */
  public getPassiveAbility(): Ability {
    if (Overrides.PASSIVE_ABILITY_OVERRIDE && this.isPlayer()) {
      return allAbilities[Overrides.PASSIVE_ABILITY_OVERRIDE];
    }
    if (Overrides.OPP_PASSIVE_ABILITY_OVERRIDE && !this.isPlayer()) {
      return allAbilities[Overrides.OPP_PASSIVE_ABILITY_OVERRIDE];
    }
    if (
      !isNullOrUndefined(this.customPokemonData.passive) &&
      this.customPokemonData.passive !== -1
    ) {
      return allAbilities[this.customPokemonData.passive];
    }

    return allAbilities[this.species.getPassiveAbility(this.formIndex)];
  }

  /**
   * Gets a list of all instances of a given ability attribute among abilities this pokemon has.
   * Accounts for all the various effects which can affect whether an ability will be present or
   * in effect, and both passive and non-passive.
   * @param attrType - {@linkcode AbAttr} The ability attribute to check for.
   * @param canApply - If `false`, it doesn't check whether the ability is currently active; Default `true`
   * @param ignoreOverride - If `true`, it ignores ability changing effects; Default `false`
   * @returns An array of all the ability attributes on this ability.
   */
  public getAbilityAttrs<T extends AbAttr = AbAttr>(
    attrType: { new (...args: any[]): T },
    canApply = true,
    ignoreOverride = false,
  ): T[] {
    const abilityAttrs: T[] = [];

    if (!canApply || this.canApplyAbility()) {
      abilityAttrs.push(
        ...this.getAbility(ignoreOverride).getAttrs<T>(attrType),
      );
    }

    if (!canApply || this.canApplyAbility(true)) {
      abilityAttrs.push(...this.getPassiveAbility().getAttrs(attrType));
    }

    return abilityAttrs;
  }

  /**
   * Sets the {@linkcode Pokemon}'s ability and activates it if it normally activates on summon
   *
   * Also clears primal weather if it is from the ability being changed
   * @param ability New Ability
   */
  public setTempAbility(ability: Ability, passive = false): void {
    applyOnLoseAbAttrs(this, passive);
    if (passive) {
      this.summonData.passiveAbility = ability.id;
    } else {
      this.summonData.ability = ability.id;
    }
    applyOnGainAbAttrs(this, passive);
  }

  /**
   * Suppresses an ability and calls its onlose attributes
   */
  public suppressAbility() {
    [true, false].forEach(passive => applyOnLoseAbAttrs(this, passive));
    this.summonData.abilitySuppressed = true;
  }

  /**
   * Checks if a pokemon has a passive either from:
   *  - bought with starter candy
   *  - set by override
   *  - is a boss pokemon
   * @returns `true` if the Pokemon has a passive
   */
  public hasPassive(): boolean {
    // returns override if valid for current case
    if (
      (Overrides.HAS_PASSIVE_ABILITY_OVERRIDE === false && this.isPlayer()) ||
      (Overrides.OPP_HAS_PASSIVE_ABILITY_OVERRIDE === false && !this.isPlayer())
    ) {
      return false;
    }
    if (
      ((Overrides.PASSIVE_ABILITY_OVERRIDE !== Abilities.NONE ||
        Overrides.HAS_PASSIVE_ABILITY_OVERRIDE) &&
        this.isPlayer()) ||
      ((Overrides.OPP_PASSIVE_ABILITY_OVERRIDE !== Abilities.NONE ||
        Overrides.OPP_HAS_PASSIVE_ABILITY_OVERRIDE) &&
        !this.isPlayer())
    ) {
      return true;
    }

    // Classic Final boss and Endless Minor/Major bosses do not have passive
    const { currentBattle, gameMode } = globalScene;
    const waveIndex = currentBattle?.waveIndex;
    if (
      this instanceof EnemyPokemon &&
      (currentBattle?.battleSpec === BattleSpec.FINAL_BOSS ||
        gameMode.isEndlessMinorBoss(waveIndex) ||
        gameMode.isEndlessMajorBoss(waveIndex))
    ) {
      return false;
    }

    return this.passive || this.isBoss();
  }

  /**
   * Checks whether an ability of a pokemon can be currently applied. This should rarely be
   * directly called, as {@linkcode hasAbility} and {@linkcode hasAbilityWithAttr} already call this.
   * @see {@linkcode hasAbility} {@linkcode hasAbilityWithAttr} Intended ways to check abilities in most cases
   * @param passive If true, check if passive can be applied instead of non-passive
   * @returns `true` if the ability can be applied
   */
  public canApplyAbility(passive = false): boolean {
    if (passive && !this.hasPassive()) {
      return false;
    }
    const ability = !passive ? this.getAbility() : this.getPassiveAbility();
    if (this.isFusion() && ability.hasAttr(NoFusionAbilityAbAttr)) {
      return false;
    }
    const arena = globalScene?.arena;
    if (
      arena.ignoreAbilities &&
      arena.ignoringEffectSource !== this.getBattlerIndex() &&
      ability.isIgnorable
    ) {
      return false;
    }
    if (
      this.summonData?.abilitySuppressed &&
      !ability.hasAttr(UnsuppressableAbilityAbAttr)
    ) {
      return false;
    }
    const suppressAbilitiesTag = arena.getTag(
      ArenaTagType.NEUTRALIZING_GAS,
    ) as SuppressAbilitiesTag;
    if (
      this.isOnField() &&
      suppressAbilitiesTag &&
      !suppressAbilitiesTag.isBeingRemoved()
    ) {
      const thisAbilitySuppressing = ability.hasAttr(
        PreLeaveFieldRemoveSuppressAbilitiesSourceAbAttr,
      );
      const hasSuppressingAbility = this.hasAbilityWithAttr(
        PreLeaveFieldRemoveSuppressAbilitiesSourceAbAttr,
        false,
      );
      // Neutralizing gas is up - suppress abilities unless they are unsuppressable or this pokemon is responsible for the gas
      // (Balance decided that the other ability of a neutralizing gas pokemon should not be neutralized)
      // If the ability itself is neutralizing gas, don't suppress it (handled through arena tag)
      const unsuppressable =
        ability.hasAttr(UnsuppressableAbilityAbAttr) ||
        thisAbilitySuppressing ||
        (hasSuppressingAbility && !suppressAbilitiesTag.shouldApplyToSelf());
      if (!unsuppressable) {
        return false;
      }
    }
    return (
      (this.hp > 0 || ability.isBypassFaint) &&
      !ability.conditions.find(condition => !condition(this))
    );
  }

  /**
   * Checks whether a pokemon has the specified ability and it's in effect. Accounts for all the various
   * effects which can affect whether an ability will be present or in effect, and both passive and
   * non-passive. This is the primary way to check whether a pokemon has a particular ability.
   * @param {Abilities} ability The ability to check for
   * @param {boolean} canApply If false, it doesn't check whether the ability is currently active
   * @param {boolean} ignoreOverride If true, it ignores ability changing effects
   * @returns {boolean} Whether the ability is present and active
   */
  public hasAbility(
    ability: Abilities,
    canApply = true,
    ignoreOverride?: boolean,
  ): boolean {
    if (
      this.getAbility(ignoreOverride).id === ability &&
      (!canApply || this.canApplyAbility())
    ) {
      return true;
    }
    if (
      this.getPassiveAbility().id === ability &&
      this.hasPassive() &&
      (!canApply || this.canApplyAbility(true))
    ) {
      return true;
    }
    return false;
  }

  /**
   * Checks whether a pokemon has an ability with the specified attribute and it's in effect.
   * Accounts for all the various effects which can affect whether an ability will be present or
   * in effect, and both passive and non-passive. This is one of the two primary ways to check
   * whether a pokemon has a particular ability.
   * @param {AbAttr} attrType The ability attribute to check for
   * @param {boolean} canApply If false, it doesn't check whether the ability is currently active
   * @param {boolean} ignoreOverride If true, it ignores ability changing effects
   * @returns {boolean} Whether an ability with that attribute is present and active
   */
  public hasAbilityWithAttr(
    attrType: Constructor<AbAttr>,
    canApply = true,
    ignoreOverride?: boolean,
  ): boolean {
    if (
      (!canApply || this.canApplyAbility()) &&
      this.getAbility(ignoreOverride).hasAttr(attrType)
    ) {
      return true;
    }
    if (
      this.hasPassive() &&
      (!canApply || this.canApplyAbility(true)) &&
      this.getPassiveAbility().hasAttr(attrType)
    ) {
      return true;
    }
    return false;
  }

  /**
   * Gets the weight of the Pokemon with subtractive modifiers (Autotomize) happening first
   * and then multiplicative modifiers happening after (Heavy Metal and Light Metal)
   * @returns the kg of the Pokemon (minimum of 0.1)
   */
  public getWeight(): number {
    const autotomizedTag = this.getTag(AutotomizedTag);
    let weightRemoved = 0;
    if (!Utils.isNullOrUndefined(autotomizedTag)) {
      weightRemoved = 100 * autotomizedTag!.autotomizeCount;
    }
    const minWeight = 0.1;
    const weight = new Utils.NumberHolder(this.species.weight - weightRemoved);

    // This will trigger the ability overlay so only call this function when necessary
    applyAbAttrs(WeightMultiplierAbAttr, this, null, false, weight);
    return Math.max(minWeight, weight.value);
  }

  /**
   * @returns the pokemon's current tera {@linkcode PokemonType}
   */
  getTeraType(): PokemonType {
    if (this.hasSpecies(Species.TERAPAGOS)) {
      return PokemonType.STELLAR;
    }
    if (this.hasSpecies(Species.OGERPON)) {
      const ogerponForm =
        this.species.speciesId === Species.OGERPON
          ? this.formIndex
          : this.fusionFormIndex;
      switch (ogerponForm) {
        case 0:
        case 4:
          return PokemonType.GRASS;
        case 1:
        case 5:
          return PokemonType.WATER;
        case 2:
        case 6:
          return PokemonType.FIRE;
        case 3:
        case 7:
          return PokemonType.ROCK;
      }
    }
    if (this.hasSpecies(Species.SHEDINJA)) {
      return PokemonType.BUG;
    }
    return this.teraType;
  }

  public isGrounded(): boolean {
    return (
      !!this.getTag(GroundedTag) ||
      (!this.isOfType(PokemonType.FLYING, true, true) &&
        !this.hasAbility(Abilities.LEVITATE) &&
        !this.getTag(BattlerTagType.FLOATING) &&
        !this.getTag(SemiInvulnerableTag))
    );
  }

  /**
   * Determines whether this Pokemon is prevented from running or switching due
   * to effects from moves and/or abilities.
   * @param trappedAbMessages - If defined, ability trigger messages
   * (e.g. from Shadow Tag) are forwarded through this array.
   * @param simulated - If `true`, applies abilities via simulated calls.
   * @returns `true` if the pokemon is trapped
   */
  public isTrapped(
    trappedAbMessages: string[] = [],
    simulated = true,
  ): boolean {
    const commandedTag = this.getTag(BattlerTagType.COMMANDED);
    if (commandedTag?.getSourcePokemon()?.isActive(true)) {
      return true;
    }

    if (this.isOfType(PokemonType.GHOST)) {
      return false;
    }

    const trappedByAbility = new Utils.BooleanHolder(false);
    /**
     * Contains opposing Pokemon (Enemy/Player Pokemon) depending on perspective
     * Afterwards, it filters out Pokemon that have been switched out of the field so trapped abilities/moves do not trigger
     */
    const opposingFieldUnfiltered = this.isPlayer()
      ? globalScene.getEnemyField()
      : globalScene.getPlayerField();
    const opposingField = opposingFieldUnfiltered.filter(
      enemyPkm => enemyPkm.switchOutStatus === false,
    );

    for (const opponent of opposingField) {
      applyCheckTrappedAbAttrs(
        CheckTrappedAbAttr,
        opponent,
        trappedByAbility,
        this,
        trappedAbMessages,
        simulated,
      );
    }

    const side = this.isPlayer() ? ArenaTagSide.PLAYER : ArenaTagSide.ENEMY;
    return (
      trappedByAbility.value ||
      !!this.getTag(TrappedTag) ||
      !!globalScene.arena.getTagOnSide(ArenaTagType.FAIRY_LOCK, side)
    );
  }

  /**
   * Calculates the type of a move when used by this Pokemon after
   * type-changing move and ability attributes have applied.
   * @param move - {@linkcode Move} The move being used.
   * @param simulated - If `true`, prevents showing abilities applied in this calculation.
   * @returns The {@linkcode PokemonType} of the move after attributes are applied
   */
  public getMoveType(move: Move, simulated = true): PokemonType {
    const moveTypeHolder = new Utils.NumberHolder(move.type);

    applyMoveAttrs(VariableMoveTypeAttr, this, null, move, moveTypeHolder);
    applyPreAttackAbAttrs(
      MoveTypeChangeAbAttr,
      this,
      null,
      move,
      simulated,
      moveTypeHolder,
    );

    globalScene.arena.applyTags(
      ArenaTagType.ION_DELUGE,
      simulated,
      moveTypeHolder,
    );
    if (this.getTag(BattlerTagType.ELECTRIFIED)) {
      moveTypeHolder.value = PokemonType.ELECTRIC;
    }

    return moveTypeHolder.value as PokemonType;
  }

  /**
   * Calculates the effectiveness of a move against the Pokémon.
   * This includes modifiers from move and ability attributes.
   * @param source {@linkcode Pokemon} The attacking Pokémon.
   * @param move {@linkcode Move} The move being used by the attacking Pokémon.
   * @param ignoreAbility Whether to ignore abilities that might affect type effectiveness or immunity (defaults to `false`).
   * @param simulated Whether to apply abilities via simulated calls (defaults to `true`)
   * @param cancelled {@linkcode Utils.BooleanHolder} Stores whether the move was cancelled by a non-type-based immunity.
   * Currently only used by {@linkcode Pokemon.apply} to determine whether a "No effect" message should be shown.
   * @returns The type damage multiplier, indicating the effectiveness of the move
   */
  getMoveEffectiveness(
    source: Pokemon,
    move: Move,
    ignoreAbility = false,
    simulated = true,
    cancelled?: Utils.BooleanHolder,
  ): TypeDamageMultiplier {
    if (!Utils.isNullOrUndefined(this.turnData?.moveEffectiveness)) {
      return this.turnData?.moveEffectiveness;
    }

    if (move.hasAttr(TypelessAttr)) {
      return 1;
    }
    const moveType = source.getMoveType(move);

    const typeMultiplier = new Utils.NumberHolder(
      move.category !== MoveCategory.STATUS ||
        move.hasAttr(RespectAttackTypeImmunityAttr)
        ? this.getAttackTypeEffectiveness(
            moveType,
            source,
            false,
            simulated,
            move,
          )
        : 1,
    );

    applyMoveAttrs(
      VariableMoveTypeMultiplierAttr,
      source,
      this,
      move,
      typeMultiplier,
    );
    if (
      this.getTypes(true, true).find(t => move.isTypeImmune(source, this, t))
    ) {
      typeMultiplier.value = 0;
    }

    if (this.getTag(TarShotTag) && this.getMoveType(move) === PokemonType.FIRE) {
      typeMultiplier.value *= 2;
    }

    const cancelledHolder = cancelled ?? new Utils.BooleanHolder(false);
    if (!ignoreAbility) {
      applyPreDefendAbAttrs(
        TypeImmunityAbAttr,
        this,
        source,
        move,
        cancelledHolder,
        simulated,
        typeMultiplier,
      );

      if (!cancelledHolder.value) {
        applyPreDefendAbAttrs(
          MoveImmunityAbAttr,
          this,
          source,
          move,
          cancelledHolder,
          simulated,
          typeMultiplier,
        );
      }

      if (!cancelledHolder.value) {
        const defendingSidePlayField = this.isPlayer()
          ? globalScene.getPlayerField()
          : globalScene.getEnemyField();
        defendingSidePlayField.forEach(p =>
          applyPreDefendAbAttrs(
            FieldPriorityMoveImmunityAbAttr,
            p,
            source,
            move,
            cancelledHolder,
          ),
        );
      }
    }

    const immuneTags = this.findTags(
      tag => tag instanceof TypeImmuneTag && tag.immuneType === moveType,
    );
    for (const tag of immuneTags) {
      if (
        move &&
        !move.getAttrs(HitsTagAttr).some(attr => attr.tagType === tag.tagType)
      ) {
        typeMultiplier.value = 0;
        break;
      }
    }

    // Apply Tera Shell's effect to attacks after all immunities are accounted for
    if (!ignoreAbility && move.category !== MoveCategory.STATUS) {
      applyPreDefendAbAttrs(
        FullHpResistTypeAbAttr,
        this,
        source,
        move,
        cancelledHolder,
        simulated,
        typeMultiplier,
      );
    }

    if (
      move.category === MoveCategory.STATUS &&
      move.hitsSubstitute(source, this)
    ) {
      typeMultiplier.value = 0;
    }

    return (
      !cancelledHolder.value ? typeMultiplier.value : 0
    ) as TypeDamageMultiplier;
  }

  /**
   * Calculates the move's type effectiveness multiplier based on the target's type/s.
   * @param moveType {@linkcode PokemonType} the type of the move being used
   * @param source {@linkcode Pokemon} the Pokemon using the move
   * @param ignoreStrongWinds whether or not this ignores strong winds (anticipation, forewarn, stealth rocks)
   * @param simulated tag to only apply the strong winds effect message when the move is used
   * @param move (optional) the move whose type effectiveness is to be checked. Used for applying {@linkcode VariableMoveTypeChartAttr}
   * @returns a multiplier for the type effectiveness
   */
  getAttackTypeEffectiveness(
    moveType: PokemonType,
    source?: Pokemon,
    ignoreStrongWinds = false,
    simulated = true,
    move?: Move,
  ): TypeDamageMultiplier {
    if (moveType === PokemonType.STELLAR) {
      return this.isTerastallized ? 2 : 1;
    }
    const types = this.getTypes(true, true);
    const arena = globalScene.arena;

    // Handle flying v ground type immunity without removing flying type so effective types are still effective
    // Related to https://github.com/pagefaultgames/pokerogue/issues/524
    if (
      moveType === PokemonType.GROUND &&
      (this.isGrounded() || arena.hasTag(ArenaTagType.GRAVITY))
    ) {
      const flyingIndex = types.indexOf(PokemonType.FLYING);
      if (flyingIndex > -1) {
        types.splice(flyingIndex, 1);
      }
    }

    let multiplier = types
      .map(defType => {
        const multiplier = new Utils.NumberHolder(
          getTypeDamageMultiplier(moveType, defType),
        );
        applyChallenges(
          globalScene.gameMode,
          ChallengeType.TYPE_EFFECTIVENESS,
          multiplier,
        );
        if (move) {
          applyMoveAttrs(
            VariableMoveTypeChartAttr,
            null,
            this,
            move,
            multiplier,
            defType,
          );
        }
        if (source) {
          const ignoreImmunity = new Utils.BooleanHolder(false);
          if (
            source.isActive(true) &&
            source.hasAbilityWithAttr(IgnoreTypeImmunityAbAttr)
          ) {
            applyAbAttrs(
              IgnoreTypeImmunityAbAttr,
              source,
              ignoreImmunity,
              simulated,
              moveType,
              defType,
            );
          }
          if (ignoreImmunity.value) {
            if (multiplier.value === 0) {
              return 1;
            }
          }

          const exposedTags = this.findTags(
            tag => tag instanceof ExposedTag,
          ) as ExposedTag[];
          if (exposedTags.some(t => t.ignoreImmunity(defType, moveType))) {
            if (multiplier.value === 0) {
              return 1;
            }
          }
        }
        return multiplier.value;
      })
      .reduce((acc, cur) => acc * cur, 1) as TypeDamageMultiplier;

    const typeMultiplierAgainstFlying = new Utils.NumberHolder(
      getTypeDamageMultiplier(moveType, PokemonType.FLYING),
    );
    applyChallenges(
      globalScene.gameMode,
      ChallengeType.TYPE_EFFECTIVENESS,
      typeMultiplierAgainstFlying,
    );
    // Handle strong winds lowering effectiveness of types super effective against pure flying
    if (
      !ignoreStrongWinds &&
      arena.weather?.weatherType === WeatherType.STRONG_WINDS &&
      !arena.weather.isEffectSuppressed() &&
      this.isOfType(PokemonType.FLYING) &&
      typeMultiplierAgainstFlying.value === 2
    ) {
      multiplier /= 2;
      if (!simulated) {
        globalScene.queueMessage(i18next.t("weather:strongWindsEffectMessage"));
      }
    }
    return multiplier as TypeDamageMultiplier;
  }

  /**
   * Computes the given Pokemon's matchup score against this Pokemon.
   * In most cases, this score ranges from near-zero to 16, but the maximum possible matchup score is 64.
   * @param opponent {@linkcode Pokemon} The Pokemon to compare this Pokemon against
   * @returns A score value based on how favorable this Pokemon is when fighting the given Pokemon
   */
  getMatchupScore(opponent: Pokemon): number {
    const types = this.getTypes(true);
    const enemyTypes = opponent.getTypes(true, true);
    /** Is this Pokemon faster than the opponent? */
    const outspeed =
      (this.isActive(true)
        ? this.getEffectiveStat(Stat.SPD, opponent)
        : this.getStat(Stat.SPD, false)) >=
      opponent.getEffectiveStat(Stat.SPD, this);
    /**
     * Based on how effective this Pokemon's types are offensively against the opponent's types.
     * This score is increased by 25 percent if this Pokemon is faster than the opponent.
     */
    let atkScore =
      opponent.getAttackTypeEffectiveness(types[0], this) *
      (outspeed ? 1.25 : 1);
    /**
     * Based on how effectively this Pokemon defends against the opponent's types.
     * This score cannot be higher than 4.
     */
    let defScore =
      1 /
      Math.max(this.getAttackTypeEffectiveness(enemyTypes[0], opponent), 0.25);
    if (types.length > 1) {
      atkScore *= opponent.getAttackTypeEffectiveness(types[1], this);
    }
    if (enemyTypes.length > 1) {
      defScore *=
        1 /
        Math.max(
          this.getAttackTypeEffectiveness(enemyTypes[1], opponent),
          0.25,
        );
    }
    /**
     * Based on this Pokemon's HP ratio compared to that of the opponent.
     * This ratio is multiplied by 1.5 if this Pokemon outspeeds the opponent;
     * however, the final ratio cannot be higher than 1.
     */
    let hpDiffRatio = this.getHpRatio() + (1 - opponent.getHpRatio());
    if (outspeed) {
      hpDiffRatio = Math.min(hpDiffRatio * 1.5, 1);
    }
    return (atkScore + defScore) * hpDiffRatio;
  }

  getEvolution(): SpeciesFormEvolution | null {
    if (pokemonEvolutions.hasOwnProperty(this.species.speciesId)) {
      const evolutions = pokemonEvolutions[this.species.speciesId];
      for (const e of evolutions) {
        if (
          !e.item &&
          this.level >= e.level &&
          (isNullOrUndefined(e.preFormKey) ||
            this.getFormKey() === e.preFormKey)
        ) {
          if (
            e.condition === null ||
            (e.condition as SpeciesEvolutionCondition).predicate(this)
          ) {
            return e;
          }
        }
      }
    }

    if (
      this.isFusion() &&
      this.fusionSpecies &&
      pokemonEvolutions.hasOwnProperty(this.fusionSpecies.speciesId)
    ) {
      const fusionEvolutions = pokemonEvolutions[
        this.fusionSpecies.speciesId
      ].map(e => new FusionSpeciesFormEvolution(this.species.speciesId, e));
      for (const fe of fusionEvolutions) {
        if (
          !fe.item &&
          this.level >= fe.level &&
          (isNullOrUndefined(fe.preFormKey) ||
            this.getFusionFormKey() === fe.preFormKey)
        ) {
          if (
            fe.condition === null ||
            (fe.condition as SpeciesEvolutionCondition).predicate(this)
          ) {
            return fe;
          }
        }
      }
    }

    return null;
  }

  /**
   * Gets all level up moves in a given range for a particular pokemon.
   * @param {number} startingLevel Don't include moves below this level
   * @param {boolean} includeEvolutionMoves Whether to include evolution moves
   * @param {boolean} simulateEvolutionChain Whether to include moves from prior evolutions
   * @param {boolean} includeRelearnerMoves Whether to include moves that would require a relearner. Note the move relearner inherently allows evolution moves
   * @returns {LevelMoves} A list of moves and the levels they can be learned at
   */
  getLevelMoves(
    startingLevel?: number,
    includeEvolutionMoves = false,
    simulateEvolutionChain = false,
    includeRelearnerMoves = false,
    learnSituation: LearnMoveSituation = LearnMoveSituation.MISC,
  ): LevelMoves {
    const ret: LevelMoves = [];
    let levelMoves: LevelMoves = [];
    if (!startingLevel) {
      startingLevel = this.level;
    }
    if (
      learnSituation === LearnMoveSituation.EVOLUTION_FUSED &&
      this.fusionSpecies
    ) {
      // For fusion evolutions, get ONLY the moves of the component mon that evolved
      levelMoves = this.getFusionSpeciesForm(true)
        .getLevelMoves()
        .filter(
          lm =>
            (includeEvolutionMoves && lm[0] === EVOLVE_MOVE) ||
            (includeRelearnerMoves && lm[0] === RELEARN_MOVE) ||
            lm[0] > 0,
        );
    } else {
      if (simulateEvolutionChain) {
        const evolutionChain = this.species.getSimulatedEvolutionChain(
          this.level,
          this.hasTrainer(),
          this.isBoss(),
          this.isPlayer(),
        );
        for (let e = 0; e < evolutionChain.length; e++) {
          // TODO: Might need to pass specific form index in simulated evolution chain
          const speciesLevelMoves = getPokemonSpeciesForm(
            evolutionChain[e][0],
            this.formIndex,
          ).getLevelMoves();
          if (includeRelearnerMoves) {
            levelMoves.push(...speciesLevelMoves);
          } else {
            levelMoves.push(
              ...speciesLevelMoves.filter(
                lm =>
                  (includeEvolutionMoves && lm[0] === EVOLVE_MOVE) ||
                  ((!e || lm[0] > 1) &&
                    (e === evolutionChain.length - 1 ||
                      lm[0] <= evolutionChain[e + 1][1])),
              ),
            );
          }
        }
      } else {
        levelMoves = this.getSpeciesForm(true)
          .getLevelMoves()
          .filter(
            lm =>
              (includeEvolutionMoves && lm[0] === EVOLVE_MOVE) ||
              (includeRelearnerMoves && lm[0] === RELEARN_MOVE) ||
              lm[0] > 0,
          );
      }
      if (
        this.fusionSpecies &&
        learnSituation !== LearnMoveSituation.EVOLUTION_FUSED_BASE
      ) {
        // For fusion evolutions, get ONLY the moves of the component mon that evolved
        if (simulateEvolutionChain) {
          const fusionEvolutionChain =
            this.fusionSpecies.getSimulatedEvolutionChain(
              this.level,
              this.hasTrainer(),
              this.isBoss(),
              this.isPlayer(),
            );
          for (let e = 0; e < fusionEvolutionChain.length; e++) {
            // TODO: Might need to pass specific form index in simulated evolution chain
            const speciesLevelMoves = getPokemonSpeciesForm(
              fusionEvolutionChain[e][0],
              this.fusionFormIndex,
            ).getLevelMoves();
            if (includeRelearnerMoves) {
              levelMoves.push(
                ...speciesLevelMoves.filter(
                  lm =>
                    (includeEvolutionMoves && lm[0] === EVOLVE_MOVE) ||
                    lm[0] !== EVOLVE_MOVE,
                ),
              );
            } else {
              levelMoves.push(
                ...speciesLevelMoves.filter(
                  lm =>
                    (includeEvolutionMoves && lm[0] === EVOLVE_MOVE) ||
                    ((!e || lm[0] > 1) &&
                      (e === fusionEvolutionChain.length - 1 ||
                        lm[0] <= fusionEvolutionChain[e + 1][1])),
                ),
              );
            }
          }
        } else {
          levelMoves.push(
            ...this.getFusionSpeciesForm(true)
              .getLevelMoves()
              .filter(
                lm =>
                  (includeEvolutionMoves && lm[0] === EVOLVE_MOVE) ||
                  (includeRelearnerMoves && lm[0] === RELEARN_MOVE) ||
                  lm[0] > 0,
              ),
          );
        }
      }
    }
    levelMoves.sort((lma: [number, number], lmb: [number, number]) =>
      lma[0] > lmb[0] ? 1 : lma[0] < lmb[0] ? -1 : 0,
    );

    /**
     * Filter out moves not within the correct level range(s)
     * Includes moves below startingLevel, or of specifically level 0 if
     * includeRelearnerMoves or includeEvolutionMoves are true respectively
     */
    levelMoves = levelMoves.filter(lm => {
      const level = lm[0];
      const isRelearner = level < startingLevel;
      const allowedEvolutionMove = level === 0 && includeEvolutionMoves;

      return (
        !(level > this.level) &&
        (includeRelearnerMoves || !isRelearner || allowedEvolutionMove)
      );
    });

    /**
     * This must be done AFTER filtering by level, else if the same move shows up
     * in levelMoves multiple times all but the lowest level one will be skipped.
     * This causes problems when there are intentional duplicates (i.e. Smeargle with Sketch)
     */
    if (levelMoves) {
      this.getUniqueMoves(levelMoves, ret);
    }

    return ret;
  }

  /**
   * Helper function for getLevelMoves.
   * Finds all non-duplicate items from the input, and pushes them into the output.
   * Two items count as duplicate if they have the same Move, regardless of level.
   *
   * @param levelMoves the input array to search for non-duplicates from
   * @param ret the output array to be pushed into.
   */
  private getUniqueMoves(levelMoves: LevelMoves, ret: LevelMoves): void {
    const uniqueMoves: Moves[] = [];
    for (const lm of levelMoves) {
      if (!uniqueMoves.find(m => m === lm[1])) {
        uniqueMoves.push(lm[1]);
        ret.push(lm);
      }
    }
  }

  /**
   * Get a list of all egg moves
   *
   * @returns list of egg moves
   */
  getEggMoves(): Moves[] | undefined {
    return speciesEggMoves[this.getSpeciesForm().getRootSpeciesId()];
  }

  setMove(moveIndex: number, moveId: Moves): void {
    if (moveId === Moves.NONE) {
      return;
    }
    const move = new PokemonMove(moveId);
    this.moveset[moveIndex] = move;
    if (this.summonData?.moveset) {
      this.summonData.moveset[moveIndex] = move;
    }
  }

  /**
   * Function that tries to set a Pokemon shiny based on the trainer's trainer ID and secret ID.
   * Endless Pokemon in the end biome are unable to be set to shiny
   *
   * The exact mechanic is that it calculates E as the XOR of the player's trainer ID and secret ID.
   * F is calculated as the XOR of the first 16 bits of the Pokemon's ID with the last 16 bits.
   * The XOR of E and F are then compared to the {@linkcode shinyThreshold} (or {@linkcode thresholdOverride} if set) to see whether or not to generate a shiny.
   * The base shiny odds are {@linkcode BASE_SHINY_CHANCE} / 65536
   * @param thresholdOverride number that is divided by 2^16 (65536) to get the shiny chance, overrides {@linkcode shinyThreshold} if set (bypassing shiny rate modifiers such as Shiny Charm)
   * @returns true if the Pokemon has been set as a shiny, false otherwise
   */
  trySetShiny(thresholdOverride?: number): boolean {
    // Shiny Pokemon should not spawn in the end biome in endless
    if (
      globalScene.gameMode.isEndless &&
      globalScene.arena.biomeType === Biome.END
    ) {
      return false;
    }

    const rand1 = (this.id & 0xffff0000) >>> 16;
    const rand2 = this.id & 0x0000ffff;

    const E = globalScene.gameData.trainerId ^ globalScene.gameData.secretId;
    const F = rand1 ^ rand2;

    const shinyThreshold = new Utils.NumberHolder(BASE_SHINY_CHANCE);
    if (thresholdOverride === undefined) {
      if (globalScene.eventManager.isEventActive()) {
        shinyThreshold.value *= globalScene.eventManager.getShinyMultiplier();
      }
      if (!this.hasTrainer()) {
        globalScene.applyModifiers(
          ShinyRateBoosterModifier,
          true,
          shinyThreshold,
        );
      }
    } else {
      shinyThreshold.value = thresholdOverride;
    }

    this.shiny = (E ^ F) < shinyThreshold.value;

    if (this.shiny) {
      this.initShinySparkle();
    }

    return this.shiny;
  }

  /**
   * Function that tries to set a Pokemon shiny based on seed.
   * For manual use only, usually to roll a Pokemon's shiny chance a second time.
   * If it rolls shiny, also sets a random variant and give the Pokemon the associated luck.
   *
   * The base shiny odds are {@linkcode BASE_SHINY_CHANCE} / `65536`
   * @param thresholdOverride number that is divided by `2^16` (`65536`) to get the shiny chance, overrides {@linkcode shinyThreshold} if set (bypassing shiny rate modifiers such as Shiny Charm)
   * @param applyModifiersToOverride If {@linkcode thresholdOverride} is set and this is true, will apply Shiny Charm and event modifiers to {@linkcode thresholdOverride}
   * @returns `true` if the Pokemon has been set as a shiny, `false` otherwise
   */
  public trySetShinySeed(
    thresholdOverride?: number,
    applyModifiersToOverride?: boolean,
  ): boolean {
    const shinyThreshold = new Utils.NumberHolder(BASE_SHINY_CHANCE);
    if (thresholdOverride === undefined || applyModifiersToOverride) {
      if (thresholdOverride !== undefined && applyModifiersToOverride) {
        shinyThreshold.value = thresholdOverride;
      }
      if (globalScene.eventManager.isEventActive()) {
        shinyThreshold.value *= globalScene.eventManager.getShinyMultiplier();
      }
      if (!this.hasTrainer()) {
        globalScene.applyModifiers(
          ShinyRateBoosterModifier,
          true,
          shinyThreshold,
        );
      }
    } else {
      shinyThreshold.value = thresholdOverride;
    }

    this.shiny = randSeedInt(65536) < shinyThreshold.value;

    if (this.shiny) {
      this.variant = this.generateShinyVariant();
      this.luck =
        this.variant + 1 + (this.fusionShiny ? this.fusionVariant + 1 : 0);
      this.initShinySparkle();
    }

    return this.shiny;
  }

  /**
   * Generates a shiny variant
   * @returns `0-2`, with the following probabilities:
   * - Has a 10% chance of returning `2` (epic variant)
   * - Has a 30% chance of returning `1` (rare variant)
   * - Has a 60% chance of returning `0` (basic shiny)
   */
  protected generateShinyVariant(): Variant {
    const formIndex: number = this.formIndex;
    let variantDataIndex: string | number = this.species.speciesId;
    if (this.species.forms.length > 0) {
      const formKey = this.species.forms[formIndex]?.formKey;
      if (formKey) {
        variantDataIndex = `${variantDataIndex}-${formKey}`;
      }
    }
    // Checks if there is no variant data for both the index or index with form
    if (
      !this.shiny ||
      (!variantData.hasOwnProperty(variantDataIndex) &&
        !variantData.hasOwnProperty(this.species.speciesId))
    ) {
      return 0;
    }
    const rand = new Utils.NumberHolder(0);
    globalScene.executeWithSeedOffset(
      () => {
        rand.value = Utils.randSeedInt(10);
      },
      this.id,
      globalScene.waveSeed,
    );
    if (rand.value >= SHINY_VARIANT_CHANCE) {
      return 0; // 6/10
    }
    if (rand.value >= SHINY_EPIC_CHANCE) {
      return 1; // 3/10
    }
    return 2; // 1/10
  }

  /**
   * Function that tries to set a Pokemon to have its hidden ability based on seed, if it exists.
   * For manual use only, usually to roll a Pokemon's hidden ability chance a second time.
   *
   * The base hidden ability odds are {@linkcode BASE_HIDDEN_ABILITY_CHANCE} / `65536`
   * @param thresholdOverride number that is divided by `2^16` (`65536`) to get the HA chance, overrides {@linkcode haThreshold} if set (bypassing HA rate modifiers such as Ability Charm)
   * @param applyModifiersToOverride If {@linkcode thresholdOverride} is set and this is true, will apply Ability Charm to {@linkcode thresholdOverride}
   * @returns `true` if the Pokemon has been set to have its hidden ability, `false` otherwise
   */
  public tryRerollHiddenAbilitySeed(
    thresholdOverride?: number,
    applyModifiersToOverride?: boolean,
  ): boolean {
    if (!this.species.abilityHidden) {
      return false;
    }
    const haThreshold = new Utils.NumberHolder(BASE_HIDDEN_ABILITY_CHANCE);
    if (thresholdOverride === undefined || applyModifiersToOverride) {
      if (thresholdOverride !== undefined && applyModifiersToOverride) {
        haThreshold.value = thresholdOverride;
      }
      if (!this.hasTrainer()) {
        globalScene.applyModifiers(
          HiddenAbilityRateBoosterModifier,
          true,
          haThreshold,
        );
      }
    } else {
      haThreshold.value = thresholdOverride;
    }

    if (randSeedInt(65536) < haThreshold.value) {
      this.abilityIndex = 2;
    }

    return this.abilityIndex === 2;
  }

  public generateFusionSpecies(forStarter?: boolean): void {
    const hiddenAbilityChance = new Utils.NumberHolder(
      BASE_HIDDEN_ABILITY_CHANCE,
    );
    if (!this.hasTrainer()) {
      globalScene.applyModifiers(
        HiddenAbilityRateBoosterModifier,
        true,
        hiddenAbilityChance,
      );
    }

    const hasHiddenAbility = !Utils.randSeedInt(hiddenAbilityChance.value);
    const randAbilityIndex = Utils.randSeedInt(2);

    const filter = !forStarter
      ? this.species.getCompatibleFusionSpeciesFilter()
      : (species: PokemonSpecies) => {
          return (
            pokemonEvolutions.hasOwnProperty(species.speciesId) &&
            !pokemonPrevolutions.hasOwnProperty(species.speciesId) &&
            !species.subLegendary &&
            !species.legendary &&
            !species.mythical &&
            !species.isTrainerForbidden() &&
            species.speciesId !== this.species.speciesId &&
            species.speciesId !== Species.DITTO
          );
        };

    let fusionOverride: PokemonSpecies | undefined = undefined;

    if (
      forStarter &&
      this instanceof PlayerPokemon &&
      Overrides.STARTER_FUSION_SPECIES_OVERRIDE
    ) {
      fusionOverride = getPokemonSpecies(
        Overrides.STARTER_FUSION_SPECIES_OVERRIDE,
      );
    } else if (
      this instanceof EnemyPokemon &&
      Overrides.OPP_FUSION_SPECIES_OVERRIDE
    ) {
      fusionOverride = getPokemonSpecies(Overrides.OPP_FUSION_SPECIES_OVERRIDE);
    }

    this.fusionSpecies =
      fusionOverride ??
      globalScene.randomSpecies(
        globalScene.currentBattle?.waveIndex || 0,
        this.level,
        false,
        filter,
        true,
      );
    this.fusionAbilityIndex =
      this.fusionSpecies.abilityHidden && hasHiddenAbility
        ? 2
        : this.fusionSpecies.ability2 !== this.fusionSpecies.ability1
          ? randAbilityIndex
          : 0;
    this.fusionShiny = this.shiny;
    this.fusionVariant = this.variant;

    if (this.fusionSpecies.malePercent === null) {
      this.fusionGender = Gender.GENDERLESS;
    } else {
      const genderChance = (this.id % 256) * 0.390625;
      if (genderChance < this.fusionSpecies.malePercent) {
        this.fusionGender = Gender.MALE;
      } else {
        this.fusionGender = Gender.FEMALE;
      }
    }

    this.fusionFormIndex = globalScene.getSpeciesFormIndex(
      this.fusionSpecies,
      this.fusionGender,
      this.getNature(),
      true,
    );
    this.fusionLuck = this.luck;

    this.generateName();
  }

  public clearFusionSpecies(): void {
    this.fusionSpecies = null;
    this.fusionFormIndex = 0;
    this.fusionAbilityIndex = 0;
    this.fusionShiny = false;
    this.fusionVariant = 0;
    this.fusionGender = 0;
    this.fusionLuck = 0;
    this.fusionCustomPokemonData = null;

    this.generateName();
    this.calculateStats();
  }

  /** Generates a semi-random moveset for a Pokemon */
  public generateAndPopulateMoveset(): void {
    this.moveset = [];
    let movePool: [Moves, number][] = [];
    const allLevelMoves = this.getLevelMoves(1, true, true);
    if (!allLevelMoves) {
      console.warn(
        "Error encountered trying to generate moveset for:",
        this.species.name,
      );
      return;
    }

    for (let m = 0; m < allLevelMoves.length; m++) {
      const levelMove = allLevelMoves[m];
      if (this.level < levelMove[0]) {
        break;
      }
      let weight = levelMove[0];
      // Evolution Moves
      if (weight === 0) {
        weight = 50;
      }
      // Assume level 1 moves with 80+ BP are "move reminder" moves and bump their weight
      if (weight === 1 && allMoves[levelMove[1]].power >= 80) {
        weight = 40;
      }
      if (
        !movePool.some(m => m[0] === levelMove[1]) &&
        !allMoves[levelMove[1]].name.endsWith(" (N)")
      ) {
        movePool.push([levelMove[1], weight]);
      }
    }

    if (this.hasTrainer()) {
      const tms = Object.keys(tmSpecies);
      for (const tm of tms) {
        const moveId = Number.parseInt(tm) as Moves;
        let compatible = false;
        for (const p of tmSpecies[tm]) {
          if (Array.isArray(p)) {
            if (
              p[0] === this.species.speciesId ||
              (this.fusionSpecies &&
                p[0] === this.fusionSpecies.speciesId &&
                p.slice(1).indexOf(this.species.forms[this.formIndex]) > -1)
            ) {
              compatible = true;
              break;
            }
          } else if (
            p === this.species.speciesId ||
            (this.fusionSpecies && p === this.fusionSpecies.speciesId)
          ) {
            compatible = true;
            break;
          }
        }
        if (
          compatible &&
          !movePool.some(m => m[0] === moveId) &&
          !allMoves[moveId].name.endsWith(" (N)")
        ) {
          if (tmPoolTiers[moveId] === ModifierTier.COMMON && this.level >= 15) {
            movePool.push([moveId, 4]);
          } else if (
            tmPoolTiers[moveId] === ModifierTier.GREAT &&
            this.level >= 30
          ) {
            movePool.push([moveId, 8]);
          } else if (
            tmPoolTiers[moveId] === ModifierTier.ULTRA &&
            this.level >= 50
          ) {
            movePool.push([moveId, 14]);
          }
        }
      }

      // No egg moves below level 60
      if (this.level >= 60) {
        for (let i = 0; i < 3; i++) {
          const moveId = speciesEggMoves[this.species.getRootSpeciesId()][i];
          if (
            !movePool.some(m => m[0] === moveId) &&
            !allMoves[moveId].name.endsWith(" (N)")
          ) {
            movePool.push([moveId, 40]);
          }
        }
        const moveId = speciesEggMoves[this.species.getRootSpeciesId()][3];
        // No rare egg moves before e4
        if (
          this.level >= 170 &&
          !movePool.some(m => m[0] === moveId) &&
          !allMoves[moveId].name.endsWith(" (N)") &&
          !this.isBoss()
        ) {
          movePool.push([moveId, 30]);
        }
        if (this.fusionSpecies) {
          for (let i = 0; i < 3; i++) {
            const moveId =
              speciesEggMoves[this.fusionSpecies.getRootSpeciesId()][i];
            if (
              !movePool.some(m => m[0] === moveId) &&
              !allMoves[moveId].name.endsWith(" (N)")
            ) {
              movePool.push([moveId, 40]);
            }
          }
          const moveId =
            speciesEggMoves[this.fusionSpecies.getRootSpeciesId()][3];
          // No rare egg moves before e4
          if (
            this.level >= 170 &&
            !movePool.some(m => m[0] === moveId) &&
            !allMoves[moveId].name.endsWith(" (N)") &&
            !this.isBoss()
          ) {
            movePool.push([moveId, 30]);
          }
        }
      }
    }

    // Bosses never get self ko moves or Pain Split
    if (this.isBoss()) {
      movePool = movePool.filter(m => !allMoves[m[0]].hasAttr(SacrificialAttr));
      movePool = movePool.filter(m => !allMoves[m[0]].hasAttr(HpSplitAttr));
    }
    movePool = movePool.filter(
      m => !allMoves[m[0]].hasAttr(SacrificialAttrOnHit),
    );
    if (this.hasTrainer()) {
      // Trainers never get OHKO moves
      movePool = movePool.filter(m => !allMoves[m[0]].hasAttr(OneHitKOAttr));
      // Half the weight of self KO moves
      movePool = movePool.map(m => [
        m[0],
        m[1] * (allMoves[m[0]].hasAttr(SacrificialAttr) ? 0.5 : 1),
      ]);
      movePool = movePool.map(m => [
        m[0],
        m[1] * (allMoves[m[0]].hasAttr(SacrificialAttrOnHit) ? 0.5 : 1),
      ]);
      // Trainers get a weight bump to stat buffing moves
      movePool = movePool.map(m => [
        m[0],
        m[1] *
          (allMoves[m[0]]
            .getAttrs(StatStageChangeAttr)
            .some(a => a.stages > 1 && a.selfTarget)
            ? 1.25
            : 1),
      ]);
      // Trainers get a weight decrease to multiturn moves
      movePool = movePool.map(m => [
        m[0],
        m[1] *
          (!!allMoves[m[0]].isChargingMove() ||
          !!allMoves[m[0]].hasAttr(RechargeAttr)
            ? 0.7
            : 1),
      ]);
    }

    // Weight towards higher power moves, by reducing the power of moves below the highest power.
    // Caps max power at 90 to avoid something like hyper beam ruining the stats.
    // This is a pretty soft weighting factor, although it is scaled with the weight multiplier.
    const maxPower = Math.min(
      movePool.reduce(
        (v, m) => Math.max(allMoves[m[0]].calculateEffectivePower(), v),
        40,
      ),
      90,
    );
    movePool = movePool.map(m => [
      m[0],
      m[1] *
        (allMoves[m[0]].category === MoveCategory.STATUS
          ? 1
          : Math.max(
              Math.min(allMoves[m[0]].calculateEffectivePower() / maxPower, 1),
              0.5,
            )),
    ]);

    // Weight damaging moves against the lower stat. This uses a non-linear relationship.
    // If the higher stat is 1 - 1.09x higher, no change. At higher stat ~1.38x lower stat, off-stat moves have half weight.
    // One third weight at ~1.58x higher, one quarter weight at ~1.73x higher, one fifth at ~1.87x, and one tenth at ~2.35x higher.
    const atk = this.getStat(Stat.ATK);
    const spAtk = this.getStat(Stat.SPATK);
    const worseCategory: MoveCategory =
      atk > spAtk ? MoveCategory.SPECIAL : MoveCategory.PHYSICAL;
    const statRatio =
      worseCategory === MoveCategory.PHYSICAL ? atk / spAtk : spAtk / atk;
    movePool = movePool.map(m => [
      m[0],
      m[1] *
        (allMoves[m[0]].category === worseCategory
          ? Math.min(Math.pow(statRatio, 3) * 1.3, 1)
          : 1),
    ]);

    /** The higher this is the more the game weights towards higher level moves. At `0` all moves are equal weight. */
    let weightMultiplier = 0.9;
    if (this.hasTrainer()) {
      weightMultiplier += 0.7;
    }
    if (this.isBoss()) {
      weightMultiplier += 0.4;
    }
    const baseWeights: [Moves, number][] = movePool.map(m => [
      m[0],
      Math.ceil(Math.pow(m[1], weightMultiplier) * 100),
    ]);

    // Trainers and bosses always force a stab move
    if (this.hasTrainer() || this.isBoss()) {
      const stabMovePool = baseWeights.filter(
        m =>
          allMoves[m[0]].category !== MoveCategory.STATUS &&
          this.isOfType(allMoves[m[0]].type),
      );

      if (stabMovePool.length) {
        const totalWeight = stabMovePool.reduce((v, m) => v + m[1], 0);
        let rand = Utils.randSeedInt(totalWeight);
        let index = 0;
        while (rand > stabMovePool[index][1]) {
          rand -= stabMovePool[index++][1];
        }
        this.moveset.push(new PokemonMove(stabMovePool[index][0], 0, 0));
      }
    } else {
      // Normal wild pokemon just force a random damaging move
      const attackMovePool = baseWeights.filter(
        m => allMoves[m[0]].category !== MoveCategory.STATUS,
      );
      if (attackMovePool.length) {
        const totalWeight = attackMovePool.reduce((v, m) => v + m[1], 0);
        let rand = Utils.randSeedInt(totalWeight);
        let index = 0;
        while (rand > attackMovePool[index][1]) {
          rand -= attackMovePool[index++][1];
        }
        this.moveset.push(new PokemonMove(attackMovePool[index][0], 0, 0));
      }
    }

    while (
      baseWeights.length > this.moveset.length &&
      this.moveset.length < 4
    ) {
      if (this.hasTrainer()) {
        // Sqrt the weight of any damaging moves with overlapping types. This is about a 0.05 - 0.1 multiplier.
        // Other damaging moves 2x weight if 0-1 damaging moves, 0.5x if 2, 0.125x if 3. These weights get 20x if STAB.
        // Status moves remain unchanged on weight, this encourages 1-2
        movePool = baseWeights
          .filter(m => !this.moveset.some(mo => m[0] === mo.moveId))
          .map(m => {
            let ret: number;
            if (
              this.moveset.some(
                mo =>
                  mo.getMove().category !== MoveCategory.STATUS &&
                  mo.getMove().type === allMoves[m[0]].type,
              )
            ) {
              ret = Math.ceil(Math.sqrt(m[1]));
            } else if (allMoves[m[0]].category !== MoveCategory.STATUS) {
              ret = Math.ceil(
                (m[1] /
                  Math.max(
                    Math.pow(
                      4,
                      this.moveset.filter(mo => (mo.getMove().power ?? 0) > 1)
                        .length,
                    ) / 8,
                    0.5,
                  )) *
                  (this.isOfType(allMoves[m[0]].type) ? 20 : 1),
              );
            } else {
              ret = m[1];
            }
            return [m[0], ret];
          });
      } else {
        // Non-trainer pokemon just use normal weights
        movePool = baseWeights.filter(m => !this.moveset.some(mo => m[0] === mo.moveId));
      }
      const totalWeight = movePool.reduce((v, m) => v + m[1], 0);
      let rand = Utils.randSeedInt(totalWeight);
      let index = 0;
      while (rand > movePool[index][1]) {
        rand -= movePool[index++][1];
      }
      this.moveset.push(new PokemonMove(movePool[index][0], 0, 0));
    }

    // Trigger FormChange, except for enemy Pokemon during Mystery Encounters, to avoid crashes
    if (
      this.isPlayer() ||
      !globalScene.currentBattle?.isBattleMysteryEncounter() ||
      !globalScene.currentBattle?.mysteryEncounter
    ) {
      globalScene.triggerPokemonFormChange(
        this,
        SpeciesFormChangeMoveLearnedTrigger,
      );
    }
  }

  public trySelectMove(moveIndex: number, ignorePp?: boolean): boolean {
    const move =
      this.getMoveset().length > moveIndex
        ? this.getMoveset()[moveIndex]
        : null;
    return move?.isUsable(this, ignorePp) ?? false;
  }

  showInfo(): void {
    if (!this.battleInfo.visible) {
      const otherBattleInfo = globalScene.fieldUI
        .getAll()
        .slice(0, 4)
        .filter(
          ui =>
            ui instanceof BattleInfo &&
            (ui as BattleInfo) instanceof PlayerBattleInfo === this.isPlayer(),
        )
        .find(() => true);
      if (!otherBattleInfo || !this.getFieldIndex()) {
        globalScene.fieldUI.sendToBack(this.battleInfo);
        globalScene.sendTextToBack(); // Push the top right text objects behind everything else
      } else {
        globalScene.fieldUI.moveAbove(this.battleInfo, otherBattleInfo);
      }
      this.battleInfo.setX(
        this.battleInfo.x +
          (this.isPlayer() ? 150 : !this.isBoss() ? -150 : -198),
      );
      this.battleInfo.setVisible(true);
      if (this.isPlayer()) {
        this.battleInfo.expMaskRect.x += 150;
      }
      globalScene.tweens.add({
        targets: [this.battleInfo, this.battleInfo.expMaskRect],
        x: this.isPlayer() ? "-=150" : `+=${!this.isBoss() ? 150 : 246}`,
        duration: 1000,
        ease: "Cubic.easeOut",
      });
    }
  }

  hideInfo(): Promise<void> {
    return new Promise(resolve => {
      if (this.battleInfo && this.battleInfo.visible) {
        globalScene.tweens.add({
          targets: [this.battleInfo, this.battleInfo.expMaskRect],
          x: this.isPlayer() ? "+=150" : `-=${!this.isBoss() ? 150 : 246}`,
          duration: 500,
          ease: "Cubic.easeIn",
          onComplete: () => {
            if (this.isPlayer()) {
              this.battleInfo.expMaskRect.x -= 150;
            }
            this.battleInfo.setVisible(false);
            this.battleInfo.setX(
              this.battleInfo.x -
                (this.isPlayer() ? 150 : !this.isBoss() ? -150 : -198),
            );
            resolve();
          },
        });
      } else {
        resolve();
      }
    });
  }

  /**
   * sets if the pokemon is switching out (if it's a enemy wild implies it's going to flee)
   * @param status - boolean
   */
  setSwitchOutStatus(status: boolean): void {
    this.switchOutStatus = status;
  }

  updateInfo(instant?: boolean): Promise<void> {
    return this.battleInfo.updateInfo(this, instant);
  }

  /**
   * Show or hide the type effectiveness multiplier window
   * Passing undefined will hide the window
   */
  updateEffectiveness(effectiveness?: string) {
    this.battleInfo.updateEffectiveness(effectiveness);
  }

  toggleStats(visible: boolean): void {
    this.battleInfo.toggleStats(visible);
  }

  toggleFlyout(visible: boolean): void {
    this.battleInfo.toggleFlyout(visible);
  }

  /**
   * Adds experience to this PlayerPokemon, subject to wave based level caps.
   * @param exp The amount of experience to add
   * @param ignoreLevelCap Whether to ignore level caps when adding experience (defaults to false)
   */
  addExp(exp: number, ignoreLevelCap = false) {
    const maxExpLevel = globalScene.getMaxExpLevel(ignoreLevelCap);
    const initialExp = this.exp;
    this.exp += exp;
    while (
      this.level < maxExpLevel &&
      this.exp >= getLevelTotalExp(this.level + 1, this.species.growthRate)
    ) {
      this.level++;
    }
    if (this.level >= maxExpLevel) {
      console.log(
        initialExp,
        this.exp,
        getLevelTotalExp(this.level, this.species.growthRate),
      );
      this.exp = Math.max(
        getLevelTotalExp(this.level, this.species.growthRate),
        initialExp,
      );
    }
    this.levelExp =
      this.exp - getLevelTotalExp(this.level, this.species.growthRate);
  }

  /**
   * Compares if `this` and {@linkcode target} are on the same team.
   * @param target the {@linkcode Pokemon} to compare against.
   * @returns `true` if the two pokemon are allies, `false` otherwise
   */
  public isOpponent(target: Pokemon): boolean {
    return this.isPlayer() !== target.isPlayer();
  }

  getOpponent(targetIndex: number): Pokemon | null {
    const ret = this.getOpponents()[targetIndex];
    if (ret.summonData) {
      return ret;
    }
    return null;
  }

  getOpponents(): Pokemon[] {
    return (
      (this.isPlayer()
        ? globalScene.getEnemyField()
        : globalScene.getPlayerField()) as Pokemon[]
    ).filter(p => p.isActive());
  }

  getOpponentDescriptor(): string {
    const opponents = this.getOpponents();
    if (opponents.length === 1) {
      return opponents[0].name;
    }
    return this.isPlayer()
      ? i18next.t("arenaTag:opposingTeam")
      : i18next.t("arenaTag:yourTeam");
  }

  getAlly(): Pokemon {
    return (
      this.isPlayer()
        ? globalScene.getPlayerField()
        : globalScene.getEnemyField()
    )[this.getFieldIndex() ? 0 : 1];
  }

  /**
   * Gets the Pokémon on the allied field.
   *
   * @returns An array of Pokémon on the allied field.
   */
  getAlliedField(): Pokemon[] {
    return this instanceof PlayerPokemon
      ? globalScene.getPlayerField()
      : globalScene.getEnemyField();
  }

  /**
   * Calculates the stat stage multiplier of the user against an opponent.
   *
   * Note that this does not apply to evasion or accuracy
   * @see {@linkcode getAccuracyMultiplier}
   * @param stat the desired {@linkcode EffectiveStat}
   * @param opponent the target {@linkcode Pokemon}
   * @param move the {@linkcode Move} being used
   * @param ignoreOppAbility determines whether the effects of the opponent's abilities (i.e. Unaware) should be ignored (`false` by default)
   * @param isCritical determines whether a critical hit has occurred or not (`false` by default)
   * @param simulated determines whether effects are applied without altering game state (`true` by default)
   * @param ignoreHeldItems determines whether this Pokemon's held items should be ignored during the stat calculation, default `false`
   * @return the stat stage multiplier to be used for effective stat calculation
   */
  getStatStageMultiplier(
    stat: EffectiveStat,
    opponent?: Pokemon,
    move?: Move,
    ignoreOppAbility = false,
    isCritical = false,
    simulated = true,
    ignoreHeldItems = false,
  ): number {
    const statStage = new Utils.NumberHolder(this.getStatStage(stat));
    const ignoreStatStage = new Utils.BooleanHolder(false);

    if (opponent) {
      if (isCritical) {
        switch (stat) {
          case Stat.ATK:
          case Stat.SPATK:
            statStage.value = Math.max(statStage.value, 0);
            break;
          case Stat.DEF:
          case Stat.SPDEF:
            statStage.value = Math.min(statStage.value, 0);
            break;
        }
      }
      if (!ignoreOppAbility) {
        applyAbAttrs(
          IgnoreOpponentStatStagesAbAttr,
          opponent,
          null,
          simulated,
          stat,
          ignoreStatStage,
        );
      }
      if (move) {
        applyMoveAttrs(
          IgnoreOpponentStatStagesAttr,
          this,
          opponent,
          move,
          ignoreStatStage,
        );
      }
    }

    if (!ignoreStatStage.value) {
      const statStageMultiplier = new Utils.NumberHolder(
        Math.max(2, 2 + statStage.value) / Math.max(2, 2 - statStage.value),
      );
      if (!ignoreHeldItems) {
        globalScene.applyModifiers(
          TempStatStageBoosterModifier,
          this.isPlayer(),
          stat,
          statStageMultiplier,
        );
      }
      return Math.min(statStageMultiplier.value, 4);
    }
    return 1;
  }

  /**
   * Calculates the accuracy multiplier of the user against a target.
   *
   * This method considers various factors such as the user's accuracy level, the target's evasion level,
   * abilities, and modifiers to compute the final accuracy multiplier.
   *
   * @param target {@linkcode Pokemon} - The target Pokémon against which the move is used.
   * @param sourceMove {@linkcode Move}  - The move being used by the user.
   * @returns The calculated accuracy multiplier.
   */
  getAccuracyMultiplier(target: Pokemon, sourceMove: Move): number {
    const isOhko = sourceMove.hasAttr(OneHitKOAccuracyAttr);
    if (isOhko) {
      return 1;
    }

    const userAccStage = new Utils.NumberHolder(this.getStatStage(Stat.ACC));
    const targetEvaStage = new Utils.NumberHolder(
      target.getStatStage(Stat.EVA),
    );

    const ignoreAccStatStage = new Utils.BooleanHolder(false);
    const ignoreEvaStatStage = new Utils.BooleanHolder(false);

    applyAbAttrs(
      IgnoreOpponentStatStagesAbAttr,
      target,
      null,
      false,
      Stat.ACC,
      ignoreAccStatStage,
    );
    applyAbAttrs(
      IgnoreOpponentStatStagesAbAttr,
      this,
      null,
      false,
      Stat.EVA,
      ignoreEvaStatStage,
    );
    applyMoveAttrs(
      IgnoreOpponentStatStagesAttr,
      this,
      target,
      sourceMove,
      ignoreEvaStatStage,
    );

    globalScene.applyModifiers(
      TempStatStageBoosterModifier,
      this.isPlayer(),
      Stat.ACC,
      userAccStage,
    );

    userAccStage.value = ignoreAccStatStage.value
      ? 0
      : Math.min(userAccStage.value, 6);
    targetEvaStage.value = ignoreEvaStatStage.value ? 0 : targetEvaStage.value;

    if (target.findTag(t => t instanceof ExposedTag)) {
      targetEvaStage.value = Math.min(0, targetEvaStage.value);
    }

    const accuracyMultiplier = new Utils.NumberHolder(1);
    if (userAccStage.value !== targetEvaStage.value) {
      accuracyMultiplier.value =
        userAccStage.value > targetEvaStage.value
          ? (3 + Math.min(userAccStage.value - targetEvaStage.value, 6)) / 3
          : 3 / (3 + Math.min(targetEvaStage.value - userAccStage.value, 6));
    }

    applyStatMultiplierAbAttrs(
      StatMultiplierAbAttr,
      this,
      Stat.ACC,
      accuracyMultiplier,
      false,
      sourceMove,
    );

    const evasionMultiplier = new Utils.NumberHolder(1);
    applyStatMultiplierAbAttrs(
      StatMultiplierAbAttr,
      target,
      Stat.EVA,
      evasionMultiplier,
    );

    const ally = this.getAlly();
    if (ally) {
      const ignore = this.hasAbilityWithAttr(MoveAbilityBypassAbAttr) || sourceMove.hasFlag(MoveFlags.IGNORE_ABILITIES);
      applyAllyStatMultiplierAbAttrs(AllyStatMultiplierAbAttr, ally, Stat.ACC, accuracyMultiplier, false, this, ignore);
      applyAllyStatMultiplierAbAttrs(AllyStatMultiplierAbAttr, ally, Stat.EVA, evasionMultiplier, false, this, ignore);
    }

    return accuracyMultiplier.value / evasionMultiplier.value;
  }

  /**
   * Calculates the base damage of the given move against this Pokemon when attacked by the given source.
   * Used during damage calculation and for Shell Side Arm's forecasting effect.
   * @param source the attacking {@linkcode Pokemon}.
   * @param move the {@linkcode Move} used in the attack.
   * @param moveCategory the move's {@linkcode MoveCategory} after variable-category effects are applied.
   * @param ignoreAbility if `true`, ignores this Pokemon's defensive ability effects (defaults to `false`).
   * @param ignoreSourceAbility if `true`, ignore's the attacking Pokemon's ability effects (defaults to `false`).
   * @param ignoreAllyAbility if `true`, ignores the ally Pokemon's ability effects (defaults to `false`).
   * @param ignoreSourceAllyAbility if `true`, ignores the attacking Pokemon's ally's ability effects (defaults to `false`).
   * @param isCritical if `true`, calculates effective stats as if the hit were critical (defaults to `false`).
   * @param simulated if `true`, suppresses changes to game state during calculation (defaults to `true`).
   * @returns The move's base damage against this Pokemon when used by the source Pokemon.
   */
<<<<<<< HEAD
  getBaseDamage(source: Pokemon, move: Move, moveCategory: MoveCategory, ignoreAbility: boolean = false, ignoreSourceAbility: boolean = false, ignoreAllyAbility: boolean = false, ignoreSourceAllyAbility: boolean = false, isCritical: boolean = false, simulated: boolean = true): number {
=======
  getBaseDamage(
    source: Pokemon,
    move: Move,
    moveCategory: MoveCategory,
    ignoreAbility = false,
    ignoreSourceAbility = false,
    isCritical = false,
    simulated = true,
  ): number {
>>>>>>> 4a560d71
    const isPhysical = moveCategory === MoveCategory.PHYSICAL;

    /** A base damage multiplier based on the source's level */
    const levelMultiplier = (2 * source.level) / 5 + 2;

    /** The power of the move after power boosts from abilities, etc. have applied */
    const power = move.calculateBattlePower(source, this, simulated);

    /**
     * The attacker's offensive stat for the given move's category.
     * Critical hits cause negative stat stages to be ignored.
     */
<<<<<<< HEAD
    const sourceAtk = new Utils.NumberHolder(source.getEffectiveStat(isPhysical ? Stat.ATK : Stat.SPATK, this, undefined, ignoreSourceAbility, ignoreAbility, ignoreAllyAbility, isCritical, simulated));
=======
    const sourceAtk = new Utils.NumberHolder(
      source.getEffectiveStat(
        isPhysical ? Stat.ATK : Stat.SPATK,
        this,
        undefined,
        ignoreSourceAbility,
        ignoreAbility,
        isCritical,
        simulated,
      ),
    );
>>>>>>> 4a560d71
    applyMoveAttrs(VariableAtkAttr, source, this, move, sourceAtk);

    /**
     * This Pokemon's defensive stat for the given move's category.
     * Critical hits cause positive stat stages to be ignored.
     */
<<<<<<< HEAD
    const targetDef = new Utils.NumberHolder(this.getEffectiveStat(isPhysical ? Stat.DEF : Stat.SPDEF, source, move, ignoreAbility, ignoreSourceAbility, ignoreSourceAllyAbility, isCritical, simulated));
=======
    const targetDef = new Utils.NumberHolder(
      this.getEffectiveStat(
        isPhysical ? Stat.DEF : Stat.SPDEF,
        source,
        move,
        ignoreAbility,
        ignoreSourceAbility,
        isCritical,
        simulated,
      ),
    );
>>>>>>> 4a560d71
    applyMoveAttrs(VariableDefAttr, source, this, move, targetDef);

    /**
     * The attack's base damage, as determined by the source's level, move power
     * and Attack stat as well as this Pokemon's Defense stat
     */
    const baseDamage =
      (levelMultiplier * power * sourceAtk.value) / targetDef.value / 50 + 2;

    /** Debug message for non-simulated calls (i.e. when damage is actually dealt) */
    if (!simulated) {
      console.log(
        "base damage",
        baseDamage,
        move.name,
        power,
        sourceAtk.value,
        targetDef.value,
      );
    }

    return baseDamage;
  }

  /**
   * Calculates the damage of an attack made by another Pokemon against this Pokemon
   * @param source {@linkcode Pokemon} the attacking Pokemon
   * @param move {@linkcode Pokemon} the move used in the attack
   * @param ignoreAbility If `true`, ignores this Pokemon's defensive ability effects
   * @param ignoreSourceAbility If `true`, ignores the attacking Pokemon's ability effects
   * @param ignoreAllyAbility If `true`, ignores the ally Pokemon's ability effects
   * @param ignoreSourceAllyAbility If `true`, ignores the ability effects of the attacking pokemon's ally
   * @param isCritical If `true`, calculates damage for a critical hit.
   * @param simulated If `true`, suppresses changes to game state during the calculation.
   * @returns a {@linkcode DamageCalculationResult} object with three fields:
   * - `cancelled`: `true` if the move was cancelled by another effect.
   * - `result`: {@linkcode HitResult} indicates the attack's type effectiveness.
   * - `damage`: `number` the attack's final damage output.
   */
<<<<<<< HEAD
  getAttackDamage(source: Pokemon, move: Move, ignoreAbility: boolean = false, ignoreSourceAbility: boolean = false, ignoreAllyAbility: boolean = false, ignoreSourceAllyAbility: boolean = false, isCritical: boolean = false, simulated: boolean = true): DamageCalculationResult {
=======
  getAttackDamage(
    source: Pokemon,
    move: Move,
    ignoreAbility = false,
    ignoreSourceAbility = false,
    isCritical = false,
    simulated = true,
  ): DamageCalculationResult {
>>>>>>> 4a560d71
    const damage = new Utils.NumberHolder(0);
    const defendingSide = this.isPlayer()
      ? ArenaTagSide.PLAYER
      : ArenaTagSide.ENEMY;

    const variableCategory = new Utils.NumberHolder(move.category);
    applyMoveAttrs(
      VariableMoveCategoryAttr,
      source,
      this,
      move,
      variableCategory,
    );
    const moveCategory = variableCategory.value as MoveCategory;

    /** The move's type after type-changing effects are applied */
    const moveType = source.getMoveType(move);

    /** If `value` is `true`, cancels the move and suppresses "No Effect" messages */
    const cancelled = new Utils.BooleanHolder(false);

    /**
     * The effectiveness of the move being used. Along with type matchups, this
     * accounts for changes in effectiveness from the move's attributes and the
     * abilities of both the source and this Pokemon.
     *
     * Note that the source's abilities are not ignored here
     */
    const typeMultiplier = this.getMoveEffectiveness(
      source,
      move,
      ignoreAbility,
      simulated,
      cancelled,
    );

    const isPhysical = moveCategory === MoveCategory.PHYSICAL;

    /** Combined damage multiplier from field effects such as weather, terrain, etc. */
    const arenaAttackTypeMultiplier = new Utils.NumberHolder(
      globalScene.arena.getAttackTypeMultiplier(moveType, source.isGrounded()),
    );
    applyMoveAttrs(
      IgnoreWeatherTypeDebuffAttr,
      source,
      this,
      move,
      arenaAttackTypeMultiplier,
    );

    const isTypeImmune = typeMultiplier * arenaAttackTypeMultiplier.value === 0;

    if (cancelled.value || isTypeImmune) {
      return {
        cancelled: cancelled.value,
        result:
          move.id === Moves.SHEER_COLD ? HitResult.IMMUNE : HitResult.NO_EFFECT,
        damage: 0,
      };
    }

    // If the attack deals fixed damage, return a result with that much damage
    const fixedDamage = new Utils.NumberHolder(0);
    applyMoveAttrs(FixedDamageAttr, source, this, move, fixedDamage);
    if (fixedDamage.value) {
      const multiLensMultiplier = new Utils.NumberHolder(1);
      globalScene.applyModifiers(
        PokemonMultiHitModifier,
        source.isPlayer(),
        source,
        move.id,
        null,
        multiLensMultiplier,
      );
      fixedDamage.value = Utils.toDmgValue(
        fixedDamage.value * multiLensMultiplier.value,
      );

      return {
        cancelled: false,
        result: HitResult.EFFECTIVE,
        damage: fixedDamage.value,
      };
    }

    // If the attack is a one-hit KO move, return a result with damage equal to this Pokemon's HP
    const isOneHitKo = new Utils.BooleanHolder(false);
    applyMoveAttrs(OneHitKOAttr, source, this, move, isOneHitKo);
    if (isOneHitKo.value) {
      return {
        cancelled: false,
        result: HitResult.ONE_HIT_KO,
        damage: this.hp,
      };
    }

    /**
     * The attack's base damage, as determined by the source's level, move power
     * and Attack stat as well as this Pokemon's Defense stat
     */
<<<<<<< HEAD
    const baseDamage = this.getBaseDamage(source, move, moveCategory, ignoreAbility, ignoreSourceAbility, ignoreAllyAbility, ignoreSourceAllyAbility, isCritical, simulated);
=======
    const baseDamage = this.getBaseDamage(
      source,
      move,
      moveCategory,
      ignoreAbility,
      ignoreSourceAbility,
      isCritical,
      simulated,
    );
>>>>>>> 4a560d71

    /** 25% damage debuff on moves hitting more than one non-fainted target (regardless of immunities) */
    const { targets, multiple } = getMoveTargets(source, move.id);
    const numTargets = multiple ? targets.length : 1;
    const targetMultiplier = numTargets > 1 ? 0.75 : 1;

    /** Multiplier for moves enhanced by Multi-Lens and/or Parental Bond */
    const multiStrikeEnhancementMultiplier = new Utils.NumberHolder(1);
    globalScene.applyModifiers(
      PokemonMultiHitModifier,
      source.isPlayer(),
      source,
      move.id,
      null,
      multiStrikeEnhancementMultiplier,
    );
    if (!ignoreSourceAbility) {
      applyPreAttackAbAttrs(
        AddSecondStrikeAbAttr,
        source,
        this,
        move,
        simulated,
        null,
        multiStrikeEnhancementMultiplier,
      );
    }

    /** Doubles damage if this Pokemon's last move was Glaive Rush */
    const glaiveRushMultiplier = new Utils.NumberHolder(1);
    if (this.getTag(BattlerTagType.RECEIVE_DOUBLE_DAMAGE)) {
      glaiveRushMultiplier.value = 2;
    }

    /** The damage multiplier when the given move critically hits */
    const criticalMultiplier = new Utils.NumberHolder(isCritical ? 1.5 : 1);
    applyAbAttrs(MultCritAbAttr, source, null, simulated, criticalMultiplier);

    /**
     * A multiplier for random damage spread in the range [0.85, 1]
     * This is always 1 for simulated calls.
     */
    const randomMultiplier = simulated
      ? 1
      : this.randSeedIntRange(85, 100) / 100;

    const sourceTypes = source.getTypes();
    const sourceTeraType = source.getTeraType();
    const matchesSourceType = sourceTypes.includes(moveType);
    /** A damage multiplier for when the attack is of the attacker's type and/or Tera type. */
    const stabMultiplier = new Utils.NumberHolder(1);
    if (matchesSourceType && moveType !== PokemonType.STELLAR) {
      stabMultiplier.value += 0.5;
    }

    if (!ignoreSourceAbility) {
      applyAbAttrs(StabBoostAbAttr, source, null, simulated, stabMultiplier);
    }

    applyMoveAttrs(
      CombinedPledgeStabBoostAttr,
      source,
      this,
      move,
      stabMultiplier,
    );

    if (
      source.isTerastallized &&
      sourceTeraType === moveType &&
      moveType !== PokemonType.STELLAR
    ) {
      stabMultiplier.value += 0.5;
    }

    if (
      source.isTerastallized &&
      source.getTeraType() === PokemonType.STELLAR &&
      (!source.stellarTypesBoosted.includes(moveType) ||
        source.hasSpecies(Species.TERAPAGOS))
    ) {
      if (matchesSourceType) {
        stabMultiplier.value += 0.5;
      } else {
        stabMultiplier.value += 0.2;
      }
    }

    stabMultiplier.value = Math.min(stabMultiplier.value, 2.25);

    /** Halves damage if the attacker is using a physical attack while burned */
    const burnMultiplier = new Utils.NumberHolder(1);
    if (
      isPhysical &&
      source.status &&
      source.status.effect === StatusEffect.BURN
    ) {
      if (!move.hasAttr(BypassBurnDamageReductionAttr)) {
        const burnDamageReductionCancelled = new Utils.BooleanHolder(false);
        if (!ignoreSourceAbility) {
          applyAbAttrs(
            BypassBurnDamageReductionAbAttr,
            source,
            burnDamageReductionCancelled,
            simulated,
          );
        }
        if (!burnDamageReductionCancelled.value) {
          burnMultiplier.value = 0.5;
        }
      }
    }

    /** Reduces damage if this Pokemon has a relevant screen (e.g. Light Screen for special attacks) */
    const screenMultiplier = new Utils.NumberHolder(1);

    // Critical hits should bypass screens
    if (!isCritical) {
      globalScene.arena.applyTagsForSide(
      WeakenMoveScreenTag,
      defendingSide,
      simulated,
      source,
      moveCategory,
      screenMultiplier,
    );
    }

    /**
     * For each {@linkcode HitsTagAttr} the move has, doubles the damage of the move if:
     * The target has a {@linkcode BattlerTagType} that this move interacts with
     * AND
     * The move doubles damage when used against that tag
     */
    const hitsTagMultiplier = new Utils.NumberHolder(1);
    move
      .getAttrs(HitsTagAttr)
      .filter(hta => hta.doubleDamage)
      .forEach(hta => {
        if (this.getTag(hta.tagType)) {
          hitsTagMultiplier.value *= 2;
        }
      });

    /** Halves damage if this Pokemon is grounded in Misty Terrain against a Dragon-type attack */
    const mistyTerrainMultiplier =
      globalScene.arena.terrain?.terrainType === TerrainType.MISTY &&
      this.isGrounded() &&
      moveType === PokemonType.DRAGON
        ? 0.5
        : 1;

    damage.value = Utils.toDmgValue(
      baseDamage *
        targetMultiplier *
        multiStrikeEnhancementMultiplier.value *
        arenaAttackTypeMultiplier.value *
        glaiveRushMultiplier.value *
        criticalMultiplier.value *
        randomMultiplier *
        stabMultiplier.value *
        typeMultiplier *
        burnMultiplier.value *
        screenMultiplier.value *
        hitsTagMultiplier.value *
        mistyTerrainMultiplier,
    );

    /** Doubles damage if the attacker has Tinted Lens and is using a resisted move */
    if (!ignoreSourceAbility) {
      applyPreAttackAbAttrs(
        DamageBoostAbAttr,
        source,
        this,
        move,
        simulated,
        damage,
      );
    }

    /** Apply the enemy's Damage and Resistance tokens */
    if (!source.isPlayer()) {
      globalScene.applyModifiers(EnemyDamageBoosterModifier, false, damage);
    }
    if (!this.isPlayer()) {
      globalScene.applyModifiers(EnemyDamageReducerModifier, false, damage);
    }

    /** Apply this Pokemon's post-calc defensive modifiers (e.g. Fur Coat) */
    if (!ignoreAbility) {
      applyPreDefendAbAttrs(
        ReceivedMoveDamageMultiplierAbAttr,
        this,
        source,
        move,
        cancelled,
        simulated,
        damage,
      );

      /** Additionally apply friend guard damage reduction if ally has it. */
      if (globalScene.currentBattle.double && this.getAlly()?.isActive(true)) {
        applyPreDefendAbAttrs(
          AlliedFieldDamageReductionAbAttr,
          this.getAlly(),
          source,
          move,
          cancelled,
          simulated,
          damage,
        );
      }
    }

    // This attribute may modify damage arbitrarily, so be careful about changing its order of application.
    applyMoveAttrs(ModifiedDamageAttr, source, this, move, damage);

    if (this.isFullHp() && !ignoreAbility) {
      applyPreDefendAbAttrs(
        PreDefendFullHpEndureAbAttr,
        this,
        source,
        move,
        cancelled,
        false,
        damage,
      );
    }

    // debug message for when damage is applied (i.e. not simulated)
    if (!simulated) {
      console.log("damage", damage.value, move.name);
    }

    let hitResult: HitResult;
    if (typeMultiplier < 1) {
      hitResult = HitResult.NOT_VERY_EFFECTIVE;
    } else if (typeMultiplier > 1) {
      hitResult = HitResult.SUPER_EFFECTIVE;
    } else {
      hitResult = HitResult.EFFECTIVE;
    }

    return {
      cancelled: cancelled.value,
      result: hitResult,
      damage: damage.value,
    };
  }

  /**
   * Applies the results of a move to this pokemon
   * @param source The {@linkcode Pokemon} using the move
   * @param move The {@linkcode Move} being used
   * @returns The {@linkcode HitResult} of the attack
   */
  apply(source: Pokemon, move: Move): HitResult {
    const defendingSide = this.isPlayer()
      ? ArenaTagSide.PLAYER
      : ArenaTagSide.ENEMY;
    const moveCategory = new Utils.NumberHolder(move.category);
    applyMoveAttrs(VariableMoveCategoryAttr, source, this, move, moveCategory);
    if (moveCategory.value === MoveCategory.STATUS) {
      const cancelled = new Utils.BooleanHolder(false);
      const typeMultiplier = this.getMoveEffectiveness(
        source,
        move,
        false,
        false,
        cancelled,
      );

      if (!cancelled.value && typeMultiplier === 0) {
        globalScene.queueMessage(
          i18next.t("battle:hitResultNoEffect", {
            pokemonName: getPokemonNameWithAffix(this),
          }),
        );
      }
      return typeMultiplier === 0 ? HitResult.NO_EFFECT : HitResult.STATUS;
    }
    /** Determines whether the attack critically hits */
    let isCritical: boolean;
    const critOnly = new Utils.BooleanHolder(false);
    const critAlways = source.getTag(BattlerTagType.ALWAYS_CRIT);
    applyMoveAttrs(CritOnlyAttr, source, this, move, critOnly);
    applyAbAttrs(
      ConditionalCritAbAttr,
      source,
      null,
      false,
      critOnly,
      this,
      move,
    );
    if (critOnly.value || critAlways) {
      isCritical = true;
    } else {
      const critChance = [24, 8, 2, 1][
        Math.max(0, Math.min(this.getCritStage(source, move), 3))
      ];
      isCritical =
        critChance === 1 || !globalScene.randBattleSeedInt(critChance);
    }

    const noCritTag = globalScene.arena.getTagOnSide(NoCritTag, defendingSide);
    const blockCrit = new Utils.BooleanHolder(false);
    applyAbAttrs(BlockCritAbAttr, this, null, false, blockCrit);
    if (noCritTag || blockCrit.value || Overrides.NEVER_CRIT_OVERRIDE) {
      isCritical = false;
    }

    /**
     * Applies stat changes from {@linkcode move} and gives it to {@linkcode source}
     * before damage calculation
     */
    applyMoveAttrs(StatChangeBeforeDmgCalcAttr, source, this, move);

    const {
      cancelled,
      result,
      damage: dmg,
    } = this.getAttackDamage(source, move, false, false, isCritical, false);

    const typeBoost = source.findTag(
      t =>
        t instanceof TypeBoostTag && t.boostedType === source.getMoveType(move),
    ) as TypeBoostTag;
    if (typeBoost?.oneUse) {
      source.removeTag(typeBoost.tagType);
    }

    if (
      cancelled ||
      result === HitResult.IMMUNE ||
      result === HitResult.NO_EFFECT
    ) {
      source.stopMultiHit(this);

      if (!cancelled) {
        if (result === HitResult.IMMUNE) {
          globalScene.queueMessage(
            i18next.t("battle:hitResultImmune", {
              pokemonName: getPokemonNameWithAffix(this),
            }),
          );
        } else {
          globalScene.queueMessage(
            i18next.t("battle:hitResultNoEffect", {
              pokemonName: getPokemonNameWithAffix(this),
            }),
          );
        }
      }
      return result;
    }

      // In case of fatal damage, this tag would have gotten cleared before we could lapse it.
      const destinyTag = this.getTag(BattlerTagType.DESTINY_BOND);
      const grudgeTag = this.getTag(BattlerTagType.GRUDGE);

    if (dmg) {
      this.lapseTags(BattlerTagLapseType.HIT);

      const substitute = this.getTag(SubstituteTag);
      const isBlockedBySubstitute =
        !!substitute && move.hitsSubstitute(source, this);
      if (isBlockedBySubstitute) {
        substitute.hp -= dmg;
      }
      if (!this.isPlayer() && dmg >= this.hp) {
        globalScene.applyModifiers(EnemyEndureChanceModifier, false, this);
      }

        /**
         * We explicitly require to ignore the faint phase here, as we want to show the messages
         * about the critical hit and the super effective/not very effective messages before the faint phase.
         */
        const damage = this.damageAndUpdate(isBlockedBySubstitute ? 0 : dmg, 
          { 
            result: result as DamageResult, 
            isCritical, 
            ignoreFaintPhase: true, 
            source 
          });

      if (damage > 0) {
        if (source.isPlayer()) {
          globalScene.validateAchvs(DamageAchv, new Utils.NumberHolder(damage));
          if (damage > globalScene.gameData.gameStats.highestDamage) {
            globalScene.gameData.gameStats.highestDamage = damage;
          }
        }
        source.turnData.totalDamageDealt += damage;
        source.turnData.singleHitDamageDealt = damage;
        this.turnData.damageTaken += damage;
        this.battleData.hitCount++;

        const attackResult = {
          move: move.id,
          result: result as DamageResult,
          damage: damage,
          critical: isCritical,
          sourceId: source.id,
          sourceBattlerIndex: source.getBattlerIndex(),
        };
        this.turnData.attacksReceived.unshift(attackResult);
        if (source.isPlayer() && !this.isPlayer()) {
          globalScene.applyModifiers(
            DamageMoneyRewardModifier,
            true,
            source,
            new Utils.NumberHolder(damage),
          );
        }
      }
    }

    if (isCritical) {
      globalScene.queueMessage(i18next.t("battle:hitResultCriticalHit"));
    }

    // want to include is.Fainted() in case multi hit move ends early, still want to render message
    if (source.turnData.hitsLeft === 1 || this.isFainted()) {
      switch (result) {
        case HitResult.SUPER_EFFECTIVE:
          globalScene.queueMessage(i18next.t("battle:hitResultSuperEffective"));
          break;
        case HitResult.NOT_VERY_EFFECTIVE:
          globalScene.queueMessage(
            i18next.t("battle:hitResultNotVeryEffective"),
          );
          break;
        case HitResult.ONE_HIT_KO:
          globalScene.queueMessage(i18next.t("battle:hitResultOneHitKO"));
          break;
      }
    }

    if (this.isFainted()) {
      // set splice index here, so future scene queues happen before FaintedPhase
      globalScene.setPhaseQueueSplice();
      globalScene.unshiftPhase(
        new FaintPhase(
          this.getBattlerIndex(),
          false,
          destinyTag,
          grudgeTag,
          source,
        ),
      );

      this.destroySubstitute();
      this.lapseTag(BattlerTagType.COMMANDED);
      this.resetSummonData();
    }

    return result;
  }

  /**
   * Called by damageAndUpdate()
   * @param damage integer
   * @param ignoreSegments boolean, not currently used
   * @param preventEndure  used to update damage if endure or sturdy
   * @param ignoreFaintPhase  flag on wheter to add FaintPhase if pokemon after applying damage faints
   * @returns integer representing damage
   */
  damage(
    damage: number,
    _ignoreSegments = false,
    preventEndure = false,
    ignoreFaintPhase = false,
  ): number {
    if (this.isFainted()) {
      return 0;
    }
    const surviveDamage = new Utils.BooleanHolder(false);

    if (!preventEndure && this.hp - damage <= 0) {
      if (this.hp >= 1 && this.getTag(BattlerTagType.ENDURING)) {
        surviveDamage.value = this.lapseTag(BattlerTagType.ENDURING);
      } else if (this.hp > 1 && this.getTag(BattlerTagType.STURDY)) {
        surviveDamage.value = this.lapseTag(BattlerTagType.STURDY);
      } else if (this.hp >= 1 && this.getTag(BattlerTagType.ENDURE_TOKEN)) {
        surviveDamage.value = this.lapseTag(BattlerTagType.ENDURE_TOKEN);
      }
      if (!surviveDamage.value) {
        globalScene.applyModifiers(
          SurviveDamageModifier,
          this.isPlayer(),
          this,
          surviveDamage,
        );
      }
      if (surviveDamage.value) {
        damage = this.hp - 1;
      }
    }

    damage = Math.min(damage, this.hp);
    this.hp = this.hp - damage;
    if (this.isFainted() && !ignoreFaintPhase) {
      /**
       * When adding the FaintPhase, want to toggle future unshiftPhase() and queueMessage() calls
       * to appear before the FaintPhase (as FaintPhase will potentially end the encounter and add Phases such as
       * GameOverPhase, VictoryPhase, etc.. that will interfere with anything else that happens during this MoveEffectPhase)
       *
       * Once the MoveEffectPhase is over (and calls it's .end() function, shiftPhase() will reset the PhaseQueueSplice via clearPhaseQueueSplice() )
       */
      globalScene.setPhaseQueueSplice();
      globalScene.unshiftPhase(
        new FaintPhase(this.getBattlerIndex(), preventEndure),
      );
      this.destroySubstitute();
      this.lapseTag(BattlerTagType.COMMANDED);
      this.resetSummonData();
    }
    return damage;
  }

  /**
   * Called by apply(), given the damage, adds a new DamagePhase and actually updates HP values, etc.
   * Checks for 'Indirect' HitResults to account for Endure/Reviver Seed applying correctly
   * @param damage integer - passed to damage()
   * @param result an enum if it's super effective, not very, etc.
   * @param isCritical boolean if move is a critical hit
   * @param ignoreSegments boolean, passed to damage() and not used currently
   * @param preventEndure boolean, ignore endure properties of pokemon, passed to damage()
   * @param ignoreFaintPhase boolean to ignore adding a FaintPhase, passsed to damage()
   * @returns integer of damage done
   */
  damageAndUpdate(damage: number,
    {
      result = HitResult.EFFECTIVE, 
      isCritical = false, 
      ignoreSegments = false, 
      ignoreFaintPhase = false, 
      source = undefined,
    }:
    {
      result?: DamageResult, 
      isCritical?: boolean, 
      ignoreSegments?: boolean, 
      ignoreFaintPhase?: boolean, 
      source?: Pokemon,
    } = {}
  ): number {
    const isIndirectDamage = [ HitResult.INDIRECT, HitResult.INDIRECT_KO ].includes(result);
    const damagePhase = new DamageAnimPhase(
      this.getBattlerIndex(), 
      damage, 
      result as DamageResult, 
      isCritical
    );
    globalScene.unshiftPhase(damagePhase);
    if (this.switchOutStatus && source) {
      damage = 0;
    }
    damage = this.damage(
      damage,
      ignoreSegments,
      isIndirectDamage,
      ignoreFaintPhase,
    );
    // Damage amount may have changed, but needed to be queued before calling damage function
    damagePhase.updateAmount(damage);
    /**
     * Run PostDamageAbAttr from any source of damage that is not from a multi-hit
     * Multi-hits are handled in move-effect-phase.ts for PostDamageAbAttr
     */
    if (!source || source.turnData.hitCount <= 1) {
      applyPostDamageAbAttrs(
        PostDamageAbAttr,
        this,
        damage,
        this.hasPassive(),
        false,
        [],
        source,
      );
    }
    return damage;
  }

  heal(amount: number): number {
    const healAmount = Math.min(amount, this.getMaxHp() - this.hp);
    this.hp += healAmount;
    return healAmount;
  }

  isBossImmune(): boolean {
    return this.isBoss();
  }

  isMax(): boolean {
    const maxForms = [ SpeciesFormKey.GIGANTAMAX, SpeciesFormKey.GIGANTAMAX_RAPID, SpeciesFormKey.GIGANTAMAX_SINGLE, SpeciesFormKey.ETERNAMAX ] as string[];
    return maxForms.includes(this.getFormKey()) || (!!this.getFusionFormKey() && maxForms.includes(this.getFusionFormKey()!));
  }

  isMega(): boolean {
    const megaForms = [ SpeciesFormKey.MEGA, SpeciesFormKey.MEGA_X, SpeciesFormKey.MEGA_Y, SpeciesFormKey.PRIMAL ] as string[];
    return megaForms.includes(this.getFormKey()) || (!!this.getFusionFormKey() && megaForms.includes(this.getFusionFormKey()!));
  }

  canAddTag(tagType: BattlerTagType): boolean {
    if (this.getTag(tagType)) {
      return false;
    }

    const stubTag = new BattlerTag(tagType, 0, 0);

    const cancelled = new Utils.BooleanHolder(false);
    applyPreApplyBattlerTagAbAttrs(
      BattlerTagImmunityAbAttr,
      this,
      stubTag,
      cancelled,
      true,
    );

    const userField = this.getAlliedField();
    userField.forEach(pokemon =>
      applyPreApplyBattlerTagAbAttrs(
        UserFieldBattlerTagImmunityAbAttr,
        pokemon,
        stubTag,
        cancelled,
        true,
      ),
    );

    return !cancelled.value;
  }

  addTag(
    tagType: BattlerTagType,
    turnCount = 0,
    sourceMove?: Moves,
    sourceId?: number,
  ): boolean {
    const existingTag = this.getTag(tagType);
    if (existingTag) {
      existingTag.onOverlap(this);
      return false;
    }

    const newTag = getBattlerTag(tagType, turnCount, sourceMove!, sourceId!); // TODO: are the bangs correct?

    const cancelled = new Utils.BooleanHolder(false);
    applyPreApplyBattlerTagAbAttrs(
      BattlerTagImmunityAbAttr,
      this,
      newTag,
      cancelled,
    );

    const userField = this.getAlliedField();
    userField.forEach(pokemon =>
      applyPreApplyBattlerTagAbAttrs(
        UserFieldBattlerTagImmunityAbAttr,
        pokemon,
        newTag,
        cancelled,
      ),
    );

    if (!cancelled.value && newTag.canAdd(this)) {
      this.summonData.tags.push(newTag);
      newTag.onAdd(this);

      return true;
    }

    return false;
  }

  /** @overload */
  getTag(tagType: BattlerTagType): BattlerTag | nil;

  /** @overload */
  getTag<T extends BattlerTag>(tagType: Constructor<T>): T | nil;

  getTag(tagType: BattlerTagType | Constructor<BattlerTag>): BattlerTag | nil {
    if (!this.summonData) {
      return null;
    }
    return tagType instanceof Function
      ? this.summonData.tags.find(t => t instanceof tagType)
      : this.summonData.tags.find(t => t.tagType === tagType);
  }

  findTag(tagFilter: (tag: BattlerTag) => boolean) {
    if (!this.summonData) {
      return null;
    }
    return this.summonData.tags.find(t => tagFilter(t));
  }

  findTags(tagFilter: (tag: BattlerTag) => boolean): BattlerTag[] {
    if (!this.summonData) {
      return [];
    }
    return this.summonData.tags.filter(t => tagFilter(t));
  }

  lapseTag(tagType: BattlerTagType): boolean {
    if (!this.summonData) {
      return false;
    }
    const tags = this.summonData.tags;
    const tag = tags.find(t => t.tagType === tagType);
    if (tag && !tag.lapse(this, BattlerTagLapseType.CUSTOM)) {
      tag.onRemove(this);
      tags.splice(tags.indexOf(tag), 1);
    }
    return !!tag;
  }

  lapseTags(lapseType: BattlerTagLapseType): void {
    if (!this.summonData) {
      return;
    }
    const tags = this.summonData.tags;
    tags
      .filter(
        t =>
          lapseType === BattlerTagLapseType.FAINT ||
          (t.lapseTypes.some(lType => lType === lapseType) &&
            !t.lapse(this, lapseType)),
      )
      .forEach(t => {
        t.onRemove(this);
        tags.splice(tags.indexOf(t), 1);
      });
  }

  removeTag(tagType: BattlerTagType): boolean {
    if (!this.summonData) {
      return false;
    }
    const tags = this.summonData.tags;
    const tag = tags.find(t => t.tagType === tagType);
    if (tag) {
      tag.onRemove(this);
      tags.splice(tags.indexOf(tag), 1);
    }
    return !!tag;
  }

  findAndRemoveTags(tagFilter: (tag: BattlerTag) => boolean): boolean {
    if (!this.summonData) {
      return false;
    }
    const tags = this.summonData.tags;
    const tagsToRemove = tags.filter(t => tagFilter(t));
    for (const tag of tagsToRemove) {
      tag.turnCount = 0;
      tag.onRemove(this);
      tags.splice(tags.indexOf(tag), 1);
    }
    return true;
  }

  removeTagsBySourceId(sourceId: number): void {
    this.findAndRemoveTags(t => t.isSourceLinked() && t.sourceId === sourceId);
  }

  transferTagsBySourceId(sourceId: number, newSourceId: number): void {
    if (!this.summonData) {
      return;
    }
    const tags = this.summonData.tags;
    tags
      .filter(t => t.sourceId === sourceId)
      .forEach(t => (t.sourceId = newSourceId));
  }

  /**
   * Transferring stat changes and Tags
   * @param source {@linkcode Pokemon} the pokemon whose stats/Tags are to be passed on from, ie: the Pokemon using Baton Pass
   */
  transferSummon(source: Pokemon): void {
    // Copy all stat stages
    for (const s of BATTLE_STATS) {
      const sourceStage = source.getStatStage(s);
      if (this instanceof PlayerPokemon && sourceStage === 6) {
        globalScene.validateAchv(achvs.TRANSFER_MAX_STAT_STAGE);
      }
      this.setStatStage(s, sourceStage);
    }

    for (const tag of source.summonData.tags) {
      if (
        !tag.isBatonPassable ||
        (tag.tagType === BattlerTagType.TELEKINESIS &&
          this.species.speciesId === Species.GENGAR &&
          this.getFormKey() === "mega")
      ) {
        continue;
      }

      if (tag instanceof PowerTrickTag) {
        tag.swapStat(this);
      }

      this.summonData.tags.push(tag);
    }

    this.updateInfo();
  }

  /**
   * Gets whether the given move is currently disabled for this Pokemon.
   *
   * @param {Moves} moveId {@linkcode Moves} ID of the move to check
   * @returns {boolean} `true` if the move is disabled for this Pokemon, otherwise `false`
   *
   * @see {@linkcode MoveRestrictionBattlerTag}
   */
  public isMoveRestricted(moveId: Moves, pokemon?: Pokemon): boolean {
    return this.getRestrictingTag(moveId, pokemon) !== null;
  }

  /**
   * Gets whether the given move is currently disabled for the user based on the player's target selection
   *
   * @param {Moves} moveId {@linkcode Moves} ID of the move to check
   * @param {Pokemon} user {@linkcode Pokemon} the move user
   * @param {Pokemon} target {@linkcode Pokemon} the target of the move
   *
   * @returns {boolean} `true` if the move is disabled for this Pokemon due to the player's target selection
   *
   * @see {@linkcode MoveRestrictionBattlerTag}
   */
  isMoveTargetRestricted(
    moveId: Moves,
    user: Pokemon,
    target: Pokemon,
  ): boolean {
    for (const tag of this.findTags(
      t => t instanceof MoveRestrictionBattlerTag,
    )) {
      if (
        (tag as MoveRestrictionBattlerTag).isMoveTargetRestricted(
          moveId,
          user,
          target,
        )
      ) {
        return (tag as MoveRestrictionBattlerTag) !== null;
      }
    }
    return false;
  }

  /**
   * Gets the {@link MoveRestrictionBattlerTag} that is restricting a move, if it exists.
   *
   * @param {Moves} moveId {@linkcode Moves} ID of the move to check
   * @param {Pokemon} user {@linkcode Pokemon} the move user, optional and used when the target is a factor in the move's restricted status
   * @param {Pokemon} target {@linkcode Pokemon} the target of the move, optional and used when the target is a factor in the move's restricted status
   * @returns {MoveRestrictionBattlerTag | null} the first tag on this Pokemon that restricts the move, or `null` if the move is not restricted.
   */
  getRestrictingTag(
    moveId: Moves,
    user?: Pokemon,
    target?: Pokemon,
  ): MoveRestrictionBattlerTag | null {
    for (const tag of this.findTags(
      t => t instanceof MoveRestrictionBattlerTag,
    )) {
      if ((tag as MoveRestrictionBattlerTag).isMoveRestricted(moveId, user)) {
        return tag as MoveRestrictionBattlerTag;
      }
      if (
        user &&
        target &&
        (tag as MoveRestrictionBattlerTag).isMoveTargetRestricted(
          moveId,
          user,
          target,
        )
      ) {
        return tag as MoveRestrictionBattlerTag;
      }
    }
    return null;
  }

  public getMoveHistory(): TurnMove[] {
    return this.battleSummonData.moveHistory;
  }

  public pushMoveHistory(turnMove: TurnMove): void {
    if (!this.isOnField()) {
      return;
    }
    turnMove.turn = globalScene.currentBattle?.turn;
    this.getMoveHistory().push(turnMove);
  }

  /**
   * Returns a list of the most recent move entries in this Pokemon's move history.
   * The retrieved move entries are sorted in order from NEWEST to OLDEST.
   * @param moveCount The number of move entries to retrieve.
   *   If negative, retrieve the Pokemon's entire move history (equivalent to reversing the output of {@linkcode getMoveHistory()}).
   *   Default is `1`.
   * @returns A list of {@linkcode TurnMove}, as specified above.
   */
  getLastXMoves(moveCount = 1): TurnMove[] {
    const moveHistory = this.getMoveHistory();
    if (moveCount >= 0) {
      return moveHistory
        .slice(Math.max(moveHistory.length - moveCount, 0))
        .reverse();
    }
    return moveHistory.slice(0).reverse();
  }

  getMoveQueue(): TurnMove[] {
    return this.summonData.moveQueue;
  }

  /**
   * If this Pokemon is using a multi-hit move, cancels all subsequent strikes
   * @param {Pokemon} target If specified, this only cancels subsequent strikes against the given target
   */
  stopMultiHit(target?: Pokemon): void {
    const effectPhase = globalScene.getCurrentPhase();
    if (
      effectPhase instanceof MoveEffectPhase &&
      effectPhase.getUserPokemon() === this
    ) {
      effectPhase.stopMultiHit(target);
    }
  }

  changeForm(formChange: SpeciesFormChange): Promise<void> {
    return new Promise(resolve => {
      this.formIndex = Math.max(
        this.species.forms.findIndex(f => f.formKey === formChange.formKey),
        0,
      );
      this.generateName();
      const abilityCount = this.getSpeciesForm().getAbilityCount();
      if (this.abilityIndex >= abilityCount) {
        // Shouldn't happen
        this.abilityIndex = abilityCount - 1;
      }
      globalScene.gameData.setPokemonSeen(this, false);
      this.setScale(this.getSpriteScale());
      this.loadAssets().then(() => {
        this.calculateStats();
        globalScene.updateModifiers(this.isPlayer(), true);
        Promise.all([this.updateInfo(), globalScene.updateFieldScale()]).then(
          () => resolve(),
        );
      });
    });
  }

  cry(
    soundConfig?: Phaser.Types.Sound.SoundConfig,
    sceneOverride?: BattleScene,
  ): AnySound {
    const scene = sceneOverride ?? globalScene; // TODO: is `sceneOverride` needed?
    const cry = this.getSpeciesForm().cry(soundConfig);
    let duration = cry.totalDuration * 1000;
    if (
      this.fusionSpecies &&
      this.getSpeciesForm() !== this.getFusionSpeciesForm()
    ) {
      let fusionCry = this.getFusionSpeciesForm().cry(soundConfig, true);
      duration = Math.min(duration, fusionCry.totalDuration * 1000);
      fusionCry.destroy();
      scene.time.delayedCall(Utils.fixedInt(Math.ceil(duration * 0.4)), () => {
        try {
          SoundFade.fadeOut(
            scene,
            cry,
            Utils.fixedInt(Math.ceil(duration * 0.2)),
          );
          fusionCry = this.getFusionSpeciesForm().cry(
            Object.assign(
              { seek: Math.max(fusionCry.totalDuration * 0.4, 0) },
              soundConfig,
            ),
          );
          SoundFade.fadeIn(
            scene,
            fusionCry,
            Utils.fixedInt(Math.ceil(duration * 0.2)),
            scene.masterVolume * scene.fieldVolume,
            0,
          );
        } catch (err) {
          console.error(err);
        }
      });
    }

    return cry;
  }

  // biome-ignore lint: there are a ton of issues..
  faintCry(callback: Function): void {
    if (
      this.fusionSpecies &&
      this.getSpeciesForm() !== this.getFusionSpeciesForm()
    ) {
      return this.fusionFaintCry(callback);
    }

    const key = this.species.getCryKey(this.formIndex);
    let rate = 0.85;
    const cry = globalScene.playSound(key, { rate: rate }) as AnySound;
    if (!cry || globalScene.fieldVolume === 0) {
      return callback();
    }
    const sprite = this.getSprite();
    const tintSprite = this.getTintSprite();
    const delay = Math.max(globalScene.sound.get(key).totalDuration * 50, 25);

    let frameProgress = 0;
    let frameThreshold: number;

    sprite.anims.pause();
    tintSprite?.anims.pause();

    let faintCryTimer: Phaser.Time.TimerEvent | null =
      globalScene.time.addEvent({
        delay: Utils.fixedInt(delay),
        repeat: -1,
        callback: () => {
          frameThreshold = sprite.anims.msPerFrame / rate;
          frameProgress += delay;
          while (frameProgress > frameThreshold) {
            if (sprite.anims.duration) {
              sprite.anims.nextFrame();
              tintSprite?.anims.nextFrame();
            }
            frameProgress -= frameThreshold;
          }
          if (cry && !cry.pendingRemove) {
            rate *= 0.99;
            cry.setRate(rate);
          } else {
            faintCryTimer?.destroy();
            faintCryTimer = null;
            if (callback) {
              callback();
            }
          }
        },
      });

    // Failsafe
    globalScene.time.delayedCall(Utils.fixedInt(3000), () => {
      if (!faintCryTimer || !globalScene) {
        return;
      }
      if (cry?.isPlaying) {
        cry.stop();
      }
      faintCryTimer.destroy();
      if (callback) {
        callback();
      }
    });
  }

  // biome-ignore lint/complexity/noBannedTypes: Consider refactoring to change type of Function
  private fusionFaintCry(callback: Function): void {
    const key = this.species.getCryKey(this.formIndex);
    let i = 0;
    let rate = 0.85;
    const cry = globalScene.playSound(key, { rate: rate }) as AnySound;
    const sprite = this.getSprite();
    const tintSprite = this.getTintSprite();
    let duration = cry.totalDuration * 1000;

    const fusionCryKey = this.fusionSpecies!.getCryKey(this.fusionFormIndex);
    let fusionCry = globalScene.playSound(fusionCryKey, {
      rate: rate,
    }) as AnySound;
    if (!cry || !fusionCry || globalScene.fieldVolume === 0) {
      return callback();
    }
    fusionCry.stop();
    duration = Math.min(duration, fusionCry.totalDuration * 1000);
    fusionCry.destroy();
    const delay = Math.max(duration * 0.05, 25);

    let transitionIndex = 0;
    let durationProgress = 0;

    const transitionThreshold = Math.ceil(duration * 0.4);
    while (durationProgress < transitionThreshold) {
      ++i;
      durationProgress += delay * rate;
      rate *= 0.99;
    }

    transitionIndex = i;

    i = 0;
    rate = 0.85;

    let frameProgress = 0;
    let frameThreshold: number;

    sprite.anims.pause();
    tintSprite?.anims.pause();

    let faintCryTimer: Phaser.Time.TimerEvent | null =
      globalScene.time.addEvent({
        delay: Utils.fixedInt(delay),
        repeat: -1,
        callback: () => {
          ++i;
          frameThreshold = sprite.anims.msPerFrame / rate;
          frameProgress += delay;
          while (frameProgress > frameThreshold) {
            if (sprite.anims.duration) {
              sprite.anims.nextFrame();
              tintSprite?.anims.nextFrame();
            }
            frameProgress -= frameThreshold;
          }
          if (i === transitionIndex && fusionCryKey) {
            SoundFade.fadeOut(
              globalScene,
              cry,
              Utils.fixedInt(Math.ceil((duration / rate) * 0.2)),
            );
            fusionCry = globalScene.playSound(
              fusionCryKey,
              Object.assign({
                seek: Math.max(fusionCry.totalDuration * 0.4, 0),
                rate: rate,
              }),
            );
            SoundFade.fadeIn(
              globalScene,
              fusionCry,
              Utils.fixedInt(Math.ceil((duration / rate) * 0.2)),
              globalScene.masterVolume * globalScene.fieldVolume,
              0,
            );
          }
          rate *= 0.99;
          if (cry && !cry.pendingRemove) {
            cry.setRate(rate);
          }
          if (fusionCry && !fusionCry.pendingRemove) {
            fusionCry.setRate(rate);
          }
          if (
            (!cry || cry.pendingRemove) &&
            (!fusionCry || fusionCry.pendingRemove)
          ) {
            faintCryTimer?.destroy();
            faintCryTimer = null;
            if (callback) {
              callback();
            }
          }
        },
      });

    // Failsafe
    globalScene.time.delayedCall(Utils.fixedInt(3000), () => {
      if (!faintCryTimer || !globalScene) {
        return;
      }
      if (cry?.isPlaying) {
        cry.stop();
      }
      if (fusionCry?.isPlaying) {
        fusionCry.stop();
      }
      faintCryTimer.destroy();
      if (callback) {
        callback();
      }
    });
  }

  isOppositeGender(pokemon: Pokemon): boolean {
    return (
      this.gender !== Gender.GENDERLESS &&
      pokemon.gender ===
        (this.gender === Gender.MALE ? Gender.FEMALE : Gender.MALE)
    );
  }

  /**
   * Checks if a status effect can be applied to the Pokemon.
   *
   * @param effect The {@linkcode StatusEffect} whose applicability is being checked
   * @param quiet Whether in-battle messages should trigger or not
   * @param overrideStatus Whether the Pokemon's current status can be overriden
   * @param sourcePokemon The Pokemon that is setting the status effect
   * @param ignoreField Whether any field effects (weather, terrain, etc.) should be considered
   */
  canSetStatus(
    effect: StatusEffect | undefined,
    quiet = false,
    overrideStatus = false,
    sourcePokemon: Pokemon | null = null,
    ignoreField = false,
  ): boolean {
    if (effect !== StatusEffect.FAINT) {
      if (overrideStatus ? this.status?.effect === effect : this.status) {
        return false;
      }
      if (
        this.isGrounded() &&
        !ignoreField &&
        globalScene.arena.terrain?.terrainType === TerrainType.MISTY
      ) {
        return false;
      }
    }

    if (
      sourcePokemon &&
      sourcePokemon !== this &&
      this.isSafeguarded(sourcePokemon)
    ) {
      return false;
    }

    const types = this.getTypes(true, true);

    switch (effect) {
      case StatusEffect.POISON:
      case StatusEffect.TOXIC:
        // Check if the Pokemon is immune to Poison/Toxic or if the source pokemon is canceling the immunity
        const poisonImmunity = types.map(defType => {
          // Check if the Pokemon is not immune to Poison/Toxic
          if (defType !== PokemonType.POISON && defType !== PokemonType.STEEL) {
            return false;
          }

          // Check if the source Pokemon has an ability that cancels the Poison/Toxic immunity
          const cancelImmunity = new Utils.BooleanHolder(false);
          if (sourcePokemon) {
            applyAbAttrs(
              IgnoreTypeStatusEffectImmunityAbAttr,
              sourcePokemon,
              cancelImmunity,
              false,
              effect,
              defType,
            );
            if (cancelImmunity.value) {
              return false;
            }
          }

          return true;
        });

        if (this.isOfType(PokemonType.POISON) || this.isOfType(PokemonType.STEEL)) {
          if (poisonImmunity.includes(true)) {
            return false;
          }
        }
        break;
      case StatusEffect.PARALYSIS:
        if (this.isOfType(PokemonType.ELECTRIC)) {
          return false;
        }
        break;
      case StatusEffect.SLEEP:
        if (
          this.isGrounded() &&
          globalScene.arena.terrain?.terrainType === TerrainType.ELECTRIC
        ) {
          return false;
        }
        break;
      case StatusEffect.FREEZE:
        if (
          this.isOfType(PokemonType.ICE) ||
          (!ignoreField &&
            globalScene?.arena?.weather?.weatherType &&
            [WeatherType.SUNNY, WeatherType.HARSH_SUN].includes(
              globalScene.arena.weather.weatherType,
            ))
        ) {
          return false;
        }
        break;
      case StatusEffect.BURN:
        if (this.isOfType(PokemonType.FIRE)) {
          return false;
        }
        break;
    }

    const cancelled = new Utils.BooleanHolder(false);
    applyPreSetStatusAbAttrs(
      StatusEffectImmunityAbAttr,
      this,
      effect,
      cancelled,
      quiet,
    );

    const userField = this.getAlliedField();
    userField.forEach(pokemon =>
      applyPreSetStatusAbAttrs(
        UserFieldStatusEffectImmunityAbAttr,
        pokemon,
        effect,
        cancelled,
        quiet,
      ),
    );

    if (cancelled.value) {
      return false;
    }

    return true;
  }

  trySetStatus(
    effect?: StatusEffect,
    asPhase = false,
    sourcePokemon: Pokemon | null = null,
    turnsRemaining = 0,
    sourceText: string | null = null,
  ): boolean {
    if (!this.canSetStatus(effect, asPhase, false, sourcePokemon)) {
      return false;
    }
    if (this.isFainted() && effect !== StatusEffect.FAINT) {
      return false;
    }

    /**
     * If this Pokemon falls asleep or freezes in the middle of a multi-hit attack,
     * cancel the attack's subsequent hits.
     */
    if (effect === StatusEffect.SLEEP || effect === StatusEffect.FREEZE) {
      this.stopMultiHit();
    }

    if (asPhase) {
      globalScene.unshiftPhase(
        new ObtainStatusEffectPhase(
          this.getBattlerIndex(),
          effect,
          turnsRemaining,
          sourceText,
          sourcePokemon,
        ),
      );
      return true;
    }

    let sleepTurnsRemaining: Utils.NumberHolder;

    if (effect === StatusEffect.SLEEP) {
      sleepTurnsRemaining = new Utils.NumberHolder(this.randSeedIntRange(2, 4));

      this.setFrameRate(4);

      // If the user is invulnerable, lets remove their invulnerability when they fall asleep
      const invulnerableTags = [
        BattlerTagType.UNDERGROUND,
        BattlerTagType.UNDERWATER,
        BattlerTagType.HIDDEN,
        BattlerTagType.FLYING,
      ];

      const tag = invulnerableTags.find(t => this.getTag(t));

      if (tag) {
        this.removeTag(tag);
        this.getMoveQueue().pop();
      }
    }

    sleepTurnsRemaining = sleepTurnsRemaining!; // tell TS compiler it's defined
    effect = effect!; // If `effect` is undefined then `trySetStatus()` will have already returned early via the `canSetStatus()` call
    this.status = new Status(effect, 0, sleepTurnsRemaining?.value);

    if (effect !== StatusEffect.FAINT) {
      globalScene.triggerPokemonFormChange(
        this,
        SpeciesFormChangeStatusEffectTrigger,
        true,
      );
      applyPostSetStatusAbAttrs(
        PostSetStatusAbAttr,
        this,
        effect,
        sourcePokemon,
      );
    }

    return true;
  }

  /**
   * Resets the status of a pokemon.
   * @param revive Whether revive should be cured; defaults to true.
   * @param confusion Whether resetStatus should include confusion or not; defaults to false.
   * @param reloadAssets Whether to reload the assets or not; defaults to false.
   */
  resetStatus(revive = true, confusion = false, reloadAssets = false): void {
    const lastStatus = this.status?.effect;
    if (!revive && lastStatus === StatusEffect.FAINT) {
      return;
    }
    this.status = null;
    if (lastStatus === StatusEffect.SLEEP) {
      this.setFrameRate(10);
      if (this.getTag(BattlerTagType.NIGHTMARE)) {
        this.lapseTag(BattlerTagType.NIGHTMARE);
      }
    }
    if (confusion) {
      if (this.getTag(BattlerTagType.CONFUSED)) {
        this.lapseTag(BattlerTagType.CONFUSED);
      }
    }
    if (reloadAssets) {
      this.loadAssets(false).then(() => this.playAnim());
    }
  }

  /**
   * Checks if this Pokemon is protected by Safeguard
   * @param attacker the {@linkcode Pokemon} inflicting status on this Pokemon
   * @returns `true` if this Pokemon is protected by Safeguard; `false` otherwise.
   */
  isSafeguarded(attacker: Pokemon): boolean {
    const defendingSide = this.isPlayer()
      ? ArenaTagSide.PLAYER
      : ArenaTagSide.ENEMY;
    if (globalScene.arena.getTagOnSide(ArenaTagType.SAFEGUARD, defendingSide)) {
      const bypassed = new Utils.BooleanHolder(false);
      if (attacker) {
        applyAbAttrs(InfiltratorAbAttr, attacker, null, false, bypassed);
      }
      return !bypassed.value;
    }
    return false;
  }

  primeSummonData(summonDataPrimer: PokemonSummonData): void {
    this.summonDataPrimer = summonDataPrimer;
  }

  resetSummonData(): void {
    if (this.summonData?.speciesForm) {
      this.summonData.speciesForm = null;
      this.updateFusionPalette();
    }
    this.summonData = new PokemonSummonData();
    this.setSwitchOutStatus(false);
    if (!this.battleData) {
      this.resetBattleData();
    }
    this.resetBattleSummonData();
    if (this.summonDataPrimer) {
      for (const k of Object.keys(this.summonDataPrimer)) {
        if (this.summonDataPrimer[k]) {
          this.summonData[k] = this.summonDataPrimer[k];
        }
      }
      // If this Pokemon has a Substitute when loading in, play an animation to add its sprite
      if (this.getTag(SubstituteTag)) {
        globalScene.triggerPokemonBattleAnim(
          this,
          PokemonAnimType.SUBSTITUTE_ADD,
        );
        this.getTag(SubstituteTag)!.sourceInFocus = false;
      }

      // If this Pokemon has Commander and Dondozo as an active ally, hide this Pokemon's sprite.
      if (
        this.hasAbilityWithAttr(CommanderAbAttr) &&
        globalScene.currentBattle.double &&
        this.getAlly()?.species.speciesId === Species.DONDOZO
      ) {
        this.setVisible(false);
      }
      this.summonDataPrimer = null;
    }
    this.updateInfo();
  }

  resetBattleData(): void {
    this.battleData = new PokemonBattleData();
  }

  resetBattleSummonData(): void {
    this.battleSummonData = new PokemonBattleSummonData();
    if (this.getTag(BattlerTagType.SEEDED)) {
      this.lapseTag(BattlerTagType.SEEDED);
    }
    if (globalScene) {
      globalScene.triggerPokemonFormChange(
        this,
        SpeciesFormChangePostMoveTrigger,
        true,
      );
    }
  }

  resetTera(): void {
    const wasTerastallized = this.isTerastallized;
    this.isTerastallized = false;
    this.stellarTypesBoosted = [];
    if (wasTerastallized) {
      this.updateSpritePipelineData();
      globalScene.triggerPokemonFormChange(
        this,
        SpeciesFormChangeLapseTeraTrigger,
      );
    }
  }

  resetTurnData(): void {
    this.turnData = new PokemonTurnData();
  }

  getExpValue(): number {
    // Logic to factor in victor level has been removed for balancing purposes, so the player doesn't have to focus on EXP maxxing
    return (this.getSpeciesForm().getBaseExp() * this.level) / 5 + 1;
  }

  setFrameRate(frameRate: number) {
    globalScene.anims.get(this.getBattleSpriteKey()).frameRate = frameRate;
    try {
      this.getSprite().play(this.getBattleSpriteKey());
    } catch (err: unknown) {
      console.error(
        `Failed to play animation for ${this.getBattleSpriteKey()}`,
        err,
      );
    }
    try {
      this.getTintSprite()?.play(this.getBattleSpriteKey());
    } catch (err: unknown) {
      console.error(
        `Failed to play animation for ${this.getBattleSpriteKey()}`,
        err,
      );
    }
  }

  tint(color: number, alpha?: number, duration?: number, ease?: string) {
    const tintSprite = this.getTintSprite();
    tintSprite?.setTintFill(color);
    tintSprite?.setVisible(true);

    if (duration) {
      tintSprite?.setAlpha(0);

      globalScene.tweens.add({
        targets: tintSprite,
        alpha: alpha || 1,
        duration: duration,
        ease: ease || "Linear",
      });
    } else {
      tintSprite?.setAlpha(alpha);
    }
  }

  untint(duration: number, ease?: string) {
    const tintSprite = this.getTintSprite();

    if (duration) {
      globalScene.tweens.add({
        targets: tintSprite,
        alpha: 0,
        duration: duration,
        ease: ease || "Linear",
        onComplete: () => {
          tintSprite?.setVisible(false);
          tintSprite?.setAlpha(1);
        },
      });
    } else {
      tintSprite?.setVisible(false);
      tintSprite?.setAlpha(1);
    }
  }

  enableMask() {
    if (!this.maskEnabled) {
      this.maskSprite = this.getTintSprite();
      this.maskSprite?.setVisible(true);
      this.maskSprite?.setPosition(
        this.x * this.parentContainer.scale + this.parentContainer.x,
        this.y * this.parentContainer.scale + this.parentContainer.y,
      );
      this.maskSprite?.setScale(
        this.getSpriteScale() * this.parentContainer.scale,
      );
      this.maskEnabled = true;
    }
  }

  disableMask() {
    if (this.maskEnabled) {
      this.maskSprite?.setVisible(false);
      this.maskSprite?.setPosition(0, 0);
      this.maskSprite?.setScale(this.getSpriteScale());
      this.maskSprite = null;
      this.maskEnabled = false;
    }
  }

  sparkle(): void {
    if (this.shinySparkle) {
      doShinySparkleAnim(this.shinySparkle, this.variant);
    }
  }

  updateFusionPalette(ignoreOveride?: boolean): void {
    if (!this.getFusionSpeciesForm(ignoreOveride)) {
      [this.getSprite(), this.getTintSprite()]
        .filter(s => !!s)
        .map(s => {
          s.pipelineData[
            `spriteColors${ignoreOveride && this.summonData?.speciesForm ? "Base" : ""}`
          ] = [];
          s.pipelineData[
            `fusionSpriteColors${ignoreOveride && this.summonData?.speciesForm ? "Base" : ""}`
          ] = [];
        });
      return;
    }

    const speciesForm = this.getSpeciesForm(ignoreOveride);
    const fusionSpeciesForm = this.getFusionSpeciesForm(ignoreOveride);

    const spriteKey = speciesForm.getSpriteKey(
      this.getGender(ignoreOveride) === Gender.FEMALE,
      speciesForm.formIndex,
      this.shiny,
      this.variant,
    );
    const backSpriteKey = speciesForm
      .getSpriteKey(
        this.getGender(ignoreOveride) === Gender.FEMALE,
        speciesForm.formIndex,
        this.shiny,
        this.variant,
      )
      .replace("pkmn__", "pkmn__back__");
    const fusionSpriteKey = fusionSpeciesForm.getSpriteKey(
      this.getFusionGender(ignoreOveride) === Gender.FEMALE,
      fusionSpeciesForm.formIndex,
      this.fusionShiny,
      this.fusionVariant,
    );
    const fusionBackSpriteKey = fusionSpeciesForm
      .getSpriteKey(
        this.getFusionGender(ignoreOveride) === Gender.FEMALE,
        fusionSpeciesForm.formIndex,
        this.fusionShiny,
        this.fusionVariant,
      )
      .replace("pkmn__", "pkmn__back__");

    const sourceTexture = globalScene.textures.get(spriteKey);
    const sourceBackTexture = globalScene.textures.get(backSpriteKey);
    const fusionTexture = globalScene.textures.get(fusionSpriteKey);
    const fusionBackTexture = globalScene.textures.get(fusionBackSpriteKey);

    const [sourceFrame, sourceBackFrame, fusionFrame, fusionBackFrame] = [
      sourceTexture,
      sourceBackTexture,
      fusionTexture,
      fusionBackTexture,
    ].map(texture => texture.frames[texture.firstFrame]);
    const [sourceImage, sourceBackImage, fusionImage, fusionBackImage] = [
      sourceTexture,
      sourceBackTexture,
      fusionTexture,
      fusionBackTexture,
    ].map(i => i.getSourceImage() as HTMLImageElement);

    const canvas = document.createElement("canvas");
    const backCanvas = document.createElement("canvas");
    const fusionCanvas = document.createElement("canvas");
    const fusionBackCanvas = document.createElement("canvas");

    const spriteColors: number[][] = [];
    const pixelData: Uint8ClampedArray[] = [];

    [canvas, backCanvas, fusionCanvas, fusionBackCanvas].forEach(
      (canv: HTMLCanvasElement, c: number) => {
        const context = canv.getContext("2d");
        const frame = [
          sourceFrame,
          sourceBackFrame,
          fusionFrame,
          fusionBackFrame,
        ][c];
        canv.width = frame.width;
        canv.height = frame.height;

        if (context) {
          context.drawImage(
            [sourceImage, sourceBackImage, fusionImage, fusionBackImage][c],
            frame.cutX,
            frame.cutY,
            frame.width,
            frame.height,
            0,
            0,
            frame.width,
            frame.height,
          );
          const imageData = context.getImageData(
            frame.cutX,
            frame.cutY,
            frame.width,
            frame.height,
          );
          pixelData.push(imageData.data);
        }
      },
    );

    for (let f = 0; f < 2; f++) {
      const variantColors = variantColorCache[!f ? spriteKey : backSpriteKey];
      const variantColorSet = new Map<number, number[]>();
      if (this.shiny && variantColors && variantColors[this.variant]) {
        Object.keys(variantColors[this.variant]).forEach(k => {
          variantColorSet.set(
            Utils.rgbaToInt(Array.from(Object.values(Utils.rgbHexToRgba(k)))),
            Array.from(
              Object.values(Utils.rgbHexToRgba(variantColors[this.variant][k])),
            ),
          );
        });
      }

      for (let i = 0; i < pixelData[f].length; i += 4) {
        if (pixelData[f][i + 3]) {
          const pixel = pixelData[f].slice(i, i + 4);
          let [r, g, b, a] = pixel;
          if (variantColors) {
            const color = Utils.rgbaToInt([r, g, b, a]);
            if (variantColorSet.has(color)) {
              const mappedPixel = variantColorSet.get(color);
              if (mappedPixel) {
                [r, g, b, a] = mappedPixel;
              }
            }
          }
          if (!spriteColors.find(c => c[0] === r && c[1] === g && c[2] === b)) {
            spriteColors.push([r, g, b, a]);
          }
        }
      }
    }

    const fusionSpriteColors = JSON.parse(JSON.stringify(spriteColors));

    const pixelColors: number[] = [];
    for (let f = 0; f < 2; f++) {
      for (let i = 0; i < pixelData[f].length; i += 4) {
        const total = pixelData[f]
          .slice(i, i + 3)
          .reduce((total: number, value: number) => total + value, 0);
        if (!total) {
          continue;
        }
        pixelColors.push(
          argbFromRgba({
            r: pixelData[f][i],
            g: pixelData[f][i + 1],
            b: pixelData[f][i + 2],
            a: pixelData[f][i + 3],
          }),
        );
      }
    }

    const fusionPixelColors: number[] = [];
    for (let f = 0; f < 2; f++) {
      const variantColors =
        variantColorCache[!f ? fusionSpriteKey : fusionBackSpriteKey];
      const variantColorSet = new Map<number, number[]>();
      if (
        this.fusionShiny &&
        variantColors &&
        variantColors[this.fusionVariant]
      ) {
        for (const k of Object.keys(variantColors[this.fusionVariant])) {
          variantColorSet.set(
            Utils.rgbaToInt(Array.from(Object.values(Utils.rgbHexToRgba(k)))),
            Array.from(
              Object.values(
                Utils.rgbHexToRgba(variantColors[this.fusionVariant][k]),
              ),
            ),
          );
        }
      }
      for (let i = 0; i < pixelData[2 + f].length; i += 4) {
        const total = pixelData[2 + f]
          .slice(i, i + 3)
          .reduce((total: number, value: number) => total + value, 0);
        if (!total) {
          continue;
        }
        let [r, g, b, a] = [
          pixelData[2 + f][i],
          pixelData[2 + f][i + 1],
          pixelData[2 + f][i + 2],
          pixelData[2 + f][i + 3],
        ];
        if (variantColors) {
          const color = Utils.rgbaToInt([r, g, b, a]);
          if (variantColorSet.has(color)) {
            const mappedPixel = variantColorSet.get(color);
            if (mappedPixel) {
              [r, g, b, a] = mappedPixel;
            }
          }
        }
        fusionPixelColors.push(argbFromRgba({ r, g, b, a }));
      }
    }

    if (fusionPixelColors.length === 0) {
      // ERROR HANDLING IS NOT OPTIONAL BUDDY
      console.log("Failed to create fusion palette");
      return;
    }

    let paletteColors: Map<number, number>;
    let fusionPaletteColors: Map<number, number>;

    const originalRandom = Math.random;
    Math.random = () => Phaser.Math.RND.realInRange(0, 1);

    globalScene.executeWithSeedOffset(
      () => {
        paletteColors = QuantizerCelebi.quantize(pixelColors, 4);
        fusionPaletteColors = QuantizerCelebi.quantize(fusionPixelColors, 4);
      },
      0,
      "This result should not vary",
    );

    Math.random = originalRandom;

    paletteColors = paletteColors!; // erroneously tell TS compiler that paletteColors is defined!
    fusionPaletteColors = fusionPaletteColors!; // mischievously misinform TS compiler that fusionPaletteColors is defined!
    const [palette, fusionPalette] = [paletteColors, fusionPaletteColors].map(
      paletteColors => {
        let keys = Array.from(paletteColors.keys()).sort(
          (a: number, b: number) =>
            paletteColors.get(a)! < paletteColors.get(b)! ? 1 : -1,
        );
        let rgbaColors: Map<number, number[]>;
        let hsvColors: Map<number, number[]>;

        const mappedColors = new Map<number, number[]>();

        do {
          mappedColors.clear();

          rgbaColors = keys.reduce((map: Map<number, number[]>, k: number) => {
            map.set(k, Object.values(rgbaFromArgb(k)));
            return map;
          }, new Map<number, number[]>());
          hsvColors = Array.from(rgbaColors.keys()).reduce(
            (map: Map<number, number[]>, k: number) => {
              const rgb = rgbaColors.get(k)!.slice(0, 3);
              map.set(k, Utils.rgbToHsv(rgb[0], rgb[1], rgb[2]));
              return map;
            },
            new Map<number, number[]>(),
          );

          for (let c = keys.length - 1; c >= 0; c--) {
            const hsv = hsvColors.get(keys[c])!;
            for (let c2 = 0; c2 < c; c2++) {
              const hsv2 = hsvColors.get(keys[c2])!;
              const diff = Math.abs(hsv[0] - hsv2[0]);
              if (diff < 30 || diff >= 330) {
                if (mappedColors.has(keys[c])) {
                  mappedColors.get(keys[c])!.push(keys[c2]);
                } else {
                  mappedColors.set(keys[c], [keys[c2]]);
                }
                break;
              }
            }
          }

          mappedColors.forEach((values: number[], key: number) => {
            const keyColor = rgbaColors.get(key)!;
            const valueColors = values.map(v => rgbaColors.get(v)!);
            const color = keyColor.slice(0);
            let count = paletteColors.get(key)!;
            for (const value of values) {
              const valueCount = paletteColors.get(value);
              if (!valueCount) {
                continue;
              }
              count += valueCount;
            }

            for (let c = 0; c < 3; c++) {
              color[c] *= paletteColors.get(key)! / count;
              values.forEach((value: number, i: number) => {
                if (paletteColors.has(value)) {
                  const valueCount = paletteColors.get(value)!;
                  color[c] += valueColors[i][c] * (valueCount / count);
                }
              });
              color[c] = Math.round(color[c]);
            }

            paletteColors.delete(key);
            for (const value of values) {
              paletteColors.delete(value);
              if (mappedColors.has(value)) {
                mappedColors.delete(value);
              }
            }

            paletteColors.set(
              argbFromRgba({
                r: color[0],
                g: color[1],
                b: color[2],
                a: color[3],
              }),
              count,
            );
          });

          keys = Array.from(paletteColors.keys()).sort(
            (a: number, b: number) =>
              paletteColors.get(a)! < paletteColors.get(b)! ? 1 : -1,
          );
        } while (mappedColors.size);

        return keys.map(c => Object.values(rgbaFromArgb(c)));
      },
    );

    const paletteDeltas: number[][] = [];

    spriteColors.forEach((sc: number[], i: number) => {
      paletteDeltas.push([]);
      for (let p = 0; p < palette.length; p++) {
        paletteDeltas[i].push(Utils.deltaRgb(sc, palette[p]));
      }
    });

    const easeFunc = Phaser.Tweens.Builders.GetEaseFunction("Cubic.easeIn");

    for (let sc = 0; sc < spriteColors.length; sc++) {
      const delta = Math.min(...paletteDeltas[sc]);
      const paletteIndex = Math.min(
        paletteDeltas[sc].findIndex(pd => pd === delta),
        fusionPalette.length - 1,
      );
      if (delta < 255) {
        const ratio = easeFunc(delta / 255);
        const color = [0, 0, 0, fusionSpriteColors[sc][3]];
        for (let c = 0; c < 3; c++) {
          color[c] = Math.round(
            fusionSpriteColors[sc][c] * ratio +
              fusionPalette[paletteIndex][c] * (1 - ratio),
          );
        }
        fusionSpriteColors[sc] = color;
      }
    }

    [this.getSprite(), this.getTintSprite()]
      .filter(s => !!s)
      .map(s => {
        s.pipelineData[
          `spriteColors${ignoreOveride && this.summonData?.speciesForm ? "Base" : ""}`
        ] = spriteColors;
        s.pipelineData[
          `fusionSpriteColors${ignoreOveride && this.summonData?.speciesForm ? "Base" : ""}`
        ] = fusionSpriteColors;
      });

    canvas.remove();
    fusionCanvas.remove();
  }

  /**
   * Generates a random number using the current battle's seed, or the global seed if `globalScene.currentBattle` is falsy
   * <!-- @import "../battle".Battle -->
   * This calls either {@linkcode BattleScene.randBattleSeedInt}({@linkcode range}, {@linkcode min}) in `src/battle-scene.ts`
   * which calls {@linkcode Battle.randSeedInt}({@linkcode range}, {@linkcode min}) in `src/battle.ts`
   * which calls {@linkcode Utils.randSeedInt randSeedInt}({@linkcode range}, {@linkcode min}) in `src/utils.ts`,
   * or it directly calls {@linkcode Utils.randSeedInt randSeedInt}({@linkcode range}, {@linkcode min}) in `src/utils.ts` if there is no current battle
   *
   * @param range How large of a range of random numbers to choose from. If {@linkcode range} <= 1, returns {@linkcode min}
   * @param min The minimum integer to pick, default `0`
   * @returns A random integer between {@linkcode min} and ({@linkcode min} + {@linkcode range} - 1)
   */
  randSeedInt(range: number, min = 0): number {
    return globalScene.currentBattle
      ? globalScene.randBattleSeedInt(range, min)
      : Utils.randSeedInt(range, min);
  }

  /**
   * Generates a random number using the current battle's seed, or the global seed if `globalScene.currentBattle` is falsy
   * @param min The minimum integer to generate
   * @param max The maximum integer to generate
   * @returns a random integer between {@linkcode min} and {@linkcode max} inclusive
   */
  randSeedIntRange(min: number, max: number): number {
    return this.randSeedInt(max - min + 1, min);
  }

  /**
   * Causes a Pokemon to leave the field (such as in preparation for a switch out/escape).
   * @param clearEffects Indicates if effects should be cleared (true) or passed
   * to the next pokemon, such as during a baton pass (false)
   * @param hideInfo Indicates if this should also play the animation to hide the Pokemon's
   * info container.
   */
  leaveField(clearEffects = true, hideInfo = true, destroy = false) {
    this.resetSprite();
    this.resetTurnData();
    globalScene
      .getField(true)
      .filter(p => p !== this)
      .forEach(p => p.removeTagsBySourceId(this.id));

    if (clearEffects) {
      this.destroySubstitute();
      this.resetSummonData(); // this also calls `resetBattleSummonData`
    }
    if (hideInfo) {
      this.hideInfo();
    }
    // Trigger abilities that activate upon leaving the field
    applyPreLeaveFieldAbAttrs(PreLeaveFieldAbAttr, this);
    this.setSwitchOutStatus(true);
    globalScene.triggerPokemonFormChange(
      this,
      SpeciesFormChangeActiveTrigger,
      true,
    );
    globalScene.field.remove(this, destroy);
  }

  destroy(): void {
    this.battleInfo?.destroy();
    this.destroySubstitute();
    super.destroy();
  }

  getBattleInfo(): BattleInfo {
    return this.battleInfo;
  }

  /**
   * Checks whether or not the Pokemon's root form has the same ability
   * @param abilityIndex the given ability index we are checking
   * @returns true if the abilities are the same
   */
  hasSameAbilityInRootForm(abilityIndex: number): boolean {
    const currentAbilityIndex = this.abilityIndex;
    const rootForm = getPokemonSpecies(this.species.getRootSpeciesId());
    return (
      rootForm.getAbility(abilityIndex) ===
      rootForm.getAbility(currentAbilityIndex)
    );
  }

  /**
   * Helper function to check if the player already owns the starter data of the Pokemon's
   * current ability
   * @param ownedAbilityAttrs the owned abilityAttr of this Pokemon's root form
   * @returns true if the player already has it, false otherwise
   */
  checkIfPlayerHasAbilityOfStarter(ownedAbilityAttrs: number): boolean {
    if ((ownedAbilityAttrs & 1) > 0 && this.hasSameAbilityInRootForm(0)) {
      return true;
    }
    if ((ownedAbilityAttrs & 2) > 0 && this.hasSameAbilityInRootForm(1)) {
      return true;
    }
    if ((ownedAbilityAttrs & 4) > 0 && this.hasSameAbilityInRootForm(2)) {
      return true;
    }
    return false;
  }

  /**
   * Reduces one of this Pokemon's held item stacks by 1, and removes the item if applicable.
   * Does nothing if this Pokemon is somehow not the owner of the held item.
   * @param heldItem The item stack to be reduced by 1.
   * @param forBattle If `false`, do not trigger in-battle effects (such as Unburden) from losing the item. For example, set this to `false` if the Pokemon is giving away the held item for a Mystery Encounter. Default is `true`.
   * @returns `true` if the item was removed successfully, `false` otherwise.
   */
  public loseHeldItem(
    heldItem: PokemonHeldItemModifier,
    forBattle = true,
  ): boolean {
    if (heldItem.pokemonId === -1 || heldItem.pokemonId === this.id) {
      heldItem.stackCount--;
      if (heldItem.stackCount <= 0) {
        globalScene.removeModifier(heldItem, !this.isPlayer());
      }
      if (forBattle) {
        applyPostItemLostAbAttrs(PostItemLostAbAttr, this, false);
      }
      return true;
    } else {
      return false;
    }
  }
}

export class PlayerPokemon extends Pokemon {
  public compatibleTms: Moves[];

  constructor(
    species: PokemonSpecies,
    level: number,
    abilityIndex?: number,
    formIndex?: number,
    gender?: Gender,
    shiny?: boolean,
    variant?: Variant,
    ivs?: number[],
    nature?: Nature,
    dataSource?: Pokemon | PokemonData,
  ) {
    super(
      106,
      148,
      species,
      level,
      abilityIndex,
      formIndex,
      gender,
      shiny,
      variant,
      ivs,
      nature,
      dataSource,
    );

    if (Overrides.STATUS_OVERRIDE) {
      this.status = new Status(Overrides.STATUS_OVERRIDE, 0, 4);
    }

    if (Overrides.SHINY_OVERRIDE) {
      this.shiny = true;
      this.initShinySparkle();
    } else if (Overrides.SHINY_OVERRIDE === false) {
      this.shiny = false;
    }

    if (Overrides.VARIANT_OVERRIDE !== null && this.shiny) {
      this.variant = Overrides.VARIANT_OVERRIDE;
    }

    if (!dataSource) {
      if (globalScene.gameMode.isDaily) {
        this.generateAndPopulateMoveset();
      } else {
        this.moveset = [];
      }
    }
    this.generateCompatibleTms();
  }

  initBattleInfo(): void {
    this.battleInfo = new PlayerBattleInfo();
    this.battleInfo.initInfo(this);
  }

  isPlayer(): boolean {
    return true;
  }

  hasTrainer(): boolean {
    return true;
  }

  isBoss(): boolean {
    return false;
  }

  getFieldIndex(): number {
    return globalScene.getPlayerField().indexOf(this);
  }

  getBattlerIndex(): BattlerIndex {
    return this.getFieldIndex();
  }

  generateCompatibleTms(): void {
    this.compatibleTms = [];

    const tms = Object.keys(tmSpecies);
    for (const tm of tms) {
      const moveId = Number.parseInt(tm) as Moves;
      let compatible = false;
      for (const p of tmSpecies[tm]) {
        if (Array.isArray(p)) {
          const [pkm, form] = p;
          if (
            (pkm === this.species.speciesId ||
              (this.fusionSpecies && pkm === this.fusionSpecies.speciesId)) &&
            form === this.getFormKey()
          ) {
            compatible = true;
            break;
          }
        } else if (
          p === this.species.speciesId ||
          (this.fusionSpecies && p === this.fusionSpecies.speciesId)
        ) {
          compatible = true;
          break;
        }
      }
      if (reverseCompatibleTms.indexOf(moveId) > -1) {
        compatible = !compatible;
      }
      if (compatible) {
        this.compatibleTms.push(moveId);
      }
    }
  }

  tryPopulateMoveset(moveset: StarterMoveset): boolean {
    if (
      !this.getSpeciesForm().validateStarterMoveset(
        moveset,
        globalScene.gameData.starterData[this.species.getRootSpeciesId()]
          .eggMoves,
      )
    ) {
      return false;
    }

    this.moveset = moveset.map(m => new PokemonMove(m));

    return true;
  }

  /**
   * Causes this mon to leave the field (via {@linkcode leaveField}) and then
   * opens the party switcher UI to switch a new mon in
   * @param switchType the {@linkcode SwitchType} for this switch-out. If this is
   * `BATON_PASS` or `SHED_TAIL`, this Pokemon's effects are not cleared upon leaving
   * the field.
   */
  switchOut(switchType: SwitchType = SwitchType.SWITCH): Promise<void> {
    return new Promise(resolve => {
      this.leaveField(switchType === SwitchType.SWITCH);

      globalScene.ui.setMode(
        Mode.PARTY,
        PartyUiMode.FAINT_SWITCH,
        this.getFieldIndex(),
        (slotIndex: number, option: PartyOption) => {
          if (
            slotIndex >= globalScene.currentBattle.getBattlerCount() &&
            slotIndex < 6
          ) {
            globalScene.prependToPhase(
              new SwitchSummonPhase(
                switchType,
                this.getFieldIndex(),
                slotIndex,
                false,
              ),
              MoveEndPhase,
            );
          }
          globalScene.ui.setMode(Mode.MESSAGE).then(resolve);
        },
        PartyUiHandler.FilterNonFainted,
      );
    });
  }

  addFriendship(friendship: number): void {
    if (friendship > 0) {
      const starterSpeciesId = this.species.getRootSpeciesId();
      const fusionStarterSpeciesId =
        this.isFusion() && this.fusionSpecies
          ? this.fusionSpecies.getRootSpeciesId()
          : 0;
      const starterData = [
        globalScene.gameData.starterData[starterSpeciesId],
        fusionStarterSpeciesId
          ? globalScene.gameData.starterData[fusionStarterSpeciesId]
          : null,
      ].filter(d => !!d);
      const amount = new Utils.NumberHolder(friendship);
      globalScene.applyModifier(
        PokemonFriendshipBoosterModifier,
        true,
        this,
        amount,
      );
      const candyFriendshipMultiplier = globalScene.gameMode.isClassic
        ? globalScene.eventManager.getClassicFriendshipMultiplier()
        : 1;
      const fusionReduction = fusionStarterSpeciesId
        ? globalScene.eventManager.areFusionsBoosted()
          ? 1.5 // Divide candy gain for fusions by 1.5 during events
          : 2 // 2 for fusions outside events
        : 1; // 1 for non-fused mons
      const starterAmount = new Utils.NumberHolder(
        Math.floor(
          (amount.value * candyFriendshipMultiplier) / fusionReduction,
        ),
      );

      // Add friendship to this PlayerPokemon
      this.friendship = Math.min(this.friendship + amount.value, 255);
      if (this.friendship === 255) {
        globalScene.validateAchv(achvs.MAX_FRIENDSHIP);
      }
      // Add to candy progress for this mon's starter species and its fused species (if it has one)
      starterData.forEach((sd: StarterDataEntry, i: number) => {
        const speciesId = !i
          ? starterSpeciesId
          : (fusionStarterSpeciesId as Species);
        sd.friendship = (sd.friendship || 0) + starterAmount.value;
        if (
          sd.friendship >=
          getStarterValueFriendshipCap(speciesStarterCosts[speciesId])
        ) {
          globalScene.gameData.addStarterCandy(getPokemonSpecies(speciesId), 1);
          sd.friendship = 0;
        }
      });
    } else {
      // Lose friendship upon fainting
      this.friendship = Math.max(this.friendship + friendship, 0);
    }
  }

  getPossibleEvolution(
    evolution: SpeciesFormEvolution | null,
  ): Promise<Pokemon> {
    if (!evolution) {
      return new Promise(resolve => resolve(this));
    }
    return new Promise(resolve => {
      const evolutionSpecies = getPokemonSpecies(evolution.speciesId);
      const isFusion = evolution instanceof FusionSpeciesFormEvolution;
      let ret: PlayerPokemon;
      if (isFusion) {
        const originalFusionSpecies = this.fusionSpecies;
        const originalFusionFormIndex = this.fusionFormIndex;
        this.fusionSpecies = evolutionSpecies;
        this.fusionFormIndex =
          evolution.evoFormKey !== null
            ? Math.max(
                evolutionSpecies.forms.findIndex(
                  f => f.formKey === evolution.evoFormKey,
                ),
                0,
              )
            : this.fusionFormIndex;
        ret = globalScene.addPlayerPokemon(
          this.species,
          this.level,
          this.abilityIndex,
          this.formIndex,
          this.gender,
          this.shiny,
          this.variant,
          this.ivs,
          this.nature,
          this,
        );
        this.fusionSpecies = originalFusionSpecies;
        this.fusionFormIndex = originalFusionFormIndex;
      } else {
        const formIndex =
          evolution.evoFormKey !== null && !isFusion
            ? Math.max(
                evolutionSpecies.forms.findIndex(
                  f => f.formKey === evolution.evoFormKey,
                ),
                0,
              )
            : this.formIndex;
        ret = globalScene.addPlayerPokemon(
          !isFusion ? evolutionSpecies : this.species,
          this.level,
          this.abilityIndex,
          formIndex,
          this.gender,
          this.shiny,
          this.variant,
          this.ivs,
          this.nature,
          this,
        );
      }
      ret.loadAssets().then(() => resolve(ret));
    });
  }

  evolve(
    evolution: SpeciesFormEvolution | null,
    preEvolution: PokemonSpeciesForm,
  ): Promise<void> {
    if (!evolution) {
      return new Promise(resolve => resolve());
    }
    return new Promise(resolve => {
      this.pauseEvolutions = false;
      // Handles Nincada evolving into Ninjask + Shedinja
      this.handleSpecialEvolutions(evolution);
      const isFusion = evolution instanceof FusionSpeciesFormEvolution;
      if (!isFusion) {
        this.species = getPokemonSpecies(evolution.speciesId);
      } else {
        this.fusionSpecies = getPokemonSpecies(evolution.speciesId);
      }
      if (evolution.preFormKey !== null) {
        const formIndex = Math.max(
          (!isFusion || !this.fusionSpecies
            ? this.species
            : this.fusionSpecies
          ).forms.findIndex(f => f.formKey === evolution.evoFormKey),
          0,
        );
        if (!isFusion) {
          this.formIndex = formIndex;
        } else {
          this.fusionFormIndex = formIndex;
        }
      }
      this.generateName();
      if (!isFusion) {
        const abilityCount = this.getSpeciesForm().getAbilityCount();
        const preEvoAbilityCount = preEvolution.getAbilityCount();
        if ([0, 1, 2].includes(this.abilityIndex)) {
          // Handles cases where a Pokemon with 3 abilities evolves into a Pokemon with 2 abilities (ie: Eevee -> any Eeveelution)
          if (
            this.abilityIndex === 2 &&
            preEvoAbilityCount === 3 &&
            abilityCount === 2
          ) {
            this.abilityIndex = 1;
          }
        } else {
          // Prevent pokemon with an illegal ability value from breaking things
          console.warn(
            "this.abilityIndex is somehow an illegal value, please report this",
          );
          console.warn(this.abilityIndex);
          this.abilityIndex = 0;
        }
      } else {
        // Do the same as above, but for fusions
        const abilityCount = this.getFusionSpeciesForm().getAbilityCount();
        const preEvoAbilityCount = preEvolution.getAbilityCount();
        if ([0, 1, 2].includes(this.fusionAbilityIndex)) {
          if (
            this.fusionAbilityIndex === 2 &&
            preEvoAbilityCount === 3 &&
            abilityCount === 2
          ) {
            this.fusionAbilityIndex = 1;
          }
        } else {
          console.warn(
            "this.fusionAbilityIndex is somehow an illegal value, please report this",
          );
          console.warn(this.fusionAbilityIndex);
          this.fusionAbilityIndex = 0;
        }
      }
      this.compatibleTms.splice(0, this.compatibleTms.length);
      this.generateCompatibleTms();
      const updateAndResolve = () => {
        this.loadAssets().then(() => {
          this.calculateStats();
          this.updateInfo(true).then(() => resolve());
        });
      };
      if (preEvolution.speciesId === Species.GIMMIGHOUL) {
        const evotracker =
          this.getHeldItems().filter(m => m instanceof EvoTrackerModifier)[0] ??
          null;
        if (evotracker) {
          globalScene.removeModifier(evotracker);
        }
      }
      if (!globalScene.gameMode.isDaily || this.metBiome > -1) {
        globalScene.gameData.updateSpeciesDexIvs(
          this.species.speciesId,
          this.ivs,
        );
        globalScene.gameData.setPokemonSeen(this, false);
        globalScene.gameData
          .setPokemonCaught(this, false)
          .then(() => updateAndResolve());
      } else {
        updateAndResolve();
      }
    });
  }

  private handleSpecialEvolutions(evolution: SpeciesFormEvolution) {
    const isFusion = evolution instanceof FusionSpeciesFormEvolution;

    const evoSpecies = !isFusion ? this.species : this.fusionSpecies;
    if (
      evoSpecies?.speciesId === Species.NINCADA &&
      evolution.speciesId === Species.NINJASK
    ) {
      const newEvolution = pokemonEvolutions[evoSpecies.speciesId][1];

      if (newEvolution.condition?.predicate(this)) {
        const newPokemon = globalScene.addPlayerPokemon(
          this.species,
          this.level,
          this.abilityIndex,
          this.formIndex,
          undefined,
          this.shiny,
          this.variant,
          this.ivs,
          this.nature,
        );
        newPokemon.passive = this.passive;
        newPokemon.moveset = this.moveset.slice();
        newPokemon.moveset = this.copyMoveset();
        newPokemon.luck = this.luck;
        newPokemon.gender = Gender.GENDERLESS;
        newPokemon.metLevel = this.metLevel;
        newPokemon.metBiome = this.metBiome;
        newPokemon.metSpecies = this.metSpecies;
        newPokemon.metWave = this.metWave;
        newPokemon.fusionSpecies = this.fusionSpecies;
        newPokemon.fusionFormIndex = this.fusionFormIndex;
        newPokemon.fusionAbilityIndex = this.fusionAbilityIndex;
        newPokemon.fusionShiny = this.fusionShiny;
        newPokemon.fusionVariant = this.fusionVariant;
        newPokemon.fusionGender = this.fusionGender;
        newPokemon.fusionLuck = this.fusionLuck;
        newPokemon.fusionTeraType = this.fusionTeraType;
        newPokemon.usedTMs = this.usedTMs;
        newPokemon.evoCounter = this.evoCounter;

        globalScene.getPlayerParty().push(newPokemon);
        newPokemon.evolve(
          !isFusion
            ? newEvolution
            : new FusionSpeciesFormEvolution(this.id, newEvolution),
          evoSpecies,
        );
        const modifiers = globalScene.findModifiers(
          m => m instanceof PokemonHeldItemModifier && m.pokemonId === this.id,
          true,
        ) as PokemonHeldItemModifier[];
        modifiers.forEach(m => {
          const clonedModifier = m.clone() as PokemonHeldItemModifier;
          clonedModifier.pokemonId = newPokemon.id;
          globalScene.addModifier(clonedModifier, true);
        });
        globalScene.updateModifiers(true);
      }
    }
  }

  getPossibleForm(formChange: SpeciesFormChange): Promise<Pokemon> {
    return new Promise(resolve => {
      const formIndex = Math.max(
        this.species.forms.findIndex(f => f.formKey === formChange.formKey),
        0,
      );
      const ret = globalScene.addPlayerPokemon(
        this.species,
        this.level,
        this.abilityIndex,
        formIndex,
        this.gender,
        this.shiny,
        this.variant,
        this.ivs,
        this.nature,
        this,
      );
      ret.loadAssets().then(() => resolve(ret));
    });
  }

  changeForm(formChange: SpeciesFormChange): Promise<void> {
    return new Promise(resolve => {
      this.formIndex = Math.max(
        this.species.forms.findIndex(f => f.formKey === formChange.formKey),
        0,
      );
      this.generateName();
      const abilityCount = this.getSpeciesForm().getAbilityCount();
      if (this.abilityIndex >= abilityCount) {
        // Shouldn't happen
        this.abilityIndex = abilityCount - 1;
      }

      this.compatibleTms.splice(0, this.compatibleTms.length);
      this.generateCompatibleTms();
      const updateAndResolve = () => {
        this.loadAssets().then(() => {
          this.calculateStats();
          globalScene.updateModifiers(true, true);
          this.updateInfo(true).then(() => resolve());
        });
      };
      if (!globalScene.gameMode.isDaily || this.metBiome > -1) {
        globalScene.gameData.setPokemonSeen(this, false);
        globalScene.gameData
          .setPokemonCaught(this, false)
          .then(() => updateAndResolve());
      } else {
        updateAndResolve();
      }
    });
  }

  clearFusionSpecies(): void {
    super.clearFusionSpecies();
    this.generateCompatibleTms();
  }

  /**
   * Returns a Promise to fuse two PlayerPokemon together
   * @param pokemon The PlayerPokemon to fuse to this one
   */
  fuse(pokemon: PlayerPokemon): void {
    this.fusionSpecies = pokemon.species;
    this.fusionFormIndex = pokemon.formIndex;
    this.fusionAbilityIndex = pokemon.abilityIndex;
    this.fusionShiny = pokemon.shiny;
    this.fusionVariant = pokemon.variant;
    this.fusionGender = pokemon.gender;
    this.fusionLuck = pokemon.luck;
    this.fusionCustomPokemonData = pokemon.customPokemonData;
    this.evoCounter = Math.max(pokemon.evoCounter, this.evoCounter);
    if (pokemon.pauseEvolutions || this.pauseEvolutions) {
      this.pauseEvolutions = true;
    }

    globalScene.validateAchv(achvs.SPLICE);
    globalScene.gameData.gameStats.pokemonFused++;

    // Store the average HP% that each Pokemon has
    const maxHp = this.getMaxHp();
    const newHpPercent =
      (pokemon.hp / pokemon.getMaxHp() + this.hp / maxHp) / 2;

    this.generateName();
    this.calculateStats();

    // Set this Pokemon's HP to the average % of both fusion components
    this.hp = Math.round(maxHp * newHpPercent);
    if (!this.isFainted()) {
      // If this Pokemon hasn't fainted, make sure the HP wasn't set over the new maximum
      this.hp = Math.min(this.hp, maxHp);
      this.status = getRandomStatus(this.status, pokemon.status); // Get a random valid status between the two
    } else if (!pokemon.isFainted()) {
      // If this Pokemon fainted but the other hasn't, make sure the HP wasn't set to zero
      this.hp = Math.max(this.hp, 1);
      this.status = pokemon.status; // Inherit the other Pokemon's status
    }

    this.generateCompatibleTms();
    this.updateInfo(true);
    const fusedPartyMemberIndex = globalScene.getPlayerParty().indexOf(pokemon);
    let partyMemberIndex = globalScene.getPlayerParty().indexOf(this);
    if (partyMemberIndex > fusedPartyMemberIndex) {
      partyMemberIndex--;
    }
    const fusedPartyMemberHeldModifiers = globalScene.findModifiers(
      m => m instanceof PokemonHeldItemModifier && m.pokemonId === pokemon.id,
      true,
    ) as PokemonHeldItemModifier[];
    for (const modifier of fusedPartyMemberHeldModifiers) {
      globalScene.tryTransferHeldItemModifier(
        modifier,
        this,
        false,
        modifier.getStackCount(),
        true,
        true,
        false,
      );
    }
    globalScene.updateModifiers(true, true);
    globalScene.removePartyMemberModifiers(fusedPartyMemberIndex);
    globalScene.getPlayerParty().splice(fusedPartyMemberIndex, 1)[0];
    const newPartyMemberIndex = globalScene.getPlayerParty().indexOf(this);
    pokemon
      .getMoveset(true)
      .map((m: PokemonMove) =>
        globalScene.unshiftPhase(
          new LearnMovePhase(newPartyMemberIndex, m.getMove().id),
        ),
      );
    pokemon.destroy();
    this.updateFusionPalette();
  }

  unfuse(): Promise<void> {
    return new Promise(resolve => {
      this.clearFusionSpecies();

      this.updateInfo(true).then(() => resolve());
      this.updateFusionPalette();
    });
  }

  /** Returns a deep copy of this Pokemon's moveset array */
  copyMoveset(): PokemonMove[] {
    const newMoveset: PokemonMove[] = [];
    this.moveset.forEach(move => {
      newMoveset.push(new PokemonMove(move.moveId, 0, move.ppUp, move.virtual, move.maxPpOverride));
    });

    return newMoveset;
  }
}

export class EnemyPokemon extends Pokemon {
  public trainerSlot: TrainerSlot;
  public aiType: AiType;
  public bossSegments: number;
  public bossSegmentIndex: number;
  public initialTeamIndex: number;
  /** To indicate if the instance was populated with a dataSource -> e.g. loaded & populated from session data */
  public readonly isPopulatedFromDataSource: boolean;

  constructor(
    species: PokemonSpecies,
    level: number,
    trainerSlot: TrainerSlot,
    boss: boolean,
    shinyLock = false,
    dataSource?: PokemonData,
  ) {
    super(
      236,
      84,
      species,
      level,
      dataSource?.abilityIndex,
      dataSource?.formIndex,
      dataSource?.gender,
      !shinyLock && dataSource ? dataSource.shiny : false,
      !shinyLock && dataSource ? dataSource.variant : undefined,
      undefined,
      dataSource ? dataSource.nature : undefined,
      dataSource,
    );

    this.trainerSlot = trainerSlot;
    this.initialTeamIndex = globalScene.currentBattle?.enemyParty.length ?? 0;
    this.isPopulatedFromDataSource = !!dataSource; // if a dataSource is provided, then it was populated from dataSource
    if (boss) {
      this.setBoss(boss, dataSource?.bossSegments);
    }

    if (Overrides.OPP_STATUS_OVERRIDE) {
      this.status = new Status(Overrides.OPP_STATUS_OVERRIDE, 0, 4);
    }

    if (Overrides.OPP_GENDER_OVERRIDE !== null) {
      this.gender = Overrides.OPP_GENDER_OVERRIDE;
    }

    const speciesId = this.species.speciesId;

    if (
      speciesId in Overrides.OPP_FORM_OVERRIDES &&
      !isNullOrUndefined(Overrides.OPP_FORM_OVERRIDES[speciesId]) &&
      this.species.forms[Overrides.OPP_FORM_OVERRIDES[speciesId]]
    ) {
      this.formIndex = Overrides.OPP_FORM_OVERRIDES[speciesId];
    }

    if (!dataSource) {
      this.generateAndPopulateMoveset();

      if (shinyLock || Overrides.OPP_SHINY_OVERRIDE === false) {
        this.shiny = false;
      } else {
        this.trySetShiny();
      }

      if (!this.shiny && Overrides.OPP_SHINY_OVERRIDE) {
        this.shiny = true;
        this.initShinySparkle();
      }

      if (this.shiny) {
        this.variant = this.generateShinyVariant();
        if (Overrides.OPP_VARIANT_OVERRIDE !== null) {
          this.variant = Overrides.OPP_VARIANT_OVERRIDE;
        }
      }

      this.luck =
        (this.shiny ? this.variant + 1 : 0) +
        (this.fusionShiny ? this.fusionVariant + 1 : 0);

      let prevolution: Species;
      let speciesId = species.speciesId;
      while ((prevolution = pokemonPrevolutions[speciesId])) {
        const evolution = pokemonEvolutions[prevolution].find(
          pe =>
            pe.speciesId === speciesId &&
            (!pe.evoFormKey || pe.evoFormKey === this.getFormKey()),
        );
        if (evolution?.condition?.enforceFunc) {
          evolution.condition.enforceFunc(this);
        }
        speciesId = prevolution;
      }
    }

    this.aiType =
      boss || this.hasTrainer() ? AiType.SMART : AiType.SMART_RANDOM;
  }

  initBattleInfo(): void {
    if (!this.battleInfo) {
      this.battleInfo = new EnemyBattleInfo();
      this.battleInfo.updateBossSegments(this);
      this.battleInfo.initInfo(this);
    } else {
      this.battleInfo.updateBossSegments(this);
    }
  }

  /**
   * Sets the pokemons boss status. If true initializes the boss segments either from the arguments
   * or through the the Scene.getEncounterBossSegments function
   *
   * @param boss if the pokemon is a boss
   * @param bossSegments amount of boss segments (health-bar segments)
   */
  setBoss(boss = true, bossSegments = 0): void {
    if (boss) {
      this.bossSegments =
        bossSegments ||
        globalScene.getEncounterBossSegments(
          globalScene.currentBattle.waveIndex,
          this.level,
          this.species,
          true,
        );
      this.bossSegmentIndex = this.bossSegments - 1;
    } else {
      this.bossSegments = 0;
      this.bossSegmentIndex = 0;
    }
  }

  generateAndPopulateMoveset(formIndex?: number): void {
    switch (true) {
      case this.species.speciesId === Species.SMEARGLE:
        this.moveset = [
          new PokemonMove(Moves.SKETCH),
          new PokemonMove(Moves.SKETCH),
          new PokemonMove(Moves.SKETCH),
          new PokemonMove(Moves.SKETCH),
        ];
        break;
      case this.species.speciesId === Species.ETERNATUS:
        this.moveset = (formIndex !== undefined ? formIndex : this.formIndex)
          ? [
              new PokemonMove(Moves.DYNAMAX_CANNON),
              new PokemonMove(Moves.CROSS_POISON),
              new PokemonMove(Moves.FLAMETHROWER),
              new PokemonMove(Moves.RECOVER, 0, -4),
            ]
          : [
              new PokemonMove(Moves.ETERNABEAM),
              new PokemonMove(Moves.SLUDGE_BOMB),
              new PokemonMove(Moves.FLAMETHROWER),
              new PokemonMove(Moves.COSMIC_POWER),
            ];
        if (globalScene.gameMode.hasChallenge(Challenges.INVERSE_BATTLE)) {
          this.moveset[2] = new PokemonMove(Moves.THUNDERBOLT);
        }
        break;
      default:
        super.generateAndPopulateMoveset();
        break;
    }
  }

  /**
   * Determines the move this Pokemon will use on the next turn, as well as
   * the Pokemon the move will target.
   * @returns this Pokemon's next move in the format {move, moveTargets}
   */
  getNextMove(): TurnMove {
    // If this Pokemon has a move already queued, return it.
    const moveQueue = this.getMoveQueue();
    if (moveQueue.length !== 0) {
      const queuedMove = moveQueue[0];
      if (queuedMove) {
        const moveIndex = this.getMoveset().findIndex(m => m.moveId === queuedMove.move);
        if ((moveIndex > -1 && this.getMoveset()[moveIndex].isUsable(this, queuedMove.ignorePP)) || queuedMove.virtual) {
          return queuedMove;
        } else {
          this.getMoveQueue().shift();
          return this.getNextMove();
        }
      }
    }

    // Filter out any moves this Pokemon cannot use
    let movePool = this.getMoveset().filter(m => m.isUsable(this));
    // If no moves are left, use Struggle. Otherwise, continue with move selection
    if (movePool.length) {
      // If there's only 1 move in the move pool, use it.
      if (movePool.length === 1) {
        return { move: movePool[0].moveId, targets: this.getNextTargets(movePool[0].moveId) };
      }
      // If a move is forced because of Encore, use it.
      const encoreTag = this.getTag(EncoreTag) as EncoreTag;
      if (encoreTag) {
        const encoreMove = movePool.find(m => m.moveId === encoreTag.moveId);
        if (encoreMove) {
          return {
            move: encoreMove.moveId,
            targets: this.getNextTargets(encoreMove.moveId),
          };
        }
      }
      switch (this.aiType) {
        case AiType.RANDOM: // No enemy should spawn with this AI type in-game
          const moveId = movePool[globalScene.randBattleSeedInt(movePool.length)].moveId;
          return { move: moveId, targets: this.getNextTargets(moveId) };
        case AiType.SMART_RANDOM:
        case AiType.SMART:
          /**
           * Search this Pokemon's move pool for moves that will KO an opposing target.
           * If there are any moves that can KO an opponent (i.e. a player Pokemon),
           * those moves are the only ones considered for selection on this turn.
           */
          const koMoves = movePool.filter(pkmnMove => {
            if (!pkmnMove) {
              return false;
            }

            const move = pkmnMove.getMove()!;
            if (move.moveTarget === MoveTarget.ATTACKER) {
              return false;
            }

            const fieldPokemon = globalScene.getField();
            const moveTargets = getMoveTargets(this, move.id)
              .targets.map(ind => fieldPokemon[ind])
              .filter(p => this.isPlayer() !== p.isPlayer());
            // Only considers critical hits for crit-only moves or when this Pokemon is under the effect of Laser Focus
<<<<<<< HEAD
            const isCritical = move.hasAttr(CritOnlyAttr) || !!this.getTag(BattlerTagType.ALWAYS_CRIT);

            return move.category !== MoveCategory.STATUS
            && moveTargets.some(p => {
              const doesNotFail = move.applyConditions(this, p, move) || [ Moves.SUCKER_PUNCH, Moves.UPPER_HAND, Moves.THUNDERCLAP ].includes(move.id);
              return doesNotFail && p.getAttackDamage(this, move, !p.battleData.abilityRevealed, false, !p.getAlly()?.battleData.abilityRevealed, false, isCritical).damage >= p.hp;
            });
=======
            const isCritical =
              move.hasAttr(CritOnlyAttr) ||
              !!this.getTag(BattlerTagType.ALWAYS_CRIT);

            return (
              move.category !== MoveCategory.STATUS &&
              moveTargets.some(p => {
                const doesNotFail =
                  move.applyConditions(this, p, move) ||
                  [
                    Moves.SUCKER_PUNCH,
                    Moves.UPPER_HAND,
                    Moves.THUNDERCLAP,
                  ].includes(move.id);
                return (
                  doesNotFail &&
                  p.getAttackDamage(
                    this,
                    move,
                    !p.battleData.abilityRevealed,
                    false,
                    isCritical,
                  ).damage >= p.hp
                );
              })
            );
>>>>>>> 4a560d71
          }, this);

          if (koMoves.length > 0) {
            movePool = koMoves;
          }

          /**
           * Move selection is based on the move's calculated "benefit score" against the
           * best possible target(s) (as determined by {@linkcode getNextTargets}).
           * For more information on how benefit scores are calculated, see `docs/enemy-ai.md`.
           */
          const moveScores = movePool.map(() => 0);
          const moveTargets = Object.fromEntries(movePool.map(m => [ m.moveId, this.getNextTargets(m.moveId) ]));
          for (const m in movePool) {
            const pokemonMove = movePool[m];
            const move = pokemonMove.getMove();

            let moveScore = moveScores[m];
            const targetScores: number[] = [];

            for (const mt of moveTargets[move.id]) {
              // Prevent a target score from being calculated when the target is whoever attacks the user
              if (mt === BattlerIndex.ATTACKER) {
                break;
              }

              const target = globalScene.getField()[mt];
              /**
               * The "target score" of a move is given by the move's user benefit score + the move's target benefit score.
               * If the target is an ally, the target benefit score is multiplied by -1.
               */
              let targetScore =
                move.getUserBenefitScore(this, target, move) +
                move.getTargetBenefitScore(this, target, move) *
                  (mt < BattlerIndex.ENEMY === this.isPlayer() ? 1 : -1);
              if (Number.isNaN(targetScore)) {
                console.error(`Move ${move.name} returned score of NaN`);
                targetScore = 0;
              }
              /**
               * If this move is unimplemented, or the move is known to fail when used, set its
               * target score to -20
               */
              if (
                (move.name.endsWith(" (N)") ||
                  !move.applyConditions(this, target, move)) &&
                ![
                  Moves.SUCKER_PUNCH,
                  Moves.UPPER_HAND,
                  Moves.THUNDERCLAP,
                ].includes(move.id)
              ) {
                targetScore = -20;
              } else if (move instanceof AttackMove) {
                /**
                 * Attack moves are given extra multipliers to their base benefit score based on
                 * the move's type effectiveness against the target and whether the move is a STAB move.
                 */
                const effectiveness = target.getMoveEffectiveness(
                  this,
                  move,
                  !target.battleData?.abilityRevealed,
                );
                if (target.isPlayer() !== this.isPlayer()) {
                  targetScore *= effectiveness;
                  if (this.isOfType(move.type)) {
                    targetScore *= 1.5;
                  }
                } else if (effectiveness) {
                  targetScore /= effectiveness;
                  if (this.isOfType(move.type)) {
                    targetScore /= 1.5;
                  }
                }
                /** If a move has a base benefit score of 0, its benefit score is assumed to be unimplemented at this point */
                if (!targetScore) {
                  targetScore = -20;
                }
              }
              targetScores.push(targetScore);
            }
            // When a move has multiple targets, its score is equal to the maximum target score across all targets
            moveScore += Math.max(...targetScores);

            // could make smarter by checking opponent def/spdef
            moveScores[m] = moveScore;
          }

          console.log(moveScores);

          // Sort the move pool in decreasing order of move score
          const sortedMovePool = movePool.slice(0);
          sortedMovePool.sort((a, b) => {
            const scoreA = moveScores[movePool.indexOf(a)];
            const scoreB = moveScores[movePool.indexOf(b)];
            return scoreA < scoreB ? 1 : scoreA > scoreB ? -1 : 0;
          });
          let r = 0;
          if (this.aiType === AiType.SMART_RANDOM) {
            // Has a 5/8 chance to select the best move, and a 3/8 chance to advance to the next best move (and repeat this roll)
            while (
              r < sortedMovePool.length - 1 &&
              globalScene.randBattleSeedInt(8) >= 5
            ) {
              r++;
            }
          } else if (this.aiType === AiType.SMART) {
            // The chance to advance to the next best move increases when the compared moves' scores are closer to each other.
            while (
              r < sortedMovePool.length - 1 &&
              moveScores[movePool.indexOf(sortedMovePool[r + 1])] /
                moveScores[movePool.indexOf(sortedMovePool[r])] >=
                0 &&
              globalScene.randBattleSeedInt(100) <
                Math.round(
                  (moveScores[movePool.indexOf(sortedMovePool[r + 1])] /
                    moveScores[movePool.indexOf(sortedMovePool[r])]) *
                    50,
                )
            ) {
              r++;
            }
          }
          console.log(movePool.map(m => m.getName()), moveScores, r, sortedMovePool.map(m => m.getName()));
          return { move: sortedMovePool[r]!.moveId, targets: moveTargets[sortedMovePool[r]!.moveId] };
      }
    }

    return {
      move: Moves.STRUGGLE,
      targets: this.getNextTargets(Moves.STRUGGLE),
    };
  }

  /**
   * Determines the Pokemon the given move would target if used by this Pokemon
   * @param moveId {@linkcode Moves} The move to be used
   * @returns The indexes of the Pokemon the given move would target
   */
  getNextTargets(moveId: Moves): BattlerIndex[] {
    const moveTargets = getMoveTargets(this, moveId);
    const targets = globalScene
      .getField(true)
      .filter(p => moveTargets.targets.indexOf(p.getBattlerIndex()) > -1);
    // If the move is multi-target, return all targets' indexes
    if (moveTargets.multiple) {
      return targets.map(p => p.getBattlerIndex());
    }

    const move = allMoves[moveId];

    /**
     * Get the move's target benefit score against each potential target.
     * For allies, this score is multiplied by -1.
     */
    const benefitScores = targets.map(p => [
      p.getBattlerIndex(),
      move.getTargetBenefitScore(this, p, move) *
        (p.isPlayer() === this.isPlayer() ? 1 : -1),
    ]);

    const sortedBenefitScores = benefitScores.slice(0);
    sortedBenefitScores.sort((a, b) => {
      const scoreA = a[1];
      const scoreB = b[1];
      return scoreA < scoreB ? 1 : scoreA > scoreB ? -1 : 0;
    });

    if (!sortedBenefitScores.length) {
      // Set target to BattlerIndex.ATTACKER when using a counter move
      // This is the same as when the player does so
      if (move.hasAttr(CounterDamageAttr)) {
        return [BattlerIndex.ATTACKER];
      }

      return [];
    }

    let targetWeights = sortedBenefitScores.map(s => s[1]);
    const lowestWeight = targetWeights[targetWeights.length - 1];

    // If the lowest target weight (i.e. benefit score) is negative, add abs(lowestWeight) to all target weights
    if (lowestWeight < 1) {
      for (let w = 0; w < targetWeights.length; w++) {
        targetWeights[w] += Math.abs(lowestWeight - 1);
      }
    }

    // Remove any targets whose weights are less than half the max of the target weights from consideration
    const benefitCutoffIndex = targetWeights.findIndex(
      s => s < targetWeights[0] / 2,
    );
    if (benefitCutoffIndex > -1) {
      targetWeights = targetWeights.slice(0, benefitCutoffIndex);
    }

    const thresholds: number[] = [];
    let totalWeight = 0;
    targetWeights.reduce((total: number, w: number) => {
      total += w;
      thresholds.push(total);
      totalWeight = total;
      return total;
    }, 0);

    /**
     * Generate a random number from 0 to (totalWeight-1),
     * then select the first target whose cumulative weight (with all previous targets' weights)
     * is greater than that random number.
     */
    const randValue = globalScene.randBattleSeedInt(totalWeight);
    let targetIndex = 0;

    thresholds.every((t, i) => {
      if (randValue >= t) {
        return true;
      }

      targetIndex = i;
      return false;
    });

    return [sortedBenefitScores[targetIndex][0]];
  }

  isPlayer() {
    return false;
  }

  hasTrainer(): boolean {
    return !!this.trainerSlot;
  }

  isBoss(): boolean {
    return !!this.bossSegments;
  }

  getBossSegmentIndex(): number {
    const segments = (this as EnemyPokemon).bossSegments;
    const segmentSize = this.getMaxHp() / segments;
    for (let s = segments - 1; s > 0; s--) {
      const hpThreshold = Math.round(segmentSize * s);
      if (this.hp > hpThreshold) {
        return s;
      }
    }

    return 0;
  }

  damage(
    damage: number,
    ignoreSegments = false,
    preventEndure = false,
    ignoreFaintPhase = false,
  ): number {
    if (this.isFainted()) {
      return 0;
    }

    let clearedBossSegmentIndex = this.isBoss() ? this.bossSegmentIndex + 1 : 0;

    if (this.isBoss() && !ignoreSegments) {
      const segmentSize = this.getMaxHp() / this.bossSegments;
      for (let s = this.bossSegmentIndex; s > 0; s--) {
        const hpThreshold = segmentSize * s;
        const roundedHpThreshold = Math.round(hpThreshold);
        if (this.hp >= roundedHpThreshold) {
          if (this.hp - damage <= roundedHpThreshold) {
            const hpRemainder = this.hp - roundedHpThreshold;
            let segmentsBypassed = 0;
            while (
              segmentsBypassed < this.bossSegmentIndex &&
              this.canBypassBossSegments(segmentsBypassed + 1) &&
              damage - hpRemainder >=
                Math.round(segmentSize * Math.pow(2, segmentsBypassed + 1))
            ) {
              segmentsBypassed++;
              //console.log('damage', damage, 'segment', segmentsBypassed + 1, 'segment size', segmentSize, 'damage needed', Math.round(segmentSize * Math.pow(2, segmentsBypassed + 1)));
            }

            damage = Utils.toDmgValue(
              this.hp - hpThreshold + segmentSize * segmentsBypassed,
            );
            clearedBossSegmentIndex = s - segmentsBypassed;
          }
          break;
        }
      }
    }

    switch (globalScene.currentBattle.battleSpec) {
      case BattleSpec.FINAL_BOSS:
        if (!this.formIndex && this.bossSegmentIndex < 1) {
          damage = Math.min(damage, this.hp - 1);
        }
    }

    const ret = super.damage(
      damage,
      ignoreSegments,
      preventEndure,
      ignoreFaintPhase,
    );

    if (this.isBoss()) {
      if (ignoreSegments) {
        const segmentSize = this.getMaxHp() / this.bossSegments;
        clearedBossSegmentIndex = Math.ceil(this.hp / segmentSize);
      }
      if (clearedBossSegmentIndex <= this.bossSegmentIndex) {
        this.handleBossSegmentCleared(clearedBossSegmentIndex);
      }
      this.battleInfo.updateBossSegments(this);
    }

    return ret;
  }

  canBypassBossSegments(segmentCount = 1): boolean {
    if (globalScene.currentBattle.battleSpec === BattleSpec.FINAL_BOSS) {
      if (!this.formIndex && this.bossSegmentIndex - segmentCount < 1) {
        return false;
      }
    }

    return true;
  }

  /**
   * Go through a boss' health segments and give stats boosts for each newly cleared segment
   * The base boost is 1 to a random stat that's not already maxed out per broken shield
   * For Pokemon with 3 health segments or more, breaking the last shield gives +2 instead
   * For Pokemon with 5 health segments or more, breaking the last two shields give +2 each
   * @param segmentIndex index of the segment to get down to (0 = no shield left, 1 = 1 shield left, etc.)
   */
  handleBossSegmentCleared(segmentIndex: number): void {
    while (
      this.bossSegmentIndex > 0 &&
      segmentIndex - 1 < this.bossSegmentIndex
    ) {
      // Filter out already maxed out stat stages and weigh the rest based on existing stats
      const leftoverStats = EFFECTIVE_STATS.filter(
        (s: EffectiveStat) => this.getStatStage(s) < 6,
      );
      const statWeights = leftoverStats.map((s: EffectiveStat) =>
        this.getStat(s, false),
      );

      let boostedStat: EffectiveStat;
      const statThresholds: number[] = [];
      let totalWeight = 0;

      for (const i in statWeights) {
        totalWeight += statWeights[i];
        statThresholds.push(totalWeight);
      }

      // Pick a random stat from the leftover stats to increase its stages
      const randInt = Utils.randSeedInt(totalWeight);
      for (const i in statThresholds) {
        if (randInt < statThresholds[i]) {
          boostedStat = leftoverStats[i];
          break;
        }
      }

      let stages = 1;

      // increase the boost if the boss has at least 3 segments and we passed last shield
      if (this.bossSegments >= 3 && this.bossSegmentIndex === 1) {
        stages++;
      }
      // increase the boost if the boss has at least 5 segments and we passed the second to last shield
      if (this.bossSegments >= 5 && this.bossSegmentIndex === 2) {
        stages++;
      }

      globalScene.unshiftPhase(
        new StatStageChangePhase(
          this.getBattlerIndex(),
          true,
          [boostedStat!],
          stages,
          true,
          true,
        ),
      );
      this.bossSegmentIndex--;
    }
  }

  getFieldIndex(): number {
    return globalScene.getEnemyField().indexOf(this);
  }

  getBattlerIndex(): BattlerIndex {
    return BattlerIndex.ENEMY + this.getFieldIndex();
  }

  /**
   * Add a new pokemon to the player's party (at `slotIndex` if set).
   * The new pokemon's visibility will be set to `false`.
   * @param pokeballType the type of pokeball the pokemon was caught with
   * @param slotIndex an optional index to place the pokemon in the party
   * @returns the pokemon that was added or null if the pokemon could not be added
   */
  addToParty(pokeballType: PokeballType, slotIndex = -1) {
    const party = globalScene.getPlayerParty();
    let ret: PlayerPokemon | null = null;

    if (party.length < PLAYER_PARTY_MAX_SIZE) {
      this.pokeball = pokeballType;
      this.metLevel = this.level;
      this.metBiome = globalScene.arena.biomeType;
      this.metWave = globalScene.currentBattle.waveIndex;
      this.metSpecies = this.species.speciesId;
      const newPokemon = globalScene.addPlayerPokemon(
        this.species,
        this.level,
        this.abilityIndex,
        this.formIndex,
        this.gender,
        this.shiny,
        this.variant,
        this.ivs,
        this.nature,
        this,
      );

      if (Utils.isBetween(slotIndex, 0, PLAYER_PARTY_MAX_SIZE - 1)) {
        party.splice(slotIndex, 0, newPokemon);
      } else {
        party.push(newPokemon);
      }

      // Hide the Pokemon since it is not on the field
      newPokemon.setVisible(false);

      ret = newPokemon;
      globalScene.triggerPokemonFormChange(
        newPokemon,
        SpeciesFormChangeActiveTrigger,
        true,
      );
    }

    return ret;
  }
}

export interface TurnMove {
  move: Moves;
  targets: BattlerIndex[];
  result?: MoveResult;
  virtual?: boolean;
  turn?: number;
  ignorePP?: boolean;
}

export interface AttackMoveResult {
  move: Moves;
  result: DamageResult;
  damage: number;
  critical: boolean;
  sourceId: number;
  sourceBattlerIndex: BattlerIndex;
}

export class PokemonSummonData {
  /** [Atk, Def, SpAtk, SpDef, Spd, Acc, Eva] */
  public statStages: number[] = [0, 0, 0, 0, 0, 0, 0];
  public moveQueue: TurnMove[] = [];
  public tags: BattlerTag[] = [];
  public abilitySuppressed = false;
  public abilitiesApplied: Abilities[] = [];
  public speciesForm: PokemonSpeciesForm | null;
  public fusionSpeciesForm: PokemonSpeciesForm;
  public ability: Abilities = Abilities.NONE;
  public passiveAbility: Abilities = Abilities.NONE;
  public gender: Gender;
  public fusionGender: Gender;
  public stats: number[] = [0, 0, 0, 0, 0, 0];
  public moveset: PokemonMove[];
  // If not initialized this value will not be populated from save data.
  public types: PokemonType[] = [];
  public addedType: PokemonType | null = null;
}

export class PokemonBattleData {
  /** counts the hits the pokemon received */
  public hitCount = 0;
  /** used for {@linkcode Moves.RAGE_FIST} in order to save hit Counts received before Rage Fist is applied */
  public prevHitCount = 0;
  public endured = false;
  public berriesEaten: BerryType[] = [];
  public abilitiesApplied: Abilities[] = [];
  public abilityRevealed = false;
}

export class PokemonBattleSummonData {
  /** The number of turns the pokemon has passed since entering the battle */
  public turnCount = 1;
  /** The number of turns the pokemon has passed since the start of the wave */
  public waveTurnCount = 1;
  /** The list of moves the pokemon has used since entering the battle */
  public moveHistory: TurnMove[] = [];
}

export class PokemonTurnData {
  public flinched = false;
  public acted = false;
  /** How many times the move should hit the target(s) */
  public hitCount = 0;
  /**
   * - `-1` = Calculate how many hits are left
   * - `0` = Move is finished
   */
  public hitsLeft = -1;
  public totalDamageDealt = 0;
  public singleHitDamageDealt = 0;
  public damageTaken = 0;
  public attacksReceived: AttackMoveResult[] = [];
  public order: number;
  public statStagesIncreased = false;
  public statStagesDecreased = false;
  public moveEffectiveness: TypeDamageMultiplier | null = null;
  public combiningPledge?: Moves;
  public switchedInThisTurn = false;
  public failedRunAway = false;
  public joinedRound = false;
  /**
   * Used to make sure multi-hits occur properly when the user is
   * forced to act again in the same turn
   */
  public extraTurns = 0;
}

export enum AiType {
  RANDOM,
  SMART_RANDOM,
  SMART,
}

export enum MoveResult {
  PENDING,
  SUCCESS,
  FAIL,
  MISS,
  OTHER,
}

export enum HitResult {
  EFFECTIVE = 1,
  SUPER_EFFECTIVE,
  NOT_VERY_EFFECTIVE,
  ONE_HIT_KO,
  NO_EFFECT,
  STATUS,
  HEAL,
  FAIL,
  MISS,
  INDIRECT,
  IMMUNE,
  CONFUSION,
  INDIRECT_KO,
}

export type DamageResult =
  | HitResult.EFFECTIVE
  | HitResult.SUPER_EFFECTIVE
  | HitResult.NOT_VERY_EFFECTIVE
  | HitResult.ONE_HIT_KO
  | HitResult.CONFUSION 
  | HitResult.INDIRECT_KO 
  | HitResult.INDIRECT;

/** Interface containing the results of a damage calculation for a given move */
export interface DamageCalculationResult {
  /** `true` if the move was cancelled (thus suppressing "No Effect" messages) */
  cancelled: boolean;
  /** The effectiveness of the move */
  result: HitResult;
  /** The damage dealt by the move */
  damage: number;
}

/**
 * Wrapper class for the {@linkcode Move} class for Pokemon to interact with.
 * These are the moves assigned to a {@linkcode Pokemon} object.
 * It links to {@linkcode Move} class via the move ID.
 * Compared to {@linkcode Move}, this class also tracks if a move has received.
 * PP Ups, amount of PP used, and things like that.
 * @see {@linkcode isUsable} - checks if move is restricted, out of PP, or not implemented.
 * @see {@linkcode getMove} - returns {@linkcode Move} object by looking it up via ID.
 * @see {@linkcode usePp} - removes a point of PP from the move.
 * @see {@linkcode getMovePp} - returns amount of PP a move currently has.
 * @see {@linkcode getPpRatio} - returns the current PP amount / max PP amount.
 * @see {@linkcode getName} - returns name of {@linkcode Move}.
 **/
export class PokemonMove {
  public moveId: Moves;
  public ppUsed: number;
  public ppUp: number;
  public virtual: boolean;

  /**
   * If defined and nonzero, overrides the maximum PP of the move (e.g., due to move being copied by Transform).
   * This also nullifies all effects of `ppUp`.
   */
  public maxPpOverride?: number;

  constructor(
    moveId: Moves,
    ppUsed = 0,
    ppUp = 0,
    virtual = false,
    maxPpOverride?: number,
  ) {
    this.moveId = moveId;
    this.ppUsed = ppUsed;
    this.ppUp = ppUp;
    this.virtual = virtual;
    this.maxPpOverride = maxPpOverride;
  }

  /**
   * Checks whether the move can be selected or performed by a Pokemon, without consideration for the move's targets.
   * The move is unusable if it is out of PP, restricted by an effect, or unimplemented.
   *
   * @param {Pokemon} pokemon {@linkcode Pokemon} that would be using this move
   * @param {boolean} ignorePp If `true`, skips the PP check
   * @param {boolean} ignoreRestrictionTags If `true`, skips the check for move restriction tags (see {@link MoveRestrictionBattlerTag})
   * @returns `true` if the move can be selected and used by the Pokemon, otherwise `false`.
   */
  isUsable(
    pokemon: Pokemon,
    ignorePp = false,
    ignoreRestrictionTags = false,
  ): boolean {
    if (
      this.moveId &&
      !ignoreRestrictionTags &&
      pokemon.isMoveRestricted(this.moveId, pokemon)
    ) {
      return false;
    }

    if (this.getMove().name.endsWith(" (N)")) {
      return false;
    }

    return (
      ignorePp || this.ppUsed < this.getMovePp() || this.getMove().pp === -1
    );
  }

  getMove(): Move {
    return allMoves[this.moveId];
  }

  /**
   * Sets {@link ppUsed} for this move and ensures the value does not exceed {@link getMovePp}
   * @param {number} count Amount of PP to use
   */
  usePp(count = 1) {
    this.ppUsed = Math.min(this.ppUsed + count, this.getMovePp());
  }

  getMovePp(): number {
    return (
      this.maxPpOverride ||
      this.getMove().pp + this.ppUp * Utils.toDmgValue(this.getMove().pp / 5)
    );
  }

  getPpRatio(): number {
    return 1 - this.ppUsed / this.getMovePp();
  }

  getName(): string {
    return this.getMove().name;
  }

  /**
   * Copies an existing move or creates a valid PokemonMove object from json representing one
   * @param {PokemonMove | any} source The data for the move to copy
   * @return {PokemonMove} A valid pokemonmove object
   */
  static loadMove(source: PokemonMove | any): PokemonMove {
    return new PokemonMove(
      source.moveId,
      source.ppUsed,
      source.ppUp,
      source.virtual,
      source.maxPpOverride,
    );
  }
}<|MERGE_RESOLUTION|>--- conflicted
+++ resolved
@@ -40,16 +40,10 @@
   RespectAttackTypeImmunityAttr,
   CombinedPledgeStabBoostAttr,
   VariableMoveTypeChartAttr,
-<<<<<<< HEAD
-  MoveFlags,
-  HpSplitAttr
-} from "#app/data/move";
-=======
   HpSplitAttr,
 } from "#app/data/moves/move";
 import { MoveTarget } from "#enums/MoveTarget";
 import { MoveCategory } from "#enums/MoveCategory";
->>>>>>> 4a560d71
 import type { PokemonSpeciesForm } from "#app/data/pokemon-species";
 import {
   default as PokemonSpecies,
@@ -193,17 +187,14 @@
   CommanderAbAttr,
   applyPostItemLostAbAttrs,
   PostItemLostAbAttr,
-<<<<<<< HEAD
-  AllyStatMultiplierAbAttr,
-  applyAllyStatMultiplierAbAttrs,
-  MoveAbilityBypassAbAttr,
-=======
->>>>>>> 4a560d71
   applyOnGainAbAttrs,
   PreLeaveFieldAbAttr,
   applyPreLeaveFieldAbAttrs,
   applyOnLoseAbAttrs,
   PreLeaveFieldRemoveSuppressAbilitiesSourceAbAttr,
+  applyAllyStatMultiplierAbAttrs,
+  AllyStatMultiplierAbAttr,
+  MoveAbilityBypassAbAttr,
 } from "#app/data/ability";
 import type PokemonData from "#app/system/pokemon-data";
 import { BattlerIndex } from "#app/battle";
@@ -272,6 +263,7 @@
 import { Nature } from "#enums/nature";
 import { StatusEffect } from "#enums/status-effect";
 import { doShinySparkleAnim } from "#app/field/anims";
+import { MoveFlags } from "#enums/MoveFlags";
 
 export enum LearnMoveSituation {
   MISC,
@@ -1407,20 +1399,17 @@
    * @param ignoreHeldItems determines whether this Pokemon's held items should be ignored during the stat calculation, default `false`
    * @returns the final in-battle value of a stat
    */
-<<<<<<< HEAD
-  getEffectiveStat(stat: EffectiveStat, opponent?: Pokemon, move?: Move, ignoreAbility: boolean = false, ignoreOppAbility: boolean = false, ignoreAllyAbility: boolean = false, isCritical: boolean = false, simulated: boolean = true, ignoreHeldItems: boolean = false): number {
-=======
   getEffectiveStat(
     stat: EffectiveStat,
     opponent?: Pokemon,
     move?: Move,
     ignoreAbility = false,
     ignoreOppAbility = false,
+    ignoreAllyAbility = false,
     isCritical = false,
     simulated = true,
     ignoreHeldItems = false,
   ): number {
->>>>>>> 4a560d71
     const statValue = new Utils.NumberHolder(this.getStat(stat, false));
     if (!ignoreHeldItems) {
       globalScene.applyModifiers(
@@ -1457,6 +1446,7 @@
         simulated,
       );
     }
+
     const ally = this.getAlly();
     if (ally) {
       applyAllyStatMultiplierAbAttrs(AllyStatMultiplierAbAttr, ally, stat, statValue, simulated, this, move?.hasFlag(MoveFlags.IGNORE_ABILITIES) || ignoreAllyAbility);
@@ -3934,19 +3924,17 @@
    * @param simulated if `true`, suppresses changes to game state during calculation (defaults to `true`).
    * @returns The move's base damage against this Pokemon when used by the source Pokemon.
    */
-<<<<<<< HEAD
-  getBaseDamage(source: Pokemon, move: Move, moveCategory: MoveCategory, ignoreAbility: boolean = false, ignoreSourceAbility: boolean = false, ignoreAllyAbility: boolean = false, ignoreSourceAllyAbility: boolean = false, isCritical: boolean = false, simulated: boolean = true): number {
-=======
   getBaseDamage(
     source: Pokemon,
     move: Move,
     moveCategory: MoveCategory,
     ignoreAbility = false,
     ignoreSourceAbility = false,
+    ignoreAllyAbility = false,
+    ignoreSourceAllyAbility = false,
     isCritical = false,
     simulated = true,
   ): number {
->>>>>>> 4a560d71
     const isPhysical = moveCategory === MoveCategory.PHYSICAL;
 
     /** A base damage multiplier based on the source's level */
@@ -3959,9 +3947,6 @@
      * The attacker's offensive stat for the given move's category.
      * Critical hits cause negative stat stages to be ignored.
      */
-<<<<<<< HEAD
-    const sourceAtk = new Utils.NumberHolder(source.getEffectiveStat(isPhysical ? Stat.ATK : Stat.SPATK, this, undefined, ignoreSourceAbility, ignoreAbility, ignoreAllyAbility, isCritical, simulated));
-=======
     const sourceAtk = new Utils.NumberHolder(
       source.getEffectiveStat(
         isPhysical ? Stat.ATK : Stat.SPATK,
@@ -3969,20 +3954,17 @@
         undefined,
         ignoreSourceAbility,
         ignoreAbility,
+        ignoreAllyAbility,
         isCritical,
         simulated,
       ),
     );
->>>>>>> 4a560d71
     applyMoveAttrs(VariableAtkAttr, source, this, move, sourceAtk);
 
     /**
      * This Pokemon's defensive stat for the given move's category.
      * Critical hits cause positive stat stages to be ignored.
      */
-<<<<<<< HEAD
-    const targetDef = new Utils.NumberHolder(this.getEffectiveStat(isPhysical ? Stat.DEF : Stat.SPDEF, source, move, ignoreAbility, ignoreSourceAbility, ignoreSourceAllyAbility, isCritical, simulated));
-=======
     const targetDef = new Utils.NumberHolder(
       this.getEffectiveStat(
         isPhysical ? Stat.DEF : Stat.SPDEF,
@@ -3990,11 +3972,11 @@
         move,
         ignoreAbility,
         ignoreSourceAbility,
+        ignoreSourceAllyAbility,
         isCritical,
         simulated,
       ),
     );
->>>>>>> 4a560d71
     applyMoveAttrs(VariableDefAttr, source, this, move, targetDef);
 
     /**
@@ -4034,18 +4016,16 @@
    * - `result`: {@linkcode HitResult} indicates the attack's type effectiveness.
    * - `damage`: `number` the attack's final damage output.
    */
-<<<<<<< HEAD
-  getAttackDamage(source: Pokemon, move: Move, ignoreAbility: boolean = false, ignoreSourceAbility: boolean = false, ignoreAllyAbility: boolean = false, ignoreSourceAllyAbility: boolean = false, isCritical: boolean = false, simulated: boolean = true): DamageCalculationResult {
-=======
   getAttackDamage(
     source: Pokemon,
     move: Move,
     ignoreAbility = false,
     ignoreSourceAbility = false,
+    ignoreAllyAbility = false,
+    ignoreSourceAllyAbility = false,
     isCritical = false,
     simulated = true,
   ): DamageCalculationResult {
->>>>>>> 4a560d71
     const damage = new Utils.NumberHolder(0);
     const defendingSide = this.isPlayer()
       ? ArenaTagSide.PLAYER
@@ -4146,19 +4126,17 @@
      * The attack's base damage, as determined by the source's level, move power
      * and Attack stat as well as this Pokemon's Defense stat
      */
-<<<<<<< HEAD
-    const baseDamage = this.getBaseDamage(source, move, moveCategory, ignoreAbility, ignoreSourceAbility, ignoreAllyAbility, ignoreSourceAllyAbility, isCritical, simulated);
-=======
     const baseDamage = this.getBaseDamage(
       source,
       move,
       moveCategory,
       ignoreAbility,
       ignoreSourceAbility,
+      ignoreAllyAbility,
+      ignoreSourceAbility,
       isCritical,
       simulated,
     );
->>>>>>> 4a560d71
 
     /** 25% damage debuff on moves hitting more than one non-fainted target (regardless of immunities) */
     const { targets, multiple } = getMoveTargets(source, move.id);
@@ -7145,15 +7123,6 @@
               .targets.map(ind => fieldPokemon[ind])
               .filter(p => this.isPlayer() !== p.isPlayer());
             // Only considers critical hits for crit-only moves or when this Pokemon is under the effect of Laser Focus
-<<<<<<< HEAD
-            const isCritical = move.hasAttr(CritOnlyAttr) || !!this.getTag(BattlerTagType.ALWAYS_CRIT);
-
-            return move.category !== MoveCategory.STATUS
-            && moveTargets.some(p => {
-              const doesNotFail = move.applyConditions(this, p, move) || [ Moves.SUCKER_PUNCH, Moves.UPPER_HAND, Moves.THUNDERCLAP ].includes(move.id);
-              return doesNotFail && p.getAttackDamage(this, move, !p.battleData.abilityRevealed, false, !p.getAlly()?.battleData.abilityRevealed, false, isCritical).damage >= p.hp;
-            });
-=======
             const isCritical =
               move.hasAttr(CritOnlyAttr) ||
               !!this.getTag(BattlerTagType.ALWAYS_CRIT);
@@ -7175,12 +7144,14 @@
                     move,
                     !p.battleData.abilityRevealed,
                     false,
+                    !p.getAlly()?.battleData.abilityRevealed,
+                    false,
                     isCritical,
+                    true
                   ).damage >= p.hp
                 );
               })
             );
->>>>>>> 4a560d71
           }, this);
 
           if (koMoves.length > 0) {
