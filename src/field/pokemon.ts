import Phaser from "phaser";
import type { AnySound } from "#app/battle-scene";
import type BattleScene from "#app/battle-scene";
import { globalScene } from "#app/global-scene";
import type { Variant } from "#app/sprites/variant";
import { populateVariantColors, variantColorCache } from "#app/sprites/variant";
import { variantData } from "#app/sprites/variant";
import BattleInfo, {
  PlayerBattleInfo,
  EnemyBattleInfo,
} from "#app/ui/battle-info";
import type Move from "#app/data/moves/move";
import {
  HighCritAttr,
  StatChangeBeforeDmgCalcAttr,
  HitsTagAttr,
  applyMoveAttrs,
  FixedDamageAttr,
  VariableAtkAttr,
  allMoves,
  TypelessAttr,
  CritOnlyAttr,
  getMoveTargets,
  OneHitKOAttr,
  VariableMoveTypeAttr,
  VariableDefAttr,
  AttackMove,
  ModifiedDamageAttr,
  VariableMoveTypeMultiplierAttr,
  IgnoreOpponentStatStagesAttr,
  SacrificialAttr,
  VariableMoveCategoryAttr,
  CounterDamageAttr,
  StatStageChangeAttr,
  RechargeAttr,
  IgnoreWeatherTypeDebuffAttr,
  BypassBurnDamageReductionAttr,
  SacrificialAttrOnHit,
  OneHitKOAccuracyAttr,
  RespectAttackTypeImmunityAttr,
  CombinedPledgeStabBoostAttr,
  VariableMoveTypeChartAttr,
  HpSplitAttr,
} from "#app/data/moves/move";
import { MoveTarget } from "#enums/MoveTarget";
import { MoveCategory } from "#enums/MoveCategory";
import type { PokemonSpeciesForm } from "#app/data/pokemon-species";
import {
  default as PokemonSpecies,
  getFusedSpeciesName,
  getPokemonSpecies,
  getPokemonSpeciesForm,
} from "#app/data/pokemon-species";
import {
  getStarterValueFriendshipCap,
  speciesStarterCosts,
} from "#app/data/balance/starters";
import { NumberHolder, randSeedInt, getIvsFromId, BooleanHolder, randSeedItem, isNullOrUndefined, getEnumValues, toDmgValue, fixedInt, rgbaToInt, rgbHexToRgba, rgbToHsv, deltaRgb, isBetween, type nil, type Constructor } from "#app/utils/common";
import type { TypeDamageMultiplier } from "#app/data/type";
import { getTypeDamageMultiplier, getTypeRgb } from "#app/data/type";
import { PokemonType } from "#enums/pokemon-type";
import { getLevelTotalExp } from "#app/data/exp";
import {
  Stat,
  type PermanentStat,
  type BattleStat,
  type EffectiveStat,
  PERMANENT_STATS,
  BATTLE_STATS,
  EFFECTIVE_STATS,
} from "#enums/stat";
import {
  DamageMoneyRewardModifier,
  EnemyDamageBoosterModifier,
  EnemyDamageReducerModifier,
  EnemyEndureChanceModifier,
  EnemyFusionChanceModifier,
  HiddenAbilityRateBoosterModifier,
  BaseStatModifier,
  PokemonFriendshipBoosterModifier,
  PokemonHeldItemModifier,
  PokemonNatureWeightModifier,
  ShinyRateBoosterModifier,
  SurviveDamageModifier,
  TempStatStageBoosterModifier,
  TempCritBoosterModifier,
  StatBoosterModifier,
  CritBoosterModifier,
  PokemonBaseStatFlatModifier,
  PokemonBaseStatTotalModifier,
  PokemonIncrementingStatModifier,
  EvoTrackerModifier,
  PokemonMultiHitModifier,
} from "#app/modifier/modifier";
import { PokeballType } from "#enums/pokeball";
import { Gender } from "#app/data/gender";
import { Status, getRandomStatus } from "#app/data/status-effect";
import type {
  SpeciesFormEvolution,
  SpeciesEvolutionCondition,
} from "#app/data/balance/pokemon-evolutions";
import {
  pokemonEvolutions,
  pokemonPrevolutions,
  FusionSpeciesFormEvolution,
} from "#app/data/balance/pokemon-evolutions";
import {
  reverseCompatibleTms,
  tmSpecies,
  tmPoolTiers,
} from "#app/data/balance/tms";
import {
  BattlerTag,
  BattlerTagLapseType,
  EncoreTag,
  GroundedTag,
  HighestStatBoostTag,
  SubstituteTag,
  TypeImmuneTag,
  getBattlerTag,
  SemiInvulnerableTag,
  TypeBoostTag,
  MoveRestrictionBattlerTag,
  ExposedTag,
  DragonCheerTag,
  CritBoostTag,
  TrappedTag,
  TarShotTag,
  AutotomizedTag,
  PowerTrickTag,
  type GrudgeTag,
} from "../data/battler-tags";
import { WeatherType } from "#enums/weather-type";
import {
  ArenaTagSide,
  NoCritTag,
  WeakenMoveScreenTag,
} from "#app/data/arena-tag";
import type { SuppressAbilitiesTag } from "#app/data/arena-tag";
import type { Ability } from "#app/data/abilities/ability-class";
import type { AbAttr } from "#app/data/abilities/ab-attrs/ab-attr";
import {
  StatMultiplierAbAttr,
  BlockCritAbAttr,
  BonusCritAbAttr,
  BypassBurnDamageReductionAbAttr,
  FieldPriorityMoveImmunityAbAttr,
  IgnoreOpponentStatStagesAbAttr,
  MoveImmunityAbAttr,
  PreDefendFullHpEndureAbAttr,
  ReceivedMoveDamageMultiplierAbAttr,
  StabBoostAbAttr,
  StatusEffectImmunityAbAttr,
  TypeImmunityAbAttr,
  WeightMultiplierAbAttr,
  applyAbAttrs,
  applyStatMultiplierAbAttrs,
  applyPreApplyBattlerTagAbAttrs,
  applyPreAttackAbAttrs,
  applyPreDefendAbAttrs,
  applyPreSetStatusAbAttrs,
  NoFusionAbilityAbAttr,
  MultCritAbAttr,
  IgnoreTypeImmunityAbAttr,
  DamageBoostAbAttr,
  IgnoreTypeStatusEffectImmunityAbAttr,
  ConditionalCritAbAttr,
  applyFieldStatMultiplierAbAttrs,
  FieldMultiplyStatAbAttr,
  AddSecondStrikeAbAttr,
  UserFieldStatusEffectImmunityAbAttr,
  UserFieldBattlerTagImmunityAbAttr,
  BattlerTagImmunityAbAttr,
  MoveTypeChangeAbAttr,
  FullHpResistTypeAbAttr,
  applyCheckTrappedAbAttrs,
  CheckTrappedAbAttr, InfiltratorAbAttr,
  AlliedFieldDamageReductionAbAttr,
  PostDamageAbAttr,
  applyPostDamageAbAttrs,
  CommanderAbAttr,
  applyPostItemLostAbAttrs,
  PostItemLostAbAttr,
  applyOnGainAbAttrs,
  PreLeaveFieldAbAttr,
  applyPreLeaveFieldAbAttrs,
  applyOnLoseAbAttrs,
  PreLeaveFieldRemoveSuppressAbilitiesSourceAbAttr,
  applyAllyStatMultiplierAbAttrs,
  AllyStatMultiplierAbAttr,
  MoveAbilityBypassAbAttr
} from "#app/data/abilities/ability";
import { allAbilities } from "#app/data/data-lists";
import type PokemonData from "#app/system/pokemon-data";
import { BattlerIndex } from "#app/battle";
import { UiMode } from "#enums/ui-mode";
import type { PartyOption } from "#app/ui/party-ui-handler";
import PartyUiHandler, { PartyUiMode } from "#app/ui/party-ui-handler";
import SoundFade from "phaser3-rex-plugins/plugins/soundfade";
import type { LevelMoves } from "#app/data/balance/pokemon-level-moves";
import {
  EVOLVE_MOVE,
  RELEARN_MOVE,
} from "#app/data/balance/pokemon-level-moves";
import { DamageAchv, achvs } from "#app/system/achv";
import type { StarterDataEntry, StarterMoveset } from "#app/system/game-data";
import { DexAttr } from "#app/system/game-data";
import {
  QuantizerCelebi,
  argbFromRgba,
  rgbaFromArgb,
} from "@material/material-color-utilities";
import { getNatureStatMultiplier } from "#app/data/nature";
import type { SpeciesFormChange } from "#app/data/pokemon-forms";
import {
  SpeciesFormChangeActiveTrigger,
  SpeciesFormChangeLapseTeraTrigger,
  SpeciesFormChangeMoveLearnedTrigger,
  SpeciesFormChangePostMoveTrigger
} from "#app/data/pokemon-forms";
import { TerrainType } from "#app/data/terrain";
import type { TrainerSlot } from "#enums/trainer-slot";
import Overrides from "#app/overrides";
import i18next from "i18next";
import { speciesEggMoves } from "#app/data/balance/egg-moves";
import { ModifierTier } from "#app/modifier/modifier-tier";
import { applyChallenges, ChallengeType } from "#app/data/challenge";
import { Abilities } from "#enums/abilities";
import { ArenaTagType } from "#enums/arena-tag-type";
import { BattleSpec } from "#enums/battle-spec";
import { BattlerTagType } from "#enums/battler-tag-type";
import type { BerryType } from "#enums/berry-type";
import { Biome } from "#enums/biome";
import { Moves } from "#enums/moves";
import { Species } from "#enums/species";
import { getPokemonNameWithAffix } from "#app/messages";
import { DamageAnimPhase } from "#app/phases/damage-anim-phase";
import { FaintPhase } from "#app/phases/faint-phase";
import { LearnMovePhase } from "#app/phases/learn-move-phase";
import { MoveEffectPhase } from "#app/phases/move-effect-phase";
import { MoveEndPhase } from "#app/phases/move-end-phase";
import { ObtainStatusEffectPhase } from "#app/phases/obtain-status-effect-phase";
import { StatStageChangePhase } from "#app/phases/stat-stage-change-phase";
import { SwitchSummonPhase } from "#app/phases/switch-summon-phase";
import { Challenges } from "#enums/challenges";
import { PokemonAnimType } from "#enums/pokemon-anim-type";
import { PLAYER_PARTY_MAX_SIZE } from "#app/constants";
import { CustomPokemonData } from "#app/data/custom-pokemon-data";
import { SwitchType } from "#enums/switch-type";
import { SpeciesFormKey } from "#enums/species-form-key";
import {getStatusEffectOverlapText } from "#app/data/status-effect";
import {
  BASE_HIDDEN_ABILITY_CHANCE,
  BASE_SHINY_CHANCE,
  SHINY_EPIC_CHANCE,
  SHINY_VARIANT_CHANCE,
} from "#app/data/balance/rates";
import { Nature } from "#enums/nature";
import { StatusEffect } from "#enums/status-effect";
import { doShinySparkleAnim } from "#app/field/anims";
import { MoveFlags } from "#enums/MoveFlags";
import { timedEventManager } from "#app/global-event-manager";
import { loadMoveAnimations } from "#app/sprites/pokemon-asset-loader";
import { ResetStatusPhase } from "#app/phases/reset-status-phase";

export enum LearnMoveSituation {
  MISC,
  LEVEL_UP,
  RELEARN,
  EVOLUTION,
  EVOLUTION_FUSED, // If fusionSpecies has Evolved
  EVOLUTION_FUSED_BASE, // If fusion's base species has Evolved
}

export enum FieldPosition {
  CENTER,
  LEFT,
  RIGHT,
}

export default abstract class Pokemon extends Phaser.GameObjects.Container {
  public id: number;
  public name: string;
  public nickname: string;
  public species: PokemonSpecies;
  public formIndex: number;
  public abilityIndex: number;
  public passive: boolean;
  public shiny: boolean;
  public variant: Variant;
  public pokeball: PokeballType;
  protected battleInfo: BattleInfo;
  public level: number;
  public exp: number;
  public levelExp: number;
  public gender: Gender;
  public hp: number;
  public stats: number[];
  public ivs: number[];
  public nature: Nature;
  public moveset: PokemonMove[];
  public status: Status | null;
  public friendship: number;
  public metLevel: number;
  public metBiome: Biome | -1;
  public metSpecies: Species;
  public metWave: number;
  public luck: number;
  public pauseEvolutions: boolean;
  public pokerus: boolean;
  public switchOutStatus: boolean;
  public evoCounter: number;
  public teraType: PokemonType;
  public isTerastallized: boolean;
  public stellarTypesBoosted: PokemonType[];

  public fusionSpecies: PokemonSpecies | null;
  public fusionFormIndex: number;
  public fusionAbilityIndex: number;
  public fusionShiny: boolean;
  public fusionVariant: Variant;
  public fusionGender: Gender;
  public fusionLuck: number;
  public fusionCustomPokemonData: CustomPokemonData | null;
  public fusionTeraType: PokemonType;

  private summonDataPrimer: PokemonSummonData | null;

  public summonData: PokemonSummonData;
  public battleData: PokemonBattleData;
  public battleSummonData: PokemonBattleSummonData;
  public turnData: PokemonTurnData;
  public customPokemonData: CustomPokemonData;

  /** Used by Mystery Encounters to execute pokemon-specific logic (such as stat boosts) at start of battle */
  public mysteryEncounterBattleEffects?: (pokemon: Pokemon) => void;

  public fieldPosition: FieldPosition;

  public maskEnabled: boolean;
  public maskSprite: Phaser.GameObjects.Sprite | null;

  public usedTMs: Moves[];

  private shinySparkle: Phaser.GameObjects.Sprite;

  constructor(
    x: number,
    y: number,
    species: PokemonSpecies,
    level: number,
    abilityIndex?: number,
    formIndex?: number,
    gender?: Gender,
    shiny?: boolean,
    variant?: Variant,
    ivs?: number[],
    nature?: Nature,
    dataSource?: Pokemon | PokemonData,
  ) {
    super(globalScene, x, y);

    if (!species.isObtainable() && this.isPlayer()) {
      throw `Cannot create a player Pokemon for species '${species.getName(formIndex)}'`;
    }

    const hiddenAbilityChance = new NumberHolder(
      BASE_HIDDEN_ABILITY_CHANCE,
    );
    if (!this.hasTrainer()) {
      globalScene.applyModifiers(
        HiddenAbilityRateBoosterModifier,
        true,
        hiddenAbilityChance,
      );
    }

    this.species = species;
    this.pokeball = dataSource?.pokeball || PokeballType.POKEBALL;
    this.level = level;
    this.switchOutStatus = false;

    // Determine the ability index
    if (abilityIndex !== undefined) {
      this.abilityIndex = abilityIndex; // Use the provided ability index if it is defined
    } else {
      // If abilityIndex is not provided, determine it based on species and hidden ability
      const hasHiddenAbility = !randSeedInt(hiddenAbilityChance.value);
      const randAbilityIndex = randSeedInt(2);
      if (species.abilityHidden && hasHiddenAbility) {
        // If the species has a hidden ability and the hidden ability is present
        this.abilityIndex = 2;
      } else {
        // If there is no hidden ability or species does not have a hidden ability
        this.abilityIndex =
          species.ability2 !== species.ability1 ? randAbilityIndex : 0; // Use random ability index if species has a second ability, otherwise use 0
      }
    }
    if (formIndex !== undefined) {
      this.formIndex = formIndex;
    }
    if (gender !== undefined) {
      this.gender = gender;
    }
    if (shiny !== undefined) {
      this.shiny = shiny;
    }
    if (variant !== undefined) {
      this.variant = variant;
    }
    this.exp =
      dataSource?.exp || getLevelTotalExp(this.level, species.growthRate);
    this.levelExp = dataSource?.levelExp || 0;
    if (dataSource) {
      this.id = dataSource.id;
      this.hp = dataSource.hp;
      this.stats = dataSource.stats;
      this.ivs = dataSource.ivs;
      this.passive = !!dataSource.passive;
      if (this.variant === undefined) {
        this.variant = 0;
      }
      this.nature = dataSource.nature || (0 as Nature);
      this.nickname = dataSource.nickname;
      this.moveset = dataSource.moveset;
      this.status = dataSource.status!; // TODO: is this bang correct?
      this.friendship =
        dataSource.friendship !== undefined
          ? dataSource.friendship
          : this.species.baseFriendship;
      this.metLevel = dataSource.metLevel || 5;
      this.luck = dataSource.luck;
      this.metBiome = dataSource.metBiome;
      this.metSpecies =
        dataSource.metSpecies ??
        (this.metBiome !== -1
          ? this.species.speciesId
          : this.species.getRootSpeciesId(true));
      this.metWave = dataSource.metWave ?? (this.metBiome === -1 ? -1 : 0);
      this.pauseEvolutions = dataSource.pauseEvolutions;
      this.pokerus = !!dataSource.pokerus;
      this.evoCounter = dataSource.evoCounter ?? 0;
      this.fusionSpecies =
        dataSource.fusionSpecies instanceof PokemonSpecies
          ? dataSource.fusionSpecies
          : dataSource.fusionSpecies
            ? getPokemonSpecies(dataSource.fusionSpecies)
            : null;
      this.fusionFormIndex = dataSource.fusionFormIndex;
      this.fusionAbilityIndex = dataSource.fusionAbilityIndex;
      this.fusionShiny = dataSource.fusionShiny;
      this.fusionVariant = dataSource.fusionVariant || 0;
      this.fusionGender = dataSource.fusionGender;
      this.fusionLuck = dataSource.fusionLuck;
      this.fusionCustomPokemonData = dataSource.fusionCustomPokemonData;
      this.fusionTeraType = dataSource.fusionTeraType;
      this.usedTMs = dataSource.usedTMs ?? [];
      this.customPokemonData = new CustomPokemonData(
        dataSource.customPokemonData,
      );
      this.teraType = dataSource.teraType;
      this.isTerastallized = dataSource.isTerastallized;
      this.stellarTypesBoosted = dataSource.stellarTypesBoosted ?? [];
    } else {
      this.id = randSeedInt(4294967296);
      this.ivs = ivs || getIvsFromId(this.id);

      if (this.gender === undefined) {
        this.generateGender();
      }

      if (this.formIndex === undefined) {
        this.formIndex = globalScene.getSpeciesFormIndex(
          species,
          this.gender,
          this.nature,
          this.isPlayer(),
        );
      }

      if (this.shiny === undefined) {
        this.trySetShiny();
      }

      if (this.variant === undefined) {
        this.variant = this.shiny ? this.generateShinyVariant() : 0;
      }

      this.customPokemonData = new CustomPokemonData();

      if (nature !== undefined) {
        this.setNature(nature);
      } else {
        this.generateNature();
      }

      this.friendship = species.baseFriendship;
      this.metLevel = level;
      this.metBiome = globalScene.currentBattle
        ? globalScene.arena.biomeType
        : -1;
      this.metSpecies = species.speciesId;
      this.metWave = globalScene.currentBattle
        ? globalScene.currentBattle.waveIndex
        : -1;
      this.pokerus = false;

      if (level > 1) {
        const fused = new BooleanHolder(
          globalScene.gameMode.isSplicedOnly,
        );
        if (!fused.value && !this.isPlayer() && !this.hasTrainer()) {
          globalScene.applyModifier(EnemyFusionChanceModifier, false, fused);
        }

        if (fused.value) {
          this.calculateStats();
          this.generateFusionSpecies();
        }
      }
      this.luck =
        (this.shiny ? this.variant + 1 : 0) +
        (this.fusionShiny ? this.fusionVariant + 1 : 0);
      this.fusionLuck = this.luck;

      this.teraType = randSeedItem(this.getTypes(false, false, true));
      this.isTerastallized = false;
      this.stellarTypesBoosted = [];
    }

    this.generateName();

    if (!species.isObtainable()) {
      this.shiny = false;
    }

    if (!dataSource) {
      this.calculateStats();
    }
  }

  /**
   * @param {boolean} useIllusion - Whether we want the fake name or the real name of the Pokemon (for Illusion ability).
   */
  getNameToRender(useIllusion: boolean = true) {
    const name: string = (!useIllusion && !!this.summonData?.illusion) ? this.summonData?.illusion.basePokemon!.name : this.name;
    const nickname: string = (!useIllusion && !!this.summonData?.illusion) ? this.summonData?.illusion.basePokemon!.nickname : this.nickname;
    try {
      if (nickname) {
        return decodeURIComponent(escape(atob(nickname)));
      }
      return name;
    } catch (err) {
      console.error(`Failed to decode nickname for ${name}`, err);
      return name;
    }
  }

  getPokeball(useIllusion = false){
    if(useIllusion){
      return this.summonData?.illusion?.pokeball ?? this.pokeball
    } else {
      return this.pokeball
    }
  }

  init(): void {
    this.fieldPosition = FieldPosition.CENTER;
    this.initBattleInfo();

    globalScene.fieldUI.addAt(this.battleInfo, 0);

    const getSprite = (hasShadow?: boolean) => {
      const ret = globalScene.addPokemonSprite(
        this,
        0,
        0,
        `pkmn__${this.isPlayer() ? "back__" : ""}sub`,
        undefined,
        true,
      );
      ret.setOrigin(0.5, 1);
      ret.setPipeline(globalScene.spritePipeline, {
        tone: [0.0, 0.0, 0.0, 0.0],
        hasShadow: !!hasShadow,
        teraColor: getTypeRgb(this.getTeraType()),
        isTerastallized: this.isTerastallized,
      });
      return ret;
    };

    this.setScale(this.getSpriteScale());

    const sprite = getSprite(true);
    const tintSprite = getSprite();

    tintSprite.setVisible(false);

    this.addAt(sprite, 0);
    this.addAt(tintSprite, 1);

    if (this.isShiny(true) && !this.shinySparkle) {
      this.initShinySparkle();
    }
  }

  abstract initBattleInfo(): void;

  isOnField(): boolean {
    if (!globalScene) {
      return false;
    }
    if (this.switchOutStatus) {
      return false;
    }
    return globalScene.field.getIndex(this) > -1;
  }

  /**
   * Checks if a pokemon is fainted (ie: its `hp <= 0`).
   * It's usually better to call {@linkcode isAllowedInBattle()}
   * @param checkStatus `true` to also check that the pokemon's status is {@linkcode StatusEffect.FAINT}
   * @returns `true` if the pokemon is fainted
   */
  public isFainted(checkStatus = false): boolean {
    return (
      this.hp <= 0 &&
      (!checkStatus || this.status?.effect === StatusEffect.FAINT)
    );
  }

  /**
   * Check if this pokemon is both not fainted and allowed to be in battle based on currently active challenges.
   * @returns {boolean} `true` if pokemon is allowed in battle
   */
  public isAllowedInBattle(): boolean {
    return !this.isFainted() && this.isAllowedInChallenge();
  }

  /**
   * Check if this pokemon is allowed based on any active challenges.
   * It's usually better to call {@linkcode isAllowedInBattle()}
   * @returns {boolean} `true` if pokemon is allowed in battle
   */
  public isAllowedInChallenge(): boolean {
    const challengeAllowed = new BooleanHolder(true);
    applyChallenges(
      ChallengeType.POKEMON_IN_BATTLE,
      this,
      challengeAllowed,
    );
    return challengeAllowed.value;
  }

  /**
   * Checks if the pokemon is allowed in battle (ie: not fainted, and allowed under any active challenges).
   * @param onField `true` to also check if the pokemon is currently on the field, defaults to `false`
   * @returns `true` if the pokemon is "active". Returns `false` if there is no active {@linkcode BattleScene}
   */
  public isActive(onField = false): boolean {
    if (!globalScene) {
      return false;
    }
    return this.isAllowedInBattle() && (!onField || this.isOnField());
  }

  getDexAttr(): bigint {
    let ret = 0n;
    ret |= this.gender !== Gender.FEMALE ? DexAttr.MALE : DexAttr.FEMALE;
    ret |= !this.shiny ? DexAttr.NON_SHINY : DexAttr.SHINY;
    ret |=
      this.variant >= 2
        ? DexAttr.VARIANT_3
        : this.variant === 1
          ? DexAttr.VARIANT_2
          : DexAttr.DEFAULT_VARIANT;
    ret |= globalScene.gameData.getFormAttr(this.formIndex);
    return ret;
  }

  /**
   * Sets the Pokemon's name. Only called when loading a Pokemon so this function needs to be called when
   * initializing hardcoded Pokemon or else it will not display the form index name properly.
   * @returns n/a
   */
  generateName(): void {
    if (!this.fusionSpecies) {
      this.name = this.species.getName(this.formIndex);
      return;
    }
    this.name = getFusedSpeciesName(
      this.species.getName(this.formIndex),
      this.fusionSpecies.getName(this.fusionFormIndex),
    );
    if (this.battleInfo) {
      this.updateInfo(true);
    }
  }

  /**
   * Generate an illusion of the last pokemon in the party, as other wild pokemon in the area.
   */
  setIllusion(pokemon: Pokemon): boolean {
    if(!!this.summonData?.illusion){
      this.breakIllusion();
    }
    if (this.hasTrainer()) {
      const speciesId = pokemon.species.speciesId;

      this.summonData.illusion = {
        basePokemon: {
          name: this.name,
          nickname: this.nickname,
          shiny: this.shiny,
          variant: this.variant,
          fusionShiny: this.fusionShiny,
          fusionVariant: this.fusionVariant
        },
        species: speciesId,
        formIndex: pokemon.formIndex,
        gender: pokemon.gender,
        pokeball: pokemon.pokeball,
        fusionFormIndex: pokemon.fusionFormIndex,
        fusionSpecies: pokemon.fusionSpecies || undefined,
        fusionGender: pokemon.fusionGender
      };

      this.name = pokemon.name;
      this.nickname = pokemon.nickname;
      this.shiny = pokemon.shiny;
      this.variant = pokemon.variant;
      this.fusionVariant = pokemon.fusionVariant;
      this.fusionShiny = pokemon.fusionShiny;
      if (this.shiny) {
        this.initShinySparkle();
      }
      this.loadAssets(false, true).then(() => this.playAnim());
      this.updateInfo();
    } else {
      const randomIllusion: PokemonSpecies = globalScene.arena.randomSpecies(globalScene.currentBattle.waveIndex, this.level);

      this.summonData.illusion = {
        basePokemon: {
          name: this.name,
          nickname: this.nickname,
          shiny: this.shiny,
          variant: this.variant,
          fusionShiny: this.fusionShiny,
          fusionVariant: this.fusionVariant
        },
        species: randomIllusion.speciesId,
        formIndex: randomIllusion.formIndex,
        gender: this.gender,
        pokeball: this.pokeball
      };

      this.name = randomIllusion.name;
      this.loadAssets(false, true).then(() => this.playAnim());
    }
    return true;
  }

  breakIllusion(): boolean {
    if (!this.summonData?.illusion) {
      return false;
    } else {
      this.name = this.summonData?.illusion.basePokemon.name;
      this.nickname = this.summonData?.illusion.basePokemon.nickname;
      this.shiny = this.summonData?.illusion.basePokemon.shiny;
      this.variant = this.summonData?.illusion.basePokemon.variant;
      this.fusionVariant = this.summonData?.illusion.basePokemon.fusionVariant;
      this.fusionShiny = this.summonData?.illusion.basePokemon.fusionShiny;
      this.summonData.illusion = null;
    }
    if (this.isOnField()) {
      globalScene.playSound("PRSFX- Transform");
    }
    if (this.shiny) {
      this.initShinySparkle();
    }
    this.loadAssets(false).then(() => this.playAnim());
    this.updateInfo(true);
    return true;
  }

  abstract isPlayer(): boolean;

  abstract hasTrainer(): boolean;

  abstract getFieldIndex(): number;

  abstract getBattlerIndex(): BattlerIndex;

  /**
   * @param useIllusion - Whether we want the illusion or not.
   */
  async loadAssets(ignoreOverride = true, useIllusion: boolean = false): Promise<void> {
    /** Promises that are loading assets and can be run concurrently. */
    const loadPromises: Promise<void>[] = [];
    // Assets for moves
    loadPromises.push(loadMoveAnimations(this.getMoveset().map(m => m.getMove().id)));
  
    // Load the assets for the species form
    const formIndex = !!this.summonData?.illusion && useIllusion ? this.summonData?.illusion.formIndex : this.formIndex;
    loadPromises.push(
      this.getSpeciesForm(false, useIllusion).loadAssets(
        this.getGender(useIllusion) === Gender.FEMALE, 
        formIndex, 
        this.isShiny(useIllusion),
        this.getVariant(useIllusion)
      ),
    );

    if (this.isPlayer() || this.getFusionSpeciesForm(false, useIllusion)) {
      globalScene.loadPokemonAtlas(
        this.getBattleSpriteKey(true, ignoreOverride),
        this.getBattleSpriteAtlasPath(true, ignoreOverride),
      );
    }
    if (this.getFusionSpeciesForm()) {
      const fusionFormIndex = !!this.summonData?.illusion && useIllusion ? this.summonData?.illusion.fusionFormIndex : this.fusionFormIndex;
      const fusionShiny = !!this.summonData?.illusion && !useIllusion ? this.summonData?.illusion.basePokemon!.fusionShiny : this.fusionShiny;
      const fusionVariant = !!this.summonData?.illusion && !useIllusion ? this.summonData?.illusion.basePokemon!.fusionVariant : this.fusionVariant;
      loadPromises.push(this.getFusionSpeciesForm(false, useIllusion).loadAssets(
        this.getFusionGender(false, useIllusion) === Gender.FEMALE, 
        fusionFormIndex, 
        fusionShiny, 
        fusionVariant
      ));
      globalScene.loadPokemonAtlas(
        this.getFusionBattleSpriteKey(true, ignoreOverride),
        this.getFusionBattleSpriteAtlasPath(true, ignoreOverride),
      );
    }

    if (this.isShiny(true)) {
      loadPromises.push(populateVariantColors(this, false, ignoreOverride))
      if (this.isPlayer()) {
        loadPromises.push(populateVariantColors(this, true, ignoreOverride));
      }
    }

    await Promise.allSettled(loadPromises);

    // This must be initiated before we queue loading, otherwise the load could have finished before
    // we reach the line of code that adds the listener, causing a deadlock.
    const waitOnLoadPromise = new Promise<void>(resolve => globalScene.load.once(Phaser.Loader.Events.COMPLETE, resolve));

    if (!globalScene.load.isLoading()) {
      globalScene.load.start();
    }

    // Wait for the assets we queued to load to finish loading, then...
    // See https://developer.mozilla.org/en-US/docs/Web/JavaScript/Guide/Using_promises#creating_a_promise_around_an_old_callback_api
    await waitOnLoadPromise;

    // With the sprites loaded, generate the animation frame information
    if (this.isPlayer()) {
      const originalWarn = console.warn;
      // Ignore warnings for missing frames, because there will be a lot
      console.warn = () => {};
      const battleFrameNames = globalScene.anims.generateFrameNames(this.getBattleSpriteKey(), {
        zeroPad: 4,
        suffix: ".png",
        start: 1,
        end: 400,
      });
      console.warn = originalWarn;
      globalScene.anims.create({
        key: this.getBattleSpriteKey(),
        frames: battleFrameNames,
        frameRate: 10,
        repeat: -1,
      });
    }
    // With everything loaded, now begin playing the animation.
    this.playAnim();

    // update the fusion palette
    this.updateFusionPalette();
    if (this.summonData?.speciesForm) {
      this.updateFusionPalette(true);
    }
  }

  /**
   * Gracefully handle errors loading a variant sprite. Log if it fails and attempt to fall back on
   * non-experimental sprites before giving up.
   *
   * @param cacheKey the cache key for the variant color sprite
   * @param attemptedSpritePath the sprite path that failed to load
   * @param useExpSprite was the attempted sprite experimental
   * @param battleSpritePath the filename of the sprite
   * @param optionalParams any additional params to log
   */
  async fallbackVariantColor(
    cacheKey: string,
    attemptedSpritePath: string,
    useExpSprite: boolean,
    battleSpritePath: string,
    ...optionalParams: any[]
  ) {
    console.warn(`Could not load ${attemptedSpritePath}!`, ...optionalParams);
    if (useExpSprite) {
      await this.populateVariantColorCache(cacheKey, false, battleSpritePath);
    }
  }

  /**
   * Attempt to process variant sprite.
   *
   * @param cacheKey the cache key for the variant color sprite
   * @param useExpSprite should the experimental sprite be used
   * @param battleSpritePath the filename of the sprite
   */
  async populateVariantColorCache(
    cacheKey: string,
    useExpSprite: boolean,
    battleSpritePath: string,
  ) {
    const spritePath = `./images/pokemon/variant/${useExpSprite ? "exp/" : ""}${battleSpritePath}.json`;
    return globalScene
      .cachedFetch(spritePath)
      .then(res => {
        // Prevent the JSON from processing if it failed to load
        if (!res.ok) {
          return this.fallbackVariantColor(
            cacheKey,
            res.url,
            useExpSprite,
            battleSpritePath,
            res.status,
            res.statusText,
          );
        }
        return res.json();
      })
      .catch(error => {
        return this.fallbackVariantColor(
          cacheKey,
          spritePath,
          useExpSprite,
          battleSpritePath,
          error,
        );
      })
      .then(c => {
        if (!isNullOrUndefined(c)) {
          variantColorCache[cacheKey] = c;
        }
      });
  }

  getFormKey(): string {
    if (
      !this.species.forms.length ||
      this.species.forms.length <= this.formIndex
    ) {
      return "";
    }
    return this.species.forms[this.formIndex].formKey;
  }

  getFusionFormKey(): string | null {
    if (!this.fusionSpecies) {
      return null;
    }
    if (
      !this.fusionSpecies.forms.length ||
      this.fusionSpecies.forms.length <= this.fusionFormIndex
    ) {
      return "";
    }
    return this.fusionSpecies.forms[this.fusionFormIndex].formKey;
  }

  getSpriteAtlasPath(ignoreOverride?: boolean): string {
    const spriteId = this.getSpriteId(ignoreOverride).replace(/\_{2}/g, "/");
    return `${/_[1-3]$/.test(spriteId) ? "variant/" : ""}${spriteId}`;
  }

  getBattleSpriteAtlasPath(back?: boolean, ignoreOverride?: boolean): string {
    const spriteId = this.getBattleSpriteId(back, ignoreOverride).replace(
      /\_{2}/g,
      "/",
    );
    return `${/_[1-3]$/.test(spriteId) ? "variant/" : ""}${spriteId}`;
  }

  getSpriteId(ignoreOverride?: boolean): string {
    const formIndex: integer = !!this.summonData?.illusion ?  this.summonData?.illusion.formIndex! : this.formIndex;
    return this.getSpeciesForm(ignoreOverride, true).getSpriteId(
      this.getGender(ignoreOverride, true) === Gender.FEMALE, 
      formIndex, 
      this.shiny, 
      this.variant
    );
  }

  getBattleSpriteId(back?: boolean, ignoreOverride?: boolean): string {
    if (back === undefined) {
      back = this.isPlayer();
    }

    const formIndex: integer = !!this.summonData?.illusion ?  this.summonData?.illusion.formIndex! : this.formIndex;

    return this.getSpeciesForm(ignoreOverride, true).getSpriteId(
      this.getGender(ignoreOverride, true) === Gender.FEMALE, 
      formIndex, 
      this.shiny, 
      this.variant, 
      back
    );
  }

  getSpriteKey(ignoreOverride?: boolean): string {
    return this.getSpeciesForm(ignoreOverride, false).getSpriteKey(
      this.getGender(ignoreOverride) === Gender.FEMALE,
      this.formIndex,
      this.summonData?.illusion?.basePokemon.shiny ?? this.shiny,
      this.summonData?.illusion?.basePokemon.variant ?? this.variant
    );
  }

  getBattleSpriteKey(back?: boolean, ignoreOverride?: boolean): string {
    return `pkmn__${this.getBattleSpriteId(back, ignoreOverride)}`;
  }

  getFusionSpriteId(ignoreOverride?: boolean): string {
    const fusionFormIndex: integer = !!this.summonData?.illusion ?  this.summonData?.illusion.fusionFormIndex! : this.fusionFormIndex;
    return this.getFusionSpeciesForm(ignoreOverride, true).getSpriteId(
      this.getFusionGender(ignoreOverride, true) === Gender.FEMALE, 
      fusionFormIndex, 
      this.fusionShiny, 
      this.fusionVariant
    );
  }

  getFusionBattleSpriteId(back?: boolean, ignoreOverride?: boolean): string {
    if (back === undefined) {
      back = this.isPlayer();
    }

    const fusionFormIndex: integer = !!this.summonData?.illusion ?  this.summonData?.illusion.fusionFormIndex! : this.fusionFormIndex;

    return this.getFusionSpeciesForm(ignoreOverride, true).getSpriteId(
      this.getFusionGender(ignoreOverride, true) === Gender.FEMALE, 
      fusionFormIndex, 
      this.fusionShiny, 
      this.fusionVariant, 
      back
    );
  }

  getFusionBattleSpriteKey(back?: boolean, ignoreOverride?: boolean): string {
    return `pkmn__${this.getFusionBattleSpriteId(back, ignoreOverride)}`;
  }

  getFusionBattleSpriteAtlasPath(
    back?: boolean,
    ignoreOverride?: boolean,
  ): string {
    return this.getFusionBattleSpriteId(back, ignoreOverride).replace(
      /\_{2}/g,
      "/",
    );
  }

  getIconAtlasKey(ignoreOverride?: boolean): string {
    const formIndex: integer = !!this.summonData?.illusion ?  this.summonData?.illusion.formIndex : this.formIndex;
    return this.getSpeciesForm(ignoreOverride, true).getIconAtlasKey(
      formIndex, 
      this.shiny, 
      this.variant
    );
  }

  getFusionIconAtlasKey(ignoreOverride?: boolean): string {
    return this.getFusionSpeciesForm(ignoreOverride, true).getIconAtlasKey(
      this.fusionFormIndex, 
      this.fusionShiny, 
      this.fusionVariant
    );
  }

  getIconId(ignoreOverride?: boolean): string {
    const formIndex: integer = !!this.summonData?.illusion ?  this.summonData?.illusion.formIndex : this.formIndex;
    return this.getSpeciesForm(ignoreOverride, true).getIconId(
      this.getGender(ignoreOverride, true) === Gender.FEMALE, 
      formIndex, 
      this.shiny, 
      this.variant
    );
  }

  getFusionIconId(ignoreOverride?: boolean): string {
    const fusionFormIndex: integer = !!this.summonData?.illusion ?  this.summonData?.illusion.fusionFormIndex! : this.fusionFormIndex;
    return this.getFusionSpeciesForm(ignoreOverride, true).getIconId(
      this.getFusionGender(ignoreOverride, true) === Gender.FEMALE, 
      fusionFormIndex, 
      this.fusionShiny, 
      this.fusionVariant
    );
  }

  /**
   * @param {boolean} useIllusion - Whether we want the speciesForm of the illusion or not.
   */
  getSpeciesForm(ignoreOverride?: boolean, useIllusion: boolean = false): PokemonSpeciesForm {
    const species: PokemonSpecies = useIllusion && !!this.summonData?.illusion ? getPokemonSpecies(this.summonData?.illusion.species) : this.species;
    const formIndex: integer = useIllusion && !!this.summonData?.illusion ? this.summonData?.illusion.formIndex : this.formIndex;

    if (!ignoreOverride && this.summonData?.speciesForm) {
      return this.summonData.speciesForm;
    }
    if (species.forms && species.forms.length > 0) {
      return species.forms[formIndex];
    }

    return species;
  }

  /**
   * @param {boolean} useIllusion - Whether we want the fusionSpeciesForm of the illusion or not.
   */
  getFusionSpeciesForm(ignoreOverride?: boolean, useIllusion: boolean = false): PokemonSpeciesForm {
    const fusionSpecies: PokemonSpecies = useIllusion && !!this.summonData?.illusion ? this.summonData?.illusion.fusionSpecies! : this.fusionSpecies!;
    const fusionFormIndex: integer = useIllusion && !!this.summonData?.illusion ? this.summonData?.illusion.fusionFormIndex! : this.fusionFormIndex;

    if (!ignoreOverride && this.summonData?.speciesForm) {
      return this.summonData.fusionSpeciesForm;
    }
    if (
      !fusionSpecies?.forms?.length || 
      fusionFormIndex >= fusionSpecies?.forms.length
    ) {
      return fusionSpecies;
    }
    return fusionSpecies?.forms[fusionFormIndex];
  }

  getSprite(): Phaser.GameObjects.Sprite {
    return this.getAt(0) as Phaser.GameObjects.Sprite;
  }

  getTintSprite(): Phaser.GameObjects.Sprite | null {
    return !this.maskEnabled
      ? (this.getAt(1) as Phaser.GameObjects.Sprite)
      : this.maskSprite;
  }

  getSpriteScale(): number {
    const formKey = this.getFormKey();
    if (
      this.isMax() === true ||
      formKey === "segin-starmobile" ||
      formKey === "schedar-starmobile" ||
      formKey === "navi-starmobile" ||
      formKey === "ruchbah-starmobile" ||
      formKey === "caph-starmobile"
    ) {
      return 1.5;
    }
    if (this.customPokemonData.spriteScale > 0) {
      return this.customPokemonData.spriteScale;
    }
    return 1;
  }

  /** Resets the pokemon's field sprite properties, including position, alpha, and scale */
  resetSprite(): void {
    // Resetting properties should not be shown on the field
    this.setVisible(false);

    // Remove the offset from having a Substitute active
    if (this.isOffsetBySubstitute()) {
      this.x -= this.getSubstituteOffset()[0];
      this.y -= this.getSubstituteOffset()[1];
    }

    // Reset sprite display properties
    this.setAlpha(1);
    this.setScale(this.getSpriteScale());
  }

  getHeldItems(): PokemonHeldItemModifier[] {
    if (!globalScene) {
      return [];
    }
    return globalScene.findModifiers(
      m => m instanceof PokemonHeldItemModifier && m.pokemonId === this.id,
      this.isPlayer(),
    ) as PokemonHeldItemModifier[];
  }

  updateScale(): void {
    this.setScale(this.getSpriteScale());
  }

  updateSpritePipelineData(): void {
    [this.getSprite(), this.getTintSprite()]
      .filter(s => !!s)
      .map(s => {
        s.pipelineData["teraColor"] = getTypeRgb(this.getTeraType());
        s.pipelineData["isTerastallized"] = this.isTerastallized;
      });
    this.updateInfo(true);
  }

  initShinySparkle(): void {
    const shinySparkle = globalScene.addFieldSprite(0, 0, "shiny");
    shinySparkle.setVisible(false);
    shinySparkle.setOrigin(0.5, 1);
    this.add(shinySparkle);

    this.shinySparkle = shinySparkle;
  }

  /**
   * Attempts to animate a given {@linkcode Phaser.GameObjects.Sprite}
   * @see {@linkcode Phaser.GameObjects.Sprite.play}
   * @param sprite {@linkcode Phaser.GameObjects.Sprite} to animate
   * @param tintSprite {@linkcode Phaser.GameObjects.Sprite} placed on top of the sprite to add a color tint
   * @param animConfig {@linkcode String} to pass to {@linkcode Phaser.GameObjects.Sprite.play}
   * @returns true if the sprite was able to be animated
   */
  tryPlaySprite(
    sprite: Phaser.GameObjects.Sprite,
    tintSprite: Phaser.GameObjects.Sprite,
    key: string,
  ): boolean {
    // Catch errors when trying to play an animation that doesn't exist
    try {
      sprite.play(key);
      tintSprite.play(key);
    } catch (error: unknown) {
      console.error(
        `Couldn't play animation for '${key}'!\nIs the image for this Pokemon missing?\n`,
        error,
      );

      return false;
    }

    return true;
  }

  playAnim(): void {
    this.tryPlaySprite(
      this.getSprite(),
      this.getTintSprite()!,
      this.getBattleSpriteKey(),
    ); // TODO: is the bag correct?
  }

  getFieldPositionOffset(): [number, number] {
    switch (this.fieldPosition) {
      case FieldPosition.CENTER:
        return [0, 0];
      case FieldPosition.LEFT:
        return [-32, -8];
      case FieldPosition.RIGHT:
        return [32, 0];
    }
  }

  /**
   * Returns the Pokemon's offset from its current field position in the event that
   * it has a Substitute doll in effect. The offset is returned in `[ x, y ]` format.
   * @see {@linkcode SubstituteTag}
   * @see {@linkcode getFieldPositionOffset}
   */
  getSubstituteOffset(): [number, number] {
    return this.isPlayer() ? [-30, 10] : [30, -10];
  }

  /**
   * Returns whether or not the Pokemon's position on the field is offset because
   * the Pokemon has a Substitute active.
   * @see {@linkcode SubstituteTag}
   */
  isOffsetBySubstitute(): boolean {
    const substitute = this.getTag(SubstituteTag);
    if (substitute) {
      if (substitute.sprite === undefined) {
        return false;
      }

      // During the Pokemon's MoveEffect phase, the offset is removed to put the Pokemon "in focus"
      const currentPhase = globalScene.getCurrentPhase();
      if (
        currentPhase instanceof MoveEffectPhase &&
        currentPhase.getPokemon() === this
      ) {
        return false;
      }
      return true;
    } else {
      return false;
    }
  }

  /** If this Pokemon has a Substitute on the field, removes its sprite from the field. */
  destroySubstitute(): void {
    const substitute = this.getTag(SubstituteTag);
    if (substitute && substitute.sprite) {
      substitute.sprite.destroy();
    }
  }

  setFieldPosition(
    fieldPosition: FieldPosition,
    duration?: number,
  ): Promise<void> {
    return new Promise(resolve => {
      if (fieldPosition === this.fieldPosition) {
        resolve();
        return;
      }

      const initialOffset = this.getFieldPositionOffset();

      this.fieldPosition = fieldPosition;

      this.battleInfo.setMini(fieldPosition !== FieldPosition.CENTER);
      this.battleInfo.setOffset(fieldPosition === FieldPosition.RIGHT);

      const newOffset = this.getFieldPositionOffset();

      const relX = newOffset[0] - initialOffset[0];
      const relY = newOffset[1] - initialOffset[1];

      const subTag = this.getTag(SubstituteTag);

      if (duration) {
        // TODO: can this use stricter typing?
        const targets: any[] = [this];
        if (subTag?.sprite) {
          targets.push(subTag.sprite);
        }
        globalScene.tweens.add({
          targets: targets,
          x: (_target, _key, value: number) => value + relX,
          y: (_target, _key, value: number) => value + relY,
          duration: duration,
          ease: "Sine.easeOut",
          onComplete: () => resolve(),
        });
      } else {
        this.x += relX;
        this.y += relY;
        if (subTag?.sprite) {
          subTag.sprite.x += relX;
          subTag.sprite.y += relY;
        }
      }
    });
  }

  /**
   * Retrieves the entire set of stats of the {@linkcode Pokemon}.
   * @param bypassSummonData prefer actual stats (`true` by default) or in-battle overriden stats (`false`)
   * @returns the numeric values of the {@linkcode Pokemon}'s stats
   */
  getStats(bypassSummonData = true): number[] {
    if (!bypassSummonData && this.summonData?.stats) {
      return this.summonData.stats;
    }
    return this.stats;
  }

  /**
   * Retrieves the corresponding {@linkcode PermanentStat} of the {@linkcode Pokemon}.
   * @param stat the desired {@linkcode PermanentStat}
   * @param bypassSummonData prefer actual stats (`true` by default) or in-battle overridden stats (`false`)
   * @returns the numeric value of the desired {@linkcode Stat}
   */
  getStat(stat: PermanentStat, bypassSummonData = true): number {
    if (
      !bypassSummonData &&
      this.summonData &&
      this.summonData.stats[stat] !== 0
    ) {
      return this.summonData.stats[stat];
    }
    return this.stats[stat];
  }

  /**
   * Writes the value to the corrseponding {@linkcode PermanentStat} of the {@linkcode Pokemon}.
   *
   * Note that this does nothing if {@linkcode value} is less than 0.
   * @param stat the desired {@linkcode PermanentStat} to be overwritten
   * @param value the desired numeric value
   * @param bypassSummonData write to actual stats (`true` by default) or in-battle overridden stats (`false`)
   */
  setStat(stat: PermanentStat, value: number, bypassSummonData = true): void {
    if (value >= 0) {
      if (!bypassSummonData && this.summonData) {
        this.summonData.stats[stat] = value;
      } else {
        this.stats[stat] = value;
      }
    }
  }

  /**
   * Retrieves the entire set of in-battle stat stages of the {@linkcode Pokemon}.
   * @returns the numeric values of the {@linkcode Pokemon}'s in-battle stat stages if available, a fresh stat stage array otherwise
   */
  getStatStages(): number[] {
    return this.summonData ? this.summonData.statStages : [0, 0, 0, 0, 0, 0, 0];
  }

  /**
   * Retrieves the in-battle stage of the specified {@linkcode BattleStat}.
   * @param stat the {@linkcode BattleStat} whose stage is desired
   * @returns the stage of the desired {@linkcode BattleStat} if available, 0 otherwise
   */
  getStatStage(stat: BattleStat): number {
    return this.summonData ? this.summonData.statStages[stat - 1] : 0;
  }

  /**
   * Writes the value to the in-battle stage of the corresponding {@linkcode BattleStat} of the {@linkcode Pokemon}.
   *
   * Note that, if the value is not within a range of [-6, 6], it will be forced to the closest range bound.
   * @param stat the {@linkcode BattleStat} whose stage is to be overwritten
   * @param value the desired numeric value
   */
  setStatStage(stat: BattleStat, value: number): void {
    if (this.summonData) {
      if (value >= -6) {
        this.summonData.statStages[stat - 1] = Math.min(value, 6);
      } else {
        this.summonData.statStages[stat - 1] = Math.max(value, -6);
      }
    }
  }

  /**
   * Calculate the critical-hit stage of a move used against this pokemon by
   * the given source
   * 
   * @param source the {@linkcode Pokemon} who using the move
   * @param move the {@linkcode Move} being used
   * @returns the final critical-hit stage value
   */
  getCritStage(source: Pokemon, move: Move): number {
    const critStage = new NumberHolder(0);
    applyMoveAttrs(HighCritAttr, source, this, move, critStage);
    globalScene.applyModifiers(
      CritBoosterModifier,
      source.isPlayer(),
      source,
      critStage,
    );
    globalScene.applyModifiers(
      TempCritBoosterModifier,
      source.isPlayer(),
      critStage,
    );
    applyAbAttrs(BonusCritAbAttr, source, null, false, critStage)
    const critBoostTag = source.getTag(CritBoostTag);
    if (critBoostTag) {
      if (critBoostTag instanceof DragonCheerTag) {
        critStage.value += critBoostTag.typesOnAdd.includes(PokemonType.DRAGON)
          ? 2
          : 1;
      } else {
        critStage.value += 2;
      }
    }

    console.log(`crit stage: +${critStage.value}`);
    return critStage.value;
  }

  /**
   * Calculates and retrieves the final value of a stat considering any held
   * items, move effects, opponent abilities, and whether there was a critical
   * hit.
   * @param stat the desired {@linkcode EffectiveStat}
   * @param opponent the target {@linkcode Pokemon}
   * @param move the {@linkcode Move} being used
   * @param ignoreAbility determines whether this Pokemon's abilities should be ignored during the stat calculation
   * @param ignoreOppAbility during an attack, determines whether the opposing Pokemon's abilities should be ignored during the stat calculation.
   * @param ignoreAllyAbility during an attack, determines whether the ally Pokemon's abilities should be ignored during the stat calculation.
   * @param isCritical determines whether a critical hit has occurred or not (`false` by default)
   * @param simulated if `true`, nullifies any effects that produce any changes to game state from triggering
   * @param ignoreHeldItems determines whether this Pokemon's held items should be ignored during the stat calculation, default `false`
   * @returns the final in-battle value of a stat
   */
  getEffectiveStat(
    stat: EffectiveStat,
    opponent?: Pokemon,
    move?: Move,
    ignoreAbility = false,
    ignoreOppAbility = false,
    ignoreAllyAbility = false,
    isCritical = false,
    simulated = true,
    ignoreHeldItems = false,
  ): number {
    const statValue = new NumberHolder(this.getStat(stat, false));
    if (!ignoreHeldItems) {
      globalScene.applyModifiers(
        StatBoosterModifier,
        this.isPlayer(),
        this,
        stat,
        statValue,
      );
    }

    // The Ruin abilities here are never ignored, but they reveal themselves on summon anyway
    const fieldApplied = new BooleanHolder(false);
    for (const pokemon of globalScene.getField(true)) {
      applyFieldStatMultiplierAbAttrs(
        FieldMultiplyStatAbAttr,
        pokemon,
        stat,
        statValue,
        this,
        fieldApplied,
        simulated,
      );
      if (fieldApplied.value) {
        break;
      }
    }
    if (!ignoreAbility) {
      applyStatMultiplierAbAttrs(
        StatMultiplierAbAttr,
        this,
        stat,
        statValue,
        simulated,
      );
    }

    const ally = this.getAlly();
    if (!isNullOrUndefined(ally)) {
      applyAllyStatMultiplierAbAttrs(AllyStatMultiplierAbAttr, ally, stat, statValue, simulated, this, move?.hasFlag(MoveFlags.IGNORE_ABILITIES) || ignoreAllyAbility);
    }

    let ret =
      statValue.value *
      this.getStatStageMultiplier(
        stat,
        opponent,
        move,
        ignoreOppAbility,
        isCritical,
        simulated,
        ignoreHeldItems,
      );

    switch (stat) {
      case Stat.ATK:
        if (this.getTag(BattlerTagType.SLOW_START)) {
          ret >>= 1;
        }
        break;
      case Stat.DEF:
        if (
          this.isOfType(PokemonType.ICE) &&
          globalScene.arena.weather?.weatherType === WeatherType.SNOW
        ) {
          ret *= 1.5;
        }
        break;
      case Stat.SPATK:
        break;
      case Stat.SPDEF:
        if (
          this.isOfType(PokemonType.ROCK) &&
          globalScene.arena.weather?.weatherType === WeatherType.SANDSTORM
        ) {
          ret *= 1.5;
        }
        break;
      case Stat.SPD:
        const side = this.isPlayer() ? ArenaTagSide.PLAYER : ArenaTagSide.ENEMY;
        if (globalScene.arena.getTagOnSide(ArenaTagType.TAILWIND, side)) {
          ret *= 2;
        }
        if (
          globalScene.arena.getTagOnSide(ArenaTagType.GRASS_WATER_PLEDGE, side)
        ) {
          ret >>= 2;
        }

        if (this.getTag(BattlerTagType.SLOW_START)) {
          ret >>= 1;
        }
        if (this.status && this.status.effect === StatusEffect.PARALYSIS) {
          ret >>= 1;
        }
        if (
          this.getTag(BattlerTagType.UNBURDEN) &&
          this.hasAbility(Abilities.UNBURDEN)
        ) {
          ret *= 2;
        }
        break;
    }

    const highestStatBoost = this.findTag(
      t =>
        t instanceof HighestStatBoostTag &&
        (t as HighestStatBoostTag).stat === stat,
    ) as HighestStatBoostTag;
    if (highestStatBoost) {
      ret *= highestStatBoost.multiplier;
    }

    return Math.floor(ret);
  }

  calculateStats(): void {
    if (!this.stats) {
      this.stats = [0, 0, 0, 0, 0, 0];
    }

    // Get and manipulate base stats
    const baseStats = this.calculateBaseStats();
    // Using base stats, calculate and store stats one by one
    for (const s of PERMANENT_STATS) {
      const statHolder = new NumberHolder(
        Math.floor((2 * baseStats[s] + this.ivs[s]) * this.level * 0.01),
      );
      if (s === Stat.HP) {
        statHolder.value = statHolder.value + this.level + 10;
        globalScene.applyModifier(
          PokemonIncrementingStatModifier,
          this.isPlayer(),
          this,
          s,
          statHolder,
        );
        if (this.hasAbility(Abilities.WONDER_GUARD, false, true)) {
          statHolder.value = 1;
        }
        if (this.hp > statHolder.value || this.hp === undefined) {
          this.hp = statHolder.value;
        } else if (this.hp) {
          const lastMaxHp = this.getMaxHp();
          if (lastMaxHp && statHolder.value > lastMaxHp) {
            this.hp += statHolder.value - lastMaxHp;
          }
        }
      } else {
        statHolder.value += 5;
        const natureStatMultiplier = new NumberHolder(
          getNatureStatMultiplier(this.getNature(), s),
        );
        globalScene.applyModifier(
          PokemonNatureWeightModifier,
          this.isPlayer(),
          this,
          natureStatMultiplier,
        );
        if (natureStatMultiplier.value !== 1) {
          statHolder.value = Math.max(
            Math[natureStatMultiplier.value > 1 ? "ceil" : "floor"](
              statHolder.value * natureStatMultiplier.value,
            ),
            1,
          );
        }
        globalScene.applyModifier(
          PokemonIncrementingStatModifier,
          this.isPlayer(),
          this,
          s,
          statHolder,
        );
      }

      statHolder.value = Phaser.Math.Clamp(
        statHolder.value,
        1,
        Number.MAX_SAFE_INTEGER,
      );

      this.setStat(s, statHolder.value);
    }
  }

  calculateBaseStats(): number[] {
    const baseStats = this.getSpeciesForm(true).baseStats.slice(0);
    applyChallenges(
      ChallengeType.FLIP_STAT,
      this,
      baseStats,
    );
    // Shuckle Juice
    globalScene.applyModifiers(
      PokemonBaseStatTotalModifier,
      this.isPlayer(),
      this,
      baseStats,
    );
    // Old Gateau
    globalScene.applyModifiers(
      PokemonBaseStatFlatModifier,
      this.isPlayer(),
      this,
      baseStats,
    );
    if (this.isFusion()) {
      const fusionBaseStats = this.getFusionSpeciesForm(true).baseStats;
      applyChallenges(
        ChallengeType.FLIP_STAT,
        this,
        fusionBaseStats,
      );

      for (const s of PERMANENT_STATS) {
        baseStats[s] = Math.ceil((baseStats[s] + fusionBaseStats[s]) / 2);
      }
    } else if (globalScene.gameMode.isSplicedOnly) {
      for (const s of PERMANENT_STATS) {
        baseStats[s] = Math.ceil(baseStats[s] / 2);
      }
    }
    // Vitamins
    globalScene.applyModifiers(
      BaseStatModifier,
      this.isPlayer(),
      this,
      baseStats,
    );

    return baseStats;
  }

  getNature(): Nature {
    return this.customPokemonData.nature !== -1
      ? this.customPokemonData.nature
      : this.nature;
  }

  setNature(nature: Nature): void {
    this.nature = nature;
    this.calculateStats();
  }

  setCustomNature(nature: Nature): void {
    this.customPokemonData.nature = nature;
    this.calculateStats();
  }

  generateNature(naturePool?: Nature[]): void {
    if (naturePool === undefined) {
      naturePool = getEnumValues(Nature);
    }
    const nature = naturePool[randSeedInt(naturePool.length)];
    this.setNature(nature);
  }

  isFullHp(): boolean {
    return this.hp >= this.getMaxHp();
  }

  getMaxHp(): number {
    return this.getStat(Stat.HP);
  }

  /** Returns the amount of hp currently missing from this {@linkcode Pokemon} (max - current) */
  getInverseHp(): number {
    return this.getMaxHp() - this.hp;
  }

  getHpRatio(precise = false): number {
    return precise
      ? this.hp / this.getMaxHp()
      : Math.round((this.hp / this.getMaxHp()) * 100) / 100;
  }

  generateGender(): void {
    if (this.species.malePercent === null) {
      this.gender = Gender.GENDERLESS;
    } else {
      const genderChance = (this.id % 256) * 0.390625;
      if (genderChance < this.species.malePercent) {
        this.gender = Gender.MALE;
      } else {
        this.gender = Gender.FEMALE;
      }
    }
  }

  /**
   * @param {boolean} useIllusion - Whether we want the fake or real gender (illusion ability).
   */
  getGender(ignoreOverride?: boolean, useIllusion: boolean = false): Gender {
    if (useIllusion && !!this.summonData?.illusion) {
      return this.summonData?.illusion.gender!;
    } else if (!ignoreOverride && this.summonData?.gender !== undefined) {
      return this.summonData.gender;
    }
    return this.gender;
  }

  /**
   * @param {boolean} useIllusion - Whether we want the fake or real gender (illusion ability).
   */
  getFusionGender(ignoreOverride?: boolean, useIllusion: boolean = false): Gender {
    if (useIllusion && !!this.summonData?.illusion) {
      return this.summonData?.illusion.fusionGender!;
    } else if (!ignoreOverride && this.summonData?.fusionGender !== undefined) {
      return this.summonData.fusionGender;
    }
    return this.fusionGender;
  }

  /**
   * @param {boolean} useIllusion - Whether we want the fake or real shininess (illusion ability).
   */
  isShiny(useIllusion: boolean = false): boolean {
    if (!useIllusion && !!this.summonData?.illusion) {
      return this.summonData?.illusion.basePokemon?.shiny || (!!this.summonData?.illusion.fusionSpecies && this.summonData?.illusion.basePokemon?.fusionShiny) || false;
    } else {
      return this.shiny || (this.isFusion(useIllusion) && this.fusionShiny);
    }
  }

  /**
   * 
   * @param useIllusion - Whether we want the fake or real shininess (illusion ability).
   * @returns `true` if the {@linkcode Pokemon} is shiny and the fusion is shiny as well, `false` otherwise
   */
  isDoubleShiny(useIllusion: boolean = false): boolean {
    if (!useIllusion && !!this.summonData?.illusion) {
      return this.isFusion(false) && this.summonData?.illusion.basePokemon.shiny && this.summonData?.illusion.basePokemon.fusionShiny;
    } else {
      return this.isFusion(useIllusion) && this.shiny && this.fusionShiny;
    }
  }

  /**
   * @param {boolean} useIllusion - Whether we want the fake or real variant (illusion ability).
   */
  getVariant(useIllusion: boolean = false): Variant {
    if (!useIllusion && !!this.summonData?.illusion) {
      return !this.isFusion(false) 
      ? this.summonData?.illusion.basePokemon!.variant 
      : Math.max(this.variant, this.fusionVariant) as Variant;
    } else {
      return !this.isFusion(true) 
      ? this.variant 
      : Math.max(this.variant, this.fusionVariant) as Variant;
    }
  }

  getBaseVariant(doubleShiny: boolean): Variant {
    if (doubleShiny) {
      return !!this.summonData?.illusion 
      ? this.summonData?.illusion.basePokemon!.variant 
      : this.variant;
    } else {
      return this.getVariant();
    }
  }

  getLuck(): number {
    return this.luck + (this.isFusion() ? this.fusionLuck : 0);
  }

  isFusion(useIllusion: boolean = false): boolean {
    if (useIllusion && !!this.summonData?.illusion) {
      return !!this.summonData?.illusion.fusionSpecies;
    } else {
      return !!this.fusionSpecies;
    }
  }

  /**
   * @param {boolean} useIllusion - Whether we want the fake name or the real name of the Pokemon (for Illusion ability).
   */
  getName(useIllusion: boolean = false): string {
    return (!useIllusion && !!this.summonData?.illusion && this.summonData?.illusion.basePokemon) 
    ? this.summonData?.illusion.basePokemon.name 
    : this.name;
  }

  /**
   * Checks if the {@linkcode Pokemon} has a fusion with the specified {@linkcode Species}.
   * @param species the pokemon {@linkcode Species} to check
   * @returns `true` if the {@linkcode Pokemon} has a fusion with the specified {@linkcode Species}, `false` otherwise
   */
  hasFusionSpecies(species: Species): boolean {
    return this.fusionSpecies?.speciesId === species;
  }

  /**
   * Checks if the {@linkcode Pokemon} has is the specified {@linkcode Species} or is fused with it.
   * @param species the pokemon {@linkcode Species} to check
   * @param formKey If provided, requires the species to be in that form
   * @returns `true` if the pokemon is the species or is fused with it, `false` otherwise
   */
  hasSpecies(species: Species, formKey?: string): boolean {
    if (isNullOrUndefined(formKey)) {
      return (
      this.species.speciesId === species ||
      this.fusionSpecies?.speciesId === species
    );
    }

    return (this.species.speciesId === species && this.getFormKey() === formKey) || (this.fusionSpecies?.speciesId === species && this.getFusionFormKey() === formKey);
  }

  abstract isBoss(): boolean;

  getMoveset(ignoreOverride?: boolean): PokemonMove[] {
    const ret =
      !ignoreOverride && this.summonData?.moveset
        ? this.summonData.moveset
        : this.moveset;

    // Overrides moveset based on arrays specified in overrides.ts
    let overrideArray: Moves | Array<Moves> = this.isPlayer()
      ? Overrides.MOVESET_OVERRIDE
      : Overrides.OPP_MOVESET_OVERRIDE;
    if (!Array.isArray(overrideArray)) {
      overrideArray = [overrideArray];
    }
    if (overrideArray.length > 0) {
      if (!this.isPlayer()) {
        this.moveset = [];
      }
      overrideArray.forEach((move: Moves, index: number) => {
        const ppUsed = this.moveset[index]?.ppUsed ?? 0;
        this.moveset[index] = new PokemonMove(
          move,
          Math.min(ppUsed, allMoves[move].pp),
        );
      });
    }

    return ret;
  }

  /**
   * Checks which egg moves have been unlocked for the {@linkcode Pokemon} based
   * on the species it was met at or by the first {@linkcode Pokemon} in its evolution
   * line that can act as a starter and provides those egg moves.
   * @returns an array of {@linkcode Moves}, the length of which is determined by how many
   * egg moves are unlocked for that species.
   */
  getUnlockedEggMoves(): Moves[] {
    const moves: Moves[] = [];
    const species =
      this.metSpecies in speciesEggMoves
        ? this.metSpecies
        : this.getSpeciesForm(true).getRootSpeciesId(true);
    if (species in speciesEggMoves) {
      for (let i = 0; i < 4; i++) {
        if (globalScene.gameData.starterData[species].eggMoves & (1 << i)) {
          moves.push(speciesEggMoves[species][i]);
        }
      }
    }
    return moves;
  }

  /**
   * Gets all possible learnable level moves for the {@linkcode Pokemon},
   * excluding any moves already known.
   *
   * Available egg moves are only included if the {@linkcode Pokemon} was
   * in the starting party of the run and if Fresh Start is not active.
   * @returns an array of {@linkcode Moves}, the length of which is determined
   * by how many learnable moves there are for the {@linkcode Pokemon}.
   */
  public getLearnableLevelMoves(): Moves[] {
    let levelMoves = this.getLevelMoves(1, true, false, true).map(lm => lm[1]);
    if (
      this.metBiome === -1 &&
      !globalScene.gameMode.isFreshStartChallenge() &&
      !globalScene.gameMode.isDaily
    ) {
      levelMoves = this.getUnlockedEggMoves().concat(levelMoves);
    }
    if (Array.isArray(this.usedTMs) && this.usedTMs.length > 0) {
      levelMoves = this.usedTMs
        .filter(m => !levelMoves.includes(m))
        .concat(levelMoves);
    }
    levelMoves = levelMoves.filter(lm => !this.moveset.some(m => m.moveId === lm));
    return levelMoves;
  }

  /**
   * Gets the types of a pokemon
   * @param includeTeraType - `true` to include tera-formed type; Default: `false`
   * @param forDefend - `true` if the pokemon is defending from an attack; Default: `false`
   * @param ignoreOverride - If `true`, ignore ability changing effects; Default: `false`
   * @param useIllusion - `true` to return the types of the illusion instead of the actual types; "AUTO" will depend on forDefend param; Default: "AUTO"
   * @returns array of {@linkcode PokemonType}
   */
  public getTypes(
    includeTeraType = false, 
    forDefend: boolean = false, 
    ignoreOverride?: boolean, 
    useIllusion: boolean | "AUTO" = "AUTO"
  ): PokemonType[] {
    const types: PokemonType[] = [];

    if (includeTeraType && this.isTerastallized) {
      const teraType = this.getTeraType();
      if (this.isTerastallized && !(forDefend && teraType === PokemonType.STELLAR)) {
        // Stellar tera uses its original types defensively
        types.push(teraType);
        if (forDefend) {
          return types;
        }
      }
    }
    if (!types.length || !includeTeraType) {

      const doIllusion: boolean = (useIllusion === "AUTO") ? !forDefend : useIllusion;
      if (
        !ignoreOverride && 
        this.summonData?.types && 
        this.summonData.types.length > 0 && 
        (!this.summonData?.illusion || !doIllusion)
      ) {
        this.summonData.types.forEach(t => types.push(t));
      } else {
        const speciesForm = this.getSpeciesForm(ignoreOverride, doIllusion);
        const fusionSpeciesForm = this.getFusionSpeciesForm(ignoreOverride, doIllusion);
        const customTypes = this.customPokemonData.types?.length > 0;

        // First type, checking for "permanently changed" types from ME
        const firstType =
          customTypes && this.customPokemonData.types[0] !== PokemonType.UNKNOWN
            ? this.customPokemonData.types[0]
            : speciesForm.type1;
        types.push(firstType);

        // Second type
        let secondType: PokemonType = PokemonType.UNKNOWN;

        if (fusionSpeciesForm) {
          // Check if the fusion Pokemon also has permanent changes from ME when determining the fusion types
          const fusionType1 =
            this.fusionCustomPokemonData?.types &&
            this.fusionCustomPokemonData.types.length > 0 &&
            this.fusionCustomPokemonData.types[0] !== PokemonType.UNKNOWN
              ? this.fusionCustomPokemonData.types[0]
              : fusionSpeciesForm.type1;
          const fusionType2 =
            this.fusionCustomPokemonData?.types &&
            this.fusionCustomPokemonData.types.length > 1 &&
            this.fusionCustomPokemonData.types[1] !== PokemonType.UNKNOWN
              ? this.fusionCustomPokemonData.types[1]
              : fusionSpeciesForm.type2;

          // Assign second type if the fusion can provide one
          if (fusionType2 !== null && fusionType2 !== types[0]) {
            secondType = fusionType2;
          } else if (fusionType1 !== types[0]) {
            secondType = fusionType1;
          }

          if (
            secondType === PokemonType.UNKNOWN &&
            isNullOrUndefined(fusionType2)
          ) {
            // If second pokemon was monotype and shared its primary type
            secondType =
              customTypes &&
              this.customPokemonData.types.length > 1 &&
              this.customPokemonData.types[1] !== PokemonType.UNKNOWN
                ? this.customPokemonData.types[1]
                : (speciesForm.type2 ?? PokemonType.UNKNOWN);
          }
        } else {
          // If not a fusion, just get the second type from the species, checking for permanent changes from ME
          secondType =
            customTypes &&
            this.customPokemonData.types.length > 1 &&
            this.customPokemonData.types[1] !== PokemonType.UNKNOWN
              ? this.customPokemonData.types[1]
              : (speciesForm.type2 ?? PokemonType.UNKNOWN);
        }

        if (secondType !== PokemonType.UNKNOWN) {
          types.push(secondType);
        }
      }
    }

    // become UNKNOWN if no types are present
    if (!types.length) {
      types.push(PokemonType.UNKNOWN);
    }

    // remove UNKNOWN if other types are present
    if (types.length > 1 && types.includes(PokemonType.UNKNOWN)) {
      const index = types.indexOf(PokemonType.UNKNOWN);
      if (index !== -1) {
        types.splice(index, 1);
      }
    }

    // the type added to Pokemon from moves like Forest's Curse or Trick Or Treat
    if (
      !ignoreOverride &&
      this.summonData &&
      this.summonData.addedType &&
      !types.includes(this.summonData.addedType)
    ) {
      types.push(this.summonData.addedType);
    }

    // If both types are the same (can happen in weird custom typing scenarios), reduce to single type
    if (types.length > 1 && types[0] === types[1]) {
      types.splice(0, 1);
    }

    return types;
  }

  /**
   * Checks if the pokemon's typing includes the specified type
   * @param type - {@linkcode PokemonType} to check
   * @param includeTeraType - `true` to include tera-formed type; Default: `true`
   * @param forDefend - `true` if the pokemon is defending from an attack; Default: `false`
   * @param ignoreOverride - If `true`, ignore ability changing effects; Default: `false`
   * @returns `true` if the Pokemon's type matches
   */
  public isOfType(
    type: PokemonType,
    includeTeraType = true,
    forDefend = false,
    ignoreOverride = false,
  ): boolean {
    return this.getTypes(includeTeraType, forDefend, ignoreOverride).some(
      t => t === type,
    );
  }

  /**
   * Gets the non-passive ability of the pokemon. This accounts for fusions and ability changing effects.
   * This should rarely be called, most of the time {@linkcode hasAbility} or {@linkcode hasAbilityWithAttr} are better used as
   * those check both the passive and non-passive abilities and account for ability suppression.
   * @see {@linkcode hasAbility} {@linkcode hasAbilityWithAttr} Intended ways to check abilities in most cases
   * @param ignoreOverride - If `true`, ignore ability changing effects; Default: `false`
   * @returns The non-passive {@linkcode Ability} of the pokemon
   */
  public getAbility(ignoreOverride = false): Ability {
    if (!ignoreOverride && this.summonData?.ability) {
      return allAbilities[this.summonData.ability];
    }
    if (Overrides.ABILITY_OVERRIDE && this.isPlayer()) {
      return allAbilities[Overrides.ABILITY_OVERRIDE];
    }
    if (Overrides.OPP_ABILITY_OVERRIDE && !this.isPlayer()) {
      return allAbilities[Overrides.OPP_ABILITY_OVERRIDE];
    }
    if (this.isFusion()) {
      if (
        !isNullOrUndefined(this.fusionCustomPokemonData?.ability) &&
        this.fusionCustomPokemonData.ability !== -1
      ) {
        return allAbilities[this.fusionCustomPokemonData.ability];
      }
      return allAbilities[
        this.getFusionSpeciesForm(ignoreOverride).getAbility(
          this.fusionAbilityIndex,
        )
      ];
    }
    if (
      !isNullOrUndefined(this.customPokemonData.ability) &&
      this.customPokemonData.ability !== -1
    ) {
      return allAbilities[this.customPokemonData.ability];
    }
    let abilityId = this.getSpeciesForm(ignoreOverride).getAbility(
      this.abilityIndex,
    );
    if (abilityId === Abilities.NONE) {
      abilityId = this.species.ability1;
    }
    return allAbilities[abilityId];
  }

  /**
   * Gets the passive ability of the pokemon. This should rarely be called, most of the time
   * {@linkcode hasAbility} or {@linkcode hasAbilityWithAttr} are better used as those check both the passive and
   * non-passive abilities and account for ability suppression.
   * @see {@linkcode hasAbility} {@linkcode hasAbilityWithAttr} Intended ways to check abilities in most cases
   * @returns The passive {@linkcode Ability} of the pokemon
   */
  public getPassiveAbility(): Ability {
    if (Overrides.PASSIVE_ABILITY_OVERRIDE && this.isPlayer()) {
      return allAbilities[Overrides.PASSIVE_ABILITY_OVERRIDE];
    }
    if (Overrides.OPP_PASSIVE_ABILITY_OVERRIDE && !this.isPlayer()) {
      return allAbilities[Overrides.OPP_PASSIVE_ABILITY_OVERRIDE];
    }
    if (
      !isNullOrUndefined(this.customPokemonData.passive) &&
      this.customPokemonData.passive !== -1
    ) {
      return allAbilities[this.customPokemonData.passive];
    }

    return allAbilities[this.species.getPassiveAbility(this.formIndex)];
  }

  /**
   * Gets a list of all instances of a given ability attribute among abilities this pokemon has.
   * Accounts for all the various effects which can affect whether an ability will be present or
   * in effect, and both passive and non-passive.
   * @param attrType - {@linkcode AbAttr} The ability attribute to check for.
   * @param canApply - If `false`, it doesn't check whether the ability is currently active; Default `true`
   * @param ignoreOverride - If `true`, it ignores ability changing effects; Default `false`
   * @returns An array of all the ability attributes on this ability.
   */
  public getAbilityAttrs<T extends AbAttr = AbAttr>(
    attrType: { new (...args: any[]): T },
    canApply = true,
    ignoreOverride = false,
  ): T[] {
    const abilityAttrs: T[] = [];

    if (!canApply || this.canApplyAbility()) {
      abilityAttrs.push(
        ...this.getAbility(ignoreOverride).getAttrs<T>(attrType),
      );
    }

    if (!canApply || this.canApplyAbility(true)) {
      abilityAttrs.push(...this.getPassiveAbility().getAttrs(attrType));
    }

    return abilityAttrs;
  }

  /**
   * Sets the {@linkcode Pokemon}'s ability and activates it if it normally activates on summon
   *
   * Also clears primal weather if it is from the ability being changed
   * @param ability New Ability
   */
  public setTempAbility(ability: Ability, passive = false): void {
    applyOnLoseAbAttrs(this, passive);
    if (passive) {
      this.summonData.passiveAbility = ability.id;
    } else {
      this.summonData.ability = ability.id;
    }
    applyOnGainAbAttrs(this, passive);
  }

  /**
   * Suppresses an ability and calls its onlose attributes
   */
  public suppressAbility() {
    [true, false].forEach(passive => applyOnLoseAbAttrs(this, passive));
    this.summonData.abilitySuppressed = true;
  }

  /**
   * Checks if a pokemon has a passive either from:
   *  - bought with starter candy
   *  - set by override
   *  - is a boss pokemon
   * @returns `true` if the Pokemon has a passive
   */
  public hasPassive(): boolean {
    // returns override if valid for current case
    if (
      (Overrides.HAS_PASSIVE_ABILITY_OVERRIDE === false && this.isPlayer()) ||
      (Overrides.OPP_HAS_PASSIVE_ABILITY_OVERRIDE === false && !this.isPlayer())
    ) {
      return false;
    }
    if (
      ((Overrides.PASSIVE_ABILITY_OVERRIDE !== Abilities.NONE ||
        Overrides.HAS_PASSIVE_ABILITY_OVERRIDE) &&
        this.isPlayer()) ||
      ((Overrides.OPP_PASSIVE_ABILITY_OVERRIDE !== Abilities.NONE ||
        Overrides.OPP_HAS_PASSIVE_ABILITY_OVERRIDE) &&
        !this.isPlayer())
    ) {
      return true;
    }

    // Classic Final boss and Endless Minor/Major bosses do not have passive
    const { currentBattle, gameMode } = globalScene;
    const waveIndex = currentBattle?.waveIndex;
    if (
      this instanceof EnemyPokemon &&
      (currentBattle?.battleSpec === BattleSpec.FINAL_BOSS ||
        gameMode.isEndlessMinorBoss(waveIndex) ||
        gameMode.isEndlessMajorBoss(waveIndex))
    ) {
      return false;
    }

    return this.passive || this.isBoss();
  }

  /**
   * Checks whether an ability of a pokemon can be currently applied. This should rarely be
   * directly called, as {@linkcode hasAbility} and {@linkcode hasAbilityWithAttr} already call this.
   * @see {@linkcode hasAbility} {@linkcode hasAbilityWithAttr} Intended ways to check abilities in most cases
   * @param passive If true, check if passive can be applied instead of non-passive
   * @returns `true` if the ability can be applied
   */
  public canApplyAbility(passive = false): boolean {
    if (passive && !this.hasPassive()) {
      return false;
    }
    const ability = !passive ? this.getAbility() : this.getPassiveAbility();
    if (this.isFusion() && ability.hasAttr(NoFusionAbilityAbAttr)) {
      return false;
    }
    const arena = globalScene?.arena;
    if (
      arena.ignoreAbilities &&
      arena.ignoringEffectSource !== this.getBattlerIndex() &&
      ability.isIgnorable
    ) {
      return false;
    }
    if (
      this.summonData?.abilitySuppressed &&
      ability.isSuppressable
    ) {
      return false;
    }
    const suppressAbilitiesTag = arena.getTag(
      ArenaTagType.NEUTRALIZING_GAS,
    ) as SuppressAbilitiesTag;
    if (
      this.isOnField() &&
      suppressAbilitiesTag &&
      !suppressAbilitiesTag.isBeingRemoved()
    ) {
      const thisAbilitySuppressing = ability.hasAttr(
        PreLeaveFieldRemoveSuppressAbilitiesSourceAbAttr,
      );
      const hasSuppressingAbility = this.hasAbilityWithAttr(
        PreLeaveFieldRemoveSuppressAbilitiesSourceAbAttr,
        false,
      );
      // Neutralizing gas is up - suppress abilities unless they are unsuppressable or this pokemon is responsible for the gas
      // (Balance decided that the other ability of a neutralizing gas pokemon should not be neutralized)
      // If the ability itself is neutralizing gas, don't suppress it (handled through arena tag)
      const unsuppressable =
        !ability.isSuppressable ||
        thisAbilitySuppressing ||
        (hasSuppressingAbility && !suppressAbilitiesTag.shouldApplyToSelf());
      if (!unsuppressable) {
        return false;
      }
    }
    return (
      (this.hp > 0 || ability.isBypassFaint) &&
      !ability.conditions.find(condition => !condition(this))
    );
  }

  /**
   * Checks whether a pokemon has the specified ability and it's in effect. Accounts for all the various
   * effects which can affect whether an ability will be present or in effect, and both passive and
   * non-passive. This is the primary way to check whether a pokemon has a particular ability.
   * @param {Abilities} ability The ability to check for
   * @param {boolean} canApply If false, it doesn't check whether the ability is currently active
   * @param {boolean} ignoreOverride If true, it ignores ability changing effects
   * @returns {boolean} Whether the ability is present and active
   */
  public hasAbility(
    ability: Abilities,
    canApply = true,
    ignoreOverride?: boolean,
  ): boolean {
    if (
      this.getAbility(ignoreOverride).id === ability &&
      (!canApply || this.canApplyAbility())
    ) {
      return true;
    }
    if (
      this.getPassiveAbility().id === ability &&
      this.hasPassive() &&
      (!canApply || this.canApplyAbility(true))
    ) {
      return true;
    }
    return false;
  }

  /**
   * Checks whether a pokemon has an ability with the specified attribute and it's in effect.
   * Accounts for all the various effects which can affect whether an ability will be present or
   * in effect, and both passive and non-passive. This is one of the two primary ways to check
   * whether a pokemon has a particular ability.
   * @param {AbAttr} attrType The ability attribute to check for
   * @param {boolean} canApply If false, it doesn't check whether the ability is currently active
   * @param {boolean} ignoreOverride If true, it ignores ability changing effects
   * @returns {boolean} Whether an ability with that attribute is present and active
   */
  public hasAbilityWithAttr(
    attrType: Constructor<AbAttr>,
    canApply = true,
    ignoreOverride?: boolean,
  ): boolean {
    if (
      (!canApply || this.canApplyAbility()) &&
      this.getAbility(ignoreOverride).hasAttr(attrType)
    ) {
      return true;
    }
    if (
      this.hasPassive() &&
      (!canApply || this.canApplyAbility(true)) &&
      this.getPassiveAbility().hasAttr(attrType)
    ) {
      return true;
    }
    return false;
  }

  /**
   * Gets the weight of the Pokemon with subtractive modifiers (Autotomize) happening first
   * and then multiplicative modifiers happening after (Heavy Metal and Light Metal)
   * @returns the kg of the Pokemon (minimum of 0.1)
   */
  public getWeight(): number {
    const autotomizedTag = this.getTag(AutotomizedTag);
    let weightRemoved = 0;
    if (!isNullOrUndefined(autotomizedTag)) {
      weightRemoved = 100 * autotomizedTag!.autotomizeCount;
    }
    const minWeight = 0.1;
    const weight = new NumberHolder(this.species.weight - weightRemoved);

    // This will trigger the ability overlay so only call this function when necessary
    applyAbAttrs(WeightMultiplierAbAttr, this, null, false, weight);
    return Math.max(minWeight, weight.value);
  }

  /**
   * @returns the pokemon's current tera {@linkcode PokemonType}
   */
  getTeraType(): PokemonType {
    if (this.hasSpecies(Species.TERAPAGOS)) {
      return PokemonType.STELLAR;
    }
    if (this.hasSpecies(Species.OGERPON)) {
      const ogerponForm =
        this.species.speciesId === Species.OGERPON
          ? this.formIndex
          : this.fusionFormIndex;
      switch (ogerponForm) {
        case 0:
        case 4:
          return PokemonType.GRASS;
        case 1:
        case 5:
          return PokemonType.WATER;
        case 2:
        case 6:
          return PokemonType.FIRE;
        case 3:
        case 7:
          return PokemonType.ROCK;
      }
    }
    if (this.hasSpecies(Species.SHEDINJA)) {
      return PokemonType.BUG;
    }
    return this.teraType;
  }

  public isGrounded(): boolean {
    return (
      !!this.getTag(GroundedTag) ||
      (!this.isOfType(PokemonType.FLYING, true, true) &&
        !this.hasAbility(Abilities.LEVITATE) &&
        !this.getTag(BattlerTagType.FLOATING) &&
        !this.getTag(SemiInvulnerableTag))
    );
  }

  /**
   * Determines whether this Pokemon is prevented from running or switching due
   * to effects from moves and/or abilities.
   * @param trappedAbMessages - If defined, ability trigger messages
   * (e.g. from Shadow Tag) are forwarded through this array.
   * @param simulated - If `true`, applies abilities via simulated calls.
   * @returns `true` if the pokemon is trapped
   */
  public isTrapped(
    trappedAbMessages: string[] = [],
    simulated = true,
  ): boolean {
    const commandedTag = this.getTag(BattlerTagType.COMMANDED);
    if (commandedTag?.getSourcePokemon()?.isActive(true)) {
      return true;
    }

    if (this.isOfType(PokemonType.GHOST)) {
      return false;
    }

    const trappedByAbility = new BooleanHolder(false);
    /**
     * Contains opposing Pokemon (Enemy/Player Pokemon) depending on perspective
     * Afterwards, it filters out Pokemon that have been switched out of the field so trapped abilities/moves do not trigger
     */
    const opposingFieldUnfiltered = this.isPlayer()
      ? globalScene.getEnemyField()
      : globalScene.getPlayerField();
    const opposingField = opposingFieldUnfiltered.filter(
      enemyPkm => enemyPkm.switchOutStatus === false,
    );

    for (const opponent of opposingField) {
      applyCheckTrappedAbAttrs(
        CheckTrappedAbAttr,
        opponent,
        trappedByAbility,
        this,
        trappedAbMessages,
        simulated,
      );
    }

    const side = this.isPlayer() ? ArenaTagSide.PLAYER : ArenaTagSide.ENEMY;
    return (
      trappedByAbility.value ||
      !!this.getTag(TrappedTag) ||
      !!globalScene.arena.getTagOnSide(ArenaTagType.FAIRY_LOCK, side)
    );
  }

  /**
   * Calculates the type of a move when used by this Pokemon after
   * type-changing move and ability attributes have applied.
   * @param move - {@linkcode Move} The move being used.
   * @param simulated - If `true`, prevents showing abilities applied in this calculation.
   * @returns The {@linkcode PokemonType} of the move after attributes are applied
   */
  public getMoveType(move: Move, simulated = true): PokemonType {
    const moveTypeHolder = new NumberHolder(move.type);

    applyMoveAttrs(VariableMoveTypeAttr, this, null, move, moveTypeHolder);
    applyPreAttackAbAttrs(
      MoveTypeChangeAbAttr,
      this,
      null,
      move,
      simulated,
      moveTypeHolder,
    );

    globalScene.arena.applyTags(
      ArenaTagType.ION_DELUGE,
      simulated,
      moveTypeHolder,
    );
    if (this.getTag(BattlerTagType.ELECTRIFIED)) {
      moveTypeHolder.value = PokemonType.ELECTRIC;
    }

    return moveTypeHolder.value as PokemonType;
  }

  /**
   * Calculates the effectiveness of a move against the Pokémon.
   * This includes modifiers from move and ability attributes.
   * @param source {@linkcode Pokemon} The attacking Pokémon.
   * @param move {@linkcode Move} The move being used by the attacking Pokémon.
   * @param ignoreAbility Whether to ignore abilities that might affect type effectiveness or immunity (defaults to `false`).
   * @param simulated Whether to apply abilities via simulated calls (defaults to `true`)
   * @param cancelled {@linkcode BooleanHolder} Stores whether the move was cancelled by a non-type-based immunity.
   * @param useIllusion - Whether we want the attack move effectiveness on the illusion or not
   * Currently only used by {@linkcode Pokemon.apply} to determine whether a "No effect" message should be shown.
   * @returns The type damage multiplier, indicating the effectiveness of the move
   */
  getMoveEffectiveness(
    source: Pokemon,
    move: Move,
    ignoreAbility = false,
    simulated = true,
    cancelled?: BooleanHolder,
    useIllusion: boolean = false
  ): TypeDamageMultiplier {
    if (!isNullOrUndefined(this.turnData?.moveEffectiveness)) {
      return this.turnData?.moveEffectiveness;
    }

    if (move.hasAttr(TypelessAttr)) {
      return 1;
    }
    const moveType = source.getMoveType(move);

    const typeMultiplier = new NumberHolder(
      move.category !== MoveCategory.STATUS || 
      move.hasAttr(RespectAttackTypeImmunityAttr)
      ? this.getAttackTypeEffectiveness(
        moveType, 
        source, 
        false, 
        simulated, 
        move, 
        useIllusion
      )
      : 1);

    applyMoveAttrs(
      VariableMoveTypeMultiplierAttr,
      source,
      this,
      move,
      typeMultiplier,
    );
    if (
      this.getTypes(true, true).find(t => move.isTypeImmune(source, this, t))
    ) {
      typeMultiplier.value = 0;
    }

    if (this.getTag(TarShotTag) && this.getMoveType(move) === PokemonType.FIRE) {
      typeMultiplier.value *= 2;
    }

    const cancelledHolder = cancelled ?? new BooleanHolder(false);
    if (!ignoreAbility) {
      applyPreDefendAbAttrs(
        TypeImmunityAbAttr,
        this,
        source,
        move,
        cancelledHolder,
        simulated,
        typeMultiplier,
      );

      if (!cancelledHolder.value) {
        applyPreDefendAbAttrs(
          MoveImmunityAbAttr,
          this,
          source,
          move,
          cancelledHolder,
          simulated,
          typeMultiplier,
        );
      }

      if (!cancelledHolder.value) {
        const defendingSidePlayField = this.isPlayer()
          ? globalScene.getPlayerField()
          : globalScene.getEnemyField();
        defendingSidePlayField.forEach(p =>
          applyPreDefendAbAttrs(
            FieldPriorityMoveImmunityAbAttr,
            p,
            source,
            move,
            cancelledHolder,
          ),
        );
      }
    }

    const immuneTags = this.findTags(
      tag => tag instanceof TypeImmuneTag && tag.immuneType === moveType,
    );
    for (const tag of immuneTags) {
      if (
        move &&
        !move.getAttrs(HitsTagAttr).some(attr => attr.tagType === tag.tagType)
      ) {
        typeMultiplier.value = 0;
        break;
      }
    }

    // Apply Tera Shell's effect to attacks after all immunities are accounted for
    if (!ignoreAbility && move.category !== MoveCategory.STATUS) {
      applyPreDefendAbAttrs(
        FullHpResistTypeAbAttr,
        this,
        source,
        move,
        cancelledHolder,
        simulated,
        typeMultiplier,
      );
    }

    if (
      move.category === MoveCategory.STATUS &&
      move.hitsSubstitute(source, this)
    ) {
      typeMultiplier.value = 0;
    }

    return (
      !cancelledHolder.value ? typeMultiplier.value : 0
    ) as TypeDamageMultiplier;
  }

  /**
   * Calculates the move's type effectiveness multiplier based on the target's type/s.
   * @param moveType {@linkcode PokemonType} the type of the move being used
   * @param source {@linkcode Pokemon} the Pokemon using the move
   * @param ignoreStrongWinds whether or not this ignores strong winds (anticipation, forewarn, stealth rocks)
   * @param simulated tag to only apply the strong winds effect message when the move is used
   * @param move (optional) the move whose type effectiveness is to be checked. Used for applying {@linkcode VariableMoveTypeChartAttr}
   * @param useIllusion - Whether we want the attack type effectiveness on the illusion or not
   * @returns a multiplier for the type effectiveness
   */
  getAttackTypeEffectiveness(
    moveType: PokemonType, 
    source?: Pokemon, 
    ignoreStrongWinds: boolean = false, 
    simulated: boolean = true, 
    move?: Move, 
    useIllusion: boolean = false
  ): TypeDamageMultiplier {
    if (moveType === PokemonType.STELLAR) {
      return this.isTerastallized ? 2 : 1;
    }
    const types = this.getTypes(true, true, undefined, useIllusion);
    const arena = globalScene.arena;

    // Handle flying v ground type immunity without removing flying type so effective types are still effective
    // Related to https://github.com/pagefaultgames/pokerogue/issues/524
    if (
      moveType === PokemonType.GROUND &&
      (this.isGrounded() || arena.hasTag(ArenaTagType.GRAVITY))
    ) {
      const flyingIndex = types.indexOf(PokemonType.FLYING);
      if (flyingIndex > -1) {
        types.splice(flyingIndex, 1);
      }
    }

    let multiplier = types
      .map(defType => {
        const multiplier = new NumberHolder(
          getTypeDamageMultiplier(moveType, defType),
        );
        applyChallenges(
          ChallengeType.TYPE_EFFECTIVENESS,
          multiplier,
        );
        if (move) {
          applyMoveAttrs(
            VariableMoveTypeChartAttr,
            null,
            this,
            move,
            multiplier,
            defType,
          );
        }
        if (source) {
          const ignoreImmunity = new BooleanHolder(false);
          if (
            source.isActive(true) &&
            source.hasAbilityWithAttr(IgnoreTypeImmunityAbAttr)
          ) {
            applyAbAttrs(
              IgnoreTypeImmunityAbAttr,
              source,
              ignoreImmunity,
              simulated,
              moveType,
              defType,
            );
          }
          if (ignoreImmunity.value) {
            if (multiplier.value === 0) {
              return 1;
            }
          }

          const exposedTags = this.findTags(
            tag => tag instanceof ExposedTag,
          ) as ExposedTag[];
          if (exposedTags.some(t => t.ignoreImmunity(defType, moveType))) {
            if (multiplier.value === 0) {
              return 1;
            }
          }
        }
        return multiplier.value;
      })
      .reduce((acc, cur) => acc * cur, 1) as TypeDamageMultiplier;

    const typeMultiplierAgainstFlying = new NumberHolder(
      getTypeDamageMultiplier(moveType, PokemonType.FLYING),
    );
    applyChallenges(
      ChallengeType.TYPE_EFFECTIVENESS,
      typeMultiplierAgainstFlying,
    );
    // Handle strong winds lowering effectiveness of types super effective against pure flying
    if (
      !ignoreStrongWinds &&
      arena.weather?.weatherType === WeatherType.STRONG_WINDS &&
      !arena.weather.isEffectSuppressed() &&
      this.isOfType(PokemonType.FLYING) &&
      typeMultiplierAgainstFlying.value === 2
    ) {
      multiplier /= 2;
      if (!simulated) {
        globalScene.queueMessage(i18next.t("weather:strongWindsEffectMessage"));
      }
    }
    return multiplier as TypeDamageMultiplier;
  }

  /**
   * Computes the given Pokemon's matchup score against this Pokemon.
   * In most cases, this score ranges from near-zero to 16, but the maximum possible matchup score is 64.
   * @param opponent {@linkcode Pokemon} The Pokemon to compare this Pokemon against
   * @returns A score value based on how favorable this Pokemon is when fighting the given Pokemon
   */
  getMatchupScore(opponent: Pokemon): number {
    const types = this.getTypes(true);

    const enemyTypes = opponent.getTypes(true, true, false, true);
    /** Is this Pokemon faster than the opponent? */
    const outspeed =
      (this.isActive(true)
        ? this.getEffectiveStat(Stat.SPD, opponent)
        : this.getStat(Stat.SPD, false)) >=
      opponent.getEffectiveStat(Stat.SPD, this);
    /**
     * Based on how effective this Pokemon's types are offensively against the opponent's types.
     * This score is increased by 25 percent if this Pokemon is faster than the opponent.
     */
    let atkScore = opponent.getAttackTypeEffectiveness(types[0], this, false, true, undefined, true) * (outspeed ? 1.25 : 1);
    /**
     * Based on how effectively this Pokemon defends against the opponent's types.
     * This score cannot be higher than 4.
     */
    let defScore =
      1 /
      Math.max(this.getAttackTypeEffectiveness(enemyTypes[0], opponent), 0.25);
    if (types.length > 1) {
      atkScore *= opponent.getAttackTypeEffectiveness(types[1], this);
    }
    if (enemyTypes.length > 1) {
      defScore *= (1 / Math.max(this.getAttackTypeEffectiveness(enemyTypes[1], opponent, false, false, undefined, true), 0.25));
    }
    /**
     * Based on this Pokemon's HP ratio compared to that of the opponent.
     * This ratio is multiplied by 1.5 if this Pokemon outspeeds the opponent;
     * however, the final ratio cannot be higher than 1.
     */
    let hpDiffRatio = this.getHpRatio() + (1 - opponent.getHpRatio());
    if (outspeed) {
      hpDiffRatio = Math.min(hpDiffRatio * 1.5, 1);
    }
    return (atkScore + defScore) * hpDiffRatio;
  }

  getEvolution(): SpeciesFormEvolution | null {
    if (pokemonEvolutions.hasOwnProperty(this.species.speciesId)) {
      const evolutions = pokemonEvolutions[this.species.speciesId];
      for (const e of evolutions) {
        if (
          !e.item &&
          this.level >= e.level &&
          (isNullOrUndefined(e.preFormKey) ||
            this.getFormKey() === e.preFormKey)
        ) {
          if (
            e.condition === null ||
            (e.condition as SpeciesEvolutionCondition).predicate(this)
          ) {
            return e;
          }
        }
      }
    }

    if (
      this.isFusion() &&
      this.fusionSpecies &&
      pokemonEvolutions.hasOwnProperty(this.fusionSpecies.speciesId)
    ) {
      const fusionEvolutions = pokemonEvolutions[
        this.fusionSpecies.speciesId
      ].map(e => new FusionSpeciesFormEvolution(this.species.speciesId, e));
      for (const fe of fusionEvolutions) {
        if (
          !fe.item &&
          this.level >= fe.level &&
          (isNullOrUndefined(fe.preFormKey) ||
            this.getFusionFormKey() === fe.preFormKey)
        ) {
          if (
            fe.condition === null ||
            (fe.condition as SpeciesEvolutionCondition).predicate(this)
          ) {
            return fe;
          }
        }
      }
    }

    return null;
  }

  /**
   * Gets all level up moves in a given range for a particular pokemon.
   * @param {number} startingLevel Don't include moves below this level
   * @param {boolean} includeEvolutionMoves Whether to include evolution moves
   * @param {boolean} simulateEvolutionChain Whether to include moves from prior evolutions
   * @param {boolean} includeRelearnerMoves Whether to include moves that would require a relearner. Note the move relearner inherently allows evolution moves
   * @returns {LevelMoves} A list of moves and the levels they can be learned at
   */
  getLevelMoves(
    startingLevel?: number,
    includeEvolutionMoves = false,
    simulateEvolutionChain = false,
    includeRelearnerMoves = false,
    learnSituation: LearnMoveSituation = LearnMoveSituation.MISC,
  ): LevelMoves {
    const ret: LevelMoves = [];
    let levelMoves: LevelMoves = [];
    if (!startingLevel) {
      startingLevel = this.level;
    }
    if (
      learnSituation === LearnMoveSituation.EVOLUTION_FUSED &&
      this.fusionSpecies
    ) {
      // For fusion evolutions, get ONLY the moves of the component mon that evolved
      levelMoves = this.getFusionSpeciesForm(true)
        .getLevelMoves()
        .filter(
          lm =>
            (includeEvolutionMoves && lm[0] === EVOLVE_MOVE) ||
            (includeRelearnerMoves && lm[0] === RELEARN_MOVE) ||
            lm[0] > 0,
        );
    } else {
      if (simulateEvolutionChain) {
        const evolutionChain = this.species.getSimulatedEvolutionChain(
          this.level,
          this.hasTrainer(),
          this.isBoss(),
          this.isPlayer(),
        );
        for (let e = 0; e < evolutionChain.length; e++) {
          // TODO: Might need to pass specific form index in simulated evolution chain
          const speciesLevelMoves = getPokemonSpeciesForm(
            evolutionChain[e][0],
            this.formIndex,
          ).getLevelMoves();
          if (includeRelearnerMoves) {
            levelMoves.push(...speciesLevelMoves);
          } else {
            levelMoves.push(
              ...speciesLevelMoves.filter(
                lm =>
                  (includeEvolutionMoves && lm[0] === EVOLVE_MOVE) ||
                  ((!e || lm[0] > 1) &&
                    (e === evolutionChain.length - 1 ||
                      lm[0] <= evolutionChain[e + 1][1])),
              ),
            );
          }
        }
      } else {
        levelMoves = this.getSpeciesForm(true)
          .getLevelMoves()
          .filter(
            lm =>
              (includeEvolutionMoves && lm[0] === EVOLVE_MOVE) ||
              (includeRelearnerMoves && lm[0] === RELEARN_MOVE) ||
              lm[0] > 0,
          );
      }
      if (
        this.fusionSpecies &&
        learnSituation !== LearnMoveSituation.EVOLUTION_FUSED_BASE
      ) {
        // For fusion evolutions, get ONLY the moves of the component mon that evolved
        if (simulateEvolutionChain) {
          const fusionEvolutionChain =
            this.fusionSpecies.getSimulatedEvolutionChain(
              this.level,
              this.hasTrainer(),
              this.isBoss(),
              this.isPlayer(),
            );
          for (let e = 0; e < fusionEvolutionChain.length; e++) {
            // TODO: Might need to pass specific form index in simulated evolution chain
            const speciesLevelMoves = getPokemonSpeciesForm(
              fusionEvolutionChain[e][0],
              this.fusionFormIndex,
            ).getLevelMoves();
            if (includeRelearnerMoves) {
              levelMoves.push(
                ...speciesLevelMoves.filter(
                  lm =>
                    (includeEvolutionMoves && lm[0] === EVOLVE_MOVE) ||
                    lm[0] !== EVOLVE_MOVE,
                ),
              );
            } else {
              levelMoves.push(
                ...speciesLevelMoves.filter(
                  lm =>
                    (includeEvolutionMoves && lm[0] === EVOLVE_MOVE) ||
                    ((!e || lm[0] > 1) &&
                      (e === fusionEvolutionChain.length - 1 ||
                        lm[0] <= fusionEvolutionChain[e + 1][1])),
                ),
              );
            }
          }
        } else {
          levelMoves.push(
            ...this.getFusionSpeciesForm(true)
              .getLevelMoves()
              .filter(
                lm =>
                  (includeEvolutionMoves && lm[0] === EVOLVE_MOVE) ||
                  (includeRelearnerMoves && lm[0] === RELEARN_MOVE) ||
                  lm[0] > 0,
              ),
          );
        }
      }
    }
    levelMoves.sort((lma: [number, number], lmb: [number, number]) =>
      lma[0] > lmb[0] ? 1 : lma[0] < lmb[0] ? -1 : 0,
    );

    /**
     * Filter out moves not within the correct level range(s)
     * Includes moves below startingLevel, or of specifically level 0 if
     * includeRelearnerMoves or includeEvolutionMoves are true respectively
     */
    levelMoves = levelMoves.filter(lm => {
      const level = lm[0];
      const isRelearner = level < startingLevel;
      const allowedEvolutionMove = level === 0 && includeEvolutionMoves;

      return (
        !(level > this.level) &&
        (includeRelearnerMoves || !isRelearner || allowedEvolutionMove)
      );
    });

    /**
     * This must be done AFTER filtering by level, else if the same move shows up
     * in levelMoves multiple times all but the lowest level one will be skipped.
     * This causes problems when there are intentional duplicates (i.e. Smeargle with Sketch)
     */
    if (levelMoves) {
      this.getUniqueMoves(levelMoves, ret);
    }

    return ret;
  }

  /**
   * Helper function for getLevelMoves.
   * Finds all non-duplicate items from the input, and pushes them into the output.
   * Two items count as duplicate if they have the same Move, regardless of level.
   *
   * @param levelMoves the input array to search for non-duplicates from
   * @param ret the output array to be pushed into.
   */
  private getUniqueMoves(levelMoves: LevelMoves, ret: LevelMoves): void {
    const uniqueMoves: Moves[] = [];
    for (const lm of levelMoves) {
      if (!uniqueMoves.find(m => m === lm[1])) {
        uniqueMoves.push(lm[1]);
        ret.push(lm);
      }
    }
  }

  /**
   * Get a list of all egg moves
   *
   * @returns list of egg moves
   */
  getEggMoves(): Moves[] | undefined {
    return speciesEggMoves[this.getSpeciesForm().getRootSpeciesId()];
  }

  setMove(moveIndex: number, moveId: Moves): void {
    if (moveId === Moves.NONE) {
      return;
    }
    const move = new PokemonMove(moveId);
    this.moveset[moveIndex] = move;
    if (this.summonData?.moveset) {
      this.summonData.moveset[moveIndex] = move;
    }
  }

  /**
   * Function that tries to set a Pokemon shiny based on the trainer's trainer ID and secret ID.
   * Endless Pokemon in the end biome are unable to be set to shiny
   *
   * The exact mechanic is that it calculates E as the XOR of the player's trainer ID and secret ID.
   * F is calculated as the XOR of the first 16 bits of the Pokemon's ID with the last 16 bits.
   * The XOR of E and F are then compared to the {@linkcode shinyThreshold} (or {@linkcode thresholdOverride} if set) to see whether or not to generate a shiny.
   * The base shiny odds are {@linkcode BASE_SHINY_CHANCE} / 65536
   * @param thresholdOverride number that is divided by 2^16 (65536) to get the shiny chance, overrides {@linkcode shinyThreshold} if set (bypassing shiny rate modifiers such as Shiny Charm)
   * @returns true if the Pokemon has been set as a shiny, false otherwise
   */
  trySetShiny(thresholdOverride?: number): boolean {
    // Shiny Pokemon should not spawn in the end biome in endless
    if (
      globalScene.gameMode.isEndless &&
      globalScene.arena.biomeType === Biome.END
    ) {
      return false;
    }

    const rand1 = (this.id & 0xffff0000) >>> 16;
    const rand2 = this.id & 0x0000ffff;

    const E = globalScene.gameData.trainerId ^ globalScene.gameData.secretId;
    const F = rand1 ^ rand2;

    const shinyThreshold = new NumberHolder(BASE_SHINY_CHANCE);
    if (thresholdOverride === undefined) {
      if (timedEventManager.isEventActive()) {
        const tchance = timedEventManager.getClassicTrainerShinyChance();
        shinyThreshold.value *= timedEventManager.getShinyMultiplier();
        if (this.hasTrainer() && tchance > 0) {
          shinyThreshold.value = Math.max(tchance, shinyThreshold.value); // Choose the higher boost
        }
      }
      if (!this.hasTrainer()) {
        globalScene.applyModifiers(
          ShinyRateBoosterModifier,
          true,
          shinyThreshold,
        );
      }
    } else {
      shinyThreshold.value = thresholdOverride;
    }

    this.shiny = (E ^ F) < shinyThreshold.value;

    if (this.shiny) {
      this.initShinySparkle();
    }

    return this.shiny;
  }

  /**
   * Function that tries to set a Pokemon shiny based on seed.
   * For manual use only, usually to roll a Pokemon's shiny chance a second time.
   * If it rolls shiny, also sets a random variant and give the Pokemon the associated luck.
   *
   * The base shiny odds are {@linkcode BASE_SHINY_CHANCE} / `65536`
   * @param thresholdOverride number that is divided by `2^16` (`65536`) to get the shiny chance, overrides {@linkcode shinyThreshold} if set (bypassing shiny rate modifiers such as Shiny Charm)
   * @param applyModifiersToOverride If {@linkcode thresholdOverride} is set and this is true, will apply Shiny Charm and event modifiers to {@linkcode thresholdOverride}
   * @returns `true` if the Pokemon has been set as a shiny, `false` otherwise
   */
  public trySetShinySeed(
    thresholdOverride?: number,
    applyModifiersToOverride?: boolean,
  ): boolean {
    const shinyThreshold = new NumberHolder(BASE_SHINY_CHANCE);
    if (thresholdOverride === undefined || applyModifiersToOverride) {
      if (thresholdOverride !== undefined && applyModifiersToOverride) {
        shinyThreshold.value = thresholdOverride;
      }
      if (timedEventManager.isEventActive()) {
        shinyThreshold.value *= timedEventManager.getShinyMultiplier();
      }
      if (!this.hasTrainer()) {
        globalScene.applyModifiers(
          ShinyRateBoosterModifier,
          true,
          shinyThreshold,
        );
      }
    } else {
      shinyThreshold.value = thresholdOverride;
    }

    this.shiny = randSeedInt(65536) < shinyThreshold.value;

    if (this.shiny) {
      this.variant = this.generateShinyVariant();
      this.luck =
        this.variant + 1 + (this.fusionShiny ? this.fusionVariant + 1 : 0);
      this.initShinySparkle();
    }

    return this.shiny;
  }

  /**
   * Generates a shiny variant
   * @returns `0-2`, with the following probabilities:
   * - Has a 10% chance of returning `2` (epic variant)
   * - Has a 30% chance of returning `1` (rare variant)
   * - Has a 60% chance of returning `0` (basic shiny)
   */
  protected generateShinyVariant(): Variant {
    const formIndex: number = this.formIndex;
    let variantDataIndex: string | number = this.species.speciesId;
    if (this.species.forms.length > 0) {
      const formKey = this.species.forms[formIndex]?.formKey;
      if (formKey) {
        variantDataIndex = `${variantDataIndex}-${formKey}`;
      }
    }
    // Checks if there is no variant data for both the index or index with form
    if (
      !this.shiny ||
      (!variantData.hasOwnProperty(variantDataIndex) &&
        !variantData.hasOwnProperty(this.species.speciesId))
    ) {
      return 0;
    }
    const rand = new NumberHolder(0);
    globalScene.executeWithSeedOffset(
      () => {
        rand.value = randSeedInt(10);
      },
      this.id,
      globalScene.waveSeed,
    );
    if (rand.value >= SHINY_VARIANT_CHANCE) {
      return 0; // 6/10
    }
    if (rand.value >= SHINY_EPIC_CHANCE) {
      return 1; // 3/10
    }
    return 2; // 1/10
  }

  /**
   * Function that tries to set a Pokemon to have its hidden ability based on seed, if it exists.
   * For manual use only, usually to roll a Pokemon's hidden ability chance a second time.
   *
   * The base hidden ability odds are {@linkcode BASE_HIDDEN_ABILITY_CHANCE} / `65536`
   * @param thresholdOverride number that is divided by `2^16` (`65536`) to get the HA chance, overrides {@linkcode haThreshold} if set (bypassing HA rate modifiers such as Ability Charm)
   * @param applyModifiersToOverride If {@linkcode thresholdOverride} is set and this is true, will apply Ability Charm to {@linkcode thresholdOverride}
   * @returns `true` if the Pokemon has been set to have its hidden ability, `false` otherwise
   */
  public tryRerollHiddenAbilitySeed(
    thresholdOverride?: number,
    applyModifiersToOverride?: boolean,
  ): boolean {
    if (!this.species.abilityHidden) {
      return false;
    }
    const haThreshold = new NumberHolder(BASE_HIDDEN_ABILITY_CHANCE);
    if (thresholdOverride === undefined || applyModifiersToOverride) {
      if (thresholdOverride !== undefined && applyModifiersToOverride) {
        haThreshold.value = thresholdOverride;
      }
      if (!this.hasTrainer()) {
        globalScene.applyModifiers(
          HiddenAbilityRateBoosterModifier,
          true,
          haThreshold,
        );
      }
    } else {
      haThreshold.value = thresholdOverride;
    }

    if (randSeedInt(65536) < haThreshold.value) {
      this.abilityIndex = 2;
    }

    return this.abilityIndex === 2;
  }

  public generateFusionSpecies(forStarter?: boolean): void {
    const hiddenAbilityChance = new NumberHolder(
      BASE_HIDDEN_ABILITY_CHANCE,
    );
    if (!this.hasTrainer()) {
      globalScene.applyModifiers(
        HiddenAbilityRateBoosterModifier,
        true,
        hiddenAbilityChance,
      );
    }

    const hasHiddenAbility = !randSeedInt(hiddenAbilityChance.value);
    const randAbilityIndex = randSeedInt(2);

    const filter = !forStarter
      ? this.species.getCompatibleFusionSpeciesFilter()
      : (species: PokemonSpecies) => {
          return (
            pokemonEvolutions.hasOwnProperty(species.speciesId) &&
            !pokemonPrevolutions.hasOwnProperty(species.speciesId) &&
            !species.subLegendary &&
            !species.legendary &&
            !species.mythical &&
            !species.isTrainerForbidden() &&
            species.speciesId !== this.species.speciesId &&
            species.speciesId !== Species.DITTO
          );
        };

    let fusionOverride: PokemonSpecies | undefined = undefined;

    if (
      forStarter &&
      this instanceof PlayerPokemon &&
      Overrides.STARTER_FUSION_SPECIES_OVERRIDE
    ) {
      fusionOverride = getPokemonSpecies(
        Overrides.STARTER_FUSION_SPECIES_OVERRIDE,
      );
    } else if (
      this instanceof EnemyPokemon &&
      Overrides.OPP_FUSION_SPECIES_OVERRIDE
    ) {
      fusionOverride = getPokemonSpecies(Overrides.OPP_FUSION_SPECIES_OVERRIDE);
    }

    this.fusionSpecies =
      fusionOverride ??
      globalScene.randomSpecies(
        globalScene.currentBattle?.waveIndex || 0,
        this.level,
        false,
        filter,
        true,
      );
    this.fusionAbilityIndex =
      this.fusionSpecies.abilityHidden && hasHiddenAbility
        ? 2
        : this.fusionSpecies.ability2 !== this.fusionSpecies.ability1
          ? randAbilityIndex
          : 0;
    this.fusionShiny = this.shiny;
    this.fusionVariant = this.variant;

    if (this.fusionSpecies.malePercent === null) {
      this.fusionGender = Gender.GENDERLESS;
    } else {
      const genderChance = (this.id % 256) * 0.390625;
      if (genderChance < this.fusionSpecies.malePercent) {
        this.fusionGender = Gender.MALE;
      } else {
        this.fusionGender = Gender.FEMALE;
      }
    }

    this.fusionFormIndex = globalScene.getSpeciesFormIndex(
      this.fusionSpecies,
      this.fusionGender,
      this.getNature(),
      true,
    );
    this.fusionLuck = this.luck;

    this.generateName();
  }

  public clearFusionSpecies(): void {
    this.fusionSpecies = null;
    this.fusionFormIndex = 0;
    this.fusionAbilityIndex = 0;
    this.fusionShiny = false;
    this.fusionVariant = 0;
    this.fusionGender = 0;
    this.fusionLuck = 0;
    this.fusionCustomPokemonData = null;

    this.generateName();
    this.calculateStats();
  }

  /** Generates a semi-random moveset for a Pokemon */
  public generateAndPopulateMoveset(): void {
    this.moveset = [];
    let movePool: [Moves, number][] = [];
    const allLevelMoves = this.getLevelMoves(1, true, true);
    if (!allLevelMoves) {
      console.warn(
        "Error encountered trying to generate moveset for:",
        this.species.name,
      );
      return;
    }

    for (let m = 0; m < allLevelMoves.length; m++) {
      const levelMove = allLevelMoves[m];
      if (this.level < levelMove[0]) {
        break;
      }
      let weight = levelMove[0];
      // Evolution Moves
      if (weight === 0) {
        weight = 50;
      }
      // Assume level 1 moves with 80+ BP are "move reminder" moves and bump their weight
      if (weight === 1 && allMoves[levelMove[1]].power >= 80) {
        weight = 40;
      }
      if (
        !movePool.some(m => m[0] === levelMove[1]) &&
        !allMoves[levelMove[1]].name.endsWith(" (N)")
      ) {
        movePool.push([levelMove[1], weight]);
      }
    }

    if (this.hasTrainer()) {
      const tms = Object.keys(tmSpecies);
      for (const tm of tms) {
        const moveId = Number.parseInt(tm) as Moves;
        let compatible = false;
        for (const p of tmSpecies[tm]) {
          if (Array.isArray(p)) {
            if (
              p[0] === this.species.speciesId ||
              (this.fusionSpecies &&
                p[0] === this.fusionSpecies.speciesId &&
                p.slice(1).indexOf(this.species.forms[this.formIndex]) > -1)
            ) {
              compatible = true;
              break;
            }
          } else if (
            p === this.species.speciesId ||
            (this.fusionSpecies && p === this.fusionSpecies.speciesId)
          ) {
            compatible = true;
            break;
          }
        }
        if (
          compatible &&
          !movePool.some(m => m[0] === moveId) &&
          !allMoves[moveId].name.endsWith(" (N)")
        ) {
          if (tmPoolTiers[moveId] === ModifierTier.COMMON && this.level >= 15) {
            movePool.push([moveId, 4]);
          } else if (
            tmPoolTiers[moveId] === ModifierTier.GREAT &&
            this.level >= 30
          ) {
            movePool.push([moveId, 8]);
          } else if (
            tmPoolTiers[moveId] === ModifierTier.ULTRA &&
            this.level >= 50
          ) {
            movePool.push([moveId, 14]);
          }
        }
      }

      // No egg moves below level 60
      if (this.level >= 60) {
        for (let i = 0; i < 3; i++) {
          const moveId = speciesEggMoves[this.species.getRootSpeciesId()][i];
          if (
            !movePool.some(m => m[0] === moveId) &&
            !allMoves[moveId].name.endsWith(" (N)")
          ) {
            movePool.push([moveId, 40]);
          }
        }
        const moveId = speciesEggMoves[this.species.getRootSpeciesId()][3];
        // No rare egg moves before e4
        if (
          this.level >= 170 &&
          !movePool.some(m => m[0] === moveId) &&
          !allMoves[moveId].name.endsWith(" (N)") &&
          !this.isBoss()
        ) {
          movePool.push([moveId, 30]);
        }
        if (this.fusionSpecies) {
          for (let i = 0; i < 3; i++) {
            const moveId =
              speciesEggMoves[this.fusionSpecies.getRootSpeciesId()][i];
            if (
              !movePool.some(m => m[0] === moveId) &&
              !allMoves[moveId].name.endsWith(" (N)")
            ) {
              movePool.push([moveId, 40]);
            }
          }
          const moveId =
            speciesEggMoves[this.fusionSpecies.getRootSpeciesId()][3];
          // No rare egg moves before e4
          if (
            this.level >= 170 &&
            !movePool.some(m => m[0] === moveId) &&
            !allMoves[moveId].name.endsWith(" (N)") &&
            !this.isBoss()
          ) {
            movePool.push([moveId, 30]);
          }
        }
      }
    }

    // Bosses never get self ko moves or Pain Split
    if (this.isBoss()) {
      movePool = movePool.filter(m => !allMoves[m[0]].hasAttr(SacrificialAttr));
      movePool = movePool.filter(m => !allMoves[m[0]].hasAttr(HpSplitAttr));
    }
    movePool = movePool.filter(
      m => !allMoves[m[0]].hasAttr(SacrificialAttrOnHit),
    );
    if (this.hasTrainer()) {
      // Trainers never get OHKO moves
      movePool = movePool.filter(m => !allMoves[m[0]].hasAttr(OneHitKOAttr));
      // Half the weight of self KO moves
      movePool = movePool.map(m => [
        m[0],
        m[1] * (allMoves[m[0]].hasAttr(SacrificialAttr) ? 0.5 : 1),
      ]);
      movePool = movePool.map(m => [
        m[0],
        m[1] * (allMoves[m[0]].hasAttr(SacrificialAttrOnHit) ? 0.5 : 1),
      ]);
      // Trainers get a weight bump to stat buffing moves
      movePool = movePool.map(m => [
        m[0],
        m[1] *
          (allMoves[m[0]]
            .getAttrs(StatStageChangeAttr)
            .some(a => a.stages > 1 && a.selfTarget)
            ? 1.25
            : 1),
      ]);
      // Trainers get a weight decrease to multiturn moves
      movePool = movePool.map(m => [
        m[0],
        m[1] *
          (!!allMoves[m[0]].isChargingMove() ||
          !!allMoves[m[0]].hasAttr(RechargeAttr)
            ? 0.7
            : 1),
      ]);
    }

    // Weight towards higher power moves, by reducing the power of moves below the highest power.
    // Caps max power at 90 to avoid something like hyper beam ruining the stats.
    // This is a pretty soft weighting factor, although it is scaled with the weight multiplier.
    const maxPower = Math.min(
      movePool.reduce(
        (v, m) => Math.max(allMoves[m[0]].calculateEffectivePower(), v),
        40,
      ),
      90,
    );
    movePool = movePool.map(m => [
      m[0],
      m[1] *
        (allMoves[m[0]].category === MoveCategory.STATUS
          ? 1
          : Math.max(
              Math.min(allMoves[m[0]].calculateEffectivePower() / maxPower, 1),
              0.5,
            )),
    ]);

    // Weight damaging moves against the lower stat. This uses a non-linear relationship.
    // If the higher stat is 1 - 1.09x higher, no change. At higher stat ~1.38x lower stat, off-stat moves have half weight.
    // One third weight at ~1.58x higher, one quarter weight at ~1.73x higher, one fifth at ~1.87x, and one tenth at ~2.35x higher.
    const atk = this.getStat(Stat.ATK);
    const spAtk = this.getStat(Stat.SPATK);
    const worseCategory: MoveCategory =
      atk > spAtk ? MoveCategory.SPECIAL : MoveCategory.PHYSICAL;
    const statRatio =
      worseCategory === MoveCategory.PHYSICAL ? atk / spAtk : spAtk / atk;
    movePool = movePool.map(m => [
      m[0],
      m[1] *
        (allMoves[m[0]].category === worseCategory
          ? Math.min(Math.pow(statRatio, 3) * 1.3, 1)
          : 1),
    ]);

    /** The higher this is the more the game weights towards higher level moves. At `0` all moves are equal weight. */
    let weightMultiplier = 0.9;
    if (this.hasTrainer()) {
      weightMultiplier += 0.7;
    }
    if (this.isBoss()) {
      weightMultiplier += 0.4;
    }
    const baseWeights: [Moves, number][] = movePool.map(m => [
      m[0],
      Math.ceil(Math.pow(m[1], weightMultiplier) * 100),
    ]);

    // Trainers and bosses always force a stab move
    if (this.hasTrainer() || this.isBoss()) {
      const stabMovePool = baseWeights.filter(
        m =>
          allMoves[m[0]].category !== MoveCategory.STATUS &&
          this.isOfType(allMoves[m[0]].type),
      );

      if (stabMovePool.length) {
        const totalWeight = stabMovePool.reduce((v, m) => v + m[1], 0);
        let rand = randSeedInt(totalWeight);
        let index = 0;
        while (rand > stabMovePool[index][1]) {
          rand -= stabMovePool[index++][1];
        }
        this.moveset.push(new PokemonMove(stabMovePool[index][0], 0, 0));
      }
    } else {
      // Normal wild pokemon just force a random damaging move
      const attackMovePool = baseWeights.filter(
        m => allMoves[m[0]].category !== MoveCategory.STATUS,
      );
      if (attackMovePool.length) {
        const totalWeight = attackMovePool.reduce((v, m) => v + m[1], 0);
        let rand = randSeedInt(totalWeight);
        let index = 0;
        while (rand > attackMovePool[index][1]) {
          rand -= attackMovePool[index++][1];
        }
        this.moveset.push(new PokemonMove(attackMovePool[index][0], 0, 0));
      }
    }

    while (
      baseWeights.length > this.moveset.length &&
      this.moveset.length < 4
    ) {
      if (this.hasTrainer()) {
        // Sqrt the weight of any damaging moves with overlapping types. This is about a 0.05 - 0.1 multiplier.
        // Other damaging moves 2x weight if 0-1 damaging moves, 0.5x if 2, 0.125x if 3. These weights get 20x if STAB.
        // Status moves remain unchanged on weight, this encourages 1-2
        movePool = baseWeights
          .filter(m => !this.moveset.some(mo => m[0] === mo.moveId))
          .map(m => {
            let ret: number;
            if (
              this.moveset.some(
                mo =>
                  mo.getMove().category !== MoveCategory.STATUS &&
                  mo.getMove().type === allMoves[m[0]].type,
              )
            ) {
              ret = Math.ceil(Math.sqrt(m[1]));
            } else if (allMoves[m[0]].category !== MoveCategory.STATUS) {
              ret = Math.ceil(
                (m[1] /
                  Math.max(
                    Math.pow(
                      4,
                      this.moveset.filter(mo => (mo.getMove().power ?? 0) > 1)
                        .length,
                    ) / 8,
                    0.5,
                  )) *
                  (this.isOfType(allMoves[m[0]].type) ? 20 : 1),
              );
            } else {
              ret = m[1];
            }
            return [m[0], ret];
          });
      } else {
        // Non-trainer pokemon just use normal weights
        movePool = baseWeights.filter(m => !this.moveset.some(mo => m[0] === mo.moveId));
      }
      const totalWeight = movePool.reduce((v, m) => v + m[1], 0);
      let rand = randSeedInt(totalWeight);
      let index = 0;
      while (rand > movePool[index][1]) {
        rand -= movePool[index++][1];
      }
      this.moveset.push(new PokemonMove(movePool[index][0], 0, 0));
    }

    // Trigger FormChange, except for enemy Pokemon during Mystery Encounters, to avoid crashes
    if (
      this.isPlayer() ||
      !globalScene.currentBattle?.isBattleMysteryEncounter() ||
      !globalScene.currentBattle?.mysteryEncounter
    ) {
      globalScene.triggerPokemonFormChange(
        this,
        SpeciesFormChangeMoveLearnedTrigger,
      );
    }
  }

  public trySelectMove(moveIndex: number, ignorePp?: boolean): boolean {
    const move =
      this.getMoveset().length > moveIndex
        ? this.getMoveset()[moveIndex]
        : null;
    return move?.isUsable(this, ignorePp) ?? false;
  }

  showInfo(): void {
    if (!this.battleInfo.visible) {
      const otherBattleInfo = globalScene.fieldUI
        .getAll()
        .slice(0, 4)
        .filter(
          ui =>
            ui instanceof BattleInfo &&
            (ui as BattleInfo) instanceof PlayerBattleInfo === this.isPlayer(),
        )
        .find(() => true);
      if (!otherBattleInfo || !this.getFieldIndex()) {
        globalScene.fieldUI.sendToBack(this.battleInfo);
        globalScene.sendTextToBack(); // Push the top right text objects behind everything else
      } else {
        globalScene.fieldUI.moveAbove(this.battleInfo, otherBattleInfo);
      }
      this.battleInfo.setX(
        this.battleInfo.x +
          (this.isPlayer() ? 150 : !this.isBoss() ? -150 : -198),
      );
      this.battleInfo.setVisible(true);
      if (this.isPlayer()) {
        this.battleInfo.expMaskRect.x += 150;
      }
      globalScene.tweens.add({
        targets: [this.battleInfo, this.battleInfo.expMaskRect],
        x: this.isPlayer() ? "-=150" : `+=${!this.isBoss() ? 150 : 246}`,
        duration: 1000,
        ease: "Cubic.easeOut",
      });
    }
  }

  hideInfo(): Promise<void> {
    return new Promise(resolve => {
      if (this.battleInfo && this.battleInfo.visible) {
        globalScene.tweens.add({
          targets: [this.battleInfo, this.battleInfo.expMaskRect],
          x: this.isPlayer() ? "+=150" : `-=${!this.isBoss() ? 150 : 246}`,
          duration: 500,
          ease: "Cubic.easeIn",
          onComplete: () => {
            if (this.isPlayer()) {
              this.battleInfo.expMaskRect.x -= 150;
            }
            this.battleInfo.setVisible(false);
            this.battleInfo.setX(
              this.battleInfo.x -
                (this.isPlayer() ? 150 : !this.isBoss() ? -150 : -198),
            );
            resolve();
          },
        });
      } else {
        resolve();
      }
    });
  }

  /**
   * sets if the pokemon is switching out (if it's a enemy wild implies it's going to flee)
   * @param status - boolean
   */
  setSwitchOutStatus(status: boolean): void {
    this.switchOutStatus = status;
  }

  updateInfo(instant?: boolean): Promise<void> {
    return this.battleInfo.updateInfo(this, instant);
  }

  /**
   * Show or hide the type effectiveness multiplier window
   * Passing undefined will hide the window
   */
  updateEffectiveness(effectiveness?: string) {
    this.battleInfo.updateEffectiveness(effectiveness);
  }

  toggleStats(visible: boolean): void {
    this.battleInfo.toggleStats(visible);
  }

  toggleFlyout(visible: boolean): void {
    this.battleInfo.toggleFlyout(visible);
  }

  /**
   * Adds experience to this PlayerPokemon, subject to wave based level caps.
   * @param exp The amount of experience to add
   * @param ignoreLevelCap Whether to ignore level caps when adding experience (defaults to false)
   */
  addExp(exp: number, ignoreLevelCap = false) {
    const maxExpLevel = globalScene.getMaxExpLevel(ignoreLevelCap);
    const initialExp = this.exp;
    this.exp += exp;
    while (
      this.level < maxExpLevel &&
      this.exp >= getLevelTotalExp(this.level + 1, this.species.growthRate)
    ) {
      this.level++;
    }
    if (this.level >= maxExpLevel) {
      console.log(
        initialExp,
        this.exp,
        getLevelTotalExp(this.level, this.species.growthRate),
      );
      this.exp = Math.max(
        getLevelTotalExp(this.level, this.species.growthRate),
        initialExp,
      );
    }
    this.levelExp =
      this.exp - getLevelTotalExp(this.level, this.species.growthRate);
  }

  /**
   * Compares if `this` and {@linkcode target} are on the same team.
   * @param target the {@linkcode Pokemon} to compare against.
   * @returns `true` if the two pokemon are allies, `false` otherwise
   */
  public isOpponent(target: Pokemon): boolean {
    return this.isPlayer() !== target.isPlayer();
  }

  getOpponent(targetIndex: number): Pokemon | null {
    const ret = this.getOpponents()[targetIndex];
    if (ret.summonData) {
      return ret;
    }
    return null;
  }

  /**
   * Returns the pokemon that oppose this one and are active
   * 
   * @param onField - whether to also check if the pokemon is currently on the field (defaults to true)
   */
  getOpponents(onField = true): Pokemon[] {
    return (
      (this.isPlayer()
        ? globalScene.getEnemyField()
        : globalScene.getPlayerField()) as Pokemon[]
    ).filter(p => p.isActive(onField));
  }

  getOpponentDescriptor(): string {
    const opponents = this.getOpponents();
    if (opponents.length === 1) {
      return opponents[0].name;
    }
    return this.isPlayer()
      ? i18next.t("arenaTag:opposingTeam")
      : i18next.t("arenaTag:yourTeam");
  }

  getAlly(): Pokemon | undefined {
    return (
      this.isPlayer()
        ? globalScene.getPlayerField()
        : globalScene.getEnemyField()
    )[this.getFieldIndex() ? 0 : 1];
  }

  /**
   * Gets the Pokémon on the allied field.
   *
   * @returns An array of Pokémon on the allied field.
   */
  getAlliedField(): Pokemon[] {
    return this instanceof PlayerPokemon
      ? globalScene.getPlayerField()
      : globalScene.getEnemyField();
  }

  /**
   * Calculates the stat stage multiplier of the user against an opponent.
   *
   * Note that this does not apply to evasion or accuracy
   * @see {@linkcode getAccuracyMultiplier}
   * @param stat the desired {@linkcode EffectiveStat}
   * @param opponent the target {@linkcode Pokemon}
   * @param move the {@linkcode Move} being used
   * @param ignoreOppAbility determines whether the effects of the opponent's abilities (i.e. Unaware) should be ignored (`false` by default)
   * @param isCritical determines whether a critical hit has occurred or not (`false` by default)
   * @param simulated determines whether effects are applied without altering game state (`true` by default)
   * @param ignoreHeldItems determines whether this Pokemon's held items should be ignored during the stat calculation, default `false`
   * @return the stat stage multiplier to be used for effective stat calculation
   */
  getStatStageMultiplier(
    stat: EffectiveStat,
    opponent?: Pokemon,
    move?: Move,
    ignoreOppAbility = false,
    isCritical = false,
    simulated = true,
    ignoreHeldItems = false,
  ): number {
    const statStage = new NumberHolder(this.getStatStage(stat));
    const ignoreStatStage = new BooleanHolder(false);

    if (opponent) {
      if (isCritical) {
        switch (stat) {
          case Stat.ATK:
          case Stat.SPATK:
            statStage.value = Math.max(statStage.value, 0);
            break;
          case Stat.DEF:
          case Stat.SPDEF:
            statStage.value = Math.min(statStage.value, 0);
            break;
        }
      }
      if (!ignoreOppAbility) {
        applyAbAttrs(
          IgnoreOpponentStatStagesAbAttr,
          opponent,
          null,
          simulated,
          stat,
          ignoreStatStage,
        );
      }
      if (move) {
        applyMoveAttrs(
          IgnoreOpponentStatStagesAttr,
          this,
          opponent,
          move,
          ignoreStatStage,
        );
      }
    }

    if (!ignoreStatStage.value) {
      const statStageMultiplier = new NumberHolder(
        Math.max(2, 2 + statStage.value) / Math.max(2, 2 - statStage.value),
      );
      if (!ignoreHeldItems) {
        globalScene.applyModifiers(
          TempStatStageBoosterModifier,
          this.isPlayer(),
          stat,
          statStageMultiplier,
        );
      }
      return Math.min(statStageMultiplier.value, 4);
    }
    return 1;
  }

  /**
   * Calculates the accuracy multiplier of the user against a target.
   *
   * This method considers various factors such as the user's accuracy level, the target's evasion level,
   * abilities, and modifiers to compute the final accuracy multiplier.
   *
   * @param target {@linkcode Pokemon} - The target Pokémon against which the move is used.
   * @param sourceMove {@linkcode Move}  - The move being used by the user.
   * @returns The calculated accuracy multiplier.
   */
  getAccuracyMultiplier(target: Pokemon, sourceMove: Move): number {
    const isOhko = sourceMove.hasAttr(OneHitKOAccuracyAttr);
    if (isOhko) {
      return 1;
    }

    const userAccStage = new NumberHolder(this.getStatStage(Stat.ACC));
    const targetEvaStage = new NumberHolder(
      target.getStatStage(Stat.EVA),
    );

    const ignoreAccStatStage = new BooleanHolder(false);
    const ignoreEvaStatStage = new BooleanHolder(false);

    applyAbAttrs(
      IgnoreOpponentStatStagesAbAttr,
      target,
      null,
      false,
      Stat.ACC,
      ignoreAccStatStage,
    );
    applyAbAttrs(
      IgnoreOpponentStatStagesAbAttr,
      this,
      null,
      false,
      Stat.EVA,
      ignoreEvaStatStage,
    );
    applyMoveAttrs(
      IgnoreOpponentStatStagesAttr,
      this,
      target,
      sourceMove,
      ignoreEvaStatStage,
    );

    globalScene.applyModifiers(
      TempStatStageBoosterModifier,
      this.isPlayer(),
      Stat.ACC,
      userAccStage,
    );

    userAccStage.value = ignoreAccStatStage.value
      ? 0
      : Math.min(userAccStage.value, 6);
    targetEvaStage.value = ignoreEvaStatStage.value ? 0 : targetEvaStage.value;

    if (target.findTag(t => t instanceof ExposedTag)) {
      targetEvaStage.value = Math.min(0, targetEvaStage.value);
    }

    const accuracyMultiplier = new NumberHolder(1);
    if (userAccStage.value !== targetEvaStage.value) {
      accuracyMultiplier.value =
        userAccStage.value > targetEvaStage.value
          ? (3 + Math.min(userAccStage.value - targetEvaStage.value, 6)) / 3
          : 3 / (3 + Math.min(targetEvaStage.value - userAccStage.value, 6));
    }

    applyStatMultiplierAbAttrs(
      StatMultiplierAbAttr,
      this,
      Stat.ACC,
      accuracyMultiplier,
      false,
      sourceMove,
    );

    const evasionMultiplier = new NumberHolder(1);
    applyStatMultiplierAbAttrs(
      StatMultiplierAbAttr,
      target,
      Stat.EVA,
      evasionMultiplier,
    );

    const ally = this.getAlly();
    if (!isNullOrUndefined(ally)) {
      const ignore = this.hasAbilityWithAttr(MoveAbilityBypassAbAttr) || sourceMove.hasFlag(MoveFlags.IGNORE_ABILITIES);
      applyAllyStatMultiplierAbAttrs(AllyStatMultiplierAbAttr, ally, Stat.ACC, accuracyMultiplier, false, this, ignore);
      applyAllyStatMultiplierAbAttrs(AllyStatMultiplierAbAttr, ally, Stat.EVA, evasionMultiplier, false, this, ignore);
    }

    return accuracyMultiplier.value / evasionMultiplier.value;
  }

  /**
   * Calculates the base damage of the given move against this Pokemon when attacked by the given source.
   * Used during damage calculation and for Shell Side Arm's forecasting effect.
   * @param source the attacking {@linkcode Pokemon}.
   * @param move the {@linkcode Move} used in the attack.
   * @param moveCategory the move's {@linkcode MoveCategory} after variable-category effects are applied.
   * @param ignoreAbility if `true`, ignores this Pokemon's defensive ability effects (defaults to `false`).
   * @param ignoreSourceAbility if `true`, ignore's the attacking Pokemon's ability effects (defaults to `false`).
   * @param ignoreAllyAbility if `true`, ignores the ally Pokemon's ability effects (defaults to `false`).
   * @param ignoreSourceAllyAbility if `true`, ignores the attacking Pokemon's ally's ability effects (defaults to `false`).
   * @param isCritical if `true`, calculates effective stats as if the hit were critical (defaults to `false`).
   * @param simulated if `true`, suppresses changes to game state during calculation (defaults to `true`).
   * @returns The move's base damage against this Pokemon when used by the source Pokemon.
   */
  getBaseDamage(
    source: Pokemon,
    move: Move,
    moveCategory: MoveCategory,
    ignoreAbility = false,
    ignoreSourceAbility = false,
    ignoreAllyAbility = false,
    ignoreSourceAllyAbility = false,
    isCritical = false,
    simulated = true,
  ): number {
    const isPhysical = moveCategory === MoveCategory.PHYSICAL;

    /** A base damage multiplier based on the source's level */
    const levelMultiplier = (2 * source.level) / 5 + 2;

    /** The power of the move after power boosts from abilities, etc. have applied */
    const power = move.calculateBattlePower(source, this, simulated);

    /**
     * The attacker's offensive stat for the given move's category.
     * Critical hits cause negative stat stages to be ignored.
     */
    const sourceAtk = new NumberHolder(
      source.getEffectiveStat(
        isPhysical ? Stat.ATK : Stat.SPATK,
        this,
        undefined,
        ignoreSourceAbility,
        ignoreAbility,
        ignoreAllyAbility,
        isCritical,
        simulated,
      ),
    );
    applyMoveAttrs(VariableAtkAttr, source, this, move, sourceAtk);

    /**
     * This Pokemon's defensive stat for the given move's category.
     * Critical hits cause positive stat stages to be ignored.
     */
    const targetDef = new NumberHolder(
      this.getEffectiveStat(
        isPhysical ? Stat.DEF : Stat.SPDEF,
        source,
        move,
        ignoreAbility,
        ignoreSourceAbility,
        ignoreSourceAllyAbility,
        isCritical,
        simulated,
      ),
    );
    applyMoveAttrs(VariableDefAttr, source, this, move, targetDef);

    /**
     * The attack's base damage, as determined by the source's level, move power
     * and Attack stat as well as this Pokemon's Defense stat
     */
    const baseDamage =
      (levelMultiplier * power * sourceAtk.value) / targetDef.value / 50 + 2;

    /** Debug message for non-simulated calls (i.e. when damage is actually dealt) */
    if (!simulated) {
      console.log(
        "base damage",
        baseDamage,
        move.name,
        power,
        sourceAtk.value,
        targetDef.value,
      );
    }

    return baseDamage;
  }


  /** Determine the STAB multiplier for a move used against this pokemon.
   * 
   * @param source - The attacking {@linkcode Pokemon}
   * @param move - The {@linkcode Move} used in the attack
   * @param ignoreSourceAbility - If `true`, ignores the attacking Pokemon's ability effects
   * @param simulated - If `true`, suppresses changes to game state during the calculation
   * 
   * @returns The STAB multiplier for the move used against this Pokemon
   */
  calculateStabMultiplier(source: Pokemon, move: Move, ignoreSourceAbility: boolean, simulated: boolean): number {
    // If the move has the Typeless attribute, it doesn't get STAB (e.g. struggle)
    if (move.hasAttr(TypelessAttr)) {
      return 1;
    }
    const sourceTypes = source.getTypes();
    const sourceTeraType = source.getTeraType();
    const moveType = source.getMoveType(move);
    const matchesSourceType = sourceTypes.includes(source.getMoveType(move));
    const stabMultiplier = new NumberHolder(1);
    if (matchesSourceType && moveType !== PokemonType.STELLAR) {
      stabMultiplier.value += 0.5;
    }

    applyMoveAttrs(
      CombinedPledgeStabBoostAttr,
      source,
      this,
      move,
      stabMultiplier,
    );

    if (!ignoreSourceAbility) {
      applyAbAttrs(StabBoostAbAttr, source, null, simulated, stabMultiplier);
    }

    if (
      source.isTerastallized &&
      sourceTeraType === moveType &&
      moveType !== PokemonType.STELLAR
    ) {
      stabMultiplier.value += 0.5;
    }

    if (
      source.isTerastallized &&
      source.getTeraType() === PokemonType.STELLAR &&
      (!source.stellarTypesBoosted.includes(moveType) ||
        source.hasSpecies(Species.TERAPAGOS))
    ) {
      stabMultiplier.value += matchesSourceType ? 0.5 : 0.2;
    }

    return Math.min(stabMultiplier.value, 2.25);
  }

  /**
   * Calculates the damage of an attack made by another Pokemon against this Pokemon
   * @param source {@linkcode Pokemon} the attacking Pokemon
   * @param move {@linkcode Pokemon} the move used in the attack
   * @param ignoreAbility If `true`, ignores this Pokemon's defensive ability effects
   * @param ignoreSourceAbility If `true`, ignores the attacking Pokemon's ability effects
   * @param ignoreAllyAbility If `true`, ignores the ally Pokemon's ability effects
   * @param ignoreSourceAllyAbility If `true`, ignores the ability effects of the attacking pokemon's ally
   * @param isCritical If `true`, calculates damage for a critical hit.
   * @param simulated If `true`, suppresses changes to game state during the calculation.
   * @returns a {@linkcode DamageCalculationResult} object with three fields:
   * - `cancelled`: `true` if the move was cancelled by another effect.
   * - `result`: {@linkcode HitResult} indicates the attack's type effectiveness.
   * - `damage`: `number` the attack's final damage output.
   */
  getAttackDamage(
    source: Pokemon,
    move: Move,
    ignoreAbility = false,
    ignoreSourceAbility = false,
    ignoreAllyAbility = false,
    ignoreSourceAllyAbility = false,
    isCritical = false,
    simulated = true,
  ): DamageCalculationResult {
    const damage = new NumberHolder(0);
    const defendingSide = this.isPlayer()
      ? ArenaTagSide.PLAYER
      : ArenaTagSide.ENEMY;

    const variableCategory = new NumberHolder(move.category);
    applyMoveAttrs(
      VariableMoveCategoryAttr,
      source,
      this,
      move,
      variableCategory,
    );
    const moveCategory = variableCategory.value as MoveCategory;

    /** The move's type after type-changing effects are applied */
    const moveType = source.getMoveType(move);

    /** If `value` is `true`, cancels the move and suppresses "No Effect" messages */
    const cancelled = new BooleanHolder(false);

    /**
     * The effectiveness of the move being used. Along with type matchups, this
     * accounts for changes in effectiveness from the move's attributes and the
     * abilities of both the source and this Pokemon.
     *
     * Note that the source's abilities are not ignored here
     */
    const typeMultiplier = this.getMoveEffectiveness(
      source,
      move,
      ignoreAbility,
      simulated,
      cancelled,
    );

    const isPhysical = moveCategory === MoveCategory.PHYSICAL;

    /** Combined damage multiplier from field effects such as weather, terrain, etc. */
    const arenaAttackTypeMultiplier = new NumberHolder(
      globalScene.arena.getAttackTypeMultiplier(moveType, source.isGrounded()),
    );
    applyMoveAttrs(
      IgnoreWeatherTypeDebuffAttr,
      source,
      this,
      move,
      arenaAttackTypeMultiplier,
    );

    const isTypeImmune = typeMultiplier * arenaAttackTypeMultiplier.value === 0;

    if (cancelled.value || isTypeImmune) {
      return {
        cancelled: cancelled.value,
        result:
          move.id === Moves.SHEER_COLD ? HitResult.IMMUNE : HitResult.NO_EFFECT,
        damage: 0,
      };
    }

    // If the attack deals fixed damage, return a result with that much damage
    const fixedDamage = new NumberHolder(0);
    applyMoveAttrs(FixedDamageAttr, source, this, move, fixedDamage);
    if (fixedDamage.value) {
      const multiLensMultiplier = new NumberHolder(1);
      globalScene.applyModifiers(
        PokemonMultiHitModifier,
        source.isPlayer(),
        source,
        move.id,
        null,
        multiLensMultiplier,
      );
      fixedDamage.value = toDmgValue(
        fixedDamage.value * multiLensMultiplier.value,
      );

      return {
        cancelled: false,
        result: HitResult.EFFECTIVE,
        damage: fixedDamage.value,
      };
    }

    // If the attack is a one-hit KO move, return a result with damage equal to this Pokemon's HP
    const isOneHitKo = new BooleanHolder(false);
    applyMoveAttrs(OneHitKOAttr, source, this, move, isOneHitKo);
    if (isOneHitKo.value) {
      return {
        cancelled: false,
        result: HitResult.ONE_HIT_KO,
        damage: this.hp,
      };
    }

    /**
     * The attack's base damage, as determined by the source's level, move power
     * and Attack stat as well as this Pokemon's Defense stat
     */
    const baseDamage = this.getBaseDamage(
      source,
      move,
      moveCategory,
      ignoreAbility,
      ignoreSourceAbility,
      ignoreAllyAbility,
      ignoreSourceAllyAbility,
      isCritical,
      simulated,
    );

    /** 25% damage debuff on moves hitting more than one non-fainted target (regardless of immunities) */
    const { targets, multiple } = getMoveTargets(source, move.id);
    const numTargets = multiple ? targets.length : 1;
    const targetMultiplier = numTargets > 1 ? 0.75 : 1;

    /** Multiplier for moves enhanced by Multi-Lens and/or Parental Bond */
    const multiStrikeEnhancementMultiplier = new NumberHolder(1);
    globalScene.applyModifiers(
      PokemonMultiHitModifier,
      source.isPlayer(),
      source,
      move.id,
      null,
      multiStrikeEnhancementMultiplier,
    );
    if (!ignoreSourceAbility) {
      applyPreAttackAbAttrs(
        AddSecondStrikeAbAttr,
        source,
        this,
        move,
        simulated,
        null,
        multiStrikeEnhancementMultiplier,
      );
    }

    /** Doubles damage if this Pokemon's last move was Glaive Rush */
    const glaiveRushMultiplier = new NumberHolder(1);
    if (this.getTag(BattlerTagType.RECEIVE_DOUBLE_DAMAGE)) {
      glaiveRushMultiplier.value = 2;
    }

    /** The damage multiplier when the given move critically hits */
    const criticalMultiplier = new NumberHolder(isCritical ? 1.5 : 1);
    applyAbAttrs(MultCritAbAttr, source, null, simulated, criticalMultiplier);

    /**
     * A multiplier for random damage spread in the range [0.85, 1]
     * This is always 1 for simulated calls.
     */
    const randomMultiplier = simulated
      ? 1
      : this.randSeedIntRange(85, 100) / 100;


    /** A damage multiplier for when the attack is of the attacker's type and/or Tera type. */
    const stabMultiplier = this.calculateStabMultiplier(source, move, ignoreSourceAbility, simulated);

    /** Halves damage if the attacker is using a physical attack while burned */
    let burnMultiplier = 1;
    if (
      isPhysical &&
      source.status &&
      source.status.effect === StatusEffect.BURN &&
      !move.hasAttr(BypassBurnDamageReductionAttr)
    ) {
      const burnDamageReductionCancelled = new BooleanHolder(false);
      if (!ignoreSourceAbility) {
        applyAbAttrs(
          BypassBurnDamageReductionAbAttr,
          source,
          burnDamageReductionCancelled,
          simulated,
        );
      }
      if (!burnDamageReductionCancelled.value) {
        burnMultiplier = 0.5;
      }
    }

    /** Reduces damage if this Pokemon has a relevant screen (e.g. Light Screen for special attacks) */
    const screenMultiplier = new NumberHolder(1);

    // Critical hits should bypass screens
    if (!isCritical) {
      globalScene.arena.applyTagsForSide(
      WeakenMoveScreenTag,
      defendingSide,
      simulated,
      source,
      moveCategory,
      screenMultiplier,
    );
    }

    /**
     * For each {@linkcode HitsTagAttr} the move has, doubles the damage of the move if:
     * The target has a {@linkcode BattlerTagType} that this move interacts with
     * AND
     * The move doubles damage when used against that tag
     */
    const hitsTagMultiplier = new NumberHolder(1);
    move
      .getAttrs(HitsTagAttr)
      .filter(hta => hta.doubleDamage)
      .forEach(hta => {
        if (this.getTag(hta.tagType)) {
          hitsTagMultiplier.value *= 2;
        }
      });

    /** Halves damage if this Pokemon is grounded in Misty Terrain against a Dragon-type attack */
    const mistyTerrainMultiplier =
      globalScene.arena.terrain?.terrainType === TerrainType.MISTY &&
      this.isGrounded() &&
      moveType === PokemonType.DRAGON
        ? 0.5
        : 1;

    damage.value = toDmgValue(
      baseDamage *
        targetMultiplier *
        multiStrikeEnhancementMultiplier.value *
        arenaAttackTypeMultiplier.value *
        glaiveRushMultiplier.value *
        criticalMultiplier.value *
        randomMultiplier *
        stabMultiplier *
        typeMultiplier *
        burnMultiplier *
        screenMultiplier.value *
        hitsTagMultiplier.value *
        mistyTerrainMultiplier,
    );

    /** Doubles damage if the attacker has Tinted Lens and is using a resisted move */
    if (!ignoreSourceAbility) {
      applyPreAttackAbAttrs(
        DamageBoostAbAttr,
        source,
        this,
        move,
        simulated,
        damage,
      );
    }

    /** Apply the enemy's Damage and Resistance tokens */
    if (!source.isPlayer()) {
      globalScene.applyModifiers(EnemyDamageBoosterModifier, false, damage);
    }
    if (!this.isPlayer()) {
      globalScene.applyModifiers(EnemyDamageReducerModifier, false, damage);
    }

    /** Apply this Pokemon's post-calc defensive modifiers (e.g. Fur Coat) */
    if (!ignoreAbility) {
      applyPreDefendAbAttrs(
        ReceivedMoveDamageMultiplierAbAttr,
        this,
        source,
        move,
        cancelled,
        simulated,
        damage,
      );

      const ally = this.getAlly();
      /** Additionally apply friend guard damage reduction if ally has it. */
      if (globalScene.currentBattle.double && !isNullOrUndefined(ally) && ally.isActive(true)) {
        applyPreDefendAbAttrs(
          AlliedFieldDamageReductionAbAttr,
          ally,
          source,
          move,
          cancelled,
          simulated,
          damage,
        );
      }
    }

    // This attribute may modify damage arbitrarily, so be careful about changing its order of application.
    applyMoveAttrs(ModifiedDamageAttr, source, this, move, damage);

    if (this.isFullHp() && !ignoreAbility) {
      applyPreDefendAbAttrs(
        PreDefendFullHpEndureAbAttr,
        this,
        source,
        move,
        cancelled,
        false,
        damage,
      );
    }

    // debug message for when damage is applied (i.e. not simulated)
    if (!simulated) {
      console.log("damage", damage.value, move.name);
    }

    let hitResult: HitResult;
    if (typeMultiplier < 1) {
      hitResult = HitResult.NOT_VERY_EFFECTIVE;
    } else if (typeMultiplier > 1) {
      hitResult = HitResult.SUPER_EFFECTIVE;
    } else {
      hitResult = HitResult.EFFECTIVE;
    }

    return {
      cancelled: cancelled.value,
      result: hitResult,
      damage: damage.value,
    };
  }

  /**
   * Applies the results of a move to this pokemon
   * @param source The {@linkcode Pokemon} using the move
   * @param move The {@linkcode Move} being used
   * @returns The {@linkcode HitResult} of the attack
   */
  apply(source: Pokemon, move: Move): HitResult {
    const defendingSide = this.isPlayer()
      ? ArenaTagSide.PLAYER
      : ArenaTagSide.ENEMY;
    const moveCategory = new NumberHolder(move.category);
    applyMoveAttrs(VariableMoveCategoryAttr, source, this, move, moveCategory);
    if (moveCategory.value === MoveCategory.STATUS) {
      const cancelled = new BooleanHolder(false);
      const typeMultiplier = this.getMoveEffectiveness(
        source,
        move,
        false,
        false,
        cancelled,
      );

      if (!cancelled.value && typeMultiplier === 0) {
        globalScene.queueMessage(
          i18next.t("battle:hitResultNoEffect", {
            pokemonName: getPokemonNameWithAffix(this),
          }),
        );
      }
      return typeMultiplier === 0 ? HitResult.NO_EFFECT : HitResult.STATUS;
    }
    /** Determines whether the attack critically hits */
    let isCritical: boolean;
    const critOnly = new BooleanHolder(false);
    const critAlways = source.getTag(BattlerTagType.ALWAYS_CRIT);
    applyMoveAttrs(CritOnlyAttr, source, this, move, critOnly);
    applyAbAttrs(
      ConditionalCritAbAttr,
      source,
      null,
      false,
      critOnly,
      this,
      move,
    );
    if (critOnly.value || critAlways) {
      isCritical = true;
    } else {
      const critChance = [24, 8, 2, 1][
        Math.max(0, Math.min(this.getCritStage(source, move), 3))
      ];
      isCritical =
        critChance === 1 || !globalScene.randBattleSeedInt(critChance);
    }

    const noCritTag = globalScene.arena.getTagOnSide(NoCritTag, defendingSide);
    const blockCrit = new BooleanHolder(false);
    applyAbAttrs(BlockCritAbAttr, this, null, false, blockCrit);
    if (noCritTag || blockCrit.value || Overrides.NEVER_CRIT_OVERRIDE) {
      isCritical = false;
    }

    /**
     * Applies stat changes from {@linkcode move} and gives it to {@linkcode source}
     * before damage calculation
     */
    applyMoveAttrs(StatChangeBeforeDmgCalcAttr, source, this, move);

    const {
      cancelled,
      result,
      damage: dmg,
    } = this.getAttackDamage(source, move, false, false, false, false, isCritical, false);

    const typeBoost = source.findTag(
      t =>
        t instanceof TypeBoostTag && t.boostedType === source.getMoveType(move),
    ) as TypeBoostTag;
    if (typeBoost?.oneUse) {
      source.removeTag(typeBoost.tagType);
    }

    if (
      cancelled ||
      result === HitResult.IMMUNE ||
      result === HitResult.NO_EFFECT
    ) {
      source.stopMultiHit(this);

      if (!cancelled) {
        if (result === HitResult.IMMUNE) {
          globalScene.queueMessage(
            i18next.t("battle:hitResultImmune", {
              pokemonName: getPokemonNameWithAffix(this),
            }),
          );
        } else {
          globalScene.queueMessage(
            i18next.t("battle:hitResultNoEffect", {
              pokemonName: getPokemonNameWithAffix(this),
            }),
          );
        }
      }
      return result;
    }

      // In case of fatal damage, this tag would have gotten cleared before we could lapse it.
      const destinyTag = this.getTag(BattlerTagType.DESTINY_BOND);
      const grudgeTag = this.getTag(BattlerTagType.GRUDGE);

    if (dmg) {
      this.lapseTags(BattlerTagLapseType.HIT);

      const substitute = this.getTag(SubstituteTag);
      const isBlockedBySubstitute =
        !!substitute && move.hitsSubstitute(source, this);
      if (isBlockedBySubstitute) {
        substitute.hp -= dmg;
      }
      if (!this.isPlayer() && dmg >= this.hp) {
        globalScene.applyModifiers(EnemyEndureChanceModifier, false, this);
      }

        /**
         * We explicitly require to ignore the faint phase here, as we want to show the messages
         * about the critical hit and the super effective/not very effective messages before the faint phase.
         */
        const damage = this.damageAndUpdate(isBlockedBySubstitute ? 0 : dmg, 
          { 
            result: result as DamageResult, 
            isCritical, 
            ignoreFaintPhase: true, 
            source 
          });

      if (damage > 0) {
        if (source.isPlayer()) {
          globalScene.validateAchvs(DamageAchv, new NumberHolder(damage));
          if (damage > globalScene.gameData.gameStats.highestDamage) {
            globalScene.gameData.gameStats.highestDamage = damage;
          }
        }
        source.turnData.totalDamageDealt += damage;
        source.turnData.singleHitDamageDealt = damage;
        this.turnData.damageTaken += damage;
        this.battleData.hitCount++;

        const attackResult = {
          move: move.id,
          result: result as DamageResult,
          damage: damage,
          critical: isCritical,
          sourceId: source.id,
          sourceBattlerIndex: source.getBattlerIndex(),
        };
        this.turnData.attacksReceived.unshift(attackResult);
        if (source.isPlayer() && !this.isPlayer()) {
          globalScene.applyModifiers(
            DamageMoneyRewardModifier,
            true,
            source,
            new NumberHolder(damage),
          );
        }
      }
    }

    if (isCritical) {
      globalScene.queueMessage(i18next.t("battle:hitResultCriticalHit"));
    }

    // want to include is.Fainted() in case multi hit move ends early, still want to render message
    if (source.turnData.hitsLeft === 1 || this.isFainted()) {
      switch (result) {
        case HitResult.SUPER_EFFECTIVE:
          globalScene.queueMessage(i18next.t("battle:hitResultSuperEffective"));
          break;
        case HitResult.NOT_VERY_EFFECTIVE:
          globalScene.queueMessage(
            i18next.t("battle:hitResultNotVeryEffective"),
          );
          break;
        case HitResult.ONE_HIT_KO:
          globalScene.queueMessage(i18next.t("battle:hitResultOneHitKO"));
          break;
      }
    }

    if (this.isFainted()) {
      // set splice index here, so future scene queues happen before FaintedPhase
      globalScene.setPhaseQueueSplice();
      globalScene.unshiftPhase(
        new FaintPhase(
          this.getBattlerIndex(),
          false,
          source,
        ),
      );

      this.destroySubstitute();
      this.lapseTag(BattlerTagType.COMMANDED);
    }

    return result;
  }

  /**
   * Called by damageAndUpdate()
   * @param damage integer
   * @param ignoreSegments boolean, not currently used
   * @param preventEndure  used to update damage if endure or sturdy
   * @param ignoreFaintPhase  flag on wheter to add FaintPhase if pokemon after applying damage faints
   * @returns integer representing damage
   */
  damage(
    damage: number,
    _ignoreSegments = false,
    preventEndure = false,
    ignoreFaintPhase = false,
  ): number {
    if (this.isFainted()) {
      return 0;
    }
    const surviveDamage = new BooleanHolder(false);

    if (!preventEndure && this.hp - damage <= 0) {
      if (this.hp >= 1 && this.getTag(BattlerTagType.ENDURING)) {
        surviveDamage.value = this.lapseTag(BattlerTagType.ENDURING);
      } else if (this.hp > 1 && this.getTag(BattlerTagType.STURDY)) {
        surviveDamage.value = this.lapseTag(BattlerTagType.STURDY);
      } else if (this.hp >= 1 && this.getTag(BattlerTagType.ENDURE_TOKEN)) {
        surviveDamage.value = this.lapseTag(BattlerTagType.ENDURE_TOKEN);
      }
      if (!surviveDamage.value) {
        globalScene.applyModifiers(
          SurviveDamageModifier,
          this.isPlayer(),
          this,
          surviveDamage,
        );
      }
      if (surviveDamage.value) {
        damage = this.hp - 1;
      }
    }

    damage = Math.min(damage, this.hp);
    this.hp = this.hp - damage;
    if (this.isFainted() && !ignoreFaintPhase) {
      /**
       * When adding the FaintPhase, want to toggle future unshiftPhase() and queueMessage() calls
       * to appear before the FaintPhase (as FaintPhase will potentially end the encounter and add Phases such as
       * GameOverPhase, VictoryPhase, etc.. that will interfere with anything else that happens during this MoveEffectPhase)
       *
       * Once the MoveEffectPhase is over (and calls it's .end() function, shiftPhase() will reset the PhaseQueueSplice via clearPhaseQueueSplice() )
       */
      globalScene.setPhaseQueueSplice();
      globalScene.unshiftPhase(
        new FaintPhase(this.getBattlerIndex(), preventEndure),
      );
      this.destroySubstitute();
      this.lapseTag(BattlerTagType.COMMANDED);
    }
    return damage;
  }

  /**
   * Called by apply(), given the damage, adds a new DamagePhase and actually updates HP values, etc.
   * Checks for 'Indirect' HitResults to account for Endure/Reviver Seed applying correctly
   * @param damage integer - passed to damage()
   * @param result an enum if it's super effective, not very, etc.
   * @param isCritical boolean if move is a critical hit
   * @param ignoreSegments boolean, passed to damage() and not used currently
   * @param preventEndure boolean, ignore endure properties of pokemon, passed to damage()
   * @param ignoreFaintPhase boolean to ignore adding a FaintPhase, passsed to damage()
   * @returns integer of damage done
   */
  damageAndUpdate(damage: number,
    {
      result = HitResult.EFFECTIVE, 
      isCritical = false, 
      ignoreSegments = false, 
      ignoreFaintPhase = false, 
      source = undefined,
    }:
    {
      result?: DamageResult, 
      isCritical?: boolean, 
      ignoreSegments?: boolean, 
      ignoreFaintPhase?: boolean, 
      source?: Pokemon,
    } = {}
  ): number {
    const isIndirectDamage = [ HitResult.INDIRECT, HitResult.INDIRECT_KO ].includes(result);
    const damagePhase = new DamageAnimPhase(
      this.getBattlerIndex(), 
      damage, 
      result as DamageResult, 
      isCritical
    );
    globalScene.unshiftPhase(damagePhase);
    if (this.switchOutStatus && source) {
      damage = 0;
    }
    damage = this.damage(
      damage,
      ignoreSegments,
      isIndirectDamage,
      ignoreFaintPhase,
    );
    // Damage amount may have changed, but needed to be queued before calling damage function
    damagePhase.updateAmount(damage);
    /**
     * Run PostDamageAbAttr from any source of damage that is not from a multi-hit
     * Multi-hits are handled in move-effect-phase.ts for PostDamageAbAttr
     */
    if (!source || source.turnData.hitCount <= 1) {
      applyPostDamageAbAttrs(
        PostDamageAbAttr,
        this,
        damage,
        this.hasPassive(),
        false,
        [],
        source,
      );
    }
    return damage;
  }

  heal(amount: number): number {
    const healAmount = Math.min(amount, this.getMaxHp() - this.hp);
    this.hp += healAmount;
    return healAmount;
  }

  isBossImmune(): boolean {
    return this.isBoss();
  }

  isMax(): boolean {
    const maxForms = [ SpeciesFormKey.GIGANTAMAX, SpeciesFormKey.GIGANTAMAX_RAPID, SpeciesFormKey.GIGANTAMAX_SINGLE, SpeciesFormKey.ETERNAMAX ] as string[];
    return maxForms.includes(this.getFormKey()) || (!!this.getFusionFormKey() && maxForms.includes(this.getFusionFormKey()!));
  }

  isMega(): boolean {
    const megaForms = [ SpeciesFormKey.MEGA, SpeciesFormKey.MEGA_X, SpeciesFormKey.MEGA_Y, SpeciesFormKey.PRIMAL ] as string[];
    return megaForms.includes(this.getFormKey()) || (!!this.getFusionFormKey() && megaForms.includes(this.getFusionFormKey()!));
  }

  canAddTag(tagType: BattlerTagType): boolean {
    if (this.getTag(tagType)) {
      return false;
    }

    const stubTag = new BattlerTag(tagType, 0, 0);

    const cancelled = new BooleanHolder(false);
    applyPreApplyBattlerTagAbAttrs(
      BattlerTagImmunityAbAttr,
      this,
      stubTag,
      cancelled,
      true,
    );

    const userField = this.getAlliedField();
    userField.forEach(pokemon =>
      applyPreApplyBattlerTagAbAttrs(
        UserFieldBattlerTagImmunityAbAttr,
        pokemon,
        stubTag,
        cancelled,
        true,
        this,
      ),
    );

    return !cancelled.value;
  }

  addTag(
    tagType: BattlerTagType,
    turnCount = 0,
    sourceMove?: Moves,
    sourceId?: number,
  ): boolean {
    const existingTag = this.getTag(tagType);
    if (existingTag) {
      existingTag.onOverlap(this);
      return false;
    }

    const newTag = getBattlerTag(tagType, turnCount, sourceMove!, sourceId!); // TODO: are the bangs correct?

    const cancelled = new BooleanHolder(false);
    applyPreApplyBattlerTagAbAttrs(
      BattlerTagImmunityAbAttr,
      this,
      newTag,
      cancelled,
    );
    if (cancelled.value) {
      return false;
    }

    for (const pokemon of this.getAlliedField()) {
      applyPreApplyBattlerTagAbAttrs(
        UserFieldBattlerTagImmunityAbAttr,
        pokemon,
        newTag,
        cancelled,
        false,
        this
      );
      if (cancelled.value) {
        return false;
      }
    }

    if (newTag.canAdd(this)) {
      this.summonData.tags.push(newTag);
      newTag.onAdd(this);
      return true;
    }

    return false;
  }

  /**@overload */
  getTag(tagType: BattlerTagType.GRUDGE): GrudgeTag | nil;

  /** @overload */
  getTag(tagType: BattlerTagType): BattlerTag | nil;

  /** @overload */
  getTag<T extends BattlerTag>(tagType: Constructor<T>): T | nil;

  getTag(tagType: BattlerTagType | Constructor<BattlerTag>): BattlerTag | nil {
    if (!this.summonData) {
      return null;
    }
    return tagType instanceof Function
      ? this.summonData.tags.find(t => t instanceof tagType)
      : this.summonData.tags.find(t => t.tagType === tagType);
  }

  findTag(tagFilter: (tag: BattlerTag) => boolean) {
    if (!this.summonData) {
      return null;
    }
    return this.summonData.tags.find(t => tagFilter(t));
  }

  findTags(tagFilter: (tag: BattlerTag) => boolean): BattlerTag[] {
    if (!this.summonData) {
      return [];
    }
    return this.summonData.tags.filter(t => tagFilter(t));
  }

  lapseTag(tagType: BattlerTagType): boolean {
    if (!this.summonData) {
      return false;
    }
    const tags = this.summonData.tags;
    const tag = tags.find(t => t.tagType === tagType);
    if (tag && !tag.lapse(this, BattlerTagLapseType.CUSTOM)) {
      tag.onRemove(this);
      tags.splice(tags.indexOf(tag), 1);
    }
    return !!tag;
  }

  lapseTags(lapseType: BattlerTagLapseType): void {
    if (!this.summonData) {
      return;
    }
    const tags = this.summonData.tags;
    tags
      .filter(
        t =>
          lapseType === BattlerTagLapseType.FAINT ||
          (t.lapseTypes.some(lType => lType === lapseType) &&
            !t.lapse(this, lapseType)),
      )
      .forEach(t => {
        t.onRemove(this);
        tags.splice(tags.indexOf(t), 1);
      });
  }

  removeTag(tagType: BattlerTagType): boolean {
    if (!this.summonData) {
      return false;
    }
    const tags = this.summonData.tags;
    const tag = tags.find(t => t.tagType === tagType);
    if (tag) {
      tag.onRemove(this);
      tags.splice(tags.indexOf(tag), 1);
    }
    return !!tag;
  }

  findAndRemoveTags(tagFilter: (tag: BattlerTag) => boolean): boolean {
    if (!this.summonData) {
      return false;
    }
    const tags = this.summonData.tags;
    const tagsToRemove = tags.filter(t => tagFilter(t));
    for (const tag of tagsToRemove) {
      tag.turnCount = 0;
      tag.onRemove(this);
      tags.splice(tags.indexOf(tag), 1);
    }
    return true;
  }

  removeTagsBySourceId(sourceId: number): void {
    this.findAndRemoveTags(t => t.isSourceLinked() && t.sourceId === sourceId);
  }

  transferTagsBySourceId(sourceId: number, newSourceId: number): void {
    if (!this.summonData) {
      return;
    }
    const tags = this.summonData.tags;
    tags
      .filter(t => t.sourceId === sourceId)
      .forEach(t => (t.sourceId = newSourceId));
  }

  /**
   * Transferring stat changes and Tags
   * @param source {@linkcode Pokemon} the pokemon whose stats/Tags are to be passed on from, ie: the Pokemon using Baton Pass
   */
  transferSummon(source: Pokemon): void {
    // Copy all stat stages
    for (const s of BATTLE_STATS) {
      const sourceStage = source.getStatStage(s);
      if (this instanceof PlayerPokemon && sourceStage === 6) {
        globalScene.validateAchv(achvs.TRANSFER_MAX_STAT_STAGE);
      }
      this.setStatStage(s, sourceStage);
    }

    for (const tag of source.summonData.tags) {
      if (
        !tag.isBatonPassable ||
        (tag.tagType === BattlerTagType.TELEKINESIS &&
          this.species.speciesId === Species.GENGAR &&
          this.getFormKey() === "mega")
      ) {
        continue;
      }

      if (tag instanceof PowerTrickTag) {
        tag.swapStat(this);
      }

      this.summonData.tags.push(tag);
    }

    this.updateInfo();
  }

  /**
   * Gets whether the given move is currently disabled for this Pokemon.
   *
   * @param {Moves} moveId {@linkcode Moves} ID of the move to check
   * @returns {boolean} `true` if the move is disabled for this Pokemon, otherwise `false`
   *
   * @see {@linkcode MoveRestrictionBattlerTag}
   */
  public isMoveRestricted(moveId: Moves, pokemon?: Pokemon): boolean {
    return this.getRestrictingTag(moveId, pokemon) !== null;
  }

  /**
   * Gets whether the given move is currently disabled for the user based on the player's target selection
   *
   * @param {Moves} moveId {@linkcode Moves} ID of the move to check
   * @param {Pokemon} user {@linkcode Pokemon} the move user
   * @param {Pokemon} target {@linkcode Pokemon} the target of the move
   *
   * @returns {boolean} `true` if the move is disabled for this Pokemon due to the player's target selection
   *
   * @see {@linkcode MoveRestrictionBattlerTag}
   */
  isMoveTargetRestricted(
    moveId: Moves,
    user: Pokemon,
    target: Pokemon,
  ): boolean {
    for (const tag of this.findTags(
      t => t instanceof MoveRestrictionBattlerTag,
    )) {
      if (
        (tag as MoveRestrictionBattlerTag).isMoveTargetRestricted(
          moveId,
          user,
          target,
        )
      ) {
        return (tag as MoveRestrictionBattlerTag) !== null;
      }
    }
    return false;
  }

  /**
   * Gets the {@link MoveRestrictionBattlerTag} that is restricting a move, if it exists.
   *
   * @param {Moves} moveId {@linkcode Moves} ID of the move to check
   * @param {Pokemon} user {@linkcode Pokemon} the move user, optional and used when the target is a factor in the move's restricted status
   * @param {Pokemon} target {@linkcode Pokemon} the target of the move, optional and used when the target is a factor in the move's restricted status
   * @returns {MoveRestrictionBattlerTag | null} the first tag on this Pokemon that restricts the move, or `null` if the move is not restricted.
   */
  getRestrictingTag(
    moveId: Moves,
    user?: Pokemon,
    target?: Pokemon,
  ): MoveRestrictionBattlerTag | null {
    for (const tag of this.findTags(
      t => t instanceof MoveRestrictionBattlerTag,
    )) {
      if ((tag as MoveRestrictionBattlerTag).isMoveRestricted(moveId, user)) {
        return tag as MoveRestrictionBattlerTag;
      }
      if (
        user &&
        target &&
        (tag as MoveRestrictionBattlerTag).isMoveTargetRestricted(
          moveId,
          user,
          target,
        )
      ) {
        return tag as MoveRestrictionBattlerTag;
      }
    }
    return null;
  }

  public getMoveHistory(): TurnMove[] {
    return this.battleSummonData.moveHistory;
  }

  public pushMoveHistory(turnMove: TurnMove): void {
    if (!this.isOnField()) {
      return;
    }
    turnMove.turn = globalScene.currentBattle?.turn;
    this.getMoveHistory().push(turnMove);
  }

  /**
   * Returns a list of the most recent move entries in this Pokemon's move history.
   * The retrieved move entries are sorted in order from NEWEST to OLDEST.
   * @param moveCount The number of move entries to retrieve.
   *   If negative, retrieve the Pokemon's entire move history (equivalent to reversing the output of {@linkcode getMoveHistory()}).
   *   Default is `1`.
   * @returns A list of {@linkcode TurnMove}, as specified above.
   */
  getLastXMoves(moveCount = 1): TurnMove[] {
    const moveHistory = this.getMoveHistory();
    if (moveCount >= 0) {
      return moveHistory
        .slice(Math.max(moveHistory.length - moveCount, 0))
        .reverse();
    }
    return moveHistory.slice(0).reverse();
  }

  getMoveQueue(): TurnMove[] {
    return this.summonData.moveQueue;
  }

  /**
   * If this Pokemon is using a multi-hit move, cancels all subsequent strikes
   * @param {Pokemon} target If specified, this only cancels subsequent strikes against the given target
   */
  stopMultiHit(target?: Pokemon): void {
    const effectPhase = globalScene.getCurrentPhase();
    if (
      effectPhase instanceof MoveEffectPhase &&
      effectPhase.getUserPokemon() === this
    ) {
      effectPhase.stopMultiHit(target);
    }
  }

  changeForm(formChange: SpeciesFormChange): Promise<void> {
    return new Promise(resolve => {
      this.formIndex = Math.max(
        this.species.forms.findIndex(f => f.formKey === formChange.formKey),
        0,
      );
      this.generateName();
      const abilityCount = this.getSpeciesForm().getAbilityCount();
      if (this.abilityIndex >= abilityCount) {
        // Shouldn't happen
        this.abilityIndex = abilityCount - 1;
      }
      globalScene.gameData.setPokemonSeen(this, false);
      this.setScale(this.getSpriteScale());
      this.loadAssets().then(() => {
        this.calculateStats();
        globalScene.updateModifiers(this.isPlayer(), true);
        Promise.all([this.updateInfo(), globalScene.updateFieldScale()]).then(
          () => resolve(),
        );
      });
    });
  }

  cry(
    soundConfig?: Phaser.Types.Sound.SoundConfig,
    sceneOverride?: BattleScene,
  ): AnySound {
    const scene = sceneOverride ?? globalScene; // TODO: is `sceneOverride` needed?
    const cry = this.getSpeciesForm(undefined, true).cry(soundConfig);
    let duration = cry.totalDuration * 1000;
    if (
      this.fusionSpecies &&
      this.getSpeciesForm(undefined, true) !== this.getFusionSpeciesForm(undefined, true)
    ) {
      let fusionCry = this.getFusionSpeciesForm(undefined, true).cry(soundConfig, true);
      duration = Math.min(duration, fusionCry.totalDuration * 1000);
      fusionCry.destroy();
      scene.time.delayedCall(fixedInt(Math.ceil(duration * 0.4)), () => {
        try {
          SoundFade.fadeOut(
            scene,
            cry,
            fixedInt(Math.ceil(duration * 0.2)),
          );
          fusionCry = this.getFusionSpeciesForm(undefined, true).cry(
            Object.assign(
              { seek: Math.max(fusionCry.totalDuration * 0.4, 0) },
              soundConfig,
            ),
          );
          SoundFade.fadeIn(
            scene,
            fusionCry,
            fixedInt(Math.ceil(duration * 0.2)),
            scene.masterVolume * scene.fieldVolume,
            0,
          );
        } catch (err) {
          console.error(err);
        }
      });
    }

    return cry;
  }

  // biome-ignore lint: there are a ton of issues..
  faintCry(callback: Function): void {
    if (
      this.fusionSpecies &&
      this.getSpeciesForm() !== this.getFusionSpeciesForm()
    ) {
      return this.fusionFaintCry(callback);
    }

    const key = this.species.getCryKey(this.formIndex);
    let rate = 0.85;
    const cry = globalScene.playSound(key, { rate: rate }) as AnySound;
    if (!cry || globalScene.fieldVolume === 0) {
      return callback();
    }
    const sprite = this.getSprite();
    const tintSprite = this.getTintSprite();
    const delay = Math.max(globalScene.sound.get(key).totalDuration * 50, 25);

    let frameProgress = 0;
    let frameThreshold: number;

    sprite.anims.pause();
    tintSprite?.anims.pause();

    let faintCryTimer: Phaser.Time.TimerEvent | null =
      globalScene.time.addEvent({
        delay: fixedInt(delay),
        repeat: -1,
        callback: () => {
          frameThreshold = sprite.anims.msPerFrame / rate;
          frameProgress += delay;
          while (frameProgress > frameThreshold) {
            if (sprite.anims.duration) {
              sprite.anims.nextFrame();
              tintSprite?.anims.nextFrame();
            }
            frameProgress -= frameThreshold;
          }
          if (cry && !cry.pendingRemove) {
            rate *= 0.99;
            cry.setRate(rate);
          } else {
            faintCryTimer?.destroy();
            faintCryTimer = null;
            if (callback) {
              callback();
            }
          }
        },
      });

    // Failsafe
    globalScene.time.delayedCall(fixedInt(3000), () => {
      if (!faintCryTimer || !globalScene) {
        return;
      }
      if (cry?.isPlaying) {
        cry.stop();
      }
      faintCryTimer.destroy();
      if (callback) {
        callback();
      }
    });
  }

  // biome-ignore lint/complexity/noBannedTypes: Consider refactoring to change type of Function
  private fusionFaintCry(callback: Function): void {
    const key = this.species.getCryKey(this.formIndex);
    let i = 0;
    let rate = 0.85;
    const cry = globalScene.playSound(key, { rate: rate }) as AnySound;
    const sprite = this.getSprite();
    const tintSprite = this.getTintSprite();
    let duration = cry.totalDuration * 1000;

    const fusionCryKey = this.fusionSpecies!.getCryKey(this.fusionFormIndex);
    let fusionCry = globalScene.playSound(fusionCryKey, {
      rate: rate,
    }) as AnySound;
    if (!cry || !fusionCry || globalScene.fieldVolume === 0) {
      return callback();
    }
    fusionCry.stop();
    duration = Math.min(duration, fusionCry.totalDuration * 1000);
    fusionCry.destroy();
    const delay = Math.max(duration * 0.05, 25);

    let transitionIndex = 0;
    let durationProgress = 0;

    const transitionThreshold = Math.ceil(duration * 0.4);
    while (durationProgress < transitionThreshold) {
      ++i;
      durationProgress += delay * rate;
      rate *= 0.99;
    }

    transitionIndex = i;

    i = 0;
    rate = 0.85;

    let frameProgress = 0;
    let frameThreshold: number;

    sprite.anims.pause();
    tintSprite?.anims.pause();

    let faintCryTimer: Phaser.Time.TimerEvent | null =
      globalScene.time.addEvent({
        delay: fixedInt(delay),
        repeat: -1,
        callback: () => {
          ++i;
          frameThreshold = sprite.anims.msPerFrame / rate;
          frameProgress += delay;
          while (frameProgress > frameThreshold) {
            if (sprite.anims.duration) {
              sprite.anims.nextFrame();
              tintSprite?.anims.nextFrame();
            }
            frameProgress -= frameThreshold;
          }
          if (i === transitionIndex && fusionCryKey) {
            SoundFade.fadeOut(
              globalScene,
              cry,
              fixedInt(Math.ceil((duration / rate) * 0.2)),
            );
            fusionCry = globalScene.playSound(
              fusionCryKey,
              Object.assign({
                seek: Math.max(fusionCry.totalDuration * 0.4, 0),
                rate: rate,
              }),
            );
            SoundFade.fadeIn(
              globalScene,
              fusionCry,
              fixedInt(Math.ceil((duration / rate) * 0.2)),
              globalScene.masterVolume * globalScene.fieldVolume,
              0,
            );
          }
          rate *= 0.99;
          if (cry && !cry.pendingRemove) {
            cry.setRate(rate);
          }
          if (fusionCry && !fusionCry.pendingRemove) {
            fusionCry.setRate(rate);
          }
          if (
            (!cry || cry.pendingRemove) &&
            (!fusionCry || fusionCry.pendingRemove)
          ) {
            faintCryTimer?.destroy();
            faintCryTimer = null;
            if (callback) {
              callback();
            }
          }
        },
      });

    // Failsafe
    globalScene.time.delayedCall(fixedInt(3000), () => {
      if (!faintCryTimer || !globalScene) {
        return;
      }
      if (cry?.isPlaying) {
        cry.stop();
      }
      if (fusionCry?.isPlaying) {
        fusionCry.stop();
      }
      faintCryTimer.destroy();
      if (callback) {
        callback();
      }
    });
  }

  isOppositeGender(pokemon: Pokemon): boolean {
    return (
      this.gender !== Gender.GENDERLESS &&
      pokemon.gender ===
        (this.gender === Gender.MALE ? Gender.FEMALE : Gender.MALE)
    );
  }

  messageIsImmune(quiet: boolean, effect?: StatusEffect): void {
    if (!effect || quiet) {
      return;
    }
    const message = effect && this.status?.effect === effect
    ? getStatusEffectOverlapText(effect ?? StatusEffect.NONE, getPokemonNameWithAffix(this))
    : i18next.t("abilityTriggers:moveImmunity", { 
        pokemonNameWithAffix: getPokemonNameWithAffix(this),
      });
    globalScene.queueMessage(message);
  }

  /**
   * Checks if a status effect can be applied to the Pokemon.
   *
   * @param effect The {@linkcode StatusEffect} whose applicability is being checked
   * @param quiet Whether in-battle messages should trigger or not
   * @param overrideStatus Whether the Pokemon's current status can be overriden
   * @param sourcePokemon The Pokemon that is setting the status effect
   * @param ignoreField Whether any field effects (weather, terrain, etc.) should be considered
   */
  canSetStatus(
    effect: StatusEffect | undefined,
    quiet = false,
    overrideStatus = false,
    sourcePokemon: Pokemon | null = null,
    ignoreField = false,
  ): boolean {
    if (effect !== StatusEffect.FAINT) {
      if (overrideStatus ? this.status?.effect === effect : this.status) {
        this.messageIsImmune(quiet, effect);
        return false;
      }
      if (
        this.isGrounded() &&
        !ignoreField &&
        globalScene.arena.terrain?.terrainType === TerrainType.MISTY
      ) {
        this.messageIsImmune(quiet, effect);
        return false;
      }
    }

    const types = this.getTypes(true, true);

    switch (effect) {
      case StatusEffect.POISON:
      case StatusEffect.TOXIC:
        // Check if the Pokemon is immune to Poison/Toxic or if the source pokemon is canceling the immunity
        const poisonImmunity = types.map(defType => {
          // Check if the Pokemon is not immune to Poison/Toxic
          if (defType !== PokemonType.POISON && defType !== PokemonType.STEEL) {
            return false;
          }

          // Check if the source Pokemon has an ability that cancels the Poison/Toxic immunity
          const cancelImmunity = new BooleanHolder(false);
          if (sourcePokemon) {
            applyAbAttrs(
              IgnoreTypeStatusEffectImmunityAbAttr,
              sourcePokemon,
              cancelImmunity,
              false,
              effect,
              defType,
            );
            if (cancelImmunity.value) {
              return false;
            }
          }

            return true;
        });

        if (this.isOfType(PokemonType.POISON) || this.isOfType(PokemonType.STEEL)) {
          if (poisonImmunity.includes(true)) {
            this.messageIsImmune(quiet, effect);
            return false;
          }
        }
        break;
      case StatusEffect.PARALYSIS:
        if (this.isOfType(PokemonType.ELECTRIC)) {
          this.messageIsImmune(quiet, effect);
          return false;
        }
        break;
      case StatusEffect.SLEEP:
        if (
          this.isGrounded() &&
          globalScene.arena.terrain?.terrainType === TerrainType.ELECTRIC
        ) {
          this.messageIsImmune(quiet, effect);
          return false;
        }
        break;
      case StatusEffect.FREEZE:
        if (
          this.isOfType(PokemonType.ICE) ||
          (!ignoreField &&
            globalScene?.arena?.weather?.weatherType &&
            [WeatherType.SUNNY, WeatherType.HARSH_SUN].includes(
              globalScene.arena.weather.weatherType,
            ))
        ) {
          this.messageIsImmune(quiet, effect);
          return false;
        }
        break;
      case StatusEffect.BURN:
        if (this.isOfType(PokemonType.FIRE)) {
          this.messageIsImmune(quiet, effect);
          return false;
        }
        break;
    }

    const cancelled = new BooleanHolder(false);
    applyPreSetStatusAbAttrs(
      StatusEffectImmunityAbAttr,
      this,
      effect,
      cancelled,
      quiet,
    );
    if (cancelled.value) {
      return false;
    }

    for (const pokemon of this.getAlliedField()) {
      applyPreSetStatusAbAttrs(
        UserFieldStatusEffectImmunityAbAttr,
        pokemon,
        effect,
        cancelled,
        quiet, this, sourcePokemon,
      )
      if (cancelled.value) {
        break;
      }
    }

    if (cancelled.value) {
      this.messageIsImmune(quiet, effect);
      return false;
    }

    if (
      sourcePokemon &&
      sourcePokemon !== this &&
      this.isSafeguarded(sourcePokemon)
    ) {
      if(!quiet){ 
        globalScene.queueMessage(
          i18next.t("moveTriggers:safeguard", { targetName: getPokemonNameWithAffix(this) 
        }));
      }
      return false;
    }

    return true;
  }

  trySetStatus(
    effect?: StatusEffect,
    asPhase = false,
    sourcePokemon: Pokemon | null = null,
    turnsRemaining = 0,
    sourceText: string | null = null,
    overrideStatus?: boolean
  ): boolean {
<<<<<<< HEAD
    if (!this.canSetStatus(effect, false, false, sourcePokemon)) {
=======
    if (!this.canSetStatus(effect, asPhase, overrideStatus, sourcePokemon)) {
>>>>>>> 8515cadd
      return false;
    }
    if (this.isFainted() && effect !== StatusEffect.FAINT) {
      return false;
    }

    /**
     * If this Pokemon falls asleep or freezes in the middle of a multi-hit attack,
     * cancel the attack's subsequent hits.
     */
    if (effect === StatusEffect.SLEEP || effect === StatusEffect.FREEZE) {
      this.stopMultiHit();
    }

    if (asPhase) {
      if (overrideStatus) {
        this.resetStatus(false);
      }
      globalScene.unshiftPhase(
        new ObtainStatusEffectPhase(
          this.getBattlerIndex(),
          effect,
          turnsRemaining,
          sourceText,
          sourcePokemon,
        ),
      );
      return true;
    }

    let sleepTurnsRemaining: NumberHolder;

    if (effect === StatusEffect.SLEEP) {
      sleepTurnsRemaining = new NumberHolder(this.randSeedIntRange(2, 4));

      this.setFrameRate(4);

      // If the user is invulnerable, lets remove their invulnerability when they fall asleep
      const invulnerableTags = [
        BattlerTagType.UNDERGROUND,
        BattlerTagType.UNDERWATER,
        BattlerTagType.HIDDEN,
        BattlerTagType.FLYING,
      ];

      const tag = invulnerableTags.find(t => this.getTag(t));

      if (tag) {
        this.removeTag(tag);
        this.getMoveQueue().pop();
      }
    }

    sleepTurnsRemaining = sleepTurnsRemaining!; // tell TS compiler it's defined
    effect = effect!; // If `effect` is undefined then `trySetStatus()` will have already returned early via the `canSetStatus()` call
    this.status = new Status(effect, 0, sleepTurnsRemaining?.value);

    return true;
  }

  /**
   * Resets the status of a pokemon.
   * @param revive Whether revive should be cured; defaults to true.
   * @param confusion Whether resetStatus should include confusion or not; defaults to false.
   * @param reloadAssets Whether to reload the assets or not; defaults to false.
   */
  resetStatus(revive = true, confusion = false, reloadAssets = false): void {
    const lastStatus = this.status?.effect;
    if (!revive && lastStatus === StatusEffect.FAINT) {
      return;
    }
    globalScene.unshiftPhase(new ResetStatusPhase(this, confusion, reloadAssets));
  }

  /**
   * Checks if this Pokemon is protected by Safeguard
   * @param attacker the {@linkcode Pokemon} inflicting status on this Pokemon
   * @returns `true` if this Pokemon is protected by Safeguard; `false` otherwise.
   */
  isSafeguarded(attacker: Pokemon): boolean {
    const defendingSide = this.isPlayer()
      ? ArenaTagSide.PLAYER
      : ArenaTagSide.ENEMY;
    if (globalScene.arena.getTagOnSide(ArenaTagType.SAFEGUARD, defendingSide)) {
      const bypassed = new BooleanHolder(false);
      if (attacker) {
        applyAbAttrs(InfiltratorAbAttr, attacker, null, false, bypassed);
      }
      return !bypassed.value;
    }
    return false;
  }

  primeSummonData(summonDataPrimer: PokemonSummonData): void {
    this.summonDataPrimer = summonDataPrimer;
  }

  // For PreSummonAbAttr to get access to summonData
  initSummondata(): void {
    this.summonData = this.summonData ?? this.summonDataPrimer ?? new PokemonSummonData()
  }

  resetSummonData(): void {
    const illusion: IllusionData | null = this.summonData?.illusion;
    if (this.summonData?.speciesForm) {
      this.summonData.speciesForm = null;
      this.updateFusionPalette();
    }
    this.summonData = new PokemonSummonData();
    this.setSwitchOutStatus(false);
    if (!this.battleData) {
      this.resetBattleData();
    }
    this.resetBattleSummonData();
    if (this.summonDataPrimer) {
      for (const k of Object.keys(this.summonDataPrimer)) {
        if (this.summonDataPrimer[k]) {
          this.summonData[k] = this.summonDataPrimer[k];
        }
      }
      // If this Pokemon has a Substitute when loading in, play an animation to add its sprite
      if (this.getTag(SubstituteTag)) {
        globalScene.triggerPokemonBattleAnim(
          this,
          PokemonAnimType.SUBSTITUTE_ADD,
        );
        this.getTag(SubstituteTag)!.sourceInFocus = false;
      }

      // If this Pokemon has Commander and Dondozo as an active ally, hide this Pokemon's sprite.
      if (
        this.hasAbilityWithAttr(CommanderAbAttr) &&
        globalScene.currentBattle.double &&
        this.getAlly()?.species.speciesId === Species.DONDOZO
      ) {
        this.setVisible(false);
      }
      this.summonDataPrimer = null;
    }
    this.summonData.illusion = illusion
    this.updateInfo();
  }

  resetBattleData(): void {
    this.battleData = new PokemonBattleData();
  }

  resetBattleSummonData(): void {
    this.battleSummonData = new PokemonBattleSummonData();
    if (this.getTag(BattlerTagType.SEEDED)) {
      this.lapseTag(BattlerTagType.SEEDED);
    }
    if (globalScene) {
      globalScene.triggerPokemonFormChange(
        this,
        SpeciesFormChangePostMoveTrigger,
        true,
      );
    }
  }

  resetTera(): void {
    const wasTerastallized = this.isTerastallized;
    this.isTerastallized = false;
    this.stellarTypesBoosted = [];
    if (wasTerastallized) {
      this.updateSpritePipelineData();
      globalScene.triggerPokemonFormChange(
        this,
        SpeciesFormChangeLapseTeraTrigger,
      );
    }
  }

  resetTurnData(): void {
    this.turnData = new PokemonTurnData();
  }

  getExpValue(): number {
    // Logic to factor in victor level has been removed for balancing purposes, so the player doesn't have to focus on EXP maxxing
    return (this.getSpeciesForm().getBaseExp() * this.level) / 5 + 1;
  }

  setFrameRate(frameRate: number) {
    globalScene.anims.get(this.getBattleSpriteKey()).frameRate = frameRate;
    try {
      this.getSprite().play(this.getBattleSpriteKey());
    } catch (err: unknown) {
      console.error(
        `Failed to play animation for ${this.getBattleSpriteKey()}`,
        err,
      );
    }
    try {
      this.getTintSprite()?.play(this.getBattleSpriteKey());
    } catch (err: unknown) {
      console.error(
        `Failed to play animation for ${this.getBattleSpriteKey()}`,
        err,
      );
    }
  }

  tint(color: number, alpha?: number, duration?: number, ease?: string) {
    const tintSprite = this.getTintSprite();
    tintSprite?.setTintFill(color);
    tintSprite?.setVisible(true);

    if (duration) {
      tintSprite?.setAlpha(0);

      globalScene.tweens.add({
        targets: tintSprite,
        alpha: alpha || 1,
        duration: duration,
        ease: ease || "Linear",
      });
    } else {
      tintSprite?.setAlpha(alpha);
    }
  }

  untint(duration: number, ease?: string) {
    const tintSprite = this.getTintSprite();

    if (duration) {
      globalScene.tweens.add({
        targets: tintSprite,
        alpha: 0,
        duration: duration,
        ease: ease || "Linear",
        onComplete: () => {
          tintSprite?.setVisible(false);
          tintSprite?.setAlpha(1);
        },
      });
    } else {
      tintSprite?.setVisible(false);
      tintSprite?.setAlpha(1);
    }
  }

  enableMask() {
    if (!this.maskEnabled) {
      this.maskSprite = this.getTintSprite();
      this.maskSprite?.setVisible(true);
      this.maskSprite?.setPosition(
        this.x * this.parentContainer.scale + this.parentContainer.x,
        this.y * this.parentContainer.scale + this.parentContainer.y,
      );
      this.maskSprite?.setScale(
        this.getSpriteScale() * this.parentContainer.scale,
      );
      this.maskEnabled = true;
    }
  }

  disableMask() {
    if (this.maskEnabled) {
      this.maskSprite?.setVisible(false);
      this.maskSprite?.setPosition(0, 0);
      this.maskSprite?.setScale(this.getSpriteScale());
      this.maskSprite = null;
      this.maskEnabled = false;
    }
  }

  sparkle(): void {
    if (this.shinySparkle) {
      doShinySparkleAnim(this.shinySparkle, this.variant);
    }
  }

  updateFusionPalette(ignoreOveride?: boolean): void {
    if (!this.getFusionSpeciesForm(ignoreOveride)) {
      [this.getSprite(), this.getTintSprite()]
        .filter(s => !!s)
        .map(s => {
          s.pipelineData[
            `spriteColors${ignoreOveride && this.summonData?.speciesForm ? "Base" : ""}`
          ] = [];
          s.pipelineData[
            `fusionSpriteColors${ignoreOveride && this.summonData?.speciesForm ? "Base" : ""}`
          ] = [];
        });
      return;
    }

    const speciesForm = this.getSpeciesForm(ignoreOveride);
    const fusionSpeciesForm = this.getFusionSpeciesForm(ignoreOveride);

    const spriteKey = speciesForm.getSpriteKey(
      this.getGender(ignoreOveride) === Gender.FEMALE,
      speciesForm.formIndex,
      this.shiny,
      this.variant,
    );
    const backSpriteKey = speciesForm
      .getSpriteKey(
        this.getGender(ignoreOveride) === Gender.FEMALE,
        speciesForm.formIndex,
        this.shiny,
        this.variant,
      )
      .replace("pkmn__", "pkmn__back__");
    const fusionSpriteKey = fusionSpeciesForm.getSpriteKey(
      this.getFusionGender(ignoreOveride) === Gender.FEMALE,
      fusionSpeciesForm.formIndex,
      this.fusionShiny,
      this.fusionVariant,
    );
    const fusionBackSpriteKey = fusionSpeciesForm
      .getSpriteKey(
        this.getFusionGender(ignoreOveride) === Gender.FEMALE,
        fusionSpeciesForm.formIndex,
        this.fusionShiny,
        this.fusionVariant,
      )
      .replace("pkmn__", "pkmn__back__");

    const sourceTexture = globalScene.textures.get(spriteKey);
    const sourceBackTexture = globalScene.textures.get(backSpriteKey);
    const fusionTexture = globalScene.textures.get(fusionSpriteKey);
    const fusionBackTexture = globalScene.textures.get(fusionBackSpriteKey);

    const [sourceFrame, sourceBackFrame, fusionFrame, fusionBackFrame] = [
      sourceTexture,
      sourceBackTexture,
      fusionTexture,
      fusionBackTexture,
    ].map(texture => texture.frames[texture.firstFrame]);
    const [sourceImage, sourceBackImage, fusionImage, fusionBackImage] = [
      sourceTexture,
      sourceBackTexture,
      fusionTexture,
      fusionBackTexture,
    ].map(i => i.getSourceImage() as HTMLImageElement);

    const canvas = document.createElement("canvas");
    const backCanvas = document.createElement("canvas");
    const fusionCanvas = document.createElement("canvas");
    const fusionBackCanvas = document.createElement("canvas");

    const spriteColors: number[][] = [];
    const pixelData: Uint8ClampedArray[] = [];

    [canvas, backCanvas, fusionCanvas, fusionBackCanvas].forEach(
      (canv: HTMLCanvasElement, c: number) => {
        const context = canv.getContext("2d");
        const frame = [
          sourceFrame,
          sourceBackFrame,
          fusionFrame,
          fusionBackFrame,
        ][c];
        canv.width = frame.width;
        canv.height = frame.height;

        if (context) {
          context.drawImage(
            [sourceImage, sourceBackImage, fusionImage, fusionBackImage][c],
            frame.cutX,
            frame.cutY,
            frame.width,
            frame.height,
            0,
            0,
            frame.width,
            frame.height,
          );
          const imageData = context.getImageData(
            frame.cutX,
            frame.cutY,
            frame.width,
            frame.height,
          );
          pixelData.push(imageData.data);
        }
      },
    );

    for (let f = 0; f < 2; f++) {
      const variantColors = variantColorCache[!f ? spriteKey : backSpriteKey];
      const variantColorSet = new Map<number, number[]>();
      if (this.shiny && variantColors && variantColors[this.variant]) {
        Object.keys(variantColors[this.variant]).forEach(k => {
          variantColorSet.set(
            rgbaToInt(Array.from(Object.values(rgbHexToRgba(k)))),
            Array.from(
              Object.values(rgbHexToRgba(variantColors[this.variant][k])),
            ),
          );
        });
      }

      for (let i = 0; i < pixelData[f].length; i += 4) {
        if (pixelData[f][i + 3]) {
          const pixel = pixelData[f].slice(i, i + 4);
          let [r, g, b, a] = pixel;
          if (variantColors) {
            const color = rgbaToInt([r, g, b, a]);
            if (variantColorSet.has(color)) {
              const mappedPixel = variantColorSet.get(color);
              if (mappedPixel) {
                [r, g, b, a] = mappedPixel;
              }
            }
          }
          if (!spriteColors.find(c => c[0] === r && c[1] === g && c[2] === b)) {
            spriteColors.push([r, g, b, a]);
          }
        }
      }
    }

    const fusionSpriteColors = JSON.parse(JSON.stringify(spriteColors));

    const pixelColors: number[] = [];
    for (let f = 0; f < 2; f++) {
      for (let i = 0; i < pixelData[f].length; i += 4) {
        const total = pixelData[f]
          .slice(i, i + 3)
          .reduce((total: number, value: number) => total + value, 0);
        if (!total) {
          continue;
        }
        pixelColors.push(
          argbFromRgba({
            r: pixelData[f][i],
            g: pixelData[f][i + 1],
            b: pixelData[f][i + 2],
            a: pixelData[f][i + 3],
          }),
        );
      }
    }

    const fusionPixelColors: number[] = [];
    for (let f = 0; f < 2; f++) {
      const variantColors =
        variantColorCache[!f ? fusionSpriteKey : fusionBackSpriteKey];
      const variantColorSet = new Map<number, number[]>();
      if (
        this.fusionShiny &&
        variantColors &&
        variantColors[this.fusionVariant]
      ) {
        for (const k of Object.keys(variantColors[this.fusionVariant])) {
          variantColorSet.set(
            rgbaToInt(Array.from(Object.values(rgbHexToRgba(k)))),
            Array.from(
              Object.values(
                rgbHexToRgba(variantColors[this.fusionVariant][k]),
              ),
            ),
          );
        }
      }
      for (let i = 0; i < pixelData[2 + f].length; i += 4) {
        const total = pixelData[2 + f]
          .slice(i, i + 3)
          .reduce((total: number, value: number) => total + value, 0);
        if (!total) {
          continue;
        }
        let [r, g, b, a] = [
          pixelData[2 + f][i],
          pixelData[2 + f][i + 1],
          pixelData[2 + f][i + 2],
          pixelData[2 + f][i + 3],
        ];
        if (variantColors) {
          const color = rgbaToInt([r, g, b, a]);
          if (variantColorSet.has(color)) {
            const mappedPixel = variantColorSet.get(color);
            if (mappedPixel) {
              [r, g, b, a] = mappedPixel;
            }
          }
        }
        fusionPixelColors.push(argbFromRgba({ r, g, b, a }));
      }
    }

    if (fusionPixelColors.length === 0) {
      // ERROR HANDLING IS NOT OPTIONAL BUDDY
      console.log("Failed to create fusion palette");
      return;
    }

    let paletteColors: Map<number, number>;
    let fusionPaletteColors: Map<number, number>;

    const originalRandom = Math.random;
    Math.random = () => Phaser.Math.RND.realInRange(0, 1);

    globalScene.executeWithSeedOffset(
      () => {
        paletteColors = QuantizerCelebi.quantize(pixelColors, 4);
        fusionPaletteColors = QuantizerCelebi.quantize(fusionPixelColors, 4);
      },
      0,
      "This result should not vary",
    );

    Math.random = originalRandom;

    paletteColors = paletteColors!; // erroneously tell TS compiler that paletteColors is defined!
    fusionPaletteColors = fusionPaletteColors!; // mischievously misinform TS compiler that fusionPaletteColors is defined!
    const [palette, fusionPalette] = [paletteColors, fusionPaletteColors].map(
      paletteColors => {
        let keys = Array.from(paletteColors.keys()).sort(
          (a: number, b: number) =>
            paletteColors.get(a)! < paletteColors.get(b)! ? 1 : -1,
        );
        let rgbaColors: Map<number, number[]>;
        let hsvColors: Map<number, number[]>;

        const mappedColors = new Map<number, number[]>();

        do {
          mappedColors.clear();

          rgbaColors = keys.reduce((map: Map<number, number[]>, k: number) => {
            map.set(k, Object.values(rgbaFromArgb(k)));
            return map;
          }, new Map<number, number[]>());
          hsvColors = Array.from(rgbaColors.keys()).reduce(
            (map: Map<number, number[]>, k: number) => {
              const rgb = rgbaColors.get(k)!.slice(0, 3);
              map.set(k, rgbToHsv(rgb[0], rgb[1], rgb[2]));
              return map;
            },
            new Map<number, number[]>(),
          );

          for (let c = keys.length - 1; c >= 0; c--) {
            const hsv = hsvColors.get(keys[c])!;
            for (let c2 = 0; c2 < c; c2++) {
              const hsv2 = hsvColors.get(keys[c2])!;
              const diff = Math.abs(hsv[0] - hsv2[0]);
              if (diff < 30 || diff >= 330) {
                if (mappedColors.has(keys[c])) {
                  mappedColors.get(keys[c])!.push(keys[c2]);
                } else {
                  mappedColors.set(keys[c], [keys[c2]]);
                }
                break;
              }
            }
          }

          mappedColors.forEach((values: number[], key: number) => {
            const keyColor = rgbaColors.get(key)!;
            const valueColors = values.map(v => rgbaColors.get(v)!);
            const color = keyColor.slice(0);
            let count = paletteColors.get(key)!;
            for (const value of values) {
              const valueCount = paletteColors.get(value);
              if (!valueCount) {
                continue;
              }
              count += valueCount;
            }

            for (let c = 0; c < 3; c++) {
              color[c] *= paletteColors.get(key)! / count;
              values.forEach((value: number, i: number) => {
                if (paletteColors.has(value)) {
                  const valueCount = paletteColors.get(value)!;
                  color[c] += valueColors[i][c] * (valueCount / count);
                }
              });
              color[c] = Math.round(color[c]);
            }

            paletteColors.delete(key);
            for (const value of values) {
              paletteColors.delete(value);
              if (mappedColors.has(value)) {
                mappedColors.delete(value);
              }
            }

            paletteColors.set(
              argbFromRgba({
                r: color[0],
                g: color[1],
                b: color[2],
                a: color[3],
              }),
              count,
            );
          });

          keys = Array.from(paletteColors.keys()).sort(
            (a: number, b: number) =>
              paletteColors.get(a)! < paletteColors.get(b)! ? 1 : -1,
          );
        } while (mappedColors.size);

        return keys.map(c => Object.values(rgbaFromArgb(c)));
      },
    );

    const paletteDeltas: number[][] = [];

    spriteColors.forEach((sc: number[], i: number) => {
      paletteDeltas.push([]);
      for (let p = 0; p < palette.length; p++) {
        paletteDeltas[i].push(deltaRgb(sc, palette[p]));
      }
    });

    const easeFunc = Phaser.Tweens.Builders.GetEaseFunction("Cubic.easeIn");

    for (let sc = 0; sc < spriteColors.length; sc++) {
      const delta = Math.min(...paletteDeltas[sc]);
      const paletteIndex = Math.min(
        paletteDeltas[sc].findIndex(pd => pd === delta),
        fusionPalette.length - 1,
      );
      if (delta < 255) {
        const ratio = easeFunc(delta / 255);
        const color = [0, 0, 0, fusionSpriteColors[sc][3]];
        for (let c = 0; c < 3; c++) {
          color[c] = Math.round(
            fusionSpriteColors[sc][c] * ratio +
              fusionPalette[paletteIndex][c] * (1 - ratio),
          );
        }
        fusionSpriteColors[sc] = color;
      }
    }

    [this.getSprite(), this.getTintSprite()]
      .filter(s => !!s)
      .map(s => {
        s.pipelineData[
          `spriteColors${ignoreOveride && this.summonData?.speciesForm ? "Base" : ""}`
        ] = spriteColors;
        s.pipelineData[
          `fusionSpriteColors${ignoreOveride && this.summonData?.speciesForm ? "Base" : ""}`
        ] = fusionSpriteColors;
      });

    canvas.remove();
    fusionCanvas.remove();
  }

  /**
   * Generates a random number using the current battle's seed, or the global seed if `globalScene.currentBattle` is falsy
   * <!-- @import "../battle".Battle -->
   * This calls either {@linkcode BattleScene.randBattleSeedInt}({@linkcode range}, {@linkcode min}) in `src/battle-scene.ts`
   * which calls {@linkcode Battle.randSeedInt}({@linkcode range}, {@linkcode min}) in `src/battle.ts`
   * which calls {@linkcode randSeedInt randSeedInt}({@linkcode range}, {@linkcode min}) in `src/utils.ts`,
   * or it directly calls {@linkcode randSeedInt randSeedInt}({@linkcode range}, {@linkcode min}) in `src/utils.ts` if there is no current battle
   *
   * @param range How large of a range of random numbers to choose from. If {@linkcode range} <= 1, returns {@linkcode min}
   * @param min The minimum integer to pick, default `0`
   * @returns A random integer between {@linkcode min} and ({@linkcode min} + {@linkcode range} - 1)
   */
  randSeedInt(range: number, min = 0): number {
    return globalScene.currentBattle
      ? globalScene.randBattleSeedInt(range, min)
      : randSeedInt(range, min);
  }

  /**
   * Generates a random number using the current battle's seed, or the global seed if `globalScene.currentBattle` is falsy
   * @param min The minimum integer to generate
   * @param max The maximum integer to generate
   * @returns a random integer between {@linkcode min} and {@linkcode max} inclusive
   */
  randSeedIntRange(min: number, max: number): number {
    return this.randSeedInt(max - min + 1, min);
  }

  /**
   * Causes a Pokemon to leave the field (such as in preparation for a switch out/escape).
   * @param clearEffects Indicates if effects should be cleared (true) or passed
   * to the next pokemon, such as during a baton pass (false)
   * @param hideInfo Indicates if this should also play the animation to hide the Pokemon's
   * info container.
   */
  leaveField(clearEffects = true, hideInfo = true, destroy = false) {
    this.resetSprite();
    this.resetTurnData();
    globalScene
      .getField(true)
      .filter(p => p !== this)
      .forEach(p => p.removeTagsBySourceId(this.id));

    if (clearEffects) {
      this.destroySubstitute();
      this.resetSummonData(); // this also calls `resetBattleSummonData`
    }
    if (hideInfo) {
      this.hideInfo();
    }
    // Trigger abilities that activate upon leaving the field
    applyPreLeaveFieldAbAttrs(PreLeaveFieldAbAttr, this);
    this.setSwitchOutStatus(true);
    globalScene.triggerPokemonFormChange(
      this,
      SpeciesFormChangeActiveTrigger,
      true,
    );
    globalScene.field.remove(this, destroy);
  }

  destroy(): void {
    this.battleInfo?.destroy();
    this.destroySubstitute();
    super.destroy();
  }

  getBattleInfo(): BattleInfo {
    return this.battleInfo;
  }

  /**
   * Checks whether or not the Pokemon's root form has the same ability
   * @param abilityIndex the given ability index we are checking
   * @returns true if the abilities are the same
   */
  hasSameAbilityInRootForm(abilityIndex: number): boolean {
    const currentAbilityIndex = this.abilityIndex;
    const rootForm = getPokemonSpecies(this.species.getRootSpeciesId());
    return (
      rootForm.getAbility(abilityIndex) ===
      rootForm.getAbility(currentAbilityIndex)
    );
  }

  /**
   * Helper function to check if the player already owns the starter data of the Pokemon's
   * current ability
   * @param ownedAbilityAttrs the owned abilityAttr of this Pokemon's root form
   * @returns true if the player already has it, false otherwise
   */
  checkIfPlayerHasAbilityOfStarter(ownedAbilityAttrs: number): boolean {
    if ((ownedAbilityAttrs & 1) > 0 && this.hasSameAbilityInRootForm(0)) {
      return true;
    }
    if ((ownedAbilityAttrs & 2) > 0 && this.hasSameAbilityInRootForm(1)) {
      return true;
    }
    if ((ownedAbilityAttrs & 4) > 0 && this.hasSameAbilityInRootForm(2)) {
      return true;
    }
    return false;
  }

  /**
   * Reduces one of this Pokemon's held item stacks by 1, and removes the item if applicable.
   * Does nothing if this Pokemon is somehow not the owner of the held item.
   * @param heldItem The item stack to be reduced by 1.
   * @param forBattle If `false`, do not trigger in-battle effects (such as Unburden) from losing the item. For example, set this to `false` if the Pokemon is giving away the held item for a Mystery Encounter. Default is `true`.
   * @returns `true` if the item was removed successfully, `false` otherwise.
   */
  public loseHeldItem(
    heldItem: PokemonHeldItemModifier,
    forBattle = true,
  ): boolean {
    if (heldItem.pokemonId === -1 || heldItem.pokemonId === this.id) {
      heldItem.stackCount--;
      if (heldItem.stackCount <= 0) {
        globalScene.removeModifier(heldItem, !this.isPlayer());
      }
      if (forBattle) {
        applyPostItemLostAbAttrs(PostItemLostAbAttr, this, false);
      }
      return true;
    } else {
      return false;
    }
  }
}

export class PlayerPokemon extends Pokemon {
  public compatibleTms: Moves[];

  constructor(
    species: PokemonSpecies,
    level: number,
    abilityIndex?: number,
    formIndex?: number,
    gender?: Gender,
    shiny?: boolean,
    variant?: Variant,
    ivs?: number[],
    nature?: Nature,
    dataSource?: Pokemon | PokemonData,
  ) {
    super(
      106,
      148,
      species,
      level,
      abilityIndex,
      formIndex,
      gender,
      shiny,
      variant,
      ivs,
      nature,
      dataSource,
    );

    if (Overrides.STATUS_OVERRIDE) {
      this.status = new Status(Overrides.STATUS_OVERRIDE, 0, 4);
    }

    if (Overrides.SHINY_OVERRIDE) {
      this.shiny = true;
      this.initShinySparkle();
    } else if (Overrides.SHINY_OVERRIDE === false) {
      this.shiny = false;
    }

    if (Overrides.VARIANT_OVERRIDE !== null && this.shiny) {
      this.variant = Overrides.VARIANT_OVERRIDE;
    }

    if (!dataSource) {
      if (globalScene.gameMode.isDaily) {
        this.generateAndPopulateMoveset();
      } else {
        this.moveset = [];
      }
    }
    this.generateCompatibleTms();
  }

  initBattleInfo(): void {
    this.battleInfo = new PlayerBattleInfo();
    this.battleInfo.initInfo(this);
  }

  isPlayer(): boolean {
    return true;
  }

  hasTrainer(): boolean {
    return true;
  }

  isBoss(): boolean {
    return false;
  }

  getFieldIndex(): number {
    return globalScene.getPlayerField().indexOf(this);
  }

  getBattlerIndex(): BattlerIndex {
    return this.getFieldIndex();
  }

  generateCompatibleTms(): void {
    this.compatibleTms = [];

    const tms = Object.keys(tmSpecies);
    for (const tm of tms) {
      const moveId = Number.parseInt(tm) as Moves;
      let compatible = false;
      for (const p of tmSpecies[tm]) {
        if (Array.isArray(p)) {
          const [pkm, form] = p;
          if (
            (pkm === this.species.speciesId ||
              (this.fusionSpecies && pkm === this.fusionSpecies.speciesId)) &&
            form === this.getFormKey()
          ) {
            compatible = true;
            break;
          }
        } else if (
          p === this.species.speciesId ||
          (this.fusionSpecies && p === this.fusionSpecies.speciesId)
        ) {
          compatible = true;
          break;
        }
      }
      if (reverseCompatibleTms.indexOf(moveId) > -1) {
        compatible = !compatible;
      }
      if (compatible) {
        this.compatibleTms.push(moveId);
      }
    }
  }

  tryPopulateMoveset(moveset: StarterMoveset): boolean {
    if (
      !this.getSpeciesForm().validateStarterMoveset(
        moveset,
        globalScene.gameData.starterData[this.species.getRootSpeciesId()]
          .eggMoves,
      )
    ) {
      return false;
    }

    this.moveset = moveset.map(m => new PokemonMove(m));

    return true;
  }

  /**
   * Causes this mon to leave the field (via {@linkcode leaveField}) and then
   * opens the party switcher UI to switch a new mon in
   * @param switchType the {@linkcode SwitchType} for this switch-out. If this is
   * `BATON_PASS` or `SHED_TAIL`, this Pokemon's effects are not cleared upon leaving
   * the field.
   */
  switchOut(switchType: SwitchType = SwitchType.SWITCH): Promise<void> {
    return new Promise(resolve => {
      this.leaveField(switchType === SwitchType.SWITCH);

      globalScene.ui.setMode(
        UiMode.PARTY,
        PartyUiMode.FAINT_SWITCH,
        this.getFieldIndex(),
        (slotIndex: number, option: PartyOption) => {
          if (
            slotIndex >= globalScene.currentBattle.getBattlerCount() &&
            slotIndex < 6
          ) {
            globalScene.prependToPhase(
              new SwitchSummonPhase(
                switchType,
                this.getFieldIndex(),
                slotIndex,
                false,
              ),
              MoveEndPhase,
            );
          }
          globalScene.ui.setMode(UiMode.MESSAGE).then(resolve);
        },
        PartyUiHandler.FilterNonFainted,
      );
    });
  }

  addFriendship(friendship: number): void {
    if (friendship > 0) {
      const starterSpeciesId = this.species.getRootSpeciesId();
      const fusionStarterSpeciesId =
        this.isFusion() && this.fusionSpecies
          ? this.fusionSpecies.getRootSpeciesId()
          : 0;
      const starterData = [
        globalScene.gameData.starterData[starterSpeciesId],
        fusionStarterSpeciesId
          ? globalScene.gameData.starterData[fusionStarterSpeciesId]
          : null,
      ].filter(d => !!d);
      const amount = new NumberHolder(friendship);
      globalScene.applyModifier(
        PokemonFriendshipBoosterModifier,
        true,
        this,
        amount,
      );
      const candyFriendshipMultiplier = globalScene.gameMode.isClassic
        ? timedEventManager.getClassicFriendshipMultiplier()
        : 1;
      const fusionReduction = fusionStarterSpeciesId
        ? timedEventManager.areFusionsBoosted()
          ? 1.5 // Divide candy gain for fusions by 1.5 during events
          : 2 // 2 for fusions outside events
        : 1; // 1 for non-fused mons
      const starterAmount = new NumberHolder(
        Math.floor(
          (amount.value * candyFriendshipMultiplier) / fusionReduction,
        ),
      );

      // Add friendship to this PlayerPokemon
      this.friendship = Math.min(this.friendship + amount.value, 255);
      if (this.friendship === 255) {
        globalScene.validateAchv(achvs.MAX_FRIENDSHIP);
      }
      // Add to candy progress for this mon's starter species and its fused species (if it has one)
      starterData.forEach((sd: StarterDataEntry, i: number) => {
        const speciesId = !i
          ? starterSpeciesId
          : (fusionStarterSpeciesId as Species);
        sd.friendship = (sd.friendship || 0) + starterAmount.value;
        if (
          sd.friendship >=
          getStarterValueFriendshipCap(speciesStarterCosts[speciesId])
        ) {
          globalScene.gameData.addStarterCandy(getPokemonSpecies(speciesId), 1);
          sd.friendship = 0;
        }
      });
    } else {
      // Lose friendship upon fainting
      this.friendship = Math.max(this.friendship + friendship, 0);
    }
  }

  getPossibleEvolution(
    evolution: SpeciesFormEvolution | null,
  ): Promise<Pokemon> {
    if (!evolution) {
      return new Promise(resolve => resolve(this));
    }
    return new Promise(resolve => {
      const evolutionSpecies = getPokemonSpecies(evolution.speciesId);
      const isFusion = evolution instanceof FusionSpeciesFormEvolution;
      let ret: PlayerPokemon;
      if (isFusion) {
        const originalFusionSpecies = this.fusionSpecies;
        const originalFusionFormIndex = this.fusionFormIndex;
        this.fusionSpecies = evolutionSpecies;
        this.fusionFormIndex =
          evolution.evoFormKey !== null
            ? Math.max(
                evolutionSpecies.forms.findIndex(
                  f => f.formKey === evolution.evoFormKey,
                ),
                0,
              )
            : this.fusionFormIndex;
        ret = globalScene.addPlayerPokemon(
          this.species,
          this.level,
          this.abilityIndex,
          this.formIndex,
          this.gender,
          this.shiny,
          this.variant,
          this.ivs,
          this.nature,
          this,
        );
        this.fusionSpecies = originalFusionSpecies;
        this.fusionFormIndex = originalFusionFormIndex;
      } else {
        const formIndex =
          evolution.evoFormKey !== null && !isFusion
            ? Math.max(
                evolutionSpecies.forms.findIndex(
                  f => f.formKey === evolution.evoFormKey,
                ),
                0,
              )
            : this.formIndex;
        ret = globalScene.addPlayerPokemon(
          !isFusion ? evolutionSpecies : this.species,
          this.level,
          this.abilityIndex,
          formIndex,
          this.gender,
          this.shiny,
          this.variant,
          this.ivs,
          this.nature,
          this,
        );
      }
      ret.loadAssets().then(() => resolve(ret));
    });
  }

  evolve(
    evolution: SpeciesFormEvolution | null,
    preEvolution: PokemonSpeciesForm,
  ): Promise<void> {
    if (!evolution) {
      return new Promise(resolve => resolve());
    }
    return new Promise(resolve => {
      this.pauseEvolutions = false;
      // Handles Nincada evolving into Ninjask + Shedinja
      this.handleSpecialEvolutions(evolution);
      const isFusion = evolution instanceof FusionSpeciesFormEvolution;
      if (!isFusion) {
        this.species = getPokemonSpecies(evolution.speciesId);
      } else {
        this.fusionSpecies = getPokemonSpecies(evolution.speciesId);
      }
      if (evolution.preFormKey !== null) {
        const formIndex = Math.max(
          (!isFusion || !this.fusionSpecies
            ? this.species
            : this.fusionSpecies
          ).forms.findIndex(f => f.formKey === evolution.evoFormKey),
          0,
        );
        if (!isFusion) {
          this.formIndex = formIndex;
        } else {
          this.fusionFormIndex = formIndex;
        }
      }
      this.generateName();
      if (!isFusion) {
        const abilityCount = this.getSpeciesForm().getAbilityCount();
        const preEvoAbilityCount = preEvolution.getAbilityCount();
        if ([0, 1, 2].includes(this.abilityIndex)) {
          // Handles cases where a Pokemon with 3 abilities evolves into a Pokemon with 2 abilities (ie: Eevee -> any Eeveelution)
          if (
            this.abilityIndex === 2 &&
            preEvoAbilityCount === 3 &&
            abilityCount === 2
          ) {
            this.abilityIndex = 1;
          }
        } else {
          // Prevent pokemon with an illegal ability value from breaking things
          console.warn(
            "this.abilityIndex is somehow an illegal value, please report this",
          );
          console.warn(this.abilityIndex);
          this.abilityIndex = 0;
        }
      } else {
        // Do the same as above, but for fusions
        const abilityCount = this.getFusionSpeciesForm().getAbilityCount();
        const preEvoAbilityCount = preEvolution.getAbilityCount();
        if ([0, 1, 2].includes(this.fusionAbilityIndex)) {
          if (
            this.fusionAbilityIndex === 2 &&
            preEvoAbilityCount === 3 &&
            abilityCount === 2
          ) {
            this.fusionAbilityIndex = 1;
          }
        } else {
          console.warn(
            "this.fusionAbilityIndex is somehow an illegal value, please report this",
          );
          console.warn(this.fusionAbilityIndex);
          this.fusionAbilityIndex = 0;
        }
      }
      this.compatibleTms.splice(0, this.compatibleTms.length);
      this.generateCompatibleTms();
      const updateAndResolve = () => {
        this.loadAssets().then(() => {
          this.calculateStats();
          this.updateInfo(true).then(() => resolve());
        });
      };
      if (preEvolution.speciesId === Species.GIMMIGHOUL) {
        const evotracker =
          this.getHeldItems().filter(m => m instanceof EvoTrackerModifier)[0] ??
          null;
        if (evotracker) {
          globalScene.removeModifier(evotracker);
        }
      }
      if (!globalScene.gameMode.isDaily || this.metBiome > -1) {
        globalScene.gameData.updateSpeciesDexIvs(
          this.species.speciesId,
          this.ivs,
        );
        globalScene.gameData.setPokemonSeen(this, false);
        globalScene.gameData
          .setPokemonCaught(this, false)
          .then(() => updateAndResolve());
      } else {
        updateAndResolve();
      }
    });
  }

  private handleSpecialEvolutions(evolution: SpeciesFormEvolution) {
    const isFusion = evolution instanceof FusionSpeciesFormEvolution;

    const evoSpecies = !isFusion ? this.species : this.fusionSpecies;
    if (
      evoSpecies?.speciesId === Species.NINCADA &&
      evolution.speciesId === Species.NINJASK
    ) {
      const newEvolution = pokemonEvolutions[evoSpecies.speciesId][1];

      if (newEvolution.condition?.predicate(this)) {
        const newPokemon = globalScene.addPlayerPokemon(
          this.species,
          this.level,
          this.abilityIndex,
          this.formIndex,
          undefined,
          this.shiny,
          this.variant,
          this.ivs,
          this.nature,
        );
        newPokemon.passive = this.passive;
        newPokemon.moveset = this.moveset.slice();
        newPokemon.moveset = this.copyMoveset();
        newPokemon.luck = this.luck;
        newPokemon.gender = Gender.GENDERLESS;
        newPokemon.metLevel = this.metLevel;
        newPokemon.metBiome = this.metBiome;
        newPokemon.metSpecies = this.metSpecies;
        newPokemon.metWave = this.metWave;
        newPokemon.fusionSpecies = this.fusionSpecies;
        newPokemon.fusionFormIndex = this.fusionFormIndex;
        newPokemon.fusionAbilityIndex = this.fusionAbilityIndex;
        newPokemon.fusionShiny = this.fusionShiny;
        newPokemon.fusionVariant = this.fusionVariant;
        newPokemon.fusionGender = this.fusionGender;
        newPokemon.fusionLuck = this.fusionLuck;
        newPokemon.fusionTeraType = this.fusionTeraType;
        newPokemon.usedTMs = this.usedTMs;
        newPokemon.evoCounter = this.evoCounter;

        globalScene.getPlayerParty().push(newPokemon);
        newPokemon.evolve(
          !isFusion
            ? newEvolution
            : new FusionSpeciesFormEvolution(this.id, newEvolution),
          evoSpecies,
        );
        const modifiers = globalScene.findModifiers(
          m => m instanceof PokemonHeldItemModifier && m.pokemonId === this.id,
          true,
        ) as PokemonHeldItemModifier[];
        modifiers.forEach(m => {
          const clonedModifier = m.clone() as PokemonHeldItemModifier;
          clonedModifier.pokemonId = newPokemon.id;
          globalScene.addModifier(clonedModifier, true);
        });
        globalScene.updateModifiers(true);
      }
    }
  }

  getPossibleForm(formChange: SpeciesFormChange): Promise<Pokemon> {
    return new Promise(resolve => {
      const formIndex = Math.max(
        this.species.forms.findIndex(f => f.formKey === formChange.formKey),
        0,
      );
      const ret = globalScene.addPlayerPokemon(
        this.species,
        this.level,
        this.abilityIndex,
        formIndex,
        this.gender,
        this.shiny,
        this.variant,
        this.ivs,
        this.nature,
        this,
      );
      ret.loadAssets().then(() => resolve(ret));
    });
  }

  changeForm(formChange: SpeciesFormChange): Promise<void> {
    return new Promise(resolve => {
      this.formIndex = Math.max(
        this.species.forms.findIndex(f => f.formKey === formChange.formKey),
        0,
      );
      this.generateName();
      const abilityCount = this.getSpeciesForm().getAbilityCount();
      if (this.abilityIndex >= abilityCount) {
        // Shouldn't happen
        this.abilityIndex = abilityCount - 1;
      }

      this.compatibleTms.splice(0, this.compatibleTms.length);
      this.generateCompatibleTms();
      const updateAndResolve = () => {
        this.loadAssets().then(() => {
          this.calculateStats();
          globalScene.updateModifiers(true, true);
          this.updateInfo(true).then(() => resolve());
        });
      };
      if (!globalScene.gameMode.isDaily || this.metBiome > -1) {
        globalScene.gameData.setPokemonSeen(this, false);
        globalScene.gameData
          .setPokemonCaught(this, false)
          .then(() => updateAndResolve());
      } else {
        updateAndResolve();
      }
    });
  }

  clearFusionSpecies(): void {
    super.clearFusionSpecies();
    this.generateCompatibleTms();
  }

  /**
   * Returns a Promise to fuse two PlayerPokemon together
   * @param pokemon The PlayerPokemon to fuse to this one
   */
  fuse(pokemon: PlayerPokemon): void {
    this.fusionSpecies = pokemon.species;
    this.fusionFormIndex = pokemon.formIndex;
    this.fusionAbilityIndex = pokemon.abilityIndex;
    this.fusionShiny = pokemon.shiny;
    this.fusionVariant = pokemon.variant;
    this.fusionGender = pokemon.gender;
    this.fusionLuck = pokemon.luck;
    this.fusionCustomPokemonData = pokemon.customPokemonData;
    this.evoCounter = Math.max(pokemon.evoCounter, this.evoCounter);
    if (pokemon.pauseEvolutions || this.pauseEvolutions) {
      this.pauseEvolutions = true;
    }

    globalScene.validateAchv(achvs.SPLICE);
    globalScene.gameData.gameStats.pokemonFused++;

    // Store the average HP% that each Pokemon has
    const maxHp = this.getMaxHp();
    const newHpPercent =
      (pokemon.hp / pokemon.getMaxHp() + this.hp / maxHp) / 2;

    this.generateName();
    this.calculateStats();

    // Set this Pokemon's HP to the average % of both fusion components
    this.hp = Math.round(maxHp * newHpPercent);
    if (!this.isFainted()) {
      // If this Pokemon hasn't fainted, make sure the HP wasn't set over the new maximum
      this.hp = Math.min(this.hp, maxHp);
      this.status = getRandomStatus(this.status, pokemon.status); // Get a random valid status between the two
    } else if (!pokemon.isFainted()) {
      // If this Pokemon fainted but the other hasn't, make sure the HP wasn't set to zero
      this.hp = Math.max(this.hp, 1);
      this.status = pokemon.status; // Inherit the other Pokemon's status
    }

    this.generateCompatibleTms();
    this.updateInfo(true);
    const fusedPartyMemberIndex = globalScene.getPlayerParty().indexOf(pokemon);
    let partyMemberIndex = globalScene.getPlayerParty().indexOf(this);
    if (partyMemberIndex > fusedPartyMemberIndex) {
      partyMemberIndex--;
    }
    const fusedPartyMemberHeldModifiers = globalScene.findModifiers(
      m => m instanceof PokemonHeldItemModifier && m.pokemonId === pokemon.id,
      true,
    ) as PokemonHeldItemModifier[];
    for (const modifier of fusedPartyMemberHeldModifiers) {
      globalScene.tryTransferHeldItemModifier(
        modifier,
        this,
        false,
        modifier.getStackCount(),
        true,
        true,
        false,
      );
    }
    globalScene.updateModifiers(true, true);
    globalScene.removePartyMemberModifiers(fusedPartyMemberIndex);
    globalScene.getPlayerParty().splice(fusedPartyMemberIndex, 1)[0];
    const newPartyMemberIndex = globalScene.getPlayerParty().indexOf(this);
    pokemon
      .getMoveset(true)
      .map((m: PokemonMove) =>
        globalScene.unshiftPhase(
          new LearnMovePhase(newPartyMemberIndex, m.getMove().id),
        ),
      );
    pokemon.destroy();
    this.updateFusionPalette();
  }

  unfuse(): Promise<void> {
    return new Promise(resolve => {
      this.clearFusionSpecies();

      this.updateInfo(true).then(() => resolve());
      this.updateFusionPalette();
    });
  }

  /** Returns a deep copy of this Pokemon's moveset array */
  copyMoveset(): PokemonMove[] {
    const newMoveset: PokemonMove[] = [];
    this.moveset.forEach(move => {
      newMoveset.push(new PokemonMove(move.moveId, 0, move.ppUp, move.virtual, move.maxPpOverride));
    });

    return newMoveset;
  }
}

export class EnemyPokemon extends Pokemon {
  public trainerSlot: TrainerSlot;
  public aiType: AiType;
  public bossSegments: number;
  public bossSegmentIndex: number;
  public initialTeamIndex: number;
  /** To indicate if the instance was populated with a dataSource -> e.g. loaded & populated from session data */
  public readonly isPopulatedFromDataSource: boolean;

  constructor(
    species: PokemonSpecies,
    level: number,
    trainerSlot: TrainerSlot,
    boss: boolean,
    shinyLock = false,
    dataSource?: PokemonData,
  ) {
    super(
      236,
      84,
      species,
      level,
      dataSource?.abilityIndex,
      dataSource?.formIndex,
      dataSource?.gender,
      !shinyLock && dataSource ? dataSource.shiny : false,
      !shinyLock && dataSource ? dataSource.variant : undefined,
      undefined,
      dataSource ? dataSource.nature : undefined,
      dataSource,
    );

    this.trainerSlot = trainerSlot;
    this.initialTeamIndex = globalScene.currentBattle?.enemyParty.length ?? 0;
    this.isPopulatedFromDataSource = !!dataSource; // if a dataSource is provided, then it was populated from dataSource
    if (boss) {
      this.setBoss(boss, dataSource?.bossSegments);
    }

    if (Overrides.OPP_STATUS_OVERRIDE) {
      this.status = new Status(Overrides.OPP_STATUS_OVERRIDE, 0, 4);
    }

    if (Overrides.OPP_GENDER_OVERRIDE !== null) {
      this.gender = Overrides.OPP_GENDER_OVERRIDE;
    }

    const speciesId = this.species.speciesId;

    if (
      speciesId in Overrides.OPP_FORM_OVERRIDES &&
      !isNullOrUndefined(Overrides.OPP_FORM_OVERRIDES[speciesId]) &&
      this.species.forms[Overrides.OPP_FORM_OVERRIDES[speciesId]]
    ) {
      this.formIndex = Overrides.OPP_FORM_OVERRIDES[speciesId];
    }

    if (!dataSource) {
      this.generateAndPopulateMoveset();

      if (shinyLock || Overrides.OPP_SHINY_OVERRIDE === false) {
        this.shiny = false;
      } else {
        this.trySetShiny();
      }

      if (!this.shiny && Overrides.OPP_SHINY_OVERRIDE) {
        this.shiny = true;
        this.initShinySparkle();
      }

      if (this.shiny) {
        this.variant = this.generateShinyVariant();
        if (Overrides.OPP_VARIANT_OVERRIDE !== null) {
          this.variant = Overrides.OPP_VARIANT_OVERRIDE;
        }
      }

      this.luck =
        (this.shiny ? this.variant + 1 : 0) +
        (this.fusionShiny ? this.fusionVariant + 1 : 0);

      let prevolution: Species;
      let speciesId = species.speciesId;
      while ((prevolution = pokemonPrevolutions[speciesId])) {
        const evolution = pokemonEvolutions[prevolution].find(
          pe =>
            pe.speciesId === speciesId &&
            (!pe.evoFormKey || pe.evoFormKey === this.getFormKey()),
        );
        if (evolution?.condition?.enforceFunc) {
          evolution.condition.enforceFunc(this);
        }
        speciesId = prevolution;
      }
    }

    this.aiType =
      boss || this.hasTrainer() ? AiType.SMART : AiType.SMART_RANDOM;
  }

  initBattleInfo(): void {
    if (!this.battleInfo) {
      this.battleInfo = new EnemyBattleInfo();
      this.battleInfo.updateBossSegments(this);
      this.battleInfo.initInfo(this);
    } else {
      this.battleInfo.updateBossSegments(this);
    }
  }

  /**
   * Sets the pokemons boss status. If true initializes the boss segments either from the arguments
   * or through the the Scene.getEncounterBossSegments function
   *
   * @param boss if the pokemon is a boss
   * @param bossSegments amount of boss segments (health-bar segments)
   */
  setBoss(boss = true, bossSegments = 0): void {
    if (boss) {
      this.bossSegments =
        bossSegments ||
        globalScene.getEncounterBossSegments(
          globalScene.currentBattle.waveIndex,
          this.level,
          this.species,
          true,
        );
      this.bossSegmentIndex = this.bossSegments - 1;
    } else {
      this.bossSegments = 0;
      this.bossSegmentIndex = 0;
    }
  }

  generateAndPopulateMoveset(formIndex?: number): void {
    switch (true) {
      case this.species.speciesId === Species.SMEARGLE:
        this.moveset = [
          new PokemonMove(Moves.SKETCH),
          new PokemonMove(Moves.SKETCH),
          new PokemonMove(Moves.SKETCH),
          new PokemonMove(Moves.SKETCH),
        ];
        break;
      case this.species.speciesId === Species.ETERNATUS:
        this.moveset = (formIndex !== undefined ? formIndex : this.formIndex)
          ? [
              new PokemonMove(Moves.DYNAMAX_CANNON),
              new PokemonMove(Moves.CROSS_POISON),
              new PokemonMove(Moves.FLAMETHROWER),
              new PokemonMove(Moves.RECOVER, 0, -4),
            ]
          : [
              new PokemonMove(Moves.ETERNABEAM),
              new PokemonMove(Moves.SLUDGE_BOMB),
              new PokemonMove(Moves.FLAMETHROWER),
              new PokemonMove(Moves.COSMIC_POWER),
            ];
        if (globalScene.gameMode.hasChallenge(Challenges.INVERSE_BATTLE)) {
          this.moveset[2] = new PokemonMove(Moves.THUNDERBOLT);
        }
        break;
      default:
        super.generateAndPopulateMoveset();
        break;
    }
  }

  /**
   * Determines the move this Pokemon will use on the next turn, as well as
   * the Pokemon the move will target.
   * @returns this Pokemon's next move in the format {move, moveTargets}
   */
  getNextMove(): TurnMove {
    // If this Pokemon has a move already queued, return it.
    const moveQueue = this.getMoveQueue();
    if (moveQueue.length !== 0) {
      const queuedMove = moveQueue[0];
      if (queuedMove) {
        const moveIndex = this.getMoveset().findIndex(m => m.moveId === queuedMove.move);
        if ((moveIndex > -1 && this.getMoveset()[moveIndex].isUsable(this, queuedMove.ignorePP)) || queuedMove.virtual) {
          return queuedMove;
        } else {
          this.getMoveQueue().shift();
          return this.getNextMove();
        }
      }
    }

    // Filter out any moves this Pokemon cannot use
    let movePool = this.getMoveset().filter(m => m.isUsable(this));
    // If no moves are left, use Struggle. Otherwise, continue with move selection
    if (movePool.length) {
      // If there's only 1 move in the move pool, use it.
      if (movePool.length === 1) {
        return { move: movePool[0].moveId, targets: this.getNextTargets(movePool[0].moveId) };
      }
      // If a move is forced because of Encore, use it.
      const encoreTag = this.getTag(EncoreTag) as EncoreTag;
      if (encoreTag) {
        const encoreMove = movePool.find(m => m.moveId === encoreTag.moveId);
        if (encoreMove) {
          return {
            move: encoreMove.moveId,
            targets: this.getNextTargets(encoreMove.moveId),
          };
        }
      }
      switch (this.aiType) {
        case AiType.RANDOM: // No enemy should spawn with this AI type in-game
          const moveId = movePool[globalScene.randBattleSeedInt(movePool.length)].moveId;
          return { move: moveId, targets: this.getNextTargets(moveId) };
        case AiType.SMART_RANDOM:
        case AiType.SMART:
          /**
           * Search this Pokemon's move pool for moves that will KO an opposing target.
           * If there are any moves that can KO an opponent (i.e. a player Pokemon),
           * those moves are the only ones considered for selection on this turn.
           */
          const koMoves = movePool.filter(pkmnMove => {
            if (!pkmnMove) {
              return false;
            }

            const move = pkmnMove.getMove()!;
            if (move.moveTarget === MoveTarget.ATTACKER) {
              return false;
            }

            const fieldPokemon = globalScene.getField();
            const moveTargets = getMoveTargets(this, move.id)
              .targets.map(ind => fieldPokemon[ind])
              .filter(p => this.isPlayer() !== p.isPlayer());
            // Only considers critical hits for crit-only moves or when this Pokemon is under the effect of Laser Focus
            const isCritical =
              move.hasAttr(CritOnlyAttr) ||
              !!this.getTag(BattlerTagType.ALWAYS_CRIT);

            return (
              move.category !== MoveCategory.STATUS &&
              moveTargets.some(p => {
                const doesNotFail =
                  move.applyConditions(this, p, move) ||
                  [
                    Moves.SUCKER_PUNCH,
                    Moves.UPPER_HAND,
                    Moves.THUNDERCLAP,
                  ].includes(move.id);
                return (
                  doesNotFail &&
                  p.getAttackDamage(
                    this,
                    move,
                    !p.battleData.abilityRevealed,
                    false,
                    !p.getAlly()?.battleData.abilityRevealed,
                    false,
                    isCritical,
                  ).damage >= p.hp
                );
              })
            );
          }, this);

          if (koMoves.length > 0) {
            movePool = koMoves;
          }

          /**
           * Move selection is based on the move's calculated "benefit score" against the
           * best possible target(s) (as determined by {@linkcode getNextTargets}).
           * For more information on how benefit scores are calculated, see `docs/enemy-ai.md`.
           */
          const moveScores = movePool.map(() => 0);
          const moveTargets = Object.fromEntries(movePool.map(m => [ m.moveId, this.getNextTargets(m.moveId) ]));
          for (const m in movePool) {
            const pokemonMove = movePool[m];
            const move = pokemonMove.getMove();

            let moveScore = moveScores[m];
            const targetScores: number[] = [];

            for (const mt of moveTargets[move.id]) {
              // Prevent a target score from being calculated when the target is whoever attacks the user
              if (mt === BattlerIndex.ATTACKER) {
                break;
              }

              const target = globalScene.getField()[mt];
              /**
               * The "target score" of a move is given by the move's user benefit score + the move's target benefit score.
               * If the target is an ally, the target benefit score is multiplied by -1.
               */
              let targetScore =
                move.getUserBenefitScore(this, target, move) +
                move.getTargetBenefitScore(this, target, move) *
                  (mt < BattlerIndex.ENEMY === this.isPlayer() ? 1 : -1);
              if (Number.isNaN(targetScore)) {
                console.error(`Move ${move.name} returned score of NaN`);
                targetScore = 0;
              }
              /**
               * If this move is unimplemented, or the move is known to fail when used, set its
               * target score to -20
               */
              if (
                (move.name.endsWith(" (N)") ||
                  !move.applyConditions(this, target, move)) &&
                ![
                  Moves.SUCKER_PUNCH,
                  Moves.UPPER_HAND,
                  Moves.THUNDERCLAP,
                ].includes(move.id)
              ) {
                targetScore = -20;
              } else if (move instanceof AttackMove) {
              /**
               * Attack moves are given extra multipliers to their base benefit score based on
               * the move's type effectiveness against the target and whether the move is a STAB move.
               */
                const effectiveness = target.getMoveEffectiveness(this, move, !target.battleData?.abilityRevealed, undefined, undefined, true);
                if (target.isPlayer() !== this.isPlayer()) {
                  targetScore *= effectiveness;
                  if (this.isOfType(move.type)) {
                    targetScore *= 1.5;
                  }
                } else if (effectiveness) {
                  targetScore /= effectiveness;
                  if (this.isOfType(move.type)) {
                    targetScore /= 1.5;
                  }
                }
                /** If a move has a base benefit score of 0, its benefit score is assumed to be unimplemented at this point */
                if (!targetScore) {
                  targetScore = -20;
                }
              }
              targetScores.push(targetScore);
            }
            // When a move has multiple targets, its score is equal to the maximum target score across all targets
            moveScore += Math.max(...targetScores);

            // could make smarter by checking opponent def/spdef
            moveScores[m] = moveScore;
          }

          console.log(moveScores);

          // Sort the move pool in decreasing order of move score
          const sortedMovePool = movePool.slice(0);
          sortedMovePool.sort((a, b) => {
            const scoreA = moveScores[movePool.indexOf(a)];
            const scoreB = moveScores[movePool.indexOf(b)];
            return scoreA < scoreB ? 1 : scoreA > scoreB ? -1 : 0;
          });
          let r = 0;
          if (this.aiType === AiType.SMART_RANDOM) {
            // Has a 5/8 chance to select the best move, and a 3/8 chance to advance to the next best move (and repeat this roll)
            while (
              r < sortedMovePool.length - 1 &&
              globalScene.randBattleSeedInt(8) >= 5
            ) {
              r++;
            }
          } else if (this.aiType === AiType.SMART) {
            // The chance to advance to the next best move increases when the compared moves' scores are closer to each other.
            while (
              r < sortedMovePool.length - 1 &&
              moveScores[movePool.indexOf(sortedMovePool[r + 1])] /
                moveScores[movePool.indexOf(sortedMovePool[r])] >=
                0 &&
              globalScene.randBattleSeedInt(100) <
                Math.round(
                  (moveScores[movePool.indexOf(sortedMovePool[r + 1])] /
                    moveScores[movePool.indexOf(sortedMovePool[r])]) *
                    50,
                )
            ) {
              r++;
            }
          }
          console.log(movePool.map(m => m.getName()), moveScores, r, sortedMovePool.map(m => m.getName()));
          return { move: sortedMovePool[r]!.moveId, targets: moveTargets[sortedMovePool[r]!.moveId] };
      }
    }

    return {
      move: Moves.STRUGGLE,
      targets: this.getNextTargets(Moves.STRUGGLE),
    };
  }

  /**
   * Determines the Pokemon the given move would target if used by this Pokemon
   * @param moveId {@linkcode Moves} The move to be used
   * @returns The indexes of the Pokemon the given move would target
   */
  getNextTargets(moveId: Moves): BattlerIndex[] {
    const moveTargets = getMoveTargets(this, moveId);
    const targets = globalScene
      .getField(true)
      .filter(p => moveTargets.targets.indexOf(p.getBattlerIndex()) > -1);
    // If the move is multi-target, return all targets' indexes
    if (moveTargets.multiple) {
      return targets.map(p => p.getBattlerIndex());
    }

    const move = allMoves[moveId];

    /**
     * Get the move's target benefit score against each potential target.
     * For allies, this score is multiplied by -1.
     */
    const benefitScores = targets.map(p => [
      p.getBattlerIndex(),
      move.getTargetBenefitScore(this, p, move) *
        (p.isPlayer() === this.isPlayer() ? 1 : -1),
    ]);

    const sortedBenefitScores = benefitScores.slice(0);
    sortedBenefitScores.sort((a, b) => {
      const scoreA = a[1];
      const scoreB = b[1];
      return scoreA < scoreB ? 1 : scoreA > scoreB ? -1 : 0;
    });

    if (!sortedBenefitScores.length) {
      // Set target to BattlerIndex.ATTACKER when using a counter move
      // This is the same as when the player does so
      if (move.hasAttr(CounterDamageAttr)) {
        return [BattlerIndex.ATTACKER];
      }

      return [];
    }

    let targetWeights = sortedBenefitScores.map(s => s[1]);
    const lowestWeight = targetWeights[targetWeights.length - 1];

    // If the lowest target weight (i.e. benefit score) is negative, add abs(lowestWeight) to all target weights
    if (lowestWeight < 1) {
      for (let w = 0; w < targetWeights.length; w++) {
        targetWeights[w] += Math.abs(lowestWeight - 1);
      }
    }

    // Remove any targets whose weights are less than half the max of the target weights from consideration
    const benefitCutoffIndex = targetWeights.findIndex(
      s => s < targetWeights[0] / 2,
    );
    if (benefitCutoffIndex > -1) {
      targetWeights = targetWeights.slice(0, benefitCutoffIndex);
    }

    const thresholds: number[] = [];
    let totalWeight = 0;
    targetWeights.reduce((total: number, w: number) => {
      total += w;
      thresholds.push(total);
      totalWeight = total;
      return total;
    }, 0);

    /**
     * Generate a random number from 0 to (totalWeight-1),
     * then select the first target whose cumulative weight (with all previous targets' weights)
     * is greater than that random number.
     */
    const randValue = globalScene.randBattleSeedInt(totalWeight);
    let targetIndex = 0;

    thresholds.every((t, i) => {
      if (randValue >= t) {
        return true;
      }

      targetIndex = i;
      return false;
    });

    return [sortedBenefitScores[targetIndex][0]];
  }

  isPlayer() {
    return false;
  }

  hasTrainer(): boolean {
    return !!this.trainerSlot;
  }

  isBoss(): boolean {
    return !!this.bossSegments;
  }

  getBossSegmentIndex(): number {
    const segments = (this as EnemyPokemon).bossSegments;
    const segmentSize = this.getMaxHp() / segments;
    for (let s = segments - 1; s > 0; s--) {
      const hpThreshold = Math.round(segmentSize * s);
      if (this.hp > hpThreshold) {
        return s;
      }
    }

    return 0;
  }

  damage(
    damage: number,
    ignoreSegments = false,
    preventEndure = false,
    ignoreFaintPhase = false,
  ): number {
    if (this.isFainted()) {
      return 0;
    }

    let clearedBossSegmentIndex = this.isBoss() ? this.bossSegmentIndex + 1 : 0;

    if (this.isBoss() && !ignoreSegments) {
      const segmentSize = this.getMaxHp() / this.bossSegments;
      for (let s = this.bossSegmentIndex; s > 0; s--) {
        const hpThreshold = segmentSize * s;
        const roundedHpThreshold = Math.round(hpThreshold);
        if (this.hp >= roundedHpThreshold) {
          if (this.hp - damage <= roundedHpThreshold) {
            const hpRemainder = this.hp - roundedHpThreshold;
            let segmentsBypassed = 0;
            while (
              segmentsBypassed < this.bossSegmentIndex &&
              this.canBypassBossSegments(segmentsBypassed + 1) &&
              damage - hpRemainder >=
                Math.round(segmentSize * Math.pow(2, segmentsBypassed + 1))
            ) {
              segmentsBypassed++;
              //console.log('damage', damage, 'segment', segmentsBypassed + 1, 'segment size', segmentSize, 'damage needed', Math.round(segmentSize * Math.pow(2, segmentsBypassed + 1)));
            }

            damage = toDmgValue(
              this.hp - hpThreshold + segmentSize * segmentsBypassed,
            );
            clearedBossSegmentIndex = s - segmentsBypassed;
          }
          break;
        }
      }
    }

    switch (globalScene.currentBattle.battleSpec) {
      case BattleSpec.FINAL_BOSS:
        if (!this.formIndex && this.bossSegmentIndex < 1) {
          damage = Math.min(damage, this.hp - 1);
        }
    }

    const ret = super.damage(
      damage,
      ignoreSegments,
      preventEndure,
      ignoreFaintPhase,
    );

    if (this.isBoss()) {
      if (ignoreSegments) {
        const segmentSize = this.getMaxHp() / this.bossSegments;
        clearedBossSegmentIndex = Math.ceil(this.hp / segmentSize);
      }
      if (clearedBossSegmentIndex <= this.bossSegmentIndex) {
        this.handleBossSegmentCleared(clearedBossSegmentIndex);
      }
      this.battleInfo.updateBossSegments(this);
    }

    return ret;
  }

  canBypassBossSegments(segmentCount = 1): boolean {
    if (globalScene.currentBattle.battleSpec === BattleSpec.FINAL_BOSS) {
      if (!this.formIndex && this.bossSegmentIndex - segmentCount < 1) {
        return false;
      }
    }

    return true;
  }

  /**
   * Go through a boss' health segments and give stats boosts for each newly cleared segment
   * The base boost is 1 to a random stat that's not already maxed out per broken shield
   * For Pokemon with 3 health segments or more, breaking the last shield gives +2 instead
   * For Pokemon with 5 health segments or more, breaking the last two shields give +2 each
   * @param segmentIndex index of the segment to get down to (0 = no shield left, 1 = 1 shield left, etc.)
   */
  handleBossSegmentCleared(segmentIndex: number): void {
    while (
      this.bossSegmentIndex > 0 &&
      segmentIndex - 1 < this.bossSegmentIndex
    ) {
      // Filter out already maxed out stat stages and weigh the rest based on existing stats
      const leftoverStats = EFFECTIVE_STATS.filter(
        (s: EffectiveStat) => this.getStatStage(s) < 6,
      );
      const statWeights = leftoverStats.map((s: EffectiveStat) =>
        this.getStat(s, false),
      );

      let boostedStat: EffectiveStat;
      const statThresholds: number[] = [];
      let totalWeight = 0;

      for (const i in statWeights) {
        totalWeight += statWeights[i];
        statThresholds.push(totalWeight);
      }

      // Pick a random stat from the leftover stats to increase its stages
      const randInt = randSeedInt(totalWeight);
      for (const i in statThresholds) {
        if (randInt < statThresholds[i]) {
          boostedStat = leftoverStats[i];
          break;
        }
      }

      let stages = 1;

      // increase the boost if the boss has at least 3 segments and we passed last shield
      if (this.bossSegments >= 3 && this.bossSegmentIndex === 1) {
        stages++;
      }
      // increase the boost if the boss has at least 5 segments and we passed the second to last shield
      if (this.bossSegments >= 5 && this.bossSegmentIndex === 2) {
        stages++;
      }

      globalScene.unshiftPhase(
        new StatStageChangePhase(
          this.getBattlerIndex(),
          true,
          [boostedStat!],
          stages,
          true,
          true,
        ),
      );
      this.bossSegmentIndex--;
    }
  }

  getFieldIndex(): number {
    return globalScene.getEnemyField().indexOf(this);
  }

  getBattlerIndex(): BattlerIndex {
    return BattlerIndex.ENEMY + this.getFieldIndex();
  }

  /**
   * Add a new pokemon to the player's party (at `slotIndex` if set).
   * The new pokemon's visibility will be set to `false`.
   * @param pokeballType the type of pokeball the pokemon was caught with
   * @param slotIndex an optional index to place the pokemon in the party
   * @returns the pokemon that was added or null if the pokemon could not be added
   */
  addToParty(pokeballType: PokeballType, slotIndex = -1) {
    const party = globalScene.getPlayerParty();
    let ret: PlayerPokemon | null = null;

    if (party.length < PLAYER_PARTY_MAX_SIZE) {
      this.pokeball = pokeballType;
      this.metLevel = this.level;
      this.metBiome = globalScene.arena.biomeType;
      this.metWave = globalScene.currentBattle.waveIndex;
      this.metSpecies = this.species.speciesId;
      const newPokemon = globalScene.addPlayerPokemon(
        this.species,
        this.level,
        this.abilityIndex,
        this.formIndex,
        this.gender,
        this.shiny,
        this.variant,
        this.ivs,
        this.nature,
        this,
      );

      if (isBetween(slotIndex, 0, PLAYER_PARTY_MAX_SIZE - 1)) {
        party.splice(slotIndex, 0, newPokemon);
      } else {
        party.push(newPokemon);
      }

      // Hide the Pokemon since it is not on the field
      newPokemon.setVisible(false);

      ret = newPokemon;
      globalScene.triggerPokemonFormChange(
        newPokemon,
        SpeciesFormChangeActiveTrigger,
        true,
      );
    }

    return ret;
  }
}

/**
 * Illusion property
 */
interface IllusionData {
  basePokemon: {
    /** The actual name of the Pokemon */
    name: string;
    /** The actual nickname of the Pokemon */
    nickname: string;
    /** Whether the base pokemon is shiny or not */
    shiny: boolean;
    /** The shiny variant of the base pokemon */
    variant: Variant;
    /** Whether the fusion species of the base pokemon is shiny or not */
    fusionShiny: boolean;
    /** The variant of the fusion species of the base pokemon */
    fusionVariant: Variant;
  };
  /** The species of the illusion */
  species: Species;
  /** The formIndex of the illusion */
  formIndex: number;
  /** The gender of the illusion */
  gender: Gender;
  /** The pokeball of the illusion */
  pokeball: PokeballType;
  /** The fusion species of the illusion if it's a fusion */
  fusionSpecies?: PokemonSpecies;
  /** The fusionFormIndex of the illusion */
  fusionFormIndex?: number;
  /** The fusionGender of the illusion if it's a fusion */
  fusionGender?: Gender;
  /** The level of the illusion (not used currently) */
  level?: number
}

export interface TurnMove {
  move: Moves;
  targets: BattlerIndex[];
  result?: MoveResult;
  virtual?: boolean;
  turn?: number;
  ignorePP?: boolean;
}

export interface AttackMoveResult {
  move: Moves;
  result: DamageResult;
  damage: number;
  critical: boolean;
  sourceId: number;
  sourceBattlerIndex: BattlerIndex;
}

export class PokemonSummonData {
  /** [Atk, Def, SpAtk, SpDef, Spd, Acc, Eva] */
  public statStages: number[] = [0, 0, 0, 0, 0, 0, 0];
  public moveQueue: TurnMove[] = [];
  public tags: BattlerTag[] = [];
  public abilitySuppressed = false;
  public abilitiesApplied: Abilities[] = [];
  public speciesForm: PokemonSpeciesForm | null;
  public fusionSpeciesForm: PokemonSpeciesForm;
  public ability: Abilities = Abilities.NONE;
  public passiveAbility: Abilities = Abilities.NONE;
  public gender: Gender;
  public fusionGender: Gender;
  public stats: number[] = [0, 0, 0, 0, 0, 0];
  public moveset: PokemonMove[];
  public illusionBroken: boolean = false;

  // If not initialized this value will not be populated from save data.
  public types: PokemonType[] = [];
  public addedType: PokemonType | null = null;
  public illusion: IllusionData | null = null;
}

export class PokemonBattleData {
  /** counts the hits the pokemon received */
  public hitCount = 0;
  /** used for {@linkcode Moves.RAGE_FIST} in order to save hit Counts received before Rage Fist is applied */
  public prevHitCount = 0;
  public endured = false;
  public berriesEaten: BerryType[] = [];
  public abilitiesApplied: Abilities[] = [];
  public abilityRevealed: boolean = false;
}

export class PokemonBattleSummonData {
  /** The number of turns the pokemon has passed since entering the battle */
  public turnCount = 1;
  /** The number of turns the pokemon has passed since the start of the wave */
  public waveTurnCount = 1;
  /** The list of moves the pokemon has used since entering the battle */
  public moveHistory: TurnMove[] = [];
}

export class PokemonTurnData {
  public flinched = false;
  public acted = false;
  /** How many times the move should hit the target(s) */
  public hitCount = 0;
  /**
   * - `-1` = Calculate how many hits are left
   * - `0` = Move is finished
   */
  public hitsLeft = -1;
  public totalDamageDealt = 0;
  public singleHitDamageDealt = 0;
  public damageTaken = 0;
  public attacksReceived: AttackMoveResult[] = [];
  public order: number;
  public statStagesIncreased = false;
  public statStagesDecreased = false;
  public moveEffectiveness: TypeDamageMultiplier | null = null;
  public combiningPledge?: Moves;
  public switchedInThisTurn = false;
  public failedRunAway = false;
  public joinedRound = false;
  /**
   * Used to make sure multi-hits occur properly when the user is
   * forced to act again in the same turn
   */
  public extraTurns = 0;
}

export enum AiType {
  RANDOM,
  SMART_RANDOM,
  SMART,
}

export enum MoveResult {
  PENDING,
  SUCCESS,
  FAIL,
  MISS,
  OTHER,
}

export enum HitResult {
  EFFECTIVE = 1,
  SUPER_EFFECTIVE,
  NOT_VERY_EFFECTIVE,
  ONE_HIT_KO,
  NO_EFFECT,
  STATUS,
  HEAL,
  FAIL,
  MISS,
  INDIRECT,
  IMMUNE,
  CONFUSION,
  INDIRECT_KO,
}

export type DamageResult =
  | HitResult.EFFECTIVE
  | HitResult.SUPER_EFFECTIVE
  | HitResult.NOT_VERY_EFFECTIVE
  | HitResult.ONE_HIT_KO
  | HitResult.CONFUSION 
  | HitResult.INDIRECT_KO 
  | HitResult.INDIRECT;

/** Interface containing the results of a damage calculation for a given move */
export interface DamageCalculationResult {
  /** `true` if the move was cancelled (thus suppressing "No Effect" messages) */
  cancelled: boolean;
  /** The effectiveness of the move */
  result: HitResult;
  /** The damage dealt by the move */
  damage: number;
}

/**
 * Wrapper class for the {@linkcode Move} class for Pokemon to interact with.
 * These are the moves assigned to a {@linkcode Pokemon} object.
 * It links to {@linkcode Move} class via the move ID.
 * Compared to {@linkcode Move}, this class also tracks if a move has received.
 * PP Ups, amount of PP used, and things like that.
 * @see {@linkcode isUsable} - checks if move is restricted, out of PP, or not implemented.
 * @see {@linkcode getMove} - returns {@linkcode Move} object by looking it up via ID.
 * @see {@linkcode usePp} - removes a point of PP from the move.
 * @see {@linkcode getMovePp} - returns amount of PP a move currently has.
 * @see {@linkcode getPpRatio} - returns the current PP amount / max PP amount.
 * @see {@linkcode getName} - returns name of {@linkcode Move}.
 **/
export class PokemonMove {
  public moveId: Moves;
  public ppUsed: number;
  public ppUp: number;
  public virtual: boolean;

  /**
   * If defined and nonzero, overrides the maximum PP of the move (e.g., due to move being copied by Transform).
   * This also nullifies all effects of `ppUp`.
   */
  public maxPpOverride?: number;

  constructor(
    moveId: Moves,
    ppUsed = 0,
    ppUp = 0,
    virtual = false,
    maxPpOverride?: number,
  ) {
    this.moveId = moveId;
    this.ppUsed = ppUsed;
    this.ppUp = ppUp;
    this.virtual = virtual;
    this.maxPpOverride = maxPpOverride;
  }

  /**
   * Checks whether the move can be selected or performed by a Pokemon, without consideration for the move's targets.
   * The move is unusable if it is out of PP, restricted by an effect, or unimplemented.
   *
   * @param {Pokemon} pokemon {@linkcode Pokemon} that would be using this move
   * @param {boolean} ignorePp If `true`, skips the PP check
   * @param {boolean} ignoreRestrictionTags If `true`, skips the check for move restriction tags (see {@link MoveRestrictionBattlerTag})
   * @returns `true` if the move can be selected and used by the Pokemon, otherwise `false`.
   */
  isUsable(
    pokemon: Pokemon,
    ignorePp = false,
    ignoreRestrictionTags = false,
  ): boolean {
    if (
      this.moveId &&
      !ignoreRestrictionTags &&
      pokemon.isMoveRestricted(this.moveId, pokemon)
    ) {
      return false;
    }

    if (this.getMove().name.endsWith(" (N)")) {
      return false;
    }

    return (
      ignorePp || this.ppUsed < this.getMovePp() || this.getMove().pp === -1
    );
  }

  getMove(): Move {
    return allMoves[this.moveId];
  }

  /**
   * Sets {@link ppUsed} for this move and ensures the value does not exceed {@link getMovePp}
   * @param {number} count Amount of PP to use
   */
  usePp(count = 1) {
    this.ppUsed = Math.min(this.ppUsed + count, this.getMovePp());
  }

  getMovePp(): number {
    return (
      this.maxPpOverride ||
      this.getMove().pp + this.ppUp * toDmgValue(this.getMove().pp / 5)
    );
  }

  getPpRatio(): number {
    return 1 - this.ppUsed / this.getMovePp();
  }

  getName(): string {
    return this.getMove().name;
  }

  /**
   * Copies an existing move or creates a valid PokemonMove object from json representing one
   * @param {PokemonMove | any} source The data for the move to copy
   * @return {PokemonMove} A valid pokemonmove object
   */
  static loadMove(source: PokemonMove | any): PokemonMove {
    return new PokemonMove(
      source.moveId,
      source.ppUsed,
      source.ppUp,
      source.virtual,
      source.maxPpOverride,
    );
  }
}<|MERGE_RESOLUTION|>--- conflicted
+++ resolved
@@ -5688,11 +5688,7 @@
     sourceText: string | null = null,
     overrideStatus?: boolean
   ): boolean {
-<<<<<<< HEAD
-    if (!this.canSetStatus(effect, false, false, sourcePokemon)) {
-=======
-    if (!this.canSetStatus(effect, asPhase, overrideStatus, sourcePokemon)) {
->>>>>>> 8515cadd
+    if (!this.canSetStatus(effect, false, overrideStatus, sourcePokemon)) {
       return false;
     }
     if (this.isFainted() && effect !== StatusEffect.FAINT) {
