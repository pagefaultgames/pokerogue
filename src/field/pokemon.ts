--- conflicted
+++ resolved
@@ -2613,16 +2613,6 @@
       applyPreDefendAbAttrs(ReceivedMoveDamageMultiplierAbAttr, this, source, move, cancelled, simulated, damage);
     }
 
-<<<<<<< HEAD
-        if (damage.value) {
-          this.lapseTags(BattlerTagLapseType.HIT);
-
-          if (this.isFullHp()) {
-            applyPreDefendAbAttrs(PreDefendFullHpEndureAbAttr, this, source, move, cancelled, false, damage);
-          } else if (!this.isPlayer() && damage.value >= this.hp) {
-            this.scene.applyModifiers(EnemyEndureChanceModifier, false, this);
-          }
-=======
     // This attribute may modify damage arbitrarily, so be careful about changing its order of application.
     applyMoveAttrs(ModifiedDamageAttr, source, this, move, damage);
 
@@ -2662,7 +2652,6 @@
     if (move.category === MoveCategory.STATUS) {
       const cancelled = new Utils.BooleanHolder(false);
       const typeMultiplier = this.getMoveEffectiveness(source, move, false, false, cancelled);
->>>>>>> 43879b47
 
       if (!cancelled.value && typeMultiplier === 0) {
         this.scene.queueMessage(i18next.t("battle:hitResultNoEffect", { pokemonName: getPokemonNameWithAffix(this) }));
