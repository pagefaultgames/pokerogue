--- conflicted
+++ resolved
@@ -250,8 +250,8 @@
 
 
   getNameToRender(useIllusion: boolean = true) {
-    const name: string = (!useIllusion && this.illusion.active) ? this.illusion.name : this.name;
-    const nickname: string = (!useIllusion && this.illusion.active) ? this.illusion.nickname : this.nickname;
+    const name: string = (!useIllusion && this.illusion.active) ? this.illusion.name! : this.name;
+    const nickname: string = (!useIllusion && this.illusion.active) ? this.illusion.nickname! : this.nickname;
     try {
       if (nickname) {
         return decodeURIComponent(escape(atob(nickname)));
@@ -357,7 +357,7 @@
   generateIllusion(): boolean {
     if (this.hasTrainer()) {
       const party: Pokemon[] = (this.isPlayer() ? this.scene.getParty() : this.scene.getEnemyParty()).filter(p => p.isAllowedInBattle());
-      const lastPokemon: Pokemon = party.at(-1);
+      const lastPokemon: Pokemon = party.at(-1) || this;
       const speciesId = lastPokemon.species.speciesId;
 
       if ( lastPokemon === this || this.illusion.active ||
@@ -378,7 +378,7 @@
         gender: lastPokemon.gender,
         pokeball: lastPokemon.pokeball,
         fusionFormIndex: lastPokemon.fusionFormIndex,
-        fusionSpecies: lastPokemon.fusionSpecies,
+        fusionSpecies: lastPokemon.fusionSpecies || undefined,
         fusionVariant: this.fusionVariant,
         fusionShiny: this.fusionShiny,
         fusionGender: lastPokemon.fusionGender
@@ -437,14 +437,14 @@
       return false;
     }
 
-    this.name = this.illusion.name;
-    this.nickname = this.illusion.nickname;
-    this.shiny = this.illusion.shiny;
-    this.variant = this.illusion.variant;
-    this.fusionVariant = this.illusion.fusionVariant;
-    this.fusionShiny = this.illusion.fusionShiny;
+    this.name = this.illusion.name!;
+    this.nickname = this.illusion.nickname!;
+    this.shiny = this.illusion.shiny!;
+    this.variant = this.illusion.variant!;
+    this.fusionVariant = this.illusion.fusionVariant!;
+    this.fusionShiny = this.illusion.fusionShiny!;
     this.illusion = {active: false, available: false};
-    if (this.isOnField) {
+    if (this.isOnField()) {
       this.scene.playSound("PRSFX- Transform");
     }
     if (this.shiny) {
@@ -581,7 +581,7 @@
   }
 
   getSpriteId(ignoreOverride?: boolean): string {
-    const formIndex: integer = this.illusion.active ?  this.illusion.formIndex : this.formIndex;
+    const formIndex: integer = this.illusion.active ?  this.illusion.formIndex! : this.formIndex;
     return this.getSpeciesForm(ignoreOverride, true).getSpriteId(this.getGender(ignoreOverride, true) === Gender.FEMALE, formIndex, this.shiny, this.variant);
   }
 
@@ -590,7 +590,7 @@
       back = this.isPlayer();
     }
 
-    const formIndex: integer = this.illusion.active ?  this.illusion.formIndex : this.formIndex;
+    const formIndex: integer = this.illusion.active ?  this.illusion.formIndex! : this.formIndex;
 
     return this.getSpeciesForm(ignoreOverride, true).getSpriteId(this.getGender(ignoreOverride, true) === Gender.FEMALE, formIndex, this.shiny, this.variant, back);
   }
@@ -609,7 +609,7 @@
   }
 
   getFusionSpriteId(ignoreOverride?: boolean): string {
-    const fusionFormIndex: integer = this.illusion.active ?  this.illusion.fusionFormIndex : this.fusionFormIndex;
+    const fusionFormIndex: integer = this.illusion.active ?  this.illusion.fusionFormIndex! : this.fusionFormIndex;
     return this.getFusionSpeciesForm(ignoreOverride, true).getSpriteId(this.getFusionGender(ignoreOverride, true) === Gender.FEMALE, fusionFormIndex, this.fusionShiny, this.fusionVariant);
   }
 
@@ -618,7 +618,7 @@
       back = this.isPlayer();
     }
 
-    const fusionFormIndex: integer = this.illusion.active ?  this.illusion.fusionFormIndex : this.fusionFormIndex;
+    const fusionFormIndex: integer = this.illusion.active ?  this.illusion.fusionFormIndex! : this.fusionFormIndex;
 
     return this.getFusionSpeciesForm(ignoreOverride, true).getSpriteId(this.getFusionGender(ignoreOverride, true) === Gender.FEMALE, fusionFormIndex, this.fusionShiny, this.fusionVariant, back);
   }
@@ -632,7 +632,7 @@
   }
 
   getIconAtlasKey(ignoreOverride?: boolean): string {
-    const formIndex: integer = this.illusion.active ?  this.illusion.formIndex : this.formIndex;
+    const formIndex: integer = this.illusion.active ?  this.illusion.formIndex! : this.formIndex;
     return this.getSpeciesForm(ignoreOverride, true).getIconAtlasKey(formIndex, this.shiny, this.variant);
   }
 
@@ -641,12 +641,12 @@
   }
 
   getIconId(ignoreOverride?: boolean): string {
-    const formIndex: integer = this.illusion.active ?  this.illusion.formIndex : this.formIndex;
+    const formIndex: integer = this.illusion.active ?  this.illusion.formIndex! : this.formIndex;
     return this.getSpeciesForm(ignoreOverride, true).getIconId(this.getGender(ignoreOverride, true) === Gender.FEMALE, formIndex, this.shiny, this.variant);
   }
 
   getFusionIconId(ignoreOverride?: boolean): string {
-    const fusionFormIndex: integer = this.illusion.active ?  this.illusion.fusionFormIndex : this.fusionFormIndex;
+    const fusionFormIndex: integer = this.illusion.active ?  this.illusion.fusionFormIndex! : this.fusionFormIndex;
     return this.getFusionSpeciesForm(ignoreOverride, true).getIconId(this.getFusionGender(ignoreOverride, true) === Gender.FEMALE, fusionFormIndex, this.fusionShiny, this.fusionVariant);
   }
 
@@ -654,8 +654,8 @@
    * @param {boolean} useIllusion - Whether we want the speciesForm of the illusion or not.
    */
   getSpeciesForm(ignoreOverride?: boolean, useIllusion: boolean = false): PokemonSpeciesForm {
-    const species: PokemonSpecies = useIllusion && this.illusion.active ? this.illusion.species : this.species;
-    const formIndex: integer = useIllusion && this.illusion.active ? this.illusion.formIndex : this.formIndex;
+    const species: PokemonSpecies = useIllusion && this.illusion.active ? this.illusion.species! : this.species;
+    const formIndex: integer = useIllusion && this.illusion.active ? this.illusion.formIndex! : this.formIndex;
 
     if (!ignoreOverride && this.summonData?.speciesForm) {
       return this.summonData.speciesForm;
@@ -672,20 +672,15 @@
    * @param {boolean} useIllusion - Whether we want the fusionSpeciesForm of the illusion or not.
    */
   getFusionSpeciesForm(ignoreOverride?: boolean, useIllusion: boolean = false): PokemonSpeciesForm {
-    const fusionSpecies: PokemonSpecies = useIllusion && this.illusion.active ? this.illusion.fusionSpecies : this.fusionSpecies;
-    const fusionFormIndex: integer = useIllusion && this.illusion.active ? this.illusion.fusionFormIndex : this.fusionFormIndex;
+    const fusionSpecies: PokemonSpecies = useIllusion && this.illusion.active ? this.illusion.fusionSpecies! : this.fusionSpecies!;
+    const fusionFormIndex: integer = useIllusion && this.illusion.active ? this.illusion.fusionFormIndex! : this.fusionFormIndex;
 
     if (!ignoreOverride && this.summonData?.speciesForm) {
       return this.summonData.fusionSpeciesForm;
     }
-<<<<<<< HEAD
     if (!fusionSpecies?.forms?.length || fusionFormIndex >= fusionSpecies?.forms.length) {
-      return fusionSpecies;
-=======
-    if (!this.fusionSpecies?.forms?.length || this.fusionFormIndex >= this.fusionSpecies?.forms.length) {
       //@ts-ignore
-      return this.fusionSpecies; // TODO: I don't even know how to fix this... A complete cluster of classes involved + null
->>>>>>> 9eb57c0c
+      return fusionSpecies; // TODO: I don't even know how to fix this... A complete cluster of classes involved + null
     }
     return fusionSpecies?.forms[fusionFormIndex];
   }
@@ -1001,7 +996,7 @@
    */
   getGender(ignoreOverride?: boolean, useIllusion: boolean = false): Gender {
     if (useIllusion && this.illusion.active) {
-      return this.illusion.gender;
+      return this.illusion.gender!;
     } else if (!ignoreOverride && this.summonData?.gender !== undefined) {
       return this.summonData.gender;
     }
@@ -1013,7 +1008,7 @@
    */
   getFusionGender(ignoreOverride?: boolean, useIllusion: boolean = false): Gender {
     if (useIllusion && this.illusion.active) {
-      return this.illusion.fusionGender;
+      return this.illusion.fusionGender!;
     } else if (!ignoreOverride && this.summonData?.fusionGender !== undefined) {
       return this.summonData.fusionGender;
     }
@@ -1022,7 +1017,7 @@
 
   isShiny(useIllusion: boolean = false): boolean {
     if (!useIllusion && this.illusion.active) {
-      return this.illusion.shiny || (!!this.illusion.fusionSpecies && this.illusion.fusionShiny);
+      return this.illusion.shiny || (!!this.illusion.fusionSpecies && this.illusion.fusionShiny) || false;
     } else {
       return this.shiny || (this.isFusion(useIllusion) && this.fusionShiny);
     }
@@ -1030,7 +1025,7 @@
 
   isDoubleShiny(useIllusion: boolean = false): boolean {
     if (!useIllusion && this.illusion.active) {
-      return this.isFusion(false) && this.illusion.shiny && this.illusion.fusionShiny;
+      return this.isFusion(false) && this.illusion.shiny! && this.illusion.fusionShiny!;
     } else {
       return this.isFusion(useIllusion) && this.shiny && this.fusionShiny;
     }
@@ -1038,7 +1033,7 @@
 
   getVariant(useIllusion: boolean = false): Variant {
     if (!useIllusion && this.illusion.active) {
-      return !this.isFusion(false) ? this.illusion.variant : Math.max(this.variant, this.fusionVariant) as Variant;
+      return !this.isFusion(false) ? this.illusion.variant! : Math.max(this.variant, this.fusionVariant) as Variant;
     } else {
       return !this.isFusion(true) ? this.variant : Math.max(this.variant, this.fusionVariant) as Variant;
     }
@@ -1047,7 +1042,7 @@
 
   getBaseVariant(doubleShiny: boolean): Variant {
     if (doubleShiny) {
-      return this.illusion.active ? this.illusion.variant : this.variant;
+      return this.illusion.active ? this.illusion.variant! : this.variant;
     } else {
       return this.getVariant();
     }
@@ -1066,7 +1061,7 @@
   }
 
   getName(illusion: boolean = false): string {
-    return (!illusion && this.illusion.active) ? this.illusion.name : this.name;
+    return (!illusion && this.illusion.active && this.illusion.name) ? this.illusion.name : this.name;
   }
 
   abstract isBoss(): boolean;
@@ -1133,14 +1128,9 @@
    * @param {boolean} useIllusion whether we want he types of the illusion or not
    * @returns array of {@linkcode Type}
    */
-<<<<<<< HEAD
   getTypes(includeTeraType = false, forDefend: boolean = false, ignoreOverride?: boolean, useIllusion: boolean | "AUTO" = "AUTO"): Type[] {
     const types: Type[] = [];
-=======
-  getTypes(includeTeraType = false, forDefend: boolean = false, ignoreOverride?: boolean): Type[] {
-    const types : Type[] = [];
-
->>>>>>> 9eb57c0c
+
     if (includeTeraType) {
       const teraType = this.getTeraType();
       if (teraType !== Type.UNKNOWN) {
@@ -1148,12 +1138,8 @@
       }
     }
     if (!types.length || !includeTeraType) {
-<<<<<<< HEAD
       const doIllusion: boolean = useIllusion === "AUTO" ? !forDefend : useIllusion;
-      if (!ignoreOverride && this.summonData?.types && (!this.illusion.active || !doIllusion)) {
-=======
-      if (!ignoreOverride && this.summonData?.types && this.summonData.types.length !== 0) {
->>>>>>> 9eb57c0c
+      if (!ignoreOverride && this.summonData?.types && this.summonData.types.length !== 0 && (!this.illusion.active || !doIllusion)) {
         this.summonData.types.forEach(t => types.push(t));
       } else {
         const speciesForm = this.getSpeciesForm(ignoreOverride, doIllusion);
