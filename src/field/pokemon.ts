import Phaser from "phaser";
import type { AnySound } from "#app/battle-scene";
import type BattleScene from "#app/battle-scene";
import { globalScene } from "#app/global-scene";
import type { Variant } from "#app/sprites/variant";
import { populateVariantColors, variantColorCache } from "#app/sprites/variant";
import { variantData } from "#app/sprites/variant";
import BattleInfo, { PlayerBattleInfo, EnemyBattleInfo } from "#app/ui/battle-info";
import type Move from "#app/data/moves/move";
import {
  HighCritAttr,
  HitsTagAttr,
  applyMoveAttrs,
  FixedDamageAttr,
  VariableAtkAttr,
  TypelessAttr,
  CritOnlyAttr,
  getMoveTargets,
  OneHitKOAttr,
  VariableMoveTypeAttr,
  VariableDefAttr,
  AttackMove,
  ModifiedDamageAttr,
  VariableMoveTypeMultiplierAttr,
  IgnoreOpponentStatStagesAttr,
  SacrificialAttr,
  VariableMoveCategoryAttr,
  CounterDamageAttr,
  StatStageChangeAttr,
  RechargeAttr,
  IgnoreWeatherTypeDebuffAttr,
  BypassBurnDamageReductionAttr,
  SacrificialAttrOnHit,
  OneHitKOAccuracyAttr,
  RespectAttackTypeImmunityAttr,
  CombinedPledgeStabBoostAttr,
  VariableMoveTypeChartAttr,
  HpSplitAttr,
} from "#app/data/moves/move";
import { allMoves } from "#app/data/data-lists";
import { MoveTarget } from "#enums/MoveTarget";
import { MoveCategory } from "#enums/MoveCategory";
import type { PokemonSpeciesForm } from "#app/data/pokemon-species";
import {
  default as PokemonSpecies,
  getFusedSpeciesName,
  getPokemonSpecies,
  getPokemonSpeciesForm,
} from "#app/data/pokemon-species";
import { getStarterValueFriendshipCap, speciesStarterCosts } from "#app/data/balance/starters";
import {
  NumberHolder,
  randSeedInt,
  getIvsFromId,
  BooleanHolder,
  randSeedItem,
  isNullOrUndefined,
  getEnumValues,
  toDmgValue,
  fixedInt,
  rgbaToInt,
  rgbHexToRgba,
  rgbToHsv,
  deltaRgb,
  isBetween,
  type nil,
  type Constructor,
  randSeedIntRange,
} from "#app/utils/common";
import type { TypeDamageMultiplier } from "#app/data/type";
import { getTypeDamageMultiplier, getTypeRgb } from "#app/data/type";
import { PokemonType } from "#enums/pokemon-type";
import { getLevelTotalExp } from "#app/data/exp";
import {
  Stat,
  type PermanentStat,
  type BattleStat,
  type EffectiveStat,
  PERMANENT_STATS,
  BATTLE_STATS,
  EFFECTIVE_STATS,
} from "#enums/stat";
import {
  EnemyDamageBoosterModifier,
  EnemyDamageReducerModifier,
  EnemyFusionChanceModifier,
  HiddenAbilityRateBoosterModifier,
  BaseStatModifier,
  PokemonFriendshipBoosterModifier,
  PokemonHeldItemModifier,
  PokemonNatureWeightModifier,
  ShinyRateBoosterModifier,
  SurviveDamageModifier,
  TempStatStageBoosterModifier,
  TempCritBoosterModifier,
  StatBoosterModifier,
  CritBoosterModifier,
  PokemonBaseStatFlatModifier,
  PokemonBaseStatTotalModifier,
  PokemonIncrementingStatModifier,
  EvoTrackerModifier,
  PokemonMultiHitModifier,
} from "#app/modifier/modifier";
import { PokeballType } from "#enums/pokeball";
import { Gender } from "#app/data/gender";
import { Status, getRandomStatus } from "#app/data/status-effect";
<<<<<<< HEAD
import type {
  SpeciesFormEvolution,
} from "#app/data/balance/pokemon-evolutions";
=======
import type { SpeciesFormEvolution, SpeciesEvolutionCondition } from "#app/data/balance/pokemon-evolutions";
>>>>>>> 68dddbc4
import {
  pokemonEvolutions,
  pokemonPrevolutions,
  FusionSpeciesFormEvolution,
  validateShedinjaEvo,
} from "#app/data/balance/pokemon-evolutions";
import { reverseCompatibleTms, tmSpecies, tmPoolTiers } from "#app/data/balance/tms";
import {
  BattlerTag,
  BattlerTagLapseType,
  EncoreTag,
  GroundedTag,
  HighestStatBoostTag,
  SubstituteTag,
  TypeImmuneTag,
  getBattlerTag,
  SemiInvulnerableTag,
  MoveRestrictionBattlerTag,
  ExposedTag,
  DragonCheerTag,
  CritBoostTag,
  TrappedTag,
  TarShotTag,
  AutotomizedTag,
  PowerTrickTag,
  loadBattlerTag,
  type GrudgeTag,
} from "../data/battler-tags";
import { WeatherType } from "#enums/weather-type";
import { ArenaTagSide, NoCritTag, WeakenMoveScreenTag } from "#app/data/arena-tag";
import type { SuppressAbilitiesTag } from "#app/data/arena-tag";
import type { Ability } from "#app/data/abilities/ability-class";
import type { AbAttr } from "#app/data/abilities/ab-attrs/ab-attr";
import {
  StatMultiplierAbAttr,
  BlockCritAbAttr,
  BonusCritAbAttr,
  BypassBurnDamageReductionAbAttr,
  FieldPriorityMoveImmunityAbAttr,
  IgnoreOpponentStatStagesAbAttr,
  MoveImmunityAbAttr,
  PreDefendFullHpEndureAbAttr,
  ReceivedMoveDamageMultiplierAbAttr,
  StabBoostAbAttr,
  StatusEffectImmunityAbAttr,
  TypeImmunityAbAttr,
  WeightMultiplierAbAttr,
  applyAbAttrs,
  applyStatMultiplierAbAttrs,
  applyPreApplyBattlerTagAbAttrs,
  applyPreAttackAbAttrs,
  applyPreDefendAbAttrs,
  applyPreSetStatusAbAttrs,
  NoFusionAbilityAbAttr,
  MultCritAbAttr,
  IgnoreTypeImmunityAbAttr,
  DamageBoostAbAttr,
  IgnoreTypeStatusEffectImmunityAbAttr,
  ConditionalCritAbAttr,
  applyFieldStatMultiplierAbAttrs,
  FieldMultiplyStatAbAttr,
  AddSecondStrikeAbAttr,
  UserFieldStatusEffectImmunityAbAttr,
  UserFieldBattlerTagImmunityAbAttr,
  BattlerTagImmunityAbAttr,
  MoveTypeChangeAbAttr,
  FullHpResistTypeAbAttr,
  applyCheckTrappedAbAttrs,
  CheckTrappedAbAttr,
  InfiltratorAbAttr,
  AlliedFieldDamageReductionAbAttr,
  PostDamageAbAttr,
  applyPostDamageAbAttrs,
  CommanderAbAttr,
  applyPostItemLostAbAttrs,
  PostItemLostAbAttr,
  applyOnGainAbAttrs,
  PreLeaveFieldAbAttr,
  applyPreLeaveFieldAbAttrs,
  applyOnLoseAbAttrs,
  PreLeaveFieldRemoveSuppressAbilitiesSourceAbAttr,
  applyAllyStatMultiplierAbAttrs,
  AllyStatMultiplierAbAttr,
  MoveAbilityBypassAbAttr,
  PreSummonAbAttr,
} from "#app/data/abilities/ability";
import { allAbilities } from "#app/data/data-lists";
import type PokemonData from "#app/system/pokemon-data";
import { BattlerIndex } from "#app/battle";
import { UiMode } from "#enums/ui-mode";
import type { PartyOption } from "#app/ui/party-ui-handler";
import PartyUiHandler, { PartyUiMode } from "#app/ui/party-ui-handler";
import SoundFade from "phaser3-rex-plugins/plugins/soundfade";
import type { LevelMoves } from "#app/data/balance/pokemon-level-moves";
import { EVOLVE_MOVE, RELEARN_MOVE } from "#app/data/balance/pokemon-level-moves";
import { achvs } from "#app/system/achv";
import type { StarterDataEntry, StarterMoveset } from "#app/system/game-data";
import { DexAttr } from "#app/system/game-data";
import { QuantizerCelebi, argbFromRgba, rgbaFromArgb } from "@material/material-color-utilities";
import { getNatureStatMultiplier } from "#app/data/nature";
import type { SpeciesFormChange } from "#app/data/pokemon-forms";
import {
  SpeciesFormChangeActiveTrigger,
  SpeciesFormChangeLapseTeraTrigger,
  SpeciesFormChangeMoveLearnedTrigger,
  SpeciesFormChangePostMoveTrigger,
} from "#app/data/pokemon-forms";
import { TerrainType } from "#app/data/terrain";
import type { TrainerSlot } from "#enums/trainer-slot";
import Overrides from "#app/overrides";
import i18next from "i18next";
import { speciesEggMoves } from "#app/data/balance/egg-moves";
import { ModifierTier } from "#app/modifier/modifier-tier";
import { applyChallenges, ChallengeType } from "#app/data/challenge";
import { Abilities } from "#enums/abilities";
import { ArenaTagType } from "#enums/arena-tag-type";
import { BattleSpec } from "#enums/battle-spec";
import { BattlerTagType } from "#enums/battler-tag-type";
import type { BerryType } from "#enums/berry-type";
import { Biome } from "#enums/biome";
import { Moves } from "#enums/moves";
import { Species } from "#enums/species";
import { getPokemonNameWithAffix } from "#app/messages";
import { DamageAnimPhase } from "#app/phases/damage-anim-phase";
import { FaintPhase } from "#app/phases/faint-phase";
import { LearnMovePhase } from "#app/phases/learn-move-phase";
import { MoveEffectPhase } from "#app/phases/move-effect-phase";
import { MoveEndPhase } from "#app/phases/move-end-phase";
import { ObtainStatusEffectPhase } from "#app/phases/obtain-status-effect-phase";
import { StatStageChangePhase } from "#app/phases/stat-stage-change-phase";
import { SwitchSummonPhase } from "#app/phases/switch-summon-phase";
import { Challenges } from "#enums/challenges";
import { PokemonAnimType } from "#enums/pokemon-anim-type";
import { PLAYER_PARTY_MAX_SIZE } from "#app/constants";
import { CustomPokemonData } from "#app/data/custom-pokemon-data";
import { SwitchType } from "#enums/switch-type";
import { SpeciesFormKey } from "#enums/species-form-key";
import { getStatusEffectOverlapText } from "#app/data/status-effect";
import {
  BASE_HIDDEN_ABILITY_CHANCE,
  BASE_SHINY_CHANCE,
  SHINY_EPIC_CHANCE,
  SHINY_VARIANT_CHANCE,
} from "#app/data/balance/rates";
import { Nature } from "#enums/nature";
import { StatusEffect } from "#enums/status-effect";
import { doShinySparkleAnim } from "#app/field/anims";
import { MoveFlags } from "#enums/MoveFlags";
import { timedEventManager } from "#app/global-event-manager";
import { loadMoveAnimations } from "#app/sprites/pokemon-asset-loader";
import { ResetStatusPhase } from "#app/phases/reset-status-phase";

export enum LearnMoveSituation {
  MISC,
  LEVEL_UP,
  RELEARN,
  EVOLUTION,
  EVOLUTION_FUSED, // If fusionSpecies has Evolved
  EVOLUTION_FUSED_BASE, // If fusion's base species has Evolved
}

export enum FieldPosition {
  CENTER,
  LEFT,
  RIGHT,
}

/** Base typeclass for damage parameter methods, used for DRY */
type damageParams = {
  /** The attacking {@linkcode Pokemon} */
  source: Pokemon;
  /** The move used in the attack */
  move: Move;
  /** The move's {@linkcode MoveCategory} after variable-category effects are applied */
  moveCategory: MoveCategory;
  /** If `true`, ignores this Pokemon's defensive ability effects */
  ignoreAbility?: boolean;
  /** If `true`, ignores the attacking Pokemon's ability effects */
  ignoreSourceAbility?: boolean;
  /** If `true`, ignores the ally Pokemon's ability effects */
  ignoreAllyAbility?: boolean;
  /** If `true`, ignores the ability effects of the attacking pokemon's ally */
  ignoreSourceAllyAbility?: boolean;
  /** If `true`, calculates damage for a critical hit */
  isCritical?: boolean;
  /** If `true`, suppresses changes to game state during the calculation */
  simulated?: boolean;
  /** If defined, used in place of calculated effectiveness values */
  effectiveness?: number;
};

/** Type for the parameters of {@linkcode Pokemon#getBaseDamage | getBaseDamage} */
type getBaseDamageParams = Omit<damageParams, "effectiveness">;

/** Type for the parameters of {@linkcode Pokemon#getAttackDamage | getAttackDamage} */
type getAttackDamageParams = Omit<damageParams, "moveCategory">;

export default abstract class Pokemon extends Phaser.GameObjects.Container {
  /**
   * This pokemon's {@link https://bulbapedia.bulbagarden.net/wiki/Personality_value | Personality value/PID},
   * used to determine various parameters of this Pokemon.
   * Represented as a random 32-bit unsigned integer.
   * TODO: Stop treating this like a unique ID and stop treating 0 as no pokemon
   */
  public id: number;
  public name: string;
  public nickname: string;
  public species: PokemonSpecies;
  public formIndex: number;
  public abilityIndex: number;
  public passive: boolean;
  public shiny: boolean;
  public variant: Variant;
  public pokeball: PokeballType;
  protected battleInfo: BattleInfo;
  public level: number;
  public exp: number;
  public levelExp: number;
  public gender: Gender;
  public hp: number;
  public stats: number[];
  public ivs: number[];
  public nature: Nature;
  public moveset: PokemonMove[];
  public status: Status | null;
  public friendship: number;
  public metLevel: number;
  public metBiome: Biome | -1;
  public metSpecies: Species;
  public metWave: number;
  public luck: number;
  public pauseEvolutions: boolean;
  public pokerus: boolean;
  public switchOutStatus = false;
  public evoCounter: number;
  public teraType: PokemonType;
  public isTerastallized: boolean;
  public stellarTypesBoosted: PokemonType[];

  public fusionSpecies: PokemonSpecies | null;
  public fusionFormIndex: number;
  public fusionAbilityIndex: number;
  public fusionShiny: boolean;
  public fusionVariant: Variant;
  public fusionGender: Gender;
  public fusionLuck: number;
  public fusionCustomPokemonData: CustomPokemonData | null;
  public fusionTeraType: PokemonType;

  public customPokemonData: CustomPokemonData = new CustomPokemonData();

  /* Pokemon data types, in vaguely decreasing order of precedence */

  /**
   * Data that resets only on *battle* end (hit count, harvest berries, etc.)
   * Kept between waves.
   */
  public battleData: PokemonBattleData = new PokemonBattleData();
  /** Data that resets on switch or battle end (stat stages, battler tags, etc.) */
  public summonData: PokemonSummonData = new PokemonSummonData();
  /** Similar to {@linkcode PokemonSummonData}, but is reset on reload (not saved to file). */
  public tempSummonData: PokemonTempSummonData = new PokemonTempSummonData();
  /** Wave data correponding to moves/ability information revealed */
  public waveData: PokemonWaveData = new PokemonWaveData();
  /** Per-turn data like hit count & flinch tracking */
  public turnData: PokemonTurnData = new PokemonTurnData();

  /** Used by Mystery Encounters to execute pokemon-specific logic (such as stat boosts) at start of battle */
  public mysteryEncounterBattleEffects?: (pokemon: Pokemon) => void;

  public fieldPosition: FieldPosition;

  public maskEnabled: boolean;
  public maskSprite: Phaser.GameObjects.Sprite | null;

  public usedTMs: Moves[];

  private shinySparkle: Phaser.GameObjects.Sprite;

  // TODO: Rework this eventually
  constructor(
    x: number,
    y: number,
    species: PokemonSpecies,
    level: number,
    abilityIndex?: number,
    formIndex?: number,
    gender?: Gender,
    shiny?: boolean,
    variant?: Variant,
    ivs?: number[],
    nature?: Nature,
    dataSource?: Pokemon | PokemonData,
  ) {
    super(globalScene, x, y);

    if (!species.isObtainable() && this.isPlayer()) {
      throw `Cannot create a player Pokemon for species '${species.getName(formIndex)}'`;
    }

    this.species = species;
    this.pokeball = dataSource?.pokeball || PokeballType.POKEBALL;
    this.level = level;

    this.abilityIndex = abilityIndex ?? this.generateAbilityIndex();

    if (formIndex !== undefined) {
      this.formIndex = formIndex;
    }
    if (gender !== undefined) {
      this.gender = gender;
    }
    if (shiny !== undefined) {
      this.shiny = shiny;
    }
    if (variant !== undefined) {
      this.variant = variant;
    }
    this.exp = dataSource?.exp || getLevelTotalExp(this.level, species.growthRate);
    this.levelExp = dataSource?.levelExp || 0;

    if (dataSource) {
      this.id = dataSource.id;
      this.hp = dataSource.hp;
      this.stats = dataSource.stats;
      this.ivs = dataSource.ivs;
      this.passive = !!dataSource.passive;
      if (this.variant === undefined) {
        this.variant = 0;
      }
      this.nature = dataSource.nature || (0 as Nature);
      this.nickname = dataSource.nickname;
      this.moveset = dataSource.moveset;
      this.status = dataSource.status!; // TODO: is this bang correct?
      this.friendship = dataSource.friendship ?? this.species.baseFriendship;
      this.metLevel = dataSource.metLevel || 5;
      this.luck = dataSource.luck;
      this.metBiome = dataSource.metBiome;
      this.metSpecies =
        dataSource.metSpecies ?? (this.metBiome !== -1 ? this.species.speciesId : this.species.getRootSpeciesId(true));
      this.metWave = dataSource.metWave ?? (this.metBiome === -1 ? -1 : 0);
      this.pauseEvolutions = dataSource.pauseEvolutions;
      this.pokerus = !!dataSource.pokerus;
      this.fusionSpecies =
        dataSource.fusionSpecies instanceof PokemonSpecies
          ? dataSource.fusionSpecies
          : dataSource.fusionSpecies
            ? getPokemonSpecies(dataSource.fusionSpecies)
            : null;
      this.fusionFormIndex = dataSource.fusionFormIndex;
      this.fusionAbilityIndex = dataSource.fusionAbilityIndex;
      this.fusionShiny = dataSource.fusionShiny;
      this.fusionVariant = dataSource.fusionVariant || 0;
      this.fusionGender = dataSource.fusionGender;
      this.fusionLuck = dataSource.fusionLuck;
      this.fusionCustomPokemonData = dataSource.fusionCustomPokemonData;
      this.fusionTeraType = dataSource.fusionTeraType;
      this.usedTMs = dataSource.usedTMs ?? [];
      this.customPokemonData = new CustomPokemonData(dataSource.customPokemonData);
      this.teraType = dataSource.teraType;
      this.isTerastallized = dataSource.isTerastallized;
      this.stellarTypesBoosted = dataSource.stellarTypesBoosted ?? [];
    } else {
      this.id = randSeedInt(4294967296);
      this.ivs = ivs || getIvsFromId(this.id);

      if (this.gender === undefined) {
        this.generateGender();
      }

      if (this.formIndex === undefined) {
        this.formIndex = globalScene.getSpeciesFormIndex(species, this.gender, this.nature, this.isPlayer());
      }

      if (this.shiny === undefined) {
        this.trySetShiny();
      }

      if (this.variant === undefined) {
        this.variant = this.shiny ? this.generateShinyVariant() : 0;
      }

      if (nature !== undefined) {
        this.setNature(nature);
      } else {
        this.generateNature();
      }

      this.friendship = species.baseFriendship;
      this.metLevel = level;
      this.metBiome = globalScene.currentBattle ? globalScene.arena.biomeType : -1;
      this.metSpecies = species.speciesId;
      this.metWave = globalScene.currentBattle ? globalScene.currentBattle.waveIndex : -1;
      this.pokerus = false;

      if (level > 1) {
        const fused = new BooleanHolder(globalScene.gameMode.isSplicedOnly);
        if (!fused.value && !this.isPlayer() && !this.hasTrainer()) {
          globalScene.applyModifier(EnemyFusionChanceModifier, false, fused);
        }

        if (fused.value) {
          this.calculateStats();
          this.generateFusionSpecies();
        }
      }
      this.luck = (this.shiny ? this.variant + 1 : 0) + (this.fusionShiny ? this.fusionVariant + 1 : 0);
      this.fusionLuck = this.luck;

      this.teraType = randSeedItem(this.getTypes(false, false, true));
      this.isTerastallized = false;
      this.stellarTypesBoosted = [];
    }

    this.summonData = new PokemonSummonData(dataSource?.summonData);
    this.battleData = new PokemonBattleData(dataSource?.battleData);

    this.generateName();

    if (!species.isObtainable()) {
      this.shiny = false;
    }

    if (!dataSource) {
      this.calculateStats();
    }
  }

  /**
   * @param useIllusion - Whether we want the fake name or the real name of the Pokemon (for Illusion ability).
   */
  getNameToRender(useIllusion = true) {
    const name: string =
      !useIllusion && this.summonData.illusion ? this.summonData.illusion.basePokemon.name : this.name;
    const nickname: string =
      !useIllusion && this.summonData.illusion ? this.summonData.illusion.basePokemon.nickname : this.nickname;
    try {
      if (nickname) {
        return decodeURIComponent(escape(atob(nickname)));
      }
      return name;
    } catch (err) {
      console.error(`Failed to decode nickname for ${name}`, err);
      return name;
    }
  }

  getPokeball(useIllusion = false) {
    if (useIllusion) {
      return this.summonData.illusion?.pokeball ?? this.pokeball;
    }
    return this.pokeball;
  }

  init(): void {
    this.fieldPosition = FieldPosition.CENTER;
    this.initBattleInfo();

    globalScene.fieldUI.addAt(this.battleInfo, 0);

    const getSprite = (hasShadow?: boolean) => {
      const ret = globalScene.addPokemonSprite(
        this,
        0,
        0,
        `pkmn__${this.isPlayer() ? "back__" : ""}sub`,
        undefined,
        true,
      );
      ret.setOrigin(0.5, 1);
      ret.setPipeline(globalScene.spritePipeline, {
        tone: [0.0, 0.0, 0.0, 0.0],
        hasShadow: !!hasShadow,
        teraColor: getTypeRgb(this.getTeraType()),
        isTerastallized: this.isTerastallized,
      });
      return ret;
    };

    this.setScale(this.getSpriteScale());

    const sprite = getSprite(true);
    const tintSprite = getSprite();

    tintSprite.setVisible(false);

    this.addAt(sprite, 0);
    this.addAt(tintSprite, 1);

    if (this.isShiny(true) && !this.shinySparkle) {
      this.initShinySparkle();
    }
  }

  abstract initBattleInfo(): void;

  isOnField(): boolean {
    if (!globalScene) {
      return false;
    }
    if (this.switchOutStatus) {
      return false;
    }
    return globalScene.field.getIndex(this) > -1;
  }

  /**
   * Checks if a pokemon is fainted (ie: its `hp <= 0`).
   * It's usually better to call {@linkcode isAllowedInBattle()}
   * @param checkStatus `true` to also check that the pokemon's status is {@linkcode StatusEffect.FAINT}
   * @returns `true` if the pokemon is fainted
   */
  public isFainted(checkStatus = false): boolean {
    return this.hp <= 0 && (!checkStatus || this.status?.effect === StatusEffect.FAINT);
  }

  /**
   * Check if this pokemon is both not fainted and allowed to be in battle based on currently active challenges.
   * @returns {boolean} `true` if pokemon is allowed in battle
   */
  public isAllowedInBattle(): boolean {
    return !this.isFainted() && this.isAllowedInChallenge();
  }

  /**
   * Check if this pokemon is allowed based on any active challenges.
   * It's usually better to call {@linkcode isAllowedInBattle()}
   * @returns {boolean} `true` if pokemon is allowed in battle
   */
  public isAllowedInChallenge(): boolean {
    const challengeAllowed = new BooleanHolder(true);
    applyChallenges(ChallengeType.POKEMON_IN_BATTLE, this, challengeAllowed);
    return challengeAllowed.value;
  }

  /**
   * Checks if this {@linkcode Pokemon} is allowed in battle (ie: not fainted, and allowed under any active challenges).
   * @param onField `true` to also check if the pokemon is currently on the field; default `false`
   * @returns `true` if the pokemon is "active", as described above.
   * Returns `false` if there is no active {@linkcode BattleScene} or the pokemon is disallowed.
   */
  public isActive(onField = false): boolean {
    if (!globalScene) {
      return false;
    }
    return this.isAllowedInBattle() && (!onField || this.isOnField());
  }

  getDexAttr(): bigint {
    let ret = 0n;
    ret |= this.gender !== Gender.FEMALE ? DexAttr.MALE : DexAttr.FEMALE;
    ret |= !this.shiny ? DexAttr.NON_SHINY : DexAttr.SHINY;
    ret |= this.variant >= 2 ? DexAttr.VARIANT_3 : this.variant === 1 ? DexAttr.VARIANT_2 : DexAttr.DEFAULT_VARIANT;
    ret |= globalScene.gameData.getFormAttr(this.formIndex);
    return ret;
  }

  /**
   * Sets the Pokemon's name. Only called when loading a Pokemon so this function needs to be called when
   * initializing hardcoded Pokemon or else it will not display the form index name properly.
   * @returns n/a
   */
  generateName(): void {
    if (!this.fusionSpecies) {
      this.name = this.species.getName(this.formIndex);
      return;
    }
    this.name = getFusedSpeciesName(
      this.species.getName(this.formIndex),
      this.fusionSpecies.getName(this.fusionFormIndex),
    );
    if (this.battleInfo) {
      this.updateInfo(true);
    }
  }

  /** Generate `abilityIndex` based on species and hidden ability if not pre-defined. */
  private generateAbilityIndex(): number {
    // Roll for hidden ability chance, applying any ability charms for enemy mons
    const hiddenAbilityChance = new NumberHolder(BASE_HIDDEN_ABILITY_CHANCE);
    if (!this.hasTrainer()) {
      globalScene.applyModifiers(HiddenAbilityRateBoosterModifier, true, hiddenAbilityChance);
    }

    // If the roll succeeded and we have one, use HA; otherwise pick a random ability
    const hasHiddenAbility = !randSeedInt(hiddenAbilityChance.value);
    if (this.species.abilityHidden && hasHiddenAbility) {
      return 2;
    }

    // only use random ability if species has a second ability
    return this.species.ability2 !== this.species.ability1 ? randSeedInt(2) : 0;
  }

  /**
   * Generate an illusion of the last pokemon in the party, as other wild pokemon in the area.
   */
  setIllusion(pokemon: Pokemon): boolean {
    if (this.summonData.illusion) {
      this.breakIllusion();
    }
    if (this.hasTrainer()) {
      const speciesId = pokemon.species.speciesId;

      this.summonData.illusion = {
        basePokemon: {
          name: this.name,
          nickname: this.nickname,
          shiny: this.shiny,
          variant: this.variant,
          fusionShiny: this.fusionShiny,
          fusionVariant: this.fusionVariant,
        },
        species: speciesId,
        formIndex: pokemon.formIndex,
        gender: pokemon.gender,
        pokeball: pokemon.pokeball,
        fusionFormIndex: pokemon.fusionFormIndex,
        fusionSpecies: pokemon.fusionSpecies || undefined,
        fusionGender: pokemon.fusionGender,
      };

      this.name = pokemon.name;
      this.nickname = pokemon.nickname;
      this.shiny = pokemon.shiny;
      this.variant = pokemon.variant;
      this.fusionVariant = pokemon.fusionVariant;
      this.fusionShiny = pokemon.fusionShiny;
      if (this.shiny) {
        this.initShinySparkle();
      }
      this.loadAssets(false, true).then(() => this.playAnim());
      this.updateInfo();
    } else {
      const randomIllusion: PokemonSpecies = globalScene.arena.randomSpecies(
        globalScene.currentBattle.waveIndex,
        this.level,
      );

      this.summonData.illusion = {
        basePokemon: {
          name: this.name,
          nickname: this.nickname,
          shiny: this.shiny,
          variant: this.variant,
          fusionShiny: this.fusionShiny,
          fusionVariant: this.fusionVariant,
        },
        species: randomIllusion.speciesId,
        formIndex: randomIllusion.formIndex,
        gender: this.gender,
        pokeball: this.pokeball,
      };

      this.name = randomIllusion.name;
      this.loadAssets(false, true).then(() => this.playAnim());
    }
    return true;
  }

  breakIllusion(): boolean {
    if (!this.summonData.illusion) {
      return false;
    }
    this.name = this.summonData.illusion.basePokemon.name;
    this.nickname = this.summonData.illusion.basePokemon.nickname;
    this.shiny = this.summonData.illusion.basePokemon.shiny;
    this.variant = this.summonData.illusion.basePokemon.variant;
    this.fusionVariant = this.summonData.illusion.basePokemon.fusionVariant;
    this.fusionShiny = this.summonData.illusion.basePokemon.fusionShiny;
    this.summonData.illusion = null;
    if (this.isOnField()) {
      globalScene.playSound("PRSFX- Transform");
    }
    if (this.shiny) {
      this.initShinySparkle();
    }
    this.loadAssets(false).then(() => this.playAnim());
    this.updateInfo(true);
    return true;
  }

  abstract isPlayer(): boolean;

  abstract hasTrainer(): boolean;

  abstract getFieldIndex(): number;

  abstract getBattlerIndex(): BattlerIndex;

  /**
   * @param useIllusion - Whether we want the illusion or not.
   */
  async loadAssets(ignoreOverride = true, useIllusion = false): Promise<void> {
    /** Promises that are loading assets and can be run concurrently. */
    const loadPromises: Promise<void>[] = [];
    // Assets for moves
    loadPromises.push(loadMoveAnimations(this.getMoveset().map(m => m.getMove().id)));

    // Load the assets for the species form
    const formIndex = useIllusion && this.summonData.illusion ? this.summonData.illusion.formIndex : this.formIndex;
    loadPromises.push(
      this.getSpeciesForm(false, useIllusion).loadAssets(
        this.getGender(useIllusion) === Gender.FEMALE,
        formIndex,
        this.isShiny(useIllusion),
        this.getVariant(useIllusion),
      ),
    );

    if (this.isPlayer() || this.getFusionSpeciesForm(false, useIllusion)) {
      globalScene.loadPokemonAtlas(
        this.getBattleSpriteKey(true, ignoreOverride),
        this.getBattleSpriteAtlasPath(true, ignoreOverride),
      );
    }
    if (this.getFusionSpeciesForm()) {
      const fusionFormIndex =
        useIllusion && this.summonData.illusion ? this.summonData.illusion.fusionFormIndex : this.fusionFormIndex;
      const fusionShiny =
        !useIllusion && this.summonData.illusion?.basePokemon
          ? this.summonData.illusion.basePokemon.fusionShiny
          : this.fusionShiny;
      const fusionVariant =
        !useIllusion && this.summonData.illusion?.basePokemon
          ? this.summonData.illusion.basePokemon.fusionVariant
          : this.fusionVariant;
      loadPromises.push(
        this.getFusionSpeciesForm(false, useIllusion).loadAssets(
          this.getFusionGender(false, useIllusion) === Gender.FEMALE,
          fusionFormIndex,
          fusionShiny,
          fusionVariant,
        ),
      );
      globalScene.loadPokemonAtlas(
        this.getFusionBattleSpriteKey(true, ignoreOverride),
        this.getFusionBattleSpriteAtlasPath(true, ignoreOverride),
      );
    }

    if (this.isShiny(true)) {
      loadPromises.push(populateVariantColors(this, false, ignoreOverride));
      if (this.isPlayer()) {
        loadPromises.push(populateVariantColors(this, true, ignoreOverride));
      }
    }

    await Promise.allSettled(loadPromises);

    // This must be initiated before we queue loading, otherwise the load could have finished before
    // we reach the line of code that adds the listener, causing a deadlock.
    const waitOnLoadPromise = new Promise<void>(resolve =>
      globalScene.load.once(Phaser.Loader.Events.COMPLETE, resolve),
    );

    if (!globalScene.load.isLoading()) {
      globalScene.load.start();
    }

    // Wait for the assets we queued to load to finish loading, then...
    // See https://developer.mozilla.org/en-US/docs/Web/JavaScript/Guide/Using_promises#creating_a_promise_around_an_old_callback_api
    await waitOnLoadPromise;

    // With the sprites loaded, generate the animation frame information
    if (this.isPlayer()) {
      const originalWarn = console.warn;
      // Ignore warnings for missing frames, because there will be a lot
      console.warn = () => {};
      const battleSpriteKey = this.getBattleSpriteKey(this.isPlayer(), ignoreOverride);
      const battleFrameNames = globalScene.anims.generateFrameNames(battleSpriteKey, {
        zeroPad: 4,
        suffix: ".png",
        start: 1,
        end: 400,
      });
      console.warn = originalWarn;
      if (!globalScene.anims.exists(battleSpriteKey)) {
        globalScene.anims.create({
          key: battleSpriteKey,
          frames: battleFrameNames,
          frameRate: 10,
          repeat: -1,
        });
      }
    }
    // With everything loaded, now begin playing the animation.
    this.playAnim();

    // update the fusion palette
    this.updateFusionPalette();
    if (this.summonData.speciesForm) {
      this.updateFusionPalette(true);
    }
  }

  /**
   * Gracefully handle errors loading a variant sprite. Log if it fails and attempt to fall back on
   * non-experimental sprites before giving up.
   *
   * @param cacheKey the cache key for the variant color sprite
   * @param attemptedSpritePath the sprite path that failed to load
   * @param useExpSprite was the attempted sprite experimental
   * @param battleSpritePath the filename of the sprite
   * @param optionalParams any additional params to log
   */
  async fallbackVariantColor(
    cacheKey: string,
    attemptedSpritePath: string,
    useExpSprite: boolean,
    battleSpritePath: string,
    ...optionalParams: any[]
  ) {
    console.warn(`Could not load ${attemptedSpritePath}!`, ...optionalParams);
    if (useExpSprite) {
      await this.populateVariantColorCache(cacheKey, false, battleSpritePath);
    }
  }

  /**
   * Attempt to process variant sprite.
   *
   * @param cacheKey the cache key for the variant color sprite
   * @param useExpSprite should the experimental sprite be used
   * @param battleSpritePath the filename of the sprite
   */
  async populateVariantColorCache(cacheKey: string, useExpSprite: boolean, battleSpritePath: string) {
    const spritePath = `./images/pokemon/variant/${useExpSprite ? "exp/" : ""}${battleSpritePath}.json`;
    return globalScene
      .cachedFetch(spritePath)
      .then(res => {
        // Prevent the JSON from processing if it failed to load
        if (!res.ok) {
          return this.fallbackVariantColor(
            cacheKey,
            res.url,
            useExpSprite,
            battleSpritePath,
            res.status,
            res.statusText,
          );
        }
        return res.json();
      })
      .catch(error => {
        return this.fallbackVariantColor(cacheKey, spritePath, useExpSprite, battleSpritePath, error);
      })
      .then(c => {
        if (!isNullOrUndefined(c)) {
          variantColorCache[cacheKey] = c;
        }
      });
  }

  getFormKey(): string {
    if (!this.species.forms.length || this.species.forms.length <= this.formIndex) {
      return "";
    }
    return this.species.forms[this.formIndex].formKey;
  }

  getFusionFormKey(): string | null {
    if (!this.fusionSpecies) {
      return null;
    }
    if (!this.fusionSpecies.forms.length || this.fusionSpecies.forms.length <= this.fusionFormIndex) {
      return "";
    }
    return this.fusionSpecies.forms[this.fusionFormIndex].formKey;
  }

  getSpriteAtlasPath(ignoreOverride?: boolean): string {
    const spriteId = this.getSpriteId(ignoreOverride).replace(/\_{2}/g, "/");
    return `${/_[1-3]$/.test(spriteId) ? "variant/" : ""}${spriteId}`;
  }

  getBattleSpriteAtlasPath(back?: boolean, ignoreOverride?: boolean): string {
    const spriteId = this.getBattleSpriteId(back, ignoreOverride).replace(/\_{2}/g, "/");
    return `${/_[1-3]$/.test(spriteId) ? "variant/" : ""}${spriteId}`;
  }

  getSpriteId(ignoreOverride?: boolean): string {
    const formIndex = this.summonData.illusion?.formIndex ?? this.formIndex;
    return this.getSpeciesForm(ignoreOverride, true).getSpriteId(
      this.getGender(ignoreOverride, true) === Gender.FEMALE,
      formIndex,
      this.shiny,
      this.variant,
    );
  }

  getBattleSpriteId(back?: boolean, ignoreOverride?: boolean): string {
    if (back === undefined) {
      back = this.isPlayer();
    }

    const formIndex = this.summonData.illusion?.formIndex ?? this.formIndex;

    return this.getSpeciesForm(ignoreOverride, true).getSpriteId(
      this.getGender(ignoreOverride, true) === Gender.FEMALE,
      formIndex,
      this.shiny,
      this.variant,
      back,
    );
  }

  getSpriteKey(ignoreOverride?: boolean): string {
    return this.getSpeciesForm(ignoreOverride, false).getSpriteKey(
      this.getGender(ignoreOverride) === Gender.FEMALE,
      this.formIndex,
      this.summonData.illusion?.basePokemon.shiny ?? this.shiny,
      this.summonData.illusion?.basePokemon.variant ?? this.variant,
    );
  }

  getBattleSpriteKey(back?: boolean, ignoreOverride?: boolean): string {
    return `pkmn__${this.getBattleSpriteId(back, ignoreOverride)}`;
  }

  getFusionSpriteId(ignoreOverride?: boolean): string {
    const fusionFormIndex = this.summonData.illusion?.fusionFormIndex ?? this.fusionFormIndex;
    return this.getFusionSpeciesForm(ignoreOverride, true).getSpriteId(
      this.getFusionGender(ignoreOverride, true) === Gender.FEMALE,
      fusionFormIndex,
      this.fusionShiny,
      this.fusionVariant,
    );
  }

  getFusionBattleSpriteId(back?: boolean, ignoreOverride?: boolean): string {
    if (back === undefined) {
      back = this.isPlayer();
    }

    const fusionFormIndex = this.summonData.illusion?.fusionFormIndex ?? this.fusionFormIndex;

    return this.getFusionSpeciesForm(ignoreOverride, true).getSpriteId(
      this.getFusionGender(ignoreOverride, true) === Gender.FEMALE,
      fusionFormIndex,
      this.fusionShiny,
      this.fusionVariant,
      back,
    );
  }

  getFusionBattleSpriteKey(back?: boolean, ignoreOverride?: boolean): string {
    return `pkmn__${this.getFusionBattleSpriteId(back, ignoreOverride)}`;
  }

  getFusionBattleSpriteAtlasPath(back?: boolean, ignoreOverride?: boolean): string {
    return this.getFusionBattleSpriteId(back, ignoreOverride).replace(/\_{2}/g, "/");
  }

  getIconAtlasKey(ignoreOverride = false, useIllusion = true): string {
    // TODO: confirm the correct behavior here (is it intentional that the check fails if `illusion.formIndex` is `0`?)
    const formIndex =
      useIllusion && this.summonData.illusion?.formIndex ? this.summonData.illusion.formIndex : this.formIndex;
    const variant =
      !useIllusion && this.summonData.illusion ? this.summonData.illusion.basePokemon.variant : this.variant;
    return this.getSpeciesForm(ignoreOverride, useIllusion).getIconAtlasKey(
      formIndex,
      this.isBaseShiny(useIllusion),
      variant,
    );
  }

  getFusionIconAtlasKey(ignoreOverride = false, useIllusion = true): string {
    // TODO: confirm the correct behavior here (is it intentional that the check fails if `illusion.fusionFormIndex` is `0`?)
    const fusionFormIndex =
      useIllusion && this.summonData.illusion?.fusionFormIndex
        ? this.summonData.illusion.fusionFormIndex
        : this.fusionFormIndex;
    const fusionVariant =
      !useIllusion && this.summonData.illusion
        ? this.summonData.illusion.basePokemon.fusionVariant
        : this.fusionVariant;
    return this.getFusionSpeciesForm(ignoreOverride, useIllusion).getIconAtlasKey(
      fusionFormIndex,
      this.isFusionShiny(),
      fusionVariant,
    );
  }

  getIconId(ignoreOverride?: boolean, useIllusion = true): string {
    const formIndex =
      useIllusion && this.summonData.illusion?.formIndex ? this.summonData.illusion?.formIndex : this.formIndex;
    const variant =
      !useIllusion && !!this.summonData.illusion ? this.summonData.illusion?.basePokemon.variant : this.variant;
    return this.getSpeciesForm(ignoreOverride, useIllusion).getIconId(
      this.getGender(ignoreOverride, useIllusion) === Gender.FEMALE,
      formIndex,
      this.isBaseShiny(),
      variant,
    );
  }

  getFusionIconId(ignoreOverride?: boolean, useIllusion = true): string {
    const fusionFormIndex =
      useIllusion && this.summonData.illusion?.fusionFormIndex
        ? this.summonData.illusion?.fusionFormIndex
        : this.fusionFormIndex;
    const fusionVariant =
      !useIllusion && !!this.summonData.illusion
        ? this.summonData.illusion?.basePokemon.fusionVariant
        : this.fusionVariant;
    return this.getFusionSpeciesForm(ignoreOverride, useIllusion).getIconId(
      this.getFusionGender(ignoreOverride, useIllusion) === Gender.FEMALE,
      fusionFormIndex,
      this.isFusionShiny(),
      fusionVariant,
    );
  }

  /**
   * Get this {@linkcode Pokemon}'s {@linkcode PokemonSpeciesForm}.
   * @param ignoreOverride - Whether to ignore overridden species from {@linkcode Moves.TRANSFORM}, default `false`.
   * This overrides `useIllusion` if `true`.
   * @param useIllusion - `true` to use the speciesForm of the illusion; default `false`.
   */
  getSpeciesForm(ignoreOverride = false, useIllusion = false): PokemonSpeciesForm {
    if (!ignoreOverride && this.summonData.speciesForm) {
      return this.summonData.speciesForm;
    }

    const species: PokemonSpecies =
      useIllusion && this.summonData.illusion ? getPokemonSpecies(this.summonData.illusion.species) : this.species;
    const formIndex = useIllusion && this.summonData.illusion ? this.summonData.illusion.formIndex : this.formIndex;

    if (species.forms && species.forms.length > 0) {
      return species.forms[formIndex];
    }

    return species;
  }

  /**
   * @param {boolean} useIllusion - Whether we want the fusionSpeciesForm of the illusion or not.
   */
  getFusionSpeciesForm(ignoreOverride?: boolean, useIllusion = false): PokemonSpeciesForm {
    const fusionSpecies: PokemonSpecies =
      useIllusion && this.summonData.illusion ? this.summonData.illusion.fusionSpecies! : this.fusionSpecies!;
    const fusionFormIndex =
      useIllusion && this.summonData.illusion ? this.summonData.illusion.fusionFormIndex! : this.fusionFormIndex;

    if (!ignoreOverride && this.summonData.fusionSpeciesForm) {
      return this.summonData.fusionSpeciesForm;
    }
    if (!fusionSpecies?.forms?.length || fusionFormIndex >= fusionSpecies?.forms.length) {
      return fusionSpecies;
    }
    return fusionSpecies?.forms[fusionFormIndex];
  }

  getSprite(): Phaser.GameObjects.Sprite {
    return this.getAt(0) as Phaser.GameObjects.Sprite;
  }

  getTintSprite(): Phaser.GameObjects.Sprite | null {
    return !this.maskEnabled ? (this.getAt(1) as Phaser.GameObjects.Sprite) : this.maskSprite;
  }

  getSpriteScale(): number {
    const formKey = this.getFormKey();
    if (
      this.isMax() === true ||
      formKey === "segin-starmobile" ||
      formKey === "schedar-starmobile" ||
      formKey === "navi-starmobile" ||
      formKey === "ruchbah-starmobile" ||
      formKey === "caph-starmobile"
    ) {
      // G-Max and starmobiles have flat 1.5x scale
      return 1.5;
    }

    // TODO: Rather than using -1 as a default... why don't we just change it to 1????????
    if (this.customPokemonData.spriteScale <= 0) {
      return 1;
    }
    return this.customPokemonData.spriteScale;
  }

  /** Resets the pokemon's field sprite properties, including position, alpha, and scale */
  resetSprite(): void {
    // Resetting properties should not be shown on the field
    this.setVisible(false);

    // Remove the offset from having a Substitute active
    if (this.isOffsetBySubstitute()) {
      this.x -= this.getSubstituteOffset()[0];
      this.y -= this.getSubstituteOffset()[1];
    }

    // Reset sprite display properties
    this.setAlpha(1);
    this.setScale(this.getSpriteScale());
  }

  getHeldItems(): PokemonHeldItemModifier[] {
    if (!globalScene) {
      return [];
    }
    return globalScene.findModifiers(
      m => m instanceof PokemonHeldItemModifier && m.pokemonId === this.id,
      this.isPlayer(),
    ) as PokemonHeldItemModifier[];
  }

  updateScale(): void {
    this.setScale(this.getSpriteScale());
  }

  updateSpritePipelineData(): void {
    [this.getSprite(), this.getTintSprite()]
      .filter(s => !!s)
      .map(s => {
        s.pipelineData["teraColor"] = getTypeRgb(this.getTeraType());
        s.pipelineData["isTerastallized"] = this.isTerastallized;
      });
    this.updateInfo(true);
  }

  initShinySparkle(): void {
    const shinySparkle = globalScene.addFieldSprite(0, 0, "shiny");
    shinySparkle.setVisible(false);
    shinySparkle.setOrigin(0.5, 1);
    this.add(shinySparkle);

    this.shinySparkle = shinySparkle;
  }

  /**
   * Attempts to animate a given {@linkcode Phaser.GameObjects.Sprite}
   * @see {@linkcode Phaser.GameObjects.Sprite.play}
   * @param sprite {@linkcode Phaser.GameObjects.Sprite} to animate
   * @param tintSprite {@linkcode Phaser.GameObjects.Sprite} placed on top of the sprite to add a color tint
   * @param animConfig {@linkcode String} to pass to {@linkcode Phaser.GameObjects.Sprite.play}
   * @returns true if the sprite was able to be animated
   */
  tryPlaySprite(sprite: Phaser.GameObjects.Sprite, tintSprite: Phaser.GameObjects.Sprite, key: string): boolean {
    // Catch errors when trying to play an animation that doesn't exist
    try {
      sprite.play(key);
      tintSprite.play(key);
    } catch (error: unknown) {
      console.error(`Couldn't play animation for '${key}'!\nIs the image for this Pokemon missing?\n`, error);

      return false;
    }

    return true;
  }

  playAnim(): void {
    this.tryPlaySprite(this.getSprite(), this.getTintSprite()!, this.getBattleSpriteKey()); // TODO: is the bang correct?
  }

  getFieldPositionOffset(): [number, number] {
    switch (this.fieldPosition) {
      case FieldPosition.CENTER:
        return [0, 0];
      case FieldPosition.LEFT:
        return [-32, -8];
      case FieldPosition.RIGHT:
        return [32, 0];
    }
  }

  /**
   * Returns the Pokemon's offset from its current field position in the event that
   * it has a Substitute doll in effect. The offset is returned in `[ x, y ]` format.
   * @see {@linkcode SubstituteTag}
   * @see {@linkcode getFieldPositionOffset}
   */
  getSubstituteOffset(): [number, number] {
    return this.isPlayer() ? [-30, 10] : [30, -10];
  }

  /**
   * Returns whether or not the Pokemon's position on the field is offset because
   * the Pokemon has a Substitute active.
   * @see {@linkcode SubstituteTag}
   */
  isOffsetBySubstitute(): boolean {
    const substitute = this.getTag(SubstituteTag);
    if (substitute) {
      if (substitute.sprite === undefined) {
        return false;
      }

      // During the Pokemon's MoveEffect phase, the offset is removed to put the Pokemon "in focus"
      const currentPhase = globalScene.getCurrentPhase();
      if (currentPhase instanceof MoveEffectPhase && currentPhase.getPokemon() === this) {
        return false;
      }
      return true;
    }
    return false;
  }

  /** If this Pokemon has a Substitute on the field, removes its sprite from the field. */
  destroySubstitute(): void {
    const substitute = this.getTag(SubstituteTag);
    if (substitute?.sprite) {
      substitute.sprite.destroy();
    }
  }

  setFieldPosition(fieldPosition: FieldPosition, duration?: number): Promise<void> {
    return new Promise(resolve => {
      if (fieldPosition === this.fieldPosition) {
        resolve();
        return;
      }

      const initialOffset = this.getFieldPositionOffset();

      this.fieldPosition = fieldPosition;

      this.battleInfo.setMini(fieldPosition !== FieldPosition.CENTER);
      this.battleInfo.setOffset(fieldPosition === FieldPosition.RIGHT);

      const newOffset = this.getFieldPositionOffset();

      const relX = newOffset[0] - initialOffset[0];
      const relY = newOffset[1] - initialOffset[1];

      const subTag = this.getTag(SubstituteTag);

      if (duration) {
        // TODO: can this use stricter typing?
        const targets: any[] = [this];
        if (subTag?.sprite) {
          targets.push(subTag.sprite);
        }
        globalScene.tweens.add({
          targets: targets,
          x: (_target, _key, value: number) => value + relX,
          y: (_target, _key, value: number) => value + relY,
          duration: duration,
          ease: "Sine.easeOut",
          onComplete: () => resolve(),
        });
      } else {
        this.x += relX;
        this.y += relY;
        if (subTag?.sprite) {
          subTag.sprite.x += relX;
          subTag.sprite.y += relY;
        }
      }
    });
  }

  /**
   * Retrieves the entire set of stats of this {@linkcode Pokemon}.
   * @param bypassSummonData - whether to use actual stats or in-battle overriden stats from Transform; default `true`
   * @returns the numeric values of this {@linkcode Pokemon}'s stats
   */
  getStats(bypassSummonData = true): number[] {
    if (!bypassSummonData && this.summonData.stats) {
      return this.summonData.stats;
    }
    return this.stats;
  }

  /**
   * Retrieves the corresponding {@linkcode PermanentStat} of the {@linkcode Pokemon}.
   * @param stat the desired {@linkcode PermanentStat}
   * @param bypassSummonData prefer actual stats (`true` by default) or in-battle overridden stats (`false`)
   * @returns the numeric value of the desired {@linkcode Stat}
   */
  getStat(stat: PermanentStat, bypassSummonData = true): number {
    if (!bypassSummonData && this.summonData.stats[stat] !== 0) {
      return this.summonData.stats[stat];
    }
    return this.stats[stat];
  }

  /**
   * Writes the value to the corrseponding {@linkcode PermanentStat} of the {@linkcode Pokemon}.
   *
   * Note that this does nothing if {@linkcode value} is less than 0.
   * @param stat the desired {@linkcode PermanentStat} to be overwritten
   * @param value the desired numeric value
   * @param bypassSummonData write to actual stats (`true` by default) or in-battle overridden stats (`false`)
   */
  setStat(stat: PermanentStat, value: number, bypassSummonData = true): void {
    if (value < 0) {
      return;
    }

    if (!bypassSummonData) {
      this.summonData.stats[stat] = value;
    } else {
      this.stats[stat] = value;
    }
  }

  /**
   * Retrieves the entire set of in-battle stat stages of the {@linkcode Pokemon}.
   * @returns the numeric values of the {@linkcode Pokemon}'s in-battle stat stages if available, a fresh stat stage array otherwise
   */
  getStatStages(): number[] {
    return this.summonData ? this.summonData.statStages : [0, 0, 0, 0, 0, 0, 0];
  }

  /**
   * Retrieves the in-battle stage of the specified {@linkcode BattleStat}.
   * @param stat the {@linkcode BattleStat} whose stage is desired
   * @returns the stage of the desired {@linkcode BattleStat} if available, 0 otherwise
   */
  getStatStage(stat: BattleStat): number {
    return this.summonData ? this.summonData.statStages[stat - 1] : 0;
  }

  /**
   * Writes the value to the in-battle stage of the corresponding {@linkcode BattleStat} of the {@linkcode Pokemon}.
   *
   * Note that, if the value is not within a range of [-6, 6], it will be forced to the closest range bound.
   * @param stat the {@linkcode BattleStat} whose stage is to be overwritten
   * @param value the desired numeric value
   */
  setStatStage(stat: BattleStat, value: number): void {
    if (value >= -6) {
      this.summonData.statStages[stat - 1] = Math.min(value, 6);
    } else {
      this.summonData.statStages[stat - 1] = Math.max(value, -6);
    }
  }

  /**
   * Calculate the critical-hit stage of a move used against this pokemon by
   * the given source
   * @param source - The {@linkcode Pokemon} using the move
   * @param move - The {@linkcode Move} being used
   * @returns The final critical-hit stage value
   */
  getCritStage(source: Pokemon, move: Move): number {
    const critStage = new NumberHolder(0);
    applyMoveAttrs(HighCritAttr, source, this, move, critStage);
    globalScene.applyModifiers(CritBoosterModifier, source.isPlayer(), source, critStage);
    globalScene.applyModifiers(TempCritBoosterModifier, source.isPlayer(), critStage);
    applyAbAttrs(BonusCritAbAttr, source, null, false, critStage);
    const critBoostTag = source.getTag(CritBoostTag);
    if (critBoostTag) {
      if (critBoostTag instanceof DragonCheerTag) {
        critStage.value += critBoostTag.typesOnAdd.includes(PokemonType.DRAGON) ? 2 : 1;
      } else {
        critStage.value += 2;
      }
    }

    console.log(`crit stage: +${critStage.value}`);
    return critStage.value;
  }

  /**
   * Calculates the category of a move when used by this pokemon after
   * category-changing move effects are applied.
   * @param target - The {@linkcode Pokemon} using the move
   * @param move - The {@linkcode Move} being used
   * @returns The given move's final category
   */
  getMoveCategory(target: Pokemon, move: Move): MoveCategory {
    const moveCategory = new NumberHolder(move.category);
    applyMoveAttrs(VariableMoveCategoryAttr, this, target, move, moveCategory);
    return moveCategory.value;
  }

  /**
   * Calculates and retrieves the final value of a stat considering any held
   * items, move effects, opponent abilities, and whether there was a critical
   * hit.
   * @param stat the desired {@linkcode EffectiveStat}
   * @param opponent the target {@linkcode Pokemon}
   * @param move the {@linkcode Move} being used
   * @param ignoreAbility determines whether this Pokemon's abilities should be ignored during the stat calculation
   * @param ignoreOppAbility during an attack, determines whether the opposing Pokemon's abilities should be ignored during the stat calculation.
   * @param ignoreAllyAbility during an attack, determines whether the ally Pokemon's abilities should be ignored during the stat calculation.
   * @param isCritical determines whether a critical hit has occurred or not (`false` by default)
   * @param simulated if `true`, nullifies any effects that produce any changes to game state from triggering
   * @param ignoreHeldItems determines whether this Pokemon's held items should be ignored during the stat calculation, default `false`
   * @returns the final in-battle value of a stat
   */
  getEffectiveStat(
    stat: EffectiveStat,
    opponent?: Pokemon,
    move?: Move,
    ignoreAbility = false,
    ignoreOppAbility = false,
    ignoreAllyAbility = false,
    isCritical = false,
    simulated = true,
    ignoreHeldItems = false,
  ): number {
    const statValue = new NumberHolder(this.getStat(stat, false));
    if (!ignoreHeldItems) {
      globalScene.applyModifiers(StatBoosterModifier, this.isPlayer(), this, stat, statValue);
    }

    // The Ruin abilities here are never ignored, but they reveal themselves on summon anyway
    const fieldApplied = new BooleanHolder(false);
    for (const pokemon of globalScene.getField(true)) {
      applyFieldStatMultiplierAbAttrs(FieldMultiplyStatAbAttr, pokemon, stat, statValue, this, fieldApplied, simulated);
      if (fieldApplied.value) {
        break;
      }
    }
    if (!ignoreAbility) {
      applyStatMultiplierAbAttrs(StatMultiplierAbAttr, this, stat, statValue, simulated);
    }

    const ally = this.getAlly();
    if (!isNullOrUndefined(ally)) {
      applyAllyStatMultiplierAbAttrs(
        AllyStatMultiplierAbAttr,
        ally,
        stat,
        statValue,
        simulated,
        this,
        move?.hasFlag(MoveFlags.IGNORE_ABILITIES) || ignoreAllyAbility,
      );
    }

    let ret =
      statValue.value *
      this.getStatStageMultiplier(stat, opponent, move, ignoreOppAbility, isCritical, simulated, ignoreHeldItems);

    switch (stat) {
      case Stat.ATK:
        if (this.getTag(BattlerTagType.SLOW_START)) {
          ret >>= 1;
        }
        break;
      case Stat.DEF:
        if (this.isOfType(PokemonType.ICE) && globalScene.arena.weather?.weatherType === WeatherType.SNOW) {
          ret *= 1.5;
        }
        break;
      case Stat.SPATK:
        break;
      case Stat.SPDEF:
        if (this.isOfType(PokemonType.ROCK) && globalScene.arena.weather?.weatherType === WeatherType.SANDSTORM) {
          ret *= 1.5;
        }
        break;
      case Stat.SPD: {
        const side = this.isPlayer() ? ArenaTagSide.PLAYER : ArenaTagSide.ENEMY;
        if (globalScene.arena.getTagOnSide(ArenaTagType.TAILWIND, side)) {
          ret *= 2;
        }
        if (globalScene.arena.getTagOnSide(ArenaTagType.GRASS_WATER_PLEDGE, side)) {
          ret >>= 2;
        }

        if (this.getTag(BattlerTagType.SLOW_START)) {
          ret >>= 1;
        }
        if (this.status && this.status.effect === StatusEffect.PARALYSIS) {
          ret >>= 1;
        }
        if (this.getTag(BattlerTagType.UNBURDEN) && this.hasAbility(Abilities.UNBURDEN)) {
          ret *= 2;
        }
        break;
      }
    }

    const highestStatBoost = this.findTag(
      t => t instanceof HighestStatBoostTag && (t as HighestStatBoostTag).stat === stat,
    ) as HighestStatBoostTag;
    if (highestStatBoost) {
      ret *= highestStatBoost.multiplier;
    }

    return Math.floor(ret);
  }

  calculateStats(): void {
    if (!this.stats) {
      this.stats = [0, 0, 0, 0, 0, 0];
    }

    // Get and manipulate base stats
    const baseStats = this.calculateBaseStats();
    // Using base stats, calculate and store stats one by one
    for (const s of PERMANENT_STATS) {
      const statHolder = new NumberHolder(Math.floor((2 * baseStats[s] + this.ivs[s]) * this.level * 0.01));
      if (s === Stat.HP) {
        statHolder.value = statHolder.value + this.level + 10;
        globalScene.applyModifier(PokemonIncrementingStatModifier, this.isPlayer(), this, s, statHolder);
        if (this.hasAbility(Abilities.WONDER_GUARD, false, true)) {
          statHolder.value = 1;
        }
        if (this.hp > statHolder.value || this.hp === undefined) {
          this.hp = statHolder.value;
        } else if (this.hp) {
          const lastMaxHp = this.getMaxHp();
          if (lastMaxHp && statHolder.value > lastMaxHp) {
            this.hp += statHolder.value - lastMaxHp;
          }
        }
      } else {
        statHolder.value += 5;
        const natureStatMultiplier = new NumberHolder(getNatureStatMultiplier(this.getNature(), s));
        globalScene.applyModifier(PokemonNatureWeightModifier, this.isPlayer(), this, natureStatMultiplier);
        if (natureStatMultiplier.value !== 1) {
          statHolder.value = Math.max(
            Math[natureStatMultiplier.value > 1 ? "ceil" : "floor"](statHolder.value * natureStatMultiplier.value),
            1,
          );
        }
        globalScene.applyModifier(PokemonIncrementingStatModifier, this.isPlayer(), this, s, statHolder);
      }

      statHolder.value = Phaser.Math.Clamp(statHolder.value, 1, Number.MAX_SAFE_INTEGER);

      this.setStat(s, statHolder.value);
    }
  }

  calculateBaseStats(): number[] {
    const baseStats = this.getSpeciesForm(true).baseStats.slice(0);
    applyChallenges(ChallengeType.FLIP_STAT, this, baseStats);
    // Shuckle Juice
    globalScene.applyModifiers(PokemonBaseStatTotalModifier, this.isPlayer(), this, baseStats);
    // Old Gateau
    globalScene.applyModifiers(PokemonBaseStatFlatModifier, this.isPlayer(), this, baseStats);
    if (this.isFusion()) {
      const fusionBaseStats = this.getFusionSpeciesForm(true).baseStats;
      applyChallenges(ChallengeType.FLIP_STAT, this, fusionBaseStats);

      for (const s of PERMANENT_STATS) {
        baseStats[s] = Math.ceil((baseStats[s] + fusionBaseStats[s]) / 2);
      }
    } else if (globalScene.gameMode.isSplicedOnly) {
      for (const s of PERMANENT_STATS) {
        baseStats[s] = Math.ceil(baseStats[s] / 2);
      }
    }
    // Vitamins
    globalScene.applyModifiers(BaseStatModifier, this.isPlayer(), this, baseStats);

    return baseStats;
  }

  getNature(): Nature {
    return this.customPokemonData.nature !== -1 ? this.customPokemonData.nature : this.nature;
  }

  setNature(nature: Nature): void {
    this.nature = nature;
    this.calculateStats();
  }

  setCustomNature(nature: Nature): void {
    this.customPokemonData.nature = nature;
    this.calculateStats();
  }

  generateNature(naturePool?: Nature[]): void {
    if (naturePool === undefined) {
      naturePool = getEnumValues(Nature);
    }
    const nature = naturePool[randSeedInt(naturePool.length)];
    this.setNature(nature);
  }

  isFullHp(): boolean {
    return this.hp >= this.getMaxHp();
  }

  getMaxHp(): number {
    return this.getStat(Stat.HP);
  }

  /** Returns the amount of hp currently missing from this {@linkcode Pokemon} (max - current) */
  getInverseHp(): number {
    return this.getMaxHp() - this.hp;
  }

  getHpRatio(precise = false): number {
    return precise ? this.hp / this.getMaxHp() : Math.round((this.hp / this.getMaxHp()) * 100) / 100;
  }

  generateGender(): void {
    if (this.species.malePercent === null) {
      this.gender = Gender.GENDERLESS;
    } else {
      const genderChance = (this.id % 256) * 0.390625;
      if (genderChance < this.species.malePercent) {
        this.gender = Gender.MALE;
      } else {
        this.gender = Gender.FEMALE;
      }
    }
  }

  /**
   * @param useIllusion - Whether we want the fake or real gender (illusion ability).
   */
  getGender(ignoreOverride?: boolean, useIllusion = false): Gender {
    if (useIllusion && this.summonData.illusion) {
      return this.summonData.illusion.gender;
    }
    if (!ignoreOverride && !isNullOrUndefined(this.summonData.gender)) {
      return this.summonData.gender;
    }
    return this.gender;
  }

  /**
   * @param useIllusion - Whether we want the fake or real gender (illusion ability).
   */
  getFusionGender(ignoreOverride?: boolean, useIllusion = false): Gender {
    if (useIllusion && this.summonData.illusion?.fusionGender) {
      return this.summonData.illusion.fusionGender;
    }
    if (!ignoreOverride && !isNullOrUndefined(this.summonData.fusionGender)) {
      return this.summonData.fusionGender;
    }
    return this.fusionGender;
  }

  /**
   * @param useIllusion - Whether we want the fake or real shininess (illusion ability).
   */
  isShiny(useIllusion = false): boolean {
    if (!useIllusion && this.summonData.illusion) {
      return !!(
        this.summonData.illusion.basePokemon?.shiny ||
        (this.summonData.illusion.fusionSpecies && this.summonData.illusion.basePokemon?.fusionShiny)
      );
    }
    return this.shiny || (this.isFusion(useIllusion) && this.fusionShiny);
  }

  isBaseShiny(useIllusion = false) {
    if (!useIllusion && this.summonData.illusion) {
      return !!this.summonData.illusion.basePokemon?.shiny;
    }
    return this.shiny;
  }

  isFusionShiny(useIllusion = false) {
    if (!useIllusion && this.summonData.illusion) {
      return !!this.summonData.illusion.basePokemon?.fusionShiny;
    }
    return this.isFusion(useIllusion) && this.fusionShiny;
  }

  /**
   *
   * @param useIllusion - Whether we want the fake or real shininess (illusion ability).
   * @returns `true` if the {@linkcode Pokemon} is shiny and the fusion is shiny as well, `false` otherwise
   */
  isDoubleShiny(useIllusion = false): boolean {
    if (!useIllusion && this.summonData.illusion?.basePokemon) {
      return (
        this.isFusion(false) &&
        this.summonData.illusion.basePokemon.shiny &&
        this.summonData.illusion.basePokemon.fusionShiny
      );
    }
    return this.isFusion(useIllusion) && this.shiny && this.fusionShiny;
  }

  /**
   * @param useIllusion - Whether we want the fake or real variant (illusion ability).
   */
  getVariant(useIllusion = false): Variant {
    if (!useIllusion && this.summonData.illusion) {
      return !this.isFusion(false)
        ? this.summonData.illusion.basePokemon!.variant
        : (Math.max(this.variant, this.fusionVariant) as Variant);
    }
    return !this.isFusion(true) ? this.variant : (Math.max(this.variant, this.fusionVariant) as Variant);
  }

  getBaseVariant(doubleShiny: boolean): Variant {
    if (doubleShiny) {
      return this.summonData.illusion?.basePokemon?.variant ?? this.variant;
    }
    return this.getVariant();
  }

  getLuck(): number {
    return this.luck + (this.isFusion() ? this.fusionLuck : 0);
  }

  isFusion(useIllusion = false): boolean {
    if (useIllusion && this.summonData.illusion) {
      return !!this.summonData.illusion.fusionSpecies;
    }
    return !!this.fusionSpecies;
  }

  /**
   * @param useIllusion - Whether we want the fake name or the real name of the Pokemon (for Illusion ability).
   */
  getName(useIllusion = false): string {
    return !useIllusion && this.summonData.illusion?.basePokemon
      ? this.summonData.illusion.basePokemon.name
      : this.name;
  }

  /**
   * Checks if the {@linkcode Pokemon} has a fusion with the specified {@linkcode Species}.
   * @param species the pokemon {@linkcode Species} to check
   * @returns `true` if the {@linkcode Pokemon} has a fusion with the specified {@linkcode Species}, `false` otherwise
   */
  hasFusionSpecies(species: Species): boolean {
    return this.fusionSpecies?.speciesId === species;
  }

  /**
   * Checks if the {@linkcode Pokemon} has is the specified {@linkcode Species} or is fused with it.
   * @param species the pokemon {@linkcode Species} to check
   * @param formKey If provided, requires the species to be in that form
   * @returns `true` if the pokemon is the species or is fused with it, `false` otherwise
   */
  hasSpecies(species: Species, formKey?: string): boolean {
    if (isNullOrUndefined(formKey)) {
      return this.species.speciesId === species || this.fusionSpecies?.speciesId === species;
    }

    return (
      (this.species.speciesId === species && this.getFormKey() === formKey) ||
      (this.fusionSpecies?.speciesId === species && this.getFusionFormKey() === formKey)
    );
  }

  abstract isBoss(): boolean;

  getMoveset(ignoreOverride?: boolean): PokemonMove[] {
    const ret = !ignoreOverride && this.summonData.moveset ? this.summonData.moveset : this.moveset;

    // Overrides moveset based on arrays specified in overrides.ts
    let overrideArray: Moves | Array<Moves> = this.isPlayer()
      ? Overrides.MOVESET_OVERRIDE
      : Overrides.OPP_MOVESET_OVERRIDE;
    if (!Array.isArray(overrideArray)) {
      overrideArray = [overrideArray];
    }
    if (overrideArray.length > 0) {
      if (!this.isPlayer()) {
        this.moveset = [];
      }
      overrideArray.forEach((move: Moves, index: number) => {
        const ppUsed = this.moveset[index]?.ppUsed ?? 0;
        this.moveset[index] = new PokemonMove(move, Math.min(ppUsed, allMoves[move].pp));
      });
    }

    return ret;
  }

  /**
   * Checks which egg moves have been unlocked for the {@linkcode Pokemon} based
   * on the species it was met at or by the first {@linkcode Pokemon} in its evolution
   * line that can act as a starter and provides those egg moves.
   * @returns an array of {@linkcode Moves}, the length of which is determined by how many
   * egg moves are unlocked for that species.
   */
  getUnlockedEggMoves(): Moves[] {
    const moves: Moves[] = [];
    const species =
      this.metSpecies in speciesEggMoves ? this.metSpecies : this.getSpeciesForm(true).getRootSpeciesId(true);
    if (species in speciesEggMoves) {
      for (let i = 0; i < 4; i++) {
        if (globalScene.gameData.starterData[species].eggMoves & (1 << i)) {
          moves.push(speciesEggMoves[species][i]);
        }
      }
    }
    return moves;
  }

  /**
   * Gets all possible learnable level moves for the {@linkcode Pokemon},
   * excluding any moves already known.
   *
   * Available egg moves are only included if the {@linkcode Pokemon} was
   * in the starting party of the run and if Fresh Start is not active.
   * @returns an array of {@linkcode Moves}, the length of which is determined
   * by how many learnable moves there are for the {@linkcode Pokemon}.
   */
  public getLearnableLevelMoves(): Moves[] {
    let levelMoves = this.getLevelMoves(1, true, false, true).map(lm => lm[1]);
    if (this.metBiome === -1 && !globalScene.gameMode.isFreshStartChallenge() && !globalScene.gameMode.isDaily) {
      levelMoves = this.getUnlockedEggMoves().concat(levelMoves);
    }
    if (Array.isArray(this.usedTMs) && this.usedTMs.length > 0) {
      levelMoves = this.usedTMs.filter(m => !levelMoves.includes(m)).concat(levelMoves);
    }
    levelMoves = levelMoves.filter(lm => !this.moveset.some(m => m.moveId === lm));
    return levelMoves;
  }

  /**
   * Gets the types of a pokemon
   * @param includeTeraType - `true` to include tera-formed type; Default: `false`
   * @param forDefend - `true` if the pokemon is defending from an attack; Default: `false`
   * @param ignoreOverride - If `true`, ignore ability changing effects; Default: `false`
   * @param useIllusion - `true` to return the types of the illusion instead of the actual types; Default: `false`
   * @returns array of {@linkcode PokemonType}
   */
  public getTypes(
    includeTeraType = false,
    forDefend = false,
    ignoreOverride = false,
    useIllusion = false,
  ): PokemonType[] {
    const types: PokemonType[] = [];

    if (includeTeraType && this.isTerastallized) {
      const teraType = this.getTeraType();
      if (this.isTerastallized && !(forDefend && teraType === PokemonType.STELLAR)) {
        // Stellar tera uses its original types defensively
        types.push(teraType);
        if (forDefend) {
          return types;
        }
      }
    }
    if (!types.length || !includeTeraType) {
      if (
        !ignoreOverride &&
        this.summonData.types &&
        this.summonData.types.length > 0 &&
        (!this.summonData.illusion || !useIllusion)
      ) {
        this.summonData.types.forEach(t => types.push(t));
      } else {
        const speciesForm = this.getSpeciesForm(ignoreOverride, useIllusion);
        const fusionSpeciesForm = this.getFusionSpeciesForm(ignoreOverride, useIllusion);
        const customTypes = this.customPokemonData.types?.length > 0;

        // First type, checking for "permanently changed" types from ME
        const firstType =
          customTypes && this.customPokemonData.types[0] !== PokemonType.UNKNOWN
            ? this.customPokemonData.types[0]
            : speciesForm.type1;
        types.push(firstType);

        // Second type
        let secondType: PokemonType = PokemonType.UNKNOWN;

        if (fusionSpeciesForm) {
          // Check if the fusion Pokemon also has permanent changes from ME when determining the fusion types
          const fusionType1 =
            this.fusionCustomPokemonData?.types &&
            this.fusionCustomPokemonData.types.length > 0 &&
            this.fusionCustomPokemonData.types[0] !== PokemonType.UNKNOWN
              ? this.fusionCustomPokemonData.types[0]
              : fusionSpeciesForm.type1;
          const fusionType2 =
            this.fusionCustomPokemonData?.types &&
            this.fusionCustomPokemonData.types.length > 1 &&
            this.fusionCustomPokemonData.types[1] !== PokemonType.UNKNOWN
              ? this.fusionCustomPokemonData.types[1]
              : fusionSpeciesForm.type2;

          // Assign second type if the fusion can provide one
          if (fusionType2 !== null && fusionType2 !== types[0]) {
            secondType = fusionType2;
          } else if (fusionType1 !== types[0]) {
            secondType = fusionType1;
          }

          if (secondType === PokemonType.UNKNOWN && isNullOrUndefined(fusionType2)) {
            // If second pokemon was monotype and shared its primary type
            secondType =
              customTypes &&
              this.customPokemonData.types.length > 1 &&
              this.customPokemonData.types[1] !== PokemonType.UNKNOWN
                ? this.customPokemonData.types[1]
                : (speciesForm.type2 ?? PokemonType.UNKNOWN);
          }
        } else {
          // If not a fusion, just get the second type from the species, checking for permanent changes from ME
          secondType =
            customTypes &&
            this.customPokemonData.types.length > 1 &&
            this.customPokemonData.types[1] !== PokemonType.UNKNOWN
              ? this.customPokemonData.types[1]
              : (speciesForm.type2 ?? PokemonType.UNKNOWN);
        }

        if (secondType !== PokemonType.UNKNOWN) {
          types.push(secondType);
        }
      }
    }

    // become UNKNOWN if no types are present
    if (!types.length) {
      types.push(PokemonType.UNKNOWN);
    }

    // remove UNKNOWN if other types are present
    if (types.length > 1 && types.includes(PokemonType.UNKNOWN)) {
      const index = types.indexOf(PokemonType.UNKNOWN);
      if (index !== -1) {
        types.splice(index, 1);
      }
    }

    // check type added to Pokemon from moves like Forest's Curse or Trick Or Treat
    if (!ignoreOverride && this.summonData.addedType && !types.includes(this.summonData.addedType)) {
      types.push(this.summonData.addedType);
    }

    // If both types are the same (can happen in weird custom typing scenarios), reduce to single type
    if (types.length > 1 && types[0] === types[1]) {
      types.splice(0, 1);
    }

    return types;
  }

  /**
   * Checks if the pokemon's typing includes the specified type
   * @param type - {@linkcode PokemonType} to check
   * @param includeTeraType - `true` to include tera-formed type; Default: `true`
   * @param forDefend - `true` if the pokemon is defending from an attack; Default: `false`
   * @param ignoreOverride - If `true`, ignore ability changing effects; Default: `false`
   * @returns `true` if the Pokemon's type matches
   */
  public isOfType(type: PokemonType, includeTeraType = true, forDefend = false, ignoreOverride = false): boolean {
    return this.getTypes(includeTeraType, forDefend, ignoreOverride).some(t => t === type);
  }

  /**
   * Gets the non-passive ability of the pokemon. This accounts for fusions and ability changing effects.
   * This should rarely be called, most of the time {@linkcode hasAbility} or {@linkcode hasAbilityWithAttr} are better used as
   * those check both the passive and non-passive abilities and account for ability suppression.
   * @see {@linkcode hasAbility} {@linkcode hasAbilityWithAttr} Intended ways to check abilities in most cases
   * @param ignoreOverride - If `true`, ignore ability changing effects; Default: `false`
   * @returns The non-passive {@linkcode Ability} of the pokemon
   */
  public getAbility(ignoreOverride = false): Ability {
    if (!ignoreOverride && this.summonData.ability) {
      return allAbilities[this.summonData.ability];
    }
    if (Overrides.ABILITY_OVERRIDE && this.isPlayer()) {
      return allAbilities[Overrides.ABILITY_OVERRIDE];
    }
    if (Overrides.OPP_ABILITY_OVERRIDE && !this.isPlayer()) {
      return allAbilities[Overrides.OPP_ABILITY_OVERRIDE];
    }
    if (this.isFusion()) {
      if (!isNullOrUndefined(this.fusionCustomPokemonData?.ability) && this.fusionCustomPokemonData.ability !== -1) {
        return allAbilities[this.fusionCustomPokemonData.ability];
      }
      return allAbilities[this.getFusionSpeciesForm(ignoreOverride).getAbility(this.fusionAbilityIndex)];
    }
    if (!isNullOrUndefined(this.customPokemonData.ability) && this.customPokemonData.ability !== -1) {
      return allAbilities[this.customPokemonData.ability];
    }
    let abilityId = this.getSpeciesForm(ignoreOverride).getAbility(this.abilityIndex);
    if (abilityId === Abilities.NONE) {
      abilityId = this.species.ability1;
    }
    return allAbilities[abilityId];
  }

  /**
   * Gets the passive ability of the pokemon. This should rarely be called, most of the time
   * {@linkcode hasAbility} or {@linkcode hasAbilityWithAttr} are better used as those check both the passive and
   * non-passive abilities and account for ability suppression.
   * @see {@linkcode hasAbility} {@linkcode hasAbilityWithAttr} Intended ways to check abilities in most cases
   * @returns The passive {@linkcode Ability} of the pokemon
   */
  public getPassiveAbility(): Ability {
    if (Overrides.PASSIVE_ABILITY_OVERRIDE && this.isPlayer()) {
      return allAbilities[Overrides.PASSIVE_ABILITY_OVERRIDE];
    }
    if (Overrides.OPP_PASSIVE_ABILITY_OVERRIDE && !this.isPlayer()) {
      return allAbilities[Overrides.OPP_PASSIVE_ABILITY_OVERRIDE];
    }
    if (!isNullOrUndefined(this.customPokemonData.passive) && this.customPokemonData.passive !== -1) {
      return allAbilities[this.customPokemonData.passive];
    }

    return allAbilities[this.species.getPassiveAbility(this.formIndex)];
  }

  /**
   * Gets a list of all instances of a given ability attribute among abilities this pokemon has.
   * Accounts for all the various effects which can affect whether an ability will be present or
   * in effect, and both passive and non-passive.
   * @param attrType - {@linkcode AbAttr} The ability attribute to check for.
   * @param canApply - Whether to check if the ability is currently active; Default `true`
   * @param ignoreOverride - Whether to ignore ability changing effects; Default `false`
   * @returns An array of all the ability attributes on this ability.
   */
  public getAbilityAttrs<T extends AbAttr = AbAttr>(
    attrType: { new (...args: any[]): T },
    canApply = true,
    ignoreOverride = false,
  ): T[] {
    const abilityAttrs: T[] = [];

    if (!canApply || this.canApplyAbility()) {
      abilityAttrs.push(...this.getAbility(ignoreOverride).getAttrs<T>(attrType));
    }

    if (!canApply || this.canApplyAbility(true)) {
      abilityAttrs.push(...this.getPassiveAbility().getAttrs(attrType));
    }

    return abilityAttrs;
  }

  /**
   * Sets the {@linkcode Pokemon}'s ability and activates it if it normally activates on summon
   *
   * Also clears primal weather if it is from the ability being changed
   * @param ability New Ability
   */
  public setTempAbility(ability: Ability, passive = false): void {
    applyOnLoseAbAttrs(this, passive);
    if (passive) {
      this.summonData.passiveAbility = ability.id;
    } else {
      this.summonData.ability = ability.id;
    }
    applyOnGainAbAttrs(this, passive);
  }

  /**
   * Suppresses an ability and calls its onlose attributes
   */
  public suppressAbility() {
    [true, false].forEach(passive => applyOnLoseAbAttrs(this, passive));
    this.summonData.abilitySuppressed = true;
  }

  /**
   * Checks if a pokemon has a passive either from:
   *  - bought with starter candy
   *  - set by override
   *  - is a boss pokemon
   * @returns `true` if the Pokemon has a passive
   */
  public hasPassive(): boolean {
    // returns override if valid for current case
    if (
      (Overrides.HAS_PASSIVE_ABILITY_OVERRIDE === false && this.isPlayer()) ||
      (Overrides.OPP_HAS_PASSIVE_ABILITY_OVERRIDE === false && !this.isPlayer())
    ) {
      return false;
    }
    if (
      ((Overrides.PASSIVE_ABILITY_OVERRIDE !== Abilities.NONE || Overrides.HAS_PASSIVE_ABILITY_OVERRIDE) &&
        this.isPlayer()) ||
      ((Overrides.OPP_PASSIVE_ABILITY_OVERRIDE !== Abilities.NONE || Overrides.OPP_HAS_PASSIVE_ABILITY_OVERRIDE) &&
        !this.isPlayer())
    ) {
      return true;
    }

    // Classic Final boss and Endless Minor/Major bosses do not have passive
    const { currentBattle, gameMode } = globalScene;
    const waveIndex = currentBattle?.waveIndex;
    if (
      this instanceof EnemyPokemon &&
      (currentBattle?.battleSpec === BattleSpec.FINAL_BOSS ||
        gameMode.isEndlessMinorBoss(waveIndex) ||
        gameMode.isEndlessMajorBoss(waveIndex))
    ) {
      return false;
    }

    return this.passive || this.isBoss();
  }

  /**
   * Checks whether an ability of a pokemon can be currently applied. This should rarely be
   * directly called, as {@linkcode hasAbility} and {@linkcode hasAbilityWithAttr} already call this.
   * @see {@linkcode hasAbility} {@linkcode hasAbilityWithAttr} Intended ways to check abilities in most cases
   * @param passive If true, check if passive can be applied instead of non-passive
   * @returns `true` if the ability can be applied
   */
  public canApplyAbility(passive = false): boolean {
    if (passive && !this.hasPassive()) {
      return false;
    }
    const ability = !passive ? this.getAbility() : this.getPassiveAbility();
    if (this.isFusion() && ability.hasAttr(NoFusionAbilityAbAttr)) {
      return false;
    }
    const arena = globalScene?.arena;
    if (arena.ignoreAbilities && arena.ignoringEffectSource !== this.getBattlerIndex() && ability.isIgnorable) {
      return false;
    }
    if (this.summonData.abilitySuppressed && ability.isSuppressable) {
      return false;
    }
    const suppressAbilitiesTag = arena.getTag(ArenaTagType.NEUTRALIZING_GAS) as SuppressAbilitiesTag;
    const suppressOffField = ability.hasAttr(PreSummonAbAttr);
    if ((this.isOnField() || suppressOffField) && suppressAbilitiesTag && !suppressAbilitiesTag.isBeingRemoved()) {
      const thisAbilitySuppressing = ability.hasAttr(PreLeaveFieldRemoveSuppressAbilitiesSourceAbAttr);
      const hasSuppressingAbility = this.hasAbilityWithAttr(PreLeaveFieldRemoveSuppressAbilitiesSourceAbAttr, false);
      // Neutralizing gas is up - suppress abilities unless they are unsuppressable or this pokemon is responsible for the gas
      // (Balance decided that the other ability of a neutralizing gas pokemon should not be neutralized)
      // If the ability itself is neutralizing gas, don't suppress it (handled through arena tag)
      const unsuppressable =
        !ability.isSuppressable ||
        thisAbilitySuppressing ||
        (hasSuppressingAbility && !suppressAbilitiesTag.shouldApplyToSelf());
      if (!unsuppressable) {
        return false;
      }
    }
    return (this.hp > 0 || ability.isBypassFaint) && !ability.conditions.find(condition => !condition(this));
  }

  /**
   * Checks whether a pokemon has the specified ability and it's in effect. Accounts for all the various
   * effects which can affect whether an ability will be present or in effect, and both passive and
   * non-passive. This is the primary way to check whether a pokemon has a particular ability.
   * @param ability The ability to check for
   * @param canApply - Whether to check if the ability is currently active; default `true`
   * @param ignoreOverride Whether to ignore ability changing effects; default `false`
   * @returns `true` if the ability is present and active
   */
  public hasAbility(ability: Abilities, canApply = true, ignoreOverride = false): boolean {
    if (this.getAbility(ignoreOverride).id === ability && (!canApply || this.canApplyAbility())) {
      return true;
    }
    if (this.getPassiveAbility().id === ability && this.hasPassive() && (!canApply || this.canApplyAbility(true))) {
      return true;
    }
    return false;
  }

  /**
   * Checks whether a pokemon has an ability with the specified attribute and it's in effect.
   * Accounts for all the various effects which can affect whether an ability will be present or
   * in effect, and both passive and non-passive. This is one of the two primary ways to check
   * whether a pokemon has a particular ability.
   * @param attrType The {@link AbAttr | ability attribute} to check for
   * @param canApply - Whether to check if the ability is currently active; default `true`
   * @param ignoreOverride Whether to ignore ability changing effects; default `false`
   * @returns `true` if an ability with the given {@linkcode AbAttr} is present and active
   */
  public hasAbilityWithAttr(attrType: Constructor<AbAttr>, canApply = true, ignoreOverride = false): boolean {
    if ((!canApply || this.canApplyAbility()) && this.getAbility(ignoreOverride).hasAttr(attrType)) {
      return true;
    }
    if (this.hasPassive() && (!canApply || this.canApplyAbility(true)) && this.getPassiveAbility().hasAttr(attrType)) {
      return true;
    }
    return false;
  }

  /**
   * Gets the weight of the Pokemon with subtractive modifiers (Autotomize) happening first
   * and then multiplicative modifiers happening after (Heavy Metal and Light Metal)
   * @returns the kg of the Pokemon (minimum of 0.1)
   */
  public getWeight(): number {
    const autotomizedTag = this.getTag(AutotomizedTag);
    let weightRemoved = 0;
    if (!isNullOrUndefined(autotomizedTag)) {
      weightRemoved = 100 * autotomizedTag!.autotomizeCount;
    }
    const minWeight = 0.1;
    const weight = new NumberHolder(this.species.weight - weightRemoved);

    // This will trigger the ability overlay so only call this function when necessary
    applyAbAttrs(WeightMultiplierAbAttr, this, null, false, weight);
    return Math.max(minWeight, weight.value);
  }

  /**
   * @returns the pokemon's current tera {@linkcode PokemonType}
   */
  getTeraType(): PokemonType {
    if (this.hasSpecies(Species.TERAPAGOS)) {
      return PokemonType.STELLAR;
    }
    if (this.hasSpecies(Species.OGERPON)) {
      const ogerponForm = this.species.speciesId === Species.OGERPON ? this.formIndex : this.fusionFormIndex;
      switch (ogerponForm) {
        case 0:
        case 4:
          return PokemonType.GRASS;
        case 1:
        case 5:
          return PokemonType.WATER;
        case 2:
        case 6:
          return PokemonType.FIRE;
        case 3:
        case 7:
          return PokemonType.ROCK;
      }
    }
    if (this.hasSpecies(Species.SHEDINJA)) {
      return PokemonType.BUG;
    }
    return this.teraType;
  }

  public isGrounded(): boolean {
    return (
      !!this.getTag(GroundedTag) ||
      (!this.isOfType(PokemonType.FLYING, true, true) &&
        !this.hasAbility(Abilities.LEVITATE) &&
        !this.getTag(BattlerTagType.FLOATING) &&
        !this.getTag(SemiInvulnerableTag))
    );
  }

  /**
   * Determines whether this Pokemon is prevented from running or switching due
   * to effects from moves and/or abilities.
   * @param trappedAbMessages - If defined, ability trigger messages
   * (e.g. from Shadow Tag) are forwarded through this array.
   * @param simulated - If `true`, applies abilities via simulated calls.
   * @returns `true` if the pokemon is trapped
   */
  public isTrapped(trappedAbMessages: string[] = [], simulated = true): boolean {
    const commandedTag = this.getTag(BattlerTagType.COMMANDED);
    if (commandedTag?.getSourcePokemon()?.isActive(true)) {
      return true;
    }

    if (this.isOfType(PokemonType.GHOST)) {
      return false;
    }

    const trappedByAbility = new BooleanHolder(false);
    /**
     * Contains opposing Pokemon (Enemy/Player Pokemon) depending on perspective
     * Afterwards, it filters out Pokemon that have been switched out of the field so trapped abilities/moves do not trigger
     */
    const opposingFieldUnfiltered = this.isPlayer() ? globalScene.getEnemyField() : globalScene.getPlayerField();
    const opposingField = opposingFieldUnfiltered.filter(enemyPkm => enemyPkm.switchOutStatus === false);

    for (const opponent of opposingField) {
      applyCheckTrappedAbAttrs(CheckTrappedAbAttr, opponent, trappedByAbility, this, trappedAbMessages, simulated);
    }

    const side = this.isPlayer() ? ArenaTagSide.PLAYER : ArenaTagSide.ENEMY;
    return (
      trappedByAbility.value ||
      !!this.getTag(TrappedTag) ||
      !!globalScene.arena.getTagOnSide(ArenaTagType.FAIRY_LOCK, side)
    );
  }

  /**
   * Calculates the type of a move when used by this Pokemon after
   * type-changing move and ability attributes have applied.
   * @param move - {@linkcode Move} The move being used.
   * @param simulated - If `true`, prevents showing abilities applied in this calculation.
   * @returns The {@linkcode PokemonType} of the move after attributes are applied
   */
  public getMoveType(move: Move, simulated = true): PokemonType {
    const moveTypeHolder = new NumberHolder(move.type);

    applyMoveAttrs(VariableMoveTypeAttr, this, null, move, moveTypeHolder);
    applyPreAttackAbAttrs(MoveTypeChangeAbAttr, this, null, move, simulated, moveTypeHolder);

    // If the user is terastallized and the move is tera blast, or tera starstorm that is stellar type,
    // then bypass the check for ion deluge and electrify
    if (
      this.isTerastallized &&
      (move.id === Moves.TERA_BLAST ||
        (move.id === Moves.TERA_STARSTORM && moveTypeHolder.value === PokemonType.STELLAR))
    ) {
      return moveTypeHolder.value as PokemonType;
    }

    globalScene.arena.applyTags(ArenaTagType.ION_DELUGE, simulated, moveTypeHolder);
    if (this.getTag(BattlerTagType.ELECTRIFIED)) {
      moveTypeHolder.value = PokemonType.ELECTRIC;
    }

    return moveTypeHolder.value as PokemonType;
  }

  /**
   * Calculates the effectiveness of a move against the Pokémon.
   * This includes modifiers from move and ability attributes.
   * @param source {@linkcode Pokemon} The attacking Pokémon.
   * @param move {@linkcode Move} The move being used by the attacking Pokémon.
   * @param ignoreAbility Whether to ignore abilities that might affect type effectiveness or immunity (defaults to `false`).
   * @param simulated Whether to apply abilities via simulated calls (defaults to `true`)
   * @param cancelled {@linkcode BooleanHolder} Stores whether the move was cancelled by a non-type-based immunity.
   * @param useIllusion - Whether we want the attack move effectiveness on the illusion or not
   * @returns The type damage multiplier, indicating the effectiveness of the move
   */
  getMoveEffectiveness(
    source: Pokemon,
    move: Move,
    ignoreAbility = false,
    simulated = true,
    cancelled?: BooleanHolder,
    useIllusion = false,
  ): TypeDamageMultiplier {
    if (!isNullOrUndefined(this.turnData?.moveEffectiveness)) {
      return this.turnData?.moveEffectiveness;
    }

    if (move.hasAttr(TypelessAttr)) {
      return 1;
    }
    const moveType = source.getMoveType(move);

    const typeMultiplier = new NumberHolder(
      move.category !== MoveCategory.STATUS || move.hasAttr(RespectAttackTypeImmunityAttr)
        ? this.getAttackTypeEffectiveness(moveType, source, false, simulated, move, useIllusion)
        : 1,
    );

    applyMoveAttrs(VariableMoveTypeMultiplierAttr, source, this, move, typeMultiplier);
    if (this.getTypes(true, true).find(t => move.isTypeImmune(source, this, t))) {
      typeMultiplier.value = 0;
    }

    if (this.getTag(TarShotTag) && this.getMoveType(move) === PokemonType.FIRE) {
      typeMultiplier.value *= 2;
    }

    const cancelledHolder = cancelled ?? new BooleanHolder(false);
    if (!ignoreAbility) {
      applyPreDefendAbAttrs(TypeImmunityAbAttr, this, source, move, cancelledHolder, simulated, typeMultiplier);

      if (!cancelledHolder.value) {
        applyPreDefendAbAttrs(MoveImmunityAbAttr, this, source, move, cancelledHolder, simulated, typeMultiplier);
      }

      if (!cancelledHolder.value) {
        const defendingSidePlayField = this.isPlayer() ? globalScene.getPlayerField() : globalScene.getEnemyField();
        defendingSidePlayField.forEach(p =>
          applyPreDefendAbAttrs(FieldPriorityMoveImmunityAbAttr, p, source, move, cancelledHolder),
        );
      }
    }

    const immuneTags = this.findTags(tag => tag instanceof TypeImmuneTag && tag.immuneType === moveType);
    for (const tag of immuneTags) {
      if (move && !move.getAttrs(HitsTagAttr).some(attr => attr.tagType === tag.tagType)) {
        typeMultiplier.value = 0;
        break;
      }
    }

    // Apply Tera Shell's effect to attacks after all immunities are accounted for
    if (!ignoreAbility && move.category !== MoveCategory.STATUS) {
      applyPreDefendAbAttrs(FullHpResistTypeAbAttr, this, source, move, cancelledHolder, simulated, typeMultiplier);
    }

    if (move.category === MoveCategory.STATUS && move.hitsSubstitute(source, this)) {
      typeMultiplier.value = 0;
    }

    return (!cancelledHolder.value ? typeMultiplier.value : 0) as TypeDamageMultiplier;
  }

  /**
   * Calculates the move's type effectiveness multiplier based on the target's type/s.
   * @param moveType {@linkcode PokemonType} the type of the move being used
   * @param source {@linkcode Pokemon} the Pokemon using the move
   * @param ignoreStrongWinds whether or not this ignores strong winds (anticipation, forewarn, stealth rocks)
   * @param simulated tag to only apply the strong winds effect message when the move is used
   * @param move (optional) the move whose type effectiveness is to be checked. Used for applying {@linkcode VariableMoveTypeChartAttr}
   * @param useIllusion - Whether we want the attack type effectiveness on the illusion or not
   * @returns a multiplier for the type effectiveness
   */
  getAttackTypeEffectiveness(
    moveType: PokemonType,
    source?: Pokemon,
    ignoreStrongWinds = false,
    simulated = true,
    move?: Move,
    useIllusion = false,
  ): TypeDamageMultiplier {
    if (moveType === PokemonType.STELLAR) {
      return this.isTerastallized ? 2 : 1;
    }
    const types = this.getTypes(true, true, undefined, useIllusion);
    const arena = globalScene.arena;

    // Handle flying v ground type immunity without removing flying type so effective types are still effective
    // Related to https://github.com/pagefaultgames/pokerogue/issues/524
    if (moveType === PokemonType.GROUND && (this.isGrounded() || arena.hasTag(ArenaTagType.GRAVITY))) {
      const flyingIndex = types.indexOf(PokemonType.FLYING);
      if (flyingIndex > -1) {
        types.splice(flyingIndex, 1);
      }
    }

    let multiplier = types
      .map(defType => {
        const multiplier = new NumberHolder(getTypeDamageMultiplier(moveType, defType));
        applyChallenges(ChallengeType.TYPE_EFFECTIVENESS, multiplier);
        if (move) {
          applyMoveAttrs(VariableMoveTypeChartAttr, null, this, move, multiplier, defType);
        }
        if (source) {
          const ignoreImmunity = new BooleanHolder(false);
          if (source.isActive(true) && source.hasAbilityWithAttr(IgnoreTypeImmunityAbAttr)) {
            applyAbAttrs(IgnoreTypeImmunityAbAttr, source, ignoreImmunity, simulated, moveType, defType);
          }
          if (ignoreImmunity.value) {
            if (multiplier.value === 0) {
              return 1;
            }
          }

          const exposedTags = this.findTags(tag => tag instanceof ExposedTag) as ExposedTag[];
          if (exposedTags.some(t => t.ignoreImmunity(defType, moveType))) {
            if (multiplier.value === 0) {
              return 1;
            }
          }
        }
        return multiplier.value;
      })
      .reduce((acc, cur) => acc * cur, 1) as TypeDamageMultiplier;

    const typeMultiplierAgainstFlying = new NumberHolder(getTypeDamageMultiplier(moveType, PokemonType.FLYING));
    applyChallenges(ChallengeType.TYPE_EFFECTIVENESS, typeMultiplierAgainstFlying);
    // Handle strong winds lowering effectiveness of types super effective against pure flying
    if (
      !ignoreStrongWinds &&
      arena.weather?.weatherType === WeatherType.STRONG_WINDS &&
      !arena.weather.isEffectSuppressed() &&
      this.isOfType(PokemonType.FLYING) &&
      typeMultiplierAgainstFlying.value === 2
    ) {
      multiplier /= 2;
      if (!simulated) {
        globalScene.queueMessage(i18next.t("weather:strongWindsEffectMessage"));
      }
    }
    return multiplier as TypeDamageMultiplier;
  }

  /**
   * Computes the given Pokemon's matchup score against this Pokemon.
   * In most cases, this score ranges from near-zero to 16, but the maximum possible matchup score is 64.
   * @param opponent {@linkcode Pokemon} The Pokemon to compare this Pokemon against
   * @returns A score value based on how favorable this Pokemon is when fighting the given Pokemon
   */
  getMatchupScore(opponent: Pokemon): number {
    const types = this.getTypes(true);

    const enemyTypes = opponent.getTypes(true, true, false, true);
    /** Is this Pokemon faster than the opponent? */
    const outspeed =
      (this.isActive(true) ? this.getEffectiveStat(Stat.SPD, opponent) : this.getStat(Stat.SPD, false)) >=
      opponent.getEffectiveStat(Stat.SPD, this);
    /**
     * Based on how effective this Pokemon's types are offensively against the opponent's types.
     * This score is increased by 25 percent if this Pokemon is faster than the opponent.
     */
    let atkScore =
      opponent.getAttackTypeEffectiveness(types[0], this, false, true, undefined, true) * (outspeed ? 1.25 : 1);
    /**
     * Based on how effectively this Pokemon defends against the opponent's types.
     * This score cannot be higher than 4.
     */
    let defScore = 1 / Math.max(this.getAttackTypeEffectiveness(enemyTypes[0], opponent), 0.25);
    if (types.length > 1) {
      atkScore *= opponent.getAttackTypeEffectiveness(types[1], this);
    }
    if (enemyTypes.length > 1) {
      defScore *=
        1 / Math.max(this.getAttackTypeEffectiveness(enemyTypes[1], opponent, false, false, undefined, true), 0.25);
    }
    /**
     * Based on this Pokemon's HP ratio compared to that of the opponent.
     * This ratio is multiplied by 1.5 if this Pokemon outspeeds the opponent;
     * however, the final ratio cannot be higher than 1.
     */
    let hpDiffRatio = this.getHpRatio() + (1 - opponent.getHpRatio());
    if (outspeed) {
      hpDiffRatio = Math.min(hpDiffRatio * 1.5, 1);
    }
    return (atkScore + defScore) * hpDiffRatio;
  }

  getEvolution(): SpeciesFormEvolution | null {
    if (pokemonEvolutions.hasOwnProperty(this.species.speciesId)) {
      const evolutions = pokemonEvolutions[this.species.speciesId];
      for (const e of evolutions) {
<<<<<<< HEAD
        if (e.validate(this)) {
          return e;
=======
        if (
          !e.item &&
          this.level >= e.level &&
          (isNullOrUndefined(e.preFormKey) || this.getFormKey() === e.preFormKey)
        ) {
          if (e.condition === null || (e.condition as SpeciesEvolutionCondition).predicate(this)) {
            return e;
          }
>>>>>>> 68dddbc4
        }
      }
    }

    if (this.isFusion() && this.fusionSpecies && pokemonEvolutions.hasOwnProperty(this.fusionSpecies.speciesId)) {
      const fusionEvolutions = pokemonEvolutions[this.fusionSpecies.speciesId].map(
        e => new FusionSpeciesFormEvolution(this.species.speciesId, e),
      );
      for (const fe of fusionEvolutions) {
<<<<<<< HEAD
        if (fe.validate(this)) {
          return fe;
=======
        if (
          !fe.item &&
          this.level >= fe.level &&
          (isNullOrUndefined(fe.preFormKey) || this.getFusionFormKey() === fe.preFormKey)
        ) {
          if (fe.condition === null || (fe.condition as SpeciesEvolutionCondition).predicate(this)) {
            return fe;
          }
>>>>>>> 68dddbc4
        }
      }
    }

    return null;
  }

  /**
   * Gets all level up moves in a given range for a particular pokemon.
   * @param {number} startingLevel Don't include moves below this level
   * @param {boolean} includeEvolutionMoves Whether to include evolution moves
   * @param {boolean} simulateEvolutionChain Whether to include moves from prior evolutions
   * @param {boolean} includeRelearnerMoves Whether to include moves that would require a relearner. Note the move relearner inherently allows evolution moves
   * @returns {LevelMoves} A list of moves and the levels they can be learned at
   */
  getLevelMoves(
    startingLevel?: number,
    includeEvolutionMoves = false,
    simulateEvolutionChain = false,
    includeRelearnerMoves = false,
    learnSituation: LearnMoveSituation = LearnMoveSituation.MISC,
  ): LevelMoves {
    const ret: LevelMoves = [];
    let levelMoves: LevelMoves = [];
    if (!startingLevel) {
      startingLevel = this.level;
    }
    if (learnSituation === LearnMoveSituation.EVOLUTION_FUSED && this.fusionSpecies) {
      // For fusion evolutions, get ONLY the moves of the component mon that evolved
      levelMoves = this.getFusionSpeciesForm(true)
        .getLevelMoves()
        .filter(
          lm =>
            (includeEvolutionMoves && lm[0] === EVOLVE_MOVE) ||
            (includeRelearnerMoves && lm[0] === RELEARN_MOVE) ||
            lm[0] > 0,
        );
    } else {
      if (simulateEvolutionChain) {
        const evolutionChain = this.species.getSimulatedEvolutionChain(
          this.level,
          this.hasTrainer(),
          this.isBoss(),
          this.isPlayer(),
        );
        for (let e = 0; e < evolutionChain.length; e++) {
          // TODO: Might need to pass specific form index in simulated evolution chain
          const speciesLevelMoves = getPokemonSpeciesForm(evolutionChain[e][0], this.formIndex).getLevelMoves();
          if (includeRelearnerMoves) {
            levelMoves.push(...speciesLevelMoves);
          } else {
            levelMoves.push(
              ...speciesLevelMoves.filter(
                lm =>
                  (includeEvolutionMoves && lm[0] === EVOLVE_MOVE) ||
                  ((!e || lm[0] > 1) && (e === evolutionChain.length - 1 || lm[0] <= evolutionChain[e + 1][1])),
              ),
            );
          }
        }
      } else {
        levelMoves = this.getSpeciesForm(true)
          .getLevelMoves()
          .filter(
            lm =>
              (includeEvolutionMoves && lm[0] === EVOLVE_MOVE) ||
              (includeRelearnerMoves && lm[0] === RELEARN_MOVE) ||
              lm[0] > 0,
          );
      }
      if (this.fusionSpecies && learnSituation !== LearnMoveSituation.EVOLUTION_FUSED_BASE) {
        // For fusion evolutions, get ONLY the moves of the component mon that evolved
        if (simulateEvolutionChain) {
          const fusionEvolutionChain = this.fusionSpecies.getSimulatedEvolutionChain(
            this.level,
            this.hasTrainer(),
            this.isBoss(),
            this.isPlayer(),
          );
          for (let e = 0; e < fusionEvolutionChain.length; e++) {
            // TODO: Might need to pass specific form index in simulated evolution chain
            const speciesLevelMoves = getPokemonSpeciesForm(
              fusionEvolutionChain[e][0],
              this.fusionFormIndex,
            ).getLevelMoves();
            if (includeRelearnerMoves) {
              levelMoves.push(
                ...speciesLevelMoves.filter(
                  lm => (includeEvolutionMoves && lm[0] === EVOLVE_MOVE) || lm[0] !== EVOLVE_MOVE,
                ),
              );
            } else {
              levelMoves.push(
                ...speciesLevelMoves.filter(
                  lm =>
                    (includeEvolutionMoves && lm[0] === EVOLVE_MOVE) ||
                    ((!e || lm[0] > 1) &&
                      (e === fusionEvolutionChain.length - 1 || lm[0] <= fusionEvolutionChain[e + 1][1])),
                ),
              );
            }
          }
        } else {
          levelMoves.push(
            ...this.getFusionSpeciesForm(true)
              .getLevelMoves()
              .filter(
                lm =>
                  (includeEvolutionMoves && lm[0] === EVOLVE_MOVE) ||
                  (includeRelearnerMoves && lm[0] === RELEARN_MOVE) ||
                  lm[0] > 0,
              ),
          );
        }
      }
    }
    levelMoves.sort((lma: [number, number], lmb: [number, number]) => (lma[0] > lmb[0] ? 1 : lma[0] < lmb[0] ? -1 : 0));

    /**
     * Filter out moves not within the correct level range(s)
     * Includes moves below startingLevel, or of specifically level 0 if
     * includeRelearnerMoves or includeEvolutionMoves are true respectively
     */
    levelMoves = levelMoves.filter(lm => {
      const level = lm[0];
      const isRelearner = level < startingLevel;
      const allowedEvolutionMove = level === 0 && includeEvolutionMoves;

      return !(level > this.level) && (includeRelearnerMoves || !isRelearner || allowedEvolutionMove);
    });

    /**
     * This must be done AFTER filtering by level, else if the same move shows up
     * in levelMoves multiple times all but the lowest level one will be skipped.
     * This causes problems when there are intentional duplicates (i.e. Smeargle with Sketch)
     */
    if (levelMoves) {
      this.getUniqueMoves(levelMoves, ret);
    }

    return ret;
  }

  /**
   * Helper function for getLevelMoves.
   * Finds all non-duplicate items from the input, and pushes them into the output.
   * Two items count as duplicate if they have the same Move, regardless of level.
   *
   * @param levelMoves the input array to search for non-duplicates from
   * @param ret the output array to be pushed into.
   */
  private getUniqueMoves(levelMoves: LevelMoves, ret: LevelMoves): void {
    const uniqueMoves: Moves[] = [];
    for (const lm of levelMoves) {
      if (!uniqueMoves.find(m => m === lm[1])) {
        uniqueMoves.push(lm[1]);
        ret.push(lm);
      }
    }
  }

  /**
   * Get a list of all egg moves
   *
   * @returns list of egg moves
   */
  getEggMoves(): Moves[] | undefined {
    return speciesEggMoves[this.getSpeciesForm().getRootSpeciesId()];
  }

  setMove(moveIndex: number, moveId: Moves): void {
    if (moveId === Moves.NONE) {
      return;
    }
    const move = new PokemonMove(moveId);
    this.moveset[moveIndex] = move;
    if (this.summonData.moveset) {
      this.summonData.moveset[moveIndex] = move;
    }
  }

  /**
   * Function that tries to set a Pokemon shiny based on the trainer's trainer ID and secret ID.
   * Endless Pokemon in the end biome are unable to be set to shiny
   *
   * The exact mechanic is that it calculates E as the XOR of the player's trainer ID and secret ID.
   * F is calculated as the XOR of the first 16 bits of the Pokemon's ID with the last 16 bits.
   * The XOR of E and F are then compared to the {@linkcode shinyThreshold} (or {@linkcode thresholdOverride} if set) to see whether or not to generate a shiny.
   * The base shiny odds are {@linkcode BASE_SHINY_CHANCE} / 65536
   * @param thresholdOverride number that is divided by 2^16 (65536) to get the shiny chance, overrides {@linkcode shinyThreshold} if set (bypassing shiny rate modifiers such as Shiny Charm)
   * @returns true if the Pokemon has been set as a shiny, false otherwise
   */
  trySetShiny(thresholdOverride?: number): boolean {
    // Shiny Pokemon should not spawn in the end biome in endless
    if (globalScene.gameMode.isEndless && globalScene.arena.biomeType === Biome.END) {
      return false;
    }

    const rand1 = (this.id & 0xffff0000) >>> 16;
    const rand2 = this.id & 0x0000ffff;

    const E = globalScene.gameData.trainerId ^ globalScene.gameData.secretId;
    const F = rand1 ^ rand2;

    const shinyThreshold = new NumberHolder(BASE_SHINY_CHANCE);
    if (thresholdOverride === undefined) {
      if (timedEventManager.isEventActive()) {
        const tchance = timedEventManager.getClassicTrainerShinyChance();
        shinyThreshold.value *= timedEventManager.getShinyMultiplier();
        if (this.hasTrainer() && tchance > 0) {
          shinyThreshold.value = Math.max(tchance, shinyThreshold.value); // Choose the higher boost
        }
      }
      if (!this.hasTrainer()) {
        globalScene.applyModifiers(ShinyRateBoosterModifier, true, shinyThreshold);
      }
    } else {
      shinyThreshold.value = thresholdOverride;
    }

    this.shiny = (E ^ F) < shinyThreshold.value;

    if (this.shiny) {
      this.initShinySparkle();
    }

    return this.shiny;
  }

  /**
   * Function that tries to set a Pokemon shiny based on seed.
   * For manual use only, usually to roll a Pokemon's shiny chance a second time.
   * If it rolls shiny, or if it's already shiny, also sets a random variant and give the Pokemon the associated luck.
   *
   * The base shiny odds are {@linkcode BASE_SHINY_CHANCE} / `65536`
   * @param thresholdOverride number that is divided by `2^16` (`65536`) to get the shiny chance, overrides {@linkcode shinyThreshold} if set (bypassing shiny rate modifiers such as Shiny Charm)
   * @param applyModifiersToOverride If {@linkcode thresholdOverride} is set and this is true, will apply Shiny Charm and event modifiers to {@linkcode thresholdOverride}
   * @returns `true` if the Pokemon has been set as a shiny, `false` otherwise
   */
  public trySetShinySeed(thresholdOverride?: number, applyModifiersToOverride?: boolean): boolean {
    if (!this.shiny) {
      const shinyThreshold = new NumberHolder(BASE_SHINY_CHANCE);
      if (thresholdOverride === undefined || applyModifiersToOverride) {
        if (thresholdOverride !== undefined && applyModifiersToOverride) {
          shinyThreshold.value = thresholdOverride;
        }
        if (timedEventManager.isEventActive()) {
          shinyThreshold.value *= timedEventManager.getShinyMultiplier();
        }
        globalScene.applyModifiers(ShinyRateBoosterModifier, true, shinyThreshold);
      } else {
        shinyThreshold.value = thresholdOverride;
      }

      this.shiny = randSeedInt(65536) < shinyThreshold.value;
    }

    if (this.shiny) {
      this.variant = this.variant ?? 0;
      this.variant = Math.max(this.generateShinyVariant(), this.variant) as Variant; // Don't set a variant lower than the current one
      this.luck = this.variant + 1 + (this.fusionShiny ? this.fusionVariant + 1 : 0);
      this.initShinySparkle();
    }

    return this.shiny;
  }

  /**
   * Generates a shiny variant
   * @returns `0-2`, with the following probabilities:
   * - Has a 10% chance of returning `2` (epic variant)
   * - Has a 30% chance of returning `1` (rare variant)
   * - Has a 60% chance of returning `0` (basic shiny)
   */
  protected generateShinyVariant(): Variant {
    const formIndex: number = this.formIndex;
    let variantDataIndex: string | number = this.species.speciesId;
    if (this.species.forms.length > 0) {
      const formKey = this.species.forms[formIndex]?.formKey;
      if (formKey) {
        variantDataIndex = `${variantDataIndex}-${formKey}`;
      }
    }
    // Checks if there is no variant data for both the index or index with form
    if (
      !this.shiny ||
      (!variantData.hasOwnProperty(variantDataIndex) && !variantData.hasOwnProperty(this.species.speciesId))
    ) {
      return 0;
    }
    const rand = new NumberHolder(0);
    globalScene.executeWithSeedOffset(
      () => {
        rand.value = randSeedInt(10);
      },
      this.id,
      globalScene.waveSeed,
    );
    if (rand.value >= SHINY_VARIANT_CHANCE) {
      return 0; // 6/10
    }
    if (rand.value >= SHINY_EPIC_CHANCE) {
      return 1; // 3/10
    }
    return 2; // 1/10
  }

  /**
   * Function that tries to set a Pokemon to have its hidden ability based on seed, if it exists.
   * For manual use only, usually to roll a Pokemon's hidden ability chance a second time.
   *
   * The base hidden ability odds are {@linkcode BASE_HIDDEN_ABILITY_CHANCE} / `65536`
   * @param thresholdOverride number that is divided by `2^16` (`65536`) to get the HA chance, overrides {@linkcode haThreshold} if set (bypassing HA rate modifiers such as Ability Charm)
   * @param applyModifiersToOverride If {@linkcode thresholdOverride} is set and this is true, will apply Ability Charm to {@linkcode thresholdOverride}
   * @returns `true` if the Pokemon has been set to have its hidden ability, `false` otherwise
   */
  public tryRerollHiddenAbilitySeed(thresholdOverride?: number, applyModifiersToOverride?: boolean): boolean {
    if (!this.species.abilityHidden) {
      return false;
    }
    const haThreshold = new NumberHolder(BASE_HIDDEN_ABILITY_CHANCE);
    if (thresholdOverride === undefined || applyModifiersToOverride) {
      if (thresholdOverride !== undefined && applyModifiersToOverride) {
        haThreshold.value = thresholdOverride;
      }
      if (!this.hasTrainer()) {
        globalScene.applyModifiers(HiddenAbilityRateBoosterModifier, true, haThreshold);
      }
    } else {
      haThreshold.value = thresholdOverride;
    }

    if (randSeedInt(65536) < haThreshold.value) {
      this.abilityIndex = 2;
    }

    return this.abilityIndex === 2;
  }

  public generateFusionSpecies(forStarter?: boolean): void {
    const hiddenAbilityChance = new NumberHolder(BASE_HIDDEN_ABILITY_CHANCE);
    if (!this.hasTrainer()) {
      globalScene.applyModifiers(HiddenAbilityRateBoosterModifier, true, hiddenAbilityChance);
    }

    const hasHiddenAbility = !randSeedInt(hiddenAbilityChance.value);
    const randAbilityIndex = randSeedInt(2);

    const filter = !forStarter
      ? this.species.getCompatibleFusionSpeciesFilter()
      : (species: PokemonSpecies) => {
          return (
            pokemonEvolutions.hasOwnProperty(species.speciesId) &&
            !pokemonPrevolutions.hasOwnProperty(species.speciesId) &&
            !species.subLegendary &&
            !species.legendary &&
            !species.mythical &&
            !species.isTrainerForbidden() &&
            species.speciesId !== this.species.speciesId &&
            species.speciesId !== Species.DITTO
          );
        };

    let fusionOverride: PokemonSpecies | undefined = undefined;

    if (forStarter && this instanceof PlayerPokemon && Overrides.STARTER_FUSION_SPECIES_OVERRIDE) {
      fusionOverride = getPokemonSpecies(Overrides.STARTER_FUSION_SPECIES_OVERRIDE);
    } else if (this instanceof EnemyPokemon && Overrides.OPP_FUSION_SPECIES_OVERRIDE) {
      fusionOverride = getPokemonSpecies(Overrides.OPP_FUSION_SPECIES_OVERRIDE);
    }

    this.fusionSpecies =
      fusionOverride ??
      globalScene.randomSpecies(globalScene.currentBattle?.waveIndex || 0, this.level, false, filter, true);
    this.fusionAbilityIndex =
      this.fusionSpecies.abilityHidden && hasHiddenAbility
        ? 2
        : this.fusionSpecies.ability2 !== this.fusionSpecies.ability1
          ? randAbilityIndex
          : 0;
    this.fusionShiny = this.shiny;
    this.fusionVariant = this.variant;

    if (this.fusionSpecies.malePercent === null) {
      this.fusionGender = Gender.GENDERLESS;
    } else {
      const genderChance = (this.id % 256) * 0.390625;
      if (genderChance < this.fusionSpecies.malePercent) {
        this.fusionGender = Gender.MALE;
      } else {
        this.fusionGender = Gender.FEMALE;
      }
    }

    this.fusionFormIndex = globalScene.getSpeciesFormIndex(
      this.fusionSpecies,
      this.fusionGender,
      this.getNature(),
      true,
    );
    this.fusionLuck = this.luck;

    this.generateName();
  }

  public clearFusionSpecies(): void {
    this.fusionSpecies = null;
    this.fusionFormIndex = 0;
    this.fusionAbilityIndex = 0;
    this.fusionShiny = false;
    this.fusionVariant = 0;
    this.fusionGender = 0;
    this.fusionLuck = 0;
    this.fusionCustomPokemonData = null;

    this.generateName();
    this.calculateStats();
  }

  /** Generates a semi-random moveset for a Pokemon */
  public generateAndPopulateMoveset(): void {
    this.moveset = [];
    let movePool: [Moves, number][] = [];
    const allLevelMoves = this.getLevelMoves(1, true, true);
    if (!allLevelMoves) {
      console.warn("Error encountered trying to generate moveset for:", this.species.name);
      return;
    }

    for (let m = 0; m < allLevelMoves.length; m++) {
      const levelMove = allLevelMoves[m];
      if (this.level < levelMove[0]) {
        break;
      }
      let weight = levelMove[0];
      // Evolution Moves
      if (weight === EVOLVE_MOVE) {
        weight = 50;
      }
      // Assume level 1 moves with 80+ BP are "move reminder" moves and bump their weight. Trainers use actual relearn moves.
      if ((weight === 1 && allMoves[levelMove[1]].power >= 80) || (weight === RELEARN_MOVE && this.hasTrainer())) {
        weight = 40;
      }
      if (!movePool.some(m => m[0] === levelMove[1]) && !allMoves[levelMove[1]].name.endsWith(" (N)")) {
        movePool.push([levelMove[1], weight]);
      }
    }

    if (this.hasTrainer()) {
      const tms = Object.keys(tmSpecies);
      for (const tm of tms) {
        const moveId = Number.parseInt(tm) as Moves;
        let compatible = false;
        for (const p of tmSpecies[tm]) {
          if (Array.isArray(p)) {
            if (
              p[0] === this.species.speciesId ||
              (this.fusionSpecies &&
                p[0] === this.fusionSpecies.speciesId &&
                p.slice(1).indexOf(this.species.forms[this.formIndex]) > -1)
            ) {
              compatible = true;
              break;
            }
          } else if (p === this.species.speciesId || (this.fusionSpecies && p === this.fusionSpecies.speciesId)) {
            compatible = true;
            break;
          }
        }
        if (compatible && !movePool.some(m => m[0] === moveId) && !allMoves[moveId].name.endsWith(" (N)")) {
          if (tmPoolTiers[moveId] === ModifierTier.COMMON && this.level >= 15) {
            movePool.push([moveId, 4]);
          } else if (tmPoolTiers[moveId] === ModifierTier.GREAT && this.level >= 30) {
            movePool.push([moveId, 8]);
          } else if (tmPoolTiers[moveId] === ModifierTier.ULTRA && this.level >= 50) {
            movePool.push([moveId, 14]);
          }
        }
      }

      // No egg moves below level 60
      if (this.level >= 60) {
        for (let i = 0; i < 3; i++) {
          const moveId = speciesEggMoves[this.species.getRootSpeciesId()][i];
          if (!movePool.some(m => m[0] === moveId) && !allMoves[moveId].name.endsWith(" (N)")) {
            movePool.push([moveId, 40]);
          }
        }
        const moveId = speciesEggMoves[this.species.getRootSpeciesId()][3];
        // No rare egg moves before e4
        if (
          this.level >= 170 &&
          !movePool.some(m => m[0] === moveId) &&
          !allMoves[moveId].name.endsWith(" (N)") &&
          !this.isBoss()
        ) {
          movePool.push([moveId, 30]);
        }
        if (this.fusionSpecies) {
          for (let i = 0; i < 3; i++) {
            const moveId = speciesEggMoves[this.fusionSpecies.getRootSpeciesId()][i];
            if (!movePool.some(m => m[0] === moveId) && !allMoves[moveId].name.endsWith(" (N)")) {
              movePool.push([moveId, 40]);
            }
          }
          const moveId = speciesEggMoves[this.fusionSpecies.getRootSpeciesId()][3];
          // No rare egg moves before e4
          if (
            this.level >= 170 &&
            !movePool.some(m => m[0] === moveId) &&
            !allMoves[moveId].name.endsWith(" (N)") &&
            !this.isBoss()
          ) {
            movePool.push([moveId, 30]);
          }
        }
      }
    }

    // Bosses never get self ko moves or Pain Split
    if (this.isBoss()) {
      movePool = movePool.filter(m => !allMoves[m[0]].hasAttr(SacrificialAttr) && !allMoves[m[0]].hasAttr(HpSplitAttr));
    }
    // No one gets Memento or Final Gambit
    movePool = movePool.filter(m => !allMoves[m[0]].hasAttr(SacrificialAttrOnHit));
    if (this.hasTrainer()) {
      // Trainers never get OHKO moves
      movePool = movePool.filter(m => !allMoves[m[0]].hasAttr(OneHitKOAttr));
      // Half the weight of self KO moves
      movePool = movePool.map(m => [m[0], m[1] * (allMoves[m[0]].hasAttr(SacrificialAttr) ? 0.5 : 1)]);
      // Trainers get a weight bump to stat buffing moves
      movePool = movePool.map(m => [
        m[0],
        m[1] * (allMoves[m[0]].getAttrs(StatStageChangeAttr).some(a => a.stages > 1 && a.selfTarget) ? 1.25 : 1),
      ]);
      // Trainers get a weight decrease to multiturn moves
      movePool = movePool.map(m => [
        m[0],
        m[1] * (!!allMoves[m[0]].isChargingMove() || !!allMoves[m[0]].hasAttr(RechargeAttr) ? 0.7 : 1),
      ]);
    }

    // Weight towards higher power moves, by reducing the power of moves below the highest power.
    // Caps max power at 90 to avoid something like hyper beam ruining the stats.
    // This is a pretty soft weighting factor, although it is scaled with the weight multiplier.
    const maxPower = Math.min(
      movePool.reduce((v, m) => Math.max(allMoves[m[0]].calculateEffectivePower(), v), 40),
      90,
    );
    movePool = movePool.map(m => [
      m[0],
      m[1] *
        (allMoves[m[0]].category === MoveCategory.STATUS
          ? 1
          : Math.max(Math.min(allMoves[m[0]].calculateEffectivePower() / maxPower, 1), 0.5)),
    ]);

    // Weight damaging moves against the lower stat. This uses a non-linear relationship.
    // If the higher stat is 1 - 1.09x higher, no change. At higher stat ~1.38x lower stat, off-stat moves have half weight.
    // One third weight at ~1.58x higher, one quarter weight at ~1.73x higher, one fifth at ~1.87x, and one tenth at ~2.35x higher.
    const atk = this.getStat(Stat.ATK);
    const spAtk = this.getStat(Stat.SPATK);
    const worseCategory: MoveCategory = atk > spAtk ? MoveCategory.SPECIAL : MoveCategory.PHYSICAL;
    const statRatio = worseCategory === MoveCategory.PHYSICAL ? atk / spAtk : spAtk / atk;
    movePool = movePool.map(m => [
      m[0],
      m[1] * (allMoves[m[0]].category === worseCategory ? Math.min(Math.pow(statRatio, 3) * 1.3, 1) : 1),
    ]);

    /** The higher this is the more the game weights towards higher level moves. At `0` all moves are equal weight. */
    let weightMultiplier = 1.6;
    if (this.isBoss()) {
      weightMultiplier += 0.4;
    }
    const baseWeights: [Moves, number][] = movePool.map(m => [m[0], Math.ceil(Math.pow(m[1], weightMultiplier) * 100)]);

    // All Pokemon force a STAB move first
    const stabMovePool = baseWeights.filter(
      m => allMoves[m[0]].category !== MoveCategory.STATUS && this.isOfType(allMoves[m[0]].type),
    );

    if (stabMovePool.length) {
      const totalWeight = stabMovePool.reduce((v, m) => v + m[1], 0);
      let rand = randSeedInt(totalWeight);
      let index = 0;
      while (rand > stabMovePool[index][1]) {
        rand -= stabMovePool[index++][1];
      }
      this.moveset.push(new PokemonMove(stabMovePool[index][0], 0, 0));
    }

    while (baseWeights.length > this.moveset.length && this.moveset.length < 4) {
      if (this.hasTrainer()) {
        // Sqrt the weight of any damaging moves with overlapping types. This is about a 0.05 - 0.1 multiplier.
        // Other damaging moves 2x weight if 0-1 damaging moves, 0.5x if 2, 0.125x if 3. These weights get 20x if STAB.
        // Status moves remain unchanged on weight, this encourages 1-2
        movePool = baseWeights
          .filter(
            m =>
              !this.moveset.some(
                mo =>
                  m[0] === mo.moveId ||
                  (allMoves[m[0]].hasAttr(SacrificialAttr) && mo.getMove().hasAttr(SacrificialAttr)), // Only one self-KO move allowed
              ),
          )
          .map(m => {
            let ret: number;
            if (
              this.moveset.some(
                mo => mo.getMove().category !== MoveCategory.STATUS && mo.getMove().type === allMoves[m[0]].type,
              )
            ) {
              ret = Math.ceil(Math.sqrt(m[1]));
            } else if (allMoves[m[0]].category !== MoveCategory.STATUS) {
              ret = Math.ceil(
                (m[1] /
                  Math.max(Math.pow(4, this.moveset.filter(mo => (mo.getMove().power ?? 0) > 1).length) / 8, 0.5)) *
                  (this.isOfType(allMoves[m[0]].type) ? 20 : 1),
              );
            } else {
              ret = m[1];
            }
            return [m[0], ret];
          });
      } else {
        // Non-trainer pokemon just use normal weights
        movePool = baseWeights.filter(
          m =>
            !this.moveset.some(
              mo =>
                m[0] === mo.moveId ||
                (allMoves[m[0]].hasAttr(SacrificialAttr) && mo.getMove().hasAttr(SacrificialAttr)), // Only one self-KO move allowed
            ),
        );
      }
      const totalWeight = movePool.reduce((v, m) => v + m[1], 0);
      let rand = randSeedInt(totalWeight);
      let index = 0;
      while (rand > movePool[index][1]) {
        rand -= movePool[index++][1];
      }
      this.moveset.push(new PokemonMove(movePool[index][0], 0, 0));
    }

    // Trigger FormChange, except for enemy Pokemon during Mystery Encounters, to avoid crashes
    if (
      this.isPlayer() ||
      !globalScene.currentBattle?.isBattleMysteryEncounter() ||
      !globalScene.currentBattle?.mysteryEncounter
    ) {
      globalScene.triggerPokemonFormChange(this, SpeciesFormChangeMoveLearnedTrigger);
    }
  }

  public trySelectMove(moveIndex: number, ignorePp?: boolean): boolean {
    const move = this.getMoveset().length > moveIndex ? this.getMoveset()[moveIndex] : null;
    return move?.isUsable(this, ignorePp) ?? false;
  }

  showInfo(): void {
    if (!this.battleInfo.visible) {
      const otherBattleInfo = globalScene.fieldUI
        .getAll()
        .slice(0, 4)
        .filter(ui => ui instanceof BattleInfo && (ui as BattleInfo) instanceof PlayerBattleInfo === this.isPlayer())
        .find(() => true);
      if (!otherBattleInfo || !this.getFieldIndex()) {
        globalScene.fieldUI.sendToBack(this.battleInfo);
        globalScene.sendTextToBack(); // Push the top right text objects behind everything else
      } else {
        globalScene.fieldUI.moveAbove(this.battleInfo, otherBattleInfo);
      }
      this.battleInfo.setX(this.battleInfo.x + (this.isPlayer() ? 150 : !this.isBoss() ? -150 : -198));
      this.battleInfo.setVisible(true);
      if (this.isPlayer()) {
        this.battleInfo.expMaskRect.x += 150;
      }
      globalScene.tweens.add({
        targets: [this.battleInfo, this.battleInfo.expMaskRect],
        x: this.isPlayer() ? "-=150" : `+=${!this.isBoss() ? 150 : 246}`,
        duration: 1000,
        ease: "Cubic.easeOut",
      });
    }
  }

  hideInfo(): Promise<void> {
    return new Promise(resolve => {
      if (this.battleInfo?.visible) {
        globalScene.tweens.add({
          targets: [this.battleInfo, this.battleInfo.expMaskRect],
          x: this.isPlayer() ? "+=150" : `-=${!this.isBoss() ? 150 : 246}`,
          duration: 500,
          ease: "Cubic.easeIn",
          onComplete: () => {
            if (this.isPlayer()) {
              this.battleInfo.expMaskRect.x -= 150;
            }
            this.battleInfo.setVisible(false);
            this.battleInfo.setX(this.battleInfo.x - (this.isPlayer() ? 150 : !this.isBoss() ? -150 : -198));
            resolve();
          },
        });
      } else {
        resolve();
      }
    });
  }

  /**
   * sets if the pokemon is switching out (if it's a enemy wild implies it's going to flee)
   * @param status - boolean
   */
  setSwitchOutStatus(status: boolean): void {
    this.switchOutStatus = status;
  }

  updateInfo(instant?: boolean): Promise<void> {
    return this.battleInfo.updateInfo(this, instant);
  }

  /**
   * Show or hide the type effectiveness multiplier window
   * Passing undefined will hide the window
   */
  updateEffectiveness(effectiveness?: string) {
    this.battleInfo.updateEffectiveness(effectiveness);
  }

  toggleStats(visible: boolean): void {
    this.battleInfo.toggleStats(visible);
  }

  toggleFlyout(visible: boolean): void {
    this.battleInfo.toggleFlyout(visible);
  }

  /**
   * Adds experience to this PlayerPokemon, subject to wave based level caps.
   * @param exp The amount of experience to add
   * @param ignoreLevelCap Whether to ignore level caps when adding experience (defaults to false)
   */
  addExp(exp: number, ignoreLevelCap = false) {
    const maxExpLevel = globalScene.getMaxExpLevel(ignoreLevelCap);
    const initialExp = this.exp;
    this.exp += exp;
    while (this.level < maxExpLevel && this.exp >= getLevelTotalExp(this.level + 1, this.species.growthRate)) {
      this.level++;
    }
    if (this.level >= maxExpLevel) {
      console.log(initialExp, this.exp, getLevelTotalExp(this.level, this.species.growthRate));
      this.exp = Math.max(getLevelTotalExp(this.level, this.species.growthRate), initialExp);
    }
    this.levelExp = this.exp - getLevelTotalExp(this.level, this.species.growthRate);
  }

  /**
   * Compares if `this` and {@linkcode target} are on the same team.
   * @param target the {@linkcode Pokemon} to compare against.
   * @returns `true` if the two pokemon are allies, `false` otherwise
   */
  public isOpponent(target: Pokemon): boolean {
    return this.isPlayer() !== target.isPlayer();
  }

  getOpponent(targetIndex: number): Pokemon | null {
    const ret = this.getOpponents()[targetIndex];
    // TODO: why does this check for summonData and can we remove it?
    if (ret.summonData) {
      return ret;
    }
    return null;
  }

  /**
   * Returns the pokemon that oppose this one and are active
   *
   * @param onField - whether to also check if the pokemon is currently on the field (defaults to true)
   */
  getOpponents(onField = true): Pokemon[] {
    return ((this.isPlayer() ? globalScene.getEnemyField() : globalScene.getPlayerField()) as Pokemon[]).filter(p =>
      p.isActive(onField),
    );
  }

  getOpponentDescriptor(): string {
    const opponents = this.getOpponents();
    if (opponents.length === 1) {
      return opponents[0].name;
    }
    return this.isPlayer() ? i18next.t("arenaTag:opposingTeam") : i18next.t("arenaTag:yourTeam");
  }

  getAlly(): Pokemon | undefined {
    return (this.isPlayer() ? globalScene.getPlayerField() : globalScene.getEnemyField())[this.getFieldIndex() ? 0 : 1];
  }

  /**
   * Gets the Pokémon on the allied field.
   *
   * @returns An array of Pokémon on the allied field.
   */
  getAlliedField(): Pokemon[] {
    return this instanceof PlayerPokemon ? globalScene.getPlayerField() : globalScene.getEnemyField();
  }

  /**
   * Calculates the stat stage multiplier of the user against an opponent.
   *
   * Note that this does not apply to evasion or accuracy
   * @see {@linkcode getAccuracyMultiplier}
   * @param stat the desired {@linkcode EffectiveStat}
   * @param opponent the target {@linkcode Pokemon}
   * @param move the {@linkcode Move} being used
   * @param ignoreOppAbility determines whether the effects of the opponent's abilities (i.e. Unaware) should be ignored (`false` by default)
   * @param isCritical determines whether a critical hit has occurred or not (`false` by default)
   * @param simulated determines whether effects are applied without altering game state (`true` by default)
   * @param ignoreHeldItems determines whether this Pokemon's held items should be ignored during the stat calculation, default `false`
   * @return the stat stage multiplier to be used for effective stat calculation
   */
  getStatStageMultiplier(
    stat: EffectiveStat,
    opponent?: Pokemon,
    move?: Move,
    ignoreOppAbility = false,
    isCritical = false,
    simulated = true,
    ignoreHeldItems = false,
  ): number {
    const statStage = new NumberHolder(this.getStatStage(stat));
    const ignoreStatStage = new BooleanHolder(false);

    if (opponent) {
      if (isCritical) {
        switch (stat) {
          case Stat.ATK:
          case Stat.SPATK:
            statStage.value = Math.max(statStage.value, 0);
            break;
          case Stat.DEF:
          case Stat.SPDEF:
            statStage.value = Math.min(statStage.value, 0);
            break;
        }
      }
      if (!ignoreOppAbility) {
        applyAbAttrs(IgnoreOpponentStatStagesAbAttr, opponent, null, simulated, stat, ignoreStatStage);
      }
      if (move) {
        applyMoveAttrs(IgnoreOpponentStatStagesAttr, this, opponent, move, ignoreStatStage);
      }
    }

    if (!ignoreStatStage.value) {
      const statStageMultiplier = new NumberHolder(Math.max(2, 2 + statStage.value) / Math.max(2, 2 - statStage.value));
      if (!ignoreHeldItems) {
        globalScene.applyModifiers(TempStatStageBoosterModifier, this.isPlayer(), stat, statStageMultiplier);
      }
      return Math.min(statStageMultiplier.value, 4);
    }
    return 1;
  }

  /**
   * Calculates the accuracy multiplier of the user against a target.
   *
   * This method considers various factors such as the user's accuracy level, the target's evasion level,
   * abilities, and modifiers to compute the final accuracy multiplier.
   *
   * @param target {@linkcode Pokemon} - The target Pokémon against which the move is used.
   * @param sourceMove {@linkcode Move}  - The move being used by the user.
   * @returns The calculated accuracy multiplier.
   */
  getAccuracyMultiplier(target: Pokemon, sourceMove: Move): number {
    const isOhko = sourceMove.hasAttr(OneHitKOAccuracyAttr);
    if (isOhko) {
      return 1;
    }

    const userAccStage = new NumberHolder(this.getStatStage(Stat.ACC));
    const targetEvaStage = new NumberHolder(target.getStatStage(Stat.EVA));

    const ignoreAccStatStage = new BooleanHolder(false);
    const ignoreEvaStatStage = new BooleanHolder(false);

    applyAbAttrs(IgnoreOpponentStatStagesAbAttr, target, null, false, Stat.ACC, ignoreAccStatStage);
    applyAbAttrs(IgnoreOpponentStatStagesAbAttr, this, null, false, Stat.EVA, ignoreEvaStatStage);
    applyMoveAttrs(IgnoreOpponentStatStagesAttr, this, target, sourceMove, ignoreEvaStatStage);

    globalScene.applyModifiers(TempStatStageBoosterModifier, this.isPlayer(), Stat.ACC, userAccStage);

    userAccStage.value = ignoreAccStatStage.value ? 0 : Math.min(userAccStage.value, 6);
    targetEvaStage.value = ignoreEvaStatStage.value ? 0 : targetEvaStage.value;

    if (target.findTag(t => t instanceof ExposedTag)) {
      targetEvaStage.value = Math.min(0, targetEvaStage.value);
    }

    const accuracyMultiplier = new NumberHolder(1);
    if (userAccStage.value !== targetEvaStage.value) {
      accuracyMultiplier.value =
        userAccStage.value > targetEvaStage.value
          ? (3 + Math.min(userAccStage.value - targetEvaStage.value, 6)) / 3
          : 3 / (3 + Math.min(targetEvaStage.value - userAccStage.value, 6));
    }

    applyStatMultiplierAbAttrs(StatMultiplierAbAttr, this, Stat.ACC, accuracyMultiplier, false, sourceMove);

    const evasionMultiplier = new NumberHolder(1);
    applyStatMultiplierAbAttrs(StatMultiplierAbAttr, target, Stat.EVA, evasionMultiplier);

    const ally = this.getAlly();
    if (!isNullOrUndefined(ally)) {
      const ignore = this.hasAbilityWithAttr(MoveAbilityBypassAbAttr) || sourceMove.hasFlag(MoveFlags.IGNORE_ABILITIES);
      applyAllyStatMultiplierAbAttrs(AllyStatMultiplierAbAttr, ally, Stat.ACC, accuracyMultiplier, false, this, ignore);
      applyAllyStatMultiplierAbAttrs(AllyStatMultiplierAbAttr, ally, Stat.EVA, evasionMultiplier, false, this, ignore);
    }

    return accuracyMultiplier.value / evasionMultiplier.value;
  }

  /**
   * Calculates the base damage of the given move against this Pokemon when attacked by the given source.
   * Used during damage calculation and for Shell Side Arm's forecasting effect.
   * @param source - The attacking {@linkcode Pokemon}.
   * @param move - The {@linkcode Move} used in the attack.
   * @param moveCategory - The move's {@linkcode MoveCategory} after variable-category effects are applied.
   * @param ignoreAbility - If `true`, ignores this Pokemon's defensive ability effects (defaults to `false`).
   * @param ignoreSourceAbility - If `true`, ignore's the attacking Pokemon's ability effects (defaults to `false`).
   * @param ignoreAllyAbility - If `true`, ignores the ally Pokemon's ability effects (defaults to `false`).
   * @param ignoreSourceAllyAbility - If `true`, ignores the attacking Pokemon's ally's ability effects (defaults to `false`).
   * @param isCritical - if `true`, calculates effective stats as if the hit were critical (defaults to `false`).
   * @param simulated - if `true`, suppresses changes to game state during calculation (defaults to `true`).
   * @returns The move's base damage against this Pokemon when used by the source Pokemon.
   */
  getBaseDamage({
    source,
    move,
    moveCategory,
    ignoreAbility = false,
    ignoreSourceAbility = false,
    ignoreAllyAbility = false,
    ignoreSourceAllyAbility = false,
    isCritical = false,
    simulated = true,
  }: getBaseDamageParams): number {
    const isPhysical = moveCategory === MoveCategory.PHYSICAL;

    /** A base damage multiplier based on the source's level */
    const levelMultiplier = (2 * source.level) / 5 + 2;

    /** The power of the move after power boosts from abilities, etc. have applied */
    const power = move.calculateBattlePower(source, this, simulated);

    /**
     * The attacker's offensive stat for the given move's category.
     * Critical hits cause negative stat stages to be ignored.
     */
    const sourceAtk = new NumberHolder(
      source.getEffectiveStat(
        isPhysical ? Stat.ATK : Stat.SPATK,
        this,
        undefined,
        ignoreSourceAbility,
        ignoreAbility,
        ignoreAllyAbility,
        isCritical,
        simulated,
      ),
    );
    applyMoveAttrs(VariableAtkAttr, source, this, move, sourceAtk);

    /**
     * This Pokemon's defensive stat for the given move's category.
     * Critical hits cause positive stat stages to be ignored.
     */
    const targetDef = new NumberHolder(
      this.getEffectiveStat(
        isPhysical ? Stat.DEF : Stat.SPDEF,
        source,
        move,
        ignoreAbility,
        ignoreSourceAbility,
        ignoreSourceAllyAbility,
        isCritical,
        simulated,
      ),
    );
    applyMoveAttrs(VariableDefAttr, source, this, move, targetDef);

    /**
     * The attack's base damage, as determined by the source's level, move power
     * and Attack stat as well as this Pokemon's Defense stat
     */
    const baseDamage = (levelMultiplier * power * sourceAtk.value) / targetDef.value / 50 + 2;

    /** Debug message for non-simulated calls (i.e. when damage is actually dealt) */
    if (!simulated) {
      console.log("base damage", baseDamage, move.name, power, sourceAtk.value, targetDef.value);
    }

    return baseDamage;
  }

  /** Determine the STAB multiplier for a move used against this pokemon.
   *
   * @param source - The attacking {@linkcode Pokemon}
   * @param move - The {@linkcode Move} used in the attack
   * @param ignoreSourceAbility - If `true`, ignores the attacking Pokemon's ability effects
   * @param simulated - If `true`, suppresses changes to game state during the calculation
   *
   * @returns The STAB multiplier for the move used against this Pokemon
   */
  calculateStabMultiplier(source: Pokemon, move: Move, ignoreSourceAbility: boolean, simulated: boolean): number {
    // If the move has the Typeless attribute, it doesn't get STAB (e.g. struggle)
    if (move.hasAttr(TypelessAttr)) {
      return 1;
    }
    const sourceTypes = source.getTypes();
    const sourceTeraType = source.getTeraType();
    const moveType = source.getMoveType(move);
    const matchesSourceType = sourceTypes.includes(source.getMoveType(move));
    const stabMultiplier = new NumberHolder(1);
    if (matchesSourceType && moveType !== PokemonType.STELLAR) {
      stabMultiplier.value += 0.5;
    }

    applyMoveAttrs(CombinedPledgeStabBoostAttr, source, this, move, stabMultiplier);

    if (!ignoreSourceAbility) {
      applyAbAttrs(StabBoostAbAttr, source, null, simulated, stabMultiplier);
    }

    if (source.isTerastallized && sourceTeraType === moveType && moveType !== PokemonType.STELLAR) {
      stabMultiplier.value += 0.5;
    }

    if (
      source.isTerastallized &&
      source.getTeraType() === PokemonType.STELLAR &&
      (!source.stellarTypesBoosted.includes(moveType) || source.hasSpecies(Species.TERAPAGOS))
    ) {
      stabMultiplier.value += matchesSourceType ? 0.5 : 0.2;
    }

    return Math.min(stabMultiplier.value, 2.25);
  }

  /**
   * Calculates the damage of an attack made by another Pokemon against this Pokemon
   * @param source {@linkcode Pokemon} the attacking Pokemon
   * @param move The {@linkcode Move} used in the attack
   * @param ignoreAbility If `true`, ignores this Pokemon's defensive ability effects
   * @param ignoreSourceAbility If `true`, ignores the attacking Pokemon's ability effects
   * @param ignoreAllyAbility If `true`, ignores the ally Pokemon's ability effects
   * @param ignoreSourceAllyAbility If `true`, ignores the ability effects of the attacking pokemon's ally
   * @param isCritical If `true`, calculates damage for a critical hit.
   * @param simulated If `true`, suppresses changes to game state during the calculation.
   * @param effectiveness If defined, used in place of calculated effectiveness values
   * @returns The {@linkcode DamageCalculationResult}
   */
  getAttackDamage({
    source,
    move,
    ignoreAbility = false,
    ignoreSourceAbility = false,
    ignoreAllyAbility = false,
    ignoreSourceAllyAbility = false,
    isCritical = false,
    simulated = true,
    effectiveness,
  }: getAttackDamageParams): DamageCalculationResult {
    const damage = new NumberHolder(0);
    const defendingSide = this.isPlayer() ? ArenaTagSide.PLAYER : ArenaTagSide.ENEMY;

    const variableCategory = new NumberHolder(move.category);
    applyMoveAttrs(VariableMoveCategoryAttr, source, this, move, variableCategory);
    const moveCategory = variableCategory.value as MoveCategory;

    /** The move's type after type-changing effects are applied */
    const moveType = source.getMoveType(move);

    /** If `value` is `true`, cancels the move and suppresses "No Effect" messages */
    const cancelled = new BooleanHolder(false);

    /**
     * The effectiveness of the move being used. Along with type matchups, this
     * accounts for changes in effectiveness from the move's attributes and the
     * abilities of both the source and this Pokemon.
     *
     * Note that the source's abilities are not ignored here
     */
    const typeMultiplier =
      effectiveness ?? this.getMoveEffectiveness(source, move, ignoreAbility, simulated, cancelled);

    const isPhysical = moveCategory === MoveCategory.PHYSICAL;

    /** Combined damage multiplier from field effects such as weather, terrain, etc. */
    const arenaAttackTypeMultiplier = new NumberHolder(
      globalScene.arena.getAttackTypeMultiplier(moveType, source.isGrounded()),
    );
    applyMoveAttrs(IgnoreWeatherTypeDebuffAttr, source, this, move, arenaAttackTypeMultiplier);

    const isTypeImmune = typeMultiplier * arenaAttackTypeMultiplier.value === 0;

    if (cancelled.value || isTypeImmune) {
      return {
        cancelled: cancelled.value,
        result: move.id === Moves.SHEER_COLD ? HitResult.IMMUNE : HitResult.NO_EFFECT,
        damage: 0,
      };
    }

    // If the attack deals fixed damage, return a result with that much damage
    const fixedDamage = new NumberHolder(0);
    applyMoveAttrs(FixedDamageAttr, source, this, move, fixedDamage);
    if (fixedDamage.value) {
      const multiLensMultiplier = new NumberHolder(1);
      globalScene.applyModifiers(
        PokemonMultiHitModifier,
        source.isPlayer(),
        source,
        move.id,
        null,
        multiLensMultiplier,
      );
      fixedDamage.value = toDmgValue(fixedDamage.value * multiLensMultiplier.value);

      return {
        cancelled: false,
        result: HitResult.EFFECTIVE,
        damage: fixedDamage.value,
      };
    }

    // If the attack is a one-hit KO move, return a result with damage equal to this Pokemon's HP
    const isOneHitKo = new BooleanHolder(false);
    applyMoveAttrs(OneHitKOAttr, source, this, move, isOneHitKo);
    if (isOneHitKo.value) {
      return {
        cancelled: false,
        result: HitResult.ONE_HIT_KO,
        damage: this.hp,
      };
    }

    /**
     * The attack's base damage, as determined by the source's level, move power
     * and Attack stat as well as this Pokemon's Defense stat
     */
    const baseDamage = this.getBaseDamage({
      source,
      move,
      moveCategory,
      ignoreAbility,
      ignoreSourceAbility,
      ignoreAllyAbility,
      ignoreSourceAllyAbility,
      isCritical,
      simulated,
    });

    /** 25% damage debuff on moves hitting more than one non-fainted target (regardless of immunities) */
    const { targets, multiple } = getMoveTargets(source, move.id);
    const numTargets = multiple ? targets.length : 1;
    const targetMultiplier = numTargets > 1 ? 0.75 : 1;

    /** Multiplier for moves enhanced by Multi-Lens and/or Parental Bond */
    const multiStrikeEnhancementMultiplier = new NumberHolder(1);
    globalScene.applyModifiers(
      PokemonMultiHitModifier,
      source.isPlayer(),
      source,
      move.id,
      null,
      multiStrikeEnhancementMultiplier,
    );
    if (!ignoreSourceAbility) {
      applyPreAttackAbAttrs(
        AddSecondStrikeAbAttr,
        source,
        this,
        move,
        simulated,
        null,
        multiStrikeEnhancementMultiplier,
      );
    }

    /** Doubles damage if this Pokemon's last move was Glaive Rush */
    const glaiveRushMultiplier = new NumberHolder(1);
    if (this.getTag(BattlerTagType.RECEIVE_DOUBLE_DAMAGE)) {
      glaiveRushMultiplier.value = 2;
    }

    /** The damage multiplier when the given move critically hits */
    const criticalMultiplier = new NumberHolder(isCritical ? 1.5 : 1);
    applyAbAttrs(MultCritAbAttr, source, null, simulated, criticalMultiplier);

    /**
     * A multiplier for random damage spread in the range [0.85, 1]
     * This is always 1 for simulated calls.
     */
    const randomMultiplier = simulated ? 1 : this.randBattleSeedIntRange(85, 100) / 100;

    /** A damage multiplier for when the attack is of the attacker's type and/or Tera type. */
    const stabMultiplier = this.calculateStabMultiplier(source, move, ignoreSourceAbility, simulated);

    /** Halves damage if the attacker is using a physical attack while burned */
    let burnMultiplier = 1;
    if (
      isPhysical &&
      source.status &&
      source.status.effect === StatusEffect.BURN &&
      !move.hasAttr(BypassBurnDamageReductionAttr)
    ) {
      const burnDamageReductionCancelled = new BooleanHolder(false);
      if (!ignoreSourceAbility) {
        applyAbAttrs(BypassBurnDamageReductionAbAttr, source, burnDamageReductionCancelled, simulated);
      }
      if (!burnDamageReductionCancelled.value) {
        burnMultiplier = 0.5;
      }
    }

    /** Reduces damage if this Pokemon has a relevant screen (e.g. Light Screen for special attacks) */
    const screenMultiplier = new NumberHolder(1);

    // Critical hits should bypass screens
    if (!isCritical) {
      globalScene.arena.applyTagsForSide(
        WeakenMoveScreenTag,
        defendingSide,
        simulated,
        source,
        moveCategory,
        screenMultiplier,
      );
    }

    /**
     * For each {@linkcode HitsTagAttr} the move has, doubles the damage of the move if:
     * The target has a {@linkcode BattlerTagType} that this move interacts with
     * AND
     * The move doubles damage when used against that tag
     */
    const hitsTagMultiplier = new NumberHolder(1);
    move
      .getAttrs(HitsTagAttr)
      .filter(hta => hta.doubleDamage)
      .forEach(hta => {
        if (this.getTag(hta.tagType)) {
          hitsTagMultiplier.value *= 2;
        }
      });

    /** Halves damage if this Pokemon is grounded in Misty Terrain against a Dragon-type attack */
    const mistyTerrainMultiplier =
      globalScene.arena.terrain?.terrainType === TerrainType.MISTY &&
      this.isGrounded() &&
      moveType === PokemonType.DRAGON
        ? 0.5
        : 1;

    damage.value = toDmgValue(
      baseDamage *
        targetMultiplier *
        multiStrikeEnhancementMultiplier.value *
        arenaAttackTypeMultiplier.value *
        glaiveRushMultiplier.value *
        criticalMultiplier.value *
        randomMultiplier *
        stabMultiplier *
        typeMultiplier *
        burnMultiplier *
        screenMultiplier.value *
        hitsTagMultiplier.value *
        mistyTerrainMultiplier,
    );

    /** Doubles damage if the attacker has Tinted Lens and is using a resisted move */
    if (!ignoreSourceAbility) {
      applyPreAttackAbAttrs(DamageBoostAbAttr, source, this, move, simulated, damage);
    }

    /** Apply the enemy's Damage and Resistance tokens */
    if (!source.isPlayer()) {
      globalScene.applyModifiers(EnemyDamageBoosterModifier, false, damage);
    }
    if (!this.isPlayer()) {
      globalScene.applyModifiers(EnemyDamageReducerModifier, false, damage);
    }

    /** Apply this Pokemon's post-calc defensive modifiers (e.g. Fur Coat) */
    if (!ignoreAbility) {
      applyPreDefendAbAttrs(ReceivedMoveDamageMultiplierAbAttr, this, source, move, cancelled, simulated, damage);

      const ally = this.getAlly();
      /** Additionally apply friend guard damage reduction if ally has it. */
      if (globalScene.currentBattle.double && !isNullOrUndefined(ally) && ally.isActive(true)) {
        applyPreDefendAbAttrs(AlliedFieldDamageReductionAbAttr, ally, source, move, cancelled, simulated, damage);
      }
    }

    // This attribute may modify damage arbitrarily, so be careful about changing its order of application.
    applyMoveAttrs(ModifiedDamageAttr, source, this, move, damage);

    if (this.isFullHp() && !ignoreAbility) {
      applyPreDefendAbAttrs(PreDefendFullHpEndureAbAttr, this, source, move, cancelled, false, damage);
    }

    // debug message for when damage is applied (i.e. not simulated)
    if (!simulated) {
      console.log("damage", damage.value, move.name);
    }

    let hitResult: HitResult;
    if (typeMultiplier < 1) {
      hitResult = HitResult.NOT_VERY_EFFECTIVE;
    } else if (typeMultiplier > 1) {
      hitResult = HitResult.SUPER_EFFECTIVE;
    } else {
      hitResult = HitResult.EFFECTIVE;
    }

    return {
      cancelled: cancelled.value,
      result: hitResult,
      damage: damage.value,
    };
  }

  /** Calculate whether the given move critically hits this pokemon
   * @param source - The {@linkcode Pokemon} using the move
   * @param move - The {@linkcode Move} being used
   * @param simulated - If `true`, suppresses changes to game state during calculation (defaults to `true`)
   * @returns whether the move critically hits the pokemon
   */
  getCriticalHitResult(source: Pokemon, move: Move, simulated = true): boolean {
    const defendingSide = this.isPlayer() ? ArenaTagSide.PLAYER : ArenaTagSide.ENEMY;
    const noCritTag = globalScene.arena.getTagOnSide(NoCritTag, defendingSide);
    if (noCritTag || Overrides.NEVER_CRIT_OVERRIDE || move.hasAttr(FixedDamageAttr)) {
      return false;
    }
    const isCritical = new BooleanHolder(false);

    if (source.getTag(BattlerTagType.ALWAYS_CRIT)) {
      isCritical.value = true;
    }
    applyMoveAttrs(CritOnlyAttr, source, this, move, isCritical);
    applyAbAttrs(ConditionalCritAbAttr, source, null, simulated, isCritical, this, move);
    if (!isCritical.value) {
      const critChance = [24, 8, 2, 1][Math.max(0, Math.min(this.getCritStage(source, move), 3))];
      isCritical.value = critChance === 1 || !globalScene.randBattleSeedInt(critChance);
    }

    applyAbAttrs(BlockCritAbAttr, this, null, simulated, isCritical);

    return isCritical.value;
  }

  /**
   * Called by damageAndUpdate()
   * @param damage integer
   * @param ignoreSegments boolean, not currently used
   * @param preventEndure used to update damage if endure or sturdy
   * @param ignoreFaintPhas  flag on whether to add FaintPhase if pokemon after applying damage faints
   * @returns integer representing damage dealt
   */
  damage(damage: number, _ignoreSegments = false, preventEndure = false, ignoreFaintPhase = false): number {
    if (this.isFainted()) {
      return 0;
    }
    const surviveDamage = new BooleanHolder(false);

    // check for endure and other abilities that would prevent us from death
    if (!preventEndure && this.hp - damage <= 0) {
      if (this.hp >= 1 && this.getTag(BattlerTagType.ENDURING)) {
        surviveDamage.value = this.lapseTag(BattlerTagType.ENDURING);
      } else if (this.hp > 1 && this.getTag(BattlerTagType.STURDY)) {
        surviveDamage.value = this.lapseTag(BattlerTagType.STURDY);
      } else if (this.hp >= 1 && this.getTag(BattlerTagType.ENDURE_TOKEN)) {
        surviveDamage.value = this.lapseTag(BattlerTagType.ENDURE_TOKEN);
      }
      if (!surviveDamage.value) {
        globalScene.applyModifiers(SurviveDamageModifier, this.isPlayer(), this, surviveDamage);
      }
      if (surviveDamage.value) {
        damage = this.hp - 1;
      }
    }

    damage = Math.min(damage, this.hp);
    this.hp = this.hp - damage;
    if (this.isFainted() && !ignoreFaintPhase) {
      /**
       * When adding the FaintPhase, want to toggle future unshiftPhase() and queueMessage() calls
       * to appear before the FaintPhase (as FaintPhase will potentially end the encounter and add Phases such as
       * GameOverPhase, VictoryPhase, etc.. that will interfere with anything else that happens during this MoveEffectPhase)
       *
       * Once the MoveEffectPhase is over (and calls it's .end() function, shiftPhase() will reset the PhaseQueueSplice via clearPhaseQueueSplice() )
       */
      globalScene.setPhaseQueueSplice();
      globalScene.unshiftPhase(new FaintPhase(this.getBattlerIndex(), preventEndure));
      this.destroySubstitute();
      this.lapseTag(BattlerTagType.COMMANDED);
    }
    return damage;
  }

  /**
   * Given the damage, adds a new DamagePhase and update HP values, etc.
   *
   * Checks for 'Indirect' HitResults to account for Endure/Reviver Seed applying correctly
   * @param damage integer - passed to damage()
   * @param result an enum if it's super effective, not very, etc.
   * @param isCritical boolean if move is a critical hit
   * @param ignoreSegments boolean, passed to damage() and not used currently
   * @param preventEndure boolean, ignore endure properties of pokemon, passed to damage()
   * @param ignoreFaintPhase boolean to ignore adding a FaintPhase, passsed to damage()
   * @returns integer of damage done
   */
  damageAndUpdate(
    damage: number,
    {
      result = HitResult.EFFECTIVE,
      isCritical = false,
      ignoreSegments = false,
      ignoreFaintPhase = false,
      source = undefined,
    }: {
      result?: DamageResult;
      isCritical?: boolean;
      ignoreSegments?: boolean;
      ignoreFaintPhase?: boolean;
      source?: Pokemon;
    } = {},
  ): number {
    const isIndirectDamage = [HitResult.INDIRECT, HitResult.INDIRECT_KO].includes(result);
    const damagePhase = new DamageAnimPhase(this.getBattlerIndex(), damage, result as DamageResult, isCritical);
    globalScene.unshiftPhase(damagePhase);
    if (this.switchOutStatus && source) {
      damage = 0;
    }
    damage = this.damage(damage, ignoreSegments, isIndirectDamage, ignoreFaintPhase);
    // Ensure the battle-info bar's HP is updated, though only if the battle info is visible
    // TODO: When battle-info UI is refactored, make this only update the HP bar
    if (this.battleInfo.visible) {
      this.updateInfo();
    }
    // Damage amount may have changed, but needed to be queued before calling damage function
    damagePhase.updateAmount(damage);
    /**
     * Run PostDamageAbAttr from any source of damage that is not from a multi-hit
     * Multi-hits are handled in move-effect-phase.ts for PostDamageAbAttr
     */
    if (!source || source.turnData.hitCount <= 1) {
      applyPostDamageAbAttrs(PostDamageAbAttr, this, damage, this.hasPassive(), false, [], source);
    }
    return damage;
  }

  heal(amount: number): number {
    const healAmount = Math.min(amount, this.getMaxHp() - this.hp);
    this.hp += healAmount;
    return healAmount;
  }

  isBossImmune(): boolean {
    return this.isBoss();
  }

  isMax(): boolean {
    const maxForms = [
      SpeciesFormKey.GIGANTAMAX,
      SpeciesFormKey.GIGANTAMAX_RAPID,
      SpeciesFormKey.GIGANTAMAX_SINGLE,
      SpeciesFormKey.ETERNAMAX,
    ] as string[];
    return (
      maxForms.includes(this.getFormKey()) || (!!this.getFusionFormKey() && maxForms.includes(this.getFusionFormKey()!))
    );
  }

  isMega(): boolean {
    const megaForms = [
      SpeciesFormKey.MEGA,
      SpeciesFormKey.MEGA_X,
      SpeciesFormKey.MEGA_Y,
      SpeciesFormKey.PRIMAL,
    ] as string[];
    return (
      megaForms.includes(this.getFormKey()) ||
      (!!this.getFusionFormKey() && megaForms.includes(this.getFusionFormKey()!))
    );
  }

  canAddTag(tagType: BattlerTagType): boolean {
    if (this.getTag(tagType)) {
      return false;
    }

    const stubTag = new BattlerTag(tagType, 0, 0);

    const cancelled = new BooleanHolder(false);
    applyPreApplyBattlerTagAbAttrs(BattlerTagImmunityAbAttr, this, stubTag, cancelled, true);

    const userField = this.getAlliedField();
    userField.forEach(pokemon =>
      applyPreApplyBattlerTagAbAttrs(UserFieldBattlerTagImmunityAbAttr, pokemon, stubTag, cancelled, true, this),
    );

    return !cancelled.value;
  }

  addTag(tagType: BattlerTagType, turnCount = 0, sourceMove?: Moves, sourceId?: number): boolean {
    const existingTag = this.getTag(tagType);
    if (existingTag) {
      existingTag.onOverlap(this);
      return false;
    }

    const newTag = getBattlerTag(tagType, turnCount, sourceMove!, sourceId!); // TODO: are the bangs correct?

    const cancelled = new BooleanHolder(false);
    applyPreApplyBattlerTagAbAttrs(BattlerTagImmunityAbAttr, this, newTag, cancelled);
    if (cancelled.value) {
      return false;
    }

    for (const pokemon of this.getAlliedField()) {
      applyPreApplyBattlerTagAbAttrs(UserFieldBattlerTagImmunityAbAttr, pokemon, newTag, cancelled, false, this);
      if (cancelled.value) {
        return false;
      }
    }

    if (newTag.canAdd(this)) {
      this.summonData.tags.push(newTag);
      newTag.onAdd(this);
      return true;
    }

    return false;
  }

  /**@overload */
  getTag(tagType: BattlerTagType.GRUDGE): GrudgeTag | nil;

  /** @overload */
  getTag(tagType: BattlerTagType): BattlerTag | undefined;

  /** @overload */
  getTag<T extends BattlerTag>(tagType: Constructor<T>): T | undefined;

  getTag(tagType: BattlerTagType | Constructor<BattlerTag>): BattlerTag | undefined {
    return tagType instanceof Function
      ? this.summonData.tags.find(t => t instanceof tagType)
      : this.summonData.tags.find(t => t.tagType === tagType);
  }

  findTag(tagFilter: (tag: BattlerTag) => boolean) {
    return this.summonData.tags.find(t => tagFilter(t));
  }

  findTags(tagFilter: (tag: BattlerTag) => boolean): BattlerTag[] {
    return this.summonData.tags.filter(t => tagFilter(t));
  }

  /**
   * Tick down the first {@linkcode BattlerTag} found matching the given {@linkcode BattlerTagType},
   * removing it if its duration goes below 0.
   * @param tagType the {@linkcode BattlerTagType} to check against
   * @returns `true` if the tag was present
   */
  lapseTag(tagType: BattlerTagType): boolean {
    const tags = this.summonData.tags;
    const tag = tags.find(t => t.tagType === tagType);
    if (!tag) {
      return false;
    }

    if (!tag.lapse(this, BattlerTagLapseType.CUSTOM)) {
      tag.onRemove(this);
      tags.splice(tags.indexOf(tag), 1);
    }
    return true;
  }

  /**
   * Tick down all {@linkcode BattlerTags} matching the given {@linkcode BattlerTagLapseType},
   * removing any whose durations fall below 0.
   * @param tagType the {@linkcode BattlerTagLapseType} to tick down
   */
  lapseTags(lapseType: BattlerTagLapseType): void {
    const tags = this.summonData.tags;
    tags
      .filter(
        t =>
          lapseType === BattlerTagLapseType.FAINT ||
          (t.lapseTypes.some(lType => lType === lapseType) && !t.lapse(this, lapseType)),
      )
      .forEach(t => {
        t.onRemove(this);
        tags.splice(tags.indexOf(t), 1);
      });
  }

  /**
   * Remove the first tag matching the given {@linkcode BattlerTagType}.
   * @param tagType the {@linkcode BattlerTagType} to search for and remove
   */
  removeTag(tagType: BattlerTagType): void {
    const tags = this.summonData.tags;
    const tag = tags.find(t => t.tagType === tagType);
    if (tag) {
      tag.onRemove(this);
      tags.splice(tags.indexOf(tag), 1);
    }
  }

  /**
   * Find and remove all {@linkcode BattlerTag}s matching the given function.
   * @param tagFilter a function dictating which tags to remove
   */
  findAndRemoveTags(tagFilter: (tag: BattlerTag) => boolean): void {
    const tags = this.summonData.tags;
    const tagsToRemove = tags.filter(t => tagFilter(t));
    for (const tag of tagsToRemove) {
      tag.turnCount = 0;
      tag.onRemove(this);
      tags.splice(tags.indexOf(tag), 1);
    }
  }

  removeTagsBySourceId(sourceId: number): void {
    this.findAndRemoveTags(t => t.isSourceLinked() && t.sourceId === sourceId);
  }

  transferTagsBySourceId(sourceId: number, newSourceId: number): void {
    this.summonData.tags.forEach(t => {
      if (t.sourceId === sourceId) {
        t.sourceId = newSourceId;
      }
    });
  }

  /**
   * Transferring stat changes and Tags
   * @param source {@linkcode Pokemon} the pokemon whose stats/Tags are to be passed on from, ie: the Pokemon using Baton Pass
   */
  transferSummon(source: Pokemon): void {
    // Copy all stat stages
    for (const s of BATTLE_STATS) {
      const sourceStage = source.getStatStage(s);
      if (this instanceof PlayerPokemon && sourceStage === 6) {
        globalScene.validateAchv(achvs.TRANSFER_MAX_STAT_STAGE);
      }
      this.setStatStage(s, sourceStage);
    }

    for (const tag of source.summonData.tags) {
      if (
        !tag.isBatonPassable ||
        (tag.tagType === BattlerTagType.TELEKINESIS &&
          this.species.speciesId === Species.GENGAR &&
          this.getFormKey() === "mega")
      ) {
        continue;
      }

      if (tag instanceof PowerTrickTag) {
        tag.swapStat(this);
      }

      this.summonData.tags.push(tag);
    }

    this.updateInfo();
  }

  /**
   * Gets whether the given move is currently disabled for this Pokemon.
   *
   * @param moveId - The {@linkcode Moves} ID of the move to check
   * @returns `true` if the move is disabled for this Pokemon, otherwise `false`
   *
   * @see {@linkcode MoveRestrictionBattlerTag}
   */
  public isMoveRestricted(moveId: Moves, pokemon?: Pokemon): boolean {
    return this.getRestrictingTag(moveId, pokemon) !== null;
  }

  /**
   * Gets whether the given move is currently disabled for the user based on the player's target selection
   *
   * @param moveId - The {@linkcode Moves} ID of the move to check
   * @param user - The move user
   * @param target - The target of the move
   *
   * @returns {boolean} `true` if the move is disabled for this Pokemon due to the player's target selection
   *
   * @see {@linkcode MoveRestrictionBattlerTag}
   */
  isMoveTargetRestricted(moveId: Moves, user: Pokemon, target: Pokemon): boolean {
    for (const tag of this.findTags(t => t instanceof MoveRestrictionBattlerTag)) {
      if ((tag as MoveRestrictionBattlerTag).isMoveTargetRestricted(moveId, user, target)) {
        return (tag as MoveRestrictionBattlerTag) !== null;
      }
    }
    return false;
  }

  /**
   * Gets the {@link MoveRestrictionBattlerTag} that is restricting a move, if it exists.
   *
   * @param moveId - {@linkcode Moves} ID of the move to check
   * @param user - {@linkcode Pokemon} the move user, optional and used when the target is a factor in the move's restricted status
   * @param target - {@linkcode Pokemon} the target of the move, optional and used when the target is a factor in the move's restricted status
   * @returns The first tag on this Pokemon that restricts the move, or `null` if the move is not restricted.
   */
  getRestrictingTag(moveId: Moves, user?: Pokemon, target?: Pokemon): MoveRestrictionBattlerTag | null {
    for (const tag of this.findTags(t => t instanceof MoveRestrictionBattlerTag)) {
      if ((tag as MoveRestrictionBattlerTag).isMoveRestricted(moveId, user)) {
        return tag as MoveRestrictionBattlerTag;
      }
      if (user && target && (tag as MoveRestrictionBattlerTag).isMoveTargetRestricted(moveId, user, target)) {
        return tag as MoveRestrictionBattlerTag;
      }
    }
    return null;
  }

  public getMoveHistory(): TurnMove[] {
    return this.summonData.moveHistory;
  }

  public pushMoveHistory(turnMove: TurnMove): void {
    if (!this.isOnField()) {
      return;
    }
    turnMove.turn = globalScene.currentBattle?.turn;
    this.getMoveHistory().push(turnMove);
  }

  /**
   * Returns a list of the most recent move entries in this Pokemon's move history.
   * The retrieved move entries are sorted in order from NEWEST to OLDEST.
   * @param moveCount The number of move entries to retrieve.
   *   If negative, retrieve the Pokemon's entire move history (equivalent to reversing the output of {@linkcode getMoveHistory()}).
   *   Default is `1`.
   * @returns A list of {@linkcode TurnMove}, as specified above.
   */
  getLastXMoves(moveCount = 1): TurnMove[] {
    const moveHistory = this.getMoveHistory();
    if (moveCount >= 0) {
      return moveHistory.slice(Math.max(moveHistory.length - moveCount, 0)).reverse();
    }
    return moveHistory.slice(0).reverse();
  }

  getMoveQueue(): TurnMove[] {
    return this.summonData.moveQueue;
  }

  changeForm(formChange: SpeciesFormChange): Promise<void> {
    return new Promise(resolve => {
      this.formIndex = Math.max(
        this.species.forms.findIndex(f => f.formKey === formChange.formKey),
        0,
      );
      this.generateName();
      const abilityCount = this.getSpeciesForm().getAbilityCount();
      if (this.abilityIndex >= abilityCount) {
        // Shouldn't happen
        this.abilityIndex = abilityCount - 1;
      }
      globalScene.gameData.setPokemonSeen(this, false);
      this.setScale(this.getSpriteScale());
      this.loadAssets().then(() => {
        this.calculateStats();
        globalScene.updateModifiers(this.isPlayer(), true);
        Promise.all([this.updateInfo(), globalScene.updateFieldScale()]).then(() => resolve());
      });
    });
  }

  cry(soundConfig?: Phaser.Types.Sound.SoundConfig, sceneOverride?: BattleScene): AnySound {
    const scene = sceneOverride ?? globalScene; // TODO: is `sceneOverride` needed?
    const cry = this.getSpeciesForm(undefined, true).cry(soundConfig);
    let duration = cry.totalDuration * 1000;
    if (this.fusionSpecies && this.getSpeciesForm(undefined, true) !== this.getFusionSpeciesForm(undefined, true)) {
      let fusionCry = this.getFusionSpeciesForm(undefined, true).cry(soundConfig, true);
      duration = Math.min(duration, fusionCry.totalDuration * 1000);
      fusionCry.destroy();
      scene.time.delayedCall(fixedInt(Math.ceil(duration * 0.4)), () => {
        try {
          SoundFade.fadeOut(scene, cry, fixedInt(Math.ceil(duration * 0.2)));
          fusionCry = this.getFusionSpeciesForm(undefined, true).cry(
            Object.assign({ seek: Math.max(fusionCry.totalDuration * 0.4, 0) }, soundConfig),
          );
          SoundFade.fadeIn(
            scene,
            fusionCry,
            fixedInt(Math.ceil(duration * 0.2)),
            scene.masterVolume * scene.fieldVolume,
            0,
          );
        } catch (err) {
          console.error(err);
        }
      });
    }

    return cry;
  }

  // biome-ignore lint: there are a ton of issues..
  faintCry(callback: Function): void {
    if (this.fusionSpecies && this.getSpeciesForm() !== this.getFusionSpeciesForm()) {
      return this.fusionFaintCry(callback);
    }

    const key = this.species.getCryKey(this.formIndex);
    let rate = 0.85;
    const cry = globalScene.playSound(key, { rate: rate }) as AnySound;
    if (!cry || globalScene.fieldVolume === 0) {
      return callback();
    }
    const sprite = this.getSprite();
    const tintSprite = this.getTintSprite();
    const delay = Math.max(globalScene.sound.get(key).totalDuration * 50, 25);

    let frameProgress = 0;
    let frameThreshold: number;

    sprite.anims.pause();
    tintSprite?.anims.pause();

    let faintCryTimer: Phaser.Time.TimerEvent | null = globalScene.time.addEvent({
      delay: fixedInt(delay),
      repeat: -1,
      callback: () => {
        frameThreshold = sprite.anims.msPerFrame / rate;
        frameProgress += delay;
        while (frameProgress > frameThreshold) {
          if (sprite.anims.duration) {
            sprite.anims.nextFrame();
            tintSprite?.anims.nextFrame();
          }
          frameProgress -= frameThreshold;
        }
        if (cry && !cry.pendingRemove) {
          rate *= 0.99;
          cry.setRate(rate);
        } else {
          faintCryTimer?.destroy();
          faintCryTimer = null;
          if (callback) {
            callback();
          }
        }
      },
    });

    // Failsafe
    globalScene.time.delayedCall(fixedInt(3000), () => {
      if (!faintCryTimer || !globalScene) {
        return;
      }
      if (cry?.isPlaying) {
        cry.stop();
      }
      faintCryTimer.destroy();
      if (callback) {
        callback();
      }
    });
  }

  // biome-ignore lint/complexity/noBannedTypes: Consider refactoring to change type of Function
  private fusionFaintCry(callback: Function): void {
    const key = this.species.getCryKey(this.formIndex);
    let i = 0;
    let rate = 0.85;
    const cry = globalScene.playSound(key, { rate: rate }) as AnySound;
    const sprite = this.getSprite();
    const tintSprite = this.getTintSprite();
    let duration = cry.totalDuration * 1000;

    const fusionCryKey = this.fusionSpecies!.getCryKey(this.fusionFormIndex);
    let fusionCry = globalScene.playSound(fusionCryKey, {
      rate: rate,
    }) as AnySound;
    if (!cry || !fusionCry || globalScene.fieldVolume === 0) {
      return callback();
    }
    fusionCry.stop();
    duration = Math.min(duration, fusionCry.totalDuration * 1000);
    fusionCry.destroy();
    const delay = Math.max(duration * 0.05, 25);

    let transitionIndex = 0;
    let durationProgress = 0;

    const transitionThreshold = Math.ceil(duration * 0.4);
    while (durationProgress < transitionThreshold) {
      ++i;
      durationProgress += delay * rate;
      rate *= 0.99;
    }

    transitionIndex = i;

    i = 0;
    rate = 0.85;

    let frameProgress = 0;
    let frameThreshold: number;

    sprite.anims.pause();
    tintSprite?.anims.pause();

    let faintCryTimer: Phaser.Time.TimerEvent | null = globalScene.time.addEvent({
      delay: fixedInt(delay),
      repeat: -1,
      callback: () => {
        ++i;
        frameThreshold = sprite.anims.msPerFrame / rate;
        frameProgress += delay;
        while (frameProgress > frameThreshold) {
          if (sprite.anims.duration) {
            sprite.anims.nextFrame();
            tintSprite?.anims.nextFrame();
          }
          frameProgress -= frameThreshold;
        }
        if (i === transitionIndex && fusionCryKey) {
          SoundFade.fadeOut(globalScene, cry, fixedInt(Math.ceil((duration / rate) * 0.2)));
          fusionCry = globalScene.playSound(
            fusionCryKey,
            Object.assign({
              seek: Math.max(fusionCry.totalDuration * 0.4, 0),
              rate: rate,
            }),
          );
          SoundFade.fadeIn(
            globalScene,
            fusionCry,
            fixedInt(Math.ceil((duration / rate) * 0.2)),
            globalScene.masterVolume * globalScene.fieldVolume,
            0,
          );
        }
        rate *= 0.99;
        if (cry && !cry.pendingRemove) {
          cry.setRate(rate);
        }
        if (fusionCry && !fusionCry.pendingRemove) {
          fusionCry.setRate(rate);
        }
        if ((!cry || cry.pendingRemove) && (!fusionCry || fusionCry.pendingRemove)) {
          faintCryTimer?.destroy();
          faintCryTimer = null;
          if (callback) {
            callback();
          }
        }
      },
    });

    // Failsafe
    globalScene.time.delayedCall(fixedInt(3000), () => {
      if (!faintCryTimer || !globalScene) {
        return;
      }
      if (cry?.isPlaying) {
        cry.stop();
      }
      if (fusionCry?.isPlaying) {
        fusionCry.stop();
      }
      faintCryTimer.destroy();
      if (callback) {
        callback();
      }
    });
  }

  isOppositeGender(pokemon: Pokemon): boolean {
    return (
      this.gender !== Gender.GENDERLESS &&
      pokemon.gender === (this.gender === Gender.MALE ? Gender.FEMALE : Gender.MALE)
    );
  }

  queueImmuneMessage(quiet: boolean, effect?: StatusEffect): void {
    if (!effect || quiet) {
      return;
    }
    const message =
      effect && this.status?.effect === effect
        ? getStatusEffectOverlapText(effect ?? StatusEffect.NONE, getPokemonNameWithAffix(this))
        : i18next.t("abilityTriggers:moveImmunity", {
            pokemonNameWithAffix: getPokemonNameWithAffix(this),
          });
    globalScene.queueMessage(message);
  }

  /**
   * Checks if a status effect can be applied to the Pokemon.
   *
   * @param effect The {@linkcode StatusEffect} whose applicability is being checked
   * @param quiet Whether in-battle messages should trigger or not
   * @param overrideStatus Whether the Pokemon's current status can be overriden
   * @param sourcePokemon The Pokemon that is setting the status effect
   * @param ignoreField Whether any field effects (weather, terrain, etc.) should be considered
   */
  canSetStatus(
    effect: StatusEffect | undefined,
    quiet = false,
    overrideStatus = false,
    sourcePokemon: Pokemon | null = null,
    ignoreField = false,
  ): boolean {
    if (effect !== StatusEffect.FAINT) {
      if (overrideStatus ? this.status?.effect === effect : this.status) {
        this.queueImmuneMessage(quiet, effect);
        return false;
      }
      if (this.isGrounded() && !ignoreField && globalScene.arena.terrain?.terrainType === TerrainType.MISTY) {
        this.queueImmuneMessage(quiet, effect);
        return false;
      }
    }

    const types = this.getTypes(true, true);

    switch (effect) {
      case StatusEffect.POISON:
      case StatusEffect.TOXIC: {
        // Check if the Pokemon is immune to Poison/Toxic or if the source pokemon is canceling the immunity
        const poisonImmunity = types.map(defType => {
          // Check if the Pokemon is not immune to Poison/Toxic
          if (defType !== PokemonType.POISON && defType !== PokemonType.STEEL) {
            return false;
          }

          // Check if the source Pokemon has an ability that cancels the Poison/Toxic immunity
          const cancelImmunity = new BooleanHolder(false);
          if (sourcePokemon) {
            applyAbAttrs(IgnoreTypeStatusEffectImmunityAbAttr, sourcePokemon, cancelImmunity, false, effect, defType);
            if (cancelImmunity.value) {
              return false;
            }
          }

          return true;
        });

        if (this.isOfType(PokemonType.POISON) || this.isOfType(PokemonType.STEEL)) {
          if (poisonImmunity.includes(true)) {
            this.queueImmuneMessage(quiet, effect);
            return false;
          }
        }
        break;
      }
      case StatusEffect.PARALYSIS:
        if (this.isOfType(PokemonType.ELECTRIC)) {
          this.queueImmuneMessage(quiet, effect);
          return false;
        }
        break;
      case StatusEffect.SLEEP:
        if (this.isGrounded() && globalScene.arena.terrain?.terrainType === TerrainType.ELECTRIC) {
          this.queueImmuneMessage(quiet, effect);
          return false;
        }
        break;
      case StatusEffect.FREEZE:
        if (
          this.isOfType(PokemonType.ICE) ||
          (!ignoreField &&
            globalScene?.arena?.weather?.weatherType &&
            [WeatherType.SUNNY, WeatherType.HARSH_SUN].includes(globalScene.arena.weather.weatherType))
        ) {
          this.queueImmuneMessage(quiet, effect);
          return false;
        }
        break;
      case StatusEffect.BURN:
        if (this.isOfType(PokemonType.FIRE)) {
          this.queueImmuneMessage(quiet, effect);
          return false;
        }
        break;
    }

    const cancelled = new BooleanHolder(false);
    applyPreSetStatusAbAttrs(StatusEffectImmunityAbAttr, this, effect, cancelled, quiet);
    if (cancelled.value) {
      return false;
    }

    for (const pokemon of this.getAlliedField()) {
      applyPreSetStatusAbAttrs(
        UserFieldStatusEffectImmunityAbAttr,
        pokemon,
        effect,
        cancelled,
        quiet,
        this,
        sourcePokemon,
      );
      if (cancelled.value) {
        break;
      }
    }

    if (cancelled.value) {
      return false;
    }

    if (sourcePokemon && sourcePokemon !== this && this.isSafeguarded(sourcePokemon)) {
      if (!quiet) {
        globalScene.queueMessage(i18next.t("moveTriggers:safeguard", { targetName: getPokemonNameWithAffix(this) }));
      }
      return false;
    }

    return true;
  }

  trySetStatus(
    effect?: StatusEffect,
    asPhase = false,
    sourcePokemon: Pokemon | null = null,
    turnsRemaining = 0,
    sourceText: string | null = null,
    overrideStatus?: boolean,
    quiet = true,
  ): boolean {
    if (!this.canSetStatus(effect, quiet, overrideStatus, sourcePokemon)) {
      return false;
    }
    if (this.isFainted() && effect !== StatusEffect.FAINT) {
      return false;
    }

    /**
     * If this Pokemon falls asleep or freezes in the middle of a multi-hit attack,
     * cancel the attack's subsequent hits.
     */
    if (effect === StatusEffect.SLEEP || effect === StatusEffect.FREEZE) {
      const currentPhase = globalScene.getCurrentPhase();
      if (currentPhase instanceof MoveEffectPhase && currentPhase.getUserPokemon() === this) {
        this.turnData.hitCount = 1;
        this.turnData.hitsLeft = 1;
      }
    }

    if (asPhase) {
      if (overrideStatus) {
        this.resetStatus(false);
      }
      globalScene.unshiftPhase(
        new ObtainStatusEffectPhase(this.getBattlerIndex(), effect, turnsRemaining, sourceText, sourcePokemon),
      );
      return true;
    }

    let sleepTurnsRemaining: NumberHolder;

    if (effect === StatusEffect.SLEEP) {
      sleepTurnsRemaining = new NumberHolder(this.randBattleSeedIntRange(2, 4));

      this.setFrameRate(4);

      // If the user is invulnerable, lets remove their invulnerability when they fall asleep
      const invulnerableTags = [
        BattlerTagType.UNDERGROUND,
        BattlerTagType.UNDERWATER,
        BattlerTagType.HIDDEN,
        BattlerTagType.FLYING,
      ];

      const tag = invulnerableTags.find(t => this.getTag(t));

      if (tag) {
        this.removeTag(tag);
        this.getMoveQueue().pop();
      }
    }

    sleepTurnsRemaining = sleepTurnsRemaining!; // tell TS compiler it's defined
    effect = effect!; // If `effect` is undefined then `trySetStatus()` will have already returned early via the `canSetStatus()` call
    this.status = new Status(effect, 0, sleepTurnsRemaining?.value);

    return true;
  }

  /**
   * Resets the status of a pokemon.
   * @param revive Whether revive should be cured; defaults to true.
   * @param confusion Whether resetStatus should include confusion or not; defaults to false.
   * @param reloadAssets Whether to reload the assets or not; defaults to false.
   * @param asPhase Whether to reset the status in a phase or immediately
   */
  resetStatus(revive = true, confusion = false, reloadAssets = false, asPhase = true): void {
    const lastStatus = this.status?.effect;
    if (!revive && lastStatus === StatusEffect.FAINT) {
      return;
    }

    if (asPhase) {
      globalScene.unshiftPhase(new ResetStatusPhase(this, confusion, reloadAssets));
    } else {
      this.clearStatus(confusion, reloadAssets);
    }
  }

  /**
   * Performs the action of clearing a Pokemon's status
   *
   * This is a helper to {@linkcode resetStatus}, which should be called directly instead of this method
   */
  public clearStatus(confusion: boolean, reloadAssets: boolean) {
    const lastStatus = this.status?.effect;
    this.status = null;
    if (lastStatus === StatusEffect.SLEEP) {
      this.setFrameRate(10);
      if (this.getTag(BattlerTagType.NIGHTMARE)) {
        this.lapseTag(BattlerTagType.NIGHTMARE);
      }
    }
    if (confusion) {
      if (this.getTag(BattlerTagType.CONFUSED)) {
        this.lapseTag(BattlerTagType.CONFUSED);
      }
    }
    if (reloadAssets) {
      this.loadAssets(false).then(() => this.playAnim());
    }
    this.updateInfo(true);
  }

  /**
   * Checks if this Pokemon is protected by Safeguard
   * @param attacker the {@linkcode Pokemon} inflicting status on this Pokemon
   * @returns `true` if this Pokemon is protected by Safeguard; `false` otherwise.
   */
  isSafeguarded(attacker: Pokemon): boolean {
    const defendingSide = this.isPlayer() ? ArenaTagSide.PLAYER : ArenaTagSide.ENEMY;
    if (globalScene.arena.getTagOnSide(ArenaTagType.SAFEGUARD, defendingSide)) {
      const bypassed = new BooleanHolder(false);
      if (attacker) {
        applyAbAttrs(InfiltratorAbAttr, attacker, null, false, bypassed);
      }
      return !bypassed.value;
    }
    return false;
  }

  /**
   * Performs miscellaneous setup for when the Pokemon is summoned, like generating the substitute sprite
   * @param resetSummonData - Whether to additionally reset the Pokemon's summon data (default: `false`)
   */
  public fieldSetup(resetSummonData?: boolean): void {
    this.setSwitchOutStatus(false);
    if (globalScene) {
      globalScene.triggerPokemonFormChange(this, SpeciesFormChangePostMoveTrigger, true);
    }
    // If this Pokemon has a Substitute when loading in, play an animation to add its sprite
    if (this.getTag(SubstituteTag)) {
      globalScene.triggerPokemonBattleAnim(this, PokemonAnimType.SUBSTITUTE_ADD);
      this.getTag(SubstituteTag)!.sourceInFocus = false;
    }

    // If this Pokemon has Commander and Dondozo as an active ally, hide this Pokemon's sprite.
    if (
      this.hasAbilityWithAttr(CommanderAbAttr) &&
      globalScene.currentBattle.double &&
      this.getAlly()?.species.speciesId === Species.DONDOZO
    ) {
      this.setVisible(false);
    }

    if (resetSummonData) {
      this.resetSummonData();
    }
  }

  /**
   * Reset this Pokemon's {@linkcode PokemonSummonData | SummonData} and {@linkcode PokemonTempSummonData | TempSummonData}
   * in preparation for switching pokemon, as well as removing any relevant on-switch tags.
   */
  resetSummonData(): void {
    const illusion: IllusionData | null = this.summonData.illusion;
    if (this.summonData.speciesForm) {
      this.summonData.speciesForm = null;
      this.updateFusionPalette();
    }
    this.summonData = new PokemonSummonData();
    this.tempSummonData = new PokemonTempSummonData();
    this.summonData.illusion = illusion;
    this.updateInfo();
  }

  /**
   * Reset a {@linkcode Pokemon}'s per-battle {@linkcode PokemonBattleData | battleData},
   * as well as any transient {@linkcode PokemonWaveData | waveData} for the current wave.
   * Should be called once per arena transition (new biome/trainer battle/Mystery Encounter).
   */
  resetBattleAndWaveData(): void {
    this.battleData = new PokemonBattleData();
    this.resetWaveData();
  }

  /**
   * Reset a {@linkcode Pokemon}'s {@linkcode PokemonWaveData | waveData}.
   * Should be called upon starting a new wave in addition to whenever an arena transition occurs.
   * @see {@linkcode resetBattleAndWaveData()}
   */
  resetWaveData(): void {
    this.waveData = new PokemonWaveData();
  }

  resetTera(): void {
    const wasTerastallized = this.isTerastallized;
    this.isTerastallized = false;
    this.stellarTypesBoosted = [];
    if (wasTerastallized) {
      this.updateSpritePipelineData();
      globalScene.triggerPokemonFormChange(this, SpeciesFormChangeLapseTeraTrigger);
    }
  }

  resetTurnData(): void {
    this.turnData = new PokemonTurnData();
  }

  getExpValue(): number {
    // Logic to factor in victor level has been removed for balancing purposes, so the player doesn't have to focus on EXP maxxing
    return (this.getSpeciesForm().getBaseExp() * this.level) / 5 + 1;
  }

  setFrameRate(frameRate: number) {
    globalScene.anims.get(this.getBattleSpriteKey()).frameRate = frameRate;
    try {
      this.getSprite().play(this.getBattleSpriteKey());
    } catch (err: unknown) {
      console.error(`Failed to play animation for ${this.getBattleSpriteKey()}`, err);
    }
    try {
      this.getTintSprite()?.play(this.getBattleSpriteKey());
    } catch (err: unknown) {
      console.error(`Failed to play animation for ${this.getBattleSpriteKey()}`, err);
    }
  }

  tint(color: number, alpha?: number, duration?: number, ease?: string) {
    const tintSprite = this.getTintSprite();
    tintSprite?.setTintFill(color);
    tintSprite?.setVisible(true);

    if (duration) {
      tintSprite?.setAlpha(0);

      globalScene.tweens.add({
        targets: tintSprite,
        alpha: alpha || 1,
        duration: duration,
        ease: ease || "Linear",
      });
    } else {
      tintSprite?.setAlpha(alpha);
    }
  }

  untint(duration: number, ease?: string) {
    const tintSprite = this.getTintSprite();

    if (duration) {
      globalScene.tweens.add({
        targets: tintSprite,
        alpha: 0,
        duration: duration,
        ease: ease || "Linear",
        onComplete: () => {
          tintSprite?.setVisible(false);
          tintSprite?.setAlpha(1);
        },
      });
    } else {
      tintSprite?.setVisible(false);
      tintSprite?.setAlpha(1);
    }
  }

  enableMask() {
    if (!this.maskEnabled) {
      this.maskSprite = this.getTintSprite();
      this.maskSprite?.setVisible(true);
      this.maskSprite?.setPosition(
        this.x * this.parentContainer.scale + this.parentContainer.x,
        this.y * this.parentContainer.scale + this.parentContainer.y,
      );
      this.maskSprite?.setScale(this.getSpriteScale() * this.parentContainer.scale);
      this.maskEnabled = true;
    }
  }

  disableMask() {
    if (this.maskEnabled) {
      this.maskSprite?.setVisible(false);
      this.maskSprite?.setPosition(0, 0);
      this.maskSprite?.setScale(this.getSpriteScale());
      this.maskSprite = null;
      this.maskEnabled = false;
    }
  }

  sparkle(): void {
    if (this.shinySparkle) {
      doShinySparkleAnim(this.shinySparkle, this.variant);
    }
  }

  updateFusionPalette(ignoreOveride?: boolean): void {
    if (!this.getFusionSpeciesForm(ignoreOveride)) {
      [this.getSprite(), this.getTintSprite()]
        .filter(s => !!s)
        .map(s => {
          s.pipelineData[`spriteColors${ignoreOveride && this.summonData.speciesForm ? "Base" : ""}`] = [];
          s.pipelineData[`fusionSpriteColors${ignoreOveride && this.summonData.speciesForm ? "Base" : ""}`] = [];
        });
      return;
    }

    const speciesForm = this.getSpeciesForm(ignoreOveride);
    const fusionSpeciesForm = this.getFusionSpeciesForm(ignoreOveride);

    const spriteKey = speciesForm.getSpriteKey(
      this.getGender(ignoreOveride) === Gender.FEMALE,
      speciesForm.formIndex,
      this.shiny,
      this.variant,
    );
    const backSpriteKey = speciesForm
      .getSpriteKey(this.getGender(ignoreOveride) === Gender.FEMALE, speciesForm.formIndex, this.shiny, this.variant)
      .replace("pkmn__", "pkmn__back__");
    const fusionSpriteKey = fusionSpeciesForm.getSpriteKey(
      this.getFusionGender(ignoreOveride) === Gender.FEMALE,
      fusionSpeciesForm.formIndex,
      this.fusionShiny,
      this.fusionVariant,
    );
    const fusionBackSpriteKey = fusionSpeciesForm
      .getSpriteKey(
        this.getFusionGender(ignoreOveride) === Gender.FEMALE,
        fusionSpeciesForm.formIndex,
        this.fusionShiny,
        this.fusionVariant,
      )
      .replace("pkmn__", "pkmn__back__");

    const sourceTexture = globalScene.textures.get(spriteKey);
    const sourceBackTexture = globalScene.textures.get(backSpriteKey);
    const fusionTexture = globalScene.textures.get(fusionSpriteKey);
    const fusionBackTexture = globalScene.textures.get(fusionBackSpriteKey);

    const [sourceFrame, sourceBackFrame, fusionFrame, fusionBackFrame] = [
      sourceTexture,
      sourceBackTexture,
      fusionTexture,
      fusionBackTexture,
    ].map(texture => texture.frames[texture.firstFrame]);
    const [sourceImage, sourceBackImage, fusionImage, fusionBackImage] = [
      sourceTexture,
      sourceBackTexture,
      fusionTexture,
      fusionBackTexture,
    ].map(i => i.getSourceImage() as HTMLImageElement);

    const canvas = document.createElement("canvas");
    const backCanvas = document.createElement("canvas");
    const fusionCanvas = document.createElement("canvas");
    const fusionBackCanvas = document.createElement("canvas");

    const spriteColors: number[][] = [];
    const pixelData: Uint8ClampedArray[] = [];

    [canvas, backCanvas, fusionCanvas, fusionBackCanvas].forEach((canv: HTMLCanvasElement, c: number) => {
      const context = canv.getContext("2d");
      const frame = [sourceFrame, sourceBackFrame, fusionFrame, fusionBackFrame][c];
      canv.width = frame.width;
      canv.height = frame.height;

      if (context) {
        context.drawImage(
          [sourceImage, sourceBackImage, fusionImage, fusionBackImage][c],
          frame.cutX,
          frame.cutY,
          frame.width,
          frame.height,
          0,
          0,
          frame.width,
          frame.height,
        );
        const imageData = context.getImageData(frame.cutX, frame.cutY, frame.width, frame.height);
        pixelData.push(imageData.data);
      }
    });

    for (let f = 0; f < 2; f++) {
      const variantColors = variantColorCache[!f ? spriteKey : backSpriteKey];
      const variantColorSet = new Map<number, number[]>();
      if (this.shiny && variantColors && variantColors[this.variant]) {
        Object.keys(variantColors[this.variant]).forEach(k => {
          variantColorSet.set(
            rgbaToInt(Array.from(Object.values(rgbHexToRgba(k)))),
            Array.from(Object.values(rgbHexToRgba(variantColors[this.variant][k]))),
          );
        });
      }

      for (let i = 0; i < pixelData[f].length; i += 4) {
        if (pixelData[f][i + 3]) {
          const pixel = pixelData[f].slice(i, i + 4);
          let [r, g, b, a] = pixel;
          if (variantColors) {
            const color = rgbaToInt([r, g, b, a]);
            if (variantColorSet.has(color)) {
              const mappedPixel = variantColorSet.get(color);
              if (mappedPixel) {
                [r, g, b, a] = mappedPixel;
              }
            }
          }
          if (!spriteColors.find(c => c[0] === r && c[1] === g && c[2] === b)) {
            spriteColors.push([r, g, b, a]);
          }
        }
      }
    }

    const fusionSpriteColors = JSON.parse(JSON.stringify(spriteColors));

    const pixelColors: number[] = [];
    for (let f = 0; f < 2; f++) {
      for (let i = 0; i < pixelData[f].length; i += 4) {
        const total = pixelData[f].slice(i, i + 3).reduce((total: number, value: number) => total + value, 0);
        if (!total) {
          continue;
        }
        pixelColors.push(
          argbFromRgba({
            r: pixelData[f][i],
            g: pixelData[f][i + 1],
            b: pixelData[f][i + 2],
            a: pixelData[f][i + 3],
          }),
        );
      }
    }

    const fusionPixelColors: number[] = [];
    for (let f = 0; f < 2; f++) {
      const variantColors = variantColorCache[!f ? fusionSpriteKey : fusionBackSpriteKey];
      const variantColorSet = new Map<number, number[]>();
      if (this.fusionShiny && variantColors && variantColors[this.fusionVariant]) {
        for (const k of Object.keys(variantColors[this.fusionVariant])) {
          variantColorSet.set(
            rgbaToInt(Array.from(Object.values(rgbHexToRgba(k)))),
            Array.from(Object.values(rgbHexToRgba(variantColors[this.fusionVariant][k]))),
          );
        }
      }
      for (let i = 0; i < pixelData[2 + f].length; i += 4) {
        const total = pixelData[2 + f].slice(i, i + 3).reduce((total: number, value: number) => total + value, 0);
        if (!total) {
          continue;
        }
        let [r, g, b, a] = [
          pixelData[2 + f][i],
          pixelData[2 + f][i + 1],
          pixelData[2 + f][i + 2],
          pixelData[2 + f][i + 3],
        ];
        if (variantColors) {
          const color = rgbaToInt([r, g, b, a]);
          if (variantColorSet.has(color)) {
            const mappedPixel = variantColorSet.get(color);
            if (mappedPixel) {
              [r, g, b, a] = mappedPixel;
            }
          }
        }
        fusionPixelColors.push(argbFromRgba({ r, g, b, a }));
      }
    }

    if (fusionPixelColors.length === 0) {
      // ERROR HANDLING IS NOT OPTIONAL BUDDY
      console.log("Failed to create fusion palette");
      return;
    }

    let paletteColors: Map<number, number>;
    let fusionPaletteColors: Map<number, number>;

    const originalRandom = Math.random;
    Math.random = () => Phaser.Math.RND.realInRange(0, 1);

    globalScene.executeWithSeedOffset(
      () => {
        paletteColors = QuantizerCelebi.quantize(pixelColors, 4);
        fusionPaletteColors = QuantizerCelebi.quantize(fusionPixelColors, 4);
      },
      0,
      "This result should not vary",
    );

    Math.random = originalRandom;

    paletteColors = paletteColors!; // erroneously tell TS compiler that paletteColors is defined!
    fusionPaletteColors = fusionPaletteColors!; // mischievously misinform TS compiler that fusionPaletteColors is defined!
    const [palette, fusionPalette] = [paletteColors, fusionPaletteColors].map(paletteColors => {
      let keys = Array.from(paletteColors.keys()).sort((a: number, b: number) =>
        paletteColors.get(a)! < paletteColors.get(b)! ? 1 : -1,
      );
      let rgbaColors: Map<number, number[]>;
      let hsvColors: Map<number, number[]>;

      const mappedColors = new Map<number, number[]>();

      do {
        mappedColors.clear();

        rgbaColors = keys.reduce((map: Map<number, number[]>, k: number) => {
          map.set(k, Object.values(rgbaFromArgb(k)));
          return map;
        }, new Map<number, number[]>());
        hsvColors = Array.from(rgbaColors.keys()).reduce((map: Map<number, number[]>, k: number) => {
          const rgb = rgbaColors.get(k)!.slice(0, 3);
          map.set(k, rgbToHsv(rgb[0], rgb[1], rgb[2]));
          return map;
        }, new Map<number, number[]>());

        for (let c = keys.length - 1; c >= 0; c--) {
          const hsv = hsvColors.get(keys[c])!;
          for (let c2 = 0; c2 < c; c2++) {
            const hsv2 = hsvColors.get(keys[c2])!;
            const diff = Math.abs(hsv[0] - hsv2[0]);
            if (diff < 30 || diff >= 330) {
              if (mappedColors.has(keys[c])) {
                mappedColors.get(keys[c])!.push(keys[c2]);
              } else {
                mappedColors.set(keys[c], [keys[c2]]);
              }
              break;
            }
          }
        }

        mappedColors.forEach((values: number[], key: number) => {
          const keyColor = rgbaColors.get(key)!;
          const valueColors = values.map(v => rgbaColors.get(v)!);
          const color = keyColor.slice(0);
          let count = paletteColors.get(key)!;
          for (const value of values) {
            const valueCount = paletteColors.get(value);
            if (!valueCount) {
              continue;
            }
            count += valueCount;
          }

          for (let c = 0; c < 3; c++) {
            color[c] *= paletteColors.get(key)! / count;
            values.forEach((value: number, i: number) => {
              if (paletteColors.has(value)) {
                const valueCount = paletteColors.get(value)!;
                color[c] += valueColors[i][c] * (valueCount / count);
              }
            });
            color[c] = Math.round(color[c]);
          }

          paletteColors.delete(key);
          for (const value of values) {
            paletteColors.delete(value);
            if (mappedColors.has(value)) {
              mappedColors.delete(value);
            }
          }

          paletteColors.set(
            argbFromRgba({
              r: color[0],
              g: color[1],
              b: color[2],
              a: color[3],
            }),
            count,
          );
        });

        keys = Array.from(paletteColors.keys()).sort((a: number, b: number) =>
          paletteColors.get(a)! < paletteColors.get(b)! ? 1 : -1,
        );
      } while (mappedColors.size);

      return keys.map(c => Object.values(rgbaFromArgb(c)));
    });

    const paletteDeltas: number[][] = [];

    spriteColors.forEach((sc: number[], i: number) => {
      paletteDeltas.push([]);
      for (let p = 0; p < palette.length; p++) {
        paletteDeltas[i].push(deltaRgb(sc, palette[p]));
      }
    });

    const easeFunc = Phaser.Tweens.Builders.GetEaseFunction("Cubic.easeIn");

    for (let sc = 0; sc < spriteColors.length; sc++) {
      const delta = Math.min(...paletteDeltas[sc]);
      const paletteIndex = Math.min(
        paletteDeltas[sc].findIndex(pd => pd === delta),
        fusionPalette.length - 1,
      );
      if (delta < 255) {
        const ratio = easeFunc(delta / 255);
        const color = [0, 0, 0, fusionSpriteColors[sc][3]];
        for (let c = 0; c < 3; c++) {
          color[c] = Math.round(fusionSpriteColors[sc][c] * ratio + fusionPalette[paletteIndex][c] * (1 - ratio));
        }
        fusionSpriteColors[sc] = color;
      }
    }

    [this.getSprite(), this.getTintSprite()]
      .filter(s => !!s)
      .map(s => {
        s.pipelineData[`spriteColors${ignoreOveride && this.summonData.speciesForm ? "Base" : ""}`] = spriteColors;
        s.pipelineData[`fusionSpriteColors${ignoreOveride && this.summonData.speciesForm ? "Base" : ""}`] =
          fusionSpriteColors;
      });

    canvas.remove();
    fusionCanvas.remove();
  }

  /**
   * Generates a random number using the current battle's seed, or the global seed if `globalScene.currentBattle` is falsy
   * <!-- @import "../battle".Battle -->
   * This calls either {@linkcode BattleScene.randBattleSeedInt}({@linkcode range}, {@linkcode min}) in `src/battle-scene.ts`
   * which calls {@linkcode Battle.randSeedInt}({@linkcode range}, {@linkcode min}) in `src/battle.ts`
   * which calls {@linkcode randSeedInt randSeedInt}({@linkcode range}, {@linkcode min}) in `src/utils.ts`,
   * or it directly calls {@linkcode randSeedInt randSeedInt}({@linkcode range}, {@linkcode min}) in `src/utils.ts` if there is no current battle
   *
   * @param range How large of a range of random numbers to choose from. If {@linkcode range} <= 1, returns {@linkcode min}
   * @param min The minimum integer to pick, default `0`
   * @returns A random integer between {@linkcode min} and ({@linkcode min} + {@linkcode range} - 1)
   */
  randBattleSeedInt(range: number, min = 0): number {
    return globalScene.currentBattle ? globalScene.randBattleSeedInt(range, min) : randSeedInt(range, min);
  }

  /**
   * Generates a random number using the current battle's seed, or the global seed if `globalScene.currentBattle` is falsy
   * @param min The minimum integer to generate
   * @param max The maximum integer to generate
   * @returns a random integer between {@linkcode min} and {@linkcode max} inclusive
   */
  randBattleSeedIntRange(min: number, max: number): number {
    return globalScene.currentBattle ? globalScene.randBattleSeedInt(max - min + 1, min) : randSeedIntRange(min, max);
  }

  /**
   * Causes a Pokemon to leave the field (such as in preparation for a switch out/escape).
   * @param clearEffects Indicates if effects should be cleared (true) or passed
   * to the next pokemon, such as during a baton pass (false)
   * @param hideInfo Indicates if this should also play the animation to hide the Pokemon's
   * info container.
   */
  leaveField(clearEffects = true, hideInfo = true, destroy = false) {
    this.resetSprite();
    this.resetTurnData();
    globalScene
      .getField(true)
      .filter(p => p !== this)
      .forEach(p => p.removeTagsBySourceId(this.id));

    if (clearEffects) {
      this.destroySubstitute();
      this.resetSummonData();
    }
    if (hideInfo) {
      this.hideInfo();
    }
    // Trigger abilities that activate upon leaving the field
    applyPreLeaveFieldAbAttrs(PreLeaveFieldAbAttr, this);
    this.setSwitchOutStatus(true);
    globalScene.triggerPokemonFormChange(this, SpeciesFormChangeActiveTrigger, true);
    globalScene.field.remove(this, destroy);
  }

  destroy(): void {
    this.battleInfo?.destroy();
    this.destroySubstitute();
    super.destroy();
  }

  getBattleInfo(): BattleInfo {
    return this.battleInfo;
  }

  /**
   * Checks whether or not the Pokemon's root form has the same ability
   * @param abilityIndex the given ability index we are checking
   * @returns true if the abilities are the same
   */
  hasSameAbilityInRootForm(abilityIndex: number): boolean {
    const currentAbilityIndex = this.abilityIndex;
    const rootForm = getPokemonSpecies(this.species.getRootSpeciesId());
    return rootForm.getAbility(abilityIndex) === rootForm.getAbility(currentAbilityIndex);
  }

  /**
   * Helper function to check if the player already owns the starter data of the Pokemon's
   * current ability
   * @param ownedAbilityAttrs the owned abilityAttr of this Pokemon's root form
   * @returns true if the player already has it, false otherwise
   */
  checkIfPlayerHasAbilityOfStarter(ownedAbilityAttrs: number): boolean {
    if ((ownedAbilityAttrs & 1) > 0 && this.hasSameAbilityInRootForm(0)) {
      return true;
    }
    if ((ownedAbilityAttrs & 2) > 0 && this.hasSameAbilityInRootForm(1)) {
      return true;
    }
    if ((ownedAbilityAttrs & 4) > 0 && this.hasSameAbilityInRootForm(2)) {
      return true;
    }
    return false;
  }

  /**
   * Reduces one of this Pokemon's held item stacks by 1, and removes the item if applicable.
   * Does nothing if this Pokemon is somehow not the owner of the held item.
   * @param heldItem The item stack to be reduced by 1.
   * @param forBattle If `false`, do not trigger in-battle effects (such as Unburden) from losing the item. For example, set this to `false` if the Pokemon is giving away the held item for a Mystery Encounter. Default is `true`.
   * @returns `true` if the item was removed successfully, `false` otherwise.
   */
  public loseHeldItem(heldItem: PokemonHeldItemModifier, forBattle = true): boolean {
    if (heldItem.pokemonId !== -1 && heldItem.pokemonId !== this.id) {
      return false;
    }

    heldItem.stackCount--;
    if (heldItem.stackCount <= 0) {
      globalScene.removeModifier(heldItem, !this.isPlayer());
    }
    if (forBattle) {
      applyPostItemLostAbAttrs(PostItemLostAbAttr, this, false);
    }

    return true;
  }

  /**
   * Record a berry being eaten for ability and move triggers.
   * Only tracks things that proc _every_ time a berry is eaten.
   * @param berryType The type of berry being eaten.
   * @param updateHarvest Whether to track the berry for harvest; default `true`.
   */
  public recordEatenBerry(berryType: BerryType, updateHarvest = true) {
    this.battleData.hasEatenBerry = true;
    if (updateHarvest) {
      // Only track for harvest if we actually consumed the berry
      this.battleData.berriesEaten.push(berryType);
    }
    this.turnData.berriesEaten.push(berryType);
  }
}

export class PlayerPokemon extends Pokemon {
  public compatibleTms: Moves[];

  constructor(
    species: PokemonSpecies,
    level: number,
    abilityIndex?: number,
    formIndex?: number,
    gender?: Gender,
    shiny?: boolean,
    variant?: Variant,
    ivs?: number[],
    nature?: Nature,
    dataSource?: Pokemon | PokemonData,
  ) {
    super(106, 148, species, level, abilityIndex, formIndex, gender, shiny, variant, ivs, nature, dataSource);

    if (Overrides.STATUS_OVERRIDE) {
      this.status = new Status(Overrides.STATUS_OVERRIDE, 0, 4);
    }

    if (Overrides.SHINY_OVERRIDE) {
      this.shiny = true;
      this.initShinySparkle();
    } else if (Overrides.SHINY_OVERRIDE === false) {
      this.shiny = false;
    }

    if (Overrides.VARIANT_OVERRIDE !== null && this.shiny) {
      this.variant = Overrides.VARIANT_OVERRIDE;
    }

    if (!dataSource) {
      if (globalScene.gameMode.isDaily) {
        this.generateAndPopulateMoveset();
      } else {
        this.moveset = [];
      }
    }
    this.generateCompatibleTms();
  }

  initBattleInfo(): void {
    this.battleInfo = new PlayerBattleInfo();
    this.battleInfo.initInfo(this);
  }

  isPlayer(): boolean {
    return true;
  }

  hasTrainer(): boolean {
    return true;
  }

  isBoss(): boolean {
    return false;
  }

  getFieldIndex(): number {
    return globalScene.getPlayerField().indexOf(this);
  }

  getBattlerIndex(): BattlerIndex {
    return this.getFieldIndex();
  }

  generateCompatibleTms(): void {
    this.compatibleTms = [];

    const tms = Object.keys(tmSpecies);
    for (const tm of tms) {
      const moveId = Number.parseInt(tm) as Moves;
      let compatible = false;
      for (const p of tmSpecies[tm]) {
        if (Array.isArray(p)) {
          const [pkm, form] = p;
          if (
            (pkm === this.species.speciesId || (this.fusionSpecies && pkm === this.fusionSpecies.speciesId)) &&
            form === this.getFormKey()
          ) {
            compatible = true;
            break;
          }
        } else if (p === this.species.speciesId || (this.fusionSpecies && p === this.fusionSpecies.speciesId)) {
          compatible = true;
          break;
        }
      }
      if (reverseCompatibleTms.indexOf(moveId) > -1) {
        compatible = !compatible;
      }
      if (compatible) {
        this.compatibleTms.push(moveId);
      }
    }
  }

  tryPopulateMoveset(moveset: StarterMoveset): boolean {
    if (
      !this.getSpeciesForm().validateStarterMoveset(
        moveset,
        globalScene.gameData.starterData[this.species.getRootSpeciesId()].eggMoves,
      )
    ) {
      return false;
    }

    this.moveset = moveset.map(m => new PokemonMove(m));

    return true;
  }

  /**
   * Causes this mon to leave the field (via {@linkcode leaveField}) and then
   * opens the party switcher UI to switch a new mon in
   * @param switchType the {@linkcode SwitchType} for this switch-out. If this is
   * `BATON_PASS` or `SHED_TAIL`, this Pokemon's effects are not cleared upon leaving
   * the field.
   */
  switchOut(switchType: SwitchType = SwitchType.SWITCH): Promise<void> {
    return new Promise(resolve => {
      this.leaveField(switchType === SwitchType.SWITCH);

      globalScene.ui.setMode(
        UiMode.PARTY,
        PartyUiMode.FAINT_SWITCH,
        this.getFieldIndex(),
        (slotIndex: number, _option: PartyOption) => {
          if (slotIndex >= globalScene.currentBattle.getBattlerCount() && slotIndex < 6) {
            globalScene.prependToPhase(
              new SwitchSummonPhase(switchType, this.getFieldIndex(), slotIndex, false),
              MoveEndPhase,
            );
          }
          globalScene.ui.setMode(UiMode.MESSAGE).then(resolve);
        },
        PartyUiHandler.FilterNonFainted,
      );
    });
  }

  addFriendship(friendship: number): void {
    if (friendship > 0) {
      const starterSpeciesId = this.species.getRootSpeciesId();
      const fusionStarterSpeciesId = this.isFusion() && this.fusionSpecies ? this.fusionSpecies.getRootSpeciesId() : 0;
      const starterData = [
        globalScene.gameData.starterData[starterSpeciesId],
        fusionStarterSpeciesId ? globalScene.gameData.starterData[fusionStarterSpeciesId] : null,
      ].filter(d => !!d);
      const amount = new NumberHolder(friendship);
      globalScene.applyModifier(PokemonFriendshipBoosterModifier, true, this, amount);
      const candyFriendshipMultiplier = globalScene.gameMode.isClassic
        ? timedEventManager.getClassicFriendshipMultiplier()
        : 1;
      const fusionReduction = fusionStarterSpeciesId
        ? timedEventManager.areFusionsBoosted()
          ? 1.5 // Divide candy gain for fusions by 1.5 during events
          : 2 // 2 for fusions outside events
        : 1; // 1 for non-fused mons
      const starterAmount = new NumberHolder(Math.floor((amount.value * candyFriendshipMultiplier) / fusionReduction));

      // Add friendship to this PlayerPokemon
      this.friendship = Math.min(this.friendship + amount.value, 255);
      if (this.friendship === 255) {
        globalScene.validateAchv(achvs.MAX_FRIENDSHIP);
      }
      // Add to candy progress for this mon's starter species and its fused species (if it has one)
      starterData.forEach((sd: StarterDataEntry, i: number) => {
        const speciesId = !i ? starterSpeciesId : (fusionStarterSpeciesId as Species);
        sd.friendship = (sd.friendship || 0) + starterAmount.value;
        if (sd.friendship >= getStarterValueFriendshipCap(speciesStarterCosts[speciesId])) {
          globalScene.gameData.addStarterCandy(getPokemonSpecies(speciesId), 1);
          sd.friendship = 0;
        }
      });
    } else {
      // Lose friendship upon fainting
      this.friendship = Math.max(this.friendship + friendship, 0);
    }
  }

  getPossibleEvolution(evolution: SpeciesFormEvolution | null): Promise<Pokemon> {
    if (!evolution) {
      return new Promise(resolve => resolve(this));
    }
    return new Promise(resolve => {
      const evolutionSpecies = getPokemonSpecies(evolution.speciesId);
      const isFusion = evolution instanceof FusionSpeciesFormEvolution;
      let ret: PlayerPokemon;
      if (isFusion) {
        const originalFusionSpecies = this.fusionSpecies;
        const originalFusionFormIndex = this.fusionFormIndex;
        this.fusionSpecies = evolutionSpecies;
        this.fusionFormIndex =
          evolution.evoFormKey !== null
            ? Math.max(
                evolutionSpecies.forms.findIndex(f => f.formKey === evolution.evoFormKey),
                0,
              )
            : this.fusionFormIndex;
        ret = globalScene.addPlayerPokemon(
          this.species,
          this.level,
          this.abilityIndex,
          this.formIndex,
          this.gender,
          this.shiny,
          this.variant,
          this.ivs,
          this.nature,
          this,
        );
        this.fusionSpecies = originalFusionSpecies;
        this.fusionFormIndex = originalFusionFormIndex;
      } else {
        const formIndex =
          evolution.evoFormKey !== null && !isFusion
            ? Math.max(
                evolutionSpecies.forms.findIndex(f => f.formKey === evolution.evoFormKey),
                0,
              )
            : this.formIndex;
        ret = globalScene.addPlayerPokemon(
          !isFusion ? evolutionSpecies : this.species,
          this.level,
          this.abilityIndex,
          formIndex,
          this.gender,
          this.shiny,
          this.variant,
          this.ivs,
          this.nature,
          this,
        );
      }
      ret.loadAssets().then(() => resolve(ret));
    });
  }

  evolve(evolution: SpeciesFormEvolution | null, preEvolution: PokemonSpeciesForm): Promise<void> {
    if (!evolution) {
      return new Promise(resolve => resolve());
    }
    return new Promise(resolve => {
      this.pauseEvolutions = false;
      // Handles Nincada evolving into Ninjask + Shedinja
      this.handleSpecialEvolutions(evolution);
      const isFusion = evolution instanceof FusionSpeciesFormEvolution;
      if (!isFusion) {
        this.species = getPokemonSpecies(evolution.speciesId);
      } else {
        this.fusionSpecies = getPokemonSpecies(evolution.speciesId);
      }
      if (evolution.preFormKey !== null) {
        const formIndex = Math.max(
          (!isFusion || !this.fusionSpecies ? this.species : this.fusionSpecies).forms.findIndex(
            f => f.formKey === evolution.evoFormKey,
          ),
          0,
        );
        if (!isFusion) {
          this.formIndex = formIndex;
        } else {
          this.fusionFormIndex = formIndex;
        }
      }
      this.generateName();
      if (!isFusion) {
        const abilityCount = this.getSpeciesForm().getAbilityCount();
        const preEvoAbilityCount = preEvolution.getAbilityCount();
        if ([0, 1, 2].includes(this.abilityIndex)) {
          // Handles cases where a Pokemon with 3 abilities evolves into a Pokemon with 2 abilities (ie: Eevee -> any Eeveelution)
          if (this.abilityIndex === 2 && preEvoAbilityCount === 3 && abilityCount === 2) {
            this.abilityIndex = 1;
          }
        } else {
          // Prevent pokemon with an illegal ability value from breaking things
          console.warn("this.abilityIndex is somehow an illegal value, please report this");
          console.warn(this.abilityIndex);
          this.abilityIndex = 0;
        }
      } else {
        // Do the same as above, but for fusions
        const abilityCount = this.getFusionSpeciesForm().getAbilityCount();
        const preEvoAbilityCount = preEvolution.getAbilityCount();
        if ([0, 1, 2].includes(this.fusionAbilityIndex)) {
          if (this.fusionAbilityIndex === 2 && preEvoAbilityCount === 3 && abilityCount === 2) {
            this.fusionAbilityIndex = 1;
          }
        } else {
          console.warn("this.fusionAbilityIndex is somehow an illegal value, please report this");
          console.warn(this.fusionAbilityIndex);
          this.fusionAbilityIndex = 0;
        }
      }
      this.compatibleTms.splice(0, this.compatibleTms.length);
      this.generateCompatibleTms();
      const updateAndResolve = () => {
        this.loadAssets().then(() => {
          this.calculateStats();
          this.updateInfo(true).then(() => resolve());
        });
      };
      if (preEvolution.speciesId === Species.GIMMIGHOUL) {
<<<<<<< HEAD
        const evotracker = this.getHeldItems().find(m => m instanceof EvoTrackerModifier);
        if (!isNullOrUndefined(evotracker)) {
=======
        const evotracker = this.getHeldItems().filter(m => m instanceof EvoTrackerModifier)[0] ?? null;
        if (evotracker) {
>>>>>>> 68dddbc4
          globalScene.removeModifier(evotracker);
        }
      }
      if (!globalScene.gameMode.isDaily || this.metBiome > -1) {
        globalScene.gameData.updateSpeciesDexIvs(this.species.speciesId, this.ivs);
        globalScene.gameData.setPokemonSeen(this, false);
        globalScene.gameData.setPokemonCaught(this, false).then(() => updateAndResolve());
      } else {
        updateAndResolve();
      }
    });
  }

  private handleSpecialEvolutions(evolution: SpeciesFormEvolution) {
    const isFusion = evolution instanceof FusionSpeciesFormEvolution;

    const evoSpecies = !isFusion ? this.species : this.fusionSpecies;
    if (evoSpecies?.speciesId === Species.NINCADA && evolution.speciesId === Species.NINJASK) {
      const newEvolution = pokemonEvolutions[evoSpecies.speciesId][1];

      if (validateShedinjaEvo()) {
        const newPokemon = globalScene.addPlayerPokemon(
          this.species,
          this.level,
          this.abilityIndex,
          this.formIndex,
          undefined,
          this.shiny,
          this.variant,
          this.ivs,
          this.nature,
        );
        newPokemon.passive = this.passive;
        newPokemon.moveset = this.moveset.slice();
        newPokemon.moveset = this.copyMoveset();
        newPokemon.luck = this.luck;
        newPokemon.gender = Gender.GENDERLESS;
        newPokemon.metLevel = this.metLevel;
        newPokemon.metBiome = this.metBiome;
        newPokemon.metSpecies = this.metSpecies;
        newPokemon.metWave = this.metWave;
        newPokemon.fusionSpecies = this.fusionSpecies;
        newPokemon.fusionFormIndex = this.fusionFormIndex;
        newPokemon.fusionAbilityIndex = this.fusionAbilityIndex;
        newPokemon.fusionShiny = this.fusionShiny;
        newPokemon.fusionVariant = this.fusionVariant;
        newPokemon.fusionGender = this.fusionGender;
        newPokemon.fusionLuck = this.fusionLuck;
        newPokemon.fusionTeraType = this.fusionTeraType;
        newPokemon.usedTMs = this.usedTMs;

        globalScene.getPlayerParty().push(newPokemon);
        newPokemon.evolve(!isFusion ? newEvolution : new FusionSpeciesFormEvolution(this.id, newEvolution), evoSpecies);
        const modifiers = globalScene.findModifiers(
          m => m instanceof PokemonHeldItemModifier && m.pokemonId === this.id,
          true,
        ) as PokemonHeldItemModifier[];
        modifiers.forEach(m => {
          const clonedModifier = m.clone() as PokemonHeldItemModifier;
          clonedModifier.pokemonId = newPokemon.id;
          globalScene.addModifier(clonedModifier, true);
        });
        globalScene.updateModifiers(true);
      }
    }
  }

  getPossibleForm(formChange: SpeciesFormChange): Promise<Pokemon> {
    return new Promise(resolve => {
      const formIndex = Math.max(
        this.species.forms.findIndex(f => f.formKey === formChange.formKey),
        0,
      );
      const ret = globalScene.addPlayerPokemon(
        this.species,
        this.level,
        this.abilityIndex,
        formIndex,
        this.gender,
        this.shiny,
        this.variant,
        this.ivs,
        this.nature,
        this,
      );
      ret.loadAssets().then(() => resolve(ret));
    });
  }

  changeForm(formChange: SpeciesFormChange): Promise<void> {
    return new Promise(resolve => {
      this.formIndex = Math.max(
        this.species.forms.findIndex(f => f.formKey === formChange.formKey),
        0,
      );
      this.generateName();
      const abilityCount = this.getSpeciesForm().getAbilityCount();
      if (this.abilityIndex >= abilityCount) {
        // Shouldn't happen
        this.abilityIndex = abilityCount - 1;
      }

      this.compatibleTms.splice(0, this.compatibleTms.length);
      this.generateCompatibleTms();
      const updateAndResolve = () => {
        this.loadAssets().then(() => {
          this.calculateStats();
          globalScene.updateModifiers(true, true);
          this.updateInfo(true).then(() => resolve());
        });
      };
      if (!globalScene.gameMode.isDaily || this.metBiome > -1) {
        globalScene.gameData.setPokemonSeen(this, false);
        globalScene.gameData.setPokemonCaught(this, false).then(() => updateAndResolve());
      } else {
        updateAndResolve();
      }
    });
  }

  clearFusionSpecies(): void {
    super.clearFusionSpecies();
    this.generateCompatibleTms();
  }

  /**
   * Returns a Promise to fuse two PlayerPokemon together
   * @param pokemon The PlayerPokemon to fuse to this one
   */
  fuse(pokemon: PlayerPokemon): void {
    this.fusionSpecies = pokemon.species;
    this.fusionFormIndex = pokemon.formIndex;
    this.fusionAbilityIndex = pokemon.abilityIndex;
    this.fusionShiny = pokemon.shiny;
    this.fusionVariant = pokemon.variant;
    this.fusionGender = pokemon.gender;
    this.fusionLuck = pokemon.luck;
    this.fusionCustomPokemonData = pokemon.customPokemonData;
    if (pokemon.pauseEvolutions || this.pauseEvolutions) {
      this.pauseEvolutions = true;
    }

    globalScene.validateAchv(achvs.SPLICE);
    globalScene.gameData.gameStats.pokemonFused++;

    // Store the average HP% that each Pokemon has
    const maxHp = this.getMaxHp();
    const newHpPercent = (pokemon.hp / pokemon.getMaxHp() + this.hp / maxHp) / 2;

    this.generateName();
    this.calculateStats();

    // Set this Pokemon's HP to the average % of both fusion components
    this.hp = Math.round(maxHp * newHpPercent);
    if (!this.isFainted()) {
      // If this Pokemon hasn't fainted, make sure the HP wasn't set over the new maximum
      this.hp = Math.min(this.hp, maxHp);
      this.status = getRandomStatus(this.status, pokemon.status); // Get a random valid status between the two
    } else if (!pokemon.isFainted()) {
      // If this Pokemon fainted but the other hasn't, make sure the HP wasn't set to zero
      this.hp = Math.max(this.hp, 1);
      this.status = pokemon.status; // Inherit the other Pokemon's status
    }

    this.generateCompatibleTms();
    this.updateInfo(true);
    const fusedPartyMemberIndex = globalScene.getPlayerParty().indexOf(pokemon);
    let partyMemberIndex = globalScene.getPlayerParty().indexOf(this);
    if (partyMemberIndex > fusedPartyMemberIndex) {
      partyMemberIndex--;
    }

    // combine the two mons' held items
    const fusedPartyMemberHeldModifiers = globalScene.findModifiers(
      m => m instanceof PokemonHeldItemModifier && m.pokemonId === pokemon.id,
      true,
    ) as PokemonHeldItemModifier[];
    for (const modifier of fusedPartyMemberHeldModifiers) {
      globalScene.tryTransferHeldItemModifier(modifier, this, false, modifier.getStackCount(), true, true, false);
    }
    globalScene.updateModifiers(true, true);
    globalScene.removePartyMemberModifiers(fusedPartyMemberIndex);
    globalScene.getPlayerParty().splice(fusedPartyMemberIndex, 1)[0];
    const newPartyMemberIndex = globalScene.getPlayerParty().indexOf(this);
    pokemon
      .getMoveset(true)
      .map((m: PokemonMove) => globalScene.unshiftPhase(new LearnMovePhase(newPartyMemberIndex, m.getMove().id)));
    pokemon.destroy();
    this.updateFusionPalette();
  }

  unfuse(): Promise<void> {
    return new Promise(resolve => {
      this.clearFusionSpecies();

      this.updateInfo(true).then(() => resolve());
      this.updateFusionPalette();
    });
  }

  /** Returns a deep copy of this Pokemon's moveset array */
  copyMoveset(): PokemonMove[] {
    const newMoveset: PokemonMove[] = [];
    this.moveset.forEach(move => {
      newMoveset.push(new PokemonMove(move.moveId, 0, move.ppUp, move.virtual, move.maxPpOverride));
    });

    return newMoveset;
  }
}

export class EnemyPokemon extends Pokemon {
  public trainerSlot: TrainerSlot;
  public aiType: AiType;
  public bossSegments: number;
  public bossSegmentIndex: number;
  public initialTeamIndex: number;
  /** To indicate if the instance was populated with a dataSource -> e.g. loaded & populated from session data */
  public readonly isPopulatedFromDataSource: boolean;

  constructor(
    species: PokemonSpecies,
    level: number,
    trainerSlot: TrainerSlot,
    boss: boolean,
    shinyLock = false,
    dataSource?: PokemonData,
  ) {
    super(
      236,
      84,
      species,
      level,
      dataSource?.abilityIndex,
      dataSource?.formIndex,
      dataSource?.gender,
      !shinyLock && dataSource ? dataSource.shiny : false,
      !shinyLock && dataSource ? dataSource.variant : undefined,
      undefined,
      dataSource ? dataSource.nature : undefined,
      dataSource,
    );

    this.trainerSlot = trainerSlot;
    this.initialTeamIndex = globalScene.currentBattle?.enemyParty.length ?? 0;
    this.isPopulatedFromDataSource = !!dataSource; // if a dataSource is provided, then it was populated from dataSource
    if (boss) {
      this.setBoss(boss, dataSource?.bossSegments);
    }

    if (Overrides.OPP_STATUS_OVERRIDE) {
      this.status = new Status(Overrides.OPP_STATUS_OVERRIDE, 0, 4);
    }

    if (Overrides.OPP_GENDER_OVERRIDE !== null) {
      this.gender = Overrides.OPP_GENDER_OVERRIDE;
    }

    const speciesId = this.species.speciesId;

    if (
      speciesId in Overrides.OPP_FORM_OVERRIDES &&
      !isNullOrUndefined(Overrides.OPP_FORM_OVERRIDES[speciesId]) &&
      this.species.forms[Overrides.OPP_FORM_OVERRIDES[speciesId]]
    ) {
      this.formIndex = Overrides.OPP_FORM_OVERRIDES[speciesId];
    }

    if (!dataSource) {
      this.generateAndPopulateMoveset();
      if (shinyLock || Overrides.OPP_SHINY_OVERRIDE === false) {
        this.shiny = false;
      } else {
        this.trySetShiny();
      }

      if (!this.shiny && Overrides.OPP_SHINY_OVERRIDE) {
        this.shiny = true;
        this.initShinySparkle();
      }

      if (this.shiny) {
        this.variant = this.generateShinyVariant();
        if (Overrides.OPP_VARIANT_OVERRIDE !== null) {
          this.variant = Overrides.OPP_VARIANT_OVERRIDE;
        }
      }

      this.luck = (this.shiny ? this.variant + 1 : 0) + (this.fusionShiny ? this.fusionVariant + 1 : 0);

      let prevolution: Species;
      let speciesId = species.speciesId;
      while ((prevolution = pokemonPrevolutions[speciesId])) {
        const evolution = pokemonEvolutions[prevolution].find(
          pe => pe.speciesId === speciesId && (!pe.evoFormKey || pe.evoFormKey === this.getFormKey()),
        );
        speciesId = prevolution;
      }

      if (this.hasTrainer() && globalScene.currentBattle) {
        const { waveIndex } = globalScene.currentBattle;
        const ivs: number[] = [];
        while (ivs.length < 6) {
          ivs.push(randSeedIntRange(Math.floor(waveIndex / 10), 31));
        }
        this.ivs = ivs;
      }
    }

    this.aiType = boss || this.hasTrainer() ? AiType.SMART : AiType.SMART_RANDOM;
  }

  initBattleInfo(): void {
    if (!this.battleInfo) {
      this.battleInfo = new EnemyBattleInfo();
      this.battleInfo.initInfo(this);
      this.battleInfo.updateBossSegments(this);
    } else {
      this.battleInfo.updateBossSegments(this);
    }
  }

  /**
   * Sets the pokemons boss status. If true initializes the boss segments either from the arguments
   * or through the the Scene.getEncounterBossSegments function
   *
   * @param boss if the pokemon is a boss
   * @param bossSegments amount of boss segments (health-bar segments)
   */
  setBoss(boss = true, bossSegments = 0): void {
    if (boss) {
      this.bossSegments =
        bossSegments ||
        globalScene.getEncounterBossSegments(globalScene.currentBattle.waveIndex, this.level, this.species, true);
      this.bossSegmentIndex = this.bossSegments - 1;
    } else {
      this.bossSegments = 0;
      this.bossSegmentIndex = 0;
    }
  }

  generateAndPopulateMoveset(formIndex?: number): void {
    switch (true) {
      case this.species.speciesId === Species.SMEARGLE:
        this.moveset = [
          new PokemonMove(Moves.SKETCH),
          new PokemonMove(Moves.SKETCH),
          new PokemonMove(Moves.SKETCH),
          new PokemonMove(Moves.SKETCH),
        ];
        break;
      case this.species.speciesId === Species.ETERNATUS:
        this.moveset = (formIndex !== undefined ? formIndex : this.formIndex)
          ? [
              new PokemonMove(Moves.DYNAMAX_CANNON),
              new PokemonMove(Moves.CROSS_POISON),
              new PokemonMove(Moves.FLAMETHROWER),
              new PokemonMove(Moves.RECOVER, 0, -4),
            ]
          : [
              new PokemonMove(Moves.ETERNABEAM),
              new PokemonMove(Moves.SLUDGE_BOMB),
              new PokemonMove(Moves.FLAMETHROWER),
              new PokemonMove(Moves.COSMIC_POWER),
            ];
        if (globalScene.gameMode.hasChallenge(Challenges.INVERSE_BATTLE)) {
          this.moveset[2] = new PokemonMove(Moves.THUNDERBOLT);
        }
        break;
      default:
        super.generateAndPopulateMoveset();
        break;
    }
  }

  /**
   * Determines the move this Pokemon will use on the next turn, as well as
   * the Pokemon the move will target.
   * @returns this Pokemon's next move in the format {move, moveTargets}
   */
  getNextMove(): TurnMove {
    // If this Pokemon has a move already queued, return it.
    const moveQueue = this.getMoveQueue();
    if (moveQueue.length !== 0) {
      const queuedMove = moveQueue[0];
      if (queuedMove) {
        const moveIndex = this.getMoveset().findIndex(m => m.moveId === queuedMove.move);
        if (
          (moveIndex > -1 && this.getMoveset()[moveIndex].isUsable(this, queuedMove.ignorePP)) ||
          queuedMove.virtual
        ) {
          return queuedMove;
        }
        this.getMoveQueue().shift();
        return this.getNextMove();
      }
    }

    // Filter out any moves this Pokemon cannot use
    let movePool = this.getMoveset().filter(m => m.isUsable(this));
    // If no moves are left, use Struggle. Otherwise, continue with move selection
    if (movePool.length) {
      // If there's only 1 move in the move pool, use it.
      if (movePool.length === 1) {
        return { move: movePool[0].moveId, targets: this.getNextTargets(movePool[0].moveId) };
      }
      // If a move is forced because of Encore, use it.
      const encoreTag = this.getTag(EncoreTag) as EncoreTag;
      if (encoreTag) {
        const encoreMove = movePool.find(m => m.moveId === encoreTag.moveId);
        if (encoreMove) {
          return {
            move: encoreMove.moveId,
            targets: this.getNextTargets(encoreMove.moveId),
          };
        }
      }
      switch (this.aiType) {
        // No enemy should spawn with this AI type in-game
        case AiType.RANDOM: {
          const moveId = movePool[globalScene.randBattleSeedInt(movePool.length)].moveId;
          return { move: moveId, targets: this.getNextTargets(moveId) };
        }
        case AiType.SMART_RANDOM:
        case AiType.SMART: {
          /**
           * Search this Pokemon's move pool for moves that will KO an opposing target.
           * If there are any moves that can KO an opponent (i.e. a player Pokemon),
           * those moves are the only ones considered for selection on this turn.
           */
          const koMoves = movePool.filter(pkmnMove => {
            if (!pkmnMove) {
              return false;
            }

            const move = pkmnMove.getMove()!;
            if (move.moveTarget === MoveTarget.ATTACKER) {
              return false;
            }

            const fieldPokemon = globalScene.getField();
            const moveTargets = getMoveTargets(this, move.id)
              .targets.map(ind => fieldPokemon[ind])
              .filter(p => this.isPlayer() !== p.isPlayer());
            // Only considers critical hits for crit-only moves or when this Pokemon is under the effect of Laser Focus
            const isCritical = move.hasAttr(CritOnlyAttr) || !!this.getTag(BattlerTagType.ALWAYS_CRIT);

            return (
              move.category !== MoveCategory.STATUS &&
              moveTargets.some(p => {
                const doesNotFail =
                  move.applyConditions(this, p, move) ||
                  [Moves.SUCKER_PUNCH, Moves.UPPER_HAND, Moves.THUNDERCLAP].includes(move.id);
                return (
                  doesNotFail &&
                  p.getAttackDamage({
                    source: this,
                    move,
                    ignoreAbility: !p.waveData.abilityRevealed,
                    ignoreSourceAbility: false,
                    ignoreAllyAbility: !p.getAlly()?.waveData.abilityRevealed,
                    ignoreSourceAllyAbility: false,
                    isCritical,
                  }).damage >= p.hp
                );
              })
            );
          }, this);

          if (koMoves.length > 0) {
            movePool = koMoves;
          }

          /**
           * Move selection is based on the move's calculated "benefit score" against the
           * best possible target(s) (as determined by {@linkcode getNextTargets}).
           * For more information on how benefit scores are calculated, see `docs/enemy-ai.md`.
           */
          const moveScores = movePool.map(() => 0);
          const moveTargets = Object.fromEntries(movePool.map(m => [m.moveId, this.getNextTargets(m.moveId)]));
          for (const m in movePool) {
            const pokemonMove = movePool[m];
            const move = pokemonMove.getMove();

            let moveScore = moveScores[m];
            const targetScores: number[] = [];

            for (const mt of moveTargets[move.id]) {
              // Prevent a target score from being calculated when the target is whoever attacks the user
              if (mt === BattlerIndex.ATTACKER) {
                break;
              }

              const target = globalScene.getField()[mt];
              /**
               * The "target score" of a move is given by the move's user benefit score + the move's target benefit score.
               * If the target is an ally, the target benefit score is multiplied by -1.
               */
              let targetScore =
                move.getUserBenefitScore(this, target, move) +
                move.getTargetBenefitScore(this, target, move) * (mt < BattlerIndex.ENEMY === this.isPlayer() ? 1 : -1);
              if (Number.isNaN(targetScore)) {
                console.error(`Move ${move.name} returned score of NaN`);
                targetScore = 0;
              }
              /**
               * If this move is unimplemented, or the move is known to fail when used, set its
               * target score to -20
               */
              if (
                (move.name.endsWith(" (N)") || !move.applyConditions(this, target, move)) &&
                ![Moves.SUCKER_PUNCH, Moves.UPPER_HAND, Moves.THUNDERCLAP].includes(move.id)
              ) {
                targetScore = -20;
              } else if (move instanceof AttackMove) {
                /**
                 * Attack moves are given extra multipliers to their base benefit score based on
                 * the move's type effectiveness against the target and whether the move is a STAB move.
                 */
                const effectiveness = target.getMoveEffectiveness(
                  this,
                  move,
                  !target.waveData.abilityRevealed,
                  undefined,
                  undefined,
                  true,
                );

                if (target.isPlayer() !== this.isPlayer()) {
                  targetScore *= effectiveness;
                  if (this.isOfType(move.type)) {
                    targetScore *= 1.5;
                  }
                } else if (effectiveness) {
                  targetScore /= effectiveness;
                  if (this.isOfType(move.type)) {
                    targetScore /= 1.5;
                  }
                }
                /** If a move has a base benefit score of 0, its benefit score is assumed to be unimplemented at this point */
                if (!targetScore) {
                  targetScore = -20;
                }
              }
              targetScores.push(targetScore);
            }
            // When a move has multiple targets, its score is equal to the maximum target score across all targets
            moveScore += Math.max(...targetScores);

            // could make smarter by checking opponent def/spdef
            moveScores[m] = moveScore;
          }

          console.log(moveScores);

          // Sort the move pool in decreasing order of move score
          const sortedMovePool = movePool.slice(0);
          sortedMovePool.sort((a, b) => {
            const scoreA = moveScores[movePool.indexOf(a)];
            const scoreB = moveScores[movePool.indexOf(b)];
            return scoreA < scoreB ? 1 : scoreA > scoreB ? -1 : 0;
          });
          let r = 0;
          if (this.aiType === AiType.SMART_RANDOM) {
            // Has a 5/8 chance to select the best move, and a 3/8 chance to advance to the next best move (and repeat this roll)
            while (r < sortedMovePool.length - 1 && globalScene.randBattleSeedInt(8) >= 5) {
              r++;
            }
          } else if (this.aiType === AiType.SMART) {
            // The chance to advance to the next best move increases when the compared moves' scores are closer to each other.
            while (
              r < sortedMovePool.length - 1 &&
              moveScores[movePool.indexOf(sortedMovePool[r + 1])] / moveScores[movePool.indexOf(sortedMovePool[r])] >=
                0 &&
              globalScene.randBattleSeedInt(100) <
                Math.round(
                  (moveScores[movePool.indexOf(sortedMovePool[r + 1])] /
                    moveScores[movePool.indexOf(sortedMovePool[r])]) *
                    50,
                )
            ) {
              r++;
            }
          }
          console.log(
            movePool.map(m => m.getName()),
            moveScores,
            r,
            sortedMovePool.map(m => m.getName()),
          );
          return { move: sortedMovePool[r]!.moveId, targets: moveTargets[sortedMovePool[r]!.moveId] };
        }
      }
    }

    return {
      move: Moves.STRUGGLE,
      targets: this.getNextTargets(Moves.STRUGGLE),
    };
  }

  /**
   * Determines the Pokemon the given move would target if used by this Pokemon
   * @param moveId {@linkcode Moves} The move to be used
   * @returns The indexes of the Pokemon the given move would target
   */
  getNextTargets(moveId: Moves): BattlerIndex[] {
    const moveTargets = getMoveTargets(this, moveId);
    const targets = globalScene.getField(true).filter(p => moveTargets.targets.indexOf(p.getBattlerIndex()) > -1);
    // If the move is multi-target, return all targets' indexes
    if (moveTargets.multiple) {
      return targets.map(p => p.getBattlerIndex());
    }

    const move = allMoves[moveId];

    /**
     * Get the move's target benefit score against each potential target.
     * For allies, this score is multiplied by -1.
     */
    const benefitScores = targets.map(p => [
      p.getBattlerIndex(),
      move.getTargetBenefitScore(this, p, move) * (p.isPlayer() === this.isPlayer() ? 1 : -1),
    ]);

    const sortedBenefitScores = benefitScores.slice(0);
    sortedBenefitScores.sort((a, b) => {
      const scoreA = a[1];
      const scoreB = b[1];
      return scoreA < scoreB ? 1 : scoreA > scoreB ? -1 : 0;
    });

    if (!sortedBenefitScores.length) {
      // Set target to BattlerIndex.ATTACKER when using a counter move
      // This is the same as when the player does so
      if (move.hasAttr(CounterDamageAttr)) {
        return [BattlerIndex.ATTACKER];
      }

      return [];
    }

    let targetWeights = sortedBenefitScores.map(s => s[1]);
    const lowestWeight = targetWeights[targetWeights.length - 1];

    // If the lowest target weight (i.e. benefit score) is negative, add abs(lowestWeight) to all target weights
    if (lowestWeight < 1) {
      for (let w = 0; w < targetWeights.length; w++) {
        targetWeights[w] += Math.abs(lowestWeight - 1);
      }
    }

    // Remove any targets whose weights are less than half the max of the target weights from consideration
    const benefitCutoffIndex = targetWeights.findIndex(s => s < targetWeights[0] / 2);
    if (benefitCutoffIndex > -1) {
      targetWeights = targetWeights.slice(0, benefitCutoffIndex);
    }

    const thresholds: number[] = [];
    let totalWeight = 0;
    targetWeights.reduce((total: number, w: number) => {
      total += w;
      thresholds.push(total);
      totalWeight = total;
      return total;
    }, 0);

    /**
     * Generate a random number from 0 to (totalWeight-1),
     * then select the first target whose cumulative weight (with all previous targets' weights)
     * is greater than that random number.
     */
    const randValue = globalScene.randBattleSeedInt(totalWeight);
    let targetIndex = 0;

    thresholds.every((t, i) => {
      if (randValue >= t) {
        return true;
      }

      targetIndex = i;
      return false;
    });

    return [sortedBenefitScores[targetIndex][0]];
  }

  isPlayer() {
    return false;
  }

  hasTrainer(): boolean {
    return !!this.trainerSlot;
  }

  isBoss(): boolean {
    return !!this.bossSegments;
  }

  getBossSegmentIndex(): number {
    const segments = (this as EnemyPokemon).bossSegments;
    const segmentSize = this.getMaxHp() / segments;
    for (let s = segments - 1; s > 0; s--) {
      const hpThreshold = Math.round(segmentSize * s);
      if (this.hp > hpThreshold) {
        return s;
      }
    }

    return 0;
  }

  damage(damage: number, ignoreSegments = false, preventEndure = false, ignoreFaintPhase = false): number {
    if (this.isFainted()) {
      return 0;
    }

    let clearedBossSegmentIndex = this.isBoss() ? this.bossSegmentIndex + 1 : 0;

    if (this.isBoss() && !ignoreSegments) {
      const segmentSize = this.getMaxHp() / this.bossSegments;
      for (let s = this.bossSegmentIndex; s > 0; s--) {
        const hpThreshold = segmentSize * s;
        const roundedHpThreshold = Math.round(hpThreshold);
        if (this.hp >= roundedHpThreshold) {
          if (this.hp - damage <= roundedHpThreshold) {
            const hpRemainder = this.hp - roundedHpThreshold;
            let segmentsBypassed = 0;
            while (
              segmentsBypassed < this.bossSegmentIndex &&
              this.canBypassBossSegments(segmentsBypassed + 1) &&
              damage - hpRemainder >= Math.round(segmentSize * Math.pow(2, segmentsBypassed + 1))
            ) {
              segmentsBypassed++;
              //console.log('damage', damage, 'segment', segmentsBypassed + 1, 'segment size', segmentSize, 'damage needed', Math.round(segmentSize * Math.pow(2, segmentsBypassed + 1)));
            }

            damage = toDmgValue(this.hp - hpThreshold + segmentSize * segmentsBypassed);
            clearedBossSegmentIndex = s - segmentsBypassed;
          }
          break;
        }
      }
    }

    switch (globalScene.currentBattle.battleSpec) {
      case BattleSpec.FINAL_BOSS:
        if (!this.formIndex && this.bossSegmentIndex < 1) {
          damage = Math.min(damage, this.hp - 1);
        }
    }

    const ret = super.damage(damage, ignoreSegments, preventEndure, ignoreFaintPhase);

    if (this.isBoss()) {
      if (ignoreSegments) {
        const segmentSize = this.getMaxHp() / this.bossSegments;
        clearedBossSegmentIndex = Math.ceil(this.hp / segmentSize);
      }
      if (clearedBossSegmentIndex <= this.bossSegmentIndex) {
        this.handleBossSegmentCleared(clearedBossSegmentIndex);
      }
      this.battleInfo.updateBossSegments(this);
    }

    return ret;
  }

  canBypassBossSegments(segmentCount = 1): boolean {
    if (globalScene.currentBattle.battleSpec === BattleSpec.FINAL_BOSS) {
      if (!this.formIndex && this.bossSegmentIndex - segmentCount < 1) {
        return false;
      }
    }

    return true;
  }

  /**
   * Go through a boss' health segments and give stats boosts for each newly cleared segment
   * The base boost is 1 to a random stat that's not already maxed out per broken shield
   * For Pokemon with 3 health segments or more, breaking the last shield gives +2 instead
   * For Pokemon with 5 health segments or more, breaking the last two shields give +2 each
   * @param segmentIndex index of the segment to get down to (0 = no shield left, 1 = 1 shield left, etc.)
   */
  handleBossSegmentCleared(segmentIndex: number): void {
    while (this.bossSegmentIndex > 0 && segmentIndex - 1 < this.bossSegmentIndex) {
      // Filter out already maxed out stat stages and weigh the rest based on existing stats
      const leftoverStats = EFFECTIVE_STATS.filter((s: EffectiveStat) => this.getStatStage(s) < 6);
      const statWeights = leftoverStats.map((s: EffectiveStat) => this.getStat(s, false));

      let boostedStat: EffectiveStat;
      const statThresholds: number[] = [];
      let totalWeight = 0;

      for (const i in statWeights) {
        totalWeight += statWeights[i];
        statThresholds.push(totalWeight);
      }

      // Pick a random stat from the leftover stats to increase its stages
      const randInt = randSeedInt(totalWeight);
      for (const i in statThresholds) {
        if (randInt < statThresholds[i]) {
          boostedStat = leftoverStats[i];
          break;
        }
      }

      let stages = 1;

      // increase the boost if the boss has at least 3 segments and we passed last shield
      if (this.bossSegments >= 3 && this.bossSegmentIndex === 1) {
        stages++;
      }
      // increase the boost if the boss has at least 5 segments and we passed the second to last shield
      if (this.bossSegments >= 5 && this.bossSegmentIndex === 2) {
        stages++;
      }

      globalScene.unshiftPhase(
        new StatStageChangePhase(this.getBattlerIndex(), true, [boostedStat!], stages, true, true),
      );
      this.bossSegmentIndex--;
    }
  }

  getFieldIndex(): number {
    return globalScene.getEnemyField().indexOf(this);
  }

  getBattlerIndex(): BattlerIndex {
    return BattlerIndex.ENEMY + this.getFieldIndex();
  }

  /**
   * Add a new pokemon to the player's party (at `slotIndex` if set).
   * The new pokemon's visibility will be set to `false`.
   * @param pokeballType the type of pokeball the pokemon was caught with
   * @param slotIndex an optional index to place the pokemon in the party
   * @returns the pokemon that was added or null if the pokemon could not be added
   */
  addToParty(pokeballType: PokeballType, slotIndex = -1) {
    const party = globalScene.getPlayerParty();
    let ret: PlayerPokemon | null = null;

    if (party.length < PLAYER_PARTY_MAX_SIZE) {
      this.pokeball = pokeballType;
      this.metLevel = this.level;
      this.metBiome = globalScene.arena.biomeType;
      this.metWave = globalScene.currentBattle.waveIndex;
      this.metSpecies = this.species.speciesId;
      const newPokemon = globalScene.addPlayerPokemon(
        this.species,
        this.level,
        this.abilityIndex,
        this.formIndex,
        this.gender,
        this.shiny,
        this.variant,
        this.ivs,
        this.nature,
        this,
      );

      if (isBetween(slotIndex, 0, PLAYER_PARTY_MAX_SIZE - 1)) {
        party.splice(slotIndex, 0, newPokemon);
      } else {
        party.push(newPokemon);
      }

      // Hide the Pokemon since it is not on the field
      newPokemon.setVisible(false);

      ret = newPokemon;
      globalScene.triggerPokemonFormChange(newPokemon, SpeciesFormChangeActiveTrigger, true);
    }

    return ret;
  }
}

/**
 * Illusion property
 */
interface IllusionData {
  basePokemon: {
    /** The actual name of the Pokemon */
    name: string;
    /** The actual nickname of the Pokemon */
    nickname: string;
    /** Whether the base pokemon is shiny or not */
    shiny: boolean;
    /** The shiny variant of the base pokemon */
    variant: Variant;
    /** Whether the fusion species of the base pokemon is shiny or not */
    fusionShiny: boolean;
    /** The variant of the fusion species of the base pokemon */
    fusionVariant: Variant;
  };
  /** The species of the illusion */
  species: Species;
  /** The formIndex of the illusion */
  formIndex: number;
  /** The gender of the illusion */
  gender: Gender;
  /** The pokeball of the illusion */
  pokeball: PokeballType;
  /** The fusion species of the illusion if it's a fusion */
  fusionSpecies?: PokemonSpecies;
  /** The fusionFormIndex of the illusion */
  fusionFormIndex?: number;
  /** The fusionGender of the illusion if it's a fusion */
  fusionGender?: Gender;
  /** The level of the illusion (not used currently) */
  level?: number;
}

export interface TurnMove {
  move: Moves;
  targets: BattlerIndex[];
  result?: MoveResult;
  virtual?: boolean;
  turn?: number;
  ignorePP?: boolean;
}

export interface AttackMoveResult {
  move: Moves;
  result: DamageResult;
  damage: number;
  critical: boolean;
  sourceId: number;
  sourceBattlerIndex: BattlerIndex;
}

/**
 * Persistent in-battle data for a {@linkcode Pokemon}.
 * Resets on switch or new battle.
 */
export class PokemonSummonData {
  /** [Atk, Def, SpAtk, SpDef, Spd, Acc, Eva] */
  public statStages: number[] = [0, 0, 0, 0, 0, 0, 0];
  public moveQueue: TurnMove[] = [];
  public tags: BattlerTag[] = [];
  public abilitySuppressed = false;

  // Overrides for transform.
  // TODO: Move these into a separate class & add rage fist hit count
  public speciesForm: PokemonSpeciesForm | null = null;
  public fusionSpeciesForm: PokemonSpeciesForm | null = null;
  public ability: Abilities | undefined;
  public passiveAbility: Abilities | undefined;
  public gender: Gender | undefined;
  public fusionGender: Gender | undefined;
  public stats: number[] = [0, 0, 0, 0, 0, 0];
  public moveset: PokemonMove[] | null;

  // If not initialized this value will not be populated from save data.
  public types: PokemonType[] = [];
  public addedType: PokemonType | null = null;

  /** Data pertaining to this pokemon's illusion. */
  public illusion: IllusionData | null = null;
  public illusionBroken = false;

  /** Array containing all berries eaten in the last turn; used by {@linkcode Abilities.CUD_CHEW} */
  public berriesEatenLast: BerryType[] = [];

  /**
   * An array of all moves this pokemon has used since entering the battle.
   * Used for most moves and abilities that check prior move usage or copy already-used moves.
   */
  public moveHistory: TurnMove[] = [];

  constructor(source?: PokemonSummonData | Partial<PokemonSummonData>) {
    if (isNullOrUndefined(source)) {
      return;
    }

    // TODO: Rework this into an actual generic function for use elsewhere
    for (const [key, value] of Object.entries(source)) {
      if (isNullOrUndefined(value) && this.hasOwnProperty(key)) {
        continue;
      }

      if (key === "moveset") {
        this.moveset = value?.map((m: any) => PokemonMove.loadMove(m));
        continue;
      }

      if (key === "tags") {
        // load battler tags
        this.tags = value.map((t: BattlerTag) => loadBattlerTag(t));
        continue;
      }
      this[key] = value;
    }
  }
}

// TODO: Merge this inside `summmonData` but exclude from save if/when a save data serializer is added
export class PokemonTempSummonData {
  /**
   * The number of turns this pokemon has spent without switching out.
   * Only currently used for positioning the battle cursor.
   */
  turnCount = 1;

  /**
   * The number of turns this pokemon has spent in the active position since the start of the wave
   * without switching out.
   * Reset on switch and new wave, but not stored in `SummonData` to avoid being written to the save file.

   * Used to evaluate "first turn only" conditions such as
   * {@linkcode Moves.FAKE_OUT | Fake Out} and {@linkcode Moves.FIRST_IMPRESSION | First Impression}).
   */
  waveTurnCount = 1;
}

/**
 * Persistent data for a {@linkcode Pokemon}.
 * Resets at the start of a new battle (but not on switch).
 */
export class PokemonBattleData {
  /** Counter tracking direct hits this Pokemon has received during this battle; used for {@linkcode Moves.RAGE_FIST} */
  public hitCount = 0;
  /** Whether this Pokemon has eaten a berry this battle; used for {@linkcode Moves.BELCH} */
  public hasEatenBerry = false;
  /** Array containing all berries eaten and not yet recovered during this current battle; used by {@linkcode Abilities.HARVEST} */
  public berriesEaten: BerryType[] = [];

  constructor(source?: PokemonBattleData | Partial<PokemonBattleData>) {
    if (!isNullOrUndefined(source)) {
      this.hitCount = source.hitCount ?? 0;
      this.hasEatenBerry = source.hasEatenBerry ?? false;
      this.berriesEaten = source.berriesEaten ?? [];
    }
  }
}

/**
 * Temporary data for a {@linkcode Pokemon}.
 * Resets on new wave/battle start (but not on switch).
 */
export class PokemonWaveData {
  /** Whether the pokemon has endured due to a {@linkcode BattlerTagType.ENDURE_TOKEN} */
  public endured = false;
  /**
   * A set of all the abilities this {@linkcode Pokemon} has used in this wave.
   * Used to track once per battle conditions, as well as (hopefully) by the updated AI for move effectiveness.
   */
  public abilitiesApplied: Set<Abilities> = new Set<Abilities>();
  /** Whether the pokemon's ability has been revealed or not */
  public abilityRevealed = false;
}

/**
 * Temporary data for a {@linkcode Pokemon}.
 * Resets at the start of a new turn, as well as on switch.
 */
export class PokemonTurnData {
  public flinched = false;
  public acted = false;
  /** How many times the current move should hit the target(s) */
  public hitCount = 0;
  /**
   * - `-1` = Calculate how many hits are left
   * - `0` = Move is finished
   */
  public hitsLeft = -1;
  public totalDamageDealt = 0;
  public singleHitDamageDealt = 0;
  public damageTaken = 0;
  public attacksReceived: AttackMoveResult[] = [];
  public order: number;
  public statStagesIncreased = false;
  public statStagesDecreased = false;
  public moveEffectiveness: TypeDamageMultiplier | null = null;
  public combiningPledge?: Moves;
  public switchedInThisTurn = false;
  public failedRunAway = false;
  public joinedRound = false;
  /**
   * Used to make sure multi-hits occur properly when the user is
   * forced to act again in the same turn
   */
  public extraTurns = 0;
  /**
   * All berries eaten by this pokemon in this turn.
   * Saved into {@linkcode PokemonSummonData | SummonData} by {@linkcode Abilities.CUD_CHEW} on turn end.
   * @see {@linkcode PokemonSummonData.berriesEatenLast}
   */
  public berriesEaten: BerryType[] = [];
}

export enum AiType {
  RANDOM,
  SMART_RANDOM,
  SMART,
}

export enum MoveResult {
  PENDING,
  SUCCESS,
  FAIL,
  MISS,
  OTHER,
}

export enum HitResult {
  EFFECTIVE = 1,
  SUPER_EFFECTIVE,
  NOT_VERY_EFFECTIVE,
  ONE_HIT_KO,
  NO_EFFECT,
  STATUS,
  HEAL,
  FAIL,
  MISS,
  INDIRECT,
  IMMUNE,
  CONFUSION,
  INDIRECT_KO,
}

export type DamageResult =
  | HitResult.EFFECTIVE
  | HitResult.SUPER_EFFECTIVE
  | HitResult.NOT_VERY_EFFECTIVE
  | HitResult.ONE_HIT_KO
  | HitResult.CONFUSION
  | HitResult.INDIRECT_KO
  | HitResult.INDIRECT;

/** Interface containing the results of a damage calculation for a given move */
export interface DamageCalculationResult {
  /** `true` if the move was cancelled (thus suppressing "No Effect" messages) */
  cancelled: boolean;
  /** The effectiveness of the move */
  result: HitResult;
  /** The damage dealt by the move */
  damage: number;
}

/**
 * Wrapper class for the {@linkcode Move} class for Pokemon to interact with.
 * These are the moves assigned to a {@linkcode Pokemon} object.
 * It links to {@linkcode Move} class via the move ID.
 * Compared to {@linkcode Move}, this class also tracks things like
 * PP Ups recieved, PP used, etc.
 * @see {@linkcode isUsable} - checks if move is restricted, out of PP, or not implemented.
 * @see {@linkcode getMove} - returns {@linkcode Move} object by looking it up via ID.
 * @see {@linkcode usePp} - removes a point of PP from the move.
 * @see {@linkcode getMovePp} - returns amount of PP a move currently has.
 * @see {@linkcode getPpRatio} - returns the current PP amount / max PP amount.
 * @see {@linkcode getName} - returns name of {@linkcode Move}.
 **/
export class PokemonMove {
  public moveId: Moves;
  public ppUsed: number;
  public ppUp: number;
  public virtual: boolean;

  /**
   * If defined and nonzero, overrides the maximum PP of the move (e.g., due to move being copied by Transform).
   * This also nullifies all effects of `ppUp`.
   */
  public maxPpOverride?: number;

  constructor(moveId: Moves, ppUsed = 0, ppUp = 0, virtual = false, maxPpOverride?: number) {
    this.moveId = moveId;
    this.ppUsed = ppUsed;
    this.ppUp = ppUp;
    this.virtual = virtual;
    this.maxPpOverride = maxPpOverride;
  }

  /**
   * Checks whether the move can be selected or performed by a Pokemon, without consideration for the move's targets.
   * The move is unusable if it is out of PP, restricted by an effect, or unimplemented.
   *
   * @param pokemon - {@linkcode Pokemon} that would be using this move
   * @param ignorePp - If `true`, skips the PP check
   * @param ignoreRestrictionTags - If `true`, skips the check for move restriction tags (see {@link MoveRestrictionBattlerTag})
   * @returns `true` if the move can be selected and used by the Pokemon, otherwise `false`.
   */
  isUsable(pokemon: Pokemon, ignorePp = false, ignoreRestrictionTags = false): boolean {
    if (this.moveId && !ignoreRestrictionTags && pokemon.isMoveRestricted(this.moveId, pokemon)) {
      return false;
    }

    if (this.getMove().name.endsWith(" (N)")) {
      return false;
    }

    return ignorePp || this.ppUsed < this.getMovePp() || this.getMove().pp === -1;
  }

  getMove(): Move {
    return allMoves[this.moveId];
  }

  /**
   * Sets {@link ppUsed} for this move and ensures the value does not exceed {@link getMovePp}
   * @param count Amount of PP to use
   */
  usePp(count = 1) {
    this.ppUsed = Math.min(this.ppUsed + count, this.getMovePp());
  }

  getMovePp(): number {
    return this.maxPpOverride || this.getMove().pp + this.ppUp * toDmgValue(this.getMove().pp / 5);
  }

  getPpRatio(): number {
    return 1 - this.ppUsed / this.getMovePp();
  }

  getName(): string {
    return this.getMove().name;
  }

  /**
   * Copies an existing move or creates a valid {@linkcode PokemonMove} object from json representing one
   * @param source The data for the move to copy; can be a {@linkcode PokemonMove} or JSON object representing one
   * @returns A valid {@linkcode PokemonMove} object
   */
  static loadMove(source: PokemonMove | any): PokemonMove {
    return new PokemonMove(source.moveId, source.ppUsed, source.ppUp, source.virtual, source.maxPpOverride);
  }
}<|MERGE_RESOLUTION|>--- conflicted
+++ resolved
@@ -104,13 +104,9 @@
 import { PokeballType } from "#enums/pokeball";
 import { Gender } from "#app/data/gender";
 import { Status, getRandomStatus } from "#app/data/status-effect";
-<<<<<<< HEAD
 import type {
   SpeciesFormEvolution,
 } from "#app/data/balance/pokemon-evolutions";
-=======
-import type { SpeciesFormEvolution, SpeciesEvolutionCondition } from "#app/data/balance/pokemon-evolutions";
->>>>>>> 68dddbc4
 import {
   pokemonEvolutions,
   pokemonPrevolutions,
@@ -2607,19 +2603,8 @@
     if (pokemonEvolutions.hasOwnProperty(this.species.speciesId)) {
       const evolutions = pokemonEvolutions[this.species.speciesId];
       for (const e of evolutions) {
-<<<<<<< HEAD
         if (e.validate(this)) {
           return e;
-=======
-        if (
-          !e.item &&
-          this.level >= e.level &&
-          (isNullOrUndefined(e.preFormKey) || this.getFormKey() === e.preFormKey)
-        ) {
-          if (e.condition === null || (e.condition as SpeciesEvolutionCondition).predicate(this)) {
-            return e;
-          }
->>>>>>> 68dddbc4
         }
       }
     }
@@ -2629,19 +2614,8 @@
         e => new FusionSpeciesFormEvolution(this.species.speciesId, e),
       );
       for (const fe of fusionEvolutions) {
-<<<<<<< HEAD
         if (fe.validate(this)) {
           return fe;
-=======
-        if (
-          !fe.item &&
-          this.level >= fe.level &&
-          (isNullOrUndefined(fe.preFormKey) || this.getFusionFormKey() === fe.preFormKey)
-        ) {
-          if (fe.condition === null || (fe.condition as SpeciesEvolutionCondition).predicate(this)) {
-            return fe;
-          }
->>>>>>> 68dddbc4
         }
       }
     }
@@ -5838,13 +5812,8 @@
         });
       };
       if (preEvolution.speciesId === Species.GIMMIGHOUL) {
-<<<<<<< HEAD
-        const evotracker = this.getHeldItems().find(m => m instanceof EvoTrackerModifier);
-        if (!isNullOrUndefined(evotracker)) {
-=======
         const evotracker = this.getHeldItems().filter(m => m instanceof EvoTrackerModifier)[0] ?? null;
         if (evotracker) {
->>>>>>> 68dddbc4
           globalScene.removeModifier(evotracker);
         }
       }
