--- conflicted
+++ resolved
@@ -2673,14 +2673,7 @@
 
       this.summonData.tags.push(tag);
     }
-<<<<<<< HEAD
-    if (this instanceof PlayerPokemon && source.summonData.battleStats.find(bs => bs === 6)) {
-      this.scene.validateAchv(achvs.TRANSFER_MAX_BATTLE_STAT);
-    }
-    this.calculateStats();
-=======
-
->>>>>>> d004d905
+
     this.updateInfo();
   }
 
