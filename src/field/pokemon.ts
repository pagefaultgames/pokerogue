import Phaser from "phaser";
import type { AnySound } from "#app/battle-scene";
import type BattleScene from "#app/battle-scene";
import { globalScene } from "#app/global-scene";
import type { Variant } from "#app/sprites/variant";
import { populateVariantColors, variantColorCache } from "#app/sprites/variant";
import { variantData } from "#app/sprites/variant";
import BattleInfo from "#app/ui/battle-info/battle-info";
import { EnemyBattleInfo } from "#app/ui/battle-info/enemy-battle-info";
import { PlayerBattleInfo } from "#app/ui/battle-info/player-battle-info";
import type Move from "#app/data/moves/move";
import {
  HighCritAttr,
  HitsTagAttr,
  applyMoveAttrs,
  FixedDamageAttr,
  VariableAtkAttr,
  TypelessAttr,
  CritOnlyAttr,
  getMoveTargets,
  OneHitKOAttr,
  VariableMoveTypeAttr,
  VariableDefAttr,
  AttackMove,
  ModifiedDamageAttr,
  VariableMoveTypeMultiplierAttr,
  IgnoreOpponentStatStagesAttr,
  SacrificialAttr,
  VariableMoveCategoryAttr,
  CounterDamageAttr,
  StatStageChangeAttr,
  RechargeAttr,
  IgnoreWeatherTypeDebuffAttr,
  BypassBurnDamageReductionAttr,
  SacrificialAttrOnHit,
  OneHitKOAccuracyAttr,
  RespectAttackTypeImmunityAttr,
  CombinedPledgeStabBoostAttr,
  VariableMoveTypeChartAttr,
  HpSplitAttr,
} from "#app/data/moves/move";
import { allMoves } from "#app/data/data-lists";
import { MoveTarget } from "#enums/MoveTarget";
import { MoveCategory } from "#enums/MoveCategory";
import type { PokemonSpeciesForm } from "#app/data/pokemon-species";
import {
  default as PokemonSpecies,
  getFusedSpeciesName,
  getPokemonSpecies,
  getPokemonSpeciesForm,
} from "#app/data/pokemon-species";
import { getStarterValueFriendshipCap, speciesStarterCosts } from "#app/data/balance/starters";
import {
  NumberHolder,
  randSeedInt,
  getIvsFromId,
  BooleanHolder,
  randSeedItem,
  isNullOrUndefined,
  getEnumValues,
  toDmgValue,
  fixedInt,
  rgbaToInt,
  rgbHexToRgba,
  rgbToHsv,
  deltaRgb,
  isBetween,
<<<<<<< HEAD
=======
  randSeedFloat,
  type nil,
>>>>>>> 1c4edabd
  type Constructor,
  randSeedIntRange,
} from "#app/utils/common";
import type { TypeDamageMultiplier } from "#app/data/type";
import { getTypeDamageMultiplier, getTypeRgb } from "#app/data/type";
import { PokemonType } from "#enums/pokemon-type";
import { getLevelTotalExp } from "#app/data/exp";
import {
  Stat,
  type PermanentStat,
  type BattleStat,
  type EffectiveStat,
  PERMANENT_STATS,
  BATTLE_STATS,
  EFFECTIVE_STATS,
} from "#enums/stat";
import {
  EnemyDamageBoosterModifier,
  EnemyDamageReducerModifier,
  EnemyFusionChanceModifier,
  HiddenAbilityRateBoosterModifier,
  BaseStatModifier,
  PokemonFriendshipBoosterModifier,
  PokemonHeldItemModifier,
  PokemonNatureWeightModifier,
  ShinyRateBoosterModifier,
  SurviveDamageModifier,
  TempStatStageBoosterModifier,
  TempCritBoosterModifier,
  StatBoosterModifier,
  CritBoosterModifier,
  PokemonBaseStatFlatModifier,
  PokemonBaseStatTotalModifier,
  PokemonIncrementingStatModifier,
  EvoTrackerModifier,
  PokemonMultiHitModifier,
} from "#app/modifier/modifier";
import { PokeballType } from "#enums/pokeball";
import { Gender } from "#app/data/gender";
import { Status, getRandomStatus } from "#app/data/status-effect";
import type { SpeciesFormEvolution, SpeciesEvolutionCondition } from "#app/data/balance/pokemon-evolutions";
import {
  pokemonEvolutions,
  pokemonPrevolutions,
  FusionSpeciesFormEvolution,
} from "#app/data/balance/pokemon-evolutions";
import { reverseCompatibleTms, tmSpecies, tmPoolTiers } from "#app/data/balance/tms";
import {
  BattlerTag,
  BattlerTagLapseType,
  EncoreTag,
  GroundedTag,
  HighestStatBoostTag,
  SubstituteTag,
  TypeImmuneTag,
  getBattlerTag,
  SemiInvulnerableTag,
  MoveRestrictionBattlerTag,
  ExposedTag,
  DragonCheerTag,
  CritBoostTag,
  TrappedTag,
  TarShotTag,
  AutotomizedTag,
  PowerTrickTag,
  loadBattlerTag,
  type GrudgeTag,
} from "../data/battler-tags";
import { WeatherType } from "#enums/weather-type";
import { ArenaTagSide, NoCritTag, WeakenMoveScreenTag } from "#app/data/arena-tag";
import type { SuppressAbilitiesTag } from "#app/data/arena-tag";
import type { Ability } from "#app/data/abilities/ability-class";
import type { AbAttr } from "#app/data/abilities/ab-attrs/ab-attr";
import {
  StatMultiplierAbAttr,
  BlockCritAbAttr,
  BonusCritAbAttr,
  BypassBurnDamageReductionAbAttr,
  FieldPriorityMoveImmunityAbAttr,
  IgnoreOpponentStatStagesAbAttr,
  MoveImmunityAbAttr,
  PreDefendFullHpEndureAbAttr,
  ReceivedMoveDamageMultiplierAbAttr,
  StabBoostAbAttr,
  StatusEffectImmunityAbAttr,
  TypeImmunityAbAttr,
  WeightMultiplierAbAttr,
  applyAbAttrs,
  applyStatMultiplierAbAttrs,
  applyPreApplyBattlerTagAbAttrs,
  applyPreAttackAbAttrs,
  applyPreDefendAbAttrs,
  applyPreSetStatusAbAttrs,
  NoFusionAbilityAbAttr,
  MultCritAbAttr,
  IgnoreTypeImmunityAbAttr,
  DamageBoostAbAttr,
  IgnoreTypeStatusEffectImmunityAbAttr,
  ConditionalCritAbAttr,
  applyFieldStatMultiplierAbAttrs,
  FieldMultiplyStatAbAttr,
  AddSecondStrikeAbAttr,
  UserFieldStatusEffectImmunityAbAttr,
  UserFieldBattlerTagImmunityAbAttr,
  BattlerTagImmunityAbAttr,
  MoveTypeChangeAbAttr,
  FullHpResistTypeAbAttr,
  applyCheckTrappedAbAttrs,
  CheckTrappedAbAttr,
  InfiltratorAbAttr,
  AlliedFieldDamageReductionAbAttr,
  PostDamageAbAttr,
  applyPostDamageAbAttrs,
  CommanderAbAttr,
  applyPostItemLostAbAttrs,
  PostItemLostAbAttr,
  applyOnGainAbAttrs,
  PreLeaveFieldAbAttr,
  applyPreLeaveFieldAbAttrs,
  applyOnLoseAbAttrs,
  PreLeaveFieldRemoveSuppressAbilitiesSourceAbAttr,
  applyAllyStatMultiplierAbAttrs,
  AllyStatMultiplierAbAttr,
  MoveAbilityBypassAbAttr,
  PreSummonAbAttr,
} from "#app/data/abilities/ability";
import { allAbilities } from "#app/data/data-lists";
import type PokemonData from "#app/system/pokemon-data";
import { BattlerIndex } from "#app/battle";
import { UiMode } from "#enums/ui-mode";
import type { PartyOption } from "#app/ui/party-ui-handler";
import PartyUiHandler, { PartyUiMode } from "#app/ui/party-ui-handler";
import SoundFade from "phaser3-rex-plugins/plugins/soundfade";
import type { LevelMoves } from "#app/data/balance/pokemon-level-moves";
import { EVOLVE_MOVE, RELEARN_MOVE } from "#app/data/balance/pokemon-level-moves";
import { achvs } from "#app/system/achv";
import type { StarterDataEntry, StarterMoveset } from "#app/system/game-data";
import { DexAttr } from "#app/system/game-data";
import { QuantizerCelebi, argbFromRgba, rgbaFromArgb } from "@material/material-color-utilities";
import { getNatureStatMultiplier } from "#app/data/nature";
import type { SpeciesFormChange } from "#app/data/pokemon-forms";
import {
  SpeciesFormChangeActiveTrigger,
  SpeciesFormChangeLapseTeraTrigger,
  SpeciesFormChangeMoveLearnedTrigger,
  SpeciesFormChangePostMoveTrigger,
} from "#app/data/pokemon-forms";
import { TerrainType } from "#app/data/terrain";
import type { TrainerSlot } from "#enums/trainer-slot";
import Overrides from "#app/overrides";
import i18next from "i18next";
import { speciesEggMoves } from "#app/data/balance/egg-moves";
import { ModifierTier } from "#app/modifier/modifier-tier";
import { applyChallenges, ChallengeType } from "#app/data/challenge";
import { AbilityId } from "#enums/ability-id";
import { ArenaTagType } from "#enums/arena-tag-type";
import { BattleSpec } from "#enums/battle-spec";
import { BattlerTagType } from "#enums/battler-tag-type";
import type { BerryType } from "#enums/berry-type";
import { BiomeId } from "#enums/biome-id";
import { MoveId } from "#enums/move-id";
import { SpeciesId } from "#enums/species-id";
import { getPokemonNameWithAffix } from "#app/messages";
import { Challenges } from "#enums/challenges";
import { PokemonAnimType } from "#enums/pokemon-anim-type";
import { PLAYER_PARTY_MAX_SIZE } from "#app/constants";
import { CustomPokemonData } from "#app/data/custom-pokemon-data";
import { SwitchType } from "#enums/switch-type";
import { SpeciesFormKey } from "#enums/species-form-key";
import { getStatusEffectOverlapText } from "#app/data/status-effect";
import {
  BASE_HIDDEN_ABILITY_CHANCE,
  BASE_SHINY_CHANCE,
  SHINY_EPIC_CHANCE,
  SHINY_VARIANT_CHANCE,
} from "#app/data/balance/rates";
import { Nature } from "#enums/nature";
import { StatusEffect } from "#enums/status-effect";
import { doShinySparkleAnim } from "#app/field/anims";
import { MoveFlags } from "#enums/MoveFlags";
import { timedEventManager } from "#app/global-event-manager";
import { loadMoveAnimations } from "#app/sprites/pokemon-asset-loader";
<<<<<<< HEAD
import { ResetStatusPhase } from "#app/phases/reset-status-phase";
import { isVirtual, isIgnorePP, MoveUseMode } from "#enums/move-use-mode";
=======
>>>>>>> 1c4edabd

export enum LearnMoveSituation {
  MISC,
  LEVEL_UP,
  RELEARN,
  EVOLUTION,
  EVOLUTION_FUSED, // If fusionSpecies has Evolved
  EVOLUTION_FUSED_BASE, // If fusion's base species has Evolved
}

export enum FieldPosition {
  CENTER,
  LEFT,
  RIGHT,
}

/** Base typeclass for damage parameter methods, used for DRY */
type damageParams = {
  /** The attacking {@linkcode Pokemon} */
  source: Pokemon;
  /** The move used in the attack */
  move: Move;
  /** The move's {@linkcode MoveCategory} after variable-category effects are applied */
  moveCategory: MoveCategory;
  /** If `true`, ignores this Pokemon's defensive ability effects */
  ignoreAbility?: boolean;
  /** If `true`, ignores the attacking Pokemon's ability effects */
  ignoreSourceAbility?: boolean;
  /** If `true`, ignores the ally Pokemon's ability effects */
  ignoreAllyAbility?: boolean;
  /** If `true`, ignores the ability effects of the attacking pokemon's ally */
  ignoreSourceAllyAbility?: boolean;
  /** If `true`, calculates damage for a critical hit */
  isCritical?: boolean;
  /** If `true`, suppresses changes to game state during the calculation */
  simulated?: boolean;
  /** If defined, used in place of calculated effectiveness values */
  effectiveness?: number;
};

/** Type for the parameters of {@linkcode Pokemon#getBaseDamage | getBaseDamage} */
type getBaseDamageParams = Omit<damageParams, "effectiveness">;

/** Type for the parameters of {@linkcode Pokemon#getAttackDamage | getAttackDamage} */
type getAttackDamageParams = Omit<damageParams, "moveCategory">;

export default abstract class Pokemon extends Phaser.GameObjects.Container {
  /**
   * This pokemon's {@link https://bulbapedia.bulbagarden.net/wiki/Personality_value | Personality value/PID},
   * used to determine various parameters of this Pokemon.
   * Represented as a random 32-bit unsigned integer.
   * TODO: Stop treating this like a unique ID and stop treating 0 as no pokemon
   */
  public id: number;
  public name: string;
  public nickname: string;
  public species: PokemonSpecies;
  public formIndex: number;
  public abilityIndex: number;
  public passive: boolean;
  public shiny: boolean;
  public variant: Variant;
  public pokeball: PokeballType;
  protected battleInfo: BattleInfo;
  public level: number;
  public exp: number;
  public levelExp: number;
  public gender: Gender;
  public hp: number;
  public stats: number[];
  public ivs: number[];
  public nature: Nature;
  public moveset: PokemonMove[];
  public status: Status | null;
  public friendship: number;
  public metLevel: number;
  public metBiome: BiomeId | -1;
  public metSpecies: SpeciesId;
  public metWave: number;
  public luck: number;
  public pauseEvolutions: boolean;
  public pokerus: boolean;
  public switchOutStatus = false;
  public evoCounter: number;
  public teraType: PokemonType;
  public isTerastallized: boolean;
  public stellarTypesBoosted: PokemonType[];

  public fusionSpecies: PokemonSpecies | null;
  public fusionFormIndex: number;
  public fusionAbilityIndex: number;
  public fusionShiny: boolean;
  public fusionVariant: Variant;
  public fusionGender: Gender;
  public fusionLuck: number;
  public fusionCustomPokemonData: CustomPokemonData | null;
  public fusionTeraType: PokemonType;

  public customPokemonData: CustomPokemonData = new CustomPokemonData();

  /* Pokemon data types, in vaguely decreasing order of precedence */

  /**
   * Data that resets only on *battle* end (hit count, harvest berries, etc.)
   * Kept between waves.
   */
  public battleData: PokemonBattleData = new PokemonBattleData();
  /** Data that resets on switch or battle end (stat stages, battler tags, etc.) */
  public summonData: PokemonSummonData = new PokemonSummonData();
  /** Similar to {@linkcode PokemonSummonData}, but is reset on reload (not saved to file). */
  public tempSummonData: PokemonTempSummonData = new PokemonTempSummonData();
  /** Wave data correponding to moves/ability information revealed */
  public waveData: PokemonWaveData = new PokemonWaveData();
  /** Per-turn data like hit count & flinch tracking */
  public turnData: PokemonTurnData = new PokemonTurnData();

  /** Used by Mystery Encounters to execute pokemon-specific logic (such as stat boosts) at start of battle */
  public mysteryEncounterBattleEffects?: (pokemon: Pokemon) => void;

  public fieldPosition: FieldPosition;

  public maskEnabled: boolean;
  public maskSprite: Phaser.GameObjects.Sprite | null;

  public usedTMs: MoveId[];

  private shinySparkle: Phaser.GameObjects.Sprite;

  // TODO: Rework this eventually
  constructor(
    x: number,
    y: number,
    species: PokemonSpecies,
    level: number,
    abilityIndex?: number,
    formIndex?: number,
    gender?: Gender,
    shiny?: boolean,
    variant?: Variant,
    ivs?: number[],
    nature?: Nature,
    dataSource?: Pokemon | PokemonData,
  ) {
    super(globalScene, x, y);

    if (!species.isObtainable() && this.isPlayer()) {
      throw `Cannot create a player Pokemon for species "${species.getName(formIndex)}"`;
    }

    this.species = species;
    this.pokeball = dataSource?.pokeball || PokeballType.POKEBALL;
    this.level = level;

    this.abilityIndex = abilityIndex ?? this.generateAbilityIndex();

    if (formIndex !== undefined) {
      this.formIndex = formIndex;
    }
    if (gender !== undefined) {
      this.gender = gender;
    }
    if (shiny !== undefined) {
      this.shiny = shiny;
    }
    if (variant !== undefined) {
      this.variant = variant;
    }
    this.exp = dataSource?.exp || getLevelTotalExp(this.level, species.growthRate);
    this.levelExp = dataSource?.levelExp || 0;

    if (dataSource) {
      this.id = dataSource.id;
      this.hp = dataSource.hp;
      this.stats = dataSource.stats;
      this.ivs = dataSource.ivs;
      this.passive = !!dataSource.passive;
      if (this.variant === undefined) {
        this.variant = 0;
      }
      this.nature = dataSource.nature || (0 as Nature);
      this.nickname = dataSource.nickname;
      this.moveset = dataSource.moveset;
      this.status = dataSource.status!; // TODO: is this bang correct?
      this.friendship = dataSource.friendship ?? this.species.baseFriendship;
      this.metLevel = dataSource.metLevel || 5;
      this.luck = dataSource.luck;
      this.metBiome = dataSource.metBiome;
      this.metSpecies =
        dataSource.metSpecies ?? (this.metBiome !== -1 ? this.species.speciesId : this.species.getRootSpeciesId(true));
      this.metWave = dataSource.metWave ?? (this.metBiome === -1 ? -1 : 0);
      this.pauseEvolutions = dataSource.pauseEvolutions;
      this.pokerus = !!dataSource.pokerus;
      this.evoCounter = dataSource.evoCounter ?? 0;
      this.fusionSpecies =
        dataSource.fusionSpecies instanceof PokemonSpecies
          ? dataSource.fusionSpecies
          : dataSource.fusionSpecies
            ? getPokemonSpecies(dataSource.fusionSpecies)
            : null;
      this.fusionFormIndex = dataSource.fusionFormIndex;
      this.fusionAbilityIndex = dataSource.fusionAbilityIndex;
      this.fusionShiny = dataSource.fusionShiny;
      this.fusionVariant = dataSource.fusionVariant || 0;
      this.fusionGender = dataSource.fusionGender;
      this.fusionLuck = dataSource.fusionLuck;
      this.fusionCustomPokemonData = dataSource.fusionCustomPokemonData;
      this.fusionTeraType = dataSource.fusionTeraType;
      this.usedTMs = dataSource.usedTMs ?? [];
      this.customPokemonData = new CustomPokemonData(dataSource.customPokemonData);
      this.teraType = dataSource.teraType;
      this.isTerastallized = dataSource.isTerastallized;
      this.stellarTypesBoosted = dataSource.stellarTypesBoosted ?? [];
    } else {
      this.id = randSeedInt(4294967296);
      this.ivs = ivs || getIvsFromId(this.id);

      if (this.gender === undefined) {
        this.generateGender();
      }

      if (this.formIndex === undefined) {
        this.formIndex = globalScene.getSpeciesFormIndex(species, this.gender, this.nature, this.isPlayer());
      }

      if (this.shiny === undefined) {
        this.trySetShiny();
      }

      if (this.variant === undefined) {
        this.variant = this.shiny ? this.generateShinyVariant() : 0;
      }

      if (nature !== undefined) {
        this.setNature(nature);
      } else {
        this.generateNature();
      }

      this.friendship = species.baseFriendship;
      this.metLevel = level;
      this.metBiome = globalScene.currentBattle ? globalScene.arena.biomeType : -1;
      this.metSpecies = species.speciesId;
      this.metWave = globalScene.currentBattle ? globalScene.currentBattle.waveIndex : -1;
      this.pokerus = false;

      if (level > 1) {
        const fused = new BooleanHolder(globalScene.gameMode.isSplicedOnly);
        if (!fused.value && this.isEnemy() && !this.hasTrainer()) {
          globalScene.applyModifier(EnemyFusionChanceModifier, false, fused);
        }

        if (fused.value) {
          this.calculateStats();
          this.generateFusionSpecies();
        }
      }
      this.luck = (this.shiny ? this.variant + 1 : 0) + (this.fusionShiny ? this.fusionVariant + 1 : 0);
      this.fusionLuck = this.luck;

      this.teraType = randSeedItem(this.getTypes(false, false, true));
      this.isTerastallized = false;
      this.stellarTypesBoosted = [];
    }

    this.summonData = new PokemonSummonData(dataSource?.summonData);
    this.battleData = new PokemonBattleData(dataSource?.battleData);

    this.generateName();

    if (!species.isObtainable()) {
      this.shiny = false;
    }

    if (!dataSource) {
      this.calculateStats();
    }
  }

  /**
   * @param useIllusion - Whether we want the fake name or the real name of the Pokemon (for Illusion ability).
   */
  getNameToRender(useIllusion = true) {
    const name: string =
      !useIllusion && this.summonData.illusion ? this.summonData.illusion.basePokemon.name : this.name;
    const nickname: string =
      !useIllusion && this.summonData.illusion ? this.summonData.illusion.basePokemon.nickname : this.nickname;
    try {
      if (nickname) {
        return decodeURIComponent(escape(atob(nickname)));
      }
      return name;
    } catch (err) {
      console.error(`Failed to decode nickname for ${name}`, err);
      return name;
    }
  }

  getPokeball(useIllusion = false) {
    if (useIllusion) {
      return this.summonData.illusion?.pokeball ?? this.pokeball;
    }
    return this.pokeball;
  }

  init(): void {
    this.fieldPosition = FieldPosition.CENTER;
    this.initBattleInfo();

    globalScene.fieldUI.addAt(this.battleInfo, 0);

    const getSprite = (hasShadow?: boolean) => {
      const ret = globalScene.addPokemonSprite(
        this,
        0,
        0,
        `pkmn__${this.isPlayer() ? "back__" : ""}sub`,
        undefined,
        true,
      );
      ret.setOrigin(0.5, 1);
      ret.setPipeline(globalScene.spritePipeline, {
        tone: [0.0, 0.0, 0.0, 0.0],
        hasShadow: !!hasShadow,
        teraColor: getTypeRgb(this.getTeraType()),
        isTerastallized: this.isTerastallized,
      });
      return ret;
    };

    this.setScale(this.getSpriteScale());

    const sprite = getSprite(true);
    const tintSprite = getSprite();

    tintSprite.setVisible(false);

    this.addAt(sprite, 0);
    this.addAt(tintSprite, 1);

    if (this.isShiny(true) && !this.shinySparkle) {
      this.initShinySparkle();
    }
  }

  abstract initBattleInfo(): void;

  isOnField(): boolean {
    if (!globalScene) {
      return false;
    }
    if (this.switchOutStatus) {
      return false;
    }
    return globalScene.field.getIndex(this) > -1;
  }

  /**
   * Checks if a pokemon is fainted (ie: its `hp <= 0`).
   * It's usually better to call {@linkcode isAllowedInBattle()}
   * @param checkStatus `true` to also check that the pokemon's status is {@linkcode StatusEffect.FAINT}
   * @returns `true` if the pokemon is fainted
   */
  public isFainted(checkStatus = false): boolean {
    return this.hp <= 0 && (!checkStatus || this.status?.effect === StatusEffect.FAINT);
  }

  /**
   * Check if this pokemon is both not fainted and allowed to be in battle based on currently active challenges.
   * @returns {boolean} `true` if pokemon is allowed in battle
   */
  public isAllowedInBattle(): boolean {
    return !this.isFainted() && this.isAllowedInChallenge();
  }

  /**
   * Check if this pokemon is allowed based on any active challenges.
   * It's usually better to call {@linkcode isAllowedInBattle()}
   * @returns {boolean} `true` if pokemon is allowed in battle
   */
  public isAllowedInChallenge(): boolean {
    const challengeAllowed = new BooleanHolder(true);
    applyChallenges(ChallengeType.POKEMON_IN_BATTLE, this, challengeAllowed);
    return challengeAllowed.value;
  }

  /**
   * Checks if this {@linkcode Pokemon} is allowed in battle (ie: not fainted, and allowed under any active challenges).
   * @param onField `true` to also check if the pokemon is currently on the field; default `false`
   * @returns `true` if the pokemon is "active", as described above.
   * Returns `false` if there is no active {@linkcode BattleScene} or the pokemon is disallowed.
   */
  public isActive(onField = false): boolean {
    if (!globalScene) {
      return false;
    }
    return this.isAllowedInBattle() && (!onField || this.isOnField());
  }

  getDexAttr(): bigint {
    let ret = 0n;
    ret |= this.gender !== Gender.FEMALE ? DexAttr.MALE : DexAttr.FEMALE;
    ret |= !this.shiny ? DexAttr.NON_SHINY : DexAttr.SHINY;
    ret |= this.variant >= 2 ? DexAttr.VARIANT_3 : this.variant === 1 ? DexAttr.VARIANT_2 : DexAttr.DEFAULT_VARIANT;
    ret |= globalScene.gameData.getFormAttr(this.formIndex);
    return ret;
  }

  /**
   * Sets the Pokemon's name. Only called when loading a Pokemon so this function needs to be called when
   * initializing hardcoded Pokemon or else it will not display the form index name properly.
   * @returns n/a
   */
  generateName(): void {
    if (!this.fusionSpecies) {
      this.name = this.species.getName(this.formIndex);
      return;
    }
    this.name = getFusedSpeciesName(
      this.species.getName(this.formIndex),
      this.fusionSpecies.getName(this.fusionFormIndex),
    );
    if (this.battleInfo) {
      this.updateInfo(true);
    }
  }

  /** Generate `abilityIndex` based on species and hidden ability if not pre-defined. */
  private generateAbilityIndex(): number {
    // Roll for hidden ability chance, applying any ability charms for enemy mons
    const hiddenAbilityChance = new NumberHolder(BASE_HIDDEN_ABILITY_CHANCE);
    if (!this.hasTrainer()) {
      globalScene.applyModifiers(HiddenAbilityRateBoosterModifier, true, hiddenAbilityChance);
    }

    // If the roll succeeded and we have one, use HA; otherwise pick a random ability
    const hasHiddenAbility = !randSeedInt(hiddenAbilityChance.value);
    if (this.species.abilityHidden && hasHiddenAbility) {
      return 2;
    }

    // only use random ability if species has a second ability
    return this.species.ability2 !== this.species.ability1 ? randSeedInt(2) : 0;
  }

  /**
   * Generate an illusion of the last pokemon in the party, as other wild pokemon in the area.
   */
  setIllusion(pokemon: Pokemon): boolean {
    if (this.summonData.illusion) {
      this.breakIllusion();
    }
    if (this.hasTrainer()) {
      const speciesId = pokemon.species.speciesId;

      this.summonData.illusion = {
        basePokemon: {
          name: this.name,
          nickname: this.nickname,
          shiny: this.shiny,
          variant: this.variant,
          fusionShiny: this.fusionShiny,
          fusionVariant: this.fusionVariant,
        },
        species: speciesId,
        formIndex: pokemon.formIndex,
        gender: pokemon.gender,
        pokeball: pokemon.pokeball,
        fusionFormIndex: pokemon.fusionFormIndex,
        fusionSpecies: pokemon.fusionSpecies || undefined,
        fusionGender: pokemon.fusionGender,
      };

      this.name = pokemon.name;
      this.nickname = pokemon.nickname;
      this.shiny = pokemon.shiny;
      this.variant = pokemon.variant;
      this.fusionVariant = pokemon.fusionVariant;
      this.fusionShiny = pokemon.fusionShiny;
      if (this.shiny) {
        this.initShinySparkle();
      }
      this.loadAssets(false, true).then(() => this.playAnim());
      this.updateInfo();
    } else {
      const randomIllusion: PokemonSpecies = globalScene.arena.randomSpecies(
        globalScene.currentBattle.waveIndex,
        this.level,
      );

      this.summonData.illusion = {
        basePokemon: {
          name: this.name,
          nickname: this.nickname,
          shiny: this.shiny,
          variant: this.variant,
          fusionShiny: this.fusionShiny,
          fusionVariant: this.fusionVariant,
        },
        species: randomIllusion.speciesId,
        formIndex: randomIllusion.formIndex,
        gender: this.gender,
        pokeball: this.pokeball,
      };

      this.name = randomIllusion.name;
      this.loadAssets(false, true).then(() => this.playAnim());
    }
    return true;
  }

  breakIllusion(): boolean {
    if (!this.summonData.illusion) {
      return false;
    }
    this.name = this.summonData.illusion.basePokemon.name;
    this.nickname = this.summonData.illusion.basePokemon.nickname;
    this.shiny = this.summonData.illusion.basePokemon.shiny;
    this.variant = this.summonData.illusion.basePokemon.variant;
    this.fusionVariant = this.summonData.illusion.basePokemon.fusionVariant;
    this.fusionShiny = this.summonData.illusion.basePokemon.fusionShiny;
    this.summonData.illusion = null;
    if (this.isOnField()) {
      globalScene.playSound("PRSFX- Transform");
    }
    if (this.shiny) {
      this.initShinySparkle();
    }
    this.loadAssets(false).then(() => this.playAnim());
    this.updateInfo(true);
    return true;
  }

  abstract isPlayer(): this is PlayerPokemon;

  abstract isEnemy(): this is EnemyPokemon;

  abstract hasTrainer(): boolean;

  abstract getFieldIndex(): number;

  abstract getBattlerIndex(): BattlerIndex;

  /**
   * @param useIllusion - Whether we want the illusion or not.
   */
  async loadAssets(ignoreOverride = true, useIllusion = false): Promise<void> {
    /** Promises that are loading assets and can be run concurrently. */
    const loadPromises: Promise<void>[] = [];
    // Assets for moves
    loadPromises.push(loadMoveAnimations(this.getMoveset().map(m => m.getMove().id)));

    // Load the assets for the species form
    const formIndex = useIllusion && this.summonData.illusion ? this.summonData.illusion.formIndex : this.formIndex;
    loadPromises.push(
      this.getSpeciesForm(false, useIllusion).loadAssets(
        this.getGender(useIllusion) === Gender.FEMALE,
        formIndex,
        this.isShiny(useIllusion),
        this.getVariant(useIllusion),
      ),
    );

    if (this.isPlayer() || this.getFusionSpeciesForm(false, useIllusion)) {
      globalScene.loadPokemonAtlas(
        this.getBattleSpriteKey(true, ignoreOverride),
        this.getBattleSpriteAtlasPath(true, ignoreOverride),
      );
    }
    if (this.getFusionSpeciesForm()) {
      const fusionFormIndex =
        useIllusion && this.summonData.illusion ? this.summonData.illusion.fusionFormIndex : this.fusionFormIndex;
      const fusionShiny =
        !useIllusion && this.summonData.illusion?.basePokemon
          ? this.summonData.illusion.basePokemon.fusionShiny
          : this.fusionShiny;
      const fusionVariant =
        !useIllusion && this.summonData.illusion?.basePokemon
          ? this.summonData.illusion.basePokemon.fusionVariant
          : this.fusionVariant;
      loadPromises.push(
        this.getFusionSpeciesForm(false, useIllusion).loadAssets(
          this.getFusionGender(false, useIllusion) === Gender.FEMALE,
          fusionFormIndex,
          fusionShiny,
          fusionVariant,
        ),
      );
      globalScene.loadPokemonAtlas(
        this.getFusionBattleSpriteKey(true, ignoreOverride),
        this.getFusionBattleSpriteAtlasPath(true, ignoreOverride),
      );
    }

    if (this.isShiny(true)) {
      loadPromises.push(populateVariantColors(this, false, ignoreOverride));
      if (this.isPlayer()) {
        loadPromises.push(populateVariantColors(this, true, ignoreOverride));
      }
    }

    await Promise.allSettled(loadPromises);

    // This must be initiated before we queue loading, otherwise the load could have finished before
    // we reach the line of code that adds the listener, causing a deadlock.
    const waitOnLoadPromise = new Promise<void>(resolve =>
      globalScene.load.once(Phaser.Loader.Events.COMPLETE, resolve),
    );

    if (!globalScene.load.isLoading()) {
      globalScene.load.start();
    }

    // Wait for the assets we queued to load to finish loading, then...
    // See https://developer.mozilla.org/en-US/docs/Web/JavaScript/Guide/Using_promises#creating_a_promise_around_an_old_callback_api
    await waitOnLoadPromise;

    // With the sprites loaded, generate the animation frame information
    if (this.isPlayer()) {
      const originalWarn = console.warn;
      // Ignore warnings for missing frames, because there will be a lot
      console.warn = () => {};
      const battleSpriteKey = this.getBattleSpriteKey(this.isPlayer(), ignoreOverride);
      const battleFrameNames = globalScene.anims.generateFrameNames(battleSpriteKey, {
        zeroPad: 4,
        suffix: ".png",
        start: 1,
        end: 400,
      });
      console.warn = originalWarn;
      if (!globalScene.anims.exists(battleSpriteKey)) {
        globalScene.anims.create({
          key: battleSpriteKey,
          frames: battleFrameNames,
          frameRate: 10,
          repeat: -1,
        });
      }
    }
    // With everything loaded, now begin playing the animation.
    this.playAnim();

    // update the fusion palette
    this.updateFusionPalette();
    if (this.summonData.speciesForm) {
      this.updateFusionPalette(true);
    }
  }

  /**
   * Gracefully handle errors loading a variant sprite. Log if it fails and attempt to fall back on
   * non-experimental sprites before giving up.
   *
   * @param cacheKey the cache key for the variant color sprite
   * @param attemptedSpritePath the sprite path that failed to load
   * @param useExpSprite was the attempted sprite experimental
   * @param battleSpritePath the filename of the sprite
   * @param optionalParams any additional params to log
   */
  async fallbackVariantColor(
    cacheKey: string,
    attemptedSpritePath: string,
    useExpSprite: boolean,
    battleSpritePath: string,
    ...optionalParams: any[]
  ) {
    console.warn(`Could not load ${attemptedSpritePath}!`, ...optionalParams);
    if (useExpSprite) {
      await this.populateVariantColorCache(cacheKey, false, battleSpritePath);
    }
  }

  /**
   * Attempt to process variant sprite.
   *
   * @param cacheKey the cache key for the variant color sprite
   * @param useExpSprite should the experimental sprite be used
   * @param battleSpritePath the filename of the sprite
   */
  async populateVariantColorCache(cacheKey: string, useExpSprite: boolean, battleSpritePath: string) {
    const spritePath = `./images/pokemon/variant/${useExpSprite ? "exp/" : ""}${battleSpritePath}.json`;
    return globalScene
      .cachedFetch(spritePath)
      .then(res => {
        // Prevent the JSON from processing if it failed to load
        if (!res.ok) {
          return this.fallbackVariantColor(
            cacheKey,
            res.url,
            useExpSprite,
            battleSpritePath,
            res.status,
            res.statusText,
          );
        }
        return res.json();
      })
      .catch(error => {
        return this.fallbackVariantColor(cacheKey, spritePath, useExpSprite, battleSpritePath, error);
      })
      .then(c => {
        if (!isNullOrUndefined(c)) {
          variantColorCache[cacheKey] = c;
        }
      });
  }

  getFormKey(): string {
    if (!this.species.forms.length || this.species.forms.length <= this.formIndex) {
      return "";
    }
    return this.species.forms[this.formIndex].formKey;
  }

  getFusionFormKey(): string | null {
    if (!this.fusionSpecies) {
      return null;
    }
    if (!this.fusionSpecies.forms.length || this.fusionSpecies.forms.length <= this.fusionFormIndex) {
      return "";
    }
    return this.fusionSpecies.forms[this.fusionFormIndex].formKey;
  }

  getSpriteAtlasPath(ignoreOverride?: boolean): string {
    const spriteId = this.getSpriteId(ignoreOverride).replace(/\_{2}/g, "/");
    return `${/_[1-3]$/.test(spriteId) ? "variant/" : ""}${spriteId}`;
  }

  getBattleSpriteAtlasPath(back?: boolean, ignoreOverride?: boolean): string {
    const spriteId = this.getBattleSpriteId(back, ignoreOverride).replace(/\_{2}/g, "/");
    return `${/_[1-3]$/.test(spriteId) ? "variant/" : ""}${spriteId}`;
  }

  getSpriteId(ignoreOverride?: boolean): string {
    const formIndex = this.summonData.illusion?.formIndex ?? this.formIndex;
    return this.getSpeciesForm(ignoreOverride, true).getSpriteId(
      this.getGender(ignoreOverride, true) === Gender.FEMALE,
      formIndex,
      this.shiny,
      this.variant,
    );
  }

  getBattleSpriteId(back?: boolean, ignoreOverride?: boolean): string {
    if (back === undefined) {
      back = this.isPlayer();
    }

    const formIndex = this.summonData.illusion?.formIndex ?? this.formIndex;

    return this.getSpeciesForm(ignoreOverride, true).getSpriteId(
      this.getGender(ignoreOverride, true) === Gender.FEMALE,
      formIndex,
      this.shiny,
      this.variant,
      back,
    );
  }

  getSpriteKey(ignoreOverride?: boolean): string {
    return this.getSpeciesForm(ignoreOverride, false).getSpriteKey(
      this.getGender(ignoreOverride) === Gender.FEMALE,
      this.formIndex,
      this.summonData.illusion?.basePokemon.shiny ?? this.shiny,
      this.summonData.illusion?.basePokemon.variant ?? this.variant,
    );
  }

  getBattleSpriteKey(back?: boolean, ignoreOverride?: boolean): string {
    return `pkmn__${this.getBattleSpriteId(back, ignoreOverride)}`;
  }

  getFusionSpriteId(ignoreOverride?: boolean): string {
    const fusionFormIndex = this.summonData.illusion?.fusionFormIndex ?? this.fusionFormIndex;
    return this.getFusionSpeciesForm(ignoreOverride, true).getSpriteId(
      this.getFusionGender(ignoreOverride, true) === Gender.FEMALE,
      fusionFormIndex,
      this.fusionShiny,
      this.fusionVariant,
    );
  }

  getFusionBattleSpriteId(back?: boolean, ignoreOverride?: boolean): string {
    if (back === undefined) {
      back = this.isPlayer();
    }

    const fusionFormIndex = this.summonData.illusion?.fusionFormIndex ?? this.fusionFormIndex;

    return this.getFusionSpeciesForm(ignoreOverride, true).getSpriteId(
      this.getFusionGender(ignoreOverride, true) === Gender.FEMALE,
      fusionFormIndex,
      this.fusionShiny,
      this.fusionVariant,
      back,
    );
  }

  getFusionBattleSpriteKey(back?: boolean, ignoreOverride?: boolean): string {
    return `pkmn__${this.getFusionBattleSpriteId(back, ignoreOverride)}`;
  }

  getFusionBattleSpriteAtlasPath(back?: boolean, ignoreOverride?: boolean): string {
    return this.getFusionBattleSpriteId(back, ignoreOverride).replace(/\_{2}/g, "/");
  }

  getIconAtlasKey(ignoreOverride = false, useIllusion = true): string {
    // TODO: confirm the correct behavior here (is it intentional that the check fails if `illusion.formIndex` is `0`?)
    const formIndex =
      useIllusion && this.summonData.illusion?.formIndex ? this.summonData.illusion.formIndex : this.formIndex;
    const variant =
      !useIllusion && this.summonData.illusion ? this.summonData.illusion.basePokemon.variant : this.variant;
    return this.getSpeciesForm(ignoreOverride, useIllusion).getIconAtlasKey(
      formIndex,
      this.isBaseShiny(useIllusion),
      variant,
    );
  }

  getFusionIconAtlasKey(ignoreOverride = false, useIllusion = true): string {
    // TODO: confirm the correct behavior here (is it intentional that the check fails if `illusion.fusionFormIndex` is `0`?)
    const fusionFormIndex =
      useIllusion && this.summonData.illusion?.fusionFormIndex
        ? this.summonData.illusion.fusionFormIndex
        : this.fusionFormIndex;
    const fusionVariant =
      !useIllusion && this.summonData.illusion
        ? this.summonData.illusion.basePokemon.fusionVariant
        : this.fusionVariant;
    return this.getFusionSpeciesForm(ignoreOverride, useIllusion).getIconAtlasKey(
      fusionFormIndex,
      this.isFusionShiny(),
      fusionVariant,
    );
  }

  getIconId(ignoreOverride?: boolean, useIllusion = true): string {
    const formIndex =
      useIllusion && this.summonData.illusion?.formIndex ? this.summonData.illusion?.formIndex : this.formIndex;
    const variant =
      !useIllusion && !!this.summonData.illusion ? this.summonData.illusion?.basePokemon.variant : this.variant;
    return this.getSpeciesForm(ignoreOverride, useIllusion).getIconId(
      this.getGender(ignoreOverride, useIllusion) === Gender.FEMALE,
      formIndex,
      this.isBaseShiny(),
      variant,
    );
  }

  getFusionIconId(ignoreOverride?: boolean, useIllusion = true): string {
    const fusionFormIndex =
      useIllusion && this.summonData.illusion?.fusionFormIndex
        ? this.summonData.illusion?.fusionFormIndex
        : this.fusionFormIndex;
    const fusionVariant =
      !useIllusion && !!this.summonData.illusion
        ? this.summonData.illusion?.basePokemon.fusionVariant
        : this.fusionVariant;
    return this.getFusionSpeciesForm(ignoreOverride, useIllusion).getIconId(
      this.getFusionGender(ignoreOverride, useIllusion) === Gender.FEMALE,
      fusionFormIndex,
      this.isFusionShiny(),
      fusionVariant,
    );
  }

  /**
   * Get this {@linkcode Pokemon}'s {@linkcode PokemonSpeciesForm}.
   * @param ignoreOverride - Whether to ignore overridden species from {@linkcode MoveId.TRANSFORM}, default `false`.
   * This overrides `useIllusion` if `true`.
   * @param useIllusion - `true` to use the speciesForm of the illusion; default `false`.
   */
  getSpeciesForm(ignoreOverride = false, useIllusion = false): PokemonSpeciesForm {
    if (!ignoreOverride && this.summonData.speciesForm) {
      return this.summonData.speciesForm;
    }

    const species: PokemonSpecies =
      useIllusion && this.summonData.illusion ? getPokemonSpecies(this.summonData.illusion.species) : this.species;
    const formIndex = useIllusion && this.summonData.illusion ? this.summonData.illusion.formIndex : this.formIndex;

    if (species.forms && species.forms.length > 0) {
      return species.forms[formIndex];
    }

    return species;
  }

  /**
   * @param {boolean} useIllusion - Whether we want the fusionSpeciesForm of the illusion or not.
   */
  getFusionSpeciesForm(ignoreOverride?: boolean, useIllusion = false): PokemonSpeciesForm {
    const fusionSpecies: PokemonSpecies =
      useIllusion && this.summonData.illusion ? this.summonData.illusion.fusionSpecies! : this.fusionSpecies!;
    const fusionFormIndex =
      useIllusion && this.summonData.illusion ? this.summonData.illusion.fusionFormIndex! : this.fusionFormIndex;

    if (!ignoreOverride && this.summonData.fusionSpeciesForm) {
      return this.summonData.fusionSpeciesForm;
    }
    if (!fusionSpecies?.forms?.length || fusionFormIndex >= fusionSpecies?.forms.length) {
      return fusionSpecies;
    }
    return fusionSpecies?.forms[fusionFormIndex];
  }

  getSprite(): Phaser.GameObjects.Sprite {
    return this.getAt(0) as Phaser.GameObjects.Sprite;
  }

  getTintSprite(): Phaser.GameObjects.Sprite | null {
    return !this.maskEnabled ? (this.getAt(1) as Phaser.GameObjects.Sprite) : this.maskSprite;
  }

  getSpriteScale(): number {
    const formKey = this.getFormKey();
    if (
      this.isMax() === true ||
      formKey === "segin-starmobile" ||
      formKey === "schedar-starmobile" ||
      formKey === "navi-starmobile" ||
      formKey === "ruchbah-starmobile" ||
      formKey === "caph-starmobile"
    ) {
      // G-Max and starmobiles have flat 1.5x scale
      return 1.5;
    }

    // TODO: Rather than using -1 as a default... why don't we just change it to 1????????
    if (this.customPokemonData.spriteScale <= 0) {
      return 1;
    }
    return this.customPokemonData.spriteScale;
  }

  /** Resets the pokemon's field sprite properties, including position, alpha, and scale */
  resetSprite(): void {
    // Resetting properties should not be shown on the field
    this.setVisible(false);

    // Remove the offset from having a Substitute active
    if (this.isOffsetBySubstitute()) {
      this.x -= this.getSubstituteOffset()[0];
      this.y -= this.getSubstituteOffset()[1];
    }

    // Reset sprite display properties
    this.setAlpha(1);
    this.setScale(this.getSpriteScale());
  }

  getHeldItems(): PokemonHeldItemModifier[] {
    if (!globalScene) {
      return [];
    }
    return globalScene.findModifiers(
      m => m instanceof PokemonHeldItemModifier && m.pokemonId === this.id,
      this.isPlayer(),
    ) as PokemonHeldItemModifier[];
  }

  updateScale(): void {
    this.setScale(this.getSpriteScale());
  }

  updateSpritePipelineData(): void {
    [this.getSprite(), this.getTintSprite()]
      .filter(s => !!s)
      .map(s => {
        s.pipelineData["teraColor"] = getTypeRgb(this.getTeraType());
        s.pipelineData["isTerastallized"] = this.isTerastallized;
      });
    this.updateInfo(true);
  }

  initShinySparkle(): void {
    const shinySparkle = globalScene.addFieldSprite(0, 0, "shiny");
    shinySparkle.setVisible(false);
    shinySparkle.setOrigin(0.5, 1);
    this.add(shinySparkle);

    this.shinySparkle = shinySparkle;
  }

  /**
   * Attempts to animate a given {@linkcode Phaser.GameObjects.Sprite}
   * @see {@linkcode Phaser.GameObjects.Sprite.play}
   * @param sprite {@linkcode Phaser.GameObjects.Sprite} to animate
   * @param tintSprite {@linkcode Phaser.GameObjects.Sprite} placed on top of the sprite to add a color tint
   * @param animConfig {@linkcode String} to pass to {@linkcode Phaser.GameObjects.Sprite.play}
   * @returns true if the sprite was able to be animated
   */
  tryPlaySprite(sprite: Phaser.GameObjects.Sprite, tintSprite: Phaser.GameObjects.Sprite, key: string): boolean {
    // Catch errors when trying to play an animation that doesn't exist
    try {
      sprite.play(key);
      tintSprite.play(key);
    } catch (error: unknown) {
      console.error(`Couldn't play animation for '${key}'!\nIs the image for this Pokemon missing?\n`, error);

      return false;
    }

    return true;
  }

  playAnim(): void {
    this.tryPlaySprite(this.getSprite(), this.getTintSprite()!, this.getBattleSpriteKey()); // TODO: is the bang correct?
  }

  getFieldPositionOffset(): [number, number] {
    switch (this.fieldPosition) {
      case FieldPosition.CENTER:
        return [0, 0];
      case FieldPosition.LEFT:
        return [-32, -8];
      case FieldPosition.RIGHT:
        return [32, 0];
    }
  }

  /**
   * Returns the Pokemon's offset from its current field position in the event that
   * it has a Substitute doll in effect. The offset is returned in `[ x, y ]` format.
   * @see {@linkcode SubstituteTag}
   * @see {@linkcode getFieldPositionOffset}
   */
  getSubstituteOffset(): [number, number] {
    return this.isPlayer() ? [-30, 10] : [30, -10];
  }

  /**
   * Returns whether or not the Pokemon's position on the field is offset because
   * the Pokemon has a Substitute active.
   * @see {@linkcode SubstituteTag}
   */
  isOffsetBySubstitute(): boolean {
    const substitute = this.getTag(SubstituteTag);
    if (!substitute || substitute.sprite === undefined) {
      return false;
    }
    // During the Pokemon's MoveEffect phase, the offset is removed to put the Pokemon "in focus"
    const currentPhase = globalScene.phaseManager.getCurrentPhase();
    return !(currentPhase?.is("MoveEffectPhase") && currentPhase.getPokemon() === this);
  }

  /** If this Pokemon has a Substitute on the field, removes its sprite from the field. */
  destroySubstitute(): void {
    const substitute = this.getTag(SubstituteTag);
    if (substitute?.sprite) {
      substitute.sprite.destroy();
    }
  }

  setFieldPosition(fieldPosition: FieldPosition, duration?: number): Promise<void> {
    return new Promise(resolve => {
      if (fieldPosition === this.fieldPosition) {
        resolve();
        return;
      }

      const initialOffset = this.getFieldPositionOffset();

      this.fieldPosition = fieldPosition;

      this.battleInfo.setMini(fieldPosition !== FieldPosition.CENTER);
      this.battleInfo.setOffset(fieldPosition === FieldPosition.RIGHT);

      const newOffset = this.getFieldPositionOffset();

      const relX = newOffset[0] - initialOffset[0];
      const relY = newOffset[1] - initialOffset[1];

      const subTag = this.getTag(SubstituteTag);

      if (duration) {
        // TODO: can this use stricter typing?
        const targets: any[] = [this];
        if (subTag?.sprite) {
          targets.push(subTag.sprite);
        }
        globalScene.tweens.add({
          targets: targets,
          x: (_target, _key, value: number) => value + relX,
          y: (_target, _key, value: number) => value + relY,
          duration: duration,
          ease: "Sine.easeOut",
          onComplete: () => resolve(),
        });
      } else {
        this.x += relX;
        this.y += relY;
        if (subTag?.sprite) {
          subTag.sprite.x += relX;
          subTag.sprite.y += relY;
        }
      }
    });
  }

  /**
   * Retrieves the entire set of stats of this {@linkcode Pokemon}.
   * @param bypassSummonData - whether to use actual stats or in-battle overriden stats from Transform; default `true`
   * @returns the numeric values of this {@linkcode Pokemon}'s stats
   */
  getStats(bypassSummonData = true): number[] {
    if (!bypassSummonData && this.summonData.stats) {
      return this.summonData.stats;
    }
    return this.stats;
  }

  /**
   * Retrieves the corresponding {@linkcode PermanentStat} of the {@linkcode Pokemon}.
   * @param stat the desired {@linkcode PermanentStat}
   * @param bypassSummonData prefer actual stats (`true` by default) or in-battle overridden stats (`false`)
   * @returns the numeric value of the desired {@linkcode Stat}
   */
  getStat(stat: PermanentStat, bypassSummonData = true): number {
    if (!bypassSummonData && this.summonData.stats[stat] !== 0) {
      return this.summonData.stats[stat];
    }
    return this.stats[stat];
  }

  /**
   * Writes the value to the corrseponding {@linkcode PermanentStat} of the {@linkcode Pokemon}.
   *
   * Note that this does nothing if {@linkcode value} is less than 0.
   * @param stat the desired {@linkcode PermanentStat} to be overwritten
   * @param value the desired numeric value
   * @param bypassSummonData write to actual stats (`true` by default) or in-battle overridden stats (`false`)
   */
  setStat(stat: PermanentStat, value: number, bypassSummonData = true): void {
    if (value < 0) {
      return;
    }

    if (!bypassSummonData) {
      this.summonData.stats[stat] = value;
    } else {
      this.stats[stat] = value;
    }
  }

  /**
   * Retrieves the entire set of in-battle stat stages of the {@linkcode Pokemon}.
   * @returns the numeric values of the {@linkcode Pokemon}'s in-battle stat stages if available, a fresh stat stage array otherwise
   */
  getStatStages(): number[] {
    return this.summonData ? this.summonData.statStages : [0, 0, 0, 0, 0, 0, 0];
  }

  /**
   * Retrieves the in-battle stage of the specified {@linkcode BattleStat}.
   * @param stat the {@linkcode BattleStat} whose stage is desired
   * @returns the stage of the desired {@linkcode BattleStat} if available, 0 otherwise
   */
  getStatStage(stat: BattleStat): number {
    return this.summonData ? this.summonData.statStages[stat - 1] : 0;
  }

  /**
   * Writes the value to the in-battle stage of the corresponding {@linkcode BattleStat} of the {@linkcode Pokemon}.
   *
   * Note that, if the value is not within a range of [-6, 6], it will be forced to the closest range bound.
   * @param stat the {@linkcode BattleStat} whose stage is to be overwritten
   * @param value the desired numeric value
   */
  setStatStage(stat: BattleStat, value: number): void {
    if (value >= -6) {
      this.summonData.statStages[stat - 1] = Math.min(value, 6);
    } else {
      this.summonData.statStages[stat - 1] = Math.max(value, -6);
    }
  }

  /**
   * Calculate the critical-hit stage of a move used against this pokemon by
   * the given source
   * @param source - The {@linkcode Pokemon} using the move
   * @param move - The {@linkcode Move} being used
   * @returns The final critical-hit stage value
   */
  getCritStage(source: Pokemon, move: Move): number {
    const critStage = new NumberHolder(0);
    applyMoveAttrs(HighCritAttr, source, this, move, critStage);
    globalScene.applyModifiers(CritBoosterModifier, source.isPlayer(), source, critStage);
    globalScene.applyModifiers(TempCritBoosterModifier, source.isPlayer(), critStage);
    applyAbAttrs(BonusCritAbAttr, source, null, false, critStage);
    const critBoostTag = source.getTag(CritBoostTag);
    if (critBoostTag) {
      if (critBoostTag instanceof DragonCheerTag) {
        critStage.value += critBoostTag.typesOnAdd.includes(PokemonType.DRAGON) ? 2 : 1;
      } else {
        critStage.value += 2;
      }
    }

    console.log(`crit stage: +${critStage.value}`);
    return critStage.value;
  }

  /**
   * Calculates the category of a move when used by this pokemon after
   * category-changing move effects are applied.
   * @param target - The {@linkcode Pokemon} using the move
   * @param move - The {@linkcode Move} being used
   * @returns The given move's final category
   */
  getMoveCategory(target: Pokemon, move: Move): MoveCategory {
    const moveCategory = new NumberHolder(move.category);
    applyMoveAttrs(VariableMoveCategoryAttr, this, target, move, moveCategory);
    return moveCategory.value;
  }

  /**
   * Calculates and retrieves the final value of a stat considering any held
   * items, move effects, opponent abilities, and whether there was a critical
   * hit.
   * @param stat the desired {@linkcode EffectiveStat}
   * @param opponent the target {@linkcode Pokemon}
   * @param move the {@linkcode Move} being used
   * @param ignoreAbility determines whether this Pokemon's abilities should be ignored during the stat calculation
   * @param ignoreOppAbility during an attack, determines whether the opposing Pokemon's abilities should be ignored during the stat calculation.
   * @param ignoreAllyAbility during an attack, determines whether the ally Pokemon's abilities should be ignored during the stat calculation.
   * @param isCritical determines whether a critical hit has occurred or not (`false` by default)
   * @param simulated if `true`, nullifies any effects that produce any changes to game state from triggering
   * @param ignoreHeldItems determines whether this Pokemon's held items should be ignored during the stat calculation, default `false`
   * @returns the final in-battle value of a stat
   */
  getEffectiveStat(
    stat: EffectiveStat,
    opponent?: Pokemon,
    move?: Move,
    ignoreAbility = false,
    ignoreOppAbility = false,
    ignoreAllyAbility = false,
    isCritical = false,
    simulated = true,
    ignoreHeldItems = false,
  ): number {
    const statValue = new NumberHolder(this.getStat(stat, false));
    if (!ignoreHeldItems) {
      globalScene.applyModifiers(StatBoosterModifier, this.isPlayer(), this, stat, statValue);
    }

    // The Ruin abilities here are never ignored, but they reveal themselves on summon anyway
    const fieldApplied = new BooleanHolder(false);
    for (const pokemon of globalScene.getField(true)) {
      applyFieldStatMultiplierAbAttrs(FieldMultiplyStatAbAttr, pokemon, stat, statValue, this, fieldApplied, simulated);
      if (fieldApplied.value) {
        break;
      }
    }
    if (!ignoreAbility) {
      applyStatMultiplierAbAttrs(StatMultiplierAbAttr, this, stat, statValue, simulated);
    }

    const ally = this.getAlly();
    if (!isNullOrUndefined(ally)) {
      applyAllyStatMultiplierAbAttrs(
        AllyStatMultiplierAbAttr,
        ally,
        stat,
        statValue,
        simulated,
        this,
        move?.hasFlag(MoveFlags.IGNORE_ABILITIES) || ignoreAllyAbility,
      );
    }

    let ret =
      statValue.value *
      this.getStatStageMultiplier(stat, opponent, move, ignoreOppAbility, isCritical, simulated, ignoreHeldItems);

    switch (stat) {
      case Stat.ATK:
        if (this.getTag(BattlerTagType.SLOW_START)) {
          ret >>= 1;
        }
        break;
      case Stat.DEF:
        if (this.isOfType(PokemonType.ICE) && globalScene.arena.weather?.weatherType === WeatherType.SNOW) {
          ret *= 1.5;
        }
        break;
      case Stat.SPATK:
        break;
      case Stat.SPDEF:
        if (this.isOfType(PokemonType.ROCK) && globalScene.arena.weather?.weatherType === WeatherType.SANDSTORM) {
          ret *= 1.5;
        }
        break;
      case Stat.SPD: {
        const side = this.isPlayer() ? ArenaTagSide.PLAYER : ArenaTagSide.ENEMY;
        if (globalScene.arena.getTagOnSide(ArenaTagType.TAILWIND, side)) {
          ret *= 2;
        }
        if (globalScene.arena.getTagOnSide(ArenaTagType.GRASS_WATER_PLEDGE, side)) {
          ret >>= 2;
        }

        if (this.getTag(BattlerTagType.SLOW_START)) {
          ret >>= 1;
        }
        if (this.status && this.status.effect === StatusEffect.PARALYSIS) {
          ret >>= 1;
        }
        if (this.getTag(BattlerTagType.UNBURDEN) && this.hasAbility(AbilityId.UNBURDEN)) {
          ret *= 2;
        }
        break;
      }
    }

    const highestStatBoost = this.findTag(
      t => t instanceof HighestStatBoostTag && (t as HighestStatBoostTag).stat === stat,
    ) as HighestStatBoostTag;
    if (highestStatBoost) {
      ret *= highestStatBoost.multiplier;
    }

    return Math.floor(ret);
  }

  calculateStats(): void {
    if (!this.stats) {
      this.stats = [0, 0, 0, 0, 0, 0];
    }

    // Get and manipulate base stats
    const baseStats = this.calculateBaseStats();
    // Using base stats, calculate and store stats one by one
    for (const s of PERMANENT_STATS) {
      const statHolder = new NumberHolder(Math.floor((2 * baseStats[s] + this.ivs[s]) * this.level * 0.01));
      if (s === Stat.HP) {
        statHolder.value = statHolder.value + this.level + 10;
        globalScene.applyModifier(PokemonIncrementingStatModifier, this.isPlayer(), this, s, statHolder);
        if (this.hasAbility(AbilityId.WONDER_GUARD, false, true)) {
          statHolder.value = 1;
        }
        if (this.hp > statHolder.value || this.hp === undefined) {
          this.hp = statHolder.value;
        } else if (this.hp) {
          const lastMaxHp = this.getMaxHp();
          if (lastMaxHp && statHolder.value > lastMaxHp) {
            this.hp += statHolder.value - lastMaxHp;
          }
        }
      } else {
        statHolder.value += 5;
        const natureStatMultiplier = new NumberHolder(getNatureStatMultiplier(this.getNature(), s));
        globalScene.applyModifier(PokemonNatureWeightModifier, this.isPlayer(), this, natureStatMultiplier);
        if (natureStatMultiplier.value !== 1) {
          statHolder.value = Math.max(
            Math[natureStatMultiplier.value > 1 ? "ceil" : "floor"](statHolder.value * natureStatMultiplier.value),
            1,
          );
        }
        globalScene.applyModifier(PokemonIncrementingStatModifier, this.isPlayer(), this, s, statHolder);
      }

      statHolder.value = Phaser.Math.Clamp(statHolder.value, 1, Number.MAX_SAFE_INTEGER);

      this.setStat(s, statHolder.value);
    }
  }

  calculateBaseStats(): number[] {
    const baseStats = this.getSpeciesForm(true).baseStats.slice(0);
    applyChallenges(ChallengeType.FLIP_STAT, this, baseStats);
    // Shuckle Juice
    globalScene.applyModifiers(PokemonBaseStatTotalModifier, this.isPlayer(), this, baseStats);
    // Old Gateau
    globalScene.applyModifiers(PokemonBaseStatFlatModifier, this.isPlayer(), this, baseStats);
    if (this.isFusion()) {
      const fusionBaseStats = this.getFusionSpeciesForm(true).baseStats;
      applyChallenges(ChallengeType.FLIP_STAT, this, fusionBaseStats);

      for (const s of PERMANENT_STATS) {
        baseStats[s] = Math.ceil((baseStats[s] + fusionBaseStats[s]) / 2);
      }
    } else if (globalScene.gameMode.isSplicedOnly) {
      for (const s of PERMANENT_STATS) {
        baseStats[s] = Math.ceil(baseStats[s] / 2);
      }
    }
    // Vitamins
    globalScene.applyModifiers(BaseStatModifier, this.isPlayer(), this, baseStats);

    return baseStats;
  }

  getNature(): Nature {
    return this.customPokemonData.nature !== -1 ? this.customPokemonData.nature : this.nature;
  }

  setNature(nature: Nature): void {
    this.nature = nature;
    this.calculateStats();
  }

  setCustomNature(nature: Nature): void {
    this.customPokemonData.nature = nature;
    this.calculateStats();
  }

  generateNature(naturePool?: Nature[]): void {
    if (naturePool === undefined) {
      naturePool = getEnumValues(Nature);
    }
    const nature = naturePool[randSeedInt(naturePool.length)];
    this.setNature(nature);
  }

  isFullHp(): boolean {
    return this.hp >= this.getMaxHp();
  }

  getMaxHp(): number {
    return this.getStat(Stat.HP);
  }

  /** Returns the amount of hp currently missing from this {@linkcode Pokemon} (max - current) */
  getInverseHp(): number {
    return this.getMaxHp() - this.hp;
  }

  getHpRatio(precise = false): number {
    return precise ? this.hp / this.getMaxHp() : Math.round((this.hp / this.getMaxHp()) * 100) / 100;
  }

  generateGender(): void {
    if (this.species.malePercent === null) {
      this.gender = Gender.GENDERLESS;
    } else {
      const genderChance = (this.id % 256) * 0.390625;
      if (genderChance < this.species.malePercent) {
        this.gender = Gender.MALE;
      } else {
        this.gender = Gender.FEMALE;
      }
    }
  }

  /**
   * @param useIllusion - Whether we want the fake or real gender (illusion ability).
   */
  getGender(ignoreOverride?: boolean, useIllusion = false): Gender {
    if (useIllusion && this.summonData.illusion) {
      return this.summonData.illusion.gender;
    }
    if (!ignoreOverride && !isNullOrUndefined(this.summonData.gender)) {
      return this.summonData.gender;
    }
    return this.gender;
  }

  /**
   * @param useIllusion - Whether we want the fake or real gender (illusion ability).
   */
  getFusionGender(ignoreOverride?: boolean, useIllusion = false): Gender {
    if (useIllusion && this.summonData.illusion?.fusionGender) {
      return this.summonData.illusion.fusionGender;
    }
    if (!ignoreOverride && !isNullOrUndefined(this.summonData.fusionGender)) {
      return this.summonData.fusionGender;
    }
    return this.fusionGender;
  }

  /**
   * @param useIllusion - Whether we want the fake or real shininess (illusion ability).
   */
  isShiny(useIllusion = false): boolean {
    if (!useIllusion && this.summonData.illusion) {
      return !!(
        this.summonData.illusion.basePokemon?.shiny ||
        (this.summonData.illusion.fusionSpecies && this.summonData.illusion.basePokemon?.fusionShiny)
      );
    }
    return this.shiny || (this.isFusion(useIllusion) && this.fusionShiny);
  }

  isBaseShiny(useIllusion = false) {
    if (!useIllusion && this.summonData.illusion) {
      return !!this.summonData.illusion.basePokemon?.shiny;
    }
    return this.shiny;
  }

  isFusionShiny(useIllusion = false) {
    if (!useIllusion && this.summonData.illusion) {
      return !!this.summonData.illusion.basePokemon?.fusionShiny;
    }
    return this.isFusion(useIllusion) && this.fusionShiny;
  }

  /**
   *
   * @param useIllusion - Whether we want the fake or real shininess (illusion ability).
   * @returns `true` if the {@linkcode Pokemon} is shiny and the fusion is shiny as well, `false` otherwise
   */
  isDoubleShiny(useIllusion = false): boolean {
    if (!useIllusion && this.summonData.illusion?.basePokemon) {
      return (
        this.isFusion(false) &&
        this.summonData.illusion.basePokemon.shiny &&
        this.summonData.illusion.basePokemon.fusionShiny
      );
    }
    return this.isFusion(useIllusion) && this.shiny && this.fusionShiny;
  }

  /**
   * @param useIllusion - Whether we want the fake or real variant (illusion ability).
   */
  getVariant(useIllusion = false): Variant {
    if (!useIllusion && this.summonData.illusion) {
      return !this.isFusion(false)
        ? this.summonData.illusion.basePokemon!.variant
        : (Math.max(this.variant, this.fusionVariant) as Variant);
    }
    return !this.isFusion(true) ? this.variant : (Math.max(this.variant, this.fusionVariant) as Variant);
  }

  getBaseVariant(doubleShiny: boolean): Variant {
    if (doubleShiny) {
      return this.summonData.illusion?.basePokemon?.variant ?? this.variant;
    }
    return this.getVariant();
  }

  getLuck(): number {
    return this.luck + (this.isFusion() ? this.fusionLuck : 0);
  }

  isFusion(useIllusion = false): boolean {
    if (useIllusion && this.summonData.illusion) {
      return !!this.summonData.illusion.fusionSpecies;
    }
    return !!this.fusionSpecies;
  }

  /**
   * @param useIllusion - Whether we want the fake name or the real name of the Pokemon (for Illusion ability).
   */
  getName(useIllusion = false): string {
    return !useIllusion && this.summonData.illusion?.basePokemon
      ? this.summonData.illusion.basePokemon.name
      : this.name;
  }

  /**
   * Checks if the {@linkcode Pokemon} has a fusion with the specified {@linkcode SpeciesId}.
   * @param species the pokemon {@linkcode SpeciesId} to check
   * @returns `true` if the {@linkcode Pokemon} has a fusion with the specified {@linkcode SpeciesId}, `false` otherwise
   */
  hasFusionSpecies(species: SpeciesId): boolean {
    return this.fusionSpecies?.speciesId === species;
  }

  /**
   * Checks if the {@linkcode Pokemon} has is the specified {@linkcode SpeciesId} or is fused with it.
   * @param species the pokemon {@linkcode SpeciesId} to check
   * @param formKey If provided, requires the species to be in that form
   * @returns `true` if the pokemon is the species or is fused with it, `false` otherwise
   */
  hasSpecies(species: SpeciesId, formKey?: string): boolean {
    if (isNullOrUndefined(formKey)) {
      return this.species.speciesId === species || this.fusionSpecies?.speciesId === species;
    }

    return (
      (this.species.speciesId === species && this.getFormKey() === formKey) ||
      (this.fusionSpecies?.speciesId === species && this.getFusionFormKey() === formKey)
    );
  }

  abstract isBoss(): boolean;

  getMoveset(ignoreOverride?: boolean): PokemonMove[] {
    const ret = !ignoreOverride && this.summonData.moveset ? this.summonData.moveset : this.moveset;

    // Overrides moveset based on arrays specified in overrides.ts
    let overrideArray: MoveId | Array<MoveId> = this.isPlayer()
      ? Overrides.MOVESET_OVERRIDE
      : Overrides.OPP_MOVESET_OVERRIDE;
    if (!Array.isArray(overrideArray)) {
      overrideArray = [overrideArray];
    }
    if (overrideArray.length > 0) {
      if (!this.isPlayer()) {
        this.moveset = [];
      }
      overrideArray.forEach((move: MoveId, index: number) => {
        const ppUsed = this.moveset[index]?.ppUsed ?? 0;
        this.moveset[index] = new PokemonMove(move, Math.min(ppUsed, allMoves[move].pp));
      });
    }

    return ret;
  }

  /**
   * Checks which egg moves have been unlocked for the {@linkcode Pokemon} based
   * on the species it was met at or by the first {@linkcode Pokemon} in its evolution
   * line that can act as a starter and provides those egg moves.
   * @returns an array of {@linkcode MoveId}, the length of which is determined by how many
   * egg moves are unlocked for that species.
   */
  getUnlockedEggMoves(): MoveId[] {
    const moves: MoveId[] = [];
    const species =
      this.metSpecies in speciesEggMoves ? this.metSpecies : this.getSpeciesForm(true).getRootSpeciesId(true);
    if (species in speciesEggMoves) {
      for (let i = 0; i < 4; i++) {
        if (globalScene.gameData.starterData[species].eggMoves & (1 << i)) {
          moves.push(speciesEggMoves[species][i]);
        }
      }
    }
    return moves;
  }

  /**
   * Gets all possible learnable level moves for the {@linkcode Pokemon},
   * excluding any moves already known.
   *
   * Available egg moves are only included if the {@linkcode Pokemon} was
   * in the starting party of the run and if Fresh Start is not active.
   * @returns an array of {@linkcode MoveId}, the length of which is determined
   * by how many learnable moves there are for the {@linkcode Pokemon}.
   */
  public getLearnableLevelMoves(): MoveId[] {
    let levelMoves = this.getLevelMoves(1, true, false, true).map(lm => lm[1]);
    if (this.metBiome === -1 && !globalScene.gameMode.isFreshStartChallenge() && !globalScene.gameMode.isDaily) {
      levelMoves = this.getUnlockedEggMoves().concat(levelMoves);
    }
    if (Array.isArray(this.usedTMs) && this.usedTMs.length > 0) {
      levelMoves = this.usedTMs.filter(m => !levelMoves.includes(m)).concat(levelMoves);
    }
    levelMoves = levelMoves.filter(lm => !this.moveset.some(m => m.moveId === lm));
    return levelMoves;
  }

  /**
   * Gets the types of a pokemon
   * @param includeTeraType - `true` to include tera-formed type; Default: `false`
   * @param forDefend - `true` if the pokemon is defending from an attack; Default: `false`
   * @param ignoreOverride - If `true`, ignore ability changing effects; Default: `false`
   * @param useIllusion - `true` to return the types of the illusion instead of the actual types; Default: `false`
   * @returns array of {@linkcode PokemonType}
   */
  public getTypes(
    includeTeraType = false,
    forDefend = false,
    ignoreOverride = false,
    useIllusion = false,
  ): PokemonType[] {
    const types: PokemonType[] = [];

    if (includeTeraType && this.isTerastallized) {
      const teraType = this.getTeraType();
      if (this.isTerastallized && !(forDefend && teraType === PokemonType.STELLAR)) {
        // Stellar tera uses its original types defensively
        types.push(teraType);
        if (forDefend) {
          return types;
        }
      }
    }
    if (!types.length || !includeTeraType) {
      if (
        !ignoreOverride &&
        this.summonData.types &&
        this.summonData.types.length > 0 &&
        (!this.summonData.illusion || !useIllusion)
      ) {
        this.summonData.types.forEach(t => types.push(t));
      } else {
        const speciesForm = this.getSpeciesForm(ignoreOverride, useIllusion);
        const fusionSpeciesForm = this.getFusionSpeciesForm(ignoreOverride, useIllusion);
        const customTypes = this.customPokemonData.types?.length > 0;

        // First type, checking for "permanently changed" types from ME
        const firstType =
          customTypes && this.customPokemonData.types[0] !== PokemonType.UNKNOWN
            ? this.customPokemonData.types[0]
            : speciesForm.type1;
        types.push(firstType);

        // Second type
        let secondType: PokemonType = PokemonType.UNKNOWN;

        if (fusionSpeciesForm) {
          // Check if the fusion Pokemon also has permanent changes from ME when determining the fusion types
          const fusionType1 =
            this.fusionCustomPokemonData?.types &&
            this.fusionCustomPokemonData.types.length > 0 &&
            this.fusionCustomPokemonData.types[0] !== PokemonType.UNKNOWN
              ? this.fusionCustomPokemonData.types[0]
              : fusionSpeciesForm.type1;
          const fusionType2 =
            this.fusionCustomPokemonData?.types &&
            this.fusionCustomPokemonData.types.length > 1 &&
            this.fusionCustomPokemonData.types[1] !== PokemonType.UNKNOWN
              ? this.fusionCustomPokemonData.types[1]
              : fusionSpeciesForm.type2;

          // Assign second type if the fusion can provide one
          if (fusionType2 !== null && fusionType2 !== types[0]) {
            secondType = fusionType2;
          } else if (fusionType1 !== types[0]) {
            secondType = fusionType1;
          }

          if (secondType === PokemonType.UNKNOWN && isNullOrUndefined(fusionType2)) {
            // If second pokemon was monotype and shared its primary type
            secondType =
              customTypes &&
              this.customPokemonData.types.length > 1 &&
              this.customPokemonData.types[1] !== PokemonType.UNKNOWN
                ? this.customPokemonData.types[1]
                : (speciesForm.type2 ?? PokemonType.UNKNOWN);
          }
        } else {
          // If not a fusion, just get the second type from the species, checking for permanent changes from ME
          secondType =
            customTypes &&
            this.customPokemonData.types.length > 1 &&
            this.customPokemonData.types[1] !== PokemonType.UNKNOWN
              ? this.customPokemonData.types[1]
              : (speciesForm.type2 ?? PokemonType.UNKNOWN);
        }

        if (secondType !== PokemonType.UNKNOWN) {
          types.push(secondType);
        }
      }
    }

    // become UNKNOWN if no types are present
    if (!types.length) {
      types.push(PokemonType.UNKNOWN);
    }

    // remove UNKNOWN if other types are present
    if (types.length > 1 && types.includes(PokemonType.UNKNOWN)) {
      const index = types.indexOf(PokemonType.UNKNOWN);
      if (index !== -1) {
        types.splice(index, 1);
      }
    }

    // check type added to Pokemon from moves like Forest's Curse or Trick Or Treat
    if (!ignoreOverride && this.summonData.addedType && !types.includes(this.summonData.addedType)) {
      types.push(this.summonData.addedType);
    }

    // If both types are the same (can happen in weird custom typing scenarios), reduce to single type
    if (types.length > 1 && types[0] === types[1]) {
      types.splice(0, 1);
    }

    return types;
  }

  /**
   * Checks if the pokemon's typing includes the specified type
   * @param type - {@linkcode PokemonType} to check
   * @param includeTeraType - `true` to include tera-formed type; Default: `true`
   * @param forDefend - `true` if the pokemon is defending from an attack; Default: `false`
   * @param ignoreOverride - If `true`, ignore ability changing effects; Default: `false`
   * @returns `true` if the Pokemon's type matches
   */
  public isOfType(type: PokemonType, includeTeraType = true, forDefend = false, ignoreOverride = false): boolean {
    return this.getTypes(includeTeraType, forDefend, ignoreOverride).some(t => t === type);
  }

  /**
   * Gets the non-passive ability of the pokemon. This accounts for fusions and ability changing effects.
   * This should rarely be called, most of the time {@linkcode hasAbility} or {@linkcode hasAbilityWithAttr} are better used as
   * those check both the passive and non-passive abilities and account for ability suppression.
   * @see {@linkcode hasAbility} {@linkcode hasAbilityWithAttr} Intended ways to check abilities in most cases
   * @param ignoreOverride - If `true`, ignore ability changing effects; Default: `false`
   * @returns The non-passive {@linkcode Ability} of the pokemon
   */
  public getAbility(ignoreOverride = false): Ability {
    if (!ignoreOverride && this.summonData.ability) {
      return allAbilities[this.summonData.ability];
    }
    if (Overrides.ABILITY_OVERRIDE && this.isPlayer()) {
      return allAbilities[Overrides.ABILITY_OVERRIDE];
    }
    if (Overrides.OPP_ABILITY_OVERRIDE && this.isEnemy()) {
      return allAbilities[Overrides.OPP_ABILITY_OVERRIDE];
    }
    if (this.isFusion()) {
      if (!isNullOrUndefined(this.fusionCustomPokemonData?.ability) && this.fusionCustomPokemonData.ability !== -1) {
        return allAbilities[this.fusionCustomPokemonData.ability];
      }
      return allAbilities[this.getFusionSpeciesForm(ignoreOverride).getAbility(this.fusionAbilityIndex)];
    }
    if (!isNullOrUndefined(this.customPokemonData.ability) && this.customPokemonData.ability !== -1) {
      return allAbilities[this.customPokemonData.ability];
    }
    let abilityId = this.getSpeciesForm(ignoreOverride).getAbility(this.abilityIndex);
    if (abilityId === AbilityId.NONE) {
      abilityId = this.species.ability1;
    }
    return allAbilities[abilityId];
  }

  /**
   * Gets the passive ability of the pokemon. This should rarely be called, most of the time
   * {@linkcode hasAbility} or {@linkcode hasAbilityWithAttr} are better used as those check both the passive and
   * non-passive abilities and account for ability suppression.
   * @see {@linkcode hasAbility} {@linkcode hasAbilityWithAttr} Intended ways to check abilities in most cases
   * @returns The passive {@linkcode Ability} of the pokemon
   */
  public getPassiveAbility(): Ability {
    if (Overrides.PASSIVE_ABILITY_OVERRIDE && this.isPlayer()) {
      return allAbilities[Overrides.PASSIVE_ABILITY_OVERRIDE];
    }
    if (Overrides.OPP_PASSIVE_ABILITY_OVERRIDE && this.isEnemy()) {
      return allAbilities[Overrides.OPP_PASSIVE_ABILITY_OVERRIDE];
    }
    if (!isNullOrUndefined(this.customPokemonData.passive) && this.customPokemonData.passive !== -1) {
      return allAbilities[this.customPokemonData.passive];
    }

    return allAbilities[this.species.getPassiveAbility(this.formIndex)];
  }

  /**
   * Gets a list of all instances of a given ability attribute among abilities this pokemon has.
   * Accounts for all the various effects which can affect whether an ability will be present or
   * in effect, and both passive and non-passive.
   * @param attrType - {@linkcode AbAttr} The ability attribute to check for.
   * @param canApply - Whether to check if the ability is currently active; Default `true`
   * @param ignoreOverride - Whether to ignore ability changing effects; Default `false`
   * @returns An array of all the ability attributes on this ability.
   */
  public getAbilityAttrs<T extends AbAttr = AbAttr>(
    attrType: { new (...args: any[]): T },
    canApply = true,
    ignoreOverride = false,
  ): T[] {
    const abilityAttrs: T[] = [];

    if (!canApply || this.canApplyAbility()) {
      abilityAttrs.push(...this.getAbility(ignoreOverride).getAttrs<T>(attrType));
    }

    if (!canApply || this.canApplyAbility(true)) {
      abilityAttrs.push(...this.getPassiveAbility().getAttrs(attrType));
    }

    return abilityAttrs;
  }

  /**
   * Sets the {@linkcode Pokemon}'s ability and activates it if it normally activates on summon
   *
   * Also clears primal weather if it is from the ability being changed
   * @param ability New Ability
   */
  public setTempAbility(ability: Ability, passive = false): void {
    applyOnLoseAbAttrs(this, passive);
    if (passive) {
      this.summonData.passiveAbility = ability.id;
    } else {
      this.summonData.ability = ability.id;
    }
    applyOnGainAbAttrs(this, passive);
  }

  /**
   * Suppresses an ability and calls its onlose attributes
   */
  public suppressAbility() {
    [true, false].forEach(passive => applyOnLoseAbAttrs(this, passive));
    this.summonData.abilitySuppressed = true;
  }

  /**
   * Checks if a pokemon has a passive either from:
   *  - bought with starter candy
   *  - set by override
   *  - is a boss pokemon
   * @returns `true` if the Pokemon has a passive
   */
  public hasPassive(): boolean {
    // returns override if valid for current case
    if (
      (Overrides.HAS_PASSIVE_ABILITY_OVERRIDE === false && this.isPlayer()) ||
      (Overrides.OPP_HAS_PASSIVE_ABILITY_OVERRIDE === false && this.isEnemy())
    ) {
      return false;
    }
    if (
      ((Overrides.PASSIVE_ABILITY_OVERRIDE !== AbilityId.NONE || Overrides.HAS_PASSIVE_ABILITY_OVERRIDE) &&
        this.isPlayer()) ||
      ((Overrides.OPP_PASSIVE_ABILITY_OVERRIDE !== AbilityId.NONE || Overrides.OPP_HAS_PASSIVE_ABILITY_OVERRIDE) &&
        this.isEnemy())
    ) {
      return true;
    }

    // Classic Final boss and Endless Minor/Major bosses do not have passive
    const { currentBattle, gameMode } = globalScene;
    const waveIndex = currentBattle?.waveIndex;
    if (
      this.isEnemy() &&
      (currentBattle?.battleSpec === BattleSpec.FINAL_BOSS ||
        gameMode.isEndlessMinorBoss(waveIndex) ||
        gameMode.isEndlessMajorBoss(waveIndex))
    ) {
      return false;
    }

    return this.passive || this.isBoss();
  }

  /**
   * Checks whether an ability of a pokemon can be currently applied. This should rarely be
   * directly called, as {@linkcode hasAbility} and {@linkcode hasAbilityWithAttr} already call this.
   * @see {@linkcode hasAbility} {@linkcode hasAbilityWithAttr} Intended ways to check abilities in most cases
   * @param passive If true, check if passive can be applied instead of non-passive
   * @returns `true` if the ability can be applied
   */
  public canApplyAbility(passive = false): boolean {
    if (passive && !this.hasPassive()) {
      return false;
    }
    const ability = !passive ? this.getAbility() : this.getPassiveAbility();
    if (this.isFusion() && ability.hasAttr(NoFusionAbilityAbAttr)) {
      return false;
    }
    const arena = globalScene?.arena;
    if (arena.ignoreAbilities && arena.ignoringEffectSource !== this.getBattlerIndex() && ability.isIgnorable) {
      return false;
    }
    if (this.summonData.abilitySuppressed && ability.isSuppressable) {
      return false;
    }
    const suppressAbilitiesTag = arena.getTag(ArenaTagType.NEUTRALIZING_GAS) as SuppressAbilitiesTag;
    const suppressOffField = ability.hasAttr(PreSummonAbAttr);
    if ((this.isOnField() || suppressOffField) && suppressAbilitiesTag && !suppressAbilitiesTag.isBeingRemoved()) {
      const thisAbilitySuppressing = ability.hasAttr(PreLeaveFieldRemoveSuppressAbilitiesSourceAbAttr);
      const hasSuppressingAbility = this.hasAbilityWithAttr(PreLeaveFieldRemoveSuppressAbilitiesSourceAbAttr, false);
      // Neutralizing gas is up - suppress abilities unless they are unsuppressable or this pokemon is responsible for the gas
      // (Balance decided that the other ability of a neutralizing gas pokemon should not be neutralized)
      // If the ability itself is neutralizing gas, don't suppress it (handled through arena tag)
      const unsuppressable =
        !ability.isSuppressable ||
        thisAbilitySuppressing ||
        (hasSuppressingAbility && !suppressAbilitiesTag.shouldApplyToSelf());
      if (!unsuppressable) {
        return false;
      }
    }
    return (this.hp > 0 || ability.isBypassFaint) && !ability.conditions.find(condition => !condition(this));
  }

  /**
   * Checks whether a pokemon has the specified ability and it's in effect. Accounts for all the various
   * effects which can affect whether an ability will be present or in effect, and both passive and
   * non-passive. This is the primary way to check whether a pokemon has a particular ability.
   * @param ability The ability to check for
   * @param canApply - Whether to check if the ability is currently active; default `true`
   * @param ignoreOverride Whether to ignore ability changing effects; default `false`
   * @returns `true` if the ability is present and active
   */
  public hasAbility(ability: AbilityId, canApply = true, ignoreOverride = false): boolean {
    if (this.getAbility(ignoreOverride).id === ability && (!canApply || this.canApplyAbility())) {
      return true;
    }
    return this.getPassiveAbility().id === ability && this.hasPassive() && (!canApply || this.canApplyAbility(true));
  }

  /**
   * Checks whether a pokemon has an ability with the specified attribute and it's in effect.
   * Accounts for all the various effects which can affect whether an ability will be present or
   * in effect, and both passive and non-passive. This is one of the two primary ways to check
   * whether a pokemon has a particular ability.
   * @param attrType The {@link AbAttr | ability attribute} to check for
   * @param canApply - Whether to check if the ability is currently active; default `true`
   * @param ignoreOverride Whether to ignore ability changing effects; default `false`
   * @returns `true` if an ability with the given {@linkcode AbAttr} is present and active
   */
  public hasAbilityWithAttr(attrType: Constructor<AbAttr>, canApply = true, ignoreOverride = false): boolean {
    if ((!canApply || this.canApplyAbility()) && this.getAbility(ignoreOverride).hasAttr(attrType)) {
      return true;
    }
    return this.hasPassive() && (!canApply || this.canApplyAbility(true)) && this.getPassiveAbility().hasAttr(attrType);
  }

  /**
   * Gets the weight of the Pokemon with subtractive modifiers (Autotomize) happening first
   * and then multiplicative modifiers happening after (Heavy Metal and Light Metal)
   * @returns the kg of the Pokemon (minimum of 0.1)
   */
  public getWeight(): number {
    const autotomizedTag = this.getTag(AutotomizedTag);
    let weightRemoved = 0;
    if (!isNullOrUndefined(autotomizedTag)) {
      weightRemoved = 100 * autotomizedTag!.autotomizeCount;
    }
    const minWeight = 0.1;
    const weight = new NumberHolder(this.species.weight - weightRemoved);

    // This will trigger the ability overlay so only call this function when necessary
    applyAbAttrs(WeightMultiplierAbAttr, this, null, false, weight);
    return Math.max(minWeight, weight.value);
  }

  /**
   * @returns the pokemon's current tera {@linkcode PokemonType}
   */
  getTeraType(): PokemonType {
    if (this.hasSpecies(SpeciesId.TERAPAGOS)) {
      return PokemonType.STELLAR;
    }
    if (this.hasSpecies(SpeciesId.OGERPON)) {
      const ogerponForm = this.species.speciesId === SpeciesId.OGERPON ? this.formIndex : this.fusionFormIndex;
      switch (ogerponForm) {
        case 0:
        case 4:
          return PokemonType.GRASS;
        case 1:
        case 5:
          return PokemonType.WATER;
        case 2:
        case 6:
          return PokemonType.FIRE;
        case 3:
        case 7:
          return PokemonType.ROCK;
      }
    }
    if (this.hasSpecies(SpeciesId.SHEDINJA)) {
      return PokemonType.BUG;
    }
    return this.teraType;
  }

  public isGrounded(): boolean {
    return (
      !!this.getTag(GroundedTag) ||
      (!this.isOfType(PokemonType.FLYING, true, true) &&
        !this.hasAbility(AbilityId.LEVITATE) &&
        !this.getTag(BattlerTagType.FLOATING) &&
        !this.getTag(SemiInvulnerableTag))
    );
  }

  /**
   * Determines whether this Pokemon is prevented from running or switching due
   * to effects from moves and/or abilities.
   * @param trappedAbMessages - If defined, ability trigger messages
   * (e.g. from Shadow Tag) are forwarded through this array.
   * @param simulated - If `true`, applies abilities via simulated calls.
   * @returns `true` if the pokemon is trapped
   */
  public isTrapped(trappedAbMessages: string[] = [], simulated = true): boolean {
    const commandedTag = this.getTag(BattlerTagType.COMMANDED);
    if (commandedTag?.getSourcePokemon()?.isActive(true)) {
      return true;
    }

    if (this.isOfType(PokemonType.GHOST)) {
      return false;
    }

    const trappedByAbility = new BooleanHolder(false);
    /**
     * Contains opposing Pokemon (Enemy/Player Pokemon) depending on perspective
     * Afterwards, it filters out Pokemon that have been switched out of the field so trapped abilities/moves do not trigger
     */
    const opposingFieldUnfiltered = this.isPlayer() ? globalScene.getEnemyField() : globalScene.getPlayerField();
    const opposingField = opposingFieldUnfiltered.filter(enemyPkm => enemyPkm.switchOutStatus === false);

    for (const opponent of opposingField) {
      applyCheckTrappedAbAttrs(CheckTrappedAbAttr, opponent, trappedByAbility, this, trappedAbMessages, simulated);
    }

    const side = this.isPlayer() ? ArenaTagSide.PLAYER : ArenaTagSide.ENEMY;
    return (
      trappedByAbility.value ||
      !!this.getTag(TrappedTag) ||
      !!globalScene.arena.getTagOnSide(ArenaTagType.FAIRY_LOCK, side)
    );
  }

  /**
   * Calculates the type of a move when used by this Pokemon after
   * type-changing move and ability attributes have applied.
   * @param move - {@linkcode Move} The move being used.
   * @param simulated - If `true`, prevents showing abilities applied in this calculation.
   * @returns The {@linkcode PokemonType} of the move after attributes are applied
   */
  public getMoveType(move: Move, simulated = true): PokemonType {
    const moveTypeHolder = new NumberHolder(move.type);

    applyMoveAttrs(VariableMoveTypeAttr, this, null, move, moveTypeHolder);
    applyPreAttackAbAttrs(MoveTypeChangeAbAttr, this, null, move, simulated, moveTypeHolder);

    // If the user is terastallized and the move is tera blast, or tera starstorm that is stellar type,
    // then bypass the check for ion deluge and electrify
    if (
      this.isTerastallized &&
      (move.id === MoveId.TERA_BLAST ||
        (move.id === MoveId.TERA_STARSTORM && moveTypeHolder.value === PokemonType.STELLAR))
    ) {
      return moveTypeHolder.value as PokemonType;
    }

    globalScene.arena.applyTags(ArenaTagType.ION_DELUGE, simulated, moveTypeHolder);
    if (this.getTag(BattlerTagType.ELECTRIFIED)) {
      moveTypeHolder.value = PokemonType.ELECTRIC;
    }

    return moveTypeHolder.value as PokemonType;
  }

  /**
   * Calculates the effectiveness of a move against the Pokémon.
   * This includes modifiers from move and ability attributes.
   * @param source {@linkcode Pokemon} The attacking Pokémon.
   * @param move {@linkcode Move} The move being used by the attacking Pokémon.
   * @param ignoreAbility Whether to ignore abilities that might affect type effectiveness or immunity (defaults to `false`).
   * @param simulated Whether to apply abilities via simulated calls (defaults to `true`)
   * @param cancelled {@linkcode BooleanHolder} Stores whether the move was cancelled by a non-type-based immunity.
   * @param useIllusion - Whether we want the attack move effectiveness on the illusion or not
   * @returns The type damage multiplier, indicating the effectiveness of the move
   */
  getMoveEffectiveness(
    source: Pokemon,
    move: Move,
    ignoreAbility = false,
    simulated = true,
    cancelled?: BooleanHolder,
    useIllusion = false,
  ): TypeDamageMultiplier {
    if (!isNullOrUndefined(this.turnData?.moveEffectiveness)) {
      return this.turnData?.moveEffectiveness;
    }

    if (move.hasAttr(TypelessAttr)) {
      return 1;
    }
    const moveType = source.getMoveType(move);

    const typeMultiplier = new NumberHolder(
      move.category !== MoveCategory.STATUS || move.hasAttr(RespectAttackTypeImmunityAttr)
        ? this.getAttackTypeEffectiveness(moveType, source, false, simulated, move, useIllusion)
        : 1,
    );

    applyMoveAttrs(VariableMoveTypeMultiplierAttr, source, this, move, typeMultiplier);
    if (this.getTypes(true, true).find(t => move.isTypeImmune(source, this, t))) {
      typeMultiplier.value = 0;
    }

    if (this.getTag(TarShotTag) && this.getMoveType(move) === PokemonType.FIRE) {
      typeMultiplier.value *= 2;
    }

    const cancelledHolder = cancelled ?? new BooleanHolder(false);
    if (!ignoreAbility) {
      applyPreDefendAbAttrs(TypeImmunityAbAttr, this, source, move, cancelledHolder, simulated, typeMultiplier);

      if (!cancelledHolder.value) {
        applyPreDefendAbAttrs(MoveImmunityAbAttr, this, source, move, cancelledHolder, simulated, typeMultiplier);
      }

      if (!cancelledHolder.value) {
        const defendingSidePlayField = this.isPlayer() ? globalScene.getPlayerField() : globalScene.getEnemyField();
        defendingSidePlayField.forEach(p =>
          applyPreDefendAbAttrs(FieldPriorityMoveImmunityAbAttr, p, source, move, cancelledHolder),
        );
      }
    }

    const immuneTags = this.findTags(tag => tag instanceof TypeImmuneTag && tag.immuneType === moveType);
    for (const tag of immuneTags) {
      if (move && !move.getAttrs(HitsTagAttr).some(attr => attr.tagType === tag.tagType)) {
        typeMultiplier.value = 0;
        break;
      }
    }

    // Apply Tera Shell's effect to attacks after all immunities are accounted for
    if (!ignoreAbility && move.category !== MoveCategory.STATUS) {
      applyPreDefendAbAttrs(FullHpResistTypeAbAttr, this, source, move, cancelledHolder, simulated, typeMultiplier);
    }

    if (move.category === MoveCategory.STATUS && move.hitsSubstitute(source, this)) {
      typeMultiplier.value = 0;
    }

    return (!cancelledHolder.value ? typeMultiplier.value : 0) as TypeDamageMultiplier;
  }

  /**
   * Calculates the move's type effectiveness multiplier based on the target's type/s.
   * @param moveType {@linkcode PokemonType} the type of the move being used
   * @param source {@linkcode Pokemon} the Pokemon using the move
   * @param ignoreStrongWinds whether or not this ignores strong winds (anticipation, forewarn, stealth rocks)
   * @param simulated tag to only apply the strong winds effect message when the move is used
   * @param move (optional) the move whose type effectiveness is to be checked. Used for applying {@linkcode VariableMoveTypeChartAttr}
   * @param useIllusion - Whether we want the attack type effectiveness on the illusion or not
   * @returns a multiplier for the type effectiveness
   */
  getAttackTypeEffectiveness(
    moveType: PokemonType,
    source?: Pokemon,
    ignoreStrongWinds = false,
    simulated = true,
    move?: Move,
    useIllusion = false,
  ): TypeDamageMultiplier {
    if (moveType === PokemonType.STELLAR) {
      return this.isTerastallized ? 2 : 1;
    }
    const types = this.getTypes(true, true, undefined, useIllusion);
    const arena = globalScene.arena;

    // Handle flying v ground type immunity without removing flying type so effective types are still effective
    // Related to https://github.com/pagefaultgames/pokerogue/issues/524
    if (moveType === PokemonType.GROUND && (this.isGrounded() || arena.hasTag(ArenaTagType.GRAVITY))) {
      const flyingIndex = types.indexOf(PokemonType.FLYING);
      if (flyingIndex > -1) {
        types.splice(flyingIndex, 1);
      }
    }

    let multiplier = types
      .map(defType => {
        const multiplier = new NumberHolder(getTypeDamageMultiplier(moveType, defType));
        applyChallenges(ChallengeType.TYPE_EFFECTIVENESS, multiplier);
        if (move) {
          applyMoveAttrs(VariableMoveTypeChartAttr, null, this, move, multiplier, defType);
        }
        if (source) {
          const ignoreImmunity = new BooleanHolder(false);
          if (source.isActive(true) && source.hasAbilityWithAttr(IgnoreTypeImmunityAbAttr)) {
            applyAbAttrs(IgnoreTypeImmunityAbAttr, source, ignoreImmunity, simulated, moveType, defType);
          }
          if (ignoreImmunity.value) {
            if (multiplier.value === 0) {
              return 1;
            }
          }

          const exposedTags = this.findTags(tag => tag instanceof ExposedTag) as ExposedTag[];
          if (exposedTags.some(t => t.ignoreImmunity(defType, moveType))) {
            if (multiplier.value === 0) {
              return 1;
            }
          }
        }
        return multiplier.value;
      })
      .reduce((acc, cur) => acc * cur, 1) as TypeDamageMultiplier;

    const typeMultiplierAgainstFlying = new NumberHolder(getTypeDamageMultiplier(moveType, PokemonType.FLYING));
    applyChallenges(ChallengeType.TYPE_EFFECTIVENESS, typeMultiplierAgainstFlying);
    // Handle strong winds lowering effectiveness of types super effective against pure flying
    if (
      !ignoreStrongWinds &&
      arena.weather?.weatherType === WeatherType.STRONG_WINDS &&
      !arena.weather.isEffectSuppressed() &&
      this.isOfType(PokemonType.FLYING) &&
      typeMultiplierAgainstFlying.value === 2
    ) {
      multiplier /= 2;
      if (!simulated) {
        globalScene.phaseManager.queueMessage(i18next.t("weather:strongWindsEffectMessage"));
      }
    }
    return multiplier as TypeDamageMultiplier;
  }

  /**
   * Computes the given Pokemon's matchup score against this Pokemon.
   * In most cases, this score ranges from near-zero to 16, but the maximum possible matchup score is 64.
   * @param opponent {@linkcode Pokemon} The Pokemon to compare this Pokemon against
   * @returns A score value based on how favorable this Pokemon is when fighting the given Pokemon
   */
  getMatchupScore(opponent: Pokemon): number {
    const types = this.getTypes(true);

    const enemyTypes = opponent.getTypes(true, true, false, true);
    /** Is this Pokemon faster than the opponent? */
    const outspeed =
      (this.isActive(true) ? this.getEffectiveStat(Stat.SPD, opponent) : this.getStat(Stat.SPD, false)) >=
      opponent.getEffectiveStat(Stat.SPD, this);
    /**
     * Based on how effective this Pokemon's types are offensively against the opponent's types.
     * This score is increased by 25 percent if this Pokemon is faster than the opponent.
     */
    let atkScore =
      opponent.getAttackTypeEffectiveness(types[0], this, false, true, undefined, true) * (outspeed ? 1.25 : 1);
    /**
     * Based on how effectively this Pokemon defends against the opponent's types.
     * This score cannot be higher than 4.
     */
    let defScore = 1 / Math.max(this.getAttackTypeEffectiveness(enemyTypes[0], opponent), 0.25);
    if (types.length > 1) {
      atkScore *= opponent.getAttackTypeEffectiveness(types[1], this);
    }
    if (enemyTypes.length > 1) {
      defScore *=
        1 / Math.max(this.getAttackTypeEffectiveness(enemyTypes[1], opponent, false, false, undefined, true), 0.25);
    }
    /**
     * Based on this Pokemon's HP ratio compared to that of the opponent.
     * This ratio is multiplied by 1.5 if this Pokemon outspeeds the opponent;
     * however, the final ratio cannot be higher than 1.
     */
    let hpDiffRatio = this.getHpRatio() + (1 - opponent.getHpRatio());
    if (outspeed) {
      hpDiffRatio = Math.min(hpDiffRatio * 1.5, 1);
    }
    return (atkScore + defScore) * hpDiffRatio;
  }

  getEvolution(): SpeciesFormEvolution | null {
    if (pokemonEvolutions.hasOwnProperty(this.species.speciesId)) {
      const evolutions = pokemonEvolutions[this.species.speciesId];
      for (const e of evolutions) {
        if (
          !e.item &&
          this.level >= e.level &&
          (isNullOrUndefined(e.preFormKey) || this.getFormKey() === e.preFormKey)
        ) {
          if (e.condition === null || (e.condition as SpeciesEvolutionCondition).predicate(this)) {
            return e;
          }
        }
      }
    }

    if (this.isFusion() && this.fusionSpecies && pokemonEvolutions.hasOwnProperty(this.fusionSpecies.speciesId)) {
      const fusionEvolutions = pokemonEvolutions[this.fusionSpecies.speciesId].map(
        e => new FusionSpeciesFormEvolution(this.species.speciesId, e),
      );
      for (const fe of fusionEvolutions) {
        if (
          !fe.item &&
          this.level >= fe.level &&
          (isNullOrUndefined(fe.preFormKey) || this.getFusionFormKey() === fe.preFormKey)
        ) {
          if (fe.condition === null || (fe.condition as SpeciesEvolutionCondition).predicate(this)) {
            return fe;
          }
        }
      }
    }

    return null;
  }

  /**
   * Gets all level up moves in a given range for a particular pokemon.
   * @param {number} startingLevel Don't include moves below this level
   * @param {boolean} includeEvolutionMoves Whether to include evolution moves
   * @param {boolean} simulateEvolutionChain Whether to include moves from prior evolutions
   * @param {boolean} includeRelearnerMoves Whether to include moves that would require a relearner. Note the move relearner inherently allows evolution moves
   * @returns {LevelMoves} A list of moves and the levels they can be learned at
   */
  getLevelMoves(
    startingLevel?: number,
    includeEvolutionMoves = false,
    simulateEvolutionChain = false,
    includeRelearnerMoves = false,
    learnSituation: LearnMoveSituation = LearnMoveSituation.MISC,
  ): LevelMoves {
    const ret: LevelMoves = [];
    let levelMoves: LevelMoves = [];
    if (!startingLevel) {
      startingLevel = this.level;
    }
    if (learnSituation === LearnMoveSituation.EVOLUTION_FUSED && this.fusionSpecies) {
      // For fusion evolutions, get ONLY the moves of the component mon that evolved
      levelMoves = this.getFusionSpeciesForm(true)
        .getLevelMoves()
        .filter(
          lm =>
            (includeEvolutionMoves && lm[0] === EVOLVE_MOVE) ||
            (includeRelearnerMoves && lm[0] === RELEARN_MOVE) ||
            lm[0] > 0,
        );
    } else {
      if (simulateEvolutionChain) {
        const evolutionChain = this.species.getSimulatedEvolutionChain(
          this.level,
          this.hasTrainer(),
          this.isBoss(),
          this.isPlayer(),
        );
        for (let e = 0; e < evolutionChain.length; e++) {
          // TODO: Might need to pass specific form index in simulated evolution chain
          const speciesLevelMoves = getPokemonSpeciesForm(evolutionChain[e][0], this.formIndex).getLevelMoves();
          if (includeRelearnerMoves) {
            levelMoves.push(...speciesLevelMoves);
          } else {
            levelMoves.push(
              ...speciesLevelMoves.filter(
                lm =>
                  (includeEvolutionMoves && lm[0] === EVOLVE_MOVE) ||
                  ((!e || lm[0] > 1) && (e === evolutionChain.length - 1 || lm[0] <= evolutionChain[e + 1][1])),
              ),
            );
          }
        }
      } else {
        levelMoves = this.getSpeciesForm(true)
          .getLevelMoves()
          .filter(
            lm =>
              (includeEvolutionMoves && lm[0] === EVOLVE_MOVE) ||
              (includeRelearnerMoves && lm[0] === RELEARN_MOVE) ||
              lm[0] > 0,
          );
      }
      if (this.fusionSpecies && learnSituation !== LearnMoveSituation.EVOLUTION_FUSED_BASE) {
        // For fusion evolutions, get ONLY the moves of the component mon that evolved
        if (simulateEvolutionChain) {
          const fusionEvolutionChain = this.fusionSpecies.getSimulatedEvolutionChain(
            this.level,
            this.hasTrainer(),
            this.isBoss(),
            this.isPlayer(),
          );
          for (let e = 0; e < fusionEvolutionChain.length; e++) {
            // TODO: Might need to pass specific form index in simulated evolution chain
            const speciesLevelMoves = getPokemonSpeciesForm(
              fusionEvolutionChain[e][0],
              this.fusionFormIndex,
            ).getLevelMoves();
            if (includeRelearnerMoves) {
              levelMoves.push(
                ...speciesLevelMoves.filter(
                  lm => (includeEvolutionMoves && lm[0] === EVOLVE_MOVE) || lm[0] !== EVOLVE_MOVE,
                ),
              );
            } else {
              levelMoves.push(
                ...speciesLevelMoves.filter(
                  lm =>
                    (includeEvolutionMoves && lm[0] === EVOLVE_MOVE) ||
                    ((!e || lm[0] > 1) &&
                      (e === fusionEvolutionChain.length - 1 || lm[0] <= fusionEvolutionChain[e + 1][1])),
                ),
              );
            }
          }
        } else {
          levelMoves.push(
            ...this.getFusionSpeciesForm(true)
              .getLevelMoves()
              .filter(
                lm =>
                  (includeEvolutionMoves && lm[0] === EVOLVE_MOVE) ||
                  (includeRelearnerMoves && lm[0] === RELEARN_MOVE) ||
                  lm[0] > 0,
              ),
          );
        }
      }
    }
    levelMoves.sort((lma: [number, number], lmb: [number, number]) => (lma[0] > lmb[0] ? 1 : lma[0] < lmb[0] ? -1 : 0));

    /**
     * Filter out moves not within the correct level range(s)
     * Includes moves below startingLevel, or of specifically level 0 if
     * includeRelearnerMoves or includeEvolutionMoves are true respectively
     */
    levelMoves = levelMoves.filter(lm => {
      const level = lm[0];
      const isRelearner = level < startingLevel;
      const allowedEvolutionMove = level === 0 && includeEvolutionMoves;

      return !(level > this.level) && (includeRelearnerMoves || !isRelearner || allowedEvolutionMove);
    });

    /**
     * This must be done AFTER filtering by level, else if the same move shows up
     * in levelMoves multiple times all but the lowest level one will be skipped.
     * This causes problems when there are intentional duplicates (i.e. Smeargle with Sketch)
     */
    if (levelMoves) {
      this.getUniqueMoves(levelMoves, ret);
    }

    return ret;
  }

  /**
   * Helper function for getLevelMoves.
   * Finds all non-duplicate items from the input, and pushes them into the output.
   * Two items count as duplicate if they have the same Move, regardless of level.
   *
   * @param levelMoves the input array to search for non-duplicates from
   * @param ret the output array to be pushed into.
   */
  private getUniqueMoves(levelMoves: LevelMoves, ret: LevelMoves): void {
    const uniqueMoves: MoveId[] = [];
    for (const lm of levelMoves) {
      if (!uniqueMoves.find(m => m === lm[1])) {
        uniqueMoves.push(lm[1]);
        ret.push(lm);
      }
    }
  }

  /**
   * Get a list of all egg moves
   *
   * @returns list of egg moves
   */
  getEggMoves(): MoveId[] | undefined {
    return speciesEggMoves[this.getSpeciesForm().getRootSpeciesId()];
  }

  setMove(moveIndex: number, moveId: MoveId): void {
    if (moveId === MoveId.NONE) {
      return;
    }
    const move = new PokemonMove(moveId);
    this.moveset[moveIndex] = move;
    if (this.summonData.moveset) {
      this.summonData.moveset[moveIndex] = move;
    }
  }

  /**
   * Function that tries to set a Pokemon shiny based on the trainer's trainer ID and secret ID.
   * Endless Pokemon in the end biome are unable to be set to shiny
   *
   * The exact mechanic is that it calculates E as the XOR of the player's trainer ID and secret ID.
   * F is calculated as the XOR of the first 16 bits of the Pokemon's ID with the last 16 bits.
   * The XOR of E and F are then compared to the {@linkcode shinyThreshold} (or {@linkcode thresholdOverride} if set) to see whether or not to generate a shiny.
   * The base shiny odds are {@linkcode BASE_SHINY_CHANCE} / 65536
   * @param thresholdOverride number that is divided by 2^16 (65536) to get the shiny chance, overrides {@linkcode shinyThreshold} if set (bypassing shiny rate modifiers such as Shiny Charm)
   * @returns true if the Pokemon has been set as a shiny, false otherwise
   */
  trySetShiny(thresholdOverride?: number): boolean {
    // Shiny Pokemon should not spawn in the end biome in endless
    if (globalScene.gameMode.isEndless && globalScene.arena.biomeType === BiomeId.END) {
      return false;
    }

    const rand1 = (this.id & 0xffff0000) >>> 16;
    const rand2 = this.id & 0x0000ffff;

    const E = globalScene.gameData.trainerId ^ globalScene.gameData.secretId;
    const F = rand1 ^ rand2;

    const shinyThreshold = new NumberHolder(BASE_SHINY_CHANCE);
    if (thresholdOverride === undefined) {
      if (timedEventManager.isEventActive()) {
        const tchance = timedEventManager.getClassicTrainerShinyChance();
        shinyThreshold.value *= timedEventManager.getShinyMultiplier();
        if (this.hasTrainer() && tchance > 0) {
          shinyThreshold.value = Math.max(tchance, shinyThreshold.value); // Choose the higher boost
        }
      }
      if (!this.hasTrainer()) {
        globalScene.applyModifiers(ShinyRateBoosterModifier, true, shinyThreshold);
      }
    } else {
      shinyThreshold.value = thresholdOverride;
    }

    this.shiny = (E ^ F) < shinyThreshold.value;

    if (this.shiny) {
      this.initShinySparkle();
    }

    return this.shiny;
  }

  /**
   * Function that tries to set a Pokemon shiny based on seed.
   * For manual use only, usually to roll a Pokemon's shiny chance a second time.
   * If it rolls shiny, or if it's already shiny, also sets a random variant and give the Pokemon the associated luck.
   *
   * The base shiny odds are {@linkcode BASE_SHINY_CHANCE} / `65536`
   * @param thresholdOverride number that is divided by `2^16` (`65536`) to get the shiny chance, overrides {@linkcode shinyThreshold} if set (bypassing shiny rate modifiers such as Shiny Charm)
   * @param applyModifiersToOverride If {@linkcode thresholdOverride} is set and this is true, will apply Shiny Charm and event modifiers to {@linkcode thresholdOverride}
   * @returns `true` if the Pokemon has been set as a shiny, `false` otherwise
   */
  public trySetShinySeed(thresholdOverride?: number, applyModifiersToOverride?: boolean): boolean {
    if (!this.shiny) {
      const shinyThreshold = new NumberHolder(BASE_SHINY_CHANCE);
      if (thresholdOverride === undefined || applyModifiersToOverride) {
        if (thresholdOverride !== undefined && applyModifiersToOverride) {
          shinyThreshold.value = thresholdOverride;
        }
        if (timedEventManager.isEventActive()) {
          shinyThreshold.value *= timedEventManager.getShinyMultiplier();
        }
        globalScene.applyModifiers(ShinyRateBoosterModifier, true, shinyThreshold);
      } else {
        shinyThreshold.value = thresholdOverride;
      }

      this.shiny = randSeedInt(65536) < shinyThreshold.value;
    }

    if (this.shiny) {
      this.variant = this.variant ?? 0;
      this.variant = Math.max(this.generateShinyVariant(), this.variant) as Variant; // Don't set a variant lower than the current one
      this.luck = this.variant + 1 + (this.fusionShiny ? this.fusionVariant + 1 : 0);
      this.initShinySparkle();
    }

    return this.shiny;
  }

  /**
   * Generates a shiny variant
   * @returns `0-2`, with the following probabilities:
   * - Has a 10% chance of returning `2` (epic variant)
   * - Has a 30% chance of returning `1` (rare variant)
   * - Has a 60% chance of returning `0` (basic shiny)
   */
  protected generateShinyVariant(): Variant {
    const formIndex: number = this.formIndex;
    let variantDataIndex: string | number = this.species.speciesId;
    if (this.species.forms.length > 0) {
      const formKey = this.species.forms[formIndex]?.formKey;
      if (formKey) {
        variantDataIndex = `${variantDataIndex}-${formKey}`;
      }
    }
    // Checks if there is no variant data for both the index or index with form
    if (
      !this.shiny ||
      (!variantData.hasOwnProperty(variantDataIndex) && !variantData.hasOwnProperty(this.species.speciesId))
    ) {
      return 0;
    }
    const rand = new NumberHolder(0);
    globalScene.executeWithSeedOffset(
      () => {
        rand.value = randSeedInt(10);
      },
      this.id,
      globalScene.waveSeed,
    );
    if (rand.value >= SHINY_VARIANT_CHANCE) {
      return 0; // 6/10
    }
    if (rand.value >= SHINY_EPIC_CHANCE) {
      return 1; // 3/10
    }
    return 2; // 1/10
  }

  /**
   * Function that tries to set a Pokemon to have its hidden ability based on seed, if it exists.
   * For manual use only, usually to roll a Pokemon's hidden ability chance a second time.
   *
   * The base hidden ability odds are {@linkcode BASE_HIDDEN_ABILITY_CHANCE} / `65536`
   * @param thresholdOverride number that is divided by `2^16` (`65536`) to get the HA chance, overrides {@linkcode haThreshold} if set (bypassing HA rate modifiers such as Ability Charm)
   * @param applyModifiersToOverride If {@linkcode thresholdOverride} is set and this is true, will apply Ability Charm to {@linkcode thresholdOverride}
   * @returns `true` if the Pokemon has been set to have its hidden ability, `false` otherwise
   */
  public tryRerollHiddenAbilitySeed(thresholdOverride?: number, applyModifiersToOverride?: boolean): boolean {
    if (!this.species.abilityHidden) {
      return false;
    }
    const haThreshold = new NumberHolder(BASE_HIDDEN_ABILITY_CHANCE);
    if (thresholdOverride === undefined || applyModifiersToOverride) {
      if (thresholdOverride !== undefined && applyModifiersToOverride) {
        haThreshold.value = thresholdOverride;
      }
      if (!this.hasTrainer()) {
        globalScene.applyModifiers(HiddenAbilityRateBoosterModifier, true, haThreshold);
      }
    } else {
      haThreshold.value = thresholdOverride;
    }

    if (randSeedInt(65536) < haThreshold.value) {
      this.abilityIndex = 2;
    }

    return this.abilityIndex === 2;
  }

  public generateFusionSpecies(forStarter?: boolean): void {
    const hiddenAbilityChance = new NumberHolder(BASE_HIDDEN_ABILITY_CHANCE);
    if (!this.hasTrainer()) {
      globalScene.applyModifiers(HiddenAbilityRateBoosterModifier, true, hiddenAbilityChance);
    }

    const hasHiddenAbility = !randSeedInt(hiddenAbilityChance.value);
    const randAbilityIndex = randSeedInt(2);

    const filter = !forStarter
      ? this.species.getCompatibleFusionSpeciesFilter()
      : (species: PokemonSpecies) => {
          return (
            pokemonEvolutions.hasOwnProperty(species.speciesId) &&
            !pokemonPrevolutions.hasOwnProperty(species.speciesId) &&
            !species.subLegendary &&
            !species.legendary &&
            !species.mythical &&
            !species.isTrainerForbidden() &&
            species.speciesId !== this.species.speciesId &&
            species.speciesId !== SpeciesId.DITTO
          );
        };

    let fusionOverride: PokemonSpecies | undefined = undefined;

    if (forStarter && this.isPlayer() && Overrides.STARTER_FUSION_SPECIES_OVERRIDE) {
      fusionOverride = getPokemonSpecies(Overrides.STARTER_FUSION_SPECIES_OVERRIDE);
    } else if (this.isEnemy() && Overrides.OPP_FUSION_SPECIES_OVERRIDE) {
      fusionOverride = getPokemonSpecies(Overrides.OPP_FUSION_SPECIES_OVERRIDE);
    }

    this.fusionSpecies =
      fusionOverride ??
      globalScene.randomSpecies(globalScene.currentBattle?.waveIndex || 0, this.level, false, filter, true);
    this.fusionAbilityIndex =
      this.fusionSpecies.abilityHidden && hasHiddenAbility
        ? 2
        : this.fusionSpecies.ability2 !== this.fusionSpecies.ability1
          ? randAbilityIndex
          : 0;
    this.fusionShiny = this.shiny;
    this.fusionVariant = this.variant;

    if (this.fusionSpecies.malePercent === null) {
      this.fusionGender = Gender.GENDERLESS;
    } else {
      const genderChance = (this.id % 256) * 0.390625;
      if (genderChance < this.fusionSpecies.malePercent) {
        this.fusionGender = Gender.MALE;
      } else {
        this.fusionGender = Gender.FEMALE;
      }
    }

    this.fusionFormIndex = globalScene.getSpeciesFormIndex(
      this.fusionSpecies,
      this.fusionGender,
      this.getNature(),
      true,
    );
    this.fusionLuck = this.luck;

    this.generateName();
  }

  public clearFusionSpecies(): void {
    this.fusionSpecies = null;
    this.fusionFormIndex = 0;
    this.fusionAbilityIndex = 0;
    this.fusionShiny = false;
    this.fusionVariant = 0;
    this.fusionGender = 0;
    this.fusionLuck = 0;
    this.fusionCustomPokemonData = null;

    this.generateName();
    this.calculateStats();
  }

  /** Generates a semi-random moveset for a Pokemon */
  public generateAndPopulateMoveset(): void {
    this.moveset = [];
    let movePool: [MoveId, number][] = [];
    const allLevelMoves = this.getLevelMoves(1, true, true);
    if (!allLevelMoves) {
      console.warn("Error encountered trying to generate moveset for:", this.species.name);
      return;
    }

    for (let m = 0; m < allLevelMoves.length; m++) {
      const levelMove = allLevelMoves[m];
      if (this.level < levelMove[0]) {
        break;
      }
      let weight = levelMove[0];
      // Evolution Moves
      if (weight === EVOLVE_MOVE) {
        weight = 50;
      }
      // Assume level 1 moves with 80+ BP are "move reminder" moves and bump their weight. Trainers use actual relearn moves.
      if ((weight === 1 && allMoves[levelMove[1]].power >= 80) || (weight === RELEARN_MOVE && this.hasTrainer())) {
        weight = 40;
      }
      if (!movePool.some(m => m[0] === levelMove[1]) && !allMoves[levelMove[1]].name.endsWith(" (N)")) {
        movePool.push([levelMove[1], weight]);
      }
    }

    if (this.hasTrainer()) {
      const tms = Object.keys(tmSpecies);
      for (const tm of tms) {
        const moveId = Number.parseInt(tm) as MoveId;
        let compatible = false;
        for (const p of tmSpecies[tm]) {
          if (Array.isArray(p)) {
            if (
              p[0] === this.species.speciesId ||
              (this.fusionSpecies &&
                p[0] === this.fusionSpecies.speciesId &&
                p.slice(1).indexOf(this.species.forms[this.formIndex]) > -1)
            ) {
              compatible = true;
              break;
            }
          } else if (p === this.species.speciesId || (this.fusionSpecies && p === this.fusionSpecies.speciesId)) {
            compatible = true;
            break;
          }
        }
        if (compatible && !movePool.some(m => m[0] === moveId) && !allMoves[moveId].name.endsWith(" (N)")) {
          if (tmPoolTiers[moveId] === ModifierTier.COMMON && this.level >= 15) {
            movePool.push([moveId, 4]);
          } else if (tmPoolTiers[moveId] === ModifierTier.GREAT && this.level >= 30) {
            movePool.push([moveId, 8]);
          } else if (tmPoolTiers[moveId] === ModifierTier.ULTRA && this.level >= 50) {
            movePool.push([moveId, 14]);
          }
        }
      }

      // No egg moves below level 60
      if (this.level >= 60) {
        for (let i = 0; i < 3; i++) {
          const moveId = speciesEggMoves[this.species.getRootSpeciesId()][i];
          if (!movePool.some(m => m[0] === moveId) && !allMoves[moveId].name.endsWith(" (N)")) {
            movePool.push([moveId, 40]);
          }
        }
        const moveId = speciesEggMoves[this.species.getRootSpeciesId()][3];
        // No rare egg moves before e4
        if (
          this.level >= 170 &&
          !movePool.some(m => m[0] === moveId) &&
          !allMoves[moveId].name.endsWith(" (N)") &&
          !this.isBoss()
        ) {
          movePool.push([moveId, 30]);
        }
        if (this.fusionSpecies) {
          for (let i = 0; i < 3; i++) {
            const moveId = speciesEggMoves[this.fusionSpecies.getRootSpeciesId()][i];
            if (!movePool.some(m => m[0] === moveId) && !allMoves[moveId].name.endsWith(" (N)")) {
              movePool.push([moveId, 40]);
            }
          }
          const moveId = speciesEggMoves[this.fusionSpecies.getRootSpeciesId()][3];
          // No rare egg moves before e4
          if (
            this.level >= 170 &&
            !movePool.some(m => m[0] === moveId) &&
            !allMoves[moveId].name.endsWith(" (N)") &&
            !this.isBoss()
          ) {
            movePool.push([moveId, 30]);
          }
        }
      }
    }

    // Bosses never get self ko moves or Pain Split
    if (this.isBoss()) {
      movePool = movePool.filter(m => !allMoves[m[0]].hasAttr(SacrificialAttr) && !allMoves[m[0]].hasAttr(HpSplitAttr));
    }
    // No one gets Memento or Final Gambit
    movePool = movePool.filter(m => !allMoves[m[0]].hasAttr(SacrificialAttrOnHit));
    if (this.hasTrainer()) {
      // Trainers never get OHKO moves
      movePool = movePool.filter(m => !allMoves[m[0]].hasAttr(OneHitKOAttr));
      // Half the weight of self KO moves
      movePool = movePool.map(m => [m[0], m[1] * (allMoves[m[0]].hasAttr(SacrificialAttr) ? 0.5 : 1)]);
      // Trainers get a weight bump to stat buffing moves
      movePool = movePool.map(m => [
        m[0],
        m[1] * (allMoves[m[0]].getAttrs(StatStageChangeAttr).some(a => a.stages > 1 && a.selfTarget) ? 1.25 : 1),
      ]);
      // Trainers get a weight decrease to multiturn moves
      movePool = movePool.map(m => [
        m[0],
        m[1] * (!!allMoves[m[0]].isChargingMove() || !!allMoves[m[0]].hasAttr(RechargeAttr) ? 0.7 : 1),
      ]);
    }

    // Weight towards higher power moves, by reducing the power of moves below the highest power.
    // Caps max power at 90 to avoid something like hyper beam ruining the stats.
    // This is a pretty soft weighting factor, although it is scaled with the weight multiplier.
    const maxPower = Math.min(
      movePool.reduce((v, m) => Math.max(allMoves[m[0]].calculateEffectivePower(), v), 40),
      90,
    );
    movePool = movePool.map(m => [
      m[0],
      m[1] *
        (allMoves[m[0]].category === MoveCategory.STATUS
          ? 1
          : Math.max(Math.min(allMoves[m[0]].calculateEffectivePower() / maxPower, 1), 0.5)),
    ]);

    // Weight damaging moves against the lower stat. This uses a non-linear relationship.
    // If the higher stat is 1 - 1.09x higher, no change. At higher stat ~1.38x lower stat, off-stat moves have half weight.
    // One third weight at ~1.58x higher, one quarter weight at ~1.73x higher, one fifth at ~1.87x, and one tenth at ~2.35x higher.
    const atk = this.getStat(Stat.ATK);
    const spAtk = this.getStat(Stat.SPATK);
    const worseCategory: MoveCategory = atk > spAtk ? MoveCategory.SPECIAL : MoveCategory.PHYSICAL;
    const statRatio = worseCategory === MoveCategory.PHYSICAL ? atk / spAtk : spAtk / atk;
    movePool = movePool.map(m => [
      m[0],
      m[1] * (allMoves[m[0]].category === worseCategory ? Math.min(Math.pow(statRatio, 3) * 1.3, 1) : 1),
    ]);

    /** The higher this is the more the game weights towards higher level moves. At `0` all moves are equal weight. */
    let weightMultiplier = 1.6;
    if (this.isBoss()) {
      weightMultiplier += 0.4;
    }
    const baseWeights: [MoveId, number][] = movePool.map(m => [
      m[0],
      Math.ceil(Math.pow(m[1], weightMultiplier) * 100),
    ]);

    // All Pokemon force a STAB move first
    const stabMovePool = baseWeights.filter(
      m => allMoves[m[0]].category !== MoveCategory.STATUS && this.isOfType(allMoves[m[0]].type),
    );

    if (stabMovePool.length) {
      const totalWeight = stabMovePool.reduce((v, m) => v + m[1], 0);
      let rand = randSeedInt(totalWeight);
      let index = 0;
      while (rand > stabMovePool[index][1]) {
        rand -= stabMovePool[index++][1];
      }
      this.moveset.push(new PokemonMove(stabMovePool[index][0]));
    }

    while (baseWeights.length > this.moveset.length && this.moveset.length < 4) {
      if (this.hasTrainer()) {
        // Sqrt the weight of any damaging moves with overlapping types. This is about a 0.05 - 0.1 multiplier.
        // Other damaging moves 2x weight if 0-1 damaging moves, 0.5x if 2, 0.125x if 3. These weights get 20x if STAB.
        // Status moves remain unchanged on weight, this encourages 1-2
        movePool = baseWeights
          .filter(
            m =>
              !this.moveset.some(
                mo =>
                  m[0] === mo.moveId ||
                  (allMoves[m[0]].hasAttr(SacrificialAttr) && mo.getMove().hasAttr(SacrificialAttr)), // Only one self-KO move allowed
              ),
          )
          .map(m => {
            let ret: number;
            if (
              this.moveset.some(
                mo => mo.getMove().category !== MoveCategory.STATUS && mo.getMove().type === allMoves[m[0]].type,
              )
            ) {
              ret = Math.ceil(Math.sqrt(m[1]));
            } else if (allMoves[m[0]].category !== MoveCategory.STATUS) {
              ret = Math.ceil(
                (m[1] /
                  Math.max(Math.pow(4, this.moveset.filter(mo => (mo.getMove().power ?? 0) > 1).length) / 8, 0.5)) *
                  (this.isOfType(allMoves[m[0]].type) ? 20 : 1),
              );
            } else {
              ret = m[1];
            }
            return [m[0], ret];
          });
      } else {
        // Non-trainer pokemon just use normal weights
        movePool = baseWeights.filter(
          m =>
            !this.moveset.some(
              mo =>
                m[0] === mo.moveId ||
                (allMoves[m[0]].hasAttr(SacrificialAttr) && mo.getMove().hasAttr(SacrificialAttr)), // Only one self-KO move allowed
            ),
        );
      }
      const totalWeight = movePool.reduce((v, m) => v + m[1], 0);
      let rand = randSeedInt(totalWeight);
      let index = 0;
      while (rand > movePool[index][1]) {
        rand -= movePool[index++][1];
      }
      this.moveset.push(new PokemonMove(movePool[index][0]));
    }

    // Trigger FormChange, except for enemy Pokemon during Mystery Encounters, to avoid crashes
    if (
      this.isPlayer() ||
      !globalScene.currentBattle?.isBattleMysteryEncounter() ||
      !globalScene.currentBattle?.mysteryEncounter
    ) {
      globalScene.triggerPokemonFormChange(this, SpeciesFormChangeMoveLearnedTrigger);
    }
  }

  public trySelectMove(moveIndex: number, ignorePp?: boolean): boolean {
    const move = this.getMoveset().length > moveIndex ? this.getMoveset()[moveIndex] : null;
    return move?.isUsable(this, ignorePp) ?? false;
  }

  showInfo(): void {
    if (!this.battleInfo.visible) {
      const otherBattleInfo = globalScene.fieldUI
        .getAll()
        .slice(0, 4)
        .filter(ui => ui instanceof BattleInfo && (ui as BattleInfo) instanceof PlayerBattleInfo === this.isPlayer())
        .find(() => true);
      if (!otherBattleInfo || !this.getFieldIndex()) {
        globalScene.fieldUI.sendToBack(this.battleInfo);
        globalScene.sendTextToBack(); // Push the top right text objects behind everything else
      } else {
        globalScene.fieldUI.moveAbove(this.battleInfo, otherBattleInfo);
      }
      this.battleInfo.setX(this.battleInfo.x + (this.isPlayer() ? 150 : !this.isBoss() ? -150 : -198));
      this.battleInfo.setVisible(true);
      if (this.isPlayer()) {
        // TODO: How do you get this to not require a private property access?
        this["battleInfo"].expMaskRect.x += 150;
      }
      globalScene.tweens.add({
        targets: [this.battleInfo, this.battleInfo.expMaskRect],
        x: this.isPlayer() ? "-=150" : `+=${!this.isBoss() ? 150 : 246}`,
        duration: 1000,
        ease: "Cubic.easeOut",
      });
    }
  }

  hideInfo(): Promise<void> {
    return new Promise(resolve => {
      if (this.battleInfo?.visible) {
        globalScene.tweens.add({
          targets: [this.battleInfo, this.battleInfo.expMaskRect],
          x: this.isPlayer() ? "+=150" : `-=${!this.isBoss() ? 150 : 246}`,
          duration: 500,
          ease: "Cubic.easeIn",
          onComplete: () => {
            if (this.isPlayer()) {
              // TODO: How do you get this to not require a private property access?
              this["battleInfo"].expMaskRect.x -= 150;
            }
            this.battleInfo.setVisible(false);
            this.battleInfo.setX(this.battleInfo.x - (this.isPlayer() ? 150 : !this.isBoss() ? -150 : -198));
            resolve();
          },
        });
      } else {
        resolve();
      }
    });
  }

  /**
   * sets if the pokemon is switching out (if it's a enemy wild implies it's going to flee)
   * @param status - boolean
   */
  setSwitchOutStatus(status: boolean): void {
    this.switchOutStatus = status;
  }

  updateInfo(instant?: boolean): Promise<void> {
    return this.battleInfo.updateInfo(this, instant);
  }

  toggleStats(visible: boolean): void {
    this.battleInfo.toggleStats(visible);
  }

  /**
   * Adds experience to this PlayerPokemon, subject to wave based level caps.
   * @param exp The amount of experience to add
   * @param ignoreLevelCap Whether to ignore level caps when adding experience (defaults to false)
   */
  addExp(exp: number, ignoreLevelCap = false) {
    const maxExpLevel = globalScene.getMaxExpLevel(ignoreLevelCap);
    const initialExp = this.exp;
    this.exp += exp;
    while (this.level < maxExpLevel && this.exp >= getLevelTotalExp(this.level + 1, this.species.growthRate)) {
      this.level++;
    }
    if (this.level >= maxExpLevel) {
      console.log(initialExp, this.exp, getLevelTotalExp(this.level, this.species.growthRate));
      this.exp = Math.max(getLevelTotalExp(this.level, this.species.growthRate), initialExp);
    }
    this.levelExp = this.exp - getLevelTotalExp(this.level, this.species.growthRate);
  }

  /**
   * Compares if `this` and {@linkcode target} are on the same team.
   * @param target the {@linkcode Pokemon} to compare against.
   * @returns `true` if the two pokemon are allies, `false` otherwise
   */
  public isOpponent(target: Pokemon): boolean {
    return this.isPlayer() !== target.isPlayer();
  }

  getOpponent(targetIndex: number): Pokemon | null {
    const ret = this.getOpponents()[targetIndex];
    // TODO: why does this check for summonData and can we remove it?
    if (ret.summonData) {
      return ret;
    }
    return null;
  }

  /**
   * Returns the pokemon that oppose this one and are active
   *
   * @param onField - whether to also check if the pokemon is currently on the field (defaults to true)
   */
  getOpponents(onField = true): Pokemon[] {
    return ((this.isPlayer() ? globalScene.getEnemyField() : globalScene.getPlayerField()) as Pokemon[]).filter(p =>
      p.isActive(onField),
    );
  }

  getOpponentDescriptor(): string {
    const opponents = this.getOpponents();
    if (opponents.length === 1) {
      return opponents[0].name;
    }
    return this.isPlayer() ? i18next.t("arenaTag:opposingTeam") : i18next.t("arenaTag:yourTeam");
  }

  getAlly(): Pokemon | undefined {
    return (this.isPlayer() ? globalScene.getPlayerField() : globalScene.getEnemyField())[this.getFieldIndex() ? 0 : 1];
  }

  /**
   * Gets the Pokémon on the allied field.
   *
   * @returns An array of Pokémon on the allied field.
   */
  getAlliedField(): Pokemon[] {
    return this.isPlayer() ? globalScene.getPlayerField() : globalScene.getEnemyField();
  }

  /**
   * Calculates the stat stage multiplier of the user against an opponent.
   *
   * Note that this does not apply to evasion or accuracy
   * @see {@linkcode getAccuracyMultiplier}
   * @param stat the desired {@linkcode EffectiveStat}
   * @param opponent the target {@linkcode Pokemon}
   * @param move the {@linkcode Move} being used
   * @param ignoreOppAbility determines whether the effects of the opponent's abilities (i.e. Unaware) should be ignored (`false` by default)
   * @param isCritical determines whether a critical hit has occurred or not (`false` by default)
   * @param simulated determines whether effects are applied without altering game state (`true` by default)
   * @param ignoreHeldItems determines whether this Pokemon's held items should be ignored during the stat calculation, default `false`
   * @return the stat stage multiplier to be used for effective stat calculation
   */
  getStatStageMultiplier(
    stat: EffectiveStat,
    opponent?: Pokemon,
    move?: Move,
    ignoreOppAbility = false,
    isCritical = false,
    simulated = true,
    ignoreHeldItems = false,
  ): number {
    const statStage = new NumberHolder(this.getStatStage(stat));
    const ignoreStatStage = new BooleanHolder(false);

    if (opponent) {
      if (isCritical) {
        switch (stat) {
          case Stat.ATK:
          case Stat.SPATK:
            statStage.value = Math.max(statStage.value, 0);
            break;
          case Stat.DEF:
          case Stat.SPDEF:
            statStage.value = Math.min(statStage.value, 0);
            break;
        }
      }
      if (!ignoreOppAbility) {
        applyAbAttrs(IgnoreOpponentStatStagesAbAttr, opponent, null, simulated, stat, ignoreStatStage);
      }
      if (move) {
        applyMoveAttrs(IgnoreOpponentStatStagesAttr, this, opponent, move, ignoreStatStage);
      }
    }

    if (!ignoreStatStage.value) {
      const statStageMultiplier = new NumberHolder(Math.max(2, 2 + statStage.value) / Math.max(2, 2 - statStage.value));
      if (!ignoreHeldItems) {
        globalScene.applyModifiers(TempStatStageBoosterModifier, this.isPlayer(), stat, statStageMultiplier);
      }
      return Math.min(statStageMultiplier.value, 4);
    }
    return 1;
  }

  /**
   * Calculates the accuracy multiplier of the user against a target.
   *
   * This method considers various factors such as the user's accuracy level, the target's evasion level,
   * abilities, and modifiers to compute the final accuracy multiplier.
   *
   * @param target {@linkcode Pokemon} - The target Pokémon against which the move is used.
   * @param sourceMove {@linkcode Move}  - The move being used by the user.
   * @returns The calculated accuracy multiplier.
   */
  getAccuracyMultiplier(target: Pokemon, sourceMove: Move): number {
    const isOhko = sourceMove.hasAttr(OneHitKOAccuracyAttr);
    if (isOhko) {
      return 1;
    }

    const userAccStage = new NumberHolder(this.getStatStage(Stat.ACC));
    const targetEvaStage = new NumberHolder(target.getStatStage(Stat.EVA));

    const ignoreAccStatStage = new BooleanHolder(false);
    const ignoreEvaStatStage = new BooleanHolder(false);

    applyAbAttrs(IgnoreOpponentStatStagesAbAttr, target, null, false, Stat.ACC, ignoreAccStatStage);
    applyAbAttrs(IgnoreOpponentStatStagesAbAttr, this, null, false, Stat.EVA, ignoreEvaStatStage);
    applyMoveAttrs(IgnoreOpponentStatStagesAttr, this, target, sourceMove, ignoreEvaStatStage);

    globalScene.applyModifiers(TempStatStageBoosterModifier, this.isPlayer(), Stat.ACC, userAccStage);

    userAccStage.value = ignoreAccStatStage.value ? 0 : Math.min(userAccStage.value, 6);
    targetEvaStage.value = ignoreEvaStatStage.value ? 0 : targetEvaStage.value;

    if (target.findTag(t => t instanceof ExposedTag)) {
      targetEvaStage.value = Math.min(0, targetEvaStage.value);
    }

    const accuracyMultiplier = new NumberHolder(1);
    if (userAccStage.value !== targetEvaStage.value) {
      accuracyMultiplier.value =
        userAccStage.value > targetEvaStage.value
          ? (3 + Math.min(userAccStage.value - targetEvaStage.value, 6)) / 3
          : 3 / (3 + Math.min(targetEvaStage.value - userAccStage.value, 6));
    }

    applyStatMultiplierAbAttrs(StatMultiplierAbAttr, this, Stat.ACC, accuracyMultiplier, false, sourceMove);

    const evasionMultiplier = new NumberHolder(1);
    applyStatMultiplierAbAttrs(StatMultiplierAbAttr, target, Stat.EVA, evasionMultiplier);

    const ally = this.getAlly();
    if (!isNullOrUndefined(ally)) {
      const ignore = this.hasAbilityWithAttr(MoveAbilityBypassAbAttr) || sourceMove.hasFlag(MoveFlags.IGNORE_ABILITIES);
      applyAllyStatMultiplierAbAttrs(AllyStatMultiplierAbAttr, ally, Stat.ACC, accuracyMultiplier, false, this, ignore);
      applyAllyStatMultiplierAbAttrs(AllyStatMultiplierAbAttr, ally, Stat.EVA, evasionMultiplier, false, this, ignore);
    }

    return accuracyMultiplier.value / evasionMultiplier.value;
  }

  /**
   * Calculates the base damage of the given move against this Pokemon when attacked by the given source.
   * Used during damage calculation and for Shell Side Arm's forecasting effect.
   * @param source - The attacking {@linkcode Pokemon}.
   * @param move - The {@linkcode Move} used in the attack.
   * @param moveCategory - The move's {@linkcode MoveCategory} after variable-category effects are applied.
   * @param ignoreAbility - If `true`, ignores this Pokemon's defensive ability effects (defaults to `false`).
   * @param ignoreSourceAbility - If `true`, ignore's the attacking Pokemon's ability effects (defaults to `false`).
   * @param ignoreAllyAbility - If `true`, ignores the ally Pokemon's ability effects (defaults to `false`).
   * @param ignoreSourceAllyAbility - If `true`, ignores the attacking Pokemon's ally's ability effects (defaults to `false`).
   * @param isCritical - if `true`, calculates effective stats as if the hit were critical (defaults to `false`).
   * @param simulated - if `true`, suppresses changes to game state during calculation (defaults to `true`).
   * @returns The move's base damage against this Pokemon when used by the source Pokemon.
   */
  getBaseDamage({
    source,
    move,
    moveCategory,
    ignoreAbility = false,
    ignoreSourceAbility = false,
    ignoreAllyAbility = false,
    ignoreSourceAllyAbility = false,
    isCritical = false,
    simulated = true,
  }: getBaseDamageParams): number {
    const isPhysical = moveCategory === MoveCategory.PHYSICAL;

    /** A base damage multiplier based on the source's level */
    const levelMultiplier = (2 * source.level) / 5 + 2;

    /** The power of the move after power boosts from abilities, etc. have applied */
    const power = move.calculateBattlePower(source, this, simulated);

    /**
     * The attacker's offensive stat for the given move's category.
     * Critical hits cause negative stat stages to be ignored.
     */
    const sourceAtk = new NumberHolder(
      source.getEffectiveStat(
        isPhysical ? Stat.ATK : Stat.SPATK,
        this,
        undefined,
        ignoreSourceAbility,
        ignoreAbility,
        ignoreAllyAbility,
        isCritical,
        simulated,
      ),
    );
    applyMoveAttrs(VariableAtkAttr, source, this, move, sourceAtk);

    /**
     * This Pokemon's defensive stat for the given move's category.
     * Critical hits cause positive stat stages to be ignored.
     */
    const targetDef = new NumberHolder(
      this.getEffectiveStat(
        isPhysical ? Stat.DEF : Stat.SPDEF,
        source,
        move,
        ignoreAbility,
        ignoreSourceAbility,
        ignoreSourceAllyAbility,
        isCritical,
        simulated,
      ),
    );
    applyMoveAttrs(VariableDefAttr, source, this, move, targetDef);

    /**
     * The attack's base damage, as determined by the source's level, move power
     * and Attack stat as well as this Pokemon's Defense stat
     */
    const baseDamage = (levelMultiplier * power * sourceAtk.value) / targetDef.value / 50 + 2;

    /** Debug message for non-simulated calls (i.e. when damage is actually dealt) */
    if (!simulated) {
      console.log("base damage", baseDamage, move.name, power, sourceAtk.value, targetDef.value);
    }

    return baseDamage;
  }

  /** Determine the STAB multiplier for a move used against this pokemon.
   *
   * @param source - The attacking {@linkcode Pokemon}
   * @param move - The {@linkcode Move} used in the attack
   * @param ignoreSourceAbility - If `true`, ignores the attacking Pokemon's ability effects
   * @param simulated - If `true`, suppresses changes to game state during the calculation
   *
   * @returns The STAB multiplier for the move used against this Pokemon
   */
  calculateStabMultiplier(source: Pokemon, move: Move, ignoreSourceAbility: boolean, simulated: boolean): number {
    // If the move has the Typeless attribute, it doesn't get STAB (e.g. struggle)
    if (move.hasAttr(TypelessAttr)) {
      return 1;
    }
    const sourceTypes = source.getTypes();
    const sourceTeraType = source.getTeraType();
    const moveType = source.getMoveType(move);
    const matchesSourceType = sourceTypes.includes(source.getMoveType(move));
    const stabMultiplier = new NumberHolder(1);
    if (matchesSourceType && moveType !== PokemonType.STELLAR) {
      stabMultiplier.value += 0.5;
    }

    applyMoveAttrs(CombinedPledgeStabBoostAttr, source, this, move, stabMultiplier);

    if (!ignoreSourceAbility) {
      applyAbAttrs(StabBoostAbAttr, source, null, simulated, stabMultiplier);
    }

    if (source.isTerastallized && sourceTeraType === moveType && moveType !== PokemonType.STELLAR) {
      stabMultiplier.value += 0.5;
    }

    if (
      source.isTerastallized &&
      source.getTeraType() === PokemonType.STELLAR &&
      (!source.stellarTypesBoosted.includes(moveType) || source.hasSpecies(SpeciesId.TERAPAGOS))
    ) {
      stabMultiplier.value += matchesSourceType ? 0.5 : 0.2;
    }

    return Math.min(stabMultiplier.value, 2.25);
  }

  /**
   * Calculates the damage of an attack made by another Pokemon against this Pokemon
   * @param source {@linkcode Pokemon} the attacking Pokemon
   * @param move The {@linkcode Move} used in the attack
   * @param ignoreAbility If `true`, ignores this Pokemon's defensive ability effects
   * @param ignoreSourceAbility If `true`, ignores the attacking Pokemon's ability effects
   * @param ignoreAllyAbility If `true`, ignores the ally Pokemon's ability effects
   * @param ignoreSourceAllyAbility If `true`, ignores the ability effects of the attacking pokemon's ally
   * @param isCritical If `true`, calculates damage for a critical hit.
   * @param simulated If `true`, suppresses changes to game state during the calculation.
   * @param effectiveness If defined, used in place of calculated effectiveness values
   * @returns The {@linkcode DamageCalculationResult}
   */
  getAttackDamage({
    source,
    move,
    ignoreAbility = false,
    ignoreSourceAbility = false,
    ignoreAllyAbility = false,
    ignoreSourceAllyAbility = false,
    isCritical = false,
    simulated = true,
    effectiveness,
  }: getAttackDamageParams): DamageCalculationResult {
    const damage = new NumberHolder(0);
    const defendingSide = this.isPlayer() ? ArenaTagSide.PLAYER : ArenaTagSide.ENEMY;

    const variableCategory = new NumberHolder(move.category);
    applyMoveAttrs(VariableMoveCategoryAttr, source, this, move, variableCategory);
    const moveCategory = variableCategory.value as MoveCategory;

    /** The move's type after type-changing effects are applied */
    const moveType = source.getMoveType(move);

    /** If `value` is `true`, cancels the move and suppresses "No Effect" messages */
    const cancelled = new BooleanHolder(false);

    /**
     * The effectiveness of the move being used. Along with type matchups, this
     * accounts for changes in effectiveness from the move's attributes and the
     * abilities of both the source and this Pokemon.
     *
     * Note that the source's abilities are not ignored here
     */
    const typeMultiplier =
      effectiveness ?? this.getMoveEffectiveness(source, move, ignoreAbility, simulated, cancelled);

    const isPhysical = moveCategory === MoveCategory.PHYSICAL;

    /** Combined damage multiplier from field effects such as weather, terrain, etc. */
    const arenaAttackTypeMultiplier = new NumberHolder(
      globalScene.arena.getAttackTypeMultiplier(moveType, source.isGrounded()),
    );
    applyMoveAttrs(IgnoreWeatherTypeDebuffAttr, source, this, move, arenaAttackTypeMultiplier);

    const isTypeImmune = typeMultiplier * arenaAttackTypeMultiplier.value === 0;

    if (cancelled.value || isTypeImmune) {
      return {
        cancelled: cancelled.value,
        result: move.id === MoveId.SHEER_COLD ? HitResult.IMMUNE : HitResult.NO_EFFECT,
        damage: 0,
      };
    }

    // If the attack deals fixed damage, return a result with that much damage
    const fixedDamage = new NumberHolder(0);
    applyMoveAttrs(FixedDamageAttr, source, this, move, fixedDamage);
    if (fixedDamage.value) {
      const multiLensMultiplier = new NumberHolder(1);
      globalScene.applyModifiers(
        PokemonMultiHitModifier,
        source.isPlayer(),
        source,
        move.id,
        null,
        multiLensMultiplier,
      );
      fixedDamage.value = toDmgValue(fixedDamage.value * multiLensMultiplier.value);

      return {
        cancelled: false,
        result: HitResult.EFFECTIVE,
        damage: fixedDamage.value,
      };
    }

    // If the attack is a one-hit KO move, return a result with damage equal to this Pokemon's HP
    const isOneHitKo = new BooleanHolder(false);
    applyMoveAttrs(OneHitKOAttr, source, this, move, isOneHitKo);
    if (isOneHitKo.value) {
      return {
        cancelled: false,
        result: HitResult.ONE_HIT_KO,
        damage: this.hp,
      };
    }

    /**
     * The attack's base damage, as determined by the source's level, move power
     * and Attack stat as well as this Pokemon's Defense stat
     */
    const baseDamage = this.getBaseDamage({
      source,
      move,
      moveCategory,
      ignoreAbility,
      ignoreSourceAbility,
      ignoreAllyAbility,
      ignoreSourceAllyAbility,
      isCritical,
      simulated,
    });

    /** 25% damage debuff on moves hitting more than one non-fainted target (regardless of immunities) */
    const { targets, multiple } = getMoveTargets(source, move.id);
    const numTargets = multiple ? targets.length : 1;
    const targetMultiplier = numTargets > 1 ? 0.75 : 1;

    /** Multiplier for moves enhanced by Multi-Lens and/or Parental Bond */
    const multiStrikeEnhancementMultiplier = new NumberHolder(1);
    globalScene.applyModifiers(
      PokemonMultiHitModifier,
      source.isPlayer(),
      source,
      move.id,
      null,
      multiStrikeEnhancementMultiplier,
    );
    if (!ignoreSourceAbility) {
      applyPreAttackAbAttrs(
        AddSecondStrikeAbAttr,
        source,
        this,
        move,
        simulated,
        null,
        multiStrikeEnhancementMultiplier,
      );
    }

    /** Doubles damage if this Pokemon's last move was Glaive Rush */
    const glaiveRushMultiplier = new NumberHolder(1);
    if (this.getTag(BattlerTagType.RECEIVE_DOUBLE_DAMAGE)) {
      glaiveRushMultiplier.value = 2;
    }

    /** The damage multiplier when the given move critically hits */
    const criticalMultiplier = new NumberHolder(isCritical ? 1.5 : 1);
    applyAbAttrs(MultCritAbAttr, source, null, simulated, criticalMultiplier);

    /**
     * A multiplier for random damage spread in the range [0.85, 1]
     * This is always 1 for simulated calls.
     */
    const randomMultiplier = simulated ? 1 : this.randBattleSeedIntRange(85, 100) / 100;

    /** A damage multiplier for when the attack is of the attacker's type and/or Tera type. */
    const stabMultiplier = this.calculateStabMultiplier(source, move, ignoreSourceAbility, simulated);

    /** Halves damage if the attacker is using a physical attack while burned */
    let burnMultiplier = 1;
    if (
      isPhysical &&
      source.status &&
      source.status.effect === StatusEffect.BURN &&
      !move.hasAttr(BypassBurnDamageReductionAttr)
    ) {
      const burnDamageReductionCancelled = new BooleanHolder(false);
      if (!ignoreSourceAbility) {
        applyAbAttrs(BypassBurnDamageReductionAbAttr, source, burnDamageReductionCancelled, simulated);
      }
      if (!burnDamageReductionCancelled.value) {
        burnMultiplier = 0.5;
      }
    }

    /** Reduces damage if this Pokemon has a relevant screen (e.g. Light Screen for special attacks) */
    const screenMultiplier = new NumberHolder(1);

    // Critical hits should bypass screens
    if (!isCritical) {
      globalScene.arena.applyTagsForSide(
        WeakenMoveScreenTag,
        defendingSide,
        simulated,
        source,
        moveCategory,
        screenMultiplier,
      );
    }

    /**
     * For each {@linkcode HitsTagAttr} the move has, doubles the damage of the move if:
     * The target has a {@linkcode BattlerTagType} that this move interacts with
     * AND
     * The move doubles damage when used against that tag
     */
    const hitsTagMultiplier = new NumberHolder(1);
    move
      .getAttrs(HitsTagAttr)
      .filter(hta => hta.doubleDamage)
      .forEach(hta => {
        if (this.getTag(hta.tagType)) {
          hitsTagMultiplier.value *= 2;
        }
      });

    /** Halves damage if this Pokemon is grounded in Misty Terrain against a Dragon-type attack */
    const mistyTerrainMultiplier =
      globalScene.arena.terrain?.terrainType === TerrainType.MISTY &&
      this.isGrounded() &&
      moveType === PokemonType.DRAGON
        ? 0.5
        : 1;

    damage.value = toDmgValue(
      baseDamage *
        targetMultiplier *
        multiStrikeEnhancementMultiplier.value *
        arenaAttackTypeMultiplier.value *
        glaiveRushMultiplier.value *
        criticalMultiplier.value *
        randomMultiplier *
        stabMultiplier *
        typeMultiplier *
        burnMultiplier *
        screenMultiplier.value *
        hitsTagMultiplier.value *
        mistyTerrainMultiplier,
    );

    /** Doubles damage if the attacker has Tinted Lens and is using a resisted move */
    if (!ignoreSourceAbility) {
      applyPreAttackAbAttrs(DamageBoostAbAttr, source, this, move, simulated, damage);
    }

    /** Apply the enemy's Damage and Resistance tokens */
    if (!source.isPlayer()) {
      globalScene.applyModifiers(EnemyDamageBoosterModifier, false, damage);
    }
    if (!this.isPlayer()) {
      globalScene.applyModifiers(EnemyDamageReducerModifier, false, damage);
    }

    /** Apply this Pokemon's post-calc defensive modifiers (e.g. Fur Coat) */
    if (!ignoreAbility) {
      applyPreDefendAbAttrs(ReceivedMoveDamageMultiplierAbAttr, this, source, move, cancelled, simulated, damage);

      const ally = this.getAlly();
      /** Additionally apply friend guard damage reduction if ally has it. */
      if (globalScene.currentBattle.double && !isNullOrUndefined(ally) && ally.isActive(true)) {
        applyPreDefendAbAttrs(AlliedFieldDamageReductionAbAttr, ally, source, move, cancelled, simulated, damage);
      }
    }

    // This attribute may modify damage arbitrarily, so be careful about changing its order of application.
    applyMoveAttrs(ModifiedDamageAttr, source, this, move, damage);

    if (this.isFullHp() && !ignoreAbility) {
      applyPreDefendAbAttrs(PreDefendFullHpEndureAbAttr, this, source, move, cancelled, false, damage);
    }

    // debug message for when damage is applied (i.e. not simulated)
    if (!simulated) {
      console.log("damage", damage.value, move.name);
    }

    let hitResult: HitResult;
    if (typeMultiplier < 1) {
      hitResult = HitResult.NOT_VERY_EFFECTIVE;
    } else if (typeMultiplier > 1) {
      hitResult = HitResult.SUPER_EFFECTIVE;
    } else {
      hitResult = HitResult.EFFECTIVE;
    }

    return {
      cancelled: cancelled.value,
      result: hitResult,
      damage: damage.value,
    };
  }

  /** Calculate whether the given move critically hits this pokemon
   * @param source - The {@linkcode Pokemon} using the move
   * @param move - The {@linkcode Move} being used
   * @param simulated - If `true`, suppresses changes to game state during calculation (defaults to `true`)
   * @returns whether the move critically hits the pokemon
   */
  getCriticalHitResult(source: Pokemon, move: Move, simulated = true): boolean {
    const defendingSide = this.isPlayer() ? ArenaTagSide.PLAYER : ArenaTagSide.ENEMY;
    const noCritTag = globalScene.arena.getTagOnSide(NoCritTag, defendingSide);
    if (noCritTag || Overrides.NEVER_CRIT_OVERRIDE || move.hasAttr(FixedDamageAttr)) {
      return false;
    }
    const isCritical = new BooleanHolder(false);

    if (source.getTag(BattlerTagType.ALWAYS_CRIT)) {
      isCritical.value = true;
    }
    applyMoveAttrs(CritOnlyAttr, source, this, move, isCritical);
    applyAbAttrs(ConditionalCritAbAttr, source, null, simulated, isCritical, this, move);
    if (!isCritical.value) {
      const critChance = [24, 8, 2, 1][Math.max(0, Math.min(this.getCritStage(source, move), 3))];
      isCritical.value = critChance === 1 || !globalScene.randBattleSeedInt(critChance);
    }

    applyAbAttrs(BlockCritAbAttr, this, null, simulated, isCritical);

    return isCritical.value;
  }

  /**
   * Called by damageAndUpdate()
   * @param damage integer
   * @param ignoreSegments boolean, not currently used
   * @param preventEndure used to update damage if endure or sturdy
   * @param ignoreFaintPhas  flag on whether to add FaintPhase if pokemon after applying damage faints
   * @returns integer representing damage dealt
   */
  damage(damage: number, _ignoreSegments = false, preventEndure = false, ignoreFaintPhase = false): number {
    if (this.isFainted()) {
      return 0;
    }
    const surviveDamage = new BooleanHolder(false);

    // check for endure and other abilities that would prevent us from death
    if (!preventEndure && this.hp - damage <= 0) {
      if (this.hp >= 1 && this.getTag(BattlerTagType.ENDURING)) {
        surviveDamage.value = this.lapseTag(BattlerTagType.ENDURING);
      } else if (this.hp > 1 && this.getTag(BattlerTagType.STURDY)) {
        surviveDamage.value = this.lapseTag(BattlerTagType.STURDY);
      } else if (this.hp >= 1 && this.getTag(BattlerTagType.ENDURE_TOKEN)) {
        surviveDamage.value = this.lapseTag(BattlerTagType.ENDURE_TOKEN);
      }
      if (!surviveDamage.value) {
        globalScene.applyModifiers(SurviveDamageModifier, this.isPlayer(), this, surviveDamage);
      }
      if (surviveDamage.value) {
        damage = this.hp - 1;
      }
    }

    damage = Math.min(damage, this.hp);
    this.hp = this.hp - damage;
    if (this.isFainted() && !ignoreFaintPhase) {
      /**
       * When adding the FaintPhase, want to toggle future unshiftPhase() and queueMessage() calls
       * to appear before the FaintPhase (as FaintPhase will potentially end the encounter and add Phases such as
       * GameOverPhase, VictoryPhase, etc.. that will interfere with anything else that happens during this MoveEffectPhase)
       *
       * Once the MoveEffectPhase is over (and calls it's .end() function, shiftPhase() will reset the PhaseQueueSplice via clearPhaseQueueSplice() )
       */
      globalScene.phaseManager.setPhaseQueueSplice();
      globalScene.phaseManager.unshiftNew("FaintPhase", this.getBattlerIndex(), preventEndure);
      this.destroySubstitute();
      this.lapseTag(BattlerTagType.COMMANDED);
    }
    return damage;
  }

  /**
   * Given the damage, adds a new DamagePhase and update HP values, etc.
   *
   * Checks for 'Indirect' HitResults to account for Endure/Reviver Seed applying correctly
   * @param damage integer - passed to damage()
   * @param result an enum if it's super effective, not very, etc.
   * @param isCritical boolean if move is a critical hit
   * @param ignoreSegments boolean, passed to damage() and not used currently
   * @param preventEndure boolean, ignore endure properties of pokemon, passed to damage()
   * @param ignoreFaintPhase boolean to ignore adding a FaintPhase, passsed to damage()
   * @returns integer of damage done
   */
  damageAndUpdate(
    damage: number,
    {
      result = HitResult.EFFECTIVE,
      isCritical = false,
      ignoreSegments = false,
      ignoreFaintPhase = false,
      source = undefined,
    }: {
      result?: DamageResult;
      isCritical?: boolean;
      ignoreSegments?: boolean;
      ignoreFaintPhase?: boolean;
      source?: Pokemon;
    } = {},
  ): number {
    const isIndirectDamage = [HitResult.INDIRECT, HitResult.INDIRECT_KO].includes(result);
    const damagePhase = globalScene.phaseManager.create(
      "DamageAnimPhase",
      this.getBattlerIndex(),
      damage,
      result as DamageResult,
      isCritical,
    );
    globalScene.phaseManager.unshiftPhase(damagePhase);
    if (this.switchOutStatus && source) {
      damage = 0;
    }
    damage = this.damage(damage, ignoreSegments, isIndirectDamage, ignoreFaintPhase);
    // Ensure the battle-info bar's HP is updated, though only if the battle info is visible
    // TODO: When battle-info UI is refactored, make this only update the HP bar
    if (this.battleInfo.visible) {
      this.updateInfo();
    }
    // Damage amount may have changed, but needed to be queued before calling damage function
    damagePhase.updateAmount(damage);
    /**
     * Run PostDamageAbAttr from any source of damage that is not from a multi-hit
     * Multi-hits are handled in move-effect-phase.ts for PostDamageAbAttr
     */
    if (!source || source.turnData.hitCount <= 1) {
      applyPostDamageAbAttrs(PostDamageAbAttr, this, damage, this.hasPassive(), false, [], source);
    }
    return damage;
  }

  heal(amount: number): number {
    const healAmount = Math.min(amount, this.getMaxHp() - this.hp);
    this.hp += healAmount;
    return healAmount;
  }

  isBossImmune(): boolean {
    return this.isBoss();
  }

  isMax(): boolean {
    const maxForms = [
      SpeciesFormKey.GIGANTAMAX,
      SpeciesFormKey.GIGANTAMAX_RAPID,
      SpeciesFormKey.GIGANTAMAX_SINGLE,
      SpeciesFormKey.ETERNAMAX,
    ] as string[];
    return (
      maxForms.includes(this.getFormKey()) || (!!this.getFusionFormKey() && maxForms.includes(this.getFusionFormKey()!))
    );
  }

  isMega(): boolean {
    const megaForms = [
      SpeciesFormKey.MEGA,
      SpeciesFormKey.MEGA_X,
      SpeciesFormKey.MEGA_Y,
      SpeciesFormKey.PRIMAL,
    ] as string[];
    return (
      megaForms.includes(this.getFormKey()) ||
      (!!this.getFusionFormKey() && megaForms.includes(this.getFusionFormKey()!))
    );
  }

  canAddTag(tagType: BattlerTagType): boolean {
    if (this.getTag(tagType)) {
      return false;
    }

    const stubTag = new BattlerTag(tagType, 0, 0);

    const cancelled = new BooleanHolder(false);
    applyPreApplyBattlerTagAbAttrs(BattlerTagImmunityAbAttr, this, stubTag, cancelled, true);

    const userField = this.getAlliedField();
    userField.forEach(pokemon =>
      applyPreApplyBattlerTagAbAttrs(UserFieldBattlerTagImmunityAbAttr, pokemon, stubTag, cancelled, true, this),
    );

    return !cancelled.value;
  }

  addTag(tagType: BattlerTagType, turnCount = 0, sourceMove?: MoveId, sourceId?: number): boolean {
    const existingTag = this.getTag(tagType);
    if (existingTag) {
      existingTag.onOverlap(this);
      return false;
    }

    const newTag = getBattlerTag(tagType, turnCount, sourceMove!, sourceId!); // TODO: are the bangs correct?

    const cancelled = new BooleanHolder(false);
    applyPreApplyBattlerTagAbAttrs(BattlerTagImmunityAbAttr, this, newTag, cancelled);
    if (cancelled.value) {
      return false;
    }

    for (const pokemon of this.getAlliedField()) {
      applyPreApplyBattlerTagAbAttrs(UserFieldBattlerTagImmunityAbAttr, pokemon, newTag, cancelled, false, this);
      if (cancelled.value) {
        return false;
      }
    }

    if (newTag.canAdd(this)) {
      this.summonData.tags.push(newTag);
      newTag.onAdd(this);
      return true;
    }

    return false;
  }

  /**@overload */
  getTag(tagType: BattlerTagType.GRUDGE): GrudgeTag | undefined;

  /** @overload */
  getTag(tagType: BattlerTagType): BattlerTag | undefined;

  /** @overload */
  getTag<T extends BattlerTag>(tagType: Constructor<T>): T | undefined;

  getTag(tagType: BattlerTagType | Constructor<BattlerTag>): BattlerTag | undefined {
    return tagType instanceof Function
      ? this.summonData.tags.find(t => t instanceof tagType)
      : this.summonData.tags.find(t => t.tagType === tagType);
  }

  findTag(tagFilter: (tag: BattlerTag) => boolean) {
    return this.summonData.tags.find(t => tagFilter(t));
  }

  findTags(tagFilter: (tag: BattlerTag) => boolean): BattlerTag[] {
    return this.summonData.tags.filter(t => tagFilter(t));
  }

  /**
   * Tick down the first {@linkcode BattlerTag} found matching the given {@linkcode BattlerTagType},
   * removing it if its duration goes below 0.
   * @param tagType the {@linkcode BattlerTagType} to check against
   * @returns `true` if the tag was present
   */
  lapseTag(tagType: BattlerTagType): boolean {
    const tags = this.summonData.tags;
    const tag = tags.find(t => t.tagType === tagType);
    if (!tag) {
      return false;
    }

    if (!tag.lapse(this, BattlerTagLapseType.CUSTOM)) {
      tag.onRemove(this);
      tags.splice(tags.indexOf(tag), 1);
    }
    return true;
  }

  /**
   * Tick down all {@linkcode BattlerTags} matching the given {@linkcode BattlerTagLapseType},
   * removing any whose durations fall below 0.
   * @param tagType the {@linkcode BattlerTagLapseType} to tick down
   */
  lapseTags(lapseType: BattlerTagLapseType): void {
    const tags = this.summonData.tags;
    tags
      .filter(
        t =>
          lapseType === BattlerTagLapseType.FAINT ||
          (t.lapseTypes.some(lType => lType === lapseType) && !t.lapse(this, lapseType)),
      )
      .forEach(t => {
        t.onRemove(this);
        tags.splice(tags.indexOf(t), 1);
      });
  }

  /**
   * Remove the first tag matching the given {@linkcode BattlerTagType}.
   * @param tagType the {@linkcode BattlerTagType} to search for and remove
   */
  removeTag(tagType: BattlerTagType): void {
    const tags = this.summonData.tags;
    const tag = tags.find(t => t.tagType === tagType);
    if (tag) {
      tag.onRemove(this);
      tags.splice(tags.indexOf(tag), 1);
    }
  }

  /**
   * Find and remove all {@linkcode BattlerTag}s matching the given function.
   * @param tagFilter a function dictating which tags to remove
   */
  findAndRemoveTags(tagFilter: (tag: BattlerTag) => boolean): void {
    const tags = this.summonData.tags;
    const tagsToRemove = tags.filter(t => tagFilter(t));
    for (const tag of tagsToRemove) {
      tag.turnCount = 0;
      tag.onRemove(this);
      tags.splice(tags.indexOf(tag), 1);
    }
  }

  removeTagsBySourceId(sourceId: number): void {
    this.findAndRemoveTags(t => t.isSourceLinked() && t.sourceId === sourceId);
  }

  transferTagsBySourceId(sourceId: number, newSourceId: number): void {
    this.summonData.tags.forEach(t => {
      if (t.sourceId === sourceId) {
        t.sourceId = newSourceId;
      }
    });
  }

  /**
   * Transferring stat changes and Tags
   * @param source {@linkcode Pokemon} the pokemon whose stats/Tags are to be passed on from, ie: the Pokemon using Baton Pass
   */
  transferSummon(source: Pokemon): void {
    // Copy all stat stages
    for (const s of BATTLE_STATS) {
      const sourceStage = source.getStatStage(s);
      if (this.isPlayer() && sourceStage === 6) {
        globalScene.validateAchv(achvs.TRANSFER_MAX_STAT_STAGE);
      }
      this.setStatStage(s, sourceStage);
    }

    for (const tag of source.summonData.tags) {
      if (
        !tag.isBatonPassable ||
        (tag.tagType === BattlerTagType.TELEKINESIS &&
          this.species.speciesId === SpeciesId.GENGAR &&
          this.getFormKey() === "mega")
      ) {
        continue;
      }

      if (tag instanceof PowerTrickTag) {
        tag.swapStat(this);
      }

      this.summonData.tags.push(tag);
    }

    this.updateInfo();
  }

  /**
   * Gets whether the given move is currently disabled for this Pokemon.
   *
   * @param moveId - The {@linkcode MoveId} ID of the move to check
   * @returns `true` if the move is disabled for this Pokemon, otherwise `false`
   *
   * @see {@linkcode MoveRestrictionBattlerTag}
   */
  public isMoveRestricted(moveId: MoveId, pokemon?: Pokemon): boolean {
    return this.getRestrictingTag(moveId, pokemon) !== null;
  }

  /**
   * Gets whether the given move is currently disabled for the user based on the player's target selection
   *
   * @param moveId - The {@linkcode MoveId} ID of the move to check
   * @param user - The move user
   * @param target - The target of the move
   *
   * @returns {boolean} `true` if the move is disabled for this Pokemon due to the player's target selection
   *
   * @see {@linkcode MoveRestrictionBattlerTag}
   */
  isMoveTargetRestricted(moveId: MoveId, user: Pokemon, target: Pokemon): boolean {
    for (const tag of this.findTags(t => t instanceof MoveRestrictionBattlerTag)) {
      if ((tag as MoveRestrictionBattlerTag).isMoveTargetRestricted(moveId, user, target)) {
        return (tag as MoveRestrictionBattlerTag) !== null;
      }
    }
    return false;
  }

  /**
   * Gets the {@link MoveRestrictionBattlerTag} that is restricting a move, if it exists.
   *
   * @param moveId - {@linkcode MoveId} ID of the move to check
   * @param user - {@linkcode Pokemon} the move user, optional and used when the target is a factor in the move's restricted status
   * @param target - {@linkcode Pokemon} the target of the move, optional and used when the target is a factor in the move's restricted status
   * @returns The first tag on this Pokemon that restricts the move, or `null` if the move is not restricted.
   */
  getRestrictingTag(moveId: MoveId, user?: Pokemon, target?: Pokemon): MoveRestrictionBattlerTag | null {
    for (const tag of this.findTags(t => t instanceof MoveRestrictionBattlerTag)) {
      if ((tag as MoveRestrictionBattlerTag).isMoveRestricted(moveId, user)) {
        return tag as MoveRestrictionBattlerTag;
      }
      if (user && target && (tag as MoveRestrictionBattlerTag).isMoveTargetRestricted(moveId, user, target)) {
        return tag as MoveRestrictionBattlerTag;
      }
    }
    return null;
  }

  public getMoveHistory(): TurnMove[] {
    return this.summonData.moveHistory;
  }

  public pushMoveHistory(turnMove: TurnMove): void {
    if (!this.isOnField()) {
      return;
    }
    turnMove.turn = globalScene.currentBattle?.turn;
    this.getMoveHistory().push(turnMove);
  }

  /**
   * Returns a list of the most recent move entries in this Pokemon's move history.
   * The retrieved move entries are sorted in order from NEWEST to OLDEST.
   * @param moveCount The number of move entries to retrieve.
   *   If negative, retrieve the Pokemon's entire move history (equivalent to reversing the output of {@linkcode getMoveHistory()}).
   *   Default is `1`.
   * @returns A list of {@linkcode TurnMove}, as specified above.
   */
  getLastXMoves(moveCount = 1): TurnMove[] {
    const moveHistory = this.getMoveHistory();
    if (moveCount >= 0) {
      return moveHistory.slice(Math.max(moveHistory.length - moveCount, 0)).reverse();
    }
    return moveHistory.slice(0).reverse();
  }

  /**
   * Return the most recently executed {@linkcode TurnMove} this {@linkcode Pokemon} has used that is:
   * - Not {@linkcode MoveId.NONE}
   * - Non-virtual ({@linkcode MoveUseMode | useMode} < {@linkcode MoveUseMode.INDIRECT})
   * @param ignoreStruggle - Whether to additionally ignore {@linkcode Moves.STRUGGLE}; default `false`
   * @param ignoreFollowUp - Whether to ignore moves with a use type of {@linkcode MoveUseMode.FOLLOW_UP}
   * (e.g. ones called by Copycat/Mirror Move); default `true`.
   * @returns The last move this Pokemon has used satisfying the aforementioned conditions,
   * or `undefined` if no applicable moves have been used since switching in.
   */
  getLastNonVirtualMove(ignoreStruggle = false, ignoreFollowUp = true): TurnMove | undefined {
    return this.getLastXMoves(-1).find(
      m =>
        m.move !== MoveId.NONE &&
        (!ignoreStruggle || m.move !== MoveId.STRUGGLE) &&
        (!isVirtual(m.useMode) || (!ignoreFollowUp && m.useMode === MoveUseMode.FOLLOW_UP)),
    );
  }

  /**
   * Return this Pokemon's move queue, consisting of all the moves it is slated to perform.
   * @returns An array of {@linkcode TurnMove}, as described above
   */
  getMoveQueue(): TurnMove[] {
    return this.summonData.moveQueue;
  }

  /**
   * Add a new entry to the end of this Pokemon's move queue.
   * @param queuedMove - A {@linkcode TurnMove} to push to this Pokemon's queue.
   */
  pushMoveQueue(queuedMove: TurnMove): void {
    this.summonData.moveQueue.push(queuedMove);
  }

  changeForm(formChange: SpeciesFormChange): Promise<void> {
    return new Promise(resolve => {
      this.formIndex = Math.max(
        this.species.forms.findIndex(f => f.formKey === formChange.formKey),
        0,
      );
      this.generateName();
      const abilityCount = this.getSpeciesForm().getAbilityCount();
      if (this.abilityIndex >= abilityCount) {
        // Shouldn't happen
        this.abilityIndex = abilityCount - 1;
      }
      globalScene.gameData.setPokemonSeen(this, false);
      this.setScale(this.getSpriteScale());
      this.loadAssets().then(() => {
        this.calculateStats();
        globalScene.updateModifiers(this.isPlayer(), true);
        Promise.all([this.updateInfo(), globalScene.updateFieldScale()]).then(() => resolve());
      });
    });
  }

  cry(soundConfig?: Phaser.Types.Sound.SoundConfig, sceneOverride?: BattleScene): AnySound {
    const scene = sceneOverride ?? globalScene; // TODO: is `sceneOverride` needed?
    const cry = this.getSpeciesForm(undefined, true).cry(soundConfig);
    let duration = cry.totalDuration * 1000;
    if (this.fusionSpecies && this.getSpeciesForm(undefined, true) !== this.getFusionSpeciesForm(undefined, true)) {
      let fusionCry = this.getFusionSpeciesForm(undefined, true).cry(soundConfig, true);
      duration = Math.min(duration, fusionCry.totalDuration * 1000);
      fusionCry.destroy();
      scene.time.delayedCall(fixedInt(Math.ceil(duration * 0.4)), () => {
        try {
          SoundFade.fadeOut(scene, cry, fixedInt(Math.ceil(duration * 0.2)));
          fusionCry = this.getFusionSpeciesForm(undefined, true).cry(
            Object.assign({ seek: Math.max(fusionCry.totalDuration * 0.4, 0) }, soundConfig),
          );
          SoundFade.fadeIn(
            scene,
            fusionCry,
            fixedInt(Math.ceil(duration * 0.2)),
            scene.masterVolume * scene.fieldVolume,
            0,
          );
        } catch (err) {
          console.error(err);
        }
      });
    }

    return cry;
  }

  // biome-ignore lint: there are a ton of issues..
  faintCry(callback: Function): void {
    if (this.fusionSpecies && this.getSpeciesForm() !== this.getFusionSpeciesForm()) {
      return this.fusionFaintCry(callback);
    }

    const key = this.species.getCryKey(this.formIndex);
    let rate = 0.85;
    const cry = globalScene.playSound(key, { rate: rate }) as AnySound;
    if (!cry || globalScene.fieldVolume === 0) {
      return callback();
    }
    const sprite = this.getSprite();
    const tintSprite = this.getTintSprite();
    const delay = Math.max(globalScene.sound.get(key).totalDuration * 50, 25);

    let frameProgress = 0;
    let frameThreshold: number;

    sprite.anims.pause();
    tintSprite?.anims.pause();

    let faintCryTimer: Phaser.Time.TimerEvent | null = globalScene.time.addEvent({
      delay: fixedInt(delay),
      repeat: -1,
      callback: () => {
        frameThreshold = sprite.anims.msPerFrame / rate;
        frameProgress += delay;
        while (frameProgress > frameThreshold) {
          if (sprite.anims.duration) {
            sprite.anims.nextFrame();
            tintSprite?.anims.nextFrame();
          }
          frameProgress -= frameThreshold;
        }
        if (cry && !cry.pendingRemove) {
          rate *= 0.99;
          cry.setRate(rate);
        } else {
          faintCryTimer?.destroy();
          faintCryTimer = null;
          if (callback) {
            callback();
          }
        }
      },
    });

    // Failsafe
    globalScene.time.delayedCall(fixedInt(3000), () => {
      if (!faintCryTimer || !globalScene) {
        return;
      }
      if (cry?.isPlaying) {
        cry.stop();
      }
      faintCryTimer.destroy();
      if (callback) {
        callback();
      }
    });
  }

  // biome-ignore lint/complexity/noBannedTypes: Consider refactoring to change type of Function
  private fusionFaintCry(callback: Function): void {
    const key = this.species.getCryKey(this.formIndex);
    let i = 0;
    let rate = 0.85;
    const cry = globalScene.playSound(key, { rate: rate }) as AnySound;
    const sprite = this.getSprite();
    const tintSprite = this.getTintSprite();
    let duration = cry.totalDuration * 1000;

    const fusionCryKey = this.fusionSpecies!.getCryKey(this.fusionFormIndex);
    let fusionCry = globalScene.playSound(fusionCryKey, {
      rate: rate,
    }) as AnySound;
    if (!cry || !fusionCry || globalScene.fieldVolume === 0) {
      return callback();
    }
    fusionCry.stop();
    duration = Math.min(duration, fusionCry.totalDuration * 1000);
    fusionCry.destroy();
    const delay = Math.max(duration * 0.05, 25);

    let transitionIndex = 0;
    let durationProgress = 0;

    const transitionThreshold = Math.ceil(duration * 0.4);
    while (durationProgress < transitionThreshold) {
      ++i;
      durationProgress += delay * rate;
      rate *= 0.99;
    }

    transitionIndex = i;

    i = 0;
    rate = 0.85;

    let frameProgress = 0;
    let frameThreshold: number;

    sprite.anims.pause();
    tintSprite?.anims.pause();

    let faintCryTimer: Phaser.Time.TimerEvent | null = globalScene.time.addEvent({
      delay: fixedInt(delay),
      repeat: -1,
      callback: () => {
        ++i;
        frameThreshold = sprite.anims.msPerFrame / rate;
        frameProgress += delay;
        while (frameProgress > frameThreshold) {
          if (sprite.anims.duration) {
            sprite.anims.nextFrame();
            tintSprite?.anims.nextFrame();
          }
          frameProgress -= frameThreshold;
        }
        if (i === transitionIndex && fusionCryKey) {
          SoundFade.fadeOut(globalScene, cry, fixedInt(Math.ceil((duration / rate) * 0.2)));
          fusionCry = globalScene.playSound(
            fusionCryKey,
            Object.assign({
              seek: Math.max(fusionCry.totalDuration * 0.4, 0),
              rate: rate,
            }),
          );
          SoundFade.fadeIn(
            globalScene,
            fusionCry,
            fixedInt(Math.ceil((duration / rate) * 0.2)),
            globalScene.masterVolume * globalScene.fieldVolume,
            0,
          );
        }
        rate *= 0.99;
        if (cry && !cry.pendingRemove) {
          cry.setRate(rate);
        }
        if (fusionCry && !fusionCry.pendingRemove) {
          fusionCry.setRate(rate);
        }
        if ((!cry || cry.pendingRemove) && (!fusionCry || fusionCry.pendingRemove)) {
          faintCryTimer?.destroy();
          faintCryTimer = null;
          if (callback) {
            callback();
          }
        }
      },
    });

    // Failsafe
    globalScene.time.delayedCall(fixedInt(3000), () => {
      if (!faintCryTimer || !globalScene) {
        return;
      }
      if (cry?.isPlaying) {
        cry.stop();
      }
      if (fusionCry?.isPlaying) {
        fusionCry.stop();
      }
      faintCryTimer.destroy();
      if (callback) {
        callback();
      }
    });
  }

  isOppositeGender(pokemon: Pokemon): boolean {
    return (
      this.gender !== Gender.GENDERLESS &&
      pokemon.gender === (this.gender === Gender.MALE ? Gender.FEMALE : Gender.MALE)
    );
  }

  queueImmuneMessage(quiet: boolean, effect?: StatusEffect): void {
    if (!effect || quiet) {
      return;
    }
    const message =
      effect && this.status?.effect === effect
        ? getStatusEffectOverlapText(effect ?? StatusEffect.NONE, getPokemonNameWithAffix(this))
        : i18next.t("abilityTriggers:moveImmunity", {
            pokemonNameWithAffix: getPokemonNameWithAffix(this),
          });
    globalScene.phaseManager.queueMessage(message);
  }

  /**
   * Checks if a status effect can be applied to the Pokemon.
   *
   * @param effect The {@linkcode StatusEffect} whose applicability is being checked
   * @param quiet Whether in-battle messages should trigger or not
   * @param overrideStatus Whether the Pokemon's current status can be overriden
   * @param sourcePokemon The Pokemon that is setting the status effect
   * @param ignoreField Whether any field effects (weather, terrain, etc.) should be considered
   */
  canSetStatus(
    effect: StatusEffect | undefined,
    quiet = false,
    overrideStatus = false,
    sourcePokemon: Pokemon | null = null,
    ignoreField = false,
  ): boolean {
    if (effect !== StatusEffect.FAINT) {
      if (overrideStatus ? this.status?.effect === effect : this.status) {
        this.queueImmuneMessage(quiet, effect);
        return false;
      }
      if (this.isGrounded() && !ignoreField && globalScene.arena.terrain?.terrainType === TerrainType.MISTY) {
        this.queueImmuneMessage(quiet, effect);
        return false;
      }
    }

    const types = this.getTypes(true, true);

    switch (effect) {
      case StatusEffect.POISON:
      case StatusEffect.TOXIC: {
        // Check if the Pokemon is immune to Poison/Toxic or if the source pokemon is canceling the immunity
        const poisonImmunity = types.map(defType => {
          // Check if the Pokemon is not immune to Poison/Toxic
          if (defType !== PokemonType.POISON && defType !== PokemonType.STEEL) {
            return false;
          }

          // Check if the source Pokemon has an ability that cancels the Poison/Toxic immunity
          const cancelImmunity = new BooleanHolder(false);
          if (sourcePokemon) {
            applyAbAttrs(IgnoreTypeStatusEffectImmunityAbAttr, sourcePokemon, cancelImmunity, false, effect, defType);
            if (cancelImmunity.value) {
              return false;
            }
          }

          return true;
        });

        if (this.isOfType(PokemonType.POISON) || this.isOfType(PokemonType.STEEL)) {
          if (poisonImmunity.includes(true)) {
            this.queueImmuneMessage(quiet, effect);
            return false;
          }
        }
        break;
      }
      case StatusEffect.PARALYSIS:
        if (this.isOfType(PokemonType.ELECTRIC)) {
          this.queueImmuneMessage(quiet, effect);
          return false;
        }
        break;
      case StatusEffect.SLEEP:
        if (this.isGrounded() && globalScene.arena.terrain?.terrainType === TerrainType.ELECTRIC) {
          this.queueImmuneMessage(quiet, effect);
          return false;
        }
        break;
      case StatusEffect.FREEZE:
        if (
          this.isOfType(PokemonType.ICE) ||
          (!ignoreField &&
            globalScene?.arena?.weather?.weatherType &&
            [WeatherType.SUNNY, WeatherType.HARSH_SUN].includes(globalScene.arena.weather.weatherType))
        ) {
          this.queueImmuneMessage(quiet, effect);
          return false;
        }
        break;
      case StatusEffect.BURN:
        if (this.isOfType(PokemonType.FIRE)) {
          this.queueImmuneMessage(quiet, effect);
          return false;
        }
        break;
    }

    const cancelled = new BooleanHolder(false);
    applyPreSetStatusAbAttrs(StatusEffectImmunityAbAttr, this, effect, cancelled, quiet);
    if (cancelled.value) {
      return false;
    }

    for (const pokemon of this.getAlliedField()) {
      applyPreSetStatusAbAttrs(
        UserFieldStatusEffectImmunityAbAttr,
        pokemon,
        effect,
        cancelled,
        quiet,
        this,
        sourcePokemon,
      );
      if (cancelled.value) {
        break;
      }
    }

    if (cancelled.value) {
      return false;
    }

    if (sourcePokemon && sourcePokemon !== this && this.isSafeguarded(sourcePokemon)) {
      if (!quiet) {
        globalScene.phaseManager.queueMessage(
          i18next.t("moveTriggers:safeguard", { targetName: getPokemonNameWithAffix(this) }),
        );
      }
      return false;
    }

    return true;
  }

  trySetStatus(
    effect?: StatusEffect,
    asPhase = false,
    sourcePokemon: Pokemon | null = null,
    turnsRemaining = 0,
    sourceText: string | null = null,
    overrideStatus?: boolean,
    quiet = true,
  ): boolean {
    if (!this.canSetStatus(effect, quiet, overrideStatus, sourcePokemon)) {
      return false;
    }
    if (this.isFainted() && effect !== StatusEffect.FAINT) {
      return false;
    }

    /**
     * If this Pokemon falls asleep or freezes in the middle of a multi-hit attack,
     * cancel the attack's subsequent hits.
     */
    if (effect === StatusEffect.SLEEP || effect === StatusEffect.FREEZE) {
      const currentPhase = globalScene.phaseManager.getCurrentPhase();
      if (currentPhase?.is("MoveEffectPhase") && currentPhase.getUserPokemon() === this) {
        this.turnData.hitCount = 1;
        this.turnData.hitsLeft = 1;
      }
    }

    if (asPhase) {
      if (overrideStatus) {
        this.resetStatus(false);
      }
      globalScene.phaseManager.unshiftNew(
        "ObtainStatusEffectPhase",
        this.getBattlerIndex(),
        effect,
        turnsRemaining,
        sourceText,
        sourcePokemon,
      );
      return true;
    }

    let sleepTurnsRemaining: NumberHolder;

    if (effect === StatusEffect.SLEEP) {
      sleepTurnsRemaining = new NumberHolder(this.randBattleSeedIntRange(2, 4));

      this.setFrameRate(4);

      // If the user is invulnerable, lets remove their invulnerability when they fall asleep
      const invulnerableTags = [
        BattlerTagType.UNDERGROUND,
        BattlerTagType.UNDERWATER,
        BattlerTagType.HIDDEN,
        BattlerTagType.FLYING,
      ];

      const tag = invulnerableTags.find(t => this.getTag(t));

      if (tag) {
        this.removeTag(tag);
        this.getMoveQueue().pop();
      }
    }

    sleepTurnsRemaining = sleepTurnsRemaining!; // tell TS compiler it's defined
    effect = effect!; // If `effect` is undefined then `trySetStatus()` will have already returned early via the `canSetStatus()` call
    this.status = new Status(effect, 0, sleepTurnsRemaining?.value);

    return true;
  }

  /**
   * Resets the status of a pokemon.
   * @param revive Whether revive should be cured; defaults to true.
   * @param confusion Whether resetStatus should include confusion or not; defaults to false.
   * @param reloadAssets Whether to reload the assets or not; defaults to false.
   * @param asPhase Whether to reset the status in a phase or immediately
   */
  resetStatus(revive = true, confusion = false, reloadAssets = false, asPhase = true): void {
    const lastStatus = this.status?.effect;
    if (!revive && lastStatus === StatusEffect.FAINT) {
      return;
    }

    if (asPhase) {
      globalScene.phaseManager.unshiftNew("ResetStatusPhase", this, confusion, reloadAssets);
    } else {
      this.clearStatus(confusion, reloadAssets);
    }
  }

  /**
   * Performs the action of clearing a Pokemon's status
   *
   * This is a helper to {@linkcode resetStatus}, which should be called directly instead of this method
   */
  public clearStatus(confusion: boolean, reloadAssets: boolean) {
    const lastStatus = this.status?.effect;
    this.status = null;
    if (lastStatus === StatusEffect.SLEEP) {
      this.setFrameRate(10);
      if (this.getTag(BattlerTagType.NIGHTMARE)) {
        this.lapseTag(BattlerTagType.NIGHTMARE);
      }
    }
    if (confusion) {
      if (this.getTag(BattlerTagType.CONFUSED)) {
        this.lapseTag(BattlerTagType.CONFUSED);
      }
    }
    if (reloadAssets) {
      this.loadAssets(false).then(() => this.playAnim());
    }
    this.updateInfo(true);
  }

  /**
   * Checks if this Pokemon is protected by Safeguard
   * @param attacker the {@linkcode Pokemon} inflicting status on this Pokemon
   * @returns `true` if this Pokemon is protected by Safeguard; `false` otherwise.
   */
  isSafeguarded(attacker: Pokemon): boolean {
    const defendingSide = this.isPlayer() ? ArenaTagSide.PLAYER : ArenaTagSide.ENEMY;
    if (globalScene.arena.getTagOnSide(ArenaTagType.SAFEGUARD, defendingSide)) {
      const bypassed = new BooleanHolder(false);
      if (attacker) {
        applyAbAttrs(InfiltratorAbAttr, attacker, null, false, bypassed);
      }
      return !bypassed.value;
    }
    return false;
  }

  /**
   * Performs miscellaneous setup for when the Pokemon is summoned, like generating the substitute sprite
   * @param resetSummonData - Whether to additionally reset the Pokemon's summon data (default: `false`)
   */
  public fieldSetup(resetSummonData?: boolean): void {
    this.setSwitchOutStatus(false);
    if (globalScene) {
      globalScene.triggerPokemonFormChange(this, SpeciesFormChangePostMoveTrigger, true);
    }
    // If this Pokemon has a Substitute when loading in, play an animation to add its sprite
    if (this.getTag(SubstituteTag)) {
      globalScene.triggerPokemonBattleAnim(this, PokemonAnimType.SUBSTITUTE_ADD);
      this.getTag(SubstituteTag)!.sourceInFocus = false;
    }

    // If this Pokemon has Commander and Dondozo as an active ally, hide this Pokemon's sprite.
    if (
      this.hasAbilityWithAttr(CommanderAbAttr) &&
      globalScene.currentBattle.double &&
      this.getAlly()?.species.speciesId === SpeciesId.DONDOZO
    ) {
      this.setVisible(false);
    }

    if (resetSummonData) {
      this.resetSummonData();
    }
  }

  /**
   * Reset this Pokemon's {@linkcode PokemonSummonData | SummonData} and {@linkcode PokemonTempSummonData | TempSummonData}
   * in preparation for switching pokemon, as well as removing any relevant on-switch tags.
   */
  resetSummonData(): void {
    const illusion: IllusionData | null = this.summonData.illusion;
    if (this.summonData.speciesForm) {
      this.summonData.speciesForm = null;
      this.updateFusionPalette();
    }
    this.summonData = new PokemonSummonData();
    this.tempSummonData = new PokemonTempSummonData();
    this.summonData.illusion = illusion;
    this.updateInfo();
  }

  /**
   * Reset a {@linkcode Pokemon}'s per-battle {@linkcode PokemonBattleData | battleData},
   * as well as any transient {@linkcode PokemonWaveData | waveData} for the current wave.
   * Should be called once per arena transition (new biome/trainer battle/Mystery Encounter).
   */
  resetBattleAndWaveData(): void {
    this.battleData = new PokemonBattleData();
    this.resetWaveData();
  }

  /**
   * Reset a {@linkcode Pokemon}'s {@linkcode PokemonWaveData | waveData}.
   * Should be called upon starting a new wave in addition to whenever an arena transition occurs.
   * @see {@linkcode resetBattleAndWaveData()}
   */
  resetWaveData(): void {
    this.waveData = new PokemonWaveData();
  }

  resetTera(): void {
    const wasTerastallized = this.isTerastallized;
    this.isTerastallized = false;
    this.stellarTypesBoosted = [];
    if (wasTerastallized) {
      this.updateSpritePipelineData();
      globalScene.triggerPokemonFormChange(this, SpeciesFormChangeLapseTeraTrigger);
    }
  }

  resetTurnData(): void {
    this.turnData = new PokemonTurnData();
  }

  getExpValue(): number {
    // Logic to factor in victor level has been removed for balancing purposes, so the player doesn't have to focus on EXP maxxing
    return (this.getSpeciesForm().getBaseExp() * this.level) / 5 + 1;
  }

  setFrameRate(frameRate: number) {
    globalScene.anims.get(this.getBattleSpriteKey()).frameRate = frameRate;
    try {
      this.getSprite().play(this.getBattleSpriteKey());
    } catch (err: unknown) {
      console.error(`Failed to play animation for ${this.getBattleSpriteKey()}`, err);
    }
    try {
      this.getTintSprite()?.play(this.getBattleSpriteKey());
    } catch (err: unknown) {
      console.error(`Failed to play animation for ${this.getBattleSpriteKey()}`, err);
    }
  }

  tint(color: number, alpha?: number, duration?: number, ease?: string) {
    const tintSprite = this.getTintSprite();
    tintSprite?.setTintFill(color);
    tintSprite?.setVisible(true);

    if (duration) {
      tintSprite?.setAlpha(0);

      globalScene.tweens.add({
        targets: tintSprite,
        alpha: alpha || 1,
        duration: duration,
        ease: ease || "Linear",
      });
    } else {
      tintSprite?.setAlpha(alpha);
    }
  }

  untint(duration: number, ease?: string) {
    const tintSprite = this.getTintSprite();

    if (duration) {
      globalScene.tweens.add({
        targets: tintSprite,
        alpha: 0,
        duration: duration,
        ease: ease || "Linear",
        onComplete: () => {
          tintSprite?.setVisible(false);
          tintSprite?.setAlpha(1);
        },
      });
    } else {
      tintSprite?.setVisible(false);
      tintSprite?.setAlpha(1);
    }
  }

  enableMask() {
    if (!this.maskEnabled) {
      this.maskSprite = this.getTintSprite();
      this.maskSprite?.setVisible(true);
      this.maskSprite?.setPosition(
        this.x * this.parentContainer.scale + this.parentContainer.x,
        this.y * this.parentContainer.scale + this.parentContainer.y,
      );
      this.maskSprite?.setScale(this.getSpriteScale() * this.parentContainer.scale);
      this.maskEnabled = true;
    }
  }

  disableMask() {
    if (this.maskEnabled) {
      this.maskSprite?.setVisible(false);
      this.maskSprite?.setPosition(0, 0);
      this.maskSprite?.setScale(this.getSpriteScale());
      this.maskSprite = null;
      this.maskEnabled = false;
    }
  }

  sparkle(): void {
    if (this.shinySparkle) {
      doShinySparkleAnim(this.shinySparkle, this.variant);
    }
  }

  updateFusionPalette(ignoreOveride?: boolean): void {
    if (!this.getFusionSpeciesForm(ignoreOveride)) {
      [this.getSprite(), this.getTintSprite()]
        .filter(s => !!s)
        .map(s => {
          s.pipelineData[`spriteColors${ignoreOveride && this.summonData.speciesForm ? "Base" : ""}`] = [];
          s.pipelineData[`fusionSpriteColors${ignoreOveride && this.summonData.speciesForm ? "Base" : ""}`] = [];
        });
      return;
    }

    const speciesForm = this.getSpeciesForm(ignoreOveride);
    const fusionSpeciesForm = this.getFusionSpeciesForm(ignoreOveride);

    const spriteKey = speciesForm.getSpriteKey(
      this.getGender(ignoreOveride) === Gender.FEMALE,
      speciesForm.formIndex,
      this.shiny,
      this.variant,
    );
    const backSpriteKey = speciesForm
      .getSpriteKey(this.getGender(ignoreOveride) === Gender.FEMALE, speciesForm.formIndex, this.shiny, this.variant)
      .replace("pkmn__", "pkmn__back__");
    const fusionSpriteKey = fusionSpeciesForm.getSpriteKey(
      this.getFusionGender(ignoreOveride) === Gender.FEMALE,
      fusionSpeciesForm.formIndex,
      this.fusionShiny,
      this.fusionVariant,
    );
    const fusionBackSpriteKey = fusionSpeciesForm
      .getSpriteKey(
        this.getFusionGender(ignoreOveride) === Gender.FEMALE,
        fusionSpeciesForm.formIndex,
        this.fusionShiny,
        this.fusionVariant,
      )
      .replace("pkmn__", "pkmn__back__");

    const sourceTexture = globalScene.textures.get(spriteKey);
    const sourceBackTexture = globalScene.textures.get(backSpriteKey);
    const fusionTexture = globalScene.textures.get(fusionSpriteKey);
    const fusionBackTexture = globalScene.textures.get(fusionBackSpriteKey);

    const [sourceFrame, sourceBackFrame, fusionFrame, fusionBackFrame] = [
      sourceTexture,
      sourceBackTexture,
      fusionTexture,
      fusionBackTexture,
    ].map(texture => texture.frames[texture.firstFrame]);
    const [sourceImage, sourceBackImage, fusionImage, fusionBackImage] = [
      sourceTexture,
      sourceBackTexture,
      fusionTexture,
      fusionBackTexture,
    ].map(i => i.getSourceImage() as HTMLImageElement);

    const canvas = document.createElement("canvas");
    const backCanvas = document.createElement("canvas");
    const fusionCanvas = document.createElement("canvas");
    const fusionBackCanvas = document.createElement("canvas");

    const spriteColors: number[][] = [];
    const pixelData: Uint8ClampedArray[] = [];

    [canvas, backCanvas, fusionCanvas, fusionBackCanvas].forEach((canv: HTMLCanvasElement, c: number) => {
      const context = canv.getContext("2d");
      const frame = [sourceFrame, sourceBackFrame, fusionFrame, fusionBackFrame][c];
      canv.width = frame.width;
      canv.height = frame.height;

      if (context) {
        context.drawImage(
          [sourceImage, sourceBackImage, fusionImage, fusionBackImage][c],
          frame.cutX,
          frame.cutY,
          frame.width,
          frame.height,
          0,
          0,
          frame.width,
          frame.height,
        );
        const imageData = context.getImageData(frame.cutX, frame.cutY, frame.width, frame.height);
        pixelData.push(imageData.data);
      }
    });

    for (let f = 0; f < 2; f++) {
      const variantColors = variantColorCache[!f ? spriteKey : backSpriteKey];
      const variantColorSet = new Map<number, number[]>();
      if (this.shiny && variantColors && variantColors[this.variant]) {
        Object.keys(variantColors[this.variant]).forEach(k => {
          variantColorSet.set(
            rgbaToInt(Array.from(Object.values(rgbHexToRgba(k)))),
            Array.from(Object.values(rgbHexToRgba(variantColors[this.variant][k]))),
          );
        });
      }

      for (let i = 0; i < pixelData[f].length; i += 4) {
        if (pixelData[f][i + 3]) {
          const pixel = pixelData[f].slice(i, i + 4);
          let [r, g, b, a] = pixel;
          if (variantColors) {
            const color = rgbaToInt([r, g, b, a]);
            if (variantColorSet.has(color)) {
              const mappedPixel = variantColorSet.get(color);
              if (mappedPixel) {
                [r, g, b, a] = mappedPixel;
              }
            }
          }
          if (!spriteColors.find(c => c[0] === r && c[1] === g && c[2] === b)) {
            spriteColors.push([r, g, b, a]);
          }
        }
      }
    }

    const fusionSpriteColors = JSON.parse(JSON.stringify(spriteColors));

    const pixelColors: number[] = [];
    for (let f = 0; f < 2; f++) {
      for (let i = 0; i < pixelData[f].length; i += 4) {
        const total = pixelData[f].slice(i, i + 3).reduce((total: number, value: number) => total + value, 0);
        if (!total) {
          continue;
        }
        pixelColors.push(
          argbFromRgba({
            r: pixelData[f][i],
            g: pixelData[f][i + 1],
            b: pixelData[f][i + 2],
            a: pixelData[f][i + 3],
          }),
        );
      }
    }

    const fusionPixelColors: number[] = [];
    for (let f = 0; f < 2; f++) {
      const variantColors = variantColorCache[!f ? fusionSpriteKey : fusionBackSpriteKey];
      const variantColorSet = new Map<number, number[]>();
      if (this.fusionShiny && variantColors && variantColors[this.fusionVariant]) {
        for (const k of Object.keys(variantColors[this.fusionVariant])) {
          variantColorSet.set(
            rgbaToInt(Array.from(Object.values(rgbHexToRgba(k)))),
            Array.from(Object.values(rgbHexToRgba(variantColors[this.fusionVariant][k]))),
          );
        }
      }
      for (let i = 0; i < pixelData[2 + f].length; i += 4) {
        const total = pixelData[2 + f].slice(i, i + 3).reduce((total: number, value: number) => total + value, 0);
        if (!total) {
          continue;
        }
        let [r, g, b, a] = [
          pixelData[2 + f][i],
          pixelData[2 + f][i + 1],
          pixelData[2 + f][i + 2],
          pixelData[2 + f][i + 3],
        ];
        if (variantColors) {
          const color = rgbaToInt([r, g, b, a]);
          if (variantColorSet.has(color)) {
            const mappedPixel = variantColorSet.get(color);
            if (mappedPixel) {
              [r, g, b, a] = mappedPixel;
            }
          }
        }
        fusionPixelColors.push(argbFromRgba({ r, g, b, a }));
      }
    }

    if (fusionPixelColors.length === 0) {
      // ERROR HANDLING IS NOT OPTIONAL BUDDY
      console.log("Failed to create fusion palette");
      return;
    }

    let paletteColors: Map<number, number>;
    let fusionPaletteColors: Map<number, number>;

    const originalRandom = Math.random;
    Math.random = () => randSeedFloat();

    globalScene.executeWithSeedOffset(
      () => {
        paletteColors = QuantizerCelebi.quantize(pixelColors, 4);
        fusionPaletteColors = QuantizerCelebi.quantize(fusionPixelColors, 4);
      },
      0,
      "This result should not vary",
    );

    Math.random = originalRandom;

    paletteColors = paletteColors!; // erroneously tell TS compiler that paletteColors is defined!
    fusionPaletteColors = fusionPaletteColors!; // mischievously misinform TS compiler that fusionPaletteColors is defined!
    const [palette, fusionPalette] = [paletteColors, fusionPaletteColors].map(paletteColors => {
      let keys = Array.from(paletteColors.keys()).sort((a: number, b: number) =>
        paletteColors.get(a)! < paletteColors.get(b)! ? 1 : -1,
      );
      let rgbaColors: Map<number, number[]>;
      let hsvColors: Map<number, number[]>;

      const mappedColors = new Map<number, number[]>();

      do {
        mappedColors.clear();

        rgbaColors = keys.reduce((map: Map<number, number[]>, k: number) => {
          map.set(k, Object.values(rgbaFromArgb(k)));
          return map;
        }, new Map<number, number[]>());
        hsvColors = Array.from(rgbaColors.keys()).reduce((map: Map<number, number[]>, k: number) => {
          const rgb = rgbaColors.get(k)!.slice(0, 3);
          map.set(k, rgbToHsv(rgb[0], rgb[1], rgb[2]));
          return map;
        }, new Map<number, number[]>());

        for (let c = keys.length - 1; c >= 0; c--) {
          const hsv = hsvColors.get(keys[c])!;
          for (let c2 = 0; c2 < c; c2++) {
            const hsv2 = hsvColors.get(keys[c2])!;
            const diff = Math.abs(hsv[0] - hsv2[0]);
            if (diff < 30 || diff >= 330) {
              if (mappedColors.has(keys[c])) {
                mappedColors.get(keys[c])!.push(keys[c2]);
              } else {
                mappedColors.set(keys[c], [keys[c2]]);
              }
              break;
            }
          }
        }

        mappedColors.forEach((values: number[], key: number) => {
          const keyColor = rgbaColors.get(key)!;
          const valueColors = values.map(v => rgbaColors.get(v)!);
          const color = keyColor.slice(0);
          let count = paletteColors.get(key)!;
          for (const value of values) {
            const valueCount = paletteColors.get(value);
            if (!valueCount) {
              continue;
            }
            count += valueCount;
          }

          for (let c = 0; c < 3; c++) {
            color[c] *= paletteColors.get(key)! / count;
            values.forEach((value: number, i: number) => {
              if (paletteColors.has(value)) {
                const valueCount = paletteColors.get(value)!;
                color[c] += valueColors[i][c] * (valueCount / count);
              }
            });
            color[c] = Math.round(color[c]);
          }

          paletteColors.delete(key);
          for (const value of values) {
            paletteColors.delete(value);
            if (mappedColors.has(value)) {
              mappedColors.delete(value);
            }
          }

          paletteColors.set(
            argbFromRgba({
              r: color[0],
              g: color[1],
              b: color[2],
              a: color[3],
            }),
            count,
          );
        });

        keys = Array.from(paletteColors.keys()).sort((a: number, b: number) =>
          paletteColors.get(a)! < paletteColors.get(b)! ? 1 : -1,
        );
      } while (mappedColors.size);

      return keys.map(c => Object.values(rgbaFromArgb(c)));
    });

    const paletteDeltas: number[][] = [];

    spriteColors.forEach((sc: number[], i: number) => {
      paletteDeltas.push([]);
      for (let p = 0; p < palette.length; p++) {
        paletteDeltas[i].push(deltaRgb(sc, palette[p]));
      }
    });

    const easeFunc = Phaser.Tweens.Builders.GetEaseFunction("Cubic.easeIn");

    for (let sc = 0; sc < spriteColors.length; sc++) {
      const delta = Math.min(...paletteDeltas[sc]);
      const paletteIndex = Math.min(
        paletteDeltas[sc].findIndex(pd => pd === delta),
        fusionPalette.length - 1,
      );
      if (delta < 255) {
        const ratio = easeFunc(delta / 255);
        const color = [0, 0, 0, fusionSpriteColors[sc][3]];
        for (let c = 0; c < 3; c++) {
          color[c] = Math.round(fusionSpriteColors[sc][c] * ratio + fusionPalette[paletteIndex][c] * (1 - ratio));
        }
        fusionSpriteColors[sc] = color;
      }
    }

    [this.getSprite(), this.getTintSprite()]
      .filter(s => !!s)
      .map(s => {
        s.pipelineData[`spriteColors${ignoreOveride && this.summonData.speciesForm ? "Base" : ""}`] = spriteColors;
        s.pipelineData[`fusionSpriteColors${ignoreOveride && this.summonData.speciesForm ? "Base" : ""}`] =
          fusionSpriteColors;
      });

    canvas.remove();
    fusionCanvas.remove();
  }

  /**
   * Generates a random number using the current battle's seed, or the global seed if `globalScene.currentBattle` is falsy
   * <!-- @import "../battle".Battle -->
   * This calls either {@linkcode BattleScene.randBattleSeedInt}({@linkcode range}, {@linkcode min}) in `src/battle-scene.ts`
   * which calls {@linkcode Battle.randSeedInt}({@linkcode range}, {@linkcode min}) in `src/battle.ts`
   * which calls {@linkcode randSeedInt randSeedInt}({@linkcode range}, {@linkcode min}) in `src/utils.ts`,
   * or it directly calls {@linkcode randSeedInt randSeedInt}({@linkcode range}, {@linkcode min}) in `src/utils.ts` if there is no current battle
   *
   * @param range How large of a range of random numbers to choose from. If {@linkcode range} <= 1, returns {@linkcode min}
   * @param min The minimum integer to pick, default `0`
   * @returns A random integer between {@linkcode min} and ({@linkcode min} + {@linkcode range} - 1)
   */
  randBattleSeedInt(range: number, min = 0): number {
    return globalScene.currentBattle ? globalScene.randBattleSeedInt(range, min) : randSeedInt(range, min);
  }

  /**
   * Generates a random number using the current battle's seed, or the global seed if `globalScene.currentBattle` is falsy
   * @param min The minimum integer to generate
   * @param max The maximum integer to generate
   * @returns a random integer between {@linkcode min} and {@linkcode max} inclusive
   */
  randBattleSeedIntRange(min: number, max: number): number {
    return globalScene.currentBattle ? globalScene.randBattleSeedInt(max - min + 1, min) : randSeedIntRange(min, max);
  }

  /**
   * Causes a Pokemon to leave the field (such as in preparation for a switch out/escape).
   * @param clearEffects Indicates if effects should be cleared (true) or passed
   * to the next pokemon, such as during a baton pass (false)
   * @param hideInfo Indicates if this should also play the animation to hide the Pokemon's
   * info container.
   */
  leaveField(clearEffects = true, hideInfo = true, destroy = false) {
    this.resetSprite();
    this.resetTurnData();
    globalScene
      .getField(true)
      .filter(p => p !== this)
      .forEach(p => p.removeTagsBySourceId(this.id));

    if (clearEffects) {
      this.destroySubstitute();
      this.resetSummonData();
    }
    if (hideInfo) {
      this.hideInfo();
    }
    // Trigger abilities that activate upon leaving the field
    applyPreLeaveFieldAbAttrs(PreLeaveFieldAbAttr, this);
    this.setSwitchOutStatus(true);
    globalScene.triggerPokemonFormChange(this, SpeciesFormChangeActiveTrigger, true);
    globalScene.field.remove(this, destroy);
  }

  destroy(): void {
    this.battleInfo?.destroy();
    this.destroySubstitute();
    super.destroy();
  }

  getBattleInfo(): BattleInfo {
    return this.battleInfo;
  }

  /**
   * Checks whether or not the Pokemon's root form has the same ability
   * @param abilityIndex the given ability index we are checking
   * @returns true if the abilities are the same
   */
  hasSameAbilityInRootForm(abilityIndex: number): boolean {
    const currentAbilityIndex = this.abilityIndex;
    const rootForm = getPokemonSpecies(this.species.getRootSpeciesId());
    return rootForm.getAbility(abilityIndex) === rootForm.getAbility(currentAbilityIndex);
  }

  /**
   * Helper function to check if the player already owns the starter data of the Pokemon's
   * current ability
   * @param ownedAbilityAttrs the owned abilityAttr of this Pokemon's root form
   * @returns true if the player already has it, false otherwise
   */
  checkIfPlayerHasAbilityOfStarter(ownedAbilityAttrs: number): boolean {
    if ((ownedAbilityAttrs & 1) > 0 && this.hasSameAbilityInRootForm(0)) {
      return true;
    }
    if ((ownedAbilityAttrs & 2) > 0 && this.hasSameAbilityInRootForm(1)) {
      return true;
    }
    return (ownedAbilityAttrs & 4) > 0 && this.hasSameAbilityInRootForm(2);
  }

  /**
   * Reduces one of this Pokemon's held item stacks by 1, and removes the item if applicable.
   * Does nothing if this Pokemon is somehow not the owner of the held item.
   * @param heldItem The item stack to be reduced by 1.
   * @param forBattle If `false`, do not trigger in-battle effects (such as Unburden) from losing the item. For example, set this to `false` if the Pokemon is giving away the held item for a Mystery Encounter. Default is `true`.
   * @returns `true` if the item was removed successfully, `false` otherwise.
   */
  public loseHeldItem(heldItem: PokemonHeldItemModifier, forBattle = true): boolean {
    if (heldItem.pokemonId !== -1 && heldItem.pokemonId !== this.id) {
      return false;
    }

    heldItem.stackCount--;
    if (heldItem.stackCount <= 0) {
      globalScene.removeModifier(heldItem, this.isEnemy());
    }
    if (forBattle) {
      applyPostItemLostAbAttrs(PostItemLostAbAttr, this, false);
    }

    return true;
  }

  /**
   * Record a berry being eaten for ability and move triggers.
   * Only tracks things that proc _every_ time a berry is eaten.
   * @param berryType The type of berry being eaten.
   * @param updateHarvest Whether to track the berry for harvest; default `true`.
   */
  public recordEatenBerry(berryType: BerryType, updateHarvest = true) {
    this.battleData.hasEatenBerry = true;
    if (updateHarvest) {
      // Only track for harvest if we actually consumed the berry
      this.battleData.berriesEaten.push(berryType);
    }
    this.turnData.berriesEaten.push(berryType);
  }
}

export class PlayerPokemon extends Pokemon {
  protected battleInfo: PlayerBattleInfo;
  public compatibleTms: MoveId[];

  constructor(
    species: PokemonSpecies,
    level: number,
    abilityIndex?: number,
    formIndex?: number,
    gender?: Gender,
    shiny?: boolean,
    variant?: Variant,
    ivs?: number[],
    nature?: Nature,
    dataSource?: Pokemon | PokemonData,
  ) {
    super(106, 148, species, level, abilityIndex, formIndex, gender, shiny, variant, ivs, nature, dataSource);

    if (Overrides.STATUS_OVERRIDE) {
      this.status = new Status(Overrides.STATUS_OVERRIDE, 0, 4);
    }

    if (Overrides.SHINY_OVERRIDE) {
      this.shiny = true;
      this.initShinySparkle();
    } else if (Overrides.SHINY_OVERRIDE === false) {
      this.shiny = false;
    }

    if (Overrides.VARIANT_OVERRIDE !== null && this.shiny) {
      this.variant = Overrides.VARIANT_OVERRIDE;
    }

    if (!dataSource) {
      if (globalScene.gameMode.isDaily) {
        this.generateAndPopulateMoveset();
      } else {
        this.moveset = [];
      }
    }
    this.generateCompatibleTms();
  }

  initBattleInfo(): void {
    this.battleInfo = new PlayerBattleInfo();
    this.battleInfo.initInfo(this);
  }

  override isPlayer(): this is PlayerPokemon {
    return true;
  }

  override isEnemy(): this is EnemyPokemon {
    return false;
  }

  override hasTrainer(): boolean {
    return true;
  }

  override isBoss(): boolean {
    return false;
  }

  getFieldIndex(): number {
    return globalScene.getPlayerField().indexOf(this);
  }

  getBattlerIndex(): BattlerIndex {
    return this.getFieldIndex();
  }

  generateCompatibleTms(): void {
    this.compatibleTms = [];

    const tms = Object.keys(tmSpecies);
    for (const tm of tms) {
      const moveId = Number.parseInt(tm) as MoveId;
      let compatible = false;
      for (const p of tmSpecies[tm]) {
        if (Array.isArray(p)) {
          const [pkm, form] = p;
          if (
            (pkm === this.species.speciesId || (this.fusionSpecies && pkm === this.fusionSpecies.speciesId)) &&
            form === this.getFormKey()
          ) {
            compatible = true;
            break;
          }
        } else if (p === this.species.speciesId || (this.fusionSpecies && p === this.fusionSpecies.speciesId)) {
          compatible = true;
          break;
        }
      }
      if (reverseCompatibleTms.indexOf(moveId) > -1) {
        compatible = !compatible;
      }
      if (compatible) {
        this.compatibleTms.push(moveId);
      }
    }
  }

  tryPopulateMoveset(moveset: StarterMoveset): boolean {
    if (
      !this.getSpeciesForm().validateStarterMoveset(
        moveset,
        globalScene.gameData.starterData[this.species.getRootSpeciesId()].eggMoves,
      )
    ) {
      return false;
    }

    this.moveset = moveset.map(m => new PokemonMove(m));

    return true;
  }

  /**
   * Causes this mon to leave the field (via {@linkcode leaveField}) and then
   * opens the party switcher UI to switch a new mon in
   * @param switchType the {@linkcode SwitchType} for this switch-out. If this is
   * `BATON_PASS` or `SHED_TAIL`, this Pokemon's effects are not cleared upon leaving
   * the field.
   */
  switchOut(switchType: SwitchType = SwitchType.SWITCH): Promise<void> {
    return new Promise(resolve => {
      this.leaveField(switchType === SwitchType.SWITCH);

      globalScene.ui.setMode(
        UiMode.PARTY,
        PartyUiMode.FAINT_SWITCH,
        this.getFieldIndex(),
        (slotIndex: number, _option: PartyOption) => {
          if (slotIndex >= globalScene.currentBattle.getBattlerCount() && slotIndex < 6) {
            globalScene.phaseManager.prependNewToPhase(
              "MoveEndPhase",
              "SwitchSummonPhase",
              switchType,
              this.getFieldIndex(),
              slotIndex,
              false,
            );
          }
          globalScene.ui.setMode(UiMode.MESSAGE).then(resolve);
        },
        PartyUiHandler.FilterNonFainted,
      );
    });
  }

  addFriendship(friendship: number): void {
    if (friendship > 0) {
      const starterSpeciesId = this.species.getRootSpeciesId();
      const fusionStarterSpeciesId = this.isFusion() && this.fusionSpecies ? this.fusionSpecies.getRootSpeciesId() : 0;
      const starterData = [
        globalScene.gameData.starterData[starterSpeciesId],
        fusionStarterSpeciesId ? globalScene.gameData.starterData[fusionStarterSpeciesId] : null,
      ].filter(d => !!d);
      const amount = new NumberHolder(friendship);
      globalScene.applyModifier(PokemonFriendshipBoosterModifier, true, this, amount);
      const candyFriendshipMultiplier = globalScene.gameMode.isClassic
        ? timedEventManager.getClassicFriendshipMultiplier()
        : 1;
      const fusionReduction = fusionStarterSpeciesId
        ? timedEventManager.areFusionsBoosted()
          ? 1.5 // Divide candy gain for fusions by 1.5 during events
          : 2 // 2 for fusions outside events
        : 1; // 1 for non-fused mons
      const starterAmount = new NumberHolder(Math.floor((amount.value * candyFriendshipMultiplier) / fusionReduction));

      // Add friendship to this PlayerPokemon
      this.friendship = Math.min(this.friendship + amount.value, 255);
      if (this.friendship === 255) {
        globalScene.validateAchv(achvs.MAX_FRIENDSHIP);
      }
      // Add to candy progress for this mon's starter species and its fused species (if it has one)
      starterData.forEach((sd: StarterDataEntry, i: number) => {
        const speciesId = !i ? starterSpeciesId : (fusionStarterSpeciesId as SpeciesId);
        sd.friendship = (sd.friendship || 0) + starterAmount.value;
        if (sd.friendship >= getStarterValueFriendshipCap(speciesStarterCosts[speciesId])) {
          globalScene.gameData.addStarterCandy(getPokemonSpecies(speciesId), 1);
          sd.friendship = 0;
        }
      });
    } else {
      // Lose friendship upon fainting
      this.friendship = Math.max(this.friendship + friendship, 0);
    }
  }

  getPossibleEvolution(evolution: SpeciesFormEvolution | null): Promise<Pokemon> {
    if (!evolution) {
      return new Promise(resolve => resolve(this));
    }
    return new Promise(resolve => {
      const evolutionSpecies = getPokemonSpecies(evolution.speciesId);
      const isFusion = evolution instanceof FusionSpeciesFormEvolution;
      let ret: PlayerPokemon;
      if (isFusion) {
        const originalFusionSpecies = this.fusionSpecies;
        const originalFusionFormIndex = this.fusionFormIndex;
        this.fusionSpecies = evolutionSpecies;
        this.fusionFormIndex =
          evolution.evoFormKey !== null
            ? Math.max(
                evolutionSpecies.forms.findIndex(f => f.formKey === evolution.evoFormKey),
                0,
              )
            : this.fusionFormIndex;
        ret = globalScene.addPlayerPokemon(
          this.species,
          this.level,
          this.abilityIndex,
          this.formIndex,
          this.gender,
          this.shiny,
          this.variant,
          this.ivs,
          this.nature,
          this,
        );
        this.fusionSpecies = originalFusionSpecies;
        this.fusionFormIndex = originalFusionFormIndex;
      } else {
        const formIndex =
          evolution.evoFormKey !== null && !isFusion
            ? Math.max(
                evolutionSpecies.forms.findIndex(f => f.formKey === evolution.evoFormKey),
                0,
              )
            : this.formIndex;
        ret = globalScene.addPlayerPokemon(
          !isFusion ? evolutionSpecies : this.species,
          this.level,
          this.abilityIndex,
          formIndex,
          this.gender,
          this.shiny,
          this.variant,
          this.ivs,
          this.nature,
          this,
        );
      }
      ret.loadAssets().then(() => resolve(ret));
    });
  }

  evolve(evolution: SpeciesFormEvolution | null, preEvolution: PokemonSpeciesForm): Promise<void> {
    if (!evolution) {
      return new Promise(resolve => resolve());
    }
    return new Promise(resolve => {
      this.pauseEvolutions = false;
      // Handles Nincada evolving into Ninjask + Shedinja
      this.handleSpecialEvolutions(evolution);
      const isFusion = evolution instanceof FusionSpeciesFormEvolution;
      if (!isFusion) {
        this.species = getPokemonSpecies(evolution.speciesId);
      } else {
        this.fusionSpecies = getPokemonSpecies(evolution.speciesId);
      }
      if (evolution.preFormKey !== null) {
        const formIndex = Math.max(
          (!isFusion || !this.fusionSpecies ? this.species : this.fusionSpecies).forms.findIndex(
            f => f.formKey === evolution.evoFormKey,
          ),
          0,
        );
        if (!isFusion) {
          this.formIndex = formIndex;
        } else {
          this.fusionFormIndex = formIndex;
        }
      }
      this.generateName();
      if (!isFusion) {
        const abilityCount = this.getSpeciesForm().getAbilityCount();
        const preEvoAbilityCount = preEvolution.getAbilityCount();
        if ([0, 1, 2].includes(this.abilityIndex)) {
          // Handles cases where a Pokemon with 3 abilities evolves into a Pokemon with 2 abilities (ie: Eevee -> any Eeveelution)
          if (this.abilityIndex === 2 && preEvoAbilityCount === 3 && abilityCount === 2) {
            this.abilityIndex = 1;
          }
        } else {
          // Prevent pokemon with an illegal ability value from breaking things
          console.warn("this.abilityIndex is somehow an illegal value, please report this");
          console.warn(this.abilityIndex);
          this.abilityIndex = 0;
        }
      } else {
        // Do the same as above, but for fusions
        const abilityCount = this.getFusionSpeciesForm().getAbilityCount();
        const preEvoAbilityCount = preEvolution.getAbilityCount();
        if ([0, 1, 2].includes(this.fusionAbilityIndex)) {
          if (this.fusionAbilityIndex === 2 && preEvoAbilityCount === 3 && abilityCount === 2) {
            this.fusionAbilityIndex = 1;
          }
        } else {
          console.warn("this.fusionAbilityIndex is somehow an illegal value, please report this");
          console.warn(this.fusionAbilityIndex);
          this.fusionAbilityIndex = 0;
        }
      }
      this.compatibleTms.splice(0, this.compatibleTms.length);
      this.generateCompatibleTms();
      const updateAndResolve = () => {
        this.loadAssets().then(() => {
          this.calculateStats();
          this.updateInfo(true).then(() => resolve());
        });
      };
      if (preEvolution.speciesId === SpeciesId.GIMMIGHOUL) {
        const evotracker = this.getHeldItems().filter(m => m instanceof EvoTrackerModifier)[0] ?? null;
        if (evotracker) {
          globalScene.removeModifier(evotracker);
        }
      }
      if (!globalScene.gameMode.isDaily || this.metBiome > -1) {
        globalScene.gameData.updateSpeciesDexIvs(this.species.speciesId, this.ivs);
        globalScene.gameData.setPokemonSeen(this, false);
        globalScene.gameData.setPokemonCaught(this, false).then(() => updateAndResolve());
      } else {
        updateAndResolve();
      }
    });
  }

  private handleSpecialEvolutions(evolution: SpeciesFormEvolution) {
    const isFusion = evolution instanceof FusionSpeciesFormEvolution;

    const evoSpecies = !isFusion ? this.species : this.fusionSpecies;
    if (evoSpecies?.speciesId === SpeciesId.NINCADA && evolution.speciesId === SpeciesId.NINJASK) {
      const newEvolution = pokemonEvolutions[evoSpecies.speciesId][1];

      if (newEvolution.condition?.predicate(this)) {
        const newPokemon = globalScene.addPlayerPokemon(
          this.species,
          this.level,
          this.abilityIndex,
          this.formIndex,
          undefined,
          this.shiny,
          this.variant,
          this.ivs,
          this.nature,
        );
        newPokemon.passive = this.passive;
        newPokemon.moveset = this.moveset.slice();
        newPokemon.moveset = this.copyMoveset();
        newPokemon.luck = this.luck;
        newPokemon.gender = Gender.GENDERLESS;
        newPokemon.metLevel = this.metLevel;
        newPokemon.metBiome = this.metBiome;
        newPokemon.metSpecies = this.metSpecies;
        newPokemon.metWave = this.metWave;
        newPokemon.fusionSpecies = this.fusionSpecies;
        newPokemon.fusionFormIndex = this.fusionFormIndex;
        newPokemon.fusionAbilityIndex = this.fusionAbilityIndex;
        newPokemon.fusionShiny = this.fusionShiny;
        newPokemon.fusionVariant = this.fusionVariant;
        newPokemon.fusionGender = this.fusionGender;
        newPokemon.fusionLuck = this.fusionLuck;
        newPokemon.fusionTeraType = this.fusionTeraType;
        newPokemon.usedTMs = this.usedTMs;
        newPokemon.evoCounter = this.evoCounter;

        globalScene.getPlayerParty().push(newPokemon);
        newPokemon.evolve(!isFusion ? newEvolution : new FusionSpeciesFormEvolution(this.id, newEvolution), evoSpecies);
        const modifiers = globalScene.findModifiers(
          m => m instanceof PokemonHeldItemModifier && m.pokemonId === this.id,
          true,
        ) as PokemonHeldItemModifier[];
        modifiers.forEach(m => {
          const clonedModifier = m.clone() as PokemonHeldItemModifier;
          clonedModifier.pokemonId = newPokemon.id;
          globalScene.addModifier(clonedModifier, true);
        });
        globalScene.updateModifiers(true);
      }
    }
  }

  getPossibleForm(formChange: SpeciesFormChange): Promise<Pokemon> {
    return new Promise(resolve => {
      const formIndex = Math.max(
        this.species.forms.findIndex(f => f.formKey === formChange.formKey),
        0,
      );
      const ret = globalScene.addPlayerPokemon(
        this.species,
        this.level,
        this.abilityIndex,
        formIndex,
        this.gender,
        this.shiny,
        this.variant,
        this.ivs,
        this.nature,
        this,
      );
      ret.loadAssets().then(() => resolve(ret));
    });
  }

  changeForm(formChange: SpeciesFormChange): Promise<void> {
    return new Promise(resolve => {
      this.formIndex = Math.max(
        this.species.forms.findIndex(f => f.formKey === formChange.formKey),
        0,
      );
      this.generateName();
      const abilityCount = this.getSpeciesForm().getAbilityCount();
      if (this.abilityIndex >= abilityCount) {
        // Shouldn't happen
        this.abilityIndex = abilityCount - 1;
      }

      this.compatibleTms.splice(0, this.compatibleTms.length);
      this.generateCompatibleTms();
      const updateAndResolve = () => {
        this.loadAssets().then(() => {
          this.calculateStats();
          globalScene.updateModifiers(true, true);
          this.updateInfo(true).then(() => resolve());
        });
      };
      if (!globalScene.gameMode.isDaily || this.metBiome > -1) {
        globalScene.gameData.setPokemonSeen(this, false);
        globalScene.gameData.setPokemonCaught(this, false).then(() => updateAndResolve());
      } else {
        updateAndResolve();
      }
    });
  }

  clearFusionSpecies(): void {
    super.clearFusionSpecies();
    this.generateCompatibleTms();
  }

  /**
   * Returns a Promise to fuse two PlayerPokemon together
   * @param pokemon The PlayerPokemon to fuse to this one
   */
  fuse(pokemon: PlayerPokemon): void {
    this.fusionSpecies = pokemon.species;
    this.fusionFormIndex = pokemon.formIndex;
    this.fusionAbilityIndex = pokemon.abilityIndex;
    this.fusionShiny = pokemon.shiny;
    this.fusionVariant = pokemon.variant;
    this.fusionGender = pokemon.gender;
    this.fusionLuck = pokemon.luck;
    this.fusionCustomPokemonData = pokemon.customPokemonData;
    this.evoCounter = Math.max(pokemon.evoCounter, this.evoCounter);
    if (pokemon.pauseEvolutions || this.pauseEvolutions) {
      this.pauseEvolutions = true;
    }

    globalScene.validateAchv(achvs.SPLICE);
    globalScene.gameData.gameStats.pokemonFused++;

    // Store the average HP% that each Pokemon has
    const maxHp = this.getMaxHp();
    const newHpPercent = (pokemon.hp / pokemon.getMaxHp() + this.hp / maxHp) / 2;

    this.generateName();
    this.calculateStats();

    // Set this Pokemon's HP to the average % of both fusion components
    this.hp = Math.round(maxHp * newHpPercent);
    if (!this.isFainted()) {
      // If this Pokemon hasn't fainted, make sure the HP wasn't set over the new maximum
      this.hp = Math.min(this.hp, maxHp);
      this.status = getRandomStatus(this.status, pokemon.status); // Get a random valid status between the two
    } else if (!pokemon.isFainted()) {
      // If this Pokemon fainted but the other hasn't, make sure the HP wasn't set to zero
      this.hp = Math.max(this.hp, 1);
      this.status = pokemon.status; // Inherit the other Pokemon's status
    }

    this.generateCompatibleTms();
    this.updateInfo(true);
    const fusedPartyMemberIndex = globalScene.getPlayerParty().indexOf(pokemon);
    let partyMemberIndex = globalScene.getPlayerParty().indexOf(this);
    if (partyMemberIndex > fusedPartyMemberIndex) {
      partyMemberIndex--;
    }

    // combine the two mons' held items
    const fusedPartyMemberHeldModifiers = globalScene.findModifiers(
      m => m instanceof PokemonHeldItemModifier && m.pokemonId === pokemon.id,
      true,
    ) as PokemonHeldItemModifier[];
    for (const modifier of fusedPartyMemberHeldModifiers) {
      globalScene.tryTransferHeldItemModifier(modifier, this, false, modifier.getStackCount(), true, true, false);
    }
    globalScene.updateModifiers(true, true);
    globalScene.removePartyMemberModifiers(fusedPartyMemberIndex);
    globalScene.getPlayerParty().splice(fusedPartyMemberIndex, 1)[0];
    const newPartyMemberIndex = globalScene.getPlayerParty().indexOf(this);
    pokemon
      .getMoveset(true)
      .map((m: PokemonMove) =>
        globalScene.phaseManager.unshiftNew("LearnMovePhase", newPartyMemberIndex, m.getMove().id),
      );
    pokemon.destroy();
    this.updateFusionPalette();
  }

  unfuse(): Promise<void> {
    return new Promise(resolve => {
      this.clearFusionSpecies();

      this.updateInfo(true).then(() => resolve());
      this.updateFusionPalette();
    });
  }

  /** Returns a deep copy of this Pokemon's moveset array */
  copyMoveset(): PokemonMove[] {
    const newMoveset: PokemonMove[] = [];
    this.moveset.forEach(move => {
      newMoveset.push(new PokemonMove(move.moveId, 0, move.ppUp, move.maxPpOverride));
    });

    return newMoveset;
  }
}

export class EnemyPokemon extends Pokemon {
  protected battleInfo: EnemyBattleInfo;
  public trainerSlot: TrainerSlot;
  public aiType: AiType;
  public bossSegments: number;
  public bossSegmentIndex: number;
  public initialTeamIndex: number;
  /** To indicate if the instance was populated with a dataSource -> e.g. loaded & populated from session data */
  public readonly isPopulatedFromDataSource: boolean;

  constructor(
    species: PokemonSpecies,
    level: number,
    trainerSlot: TrainerSlot,
    boss: boolean,
    shinyLock = false,
    dataSource?: PokemonData,
  ) {
    super(
      236,
      84,
      species,
      level,
      dataSource?.abilityIndex,
      dataSource?.formIndex,
      dataSource?.gender,
      !shinyLock && dataSource ? dataSource.shiny : false,
      !shinyLock && dataSource ? dataSource.variant : undefined,
      undefined,
      dataSource ? dataSource.nature : undefined,
      dataSource,
    );

    this.trainerSlot = trainerSlot;
    this.initialTeamIndex = globalScene.currentBattle?.enemyParty.length ?? 0;
    this.isPopulatedFromDataSource = !!dataSource; // if a dataSource is provided, then it was populated from dataSource
    if (boss) {
      this.setBoss(boss, dataSource?.bossSegments);
    }

    if (Overrides.OPP_STATUS_OVERRIDE) {
      this.status = new Status(Overrides.OPP_STATUS_OVERRIDE, 0, 4);
    }

    if (Overrides.OPP_GENDER_OVERRIDE !== null) {
      this.gender = Overrides.OPP_GENDER_OVERRIDE;
    }

    const speciesId = this.species.speciesId;

    if (
      speciesId in Overrides.OPP_FORM_OVERRIDES &&
      !isNullOrUndefined(Overrides.OPP_FORM_OVERRIDES[speciesId]) &&
      this.species.forms[Overrides.OPP_FORM_OVERRIDES[speciesId]]
    ) {
      this.formIndex = Overrides.OPP_FORM_OVERRIDES[speciesId];
    }

    if (!dataSource) {
      this.generateAndPopulateMoveset();
      if (shinyLock || Overrides.OPP_SHINY_OVERRIDE === false) {
        this.shiny = false;
      } else {
        this.trySetShiny();
      }

      if (!this.shiny && Overrides.OPP_SHINY_OVERRIDE) {
        this.shiny = true;
        this.initShinySparkle();
      }

      if (this.shiny) {
        this.variant = this.generateShinyVariant();
        if (Overrides.OPP_VARIANT_OVERRIDE !== null) {
          this.variant = Overrides.OPP_VARIANT_OVERRIDE;
        }
      }

      this.luck = (this.shiny ? this.variant + 1 : 0) + (this.fusionShiny ? this.fusionVariant + 1 : 0);

      let prevolution: SpeciesId;
      let speciesId = species.speciesId;
      while ((prevolution = pokemonPrevolutions[speciesId])) {
        const evolution = pokemonEvolutions[prevolution].find(
          pe => pe.speciesId === speciesId && (!pe.evoFormKey || pe.evoFormKey === this.getFormKey()),
        );
        if (evolution?.condition?.enforceFunc) {
          evolution.condition.enforceFunc(this);
        }
        speciesId = prevolution;
      }

      if (this.hasTrainer() && globalScene.currentBattle) {
        const { waveIndex } = globalScene.currentBattle;
        const ivs: number[] = [];
        while (ivs.length < 6) {
          ivs.push(randSeedIntRange(Math.floor(waveIndex / 10), 31));
        }
        this.ivs = ivs;
      }
    }

    this.aiType = boss || this.hasTrainer() ? AiType.SMART : AiType.SMART_RANDOM;
  }

  initBattleInfo(): void {
    if (!this.battleInfo) {
      this.battleInfo = new EnemyBattleInfo();
      this.battleInfo.initInfo(this);
      this.battleInfo.updateBossSegments(this);
    } else {
      this.battleInfo.updateBossSegments(this);
    }
  }

  /**
   * Sets the pokemons boss status. If true initializes the boss segments either from the arguments
   * or through the the Scene.getEncounterBossSegments function
   *
   * @param boss if the pokemon is a boss
   * @param bossSegments amount of boss segments (health-bar segments)
   */
  setBoss(boss = true, bossSegments = 0): void {
    if (boss) {
      this.bossSegments =
        bossSegments ||
        globalScene.getEncounterBossSegments(globalScene.currentBattle.waveIndex, this.level, this.species, true);
      this.bossSegmentIndex = this.bossSegments - 1;
    } else {
      this.bossSegments = 0;
      this.bossSegmentIndex = 0;
    }
  }

  generateAndPopulateMoveset(formIndex?: number): void {
    switch (true) {
      case this.species.speciesId === SpeciesId.SMEARGLE:
        this.moveset = [
          new PokemonMove(MoveId.SKETCH),
          new PokemonMove(MoveId.SKETCH),
          new PokemonMove(MoveId.SKETCH),
          new PokemonMove(MoveId.SKETCH),
        ];
        break;
      case this.species.speciesId === SpeciesId.ETERNATUS:
        this.moveset = (formIndex !== undefined ? formIndex : this.formIndex)
          ? [
              new PokemonMove(MoveId.DYNAMAX_CANNON),
              new PokemonMove(MoveId.CROSS_POISON),
              new PokemonMove(MoveId.FLAMETHROWER),
              new PokemonMove(MoveId.RECOVER, 0, -4),
            ]
          : [
              new PokemonMove(MoveId.ETERNABEAM),
              new PokemonMove(MoveId.SLUDGE_BOMB),
              new PokemonMove(MoveId.FLAMETHROWER),
              new PokemonMove(MoveId.COSMIC_POWER),
            ];
        if (globalScene.gameMode.hasChallenge(Challenges.INVERSE_BATTLE)) {
          this.moveset[2] = new PokemonMove(MoveId.THUNDERBOLT);
        }
        break;
      default:
        super.generateAndPopulateMoveset();
        break;
    }
  }

  /**
   * Determines the move this Pokemon will use on the next turn, as well as
   * the Pokemon the move will target.
   * @returns this Pokemon's next move in the format {move, moveTargets}
   */
  // TODO: split this up and move it elsewhere
  getNextMove(): TurnMove {
    // If this Pokemon has a usable move already queued, return it,
    // removing all unusable moves before it in the queue.
    const moveQueue = this.getMoveQueue();
    for (const [i, queuedMove] of moveQueue.entries()) {
      const movesetMove = this.getMoveset().find(m => m.moveId === queuedMove.move);
      // If the queued move was called indirectly, ignore all PP and usability checks.
      // Otherwise, ensure that the move being used is actually usable & in our moveset.
      // TODO: What should happen if a pokemon forgets a charging move mid-use?
      if (isVirtual(queuedMove.useMode) || movesetMove?.isUsable(this, isIgnorePP(queuedMove.useMode))) {
        moveQueue.splice(0, i); // TODO: This should not be done here
        return queuedMove;
      }
    }

    // We went through the entire queue without a match; clear the entire thing.
    this.summonData.moveQueue = [];

    // Filter out any moves this Pokemon cannot use
    let movePool = this.getMoveset().filter(m => m.isUsable(this));
    // If no moves are left, use Struggle. Otherwise, continue with move selection
    if (movePool.length) {
      // If there's only 1 move in the move pool, use it.
      if (movePool.length === 1) {
        return {
          move: movePool[0].moveId,
          targets: this.getNextTargets(movePool[0].moveId),
          useMode: MoveUseMode.NORMAL,
        };
      }
      // If a move is forced because of Encore, use it.
      // Said moves are executed normally
      const encoreTag = this.getTag(EncoreTag) as EncoreTag;
      if (encoreTag) {
        const encoreMove = movePool.find(m => m.moveId === encoreTag.moveId);
        if (encoreMove) {
          return {
            move: encoreMove.moveId,
            targets: this.getNextTargets(encoreMove.moveId),
            useMode: MoveUseMode.NORMAL,
          };
        }
      }
      switch (this.aiType) {
        // No enemy should spawn with this AI type in-game
        case AiType.RANDOM: {
          const moveId = movePool[globalScene.randBattleSeedInt(movePool.length)].moveId;
          return { move: moveId, targets: this.getNextTargets(moveId), useMode: MoveUseMode.NORMAL };
        }
        case AiType.SMART_RANDOM:
        case AiType.SMART: {
          /**
           * Search this Pokemon's move pool for moves that will KO an opposing target.
           * If there are any moves that can KO an opponent (i.e. a player Pokemon),
           * those moves are the only ones considered for selection on this turn.
           */
          const koMoves = movePool.filter(pkmnMove => {
            if (!pkmnMove) {
              return false;
            }

            const move = pkmnMove.getMove()!;
            if (move.moveTarget === MoveTarget.ATTACKER) {
              return false;
            }

            const fieldPokemon = globalScene.getField();
            const moveTargets = getMoveTargets(this, move.id)
              .targets.map(ind => fieldPokemon[ind])
              .filter(p => this.isPlayer() !== p.isPlayer());
            // Only considers critical hits for crit-only moves or when this Pokemon is under the effect of Laser Focus
            const isCritical = move.hasAttr(CritOnlyAttr) || !!this.getTag(BattlerTagType.ALWAYS_CRIT);

            return (
              move.category !== MoveCategory.STATUS &&
              moveTargets.some(p => {
                const doesNotFail =
                  move.applyConditions(this, p, move) ||
                  [MoveId.SUCKER_PUNCH, MoveId.UPPER_HAND, MoveId.THUNDERCLAP].includes(move.id);
                return (
                  doesNotFail &&
                  p.getAttackDamage({
                    source: this,
                    move,
                    ignoreAbility: !p.waveData.abilityRevealed,
                    ignoreSourceAbility: false,
                    ignoreAllyAbility: !p.getAlly()?.waveData.abilityRevealed,
                    ignoreSourceAllyAbility: false,
                    isCritical,
                  }).damage >= p.hp
                );
              })
            );
          }, this);

          if (koMoves.length > 0) {
            movePool = koMoves;
          }

          /**
           * Move selection is based on the move's calculated "benefit score" against the
           * best possible target(s) (as determined by {@linkcode getNextTargets}).
           * For more information on how benefit scores are calculated, see `docs/enemy-ai.md`.
           */
          const moveScores = movePool.map(() => 0);
          const moveTargets = Object.fromEntries(movePool.map(m => [m.moveId, this.getNextTargets(m.moveId)]));
          for (const m in movePool) {
            const pokemonMove = movePool[m];
            const move = pokemonMove.getMove();

            let moveScore = moveScores[m];
            const targetScores: number[] = [];

            for (const mt of moveTargets[move.id]) {
              // Prevent a target score from being calculated when the target is whoever attacks the user
              if (mt === BattlerIndex.ATTACKER) {
                break;
              }

              const target = globalScene.getField()[mt];
              /**
               * The "target score" of a move is given by the move's user benefit score + the move's target benefit score.
               * If the target is an ally, the target benefit score is multiplied by -1.
               */
              let targetScore =
                move.getUserBenefitScore(this, target, move) +
                move.getTargetBenefitScore(this, target, move) * (mt < BattlerIndex.ENEMY === this.isPlayer() ? 1 : -1);
              if (Number.isNaN(targetScore)) {
                console.error(`Move ${move.name} returned score of NaN`);
                targetScore = 0;
              }
              /**
               * If this move is unimplemented, or the move is known to fail when used, set its
               * target score to -20
               */
              if (
                (move.name.endsWith(" (N)") || !move.applyConditions(this, target, move)) &&
                ![MoveId.SUCKER_PUNCH, MoveId.UPPER_HAND, MoveId.THUNDERCLAP].includes(move.id)
              ) {
                targetScore = -20;
              } else if (move instanceof AttackMove) {
                /**
                 * Attack moves are given extra multipliers to their base benefit score based on
                 * the move's type effectiveness against the target and whether the move is a STAB move.
                 */
                const effectiveness = target.getMoveEffectiveness(
                  this,
                  move,
                  !target.waveData.abilityRevealed,
                  undefined,
                  undefined,
                  true,
                );

                if (target.isPlayer() !== this.isPlayer()) {
                  targetScore *= effectiveness;
                  if (this.isOfType(move.type)) {
                    targetScore *= 1.5;
                  }
                } else if (effectiveness) {
                  targetScore /= effectiveness;
                  if (this.isOfType(move.type)) {
                    targetScore /= 1.5;
                  }
                }
                /** If a move has a base benefit score of 0, its benefit score is assumed to be unimplemented at this point */
                if (!targetScore) {
                  targetScore = -20;
                }
              }
              targetScores.push(targetScore);
            }
            // When a move has multiple targets, its score is equal to the maximum target score across all targets
            moveScore += Math.max(...targetScores);

            // could make smarter by checking opponent def/spdef
            moveScores[m] = moveScore;
          }

          console.log(moveScores);

          // Sort the move pool in decreasing order of move score
          const sortedMovePool = movePool.slice(0);
          sortedMovePool.sort((a, b) => {
            const scoreA = moveScores[movePool.indexOf(a)];
            const scoreB = moveScores[movePool.indexOf(b)];
            return scoreA < scoreB ? 1 : scoreA > scoreB ? -1 : 0;
          });
          let r = 0;
          if (this.aiType === AiType.SMART_RANDOM) {
            // Has a 5/8 chance to select the best move, and a 3/8 chance to advance to the next best move (and repeat this roll)
            while (r < sortedMovePool.length - 1 && globalScene.randBattleSeedInt(8) >= 5) {
              r++;
            }
          } else if (this.aiType === AiType.SMART) {
            // The chance to advance to the next best move increases when the compared moves' scores are closer to each other.
            while (
              r < sortedMovePool.length - 1 &&
              moveScores[movePool.indexOf(sortedMovePool[r + 1])] / moveScores[movePool.indexOf(sortedMovePool[r])] >=
                0 &&
              globalScene.randBattleSeedInt(100) <
                Math.round(
                  (moveScores[movePool.indexOf(sortedMovePool[r + 1])] /
                    moveScores[movePool.indexOf(sortedMovePool[r])]) *
                    50,
                )
            ) {
              r++;
            }
          }
          console.log(
            movePool.map(m => m.getName()),
            moveScores,
            r,
            sortedMovePool.map(m => m.getName()),
          );
          return {
            move: sortedMovePool[r]!.moveId,
            targets: moveTargets[sortedMovePool[r]!.moveId],
            useMode: MoveUseMode.NORMAL,
          };
        }
      }
    }

    // No moves left means struggle
    return {
      move: MoveId.STRUGGLE,
      targets: this.getNextTargets(MoveId.STRUGGLE),
      useMode: MoveUseMode.IGNORE_PP,
    };
  }

  /**
   * Determines the Pokemon the given move would target if used by this Pokemon
   * @param moveId {@linkcode MoveId} The move to be used
   * @returns The indexes of the Pokemon the given move would target
   */
  getNextTargets(moveId: MoveId): BattlerIndex[] {
    const moveTargets = getMoveTargets(this, moveId);
    const targets = globalScene.getField(true).filter(p => moveTargets.targets.indexOf(p.getBattlerIndex()) > -1);
    // If the move is multi-target, return all targets' indexes
    if (moveTargets.multiple) {
      return targets.map(p => p.getBattlerIndex());
    }

    const move = allMoves[moveId];

    /**
     * Get the move's target benefit score against each potential target.
     * For allies, this score is multiplied by -1.
     */
    const benefitScores = targets.map(p => [
      p.getBattlerIndex(),
      move.getTargetBenefitScore(this, p, move) * (p.isPlayer() === this.isPlayer() ? 1 : -1),
    ]);

    const sortedBenefitScores = benefitScores.slice(0);
    sortedBenefitScores.sort((a, b) => {
      const scoreA = a[1];
      const scoreB = b[1];
      return scoreA < scoreB ? 1 : scoreA > scoreB ? -1 : 0;
    });

    if (!sortedBenefitScores.length) {
      // Set target to BattlerIndex.ATTACKER when using a counter move
      // This is the same as when the player does so
      if (move.hasAttr(CounterDamageAttr)) {
        return [BattlerIndex.ATTACKER];
      }

      return [];
    }

    let targetWeights = sortedBenefitScores.map(s => s[1]);
    const lowestWeight = targetWeights[targetWeights.length - 1];

    // If the lowest target weight (i.e. benefit score) is negative, add abs(lowestWeight) to all target weights
    if (lowestWeight < 1) {
      for (let w = 0; w < targetWeights.length; w++) {
        targetWeights[w] += Math.abs(lowestWeight - 1);
      }
    }

    // Remove any targets whose weights are less than half the max of the target weights from consideration
    const benefitCutoffIndex = targetWeights.findIndex(s => s < targetWeights[0] / 2);
    if (benefitCutoffIndex > -1) {
      targetWeights = targetWeights.slice(0, benefitCutoffIndex);
    }

    const thresholds: number[] = [];
    let totalWeight = 0;
    targetWeights.reduce((total: number, w: number) => {
      total += w;
      thresholds.push(total);
      totalWeight = total;
      return total;
    }, 0);

    /**
     * Generate a random number from 0 to (totalWeight-1),
     * then select the first target whose cumulative weight (with all previous targets' weights)
     * is greater than that random number.
     */
    const randValue = globalScene.randBattleSeedInt(totalWeight);
    let targetIndex = 0;

    thresholds.every((t, i) => {
      if (randValue >= t) {
        return true;
      }

      targetIndex = i;
      return false;
    });

    return [sortedBenefitScores[targetIndex][0]];
  }

  override isPlayer(): this is PlayerPokemon {
    return false;
  }

  override isEnemy(): this is EnemyPokemon {
    return true;
  }

  override hasTrainer(): boolean {
    return !!this.trainerSlot;
  }

  override isBoss(): boolean {
    return !!this.bossSegments;
  }

  getBossSegmentIndex(): number {
    const segments = (this as EnemyPokemon).bossSegments;
    const segmentSize = this.getMaxHp() / segments;
    for (let s = segments - 1; s > 0; s--) {
      const hpThreshold = Math.round(segmentSize * s);
      if (this.hp > hpThreshold) {
        return s;
      }
    }

    return 0;
  }

  damage(damage: number, ignoreSegments = false, preventEndure = false, ignoreFaintPhase = false): number {
    if (this.isFainted()) {
      return 0;
    }

    let clearedBossSegmentIndex = this.isBoss() ? this.bossSegmentIndex + 1 : 0;

    if (this.isBoss() && !ignoreSegments) {
      const segmentSize = this.getMaxHp() / this.bossSegments;
      for (let s = this.bossSegmentIndex; s > 0; s--) {
        const hpThreshold = segmentSize * s;
        const roundedHpThreshold = Math.round(hpThreshold);
        if (this.hp >= roundedHpThreshold) {
          if (this.hp - damage <= roundedHpThreshold) {
            const hpRemainder = this.hp - roundedHpThreshold;
            let segmentsBypassed = 0;
            while (
              segmentsBypassed < this.bossSegmentIndex &&
              this.canBypassBossSegments(segmentsBypassed + 1) &&
              damage - hpRemainder >= Math.round(segmentSize * Math.pow(2, segmentsBypassed + 1))
            ) {
              segmentsBypassed++;
              //console.log('damage', damage, 'segment', segmentsBypassed + 1, 'segment size', segmentSize, 'damage needed', Math.round(segmentSize * Math.pow(2, segmentsBypassed + 1)));
            }

            damage = toDmgValue(this.hp - hpThreshold + segmentSize * segmentsBypassed);
            clearedBossSegmentIndex = s - segmentsBypassed;
          }
          break;
        }
      }
    }

    switch (globalScene.currentBattle.battleSpec) {
      case BattleSpec.FINAL_BOSS:
        if (!this.formIndex && this.bossSegmentIndex < 1) {
          damage = Math.min(damage, this.hp - 1);
        }
    }

    const ret = super.damage(damage, ignoreSegments, preventEndure, ignoreFaintPhase);

    if (this.isBoss()) {
      if (ignoreSegments) {
        const segmentSize = this.getMaxHp() / this.bossSegments;
        clearedBossSegmentIndex = Math.ceil(this.hp / segmentSize);
      }
      if (clearedBossSegmentIndex <= this.bossSegmentIndex) {
        this.handleBossSegmentCleared(clearedBossSegmentIndex);
      }
      this.battleInfo.updateBossSegments(this);
    }

    return ret;
  }

  canBypassBossSegments(segmentCount = 1): boolean {
    if (globalScene.currentBattle.battleSpec === BattleSpec.FINAL_BOSS) {
      if (!this.formIndex && this.bossSegmentIndex - segmentCount < 1) {
        return false;
      }
    }

    return true;
  }

  /**
   * Go through a boss' health segments and give stats boosts for each newly cleared segment
   * The base boost is 1 to a random stat that's not already maxed out per broken shield
   * For Pokemon with 3 health segments or more, breaking the last shield gives +2 instead
   * For Pokemon with 5 health segments or more, breaking the last two shields give +2 each
   * @param segmentIndex index of the segment to get down to (0 = no shield left, 1 = 1 shield left, etc.)
   */
  handleBossSegmentCleared(segmentIndex: number): void {
    while (this.bossSegmentIndex > 0 && segmentIndex - 1 < this.bossSegmentIndex) {
      // Filter out already maxed out stat stages and weigh the rest based on existing stats
      const leftoverStats = EFFECTIVE_STATS.filter((s: EffectiveStat) => this.getStatStage(s) < 6);
      const statWeights = leftoverStats.map((s: EffectiveStat) => this.getStat(s, false));

      let boostedStat: EffectiveStat;
      const statThresholds: number[] = [];
      let totalWeight = 0;

      for (const i in statWeights) {
        totalWeight += statWeights[i];
        statThresholds.push(totalWeight);
      }

      // Pick a random stat from the leftover stats to increase its stages
      const randInt = randSeedInt(totalWeight);
      for (const i in statThresholds) {
        if (randInt < statThresholds[i]) {
          boostedStat = leftoverStats[i];
          break;
        }
      }

      let stages = 1;

      // increase the boost if the boss has at least 3 segments and we passed last shield
      if (this.bossSegments >= 3 && this.bossSegmentIndex === 1) {
        stages++;
      }
      // increase the boost if the boss has at least 5 segments and we passed the second to last shield
      if (this.bossSegments >= 5 && this.bossSegmentIndex === 2) {
        stages++;
      }

      globalScene.phaseManager.unshiftNew(
        "StatStageChangePhase",
        this.getBattlerIndex(),
        true,
        [boostedStat!],
        stages,
        true,
        true,
      );
      this.bossSegmentIndex--;
    }
  }

  getFieldIndex(): number {
    return globalScene.getEnemyField().indexOf(this);
  }

  getBattlerIndex(): BattlerIndex {
    return BattlerIndex.ENEMY + this.getFieldIndex();
  }

  /**
   * Add a new pokemon to the player's party (at `slotIndex` if set).
   * The new pokemon's visibility will be set to `false`.
   * @param pokeballType the type of pokeball the pokemon was caught with
   * @param slotIndex an optional index to place the pokemon in the party
   * @returns the pokemon that was added or null if the pokemon could not be added
   */
  addToParty(pokeballType: PokeballType, slotIndex = -1) {
    const party = globalScene.getPlayerParty();
    let ret: PlayerPokemon | null = null;

    if (party.length < PLAYER_PARTY_MAX_SIZE) {
      this.pokeball = pokeballType;
      this.metLevel = this.level;
      this.metBiome = globalScene.arena.biomeType;
      this.metWave = globalScene.currentBattle.waveIndex;
      this.metSpecies = this.species.speciesId;
      const newPokemon = globalScene.addPlayerPokemon(
        this.species,
        this.level,
        this.abilityIndex,
        this.formIndex,
        this.gender,
        this.shiny,
        this.variant,
        this.ivs,
        this.nature,
        this,
      );

      if (isBetween(slotIndex, 0, PLAYER_PARTY_MAX_SIZE - 1)) {
        party.splice(slotIndex, 0, newPokemon);
      } else {
        party.push(newPokemon);
      }

      // Hide the Pokemon since it is not on the field
      newPokemon.setVisible(false);

      ret = newPokemon;
      globalScene.triggerPokemonFormChange(newPokemon, SpeciesFormChangeActiveTrigger, true);
    }

    return ret;
  }

  /**
   * Show or hide the type effectiveness multiplier window
   * Passing undefined will hide the window
   */
  updateEffectiveness(effectiveness?: string) {
    this.battleInfo.updateEffectiveness(effectiveness);
  }

  toggleFlyout(visible: boolean): void {
    this.battleInfo.toggleFlyout(visible);
  }
}

/**
 * Illusion property
 */
interface IllusionData {
  basePokemon: {
    /** The actual name of the Pokemon */
    name: string;
    /** The actual nickname of the Pokemon */
    nickname: string;
    /** Whether the base pokemon is shiny or not */
    shiny: boolean;
    /** The shiny variant of the base pokemon */
    variant: Variant;
    /** Whether the fusion species of the base pokemon is shiny or not */
    fusionShiny: boolean;
    /** The variant of the fusion species of the base pokemon */
    fusionVariant: Variant;
  };
  /** The species of the illusion */
  species: SpeciesId;
  /** The formIndex of the illusion */
  formIndex: number;
  /** The gender of the illusion */
  gender: Gender;
  /** The pokeball of the illusion */
  pokeball: PokeballType;
  /** The fusion species of the illusion if it's a fusion */
  fusionSpecies?: PokemonSpecies;
  /** The fusionFormIndex of the illusion */
  fusionFormIndex?: number;
  /** The fusionGender of the illusion if it's a fusion */
  fusionGender?: Gender;
  /** The level of the illusion (not used currently) */
  level?: number;
}

export interface TurnMove {
  move: MoveId;
  targets: BattlerIndex[];
  useMode: MoveUseMode;
  result?: MoveResult;
  turn?: number;
}

export interface AttackMoveResult {
  move: MoveId;
  result: DamageResult;
  damage: number;
  critical: boolean;
  sourceId: number;
  sourceBattlerIndex: BattlerIndex;
}

/**
 * Persistent in-battle data for a {@linkcode Pokemon}.
 * Resets on switch or new battle.
 */
export class PokemonSummonData {
  /** [Atk, Def, SpAtk, SpDef, Spd, Acc, Eva] */
  public statStages: number[] = [0, 0, 0, 0, 0, 0, 0];
  /**
   * A queue of moves yet to be executed, used by charging, recharging and frenzy moves.
   * So long as this array is nonempty, this Pokemon's corresponding `CommandPhase` will be skipped over entirely
   * in favor of using the queued move.
   * TODO: Clean up a lot of the code surrounding the move queue.
   */
  public moveQueue: TurnMove[] = [];
  public tags: BattlerTag[] = [];
  public abilitySuppressed = false;

  // Overrides for transform.
  // TODO: Move these into a separate class & add rage fist hit count
  public speciesForm: PokemonSpeciesForm | null = null;
  public fusionSpeciesForm: PokemonSpeciesForm | null = null;
  public ability: AbilityId | undefined;
  public passiveAbility: AbilityId | undefined;
  public gender: Gender | undefined;
  public fusionGender: Gender | undefined;
  public stats: number[] = [0, 0, 0, 0, 0, 0];
  public moveset: PokemonMove[] | null;

  // If not initialized this value will not be populated from save data.
  public types: PokemonType[] = [];
  public addedType: PokemonType | null = null;

  /** Data pertaining to this pokemon's illusion. */
  public illusion: IllusionData | null = null;
  public illusionBroken = false;

  /** Array containing all berries eaten in the last turn; used by {@linkcode AbilityId.CUD_CHEW} */
  public berriesEatenLast: BerryType[] = [];

  /**
   * An array of all moves this pokemon has used since entering the battle.
   * Used for most moves and abilities that check prior move usage or copy already-used moves.
   */
  public moveHistory: TurnMove[] = [];

  constructor(source?: PokemonSummonData | Partial<PokemonSummonData>) {
    if (isNullOrUndefined(source)) {
      return;
    }

    // TODO: Rework this into an actual generic function for use elsewhere
    for (const [key, value] of Object.entries(source)) {
      if (isNullOrUndefined(value) && this.hasOwnProperty(key)) {
        continue;
      }

      if (key === "moveset") {
        this.moveset = value?.map((m: any) => PokemonMove.loadMove(m));
        continue;
      }

      if (key === "tags") {
        // load battler tags
        this.tags = value.map((t: BattlerTag) => loadBattlerTag(t));
        continue;
      }
      this[key] = value;
    }
  }
}

// TODO: Merge this inside `summmonData` but exclude from save if/when a save data serializer is added
export class PokemonTempSummonData {
  /**
   * The number of turns this pokemon has spent without switching out.
   * Only currently used for positioning the battle cursor.
   */
  turnCount = 1;

  /**
   * The number of turns this pokemon has spent in the active position since the start of the wave
   * without switching out.
   * Reset on switch and new wave, but not stored in `SummonData` to avoid being written to the save file.

   * Used to evaluate "first turn only" conditions such as
   * {@linkcode MoveId.FAKE_OUT | Fake Out} and {@linkcode MoveId.FIRST_IMPRESSION | First Impression}).
   */
  waveTurnCount = 1;
}

/**
 * Persistent data for a {@linkcode Pokemon}.
 * Resets at the start of a new battle (but not on switch).
 */
export class PokemonBattleData {
  /** Counter tracking direct hits this Pokemon has received during this battle; used for {@linkcode MoveId.RAGE_FIST} */
  public hitCount = 0;
  /** Whether this Pokemon has eaten a berry this battle; used for {@linkcode MoveId.BELCH} */
  public hasEatenBerry = false;
  /** Array containing all berries eaten and not yet recovered during this current battle; used by {@linkcode AbilityId.HARVEST} */
  public berriesEaten: BerryType[] = [];

  constructor(source?: PokemonBattleData | Partial<PokemonBattleData>) {
    if (!isNullOrUndefined(source)) {
      this.hitCount = source.hitCount ?? 0;
      this.hasEatenBerry = source.hasEatenBerry ?? false;
      this.berriesEaten = source.berriesEaten ?? [];
    }
  }
}

/**
 * Temporary data for a {@linkcode Pokemon}.
 * Resets on new wave/battle start (but not on switch).
 */
export class PokemonWaveData {
  /** Whether the pokemon has endured due to a {@linkcode BattlerTagType.ENDURE_TOKEN} */
  public endured = false;
  /**
   * A set of all the abilities this {@linkcode Pokemon} has used in this wave.
   * Used to track once per battle conditions, as well as (hopefully) by the updated AI for move effectiveness.
   */
  public abilitiesApplied: Set<AbilityId> = new Set<AbilityId>();
  /** Whether the pokemon's ability has been revealed or not */
  public abilityRevealed = false;
}

/**
 * Temporary data for a {@linkcode Pokemon}.
 * Resets at the start of a new turn, as well as on switch.
 */
export class PokemonTurnData {
  public acted = false;
  /** How many times the current move should hit the target(s) */
  public hitCount = 0;
  /**
   * - `-1` = Calculate how many hits are left
   * - `0` = Move is finished
   */
  public hitsLeft = -1;
  public totalDamageDealt = 0;
  public singleHitDamageDealt = 0;
  public damageTaken = 0;
  public attacksReceived: AttackMoveResult[] = [];
  public order: number;
  public statStagesIncreased = false;
  public statStagesDecreased = false;
  public moveEffectiveness: TypeDamageMultiplier | null = null;
  public combiningPledge?: MoveId;
  public switchedInThisTurn = false;
  public failedRunAway = false;
  public joinedRound = false;
  /**
   * The amount of times this Pokemon has acted again and used a move in the current turn.
   * Used to make sure multi-hits occur properly when the user is
   * forced to act again in the same turn, and **must be incremented** by any effects that grant extra actions.
   */
  public extraTurns = 0;
  /**
   * All berries eaten by this pokemon in this turn.
   * Saved into {@linkcode PokemonSummonData | SummonData} by {@linkcode AbilityId.CUD_CHEW} on turn end.
   * @see {@linkcode PokemonSummonData.berriesEatenLast}
   */
  public berriesEaten: BerryType[] = [];
}

export enum AiType {
  RANDOM,
  SMART_RANDOM,
  SMART,
}

export enum MoveResult {
  PENDING,
  SUCCESS,
  FAIL,
  MISS,
  OTHER,
}

export enum HitResult {
  EFFECTIVE = 1,
  SUPER_EFFECTIVE,
  NOT_VERY_EFFECTIVE,
  ONE_HIT_KO,
  NO_EFFECT,
  STATUS,
  HEAL,
  FAIL,
  MISS,
  INDIRECT,
  IMMUNE,
  CONFUSION,
  INDIRECT_KO,
}

export type DamageResult =
  | HitResult.EFFECTIVE
  | HitResult.SUPER_EFFECTIVE
  | HitResult.NOT_VERY_EFFECTIVE
  | HitResult.ONE_HIT_KO
  | HitResult.CONFUSION
  | HitResult.INDIRECT_KO
  | HitResult.INDIRECT;

/** Interface containing the results of a damage calculation for a given move */
export interface DamageCalculationResult {
  /** `true` if the move was cancelled (thus suppressing "No Effect" messages) */
  cancelled: boolean;
  /** The effectiveness of the move */
  result: HitResult;
  /** The damage dealt by the move */
  damage: number;
}

/**
 * Wrapper class for the {@linkcode Move} class for Pokemon to interact with.
 * These are the moves assigned to a {@linkcode Pokemon} object.
 * It links to {@linkcode Move} class via the move ID.
 * Compared to {@linkcode Move}, this class also tracks things like
 * PP Ups recieved, PP used, etc.
 * @see {@linkcode isUsable} - checks if move is restricted, out of PP, or not implemented.
 * @see {@linkcode getMove} - returns {@linkcode Move} object by looking it up via ID.
 * @see {@linkcode usePp} - removes a point of PP from the move.
 * @see {@linkcode getMovePp} - returns amount of PP a move currently has.
 * @see {@linkcode getPpRatio} - returns the current PP amount / max PP amount.
 * @see {@linkcode getName} - returns name of {@linkcode Move}.
 **/
export class PokemonMove {
  public moveId: MoveId;
  public ppUsed: number;
  public ppUp: number;

  /**
   * If defined and nonzero, overrides the maximum PP of the move (e.g. due to Transform).
   * This also nullifies all effects of `ppUp`.
   */
  public maxPpOverride?: number;

  constructor(moveId: MoveId, ppUsed = 0, ppUp = 0, maxPpOverride?: number) {
    this.moveId = moveId;
    this.ppUsed = ppUsed;
    this.ppUp = ppUp;
    this.maxPpOverride = maxPpOverride;
  }

  /**
   * Checks whether the move can be selected or performed by a Pokemon, without consideration for the move's targets.
   * The move is unusable if it is out of PP, restricted by an effect, or unimplemented.
   *
   * @param pokemon - {@linkcode Pokemon} that would be using this move
   * @param ignorePp - If `true`, skips the PP check
   * @param ignoreRestrictionTags - If `true`, skips the check for move restriction tags (see {@link MoveRestrictionBattlerTag})
   * @returns `true` if the move can be selected and used by the Pokemon, otherwise `false`.
   */
  isUsable(pokemon: Pokemon, ignorePp = false, ignoreRestrictionTags = false): boolean {
    // TODO: Add Sky Drop's 1 turn stall
    if (this.moveId && !ignoreRestrictionTags && pokemon.isMoveRestricted(this.moveId, pokemon)) {
      return false;
    }

    if (this.getMove().name.endsWith(" (N)")) {
      return false;
    }

    return ignorePp || this.ppUsed < this.getMovePp() || this.getMove().pp === -1;
  }

  getMove(): Move {
    return allMoves[this.moveId];
  }

  /**
   * Sets {@link ppUsed} for this move and ensures the value does not exceed {@link getMovePp}
   * @param count Amount of PP to use
   */
  usePp(count = 1) {
    this.ppUsed = Math.min(this.ppUsed + count, this.getMovePp());
  }

  getMovePp(): number {
    return this.maxPpOverride || this.getMove().pp + this.ppUp * toDmgValue(this.getMove().pp / 5);
  }

  getPpRatio(): number {
    return 1 - this.ppUsed / this.getMovePp();
  }

  getName(): string {
    return this.getMove().name;
  }

  /**
   * Copies an existing move or creates a valid {@linkcode PokemonMove} object from json representing one
   * @param source The data for the move to copy; can be a {@linkcode PokemonMove} or JSON object representing one
   * @returns A valid {@linkcode PokemonMove} object
   */
  static loadMove(source: PokemonMove | any): PokemonMove {
    return new PokemonMove(source.moveId, source.ppUsed, source.ppUp, source.maxPpOverride);
  }
}<|MERGE_RESOLUTION|>--- conflicted
+++ resolved
@@ -65,11 +65,7 @@
   rgbToHsv,
   deltaRgb,
   isBetween,
-<<<<<<< HEAD
-=======
   randSeedFloat,
-  type nil,
->>>>>>> 1c4edabd
   type Constructor,
   randSeedIntRange,
 } from "#app/utils/common";
@@ -252,11 +248,7 @@
 import { MoveFlags } from "#enums/MoveFlags";
 import { timedEventManager } from "#app/global-event-manager";
 import { loadMoveAnimations } from "#app/sprites/pokemon-asset-loader";
-<<<<<<< HEAD
-import { ResetStatusPhase } from "#app/phases/reset-status-phase";
 import { isVirtual, isIgnorePP, MoveUseMode } from "#enums/move-use-mode";
-=======
->>>>>>> 1c4edabd
 
 export enum LearnMoveSituation {
   MISC,
