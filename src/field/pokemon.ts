--- conflicted
+++ resolved
@@ -4454,15 +4454,9 @@
       Promise.allSettled(transferModifiers).then(() => {
         this.scene.updateModifiers(true, true).then(() => {
           this.scene.removePartyMemberModifiers(fusedPartyMemberIndex);
-<<<<<<< HEAD
           this.scene.getPlayerParty().splice(fusedPartyMemberIndex, 1)[0];
           const newPartyMemberIndex = this.scene.getPlayerParty().indexOf(this);
-          pokemon.getMoveset(true).map(m => this.scene.unshiftPhase(new LearnMovePhase(this.scene, newPartyMemberIndex, m!.getMove().id))); // TODO: is the bang correct?
-=======
-          this.scene.getParty().splice(fusedPartyMemberIndex, 1)[0];
-          const newPartyMemberIndex = this.scene.getParty().indexOf(this);
           pokemon.getMoveset(true).map((m: PokemonMove) => this.scene.unshiftPhase(new LearnMovePhase(this.scene, newPartyMemberIndex, m.getMove().id)));
->>>>>>> 65269f93
           pokemon.destroy();
           this.updateFusionPalette();
           resolve();
