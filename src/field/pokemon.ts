--- conflicted
+++ resolved
@@ -51,12 +51,6 @@
 } from "#app/data/pokemon-species";
 import { getStarterValueFriendshipCap, speciesStarterCosts } from "#app/data/balance/starters";
 import {
-<<<<<<< HEAD
-  getStarterValueFriendshipCap,
-  speciesStarterCosts,
-} from "#app/data/balance/starters";
-import { NumberHolder, randSeedInt, getIvsFromId, BooleanHolder, randSeedItem, isNullOrUndefined, getEnumValues, toDmgValue, fixedInt, rgbaToInt, rgbHexToRgba, rgbToHsv, deltaRgb, isBetween, type nil, type Constructor, randSeedFloat, randSeedIntRange } from "#app/utils/common";
-=======
   NumberHolder,
   randSeedInt,
   getIvsFromId,
@@ -71,11 +65,11 @@
   rgbToHsv,
   deltaRgb,
   isBetween,
+  randSeedFloat,
   type nil,
   type Constructor,
   randSeedIntRange,
 } from "#app/utils/common";
->>>>>>> 09e30070
 import type { TypeDamageMultiplier } from "#app/data/type";
 import { getTypeDamageMultiplier, getTypeRgb } from "#app/data/type";
 import { PokemonType } from "#enums/pokemon-type";
