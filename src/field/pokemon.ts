import Phaser from "phaser";
import type { AnySound } from "#app/battle-scene";
import type BattleScene from "#app/battle-scene";
import { globalScene } from "#app/global-scene";
import type { Variant, VariantSet } from "#app/data/variant";
import { variantColorCache } from "#app/data/variant";
import { variantData } from "#app/data/variant";
import BattleInfo, { PlayerBattleInfo, EnemyBattleInfo } from "#app/ui/battle-info";
import type Move from "#app/data/move";
import { HighCritAttr, HitsTagAttr, applyMoveAttrs, FixedDamageAttr, VariableAtkAttr, allMoves, MoveCategory, TypelessAttr, CritOnlyAttr, getMoveTargets, OneHitKOAttr, VariableMoveTypeAttr, VariableDefAttr, AttackMove, ModifiedDamageAttr, VariableMoveTypeMultiplierAttr, IgnoreOpponentStatStagesAttr, SacrificialAttr, VariableMoveCategoryAttr, CounterDamageAttr, StatStageChangeAttr, RechargeAttr, IgnoreWeatherTypeDebuffAttr, BypassBurnDamageReductionAttr, SacrificialAttrOnHit, OneHitKOAccuracyAttr, RespectAttackTypeImmunityAttr, MoveTarget, CombinedPledgeStabBoostAttr, VariableMoveTypeChartAttr, HpSplitAttr } from "#app/data/move";
import type { PokemonSpeciesForm } from "#app/data/pokemon-species";
import { default as PokemonSpecies, getFusedSpeciesName, getPokemonSpecies, getPokemonSpeciesForm } from "#app/data/pokemon-species";
import { getStarterValueFriendshipCap, speciesStarterCosts } from "#app/data/balance/starters";
import type { Constructor } from "#app/utils";
import { isNullOrUndefined, randSeedInt, type nil } from "#app/utils";
import * as Utils from "#app/utils";
import type { TypeDamageMultiplier } from "#app/data/type";
import { getTypeDamageMultiplier, getTypeRgb } from "#app/data/type";
import { Type } from "#enums/type";
import { getLevelTotalExp } from "#app/data/exp";
import { Stat, type PermanentStat, type BattleStat, type EffectiveStat, PERMANENT_STATS, BATTLE_STATS, EFFECTIVE_STATS } from "#enums/stat";
import { DamageMoneyRewardModifier, EnemyDamageBoosterModifier, EnemyDamageReducerModifier, EnemyEndureChanceModifier, EnemyFusionChanceModifier, HiddenAbilityRateBoosterModifier, BaseStatModifier, PokemonFriendshipBoosterModifier, PokemonHeldItemModifier, PokemonNatureWeightModifier, ShinyRateBoosterModifier, SurviveDamageModifier, TempStatStageBoosterModifier, TempCritBoosterModifier, StatBoosterModifier, CritBoosterModifier, TerastallizeModifier, PokemonBaseStatFlatModifier, PokemonBaseStatTotalModifier, PokemonIncrementingStatModifier, EvoTrackerModifier, PokemonMultiHitModifier } from "#app/modifier/modifier";
import { PokeballType } from "#enums/pokeball";
import { Gender } from "#app/data/gender";
import { initMoveAnim, loadMoveAnimAssets } from "#app/data/battle-anims";
import { Status, getRandomStatus } from "#app/data/status-effect";
import type { SpeciesFormEvolution, SpeciesEvolutionCondition } from "#app/data/balance/pokemon-evolutions";
import { pokemonEvolutions, pokemonPrevolutions, FusionSpeciesFormEvolution } from "#app/data/balance/pokemon-evolutions";
import { reverseCompatibleTms, tmSpecies, tmPoolTiers } from "#app/data/balance/tms";
import { BattlerTag, BattlerTagLapseType, EncoreTag, GroundedTag, HighestStatBoostTag, SubstituteTag, TypeImmuneTag, getBattlerTag, SemiInvulnerableTag, TypeBoostTag, MoveRestrictionBattlerTag, ExposedTag, DragonCheerTag, CritBoostTag, TrappedTag, TarShotTag, AutotomizedTag, PowerTrickTag } from "../data/battler-tags";
import { WeatherType } from "#enums/weather-type";
import { ArenaTagSide, NoCritTag, WeakenMoveScreenTag } from "#app/data/arena-tag";
import type { Ability, AbAttr } from "#app/data/ability";
import { StatMultiplierAbAttr, BlockCritAbAttr, BonusCritAbAttr, BypassBurnDamageReductionAbAttr, FieldPriorityMoveImmunityAbAttr, IgnoreOpponentStatStagesAbAttr, MoveImmunityAbAttr, PreDefendFullHpEndureAbAttr, ReceivedMoveDamageMultiplierAbAttr, StabBoostAbAttr, StatusEffectImmunityAbAttr, TypeImmunityAbAttr, WeightMultiplierAbAttr, allAbilities, applyAbAttrs, applyStatMultiplierAbAttrs, applyPreApplyBattlerTagAbAttrs, applyPreAttackAbAttrs, applyPreDefendAbAttrs, applyPreSetStatusAbAttrs, UnsuppressableAbilityAbAttr, SuppressFieldAbilitiesAbAttr, NoFusionAbilityAbAttr, MultCritAbAttr, IgnoreTypeImmunityAbAttr, DamageBoostAbAttr, IgnoreTypeStatusEffectImmunityAbAttr, ConditionalCritAbAttr, applyFieldStatMultiplierAbAttrs, FieldMultiplyStatAbAttr, AddSecondStrikeAbAttr, UserFieldStatusEffectImmunityAbAttr, UserFieldBattlerTagImmunityAbAttr, BattlerTagImmunityAbAttr, MoveTypeChangeAbAttr, FullHpResistTypeAbAttr, applyCheckTrappedAbAttrs, CheckTrappedAbAttr, PostSetStatusAbAttr, applyPostSetStatusAbAttrs, InfiltratorAbAttr, AlliedFieldDamageReductionAbAttr, PostDamageAbAttr, applyPostDamageAbAttrs, CommanderAbAttr, applyPostItemLostAbAttrs, PostItemLostAbAttr } from "#app/data/ability";
import type PokemonData from "#app/system/pokemon-data";
import { BattlerIndex } from "#app/battle";
import { Mode } from "#app/ui/ui";
import type { PartyOption } from "#app/ui/party-ui-handler";
import PartyUiHandler, { PartyUiMode } from "#app/ui/party-ui-handler";
import SoundFade from "phaser3-rex-plugins/plugins/soundfade";
import type { LevelMoves } from "#app/data/balance/pokemon-level-moves";
import { EVOLVE_MOVE, RELEARN_MOVE } from "#app/data/balance/pokemon-level-moves";
import { DamageAchv, achvs } from "#app/system/achv";
import type { StarterDataEntry, StarterMoveset } from "#app/system/game-data";
import { DexAttr } from "#app/system/game-data";
import { QuantizerCelebi, argbFromRgba, rgbaFromArgb } from "@material/material-color-utilities";
import { getNatureStatMultiplier } from "#app/data/nature";
import type { SpeciesFormChange } from "#app/data/pokemon-forms";
import { SpeciesFormChangeActiveTrigger, SpeciesFormChangeMoveLearnedTrigger, SpeciesFormChangePostMoveTrigger, SpeciesFormChangeStatusEffectTrigger } from "#app/data/pokemon-forms";
import { TerrainType } from "#app/data/terrain";
import type { TrainerSlot } from "#app/data/trainer-config";
import Overrides from "#app/overrides";
import i18next from "i18next";
import { speciesEggMoves } from "#app/data/balance/egg-moves";
import { ModifierTier } from "#app/modifier/modifier-tier";
import { applyChallenges, ChallengeType } from "#app/data/challenge";
import { Abilities } from "#enums/abilities";
import { ArenaTagType } from "#enums/arena-tag-type";
import { BattleSpec } from "#enums/battle-spec";
import { BattlerTagType } from "#enums/battler-tag-type";
import type { BerryType } from "#enums/berry-type";
import { Biome } from "#enums/biome";
import { Moves } from "#enums/moves";
import { Species } from "#enums/species";
import { getPokemonNameWithAffix } from "#app/messages";
import { DamageAnimPhase } from "#app/phases/damage-anim-phase";
import { FaintPhase } from "#app/phases/faint-phase";
import { LearnMovePhase } from "#app/phases/learn-move-phase";
import { MoveEffectPhase } from "#app/phases/move-effect-phase";
import { MoveEndPhase } from "#app/phases/move-end-phase";
import { ObtainStatusEffectPhase } from "#app/phases/obtain-status-effect-phase";
import { StatStageChangePhase } from "#app/phases/stat-stage-change-phase";
import { SwitchSummonPhase } from "#app/phases/switch-summon-phase";
import { ToggleDoublePositionPhase } from "#app/phases/toggle-double-position-phase";
import { Challenges } from "#enums/challenges";
import { PokemonAnimType } from "#enums/pokemon-anim-type";
import { PLAYER_PARTY_MAX_SIZE } from "#app/constants";
import { CustomPokemonData } from "#app/data/custom-pokemon-data";
import { SwitchType } from "#enums/switch-type";
import { SpeciesFormKey } from "#enums/species-form-key";
import { BASE_HIDDEN_ABILITY_CHANCE, BASE_SHINY_CHANCE, SHINY_EPIC_CHANCE, SHINY_VARIANT_CHANCE } from "#app/data/balance/rates";
import { Nature } from "#enums/nature";
import { StatusEffect } from "#enums/status-effect";
import { doShinySparkleAnim } from "#app/field/anims";

export enum LearnMoveSituation {
  MISC,
  LEVEL_UP,
  RELEARN,
  EVOLUTION,
  EVOLUTION_FUSED, // If fusionSpecies has Evolved
  EVOLUTION_FUSED_BASE // If fusion's base species has Evolved
}

export enum FieldPosition {
  CENTER,
  LEFT,
  RIGHT
}

export default abstract class Pokemon extends Phaser.GameObjects.Container {
  public id: number;
  public name: string;
  public nickname: string;
  public species: PokemonSpecies;
  public formIndex: number;
  public abilityIndex: number;
  public passive: boolean;
  public shiny: boolean;
  public variant: Variant;
  public pokeball: PokeballType;
  protected battleInfo: BattleInfo;
  public level: number;
  public exp: number;
  public levelExp: number;
  public gender: Gender;
  public hp: number;
  public stats: number[];
  public ivs: number[];
  public nature: Nature;
  public moveset: (PokemonMove | null)[];
  public status: Status | null;
  public friendship: number;
  public metLevel: number;
  public metBiome: Biome | -1;
  public metSpecies: Species;
  public metWave: number;
  public luck: number;
  public pauseEvolutions: boolean;
  public pokerus: boolean;
  public switchOutStatus: boolean;
  public evoCounter: number;

  public fusionSpecies: PokemonSpecies | null;
  public fusionFormIndex: number;
  public fusionAbilityIndex: number;
  public fusionShiny: boolean;
  public fusionVariant: Variant;
  public fusionGender: Gender;
  public fusionLuck: number;
  public fusionCustomPokemonData: CustomPokemonData | null;

  private summonDataPrimer: PokemonSummonData | null;

  public summonData: PokemonSummonData;
  public battleData: PokemonBattleData;
  public battleSummonData: PokemonBattleSummonData;
  public turnData: PokemonTurnData;
  public customPokemonData: CustomPokemonData;

  /** Used by Mystery Encounters to execute pokemon-specific logic (such as stat boosts) at start of battle */
  public mysteryEncounterBattleEffects?: (pokemon: Pokemon) => void;

  public fieldPosition: FieldPosition;

  public maskEnabled: boolean;
  public maskSprite: Phaser.GameObjects.Sprite | null;

  public usedTMs: Moves[];

  private shinySparkle: Phaser.GameObjects.Sprite;

  constructor(x: number, y: number, species: PokemonSpecies, level: number, abilityIndex?: number, formIndex?: number, gender?: Gender, shiny?: boolean, variant?: Variant, ivs?: number[], nature?: Nature, dataSource?: Pokemon | PokemonData) {
    super(globalScene, x, y);

    if (!species.isObtainable() && this.isPlayer()) {
      throw `Cannot create a player Pokemon for species '${species.getName(formIndex)}'`;
    }

    const hiddenAbilityChance = new Utils.IntegerHolder(BASE_HIDDEN_ABILITY_CHANCE);
    if (!this.hasTrainer()) {
      globalScene.applyModifiers(HiddenAbilityRateBoosterModifier, true, hiddenAbilityChance);
    }

    this.species = species;
    this.pokeball = dataSource?.pokeball || PokeballType.POKEBALL;
    this.level = level;
    this.switchOutStatus = false;

    // Determine the ability index
    if (abilityIndex !== undefined) {
      this.abilityIndex = abilityIndex; // Use the provided ability index if it is defined
    } else {
      // If abilityIndex is not provided, determine it based on species and hidden ability
      const hasHiddenAbility = !Utils.randSeedInt(hiddenAbilityChance.value);
      const randAbilityIndex = Utils.randSeedInt(2);
      if (species.abilityHidden && hasHiddenAbility) {
        // If the species has a hidden ability and the hidden ability is present
        this.abilityIndex = 2;
      } else {
        // If there is no hidden ability or species does not have a hidden ability
        this.abilityIndex = species.ability2 !== species.ability1 ? randAbilityIndex : 0; // Use random ability index if species has a second ability, otherwise use 0
      }
    }
    if (formIndex !== undefined) {
      this.formIndex = formIndex;
    }
    if (gender !== undefined) {
      this.gender = gender;
    }
    if (shiny !== undefined) {
      this.shiny = shiny;
    }
    if (variant !== undefined) {
      this.variant = variant;
    }
    this.exp = dataSource?.exp || getLevelTotalExp(this.level, species.growthRate);
    this.levelExp = dataSource?.levelExp || 0;
    if (dataSource) {
      this.id = dataSource.id;
      this.hp = dataSource.hp;
      this.stats = dataSource.stats;
      this.ivs = dataSource.ivs;
      this.passive = !!dataSource.passive;
      if (this.variant === undefined) {
        this.variant = 0;
      }
      this.nature = dataSource.nature || 0 as Nature;
      this.nickname = dataSource.nickname;
      this.moveset = dataSource.moveset;
      this.status = dataSource.status!; // TODO: is this bang correct?
      this.friendship = dataSource.friendship !== undefined ? dataSource.friendship : this.species.baseFriendship;
      this.metLevel = dataSource.metLevel || 5;
      this.luck = dataSource.luck;
      this.metBiome = dataSource.metBiome;
      this.metSpecies = dataSource.metSpecies ?? (this.metBiome !== -1 ? this.species.speciesId : this.species.getRootSpeciesId(true));
      this.metWave = dataSource.metWave ?? (this.metBiome === -1 ? -1 : 0);
      this.pauseEvolutions = dataSource.pauseEvolutions;
      this.pokerus = !!dataSource.pokerus;
      this.evoCounter = dataSource.evoCounter ?? 0;
      this.fusionSpecies = dataSource.fusionSpecies instanceof PokemonSpecies ? dataSource.fusionSpecies : dataSource.fusionSpecies ? getPokemonSpecies(dataSource.fusionSpecies) : null;
      this.fusionFormIndex = dataSource.fusionFormIndex;
      this.fusionAbilityIndex = dataSource.fusionAbilityIndex;
      this.fusionShiny = dataSource.fusionShiny;
      this.fusionVariant = dataSource.fusionVariant || 0;
      this.fusionGender = dataSource.fusionGender;
      this.fusionLuck = dataSource.fusionLuck;
      this.fusionCustomPokemonData = dataSource.fusionCustomPokemonData;
      this.usedTMs = dataSource.usedTMs ?? [];
      this.customPokemonData = new CustomPokemonData(dataSource.customPokemonData);
    } else {
      this.id = Utils.randSeedInt(4294967296);
      this.ivs = ivs || Utils.getIvsFromId(this.id);

      if (this.gender === undefined) {
        this.generateGender();
      }

      if (this.formIndex === undefined) {
        this.formIndex = globalScene.getSpeciesFormIndex(species, this.gender, this.nature, this.isPlayer());
      }

      if (this.shiny === undefined) {
        this.trySetShiny();
      }

      if (this.variant === undefined) {
        this.variant = this.shiny ? this.generateShinyVariant() : 0;
      }

      this.customPokemonData = new CustomPokemonData();

      if (nature !== undefined) {
        this.setNature(nature);
      } else {
        this.generateNature();
      }

      this.friendship = species.baseFriendship;
      this.metLevel = level;
      this.metBiome = globalScene.currentBattle ? globalScene.arena.biomeType : -1;
      this.metSpecies = species.speciesId;
      this.metWave = globalScene.currentBattle ? globalScene.currentBattle.waveIndex : -1;
      this.pokerus = false;

      if (level > 1) {
        const fused = new Utils.BooleanHolder(globalScene.gameMode.isSplicedOnly);
        if (!fused.value && !this.isPlayer() && !this.hasTrainer()) {
          globalScene.applyModifier(EnemyFusionChanceModifier, false, fused);
        }

        if (fused.value) {
          this.calculateStats();
          this.generateFusionSpecies();
        }
      }
      this.luck = (this.shiny ? this.variant + 1 : 0) + (this.fusionShiny ? this.fusionVariant + 1 : 0);
      this.fusionLuck = this.luck;
    }

    this.generateName();

    if (!species.isObtainable()) {
      this.shiny = false;
    }

    if (!dataSource) {
      this.calculateStats();
    }
  }


  getNameToRender() {
    try {
      if (this.nickname) {
        return decodeURIComponent(escape(atob(this.nickname)));
      }
      return this.name;
    } catch (err) {
      console.error(`Failed to decode nickname for ${this.name}`, err);
      return this.name;
    }
  }

  init(): void {
    this.fieldPosition = FieldPosition.CENTER;

    this.initBattleInfo();

    globalScene.fieldUI.addAt(this.battleInfo, 0);

    const getSprite = (hasShadow?: boolean) => {
      const ret = globalScene.addPokemonSprite(this, 0, 0, `pkmn__${this.isPlayer() ? "back__" : ""}sub`, undefined, true);
      ret.setOrigin(0.5, 1);
      ret.setPipeline(globalScene.spritePipeline, { tone: [ 0.0, 0.0, 0.0, 0.0 ], hasShadow: !!hasShadow, teraColor: getTypeRgb(this.getTeraType()) });
      return ret;
    };

    this.setScale(this.getSpriteScale());

    const sprite = getSprite(true);
    const tintSprite = getSprite();

    tintSprite.setVisible(false);

    this.addAt(sprite, 0);
    this.addAt(tintSprite, 1);

    if (this.isShiny() && !this.shinySparkle) {
      this.initShinySparkle();
    }
  }

  abstract initBattleInfo(): void;

  isOnField(): boolean {
    if (!globalScene) {
      return false;
    }
    if (this.switchOutStatus) {
      return false;
    }
    return globalScene.field.getIndex(this) > -1;
  }

  /**
   * Checks if a pokemon is fainted (ie: its `hp <= 0`).
   * It's usually better to call {@linkcode isAllowedInBattle()}
   * @param checkStatus `true` to also check that the pokemon's status is {@linkcode StatusEffect.FAINT}
   * @returns `true` if the pokemon is fainted
   */
  public isFainted(checkStatus: boolean = false): boolean {
    return this.hp <= 0 && (!checkStatus || this.status?.effect === StatusEffect.FAINT);
  }

  /**
   * Check if this pokemon is both not fainted and allowed to be in battle based on currently active challenges.
   * @returns {boolean} `true` if pokemon is allowed in battle
   */
  public isAllowedInBattle(): boolean {
    return !this.isFainted() && this.isAllowedInChallenge();
  }

  /**
   * Check if this pokemon is allowed based on any active challenges.
   * It's usually better to call {@linkcode isAllowedInBattle()}
   * @returns {boolean} `true` if pokemon is allowed in battle
   */
  public isAllowedInChallenge(): boolean {
    const challengeAllowed = new Utils.BooleanHolder(true);
    applyChallenges(globalScene.gameMode, ChallengeType.POKEMON_IN_BATTLE, this, challengeAllowed);
    return challengeAllowed.value;
  }

  /**
   * Checks if the pokemon is allowed in battle (ie: not fainted, and allowed under any active challenges).
   * @param onField `true` to also check if the pokemon is currently on the field, defaults to `false`
   * @returns `true` if the pokemon is "active". Returns `false` if there is no active {@linkcode BattleScene}
   */
  public isActive(onField: boolean = false): boolean {
    if (!globalScene) {
      return false;
    }
    return this.isAllowedInBattle() && (!onField || this.isOnField());
  }

  getDexAttr(): bigint {
    let ret = 0n;
    ret |= this.gender !== Gender.FEMALE ? DexAttr.MALE : DexAttr.FEMALE;
    ret |= !this.shiny ? DexAttr.NON_SHINY : DexAttr.SHINY;
    ret |= this.variant >= 2 ? DexAttr.VARIANT_3 : this.variant === 1 ? DexAttr.VARIANT_2 : DexAttr.DEFAULT_VARIANT;
    ret |= globalScene.gameData.getFormAttr(this.formIndex);
    return ret;
  }

  /**
   * Sets the Pokemon's name. Only called when loading a Pokemon so this function needs to be called when
   * initializing hardcoded Pokemon or else it will not display the form index name properly.
   * @returns n/a
   */
  generateName(): void {
    if (!this.fusionSpecies) {
      this.name = this.species.getName(this.formIndex);
      return;
    }
    this.name = getFusedSpeciesName(this.species.getName(this.formIndex), this.fusionSpecies.getName(this.fusionFormIndex));
    if (this.battleInfo) {
      this.updateInfo(true);
    }
  }

  abstract isPlayer(): boolean;

  abstract hasTrainer(): boolean;

  abstract getFieldIndex(): number;

  abstract getBattlerIndex(): BattlerIndex;

  loadAssets(ignoreOverride: boolean = true): Promise<void> {
    return new Promise(resolve => {
      const moveIds = this.getMoveset().map(m => m!.getMove().id); // TODO: is this bang correct?
      Promise.allSettled(moveIds.map(m => initMoveAnim(m)))
        .then(() => {
          loadMoveAnimAssets(moveIds);
          this.getSpeciesForm().loadAssets(this.getGender() === Gender.FEMALE, this.formIndex, this.shiny, this.variant);
          if (this.isPlayer() || this.getFusionSpeciesForm()) {
            globalScene.loadPokemonAtlas(this.getBattleSpriteKey(true, ignoreOverride), this.getBattleSpriteAtlasPath(true, ignoreOverride));
          }
          if (this.getFusionSpeciesForm()) {
            this.getFusionSpeciesForm().loadAssets(this.getFusionGender() === Gender.FEMALE, this.fusionFormIndex, this.fusionShiny, this.fusionVariant);
            globalScene.loadPokemonAtlas(this.getFusionBattleSpriteKey(true, ignoreOverride), this.getFusionBattleSpriteAtlasPath(true, ignoreOverride));
          }
          globalScene.load.once(Phaser.Loader.Events.COMPLETE, () => {
            if (this.isPlayer()) {
              const originalWarn = console.warn;
              // Ignore warnings for missing frames, because there will be a lot
              console.warn = () => {};
              const battleFrameNames = globalScene.anims.generateFrameNames(this.getBattleSpriteKey(), { zeroPad: 4, suffix: ".png", start: 1, end: 400 });
              console.warn = originalWarn;
              if (!(globalScene.anims.exists(this.getBattleSpriteKey()))) {
                globalScene.anims.create({
                  key: this.getBattleSpriteKey(),
                  frames: battleFrameNames,
                  frameRate: 10,
                  repeat: -1
                });
              }
            }
            this.playAnim();
            const updateFusionPaletteAndResolve = () => {
              this.updateFusionPalette();
              if (this.summonData?.speciesForm) {
                this.updateFusionPalette(true);
              }
              resolve();
            };
            if (this.shiny) {
              const populateVariantColors = (isBackSprite: boolean = false): Promise<void> => {
                return new Promise(async resolve => {
                  const battleSpritePath = this.getBattleSpriteAtlasPath(isBackSprite, ignoreOverride).replace("variant/", "").replace(/_[1-3]$/, "");
                  let config = variantData;
                  const useExpSprite = globalScene.experimentalSprites && globalScene.hasExpSprite(this.getBattleSpriteKey(isBackSprite, ignoreOverride));
                  battleSpritePath.split("/").map(p => config ? config = config[p] : null);
                  const variantSet: VariantSet = config as VariantSet;
                  if (variantSet && variantSet[this.variant] === 1) {
                    const cacheKey = this.getBattleSpriteKey(isBackSprite);
                    if (!variantColorCache.hasOwnProperty(cacheKey)) {
                      await this.populateVariantColorCache(cacheKey, useExpSprite, battleSpritePath);
                    }
                  }
                  resolve();
                });
              };
              if (this.isPlayer()) {
                Promise.all([ populateVariantColors(false), populateVariantColors(true) ]).then(() => updateFusionPaletteAndResolve());
              } else {
                populateVariantColors(false).then(() => updateFusionPaletteAndResolve());
              }
            } else {
              updateFusionPaletteAndResolve();
            }
          });
          if (!globalScene.load.isLoading()) {
            globalScene.load.start();
          }
        });
    });
  }

  /**
   * Gracefully handle errors loading a variant sprite. Log if it fails and attempt to fall back on
   * non-experimental sprites before giving up.
   *
   * @param cacheKey the cache key for the variant color sprite
   * @param attemptedSpritePath the sprite path that failed to load
   * @param useExpSprite was the attempted sprite experimental
   * @param battleSpritePath the filename of the sprite
   * @param optionalParams any additional params to log
   */
  async fallbackVariantColor(cacheKey: string, attemptedSpritePath: string, useExpSprite: boolean, battleSpritePath: string, ...optionalParams: any[]) {
    console.warn(`Could not load ${attemptedSpritePath}!`, ...optionalParams);
    if (useExpSprite) {
      await this.populateVariantColorCache(cacheKey, false, battleSpritePath);
    }
  }

  /**
   * Attempt to process variant sprite.
   *
   * @param cacheKey the cache key for the variant color sprite
   * @param useExpSprite should the experimental sprite be used
   * @param battleSpritePath the filename of the sprite
   */
  async populateVariantColorCache(cacheKey: string, useExpSprite: boolean, battleSpritePath: string) {
    const spritePath = `./images/pokemon/variant/${useExpSprite ? "exp/" : ""}${battleSpritePath}.json`;
    return globalScene.cachedFetch(spritePath).then(res => {
      // Prevent the JSON from processing if it failed to load
      if (!res.ok) {
        return this.fallbackVariantColor(cacheKey, res.url, useExpSprite, battleSpritePath, res.status, res.statusText);
      }
      return res.json();
    }).catch(error => {
      return this.fallbackVariantColor(cacheKey, spritePath, useExpSprite, battleSpritePath, error);
    }).then(c => {
      if (!isNullOrUndefined(c)) {
        variantColorCache[cacheKey] = c;
      }
    });
  }

  getFormKey(): string {
    if (!this.species.forms.length || this.species.forms.length <= this.formIndex) {
      return "";
    }
    return this.species.forms[this.formIndex].formKey;
  }

  getFusionFormKey(): string | null {
    if (!this.fusionSpecies) {
      return null;
    }
    if (!this.fusionSpecies.forms.length || this.fusionSpecies.forms.length <= this.fusionFormIndex) {
      return "";
    }
    return this.fusionSpecies.forms[this.fusionFormIndex].formKey;
  }

  getSpriteAtlasPath(ignoreOverride?: boolean): string {
    const spriteId = this.getSpriteId(ignoreOverride).replace(/\_{2}/g, "/");
    return `${/_[1-3]$/.test(spriteId) ? "variant/" : ""}${spriteId}`;
  }

  getBattleSpriteAtlasPath(back?: boolean, ignoreOverride?: boolean): string {
    const spriteId = this.getBattleSpriteId(back, ignoreOverride).replace(/\_{2}/g, "/");
    return `${/_[1-3]$/.test(spriteId) ? "variant/" : ""}${spriteId}`;
  }

  getSpriteId(ignoreOverride?: boolean): string {
    return this.getSpeciesForm(ignoreOverride).getSpriteId(this.getGender(ignoreOverride) === Gender.FEMALE, this.formIndex, this.shiny, this.variant);
  }

  getBattleSpriteId(back?: boolean, ignoreOverride?: boolean): string {
    if (back === undefined) {
      back = this.isPlayer();
    }
    return this.getSpeciesForm(ignoreOverride).getSpriteId(this.getGender(ignoreOverride) === Gender.FEMALE, this.formIndex, this.shiny, this.variant, back);
  }

  getSpriteKey(ignoreOverride?: boolean): string {
    return this.getSpeciesForm(ignoreOverride).getSpriteKey(this.getGender(ignoreOverride) === Gender.FEMALE, this.formIndex, this.shiny, this.variant);
  }

  getBattleSpriteKey(back?: boolean, ignoreOverride?: boolean): string {
    return `pkmn__${this.getBattleSpriteId(back, ignoreOverride)}`;
  }

  getFusionSpriteId(ignoreOverride?: boolean): string {
    return this.getFusionSpeciesForm(ignoreOverride).getSpriteId(this.getFusionGender(ignoreOverride) === Gender.FEMALE, this.fusionFormIndex, this.fusionShiny, this.fusionVariant);
  }

  getFusionBattleSpriteId(back?: boolean, ignoreOverride?: boolean): string {
    if (back === undefined) {
      back = this.isPlayer();
    }
    return this.getFusionSpeciesForm(ignoreOverride).getSpriteId(this.getFusionGender(ignoreOverride) === Gender.FEMALE, this.fusionFormIndex, this.fusionShiny, this.fusionVariant, back);
  }

  getFusionBattleSpriteKey(back?: boolean, ignoreOverride?: boolean): string {
    return `pkmn__${this.getFusionBattleSpriteId(back, ignoreOverride)}`;
  }

  getFusionBattleSpriteAtlasPath(back?: boolean, ignoreOverride?: boolean): string {
    return this.getFusionBattleSpriteId(back, ignoreOverride).replace(/\_{2}/g, "/");
  }

  getIconAtlasKey(ignoreOverride?: boolean): string {
    return this.getSpeciesForm(ignoreOverride).getIconAtlasKey(this.formIndex, this.shiny, this.variant);
  }

  getFusionIconAtlasKey(ignoreOverride?: boolean): string {
    return this.getFusionSpeciesForm(ignoreOverride).getIconAtlasKey(this.fusionFormIndex, this.fusionShiny, this.fusionVariant);
  }

  getIconId(ignoreOverride?: boolean): string {
    return this.getSpeciesForm(ignoreOverride).getIconId(this.getGender(ignoreOverride) === Gender.FEMALE, this.formIndex, this.shiny, this.variant);
  }

  getFusionIconId(ignoreOverride?: boolean): string {
    return this.getFusionSpeciesForm(ignoreOverride).getIconId(this.getFusionGender(ignoreOverride) === Gender.FEMALE, this.fusionFormIndex, this.fusionShiny, this.fusionVariant);
  }

  getSpeciesForm(ignoreOverride?: boolean): PokemonSpeciesForm {
    if (!ignoreOverride && this.summonData?.speciesForm) {
      return this.summonData.speciesForm;
    }
    if (this.species.forms && this.species.forms.length > 0) {
      return this.species.forms[this.formIndex];
    }

    return this.species;
  }

  getFusionSpeciesForm(ignoreOverride?: boolean): PokemonSpeciesForm {
    if (!ignoreOverride && this.summonData?.speciesForm) {
      return this.summonData.fusionSpeciesForm;
    }
    if (!this.fusionSpecies?.forms?.length || this.fusionFormIndex >= this.fusionSpecies?.forms.length) {
      //@ts-ignore
      return this.fusionSpecies; // TODO: I don't even know how to fix this... A complete cluster of classes involved + null
    }
    return this.fusionSpecies?.forms[this.fusionFormIndex];
  }

  getSprite(): Phaser.GameObjects.Sprite {
    return this.getAt(0) as Phaser.GameObjects.Sprite;
  }

  getTintSprite(): Phaser.GameObjects.Sprite | null {
    return !this.maskEnabled
      ? this.getAt(1) as Phaser.GameObjects.Sprite
      : this.maskSprite;
  }

  getSpriteScale(): number {
    const formKey = this.getFormKey();
    if (this.isMax() === true || formKey === "segin-starmobile" || formKey === "schedar-starmobile" || formKey === "navi-starmobile" || formKey === "ruchbah-starmobile" || formKey === "caph-starmobile") {
      return 1.5;
    } else if (this.customPokemonData.spriteScale > 0) {
      return this.customPokemonData.spriteScale;
    }
    return 1;
  }

  /** Resets the pokemon's field sprite properties, including position, alpha, and scale */
  resetSprite(): void {
    // Resetting properties should not be shown on the field
    this.setVisible(false);

    // Remove the offset from having a Substitute active
    if (this.isOffsetBySubstitute()) {
      this.x -= this.getSubstituteOffset()[0];
      this.y -= this.getSubstituteOffset()[1];
    }

    // Reset sprite display properties
    this.setAlpha(1);
    this.setScale(this.getSpriteScale());
  }

  getHeldItems(): PokemonHeldItemModifier[] {
    if (!globalScene) {
      return [];
    }
    return globalScene.findModifiers(m => m instanceof PokemonHeldItemModifier && m.pokemonId === this.id, this.isPlayer()) as PokemonHeldItemModifier[];
  }

  updateScale(): void {
    this.setScale(this.getSpriteScale());
  }

  updateSpritePipelineData(): void {
    [ this.getSprite(), this.getTintSprite() ].filter(s => !!s).map(s => s.pipelineData["teraColor"] = getTypeRgb(this.getTeraType()));
    this.updateInfo(true);
  }

  initShinySparkle(): void {
    const shinySparkle = globalScene.addFieldSprite(0, 0, "shiny");
    shinySparkle.setVisible(false);
    shinySparkle.setOrigin(0.5, 1);
    this.add(shinySparkle);

    this.shinySparkle = shinySparkle;
  }

  /**
   * Attempts to animate a given {@linkcode Phaser.GameObjects.Sprite}
   * @see {@linkcode Phaser.GameObjects.Sprite.play}
   * @param sprite {@linkcode Phaser.GameObjects.Sprite} to animate
   * @param tintSprite {@linkcode Phaser.GameObjects.Sprite} placed on top of the sprite to add a color tint
   * @param animConfig {@linkcode String} to pass to {@linkcode Phaser.GameObjects.Sprite.play}
   * @returns true if the sprite was able to be animated
   */
  tryPlaySprite(sprite: Phaser.GameObjects.Sprite, tintSprite: Phaser.GameObjects.Sprite, key: string): boolean {
    // Catch errors when trying to play an animation that doesn't exist
    try {
      sprite.play(key);
      tintSprite.play(key);
    } catch (error: unknown) {
      console.error(`Couldn't play animation for '${key}'!\nIs the image for this Pokemon missing?\n`, error);

      return false;
    }

    return true;
  }

  playAnim(): void {
    this.tryPlaySprite(this.getSprite(), this.getTintSprite()!, this.getBattleSpriteKey()); // TODO: is the bag correct?
  }

  getFieldPositionOffset(): [ number, number ] {
    switch (this.fieldPosition) {
      case FieldPosition.CENTER:
        return [ 0, 0 ];
      case FieldPosition.LEFT:
        return [ -32, -8 ];
      case FieldPosition.RIGHT:
        return [ 32, 0 ];
    }
  }

  /**
   * Returns the Pokemon's offset from its current field position in the event that
   * it has a Substitute doll in effect. The offset is returned in `[ x, y ]` format.
   * @see {@linkcode SubstituteTag}
   * @see {@linkcode getFieldPositionOffset}
   */
  getSubstituteOffset(): [ number, number ] {
    return this.isPlayer() ? [ -30, 10 ] : [ 30, -10 ];
  }

  /**
   * Returns whether or not the Pokemon's position on the field is offset because
   * the Pokemon has a Substitute active.
   * @see {@linkcode SubstituteTag}
   */
  isOffsetBySubstitute(): boolean {
    const substitute = this.getTag(SubstituteTag);
    if (substitute) {
      if (substitute.sprite === undefined) {
        return false;
      }

      // During the Pokemon's MoveEffect phase, the offset is removed to put the Pokemon "in focus"
      const currentPhase = globalScene.getCurrentPhase();
      if (currentPhase instanceof MoveEffectPhase && currentPhase.getPokemon() === this) {
        return false;
      }
      return true;
    } else {
      return false;
    }
  }

  /** If this Pokemon has a Substitute on the field, removes its sprite from the field. */
  destroySubstitute(): void {
    const substitute = this.getTag(SubstituteTag);
    if (substitute && substitute.sprite) {
      substitute.sprite.destroy();
    }
  }

  setFieldPosition(fieldPosition: FieldPosition, duration?: number): Promise<void> {
    return new Promise(resolve => {
      if (fieldPosition === this.fieldPosition) {
        resolve();
        return;
      }

      const initialOffset = this.getFieldPositionOffset();

      this.fieldPosition = fieldPosition;

      this.battleInfo.setMini(fieldPosition !== FieldPosition.CENTER);
      this.battleInfo.setOffset(fieldPosition === FieldPosition.RIGHT);

      const newOffset = this.getFieldPositionOffset();

      const relX = newOffset[0] - initialOffset[0];
      const relY = newOffset[1] - initialOffset[1];

      const subTag = this.getTag(SubstituteTag);

      if (duration) {
        // TODO: can this use stricter typing?
        const targets: any[] = [ this ];
        if (subTag?.sprite) {
          targets.push(subTag.sprite);
        }
        globalScene.tweens.add({
          targets: targets,
          x: (_target, _key, value: number) => value + relX,
          y: (_target, _key, value: number) => value + relY,
          duration: duration,
          ease: "Sine.easeOut",
          onComplete: () => resolve()
        });
      } else {
        this.x += relX;
        this.y += relY;
        if (subTag?.sprite) {
          subTag.sprite.x += relX;
          subTag.sprite.y += relY;
        }
      }
    });
  }

  /**
   * Retrieves the entire set of stats of the {@linkcode Pokemon}.
   * @param bypassSummonData prefer actual stats (`true` by default) or in-battle overriden stats (`false`)
   * @returns the numeric values of the {@linkcode Pokemon}'s stats
   */
  getStats(bypassSummonData: boolean = true): number[] {
    if (!bypassSummonData && this.summonData?.stats) {
      return this.summonData.stats;
    }
    return this.stats;
  }

  /**
   * Retrieves the corresponding {@linkcode PermanentStat} of the {@linkcode Pokemon}.
   * @param stat the desired {@linkcode PermanentStat}
   * @param bypassSummonData prefer actual stats (`true` by default) or in-battle overridden stats (`false`)
   * @returns the numeric value of the desired {@linkcode Stat}
   */
  getStat(stat: PermanentStat, bypassSummonData: boolean = true): number {
    if (!bypassSummonData && this.summonData && (this.summonData.stats[stat] !== 0)) {
      return this.summonData.stats[stat];
    }
    return this.stats[stat];
  }

  /**
   * Writes the value to the corrseponding {@linkcode PermanentStat} of the {@linkcode Pokemon}.
   *
   * Note that this does nothing if {@linkcode value} is less than 0.
   * @param stat the desired {@linkcode PermanentStat} to be overwritten
   * @param value the desired numeric value
   * @param bypassSummonData write to actual stats (`true` by default) or in-battle overridden stats (`false`)
   */
  setStat(stat: PermanentStat, value: number, bypassSummonData: boolean = true): void {
    if (value >= 0) {
      if (!bypassSummonData && this.summonData) {
        this.summonData.stats[stat] = value;
      } else {
        this.stats[stat] = value;
      }
    }
  }

  /**
   * Retrieves the entire set of in-battle stat stages of the {@linkcode Pokemon}.
   * @returns the numeric values of the {@linkcode Pokemon}'s in-battle stat stages if available, a fresh stat stage array otherwise
   */
  getStatStages(): number[] {
    return this.summonData ? this.summonData.statStages : [ 0, 0, 0, 0, 0, 0, 0 ];
  }

  /**
   * Retrieves the in-battle stage of the specified {@linkcode BattleStat}.
   * @param stat the {@linkcode BattleStat} whose stage is desired
   * @returns the stage of the desired {@linkcode BattleStat} if available, 0 otherwise
   */
  getStatStage(stat: BattleStat): number {
    return this.summonData ? this.summonData.statStages[stat - 1] : 0;
  }

  /**
   * Writes the value to the in-battle stage of the corresponding {@linkcode BattleStat} of the {@linkcode Pokemon}.
   *
   * Note that, if the value is not within a range of [-6, 6], it will be forced to the closest range bound.
   * @param stat the {@linkcode BattleStat} whose stage is to be overwritten
   * @param value the desired numeric value
   */
  setStatStage(stat: BattleStat, value: number): void {
    if (this.summonData) {
      if (value >= -6) {
        this.summonData.statStages[stat - 1] = Math.min(value, 6);
      } else {
        this.summonData.statStages[stat - 1] = Math.max(value, -6);
      }
    }
  }

  /**
   * Retrieves the critical-hit stage considering the move used and the Pokemon
   * who used it.
   * @param source the {@linkcode Pokemon} who using the move
   * @param move the {@linkcode Move} being used
   * @returns the final critical-hit stage value
   */
  getCritStage(source: Pokemon, move: Move): number {
    const critStage = new Utils.IntegerHolder(0);
    applyMoveAttrs(HighCritAttr, source, this, move, critStage);
    globalScene.applyModifiers(CritBoosterModifier, source.isPlayer(), source, critStage);
    globalScene.applyModifiers(TempCritBoosterModifier, source.isPlayer(), critStage);
    const bonusCrit = new Utils.BooleanHolder(false);
    //@ts-ignore
    if (applyAbAttrs(BonusCritAbAttr, source, null, false, bonusCrit)) { // TODO: resolve ts-ignore. This is a promise. Checking a promise is bogus.
      if (bonusCrit.value) {
        critStage.value += 1;
      }
    }
    const critBoostTag = source.getTag(CritBoostTag);
    if (critBoostTag) {
      if (critBoostTag instanceof DragonCheerTag) {
        critStage.value += critBoostTag.typesOnAdd.includes(Type.DRAGON) ? 2 : 1;
      } else {
        critStage.value += 2;
      }
    }

    console.log(`crit stage: +${critStage.value}`);
    return critStage.value;
  }

  /**
   * Calculates and retrieves the final value of a stat considering any held
   * items, move effects, opponent abilities, and whether there was a critical
   * hit.
   * @param stat the desired {@linkcode EffectiveStat}
   * @param opponent the target {@linkcode Pokemon}
   * @param move the {@linkcode Move} being used
   * @param ignoreAbility determines whether this Pokemon's abilities should be ignored during the stat calculation
   * @param ignoreOppAbility during an attack, determines whether the opposing Pokemon's abilities should be ignored during the stat calculation.
   * @param isCritical determines whether a critical hit has occurred or not (`false` by default)
   * @param simulated if `true`, nullifies any effects that produce any changes to game state from triggering
   * @param ignoreHeldItems determines whether this Pokemon's held items should be ignored during the stat calculation, default `false`
   * @returns the final in-battle value of a stat
   */
<<<<<<< HEAD
  getEffectiveStat(stat: EffectiveStat, opponent?: Pokemon, move?: Move, ignoreAbility: boolean = false, ignoreOppAbility: boolean = false, isCritical: boolean = false, simulated: boolean = true, ignoreHeldItems: boolean = false): number {
=======
  getEffectiveStat(stat: EffectiveStat, opponent?: Pokemon, move?: Move, ignoreAbility: boolean = false, ignoreOppAbility: boolean = false, isCritical: boolean = false, simulated: boolean = true): number {
>>>>>>> c363d2b9
    const statValue = new Utils.NumberHolder(this.getStat(stat, false));
    if (!ignoreHeldItems) {
      globalScene.applyModifiers(StatBoosterModifier, this.isPlayer(), this, stat, statValue);
    }

    // The Ruin abilities here are never ignored, but they reveal themselves on summon anyway
    const fieldApplied = new Utils.BooleanHolder(false);
    for (const pokemon of globalScene.getField(true)) {
      applyFieldStatMultiplierAbAttrs(FieldMultiplyStatAbAttr, pokemon, stat, statValue, this, fieldApplied, simulated);
      if (fieldApplied.value) {
        break;
      }
    }
    if (!ignoreAbility) {
      applyStatMultiplierAbAttrs(StatMultiplierAbAttr, this, stat, statValue, simulated);
    }

    let ret = statValue.value * this.getStatStageMultiplier(stat, opponent, move, ignoreOppAbility, isCritical, simulated, ignoreHeldItems);

    switch (stat) {
      case Stat.ATK:
        if (this.getTag(BattlerTagType.SLOW_START)) {
          ret >>= 1;
        }
        break;
      case Stat.DEF:
        if (this.isOfType(Type.ICE) && globalScene.arena.weather?.weatherType === WeatherType.SNOW) {
          ret *= 1.5;
        }
        break;
      case Stat.SPATK:
        break;
      case Stat.SPDEF:
        if (this.isOfType(Type.ROCK) && globalScene.arena.weather?.weatherType === WeatherType.SANDSTORM) {
          ret *= 1.5;
        }
        break;
      case Stat.SPD:
        const side = this.isPlayer() ? ArenaTagSide.PLAYER : ArenaTagSide.ENEMY;
        if (globalScene.arena.getTagOnSide(ArenaTagType.TAILWIND, side)) {
          ret *= 2;
        }
        if (globalScene.arena.getTagOnSide(ArenaTagType.GRASS_WATER_PLEDGE, side)) {
          ret >>= 2;
        }

        if (this.getTag(BattlerTagType.SLOW_START)) {
          ret >>= 1;
        }
        if (this.status && this.status.effect === StatusEffect.PARALYSIS) {
          ret >>= 1;
        }
        if (this.getTag(BattlerTagType.UNBURDEN) && this.hasAbility(Abilities.UNBURDEN)) {
          ret *= 2;
        }
        break;
    }

    const highestStatBoost = this.findTag(t => t instanceof HighestStatBoostTag && (t as HighestStatBoostTag).stat === stat) as HighestStatBoostTag;
    if (highestStatBoost) {
      ret *= highestStatBoost.multiplier;
    }

    return Math.floor(ret);
  }

  calculateStats(): void {
    if (!this.stats) {
      this.stats = [ 0, 0, 0, 0, 0, 0 ];
    }

    // Get and manipulate base stats
    const baseStats = this.calculateBaseStats();
    // Using base stats, calculate and store stats one by one
    for (const s of PERMANENT_STATS) {
      const statHolder = new Utils.IntegerHolder(Math.floor(((2 * baseStats[s] + this.ivs[s]) * this.level) * 0.01));
      if (s === Stat.HP) {
        statHolder.value = statHolder.value + this.level + 10;
        globalScene.applyModifier(PokemonIncrementingStatModifier, this.isPlayer(), this, s, statHolder);
        if (this.hasAbility(Abilities.WONDER_GUARD, false, true)) {
          statHolder.value = 1;
        }
        if (this.hp > statHolder.value || this.hp === undefined) {
          this.hp = statHolder.value;
        } else if (this.hp) {
          const lastMaxHp = this.getMaxHp();
          if (lastMaxHp && statHolder.value > lastMaxHp) {
            this.hp += statHolder.value - lastMaxHp;
          }
        }
      } else {
        statHolder.value += 5;
        const natureStatMultiplier = new Utils.NumberHolder(getNatureStatMultiplier(this.getNature(), s));
        globalScene.applyModifier(PokemonNatureWeightModifier, this.isPlayer(), this, natureStatMultiplier);
        if (natureStatMultiplier.value !== 1) {
          statHolder.value = Math.max(Math[natureStatMultiplier.value > 1 ? "ceil" : "floor"](statHolder.value * natureStatMultiplier.value), 1);
        }
        globalScene.applyModifier(PokemonIncrementingStatModifier, this.isPlayer(), this, s, statHolder);
      }

      statHolder.value = Phaser.Math.Clamp(statHolder.value, 1, Number.MAX_SAFE_INTEGER);

      this.setStat(s, statHolder.value);
    }
  }

  calculateBaseStats(): number[] {
    const baseStats = this.getSpeciesForm(true).baseStats.slice(0);
    applyChallenges(globalScene.gameMode, ChallengeType.FLIP_STAT, this, baseStats);
    // Shuckle Juice
    globalScene.applyModifiers(PokemonBaseStatTotalModifier, this.isPlayer(), this, baseStats);
    // Old Gateau
    globalScene.applyModifiers(PokemonBaseStatFlatModifier, this.isPlayer(), this, baseStats);
    if (this.isFusion()) {
      const fusionBaseStats = this.getFusionSpeciesForm(true).baseStats;
      for (const s of PERMANENT_STATS) {
        baseStats[s] = Math.ceil((baseStats[s] + fusionBaseStats[s]) / 2);
      }
    } else if (globalScene.gameMode.isSplicedOnly) {
      for (const s of PERMANENT_STATS) {
        baseStats[s] = Math.ceil(baseStats[s] / 2);
      }
    }
    // Vitamins
    globalScene.applyModifiers(BaseStatModifier, this.isPlayer(), this, baseStats);

    return baseStats;
  }

  getNature(): Nature {
    return this.customPokemonData.nature !== -1 ? this.customPokemonData.nature : this.nature;
  }

  setNature(nature: Nature): void {
    this.nature = nature;
    this.calculateStats();
  }

  setCustomNature(nature: Nature): void {
    this.customPokemonData.nature = nature;
    this.calculateStats();
  }

  generateNature(naturePool?: Nature[]): void {
    if (naturePool === undefined) {
      naturePool = Utils.getEnumValues(Nature);
    }
    const nature = naturePool[Utils.randSeedInt(naturePool.length)];
    this.setNature(nature);
  }

  isFullHp(): boolean {
    return this.hp >= this.getMaxHp();
  }

  getMaxHp(): number {
    return this.getStat(Stat.HP);
  }

  /** Returns the amount of hp currently missing from this {@linkcode Pokemon} (max - current) */
  getInverseHp(): number {
    return this.getMaxHp() - this.hp;
  }

  getHpRatio(precise: boolean = false): number {
    return precise
      ? this.hp / this.getMaxHp()
      : Math.round((this.hp / this.getMaxHp()) * 100) / 100;
  }

  generateGender(): void {
    if (this.species.malePercent === null) {
      this.gender = Gender.GENDERLESS;
    } else {
      const genderChance = (this.id % 256) * 0.390625;
      if (genderChance < this.species.malePercent) {
        this.gender = Gender.MALE;
      } else {
        this.gender = Gender.FEMALE;
      }
    }
  }

  getGender(ignoreOverride?: boolean): Gender {
    if (!ignoreOverride && this.summonData?.gender !== undefined) {
      return this.summonData.gender;
    }
    return this.gender;
  }

  getFusionGender(ignoreOverride?: boolean): Gender {
    if (!ignoreOverride && this.summonData?.fusionGender !== undefined) {
      return this.summonData.fusionGender;
    }
    return this.fusionGender;
  }

  isShiny(): boolean {
    return this.shiny || (this.isFusion() && this.fusionShiny);
  }

  getVariant(): Variant {
    return !this.isFusion() ? this.variant : Math.max(this.variant, this.fusionVariant) as Variant;
  }

  getLuck(): number {
    return this.luck + (this.isFusion() ? this.fusionLuck : 0);
  }

  isFusion(): boolean {
    return !!this.fusionSpecies;
  }

  /**
   * Checks if the {@linkcode Pokemon} has a fusion with the specified {@linkcode Species}.
   * @param species the pokemon {@linkcode Species} to check
   * @returns `true` if the {@linkcode Pokemon} has a fusion with the specified {@linkcode Species}, `false` otherwise
   */
  hasFusionSpecies(species: Species): boolean {
    return this.fusionSpecies?.speciesId === species;
  }

  abstract isBoss(): boolean;

  getMoveset(ignoreOverride?: boolean): (PokemonMove | null)[] {
    const ret = !ignoreOverride && this.summonData?.moveset
      ? this.summonData.moveset
      : this.moveset;

    // Overrides moveset based on arrays specified in overrides.ts
    let overrideArray: Moves | Array<Moves> = this.isPlayer() ? Overrides.MOVESET_OVERRIDE : Overrides.OPP_MOVESET_OVERRIDE;
    if (!Array.isArray(overrideArray)) {
      overrideArray = [ overrideArray ];
    }
    if (overrideArray.length > 0) {
      if (!this.isPlayer()) {
        this.moveset = [];
      }
      overrideArray.forEach((move: Moves, index: number) => {
        const ppUsed = this.moveset[index]?.ppUsed ?? 0;
        this.moveset[index] = new PokemonMove(move, Math.min(ppUsed, allMoves[move].pp));
      });
    }

    return ret;
  }

  /**
   * Checks which egg moves have been unlocked for the {@linkcode Pokemon} based
   * on the species it was met at or by the first {@linkcode Pokemon} in its evolution
   * line that can act as a starter and provides those egg moves.
   * @returns an array of {@linkcode Moves}, the length of which is determined by how many
   * egg moves are unlocked for that species.
   */
  getUnlockedEggMoves(): Moves[] {
    const moves: Moves[] = [];
    const species = this.metSpecies in speciesEggMoves ? this.metSpecies : this.getSpeciesForm(true).getRootSpeciesId(true);
    if (species in speciesEggMoves) {
      for (let i = 0; i < 4; i++) {
        if (globalScene.gameData.starterData[species].eggMoves & (1 << i)) {
          moves.push(speciesEggMoves[species][i]);
        }
      }
    }
    return moves;
  }

  /**
   * Gets all possible learnable level moves for the {@linkcode Pokemon},
   * excluding any moves already known.
   *
   * Available egg moves are only included if the {@linkcode Pokemon} was
   * in the starting party of the run and if Fresh Start is not active.
   * @returns an array of {@linkcode Moves}, the length of which is determined
   * by how many learnable moves there are for the {@linkcode Pokemon}.
   */
  public getLearnableLevelMoves(): Moves[] {
    let levelMoves = this.getLevelMoves(1, true, false, true).map(lm => lm[1]);
    if (this.metBiome === -1 && !globalScene.gameMode.isFreshStartChallenge() && !globalScene.gameMode.isDaily) {
      levelMoves = this.getUnlockedEggMoves().concat(levelMoves);
    }
    if (Array.isArray(this.usedTMs) && this.usedTMs.length > 0) {
      levelMoves = this.usedTMs.filter(m => !levelMoves.includes(m)).concat(levelMoves);
    }
    levelMoves = levelMoves.filter(lm => !this.moveset.some(m => m?.moveId === lm));
    return levelMoves;
  }

  /**
   * Gets the types of a pokemon
   * @param includeTeraType - `true` to include tera-formed type; Default: `false`
   * @param forDefend - `true` if the pokemon is defending from an attack; Default: `false`
   * @param ignoreOverride - If `true`, ignore ability changing effects; Default: `false`
   * @returns array of {@linkcode Type}
   */
  public getTypes(includeTeraType = false, forDefend: boolean = false, ignoreOverride: boolean = false): Type[] {
    const types: Type[] = [];

    if (includeTeraType) {
      const teraType = this.getTeraType();
      if (teraType !== Type.UNKNOWN) {
        types.push(teraType);
        if (forDefend) {
          return types;
        }
      }
    }

    if (!types.length || !includeTeraType) {
      if (!ignoreOverride && this.summonData?.types && this.summonData.types.length > 0) {
        this.summonData.types.forEach(t => types.push(t));
      } else {
        const speciesForm = this.getSpeciesForm(ignoreOverride);
        const fusionSpeciesForm = this.getFusionSpeciesForm(ignoreOverride);
        const customTypes = this.customPokemonData.types?.length > 0;

        // First type, checking for "permanently changed" types from ME
        const firstType = (customTypes && this.customPokemonData.types[0] !== Type.UNKNOWN) ? this.customPokemonData.types[0] : speciesForm.type1;
        types.push(firstType);

        // Second type
        let secondType: Type = Type.UNKNOWN;

        if (fusionSpeciesForm) {
          // Check if the fusion Pokemon also has permanent changes from ME when determining the fusion types
          const fusionType1 = (this.fusionCustomPokemonData?.types && this.fusionCustomPokemonData.types.length > 0 && this.fusionCustomPokemonData.types[0] !== Type.UNKNOWN)
            ? this.fusionCustomPokemonData.types[0] : fusionSpeciesForm.type1;
          const fusionType2 = (this.fusionCustomPokemonData?.types && this.fusionCustomPokemonData.types.length > 1 && this.fusionCustomPokemonData.types[1] !== Type.UNKNOWN)
            ? this.fusionCustomPokemonData.types[1] : fusionSpeciesForm.type2;

          // Assign second type if the fusion can provide one
          if (fusionType2 !== null && fusionType2 !== types[0]) {
            secondType = fusionType2;
          } else if (fusionType1 !== types[0]) {
            secondType = fusionType1;
          }
        } else {
          // If not a fusion, just get the second type from the species, checking for permanent changes from ME
          secondType = (customTypes && this.customPokemonData.types.length > 1 && this.customPokemonData.types[1] !== Type.UNKNOWN)
            ? this.customPokemonData.types[1] : (speciesForm.type2 ?? Type.UNKNOWN);
        }

        if (secondType !== Type.UNKNOWN) {
          types.push(secondType);
        }
      }
    }

    // become UNKNOWN if no types are present
    if (!types.length) {
      types.push(Type.UNKNOWN);
    }

    // remove UNKNOWN if other types are present
    if (types.length > 1 && types.includes(Type.UNKNOWN)) {
      const index = types.indexOf(Type.UNKNOWN);
      if (index !== -1) {
        types.splice(index, 1);
      }
    }

    // the type added to Pokemon from moves like Forest's Curse or Trick Or Treat
    if (!ignoreOverride && this.summonData && this.summonData.addedType && !types.includes(this.summonData.addedType)) {
      types.push(this.summonData.addedType);
    }

    // If both types are the same (can happen in weird custom typing scenarios), reduce to single type
    if (types.length > 1 && types[0] === types[1]) {
      types.splice(0, 1);
    }

    return types;
  }

  /**
   * Checks if the pokemon's typing includes the specified type
   * @param type - {@linkcode Type} to check
   * @param includeTeraType - `true` to include tera-formed type; Default: `true`
   * @param forDefend - `true` if the pokemon is defending from an attack; Default: `false`
   * @param ignoreOverride - If `true`, ignore ability changing effects; Default: `false`
   * @returns `true` if the Pokemon's type matches
   */
  public isOfType(type: Type, includeTeraType: boolean = true, forDefend: boolean = false, ignoreOverride: boolean = false): boolean {
    return this.getTypes(includeTeraType, forDefend, ignoreOverride).some((t) => t === type);
  }

  /**
   * Gets the non-passive ability of the pokemon. This accounts for fusions and ability changing effects.
   * This should rarely be called, most of the time {@linkcode hasAbility} or {@linkcode hasAbilityWithAttr} are better used as
   * those check both the passive and non-passive abilities and account for ability suppression.
   * @see {@linkcode hasAbility} {@linkcode hasAbilityWithAttr} Intended ways to check abilities in most cases
   * @param ignoreOverride - If `true`, ignore ability changing effects; Default: `false`
   * @returns The non-passive {@linkcode Ability} of the pokemon
   */
  public getAbility(ignoreOverride: boolean = false): Ability {
    if (!ignoreOverride && this.summonData?.ability) {
      return allAbilities[this.summonData.ability];
    }
    if (Overrides.ABILITY_OVERRIDE && this.isPlayer()) {
      return allAbilities[Overrides.ABILITY_OVERRIDE];
    }
    if (Overrides.OPP_ABILITY_OVERRIDE && !this.isPlayer()) {
      return allAbilities[Overrides.OPP_ABILITY_OVERRIDE];
    }
    if (this.isFusion()) {
      if (!isNullOrUndefined(this.fusionCustomPokemonData?.ability) && this.fusionCustomPokemonData.ability !== -1) {
        return allAbilities[this.fusionCustomPokemonData.ability];
      } else {
        return allAbilities[this.getFusionSpeciesForm(ignoreOverride).getAbility(this.fusionAbilityIndex)];
      }
    }
    if (!isNullOrUndefined(this.customPokemonData.ability) && this.customPokemonData.ability !== -1) {
      return allAbilities[this.customPokemonData.ability];
    }
    let abilityId = this.getSpeciesForm(ignoreOverride).getAbility(this.abilityIndex);
    if (abilityId === Abilities.NONE) {
      abilityId = this.species.ability1;
    }
    return allAbilities[abilityId];
  }

  /**
   * Gets the passive ability of the pokemon. This should rarely be called, most of the time
   * {@linkcode hasAbility} or {@linkcode hasAbilityWithAttr} are better used as those check both the passive and
   * non-passive abilities and account for ability suppression.
   * @see {@linkcode hasAbility} {@linkcode hasAbilityWithAttr} Intended ways to check abilities in most cases
   * @returns The passive {@linkcode Ability} of the pokemon
   */
  public getPassiveAbility(): Ability {
    if (Overrides.PASSIVE_ABILITY_OVERRIDE && this.isPlayer()) {
      return allAbilities[Overrides.PASSIVE_ABILITY_OVERRIDE];
    }
    if (Overrides.OPP_PASSIVE_ABILITY_OVERRIDE && !this.isPlayer()) {
      return allAbilities[Overrides.OPP_PASSIVE_ABILITY_OVERRIDE];
    }
    if (!isNullOrUndefined(this.customPokemonData.passive) && this.customPokemonData.passive !== -1) {
      return allAbilities[this.customPokemonData.passive];
    }

    return allAbilities[this.species.getPassiveAbility(this.formIndex)];
  }

  /**
   * Gets a list of all instances of a given ability attribute among abilities this pokemon has.
   * Accounts for all the various effects which can affect whether an ability will be present or
   * in effect, and both passive and non-passive.
   * @param attrType - {@linkcode AbAttr} The ability attribute to check for.
   * @param canApply - If `false`, it doesn't check whether the ability is currently active; Default `true`
   * @param ignoreOverride - If `true`, it ignores ability changing effects; Default `false`
   * @returns An array of all the ability attributes on this ability.
   */
  public getAbilityAttrs<T extends AbAttr = AbAttr>(attrType: { new(...args: any[]): T }, canApply: boolean = true, ignoreOverride: boolean = false): T[] {
    const abilityAttrs: T[] = [];

    if (!canApply || this.canApplyAbility()) {
      abilityAttrs.push(...this.getAbility(ignoreOverride).getAttrs<T>(attrType));
    }

    if (!canApply || this.canApplyAbility(true)) {
      abilityAttrs.push(...this.getPassiveAbility().getAttrs(attrType));
    }

    return abilityAttrs;
  }

  /**
   * Checks if a pokemon has a passive either from:
   *  - bought with starter candy
   *  - set by override
   *  - is a boss pokemon
   * @returns `true` if the Pokemon has a passive
   */
  public hasPassive(): boolean {
    // returns override if valid for current case
    if ((Overrides.PASSIVE_ABILITY_OVERRIDE !== Abilities.NONE && this.isPlayer())
        || (Overrides.OPP_PASSIVE_ABILITY_OVERRIDE !== Abilities.NONE && !this.isPlayer())) {
      return true;
    }

    // Classic Final boss and Endless Minor/Major bosses do not have passive
    const { currentBattle, gameMode } = globalScene;
    const waveIndex = currentBattle?.waveIndex;
    if (this instanceof EnemyPokemon &&
      (currentBattle?.battleSpec === BattleSpec.FINAL_BOSS ||
      gameMode.isEndlessMinorBoss(waveIndex) ||
      gameMode.isEndlessMajorBoss(waveIndex))) {
      return false;
    }

    return this.passive || this.isBoss();
  }

  /**
   * Checks whether an ability of a pokemon can be currently applied. This should rarely be
   * directly called, as {@linkcode hasAbility} and {@linkcode hasAbilityWithAttr} already call this.
   * @see {@linkcode hasAbility} {@linkcode hasAbilityWithAttr} Intended ways to check abilities in most cases
   * @param passive If true, check if passive can be applied instead of non-passive
   * @returns `true` if the ability can be applied
   */
  public canApplyAbility(passive: boolean = false): boolean {
    if (passive && !this.hasPassive()) {
      return false;
    }
    const ability = (!passive ? this.getAbility() : this.getPassiveAbility());
    if (this.isFusion() && ability.hasAttr(NoFusionAbilityAbAttr)) {
      return false;
    }
    const arena = globalScene?.arena;
    if (arena.ignoreAbilities && arena.ignoringEffectSource !== this.getBattlerIndex() && ability.isIgnorable) {
      return false;
    }
    if (this.summonData?.abilitySuppressed && !ability.hasAttr(UnsuppressableAbilityAbAttr)) {
      return false;
    }
    if (this.isOnField() && !ability.hasAttr(SuppressFieldAbilitiesAbAttr)) {
      const suppressed = new Utils.BooleanHolder(false);
      globalScene.getField(true).filter(p => p !== this).map(p => {
        if (p.getAbility().hasAttr(SuppressFieldAbilitiesAbAttr) && p.canApplyAbility()) {
          p.getAbility().getAttrs(SuppressFieldAbilitiesAbAttr).map(a => a.apply(this, false, false, suppressed, [ ability ]));
        }
        if (p.getPassiveAbility().hasAttr(SuppressFieldAbilitiesAbAttr) && p.canApplyAbility(true)) {
          p.getPassiveAbility().getAttrs(SuppressFieldAbilitiesAbAttr).map(a => a.apply(this, true, false, suppressed, [ ability ]));
        }
      });
      if (suppressed.value) {
        return false;
      }
    }
    return (this.hp > 0 || ability.isBypassFaint) && !ability.conditions.find(condition => !condition(this));
  }

  /**
   * Checks whether a pokemon has the specified ability and it's in effect. Accounts for all the various
   * effects which can affect whether an ability will be present or in effect, and both passive and
   * non-passive. This is the primary way to check whether a pokemon has a particular ability.
   * @param {Abilities} ability The ability to check for
   * @param {boolean} canApply If false, it doesn't check whether the ability is currently active
   * @param {boolean} ignoreOverride If true, it ignores ability changing effects
   * @returns {boolean} Whether the ability is present and active
   */
  public hasAbility(ability: Abilities, canApply: boolean = true, ignoreOverride?: boolean): boolean {
    if (this.getAbility(ignoreOverride).id === ability && (!canApply || this.canApplyAbility())) {
      return true;
    }
    if (this.getPassiveAbility().id === ability && this.hasPassive() && (!canApply || this.canApplyAbility(true))) {
      return true;
    }
    return false;
  }

  /**
   * Checks whether a pokemon has an ability with the specified attribute and it's in effect.
   * Accounts for all the various effects which can affect whether an ability will be present or
   * in effect, and both passive and non-passive. This is one of the two primary ways to check
   * whether a pokemon has a particular ability.
   * @param {AbAttr} attrType The ability attribute to check for
   * @param {boolean} canApply If false, it doesn't check whether the ability is currently active
   * @param {boolean} ignoreOverride If true, it ignores ability changing effects
   * @returns {boolean} Whether an ability with that attribute is present and active
   */
  public hasAbilityWithAttr(attrType: Constructor<AbAttr>, canApply: boolean = true, ignoreOverride?: boolean): boolean {
    if ((!canApply || this.canApplyAbility()) && this.getAbility(ignoreOverride).hasAttr(attrType)) {
      return true;
    }
    if (this.hasPassive() && (!canApply || this.canApplyAbility(true)) && this.getPassiveAbility().hasAttr(attrType)) {
      return true;
    }
    return false;
  }

  /**
   * Gets the weight of the Pokemon with subtractive modifiers (Autotomize) happening first
   * and then multiplicative modifiers happening after (Heavy Metal and Light Metal)
   * @returns the kg of the Pokemon (minimum of 0.1)
   */
  public getWeight(): number {
    const autotomizedTag = this.getTag(AutotomizedTag);
    let weightRemoved = 0;
    if (!Utils.isNullOrUndefined(autotomizedTag)) {
      weightRemoved = 100 * autotomizedTag!.autotomizeCount;
    }
    const minWeight = 0.1;
    const weight = new Utils.NumberHolder(this.species.weight - weightRemoved);

    // This will trigger the ability overlay so only call this function when necessary
    applyAbAttrs(WeightMultiplierAbAttr, this, null, false, weight);
    return Math.max(minWeight, weight.value);
  }

  /**
   * @returns the pokemon's current tera {@linkcode Type}, or `Type.UNKNOWN` if the pokemon is not terastallized
   */
  public getTeraType(): Type {
    // I don't think this should be possible anymore, please report if you encounter this. --NightKev
    if (globalScene === undefined) {
      console.warn("Pokemon.getTeraType(): Global scene is not defined!");
      return Type.UNKNOWN;
    }
    const teraModifier = globalScene.findModifier(m =>
      m instanceof TerastallizeModifier
      && m.pokemonId === this.id
      && m.getBattlesLeft() > 0, this.isPlayer()) as TerastallizeModifier;
    return teraModifier?.teraType ?? Type.UNKNOWN;
  }

  public isTerastallized(): boolean {
    return this.getTeraType() !== Type.UNKNOWN;
  }

  public isGrounded(): boolean {
    return !!this.getTag(GroundedTag) || (!this.isOfType(Type.FLYING, true, true) && !this.hasAbility(Abilities.LEVITATE) && !this.getTag(BattlerTagType.FLOATING) && !this.getTag(SemiInvulnerableTag));
  }

  /**
   * Determines whether this Pokemon is prevented from running or switching due
   * to effects from moves and/or abilities.
   * @param trappedAbMessages - If defined, ability trigger messages
   * (e.g. from Shadow Tag) are forwarded through this array.
   * @param simulated - If `true`, applies abilities via simulated calls.
   * @returns `true` if the pokemon is trapped
   */
  public isTrapped(trappedAbMessages: string[] = [], simulated: boolean = true): boolean {
    const commandedTag = this.getTag(BattlerTagType.COMMANDED);
    if (commandedTag?.getSourcePokemon()?.isActive(true)) {
      return true;
    }

    if (this.isOfType(Type.GHOST)) {
      return false;
    }

    const trappedByAbility = new Utils.BooleanHolder(false);
    /**
     * Contains opposing Pokemon (Enemy/Player Pokemon) depending on perspective
     * Afterwards, it filters out Pokemon that have been switched out of the field so trapped abilities/moves do not trigger
     */
    const opposingFieldUnfiltered = this.isPlayer() ? globalScene.getEnemyField() : globalScene.getPlayerField();
    const opposingField = opposingFieldUnfiltered.filter(enemyPkm => enemyPkm.switchOutStatus === false);

    opposingField.forEach((opponent) =>
      applyCheckTrappedAbAttrs(CheckTrappedAbAttr, opponent, trappedByAbility, this, trappedAbMessages, simulated)
    );

    const side = this.isPlayer() ? ArenaTagSide.PLAYER : ArenaTagSide.ENEMY;
    return (trappedByAbility.value || !!this.getTag(TrappedTag) || !!globalScene.arena.getTagOnSide(ArenaTagType.FAIRY_LOCK, side));
  }

  /**
   * Calculates the type of a move when used by this Pokemon after
   * type-changing move and ability attributes have applied.
   * @param move - {@linkcode Move} The move being used.
   * @param simulated - If `true`, prevents showing abilities applied in this calculation.
   * @returns The {@linkcode Type} of the move after attributes are applied
   */
  public getMoveType(move: Move, simulated: boolean = true): Type {
    const moveTypeHolder = new Utils.NumberHolder(move.type);

    applyMoveAttrs(VariableMoveTypeAttr, this, null, move, moveTypeHolder);
    applyPreAttackAbAttrs(MoveTypeChangeAbAttr, this, null, move, simulated, moveTypeHolder);

    globalScene.arena.applyTags(ArenaTagType.ION_DELUGE, simulated, moveTypeHolder);
    if (this.getTag(BattlerTagType.ELECTRIFIED)) {
      moveTypeHolder.value = Type.ELECTRIC;
    }

    return moveTypeHolder.value as Type;
  }


  /**
   * Calculates the effectiveness of a move against the Pokémon.
   * This includes modifiers from move and ability attributes.
   * @param source {@linkcode Pokemon} The attacking Pokémon.
   * @param move {@linkcode Move} The move being used by the attacking Pokémon.
   * @param ignoreAbility Whether to ignore abilities that might affect type effectiveness or immunity (defaults to `false`).
   * @param simulated Whether to apply abilities via simulated calls (defaults to `true`)
   * @param cancelled {@linkcode Utils.BooleanHolder} Stores whether the move was cancelled by a non-type-based immunity.
   * Currently only used by {@linkcode Pokemon.apply} to determine whether a "No effect" message should be shown.
   * @returns The type damage multiplier, indicating the effectiveness of the move
   */
  getMoveEffectiveness(source: Pokemon, move: Move, ignoreAbility: boolean = false, simulated: boolean = true, cancelled?: Utils.BooleanHolder): TypeDamageMultiplier {
    if (!Utils.isNullOrUndefined(this.turnData?.moveEffectiveness)) {
      return this.turnData?.moveEffectiveness;
    }

    if (move.hasAttr(TypelessAttr)) {
      return 1;
    }
    const moveType = source.getMoveType(move);

    const typeMultiplier = new Utils.NumberHolder((move.category !== MoveCategory.STATUS || move.hasAttr(RespectAttackTypeImmunityAttr))
      ? this.getAttackTypeEffectiveness(moveType, source, false, simulated, move)
      : 1);

    applyMoveAttrs(VariableMoveTypeMultiplierAttr, source, this, move, typeMultiplier);
    if (this.getTypes(true, true).find(t => move.isTypeImmune(source, this, t))) {
      typeMultiplier.value = 0;
    }

    if (this.getTag(TarShotTag) && (this.getMoveType(move) === Type.FIRE)) {
      typeMultiplier.value *= 2;
    }

    const cancelledHolder = cancelled ?? new Utils.BooleanHolder(false);
    if (!ignoreAbility) {
      applyPreDefendAbAttrs(TypeImmunityAbAttr, this, source, move, cancelledHolder, simulated, typeMultiplier);

      if (!cancelledHolder.value) {
        applyPreDefendAbAttrs(MoveImmunityAbAttr, this, source, move, cancelledHolder, simulated, typeMultiplier);
      }

      if (!cancelledHolder.value) {
        const defendingSidePlayField = this.isPlayer() ? globalScene.getPlayerField() : globalScene.getEnemyField();
        defendingSidePlayField.forEach((p) => applyPreDefendAbAttrs(FieldPriorityMoveImmunityAbAttr, p, source, move, cancelledHolder));
      }
    }

    const immuneTags = this.findTags(tag => tag instanceof TypeImmuneTag && tag.immuneType === moveType);
    for (const tag of immuneTags) {
      if (move && !move.getAttrs(HitsTagAttr).some(attr => attr.tagType === tag.tagType)) {
        typeMultiplier.value = 0;
        break;
      }
    }

    // Apply Tera Shell's effect to attacks after all immunities are accounted for
    if (!ignoreAbility && move.category !== MoveCategory.STATUS) {
      applyPreDefendAbAttrs(FullHpResistTypeAbAttr, this, source, move, cancelledHolder, simulated, typeMultiplier);
    }

    if (move.category === MoveCategory.STATUS && move.hitsSubstitute(source, this)) {
      typeMultiplier.value = 0;
    }

    return (!cancelledHolder.value ? typeMultiplier.value : 0) as TypeDamageMultiplier;
  }

  /**
   * Calculates the move's type effectiveness multiplier based on the target's type/s.
   * @param moveType {@linkcode Type} the type of the move being used
   * @param source {@linkcode Pokemon} the Pokemon using the move
   * @param ignoreStrongWinds whether or not this ignores strong winds (anticipation, forewarn, stealth rocks)
   * @param simulated tag to only apply the strong winds effect message when the move is used
   * @param move (optional) the move whose type effectiveness is to be checked. Used for applying {@linkcode VariableMoveTypeChartAttr}
   * @returns a multiplier for the type effectiveness
   */
  getAttackTypeEffectiveness(moveType: Type, source?: Pokemon, ignoreStrongWinds: boolean = false, simulated: boolean = true, move?: Move): TypeDamageMultiplier {
    if (moveType === Type.STELLAR) {
      return this.isTerastallized() ? 2 : 1;
    }
    const types = this.getTypes(true, true);
    const arena = globalScene.arena;

    // Handle flying v ground type immunity without removing flying type so effective types are still effective
    // Related to https://github.com/pagefaultgames/pokerogue/issues/524
    if (moveType === Type.GROUND && (this.isGrounded() || arena.hasTag(ArenaTagType.GRAVITY))) {
      const flyingIndex = types.indexOf(Type.FLYING);
      if (flyingIndex > -1) {
        types.splice(flyingIndex, 1);
      }
    }

    let multiplier = types.map(defType => {
      const multiplier = new Utils.NumberHolder(getTypeDamageMultiplier(moveType, defType));
      applyChallenges(globalScene.gameMode, ChallengeType.TYPE_EFFECTIVENESS, multiplier);
      if (move) {
        applyMoveAttrs(VariableMoveTypeChartAttr, null, this, move, multiplier, defType);
      }
      if (source) {
        const ignoreImmunity = new Utils.BooleanHolder(false);
        if (source.isActive(true) && source.hasAbilityWithAttr(IgnoreTypeImmunityAbAttr)) {
          applyAbAttrs(IgnoreTypeImmunityAbAttr, source, ignoreImmunity, simulated, moveType, defType);
        }
        if (ignoreImmunity.value) {
          if (multiplier.value === 0) {
            return 1;
          }
        }

        const exposedTags = this.findTags(tag => tag instanceof ExposedTag) as ExposedTag[];
        if (exposedTags.some(t => t.ignoreImmunity(defType, moveType))) {
          if (multiplier.value === 0) {
            return 1;
          }
        }
      }
      return multiplier.value;
    }).reduce((acc, cur) => acc * cur, 1) as TypeDamageMultiplier;

    const typeMultiplierAgainstFlying = new Utils.NumberHolder(getTypeDamageMultiplier(moveType, Type.FLYING));
    applyChallenges(globalScene.gameMode, ChallengeType.TYPE_EFFECTIVENESS, typeMultiplierAgainstFlying);
    // Handle strong winds lowering effectiveness of types super effective against pure flying
    if (!ignoreStrongWinds && arena.weather?.weatherType === WeatherType.STRONG_WINDS && !arena.weather.isEffectSuppressed() && this.isOfType(Type.FLYING) && typeMultiplierAgainstFlying.value === 2) {
      multiplier /= 2;
      if (!simulated) {
        globalScene.queueMessage(i18next.t("weather:strongWindsEffectMessage"));
      }
    }
    return multiplier as TypeDamageMultiplier;
  }

  /**
   * Computes the given Pokemon's matchup score against this Pokemon.
   * In most cases, this score ranges from near-zero to 16, but the maximum possible matchup score is 64.
   * @param opponent {@linkcode Pokemon} The Pokemon to compare this Pokemon against
   * @returns A score value based on how favorable this Pokemon is when fighting the given Pokemon
   */
  getMatchupScore(opponent: Pokemon): number {
    const types = this.getTypes(true);
    const enemyTypes = opponent.getTypes(true, true);
    /** Is this Pokemon faster than the opponent? */
    const outspeed = (this.isActive(true) ? this.getEffectiveStat(Stat.SPD, opponent) : this.getStat(Stat.SPD, false)) >= opponent.getEffectiveStat(Stat.SPD, this);
    /**
     * Based on how effective this Pokemon's types are offensively against the opponent's types.
     * This score is increased by 25 percent if this Pokemon is faster than the opponent.
     */
    let atkScore = opponent.getAttackTypeEffectiveness(types[0], this) * (outspeed ? 1.25 : 1);
    /**
     * Based on how effectively this Pokemon defends against the opponent's types.
     * This score cannot be higher than 4.
     */
    let defScore = 1 / Math.max(this.getAttackTypeEffectiveness(enemyTypes[0], opponent), 0.25);
    if (types.length > 1) {
      atkScore *= opponent.getAttackTypeEffectiveness(types[1], this);
    }
    if (enemyTypes.length > 1) {
      defScore *= (1 / Math.max(this.getAttackTypeEffectiveness(enemyTypes[1], opponent), 0.25));
    }
    /**
     * Based on this Pokemon's HP ratio compared to that of the opponent.
     * This ratio is multiplied by 1.5 if this Pokemon outspeeds the opponent;
     * however, the final ratio cannot be higher than 1.
     */
    let hpDiffRatio = this.getHpRatio() + (1 - opponent.getHpRatio());
    if (outspeed) {
      hpDiffRatio = Math.min(hpDiffRatio * 1.5, 1);
    }
    return (atkScore + defScore) * hpDiffRatio;
  }

  getEvolution(): SpeciesFormEvolution | null {
    if (pokemonEvolutions.hasOwnProperty(this.species.speciesId)) {
      const evolutions = pokemonEvolutions[this.species.speciesId];
      for (const e of evolutions) {
        if (!e.item && this.level >= e.level && (isNullOrUndefined(e.preFormKey) || this.getFormKey() === e.preFormKey)) {
          if (e.condition === null || (e.condition as SpeciesEvolutionCondition).predicate(this)) {
            return e;
          }
        }
      }
    }

    if (this.isFusion() && this.fusionSpecies && pokemonEvolutions.hasOwnProperty(this.fusionSpecies.speciesId)) {
      const fusionEvolutions = pokemonEvolutions[this.fusionSpecies.speciesId].map(e => new FusionSpeciesFormEvolution(this.species.speciesId, e));
      for (const fe of fusionEvolutions) {
        if (!fe.item && this.level >= fe.level && (isNullOrUndefined(fe.preFormKey) || this.getFusionFormKey() === fe.preFormKey)) {
          if (fe.condition === null || (fe.condition as SpeciesEvolutionCondition).predicate(this)) {
            return fe;
          }
        }
      }
    }

    return null;
  }

  /**
   * Gets all level up moves in a given range for a particular pokemon.
   * @param {number} startingLevel Don't include moves below this level
   * @param {boolean} includeEvolutionMoves Whether to include evolution moves
   * @param {boolean} simulateEvolutionChain Whether to include moves from prior evolutions
   * @param {boolean} includeRelearnerMoves Whether to include moves that would require a relearner. Note the move relearner inherently allows evolution moves
   * @returns {LevelMoves} A list of moves and the levels they can be learned at
   */
  getLevelMoves(startingLevel?: number, includeEvolutionMoves: boolean = false, simulateEvolutionChain: boolean = false, includeRelearnerMoves: boolean = false, learnSituation: LearnMoveSituation = LearnMoveSituation.MISC): LevelMoves {
    const ret: LevelMoves = [];
    let levelMoves: LevelMoves = [];
    if (!startingLevel) {
      startingLevel = this.level;
    }
    if (learnSituation === LearnMoveSituation.EVOLUTION_FUSED && this.fusionSpecies) { // For fusion evolutions, get ONLY the moves of the component mon that evolved
      levelMoves = this.getFusionSpeciesForm(true).getLevelMoves().filter(lm => (includeEvolutionMoves && lm[0] === EVOLVE_MOVE) || (includeRelearnerMoves && lm[0] === RELEARN_MOVE) || lm[0] > 0);
    } else {
      if (simulateEvolutionChain) {
        const evolutionChain = this.species.getSimulatedEvolutionChain(this.level, this.hasTrainer(), this.isBoss(), this.isPlayer());
        for (let e = 0; e < evolutionChain.length; e++) {
          // TODO: Might need to pass specific form index in simulated evolution chain
          const speciesLevelMoves = getPokemonSpeciesForm(evolutionChain[e][0], this.formIndex).getLevelMoves();
          if (includeRelearnerMoves) {
            levelMoves.push(...speciesLevelMoves);
          } else {
            levelMoves.push(...speciesLevelMoves.filter(lm => (includeEvolutionMoves && lm[0] === EVOLVE_MOVE) || ((!e || lm[0] > 1) && (e === evolutionChain.length - 1 || lm[0] <= evolutionChain[e + 1][1]))));
          }
        }
      } else {
        levelMoves = this.getSpeciesForm(true).getLevelMoves().filter(lm => (includeEvolutionMoves && lm[0] === EVOLVE_MOVE) || (includeRelearnerMoves && lm[0] === RELEARN_MOVE) || lm[0] > 0);
      }
      if (this.fusionSpecies && learnSituation !== LearnMoveSituation.EVOLUTION_FUSED_BASE) {  // For fusion evolutions, get ONLY the moves of the component mon that evolved
        if (simulateEvolutionChain) {
          const fusionEvolutionChain = this.fusionSpecies.getSimulatedEvolutionChain(this.level, this.hasTrainer(), this.isBoss(), this.isPlayer());
          for (let e = 0; e < fusionEvolutionChain.length; e++) {
            // TODO: Might need to pass specific form index in simulated evolution chain
            const speciesLevelMoves = getPokemonSpeciesForm(fusionEvolutionChain[e][0], this.fusionFormIndex).getLevelMoves();
            if (includeRelearnerMoves) {
              levelMoves.push(...speciesLevelMoves.filter(lm => (includeEvolutionMoves && lm[0] === EVOLVE_MOVE) || lm[0] !== EVOLVE_MOVE));
            } else {
              levelMoves.push(...speciesLevelMoves.filter(lm => (includeEvolutionMoves && lm[0] === EVOLVE_MOVE) || ((!e || lm[0] > 1) && (e === fusionEvolutionChain.length - 1 || lm[0] <= fusionEvolutionChain[e + 1][1]))));
            }
          }
        } else {
          levelMoves.push(...this.getFusionSpeciesForm(true).getLevelMoves().filter(lm => (includeEvolutionMoves && lm[0] === EVOLVE_MOVE) || (includeRelearnerMoves && lm[0] === RELEARN_MOVE) || lm[0] > 0));
        }
      }
    }
    levelMoves.sort((lma: [number, number], lmb: [number, number]) => lma[0] > lmb[0] ? 1 : lma[0] < lmb[0] ? -1 : 0);


    /**
     * Filter out moves not within the correct level range(s)
     * Includes moves below startingLevel, or of specifically level 0 if
     * includeRelearnerMoves or includeEvolutionMoves are true respectively
     */
    levelMoves = levelMoves.filter(lm => {
      const level = lm[0];
      const isRelearner = level < startingLevel;
      const allowedEvolutionMove = (level === 0) && includeEvolutionMoves;

      return !(level > this.level)
          && (includeRelearnerMoves || !isRelearner || allowedEvolutionMove);
    });

    /**
     * This must be done AFTER filtering by level, else if the same move shows up
     * in levelMoves multiple times all but the lowest level one will be skipped.
     * This causes problems when there are intentional duplicates (i.e. Smeargle with Sketch)
     */
    if (levelMoves) {
      this.getUniqueMoves(levelMoves, ret);
    }

    return ret;
  }

  /**
   * Helper function for getLevelMoves.
   * Finds all non-duplicate items from the input, and pushes them into the output.
   * Two items count as duplicate if they have the same Move, regardless of level.
   *
   * @param levelMoves the input array to search for non-duplicates from
   * @param ret the output array to be pushed into.
   */
  private getUniqueMoves(levelMoves: LevelMoves, ret: LevelMoves ): void {
    const uniqueMoves : Moves[] = [];
    for (const lm of levelMoves) {
      if (!uniqueMoves.find(m => m === lm[1])) {
        uniqueMoves.push(lm[1]);
        ret.push(lm);
      }
    }
  }


  /**
   * Get a list of all egg moves
   *
   * @returns list of egg moves
   */
  getEggMoves() : Moves[] | undefined {
    return speciesEggMoves[this.getSpeciesForm().getRootSpeciesId()];
  }

  setMove(moveIndex: number, moveId: Moves): void {
    const move = moveId ? new PokemonMove(moveId) : null;
    this.moveset[moveIndex] = move;
    if (this.summonData?.moveset) {
      this.summonData.moveset[moveIndex] = move;
    }
  }

  /**
   * Function that tries to set a Pokemon shiny based on the trainer's trainer ID and secret ID.
   * Endless Pokemon in the end biome are unable to be set to shiny
   *
   * The exact mechanic is that it calculates E as the XOR of the player's trainer ID and secret ID.
   * F is calculated as the XOR of the first 16 bits of the Pokemon's ID with the last 16 bits.
   * The XOR of E and F are then compared to the {@linkcode shinyThreshold} (or {@linkcode thresholdOverride} if set) to see whether or not to generate a shiny.
   * The base shiny odds are {@linkcode BASE_SHINY_CHANCE} / 65536
   * @param thresholdOverride number that is divided by 2^16 (65536) to get the shiny chance, overrides {@linkcode shinyThreshold} if set (bypassing shiny rate modifiers such as Shiny Charm)
   * @returns true if the Pokemon has been set as a shiny, false otherwise
   */
  trySetShiny(thresholdOverride?: number): boolean {
    // Shiny Pokemon should not spawn in the end biome in endless
    if (globalScene.gameMode.isEndless && globalScene.arena.biomeType === Biome.END) {
      return false;
    }

    const rand1 = (this.id & 0xFFFF0000) >>> 16;
    const rand2 = (this.id & 0x0000FFFF);

    const E = globalScene.gameData.trainerId ^ globalScene.gameData.secretId;
    const F = rand1 ^ rand2;

    const shinyThreshold = new Utils.NumberHolder(BASE_SHINY_CHANCE);
    if (thresholdOverride === undefined) {
      if (globalScene.eventManager.isEventActive()) {
        shinyThreshold.value *= globalScene.eventManager.getShinyMultiplier();
      }
      if (!this.hasTrainer()) {
        globalScene.applyModifiers(ShinyRateBoosterModifier, true, shinyThreshold);
      }
    } else {
      shinyThreshold.value = thresholdOverride;
    }

    this.shiny = (E ^ F) < shinyThreshold.value;

    if (this.shiny) {
      this.initShinySparkle();
    }

    return this.shiny;
  }

  /**
   * Function that tries to set a Pokemon shiny based on seed.
   * For manual use only, usually to roll a Pokemon's shiny chance a second time.
   * If it rolls shiny, also sets a random variant and give the Pokemon the associated luck.
   *
   * The base shiny odds are {@linkcode BASE_SHINY_CHANCE} / `65536`
   * @param thresholdOverride number that is divided by `2^16` (`65536`) to get the shiny chance, overrides {@linkcode shinyThreshold} if set (bypassing shiny rate modifiers such as Shiny Charm)
   * @param applyModifiersToOverride If {@linkcode thresholdOverride} is set and this is true, will apply Shiny Charm and event modifiers to {@linkcode thresholdOverride}
   * @returns `true` if the Pokemon has been set as a shiny, `false` otherwise
   */
  public trySetShinySeed(thresholdOverride?: number, applyModifiersToOverride?: boolean): boolean {
    const shinyThreshold = new Utils.NumberHolder(BASE_SHINY_CHANCE);
    if (thresholdOverride === undefined || applyModifiersToOverride) {
      if (thresholdOverride !== undefined && applyModifiersToOverride) {
        shinyThreshold.value = thresholdOverride;
      }
      if (globalScene.eventManager.isEventActive()) {
        shinyThreshold.value *= globalScene.eventManager.getShinyMultiplier();
      }
      if (!this.hasTrainer()) {
        globalScene.applyModifiers(ShinyRateBoosterModifier, true, shinyThreshold);
      }
    } else {
      shinyThreshold.value = thresholdOverride;
    }

    this.shiny = randSeedInt(65536) < shinyThreshold.value;

    if (this.shiny) {
      this.variant = this.generateShinyVariant();
      this.luck = this.variant + 1 + (this.fusionShiny ? this.fusionVariant + 1 : 0);
      this.initShinySparkle();
    }

    return this.shiny;
  }

  /**
   * Generates a shiny variant
   * @returns `0-2`, with the following probabilities:
   * - Has a 10% chance of returning `2` (epic variant)
   * - Has a 30% chance of returning `1` (rare variant)
   * - Has a 60% chance of returning `0` (basic shiny)
   */
  protected generateShinyVariant(): Variant {
    const formIndex: number = this.formIndex;
    let variantDataIndex: string | number = this.species.speciesId;
    if (this.species.forms.length > 0) {
      const formKey = this.species.forms[formIndex]?.formKey;
      if (formKey) {
        variantDataIndex = `${variantDataIndex}-${formKey}`;
      }
    }
    // Checks if there is no variant data for both the index or index with form
    if (!this.shiny || (!variantData.hasOwnProperty(variantDataIndex) && !variantData.hasOwnProperty(this.species.speciesId))) {
      return 0;
    }
    const rand = new Utils.NumberHolder(0);
    globalScene.executeWithSeedOffset(() => {
      rand.value = Utils.randSeedInt(10);
    }, this.id, globalScene.waveSeed);
    if (rand.value >= SHINY_VARIANT_CHANCE) {
      return 0;             // 6/10
    } else if (rand.value >= SHINY_EPIC_CHANCE) {
      return 1;             // 3/10
    } else {
      return 2;             // 1/10
    }
  }

  /**
   * Function that tries to set a Pokemon to have its hidden ability based on seed, if it exists.
   * For manual use only, usually to roll a Pokemon's hidden ability chance a second time.
   *
   * The base hidden ability odds are {@linkcode BASE_HIDDEN_ABILITY_CHANCE} / `65536`
   * @param thresholdOverride number that is divided by `2^16` (`65536`) to get the HA chance, overrides {@linkcode haThreshold} if set (bypassing HA rate modifiers such as Ability Charm)
   * @param applyModifiersToOverride If {@linkcode thresholdOverride} is set and this is true, will apply Ability Charm to {@linkcode thresholdOverride}
   * @returns `true` if the Pokemon has been set to have its hidden ability, `false` otherwise
   */
  public tryRerollHiddenAbilitySeed(thresholdOverride?: number, applyModifiersToOverride?: boolean): boolean {
    if (!this.species.abilityHidden) {
      return false;
    }
    const haThreshold = new Utils.NumberHolder(BASE_HIDDEN_ABILITY_CHANCE);
    if (thresholdOverride === undefined || applyModifiersToOverride) {
      if (thresholdOverride !== undefined && applyModifiersToOverride) {
        haThreshold.value = thresholdOverride;
      }
      if (!this.hasTrainer()) {
        globalScene.applyModifiers(HiddenAbilityRateBoosterModifier, true, haThreshold);
      }
    } else {
      haThreshold.value = thresholdOverride;
    }

    if (randSeedInt(65536) < haThreshold.value) {
      this.abilityIndex = 2;
    }

    return this.abilityIndex === 2;
  }

  public generateFusionSpecies(forStarter?: boolean): void {
    const hiddenAbilityChance = new Utils.NumberHolder(BASE_HIDDEN_ABILITY_CHANCE);
    if (!this.hasTrainer()) {
      globalScene.applyModifiers(HiddenAbilityRateBoosterModifier, true, hiddenAbilityChance);
    }

    const hasHiddenAbility = !Utils.randSeedInt(hiddenAbilityChance.value);
    const randAbilityIndex = Utils.randSeedInt(2);

    const filter = !forStarter ?
      this.species.getCompatibleFusionSpeciesFilter()
      : (species: PokemonSpecies) => {
        return pokemonEvolutions.hasOwnProperty(species.speciesId)
          && !pokemonPrevolutions.hasOwnProperty(species.speciesId)
          && !species.subLegendary
          && !species.legendary
          && !species.mythical
          && !species.isTrainerForbidden()
          && species.speciesId !== this.species.speciesId
          && species.speciesId !== Species.DITTO;
      };

    let fusionOverride: PokemonSpecies | undefined = undefined;

    if (forStarter && this instanceof PlayerPokemon && Overrides.STARTER_FUSION_SPECIES_OVERRIDE) {
      fusionOverride = getPokemonSpecies(Overrides.STARTER_FUSION_SPECIES_OVERRIDE);
    } else if (this instanceof EnemyPokemon && Overrides.OPP_FUSION_SPECIES_OVERRIDE) {
      fusionOverride = getPokemonSpecies(Overrides.OPP_FUSION_SPECIES_OVERRIDE);
    }

    this.fusionSpecies = fusionOverride ?? globalScene.randomSpecies(globalScene.currentBattle?.waveIndex || 0, this.level, false, filter, true);
    this.fusionAbilityIndex = (this.fusionSpecies.abilityHidden && hasHiddenAbility ? 2 : this.fusionSpecies.ability2 !== this.fusionSpecies.ability1 ? randAbilityIndex : 0);
    this.fusionShiny = this.shiny;
    this.fusionVariant = this.variant;

    if (this.fusionSpecies.malePercent === null) {
      this.fusionGender = Gender.GENDERLESS;
    } else {
      const genderChance = (this.id % 256) * 0.390625;
      if (genderChance < this.fusionSpecies.malePercent) {
        this.fusionGender = Gender.MALE;
      } else {
        this.fusionGender = Gender.FEMALE;
      }
    }

    this.fusionFormIndex = globalScene.getSpeciesFormIndex(this.fusionSpecies, this.fusionGender, this.getNature(), true);
    this.fusionLuck = this.luck;

    this.generateName();
  }

  public clearFusionSpecies(): void {
    this.fusionSpecies = null;
    this.fusionFormIndex = 0;
    this.fusionAbilityIndex = 0;
    this.fusionShiny = false;
    this.fusionVariant = 0;
    this.fusionGender = 0;
    this.fusionLuck = 0;
    this.fusionCustomPokemonData = null;

    this.generateName();
    this.calculateStats();
  }

  /** Generates a semi-random moveset for a Pokemon */
  public generateAndPopulateMoveset(): void {
    this.moveset = [];
    let movePool: [Moves, number][] = [];
    const allLevelMoves = this.getLevelMoves(1, true, true);
    if (!allLevelMoves) {
      console.warn("Error encountered trying to generate moveset for:", this.species.name);
      return;
    }

    for (let m = 0; m < allLevelMoves.length; m++) {
      const levelMove = allLevelMoves[m];
      if (this.level < levelMove[0]) {
        break;
      }
      let weight = levelMove[0];
      // Evolution Moves
      if (weight === 0) {
        weight = 50;
      }
      // Assume level 1 moves with 80+ BP are "move reminder" moves and bump their weight
      if (weight === 1 && allMoves[levelMove[1]].power >= 80) {
        weight = 40;
      }
      if (!movePool.some(m => m[0] === levelMove[1]) && !allMoves[levelMove[1]].name.endsWith(" (N)")) {
        movePool.push([ levelMove[1], weight ]);
      }
    }

    if (this.hasTrainer()) {
      const tms = Object.keys(tmSpecies);
      for (const tm of tms) {
        const moveId = parseInt(tm) as Moves;
        let compatible = false;
        for (const p of tmSpecies[tm]) {
          if (Array.isArray(p)) {
            if (p[0] === this.species.speciesId || (this.fusionSpecies && p[0] === this.fusionSpecies.speciesId) && p.slice(1).indexOf(this.species.forms[this.formIndex]) > -1) {
              compatible = true;
              break;
            }
          } else if (p === this.species.speciesId || (this.fusionSpecies && p === this.fusionSpecies.speciesId)) {
            compatible = true;
            break;
          }
        }
        if (compatible && !movePool.some(m => m[0] === moveId) && !allMoves[moveId].name.endsWith(" (N)")) {
          if (tmPoolTiers[moveId] === ModifierTier.COMMON && this.level >= 15) {
            movePool.push([ moveId, 4 ]);
          } else if (tmPoolTiers[moveId] === ModifierTier.GREAT && this.level >= 30) {
            movePool.push([ moveId, 8 ]);
          } else if (tmPoolTiers[moveId] === ModifierTier.ULTRA && this.level >= 50) {
            movePool.push([ moveId, 14 ]);
          }
        }
      }

      // No egg moves below level 60
      if (this.level >= 60) {
        for (let i = 0; i < 3; i++) {
          const moveId = speciesEggMoves[this.species.getRootSpeciesId()][i];
          if (!movePool.some(m => m[0] === moveId) && !allMoves[moveId].name.endsWith(" (N)")) {
            movePool.push([ moveId, 40 ]);
          }
        }
        const moveId = speciesEggMoves[this.species.getRootSpeciesId()][3];
        // No rare egg moves before e4
        if (this.level >= 170 && !movePool.some(m => m[0] === moveId) && !allMoves[moveId].name.endsWith(" (N)") && !this.isBoss()) {
          movePool.push([ moveId, 30 ]);
        }
        if (this.fusionSpecies) {
          for (let i = 0; i < 3; i++) {
            const moveId = speciesEggMoves[this.fusionSpecies.getRootSpeciesId()][i];
            if (!movePool.some(m => m[0] === moveId) && !allMoves[moveId].name.endsWith(" (N)")) {
              movePool.push([ moveId, 40 ]);
            }
          }
          const moveId = speciesEggMoves[this.fusionSpecies.getRootSpeciesId()][3];
          // No rare egg moves before e4
          if (this.level >= 170 && !movePool.some(m => m[0] === moveId) && !allMoves[moveId].name.endsWith(" (N)") && !this.isBoss()) {
            movePool.push([ moveId, 30 ]);
          }
        }
      }
    }

    // Bosses never get self ko moves or Pain Split
    if (this.isBoss()) {
      movePool = movePool.filter(m => !allMoves[m[0]].hasAttr(SacrificialAttr));
      movePool = movePool.filter(m => !allMoves[m[0]].hasAttr(HpSplitAttr));
    }
    movePool = movePool.filter(m => !allMoves[m[0]].hasAttr(SacrificialAttrOnHit));
    if (this.hasTrainer()) {
      // Trainers never get OHKO moves
      movePool = movePool.filter(m => !allMoves[m[0]].hasAttr(OneHitKOAttr));
      // Half the weight of self KO moves
      movePool = movePool.map(m => [ m[0], m[1] * (!!allMoves[m[0]].hasAttr(SacrificialAttr) ? 0.5 : 1) ]);
      movePool = movePool.map(m => [ m[0], m[1] * (!!allMoves[m[0]].hasAttr(SacrificialAttrOnHit) ? 0.5 : 1) ]);
      // Trainers get a weight bump to stat buffing moves
      movePool = movePool.map(m => [ m[0], m[1] * (allMoves[m[0]].getAttrs(StatStageChangeAttr).some(a => a.stages > 1 && a.selfTarget) ? 1.25 : 1) ]);
      // Trainers get a weight decrease to multiturn moves
      movePool = movePool.map(m => [ m[0], m[1] * (!!allMoves[m[0]].isChargingMove() || !!allMoves[m[0]].hasAttr(RechargeAttr) ? 0.7 : 1) ]);
    }

    // Weight towards higher power moves, by reducing the power of moves below the highest power.
    // Caps max power at 90 to avoid something like hyper beam ruining the stats.
    // This is a pretty soft weighting factor, although it is scaled with the weight multiplier.
    const maxPower = Math.min(movePool.reduce((v, m) => Math.max(allMoves[m[0]].power, v), 40), 90);
    movePool = movePool.map(m => [ m[0], m[1] * (allMoves[m[0]].category === MoveCategory.STATUS ? 1 : Math.max(Math.min(allMoves[m[0]].power / maxPower, 1), 0.5)) ]);

    // Weight damaging moves against the lower stat
    const atk = this.getStat(Stat.ATK);
    const spAtk = this.getStat(Stat.SPATK);
    const worseCategory: MoveCategory = atk > spAtk ? MoveCategory.SPECIAL : MoveCategory.PHYSICAL;
    const statRatio = worseCategory === MoveCategory.PHYSICAL ? atk / spAtk : spAtk / atk;
    movePool = movePool.map(m => [ m[0], m[1] * (allMoves[m[0]].category === worseCategory ? statRatio : 1) ]);

    /** The higher this is the more the game weights towards higher level moves. At `0` all moves are equal weight. */
    let weightMultiplier = 0.9;
    if (this.hasTrainer()) {
      weightMultiplier += 0.7;
    }
    if (this.isBoss()) {
      weightMultiplier += 0.4;
    }
    const baseWeights: [Moves, number][] = movePool.map(m => [ m[0], Math.ceil(Math.pow(m[1], weightMultiplier) * 100) ]);

    // Trainers and bosses always force a stab move
    if (this.hasTrainer() || this.isBoss()) {
      const stabMovePool = baseWeights.filter(m => allMoves[m[0]].category !== MoveCategory.STATUS && this.isOfType(allMoves[m[0]].type));

      if (stabMovePool.length) {
        const totalWeight = stabMovePool.reduce((v, m) => v + m[1], 0);
        let rand = Utils.randSeedInt(totalWeight);
        let index = 0;
        while (rand > stabMovePool[index][1]) {
          rand -= stabMovePool[index++][1];
        }
        this.moveset.push(new PokemonMove(stabMovePool[index][0], 0, 0));
      }
    } else { // Normal wild pokemon just force a random damaging move
      const attackMovePool = baseWeights.filter(m => allMoves[m[0]].category !== MoveCategory.STATUS);
      if (attackMovePool.length) {
        const totalWeight = attackMovePool.reduce((v, m) => v + m[1], 0);
        let rand = Utils.randSeedInt(totalWeight);
        let index = 0;
        while (rand > attackMovePool[index][1]) {
          rand -= attackMovePool[index++][1];
        }
        this.moveset.push(new PokemonMove(attackMovePool[index][0], 0, 0));
      }
    }

    while (baseWeights.length > this.moveset.length && this.moveset.length < 4) {
      if (this.hasTrainer()) {
        // Sqrt the weight of any damaging moves with overlapping types. This is about a 0.05 - 0.1 multiplier.
        // Other damaging moves 2x weight if 0-1 damaging moves, 0.5x if 2, 0.125x if 3. These weights double if STAB.
        // Status moves remain unchanged on weight, this encourages 1-2
        movePool = baseWeights.filter(m => !this.moveset.some(mo => m[0] === mo?.moveId)).map((m) => {
          let ret: number;
          if (this.moveset.some(mo => mo?.getMove().category !== MoveCategory.STATUS && mo?.getMove().type === allMoves[m[0]].type)) {
            ret = Math.ceil(Math.sqrt(m[1]));
          } else if (allMoves[m[0]].category !== MoveCategory.STATUS) {
            ret = Math.ceil(m[1] / Math.max(Math.pow(4, this.moveset.filter(mo => (mo?.getMove().power ?? 0) > 1).length) / 8, 0.5) * (this.isOfType(allMoves[m[0]].type) ? 2 : 1));
          } else {
            ret = m[1];
          }
          return [ m[0], ret ];
        });
      } else {
        // Non-trainer pokemon just use normal weights
        movePool = baseWeights.filter(m => !this.moveset.some(mo => m[0] === mo?.moveId));
      }
      const totalWeight = movePool.reduce((v, m) => v + m[1], 0);
      let rand = Utils.randSeedInt(totalWeight);
      let index = 0;
      while (rand > movePool[index][1]) {
        rand -= movePool[index++][1];
      }
      this.moveset.push(new PokemonMove(movePool[index][0], 0, 0));
    }

    // Trigger FormChange, except for enemy Pokemon during Mystery Encounters, to avoid crashes
    if (this.isPlayer() || !globalScene.currentBattle?.isBattleMysteryEncounter() || !globalScene.currentBattle?.mysteryEncounter) {
      globalScene.triggerPokemonFormChange(this, SpeciesFormChangeMoveLearnedTrigger);
    }
  }

  public trySelectMove(moveIndex: number, ignorePp?: boolean): boolean {
    const move = this.getMoveset().length > moveIndex
      ? this.getMoveset()[moveIndex]
      : null;
    return move?.isUsable(this, ignorePp) ?? false;
  }

  showInfo(): void {
    if (!this.battleInfo.visible) {
      const otherBattleInfo = globalScene.fieldUI.getAll().slice(0, 4).filter(ui => ui instanceof BattleInfo && ((ui as BattleInfo) instanceof PlayerBattleInfo) === this.isPlayer()).find(() => true);
      if (!otherBattleInfo || !this.getFieldIndex()) {
        globalScene.fieldUI.sendToBack(this.battleInfo);
        globalScene.sendTextToBack(); // Push the top right text objects behind everything else
      } else {
        globalScene.fieldUI.moveAbove(this.battleInfo, otherBattleInfo);
      }
      this.battleInfo.setX(this.battleInfo.x + (this.isPlayer() ? 150 : !this.isBoss() ? -150 : -198));
      this.battleInfo.setVisible(true);
      if (this.isPlayer()) {
        this.battleInfo.expMaskRect.x += 150;
      }
      globalScene.tweens.add({
        targets: [ this.battleInfo, this.battleInfo.expMaskRect ],
        x: this.isPlayer() ? "-=150" : `+=${!this.isBoss() ? 150 : 246}`,
        duration: 1000,
        ease: "Cubic.easeOut"
      });
    }
  }

  hideInfo(): Promise<void> {
    return new Promise(resolve => {
      if (this.battleInfo && this.battleInfo.visible) {
        globalScene.tweens.add({
          targets: [ this.battleInfo, this.battleInfo.expMaskRect ],
          x: this.isPlayer() ? "+=150" : `-=${!this.isBoss() ? 150 : 246}`,
          duration: 500,
          ease: "Cubic.easeIn",
          onComplete: () => {
            if (this.isPlayer()) {
              this.battleInfo.expMaskRect.x -= 150;
            }
            this.battleInfo.setVisible(false);
            this.battleInfo.setX(this.battleInfo.x - (this.isPlayer() ? 150 : !this.isBoss() ? -150 : -198));
            resolve();
          }
        });
      } else {
        resolve();
      }
    });
  }

  /**
   * sets if the pokemon is switching out (if it's a enemy wild implies it's going to flee)
   * @param status - boolean
   */
  setSwitchOutStatus(status: boolean): void {
    this.switchOutStatus = status;
  }

  updateInfo(instant?: boolean): Promise<void> {
    return this.battleInfo.updateInfo(this, instant);
  }

  /**
   * Show or hide the type effectiveness multiplier window
   * Passing undefined will hide the window
   */
  updateEffectiveness(effectiveness?: string) {
    this.battleInfo.updateEffectiveness(effectiveness);
  }

  toggleStats(visible: boolean): void {
    this.battleInfo.toggleStats(visible);
  }

  toggleFlyout(visible: boolean): void {
    this.battleInfo.toggleFlyout(visible);
  }

  /**
   * Adds experience to this PlayerPokemon, subject to wave based level caps.
   * @param exp The amount of experience to add
   * @param ignoreLevelCap Whether to ignore level caps when adding experience (defaults to false)
   */
  addExp(exp: number, ignoreLevelCap: boolean = false) {
    const maxExpLevel = globalScene.getMaxExpLevel(ignoreLevelCap);
    const initialExp = this.exp;
    this.exp += exp;
    while (this.level < maxExpLevel && this.exp >= getLevelTotalExp(this.level + 1, this.species.growthRate)) {
      this.level++;
    }
    if (this.level >= maxExpLevel) {
      console.log(initialExp, this.exp, getLevelTotalExp(this.level, this.species.growthRate));
      this.exp = Math.max(getLevelTotalExp(this.level, this.species.growthRate), initialExp);
    }
    this.levelExp = this.exp - getLevelTotalExp(this.level, this.species.growthRate);
  }

  /**
   * Compares if `this` and {@linkcode target} are on the same team.
   * @param target the {@linkcode Pokemon} to compare against.
   * @returns `true` if the two pokemon are allies, `false` otherwise
   */
  public isOpponent(target: Pokemon): boolean {
    return this.isPlayer() !== target.isPlayer();
  }

  getOpponent(targetIndex: number): Pokemon | null {
    const ret = this.getOpponents()[targetIndex];
    if (ret.summonData) {
      return ret;
    }
    return null;
  }

  getOpponents(): Pokemon[] {
    return ((this.isPlayer() ? globalScene.getEnemyField() : globalScene.getPlayerField()) as Pokemon[]).filter(p => p.isActive());
  }

  getOpponentDescriptor(): string {
    const opponents = this.getOpponents();
    if (opponents.length === 1) {
      return opponents[0].name;
    }
    return this.isPlayer() ? i18next.t("arenaTag:opposingTeam") : i18next.t("arenaTag:yourTeam");
  }

  getAlly(): Pokemon {
    return (this.isPlayer() ? globalScene.getPlayerField() : globalScene.getEnemyField())[this.getFieldIndex() ? 0 : 1];
  }

  /**
   * Gets the Pokémon on the allied field.
   *
   * @returns An array of Pokémon on the allied field.
   */
  getAlliedField(): Pokemon[] {
    return this instanceof PlayerPokemon ? globalScene.getPlayerField() : globalScene.getEnemyField();
  }

  /**
   * Calculates the stat stage multiplier of the user against an opponent.
   *
   * Note that this does not apply to evasion or accuracy
   * @see {@linkcode getAccuracyMultiplier}
   * @param stat the desired {@linkcode EffectiveStat}
   * @param opponent the target {@linkcode Pokemon}
   * @param move the {@linkcode Move} being used
   * @param ignoreOppAbility determines whether the effects of the opponent's abilities (i.e. Unaware) should be ignored (`false` by default)
   * @param isCritical determines whether a critical hit has occurred or not (`false` by default)
   * @param simulated determines whether effects are applied without altering game state (`true` by default)
   * @param ignoreHeldItems determines whether this Pokemon's held items should be ignored during the stat calculation, default `false`
   * @return the stat stage multiplier to be used for effective stat calculation
   */
  getStatStageMultiplier(stat: EffectiveStat, opponent?: Pokemon, move?: Move, ignoreOppAbility: boolean = false, isCritical: boolean = false, simulated: boolean = true, ignoreHeldItems: boolean = false): number {
    const statStage = new Utils.IntegerHolder(this.getStatStage(stat));
    const ignoreStatStage = new Utils.BooleanHolder(false);

    if (opponent) {
      if (isCritical) {
        switch (stat) {
          case Stat.ATK:
          case Stat.SPATK:
            statStage.value = Math.max(statStage.value, 0);
            break;
          case Stat.DEF:
          case Stat.SPDEF:
            statStage.value = Math.min(statStage.value, 0);
            break;
        }
      }
      if (!ignoreOppAbility) {
        applyAbAttrs(IgnoreOpponentStatStagesAbAttr, opponent, null, simulated, stat, ignoreStatStage);
      }
      if (move) {
        applyMoveAttrs(IgnoreOpponentStatStagesAttr, this, opponent, move, ignoreStatStage);
      }
    }

    if (!ignoreStatStage.value) {
      const statStageMultiplier = new Utils.NumberHolder(Math.max(2, 2 + statStage.value) / Math.max(2, 2 - statStage.value));
      if (!ignoreHeldItems) {
        globalScene.applyModifiers(TempStatStageBoosterModifier, this.isPlayer(), stat, statStageMultiplier);
      }
      return Math.min(statStageMultiplier.value, 4);
    }
    return 1;
  }

  /**
   * Calculates the accuracy multiplier of the user against a target.
   *
   * This method considers various factors such as the user's accuracy level, the target's evasion level,
   * abilities, and modifiers to compute the final accuracy multiplier.
   *
   * @param target {@linkcode Pokemon} - The target Pokémon against which the move is used.
   * @param sourceMove {@linkcode Move}  - The move being used by the user.
   * @returns The calculated accuracy multiplier.
   */
  getAccuracyMultiplier(target: Pokemon, sourceMove: Move): number {
    const isOhko = sourceMove.hasAttr(OneHitKOAccuracyAttr);
    if (isOhko) {
      return 1;
    }

    const userAccStage = new Utils.IntegerHolder(this.getStatStage(Stat.ACC));
    const targetEvaStage = new Utils.IntegerHolder(target.getStatStage(Stat.EVA));

    const ignoreAccStatStage = new Utils.BooleanHolder(false);
    const ignoreEvaStatStage = new Utils.BooleanHolder(false);

    applyAbAttrs(IgnoreOpponentStatStagesAbAttr, target, null, false, Stat.ACC, ignoreAccStatStage);
    applyAbAttrs(IgnoreOpponentStatStagesAbAttr, this, null, false, Stat.EVA, ignoreEvaStatStage);
    applyMoveAttrs(IgnoreOpponentStatStagesAttr, this, target, sourceMove, ignoreEvaStatStage);

    globalScene.applyModifiers(TempStatStageBoosterModifier, this.isPlayer(), Stat.ACC, userAccStage);

    userAccStage.value = ignoreAccStatStage.value ? 0 : Math.min(userAccStage.value, 6);
    targetEvaStage.value = ignoreEvaStatStage.value ? 0 : targetEvaStage.value;

    if (target.findTag(t => t instanceof ExposedTag)) {
      targetEvaStage.value = Math.min(0, targetEvaStage.value);
    }

    const accuracyMultiplier = new Utils.NumberHolder(1);
    if (userAccStage.value !== targetEvaStage.value) {
      accuracyMultiplier.value = userAccStage.value > targetEvaStage.value
        ? (3 + Math.min(userAccStage.value - targetEvaStage.value, 6)) / 3
        : 3 / (3 + Math.min(targetEvaStage.value - userAccStage.value, 6));
    }

    applyStatMultiplierAbAttrs(StatMultiplierAbAttr, this, Stat.ACC, accuracyMultiplier, false, sourceMove);

    const evasionMultiplier = new Utils.NumberHolder(1);
    applyStatMultiplierAbAttrs(StatMultiplierAbAttr, target, Stat.EVA, evasionMultiplier);

    return accuracyMultiplier.value / evasionMultiplier.value;
  }

  /**
   * Calculates the base damage of the given move against this Pokemon when attacked by the given source.
   * Used during damage calculation and for Shell Side Arm's forecasting effect.
   * @param source the attacking {@linkcode Pokemon}.
   * @param move the {@linkcode Move} used in the attack.
   * @param moveCategory the move's {@linkcode MoveCategory} after variable-category effects are applied.
   * @param ignoreAbility if `true`, ignores this Pokemon's defensive ability effects (defaults to `false`).
   * @param ignoreSourceAbility if `true`, ignore's the attacking Pokemon's ability effects (defaults to `false`).
   * @param isCritical if `true`, calculates effective stats as if the hit were critical (defaults to `false`).
   * @param simulated if `true`, suppresses changes to game state during calculation (defaults to `true`).
   * @returns The move's base damage against this Pokemon when used by the source Pokemon.
   */
  getBaseDamage(source: Pokemon, move: Move, moveCategory: MoveCategory, ignoreAbility: boolean = false, ignoreSourceAbility: boolean = false, isCritical: boolean = false, simulated: boolean = true): number {
    const isPhysical = moveCategory === MoveCategory.PHYSICAL;

    /** A base damage multiplier based on the source's level */
    const levelMultiplier = (2 * source.level / 5 + 2);

    /** The power of the move after power boosts from abilities, etc. have applied */
    const power = move.calculateBattlePower(source, this, simulated);

    /**
     * The attacker's offensive stat for the given move's category.
     * Critical hits cause negative stat stages to be ignored.
     */
    const sourceAtk = new Utils.NumberHolder(source.getEffectiveStat(isPhysical ? Stat.ATK : Stat.SPATK, this, undefined, ignoreSourceAbility, ignoreAbility, isCritical, simulated));
    applyMoveAttrs(VariableAtkAttr, source, this, move, sourceAtk);

    /**
     * This Pokemon's defensive stat for the given move's category.
     * Critical hits cause positive stat stages to be ignored.
     */
    const targetDef = new Utils.NumberHolder(this.getEffectiveStat(isPhysical ? Stat.DEF : Stat.SPDEF, source, move, ignoreAbility, ignoreSourceAbility, isCritical, simulated));
    applyMoveAttrs(VariableDefAttr, source, this, move, targetDef);

    /**
     * The attack's base damage, as determined by the source's level, move power
     * and Attack stat as well as this Pokemon's Defense stat
     */
    const baseDamage = ((levelMultiplier * power * sourceAtk.value / targetDef.value) / 50) + 2;

    /** Debug message for non-simulated calls (i.e. when damage is actually dealt) */
    if (!simulated) {
      console.log("base damage", baseDamage, move.name, power, sourceAtk.value, targetDef.value);
    }

    return baseDamage;
  }

  /**
   * Calculates the damage of an attack made by another Pokemon against this Pokemon
   * @param source {@linkcode Pokemon} the attacking Pokemon
   * @param move {@linkcode Pokemon} the move used in the attack
   * @param ignoreAbility If `true`, ignores this Pokemon's defensive ability effects
   * @param ignoreSourceAbility If `true`, ignores the attacking Pokemon's ability effects
   * @param isCritical If `true`, calculates damage for a critical hit.
   * @param simulated If `true`, suppresses changes to game state during the calculation.
   * @returns a {@linkcode DamageCalculationResult} object with three fields:
   * - `cancelled`: `true` if the move was cancelled by another effect.
   * - `result`: {@linkcode HitResult} indicates the attack's type effectiveness.
   * - `damage`: `number` the attack's final damage output.
   */
  getAttackDamage(source: Pokemon, move: Move, ignoreAbility: boolean = false, ignoreSourceAbility: boolean = false, isCritical: boolean = false, simulated: boolean = true): DamageCalculationResult {
    const damage = new Utils.NumberHolder(0);
    const defendingSide = this.isPlayer() ? ArenaTagSide.PLAYER : ArenaTagSide.ENEMY;

    const variableCategory = new Utils.NumberHolder(move.category);
    applyMoveAttrs(VariableMoveCategoryAttr, source, this, move, variableCategory);
    const moveCategory = variableCategory.value as MoveCategory;

    /** The move's type after type-changing effects are applied */
    const moveType = source.getMoveType(move);

    /** If `value` is `true`, cancels the move and suppresses "No Effect" messages */
    const cancelled = new Utils.BooleanHolder(false);

    /**
     * The effectiveness of the move being used. Along with type matchups, this
     * accounts for changes in effectiveness from the move's attributes and the
     * abilities of both the source and this Pokemon.
     *
     * Note that the source's abilities are not ignored here
     */
    const typeMultiplier = this.getMoveEffectiveness(source, move, ignoreAbility, simulated, cancelled);

    const isPhysical = moveCategory === MoveCategory.PHYSICAL;

    /** Combined damage multiplier from field effects such as weather, terrain, etc. */
    const arenaAttackTypeMultiplier = new Utils.NumberHolder(globalScene.arena.getAttackTypeMultiplier(moveType, source.isGrounded()));
    applyMoveAttrs(IgnoreWeatherTypeDebuffAttr, source, this, move, arenaAttackTypeMultiplier);

    const isTypeImmune = (typeMultiplier * arenaAttackTypeMultiplier.value) === 0;

    if (cancelled.value || isTypeImmune) {
      return {
        cancelled: cancelled.value,
        result: move.id === Moves.SHEER_COLD ? HitResult.IMMUNE : HitResult.NO_EFFECT,
        damage: 0
      };
    }

    // If the attack deals fixed damage, return a result with that much damage
    const fixedDamage = new Utils.NumberHolder(0);
    applyMoveAttrs(FixedDamageAttr, source, this, move, fixedDamage);
    if (fixedDamage.value) {
      const multiLensMultiplier = new Utils.NumberHolder(1);
      globalScene.applyModifiers(PokemonMultiHitModifier, source.isPlayer(), source, move.id, null, multiLensMultiplier);
      fixedDamage.value = Utils.toDmgValue(fixedDamage.value * multiLensMultiplier.value);

      return {
        cancelled: false,
        result: HitResult.EFFECTIVE,
        damage: fixedDamage.value
      };
    }

    // If the attack is a one-hit KO move, return a result with damage equal to this Pokemon's HP
    const isOneHitKo = new Utils.BooleanHolder(false);
    applyMoveAttrs(OneHitKOAttr, source, this, move, isOneHitKo);
    if (isOneHitKo.value) {
      return {
        cancelled: false,
        result: HitResult.ONE_HIT_KO,
        damage: this.hp
      };
    }

    /**
     * The attack's base damage, as determined by the source's level, move power
     * and Attack stat as well as this Pokemon's Defense stat
     */
    const baseDamage = this.getBaseDamage(source, move, moveCategory, ignoreAbility, ignoreSourceAbility, isCritical, simulated);

    /** 25% damage debuff on moves hitting more than one non-fainted target (regardless of immunities) */
    const { targets, multiple } = getMoveTargets(source, move.id);
    const numTargets = multiple ? targets.length : 1;
    const targetMultiplier = (numTargets > 1) ? 0.75 : 1;

    /** Multiplier for moves enhanced by Multi-Lens and/or Parental Bond */
    const multiStrikeEnhancementMultiplier = new Utils.NumberHolder(1);
    globalScene.applyModifiers(PokemonMultiHitModifier, source.isPlayer(), source, move.id, null, multiStrikeEnhancementMultiplier);
    if (!ignoreSourceAbility) {
      applyPreAttackAbAttrs(AddSecondStrikeAbAttr, source, this, move, simulated, null, multiStrikeEnhancementMultiplier);
    }

    /** Doubles damage if this Pokemon's last move was Glaive Rush */
    const glaiveRushMultiplier = new Utils.IntegerHolder(1);
    if (this.getTag(BattlerTagType.RECEIVE_DOUBLE_DAMAGE)) {
      glaiveRushMultiplier.value = 2;
    }

    /** The damage multiplier when the given move critically hits */
    const criticalMultiplier = new Utils.NumberHolder(isCritical ? 1.5 : 1);
    applyAbAttrs(MultCritAbAttr, source, null, simulated, criticalMultiplier);

    /**
     * A multiplier for random damage spread in the range [0.85, 1]
     * This is always 1 for simulated calls.
     */
    const randomMultiplier = simulated ? 1 : ((this.randSeedIntRange(85, 100)) / 100);

    const sourceTypes = source.getTypes();
    const sourceTeraType = source.getTeraType();
    const matchesSourceType = sourceTypes.includes(moveType);
    /** A damage multiplier for when the attack is of the attacker's type and/or Tera type. */
    const stabMultiplier = new Utils.NumberHolder(1);
    if (matchesSourceType) {
      stabMultiplier.value += 0.5;
    }
    applyMoveAttrs(CombinedPledgeStabBoostAttr, source, this, move, stabMultiplier);
    if (sourceTeraType !== Type.UNKNOWN && sourceTeraType === moveType) {
      stabMultiplier.value += 0.5;
    }

    if (!ignoreSourceAbility) {
      applyAbAttrs(StabBoostAbAttr, source, null, simulated, stabMultiplier);
    }

    stabMultiplier.value = Math.min(stabMultiplier.value, 2.25);

    /** Halves damage if the attacker is using a physical attack while burned */
    const burnMultiplier = new Utils.NumberHolder(1);
    if (isPhysical && source.status && source.status.effect === StatusEffect.BURN) {
      if (!move.hasAttr(BypassBurnDamageReductionAttr)) {
        const burnDamageReductionCancelled = new Utils.BooleanHolder(false);
        if (!ignoreSourceAbility) {
          applyAbAttrs(BypassBurnDamageReductionAbAttr, source, burnDamageReductionCancelled, simulated);
        }
        if (!burnDamageReductionCancelled.value) {
          burnMultiplier.value = 0.5;
        }
      }
    }

    /** Reduces damage if this Pokemon has a relevant screen (e.g. Light Screen for special attacks) */
    const screenMultiplier = new Utils.NumberHolder(1);
    globalScene.arena.applyTagsForSide(WeakenMoveScreenTag, defendingSide, simulated, source, moveCategory, screenMultiplier);

    /**
     * For each {@linkcode HitsTagAttr} the move has, doubles the damage of the move if:
     * The target has a {@linkcode BattlerTagType} that this move interacts with
     * AND
     * The move doubles damage when used against that tag
     */
    const hitsTagMultiplier = new Utils.NumberHolder(1);
    move.getAttrs(HitsTagAttr).filter(hta => hta.doubleDamage).forEach(hta => {
      if (this.getTag(hta.tagType)) {
        hitsTagMultiplier.value *= 2;
      }
    });

    /** Halves damage if this Pokemon is grounded in Misty Terrain against a Dragon-type attack */
    const mistyTerrainMultiplier = (globalScene.arena.terrain?.terrainType === TerrainType.MISTY && this.isGrounded() && moveType === Type.DRAGON)
      ? 0.5
      : 1;

    damage.value = Utils.toDmgValue(
      baseDamage
      * targetMultiplier
      * multiStrikeEnhancementMultiplier.value
      * arenaAttackTypeMultiplier.value
      * glaiveRushMultiplier.value
      * criticalMultiplier.value
      * randomMultiplier
      * stabMultiplier.value
      * typeMultiplier
      * burnMultiplier.value
      * screenMultiplier.value
      * hitsTagMultiplier.value
      * mistyTerrainMultiplier
    );

    /** Doubles damage if the attacker has Tinted Lens and is using a resisted move */
    if (!ignoreSourceAbility) {
      applyPreAttackAbAttrs(DamageBoostAbAttr, source, this, move, simulated, damage);
    }

    /** Apply the enemy's Damage and Resistance tokens */
    if (!source.isPlayer()) {
      globalScene.applyModifiers(EnemyDamageBoosterModifier, false, damage);
    }
    if (!this.isPlayer()) {
      globalScene.applyModifiers(EnemyDamageReducerModifier, false, damage);
    }


    /** Apply this Pokemon's post-calc defensive modifiers (e.g. Fur Coat) */
    if (!ignoreAbility) {
      applyPreDefendAbAttrs(ReceivedMoveDamageMultiplierAbAttr, this, source, move, cancelled, simulated, damage);

      /** Additionally apply friend guard damage reduction if ally has it. */
      if (globalScene.currentBattle.double && this.getAlly()?.isActive(true)) {
        applyPreDefendAbAttrs(AlliedFieldDamageReductionAbAttr, this.getAlly(), source, move, cancelled, simulated, damage);
      }
    }

    // This attribute may modify damage arbitrarily, so be careful about changing its order of application.
    applyMoveAttrs(ModifiedDamageAttr, source, this, move, damage);

    if (this.isFullHp() && !ignoreAbility) {
      applyPreDefendAbAttrs(PreDefendFullHpEndureAbAttr, this, source, move, cancelled, false, damage);
    }

    // debug message for when damage is applied (i.e. not simulated)
    if (!simulated) {
      console.log("damage", damage.value, move.name);
    }

    let hitResult: HitResult;
    if (typeMultiplier < 1) {
      hitResult = HitResult.NOT_VERY_EFFECTIVE;
    } else if (typeMultiplier > 1) {
      hitResult = HitResult.SUPER_EFFECTIVE;
    } else {
      hitResult = HitResult.EFFECTIVE;
    }

    return {
      cancelled: cancelled.value,
      result: hitResult,
      damage: damage.value
    };
  }

  /**
   * Applies the results of a move to this pokemon
   * @param source The {@linkcode Pokemon} using the move
   * @param move The {@linkcode Move} being used
   * @returns The {@linkcode HitResult} of the attack
   */
  apply(source: Pokemon, move: Move): HitResult {
    const defendingSide = this.isPlayer() ? ArenaTagSide.PLAYER : ArenaTagSide.ENEMY;
    const moveCategory = new Utils.NumberHolder(move.category);
    applyMoveAttrs(VariableMoveCategoryAttr, source, this, move, moveCategory);
    if (moveCategory.value === MoveCategory.STATUS) {
      const cancelled = new Utils.BooleanHolder(false);
      const typeMultiplier = this.getMoveEffectiveness(source, move, false, false, cancelled);

      if (!cancelled.value && typeMultiplier === 0) {
        globalScene.queueMessage(i18next.t("battle:hitResultNoEffect", { pokemonName: getPokemonNameWithAffix(this) }));
      }
      return (typeMultiplier === 0) ? HitResult.NO_EFFECT : HitResult.STATUS;
    } else {
      /** Determines whether the attack critically hits */
      let isCritical: boolean;
      const critOnly = new Utils.BooleanHolder(false);
      const critAlways = source.getTag(BattlerTagType.ALWAYS_CRIT);
      applyMoveAttrs(CritOnlyAttr, source, this, move, critOnly);
      applyAbAttrs(ConditionalCritAbAttr, source, null, false, critOnly, this, move);
      if (critOnly.value || critAlways) {
        isCritical = true;
      } else {
        const critChance = [ 24, 8, 2, 1 ][Math.max(0, Math.min(this.getCritStage(source, move), 3))];
        isCritical = critChance === 1 || !globalScene.randBattleSeedInt(critChance);
      }

      const noCritTag = globalScene.arena.getTagOnSide(NoCritTag, defendingSide);
      const blockCrit = new Utils.BooleanHolder(false);
      applyAbAttrs(BlockCritAbAttr, this, null, false, blockCrit);
      if (noCritTag || blockCrit.value || Overrides.NEVER_CRIT_OVERRIDE) {
        isCritical = false;
      }

      const { cancelled, result, damage: dmg } = this.getAttackDamage(source, move, false, false, isCritical, false);

      const typeBoost = source.findTag(t => t instanceof TypeBoostTag && t.boostedType === source.getMoveType(move)) as TypeBoostTag;
      if (typeBoost?.oneUse) {
        source.removeTag(typeBoost.tagType);
      }

      if (cancelled || result === HitResult.IMMUNE || result === HitResult.NO_EFFECT) {
        source.stopMultiHit(this);

        if (!cancelled) {
          if (result === HitResult.IMMUNE) {
            globalScene.queueMessage(i18next.t("battle:hitResultImmune", { pokemonName: getPokemonNameWithAffix(this) }));
          } else {
            globalScene.queueMessage(i18next.t("battle:hitResultNoEffect", { pokemonName: getPokemonNameWithAffix(this) }));
          }
        }
        return result;
      }

      // In case of fatal damage, this tag would have gotten cleared before we could lapse it.
      const destinyTag = this.getTag(BattlerTagType.DESTINY_BOND);
      const grudgeTag = this.getTag(BattlerTagType.GRUDGE);

      const isOneHitKo = result === HitResult.ONE_HIT_KO;

      if (dmg) {
        this.lapseTags(BattlerTagLapseType.HIT);

        const substitute = this.getTag(SubstituteTag);
        const isBlockedBySubstitute = !!substitute && move.hitsSubstitute(source, this);
        if (isBlockedBySubstitute) {
          substitute.hp -= dmg;
        }
        if (!this.isPlayer() && dmg >= this.hp) {
          globalScene.applyModifiers(EnemyEndureChanceModifier, false, this);
        }

        /**
         * We explicitly require to ignore the faint phase here, as we want to show the messages
         * about the critical hit and the super effective/not very effective messages before the faint phase.
         */
        const damage = this.damageAndUpdate(isBlockedBySubstitute ? 0 : dmg, result as DamageResult, isCritical, isOneHitKo, isOneHitKo, true, source);

        if (damage > 0) {
          if (source.isPlayer()) {
            globalScene.validateAchvs(DamageAchv, new Utils.NumberHolder(damage));
            if (damage > globalScene.gameData.gameStats.highestDamage) {
              globalScene.gameData.gameStats.highestDamage = damage;
            }
          }
          source.turnData.totalDamageDealt += damage;
          source.turnData.singleHitDamageDealt = damage;
          this.turnData.damageTaken += damage;
          this.battleData.hitCount++;

          const attackResult = { move: move.id, result: result as DamageResult, damage: damage, critical: isCritical, sourceId: source.id, sourceBattlerIndex: source.getBattlerIndex() };
          this.turnData.attacksReceived.unshift(attackResult);
          if (source.isPlayer() && !this.isPlayer()) {
            globalScene.applyModifiers(DamageMoneyRewardModifier, true, source, new Utils.NumberHolder(damage));
          }
        }
      }

      if (isCritical) {
        globalScene.queueMessage(i18next.t("battle:hitResultCriticalHit"));
      }

      // want to include is.Fainted() in case multi hit move ends early, still want to render message
      if (source.turnData.hitsLeft === 1 || this.isFainted()) {
        switch (result) {
          case HitResult.SUPER_EFFECTIVE:
            globalScene.queueMessage(i18next.t("battle:hitResultSuperEffective"));
            break;
          case HitResult.NOT_VERY_EFFECTIVE:
            globalScene.queueMessage(i18next.t("battle:hitResultNotVeryEffective"));
            break;
          case HitResult.ONE_HIT_KO:
            globalScene.queueMessage(i18next.t("battle:hitResultOneHitKO"));
            break;
        }
      }

      if (this.isFainted()) {
        // set splice index here, so future scene queues happen before FaintedPhase
        globalScene.setPhaseQueueSplice();
        globalScene.unshiftPhase(new FaintPhase(this.getBattlerIndex(), isOneHitKo, destinyTag, grudgeTag, source));

        this.destroySubstitute();
        this.lapseTag(BattlerTagType.COMMANDED);
        this.resetSummonData();
      }

      return result;
    }
  }

  /**
   * Called by damageAndUpdate()
   * @param damage integer
   * @param ignoreSegments boolean, not currently used
   * @param preventEndure  used to update damage if endure or sturdy
   * @param ignoreFaintPhase  flag on wheter to add FaintPhase if pokemon after applying damage faints
   * @returns integer representing damage
   */
  damage(damage: number, ignoreSegments: boolean = false, preventEndure: boolean = false, ignoreFaintPhase: boolean = false): number {
    if (this.isFainted()) {
      return 0;
    }
    const surviveDamage = new Utils.BooleanHolder(false);

    if (!preventEndure && this.hp - damage <= 0) {
      if (this.hp >= 1 && this.getTag(BattlerTagType.ENDURING)) {
        surviveDamage.value = this.lapseTag(BattlerTagType.ENDURING);
      } else if (this.hp > 1 && this.getTag(BattlerTagType.STURDY)) {
        surviveDamage.value = this.lapseTag(BattlerTagType.STURDY);
      } else if (this.hp >= 1 && this.getTag(BattlerTagType.ENDURE_TOKEN)) {
        surviveDamage.value = this.lapseTag(BattlerTagType.ENDURE_TOKEN);
      }
      if (!surviveDamage.value) {
        globalScene.applyModifiers(SurviveDamageModifier, this.isPlayer(), this, surviveDamage);
      }
      if (surviveDamage.value) {
        damage = this.hp - 1;
      }
    }

    damage = Math.min(damage, this.hp);
    this.hp = this.hp - damage;
    if (this.isFainted() && !ignoreFaintPhase) {
      /**
       * When adding the FaintPhase, want to toggle future unshiftPhase() and queueMessage() calls
       * to appear before the FaintPhase (as FaintPhase will potentially end the encounter and add Phases such as
       * GameOverPhase, VictoryPhase, etc.. that will interfere with anything else that happens during this MoveEffectPhase)
       *
       * Once the MoveEffectPhase is over (and calls it's .end() function, shiftPhase() will reset the PhaseQueueSplice via clearPhaseQueueSplice() )
       */
      globalScene.setPhaseQueueSplice();
      globalScene.unshiftPhase(new FaintPhase(this.getBattlerIndex(), preventEndure));
      this.destroySubstitute();
      this.lapseTag(BattlerTagType.COMMANDED);
      this.resetSummonData();
    }
    return damage;
  }

  /**
   * Called by apply(), given the damage, adds a new DamagePhase and actually updates HP values, etc.
   * @param damage integer - passed to damage()
   * @param result an enum if it's super effective, not very, etc.
   * @param critical boolean if move is a critical hit
   * @param ignoreSegments boolean, passed to damage() and not used currently
   * @param preventEndure boolean, ignore endure properties of pokemon, passed to damage()
   * @param ignoreFaintPhase boolean to ignore adding a FaintPhase, passsed to damage()
   * @returns integer of damage done
   */
  damageAndUpdate(damage: number, result?: DamageResult, critical: boolean = false, ignoreSegments: boolean = false, preventEndure: boolean = false, ignoreFaintPhase: boolean = false, source?: Pokemon): number {
    const damagePhase = new DamageAnimPhase(this.getBattlerIndex(), damage, result as DamageResult, critical);
    globalScene.unshiftPhase(damagePhase);
    if (this.switchOutStatus && source) {
      damage = 0;
    }
    damage = this.damage(damage, ignoreSegments, preventEndure, ignoreFaintPhase);
    // Damage amount may have changed, but needed to be queued before calling damage function
    damagePhase.updateAmount(damage);
    /**
     * Run PostDamageAbAttr from any source of damage that is not from a multi-hit
     * Multi-hits are handled in move-effect-phase.ts for PostDamageAbAttr
     */
    if (!source || source.turnData.hitCount <= 1) {
      applyPostDamageAbAttrs(PostDamageAbAttr, this, damage, this.hasPassive(), false, [], source);
    }
    return damage;
  }

  heal(amount: number): number {
    const healAmount = Math.min(amount, this.getMaxHp() - this.hp);
    this.hp += healAmount;
    return healAmount;
  }

  isBossImmune(): boolean {
    return this.isBoss();
  }

  isMax(): boolean {
    const maxForms = [ SpeciesFormKey.GIGANTAMAX, SpeciesFormKey.GIGANTAMAX_RAPID, SpeciesFormKey.GIGANTAMAX_SINGLE, SpeciesFormKey.ETERNAMAX ] as string[];
    return maxForms.includes(this.getFormKey()) || (!!this.getFusionFormKey() && maxForms.includes(this.getFusionFormKey()!));
  }

  canAddTag(tagType: BattlerTagType): boolean {
    if (this.getTag(tagType)) {
      return false;
    }

    const stubTag = new BattlerTag(tagType, 0, 0);

    const cancelled = new Utils.BooleanHolder(false);
    applyPreApplyBattlerTagAbAttrs(BattlerTagImmunityAbAttr, this, stubTag, cancelled, true);

    const userField = this.getAlliedField();
    userField.forEach(pokemon => applyPreApplyBattlerTagAbAttrs(UserFieldBattlerTagImmunityAbAttr, pokemon, stubTag, cancelled, true));

    return !cancelled.value;
  }

  addTag(tagType: BattlerTagType, turnCount: number = 0, sourceMove?: Moves, sourceId?: number): boolean {
    const existingTag = this.getTag(tagType);
    if (existingTag) {
      existingTag.onOverlap(this);
      return false;
    }

    const newTag = getBattlerTag(tagType, turnCount, sourceMove!, sourceId!); // TODO: are the bangs correct?

    const cancelled = new Utils.BooleanHolder(false);
    applyPreApplyBattlerTagAbAttrs(BattlerTagImmunityAbAttr, this, newTag, cancelled);

    const userField = this.getAlliedField();
    userField.forEach(pokemon => applyPreApplyBattlerTagAbAttrs(UserFieldBattlerTagImmunityAbAttr, pokemon, newTag, cancelled));

    if (!cancelled.value && newTag.canAdd(this)) {
      this.summonData.tags.push(newTag);
      newTag.onAdd(this);

      return true;
    }

    return false;
  }

  /** @overload */
  getTag(tagType: BattlerTagType): BattlerTag | nil;

  /** @overload */
  getTag<T extends BattlerTag>(tagType: Constructor<T>): T | nil;

  getTag(tagType: BattlerTagType | Constructor<BattlerTag>): BattlerTag | nil {
    if (!this.summonData) {
      return null;
    }
    return (tagType instanceof Function
      ? this.summonData.tags.find(t => t instanceof tagType)
      : this.summonData.tags.find(t => t.tagType === tagType)
    );
  }

  findTag(tagFilter: ((tag: BattlerTag) => boolean)) {
    if (!this.summonData) {
      return null;
    }
    return this.summonData.tags.find(t => tagFilter(t));
  }

  findTags(tagFilter: ((tag: BattlerTag) => boolean)): BattlerTag[] {
    if (!this.summonData) {
      return [];
    }
    return this.summonData.tags.filter(t => tagFilter(t));
  }

  lapseTag(tagType: BattlerTagType): boolean {
    if (!this.summonData) {
      return false;
    }
    const tags = this.summonData.tags;
    const tag = tags.find(t => t.tagType === tagType);
    if (tag && !(tag.lapse(this, BattlerTagLapseType.CUSTOM))) {
      tag.onRemove(this);
      tags.splice(tags.indexOf(tag), 1);
    }
    return !!tag;
  }

  lapseTags(lapseType: BattlerTagLapseType): void {
    if (!this.summonData) {
      return;
    }
    const tags = this.summonData.tags;
    tags.filter(t => lapseType === BattlerTagLapseType.FAINT || ((t.lapseTypes.some(lType => lType === lapseType)) && !(t.lapse(this, lapseType)))).forEach(t => {
      t.onRemove(this);
      tags.splice(tags.indexOf(t), 1);
    });
  }

  removeTag(tagType: BattlerTagType): boolean {
    if (!this.summonData) {
      return false;
    }
    const tags = this.summonData.tags;
    const tag = tags.find(t => t.tagType === tagType);
    if (tag) {
      tag.onRemove(this);
      tags.splice(tags.indexOf(tag), 1);
    }
    return !!tag;
  }

  findAndRemoveTags(tagFilter: ((tag: BattlerTag) => boolean)): boolean {
    if (!this.summonData) {
      return false;
    }
    const tags = this.summonData.tags;
    const tagsToRemove = tags.filter(t => tagFilter(t));
    for (const tag of tagsToRemove) {
      tag.turnCount = 0;
      tag.onRemove(this);
      tags.splice(tags.indexOf(tag), 1);
    }
    return true;
  }

  removeTagsBySourceId(sourceId: number): void {
    this.findAndRemoveTags(t => t.isSourceLinked() && t.sourceId === sourceId);
  }

  transferTagsBySourceId(sourceId: number, newSourceId: number): void {
    if (!this.summonData) {
      return;
    }
    const tags = this.summonData.tags;
    tags.filter(t => t.sourceId === sourceId).forEach(t => t.sourceId = newSourceId);
  }

  /**
   * Transferring stat changes and Tags
   * @param source {@linkcode Pokemon} the pokemon whose stats/Tags are to be passed on from, ie: the Pokemon using Baton Pass
   */
  transferSummon(source: Pokemon): void {
    // Copy all stat stages
    for (const s of BATTLE_STATS) {
      const sourceStage = source.getStatStage(s);
      if ((this instanceof PlayerPokemon) && (sourceStage === 6)) {
        globalScene.validateAchv(achvs.TRANSFER_MAX_STAT_STAGE);
      }
      this.setStatStage(s, sourceStage);
    }

    for (const tag of source.summonData.tags) {
      if (!tag.isBatonPassable) {
        continue;
      }

      if (tag instanceof PowerTrickTag) {
        tag.swapStat(this);
      }

      this.summonData.tags.push(tag);
    }

    this.updateInfo();
  }

  /**
   * Gets whether the given move is currently disabled for this Pokemon.
   *
   * @param {Moves} moveId {@linkcode Moves} ID of the move to check
   * @returns {boolean} `true` if the move is disabled for this Pokemon, otherwise `false`
   *
   * @see {@linkcode MoveRestrictionBattlerTag}
   */
  public isMoveRestricted(moveId: Moves, pokemon?: Pokemon): boolean {
    return this.getRestrictingTag(moveId, pokemon) !== null;
  }

  /**
   * Gets whether the given move is currently disabled for the user based on the player's target selection
   *
   * @param {Moves} moveId {@linkcode Moves} ID of the move to check
   * @param {Pokemon} user {@linkcode Pokemon} the move user
   * @param {Pokemon} target {@linkcode Pokemon} the target of the move
   *
   * @returns {boolean} `true` if the move is disabled for this Pokemon due to the player's target selection
   *
   * @see {@linkcode MoveRestrictionBattlerTag}
   */
  isMoveTargetRestricted(moveId: Moves, user: Pokemon, target: Pokemon): boolean {
    for (const tag of this.findTags(t => t instanceof MoveRestrictionBattlerTag)) {
      if ((tag as MoveRestrictionBattlerTag).isMoveTargetRestricted(moveId, user, target)) {
        return (tag as MoveRestrictionBattlerTag !== null);
      }
    }
    return false;
  }

  /**
   * Gets the {@link MoveRestrictionBattlerTag} that is restricting a move, if it exists.
   *
   * @param {Moves} moveId {@linkcode Moves} ID of the move to check
   * @param {Pokemon} user {@linkcode Pokemon} the move user, optional and used when the target is a factor in the move's restricted status
   * @param {Pokemon} target {@linkcode Pokemon} the target of the move, optional and used when the target is a factor in the move's restricted status
   * @returns {MoveRestrictionBattlerTag | null} the first tag on this Pokemon that restricts the move, or `null` if the move is not restricted.
   */
  getRestrictingTag(moveId: Moves, user?: Pokemon, target?: Pokemon): MoveRestrictionBattlerTag | null {
    for (const tag of this.findTags(t => t instanceof MoveRestrictionBattlerTag)) {
      if ((tag as MoveRestrictionBattlerTag).isMoveRestricted(moveId, user)) {
        return tag as MoveRestrictionBattlerTag;
      } else if (user && target && (tag as MoveRestrictionBattlerTag).isMoveTargetRestricted(moveId, user, target)) {
        return tag as MoveRestrictionBattlerTag;
      }
    }
    return null;
  }

  public getMoveHistory(): TurnMove[] {
    return this.battleSummonData.moveHistory;
  }

  public pushMoveHistory(turnMove: TurnMove): void {
    if (!this.isOnField()) {
      return;
    }
    turnMove.turn = globalScene.currentBattle?.turn;
    this.getMoveHistory().push(turnMove);
  }

  /**
   * Returns a list of the most recent move entries in this Pokemon's move history.
   * The retrieved move entries are sorted in order from NEWEST to OLDEST.
   * @param moveCount The number of move entries to retrieve.
   *   If negative, retrieve the Pokemon's entire move history (equivalent to reversing the output of {@linkcode getMoveHistory()}).
   *   Default is `1`.
   * @returns A list of {@linkcode TurnMove}, as specified above.
   */
  getLastXMoves(moveCount: number = 1): TurnMove[] {
    const moveHistory = this.getMoveHistory();
    if (moveCount >= 0) {
      return moveHistory.slice(Math.max(moveHistory.length - moveCount, 0)).reverse();
    } else {
      return moveHistory.slice(0).reverse();
    }
  }

  getMoveQueue(): TurnMove[] {
    return this.summonData.moveQueue;
  }

  /**
   * If this Pokemon is using a multi-hit move, cancels all subsequent strikes
   * @param {Pokemon} target If specified, this only cancels subsequent strikes against the given target
   */
  stopMultiHit(target?: Pokemon): void {
    const effectPhase = globalScene.getCurrentPhase();
    if (effectPhase instanceof MoveEffectPhase && effectPhase.getUserPokemon() === this) {
      effectPhase.stopMultiHit(target);
    }
  }

  changeForm(formChange: SpeciesFormChange): Promise<void> {
    return new Promise(resolve => {
      this.formIndex = Math.max(this.species.forms.findIndex(f => f.formKey === formChange.formKey), 0);
      this.generateName();
      const abilityCount = this.getSpeciesForm().getAbilityCount();
      if (this.abilityIndex >= abilityCount) {// Shouldn't happen
        this.abilityIndex = abilityCount - 1;
      }
      globalScene.gameData.setPokemonSeen(this, false);
      this.setScale(this.getSpriteScale());
      this.loadAssets().then(() => {
        this.calculateStats();
        globalScene.updateModifiers(this.isPlayer(), true);
        Promise.all([ this.updateInfo(), globalScene.updateFieldScale() ]).then(() => resolve());
      });
    });
  }

  cry(soundConfig?: Phaser.Types.Sound.SoundConfig, sceneOverride?: BattleScene): AnySound {
    const scene = sceneOverride ?? globalScene; // TODO: is `sceneOverride` needed?
    const cry = this.getSpeciesForm().cry(soundConfig);
    let duration = cry.totalDuration * 1000;
    if (this.fusionSpecies && this.getSpeciesForm() !== this.getFusionSpeciesForm()) {
      let fusionCry = this.getFusionSpeciesForm().cry(soundConfig, true);
      duration = Math.min(duration, fusionCry.totalDuration * 1000);
      fusionCry.destroy();
      scene.time.delayedCall(Utils.fixedInt(Math.ceil(duration * 0.4)), () => {
        try {
          SoundFade.fadeOut(scene, cry, Utils.fixedInt(Math.ceil(duration * 0.2)));
          fusionCry = this.getFusionSpeciesForm().cry(Object.assign({ seek: Math.max(fusionCry.totalDuration * 0.4, 0) }, soundConfig));
          SoundFade.fadeIn(scene, fusionCry, Utils.fixedInt(Math.ceil(duration * 0.2)), scene.masterVolume * scene.fieldVolume, 0);
        } catch (err) {
          console.error(err);
        }
      });
    }

    return cry;
  }

  faintCry(callback: Function): void {
    if (this.fusionSpecies && this.getSpeciesForm() !== this.getFusionSpeciesForm()) {
      return this.fusionFaintCry(callback);
    }

    const key = this.species.getCryKey(this.formIndex);
    let rate = 0.85;
    const cry = globalScene.playSound(key, { rate: rate }) as AnySound;
    if (!cry || globalScene.fieldVolume === 0) {
      return callback();
    }
    const sprite = this.getSprite();
    const tintSprite = this.getTintSprite();
    const delay = Math.max(globalScene.sound.get(key).totalDuration * 50, 25);

    let frameProgress = 0;
    let frameThreshold: number;

    sprite.anims.pause();
    tintSprite?.anims.pause();

    let faintCryTimer : Phaser.Time.TimerEvent | null = globalScene.time.addEvent({
      delay: Utils.fixedInt(delay),
      repeat: -1,
      callback: () => {
        frameThreshold = sprite.anims.msPerFrame / rate;
        frameProgress += delay;
        while (frameProgress > frameThreshold) {
          if (sprite.anims.duration) {
            sprite.anims.nextFrame();
            tintSprite?.anims.nextFrame();
          }
          frameProgress -= frameThreshold;
        }
        if (cry && !cry.pendingRemove) {
          rate *= 0.99;
          cry.setRate(rate);
        } else {
          faintCryTimer?.destroy();
          faintCryTimer = null;
          if (callback) {
            callback();
          }
        }
      }
    });

    // Failsafe
    globalScene.time.delayedCall(Utils.fixedInt(3000), () => {
      if (!faintCryTimer || !globalScene) {
        return;
      }
      if (cry?.isPlaying) {
        cry.stop();
      }
      faintCryTimer.destroy();
      if (callback) {
        callback();
      }
    });
  }

  private fusionFaintCry(callback: Function): void {
    const key = this.species.getCryKey(this.formIndex);
    let i = 0;
    let rate = 0.85;
    const cry = globalScene.playSound(key, { rate: rate }) as AnySound;
    const sprite = this.getSprite();
    const tintSprite = this.getTintSprite();
    let duration = cry.totalDuration * 1000;

    const fusionCryKey = this.fusionSpecies!.getCryKey(this.fusionFormIndex);
    let fusionCry = globalScene.playSound(fusionCryKey, { rate: rate }) as AnySound;
    if (!cry || !fusionCry || globalScene.fieldVolume === 0) {
      return callback();
    }
    fusionCry.stop();
    duration = Math.min(duration, fusionCry.totalDuration * 1000);
    fusionCry.destroy();
    const delay = Math.max(duration * 0.05, 25);

    let transitionIndex = 0;
    let durationProgress = 0;

    const transitionThreshold = Math.ceil(duration * 0.4);
    while (durationProgress < transitionThreshold) {
      ++i;
      durationProgress += delay * rate;
      rate *= 0.99;
    }

    transitionIndex = i;

    i = 0;
    rate = 0.85;

    let frameProgress = 0;
    let frameThreshold: number;

    sprite.anims.pause();
    tintSprite?.anims.pause();

    let faintCryTimer: Phaser.Time.TimerEvent | null = globalScene.time.addEvent({
      delay: Utils.fixedInt(delay),
      repeat: -1,
      callback: () => {
        ++i;
        frameThreshold = sprite.anims.msPerFrame / rate;
        frameProgress += delay;
        while (frameProgress > frameThreshold) {
          if (sprite.anims.duration) {
            sprite.anims.nextFrame();
            tintSprite?.anims.nextFrame();
          }
          frameProgress -= frameThreshold;
        }
        if (i === transitionIndex && fusionCryKey) {
          SoundFade.fadeOut(globalScene, cry, Utils.fixedInt(Math.ceil((duration / rate) * 0.2)));
          fusionCry = globalScene.playSound(fusionCryKey, Object.assign({ seek: Math.max(fusionCry.totalDuration * 0.4, 0), rate: rate }));
          SoundFade.fadeIn(globalScene, fusionCry, Utils.fixedInt(Math.ceil((duration / rate) * 0.2)), globalScene.masterVolume * globalScene.fieldVolume, 0);
        }
        rate *= 0.99;
        if (cry && !cry.pendingRemove) {
          cry.setRate(rate);
        }
        if (fusionCry && !fusionCry.pendingRemove) {
          fusionCry.setRate(rate);
        }
        if ((!cry || cry.pendingRemove) && (!fusionCry || fusionCry.pendingRemove)) {
          faintCryTimer?.destroy();
          faintCryTimer = null;
          if (callback) {
            callback();
          }
        }
      }
    });

    // Failsafe
    globalScene.time.delayedCall(Utils.fixedInt(3000), () => {
      if (!faintCryTimer || !globalScene) {
        return;
      }
      if (cry?.isPlaying) {
        cry.stop();
      }
      if (fusionCry?.isPlaying) {
        fusionCry.stop();
      }
      faintCryTimer.destroy();
      if (callback) {
        callback();
      }
    });
  }

  isOppositeGender(pokemon: Pokemon): boolean {
    return this.gender !== Gender.GENDERLESS && pokemon.gender === (this.gender === Gender.MALE ? Gender.FEMALE : Gender.MALE);
  }

  /**
   * Checks if a status effect can be applied to the Pokemon.
   *
   * @param effect The {@linkcode StatusEffect} whose applicability is being checked
   * @param quiet Whether in-battle messages should trigger or not
   * @param overrideStatus Whether the Pokemon's current status can be overriden
   * @param sourcePokemon The Pokemon that is setting the status effect
   * @param ignoreField Whether any field effects (weather, terrain, etc.) should be considered
   */
  canSetStatus(effect: StatusEffect | undefined, quiet: boolean = false, overrideStatus: boolean = false, sourcePokemon: Pokemon | null = null, ignoreField: boolean = false): boolean {
    if (effect !== StatusEffect.FAINT) {
      if (overrideStatus ? this.status?.effect === effect : this.status) {
        return false;
      }
      if (this.isGrounded() && (!ignoreField && globalScene.arena.terrain?.terrainType === TerrainType.MISTY)) {
        return false;
      }
    }

    if (sourcePokemon && sourcePokemon !== this && this.isSafeguarded(sourcePokemon)) {
      return false;
    }

    const types = this.getTypes(true, true);

    switch (effect) {
      case StatusEffect.POISON:
      case StatusEffect.TOXIC:
      // Check if the Pokemon is immune to Poison/Toxic or if the source pokemon is canceling the immunity
        const poisonImmunity = types.map(defType => {
        // Check if the Pokemon is not immune to Poison/Toxic
          if (defType !== Type.POISON && defType !== Type.STEEL) {
            return false;
          }

          // Check if the source Pokemon has an ability that cancels the Poison/Toxic immunity
          const cancelImmunity = new Utils.BooleanHolder(false);
          if (sourcePokemon) {
            applyAbAttrs(IgnoreTypeStatusEffectImmunityAbAttr, sourcePokemon, cancelImmunity, false, effect, defType);
            if (cancelImmunity.value) {
              return false;
            }
          }

          return true;
        });

        if (this.isOfType(Type.POISON) || this.isOfType(Type.STEEL)) {
          if (poisonImmunity.includes(true)) {
            return false;
          }
        }
        break;
      case StatusEffect.PARALYSIS:
        if (this.isOfType(Type.ELECTRIC)) {
          return false;
        }
        break;
      case StatusEffect.SLEEP:
        if (this.isGrounded() && globalScene.arena.terrain?.terrainType === TerrainType.ELECTRIC) {
          return false;
        }
        break;
      case StatusEffect.FREEZE:
        if (this.isOfType(Type.ICE) || (!ignoreField && (globalScene?.arena?.weather?.weatherType && [ WeatherType.SUNNY, WeatherType.HARSH_SUN ].includes(globalScene.arena.weather.weatherType)))) {
          return false;
        }
        break;
      case StatusEffect.BURN:
        if (this.isOfType(Type.FIRE)) {
          return false;
        }
        break;
    }

    const cancelled = new Utils.BooleanHolder(false);
    applyPreSetStatusAbAttrs(StatusEffectImmunityAbAttr, this, effect, cancelled, quiet);

    const userField = this.getAlliedField();
    userField.forEach(pokemon => applyPreSetStatusAbAttrs(UserFieldStatusEffectImmunityAbAttr, pokemon, effect, cancelled, quiet));

    if (cancelled.value) {
      return false;
    }

    return true;
  }

  trySetStatus(effect?: StatusEffect, asPhase: boolean = false, sourcePokemon: Pokemon | null = null, turnsRemaining: number = 0, sourceText: string | null = null): boolean {
    if (!this.canSetStatus(effect, asPhase, false, sourcePokemon)) {
      return false;
    }
    if (this.isFainted() && effect !== StatusEffect.FAINT) {
      return false;
    }

    /**
     * If this Pokemon falls asleep or freezes in the middle of a multi-hit attack,
     * cancel the attack's subsequent hits.
     */
    if (effect === StatusEffect.SLEEP || effect === StatusEffect.FREEZE) {
      this.stopMultiHit();
    }

    if (asPhase) {
      globalScene.unshiftPhase(new ObtainStatusEffectPhase(this.getBattlerIndex(), effect, turnsRemaining, sourceText, sourcePokemon));
      return true;
    }

    let sleepTurnsRemaining: Utils.NumberHolder;

    if (effect === StatusEffect.SLEEP) {
      sleepTurnsRemaining = new Utils.NumberHolder(this.randSeedIntRange(2, 4));

      this.setFrameRate(4);

      // If the user is invulnerable, lets remove their invulnerability when they fall asleep
      const invulnerableTags = [
        BattlerTagType.UNDERGROUND,
        BattlerTagType.UNDERWATER,
        BattlerTagType.HIDDEN,
        BattlerTagType.FLYING
      ];

      const tag = invulnerableTags.find((t) => this.getTag(t));

      if (tag) {
        this.removeTag(tag);
        this.getMoveQueue().pop();
      }
    }

    sleepTurnsRemaining = sleepTurnsRemaining!; // tell TS compiler it's defined
    effect = effect!; // If `effect` is undefined then `trySetStatus()` will have already returned early via the `canSetStatus()` call
    this.status = new Status(effect, 0, sleepTurnsRemaining?.value);

    if (effect !== StatusEffect.FAINT) {
      globalScene.triggerPokemonFormChange(this, SpeciesFormChangeStatusEffectTrigger, true);
      applyPostSetStatusAbAttrs(PostSetStatusAbAttr, this, effect, sourcePokemon);
    }

    return true;
  }

  /**
  * Resets the status of a pokemon.
  * @param revive Whether revive should be cured; defaults to true.
  * @param confusion Whether resetStatus should include confusion or not; defaults to false.
  * @param reloadAssets Whether to reload the assets or not; defaults to false.
  */
  resetStatus(revive: boolean = true, confusion: boolean = false, reloadAssets: boolean = false): void {
    const lastStatus = this.status?.effect;
    if (!revive && lastStatus === StatusEffect.FAINT) {
      return;
    }
    this.status = null;
    if (lastStatus === StatusEffect.SLEEP) {
      this.setFrameRate(10);
      if (this.getTag(BattlerTagType.NIGHTMARE)) {
        this.lapseTag(BattlerTagType.NIGHTMARE);
      }
    }
    if (confusion) {
      if (this.getTag(BattlerTagType.CONFUSED)) {
        this.lapseTag(BattlerTagType.CONFUSED);
      }
    }
    if (reloadAssets) {
      this.loadAssets(false).then(() => this.playAnim());
    }
  }

  /**
   * Checks if this Pokemon is protected by Safeguard
   * @param attacker the {@linkcode Pokemon} inflicting status on this Pokemon
   * @returns `true` if this Pokemon is protected by Safeguard; `false` otherwise.
   */
  isSafeguarded(attacker: Pokemon): boolean {
    const defendingSide = this.isPlayer() ? ArenaTagSide.PLAYER : ArenaTagSide.ENEMY;
    if (globalScene.arena.getTagOnSide(ArenaTagType.SAFEGUARD, defendingSide)) {
      const bypassed = new Utils.BooleanHolder(false);
      if (attacker) {
        applyAbAttrs(InfiltratorAbAttr, attacker, null, false, bypassed);
      }
      return !bypassed.value;
    }
    return false;
  }

  primeSummonData(summonDataPrimer: PokemonSummonData): void {
    this.summonDataPrimer = summonDataPrimer;
  }

  resetSummonData(): void {
    if (this.summonData?.speciesForm) {
      this.summonData.speciesForm = null;
      this.updateFusionPalette();
    }
    this.summonData = new PokemonSummonData();
    this.setSwitchOutStatus(false);
    if (!this.battleData) {
      this.resetBattleData();
    }
    this.resetBattleSummonData();
    if (this.summonDataPrimer) {
      for (const k of Object.keys(this.summonData)) {
        if (this.summonDataPrimer[k]) {
          this.summonData[k] = this.summonDataPrimer[k];
        }
      }
      // If this Pokemon has a Substitute when loading in, play an animation to add its sprite
      if (this.getTag(SubstituteTag)) {
        globalScene.triggerPokemonBattleAnim(this, PokemonAnimType.SUBSTITUTE_ADD);
        this.getTag(SubstituteTag)!.sourceInFocus = false;
      }

      // If this Pokemon has Commander and Dondozo as an active ally, hide this Pokemon's sprite.
      if (this.hasAbilityWithAttr(CommanderAbAttr)
          && globalScene.currentBattle.double
          && this.getAlly()?.species.speciesId === Species.DONDOZO) {
        this.setVisible(false);
      }
      this.summonDataPrimer = null;
    }
    this.updateInfo();
  }

  resetBattleData(): void {
    this.battleData = new PokemonBattleData();
  }

  resetBattleSummonData(): void {
    this.battleSummonData = new PokemonBattleSummonData();
    if (this.getTag(BattlerTagType.SEEDED)) {
      this.lapseTag(BattlerTagType.SEEDED);
    }
    if (globalScene) {
      globalScene.triggerPokemonFormChange(this, SpeciesFormChangePostMoveTrigger, true);
    }
  }

  resetTurnData(): void {
    this.turnData = new PokemonTurnData();
  }

  getExpValue(): number {
    // Logic to factor in victor level has been removed for balancing purposes, so the player doesn't have to focus on EXP maxxing
    return ((this.getSpeciesForm().getBaseExp() * this.level) / 5 + 1);
  }

  setFrameRate(frameRate: number) {
    globalScene.anims.get(this.getBattleSpriteKey()).frameRate = frameRate;
    try {
      this.getSprite().play(this.getBattleSpriteKey());
    } catch (err: unknown) {
      console.error(`Failed to play animation for ${this.getBattleSpriteKey()}`, err);
    }
    try {
      this.getTintSprite()?.play(this.getBattleSpriteKey());
    } catch (err: unknown) {
      console.error(`Failed to play animation for ${this.getBattleSpriteKey()}`, err);
    }
  }

  tint(color: number, alpha?: number, duration?: number, ease?: string) {
    const tintSprite = this.getTintSprite();
    tintSprite?.setTintFill(color);
    tintSprite?.setVisible(true);

    if (duration) {
      tintSprite?.setAlpha(0);

      globalScene.tweens.add({
        targets: tintSprite,
        alpha: alpha || 1,
        duration: duration,
        ease: ease || "Linear"
      });
    } else {
      tintSprite?.setAlpha(alpha);
    }
  }

  untint(duration: number, ease?: string) {
    const tintSprite = this.getTintSprite();

    if (duration) {
      globalScene.tweens.add({
        targets: tintSprite,
        alpha: 0,
        duration: duration,
        ease: ease || "Linear",
        onComplete: () => {
          tintSprite?.setVisible(false);
          tintSprite?.setAlpha(1);
        }
      });
    } else {
      tintSprite?.setVisible(false);
      tintSprite?.setAlpha(1);
    }
  }

  enableMask() {
    if (!this.maskEnabled) {
      this.maskSprite = this.getTintSprite();
      this.maskSprite?.setVisible(true);
      this.maskSprite?.setPosition(this.x * this.parentContainer.scale + this.parentContainer.x,
        this.y * this.parentContainer.scale + this.parentContainer.y);
      this.maskSprite?.setScale(this.getSpriteScale() * this.parentContainer.scale);
      this.maskEnabled = true;
    }
  }

  disableMask() {
    if (this.maskEnabled) {
      this.maskSprite?.setVisible(false);
      this.maskSprite?.setPosition(0, 0);
      this.maskSprite?.setScale(this.getSpriteScale());
      this.maskSprite = null;
      this.maskEnabled = false;
    }
  }

  sparkle(): void {
    if (this.shinySparkle) {
      doShinySparkleAnim(this.shinySparkle, this.variant);
    }
  }

  updateFusionPalette(ignoreOveride?: boolean): void {
    if (!this.getFusionSpeciesForm(ignoreOveride)) {
      [ this.getSprite(), this.getTintSprite() ].filter(s => !!s).map(s => {
        s.pipelineData[`spriteColors${ignoreOveride && this.summonData?.speciesForm ? "Base" : ""}`] = [];
        s.pipelineData[`fusionSpriteColors${ignoreOveride && this.summonData?.speciesForm ? "Base" : ""}`] = [];
      });
      return;
    }

    const speciesForm = this.getSpeciesForm(ignoreOveride);
    const fusionSpeciesForm = this.getFusionSpeciesForm(ignoreOveride);

    const spriteKey = speciesForm.getSpriteKey(this.getGender(ignoreOveride) === Gender.FEMALE, speciesForm.formIndex, this.shiny, this.variant);
    const backSpriteKey = speciesForm.getSpriteKey(this.getGender(ignoreOveride) === Gender.FEMALE, speciesForm.formIndex, this.shiny, this.variant).replace("pkmn__", "pkmn__back__");
    const fusionSpriteKey = fusionSpeciesForm.getSpriteKey(this.getFusionGender(ignoreOveride) === Gender.FEMALE, fusionSpeciesForm.formIndex, this.fusionShiny, this.fusionVariant);
    const fusionBackSpriteKey = fusionSpeciesForm.getSpriteKey(this.getFusionGender(ignoreOveride) === Gender.FEMALE, fusionSpeciesForm.formIndex, this.fusionShiny, this.fusionVariant).replace("pkmn__", "pkmn__back__");

    const sourceTexture = globalScene.textures.get(spriteKey);
    const sourceBackTexture = globalScene.textures.get(backSpriteKey);
    const fusionTexture = globalScene.textures.get(fusionSpriteKey);
    const fusionBackTexture = globalScene.textures.get(fusionBackSpriteKey);

    const [ sourceFrame, sourceBackFrame, fusionFrame, fusionBackFrame ] = [ sourceTexture, sourceBackTexture, fusionTexture, fusionBackTexture ].map(texture => texture.frames[texture.firstFrame]);
    const [ sourceImage, sourceBackImage, fusionImage, fusionBackImage ] = [ sourceTexture, sourceBackTexture, fusionTexture, fusionBackTexture ].map(i => i.getSourceImage() as HTMLImageElement);

    const canvas = document.createElement("canvas");
    const backCanvas = document.createElement("canvas");
    const fusionCanvas = document.createElement("canvas");
    const fusionBackCanvas = document.createElement("canvas");

    const spriteColors: number[][] = [];
    const pixelData: Uint8ClampedArray[] = [];

    [ canvas, backCanvas, fusionCanvas, fusionBackCanvas ].forEach((canv: HTMLCanvasElement, c: number) => {
      const context = canv.getContext("2d");
      const frame = [ sourceFrame, sourceBackFrame, fusionFrame, fusionBackFrame ][c];
      canv.width = frame.width;
      canv.height = frame.height;

      if (context) {
        context.drawImage([ sourceImage, sourceBackImage, fusionImage, fusionBackImage ][c], frame.cutX, frame.cutY, frame.width, frame.height, 0, 0, frame.width, frame.height);
        const imageData = context.getImageData(frame.cutX, frame.cutY, frame.width, frame.height);
        pixelData.push(imageData.data);
      }
    });

    for (let f = 0; f < 2; f++) {
      const variantColors = variantColorCache[!f ? spriteKey : backSpriteKey];
      const variantColorSet = new Map<number, number[]>();
      if (this.shiny && variantColors && variantColors[this.variant]) {
        Object.keys(variantColors[this.variant]).forEach(k => {
          variantColorSet.set(Utils.rgbaToInt(Array.from(Object.values(Utils.rgbHexToRgba(k)))), Array.from(Object.values(Utils.rgbHexToRgba(variantColors[this.variant][k]))));
        });
      }

      for (let i = 0; i < pixelData[f].length; i += 4) {
        if (pixelData[f][i + 3]) {
          const pixel = pixelData[f].slice(i, i + 4);
          let [ r, g, b, a ] = pixel;
          if (variantColors) {
            const color = Utils.rgbaToInt([ r, g, b, a ]);
            if (variantColorSet.has(color)) {
              const mappedPixel = variantColorSet.get(color);
              if (mappedPixel) {
                [ r, g, b, a ] = mappedPixel;
              }
            }
          }
          if (!spriteColors.find(c => c[0] === r && c[1] === g && c[2] === b)) {
            spriteColors.push([ r, g, b, a ]);
          }
        }
      }
    }

    const fusionSpriteColors = JSON.parse(JSON.stringify(spriteColors));

    const pixelColors: number[] = [];
    for (let f = 0; f < 2; f++) {
      for (let i = 0; i < pixelData[f].length; i += 4) {
        const total = pixelData[f].slice(i, i + 3).reduce((total: number, value: number) => total + value, 0);
        if (!total) {
          continue;
        }
        pixelColors.push(argbFromRgba({ r: pixelData[f][i], g: pixelData[f][i + 1], b: pixelData[f][i + 2], a: pixelData[f][i + 3] }));
      }
    }

    const fusionPixelColors : number[] = [];
    for (let f = 0; f < 2; f++) {
      const variantColors = variantColorCache[!f ? fusionSpriteKey : fusionBackSpriteKey];
      const variantColorSet = new Map<number, number[]>();
      if (this.fusionShiny && variantColors && variantColors[this.fusionVariant]) {
        Object.keys(variantColors[this.fusionVariant]).forEach(k => {
          variantColorSet.set(Utils.rgbaToInt(Array.from(Object.values(Utils.rgbHexToRgba(k)))), Array.from(Object.values(Utils.rgbHexToRgba(variantColors[this.fusionVariant][k]))));
        });
      }
      for (let i = 0; i < pixelData[2 + f].length; i += 4) {
        const total = pixelData[2 + f].slice(i, i + 3).reduce((total: number, value: number) => total + value, 0);
        if (!total) {
          continue;
        }
        let [ r, g, b, a ] = [ pixelData[2 + f][i], pixelData[2 + f][i + 1], pixelData[2 + f][i + 2], pixelData[2 + f][i + 3] ];
        if (variantColors) {
          const color = Utils.rgbaToInt([ r, g, b, a ]);
          if (variantColorSet.has(color)) {
            const mappedPixel = variantColorSet.get(color);
            if (mappedPixel) {
              [ r, g, b, a ] = mappedPixel;
            }
          }
        }
        fusionPixelColors.push(argbFromRgba({ r, g, b, a }));
      }
    }

    let paletteColors: Map<number, number>;
    let fusionPaletteColors: Map<number, number>;

    const originalRandom = Math.random;
    Math.random = () => Phaser.Math.RND.realInRange(0, 1);

    globalScene.executeWithSeedOffset(() => {
      paletteColors = QuantizerCelebi.quantize(pixelColors, 4);
      fusionPaletteColors = QuantizerCelebi.quantize(fusionPixelColors, 4);
    }, 0, "This result should not vary");

    Math.random = originalRandom;

    paletteColors = paletteColors!; // tell TS compiler that paletteColors is defined!
    fusionPaletteColors = fusionPaletteColors!; // TS compiler that fusionPaletteColors is defined!
    const [ palette, fusionPalette ] = [ paletteColors, fusionPaletteColors ]
      .map(paletteColors => {
        let keys = Array.from(paletteColors.keys()).sort((a: number, b: number) => paletteColors.get(a)! < paletteColors.get(b)! ? 1 : -1);
        let rgbaColors: Map<number, number[]>;
        let hsvColors: Map<number, number[]>;

        const mappedColors = new Map<number, number[]>();

        do {
          mappedColors.clear();

          rgbaColors = keys.reduce((map: Map<number, number[]>, k: number) => {
            map.set(k, Object.values(rgbaFromArgb(k))); return map;
          }, new Map<number, number[]>());
          hsvColors = Array.from(rgbaColors.keys()).reduce((map: Map<number, number[]>, k: number) => {
            const rgb = rgbaColors.get(k)!.slice(0, 3);
            map.set(k, Utils.rgbToHsv(rgb[0], rgb[1], rgb[2]));
            return map;
          }, new Map<number, number[]>());

          for (let c = keys.length - 1; c >= 0; c--) {
            const hsv = hsvColors.get(keys[c])!;
            for (let c2 = 0; c2 < c; c2++) {
              const hsv2 = hsvColors.get(keys[c2])!;
              const diff = Math.abs(hsv[0] - hsv2[0]);
              if (diff < 30 || diff >= 330) {
                if (mappedColors.has(keys[c])) {
                  mappedColors.get(keys[c])!.push(keys[c2]);
                } else {
                  mappedColors.set(keys[c], [ keys[c2] ]);
                }
                break;
              }
            }
          }

          mappedColors.forEach((values: number[], key: number) => {
            const keyColor = rgbaColors.get(key)!;
            const valueColors = values.map(v => rgbaColors.get(v)!);
            const color = keyColor.slice(0);
            let count = paletteColors.get(key)!;
            for (const value of values) {
              const valueCount = paletteColors.get(value);
              if (!valueCount) {
                continue;
              }
              count += valueCount;
            }

            for (let c = 0; c < 3; c++) {
              color[c] *= (paletteColors.get(key)! / count);
              values.forEach((value: number, i: number) => {
                if (paletteColors.has(value)) {
                  const valueCount = paletteColors.get(value)!;
                  color[c] += valueColors[i][c] * (valueCount / count);
                }
              });
              color[c] = Math.round(color[c]);
            }

            paletteColors.delete(key);
            for (const value of values) {
              paletteColors.delete(value);
              if (mappedColors.has(value)) {
                mappedColors.delete(value);
              }
            }

            paletteColors.set(argbFromRgba({ r: color[0], g: color[1], b: color[2], a: color[3] }), count);
          });

          keys = Array.from(paletteColors.keys()).sort((a: number, b: number) => paletteColors.get(a)! < paletteColors.get(b)! ? 1 : -1);
        } while (mappedColors.size);

        return keys.map(c => Object.values(rgbaFromArgb(c)));
      }
      );

    const paletteDeltas: number[][] = [];

    spriteColors.forEach((sc: number[], i: number) => {
      paletteDeltas.push([]);
      for (let p = 0; p < palette.length; p++) {
        paletteDeltas[i].push(Utils.deltaRgb(sc, palette[p]));
      }
    });

    const easeFunc = Phaser.Tweens.Builders.GetEaseFunction("Cubic.easeIn");

    for (let sc = 0; sc < spriteColors.length; sc++) {
      const delta = Math.min(...paletteDeltas[sc]);
      const paletteIndex = Math.min(paletteDeltas[sc].findIndex(pd => pd === delta), fusionPalette.length - 1);
      if (delta < 255) {
        const ratio = easeFunc(delta / 255);
        const color = [ 0, 0, 0, fusionSpriteColors[sc][3] ];
        for (let c = 0; c < 3; c++) {
          color[c] = Math.round((fusionSpriteColors[sc][c] * ratio) + (fusionPalette[paletteIndex][c] * (1 - ratio)));
        }
        fusionSpriteColors[sc] = color;
      }
    }

    [ this.getSprite(), this.getTintSprite() ].filter(s => !!s).map(s => {
      s.pipelineData[`spriteColors${ignoreOveride && this.summonData?.speciesForm ? "Base" : ""}`] = spriteColors;
      s.pipelineData[`fusionSpriteColors${ignoreOveride && this.summonData?.speciesForm ? "Base" : ""}`] = fusionSpriteColors;
    });

    canvas.remove();
    fusionCanvas.remove();
  }

  /**
   * Generates a random number using the current battle's seed, or the global seed if `globalScene.currentBattle` is falsy
   * <!-- @import "../battle".Battle -->
   * This calls either {@linkcode BattleScene.randBattleSeedInt}({@linkcode range}, {@linkcode min}) in `src/battle-scene.ts`
   * which calls {@linkcode Battle.randSeedInt}({@linkcode range}, {@linkcode min}) in `src/battle.ts`
   * which calls {@linkcode Utils.randSeedInt randSeedInt}({@linkcode range}, {@linkcode min}) in `src/utils.ts`,
   * or it directly calls {@linkcode Utils.randSeedInt randSeedInt}({@linkcode range}, {@linkcode min}) in `src/utils.ts` if there is no current battle
   *
   * @param range How large of a range of random numbers to choose from. If {@linkcode range} <= 1, returns {@linkcode min}
   * @param min The minimum integer to pick, default `0`
   * @returns A random integer between {@linkcode min} and ({@linkcode min} + {@linkcode range} - 1)
   */
  randSeedInt(range: number, min: number = 0): number {
    return globalScene.currentBattle
      ? globalScene.randBattleSeedInt(range, min)
      : Utils.randSeedInt(range, min);
  }

  /**
   * Generates a random number using the current battle's seed, or the global seed if `globalScene.currentBattle` is falsy
   * @param min The minimum integer to generate
   * @param max The maximum integer to generate
   * @returns a random integer between {@linkcode min} and {@linkcode max} inclusive
   */
  randSeedIntRange(min: number, max: number): number {
    return this.randSeedInt((max - min) + 1, min);
  }

  /**
   * Causes a Pokemon to leave the field (such as in preparation for a switch out/escape).
   * @param clearEffects Indicates if effects should be cleared (true) or passed
   * to the next pokemon, such as during a baton pass (false)
   * @param hideInfo Indicates if this should also play the animation to hide the Pokemon's
   * info container.
   */
  leaveField(clearEffects: boolean = true, hideInfo: boolean = true) {
    this.resetSprite();
    this.resetTurnData();
    if (clearEffects) {
      this.destroySubstitute();
      this.resetSummonData(); // this also calls `resetBattleSummonData`
    }
    if (hideInfo) {
      this.hideInfo();
    }
    globalScene.field.remove(this);
    this.setSwitchOutStatus(true);
    globalScene.triggerPokemonFormChange(this, SpeciesFormChangeActiveTrigger, true);
  }

  destroy(): void {
    this.battleInfo?.destroy();
    this.destroySubstitute();
    super.destroy();
  }

  getBattleInfo(): BattleInfo {
    return this.battleInfo;
  }

  /**
   * Checks whether or not the Pokemon's root form has the same ability
   * @param abilityIndex the given ability index we are checking
   * @returns true if the abilities are the same
   */
  hasSameAbilityInRootForm(abilityIndex: number): boolean {
    const currentAbilityIndex = this.abilityIndex;
    const rootForm = getPokemonSpecies(this.species.getRootSpeciesId());
    return rootForm.getAbility(abilityIndex) === rootForm.getAbility(currentAbilityIndex);
  }

  /**
   * Helper function to check if the player already owns the starter data of the Pokemon's
   * current ability
   * @param ownedAbilityAttrs the owned abilityAttr of this Pokemon's root form
   * @returns true if the player already has it, false otherwise
   */
  checkIfPlayerHasAbilityOfStarter(ownedAbilityAttrs: number): boolean {
    if ((ownedAbilityAttrs & 1) > 0 && this.hasSameAbilityInRootForm(0)) {
      return true;
    }
    if ((ownedAbilityAttrs & 2) > 0 && this.hasSameAbilityInRootForm(1)) {
      return true;
    }
    if ((ownedAbilityAttrs & 4) > 0 && this.hasSameAbilityInRootForm(2)) {
      return true;
    }
    return false;
  }

  /**
   * Reduces one of this Pokemon's held item stacks by 1, and removes the item if applicable.
   * Does nothing if this Pokemon is somehow not the owner of the held item.
   * @param heldItem The item stack to be reduced by 1.
   * @param forBattle If `false`, do not trigger in-battle effects (such as Unburden) from losing the item. For example, set this to `false` if the Pokemon is giving away the held item for a Mystery Encounter. Default is `true`.
   * @returns `true` if the item was removed successfully, `false` otherwise.
   */
  public loseHeldItem(heldItem: PokemonHeldItemModifier, forBattle: boolean = true): boolean {
    if (heldItem.pokemonId === -1 || heldItem.pokemonId === this.id) {
      heldItem.stackCount--;
      if (heldItem.stackCount <= 0) {
        globalScene.removeModifier(heldItem, !this.isPlayer());
      }
      if (forBattle) {
        applyPostItemLostAbAttrs(PostItemLostAbAttr, this, false);
      }
      return true;
    } else {
      return false;
    }
  }
}

export class PlayerPokemon extends Pokemon {
  public compatibleTms: Moves[];

  constructor(species: PokemonSpecies, level: number, abilityIndex?: number, formIndex?: number, gender?: Gender, shiny?: boolean, variant?: Variant, ivs?: number[], nature?: Nature, dataSource?: Pokemon | PokemonData) {
    super(106, 148, species, level, abilityIndex, formIndex, gender, shiny, variant, ivs, nature, dataSource);

    if (Overrides.STATUS_OVERRIDE) {
      this.status = new Status(Overrides.STATUS_OVERRIDE, 0, 4);
    }

    if (Overrides.SHINY_OVERRIDE) {
      this.shiny = true;
      this.initShinySparkle();
    } else if (Overrides.SHINY_OVERRIDE === false) {
      this.shiny = false;
    }

    if (Overrides.VARIANT_OVERRIDE !== null && this.shiny) {
      this.variant = Overrides.VARIANT_OVERRIDE;
    }

    if (!dataSource) {
      if (globalScene.gameMode.isDaily) {
        this.generateAndPopulateMoveset();
      } else {
        this.moveset = [];
      }
    }
    this.generateCompatibleTms();
  }

  initBattleInfo(): void {
    this.battleInfo = new PlayerBattleInfo();
    this.battleInfo.initInfo(this);
  }

  isPlayer(): boolean {
    return true;
  }

  hasTrainer(): boolean {
    return true;
  }

  isBoss(): boolean {
    return false;
  }

  getFieldIndex(): number {
    return globalScene.getPlayerField().indexOf(this);
  }

  getBattlerIndex(): BattlerIndex {
    return this.getFieldIndex();
  }

  generateCompatibleTms(): void {
    this.compatibleTms = [];

    const tms = Object.keys(tmSpecies);
    for (const tm of tms) {
      const moveId = parseInt(tm) as Moves;
      let compatible = false;
      for (const p of tmSpecies[tm]) {
        if (Array.isArray(p)) {
          const [ pkm, form ] = p;
          if ((pkm === this.species.speciesId || this.fusionSpecies && pkm === this.fusionSpecies.speciesId) && form === this.getFormKey()) {
            compatible = true;
            break;
          }
        } else if (p === this.species.speciesId || (this.fusionSpecies && p === this.fusionSpecies.speciesId)) {
          compatible = true;
          break;
        }
      }
      if (reverseCompatibleTms.indexOf(moveId) > -1) {
        compatible = !compatible;
      }
      if (compatible) {
        this.compatibleTms.push(moveId);
      }
    }
  }

  tryPopulateMoveset(moveset: StarterMoveset): boolean {
    if (!this.getSpeciesForm().validateStarterMoveset(moveset, globalScene.gameData.starterData[this.species.getRootSpeciesId()].eggMoves)) {
      return false;
    }

    this.moveset = moveset.map(m => new PokemonMove(m));

    return true;
  }

  /**
   * Causes this mon to leave the field (via {@linkcode leaveField}) and then
   * opens the party switcher UI to switch a new mon in
   * @param switchType the {@linkcode SwitchType} for this switch-out. If this is
   * `BATON_PASS` or `SHED_TAIL`, this Pokemon's effects are not cleared upon leaving
   * the field.
   */
  switchOut(switchType: SwitchType = SwitchType.SWITCH): Promise<void> {
    return new Promise(resolve => {
      this.leaveField(switchType === SwitchType.SWITCH);

      globalScene.ui.setMode(Mode.PARTY, PartyUiMode.FAINT_SWITCH, this.getFieldIndex(), (slotIndex: number, option: PartyOption) => {
        if (slotIndex >= globalScene.currentBattle.getBattlerCount() && slotIndex < 6) {
          globalScene.prependToPhase(new SwitchSummonPhase(switchType, this.getFieldIndex(), slotIndex, false), MoveEndPhase);
        }
        globalScene.ui.setMode(Mode.MESSAGE).then(resolve);
      }, PartyUiHandler.FilterNonFainted);
    });
  }

  addFriendship(friendship: number): void {
    if (friendship > 0) {
      const starterSpeciesId = this.species.getRootSpeciesId();
      const fusionStarterSpeciesId = this.isFusion() && this.fusionSpecies ? this.fusionSpecies.getRootSpeciesId() : 0;
      const starterData = [
        globalScene.gameData.starterData[starterSpeciesId],
        fusionStarterSpeciesId ? globalScene.gameData.starterData[fusionStarterSpeciesId] : null
      ].filter(d => !!d);
      const amount = new Utils.NumberHolder(friendship);
      globalScene.applyModifier(PokemonFriendshipBoosterModifier, true, this, amount);
      const candyFriendshipMultiplier = globalScene.eventManager.getClassicFriendshipMultiplier();
      const starterAmount = new Utils.NumberHolder(Math.floor(amount.value * (globalScene.gameMode.isClassic ? candyFriendshipMultiplier : 1) / (fusionStarterSpeciesId ? 2 : 1)));

      // Add friendship to this PlayerPokemon
      this.friendship = Math.min(this.friendship + amount.value, 255);
      if (this.friendship === 255) {
        globalScene.validateAchv(achvs.MAX_FRIENDSHIP);
      }
      // Add to candy progress for this mon's starter species and its fused species (if it has one)
      starterData.forEach((sd: StarterDataEntry, i: number) => {
        const speciesId = !i ? starterSpeciesId : fusionStarterSpeciesId as Species;
        sd.friendship = (sd.friendship || 0) + starterAmount.value;
        if (sd.friendship >= getStarterValueFriendshipCap(speciesStarterCosts[speciesId])) {
          globalScene.gameData.addStarterCandy(getPokemonSpecies(speciesId), 1);
          sd.friendship = 0;
        }
      });
    } else {
      // Lose friendship upon fainting
      this.friendship = Math.max(this.friendship + friendship, 0);
    }
  }
  /**
   * Handles Revival Blessing when used by player.
   * @returns Promise to revive a pokemon.
   * @see {@linkcode RevivalBlessingAttr}
   */
  revivalBlessing(): Promise<void> {
    return new Promise(resolve => {
      globalScene.ui.setMode(Mode.PARTY, PartyUiMode.REVIVAL_BLESSING, this.getFieldIndex(), (slotIndex:number, option: PartyOption) => {
        if (slotIndex >= 0 && slotIndex < 6) {
          const pokemon = globalScene.getPlayerParty()[slotIndex];
          if (!pokemon || !pokemon.isFainted()) {
            resolve();
          }

          pokemon.resetTurnData();
          pokemon.resetStatus();
          pokemon.heal(Math.min(Utils.toDmgValue(0.5 * pokemon.getMaxHp()), pokemon.getMaxHp()));
          globalScene.queueMessage(i18next.t("moveTriggers:revivalBlessing", { pokemonName: pokemon.name }), 0, true);

          if (globalScene.currentBattle.double && globalScene.getPlayerParty().length > 1) {
            const allyPokemon = this.getAlly();
            if (slotIndex <= 1) {
              // Revived ally pokemon
              globalScene.unshiftPhase(new SwitchSummonPhase(SwitchType.SWITCH, pokemon.getFieldIndex(), slotIndex, false, true));
              globalScene.unshiftPhase(new ToggleDoublePositionPhase(true));
            } else if (allyPokemon.isFainted()) {
              // Revived party pokemon, and ally pokemon is fainted
              globalScene.unshiftPhase(new SwitchSummonPhase(SwitchType.SWITCH, allyPokemon.getFieldIndex(), slotIndex, false, true));
              globalScene.unshiftPhase(new ToggleDoublePositionPhase(true));
            }
          }

        }
        globalScene.ui.setMode(Mode.MESSAGE).then(() => resolve());
      }, PartyUiHandler.FilterFainted);
    });
  }

  getPossibleEvolution(evolution: SpeciesFormEvolution | null): Promise<Pokemon> {
    if (!evolution) {
      return new Promise(resolve => resolve(this));
    }
    return new Promise(resolve => {
      const evolutionSpecies = getPokemonSpecies(evolution.speciesId);
      const isFusion = evolution instanceof FusionSpeciesFormEvolution;
      let ret: PlayerPokemon;
      if (isFusion) {
        const originalFusionSpecies = this.fusionSpecies;
        const originalFusionFormIndex = this.fusionFormIndex;
        this.fusionSpecies = evolutionSpecies;
        this.fusionFormIndex = evolution.evoFormKey !== null ? Math.max(evolutionSpecies.forms.findIndex(f => f.formKey === evolution.evoFormKey), 0) : this.fusionFormIndex;
        ret = globalScene.addPlayerPokemon(this.species, this.level, this.abilityIndex, this.formIndex, this.gender, this.shiny, this.variant, this.ivs, this.nature, this);
        this.fusionSpecies = originalFusionSpecies;
        this.fusionFormIndex = originalFusionFormIndex;
      } else {
        const formIndex = evolution.evoFormKey !== null && !isFusion ? Math.max(evolutionSpecies.forms.findIndex(f => f.formKey === evolution.evoFormKey), 0) : this.formIndex;
        ret = globalScene.addPlayerPokemon(!isFusion ? evolutionSpecies : this.species, this.level, this.abilityIndex, formIndex, this.gender, this.shiny, this.variant, this.ivs, this.nature, this);
      }
      ret.loadAssets().then(() => resolve(ret));
    });
  }

  evolve(evolution: SpeciesFormEvolution | null, preEvolution: PokemonSpeciesForm): Promise<void> {
    if (!evolution) {
      return new Promise(resolve => resolve());
    }
    return new Promise(resolve => {
      this.pauseEvolutions = false;
      // Handles Nincada evolving into Ninjask + Shedinja
      this.handleSpecialEvolutions(evolution);
      const isFusion = evolution instanceof FusionSpeciesFormEvolution;
      if (!isFusion) {
        this.species = getPokemonSpecies(evolution.speciesId);
      } else {
        this.fusionSpecies = getPokemonSpecies(evolution.speciesId);
      }
      if (evolution.preFormKey !== null) {
        const formIndex = Math.max((!isFusion || !this.fusionSpecies ? this.species : this.fusionSpecies).forms.findIndex(f => f.formKey === evolution.evoFormKey), 0);
        if (!isFusion) {
          this.formIndex = formIndex;
        } else {
          this.fusionFormIndex = formIndex;
        }
      }
      this.generateName();
      if (!isFusion) {
        const abilityCount = this.getSpeciesForm().getAbilityCount();
        const preEvoAbilityCount = preEvolution.getAbilityCount();
        if ([ 0, 1, 2 ].includes(this.abilityIndex)) {
          // Handles cases where a Pokemon with 3 abilities evolves into a Pokemon with 2 abilities (ie: Eevee -> any Eeveelution)
          if (this.abilityIndex === 2 && preEvoAbilityCount === 3 && abilityCount === 2) {
            this.abilityIndex = 1;
          }
        } else { // Prevent pokemon with an illegal ability value from breaking things
          console.warn("this.abilityIndex is somehow an illegal value, please report this");
          console.warn(this.abilityIndex);
          this.abilityIndex = 0;
        }
      } else { // Do the same as above, but for fusions
        const abilityCount = this.getFusionSpeciesForm().getAbilityCount();
        const preEvoAbilityCount = preEvolution.getAbilityCount();
        if ([ 0, 1, 2 ].includes(this.fusionAbilityIndex)) {
          if (this.fusionAbilityIndex === 2 && preEvoAbilityCount === 3 && abilityCount === 2) {
            this.fusionAbilityIndex = 1;
          }
        } else {
          console.warn("this.fusionAbilityIndex is somehow an illegal value, please report this");
          console.warn(this.fusionAbilityIndex);
          this.fusionAbilityIndex = 0;
        }
      }
      this.compatibleTms.splice(0, this.compatibleTms.length);
      this.generateCompatibleTms();
      const updateAndResolve = () => {
        this.loadAssets().then(() => {
          this.calculateStats();
          this.updateInfo(true).then(() => resolve());
        });
      };
      if (preEvolution.speciesId === Species.GIMMIGHOUL) {
        const evotracker = this.getHeldItems().filter(m => m instanceof EvoTrackerModifier)[0] ?? null;
        if (evotracker) {
          globalScene.removeModifier(evotracker);
        }
      }
      if (!globalScene.gameMode.isDaily || this.metBiome > -1) {
        globalScene.gameData.updateSpeciesDexIvs(this.species.speciesId, this.ivs);
        globalScene.gameData.setPokemonSeen(this, false);
        globalScene.gameData.setPokemonCaught(this, false).then(() => updateAndResolve());
      } else {
        updateAndResolve();
      }
    });
  }

  private handleSpecialEvolutions(evolution: SpeciesFormEvolution) {
    const isFusion = evolution instanceof FusionSpeciesFormEvolution;

    const evoSpecies = (!isFusion ? this.species : this.fusionSpecies);
    if (evoSpecies?.speciesId === Species.NINCADA && evolution.speciesId === Species.NINJASK) {
      const newEvolution = pokemonEvolutions[evoSpecies.speciesId][1];

      if (newEvolution.condition?.predicate(this)) {
        const newPokemon = globalScene.addPlayerPokemon(this.species, this.level, this.abilityIndex, this.formIndex, undefined, this.shiny, this.variant, this.ivs, this.nature);
        newPokemon.passive = this.passive;
        newPokemon.moveset = this.moveset.slice();
        newPokemon.moveset = this.copyMoveset();
        newPokemon.luck = this.luck;
        newPokemon.gender = Gender.GENDERLESS;
        newPokemon.metLevel = this.metLevel;
        newPokemon.metBiome = this.metBiome;
        newPokemon.metSpecies = this.metSpecies;
        newPokemon.metWave = this.metWave;
        newPokemon.fusionSpecies = this.fusionSpecies;
        newPokemon.fusionFormIndex = this.fusionFormIndex;
        newPokemon.fusionAbilityIndex = this.fusionAbilityIndex;
        newPokemon.fusionShiny = this.fusionShiny;
        newPokemon.fusionVariant = this.fusionVariant;
        newPokemon.fusionGender = this.fusionGender;
        newPokemon.fusionLuck = this.fusionLuck;
        newPokemon.usedTMs = this.usedTMs;

        globalScene.getPlayerParty().push(newPokemon);
        newPokemon.evolve((!isFusion ? newEvolution : new FusionSpeciesFormEvolution(this.id, newEvolution)), evoSpecies);
        const modifiers = globalScene.findModifiers(m => m instanceof PokemonHeldItemModifier
          && m.pokemonId === this.id, true) as PokemonHeldItemModifier[];
        modifiers.forEach(m => {
          const clonedModifier = m.clone() as PokemonHeldItemModifier;
          clonedModifier.pokemonId = newPokemon.id;
          globalScene.addModifier(clonedModifier, true);
        });
        globalScene.updateModifiers(true);
      }
    }
  }

  getPossibleForm(formChange: SpeciesFormChange): Promise<Pokemon> {
    return new Promise(resolve => {
      const formIndex = Math.max(this.species.forms.findIndex(f => f.formKey === formChange.formKey), 0);
      const ret = globalScene.addPlayerPokemon(this.species, this.level, this.abilityIndex, formIndex, this.gender, this.shiny, this.variant, this.ivs, this.nature, this);
      ret.loadAssets().then(() => resolve(ret));
    });
  }

  changeForm(formChange: SpeciesFormChange): Promise<void> {
    return new Promise(resolve => {
      this.formIndex = Math.max(this.species.forms.findIndex(f => f.formKey === formChange.formKey), 0);
      this.generateName();
      const abilityCount = this.getSpeciesForm().getAbilityCount();
      if (this.abilityIndex >= abilityCount) { // Shouldn't happen
        this.abilityIndex = abilityCount - 1;
      }

      this.compatibleTms.splice(0, this.compatibleTms.length);
      this.generateCompatibleTms();
      const updateAndResolve = () => {
        this.loadAssets().then(() => {
          this.calculateStats();
          globalScene.updateModifiers(true, true);
          this.updateInfo(true).then(() => resolve());
        });
      };
      if (!globalScene.gameMode.isDaily || this.metBiome > -1) {
        globalScene.gameData.setPokemonSeen(this, false);
        globalScene.gameData.setPokemonCaught(this, false).then(() => updateAndResolve());
      } else {
        updateAndResolve();
      }
    });
  }

  clearFusionSpecies(): void {
    super.clearFusionSpecies();
    this.generateCompatibleTms();
  }

  /**
  * Returns a Promise to fuse two PlayerPokemon together
  * @param pokemon The PlayerPokemon to fuse to this one
  */
  fuse(pokemon: PlayerPokemon): Promise<void> {
    return new Promise(resolve => {
      this.fusionSpecies = pokemon.species;
      this.fusionFormIndex = pokemon.formIndex;
      this.fusionAbilityIndex = pokemon.abilityIndex;
      this.fusionShiny = pokemon.shiny;
      this.fusionVariant = pokemon.variant;
      this.fusionGender = pokemon.gender;
      this.fusionLuck = pokemon.luck;
      this.fusionCustomPokemonData = pokemon.customPokemonData;
      if ((pokemon.pauseEvolutions) || (this.pauseEvolutions)) {
        this.pauseEvolutions = true;
      }

      globalScene.validateAchv(achvs.SPLICE);
      globalScene.gameData.gameStats.pokemonFused++;

      // Store the average HP% that each Pokemon has
      const maxHp = this.getMaxHp();
      const newHpPercent = ((pokemon.hp / pokemon.getMaxHp()) + (this.hp / maxHp)) / 2;

      this.generateName();
      this.calculateStats();

      // Set this Pokemon's HP to the average % of both fusion components
      this.hp = Math.round(maxHp * newHpPercent);
      if (!this.isFainted()) {
        // If this Pokemon hasn't fainted, make sure the HP wasn't set over the new maximum
        this.hp = Math.min(this.hp, maxHp);
        this.status = getRandomStatus(this.status, pokemon.status); // Get a random valid status between the two
      } else if (!pokemon.isFainted()) {
        // If this Pokemon fainted but the other hasn't, make sure the HP wasn't set to zero
        this.hp = Math.max(this.hp, 1);
        this.status = pokemon.status; // Inherit the other Pokemon's status
      }

      this.generateCompatibleTms();
      this.updateInfo(true);
      const fusedPartyMemberIndex = globalScene.getPlayerParty().indexOf(pokemon);
      let partyMemberIndex = globalScene.getPlayerParty().indexOf(this);
      if (partyMemberIndex > fusedPartyMemberIndex) {
        partyMemberIndex--;
      }
      const fusedPartyMemberHeldModifiers = globalScene.findModifiers(m => m instanceof PokemonHeldItemModifier
        && m.pokemonId === pokemon.id, true) as PokemonHeldItemModifier[];
      const transferModifiers: Promise<boolean>[] = [];
      for (const modifier of fusedPartyMemberHeldModifiers) {
        transferModifiers.push(globalScene.tryTransferHeldItemModifier(modifier, this, false, modifier.getStackCount(), true, true, false));
      }
      Promise.allSettled(transferModifiers).then(() => {
        globalScene.updateModifiers(true, true).then(() => {
          globalScene.removePartyMemberModifiers(fusedPartyMemberIndex);
          globalScene.getPlayerParty().splice(fusedPartyMemberIndex, 1)[0];
          const newPartyMemberIndex = globalScene.getPlayerParty().indexOf(this);
          pokemon.getMoveset(true).map((m: PokemonMove) => globalScene.unshiftPhase(new LearnMovePhase(newPartyMemberIndex, m.getMove().id)));
          pokemon.destroy();
          this.updateFusionPalette();
          resolve();
        });
      });
    });
  }

  unfuse(): Promise<void> {
    return new Promise(resolve => {
      this.clearFusionSpecies();

      this.updateInfo(true).then(() => resolve());
      this.updateFusionPalette();
    });
  }

  /** Returns a deep copy of this Pokemon's moveset array */
  copyMoveset(): PokemonMove[] {
    const newMoveset : PokemonMove[] = [];
    this.moveset.forEach((move) => {
      // TODO: refactor `moveset` to not accept `null`s
      if (move) {
        newMoveset.push(new PokemonMove(move.moveId, 0, move.ppUp, move.virtual, move.maxPpOverride));
      }
    });

    return newMoveset;
  }
}

export class EnemyPokemon extends Pokemon {
  public trainerSlot: TrainerSlot;
  public aiType: AiType;
  public bossSegments: number;
  public bossSegmentIndex: number;
  /** To indicate if the instance was populated with a dataSource -> e.g. loaded & populated from session data */
  public readonly isPopulatedFromDataSource: boolean;

  constructor(species: PokemonSpecies, level: number, trainerSlot: TrainerSlot, boss: boolean, shinyLock: boolean = false, dataSource?: PokemonData) {
    super(236, 84, species, level, dataSource?.abilityIndex, dataSource?.formIndex, dataSource?.gender,
      (!shinyLock && dataSource) ? dataSource.shiny : false, (!shinyLock && dataSource) ? dataSource.variant : undefined,
      undefined, dataSource ? dataSource.nature : undefined, dataSource);

    this.trainerSlot = trainerSlot;
    this.isPopulatedFromDataSource = !!dataSource; // if a dataSource is provided, then it was populated from dataSource
    if (boss) {
      this.setBoss(boss, dataSource?.bossSegments);
    }

    if (Overrides.OPP_STATUS_OVERRIDE) {
      this.status = new Status(Overrides.OPP_STATUS_OVERRIDE, 0, 4);
    }

    if (Overrides.OPP_GENDER_OVERRIDE !== null) {
      this.gender = Overrides.OPP_GENDER_OVERRIDE;
    }

    const speciesId = this.species.speciesId;

    if (
      speciesId in Overrides.OPP_FORM_OVERRIDES
      && Overrides.OPP_FORM_OVERRIDES[speciesId]
      && this.species.forms[Overrides.OPP_FORM_OVERRIDES[speciesId]]
    ) {
      this.formIndex = Overrides.OPP_FORM_OVERRIDES[speciesId] ?? 0;
    }

    if (!dataSource) {
      this.generateAndPopulateMoveset();

      if (shinyLock || Overrides.OPP_SHINY_OVERRIDE === false) {
        this.shiny = false;
      } else {
        this.trySetShiny();
      }

      if (!this.shiny && Overrides.OPP_SHINY_OVERRIDE) {
        this.shiny = true;
        this.initShinySparkle();
      }

      if (this.shiny) {
        this.variant = this.generateShinyVariant();
        if (Overrides.OPP_VARIANT_OVERRIDE !== null) {
          this.variant = Overrides.OPP_VARIANT_OVERRIDE;
        }
      }

      this.luck = (this.shiny ? this.variant + 1 : 0) + (this.fusionShiny ? this.fusionVariant + 1 : 0);

      let prevolution: Species;
      let speciesId = species.speciesId;
      while ((prevolution = pokemonPrevolutions[speciesId])) {
        const evolution = pokemonEvolutions[prevolution].find(pe => pe.speciesId === speciesId && (!pe.evoFormKey || pe.evoFormKey === this.getFormKey()));
        if (evolution?.condition?.enforceFunc) {
          evolution.condition.enforceFunc(this);
        }
        speciesId = prevolution;
      }
    }

    this.aiType = boss || this.hasTrainer() ? AiType.SMART : AiType.SMART_RANDOM;
  }

  initBattleInfo(): void {
    if (!this.battleInfo) {
      this.battleInfo = new EnemyBattleInfo();
      this.battleInfo.updateBossSegments(this);
      this.battleInfo.initInfo(this);
    } else {
      this.battleInfo.updateBossSegments(this);
    }
  }

  /**
   * Sets the pokemons boss status. If true initializes the boss segments either from the arguments
   * or through the the Scene.getEncounterBossSegments function
   *
   * @param boss if the pokemon is a boss
   * @param bossSegments amount of boss segments (health-bar segments)
   */
  setBoss(boss: boolean = true, bossSegments: number = 0): void {
    if (boss) {
      this.bossSegments = bossSegments || globalScene.getEncounterBossSegments(globalScene.currentBattle.waveIndex, this.level, this.species, true);
      this.bossSegmentIndex = this.bossSegments - 1;
    } else {
      this.bossSegments = 0;
      this.bossSegmentIndex = 0;
    }
  }

  generateAndPopulateMoveset(formIndex?: number): void {
    switch (true) {
      case (this.species.speciesId === Species.SMEARGLE):
        this.moveset = [
          new PokemonMove(Moves.SKETCH),
          new PokemonMove(Moves.SKETCH),
          new PokemonMove(Moves.SKETCH),
          new PokemonMove(Moves.SKETCH)
        ];
        break;
      case (this.species.speciesId === Species.ETERNATUS):
        this.moveset = (formIndex !== undefined ? formIndex : this.formIndex)
          ? [
            new PokemonMove(Moves.DYNAMAX_CANNON),
            new PokemonMove(Moves.CROSS_POISON),
            new PokemonMove(Moves.FLAMETHROWER),
            new PokemonMove(Moves.RECOVER, 0, -4)
          ]
          : [
            new PokemonMove(Moves.ETERNABEAM),
            new PokemonMove(Moves.SLUDGE_BOMB),
            new PokemonMove(Moves.FLAMETHROWER),
            new PokemonMove(Moves.COSMIC_POWER)
          ];
        if (globalScene.gameMode.hasChallenge(Challenges.INVERSE_BATTLE)) {
          this.moveset[2] = new PokemonMove(Moves.THUNDERBOLT);
        }
        break;
      default:
        super.generateAndPopulateMoveset();
        break;
    }
  }

  /**
   * Determines the move this Pokemon will use on the next turn, as well as
   * the Pokemon the move will target.
   * @returns this Pokemon's next move in the format {move, moveTargets}
   */
  getNextMove(): TurnMove {
    // If this Pokemon has a move already queued, return it.
    const moveQueue = this.getMoveQueue();
    if (moveQueue.length !== 0) {
      const queuedMove = moveQueue[0];
      if (queuedMove) {
        const moveIndex = this.getMoveset().findIndex(m => m?.moveId === queuedMove.move);
        if ((moveIndex > -1 && this.getMoveset()[moveIndex]!.isUsable(this, queuedMove.ignorePP)) || queuedMove.virtual) {
          return queuedMove;
        } else {
          this.getMoveQueue().shift();
          return this.getNextMove();
        }
      }
    }

    // Filter out any moves this Pokemon cannot use
    let movePool = this.getMoveset().filter(m => m?.isUsable(this));
    // If no moves are left, use Struggle. Otherwise, continue with move selection
    if (movePool.length) {
      // If there's only 1 move in the move pool, use it.
      if (movePool.length === 1) {
        return { move: movePool[0]!.moveId, targets: this.getNextTargets(movePool[0]!.moveId) }; // TODO: are the bangs correct?
      }
      // If a move is forced because of Encore, use it.
      const encoreTag = this.getTag(EncoreTag) as EncoreTag;
      if (encoreTag) {
        const encoreMove = movePool.find(m => m?.moveId === encoreTag.moveId);
        if (encoreMove) {
          return { move: encoreMove.moveId, targets: this.getNextTargets(encoreMove.moveId) };
        }
      }
      switch (this.aiType) {
        case AiType.RANDOM: // No enemy should spawn with this AI type in-game
          const moveId = movePool[globalScene.randBattleSeedInt(movePool.length)]!.moveId; // TODO: is the bang correct?
          return { move: moveId, targets: this.getNextTargets(moveId) };
        case AiType.SMART_RANDOM:
        case AiType.SMART:
        /**
         * Search this Pokemon's move pool for moves that will KO an opposing target.
         * If there are any moves that can KO an opponent (i.e. a player Pokemon),
         * those moves are the only ones considered for selection on this turn.
         */
          const koMoves = movePool.filter(pkmnMove => {
            if (!pkmnMove) {
              return false;
            }

            const move = pkmnMove.getMove()!;
            if (move.moveTarget === MoveTarget.ATTACKER) {
              return false;
            }

            const fieldPokemon = globalScene.getField();
            const moveTargets = getMoveTargets(this, move.id).targets
              .map(ind => fieldPokemon[ind])
              .filter(p => this.isPlayer() !== p.isPlayer());
            // Only considers critical hits for crit-only moves or when this Pokemon is under the effect of Laser Focus
            const isCritical = move.hasAttr(CritOnlyAttr) || !!this.getTag(BattlerTagType.ALWAYS_CRIT);

            return move.category !== MoveCategory.STATUS
            && moveTargets.some(p => {
              const doesNotFail = move.applyConditions(this, p, move) || [ Moves.SUCKER_PUNCH, Moves.UPPER_HAND, Moves.THUNDERCLAP ].includes(move.id);
              return doesNotFail && p.getAttackDamage(this, move, !p.battleData.abilityRevealed, false, isCritical).damage >= p.hp;
            });
          }, this);

          if (koMoves.length > 0) {
            movePool = koMoves;
          }

          /**
         * Move selection is based on the move's calculated "benefit score" against the
         * best possible target(s) (as determined by {@linkcode getNextTargets}).
         * For more information on how benefit scores are calculated, see `docs/enemy-ai.md`.
         */
          const moveScores = movePool.map(() => 0);
          const moveTargets = Object.fromEntries(movePool.map(m => [ m!.moveId, this.getNextTargets(m!.moveId) ])); // TODO: are those bangs correct?
          for (const m in movePool) {
            const pokemonMove = movePool[m]!; // TODO: is the bang correct?
            const move = pokemonMove.getMove();

            let moveScore = moveScores[m];
            const targetScores: number[] = [];

            for (const mt of moveTargets[move.id]) {
            // Prevent a target score from being calculated when the target is whoever attacks the user
              if (mt === BattlerIndex.ATTACKER) {
                break;
              }

              const target = globalScene.getField()[mt];
              /**
             * The "target score" of a move is given by the move's user benefit score + the move's target benefit score.
             * If the target is an ally, the target benefit score is multiplied by -1.
             */
              let targetScore = move.getUserBenefitScore(this, target, move) + move.getTargetBenefitScore(this, target, move) * (mt < BattlerIndex.ENEMY === this.isPlayer() ? 1 : -1);
              if (Number.isNaN(targetScore)) {
                console.error(`Move ${move.name} returned score of NaN`);
                targetScore = 0;
              }
              /**
             * If this move is unimplemented, or the move is known to fail when used, set its
             * target score to -20
             */
              if ((move.name.endsWith(" (N)") || !move.applyConditions(this, target, move)) && ![ Moves.SUCKER_PUNCH, Moves.UPPER_HAND, Moves.THUNDERCLAP ].includes(move.id)) {
                targetScore = -20;
              } else if (move instanceof AttackMove) {
              /**
               * Attack moves are given extra multipliers to their base benefit score based on
               * the move's type effectiveness against the target and whether the move is a STAB move.
               */
                const effectiveness = target.getMoveEffectiveness(this, move, !target.battleData?.abilityRevealed);
                if (target.isPlayer() !== this.isPlayer()) {
                  targetScore *= effectiveness;
                  if (this.isOfType(move.type)) {
                    targetScore *= 1.5;
                  }
                } else if (effectiveness) {
                  targetScore /= effectiveness;
                  if (this.isOfType(move.type)) {
                    targetScore /= 1.5;
                  }
                }
                /** If a move has a base benefit score of 0, its benefit score is assumed to be unimplemented at this point */
                if (!targetScore) {
                  targetScore = -20;
                }
              }
              targetScores.push(targetScore);
            }
            // When a move has multiple targets, its score is equal to the maximum target score across all targets
            moveScore += Math.max(...targetScores);

            // could make smarter by checking opponent def/spdef
            moveScores[m] = moveScore;
          }

          console.log(moveScores);

          // Sort the move pool in decreasing order of move score
          const sortedMovePool = movePool.slice(0);
          sortedMovePool.sort((a, b) => {
            const scoreA = moveScores[movePool.indexOf(a)];
            const scoreB = moveScores[movePool.indexOf(b)];
            return scoreA < scoreB ? 1 : scoreA > scoreB ? -1 : 0;
          });
          let r = 0;
          if (this.aiType === AiType.SMART_RANDOM) {
          // Has a 5/8 chance to select the best move, and a 3/8 chance to advance to the next best move (and repeat this roll)
            while (r < sortedMovePool.length - 1 && globalScene.randBattleSeedInt(8) >= 5) {
              r++;
            }
          } else if (this.aiType === AiType.SMART) {
          // The chance to advance to the next best move increases when the compared moves' scores are closer to each other.
            while (r < sortedMovePool.length - 1 && (moveScores[movePool.indexOf(sortedMovePool[r + 1])] / moveScores[movePool.indexOf(sortedMovePool[r])]) >= 0
              && globalScene.randBattleSeedInt(100) < Math.round((moveScores[movePool.indexOf(sortedMovePool[r + 1])] / moveScores[movePool.indexOf(sortedMovePool[r])]) * 50)) {
              r++;
            }
          }
          console.log(movePool.map(m => m!.getName()), moveScores, r, sortedMovePool.map(m => m!.getName())); // TODO: are those bangs correct?
          return { move: sortedMovePool[r]!.moveId, targets: moveTargets[sortedMovePool[r]!.moveId] };
      }
    }

    return { move: Moves.STRUGGLE, targets: this.getNextTargets(Moves.STRUGGLE) };
  }

  /**
   * Determines the Pokemon the given move would target if used by this Pokemon
   * @param moveId {@linkcode Moves} The move to be used
   * @returns The indexes of the Pokemon the given move would target
   */
  getNextTargets(moveId: Moves): BattlerIndex[] {
    const moveTargets = getMoveTargets(this, moveId);
    const targets = globalScene.getField(true).filter(p => moveTargets.targets.indexOf(p.getBattlerIndex()) > -1);
    // If the move is multi-target, return all targets' indexes
    if (moveTargets.multiple) {
      return targets.map(p => p.getBattlerIndex());
    }

    const move = allMoves[moveId];

    /**
     * Get the move's target benefit score against each potential target.
     * For allies, this score is multiplied by -1.
     */
    const benefitScores = targets
      .map(p => [ p.getBattlerIndex(), move.getTargetBenefitScore(this, p, move) * (p.isPlayer() === this.isPlayer() ? 1 : -1) ]);

    const sortedBenefitScores = benefitScores.slice(0);
    sortedBenefitScores.sort((a, b) => {
      const scoreA = a[1];
      const scoreB = b[1];
      return scoreA < scoreB ? 1 : scoreA > scoreB ? -1 : 0;
    });

    if (!sortedBenefitScores.length) {
      // Set target to BattlerIndex.ATTACKER when using a counter move
      // This is the same as when the player does so
      if (move.hasAttr(CounterDamageAttr)) {
        return [ BattlerIndex.ATTACKER ];
      }

      return [];
    }

    let targetWeights = sortedBenefitScores.map(s => s[1]);
    const lowestWeight = targetWeights[targetWeights.length - 1];

    // If the lowest target weight (i.e. benefit score) is negative, add abs(lowestWeight) to all target weights
    if (lowestWeight < 1) {
      for (let w = 0; w < targetWeights.length; w++) {
        targetWeights[w] += Math.abs(lowestWeight - 1);
      }
    }

    // Remove any targets whose weights are less than half the max of the target weights from consideration
    const benefitCutoffIndex = targetWeights.findIndex(s => s < targetWeights[0] / 2);
    if (benefitCutoffIndex > -1) {
      targetWeights = targetWeights.slice(0, benefitCutoffIndex);
    }

    const thresholds: number[] = [];
    let totalWeight: number = 0;
    targetWeights.reduce((total: number, w: number) => {
      total += w;
      thresholds.push(total);
      totalWeight = total;
      return total;
    }, 0);

    /**
     * Generate a random number from 0 to (totalWeight-1),
     * then select the first target whose cumulative weight (with all previous targets' weights)
     * is greater than that random number.
     */
    const randValue = globalScene.randBattleSeedInt(totalWeight);
    let targetIndex: number = 0;

    thresholds.every((t, i) => {
      if (randValue >= t) {
        return true;
      }

      targetIndex = i;
      return false;
    });

    return [ sortedBenefitScores[targetIndex][0] ];
  }

  isPlayer() {
    return false;
  }

  hasTrainer(): boolean {
    return !!this.trainerSlot;
  }

  isBoss(): boolean {
    return !!this.bossSegments;
  }

  getBossSegmentIndex(): number {
    const segments = (this as EnemyPokemon).bossSegments;
    const segmentSize = this.getMaxHp() / segments;
    for (let s = segments - 1; s > 0; s--) {
      const hpThreshold = Math.round(segmentSize * s);
      if (this.hp > hpThreshold) {
        return s;
      }
    }

    return 0;
  }

  damage(damage: number, ignoreSegments: boolean = false, preventEndure: boolean = false, ignoreFaintPhase: boolean = false): number {
    if (this.isFainted()) {
      return 0;
    }

    let clearedBossSegmentIndex = this.isBoss()
      ? this.bossSegmentIndex + 1
      : 0;

    if (this.isBoss() && !ignoreSegments) {
      const segmentSize = this.getMaxHp() / this.bossSegments;
      for (let s = this.bossSegmentIndex; s > 0; s--) {
        const hpThreshold = segmentSize * s;
        const roundedHpThreshold = Math.round(hpThreshold);
        if (this.hp >= roundedHpThreshold) {
          if (this.hp - damage <= roundedHpThreshold) {
            const hpRemainder = this.hp - roundedHpThreshold;
            let segmentsBypassed = 0;
            while (segmentsBypassed < this.bossSegmentIndex && this.canBypassBossSegments(segmentsBypassed + 1) && (damage - hpRemainder) >= Math.round(segmentSize * Math.pow(2, segmentsBypassed + 1))) {
              segmentsBypassed++;
              //console.log('damage', damage, 'segment', segmentsBypassed + 1, 'segment size', segmentSize, 'damage needed', Math.round(segmentSize * Math.pow(2, segmentsBypassed + 1)));
            }

            damage = Utils.toDmgValue(this.hp - hpThreshold + segmentSize * segmentsBypassed);
            clearedBossSegmentIndex = s - segmentsBypassed;
          }
          break;
        }
      }
    }

    switch (globalScene.currentBattle.battleSpec) {
      case BattleSpec.FINAL_BOSS:
        if (!this.formIndex && this.bossSegmentIndex < 1) {
          damage = Math.min(damage, this.hp - 1);
        }
    }

    const ret = super.damage(damage, ignoreSegments, preventEndure, ignoreFaintPhase);

    if (this.isBoss()) {
      if (ignoreSegments) {
        const segmentSize = this.getMaxHp() / this.bossSegments;
        clearedBossSegmentIndex = Math.ceil(this.hp / segmentSize);
      }
      if (clearedBossSegmentIndex <= this.bossSegmentIndex) {
        this.handleBossSegmentCleared(clearedBossSegmentIndex);
      }
      this.battleInfo.updateBossSegments(this);
    }

    return ret;
  }

  canBypassBossSegments(segmentCount: number = 1): boolean {
    if (globalScene.currentBattle.battleSpec === BattleSpec.FINAL_BOSS) {
      if (!this.formIndex && (this.bossSegmentIndex - segmentCount) < 1) {
        return false;
      }
    }

    return true;
  }

  /**
   * Go through a boss' health segments and give stats boosts for each newly cleared segment
   * The base boost is 1 to a random stat that's not already maxed out per broken shield
   * For Pokemon with 3 health segments or more, breaking the last shield gives +2 instead
   * For Pokemon with 5 health segments or more, breaking the last two shields give +2 each
   * @param segmentIndex index of the segment to get down to (0 = no shield left, 1 = 1 shield left, etc.)
   */
  handleBossSegmentCleared(segmentIndex: number): void {
    while (this.bossSegmentIndex > 0 && segmentIndex - 1 < this.bossSegmentIndex) {
      // Filter out already maxed out stat stages and weigh the rest based on existing stats
      const leftoverStats = EFFECTIVE_STATS.filter((s: EffectiveStat) => this.getStatStage(s) < 6);
      const statWeights = leftoverStats.map((s: EffectiveStat) => this.getStat(s, false));

      let boostedStat: EffectiveStat;
      const statThresholds: number[] = [];
      let totalWeight = 0;

      for (const i in statWeights) {
        totalWeight += statWeights[i];
        statThresholds.push(totalWeight);
      }

      // Pick a random stat from the leftover stats to increase its stages
      const randInt = Utils.randSeedInt(totalWeight);
      for (const i in statThresholds) {
        if (randInt < statThresholds[i]) {
          boostedStat = leftoverStats[i];
          break;
        }
      }

      let stages = 1;

      // increase the boost if the boss has at least 3 segments and we passed last shield
      if (this.bossSegments >= 3 && this.bossSegmentIndex === 1) {
        stages++;
      }
      // increase the boost if the boss has at least 5 segments and we passed the second to last shield
      if (this.bossSegments >= 5 && this.bossSegmentIndex === 2) {
        stages++;
      }

      globalScene.unshiftPhase(new StatStageChangePhase(this.getBattlerIndex(), true, [ boostedStat! ], stages, true, true));
      this.bossSegmentIndex--;
    }
  }

  getFieldIndex(): number {
    return globalScene.getEnemyField().indexOf(this);
  }

  getBattlerIndex(): BattlerIndex {
    return BattlerIndex.ENEMY + this.getFieldIndex();
  }

  /**
   * Add a new pokemon to the player's party (at `slotIndex` if set).
   * The new pokemon's visibility will be set to `false`.
   * @param pokeballType the type of pokeball the pokemon was caught with
   * @param slotIndex an optional index to place the pokemon in the party
   * @returns the pokemon that was added or null if the pokemon could not be added
   */
  addToParty(pokeballType: PokeballType, slotIndex: number = -1) {
    const party = globalScene.getPlayerParty();
    let ret: PlayerPokemon | null = null;

    if (party.length < PLAYER_PARTY_MAX_SIZE) {
      this.pokeball = pokeballType;
      this.metLevel = this.level;
      this.metBiome = globalScene.arena.biomeType;
      this.metWave = globalScene.currentBattle.waveIndex;
      this.metSpecies = this.species.speciesId;
      const newPokemon = globalScene.addPlayerPokemon(this.species, this.level, this.abilityIndex, this.formIndex, this.gender, this.shiny, this.variant, this.ivs, this.nature, this);

      if (Utils.isBetween(slotIndex, 0, PLAYER_PARTY_MAX_SIZE - 1)) {
        party.splice(slotIndex, 0, newPokemon);
      } else {
        party.push(newPokemon);
      }

      // Hide the Pokemon since it is not on the field
      newPokemon.setVisible(false);

      ret = newPokemon;
      globalScene.triggerPokemonFormChange(newPokemon, SpeciesFormChangeActiveTrigger, true);
    }

    return ret;
  }
}

export interface TurnMove {
  move: Moves;
  targets: BattlerIndex[];
  result?: MoveResult;
  virtual?: boolean;
  turn?: number;
  ignorePP?: boolean;
}

export interface AttackMoveResult {
  move: Moves;
  result: DamageResult;
  damage: number;
  critical: boolean;
  sourceId: number;
  sourceBattlerIndex: BattlerIndex;
}

export class PokemonSummonData {
  /** [Atk, Def, SpAtk, SpDef, Spd, Acc, Eva] */
  public statStages: number[] = [ 0, 0, 0, 0, 0, 0, 0 ];
  public moveQueue: TurnMove[] = [];
  public tags: BattlerTag[] = [];
  public abilitySuppressed: boolean = false;
  public abilitiesApplied: Abilities[] = [];
  public speciesForm: PokemonSpeciesForm | null;
  public fusionSpeciesForm: PokemonSpeciesForm;
  public ability: Abilities = Abilities.NONE;
  public passiveAbility: Abilities = Abilities.NONE;
  public gender: Gender;
  public fusionGender: Gender;
  public stats: number[] = [ 0, 0, 0, 0, 0, 0 ];
  public moveset: (PokemonMove | null)[];
  // If not initialized this value will not be populated from save data.
  public types: Type[] = [];
  public addedType: Type | null = null;
}

export class PokemonBattleData {
  /** counts the hits the pokemon received */
  public hitCount: number = 0;
  /** used for {@linkcode Moves.RAGE_FIST} in order to save hit Counts received before Rage Fist is applied */
  public prevHitCount: number = 0;
  public endured: boolean = false;
  public berriesEaten: BerryType[] = [];
  public abilitiesApplied: Abilities[] = [];
  public abilityRevealed: boolean = false;
}

export class PokemonBattleSummonData {
  /** The number of turns the pokemon has passed since entering the battle */
  public turnCount: number = 1;
  /** The number of turns the pokemon has passed since the start of the wave */
  public waveTurnCount: number = 1;
  /** The list of moves the pokemon has used since entering the battle */
  public moveHistory: TurnMove[] = [];
}

export class PokemonTurnData {
  public flinched: boolean = false;
  public acted: boolean = false;
  /** How many times the move should hit the target(s) */
  public hitCount: number = 0;
  /**
   * - `-1` = Calculate how many hits are left
   * - `0` = Move is finished
   */
  public hitsLeft: number = -1;
  public totalDamageDealt: number = 0;
  public singleHitDamageDealt: number = 0;
  public damageTaken: number = 0;
  public attacksReceived: AttackMoveResult[] = [];
  public order: number;
  public statStagesIncreased: boolean = false;
  public statStagesDecreased: boolean = false;
  public moveEffectiveness: TypeDamageMultiplier | null = null;
  public combiningPledge?: Moves;
  public switchedInThisTurn: boolean = false;
  public failedRunAway: boolean = false;
  public joinedRound: boolean = false;
  /**
   * Used to make sure multi-hits occur properly when the user is
   * forced to act again in the same turn
   */
  public extraTurns: number = 0;
}

export enum AiType {
  RANDOM,
  SMART_RANDOM,
  SMART
}

export enum MoveResult {
  PENDING,
  SUCCESS,
  FAIL,
  MISS,
  OTHER
}

export enum HitResult {
  EFFECTIVE = 1,
  SUPER_EFFECTIVE,
  NOT_VERY_EFFECTIVE,
  ONE_HIT_KO,
  NO_EFFECT,
  STATUS,
  HEAL,
  FAIL,
  MISS,
  OTHER,
  IMMUNE
}

export type DamageResult = HitResult.EFFECTIVE | HitResult.SUPER_EFFECTIVE | HitResult.NOT_VERY_EFFECTIVE | HitResult.ONE_HIT_KO | HitResult.OTHER;

/** Interface containing the results of a damage calculation for a given move */
export interface DamageCalculationResult {
  /** `true` if the move was cancelled (thus suppressing "No Effect" messages) */
  cancelled: boolean;
  /** The effectiveness of the move */
  result: HitResult;
  /** The damage dealt by the move */
  damage: number;
}

/**
 * Wrapper class for the {@linkcode Move} class for Pokemon to interact with.
 * These are the moves assigned to a {@linkcode Pokemon} object.
 * It links to {@linkcode Move} class via the move ID.
 * Compared to {@linkcode Move}, this class also tracks if a move has received.
 * PP Ups, amount of PP used, and things like that.
 * @see {@linkcode isUsable} - checks if move is restricted, out of PP, or not implemented.
 * @see {@linkcode getMove} - returns {@linkcode Move} object by looking it up via ID.
 * @see {@linkcode usePp} - removes a point of PP from the move.
 * @see {@linkcode getMovePp} - returns amount of PP a move currently has.
 * @see {@linkcode getPpRatio} - returns the current PP amount / max PP amount.
 * @see {@linkcode getName} - returns name of {@linkcode Move}.
 **/
export class PokemonMove {
  public moveId: Moves;
  public ppUsed: number;
  public ppUp: number;
  public virtual: boolean;

  /**
   * If defined and nonzero, overrides the maximum PP of the move (e.g., due to move being copied by Transform).
   * This also nullifies all effects of `ppUp`.
   */
  public maxPpOverride?: number;

  constructor(moveId: Moves, ppUsed: number = 0, ppUp: number = 0, virtual: boolean = false, maxPpOverride?: number) {
    this.moveId = moveId;
    this.ppUsed = ppUsed;
    this.ppUp = ppUp;
    this.virtual = virtual;
    this.maxPpOverride = maxPpOverride;
  }

  /**
   * Checks whether the move can be selected or performed by a Pokemon, without consideration for the move's targets.
   * The move is unusable if it is out of PP, restricted by an effect, or unimplemented.
   *
   * @param {Pokemon} pokemon {@linkcode Pokemon} that would be using this move
   * @param {boolean} ignorePp If `true`, skips the PP check
   * @param {boolean} ignoreRestrictionTags If `true`, skips the check for move restriction tags (see {@link MoveRestrictionBattlerTag})
   * @returns `true` if the move can be selected and used by the Pokemon, otherwise `false`.
   */
  isUsable(pokemon: Pokemon, ignorePp: boolean = false, ignoreRestrictionTags: boolean = false): boolean {
    if (this.moveId && !ignoreRestrictionTags && pokemon.isMoveRestricted(this.moveId, pokemon)) {
      return false;
    }

    if (this.getMove().name.endsWith(" (N)")) {
      return false;
    }

    return (ignorePp || this.ppUsed < this.getMovePp() || this.getMove().pp === -1);
  }

  getMove(): Move {
    return allMoves[this.moveId];
  }

  /**
   * Sets {@link ppUsed} for this move and ensures the value does not exceed {@link getMovePp}
   * @param {number} count Amount of PP to use
   */
  usePp(count: number = 1) {
    this.ppUsed = Math.min(this.ppUsed + count, this.getMovePp());
  }

  getMovePp(): number {
    return this.maxPpOverride || (this.getMove().pp + this.ppUp * Utils.toDmgValue(this.getMove().pp / 5));
  }

  getPpRatio(): number {
    return 1 - (this.ppUsed / this.getMovePp());
  }

  getName(): string {
    return this.getMove().name;
  }

  /**
  * Copies an existing move or creates a valid PokemonMove object from json representing one
  * @param {PokemonMove | any} source The data for the move to copy
  * @return {PokemonMove} A valid pokemonmove object
  */
  static loadMove(source: PokemonMove | any): PokemonMove {
    return new PokemonMove(source.moveId, source.ppUsed, source.ppUp, source.virtual, source.maxPpOverride);
  }
}<|MERGE_RESOLUTION|>--- conflicted
+++ resolved
@@ -950,11 +950,7 @@
    * @param ignoreHeldItems determines whether this Pokemon's held items should be ignored during the stat calculation, default `false`
    * @returns the final in-battle value of a stat
    */
-<<<<<<< HEAD
   getEffectiveStat(stat: EffectiveStat, opponent?: Pokemon, move?: Move, ignoreAbility: boolean = false, ignoreOppAbility: boolean = false, isCritical: boolean = false, simulated: boolean = true, ignoreHeldItems: boolean = false): number {
-=======
-  getEffectiveStat(stat: EffectiveStat, opponent?: Pokemon, move?: Move, ignoreAbility: boolean = false, ignoreOppAbility: boolean = false, isCritical: boolean = false, simulated: boolean = true): number {
->>>>>>> c363d2b9
     const statValue = new Utils.NumberHolder(this.getStat(stat, false));
     if (!ignoreHeldItems) {
       globalScene.applyModifiers(StatBoosterModifier, this.isPlayer(), this, stat, statValue);
