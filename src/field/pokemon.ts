--- conflicted
+++ resolved
@@ -903,16 +903,12 @@
     return this.fusionSpecies.forms[this.fusionFormIndex].formKey;
   }
 
-<<<<<<< HEAD
   // TODO: Add more documentation for all these attributes.
   // They may be all similar, but what each one actually _does_ is quite unclear at first glance
 
   getSpriteAtlasPath(ignoreOverride = false): string {
-    const spriteId = this.getSpriteId(ignoreOverride).replace(/\_{2}/g, "/");
-=======
-  getSpriteAtlasPath(ignoreOverride?: boolean): string {
     const spriteId = this.getSpriteId(ignoreOverride).replace(/_{2}/g, "/");
->>>>>>> 9c0c1632
+
     return `${/_[1-3]$/.test(spriteId) ? "variant/" : ""}${spriteId}`;
   }
 
