--- conflicted
+++ resolved
@@ -4,87 +4,10 @@
 import { PLAYER_PARTY_MAX_SIZE } from "#app/constants";
 import { timedEventManager } from "#app/global-event-manager";
 import { globalScene } from "#app/global-scene";
-<<<<<<< HEAD
-import type { Variant } from "#app/sprites/variant";
-import { populateVariantColors, variantColorCache } from "#app/sprites/variant";
-import { variantData } from "#app/sprites/variant";
-import BattleInfo from "#app/ui/battle-info/battle-info";
-import { EnemyBattleInfo } from "#app/ui/battle-info/enemy-battle-info";
-import { PlayerBattleInfo } from "#app/ui/battle-info/player-battle-info";
-import type Move from "#app/data/moves/move";
-import { getMoveTargets } from "#app/data/moves/move-utils";
-import { applyMoveAttrs } from "#app/data/moves/apply-attrs";
-import { allMoves } from "#app/data/data-lists";
-import { MoveTarget } from "#enums/MoveTarget";
-import { MoveCategory } from "#enums/MoveCategory";
-import type { PokemonSpeciesForm } from "#app/data/pokemon-species";
-import { default as PokemonSpecies, getFusedSpeciesName, getPokemonSpeciesForm } from "#app/data/pokemon-species";
-import { getPokemonSpecies } from "#app/utils/pokemon-utils";
-import { getStarterValueFriendshipCap, speciesStarterCosts } from "#app/data/balance/starters";
-import {
-  NumberHolder,
-  randSeedInt,
-  getIvsFromId,
-  BooleanHolder,
-  randSeedItem,
-  isNullOrUndefined,
-  toDmgValue,
-  fixedInt,
-  rgbaToInt,
-  rgbHexToRgba,
-  rgbToHsv,
-  deltaRgb,
-  isBetween,
-  randSeedFloat,
-  type Constructor,
-  randSeedIntRange,
-  coerceArray,
-} from "#app/utils/common";
-import { getEnumValues } from "#app/utils/enums";
-import type { TypeDamageMultiplier } from "#app/data/type";
-import { getTypeDamageMultiplier, getTypeRgb } from "#app/data/type";
-import { PokemonType } from "#enums/pokemon-type";
-import { getLevelTotalExp } from "#app/data/exp";
-import {
-  Stat,
-  type PermanentStat,
-  type BattleStat,
-  type EffectiveStat,
-  PERMANENT_STATS,
-  BATTLE_STATS,
-  EFFECTIVE_STATS,
-} from "#enums/stat";
-import {
-  EnemyDamageBoosterModifier,
-  EnemyDamageReducerModifier,
-  EnemyFusionChanceModifier,
-  HiddenAbilityRateBoosterModifier,
-  BaseStatModifier,
-  PokemonFriendshipBoosterModifier,
-  PokemonHeldItemModifier,
-  PokemonNatureWeightModifier,
-  ShinyRateBoosterModifier,
-  SurviveDamageModifier,
-  TempStatStageBoosterModifier,
-  TempCritBoosterModifier,
-  StatBoosterModifier,
-  CritBoosterModifier,
-  PokemonBaseStatFlatModifier,
-  PokemonBaseStatTotalModifier,
-  PokemonIncrementingStatModifier,
-  EvoTrackerModifier,
-  PokemonMultiHitModifier,
-} from "#app/modifier/modifier";
-import { PokeballType } from "#enums/pokeball";
-import { Gender } from "#app/data/gender";
-import { Status, getRandomStatus } from "#app/data/status-effect";
-import type { SpeciesFormEvolution } from "#app/data/balance/pokemon-evolutions";
-=======
 import { getPokemonNameWithAffix } from "#app/messages";
 import Overrides from "#app/overrides";
 import { speciesEggMoves } from "#balance/egg-moves";
 import type { SpeciesFormEvolution } from "#balance/pokemon-evolutions";
->>>>>>> 2e06b10f
 import {
   FusionSpeciesFormEvolution,
   pokemonEvolutions,
@@ -232,7 +155,6 @@
   coerceArray,
   deltaRgb,
   fixedInt,
-  getEnumValues,
   getIvsFromId,
   isBetween,
   isNullOrUndefined,
@@ -246,6 +168,7 @@
   rgbToHsv,
   toDmgValue,
 } from "#utils/common";
+import { getEnumValues } from "#utils/enums";
 import { getPokemonSpecies } from "#utils/pokemon-utils";
 import { argbFromRgba, QuantizerCelebi, rgbaFromArgb } from "@material/material-color-utilities";
 import i18next from "i18next";
