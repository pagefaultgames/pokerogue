--- conflicted
+++ resolved
@@ -2530,7 +2530,6 @@
       types.splice(types.indexOf(PokemonType.FLYING), 1);
     }
 
-<<<<<<< HEAD
     const multi = new NumberHolder(1);
     for (const defenderType of types) {
       const typeMulti = getTypeDamageMultiplier(moveType, defenderType);
@@ -2550,54 +2549,14 @@
     if (move) {
       applyMoveAttrs("VariableMoveTypeChartAttr", source ?? null, this, move, multi, types, moveType);
     }
-=======
-    let multiplier = types
-      .map(defenderType => {
-        const multiplier = new NumberHolder(getTypeDamageMultiplier(moveType, defenderType));
-        applyChallenges(ChallengeType.TYPE_EFFECTIVENESS, multiplier);
-        if (move) {
-          applyMoveAttrs("VariableMoveTypeChartAttr", null, this, move, multiplier, defenderType);
-        }
-        if (source) {
-          const ignoreImmunity = new BooleanHolder(false);
-          if (source.isActive(true) && source.hasAbilityWithAttr("IgnoreTypeImmunityAbAttr")) {
-            applyAbAttrs("IgnoreTypeImmunityAbAttr", {
-              pokemon: source,
-              cancelled: ignoreImmunity,
-              simulated,
-              moveType,
-              defenderType,
-            });
-          }
-          if (ignoreImmunity.value && multiplier.value === 0) {
-            return 1;
-          }
-
-          const exposedTags = this.findTags(tag => tag instanceof ExposedTag) as ExposedTag[];
-          if (exposedTags.some(t => t.ignoreImmunity(defenderType, moveType)) && multiplier.value === 0) {
-            return 1;
-          }
-        }
-        return multiplier.value;
-      })
-      .reduce((acc, cur) => acc * cur, 1) as TypeDamageMultiplier;
->>>>>>> df223bfb
 
     // Handle strong winds lowering effectiveness of types super effective against pure flying
     if (
-<<<<<<< HEAD
-      !ignoreStrongWinds &&
-      arena.getWeatherType() === WeatherType.STRONG_WINDS &&
-      !arena.weather?.isEffectSuppressed() &&
-      types.includes(PokemonType.FLYING) &&
-      getTypeDamageMultiplier(moveType, PokemonType.FLYING) === 2
-=======
       !ignoreStrongWinds
-      && arena.weather?.weatherType === WeatherType.STRONG_WINDS
+      && arena.getWeatherType() === WeatherType.STRONG_WINDS
       && !arena.weather.isEffectSuppressed()
       && this.isOfType(PokemonType.FLYING)
-      && typeMultiplierAgainstFlying.value === 2
->>>>>>> df223bfb
+      && getTypeDamageMultiplier(moveType, PokemonType.FLYING) === 2
     ) {
       multi.value /= 2;
       if (!simulated) {
