--- conflicted
+++ resolved
@@ -4807,11 +4807,7 @@
     if (moveQueue.length !== 0) {
       const queuedMove = moveQueue[0];
       if (queuedMove) {
-<<<<<<< HEAD
-        const moveIndex = this.getMoveset().findIndex(m => m?.moveId === moveQueue[0].move);
-=======
         const moveIndex = this.getMoveset().findIndex(m => m?.moveId === queuedMove.move);
->>>>>>> c403574b
         if ((moveIndex > -1 && this.getMoveset()[moveIndex]!.isUsable(this, queuedMove.ignorePP)) || queuedMove.virtual) {
           return queuedMove;
         } else {
