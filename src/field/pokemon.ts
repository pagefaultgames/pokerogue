--- conflicted
+++ resolved
@@ -91,13 +91,9 @@
   public pokerus: boolean;
   public wildFlee: boolean;
 
-<<<<<<< HEAD
   public flyout: BattleFlyout;
 
-  public fusionSpecies: PokemonSpecies;
-=======
   public fusionSpecies: PokemonSpecies | null;
->>>>>>> de29c1f0
   public fusionFormIndex: integer;
   public fusionAbilityIndex: integer;
   public fusionShiny: boolean;
@@ -882,7 +878,7 @@
     }
     if (this.isFusion()) {
       L2 = this.fusionLuck
-      if (this.fusionSpecies.luckOverride) {
+      if (this.fusionSpecies?.luckOverride) {
         L2 = this.fusionSpecies.luckOverride
       }
     }
@@ -2044,11 +2040,7 @@
           }
           console.log(`crit stage: +${critLevel.value}`);
           const critChance = [24, 8, 2, 1][Math.max(0, Math.min(critLevel.value, 3))];
-<<<<<<< HEAD
-          isCritical = !source.getTag(BattlerTagType.NO_CRIT) && (critChance === 1 || !this.scene.randBattleSeedInt(critChance, undefined, "Crit Chance"));
-=======
-          isCritical = critChance === 1 || !this.scene.randBattleSeedInt(critChance);
->>>>>>> de29c1f0
+          isCritical = critChance === 1 || !this.scene.randBattleSeedInt(critChance, undefined, "Crit Chance");
           if (Overrides.NEVER_CRIT_OVERRIDE) {
             isCritical = false;
           }
@@ -3839,7 +3831,7 @@
       if (queuedMove.isUsable(this, this.getMoveQueue()[0].ignorePP)) {
         this.flyout.setText()
         for (var i = 0; i < this.moveset.length; i++) {
-          if (this.moveset[i].moveId == queuedMove.moveId) {
+          if (this.moveset[i]?.moveId == queuedMove.moveId) {
             this.flyout.setText(i)
           }
         }
@@ -3856,12 +3848,8 @@
     if (movePool.length) {
       // If there's only 1 move in the move pool, use it.
       if (movePool.length === 1) {
-<<<<<<< HEAD
         this.flyout.setText(this.getMoveset().indexOf(movePool[0]))
-        return { move: movePool[0].moveId, targets: this.getNextTargets(movePool[0].moveId) };
-=======
-        return { move: movePool[0]!.moveId, targets: this.getNextTargets(movePool[0]!.moveId) }; // TODO: are the bangs correct?
->>>>>>> de29c1f0
+        return { move: movePool[0]!.moveId, targets: this.getNextTargets(movePool[0]!.moveId) };
       }
       // If a move is forced because of Encore, use it.
       const encoreTag = this.getTag(EncoreTag) as EncoreTag;
@@ -3873,15 +3861,10 @@
         }
       }
       switch (this.aiType) {
-<<<<<<< HEAD
       case AiType.RANDOM:
         var i = this.scene.randBattleSeedInt(movePool.length, undefined, "Move selection roll (RANDOM)")
-        const moveId = movePool[i].moveId;
+        const moveId = movePool[i]!.moveId;
         this.flyout.setText(i)
-=======
-      case AiType.RANDOM: // No enemy should spawn with this AI type in-game
-        const moveId = movePool[this.scene.randBattleSeedInt(movePool.length)]!.moveId; // TODO: is the bang correct?
->>>>>>> de29c1f0
         return { move: moveId, targets: this.getNextTargets(moveId) };
       case AiType.SMART_RANDOM:
       case AiType.SMART:
@@ -3963,12 +3946,7 @@
         });
         let r = 0;
         if (this.aiType === AiType.SMART_RANDOM) {
-<<<<<<< HEAD
           while (r < sortedMovePool.length - 1 && this.scene.randBattleSeedInt(8, undefined, "Move selection roll (SMART_RANDOM)") >= 5) {
-=======
-          // Has a 5/8 chance to select the best move, and a 3/8 chance to advance to the next best move (and repeat this roll)
-          while (r < sortedMovePool.length - 1 && this.scene.randBattleSeedInt(8) >= 5) {
->>>>>>> de29c1f0
             r++;
           }
         } else if (this.aiType === AiType.SMART) {
@@ -3978,14 +3956,9 @@
             r++;
           }
         }
-<<<<<<< HEAD
-        console.log(movePool.map(m => m.getName()), moveScores, r, sortedMovePool.map(m => m.getName()));
+        console.log(movePool.map(m => m!.getName()), moveScores, r, sortedMovePool.map(m => m!.getName()));
         this.flyout.setText(movePool.indexOf(sortedMovePool[r]))
-        return { move: sortedMovePool[r].moveId, targets: moveTargets[sortedMovePool[r].moveId] };
-=======
-        console.log(movePool.map(m => m!.getName()), moveScores, r, sortedMovePool.map(m => m!.getName())); // TODO: are those bangs correct?
         return { move: sortedMovePool[r]!.moveId, targets: moveTargets[sortedMovePool[r]!.moveId] };
->>>>>>> de29c1f0
       }
     }
     this.flyout.setText()
@@ -4056,18 +4029,13 @@
       return total;
     }, 0);
 
-<<<<<<< HEAD
-    const randValue = this.scene.randBattleSeedInt(totalWeight, undefined, "Random target selection");
-    let targetIndex: integer;
-=======
     /**
      * Generate a random number from 0 to (totalWeight-1),
      * then select the first target whose cumulative weight (with all previous targets' weights)
      * is greater than that random number.
      */
-    const randValue = this.scene.randBattleSeedInt(totalWeight);
+    const randValue = this.scene.randBattleSeedInt(totalWeight, undefined, "Random target selection");
     let targetIndex: integer = 0;
->>>>>>> de29c1f0
 
     thresholds.every((t, i) => {
       if (randValue >= t) {
