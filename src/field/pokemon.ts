--- conflicted
+++ resolved
@@ -1641,73 +1641,23 @@
 
           console.log('damage', damage.value, move.name, power.value, sourceAtk, targetDef);
 
-<<<<<<< HEAD
-          // if no damage is done, could queue one of the following messages
-          if (source.turnData.hitsLeft === 1) {
-            switch (result as HitResult) {
-              case HitResult.NO_EFFECT:
-                this.scene.queueMessage(i18next.t('battle:hitResultNoEffect', { pokemonName: this.name }));
-                break;
-              case HitResult.IMMUNE:
-                this.scene.queueMessage(`${this.name} is unaffected!`);
-                break;
-            }
-          }
-
-=======
           const oneHitKo = result === HitResult.ONE_HIT_KO;
->>>>>>> e66d7026
           if (damage.value) {
             if (this.getHpRatio() === 1)
               applyPreDefendAbAttrs(PreDefendFullHpEndureAbAttr, this, source, battlerMove, cancelled, damage);
             else if (!this.isPlayer() && damage.value >= this.hp)
               this.scene.applyModifiers(EnemyEndureChanceModifier, false, this);
 
-<<<<<<< HEAD
-            const oneHitKo = result === HitResult.ONE_HIT_KO;
-
-            // damageAndUpdate: can potentially queue fainted phase, setting phaseQueueSpliceIndex
-            damage.value = this.damageAndUpdate(damage.value, result as DamageResult, isCritical, oneHitKo, oneHitKo);
-=======
             /**
              * We explicitly require to ignore the faint phase here, as we want to show the messages
              * about the critical hit and the super effective/not very effective messages before the faint phase.
              */
             damage.value = this.damageAndUpdate(damage.value, result as DamageResult, isCritical, oneHitKo, oneHitKo, true);
->>>>>>> e66d7026
             this.turnData.damageTaken += damage.value;
 
             // queue critical message before effectiveness
             if (isCritical)
               this.scene.queueMessage(i18next.t('battle:hitResultCriticalHit'));
-<<<<<<< HEAD
-
-            // hitsLeft: for multi-hit moves, only want to render effectiveness text at end.
-            // also want to render if a pokemon fainted
-            //console.log(`the number of hits left for this turn for ${this.name} is ${source.turnData.hitsLeft}`)
-            if (source.turnData.hitsLeft === 1 || this.isFainted()) {
-              switch (result as HitResult) {
-                case HitResult.SUPER_EFFECTIVE:
-                  this.scene.queueMessage(i18next.t('battle:hitResultSuperEffective'));
-                  break;
-                case HitResult.NOT_VERY_EFFECTIVE:
-                  this.scene.queueMessage(i18next.t('battle:hitResultNotVeryEffective'));
-                  break;
-                case HitResult.NO_EFFECT:
-                  this.scene.queueMessage(i18next.t('battle:hitResultNoEffect', { pokemonName: this.name }));
-                  break;
-                case HitResult.IMMUNE:
-                  this.scene.queueMessage(`${this.name} is unaffected!`);
-                  break;
-                case HitResult.ONE_HIT_KO:  
-                  this.scene.queueMessage(i18next.t('battle:hitResultOneHitKO'));
-                  break;
-              }
-            }
-
-
-=======
->>>>>>> e66d7026
             if (source.isPlayer()) {
               this.scene.validateAchvs(DamageAchv, damage);
               if (damage.value > this.scene.gameData.gameStats.highestDamage)
@@ -1721,34 +1671,10 @@
             this.turnData.attacksReceived.unshift(attackResult);
             if (source.isPlayer() && !this.isPlayer())
               this.scene.applyModifiers(DamageMoneyRewardModifier, true, source, damage)
-
-<<<<<<< HEAD
-
-            /**
-             * don't want to add another fainted phase
-             * option could be calculate for multi hit moves if fainted
-             * problem with hit move message display is applyAbAttrsInternal() in ability.ts is 
-             * resetting the phaseQueueSpliceIndex before the moveaffectphase
-             * end() to add the message
-             * 
-            if (this.isFainted()) { }
-
-              // option 1: try to add multi move message here, and add a conidtion in end() to not add it a second time
-              // option 2: figure out what applyAbAttrsInternal() is doing and if there is a way to still add the message from end() properly
-             */
-
-            /**
-             * since damage is an object, I don't see how this would ever by false?
-             * i think the motivation was to have this here to counter setPhaseQueueSplice()
-             * not sure the original motivation 
-             * 
-             * It would be bad to run both the top if block and the one below commented out without changing the later's condition 
-             */
-            /*
-            if (damage){
-              this.scene.clearPhaseQueueSplice();
-=======
-          if (source.turnData.hitsLeft === 1) {
+          }
+
+          // want to include is.Fainted() in case multi hit move ends early, still want to render message
+          if (source.turnData.hitsLeft === 1 || this.isFainted()) {
             switch (result) {
               case HitResult.SUPER_EFFECTIVE:
                 this.scene.queueMessage(i18next.t('battle:hitResultSuperEffective'));
@@ -1765,21 +1691,30 @@
               case HitResult.ONE_HIT_KO:
                 this.scene.queueMessage(i18next.t('battle:hitResultOneHitKO'));
                 break;
->>>>>>> e66d7026
             }
-            */
           }
-<<<<<<< HEAD
-=======
 
           if (this.isFainted()) {
+            // set splice index here, so future scene queues happen before FaintedPhase
+            this.scene.setPhaseQueueSplice();
             this.scene.unshiftPhase(new FaintPhase(this.scene, this.getBattlerIndex(), oneHitKo));
             this.resetSummonData();
           }
 
-          if (damage)
+          /**
+           * since damage is an object, I don't see how this would ever by false?
+           * i think the motivation was to have this here to counter setPhaseQueueSplice()
+           * not sure the original motivation 
+           * 
+           * It would be bad to run both the top if block and the one below commented out without changing the later's condition 
+           */
+
+
+          /*
+          if (damage){
             this.scene.clearPhaseQueueSplice();
->>>>>>> e66d7026
+          }
+          */
         }
         break;
       case MoveCategory.STATUS:
@@ -1816,9 +1751,7 @@
 
     damage = Math.min(damage, this.hp);
     this.hp = this.hp - damage;
-<<<<<<< HEAD
-    // want to add a faint check here, for moves like explosion which deal self damage
-    if (this.isFainted()) {
+    if (this.isFainted() && !ignoreFaintPhase) {
       /**
        * when adding the FaintPhase, want to toggle future unshiftPhase() and queueMessage() calls 
        * to appear before the FaintPhase (as FaintPhase will potentially end the encounter and add Phases such as
@@ -1827,30 +1760,17 @@
        * once the MoveEffectPhase is over (and calls it's .end() function, shiftPhase() will reset the PhaseQueueSplice via clearPhaseQueueSplice() )
        */
       this.scene.setPhaseQueueSplice();
-      this.scene.unshiftPhase(new FaintPhase(this.scene, this.getBattlerIndex(),preventEndure));
-=======
-    if (this.isFainted() && !ignoreFaintPhase) {
       this.scene.unshiftPhase(new FaintPhase(this.scene, this.getBattlerIndex(), preventEndure));
->>>>>>> e66d7026
       this.resetSummonData();
     }
 
     return damage;
   }
 
-<<<<<<< HEAD
-  damageAndUpdate(damage: integer, result?: DamageResult, critical: boolean = false, 
-      ignoreSegments: boolean = false, preventEndure: boolean = false): integer {
-    const damagePhase = new DamagePhase(this.scene, this.getBattlerIndex(), damage, result as DamageResult, critical);
-    this.scene.unshiftPhase(damagePhase);
-
-    damage = this.damage(damage, ignoreSegments, preventEndure);
-=======
   damageAndUpdate(damage: integer, result?: DamageResult, critical: boolean = false, ignoreSegments: boolean = false, preventEndure: boolean = false, ignoreFaintPhase: boolean = false): integer {
     const damagePhase = new DamagePhase(this.scene, this.getBattlerIndex(), damage, result as DamageResult, critical);
     this.scene.unshiftPhase(damagePhase);
     damage = this.damage(damage, ignoreSegments, preventEndure, ignoreFaintPhase);
->>>>>>> e66d7026
     // Damage amount may have changed, but needed to be queued before calling damage function
     damagePhase.updateAmount(damage);
     return damage;
