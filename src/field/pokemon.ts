--- conflicted
+++ resolved
@@ -357,24 +357,16 @@
     return challengeAllowed.value;
   }
 
-<<<<<<< HEAD
-  isActive(onField?: boolean): boolean {
-    if (!globalScene) {
-      return false;
-    }
-    return this.isAllowedInBattle() && !!globalScene && (!onField || this.isOnField());
-=======
   /**
    * Checks if the pokemon is allowed in battle (ie: not fainted, and allowed under any active challenges).
    * @param onField `true` to also check if the pokemon is currently on the field, defaults to `false`
    * @returns `true` if the pokemon is "active". Returns `false` if there is no active {@linkcode BattleScene}
    */
   public isActive(onField: boolean = false): boolean {
-    if (!this.scene) {
+    if (!globalScene) {
       return false;
     }
     return this.isAllowedInBattle() && (!onField || this.isOnField());
->>>>>>> f2a2281f
   }
 
   getDexAttr(): bigint {
@@ -453,11 +445,7 @@
                 return new Promise(resolve => {
                   const battleSpritePath = this.getBattleSpriteAtlasPath(isBackSprite, ignoreOverride).replace("variant/", "").replace(/_[1-3]$/, "");
                   let config = variantData;
-<<<<<<< HEAD
-                  const useExpSprite = globalScene.experimentalSprites && globalScene.hasExpSprite(this.getBattleSpriteKey(back, ignoreOverride));
-=======
-                  const useExpSprite = this.scene.experimentalSprites && this.scene.hasExpSprite(this.getBattleSpriteKey(isBackSprite, ignoreOverride));
->>>>>>> f2a2281f
+                  const useExpSprite = globalScene.experimentalSprites && globalScene.hasExpSprite(this.getBattleSpriteKey(isBackSprite, ignoreOverride));
                   battleSpritePath.split("/").map(p => config ? config = config[p] : null);
                   const variantSet: VariantSet = config as VariantSet;
                   if (variantSet && variantSet[this.variant] === 1) {
@@ -465,23 +453,6 @@
                     if (!variantColorCache.hasOwnProperty(cacheKey)) {
                       this.populateVariantColorCache(cacheKey, useExpSprite, battleSpritePath);
                     }
-<<<<<<< HEAD
-                    globalScene.cachedFetch(`./images/pokemon/variant/${useExpSprite ? "exp/" : ""}${battleSpritePath}.json`).
-                      then(res => {
-                        // Prevent the JSON from processing if it failed to load
-                        if (!res.ok) {
-                          console.error(`Could not load ${res.url}!`);
-                          return;
-                        }
-                        return res.json();
-                      }).then(c => {
-                        variantColorCache[key] = c;
-                        resolve();
-                      });
-                  } else {
-                    resolve();
-=======
->>>>>>> f2a2281f
                   }
                   resolve();
                 });
@@ -528,7 +499,7 @@
    */
   populateVariantColorCache(cacheKey: string, useExpSprite: boolean, battleSpritePath: string) {
     const spritePath = `./images/pokemon/variant/${useExpSprite ? "exp/" : ""}${battleSpritePath}.json`;
-    this.scene.cachedFetch(spritePath).then(res => {
+    globalScene.cachedFetch(spritePath).then(res => {
       // Prevent the JSON from processing if it failed to load
       if (!res.ok) {
         return this.fallbackVariantColor(cacheKey, res.url, useExpSprite, battleSpritePath, res.status, res.statusText);
@@ -1316,12 +1287,8 @@
       }
     }
 
-<<<<<<< HEAD
-    if (!types.length) { // become UNKNOWN if no types are present
-=======
     // become UNKNOWN if no types are present
     if (!types.length) {
->>>>>>> f2a2281f
       types.push(Type.UNKNOWN);
     }
 
@@ -1566,27 +1533,13 @@
   }
 
   /**
-<<<<<<< HEAD
    * @returns the pokemon's current tera {@linkcode Type}, or `Type.UNKNOWN` if the pokemon is not terastallized
    */
-  getTeraType(): Type {
+  public getTeraType(): Type {
     // I don't think this should be possible anymore, please report if you encounter this. --NightKev
     if (globalScene === undefined) {
       console.warn("Pokemon.getTeraType(): Global scene is not defined!");
       return Type.UNKNOWN;
-=======
-   * @returns The tera-formed type of the pokemon, or {@linkcode Type.UNKNOWN} if not present
-   */
-  public getTeraType(): Type {
-    // this.scene can be undefined for a fainted mon in doubles
-    if (this.scene !== undefined) {
-      const teraModifier = this.scene.findModifier(m => m instanceof TerastallizeModifier
-        && m.pokemonId === this.id && !!m.getBattlesLeft(), this.isPlayer()) as TerastallizeModifier;
-      // return teraType
-      if (teraModifier) {
-        return teraModifier.teraType;
-      }
->>>>>>> f2a2281f
     }
     const teraModifier = globalScene.findModifier(m =>
       m instanceof TerastallizeModifier
@@ -1613,7 +1566,7 @@
    */
   public isTrapped(trappedAbMessages: string[] = [], simulated: boolean = true): boolean {
     const commandedTag = this.getTag(BattlerTagType.COMMANDED);
-    if (commandedTag?.getSourcePokemon(this.scene)?.isActive(true)) {
+    if (commandedTag?.getSourcePokemon()?.isActive(true)) {
       return true;
     }
 
@@ -1629,7 +1582,7 @@
     );
 
     const side = this.isPlayer() ? ArenaTagSide.PLAYER : ArenaTagSide.ENEMY;
-    return (trappedByAbility.value || !!this.getTag(TrappedTag) || !!this.scene.arena.getTagOnSide(ArenaTagType.FAIRY_LOCK, side));
+    return (trappedByAbility.value || !!this.getTag(TrappedTag) || !!globalScene.arena.getTagOnSide(ArenaTagType.FAIRY_LOCK, side));
   }
 
   /**
@@ -2963,19 +2916,9 @@
 
       if (this.isFainted()) {
         // set splice index here, so future scene queues happen before FaintedPhase
-<<<<<<< HEAD
         globalScene.setPhaseQueueSplice();
-        if (!isNullOrUndefined(destinyTag) && dmg) {
-          // Destiny Bond will activate during FaintPhase
-          globalScene.unshiftPhase(new FaintPhase(this.getBattlerIndex(), isOneHitKo, destinyTag, source));
-        } else {
-          globalScene.unshiftPhase(new FaintPhase(this.getBattlerIndex(), isOneHitKo));
-        }
-=======
-        this.scene.setPhaseQueueSplice();
-        this.scene.unshiftPhase(new FaintPhase(this.scene, this.getBattlerIndex(), isOneHitKo, destinyTag, grudgeTag, source));
-
->>>>>>> f2a2281f
+        globalScene.unshiftPhase(new FaintPhase(this.getBattlerIndex(), isOneHitKo, destinyTag, grudgeTag, source));
+
         this.destroySubstitute();
         this.lapseTag(BattlerTagType.COMMANDED);
         this.resetSummonData();
@@ -3042,15 +2985,9 @@
    * @param ignoreFaintPhase boolean to ignore adding a FaintPhase, passsed to damage()
    * @returns integer of damage done
    */
-<<<<<<< HEAD
-  damageAndUpdate(damage: integer, result?: DamageResult, critical: boolean = false, ignoreSegments: boolean = false, preventEndure: boolean = false, ignoreFaintPhase: boolean = false): integer {
+  damageAndUpdate(damage: integer, result?: DamageResult, critical: boolean = false, ignoreSegments: boolean = false, preventEndure: boolean = false, ignoreFaintPhase: boolean = false, source?: Pokemon): integer {
     const damagePhase = new DamagePhase(this.getBattlerIndex(), damage, result as DamageResult, critical);
     globalScene.unshiftPhase(damagePhase);
-=======
-  damageAndUpdate(damage: integer, result?: DamageResult, critical: boolean = false, ignoreSegments: boolean = false, preventEndure: boolean = false, ignoreFaintPhase: boolean = false, source?: Pokemon): integer {
-    const damagePhase = new DamagePhase(this.scene, this.getBattlerIndex(), damage, result as DamageResult, critical);
-    this.scene.unshiftPhase(damagePhase);
->>>>>>> f2a2281f
     damage = this.damage(damage, ignoreSegments, preventEndure, ignoreFaintPhase);
     // Damage amount may have changed, but needed to be queued before calling damage function
     damagePhase.updateAmount(damage);
@@ -3341,7 +3278,7 @@
   }
 
   cry(soundConfig?: Phaser.Types.Sound.SoundConfig, sceneOverride?: BattleScene): AnySound {
-    const scene = sceneOverride || globalScene; // TODO: is `sceneOverride` needed?
+    const scene = sceneOverride ?? globalScene; // TODO: is `sceneOverride` needed?
     const cry = this.getSpeciesForm().cry(soundConfig);
     let duration = cry.totalDuration * 1000;
     if (this.fusionSpecies && this.getSpeciesForm() !== this.getFusionSpeciesForm()) {
@@ -3350,15 +3287,9 @@
       fusionCry.destroy();
       scene.time.delayedCall(Utils.fixedInt(Math.ceil(duration * 0.4)), () => {
         try {
-<<<<<<< HEAD
-          SoundFade.fadeOut(globalScene, cry, Utils.fixedInt(Math.ceil(duration * 0.2)));
+          SoundFade.fadeOut(scene, cry, Utils.fixedInt(Math.ceil(duration * 0.2)));
           fusionCry = this.getFusionSpeciesForm().cry(Object.assign({ seek: Math.max(fusionCry.totalDuration * 0.4, 0) }, soundConfig));
-          SoundFade.fadeIn(globalScene, fusionCry, Utils.fixedInt(Math.ceil(duration * 0.2)), scene.masterVolume * scene.seVolume, 0);
-=======
-          SoundFade.fadeOut(scene, cry, Utils.fixedInt(Math.ceil(duration * 0.2)));
-          fusionCry = this.getFusionSpeciesForm().cry(scene, Object.assign({ seek: Math.max(fusionCry.totalDuration * 0.4, 0) }, soundConfig));
           SoundFade.fadeIn(scene, fusionCry, Utils.fixedInt(Math.ceil(duration * 0.2)), scene.masterVolume * scene.fieldVolume, 0);
->>>>>>> f2a2281f
         } catch (err) {
           console.error(err);
         }
@@ -3375,14 +3306,10 @@
 
     const key = this.species.getCryKey(this.formIndex);
     let rate = 0.85;
-<<<<<<< HEAD
     const cry = globalScene.playSound(key, { rate: rate }) as AnySound;
-=======
-    const cry = this.scene.playSound(key, { rate: rate }) as AnySound;
-    if (!cry || this.scene.fieldVolume === 0) {
+    if (!cry || globalScene.fieldVolume === 0) {
       return callback();
     }
->>>>>>> f2a2281f
     const sprite = this.getSprite();
     const tintSprite = this.getTintSprite();
     const delay = Math.max(globalScene.sound.get(key).totalDuration * 50, 25);
@@ -3443,16 +3370,11 @@
     const tintSprite = this.getTintSprite();
     let duration = cry.totalDuration * 1000;
 
-<<<<<<< HEAD
-    const fusionCryKey = `cry/${this.fusionSpecies?.getCryKey(this.fusionFormIndex)}`;
+    const fusionCryKey = this.fusionSpecies!.getCryKey(this.fusionFormIndex);
     let fusionCry = globalScene.playSound(fusionCryKey, { rate: rate }) as AnySound;
-=======
-    const fusionCryKey = this.fusionSpecies!.getCryKey(this.fusionFormIndex);
-    let fusionCry = this.scene.playSound(fusionCryKey, { rate: rate }) as AnySound;
-    if (!cry || !fusionCry || this.scene.fieldVolume === 0) {
+    if (!cry || !fusionCry || globalScene.fieldVolume === 0) {
       return callback();
     }
->>>>>>> f2a2281f
     fusionCry.stop();
     duration = Math.min(duration, fusionCry.totalDuration * 1000);
     fusionCry.destroy();
@@ -3493,17 +3415,10 @@
           }
           frameProgress -= frameThreshold;
         }
-<<<<<<< HEAD
-        if (i === transitionIndex) {
+        if (i === transitionIndex && fusionCryKey) {
           SoundFade.fadeOut(globalScene, cry, Utils.fixedInt(Math.ceil((duration / rate) * 0.2)));
           fusionCry = globalScene.playSound(fusionCryKey, Object.assign({ seek: Math.max(fusionCry.totalDuration * 0.4, 0), rate: rate }));
-          SoundFade.fadeIn(globalScene, fusionCry, Utils.fixedInt(Math.ceil((duration / rate) * 0.2)), globalScene.masterVolume * globalScene.seVolume, 0);
-=======
-        if (i === transitionIndex && fusionCryKey) {
-          SoundFade.fadeOut(this.scene, cry, Utils.fixedInt(Math.ceil((duration / rate) * 0.2)));
-          fusionCry = this.scene.playSound(fusionCryKey, Object.assign({ seek: Math.max(fusionCry.totalDuration * 0.4, 0), rate: rate }));
-          SoundFade.fadeIn(this.scene, fusionCry, Utils.fixedInt(Math.ceil((duration / rate) * 0.2)), this.scene.masterVolume * this.scene.fieldVolume, 0);
->>>>>>> f2a2281f
+          SoundFade.fadeIn(globalScene, fusionCry, Utils.fixedInt(Math.ceil((duration / rate) * 0.2)), globalScene.masterVolume * globalScene.fieldVolume, 0);
         }
         rate *= 0.99;
         if (cry && !cry.pendingRemove) {
@@ -3750,7 +3665,7 @@
 
       // If this Pokemon has Commander and Dondozo as an active ally, hide this Pokemon's sprite.
       if (this.hasAbilityWithAttr(CommanderAbAttr)
-          && this.scene.currentBattle.double
+          && globalScene.currentBattle.double
           && this.getAlly()?.species.speciesId === Species.DONDOZO) {
         this.setVisible(false);
       }
@@ -4198,7 +4113,7 @@
     if (heldItem.pokemonId === -1 || heldItem.pokemonId === this.id) {
       heldItem.stackCount--;
       if (heldItem.stackCount <= 0) {
-        this.scene.removeModifier(heldItem, !this.isPlayer());
+        globalScene.removeModifier(heldItem, !this.isPlayer());
       }
       if (forBattle) {
         applyPostItemLostAbAttrs(PostItemLostAbAttr, this, false);
@@ -4373,11 +4288,7 @@
     return new Promise(resolve => {
       globalScene.ui.setMode(Mode.PARTY, PartyUiMode.REVIVAL_BLESSING, this.getFieldIndex(), (slotIndex:integer, option: PartyOption) => {
         if (slotIndex >= 0 && slotIndex < 6) {
-<<<<<<< HEAD
-          const pokemon = globalScene.getParty()[slotIndex];
-=======
-          const pokemon = this.scene.getPlayerParty()[slotIndex];
->>>>>>> f2a2281f
+          const pokemon = globalScene.getPlayerParty()[slotIndex];
           if (!pokemon || !pokemon.isFainted()) {
             resolve();
           }
@@ -4387,11 +4298,7 @@
           pokemon.heal(Math.min(Utils.toDmgValue(0.5 * pokemon.getMaxHp()), pokemon.getMaxHp()));
           globalScene.queueMessage(i18next.t("moveTriggers:revivalBlessing", { pokemonName: pokemon.name }), 0, true);
 
-<<<<<<< HEAD
-          if (globalScene.currentBattle.double && globalScene.getParty().length > 1) {
-=======
-          if (this.scene.currentBattle.double && this.scene.getPlayerParty().length > 1) {
->>>>>>> f2a2281f
+          if (globalScene.currentBattle.double && globalScene.getPlayerParty().length > 1) {
             const allyPokemon = this.getAlly();
             if (slotIndex <= 1) {
               // Revived ally pokemon
@@ -4533,11 +4440,7 @@
         newPokemon.fusionLuck = this.fusionLuck;
         newPokemon.usedTMs = this.usedTMs;
 
-<<<<<<< HEAD
-        globalScene.getParty().push(newPokemon);
-=======
-        this.scene.getPlayerParty().push(newPokemon);
->>>>>>> f2a2281f
+        globalScene.getPlayerParty().push(newPokemon);
         newPokemon.evolve((!isFusion ? newEvolution : new FusionSpeciesFormEvolution(this.id, newEvolution)), evoSpecies);
         const modifiers = globalScene.findModifiers(m => m instanceof PokemonHeldItemModifier
           && m.pokemonId === this.id, true) as PokemonHeldItemModifier[];
@@ -4653,13 +4556,8 @@
 
       this.generateCompatibleTms();
       this.updateInfo(true);
-<<<<<<< HEAD
-      const fusedPartyMemberIndex = globalScene.getParty().indexOf(pokemon);
-      let partyMemberIndex = globalScene.getParty().indexOf(this);
-=======
-      const fusedPartyMemberIndex = this.scene.getPlayerParty().indexOf(pokemon);
-      let partyMemberIndex = this.scene.getPlayerParty().indexOf(this);
->>>>>>> f2a2281f
+      const fusedPartyMemberIndex = globalScene.getPlayerParty().indexOf(pokemon);
+      let partyMemberIndex = globalScene.getPlayerParty().indexOf(this);
       if (partyMemberIndex > fusedPartyMemberIndex) {
         partyMemberIndex--;
       }
@@ -4667,25 +4565,14 @@
         && m.pokemonId === pokemon.id, true) as PokemonHeldItemModifier[];
       const transferModifiers: Promise<boolean>[] = [];
       for (const modifier of fusedPartyMemberHeldModifiers) {
-<<<<<<< HEAD
-        transferModifiers.push(globalScene.tryTransferHeldItemModifier(modifier, this, false, modifier.getStackCount(), true, true));
+        transferModifiers.push(globalScene.tryTransferHeldItemModifier(modifier, this, false, modifier.getStackCount(), true, true, false));
       }
       Promise.allSettled(transferModifiers).then(() => {
         globalScene.updateModifiers(true, true).then(() => {
           globalScene.removePartyMemberModifiers(fusedPartyMemberIndex);
-          globalScene.getParty().splice(fusedPartyMemberIndex, 1)[0];
-          const newPartyMemberIndex = globalScene.getParty().indexOf(this);
+          globalScene.getPlayerParty().splice(fusedPartyMemberIndex, 1)[0];
+          const newPartyMemberIndex = globalScene.getPlayerParty().indexOf(this);
           pokemon.getMoveset(true).map((m: PokemonMove) => globalScene.unshiftPhase(new LearnMovePhase(newPartyMemberIndex, m.getMove().id)));
-=======
-        transferModifiers.push(this.scene.tryTransferHeldItemModifier(modifier, this, false, modifier.getStackCount(), true, true, false));
-      }
-      Promise.allSettled(transferModifiers).then(() => {
-        this.scene.updateModifiers(true, true).then(() => {
-          this.scene.removePartyMemberModifiers(fusedPartyMemberIndex);
-          this.scene.getPlayerParty().splice(fusedPartyMemberIndex, 1)[0];
-          const newPartyMemberIndex = this.scene.getPlayerParty().indexOf(this);
-          pokemon.getMoveset(true).map((m: PokemonMove) => this.scene.unshiftPhase(new LearnMovePhase(this.scene, newPartyMemberIndex, m.getMove().id)));
->>>>>>> f2a2281f
           pokemon.destroy();
           this.updateFusionPalette();
           resolve();
@@ -5255,11 +5142,7 @@
    * @returns the pokemon that was added or null if the pokemon could not be added
    */
   addToParty(pokeballType: PokeballType, slotIndex: number = -1) {
-<<<<<<< HEAD
-    const party = globalScene.getParty();
-=======
-    const party = this.scene.getPlayerParty();
->>>>>>> f2a2281f
+    const party = globalScene.getPlayerParty();
     let ret: PlayerPokemon | null = null;
 
     if (party.length < PLAYER_PARTY_MAX_SIZE) {
