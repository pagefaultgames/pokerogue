import Phaser from "phaser";
import BattleScene, { AnySound } from "../battle-scene";
import { Variant, VariantSet, variantColorCache } from "#app/data/variant";
import { variantData } from "#app/data/variant";
import BattleInfo, { PlayerBattleInfo, EnemyBattleInfo } from "../ui/battle-info";
import Move, { HighCritAttr, HitsTagAttr, applyMoveAttrs, FixedDamageAttr, VariableAtkAttr, allMoves, MoveCategory, TypelessAttr, CritOnlyAttr, getMoveTargets, OneHitKOAttr, VariableMoveTypeAttr, StatusMoveTypeImmunityAttr, VariableDefAttr, AttackMove, ModifiedDamageAttr, VariableMoveTypeMultiplierAttr, IgnoreOpponentStatChangesAttr, SacrificialAttr, VariableMoveCategoryAttr, CounterDamageAttr, StatChangeAttr, RechargeAttr, ChargeAttr, IgnoreWeatherTypeDebuffAttr, BypassBurnDamageReductionAttr, SacrificialAttrOnHit, NeutralDamageAgainstFlyingTypeMultiplierAttr, OneHitKOAccuracyAttr } from "../data/move";
import { default as PokemonSpecies, PokemonSpeciesForm, SpeciesFormKey, getFusedSpeciesName, getPokemonSpecies, getPokemonSpeciesForm, getStarterValueFriendshipCap, speciesStarters, starterPassiveAbilities } from "../data/pokemon-species";
import { Constructor } from "#app/utils";
import * as Utils from "../utils";
import { Type, TypeDamageMultiplier, getTypeDamageMultiplier, getTypeRgb } from "../data/type";
import { getLevelTotalExp } from "../data/exp";
import { Stat } from "../data/pokemon-stat";
import { DamageMoneyRewardModifier, EnemyDamageBoosterModifier, EnemyDamageReducerModifier, EnemyEndureChanceModifier, EnemyFusionChanceModifier, HiddenAbilityRateBoosterModifier, PokemonBaseStatModifier, PokemonFriendshipBoosterModifier, PokemonHeldItemModifier, PokemonNatureWeightModifier, ShinyRateBoosterModifier, SurviveDamageModifier, TempBattleStatBoosterModifier, StatBoosterModifier, CritBoosterModifier, TerastallizeModifier } from "../modifier/modifier";
import { PokeballType } from "../data/pokeball";
import { Gender } from "../data/gender";
import { initMoveAnim, loadMoveAnimAssets } from "../data/battle-anims";
import { Status, StatusEffect, getRandomStatus } from "../data/status-effect";
import { pokemonEvolutions, pokemonPrevolutions, SpeciesFormEvolution, SpeciesEvolutionCondition, FusionSpeciesFormEvolution } from "../data/pokemon-evolutions";
import { reverseCompatibleTms, tmSpecies, tmPoolTiers } from "../data/tms";
import { DamagePhase, FaintPhase, LearnMovePhase, MoveEffectPhase, ObtainStatusEffectPhase, StatChangePhase, SwitchSummonPhase, ToggleDoublePositionPhase, MoveEndPhase } from "../phases";
import { BattleStat } from "../data/battle-stat";
import { BattlerTag, BattlerTagLapseType, EncoreTag, GroundedTag, HighestStatBoostTag, TypeImmuneTag, getBattlerTag, SemiInvulnerableTag, TypeBoostTag, ExposedTag } from "../data/battler-tags";
import { WeatherType } from "../data/weather";
import { TempBattleStat } from "../data/temp-battle-stat";
import { ArenaTagSide, NoCritTag, WeakenMoveScreenTag } from "../data/arena-tag";
import { Ability, AbAttr, BattleStatMultiplierAbAttr, BlockCritAbAttr, BonusCritAbAttr, BypassBurnDamageReductionAbAttr, FieldPriorityMoveImmunityAbAttr, IgnoreOpponentStatChangesAbAttr, MoveImmunityAbAttr, PreDefendFullHpEndureAbAttr, ReceivedMoveDamageMultiplierAbAttr, ReduceStatusEffectDurationAbAttr, StabBoostAbAttr, StatusEffectImmunityAbAttr, TypeImmunityAbAttr, WeightMultiplierAbAttr, allAbilities, applyAbAttrs, applyBattleStatMultiplierAbAttrs, applyPreApplyBattlerTagAbAttrs, applyPreAttackAbAttrs, applyPreDefendAbAttrs, applyPreSetStatusAbAttrs, UnsuppressableAbilityAbAttr, SuppressFieldAbilitiesAbAttr, NoFusionAbilityAbAttr, MultCritAbAttr, IgnoreTypeImmunityAbAttr, DamageBoostAbAttr, IgnoreTypeStatusEffectImmunityAbAttr, ConditionalCritAbAttr, applyFieldBattleStatMultiplierAbAttrs, FieldMultiplyBattleStatAbAttr, AddSecondStrikeAbAttr, IgnoreOpponentEvasionAbAttr, UserFieldStatusEffectImmunityAbAttr, UserFieldBattlerTagImmunityAbAttr, BattlerTagImmunityAbAttr } from "../data/ability";
import PokemonData from "../system/pokemon-data";
import { BattlerIndex } from "../battle";
import { Mode } from "../ui/ui";
import PartyUiHandler, { PartyOption, PartyUiMode } from "../ui/party-ui-handler";
import SoundFade from "phaser3-rex-plugins/plugins/soundfade";
import { LevelMoves } from "../data/pokemon-level-moves";
import { DamageAchv, achvs } from "../system/achv";
import { DexAttr, StarterDataEntry, StarterMoveset } from "../system/game-data";
import { QuantizerCelebi, argbFromRgba, rgbaFromArgb } from "@material/material-color-utilities";
import { Nature, getNatureStatMultiplier } from "../data/nature";
import { SpeciesFormChange, SpeciesFormChangeActiveTrigger, SpeciesFormChangeMoveLearnedTrigger, SpeciesFormChangePostMoveTrigger, SpeciesFormChangeStatusEffectTrigger } from "../data/pokemon-forms";
import { TerrainType } from "../data/terrain";
import { TrainerSlot } from "../data/trainer-config";
import Overrides from "#app/overrides";
import i18next from "i18next";
import { speciesEggMoves } from "../data/egg-moves";
import { ModifierTier } from "../modifier/modifier-tier";
import { applyChallenges, ChallengeType } from "#app/data/challenge.js";
import { Abilities } from "#enums/abilities";
import { ArenaTagType } from "#enums/arena-tag-type";
import { BattleSpec } from "#enums/battle-spec";
import { BattlerTagType } from "#enums/battler-tag-type";
import { BerryType } from "#enums/berry-type";
import { Biome } from "#enums/biome";
import { Moves } from "#enums/moves";
import { Species } from "#enums/species";
import { getPokemonNameWithAffix } from "#app/messages.js";

export enum FieldPosition {
  CENTER,
  LEFT,
  RIGHT
}

export default abstract class Pokemon extends Phaser.GameObjects.Container {
  public id: integer;
  public name: string;
  public nickname: string;
  public species: PokemonSpecies;
  public formIndex: integer;
  public abilityIndex: integer;
  public passive: boolean;
  public shiny: boolean;
  public variant: Variant;
  public pokeball: PokeballType;
  protected battleInfo: BattleInfo;
  public level: integer;
  public exp: integer;
  public levelExp: integer;
  public gender: Gender;
  public hp: integer;
  public stats: integer[];
  public ivs: integer[];
  public nature: Nature;
  public natureOverride: Nature | -1;
  public moveset: (PokemonMove | null)[];
  public status: Status | null;
  public friendship: integer;
  public metLevel: integer;
  public metBiome: Biome | -1;
  public metSpecies: Species;
  public luck: integer;
  public pauseEvolutions: boolean;
  public pokerus: boolean;
  public wildFlee: boolean;

  public fusionSpecies: PokemonSpecies | null;
  public fusionFormIndex: integer;
  public fusionAbilityIndex: integer;
  public fusionShiny: boolean;
  public fusionVariant: Variant;
  public fusionGender: Gender;
  public fusionLuck: integer;

  private summonDataPrimer: PokemonSummonData | null;

  public summonData: PokemonSummonData;
  public battleData: PokemonBattleData;
  public battleSummonData: PokemonBattleSummonData;
  public turnData: PokemonTurnData;

  public fieldPosition: FieldPosition;

  public maskEnabled: boolean;
  public maskSprite: Phaser.GameObjects.Sprite | null;

  private shinySparkle: Phaser.GameObjects.Sprite;

  constructor(scene: BattleScene, x: number, y: number, species: PokemonSpecies, level: integer, abilityIndex?: integer, formIndex?: integer, gender?: Gender, shiny?: boolean, variant?: Variant, ivs?: integer[], nature?: Nature, dataSource?: Pokemon | PokemonData) {
    super(scene, x, y);

    if (!species.isObtainable() && this.isPlayer()) {
      throw `Cannot create a player Pokemon for species '${species.getName(formIndex)}'`;
    }

    const hiddenAbilityChance = new Utils.IntegerHolder(256);
    if (!this.hasTrainer()) {
      this.scene.applyModifiers(HiddenAbilityRateBoosterModifier, true, hiddenAbilityChance);
    }

    const hasHiddenAbility = !Utils.randSeedInt(hiddenAbilityChance.value);
    const randAbilityIndex = Utils.randSeedInt(2);

    this.species = species;
    this.pokeball = dataSource?.pokeball || PokeballType.POKEBALL;
    this.level = level;
    this.wildFlee = false;

    // Determine the ability index
    if (abilityIndex !== undefined) {
      this.abilityIndex = abilityIndex; // Use the provided ability index if it is defined
    } else {
      // If abilityIndex is not provided, determine it based on species and hidden ability
      if (species.abilityHidden && hasHiddenAbility) {
        // If the species has a hidden ability and the hidden ability is present
        this.abilityIndex = 2;
      } else {
        // If there is no hidden ability or species does not have a hidden ability
        this.abilityIndex = species.ability2 !== species.ability1 ? randAbilityIndex : 0; // Use random ability index if species has a second ability, otherwise use 0
      }
    }
    if (formIndex !== undefined) {
      this.formIndex = formIndex;
    }
    if (gender !== undefined) {
      this.gender = gender;
    }
    if (shiny !== undefined) {
      this.shiny = shiny;
    }
    if (variant !== undefined) {
      this.variant = variant;
    }
    this.exp = dataSource?.exp || getLevelTotalExp(this.level, species.growthRate);
    this.levelExp = dataSource?.levelExp || 0;
    if (dataSource) {
      this.id = dataSource.id;
      this.hp = dataSource.hp;
      this.stats = dataSource.stats;
      this.ivs = dataSource.ivs;
      this.passive = !!dataSource.passive;
      if (this.variant === undefined) {
        this.variant = 0;
      }
      this.nature = dataSource.nature || 0 as Nature;
      this.nickname = dataSource.nickname;
      this.natureOverride = dataSource.natureOverride !== undefined ? dataSource.natureOverride : -1;
      this.moveset = dataSource.moveset;
      this.status = dataSource.status!; // TODO: is this bang correct?
      this.friendship = dataSource.friendship !== undefined ? dataSource.friendship : this.species.baseFriendship;
      this.metLevel = dataSource.metLevel || 5;
      this.luck = dataSource.luck;
      this.metBiome = dataSource.metBiome;
      this.metSpecies = dataSource.metSpecies ?? (this.metBiome !== -1 ? this.species.speciesId : this.species.getRootSpeciesId(true));
      this.pauseEvolutions = dataSource.pauseEvolutions;
      this.pokerus = !!dataSource.pokerus;
      this.fusionSpecies = dataSource.fusionSpecies instanceof PokemonSpecies ? dataSource.fusionSpecies : dataSource.fusionSpecies ? getPokemonSpecies(dataSource.fusionSpecies) : null;
      this.fusionFormIndex = dataSource.fusionFormIndex;
      this.fusionAbilityIndex = dataSource.fusionAbilityIndex;
      this.fusionShiny = dataSource.fusionShiny;
      this.fusionVariant = dataSource.fusionVariant || 0;
      this.fusionGender = dataSource.fusionGender;
      this.fusionLuck = dataSource.fusionLuck;
    } else {
      this.id = Utils.randSeedInt(4294967296);
      this.ivs = ivs || Utils.getIvsFromId(this.id);

      if (this.gender === undefined) {
        this.generateGender();
      }

      if (this.formIndex === undefined) {
        this.formIndex = this.scene.getSpeciesFormIndex(species, this.gender, this.nature, this.isPlayer());
      }

      if (this.shiny === undefined) {
        this.trySetShiny();
      }

      if (this.variant === undefined) {
        this.variant = this.shiny ? this.generateVariant() : 0;
      }

      if (nature !== undefined) {
        this.setNature(nature);
      } else {
        this.generateNature();
      }

      this.natureOverride = -1;

      this.friendship = species.baseFriendship;
      this.metLevel = level;
      this.metBiome = scene.currentBattle ? scene.arena.biomeType : -1;
      this.metSpecies = species.speciesId;
      this.pokerus = false;

      if (level > 1) {
        const fused = new Utils.BooleanHolder(scene.gameMode.isSplicedOnly);
        if (!fused.value && !this.isPlayer() && !this.hasTrainer()) {
          this.scene.applyModifier(EnemyFusionChanceModifier, false, fused);
        }

        if (fused.value) {
          this.calculateStats();
          this.generateFusionSpecies();
        }
      }
      this.luck = (this.shiny ? this.variant + 1 : 0) + (this.fusionShiny ? this.fusionVariant + 1 : 0);
      this.fusionLuck = this.luck;
    }

    this.generateName();

    if (!species.isObtainable()) {
      this.shiny = false;
    }

    this.calculateStats();
  }


  getNameToRender() {
    try {
      if (this.nickname) {
        return decodeURIComponent(escape(atob(this.nickname)));
      }
      return this.name;
    } catch (err) {
      console.error(`Failed to decode nickname for ${this.name}`, err);
      return this.name;
    }
  }

  init(): void {
    this.fieldPosition = FieldPosition.CENTER;

    this.initBattleInfo();

    this.scene.fieldUI.addAt(this.battleInfo, 0);

    const getSprite = (hasShadow?: boolean) => {
      const ret = this.scene.addPokemonSprite(this, 0, 0, `pkmn__${this.isPlayer() ? "back__" : ""}sub`, undefined, true);
      ret.setOrigin(0.5, 1);
      ret.setPipeline(this.scene.spritePipeline, { tone: [ 0.0, 0.0, 0.0, 0.0 ], hasShadow: !!hasShadow, teraColor: getTypeRgb(this.getTeraType()) });
      return ret;
    };

    this.setScale(this.getSpriteScale());

    const sprite = getSprite(true);
    const tintSprite = getSprite();

    tintSprite.setVisible(false);

    this.addAt(sprite, 0);
    this.addAt(tintSprite, 1);

    if (this.isShiny() && !this.shinySparkle) {
      this.initShinySparkle();
    }
  }

  abstract initBattleInfo(): void;

  isOnField(): boolean {
    if (!this.scene) {
      return false;
    }
    return this.scene.field.getIndex(this) > -1;
  }

  isFainted(checkStatus?: boolean): boolean {
    return !this.hp && (!checkStatus || this.status?.effect === StatusEffect.FAINT);
  }

  /**
   * Check if this pokemon is both not fainted (or a fled wild pokemon) and allowed to be in battle.
   * This is frequently a better alternative to {@link isFainted}
   * @returns {boolean} True if pokemon is allowed in battle
   */
  isAllowedInBattle(): boolean {
    const challengeAllowed = new Utils.BooleanHolder(true);
    applyChallenges(this.scene.gameMode, ChallengeType.POKEMON_IN_BATTLE, this, challengeAllowed);
    return !this.isFainted() && !this.wildFlee && challengeAllowed.value;
  }

  isActive(onField?: boolean): boolean {
    if (!this.scene) {
      return false;
    }
    return this.isAllowedInBattle() && !!this.scene && (!onField || this.isOnField());
  }

  getDexAttr(): bigint {
    let ret = 0n;
    ret |= this.gender !== Gender.FEMALE ? DexAttr.MALE : DexAttr.FEMALE;
    ret |= !this.shiny ? DexAttr.NON_SHINY : DexAttr.SHINY;
    ret |= this.variant >= 2 ? DexAttr.VARIANT_3 : this.variant === 1 ? DexAttr.VARIANT_2 : DexAttr.DEFAULT_VARIANT;
    ret |= this.scene.gameData.getFormAttr(this.formIndex);
    return ret;
  }

  /**
   * Sets the Pokemon's name. Only called when loading a Pokemon so this function needs to be called when
   * initializing hardcoded Pokemon or else it will not display the form index name properly.
   * @returns n/a
   */
  generateName(): void {
    if (!this.fusionSpecies) {
      this.name = this.species.getName(this.formIndex);
      return;
    }
    this.name = getFusedSpeciesName(this.species.getName(this.formIndex), this.fusionSpecies.getName(this.fusionFormIndex));
    if (this.battleInfo) {
      this.updateInfo(true);
    }
  }

  abstract isPlayer(): boolean;

  abstract hasTrainer(): boolean;

  abstract getFieldIndex(): integer;

  abstract getBattlerIndex(): BattlerIndex;

  loadAssets(ignoreOverride: boolean = true): Promise<void> {
    return new Promise(resolve => {
      const moveIds = this.getMoveset().map(m => m!.getMove().id); // TODO: is this bang correct?
      Promise.allSettled(moveIds.map(m => initMoveAnim(this.scene, m)))
        .then(() => {
          loadMoveAnimAssets(this.scene, moveIds);
          this.getSpeciesForm().loadAssets(this.scene, this.getGender() === Gender.FEMALE, this.formIndex, this.shiny, this.variant);
          if (this.isPlayer() || this.getFusionSpeciesForm()) {
            this.scene.loadPokemonAtlas(this.getBattleSpriteKey(true, ignoreOverride), this.getBattleSpriteAtlasPath(true, ignoreOverride));
          }
          if (this.getFusionSpeciesForm()) {
            this.getFusionSpeciesForm().loadAssets(this.scene, this.getFusionGender() === Gender.FEMALE, this.fusionFormIndex, this.fusionShiny, this.fusionVariant);
            this.scene.loadPokemonAtlas(this.getFusionBattleSpriteKey(true, ignoreOverride), this.getFusionBattleSpriteAtlasPath(true, ignoreOverride));
          }
          this.scene.load.once(Phaser.Loader.Events.COMPLETE, () => {
            if (this.isPlayer()) {
              const originalWarn = console.warn;
              // Ignore warnings for missing frames, because there will be a lot
              console.warn = () => {};
              const battleFrameNames = this.scene.anims.generateFrameNames(this.getBattleSpriteKey(), { zeroPad: 4, suffix: ".png", start: 1, end: 400 });
              console.warn = originalWarn;
              if (!(this.scene.anims.exists(this.getBattleSpriteKey()))) {
                this.scene.anims.create({
                  key: this.getBattleSpriteKey(),
                  frames: battleFrameNames,
                  frameRate: 12,
                  repeat: -1
                });
              }
            }
            this.playAnim();
            const updateFusionPaletteAndResolve = () => {
              this.updateFusionPalette();
              if (this.summonData?.speciesForm) {
                this.updateFusionPalette(true);
              }
              resolve();
            };
            if (this.shiny) {
              const populateVariantColors = (key: string, back: boolean = false): Promise<void> => {
                return new Promise(resolve => {
                  const battleSpritePath = this.getBattleSpriteAtlasPath(back, ignoreOverride).replace("variant/", "").replace(/_[1-3]$/, "");
                  let config = variantData;
                  const useExpSprite = this.scene.experimentalSprites && this.scene.hasExpSprite(this.getBattleSpriteKey(back, ignoreOverride));
                  battleSpritePath.split("/").map(p => config ? config = config[p] : null);
                  const variantSet: VariantSet = config as VariantSet;
                  if (variantSet && variantSet[this.variant] === 1) {
                    if (variantColorCache.hasOwnProperty(key)) {
                      return resolve();
                    }
                    this.scene.cachedFetch(`./images/pokemon/variant/${useExpSprite ? "exp/" : ""}${battleSpritePath}.json`).
                      then(res => {
                        // Prevent the JSON from processing if it failed to load
                        if (!res.ok) {
                          console.error(`Could not load ${res.url}!`);
                          return;
                        }
                        return res.json();
                      }).then(c => {
                        variantColorCache[key] = c;
                        resolve();
                      });
                  } else {
                    resolve();
                  }
                });
              };
              if (this.isPlayer()) {
                Promise.all([ populateVariantColors(this.getBattleSpriteKey(false)), populateVariantColors(this.getBattleSpriteKey(true), true) ]).then(() => updateFusionPaletteAndResolve());
              } else {
                populateVariantColors(this.getBattleSpriteKey(false)).then(() => updateFusionPaletteAndResolve());
              }
            } else {
              updateFusionPaletteAndResolve();
            }
          });
          if (!this.scene.load.isLoading()) {
            this.scene.load.start();
          }
        });
    });
  }

  getFormKey(): string {
    if (!this.species.forms.length || this.species.forms.length <= this.formIndex) {
      return "";
    }
    return this.species.forms[this.formIndex].formKey;
  }

  getFusionFormKey(): string | null {
    if (!this.fusionSpecies) {
      return null;
    }
    if (!this.fusionSpecies.forms.length || this.fusionSpecies.forms.length <= this.fusionFormIndex) {
      return "";
    }
    return this.fusionSpecies.forms[this.fusionFormIndex].formKey;
  }

  getSpriteAtlasPath(ignoreOverride?: boolean): string {
    const spriteId = this.getSpriteId(ignoreOverride).replace(/\_{2}/g, "/");
    return `${/_[1-3]$/.test(spriteId) ? "variant/" : ""}${spriteId}`;
  }

  getBattleSpriteAtlasPath(back?: boolean, ignoreOverride?: boolean): string {
    const spriteId = this.getBattleSpriteId(back, ignoreOverride).replace(/\_{2}/g, "/");
    return `${/_[1-3]$/.test(spriteId) ? "variant/" : ""}${spriteId}`;
  }

  getSpriteId(ignoreOverride?: boolean): string {
    return this.getSpeciesForm(ignoreOverride).getSpriteId(this.getGender(ignoreOverride) === Gender.FEMALE, this.formIndex, this.shiny, this.variant);
  }

  getBattleSpriteId(back?: boolean, ignoreOverride?: boolean): string {
    if (back === undefined) {
      back = this.isPlayer();
    }
    return this.getSpeciesForm(ignoreOverride).getSpriteId(this.getGender(ignoreOverride) === Gender.FEMALE, this.formIndex, this.shiny, this.variant, back);
  }

  getSpriteKey(ignoreOverride?: boolean): string {
    return this.getSpeciesForm(ignoreOverride).getSpriteKey(this.getGender(ignoreOverride) === Gender.FEMALE, this.formIndex, this.shiny, this.variant);
  }

  getBattleSpriteKey(back?: boolean, ignoreOverride?: boolean): string {
    return `pkmn__${this.getBattleSpriteId(back, ignoreOverride)}`;
  }

  getFusionSpriteId(ignoreOverride?: boolean): string {
    return this.getFusionSpeciesForm(ignoreOverride).getSpriteId(this.getFusionGender(ignoreOverride) === Gender.FEMALE, this.fusionFormIndex, this.fusionShiny, this.fusionVariant);
  }

  getFusionBattleSpriteId(back?: boolean, ignoreOverride?: boolean): string {
    if (back === undefined) {
      back = this.isPlayer();
    }
    return this.getFusionSpeciesForm(ignoreOverride).getSpriteId(this.getFusionGender(ignoreOverride) === Gender.FEMALE, this.fusionFormIndex, this.fusionShiny, this.fusionVariant, back);
  }

  getFusionBattleSpriteKey(back?: boolean, ignoreOverride?: boolean): string {
    return `pkmn__${this.getFusionBattleSpriteId(back, ignoreOverride)}`;
  }

  getFusionBattleSpriteAtlasPath(back?: boolean, ignoreOverride?: boolean): string {
    return this.getFusionBattleSpriteId(back, ignoreOverride).replace(/\_{2}/g, "/");
  }

  getIconAtlasKey(ignoreOverride?: boolean): string {
    return this.getSpeciesForm(ignoreOverride).getIconAtlasKey(this.formIndex, this.shiny, this.variant);
  }

  getFusionIconAtlasKey(ignoreOverride?: boolean): string {
    return this.getFusionSpeciesForm(ignoreOverride).getIconAtlasKey(this.fusionFormIndex, this.fusionShiny, this.fusionVariant);
  }

  getIconId(ignoreOverride?: boolean): string {
    return this.getSpeciesForm(ignoreOverride).getIconId(this.getGender(ignoreOverride) === Gender.FEMALE, this.formIndex, this.shiny, this.variant);
  }

  getFusionIconId(ignoreOverride?: boolean): string {
    return this.getFusionSpeciesForm(ignoreOverride).getIconId(this.getFusionGender(ignoreOverride) === Gender.FEMALE, this.fusionFormIndex, this.fusionShiny, this.fusionVariant);
  }

  getSpeciesForm(ignoreOverride?: boolean): PokemonSpeciesForm {
    if (!ignoreOverride && this.summonData?.speciesForm) {
      return this.summonData.speciesForm;
    }
    if (!this.species.forms?.length) {
      return this.species;
    }
    return this.species.forms[this.formIndex];
  }

  getFusionSpeciesForm(ignoreOverride?: boolean): PokemonSpeciesForm {
    if (!ignoreOverride && this.summonData?.speciesForm) {
      return this.summonData.fusionSpeciesForm;
    }
    if (!this.fusionSpecies?.forms?.length || this.fusionFormIndex >= this.fusionSpecies?.forms.length) {
      //@ts-ignore
      return this.fusionSpecies; // TODO: I don't even know how to fix this... A complete cluster of classes involved + null
    }
    return this.fusionSpecies?.forms[this.fusionFormIndex];
  }

  getSprite(): Phaser.GameObjects.Sprite {
    return this.getAt(0) as Phaser.GameObjects.Sprite;
  }

  getTintSprite(): Phaser.GameObjects.Sprite | null {
    return !this.maskEnabled
      ? this.getAt(1) as Phaser.GameObjects.Sprite
      : this.maskSprite;
  }

  getSpriteScale(): number {
    const formKey = this.getFormKey();
    if (formKey.indexOf(SpeciesFormKey.GIGANTAMAX) > -1 || formKey.indexOf(SpeciesFormKey.ETERNAMAX) > -1) {
      return 1.5;
    }
    return 1;
  }

  getHeldItems(): PokemonHeldItemModifier[] {
    if (!this.scene) {
      return [];
    }
    return this.scene.findModifiers(m => m instanceof PokemonHeldItemModifier && m.pokemonId === this.id, this.isPlayer()) as PokemonHeldItemModifier[];
  }

  updateScale(): void {
    this.setScale(this.getSpriteScale());
  }

  updateSpritePipelineData(): void {
    [ this.getSprite(), this.getTintSprite() ].filter(s => !!s).map(s => s.pipelineData["teraColor"] = getTypeRgb(this.getTeraType()));
    this.updateInfo(true);
  }

  initShinySparkle(): void {
    const keySuffix = this.variant ? `_${this.variant + 1}` : "";
    const key = `shiny${keySuffix}`;
    const shinySparkle = this.scene.addFieldSprite(0, 0, key);
    shinySparkle.setVisible(false);
    shinySparkle.setOrigin(0.5, 1);
    const frameNames = this.scene.anims.generateFrameNames(key, { suffix: ".png", end: 34 });
    if (!(this.scene.anims.exists(`sparkle${keySuffix}`))) {
      this.scene.anims.create({
        key: `sparkle${keySuffix}`,
        frames: frameNames,
        frameRate: 32,
        showOnStart: true,
        hideOnComplete: true,
      });
    }
    this.add(shinySparkle);

    this.shinySparkle = shinySparkle;
  }

  /**
   * Attempts to animate a given {@linkcode Phaser.GameObjects.Sprite}
   * @see {@linkcode Phaser.GameObjects.Sprite.play}
   * @param sprite {@linkcode Phaser.GameObjects.Sprite} to animate
   * @param tintSprite {@linkcode Phaser.GameObjects.Sprite} placed on top of the sprite to add a color tint
   * @param animConfig {@linkcode String} to pass to {@linkcode Phaser.GameObjects.Sprite.play}
   * @returns true if the sprite was able to be animated
   */
  tryPlaySprite(sprite: Phaser.GameObjects.Sprite, tintSprite: Phaser.GameObjects.Sprite, key: string): boolean {
    // Catch errors when trying to play an animation that doesn't exist
    try {
      sprite.play(key);
      tintSprite.play(key);
    } catch (error: unknown) {
      console.error(`Couldn't play animation for '${key}'!\nIs the image for this Pokemon missing?\n`, error);

      return false;
    }

    return true;
  }

  playAnim(): void {
    this.tryPlaySprite(this.getSprite(), this.getTintSprite()!, this.getBattleSpriteKey()); // TODO: is the bag correct?
  }

  getFieldPositionOffset(): [ number, number ] {
    switch (this.fieldPosition) {
    case FieldPosition.CENTER:
      return [ 0, 0 ];
    case FieldPosition.LEFT:
      return [ -32, -8 ];
    case FieldPosition.RIGHT:
      return [ 32, 0 ];
    }
  }

  setFieldPosition(fieldPosition: FieldPosition, duration?: integer): Promise<void> {
    return new Promise(resolve => {
      if (fieldPosition === this.fieldPosition) {
        resolve();
        return;
      }

      const initialOffset = this.getFieldPositionOffset();

      this.fieldPosition = fieldPosition;

      this.battleInfo.setMini(fieldPosition !== FieldPosition.CENTER);
      this.battleInfo.setOffset(fieldPosition === FieldPosition.RIGHT);

      const newOffset = this.getFieldPositionOffset();

      const relX = newOffset[0] - initialOffset[0];
      const relY = newOffset[1] - initialOffset[1];

      if (duration) {
        this.scene.tweens.add({
          targets: this,
          x: (_target, _key, value: number) => value + relX,
          y: (_target, _key, value: number) => value + relY,
          duration: duration,
          ease: "Sine.easeOut",
          onComplete: () => resolve()
        });
      } else {
        this.x += relX;
        this.y += relY;
      }
    });
  }

  getStat(stat: Stat): integer {
    return this.stats[stat];
  }

  getBattleStat(stat: Stat, opponent?: Pokemon, move?: Move, isCritical: boolean = false): integer {
    if (stat === Stat.HP) {
      return this.getStat(Stat.HP);
    }
    const battleStat = (stat - 1) as BattleStat;
    const statLevel = new Utils.IntegerHolder(this.summonData.battleStats[battleStat]);
    if (opponent) {
      if (isCritical) {
        switch (stat) {
        case Stat.ATK:
        case Stat.SPATK:
          statLevel.value = Math.max(statLevel.value, 0);
          break;
        case Stat.DEF:
        case Stat.SPDEF:
          statLevel.value = Math.min(statLevel.value, 0);
          break;
        }
      }
      applyAbAttrs(IgnoreOpponentStatChangesAbAttr, opponent, null, statLevel);
      if (move) {
        applyMoveAttrs(IgnoreOpponentStatChangesAttr, this, opponent, move, statLevel);
      }
    }
    if (this.isPlayer()) {
      this.scene.applyModifiers(TempBattleStatBoosterModifier, this.isPlayer(), battleStat as integer as TempBattleStat, statLevel);
    }
    const statValue = new Utils.NumberHolder(this.getStat(stat));
    this.scene.applyModifiers(StatBoosterModifier, this.isPlayer(), this, stat, statValue);

    const fieldApplied = new Utils.BooleanHolder(false);
    for (const pokemon of this.scene.getField(true)) {
      applyFieldBattleStatMultiplierAbAttrs(FieldMultiplyBattleStatAbAttr, pokemon, stat, statValue, this, fieldApplied);
      if (fieldApplied.value) {
        break;
      }
    }
    applyBattleStatMultiplierAbAttrs(BattleStatMultiplierAbAttr, this, battleStat, statValue);
    let ret = statValue.value * (Math.max(2, 2 + statLevel.value) / Math.max(2, 2 - statLevel.value));
    switch (stat) {
    case Stat.ATK:
      if (this.getTag(BattlerTagType.SLOW_START)) {
        ret >>= 1;
      }
      break;
    case Stat.DEF:
      if (this.isOfType(Type.ICE) && this.scene.arena.weather?.weatherType === WeatherType.SNOW) {
        ret *= 1.5;
      }
      break;
    case Stat.SPATK:
      break;
    case Stat.SPDEF:
      if (this.isOfType(Type.ROCK) && this.scene.arena.weather?.weatherType === WeatherType.SANDSTORM) {
        ret *= 1.5;
      }
      break;
    case Stat.SPD:
      // Check both the player and enemy to see if Tailwind should be multiplying the speed of the Pokemon
      if    ((this.isPlayer() && this.scene.arena.getTagOnSide(ArenaTagType.TAILWIND, ArenaTagSide.PLAYER))
          ||  (!this.isPlayer() && this.scene.arena.getTagOnSide(ArenaTagType.TAILWIND, ArenaTagSide.ENEMY))) {
        ret *= 2;
      }

      if (this.getTag(BattlerTagType.SLOW_START)) {
        ret >>= 1;
      }
      if (this.status && this.status.effect === StatusEffect.PARALYSIS) {
        ret >>= 1;
      }
      break;
    }

    const highestStatBoost = this.findTag(t => t instanceof HighestStatBoostTag && (t as HighestStatBoostTag).stat === stat) as HighestStatBoostTag;
    if (highestStatBoost) {
      ret *= highestStatBoost.multiplier;
    }

    return Math.floor(ret);
  }

  calculateStats(): void {
    if (!this.stats) {
      this.stats = [ 0, 0, 0, 0, 0, 0 ];
    }
    const baseStats = this.getSpeciesForm().baseStats.slice(0);
    if (this.fusionSpecies) {
      const fusionBaseStats = this.getFusionSpeciesForm().baseStats;
      for (let s = 0; s < this.stats.length; s++) {
        baseStats[s] = Math.ceil((baseStats[s] + fusionBaseStats[s]) / 2);
      }
    } else if (this.scene.gameMode.isSplicedOnly) {
      for (let s = 0; s < this.stats.length; s++) {
        baseStats[s] = Math.ceil(baseStats[s] / 2);
      }
    }
    this.scene.applyModifiers(PokemonBaseStatModifier, this.isPlayer(), this, baseStats);
    const stats = Utils.getEnumValues(Stat);
    for (const s of stats) {
      const isHp = s === Stat.HP;
      const baseStat = baseStats[s];
      let value = Math.floor(((2 * baseStat + this.ivs[s]) * this.level) * 0.01);
      if (isHp) {
        value = value + this.level + 10;
        if (this.hasAbility(Abilities.WONDER_GUARD, false, true)) {
          value = 1;
        }
        if (this.hp > value || this.hp === undefined) {
          this.hp = value;
        } else if (this.hp) {
          const lastMaxHp = this.getMaxHp();
          if (lastMaxHp && value > lastMaxHp) {
            this.hp += value - lastMaxHp;
          }
        }
      } else {
        value += 5;
        const natureStatMultiplier = new Utils.NumberHolder(getNatureStatMultiplier(this.getNature(), s));
        this.scene.applyModifier(PokemonNatureWeightModifier, this.isPlayer(), this, natureStatMultiplier);
        if (natureStatMultiplier.value !== 1) {
          value = Math.max(Math[natureStatMultiplier.value > 1 ? "ceil" : "floor"](value * natureStatMultiplier.value), 1);
        }
      }
      this.stats[s] = value;
    }
  }

  getNature(): Nature {
    return this.natureOverride !== -1 ? this.natureOverride : this.nature;
  }

  setNature(nature: Nature): void {
    this.nature = nature;
    this.calculateStats();
  }

  generateNature(naturePool?: Nature[]): void {
    if (naturePool === undefined) {
      naturePool = Utils.getEnumValues(Nature);
    }
    const nature = naturePool[Utils.randSeedInt(naturePool.length)];
    this.setNature(nature);
  }

  isFullHp(): boolean {
    return this.hp >= this.getMaxHp();
  }

  getMaxHp(): integer {
    return this.getStat(Stat.HP);
  }

  getInverseHp(): integer {
    return this.getMaxHp() - this.hp;
  }

  getHpRatio(precise: boolean = false): number {
    return precise
      ? this.hp / this.getMaxHp()
      : Math.round((this.hp / this.getMaxHp()) * 100) / 100;
  }

  generateGender(): void {
    if (this.species.malePercent === null) {
      this.gender = Gender.GENDERLESS;
    } else {
      const genderChance = (this.id % 256) * 0.390625;
      if (genderChance < this.species.malePercent) {
        this.gender = Gender.MALE;
      } else {
        this.gender = Gender.FEMALE;
      }
    }
  }

  getGender(ignoreOverride?: boolean): Gender {
    if (!ignoreOverride && this.summonData?.gender !== undefined) {
      return this.summonData.gender;
    }
    return this.gender;
  }

  getFusionGender(ignoreOverride?: boolean): Gender {
    if (!ignoreOverride && this.summonData?.fusionGender !== undefined) {
      return this.summonData.fusionGender;
    }
    return this.fusionGender;
  }

  isShiny(): boolean {
    return this.shiny || (this.isFusion() && this.fusionShiny);
  }

  getVariant(): Variant {
    return !this.isFusion() ? this.variant : Math.max(this.variant, this.fusionVariant) as Variant;
  }

  getLuck(): integer {
    return this.luck + (this.isFusion() ? this.fusionLuck : 0);
  }

  isFusion(): boolean {
    return !!this.fusionSpecies;
  }

  abstract isBoss(): boolean;

  getMoveset(ignoreOverride?: boolean): (PokemonMove | null)[] {
    const ret = !ignoreOverride && this.summonData?.moveset
      ? this.summonData.moveset
      : this.moveset;

    // Overrides moveset based on arrays specified in overrides.ts
    const overrideArray: Array<Moves> = this.isPlayer() ? Overrides.MOVESET_OVERRIDE : Overrides.OPP_MOVESET_OVERRIDE;
    if (overrideArray.length > 0) {
      overrideArray.forEach((move: Moves, index: number) => {
        const ppUsed = this.moveset[index]?.ppUsed || 0;
        this.moveset[index] = new PokemonMove(move, Math.min(ppUsed, allMoves[move].pp));
      });
    }

    return ret;
  }

  /**
   * Checks which egg moves have been unlocked for the {@linkcode Pokemon} based
   * on the species it was met at or by the first {@linkcode Pokemon} in its evolution
   * line that can act as a starter and provides those egg moves.
   * @returns an array of {@linkcode Moves}, the length of which is determined by how many
   * egg moves are unlocked for that species.
   */
  getUnlockedEggMoves(): Moves[] {
    const moves: Moves[] = [];
    const species = this.metSpecies in speciesEggMoves ? this.metSpecies : this.getSpeciesForm(true).getRootSpeciesId(true);
    if (species in speciesEggMoves) {
      for (let i = 0; i < 4; i++) {
        if (this.scene.gameData.starterData[species].eggMoves & (1 << i)) {
          moves.push(speciesEggMoves[species][i]);
        }
      }
    }
    return moves;
  }

  /**
   * Gets all possible learnable level moves for the {@linkcode Pokemon},
   * excluding any moves already known.
   *
   * Available egg moves are only included if the {@linkcode Pokemon} was
   * in the starting party of the run.
   * @returns an array of {@linkcode Moves}, the length of which is determined
   * by how many learnable moves there are for the {@linkcode Pokemon}.
   */
  getLearnableLevelMoves(): Moves[] {
    let levelMoves = this.getLevelMoves(1, true).map(lm => lm[1]);
    if (this.metBiome === -1) {
      levelMoves = this.getUnlockedEggMoves().concat(levelMoves);
    }
    return levelMoves.filter(lm => !this.moveset.some(m => m?.moveId === lm));
  }

  /**
   * Gets the types of a pokemon
   * @param includeTeraType boolean to include tera-formed type, default false
   * @param forDefend boolean if the pokemon is defending from an attack
   * @param ignoreOverride boolean if true, ignore ability changing effects
   * @returns array of {@linkcode Type}
   */
  getTypes(includeTeraType = false, forDefend: boolean = false, ignoreOverride?: boolean): Type[] {
    const types : Type[] = [];

    if (includeTeraType) {
      const teraType = this.getTeraType();
      if (teraType !== Type.UNKNOWN) {
        types.push(teraType);
      }
    }

    if (!types.length || !includeTeraType) {
      if (!ignoreOverride && this.summonData?.types && this.summonData.types.length !== 0) {
        this.summonData.types.forEach(t => types.push(t));
      } else {
        const speciesForm = this.getSpeciesForm(ignoreOverride);

        types.push(speciesForm.type1);

        const fusionSpeciesForm = this.getFusionSpeciesForm(ignoreOverride);
        if (fusionSpeciesForm) {
          if (fusionSpeciesForm.type2 !== null && fusionSpeciesForm.type2 !== speciesForm.type1) {
            types.push(fusionSpeciesForm.type2);
          } else if (fusionSpeciesForm.type1 !== speciesForm.type1) {
            types.push(fusionSpeciesForm.type1);
          }
        }

        if (types.length === 1 && speciesForm.type2 !== null) {
          types.push(speciesForm.type2);
        }
      }
    }

    // this.scene potentially can be undefined for a fainted pokemon in doubles
    // use optional chaining to avoid runtime errors
    if (forDefend && (this.getTag(GroundedTag) || this.scene?.arena.getTag(ArenaTagType.GRAVITY))) {
      const flyingIndex = types.indexOf(Type.FLYING);
      if (flyingIndex > -1) {
        types.splice(flyingIndex, 1);
      }
    }

    if (!types.length) { // become UNKNOWN if no types are present
      types.push(Type.UNKNOWN);
    }

    if (types.length > 1 && types.includes(Type.UNKNOWN)) { // remove UNKNOWN if other types are present
      const index = types.indexOf(Type.UNKNOWN);
      if (index !== -1) {
        types.splice(index, 1);
      }
    }

    return types;
  }

  isOfType(type: Type, includeTeraType: boolean = true, forDefend: boolean = false, ignoreOverride?: boolean): boolean {
    return !!this.getTypes(includeTeraType, forDefend, ignoreOverride).some(t => t === type);
  }

  /**
   * Gets the non-passive ability of the pokemon. This accounts for fusions and ability changing effects.
   * This should rarely be called, most of the time {@link hasAbility} or {@link hasAbilityWithAttr} are better used as
   * those check both the passive and non-passive abilities and account for ability suppression.
   * @see {@link hasAbility} {@link hasAbilityWithAttr} Intended ways to check abilities in most cases
   * @param {boolean} ignoreOverride If true, ignore ability changing effects
   * @returns {Ability} The non-passive ability of the pokemon
   */
  getAbility(ignoreOverride?: boolean): Ability {
    if (!ignoreOverride && this.summonData?.ability) {
      return allAbilities[this.summonData.ability];
    }
    if (Overrides.ABILITY_OVERRIDE && this.isPlayer()) {
      return allAbilities[Overrides.ABILITY_OVERRIDE];
    }
    if (Overrides.OPP_ABILITY_OVERRIDE && !this.isPlayer()) {
      return allAbilities[Overrides.OPP_ABILITY_OVERRIDE];
    }
    if (this.isFusion()) {
      return allAbilities[this.getFusionSpeciesForm(ignoreOverride).getAbility(this.fusionAbilityIndex)];
    }
    let abilityId = this.getSpeciesForm(ignoreOverride).getAbility(this.abilityIndex);
    if (abilityId === Abilities.NONE) {
      abilityId = this.species.ability1;
    }
    return allAbilities[abilityId];
  }

  /**
   * Gets the passive ability of the pokemon. This should rarely be called, most of the time
   * {@link hasAbility} or {@link hasAbilityWithAttr} are better used as those check both the passive and
   * non-passive abilities and account for ability suppression.
   * @see {@link hasAbility} {@link hasAbilityWithAttr} Intended ways to check abilities in most cases
   * @returns {Ability} The passive ability of the pokemon
   */
  getPassiveAbility(): Ability {
    if (Overrides.PASSIVE_ABILITY_OVERRIDE && this.isPlayer()) {
      return allAbilities[Overrides.PASSIVE_ABILITY_OVERRIDE];
    }
    if (Overrides.OPP_PASSIVE_ABILITY_OVERRIDE && !this.isPlayer()) {
      return allAbilities[Overrides.OPP_PASSIVE_ABILITY_OVERRIDE];
    }

    let starterSpeciesId = this.species.speciesId;
    while (pokemonPrevolutions.hasOwnProperty(starterSpeciesId)) {
      starterSpeciesId = pokemonPrevolutions[starterSpeciesId];
    }
    return allAbilities[starterPassiveAbilities[starterSpeciesId]];
  }

  /**
   * Gets a list of all instances of a given ability attribute among abilities this pokemon has.
   * Accounts for all the various effects which can affect whether an ability will be present or
   * in effect, and both passive and non-passive.
   * @param attrType {@linkcode AbAttr} The ability attribute to check for.
   * @param canApply {@linkcode Boolean} If false, it doesn't check whether the ability is currently active
   * @param ignoreOverride {@linkcode Boolean} If true, it ignores ability changing effects
   * @returns {AbAttr[]} A list of all the ability attributes on this ability.
   */
  getAbilityAttrs(attrType: { new(...args: any[]): AbAttr }, canApply: boolean = true, ignoreOverride?: boolean): AbAttr[] {
    const abilityAttrs: AbAttr[] = [];

    if (!canApply || this.canApplyAbility()) {
      abilityAttrs.push(...this.getAbility(ignoreOverride).getAttrs(attrType));
    }

    if (!canApply || this.canApplyAbility(true)) {
      abilityAttrs.push(...this.getPassiveAbility().getAttrs(attrType));
    }

    return abilityAttrs;
  }

  /**
   * Checks if a pokemon has a passive either from:
   *  - bought with starter candy
   *  - set by override
   *  - is a boss pokemon
   * @returns whether or not a pokemon should have a passive
   */
  hasPassive(): boolean {
    // returns override if valid for current case
    if ((Overrides.PASSIVE_ABILITY_OVERRIDE !== Abilities.NONE && this.isPlayer()) ||
        (Overrides.OPP_PASSIVE_ABILITY_OVERRIDE !== Abilities.NONE && !this.isPlayer())) {
      return true;
    }
    return this.passive || this.isBoss();
  }

  /**
   * Checks whether an ability of a pokemon can be currently applied. This should rarely be
   * directly called, as {@link hasAbility} and {@link hasAbilityWithAttr} already call this.
   * @see {@link hasAbility} {@link hasAbilityWithAttr} Intended ways to check abilities in most cases
   * @param {boolean} passive If true, check if passive can be applied instead of non-passive
   * @returns {Ability} The passive ability of the pokemon
   */
  canApplyAbility(passive: boolean = false): boolean {
    if (passive && !this.hasPassive()) {
      return false;
    }
    const ability = (!passive ? this.getAbility() : this.getPassiveAbility());
    if (this.isFusion() && ability.hasAttr(NoFusionAbilityAbAttr)) {
      return false;
    }
    if (this.scene?.arena.ignoreAbilities && ability.isIgnorable) {
      return false;
    }
    if (this.summonData?.abilitySuppressed && !ability.hasAttr(UnsuppressableAbilityAbAttr)) {
      return false;
    }
    if (this.isOnField() && !ability.hasAttr(SuppressFieldAbilitiesAbAttr)) {
      const suppressed = new Utils.BooleanHolder(false);
      this.scene.getField(true).filter(p => p !== this).map(p => {
        if (p.getAbility().hasAttr(SuppressFieldAbilitiesAbAttr) && p.canApplyAbility()) {
          p.getAbility().getAttrs(SuppressFieldAbilitiesAbAttr).map(a => a.apply(this, false, suppressed, [ability]));
        }
        if (p.getPassiveAbility().hasAttr(SuppressFieldAbilitiesAbAttr) && p.canApplyAbility(true)) {
          p.getPassiveAbility().getAttrs(SuppressFieldAbilitiesAbAttr).map(a => a.apply(this, true, suppressed, [ability]));
        }
      });
      if (suppressed.value) {
        return false;
      }
    }
    return (!!this.hp || ability.isBypassFaint) && !ability.conditions.find(condition => !condition(this));
  }

  /**
   * Checks whether a pokemon has the specified ability and it's in effect. Accounts for all the various
   * effects which can affect whether an ability will be present or in effect, and both passive and
   * non-passive. This is the primary way to check whether a pokemon has a particular ability.
   * @param {Abilities} ability The ability to check for
   * @param {boolean} canApply If false, it doesn't check whether the abiltiy is currently active
   * @param {boolean} ignoreOverride If true, it ignores ability changing effects
   * @returns {boolean} Whether the ability is present and active
   */
  hasAbility(ability: Abilities, canApply: boolean = true, ignoreOverride?: boolean): boolean {
    if ((!canApply || this.canApplyAbility()) && this.getAbility(ignoreOverride).id === ability) {
      return true;
    }
    if (this.hasPassive() && (!canApply || this.canApplyAbility(true)) && this.getPassiveAbility().id === ability) {
      return true;
    }
    return false;
  }

  /**
   * Checks whether a pokemon has an ability with the specified attribute and it's in effect.
   * Accounts for all the various effects which can affect whether an ability will be present or
   * in effect, and both passive and non-passive. This is one of the two primary ways to check
   * whether a pokemon has a particular ability.
   * @param {AbAttr} attrType The ability attribute to check for
   * @param {boolean} canApply If false, it doesn't check whether the ability is currently active
   * @param {boolean} ignoreOverride If true, it ignores ability changing effects
   * @returns {boolean} Whether an ability with that attribute is present and active
   */
  hasAbilityWithAttr(attrType: Constructor<AbAttr>, canApply: boolean = true, ignoreOverride?: boolean): boolean {
    if ((!canApply || this.canApplyAbility()) && this.getAbility(ignoreOverride).hasAttr(attrType)) {
      return true;
    }
    if (this.hasPassive() && (!canApply || this.canApplyAbility(true)) && this.getPassiveAbility().hasAttr(attrType)) {
      return true;
    }
    return false;
  }

  getWeight(): number {
    const weight = new Utils.NumberHolder(this.species.weight);
    // This will trigger the ability overlay so only call this function when necessary
    applyAbAttrs(WeightMultiplierAbAttr, this, null, weight);
    return weight.value;
  }

  /**
   * Gets the tera-formed type of the pokemon, or UNKNOWN if not present
   * @returns the {@linkcode Type}
   */
  getTeraType(): Type {
    // this.scene can be undefined for a fainted mon in doubles
    if (this.scene !== undefined) {
      const teraModifier = this.scene.findModifier(m => m instanceof TerastallizeModifier
        && m.pokemonId === this.id && !!m.getBattlesLeft(), this.isPlayer()) as TerastallizeModifier;
      // return teraType
      if (teraModifier) {
        return teraModifier.teraType;
      }
    }
    // if scene is undefined, or if teraModifier is considered false, then return unknown type
    return Type.UNKNOWN;
  }

  isTerastallized(): boolean {
    return this.getTeraType() !== Type.UNKNOWN;
  }

  isGrounded(): boolean {
    return !!this.getTag(GroundedTag) || (!this.isOfType(Type.FLYING, true, true) && !this.hasAbility(Abilities.LEVITATE) && !this.getTag(BattlerTagType.MAGNET_RISEN) && !this.getTag(SemiInvulnerableTag));
  }

  /**
   * Calculates the effectiveness of a move against the Pokémon.
   *
   * @param source - The Pokémon using the move.
   * @param move - The move being used.
   * @returns The type damage multiplier or undefined if it's a status move
   */
  getMoveEffectiveness(source: Pokemon, move: PokemonMove): TypeDamageMultiplier | undefined {
    if (move.getMove().category === MoveCategory.STATUS) {
      return undefined;
    }

    return this.getAttackMoveEffectiveness(source, move, !this.battleData?.abilityRevealed);
  }

  /**
   * Calculates the effectiveness of an attack move against the Pokémon.
   *
   * @param source - The attacking Pokémon.
   * @param pokemonMove - The move being used by the attacking Pokémon.
   * @param ignoreAbility - Whether to check for abilities that might affect type effectiveness or immunity.
   * @returns The type damage multiplier, indicating the effectiveness of the move
   */
  getAttackMoveEffectiveness(source: Pokemon, pokemonMove: PokemonMove, ignoreAbility: boolean = false): TypeDamageMultiplier {
    const move = pokemonMove.getMove();
    const typeless = move.hasAttr(TypelessAttr);
    const typeMultiplier = new Utils.NumberHolder(this.getAttackTypeEffectiveness(move, source));
    const cancelled = new Utils.BooleanHolder(false);
    applyMoveAttrs(VariableMoveTypeMultiplierAttr, source, this, move, typeMultiplier);
    if (!typeless && !ignoreAbility) {
      applyPreDefendAbAttrs(TypeImmunityAbAttr, this, source, move, cancelled, typeMultiplier, true);
    }
    if (!cancelled.value && !ignoreAbility) {
      applyPreDefendAbAttrs(MoveImmunityAbAttr, this, source, move, cancelled, typeMultiplier, true);
    }

    return (!cancelled.value ? Number(typeMultiplier.value) : 0) as TypeDamageMultiplier;
  }

  /**
   * Calculates the type effectiveness multiplier for an attack type
   * @param moveOrType The move being used, or a type if the move is unknown
   * @param source the Pokemon using the move
   * @param ignoreStrongWinds whether or not this ignores strong winds (anticipation, forewarn, stealth rocks)
   * @param simulated tag to only apply the strong winds effect message when the move is used
   * @returns a multiplier for the type effectiveness
   */
  getAttackTypeEffectiveness(moveOrType: Move | Type, source?: Pokemon, ignoreStrongWinds: boolean = false, simulated: boolean = true): TypeDamageMultiplier {
    const move = (moveOrType instanceof Move)
      ? moveOrType
      : undefined;
    const moveType = (moveOrType instanceof Move)
      ? move!.type // TODO: is this bang correct?
      : moveOrType;

    if (moveType === Type.STELLAR) {
      return this.isTerastallized() ? 2 : 1;
    }
    const types = this.getTypes(true, true);

    let multiplier = types.map(defType => {
      if (source) {
        const ignoreImmunity = new Utils.BooleanHolder(false);
        if (source.isActive(true) && source.hasAbilityWithAttr(IgnoreTypeImmunityAbAttr)) {
          applyAbAttrs(IgnoreTypeImmunityAbAttr, source, ignoreImmunity, moveType, defType);
        }
        if (ignoreImmunity.value) {
          return 1;
        }

        const exposedTags = this.findTags(tag => tag instanceof ExposedTag) as ExposedTag[];
        if (exposedTags.some(t => t.ignoreImmunity(defType, moveType))) {
          return 1;
        }
      }

      return getTypeDamageMultiplier(moveType, defType);
    }).reduce((acc, cur) => acc * cur, 1) as TypeDamageMultiplier;

    // Handle strong winds lowering effectiveness of types super effective against pure flying
    if (!ignoreStrongWinds && this.scene.arena.weather?.weatherType === WeatherType.STRONG_WINDS && !this.scene.arena.weather.isEffectSuppressed(this.scene) && this.isOfType(Type.FLYING) && getTypeDamageMultiplier(moveType, Type.FLYING) === 2) {
      multiplier /= 2;
      if (!simulated) {
        this.scene.queueMessage(i18next.t("weather:strongWindsEffectMessage"));
      }
    }

    const immuneTags = this.findTags(tag => tag instanceof TypeImmuneTag && tag.immuneType === moveType);
    for (const tag of immuneTags) {
      if (move && !move.getAttrs(HitsTagAttr).some(attr => attr.tagType === tag.tagType)) {
        multiplier = 0;
        break;
      }
    }

    return multiplier as TypeDamageMultiplier;
  }

  /**
   * Computes the given Pokemon's matchup score against this Pokemon.
   * In most cases, this score ranges from near-zero to 16, but the maximum possible matchup score is 64.
   * @param opponent {@linkcode Pokemon} The Pokemon to compare this Pokemon against
   * @returns A score value based on how favorable this Pokemon is when fighting the given Pokemon
   */
  getMatchupScore(opponent: Pokemon): number {
    const types = this.getTypes(true);
    const enemyTypes = opponent.getTypes(true, true);
    /** Is this Pokemon faster than the opponent? */
    const outspeed = (this.isActive(true) ? this.getBattleStat(Stat.SPD, opponent) : this.getStat(Stat.SPD)) >= opponent.getBattleStat(Stat.SPD, this);
    /**
     * Based on how effective this Pokemon's types are offensively against the opponent's types.
     * This score is increased by 25 percent if this Pokemon is faster than the opponent.
     */
    let atkScore = opponent.getAttackTypeEffectiveness(types[0], this) * (outspeed ? 1.25 : 1);
    /**
     * Based on how effectively this Pokemon defends against the opponent's types.
     * This score cannot be higher than 4.
     */
    let defScore = 1 / Math.max(this.getAttackTypeEffectiveness(enemyTypes[0], opponent), 0.25);
    if (types.length > 1) {
      atkScore *= opponent.getAttackTypeEffectiveness(types[1], this);
    }
    if (enemyTypes.length > 1) {
      defScore *= (1 / Math.max(this.getAttackTypeEffectiveness(enemyTypes[1], opponent), 0.25));
    }
    /**
     * Based on this Pokemon's HP ratio compared to that of the opponent.
     * This ratio is multiplied by 1.5 if this Pokemon outspeeds the opponent;
     * however, the final ratio cannot be higher than 1.
     */
    let hpDiffRatio = this.getHpRatio() + (1 - opponent.getHpRatio());
    if (outspeed) {
      hpDiffRatio = Math.min(hpDiffRatio * 1.5, 1);
    }
    return (atkScore + defScore) * hpDiffRatio;
  }

  getEvolution(): SpeciesFormEvolution | null {
    if (pokemonEvolutions.hasOwnProperty(this.species.speciesId)) {
      const evolutions = pokemonEvolutions[this.species.speciesId];
      for (const e of evolutions) {
        if (!e.item && this.level >= e.level && (!e.preFormKey || this.getFormKey() === e.preFormKey)) {
          if (e.condition === null || (e.condition as SpeciesEvolutionCondition).predicate(this)) {
            return e;
          }
        }
      }
    }

    if (this.isFusion() && this.fusionSpecies && pokemonEvolutions.hasOwnProperty(this.fusionSpecies.speciesId)) {
      const fusionEvolutions = pokemonEvolutions[this.fusionSpecies.speciesId].map(e => new FusionSpeciesFormEvolution(this.species.speciesId, e));
      for (const fe of fusionEvolutions) {
        if (!fe.item && this.level >= fe.level && (!fe.preFormKey || this.getFusionFormKey() === fe.preFormKey)) {
          if (fe.condition === null || (fe.condition as SpeciesEvolutionCondition).predicate(this)) {
            return fe;
          }
        }
      }
    }

    return null;
  }

  /**
   * Gets all level up moves in a given range for a particular pokemon.
   * @param {integer} startingLevel Don't include moves below this level
   * @param {boolean} includeEvolutionMoves Whether to include evolution moves
   * @param {boolean} simulateEvolutionChain Whether to include moves from prior evolutions
   * @param {boolean} includeRelearnerMoves Whether to include moves that would require a relearner. Note the move relearner inherently allows evolution moves
   * @returns {LevelMoves} A list of moves and the levels they can be learned at
   */
  getLevelMoves(startingLevel?: integer, includeEvolutionMoves: boolean = false, simulateEvolutionChain: boolean = false, includeRelearnerMoves: boolean = false): LevelMoves {
    const ret: LevelMoves = [];
    let levelMoves: LevelMoves = [];
    if (!startingLevel) {
      startingLevel = this.level;
    }
    if (simulateEvolutionChain) {
      const evolutionChain = this.species.getSimulatedEvolutionChain(this.level, this.hasTrainer(), this.isBoss(), this.isPlayer());
      for (let e = 0; e < evolutionChain.length; e++) {
        // TODO: Might need to pass specific form index in simulated evolution chain
        const speciesLevelMoves = getPokemonSpeciesForm(evolutionChain[e][0] as Species, this.formIndex).getLevelMoves();
        if (includeRelearnerMoves) {
          levelMoves.push(...speciesLevelMoves);
        } else {
          levelMoves.push(...speciesLevelMoves.filter(lm => (includeEvolutionMoves && lm[0] === 0) || ((!e || lm[0] > 1) && (e === evolutionChain.length - 1 || lm[0] <= evolutionChain[e + 1][1]))));
        }
      }
    } else {
      levelMoves = this.getSpeciesForm(true).getLevelMoves().filter(lm => (includeEvolutionMoves && lm[0] === 0) || (includeRelearnerMoves && lm[0] === -1) || lm[0] > 0);
    }
    if (this.fusionSpecies) {
      if (simulateEvolutionChain) {
        const fusionEvolutionChain = this.fusionSpecies.getSimulatedEvolutionChain(this.level, this.hasTrainer(), this.isBoss(), this.isPlayer());
        for (let e = 0; e < fusionEvolutionChain.length; e++) {
          // TODO: Might need to pass specific form index in simulated evolution chain
          const speciesLevelMoves = getPokemonSpeciesForm(fusionEvolutionChain[e][0] as Species, this.fusionFormIndex).getLevelMoves();
          if (includeRelearnerMoves) {
            levelMoves.push(...speciesLevelMoves.filter(lm => (includeEvolutionMoves && lm[0] === 0) || lm[0] !== 0));
          } else {
            levelMoves.push(...speciesLevelMoves.filter(lm => (includeEvolutionMoves && lm[0] === 0) || ((!e || lm[0] > 1) && (e === fusionEvolutionChain.length - 1 || lm[0] <= fusionEvolutionChain[e + 1][1]))));
          }
        }
      } else {
        levelMoves.push(...this.getFusionSpeciesForm(true).getLevelMoves().filter(lm => (includeEvolutionMoves && lm[0] === 0) || (includeRelearnerMoves && lm[0] === -1) || lm[0] > 0));
      }
    }
    levelMoves.sort((lma: [integer, integer], lmb: [integer, integer]) => lma[0] > lmb[0] ? 1 : lma[0] < lmb[0] ? -1 : 0);
    const uniqueMoves: Moves[] = [];
    levelMoves = levelMoves.filter(lm => {
      if (uniqueMoves.find(m => m === lm[1])) {
        return false;
      }
      uniqueMoves.push(lm[1]);
      return true;
    });

    if (levelMoves) {
      for (const lm of levelMoves) {
        const level = lm[0];
        if (!includeRelearnerMoves && ((level > 0 && level < startingLevel) || (!includeEvolutionMoves && level === 0) || level < 0)) {
          continue;
        } else if (level > this.level) {
          break;
        }
        ret.push(lm);
      }
    }

    return ret;
  }

  setMove(moveIndex: integer, moveId: Moves): void {
    const move = moveId ? new PokemonMove(moveId) : null;
    this.moveset[moveIndex] = move;
    if (this.summonData?.moveset) {
      this.summonData.moveset[moveIndex] = move;
    }
  }

  /**
   * Function that tries to set a Pokemon shiny based on the trainer's trainer ID and secret ID
   * Endless Pokemon in the end biome are unable to be set to shiny
   *
   * The exact mechanic is that it calculates E as the XOR of the player's trainer ID and secret ID
   * F is calculated as the XOR of the first 16 bits of the Pokemon's ID with the last 16 bits
   * The XOR of E and F are then compared to the thresholdOverride (default case 32) to see whether or not to generate a shiny
   * @param thresholdOverride number that is divided by 2^16 (65536) to get the shiny chance
   * @returns true if the Pokemon has been set as a shiny, false otherwise
   */
  trySetShiny(thresholdOverride?: integer): boolean {
    // Shiny Pokemon should not spawn in the end biome in endless
    if (this.scene.gameMode.isEndless && this.scene.arena.biomeType === Biome.END) {
      return false;
    }

    const rand1 = (this.id & 0xFFFF0000) >>> 16;
    const rand2 = (this.id & 0x0000FFFF);

    const E = this.scene.gameData.trainerId ^ this.scene.gameData.secretId;
    const F = rand1 ^ rand2;

    const shinyThreshold = new Utils.IntegerHolder(32);
    if (thresholdOverride === undefined) {
      if (this.scene.eventManager.isEventActive()) {
        shinyThreshold.value *= this.scene.eventManager.getShinyMultiplier();
      }
      if (!this.hasTrainer()) {
        this.scene.applyModifiers(ShinyRateBoosterModifier, true, shinyThreshold);
      }
    } else {
      shinyThreshold.value = thresholdOverride;
    }

    this.shiny = (E ^ F) < shinyThreshold.value;
    if ((E ^ F) < 32) {
      console.log("REAL SHINY!!");
    }

    if (this.shiny) {
      this.initShinySparkle();
    }

    return this.shiny;
  }

  /**
   * Generates a variant
   * Has a 10% of returning 2 (epic variant)
   * And a 30% of returning 1 (rare variant)
   * Returns 0 (basic shiny) if there is no variant or 60% of the time otherwise
   * @returns the shiny variant
   */
  generateVariant(): Variant {
    const formIndex: number = this.formIndex;
    let variantDataIndex: string | number = this.species.speciesId;
    if (this.species.forms.length > 0) {
      const formKey = this.species.forms[formIndex]?.formKey;
      if (formKey) {
        variantDataIndex = `${variantDataIndex}-${formKey}`;
      }
    }
    // Checks if there is no variant data for both the index or index with form
    if (!this.shiny || (!variantData.hasOwnProperty(variantDataIndex) && !variantData.hasOwnProperty(this.species.speciesId))) {
      return 0;
    }
    const rand = Utils.randSeedInt(10);
    if (rand >= 4) {
      return 0;             // 6/10
    } else if (rand >= 1) {
      return 1;             // 3/10
    } else {
      return 2;             // 1/10
    }
  }

  generateFusionSpecies(forStarter?: boolean): void {
    const hiddenAbilityChance = new Utils.IntegerHolder(256);
    if (!this.hasTrainer()) {
      this.scene.applyModifiers(HiddenAbilityRateBoosterModifier, true, hiddenAbilityChance);
    }

    const hasHiddenAbility = !Utils.randSeedInt(hiddenAbilityChance.value);
    const randAbilityIndex = Utils.randSeedInt(2);

    const filter = !forStarter ? this.species.getCompatibleFusionSpeciesFilter()
      : species => {
        return pokemonEvolutions.hasOwnProperty(species.speciesId)
      && !pokemonPrevolutions.hasOwnProperty(species.speciesId)
      && !species.pseudoLegendary
      && !species.legendary
      && !species.mythical
      && !species.isTrainerForbidden()
      && species.speciesId !== this.species.speciesId;
      };

    this.fusionSpecies = this.scene.randomSpecies(this.scene.currentBattle?.waveIndex || 0, this.level, false, filter, true);
    this.fusionAbilityIndex = (this.fusionSpecies.abilityHidden && hasHiddenAbility ? this.fusionSpecies.ability2 ? 2 : 1 : this.fusionSpecies.ability2 ? randAbilityIndex : 0);
    this.fusionShiny = this.shiny;
    this.fusionVariant = this.variant;

    if (this.fusionSpecies.malePercent === null) {
      this.fusionGender = Gender.GENDERLESS;
    } else {
      const genderChance = (this.id % 256) * 0.390625;
      if (genderChance < this.fusionSpecies.malePercent) {
        this.fusionGender = Gender.MALE;
      } else {
        this.fusionGender = Gender.FEMALE;
      }
    }

    this.fusionFormIndex = this.scene.getSpeciesFormIndex(this.fusionSpecies, this.fusionGender, this.getNature(), true);
    this.fusionLuck = this.luck;

    this.generateName();
  }

  clearFusionSpecies(): void {
    this.fusionSpecies = null;
    this.fusionFormIndex = 0;
    this.fusionAbilityIndex = 0;
    this.fusionShiny = false;
    this.fusionVariant = 0;
    this.fusionGender = 0;
    this.fusionLuck = 0;

    this.generateName();
    this.calculateStats();
  }

  generateAndPopulateMoveset(): void {
    this.moveset = [];
    let movePool: [Moves, number][] = [];
    const allLevelMoves = this.getLevelMoves(1, true, true);
    if (!allLevelMoves) {
      console.log(this.species.speciesId, "ERROR");
      return;
    }

    for (let m = 0; m < allLevelMoves.length; m++) {
      const levelMove = allLevelMoves[m];
      if (this.level < levelMove[0]) {
        break;
      }
      let weight = levelMove[0];
      if (weight === 0) { // Evo Moves
        weight = 50;
      }
      if (weight === 1 && allMoves[levelMove[1]].power >= 80) { // Assume level 1 moves with 80+ BP are "move reminder" moves and bump their weight
        weight = 40;
      }
      if (allMoves[levelMove[1]].name.endsWith(" (N)")) {
        weight /= 100;
      } // Unimplemented level up moves are possible to generate, but 1% of their normal chance.
      if (!movePool.some(m => m[0] === levelMove[1])) {
        movePool.push([levelMove[1], weight]);
      }
    }

    if (this.hasTrainer()) {
      const tms = Object.keys(tmSpecies);
      for (const tm of tms) {
        const moveId = parseInt(tm) as Moves;
        let compatible = false;
        for (const p of tmSpecies[tm]) {
          if (Array.isArray(p)) {
            if (p[0] === this.species.speciesId || (this.fusionSpecies && p[0] === this.fusionSpecies.speciesId) && p.slice(1).indexOf(this.species.forms[this.formIndex]) > -1) {
              compatible = true;
              break;
            }
          } else if (p === this.species.speciesId || (this.fusionSpecies && p === this.fusionSpecies.speciesId)) {
            compatible = true;
            break;
          }
        }
        if (compatible && !movePool.some(m => m[0] === moveId) && !allMoves[moveId].name.endsWith(" (N)")) {
          if (tmPoolTiers[moveId] === ModifierTier.COMMON && this.level >= 15) {
            movePool.push([moveId, 4]);
          } else if (tmPoolTiers[moveId] === ModifierTier.GREAT && this.level >= 30) {
            movePool.push([moveId, 8]);
          } else if (tmPoolTiers[moveId] === ModifierTier.ULTRA && this.level >= 50) {
            movePool.push([moveId, 14]);
          }
        }
      }

      if (this.level >= 60) { // No egg moves below level 60
        for (let i = 0; i < 3; i++) {
          const moveId = speciesEggMoves[this.species.getRootSpeciesId()][i];
          if (!movePool.some(m => m[0] === moveId) && !allMoves[moveId].name.endsWith(" (N)")) {
            movePool.push([moveId, 40]);
          }
        }
        const moveId = speciesEggMoves[this.species.getRootSpeciesId()][3];
        if (this.level >= 170 && !movePool.some(m => m[0] === moveId) && !allMoves[moveId].name.endsWith(" (N)") && !this.isBoss()) { // No rare egg moves before e4
          movePool.push([moveId, 30]);
        }
        if (this.fusionSpecies) {
          for (let i = 0; i < 3; i++) {
            const moveId = speciesEggMoves[this.fusionSpecies.getRootSpeciesId()][i];
            if (!movePool.some(m => m[0] === moveId) && !allMoves[moveId].name.endsWith(" (N)")) {
              movePool.push([moveId, 40]);
            }
          }
          const moveId = speciesEggMoves[this.fusionSpecies.getRootSpeciesId()][3];
          if (this.level >= 170 && !movePool.some(m => m[0] === moveId) && !allMoves[moveId].name.endsWith(" (N)") && !this.isBoss()) {// No rare egg moves before e4
            movePool.push([moveId, 30]);
          }
        }
      }
    }

    if (this.isBoss()) { // Bosses never get self ko moves
      movePool = movePool.filter(m => !allMoves[m[0]].hasAttr(SacrificialAttr));
    }
    movePool = movePool.filter(m => !allMoves[m[0]].hasAttr(SacrificialAttrOnHit));
    if (this.hasTrainer()) {
      // Trainers never get OHKO moves
      movePool = movePool.filter(m => !allMoves[m[0]].hasAttr(OneHitKOAttr));
      // Half the weight of self KO moves
      movePool = movePool.map(m => [m[0], m[1] * (!!allMoves[m[0]].hasAttr(SacrificialAttr) ? 0.5 : 1)]);
      movePool = movePool.map(m => [m[0], m[1] * (!!allMoves[m[0]].hasAttr(SacrificialAttrOnHit) ? 0.5 : 1)]);
      // Trainers get a weight bump to stat buffing moves
      movePool = movePool.map(m => [m[0], m[1] * (allMoves[m[0]].getAttrs(StatChangeAttr).some(a => a.levels > 1 && a.selfTarget) ? 1.25 : 1)]);
      // Trainers get a weight decrease to multiturn moves
      movePool = movePool.map(m => [m[0], m[1] * (!!allMoves[m[0]].hasAttr(ChargeAttr) || !!allMoves[m[0]].hasAttr(RechargeAttr) ? 0.7 : 1)]);
    }

    // Weight towards higher power moves, by reducing the power of moves below the highest power.
    // Caps max power at 90 to avoid something like hyper beam ruining the stats.
    // This is a pretty soft weighting factor, although it is scaled with the weight multiplier.
    const maxPower = Math.min(movePool.reduce((v, m) => Math.max(allMoves[m[0]].power, v), 40), 90);
    movePool = movePool.map(m => [m[0], m[1] * (allMoves[m[0]].category === MoveCategory.STATUS ? 1 : Math.max(Math.min(allMoves[m[0]].power/maxPower, 1), 0.5))]);

    // Weight damaging moves against the lower stat
    const worseCategory: MoveCategory = this.stats[Stat.ATK] > this.stats[Stat.SPATK] ? MoveCategory.SPECIAL : MoveCategory.PHYSICAL;
    const statRatio = worseCategory === MoveCategory.PHYSICAL ? this.stats[Stat.ATK]/this.stats[Stat.SPATK] : this.stats[Stat.SPATK]/this.stats[Stat.ATK];
    movePool = movePool.map(m => [m[0], m[1] * (allMoves[m[0]].category === worseCategory ? statRatio : 1)]);

    let weightMultiplier = 0.9; // The higher this is the more the game weights towards higher level moves. At 0 all moves are equal weight.
    if (this.hasTrainer()) {
      weightMultiplier += 0.7;
    }
    if (this.isBoss()) {
      weightMultiplier += 0.4;
    }
    const baseWeights: [Moves, number][] = movePool.map(m => [m[0], Math.ceil(Math.pow(m[1], weightMultiplier)*100)]);

    if (this.hasTrainer() || this.isBoss()) { // Trainers and bosses always force a stab move
      const stabMovePool = baseWeights.filter(m => allMoves[m[0]].category !== MoveCategory.STATUS && this.isOfType(allMoves[m[0]].type));

      if (stabMovePool.length) {
        const totalWeight = stabMovePool.reduce((v, m) => v + m[1], 0);
        let rand = Utils.randSeedInt(totalWeight);
        let index = 0;
        while (rand > stabMovePool[index][1]) {
          rand -= stabMovePool[index++][1];
        }
        this.moveset.push(new PokemonMove(stabMovePool[index][0], 0, 0));
      }
    } else { // Normal wild pokemon just force a random damaging move
      const attackMovePool = baseWeights.filter(m => allMoves[m[0]].category !== MoveCategory.STATUS);
      if (attackMovePool.length) {
        const totalWeight = attackMovePool.reduce((v, m) => v + m[1], 0);
        let rand = Utils.randSeedInt(totalWeight);
        let index = 0;
        while (rand > attackMovePool[index][1]) {
          rand -= attackMovePool[index++][1];
        }
        this.moveset.push(new PokemonMove(attackMovePool[index][0], 0, 0));
      }
    }

    while (baseWeights.length > this.moveset.length && this.moveset.length < 4) {
      if (this.hasTrainer()) {
        // Sqrt the weight of any damaging moves with overlapping types. This is about a 0.05 - 0.1 multiplier.
        // Other damaging moves 2x weight if 0-1 damaging moves, 0.5x if 2, 0.125x if 3. These weights double if STAB.
        // Status moves remain unchanged on weight, this encourages 1-2
        movePool = baseWeights.filter(m => !this.moveset.some(mo => m[0] === mo?.moveId)).map(m => [m[0], this.moveset.some(mo => mo?.getMove().category !== MoveCategory.STATUS && mo?.getMove().type === allMoves[m[0]].type) ? Math.ceil(Math.sqrt(m[1])) : allMoves[m[0]].category !== MoveCategory.STATUS ? Math.ceil(m[1]/Math.max(Math.pow(4, this.moveset.filter(mo => (mo?.getMove().power!) > 1).length)/8,0.5) * (this.isOfType(allMoves[m[0]].type) ? 2 : 1)) : m[1]]); // TODO: is this bang correct?
      } else { // Non-trainer pokemon just use normal weights
        movePool = baseWeights.filter(m => !this.moveset.some(mo => m[0] === mo?.moveId));
      }
      const totalWeight = movePool.reduce((v, m) => v + m[1], 0);
      let rand = Utils.randSeedInt(totalWeight);
      let index = 0;
      while (rand > movePool[index][1]) {
        rand -= movePool[index++][1];
      }
      this.moveset.push(new PokemonMove(movePool[index][0], 0, 0));
    }

    this.scene.triggerPokemonFormChange(this, SpeciesFormChangeMoveLearnedTrigger);
  }

  trySelectMove(moveIndex: integer, ignorePp?: boolean): boolean {
    const move = this.getMoveset().length > moveIndex
      ? this.getMoveset()[moveIndex]
      : null;
    return move?.isUsable(this, ignorePp)!; // TODO: is this bang correct?
  }

  showInfo(): void {
    if (!this.battleInfo.visible) {
      const otherBattleInfo = this.scene.fieldUI.getAll().slice(0, 4).filter(ui => ui instanceof BattleInfo && ((ui as BattleInfo) instanceof PlayerBattleInfo) === this.isPlayer()).find(() => true);
      if (!otherBattleInfo || !this.getFieldIndex()) {
        this.scene.fieldUI.sendToBack(this.battleInfo);
        this.scene.sendTextToBack(); // Push the top right text objects behind everything else
      } else {
        this.scene.fieldUI.moveAbove(this.battleInfo, otherBattleInfo);
      }
      this.battleInfo.setX(this.battleInfo.x + (this.isPlayer() ? 150 : !this.isBoss() ? -150 : -198));
      this.battleInfo.setVisible(true);
      if (this.isPlayer()) {
        this.battleInfo.expMaskRect.x += 150;
      }
      this.scene.tweens.add({
        targets: [ this.battleInfo, this.battleInfo.expMaskRect ],
        x: this.isPlayer() ? "-=150" : `+=${!this.isBoss() ? 150 : 246}`,
        duration: 1000,
        ease: "Cubic.easeOut"
      });
    }
  }

  hideInfo(): Promise<void> {
    return new Promise(resolve => {
      if (this.battleInfo.visible) {
        this.scene.tweens.add({
          targets: [ this.battleInfo, this.battleInfo.expMaskRect ],
          x: this.isPlayer() ? "+=150" : `-=${!this.isBoss() ? 150 : 246}`,
          duration: 500,
          ease: "Cubic.easeIn",
          onComplete: () => {
            if (this.isPlayer()) {
              this.battleInfo.expMaskRect.x -= 150;
            }
            this.battleInfo.setVisible(false);
            this.battleInfo.setX(this.battleInfo.x - (this.isPlayer() ? 150 : !this.isBoss() ? -150 : -198));
            resolve();
          }
        });
      } else {
        resolve();
      }
    });
  }

  /**
   * sets if the pokemon has fled (implies it's a wild pokemon)
   * @param status - boolean
   */
  setWildFlee(status: boolean): void {
    this.wildFlee = status;
  }

  updateInfo(instant?: boolean): Promise<void> {
    return this.battleInfo.updateInfo(this, instant);
  }

  /**
   * Show or hide the type effectiveness multiplier window
   * Passing undefined will hide the window
   */
  updateEffectiveness(effectiveness?: string) {
    this.battleInfo.updateEffectiveness(effectiveness);
  }

  toggleStats(visible: boolean): void {
    this.battleInfo.toggleStats(visible);
  }

  toggleFlyout(visible: boolean): void {
    this.battleInfo.toggleFlyout(visible);
  }

  addExp(exp: integer) {
    const maxExpLevel = this.scene.getMaxExpLevel();
    const initialExp = this.exp;
    this.exp += exp;
    while (this.level < maxExpLevel && this.exp >= getLevelTotalExp(this.level + 1, this.species.growthRate)) {
      this.level++;
    }
    if (this.level >= maxExpLevel) {
      console.log(initialExp, this.exp, getLevelTotalExp(this.level, this.species.growthRate));
      this.exp = Math.max(getLevelTotalExp(this.level, this.species.growthRate), initialExp);
    }
    this.levelExp = this.exp - getLevelTotalExp(this.level, this.species.growthRate);
  }

  getOpponent(targetIndex: integer): Pokemon | null {
    const ret = this.getOpponents()[targetIndex];
    if (ret.summonData) {
      return ret;
    }
    return null;
  }

  getOpponents(): Pokemon[] {
    return ((this.isPlayer() ? this.scene.getEnemyField() : this.scene.getPlayerField()) as Pokemon[]).filter(p => p.isActive());
  }

  getOpponentDescriptor(): string {
    const opponents = this.getOpponents();
    if (opponents.length === 1) {
      return opponents[0].name;
    }
    return this.isPlayer() ? i18next.t("arenaTag:opposingTeam") : i18next.t("arenaTag:yourTeam");
  }

  getAlly(): Pokemon {
    return (this.isPlayer() ? this.scene.getPlayerField() : this.scene.getEnemyField())[this.getFieldIndex() ? 0 : 1];
  }

  /**
   * Gets the Pokémon on the allied field.
   *
   * @returns An array of Pokémon on the allied field.
   */
  getAlliedField(): Pokemon[] {
    return this instanceof PlayerPokemon ? this.scene.getPlayerField() : this.scene.getEnemyField();
  }

  /**
   * Calculates the accuracy multiplier of the user against a target.
   *
   * This method considers various factors such as the user's accuracy level, the target's evasion level,
   * abilities, and modifiers to compute the final accuracy multiplier.
   *
   * @param target {@linkcode Pokemon} - The target Pokémon against which the move is used.
   * @param sourceMove {@linkcode Move}  - The move being used by the user.
   * @returns The calculated accuracy multiplier.
   */
  getAccuracyMultiplier(target: Pokemon, sourceMove: Move): number {
    const isOhko = sourceMove.hasAttr(OneHitKOAccuracyAttr);
    if (isOhko) {
      return 1;
    }

    const userAccuracyLevel = new Utils.IntegerHolder(this.summonData.battleStats[BattleStat.ACC]);
    const targetEvasionLevel = new Utils.IntegerHolder(target.summonData.battleStats[BattleStat.EVA]);

    applyAbAttrs(IgnoreOpponentStatChangesAbAttr, target, null, userAccuracyLevel);
    applyAbAttrs(IgnoreOpponentStatChangesAbAttr, this, null, targetEvasionLevel);
    applyAbAttrs(IgnoreOpponentEvasionAbAttr, this, null, targetEvasionLevel);
    applyMoveAttrs(IgnoreOpponentStatChangesAttr, this, target, sourceMove, targetEvasionLevel);
    this.scene.applyModifiers(TempBattleStatBoosterModifier, this.isPlayer(), TempBattleStat.ACC, userAccuracyLevel);

    if (target.findTag(t => t instanceof ExposedTag)) {
      targetEvasionLevel.value = Math.min(0, targetEvasionLevel.value);
    }

    const accuracyMultiplier = new Utils.NumberHolder(1);
    if (userAccuracyLevel.value !== targetEvasionLevel.value) {
      accuracyMultiplier.value = userAccuracyLevel.value > targetEvasionLevel.value
        ? (3 + Math.min(userAccuracyLevel.value - targetEvasionLevel.value, 6)) / 3
        : 3 / (3 + Math.min(targetEvasionLevel.value - userAccuracyLevel.value, 6));
    }

    applyBattleStatMultiplierAbAttrs(BattleStatMultiplierAbAttr, this, BattleStat.ACC, accuracyMultiplier, sourceMove);

    const evasionMultiplier = new Utils.NumberHolder(1);
    applyBattleStatMultiplierAbAttrs(BattleStatMultiplierAbAttr, target, BattleStat.EVA, evasionMultiplier);

    accuracyMultiplier.value /= evasionMultiplier.value;

    return accuracyMultiplier.value;
  }

  apply(source: Pokemon, move: Move): HitResult {
    let result: HitResult;
    const damage = new Utils.NumberHolder(0);
    const defendingSide = this.isPlayer() ? ArenaTagSide.PLAYER : ArenaTagSide.ENEMY;
    const defendingSidePlayField = this.isPlayer() ? this.scene.getPlayerField() : this.scene.getEnemyField();

    const variableCategory = new Utils.IntegerHolder(move.category);
    applyMoveAttrs(VariableMoveCategoryAttr, source, this, move, variableCategory);
    const moveCategory = variableCategory.value as MoveCategory;

    applyMoveAttrs(VariableMoveTypeAttr, source, this, move);
    const types = this.getTypes(true, true);

    const cancelled = new Utils.BooleanHolder(false);
    const power = move.calculateBattlePower(source, this);
    const typeless = move.hasAttr(TypelessAttr);

    const typeMultiplier = new Utils.NumberHolder(!typeless && (moveCategory !== MoveCategory.STATUS || move.getAttrs(StatusMoveTypeImmunityAttr).find(attr => types.includes(attr.immuneType)))
      ? this.getAttackTypeEffectiveness(move, source, false, false)
      : 1);
    applyMoveAttrs(VariableMoveTypeMultiplierAttr, source, this, move, typeMultiplier);
    if (typeless) {
      typeMultiplier.value = 1;
    }
    if (types.find(t => move.isTypeImmune(source, this, t))) {
      typeMultiplier.value = 0;
    }

<<<<<<< HEAD
=======
    // Apply arena tags for conditional protection
    if (!move.checkFlag(MoveFlags.IGNORE_PROTECT, source, this) && !move.isAllyTarget()) {
      this.scene.arena.applyTagsForSide(ArenaTagType.QUICK_GUARD, defendingSide, cancelled, this, move.priority);
      this.scene.arena.applyTagsForSide(ArenaTagType.WIDE_GUARD, defendingSide, cancelled, this, move.moveTarget);
      this.scene.arena.applyTagsForSide(ArenaTagType.MAT_BLOCK, defendingSide, cancelled, this, move.category);
      this.scene.arena.applyTagsForSide(ArenaTagType.CRAFTY_SHIELD, defendingSide, cancelled, this, move.category, move.moveTarget);
    }

    // Apply exceptional condition of Crafty Shield if the move used is Curse
    if (move.id === Moves.CURSE) {
      const defendingSide = this.isPlayer() ? ArenaTagSide.PLAYER : ArenaTagSide.ENEMY;
      this.scene.arena.applyTagsForSide(ArenaTagType.CRAFTY_SHIELD, defendingSide, cancelled, this, move.category, move.moveTarget);
    }

>>>>>>> b54a255c
    switch (moveCategory) {
    case MoveCategory.PHYSICAL:
    case MoveCategory.SPECIAL:
      const isPhysical = moveCategory === MoveCategory.PHYSICAL;
      const sourceTeraType = source.getTeraType();

      if (!typeless) {
        applyPreDefendAbAttrs(TypeImmunityAbAttr, this, source, move, cancelled, typeMultiplier);
        applyMoveAttrs(NeutralDamageAgainstFlyingTypeMultiplierAttr, source, this, move, typeMultiplier);
      }
      if (!cancelled.value) {
        applyPreDefendAbAttrs(MoveImmunityAbAttr, this, source, move, cancelled, typeMultiplier);
        defendingSidePlayField.forEach((p) => applyPreDefendAbAttrs(FieldPriorityMoveImmunityAbAttr, p, source, move, cancelled, typeMultiplier));
      }

      if (cancelled.value) {
        source.stopMultiHit(this);
        result = HitResult.NO_EFFECT;
      } else {
        const typeBoost = source.findTag(t => t instanceof TypeBoostTag && t.boostedType === move.type) as TypeBoostTag;
        if (typeBoost?.oneUse) {
          source.removeTag(typeBoost.tagType);
        }

        const arenaAttackTypeMultiplier = new Utils.NumberHolder(this.scene.arena.getAttackTypeMultiplier(move.type, source.isGrounded()));
        applyMoveAttrs(IgnoreWeatherTypeDebuffAttr, source, this, move, arenaAttackTypeMultiplier);

        const glaiveRushModifier = new Utils.IntegerHolder(1);
        if (this.getTag(BattlerTagType.RECEIVE_DOUBLE_DAMAGE)) {
          glaiveRushModifier.value = 2;
        }
        let isCritical: boolean;
        const critOnly = new Utils.BooleanHolder(false);
        const critAlways = source.getTag(BattlerTagType.ALWAYS_CRIT);
        applyMoveAttrs(CritOnlyAttr, source, this, move, critOnly);
        applyAbAttrs(ConditionalCritAbAttr, source, null, critOnly, this, move);
        if (critOnly.value || critAlways) {
          isCritical = true;
        } else {
          const critLevel = new Utils.IntegerHolder(0);
          applyMoveAttrs(HighCritAttr, source, this, move, critLevel);
          this.scene.applyModifiers(CritBoosterModifier, source.isPlayer(), source, critLevel);
          this.scene.applyModifiers(TempBattleStatBoosterModifier, source.isPlayer(), TempBattleStat.CRIT, critLevel);
          const bonusCrit = new Utils.BooleanHolder(false);
          //@ts-ignore
          if (applyAbAttrs(BonusCritAbAttr, source, null, bonusCrit)) { // TODO: resolve ts-ignore. This is a promise. Checking a promise is bogus.
            if (bonusCrit.value) {
              critLevel.value += 1;
            }
          }
          if (source.getTag(BattlerTagType.CRIT_BOOST)) {
            critLevel.value += 2;
          }
          console.log(`crit stage: +${critLevel.value}`);
          const critChance = [24, 8, 2, 1][Math.max(0, Math.min(critLevel.value, 3))];
          isCritical = critChance === 1 || !this.scene.randBattleSeedInt(critChance);
          if (Overrides.NEVER_CRIT_OVERRIDE) {
            isCritical = false;
          }
        }
        if (isCritical) {
          const noCritTag = this.scene.arena.getTagOnSide(NoCritTag, defendingSide);
          const blockCrit = new Utils.BooleanHolder(false);
          applyAbAttrs(BlockCritAbAttr, this, null, blockCrit);
          if (noCritTag || blockCrit.value) {
            isCritical = false;
          }
        }
        const sourceAtk = new Utils.IntegerHolder(source.getBattleStat(isPhysical ? Stat.ATK : Stat.SPATK, this, undefined, isCritical));
        const targetDef = new Utils.IntegerHolder(this.getBattleStat(isPhysical ? Stat.DEF : Stat.SPDEF, source, move, isCritical));
        const criticalMultiplier = new Utils.NumberHolder(isCritical ? 1.5 : 1);
        applyAbAttrs(MultCritAbAttr, source, null, criticalMultiplier);
        const screenMultiplier = new Utils.NumberHolder(1);
        if (!isCritical) {
          this.scene.arena.applyTagsForSide(WeakenMoveScreenTag, defendingSide, move.category, this.scene.currentBattle.double, screenMultiplier);
        }
        const isTypeImmune = (typeMultiplier.value * arenaAttackTypeMultiplier.value) === 0;
        const sourceTypes = source.getTypes();
        const matchesSourceType = sourceTypes[0] === move.type || (sourceTypes.length > 1 && sourceTypes[1] === move.type);
        const stabMultiplier = new Utils.NumberHolder(1);
        if (sourceTeraType === Type.UNKNOWN && matchesSourceType) {
          stabMultiplier.value += 0.5;
        } else if (sourceTeraType !== Type.UNKNOWN && sourceTeraType === move.type) {
          stabMultiplier.value += 0.5;
        }

        applyAbAttrs(StabBoostAbAttr, source, null, stabMultiplier);

        if (sourceTeraType !== Type.UNKNOWN && matchesSourceType) {
          stabMultiplier.value = Math.min(stabMultiplier.value + 0.5, 2.25);
        }

        const targetCount = getMoveTargets(source, move.id).targets.length;
        const targetMultiplier = targetCount > 1 ? 0.75 : 1; // 25% damage debuff on multi-target hits (even if it's immune)

        applyMoveAttrs(VariableAtkAttr, source, this, move, sourceAtk);
        applyMoveAttrs(VariableDefAttr, source, this, move, targetDef);

        const effectPhase = this.scene.getCurrentPhase();
        let numTargets = 1;
        if (effectPhase instanceof MoveEffectPhase) {
          numTargets = effectPhase.getTargets().length;
        }
        const twoStrikeMultiplier = new Utils.NumberHolder(1);
        applyPreAttackAbAttrs(AddSecondStrikeAbAttr, source, this, move, numTargets, new Utils.IntegerHolder(0), twoStrikeMultiplier);

        if (!isTypeImmune) {
          const levelMultiplier = (2 * source.level / 5 + 2);
          const randomMultiplier = ((this.scene.randBattleSeedInt(16) + 85) / 100);
          damage.value = Math.ceil((((levelMultiplier * power * sourceAtk.value / targetDef.value) / 50) + 2)
                                   * stabMultiplier.value
                                   * typeMultiplier.value
                                   * arenaAttackTypeMultiplier.value
                                   * screenMultiplier.value
                                   * twoStrikeMultiplier.value
                                   * targetMultiplier
                                   * criticalMultiplier.value
                                   * glaiveRushModifier.value
                                   * randomMultiplier);

          if (isPhysical && source.status && source.status.effect === StatusEffect.BURN) {
            if (!move.hasAttr(BypassBurnDamageReductionAttr)) {
              const burnDamageReductionCancelled = new Utils.BooleanHolder(false);
              applyAbAttrs(BypassBurnDamageReductionAbAttr, source, burnDamageReductionCancelled);
              if (!burnDamageReductionCancelled.value) {
                damage.value = Math.floor(damage.value / 2);
              }
            }
          }

          applyPreAttackAbAttrs(DamageBoostAbAttr, source, this, move, damage);

          /**
           * For each {@link HitsTagAttr} the move has, doubles the damage of the move if:
           * The target has a {@link BattlerTagType} that this move interacts with
           * AND
           * The move doubles damage when used against that tag
           */
          move.getAttrs(HitsTagAttr).filter(hta => hta.doubleDamage).forEach(hta => {
            if (this.getTag(hta.tagType)) {
              damage.value *= 2;
            }
          });
        }

        if (this.scene.arena.terrain?.terrainType === TerrainType.MISTY && this.isGrounded() && move.type === Type.DRAGON) {
          damage.value = Math.floor(damage.value / 2);
        }

        const fixedDamage = new Utils.IntegerHolder(0);
        applyMoveAttrs(FixedDamageAttr, source, this, move, fixedDamage);
        if (!isTypeImmune && fixedDamage.value) {
          damage.value = fixedDamage.value;
          isCritical = false;
          result = HitResult.EFFECTIVE;
        }
        result = result!; // telling TS compiler that result is defined!

        if (!result) {
          if (!typeMultiplier.value) {
            result = move.id === Moves.SHEER_COLD ? HitResult.IMMUNE : HitResult.NO_EFFECT;
          } else {
            const isOneHitKo = new Utils.BooleanHolder(false);
            applyMoveAttrs(OneHitKOAttr, source, this, move, isOneHitKo);
            if (isOneHitKo.value) {
              result = HitResult.ONE_HIT_KO;
              isCritical = false;
              damage.value = this.hp;
            } else if (typeMultiplier.value >= 2) {
              result = HitResult.SUPER_EFFECTIVE;
            } else if (typeMultiplier.value >= 1) {
              result = HitResult.EFFECTIVE;
            } else {
              result = HitResult.NOT_VERY_EFFECTIVE;
            }
          }
        }

        const isOneHitKo = result === HitResult.ONE_HIT_KO;

        if (!fixedDamage.value && !isOneHitKo) {
          if (!source.isPlayer()) {
            this.scene.applyModifiers(EnemyDamageBoosterModifier, false, damage);
          }
          if (!this.isPlayer()) {
            this.scene.applyModifiers(EnemyDamageReducerModifier, false, damage);
          }

          applyPreDefendAbAttrs(ReceivedMoveDamageMultiplierAbAttr, this, source, move, cancelled, damage);
        }

        // This attribute may modify damage arbitrarily, so be careful about changing its order of application.
        applyMoveAttrs(ModifiedDamageAttr, source, this, move, damage);

        console.log("damage", damage.value, move.name, power, sourceAtk, targetDef);

        // In case of fatal damage, this tag would have gotten cleared before we could lapse it.
        const destinyTag = this.getTag(BattlerTagType.DESTINY_BOND);

        if (damage.value) {
          if (this.isFullHp()) {
            applyPreDefendAbAttrs(PreDefendFullHpEndureAbAttr, this, source, move, cancelled, damage);
          } else if (!this.isPlayer() && damage.value >= this.hp) {
            this.scene.applyModifiers(EnemyEndureChanceModifier, false, this);
          }

          /**
           * We explicitly require to ignore the faint phase here, as we want to show the messages
           * about the critical hit and the super effective/not very effective messages before the faint phase.
           */
          damage.value = this.damageAndUpdate(damage.value, result as DamageResult, isCritical, isOneHitKo, isOneHitKo, true);
          this.turnData.damageTaken += damage.value;

          if (isCritical) {
            this.scene.queueMessage(i18next.t("battle:hitResultCriticalHit"));
          }
          if (source.isPlayer()) {
            this.scene.validateAchvs(DamageAchv, damage);
            if (damage.value > this.scene.gameData.gameStats.highestDamage) {
              this.scene.gameData.gameStats.highestDamage = damage.value;
            }
          }
          source.turnData.damageDealt += damage.value;
          source.turnData.currDamageDealt = damage.value;
          this.battleData.hitCount++;
          const attackResult = { move: move.id, result: result as DamageResult, damage: damage.value, critical: isCritical, sourceId: source.id, sourceBattlerIndex: source.getBattlerIndex() };
          this.turnData.attacksReceived.unshift(attackResult);
          if (source.isPlayer() && !this.isPlayer()) {
            this.scene.applyModifiers(DamageMoneyRewardModifier, true, source, damage);
          }
        }

        // want to include is.Fainted() in case multi hit move ends early, still want to render message
        if (source.turnData.hitsLeft === 1 || this.isFainted()) {
          switch (result) {
          case HitResult.SUPER_EFFECTIVE:
            this.scene.queueMessage(i18next.t("battle:hitResultSuperEffective"));
            break;
          case HitResult.NOT_VERY_EFFECTIVE:
            this.scene.queueMessage(i18next.t("battle:hitResultNotVeryEffective"));
            break;
          case HitResult.NO_EFFECT:
            this.scene.queueMessage(i18next.t("battle:hitResultNoEffect", { pokemonName: getPokemonNameWithAffix(this) }));
            break;
          case HitResult.IMMUNE:
            this.scene.queueMessage(`${this.name} is unaffected!`);
            break;
          case HitResult.ONE_HIT_KO:
            this.scene.queueMessage(i18next.t("battle:hitResultOneHitKO"));
            break;
          }
        }

        if (this.isFainted()) {
          // set splice index here, so future scene queues happen before FaintedPhase
          this.scene.setPhaseQueueSplice();
          this.scene.unshiftPhase(new FaintPhase(this.scene, this.getBattlerIndex(), isOneHitKo));
          this.resetSummonData();
        }

        if (damage) {
          const attacker = this.scene.getPokemonById(source.id)!; // TODO: is this bang correct?
          destinyTag?.lapse(attacker, BattlerTagLapseType.CUSTOM);
        }
      }
      break;
    case MoveCategory.STATUS:
      if (!typeless) {
        applyPreDefendAbAttrs(TypeImmunityAbAttr, this, source, move, cancelled, typeMultiplier);
      }
      if (!cancelled.value) {
        applyPreDefendAbAttrs(MoveImmunityAbAttr, this, source, move, cancelled, typeMultiplier);
        defendingSidePlayField.forEach((p) => applyPreDefendAbAttrs(FieldPriorityMoveImmunityAbAttr, p, source, move, cancelled, typeMultiplier));
      }
      if (!typeMultiplier.value) {
        this.scene.queueMessage(i18next.t("battle:hitResultNoEffect", { pokemonName: getPokemonNameWithAffix(this) }));
      }
      result = cancelled.value || !typeMultiplier.value ? HitResult.NO_EFFECT : HitResult.STATUS;
      break;
    }

    return result;
  }

  /**
   * Called by damageAndUpdate()
   * @param damage integer
   * @param ignoreSegments boolean, not currently used
   * @param preventEndure  used to update damage if endure or sturdy
   * @param ignoreFaintPhase  flag on wheter to add FaintPhase if pokemon after applying damage faints
   * @returns integer representing damage
   */
  damage(damage: integer, ignoreSegments: boolean = false, preventEndure: boolean = false, ignoreFaintPhase: boolean = false): integer {
    if (this.isFainted()) {
      return 0;
    }
    const surviveDamage = new Utils.BooleanHolder(false);

    if (!preventEndure && this.hp - damage <= 0) {
      if (this.hp >= 1 && this.getTag(BattlerTagType.ENDURING)) {
        surviveDamage.value = this.lapseTag(BattlerTagType.ENDURING);
      } else if (this.hp > 1 && this.getTag(BattlerTagType.STURDY)) {
        surviveDamage.value = this.lapseTag(BattlerTagType.STURDY);
      }
      if (!surviveDamage.value) {
        this.scene.applyModifiers(SurviveDamageModifier, this.isPlayer(), this, surviveDamage);
      }
      if (surviveDamage.value) {
        damage = this.hp - 1;
      }
    }

    damage = Math.min(damage, this.hp);
    this.hp = this.hp - damage;
    if (this.isFainted() && !ignoreFaintPhase) {
      /**
       * When adding the FaintPhase, want to toggle future unshiftPhase() and queueMessage() calls
       * to appear before the FaintPhase (as FaintPhase will potentially end the encounter and add Phases such as
       * GameOverPhase, VictoryPhase, etc.. that will interfere with anything else that happens during this MoveEffectPhase)
       *
       * Once the MoveEffectPhase is over (and calls it's .end() function, shiftPhase() will reset the PhaseQueueSplice via clearPhaseQueueSplice() )
       */
      this.scene.setPhaseQueueSplice();
      this.scene.unshiftPhase(new FaintPhase(this.scene, this.getBattlerIndex(), preventEndure));
      this.resetSummonData();
    }

    return damage;
  }

  /**
   * Called by apply(), given the damage, adds a new DamagePhase and actually updates HP values, etc.
   * @param damage integer - passed to damage()
   * @param result an enum if it's super effective, not very, etc.
   * @param critical boolean if move is a critical hit
   * @param ignoreSegments boolean, passed to damage() and not used currently
   * @param preventEndure boolean, ignore endure properties of pokemon, passed to damage()
   * @param ignoreFaintPhase boolean to ignore adding a FaintPhase, passsed to damage()
   * @returns integer of damage done
   */
  damageAndUpdate(damage: integer, result?: DamageResult, critical: boolean = false, ignoreSegments: boolean = false, preventEndure: boolean = false, ignoreFaintPhase: boolean = false): integer {
    const damagePhase = new DamagePhase(this.scene, this.getBattlerIndex(), damage, result as DamageResult, critical);
    this.scene.unshiftPhase(damagePhase);
    damage = this.damage(damage, ignoreSegments, preventEndure, ignoreFaintPhase);
    // Damage amount may have changed, but needed to be queued before calling damage function
    damagePhase.updateAmount(damage);
    return damage;
  }

  heal(amount: integer): integer {
    const healAmount = Math.min(amount, this.getMaxHp() - this.hp);
    this.hp += healAmount;
    return healAmount;
  }

  isBossImmune(): boolean {
    return this.isBoss();
  }

  isMax(): boolean {
    const maxForms = [SpeciesFormKey.GIGANTAMAX, SpeciesFormKey.GIGANTAMAX_RAPID, SpeciesFormKey.GIGANTAMAX_SINGLE, SpeciesFormKey.ETERNAMAX] as string[];
    return maxForms.includes(this.getFormKey()) || (!!this.getFusionFormKey() && maxForms.includes(this.getFusionFormKey()!));
  }

  addTag(tagType: BattlerTagType, turnCount: integer = 0, sourceMove?: Moves, sourceId?: integer): boolean {
    const existingTag = this.getTag(tagType);
    if (existingTag) {
      existingTag.onOverlap(this);
      return false;
    }

    const newTag = getBattlerTag(tagType, turnCount, sourceMove!, sourceId!); // TODO: are the bangs correct?

    const cancelled = new Utils.BooleanHolder(false);
    applyPreApplyBattlerTagAbAttrs(BattlerTagImmunityAbAttr, this, newTag, cancelled);

    const userField = this.getAlliedField();
    userField.forEach(pokemon => applyPreApplyBattlerTagAbAttrs(UserFieldBattlerTagImmunityAbAttr, pokemon, newTag, cancelled));

    if (!cancelled.value && newTag.canAdd(this)) {
      this.summonData.tags.push(newTag);
      newTag.onAdd(this);

      return true;
    }

    return false;
  }

  /** @overload */
  getTag(tagType: BattlerTagType): BattlerTag | null;

  /** @overload */
  getTag<T extends BattlerTag>(tagType: Constructor<T>): T | null;

  getTag(tagType: BattlerTagType | Constructor<BattlerTag>): BattlerTag | null {
    if (!this.summonData) {
      return null;
    }
    return (tagType instanceof Function
      ? this.summonData.tags.find(t => t instanceof tagType)
      : this.summonData.tags.find(t => t.tagType === tagType)
    )!; // TODO: is this bang correct?
  }

  findTag(tagFilter: ((tag: BattlerTag) => boolean)) {
    if (!this.summonData) {
      return null;
    }
    return this.summonData.tags.find(t => tagFilter(t));
  }

  findTags(tagFilter: ((tag: BattlerTag) => boolean)): BattlerTag[] {
    if (!this.summonData) {
      return [];
    }
    return this.summonData.tags.filter(t => tagFilter(t));
  }

  lapseTag(tagType: BattlerTagType): boolean {
    const tags = this.summonData.tags;
    const tag = tags.find(t => t.tagType === tagType);
    if (tag && !(tag.lapse(this, BattlerTagLapseType.CUSTOM))) {
      tag.onRemove(this);
      tags.splice(tags.indexOf(tag), 1);
    }
    return !!tag;
  }

  lapseTags(lapseType: BattlerTagLapseType): void {
    const tags = this.summonData.tags;
    tags.filter(t => lapseType === BattlerTagLapseType.FAINT || ((t.lapseTypes.some(lType => lType === lapseType)) && !(t.lapse(this, lapseType)))).forEach(t => {
      t.onRemove(this);
      tags.splice(tags.indexOf(t), 1);
    });
  }

  removeTag(tagType: BattlerTagType): boolean {
    const tags = this.summonData.tags;
    const tag = tags.find(t => t.tagType === tagType);
    if (tag) {
      tag.onRemove(this);
      tags.splice(tags.indexOf(tag), 1);
    }
    return !!tag;
  }

  findAndRemoveTags(tagFilter: ((tag: BattlerTag) => boolean)): boolean {
    if (!this.summonData) {
      return false;
    }
    const tags = this.summonData.tags;
    const tagsToRemove = tags.filter(t => tagFilter(t));
    for (const tag of tagsToRemove) {
      tag.turnCount = 0;
      tag.onRemove(this);
      tags.splice(tags.indexOf(tag), 1);
    }
    return true;
  }

  removeTagsBySourceId(sourceId: integer): void {
    this.findAndRemoveTags(t => t.isSourceLinked() && t.sourceId === sourceId);
  }

  transferTagsBySourceId(sourceId: integer, newSourceId: integer): void {
    if (!this.summonData) {
      return;
    }
    const tags = this.summonData.tags;
    tags.filter(t => t.sourceId === sourceId).forEach(t => t.sourceId = newSourceId);
  }

  /**
   * Transferring stat changes and Tags
   * @param source {@linkcode Pokemon} the pokemon whose stats/Tags are to be passed on from, ie: the Pokemon using Baton Pass
   */
  transferSummon(source: Pokemon): void {
    const battleStats = Utils.getEnumValues(BattleStat);
    for (const stat of battleStats) {
      this.summonData.battleStats[stat] = source.summonData.battleStats[stat];
    }
    for (const tag of source.summonData.tags) {

      // bypass yawn, and infatuation as those can not be passed via Baton Pass
      if (tag.sourceMove === Moves.YAWN || tag.tagType === BattlerTagType.INFATUATED) {
        continue;
      }

      this.summonData.tags.push(tag);
    }
    if (this instanceof PlayerPokemon && source.summonData.battleStats.find(bs => bs === 6)) {
      this.scene.validateAchv(achvs.TRANSFER_MAX_BATTLE_STAT);
    }
    this.updateInfo();
  }

  getMoveHistory(): TurnMove[] {
    return this.battleSummonData.moveHistory;
  }

  pushMoveHistory(turnMove: TurnMove) {
    turnMove.turn = this.scene.currentBattle?.turn;
    this.getMoveHistory().push(turnMove);
  }

  getLastXMoves(turnCount: integer = 0): TurnMove[] {
    const moveHistory = this.getMoveHistory();
    return moveHistory.slice(turnCount >= 0 ? Math.max(moveHistory.length - (turnCount || 1), 0) : 0, moveHistory.length).reverse();
  }

  getMoveQueue(): QueuedMove[] {
    return this.summonData.moveQueue;
  }

  /**
   * If this Pokemon is using a multi-hit move, cancels all subsequent strikes
   * @param {Pokemon} target If specified, this only cancels subsequent strikes against the given target
   */
  stopMultiHit(target?: Pokemon): void {
    const effectPhase = this.scene.getCurrentPhase();
    if (effectPhase instanceof MoveEffectPhase && effectPhase.getUserPokemon() === this) {
      effectPhase.stopMultiHit(target);
    }
  }

  changeForm(formChange: SpeciesFormChange): Promise<void> {
    return new Promise(resolve => {
      this.formIndex = Math.max(this.species.forms.findIndex(f => f.formKey === formChange.formKey), 0);
      this.generateName();
      const abilityCount = this.getSpeciesForm().getAbilityCount();
      if (this.abilityIndex >= abilityCount) {// Shouldn't happen
        this.abilityIndex = abilityCount - 1;
      }
      this.scene.gameData.setPokemonSeen(this, false);
      this.setScale(this.getSpriteScale());
      this.loadAssets().then(() => {
        this.calculateStats();
        this.scene.updateModifiers(this.isPlayer(), true);
        Promise.all([ this.updateInfo(), this.scene.updateFieldScale() ]).then(() => resolve());
      });
    });
  }

  cry(soundConfig?: Phaser.Types.Sound.SoundConfig, sceneOverride?: BattleScene): AnySound {
    const scene = sceneOverride || this.scene;
    const cry = this.getSpeciesForm().cry(scene, soundConfig);
    let duration = cry.totalDuration * 1000;
    if (this.fusionSpecies && this.getSpeciesForm() !== this.getFusionSpeciesForm()) {
      let fusionCry = this.getFusionSpeciesForm().cry(scene, soundConfig, true);
      duration = Math.min(duration, fusionCry.totalDuration * 1000);
      fusionCry.destroy();
      scene.time.delayedCall(Utils.fixedInt(Math.ceil(duration * 0.4)), () => {
        try {
          SoundFade.fadeOut(scene, cry, Utils.fixedInt(Math.ceil(duration * 0.2)));
          fusionCry = this.getFusionSpeciesForm().cry(scene, Object.assign({ seek: Math.max(fusionCry.totalDuration * 0.4, 0) }, soundConfig));
          SoundFade.fadeIn(scene, fusionCry, Utils.fixedInt(Math.ceil(duration * 0.2)), scene.masterVolume * scene.seVolume, 0);
        } catch (err) {
          console.error(err);
        }
      });
    }

    return cry;
  }

  faintCry(callback: Function): void {
    if (this.fusionSpecies && this.getSpeciesForm() !== this.getFusionSpeciesForm()) {
      return this.fusionFaintCry(callback);
    }

    const key = this.getSpeciesForm().getCryKey(this.formIndex);
    //eslint-disable-next-line @typescript-eslint/no-unused-vars
    let i = 0;
    let rate = 0.85;
    const cry = this.scene.playSound(key, { rate: rate }) as AnySound;
    const sprite = this.getSprite();
    const tintSprite = this.getTintSprite();
    const delay = Math.max(this.scene.sound.get(key).totalDuration * 50, 25);

    let frameProgress = 0;
    let frameThreshold: number;

    sprite.anims.pause();
    tintSprite?.anims.pause();

    let faintCryTimer : Phaser.Time.TimerEvent | null = this.scene.time.addEvent({
      delay: Utils.fixedInt(delay),
      repeat: -1,
      callback: () => {
        ++i;
        frameThreshold = sprite.anims.msPerFrame / rate;
        frameProgress += delay;
        while (frameProgress > frameThreshold) {
          if (sprite.anims.duration) {
            sprite.anims.nextFrame();
            tintSprite?.anims.nextFrame();
          }
          frameProgress -= frameThreshold;
        }
        if (cry && !cry.pendingRemove) {
          rate *= 0.99;
          cry.setRate(rate);
        } else {
          faintCryTimer?.destroy();
          faintCryTimer = null;
          if (callback) {
            callback();
          }
        }
      }
    });

    // Failsafe
    this.scene.time.delayedCall(Utils.fixedInt(3000), () => {
      if (!faintCryTimer || !this.scene) {
        return;
      }
      if (cry?.isPlaying) {
        cry.stop();
      }
      faintCryTimer.destroy();
      if (callback) {
        callback();
      }
    });
  }

  private fusionFaintCry(callback: Function): void {
    const key = this.getSpeciesForm().getCryKey(this.formIndex);
    let i = 0;
    let rate = 0.85;
    const cry = this.scene.playSound(key, { rate: rate }) as AnySound;
    const sprite = this.getSprite();
    const tintSprite = this.getTintSprite();
    let duration = cry.totalDuration * 1000;

    let fusionCry = this.scene.playSound(this.getFusionSpeciesForm().getCryKey(this.fusionFormIndex), { rate: rate }) as AnySound;
    fusionCry.stop();
    duration = Math.min(duration, fusionCry.totalDuration * 1000);
    fusionCry.destroy();

    const delay = Math.max(duration * 0.05, 25);

    let transitionIndex = 0;
    let durationProgress = 0;

    const transitionThreshold = Math.ceil(duration * 0.4);
    while (durationProgress < transitionThreshold) {
      ++i;
      durationProgress += delay * rate;
      rate *= 0.99;
    }

    transitionIndex = i;

    i = 0;
    rate = 0.85;

    let frameProgress = 0;
    let frameThreshold: number;

    sprite.anims.pause();
    tintSprite?.anims.pause();

    let faintCryTimer: Phaser.Time.TimerEvent | null = this.scene.time.addEvent({
      delay: Utils.fixedInt(delay),
      repeat: -1,
      callback: () => {
        ++i;
        frameThreshold = sprite.anims.msPerFrame / rate;
        frameProgress += delay;
        while (frameProgress > frameThreshold) {
          if (sprite.anims.duration) {
            sprite.anims.nextFrame();
            tintSprite?.anims.nextFrame();
          }
          frameProgress -= frameThreshold;
        }
        if (i === transitionIndex) {
          SoundFade.fadeOut(this.scene, cry, Utils.fixedInt(Math.ceil((duration / rate) * 0.2)));
          fusionCry = this.scene.playSound(this.getFusionSpeciesForm().getCryKey(this.fusionFormIndex), Object.assign({ seek: Math.max(fusionCry.totalDuration * 0.4, 0), rate: rate }));
          SoundFade.fadeIn(this.scene, fusionCry, Utils.fixedInt(Math.ceil((duration / rate) * 0.2)), this.scene.masterVolume * this.scene.seVolume, 0);
        }
        rate *= 0.99;
        if (cry && !cry.pendingRemove) {
          cry.setRate(rate);
        }
        if (fusionCry && !fusionCry.pendingRemove) {
          fusionCry.setRate(rate);
        }
        if ((!cry || cry.pendingRemove) && (!fusionCry || fusionCry.pendingRemove)) {
          faintCryTimer?.destroy();
          faintCryTimer = null;
          if (callback) {
            callback();
          }
        }
      }
    });

    // Failsafe
    this.scene.time.delayedCall(Utils.fixedInt(3000), () => {
      if (!faintCryTimer || !this.scene) {
        return;
      }
      if (cry?.isPlaying) {
        cry.stop();
      }
      if (fusionCry?.isPlaying) {
        fusionCry.stop();
      }
      faintCryTimer.destroy();
      if (callback) {
        callback();
      }
    });
  }

  isOppositeGender(pokemon: Pokemon): boolean {
    return this.gender !== Gender.GENDERLESS && pokemon.gender === (this.gender === Gender.MALE ? Gender.FEMALE : Gender.MALE);
  }

  canSetStatus(effect: StatusEffect | undefined, quiet: boolean = false, overrideStatus: boolean = false, sourcePokemon: Pokemon | null = null): boolean {
    if (effect !== StatusEffect.FAINT) {
      if (overrideStatus ? this.status?.effect === effect : this.status) {
        return false;
      }
      if (this.isGrounded() && this.scene.arena.terrain?.terrainType === TerrainType.MISTY) {
        return false;
      }
    }

    const types = this.getTypes(true, true);

    switch (effect) {
    case StatusEffect.POISON:
    case StatusEffect.TOXIC:
      // Check if the Pokemon is immune to Poison/Toxic or if the source pokemon is canceling the immunity
      const poisonImmunity = types.map(defType => {
        // Check if the Pokemon is not immune to Poison/Toxic
        if (defType !== Type.POISON && defType !== Type.STEEL) {
          return false;
        }

        // Check if the source Pokemon has an ability that cancels the Poison/Toxic immunity
        const cancelImmunity = new Utils.BooleanHolder(false);
        if (sourcePokemon) {
          applyAbAttrs(IgnoreTypeStatusEffectImmunityAbAttr, sourcePokemon, cancelImmunity, effect, defType);
          if (cancelImmunity.value) {
            return false;
          }
        }

        return true;
      });

      if (this.isOfType(Type.POISON) || this.isOfType(Type.STEEL)) {
        if (poisonImmunity.includes(true)) {
          return false;
        }
      }
      break;
    case StatusEffect.PARALYSIS:
      if (this.isOfType(Type.ELECTRIC)) {
        return false;
      }
      break;
    case StatusEffect.SLEEP:
      if (this.isGrounded() && this.scene.arena.terrain?.terrainType === TerrainType.ELECTRIC) {
        return false;
      }
      break;
    case StatusEffect.FREEZE:
      if (this.isOfType(Type.ICE) || (this.scene?.arena?.weather?.weatherType &&[WeatherType.SUNNY, WeatherType.HARSH_SUN].includes(this.scene.arena.weather.weatherType))) {
        return false;
      }
      break;
    case StatusEffect.BURN:
      if (this.isOfType(Type.FIRE)) {
        return false;
      }
      break;
    }

    const cancelled = new Utils.BooleanHolder(false);
    applyPreSetStatusAbAttrs(StatusEffectImmunityAbAttr, this, effect, cancelled, quiet);

    const userField = this.getAlliedField();
    userField.forEach(pokemon => applyPreSetStatusAbAttrs(UserFieldStatusEffectImmunityAbAttr, pokemon, effect, cancelled, quiet));

    if (cancelled.value) {
      return false;
    }

    return true;
  }

  trySetStatus(effect: StatusEffect | undefined, asPhase: boolean = false, sourcePokemon: Pokemon | null = null, cureTurn: integer | null = 0, sourceText: string | null = null): boolean {
    if (!this.canSetStatus(effect, asPhase, false, sourcePokemon)) {
      return false;
    }

    /**
     * If this Pokemon falls asleep or freezes in the middle of a multi-hit attack,
     * cancel the attack's subsequent hits.
     */
    if (effect === StatusEffect.SLEEP || effect === StatusEffect.FREEZE) {
      this.stopMultiHit();
    }

    if (asPhase) {
      this.scene.unshiftPhase(new ObtainStatusEffectPhase(this.scene, this.getBattlerIndex(), effect, cureTurn, sourceText!, sourcePokemon!)); // TODO: are these bangs correct?
      return true;
    }

    let statusCureTurn: Utils.IntegerHolder;

    if (effect === StatusEffect.SLEEP) {
      statusCureTurn = new Utils.IntegerHolder(this.randSeedIntRange(2, 4));
      applyAbAttrs(ReduceStatusEffectDurationAbAttr, this, null, effect, statusCureTurn);

      this.setFrameRate(4);

      // If the user is invulnerable, lets remove their invulnerability when they fall asleep
      const invulnerableTags = [
        BattlerTagType.UNDERGROUND,
        BattlerTagType.UNDERWATER,
        BattlerTagType.HIDDEN,
        BattlerTagType.FLYING
      ];

      const tag = invulnerableTags.find((t) => this.getTag(t));

      if (tag) {
        this.removeTag(tag);
        this.getMoveQueue().pop();
      }
    }

    statusCureTurn = statusCureTurn!; // tell TS compiler it's defined
    effect = effect!; // If `effect` is undefined then `trySetStatus()` will have already returned early via the `canSetStatus()` call
    this.status = new Status(effect, 0, statusCureTurn?.value);

    if (effect !== StatusEffect.FAINT) {
      this.scene.triggerPokemonFormChange(this, SpeciesFormChangeStatusEffectTrigger, true);
    }

    return true;
  }

  /**
  * Resets the status of a pokemon.
  * @param revive Whether revive should be cured; defaults to true.
  * @param confusion Whether resetStatus should include confusion or not; defaults to false.
  * @param reloadAssets Whether to reload the assets or not; defaults to false.
  */
  resetStatus(revive: boolean = true, confusion: boolean = false, reloadAssets: boolean = false): void {
    const lastStatus = this.status?.effect;
    if (!revive && lastStatus === StatusEffect.FAINT) {
      return;
    }
    this.status = null;
    if (lastStatus === StatusEffect.SLEEP) {
      this.setFrameRate(12);
      if (this.getTag(BattlerTagType.NIGHTMARE)) {
        this.lapseTag(BattlerTagType.NIGHTMARE);
      }
    }
    if (confusion) {
      if (this.getTag(BattlerTagType.CONFUSED)) {
        this.lapseTag(BattlerTagType.CONFUSED);
      }
    }
    if (reloadAssets) {
      this.loadAssets(false).then(() => this.playAnim());
    }
  }

  primeSummonData(summonDataPrimer: PokemonSummonData): void {
    this.summonDataPrimer = summonDataPrimer;
  }

  resetSummonData(): void {
    if (this.summonData?.speciesForm) {
      this.summonData.speciesForm = null;
      this.updateFusionPalette();
    }
    this.summonData = new PokemonSummonData();
    if (!this.battleData) {
      this.resetBattleData();
    }
    this.resetBattleSummonData();
    if (this.summonDataPrimer) {
      for (const k of Object.keys(this.summonData)) {
        if (this.summonDataPrimer[k]) {
          this.summonData[k] = this.summonDataPrimer[k];
        }
      }
      this.summonDataPrimer = null;
    }
    this.updateInfo();
  }

  resetBattleData(): void {
    this.battleData = new PokemonBattleData();
  }

  resetBattleSummonData(): void {
    this.battleSummonData = new PokemonBattleSummonData();
    if (this.getTag(BattlerTagType.SEEDED)) {
      this.lapseTag(BattlerTagType.SEEDED);
    }
    if (this.scene) {
      this.scene.triggerPokemonFormChange(this, SpeciesFormChangePostMoveTrigger, true);
    }
  }

  resetTurnData(): void {
    this.turnData = new PokemonTurnData();
  }

  getExpValue(): integer {
    // Logic to factor in victor level has been removed for balancing purposes, so the player doesn't have to focus on EXP maxxing
    return ((this.getSpeciesForm().getBaseExp() * this.level) / 5 + 1);
  }

  setFrameRate(frameRate: integer) {
    this.scene.anims.get(this.getBattleSpriteKey()).frameRate = frameRate;
    this.getSprite().play(this.getBattleSpriteKey());
    this.getTintSprite()?.play(this.getBattleSpriteKey());
  }

  tint(color: number, alpha?: number, duration?: integer, ease?: string) {
    const tintSprite = this.getTintSprite();
    tintSprite?.setTintFill(color);
    tintSprite?.setVisible(true);

    if (duration) {
      tintSprite?.setAlpha(0);

      this.scene.tweens.add({
        targets: tintSprite,
        alpha: alpha || 1,
        duration: duration,
        ease: ease || "Linear"
      });
    } else {
      tintSprite?.setAlpha(alpha);
    }
  }

  untint(duration: integer, ease?: string) {
    const tintSprite = this.getTintSprite();

    if (duration) {
      this.scene.tweens.add({
        targets: tintSprite,
        alpha: 0,
        duration: duration,
        ease: ease || "Linear",
        onComplete: () => {
          tintSprite?.setVisible(false);
          tintSprite?.setAlpha(1);
        }
      });
    } else {
      tintSprite?.setVisible(false);
      tintSprite?.setAlpha(1);
    }
  }

  enableMask() {
    if (!this.maskEnabled) {
      this.maskSprite = this.getTintSprite();
      this.maskSprite?.setVisible(true);
      this.maskSprite?.setPosition(this.x * this.parentContainer.scale + this.parentContainer.x,
        this.y * this.parentContainer.scale + this.parentContainer.y);
      this.maskSprite?.setScale(this.getSpriteScale() * this.parentContainer.scale);
      this.maskEnabled = true;
    }
  }

  disableMask() {
    if (this.maskEnabled) {
      this.maskSprite?.setVisible(false);
      this.maskSprite?.setPosition(0, 0);
      this.maskSprite?.setScale(this.getSpriteScale());
      this.maskSprite = null;
      this.maskEnabled = false;
    }
  }

  sparkle(): void {
    if (this.shinySparkle) {
      this.shinySparkle.play(`sparkle${this.variant ? `_${this.variant + 1}` : ""}`);
      this.scene.playSound("sparkle");
    }
  }

  updateFusionPalette(ignoreOveride?: boolean): void {
    if (!this.getFusionSpeciesForm(ignoreOveride)) {
      [ this.getSprite(), this.getTintSprite() ].filter(s => !!s).map(s => {
        s.pipelineData[`spriteColors${ignoreOveride && this.summonData?.speciesForm ? "Base" : ""}`] = [];
        s.pipelineData[`fusionSpriteColors${ignoreOveride && this.summonData?.speciesForm ? "Base" : ""}`] = [];
      });
      return;
    }

    const speciesForm = this.getSpeciesForm(ignoreOveride);
    const fusionSpeciesForm = this.getFusionSpeciesForm(ignoreOveride);

    const spriteKey = speciesForm.getSpriteKey(this.getGender(ignoreOveride) === Gender.FEMALE, speciesForm.formIndex, this.shiny, this.variant);
    const backSpriteKey = speciesForm.getSpriteKey(this.getGender(ignoreOveride) === Gender.FEMALE, speciesForm.formIndex, this.shiny, this.variant).replace("pkmn__", "pkmn__back__");
    const fusionSpriteKey = fusionSpeciesForm.getSpriteKey(this.getFusionGender(ignoreOveride) === Gender.FEMALE, fusionSpeciesForm.formIndex, this.fusionShiny, this.fusionVariant);
    const fusionBackSpriteKey = fusionSpeciesForm.getSpriteKey(this.getFusionGender(ignoreOveride) === Gender.FEMALE, fusionSpeciesForm.formIndex, this.fusionShiny, this.fusionVariant).replace("pkmn__", "pkmn__back__");

    const sourceTexture = this.scene.textures.get(spriteKey);
    const sourceBackTexture = this.scene.textures.get(backSpriteKey);
    const fusionTexture = this.scene.textures.get(fusionSpriteKey);
    const fusionBackTexture = this.scene.textures.get(fusionBackSpriteKey);

    const [ sourceFrame, sourceBackFrame, fusionFrame, fusionBackFrame ] = [ sourceTexture, sourceBackTexture, fusionTexture, fusionBackTexture ].map(texture => texture.frames[texture.firstFrame]);
    const [ sourceImage, sourceBackImage, fusionImage, fusionBackImage ] = [ sourceTexture, sourceBackTexture, fusionTexture, fusionBackTexture ].map(i => i.getSourceImage() as HTMLImageElement);

    const canvas = document.createElement("canvas");
    const backCanvas = document.createElement("canvas");
    const fusionCanvas = document.createElement("canvas");
    const fusionBackCanvas = document.createElement("canvas");

    const spriteColors: integer[][] = [];
    const pixelData: Uint8ClampedArray[] = [];

    [ canvas, backCanvas, fusionCanvas, fusionBackCanvas ].forEach((canv: HTMLCanvasElement, c: integer) => {
      const context = canv.getContext("2d");
      const frame = [ sourceFrame, sourceBackFrame, fusionFrame, fusionBackFrame ][c];
      canv.width = frame.width;
      canv.height = frame.height;

      if (context) {
        context.drawImage([ sourceImage, sourceBackImage, fusionImage, fusionBackImage ][c], frame.cutX, frame.cutY, frame.width, frame.height, 0, 0, frame.width, frame.height);
        const imageData = context.getImageData(frame.cutX, frame.cutY, frame.width, frame.height);
        pixelData.push(imageData.data);
      }
    });

    for (let f = 0; f < 2; f++) {
      const variantColors = variantColorCache[!f ? spriteKey : backSpriteKey];
      const variantColorSet = new Map<integer, integer[]>();
      if (this.shiny && variantColors && variantColors[this.variant]) {
        Object.keys(variantColors[this.variant]).forEach(k => {
          variantColorSet.set(Utils.rgbaToInt(Array.from(Object.values(Utils.rgbHexToRgba(k)))), Array.from(Object.values(Utils.rgbHexToRgba(variantColors[this.variant][k]))));
        });
      }

      for (let i = 0; i < pixelData[f].length; i += 4) {
        if (pixelData[f][i + 3]) {
          const pixel = pixelData[f].slice(i, i + 4);
          let [ r, g, b, a ] = pixel;
          if (variantColors) {
            const color = Utils.rgbaToInt([r, g, b, a]);
            if (variantColorSet.has(color)) {
              const mappedPixel = variantColorSet.get(color);
              if (mappedPixel) {
                [ r, g, b, a ] = mappedPixel;
              }
            }
          }
          if (!spriteColors.find(c => c[0] === r && c[1] === g && c[2] === b)) {
            spriteColors.push([ r, g, b, a ]);
          }
        }
      }
    }

    const fusionSpriteColors = JSON.parse(JSON.stringify(spriteColors));

    const pixelColors: number[] = [];
    for (let f = 0; f < 2; f++) {
      for (let i = 0; i < pixelData[f].length; i += 4) {
        const total = pixelData[f].slice(i, i + 3).reduce((total: integer, value: integer) => total + value, 0);
        if (!total) {
          continue;
        }
        pixelColors.push(argbFromRgba({ r: pixelData[f][i], g: pixelData[f][i + 1], b: pixelData[f][i + 2], a: pixelData[f][i + 3] }));
      }
    }

    const fusionPixelColors : number[] = [];
    for (let f = 0; f < 2; f++) {
      const variantColors = variantColorCache[!f ? fusionSpriteKey : fusionBackSpriteKey];
      const variantColorSet = new Map<integer, integer[]>();
      if (this.fusionShiny && variantColors && variantColors[this.fusionVariant]) {
        Object.keys(variantColors[this.fusionVariant]).forEach(k => {
          variantColorSet.set(Utils.rgbaToInt(Array.from(Object.values(Utils.rgbHexToRgba(k)))), Array.from(Object.values(Utils.rgbHexToRgba(variantColors[this.fusionVariant][k]))));
        });
      }
      for (let i = 0; i < pixelData[2 + f].length; i += 4) {
        const total = pixelData[2 + f].slice(i, i + 3).reduce((total: integer, value: integer) => total + value, 0);
        if (!total) {
          continue;
        }
        let [ r, g, b, a ] = [ pixelData[2 + f][i], pixelData[2 + f][i + 1], pixelData[2 + f][i + 2], pixelData[2 + f][i + 3] ];
        if (variantColors) {
          const color = Utils.rgbaToInt([r, g, b, a]);
          if (variantColorSet.has(color)) {
            const mappedPixel = variantColorSet.get(color);
            if (mappedPixel) {
              [ r, g, b, a ] = mappedPixel;
            }
          }
        }
        fusionPixelColors.push(argbFromRgba({ r, g, b, a }));
      }
    }

    let paletteColors: Map<number, number>;
    let fusionPaletteColors: Map<number, number>;

    const originalRandom = Math.random;
    Math.random = () => Phaser.Math.RND.realInRange(0, 1);

    this.scene.executeWithSeedOffset(() => {
      paletteColors = QuantizerCelebi.quantize(pixelColors, 4);
      fusionPaletteColors = QuantizerCelebi.quantize(fusionPixelColors, 4);
    }, 0, "This result should not vary");

    Math.random = originalRandom;

    paletteColors = paletteColors!; // tell TS compiler that paletteColors is defined!
    fusionPaletteColors = fusionPaletteColors!; // TS compiler that fusionPaletteColors is defined!
    const [ palette, fusionPalette ] = [ paletteColors, fusionPaletteColors ]
      .map(paletteColors => {
        let keys = Array.from(paletteColors.keys()).sort((a: integer, b: integer) => paletteColors.get(a)! < paletteColors.get(b)! ? 1 : -1);
        let rgbaColors: Map<number, integer[]>;
        let hsvColors: Map<number, number[]>;

        const mappedColors = new Map<integer, integer[]>();

        do {
          mappedColors.clear();

          rgbaColors = keys.reduce((map: Map<number, integer[]>, k: number) => {
            map.set(k, Object.values(rgbaFromArgb(k))); return map;
          }, new Map<number, integer[]>());
          hsvColors = Array.from(rgbaColors.keys()).reduce((map: Map<number, number[]>, k: number) => {
            const rgb = rgbaColors.get(k)!.slice(0, 3);
            map.set(k, Utils.rgbToHsv(rgb[0], rgb[1], rgb[2]));
            return map;
          }, new Map<number, number[]>());

          for (let c = keys.length - 1; c >= 0; c--) {
            const hsv = hsvColors.get(keys[c])!;
            for (let c2 = 0; c2 < c; c2++) {
              const hsv2 = hsvColors.get(keys[c2])!;
              const diff = Math.abs(hsv[0] - hsv2[0]);
              if (diff < 30 || diff >= 330) {
                if (mappedColors.has(keys[c])) {
                  mappedColors.get(keys[c])!.push(keys[c2]);
                } else {
                  mappedColors.set(keys[c], [ keys[c2] ]);
                }
                break;
              }
            }
          }

          mappedColors.forEach((values: integer[], key: integer) => {
            const keyColor = rgbaColors.get(key)!;
            const valueColors = values.map(v => rgbaColors.get(v)!);
            const color = keyColor.slice(0);
            let count = paletteColors.get(key)!;
            for (const value of values) {
              const valueCount = paletteColors.get(value);
              if (!valueCount) {
                continue;
              }
              count += valueCount;
            }

            for (let c = 0; c < 3; c++) {
              color[c] *= (paletteColors.get(key)! / count);
              values.forEach((value: integer, i: integer) => {
                if (paletteColors.has(value)) {
                  const valueCount = paletteColors.get(value)!;
                  color[c] += valueColors[i][c] * (valueCount / count);
                }
              });
              color[c] = Math.round(color[c]);
            }

            paletteColors.delete(key);
            for (const value of values) {
              paletteColors.delete(value);
              if (mappedColors.has(value)) {
                mappedColors.delete(value);
              }
            }

            paletteColors.set(argbFromRgba({ r: color[0], g: color[1], b: color[2], a: color[3] }), count);
          });

          keys = Array.from(paletteColors.keys()).sort((a: integer, b: integer) => paletteColors.get(a)! < paletteColors.get(b)! ? 1 : -1);
        } while (mappedColors.size);

        return keys.map(c => Object.values(rgbaFromArgb(c)));
      }
      );

    const paletteDeltas: number[][] = [];

    spriteColors.forEach((sc: integer[], i: integer) => {
      paletteDeltas.push([]);
      for (let p = 0; p < palette.length; p++) {
        paletteDeltas[i].push(Utils.deltaRgb(sc, palette[p]));
      }
    });

    const easeFunc = Phaser.Tweens.Builders.GetEaseFunction("Cubic.easeIn");

    for (let sc = 0; sc < spriteColors.length; sc++) {
      const delta = Math.min(...paletteDeltas[sc]);
      const paletteIndex = Math.min(paletteDeltas[sc].findIndex(pd => pd === delta), fusionPalette.length - 1);
      if (delta < 255) {
        const ratio = easeFunc(delta / 255);
        const color = [ 0, 0, 0, fusionSpriteColors[sc][3] ];
        for (let c = 0; c < 3; c++) {
          color[c] = Math.round((fusionSpriteColors[sc][c] * ratio) + (fusionPalette[paletteIndex][c] * (1 - ratio)));
        }
        fusionSpriteColors[sc] = color;
      }
    }

    [ this.getSprite(), this.getTintSprite() ].filter(s => !!s).map(s => {
      s.pipelineData[`spriteColors${ignoreOveride && this.summonData?.speciesForm ? "Base" : ""}`] = spriteColors;
      s.pipelineData[`fusionSpriteColors${ignoreOveride && this.summonData?.speciesForm ? "Base" : ""}`] = fusionSpriteColors;
    });

    canvas.remove();
    fusionCanvas.remove();
  }

  randSeedInt(range: integer, min: integer = 0): integer {
    return this.scene.currentBattle
      ? this.scene.randBattleSeedInt(range, min)
      : Utils.randSeedInt(range, min);
  }

  randSeedIntRange(min: integer, max: integer): integer {
    return this.randSeedInt((max - min) + 1, min);
  }

  /**
   * Causes a Pokemon to leave the field (such as in preparation for a switch out/escape).
   * @param clearEffects Indicates if effects should be cleared (true) or passed
   * to the next pokemon, such as during a baton pass (false)
   */
  leaveField(clearEffects: boolean = true) {
    this.resetTurnData();
    if (clearEffects) {
      this.resetSummonData();
      this.resetBattleData();
    }
    this.hideInfo();
    this.setVisible(false);
    this.scene.field.remove(this);
    this.scene.triggerPokemonFormChange(this, SpeciesFormChangeActiveTrigger, true);
  }

  destroy(): void {
    this.battleInfo?.destroy();
    super.destroy();
  }

  getBattleInfo(): BattleInfo {
    return this.battleInfo;
  }

  /**
   * Checks whether or not the Pokemon's root form has the same ability
   * @param abilityIndex the given ability index we are checking
   * @returns true if the abilities are the same
   */
  hasSameAbilityInRootForm(abilityIndex: number): boolean {
    const currentAbilityIndex = this.abilityIndex;
    const rootForm = getPokemonSpecies(this.species.getRootSpeciesId());
    return rootForm.getAbility(abilityIndex) === rootForm.getAbility(currentAbilityIndex);
  }
}

export default interface Pokemon {
  scene: BattleScene
}

export class PlayerPokemon extends Pokemon {
  public compatibleTms: Moves[];

  constructor(scene: BattleScene, species: PokemonSpecies, level: integer, abilityIndex?: integer, formIndex?: integer, gender?: Gender, shiny?: boolean, variant?: Variant, ivs?: integer[], nature?: Nature, dataSource?: Pokemon | PokemonData) {
    super(scene, 106, 148, species, level, abilityIndex, formIndex, gender, shiny, variant, ivs, nature, dataSource);

    if (Overrides.STATUS_OVERRIDE) {
      this.status = new Status(Overrides.STATUS_OVERRIDE);
    }

    if (Overrides.SHINY_OVERRIDE) {
      this.shiny = true;
      this.initShinySparkle();
      if (Overrides.VARIANT_OVERRIDE) {
        this.variant = Overrides.VARIANT_OVERRIDE;
      }
    }

    if (!dataSource) {
      this.moveset = [];
    }
    this.generateCompatibleTms();
  }

  initBattleInfo(): void {
    this.battleInfo = new PlayerBattleInfo(this.scene);
    this.battleInfo.initInfo(this);
  }

  isPlayer(): boolean {
    return true;
  }

  hasTrainer(): boolean {
    return true;
  }

  isBoss(): boolean {
    return false;
  }

  getFieldIndex(): integer {
    return this.scene.getPlayerField().indexOf(this);
  }

  getBattlerIndex(): BattlerIndex {
    return this.getFieldIndex();
  }

  generateCompatibleTms(): void {
    this.compatibleTms = [];

    const tms = Object.keys(tmSpecies);
    for (const tm of tms) {
      const moveId = parseInt(tm) as Moves;
      let compatible = false;
      for (const p of tmSpecies[tm]) {
        if (Array.isArray(p)) {
          if (p[0] === this.species.speciesId || (this.fusionSpecies && p[0] === this.fusionSpecies.speciesId) && p.slice(1).indexOf(this.species.forms[this.formIndex]) > -1) {
            compatible = true;
            break;
          }
        } else if (p === this.species.speciesId || (this.fusionSpecies && p === this.fusionSpecies.speciesId)) {
          compatible = true;
          break;
        }
      }
      if (reverseCompatibleTms.indexOf(moveId) > -1) {
        compatible = !compatible;
      }
      if (compatible) {
        this.compatibleTms.push(moveId);
      }
    }
  }

  tryPopulateMoveset(moveset: StarterMoveset): boolean {
    if (!this.getSpeciesForm().validateStarterMoveset(moveset, this.scene.gameData.starterData[this.species.getRootSpeciesId()].eggMoves)) {
      return false;
    }

    this.moveset = moveset.map(m => new PokemonMove(m));

    return true;
  }

  /**
   * Causes this mon to leave the field (via {@linkcode leaveField}) and then
   * opens the party switcher UI to switch a new mon in
   * @param batonPass Indicates if this switch was caused by a baton pass (and
   * thus should maintain active mon effects)
   */
  switchOut(batonPass: boolean): Promise<void> {
    return new Promise(resolve => {
      this.leaveField(!batonPass);

      this.scene.ui.setMode(Mode.PARTY, PartyUiMode.FAINT_SWITCH, this.getFieldIndex(), (slotIndex: integer, option: PartyOption) => {
        if (slotIndex >= this.scene.currentBattle.getBattlerCount() && slotIndex < 6) {
          this.scene.prependToPhase(new SwitchSummonPhase(this.scene, this.getFieldIndex(), slotIndex, false, batonPass), MoveEndPhase);
        }
        this.scene.ui.setMode(Mode.MESSAGE).then(resolve);
      }, PartyUiHandler.FilterNonFainted);
    });
  }

  addFriendship(friendship: integer): void {
    const starterSpeciesId = this.species.getRootSpeciesId();
    const fusionStarterSpeciesId = this.isFusion() && this.fusionSpecies ? this.fusionSpecies.getRootSpeciesId() : 0;
    const starterData = [
      this.scene.gameData.starterData[starterSpeciesId],
      fusionStarterSpeciesId ? this.scene.gameData.starterData[fusionStarterSpeciesId] : null
    ].filter(d => !!d);
    const amount = new Utils.IntegerHolder(friendship);
    const starterAmount = new Utils.IntegerHolder(Math.floor(friendship * (this.scene.gameMode.isClassic && friendship > 0 ? 2 : 1) / (fusionStarterSpeciesId ? 2 : 1)));
    if (amount.value > 0) {
      this.scene.applyModifier(PokemonFriendshipBoosterModifier, true, this, amount);
      this.scene.applyModifier(PokemonFriendshipBoosterModifier, true, this, starterAmount);

      this.friendship = Math.min(this.friendship + amount.value, 255);
      if (this.friendship === 255) {
        this.scene.validateAchv(achvs.MAX_FRIENDSHIP);
      }
      starterData.forEach((sd: StarterDataEntry, i: integer) => {
        const speciesId = !i ? starterSpeciesId : fusionStarterSpeciesId as Species;
        sd.friendship = (sd.friendship || 0) + starterAmount.value;
        if (sd.friendship >= getStarterValueFriendshipCap(speciesStarters[speciesId])) {
          this.scene.gameData.addStarterCandy(getPokemonSpecies(speciesId), 1);
          sd.friendship = 0;
        }
      });
    } else {
      this.friendship = Math.max(this.friendship + amount.value, 0);
      for (const sd of starterData) {
        sd.friendship = Math.max((sd.friendship || 0) + starterAmount.value, 0);
      }
    }
  }
  /**
   * Handles Revival Blessing when used by player.
   * @returns Promise to revive a pokemon.
   * @see {@linkcode RevivalBlessingAttr}
   */
  revivalBlessing(): Promise<void> {
    return new Promise(resolve => {
      this.scene.ui.setMode(Mode.PARTY, PartyUiMode.REVIVAL_BLESSING, this.getFieldIndex(), (slotIndex:integer, option: PartyOption) => {
        if (slotIndex >= 0 && slotIndex<6) {
          const pokemon = this.scene.getParty()[slotIndex];
          if (!pokemon || !pokemon.isFainted()) {
            resolve();
          }

          pokemon.resetTurnData();
          pokemon.resetStatus();
          pokemon.heal(Math.min(Math.max(Math.ceil(Math.floor(0.5 * pokemon.getMaxHp())), 1), pokemon.getMaxHp()));
          this.scene.queueMessage(`${pokemon.name} was revived!`,0,true);

          if (this.scene.currentBattle.double && this.scene.getParty().length > 1) {
            const allyPokemon = this.getAlly();
            if (slotIndex<=1) {
              // Revived ally pokemon
              this.scene.unshiftPhase(new SwitchSummonPhase(this.scene, pokemon.getFieldIndex(), slotIndex, false, false, true));
              this.scene.unshiftPhase(new ToggleDoublePositionPhase(this.scene, true));
            } else if (allyPokemon.isFainted()) {
              // Revived party pokemon, and ally pokemon is fainted
              this.scene.unshiftPhase(new SwitchSummonPhase(this.scene, allyPokemon.getFieldIndex(), slotIndex, false, false, true));
              this.scene.unshiftPhase(new ToggleDoublePositionPhase(this.scene, true));
            }
          }

        }
        this.scene.ui.setMode(Mode.MESSAGE).then(() => resolve());
      }, PartyUiHandler.FilterFainted);
    });
  }

  getPossibleEvolution(evolution: SpeciesFormEvolution | null): Promise<Pokemon> {
    if (!evolution) {
      return new Promise(resolve => resolve(this));
    }
    return new Promise(resolve => {
      const evolutionSpecies = getPokemonSpecies(evolution.speciesId);
      const isFusion = evolution instanceof FusionSpeciesFormEvolution;
      let ret: PlayerPokemon;
      if (isFusion) {
        const originalFusionSpecies = this.fusionSpecies;
        const originalFusionFormIndex = this.fusionFormIndex;
        this.fusionSpecies = evolutionSpecies;
        this.fusionFormIndex = evolution.evoFormKey !== null ? Math.max(evolutionSpecies.forms.findIndex(f => f.formKey === evolution.evoFormKey), 0) : this.fusionFormIndex;
        ret = this.scene.addPlayerPokemon(this.species, this.level, this.abilityIndex, this.formIndex, this.gender, this.shiny, this.variant, this.ivs, this.nature, this);
        this.fusionSpecies = originalFusionSpecies;
        this.fusionFormIndex = originalFusionFormIndex;
      } else {
        const formIndex = evolution.evoFormKey !== null && !isFusion ? Math.max(evolutionSpecies.forms.findIndex(f => f.formKey === evolution.evoFormKey), 0) : this.formIndex;
        ret = this.scene.addPlayerPokemon(!isFusion ? evolutionSpecies : this.species, this.level, this.abilityIndex, formIndex, this.gender, this.shiny, this.variant, this.ivs, this.nature, this);
      }
      ret.loadAssets().then(() => resolve(ret));
    });
  }

  evolve(evolution: SpeciesFormEvolution | null, preEvolution: PokemonSpeciesForm): Promise<void> {
    if (!evolution) {
      return new Promise(resolve => resolve());
    }
    return new Promise(resolve => {
      this.pauseEvolutions = false;
      // Handles Nincada evolving into Ninjask + Shedinja
      this.handleSpecialEvolutions(evolution);
      const isFusion = evolution instanceof FusionSpeciesFormEvolution;
      if (!isFusion) {
        this.species = getPokemonSpecies(evolution.speciesId);
      } else {
        this.fusionSpecies = getPokemonSpecies(evolution.speciesId);
      }
      if (evolution.preFormKey !== null) {
        const formIndex = Math.max((!isFusion || !this.fusionSpecies ? this.species : this.fusionSpecies).forms.findIndex(f => f.formKey === evolution.evoFormKey), 0);
        if (!isFusion) {
          this.formIndex = formIndex;
        } else {
          this.fusionFormIndex = formIndex;
        }
      }
      this.generateName();
      if (!isFusion) {
        const abilityCount = this.getSpeciesForm().getAbilityCount();
        const preEvoAbilityCount = preEvolution.getAbilityCount();
        if ([0, 1, 2].includes(this.abilityIndex)) {
          // Handles cases where a Pokemon with 3 abilities evolves into a Pokemon with 2 abilities (ie: Eevee -> any Eeveelution)
          if (this.abilityIndex === 2 && preEvoAbilityCount === 3 && abilityCount === 2) {
            this.abilityIndex = 1;
          }
        } else { // Prevent pokemon with an illegal ability value from breaking things
          console.warn("this.abilityIndex is somehow an illegal value, please report this");
          console.warn(this.abilityIndex);
          this.abilityIndex = 0;
        }
      } else { // Do the same as above, but for fusions
        const abilityCount = this.getFusionSpeciesForm().getAbilityCount();
        const preEvoAbilityCount = preEvolution.getAbilityCount();
        if ([0, 1, 2].includes(this.fusionAbilityIndex)) {
          if (this.fusionAbilityIndex === 2 && preEvoAbilityCount === 3 && abilityCount === 2) {
            this.fusionAbilityIndex = 1;
          }
        } else {
          console.warn("this.fusionAbilityIndex is somehow an illegal value, please report this");
          console.warn(this.fusionAbilityIndex);
          this.fusionAbilityIndex = 0;
        }
      }
      this.compatibleTms.splice(0, this.compatibleTms.length);
      this.generateCompatibleTms();
      const updateAndResolve = () => {
        this.loadAssets().then(() => {
          this.calculateStats();
          this.updateInfo(true).then(() => resolve());
        });
      };
      if (!this.scene.gameMode.isDaily || this.metBiome > -1) {
        this.scene.gameData.updateSpeciesDexIvs(this.species.speciesId, this.ivs);
        this.scene.gameData.setPokemonSeen(this, false);
        this.scene.gameData.setPokemonCaught(this, false).then(() => updateAndResolve());
      } else {
        updateAndResolve();
      }
    });
  }

  private handleSpecialEvolutions(evolution: SpeciesFormEvolution) {
    const isFusion = evolution instanceof FusionSpeciesFormEvolution;

    const evoSpecies = (!isFusion ? this.species : this.fusionSpecies);
    if (evoSpecies?.speciesId === Species.NINCADA && evolution.speciesId === Species.NINJASK) {
      const newEvolution = pokemonEvolutions[evoSpecies.speciesId][1];

      if (newEvolution.condition?.predicate(this)) {
        const newPokemon = this.scene.addPlayerPokemon(this.species, this.level, this.abilityIndex, this.formIndex, undefined, this.shiny, this.variant, this.ivs, this.nature);
        newPokemon.natureOverride = this.natureOverride;
        newPokemon.passive = this.passive;
        newPokemon.moveset = this.moveset.slice();
        newPokemon.moveset = this.copyMoveset();
        newPokemon.luck = this.luck;
        newPokemon.fusionSpecies = this.fusionSpecies;
        newPokemon.fusionFormIndex = this.fusionFormIndex;
        newPokemon.fusionAbilityIndex = this.fusionAbilityIndex;
        newPokemon.fusionShiny = this.fusionShiny;
        newPokemon.fusionVariant = this.fusionVariant;
        newPokemon.fusionGender = this.fusionGender;
        newPokemon.fusionLuck = this.fusionLuck;

        this.scene.getParty().push(newPokemon);
        newPokemon.evolve((!isFusion ? newEvolution : new FusionSpeciesFormEvolution(this.id, newEvolution)), evoSpecies);
        const modifiers = this.scene.findModifiers(m => m instanceof PokemonHeldItemModifier
          && m.pokemonId === this.id, true) as PokemonHeldItemModifier[];
        modifiers.forEach(m => {
          const clonedModifier = m.clone() as PokemonHeldItemModifier;
          clonedModifier.pokemonId = newPokemon.id;
          this.scene.addModifier(clonedModifier, true);
        });
        this.scene.updateModifiers(true);
      }
    }
  }

  getPossibleForm(formChange: SpeciesFormChange): Promise<Pokemon> {
    return new Promise(resolve => {
      const formIndex = Math.max(this.species.forms.findIndex(f => f.formKey === formChange.formKey), 0);
      const ret = this.scene.addPlayerPokemon(this.species, this.level, this.abilityIndex, formIndex, this.gender, this.shiny, this.variant, this.ivs, this.nature, this);
      ret.loadAssets().then(() => resolve(ret));
    });
  }

  changeForm(formChange: SpeciesFormChange): Promise<void> {
    return new Promise(resolve => {
      this.formIndex = Math.max(this.species.forms.findIndex(f => f.formKey === formChange.formKey), 0);
      this.generateName();
      const abilityCount = this.getSpeciesForm().getAbilityCount();
      if (this.abilityIndex >= abilityCount) { // Shouldn't happen
        this.abilityIndex = abilityCount - 1;
      }
      this.compatibleTms.splice(0, this.compatibleTms.length);
      this.generateCompatibleTms();
      const updateAndResolve = () => {
        this.loadAssets().then(() => {
          this.calculateStats();
          this.scene.updateModifiers(true, true);
          this.updateInfo(true).then(() => resolve());
        });
      };
      if (!this.scene.gameMode.isDaily || this.metBiome > -1) {
        this.scene.gameData.setPokemonSeen(this, false);
        this.scene.gameData.setPokemonCaught(this, false).then(() => updateAndResolve());
      } else {
        updateAndResolve();
      }
    });
  }

  clearFusionSpecies(): void {
    super.clearFusionSpecies();
    this.generateCompatibleTms();
  }

  /**
  * Returns a Promise to fuse two PlayerPokemon together
  * @param pokemon The PlayerPokemon to fuse to this one
  */
  fuse(pokemon: PlayerPokemon): Promise<void> {
    return new Promise(resolve => {
      this.fusionSpecies = pokemon.species;
      this.fusionFormIndex = pokemon.formIndex;
      this.fusionAbilityIndex = pokemon.abilityIndex;
      this.fusionShiny = pokemon.shiny;
      this.fusionVariant = pokemon.variant;
      this.fusionGender = pokemon.gender;
      this.fusionLuck = pokemon.luck;

      this.scene.validateAchv(achvs.SPLICE);
      this.scene.gameData.gameStats.pokemonFused++;

      // Store the average HP% that each Pokemon has
      const newHpPercent = ((pokemon.hp / pokemon.stats[Stat.HP]) + (this.hp / this.stats[Stat.HP])) / 2;

      this.generateName();
      this.calculateStats();

      // Set this Pokemon's HP to the average % of both fusion components
      this.hp = Math.round(this.stats[Stat.HP] * newHpPercent);
      if (!this.isFainted()) {
        // If this Pokemon hasn't fainted, make sure the HP wasn't set over the new maximum
        this.hp = Math.min(this.hp, this.stats[Stat.HP]);
        this.status = getRandomStatus(this.status!, pokemon.status!); // Get a random valid status between the two  // TODO: are the bangs correct?
      } else if (!pokemon.isFainted()) {
        // If this Pokemon fainted but the other hasn't, make sure the HP wasn't set to zero
        this.hp = Math.max(this.hp, 1);
        this.status = pokemon.status; // Inherit the other Pokemon's status
      }

      this.generateCompatibleTms();
      this.updateInfo(true);
      const fusedPartyMemberIndex = this.scene.getParty().indexOf(pokemon);
      let partyMemberIndex = this.scene.getParty().indexOf(this);
      if (partyMemberIndex > fusedPartyMemberIndex) {
        partyMemberIndex--;
      }
      const fusedPartyMemberHeldModifiers = this.scene.findModifiers(m => m instanceof PokemonHeldItemModifier
        && m.pokemonId === pokemon.id, true) as PokemonHeldItemModifier[];
      const transferModifiers: Promise<boolean>[] = [];
      for (const modifier of fusedPartyMemberHeldModifiers) {
        transferModifiers.push(this.scene.tryTransferHeldItemModifier(modifier, this, false, modifier.getStackCount(), true, true));
      }
      Promise.allSettled(transferModifiers).then(() => {
        this.scene.updateModifiers(true, true).then(() => {
          this.scene.removePartyMemberModifiers(fusedPartyMemberIndex);
          this.scene.getParty().splice(fusedPartyMemberIndex, 1)[0];
          const newPartyMemberIndex = this.scene.getParty().indexOf(this);
          pokemon.getMoveset(true).map(m => this.scene.unshiftPhase(new LearnMovePhase(this.scene, newPartyMemberIndex, m!.getMove().id))); // TODO: is the bang correct?
          pokemon.destroy();
          this.updateFusionPalette();
          resolve();
        });
      });
    });
  }

  unfuse(): Promise<void> {
    return new Promise(resolve => {
      this.clearFusionSpecies();

      this.updateInfo(true).then(() => resolve());
      this.updateFusionPalette();
    });
  }

  /** Returns a deep copy of this Pokemon's moveset array */
  copyMoveset(): PokemonMove[] {
    const newMoveset : PokemonMove[] = [];
    this.moveset.forEach(move =>
      newMoveset.push(new PokemonMove(move!.moveId, 0, move!.ppUp, move!.virtual))); // TODO: are those bangs correct?

    return newMoveset;
  }
}

export class EnemyPokemon extends Pokemon {
  public trainerSlot: TrainerSlot;
  public aiType: AiType;
  public bossSegments: integer;
  public bossSegmentIndex: integer;
  /** To indicate of the instance was populated with a dataSource -> e.g. loaded & populated from session data */
  public readonly isPopulatedFromDataSource: boolean;

  constructor(scene: BattleScene, species: PokemonSpecies, level: integer, trainerSlot: TrainerSlot, boss: boolean, dataSource?: PokemonData) {
    super(scene, 236, 84, species, level, dataSource?.abilityIndex, dataSource?.formIndex,
      dataSource?.gender, dataSource ? dataSource.shiny : false, dataSource ? dataSource.variant : undefined, undefined, dataSource ? dataSource.nature : undefined, dataSource);

    this.trainerSlot = trainerSlot;
    this.isPopulatedFromDataSource = !!dataSource; // if a dataSource is provided, then it was populated from dataSource
    if (boss) {
      this.setBoss(boss, dataSource?.bossSegments);
    }

    if (Overrides.OPP_STATUS_OVERRIDE) {
      this.status = new Status(Overrides.OPP_STATUS_OVERRIDE);
    }

    if (!dataSource) {
      this.generateAndPopulateMoveset();

      this.trySetShiny();
      if (Overrides.OPP_SHINY_OVERRIDE) {
        this.shiny = true;
        this.initShinySparkle();
      }
      if (this.shiny) {
        this.variant = this.generateVariant();
        if (Overrides.OPP_VARIANT_OVERRIDE) {
          this.variant = Overrides.OPP_VARIANT_OVERRIDE;
        }
      }

      this.luck = (this.shiny ? this.variant + 1 : 0) + (this.fusionShiny ? this.fusionVariant + 1 : 0);

      let prevolution: Species;
      let speciesId = species.speciesId;
      while ((prevolution = pokemonPrevolutions[speciesId])) {
        const evolution = pokemonEvolutions[prevolution].find(pe => pe.speciesId === speciesId && (!pe.evoFormKey || pe.evoFormKey === this.getFormKey()));
        if (evolution?.condition?.enforceFunc) {
          evolution.condition.enforceFunc(this);
        }
        speciesId = prevolution;
      }
    }

    this.aiType = boss || this.hasTrainer() ? AiType.SMART : AiType.SMART_RANDOM;
  }

  initBattleInfo(): void {
    if (!this.battleInfo) {
      this.battleInfo = new EnemyBattleInfo(this.scene);
      this.battleInfo.updateBossSegments(this);
      this.battleInfo.initInfo(this);
    } else {
      this.battleInfo.updateBossSegments(this);
    }
  }

  /**
   * Sets the pokemons boss status. If true initializes the boss segments either from the arguments
   * or through the the Scene.getEncounterBossSegments function
   *
   * @param boss if the pokemon is a boss
   * @param bossSegments amount of boss segments (health-bar segments)
   */
  setBoss(boss: boolean = true, bossSegments: integer = 0): void {
    if (boss) {
      this.bossSegments = bossSegments || this.scene.getEncounterBossSegments(this.scene.currentBattle.waveIndex, this.level, this.species, true);
      this.bossSegmentIndex = this.bossSegments - 1;
    } else {
      this.bossSegments = 0;
      this.bossSegmentIndex = 0;
    }
  }

  generateAndPopulateMoveset(formIndex?: integer): void {
    switch (true) {
    case (this.species.speciesId === Species.SMEARGLE):
      this.moveset = [
        new PokemonMove(Moves.SKETCH),
        new PokemonMove(Moves.SKETCH),
        new PokemonMove(Moves.SKETCH),
        new PokemonMove(Moves.SKETCH)
      ];
      break;
    case (this.species.speciesId === Species.ETERNATUS):
      this.moveset = (formIndex !== undefined ? formIndex : this.formIndex)
        ? [
          new PokemonMove(Moves.DYNAMAX_CANNON),
          new PokemonMove(Moves.CROSS_POISON),
          new PokemonMove(Moves.FLAMETHROWER),
          new PokemonMove(Moves.RECOVER, 0, -4)
        ]
        : [
          new PokemonMove(Moves.ETERNABEAM),
          new PokemonMove(Moves.SLUDGE_BOMB),
          new PokemonMove(Moves.DRAGON_DANCE),
          new PokemonMove(Moves.COSMIC_POWER)
        ];
      break;
    default:
      super.generateAndPopulateMoveset();
      break;
    }
  }

  /**
   * Determines the move this Pokemon will use on the next turn, as well as
   * the Pokemon the move will target.
   * @returns this Pokemon's next move in the format {move, moveTargets}
   */
  getNextMove(): QueuedMove {
    // If this Pokemon has a move already queued, return it.
    const queuedMove = this.getMoveQueue().length
      ? this.getMoveset().find(m => m?.moveId === this.getMoveQueue()[0].move)
      : null;
    if (queuedMove) {
      if (queuedMove.isUsable(this, this.getMoveQueue()[0].ignorePP)) {
        return { move: queuedMove.moveId, targets: this.getMoveQueue()[0].targets, ignorePP: this.getMoveQueue()[0].ignorePP };
      } else {
        this.getMoveQueue().shift();
        return this.getNextMove();
      }
    }

    // Filter out any moves this Pokemon cannot use
    const movePool = this.getMoveset().filter(m => m?.isUsable(this));
    // If no moves are left, use Struggle. Otherwise, continue with move selection
    if (movePool.length) {
      // If there's only 1 move in the move pool, use it.
      if (movePool.length === 1) {
        return { move: movePool[0]!.moveId, targets: this.getNextTargets(movePool[0]!.moveId) }; // TODO: are the bangs correct?
      }
      // If a move is forced because of Encore, use it.
      const encoreTag = this.getTag(EncoreTag) as EncoreTag;
      if (encoreTag) {
        const encoreMove = movePool.find(m => m?.moveId === encoreTag.moveId);
        if (encoreMove) {
          return { move: encoreMove.moveId, targets: this.getNextTargets(encoreMove.moveId) };
        }
      }
      switch (this.aiType) {
      case AiType.RANDOM: // No enemy should spawn with this AI type in-game
        const moveId = movePool[this.scene.randBattleSeedInt(movePool.length)]!.moveId; // TODO: is the bang correct?
        return { move: moveId, targets: this.getNextTargets(moveId) };
      case AiType.SMART_RANDOM:
      case AiType.SMART:
        /**
         * Move selection is based on the move's calculated "benefit score" against the
         * best possible target(s) (as determined by {@linkcode getNextTargets}).
         * For more information on how benefit scores are calculated, see `docs/enemy-ai.md`.
         */
        const moveScores = movePool.map(() => 0);
        const moveTargets = Object.fromEntries(movePool.map(m => [ m!.moveId, this.getNextTargets(m!.moveId) ])); // TODO: are those bangs correct?
        for (const m in movePool) {
          const pokemonMove = movePool[m]!; // TODO: is the bang correct?
          const move = pokemonMove.getMove();

          let moveScore = moveScores[m];
          const targetScores: integer[] = [];

          for (const mt of moveTargets[move.id]) {
            // Prevent a target score from being calculated when the target is whoever attacks the user
            if (mt === BattlerIndex.ATTACKER) {
              break;
            }

            const target = this.scene.getField()[mt];
            /**
             * The "target score" of a move is given by the move's user benefit score + the move's target benefit score.
             * If the target is an ally, the target benefit score is multiplied by -1.
             */
            let targetScore = move.getUserBenefitScore(this, target, move) + move.getTargetBenefitScore(this, target, move) * (mt < BattlerIndex.ENEMY === this.isPlayer() ? 1 : -1);
            if (Number.isNaN(targetScore)) {
              console.error(`Move ${move.name} returned score of NaN`);
              targetScore = 0;
            }
            /**
             * If this move is unimplemented, or the move is known to fail when used, set its
             * target score to -20
             */
            if ((move.name.endsWith(" (N)") || !move.applyConditions(this, target, move)) && ![Moves.SUCKER_PUNCH, Moves.UPPER_HAND, Moves.THUNDERCLAP].includes(move.id)) {
              targetScore = -20;
            } else if (move instanceof AttackMove) {
              /**
               * Attack moves are given extra multipliers to their base benefit score based on
               * the move's type effectiveness against the target and whether the move is a STAB move.
               */
              const effectiveness = target.getAttackMoveEffectiveness(this, pokemonMove);
              if (target.isPlayer() !== this.isPlayer()) {
                targetScore *= effectiveness;
                if (this.isOfType(move.type)) {
                  targetScore *= 1.5;
                }
              } else if (effectiveness) {
                targetScore /= effectiveness;
                if (this.isOfType(move.type)) {
                  targetScore /= 1.5;
                }
              }
              /** If a move has a base benefit score of 0, its benefit score is assumed to be unimplemented at this point */
              if (!targetScore) {
                targetScore = -20;
              }
            }
            targetScores.push(targetScore);
          }
          // When a move has multiple targets, its score is equal to the maximum target score across all targets
          moveScore += Math.max(...targetScores);

          // could make smarter by checking opponent def/spdef
          moveScores[m] = moveScore;
        }

        console.log(moveScores);

        // Sort the move pool in decreasing order of move score
        const sortedMovePool = movePool.slice(0);
        sortedMovePool.sort((a, b) => {
          const scoreA = moveScores[movePool.indexOf(a)];
          const scoreB = moveScores[movePool.indexOf(b)];
          return scoreA < scoreB ? 1 : scoreA > scoreB ? -1 : 0;
        });
        let r = 0;
        if (this.aiType === AiType.SMART_RANDOM) {
          // Has a 5/8 chance to select the best move, and a 3/8 chance to advance to the next best move (and repeat this roll)
          while (r < sortedMovePool.length - 1 && this.scene.randBattleSeedInt(8) >= 5) {
            r++;
          }
        } else if (this.aiType === AiType.SMART) {
          // The chance to advance to the next best move increases when the compared moves' scores are closer to each other.
          while (r < sortedMovePool.length - 1 && (moveScores[movePool.indexOf(sortedMovePool[r + 1])] / moveScores[movePool.indexOf(sortedMovePool[r])]) >= 0
              && this.scene.randBattleSeedInt(100) < Math.round((moveScores[movePool.indexOf(sortedMovePool[r + 1])] / moveScores[movePool.indexOf(sortedMovePool[r])]) * 50)) {
            r++;
          }
        }
        console.log(movePool.map(m => m!.getName()), moveScores, r, sortedMovePool.map(m => m!.getName())); // TODO: are those bangs correct?
        return { move: sortedMovePool[r]!.moveId, targets: moveTargets[sortedMovePool[r]!.moveId] };
      }
    }

    return { move: Moves.STRUGGLE, targets: this.getNextTargets(Moves.STRUGGLE) };
  }

  /**
   * Determines the Pokemon the given move would target if used by this Pokemon
   * @param moveId {@linkcode Moves} The move to be used
   * @returns The indexes of the Pokemon the given move would target
   */
  getNextTargets(moveId: Moves): BattlerIndex[] {
    const moveTargets = getMoveTargets(this, moveId);
    const targets = this.scene.getField(true).filter(p => moveTargets.targets.indexOf(p.getBattlerIndex()) > -1);
    // If the move is multi-target, return all targets' indexes
    if (moveTargets.multiple) {
      return targets.map(p => p.getBattlerIndex());
    }

    const move = allMoves[moveId];

    /**
     * Get the move's target benefit score against each potential target.
     * For allies, this score is multiplied by -1.
     */
    const benefitScores = targets
      .map(p => [ p.getBattlerIndex(), move.getTargetBenefitScore(this, p, move) * (p.isPlayer() === this.isPlayer() ? 1 : -1) ]);

    const sortedBenefitScores = benefitScores.slice(0);
    sortedBenefitScores.sort((a, b) => {
      const scoreA = a[1];
      const scoreB = b[1];
      return scoreA < scoreB ? 1 : scoreA > scoreB ? -1 : 0;
    });

    if (!sortedBenefitScores.length) {
      // Set target to BattlerIndex.ATTACKER when using a counter move
      // This is the same as when the player does so
      if (move.hasAttr(CounterDamageAttr)) {
        return [BattlerIndex.ATTACKER];
      }

      return [];
    }

    let targetWeights = sortedBenefitScores.map(s => s[1]);
    const lowestWeight = targetWeights[targetWeights.length - 1];

    // If the lowest target weight (i.e. benefit score) is negative, add abs(lowestWeight) to all target weights
    if (lowestWeight < 1) {
      for (let w = 0; w < targetWeights.length; w++) {
        targetWeights[w] += Math.abs(lowestWeight - 1);
      }
    }

    // Remove any targets whose weights are less than half the max of the target weights from consideration
    const benefitCutoffIndex = targetWeights.findIndex(s => s < targetWeights[0] / 2);
    if (benefitCutoffIndex > -1) {
      targetWeights = targetWeights.slice(0, benefitCutoffIndex);
    }

    const thresholds: integer[] = [];
    let totalWeight: integer = 0;
    targetWeights.reduce((total: integer, w: integer) => {
      total += w;
      thresholds.push(total);
      totalWeight = total;
      return total;
    }, 0);

    /**
     * Generate a random number from 0 to (totalWeight-1),
     * then select the first target whose cumulative weight (with all previous targets' weights)
     * is greater than that random number.
     */
    const randValue = this.scene.randBattleSeedInt(totalWeight);
    let targetIndex: integer = 0;

    thresholds.every((t, i) => {
      if (randValue >= t) {
        return true;
      }

      targetIndex = i;
      return false;
    });

    return [ sortedBenefitScores[targetIndex][0] ];
  }

  isPlayer() {
    return false;
  }

  hasTrainer(): boolean {
    return !!this.trainerSlot;
  }

  isBoss(): boolean {
    return !!this.bossSegments;
  }

  getBossSegmentIndex(): integer {
    const segments = (this as EnemyPokemon).bossSegments;
    const segmentSize = this.getMaxHp() / segments;
    for (let s = segments - 1; s > 0; s--) {
      const hpThreshold = Math.round(segmentSize * s);
      if (this.hp > hpThreshold) {
        return s;
      }
    }

    return 0;
  }

  damage(damage: integer, ignoreSegments: boolean = false, preventEndure: boolean = false, ignoreFaintPhase: boolean = false): integer {
    if (this.isFainted()) {
      return 0;
    }

    let clearedBossSegmentIndex = this.isBoss()
      ? this.bossSegmentIndex + 1
      : 0;

    if (this.isBoss() && !ignoreSegments) {
      const segmentSize = this.getMaxHp() / this.bossSegments;
      for (let s = this.bossSegmentIndex; s > 0; s--) {
        const hpThreshold = segmentSize * s;
        const roundedHpThreshold = Math.round(hpThreshold);
        if (this.hp >= roundedHpThreshold) {
          if (this.hp - damage <= roundedHpThreshold) {
            const hpRemainder = this.hp - roundedHpThreshold;
            let segmentsBypassed = 0;
            while (segmentsBypassed < this.bossSegmentIndex && this.canBypassBossSegments(segmentsBypassed + 1) && (damage - hpRemainder) >= Math.round(segmentSize * Math.pow(2, segmentsBypassed + 1))) {
              segmentsBypassed++;
              //console.log('damage', damage, 'segment', segmentsBypassed + 1, 'segment size', segmentSize, 'damage needed', Math.round(segmentSize * Math.pow(2, segmentsBypassed + 1)));
            }

            damage = hpRemainder + Math.round(segmentSize * segmentsBypassed);
            clearedBossSegmentIndex = s - segmentsBypassed;
          }
          break;
        }
      }
    }

    switch (this.scene.currentBattle.battleSpec) {
    case BattleSpec.FINAL_BOSS:
      if (!this.formIndex && this.bossSegmentIndex < 1) {
        damage = Math.min(damage, this.hp - 1);
      }
    }

    const ret = super.damage(damage, ignoreSegments, preventEndure, ignoreFaintPhase);

    if (this.isBoss()) {
      if (ignoreSegments) {
        const segmentSize = this.getMaxHp() / this.bossSegments;
        clearedBossSegmentIndex = Math.ceil(this.hp / segmentSize);
      }
      if (clearedBossSegmentIndex <= this.bossSegmentIndex) {
        this.handleBossSegmentCleared(clearedBossSegmentIndex);
      }
      this.battleInfo.updateBossSegments(this);
    }

    return ret;
  }

  canBypassBossSegments(segmentCount: integer = 1): boolean {
    if (this.scene.currentBattle.battleSpec === BattleSpec.FINAL_BOSS) {
      if (!this.formIndex && (this.bossSegmentIndex - segmentCount) < 1) {
        return false;
      }
    }

    return true;
  }

  handleBossSegmentCleared(segmentIndex: integer): void {
    while (segmentIndex - 1 < this.bossSegmentIndex) {
      let boostedStat = BattleStat.RAND;

      const battleStats = Utils.getEnumValues(BattleStat).slice(0, -3);
      const statWeights = new Array().fill(battleStats.length).filter((bs: BattleStat) => this.summonData.battleStats[bs] < 6).map((bs: BattleStat) => this.getStat(bs + 1));
      const statThresholds: integer[] = [];
      let totalWeight = 0;
      for (const bs of battleStats) {
        totalWeight += statWeights[bs];
        statThresholds.push(totalWeight);
      }

      const randInt = Utils.randSeedInt(totalWeight);

      for (const bs of battleStats) {
        if (randInt < statThresholds[bs]) {
          boostedStat = bs;
          break;
        }
      }

      let statLevels = 1;

      switch (segmentIndex) {
      case 1:
        if (this.bossSegments >= 3) {
          statLevels++;
        }
        break;
      case 2:
        if (this.bossSegments >= 5) {
          statLevels++;
        }
        break;
      }

      this.scene.unshiftPhase(new StatChangePhase(this.scene, this.getBattlerIndex(), true, [ boostedStat ], statLevels, true, true));

      this.bossSegmentIndex--;
    }
  }

  heal(amount: integer): integer {
    if (this.isBoss()) {
      const amountRatio = amount / this.getMaxHp();
      const segmentBypassCount = Math.floor(amountRatio / (1 / this.bossSegments));
      const segmentSize = this.getMaxHp() / this.bossSegments;
      for (let s = 1; s < this.bossSegments; s++) {
        const hpThreshold = segmentSize * s;
        if (this.hp <= Math.round(hpThreshold)) {
          const healAmount = Math.min(amount, this.getMaxHp() - this.hp, Math.round(hpThreshold + (segmentSize * segmentBypassCount) - this.hp));
          this.hp += healAmount;
          return healAmount;
        } else if (s >= this.bossSegmentIndex) {
          return super.heal(amount);
        }
      }
    }

    return super.heal(amount);
  }

  getFieldIndex(): integer {
    return this.scene.getEnemyField().indexOf(this);
  }

  getBattlerIndex(): BattlerIndex {
    return BattlerIndex.ENEMY + this.getFieldIndex();
  }

  addToParty(pokeballType: PokeballType) {
    const party = this.scene.getParty();
    let ret: PlayerPokemon | null = null;

    if (party.length < 6) {
      this.pokeball = pokeballType;
      this.metLevel = this.level;
      this.metBiome = this.scene.arena.biomeType;
      this.metSpecies = this.species.speciesId;
      const newPokemon = this.scene.addPlayerPokemon(this.species, this.level, this.abilityIndex, this.formIndex, this.gender, this.shiny, this.variant, this.ivs, this.nature, this);
      party.push(newPokemon);
      ret = newPokemon;
      this.scene.triggerPokemonFormChange(newPokemon, SpeciesFormChangeActiveTrigger, true);
    }

    return ret;
  }
}

export interface TurnMove {
  move: Moves;
  targets?: BattlerIndex[];
  result: MoveResult;
  virtual?: boolean;
  turn?: integer;
}

export interface QueuedMove {
  move: Moves;
  targets: BattlerIndex[];
  ignorePP?: boolean;
}

export interface AttackMoveResult {
  move: Moves;
  result: DamageResult;
  damage: integer;
  critical: boolean;
  sourceId: integer;
  sourceBattlerIndex: BattlerIndex;
}

export class PokemonSummonData {
  public battleStats: integer[] = [ 0, 0, 0, 0, 0, 0, 0 ];
  public moveQueue: QueuedMove[] = [];
  public disabledMove: Moves = Moves.NONE;
  public disabledTurns: integer = 0;
  public tags: BattlerTag[] = [];
  public abilitySuppressed: boolean = false;
  public abilitiesApplied: Abilities[] = [];

  public speciesForm: PokemonSpeciesForm | null;
  public fusionSpeciesForm: PokemonSpeciesForm;
  public ability: Abilities = Abilities.NONE;
  public gender: Gender;
  public fusionGender: Gender;
  public stats: integer[];
  public moveset: (PokemonMove | null)[];
  // If not initialized this value will not be populated from save data.
  public types: Type[] = [];
}

export class PokemonBattleData {
  public hitCount: integer = 0;
  public endured: boolean = false;
  public berriesEaten: BerryType[] = [];
  public abilitiesApplied: Abilities[] = [];
  public abilityRevealed: boolean = false;
}

export class PokemonBattleSummonData {
  /** The number of turns the pokemon has passed since entering the battle */
  public turnCount: integer = 1;
  /** The list of moves the pokemon has used since entering the battle */
  public moveHistory: TurnMove[] = [];
}

export class PokemonTurnData {
  public flinched: boolean;
  public acted: boolean;
  public hitCount: integer;
  public hitsLeft: integer;
  public damageDealt: integer = 0;
  public currDamageDealt: integer = 0;
  public damageTaken: integer = 0;
  public attacksReceived: AttackMoveResult[] = [];
  public order: number;
}

export enum AiType {
  RANDOM,
  SMART_RANDOM,
  SMART
}

export enum MoveResult {
  PENDING,
  SUCCESS,
  FAIL,
  MISS,
  OTHER
}

export enum HitResult {
  EFFECTIVE = 1,
  SUPER_EFFECTIVE,
  NOT_VERY_EFFECTIVE,
  ONE_HIT_KO,
  NO_EFFECT,
  STATUS,
  HEAL,
  FAIL,
  MISS,
  OTHER,
  IMMUNE
}

export type DamageResult = HitResult.EFFECTIVE | HitResult.SUPER_EFFECTIVE | HitResult.NOT_VERY_EFFECTIVE | HitResult.ONE_HIT_KO | HitResult.OTHER;

/**
 * Wrapper class for the {@linkcode Move} class for Pokemon to interact with.
 * These are the moves assigned to a {@linkcode Pokemon} object.
 * It links to {@linkcode Move} class via the move ID.
 * Compared to {@linkcode Move}, this class also tracks if a move has received.
 * PP Ups, amount of PP used, and things like that.
 * @see {@linkcode isUsable} - checks if move is disabled, out of PP, or not implemented.
 * @see {@linkcode getMove} - returns {@linkcode Move} object by looking it up via ID.
 * @see {@linkcode usePp} - removes a point of PP from the move.
 * @see {@linkcode getMovePp} - returns amount of PP a move currently has.
 * @see {@linkcode getPpRatio} - returns the current PP amount / max PP amount.
 * @see {@linkcode getName} - returns name of {@linkcode Move}.
 **/
export class PokemonMove {
  public moveId: Moves;
  public ppUsed: integer;
  public ppUp: integer;
  public virtual: boolean;

  constructor(moveId: Moves, ppUsed?: integer, ppUp?: integer, virtual?: boolean) {
    this.moveId = moveId;
    this.ppUsed = ppUsed || 0;
    this.ppUp = ppUp || 0;
    this.virtual = !!virtual;
  }

  isUsable(pokemon: Pokemon, ignorePp?: boolean): boolean {
    if (this.moveId && pokemon.summonData?.disabledMove === this.moveId) {
      return false;
    }
    return (ignorePp || this.ppUsed < this.getMovePp() || this.getMove().pp === -1) && !this.getMove().name.endsWith(" (N)");
  }

  getMove(): Move {
    return allMoves[this.moveId];
  }

  /**
   * Sets {@link ppUsed} for this move and ensures the value does not exceed {@link getMovePp}
   * @param {number} count Amount of PP to use
   */
  usePp(count: number = 1) {
    this.ppUsed = Math.min(this.ppUsed + count, this.getMovePp());
  }

  getMovePp(): integer {
    return this.getMove().pp + this.ppUp * Math.max(Math.floor(this.getMove().pp / 5), 1);
  }

  getPpRatio(): number {
    return 1 - (this.ppUsed / this.getMovePp());
  }

  getName(): string {
    return this.getMove().name;
  }

  /**
  * Copies an existing move or creates a valid PokemonMove object from json representing one
  * @param {PokemonMove | any} source The data for the move to copy
  * @return {PokemonMove} A valid pokemonmove object
  */
  static loadMove(source: PokemonMove | any): PokemonMove {
    return new PokemonMove(source.moveId, source.ppUsed, source.ppUp, source.virtual);
  }
}<|MERGE_RESOLUTION|>--- conflicted
+++ resolved
@@ -1931,23 +1931,6 @@
       typeMultiplier.value = 0;
     }
 
-<<<<<<< HEAD
-=======
-    // Apply arena tags for conditional protection
-    if (!move.checkFlag(MoveFlags.IGNORE_PROTECT, source, this) && !move.isAllyTarget()) {
-      this.scene.arena.applyTagsForSide(ArenaTagType.QUICK_GUARD, defendingSide, cancelled, this, move.priority);
-      this.scene.arena.applyTagsForSide(ArenaTagType.WIDE_GUARD, defendingSide, cancelled, this, move.moveTarget);
-      this.scene.arena.applyTagsForSide(ArenaTagType.MAT_BLOCK, defendingSide, cancelled, this, move.category);
-      this.scene.arena.applyTagsForSide(ArenaTagType.CRAFTY_SHIELD, defendingSide, cancelled, this, move.category, move.moveTarget);
-    }
-
-    // Apply exceptional condition of Crafty Shield if the move used is Curse
-    if (move.id === Moves.CURSE) {
-      const defendingSide = this.isPlayer() ? ArenaTagSide.PLAYER : ArenaTagSide.ENEMY;
-      this.scene.arena.applyTagsForSide(ArenaTagType.CRAFTY_SHIELD, defendingSide, cancelled, this, move.category, move.moveTarget);
-    }
-
->>>>>>> b54a255c
     switch (moveCategory) {
     case MoveCategory.PHYSICAL:
     case MoveCategory.SPECIAL:
