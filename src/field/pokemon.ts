--- conflicted
+++ resolved
@@ -18,11 +18,7 @@
 import { pokemonEvolutions, pokemonPrevolutions, SpeciesFormEvolution, SpeciesEvolutionCondition, FusionSpeciesFormEvolution } from "../data/pokemon-evolutions";
 import { reverseCompatibleTms, tmSpecies, tmPoolTiers } from "../data/tms";
 import { BattleStat } from "../data/battle-stat";
-<<<<<<< HEAD
-import { BattlerTag, BattlerTagLapseType, EncoreTag, GroundedTag, HighestStatBoostTag, TypeImmuneTag, getBattlerTag, SemiInvulnerableTag, TypeBoostTag, DisablingBattlerTag, ExposedTag } from "../data/battler-tags";
-=======
-import { BattlerTag, BattlerTagLapseType, EncoreTag, GroundedTag, HighestStatBoostTag, TypeImmuneTag, getBattlerTag, SemiInvulnerableTag, TypeBoostTag, ExposedTag, DragonCheerTag, CritBoostTag, TrappedTag } from "../data/battler-tags";
->>>>>>> aae4d693
+import { BattlerTag, BattlerTagLapseType, EncoreTag, GroundedTag, HighestStatBoostTag, TypeImmuneTag, getBattlerTag, SemiInvulnerableTag, TypeBoostTag, DisablingBattlerTag, ExposedTag, DragonCheerTag, CritBoostTag, TrappedTag } from "../data/battler-tags";
 import { WeatherType } from "../data/weather";
 import { TempBattleStat } from "../data/temp-battle-stat";
 import { ArenaTagSide, NoCritTag, WeakenMoveScreenTag } from "../data/arena-tag";
@@ -4357,11 +4353,6 @@
 export class PokemonSummonData {
   public battleStats: number[] = [ 0, 0, 0, 0, 0, 0, 0 ];
   public moveQueue: QueuedMove[] = [];
-<<<<<<< HEAD
-=======
-  public disabledMove: Moves = Moves.NONE;
-  public disabledTurns: number = 0;
->>>>>>> aae4d693
   public tags: BattlerTag[] = [];
   public abilitySuppressed: boolean = false;
   public abilitiesApplied: Abilities[] = [];
