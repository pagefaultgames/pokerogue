import Phaser from "phaser";
import BattleScene, { AnySound } from "../battle-scene";
import { Variant, VariantSet, variantColorCache } from "#app/data/variant";
import { variantData } from "#app/data/variant";
import BattleInfo, { PlayerBattleInfo, EnemyBattleInfo } from "../ui/battle-info";
import { Moves } from "../data/enums/moves";
import Move, { HighCritAttr, HitsTagAttr, applyMoveAttrs, FixedDamageAttr, VariableAtkAttr, VariablePowerAttr, allMoves, MoveCategory, TypelessAttr, CritOnlyAttr, getMoveTargets, OneHitKOAttr, MultiHitAttr, StatusMoveTypeImmunityAttr, MoveTarget, VariableDefAttr, AttackMove, ModifiedDamageAttr, VariableMoveTypeMultiplierAttr, IgnoreOpponentStatChangesAttr, SacrificialAttr, VariableMoveTypeAttr, VariableMoveCategoryAttr, CounterDamageAttr, StatChangeAttr, RechargeAttr, ChargeAttr, IgnoreWeatherTypeDebuffAttr, BypassBurnDamageReductionAttr, SacrificialAttrOnHit } from "../data/move";
import { default as PokemonSpecies, PokemonSpeciesForm, SpeciesFormKey, getFusedSpeciesName, getPokemonSpecies, getPokemonSpeciesForm, getStarterValueFriendshipCap, speciesStarters, starterPassiveAbilities } from "../data/pokemon-species";
import * as Utils from "../utils";
import { Type, TypeDamageMultiplier, getTypeDamageMultiplier, getTypeRgb } from "../data/type";
import { getLevelTotalExp } from "../data/exp";
import { Stat } from "../data/pokemon-stat";
import { AttackTypeBoosterModifier, DamageMoneyRewardModifier, EnemyDamageBoosterModifier, EnemyDamageReducerModifier, EnemyEndureChanceModifier, EnemyFusionChanceModifier, HiddenAbilityRateBoosterModifier, PokemonBaseStatModifier, PokemonFriendshipBoosterModifier, PokemonHeldItemModifier, PokemonMultiHitModifier, PokemonNatureWeightModifier, ShinyRateBoosterModifier, SurviveDamageModifier, TempBattleStatBoosterModifier, TerastallizeModifier } from "../modifier/modifier";
import { PokeballType } from "../data/pokeball";
import { Gender } from "../data/gender";
import { initMoveAnim, loadMoveAnimAssets } from "../data/battle-anims";
import { Status, StatusEffect, getRandomStatus } from "../data/status-effect";
import { pokemonEvolutions, pokemonPrevolutions, SpeciesFormEvolution, SpeciesEvolutionCondition, FusionSpeciesFormEvolution } from "../data/pokemon-evolutions";
import { reverseCompatibleTms, tmSpecies, tmPoolTiers } from "../data/tms";
import { DamagePhase, FaintPhase, LearnMovePhase, ObtainStatusEffectPhase, StatChangePhase, SwitchSummonPhase, ToggleDoublePositionPhase  } from "../phases";
import { BattleStat } from "../data/battle-stat";
import { BattlerTag, BattlerTagLapseType, EncoreTag, HelpingHandTag, HighestStatBoostTag, TypeBoostTag, getBattlerTag } from "../data/battler-tags";
import { BattlerTagType } from "../data/enums/battler-tag-type";
import { Species } from "../data/enums/species";
import { WeatherType } from "../data/weather";
import { TempBattleStat } from "../data/temp-battle-stat";
import { ArenaTagSide, WeakenMoveScreenTag, WeakenMoveTypeTag } from "../data/arena-tag";
import { ArenaTagType } from "../data/enums/arena-tag-type";
import { Biome } from "../data/enums/biome";
import { Ability, AbAttr, BattleStatMultiplierAbAttr, BlockCritAbAttr, BonusCritAbAttr, BypassBurnDamageReductionAbAttr, FieldPriorityMoveImmunityAbAttr, FieldVariableMovePowerAbAttr, IgnoreOpponentStatChangesAbAttr, MoveImmunityAbAttr, MoveTypeChangeAttr, PreApplyBattlerTagAbAttr, PreDefendFullHpEndureAbAttr, ReceivedMoveDamageMultiplierAbAttr, ReduceStatusEffectDurationAbAttr, StabBoostAbAttr, StatusEffectImmunityAbAttr, TypeImmunityAbAttr, VariableMovePowerAbAttr, VariableMoveTypeAbAttr, WeightMultiplierAbAttr, allAbilities, applyAbAttrs, applyBattleStatMultiplierAbAttrs, applyPreApplyBattlerTagAbAttrs, applyPreAttackAbAttrs, applyPreDefendAbAttrs, applyPreSetStatusAbAttrs, UnsuppressableAbilityAbAttr, SuppressFieldAbilitiesAbAttr, NoFusionAbilityAbAttr, MultCritAbAttr, IgnoreTypeImmunityAbAttr, DamageBoostAbAttr, IgnoreTypeStatusEffectImmunityAbAttr, ConditionalCritAbAttr } from "../data/ability";
import { Abilities } from "#app/data/enums/abilities";
import PokemonData from "../system/pokemon-data";
import { BattlerIndex } from "../battle";
import { BattleSpec } from "../enums/battle-spec";
import { Mode } from "../ui/ui";
import PartyUiHandler, { PartyOption, PartyUiMode } from "../ui/party-ui-handler";
import SoundFade from "phaser3-rex-plugins/plugins/soundfade";
import { LevelMoves } from "../data/pokemon-level-moves";
import { DamageAchv, achvs } from "../system/achv";
import { DexAttr, StarterDataEntry, StarterMoveset } from "../system/game-data";
import { QuantizerCelebi, argbFromRgba, rgbaFromArgb } from "@material/material-color-utilities";
import { Nature, getNatureStatMultiplier } from "../data/nature";
import { SpeciesFormChange, SpeciesFormChangeActiveTrigger, SpeciesFormChangeMoveLearnedTrigger, SpeciesFormChangePostMoveTrigger, SpeciesFormChangeStatusEffectTrigger } from "../data/pokemon-forms";
import { TerrainType } from "../data/terrain";
import { TrainerSlot } from "../data/trainer-config";
import * as Overrides from "../overrides";
import { BerryType } from "../data/berry";
import i18next from "../plugins/i18n";
import { speciesEggMoves } from "../data/egg-moves";
import { ModifierTier } from "../modifier/modifier-tier";

export enum FieldPosition {
  CENTER,
  LEFT,
  RIGHT
}

export default abstract class Pokemon extends Phaser.GameObjects.Container {
  public id: integer;
  public name: string;
  public species: PokemonSpecies;
  public formIndex: integer;
  public abilityIndex: integer;
  public passive: boolean;
  public shiny: boolean;
  public variant: Variant;
  public pokeball: PokeballType;
  protected battleInfo: BattleInfo;
  public level: integer;
  public exp: integer;
  public levelExp: integer;
  public gender: Gender;
  public hp: integer;
  public stats: integer[];
  public ivs: integer[];
  public nature: Nature;
  public natureOverride: Nature | -1;
  public moveset: PokemonMove[];
  public status: Status;
  public friendship: integer;
  public metLevel: integer;
  public metBiome: Biome | -1;
  public luck: integer;
  public pauseEvolutions: boolean;
  public pokerus: boolean;

  public fusionSpecies: PokemonSpecies;
  public fusionFormIndex: integer;
  public fusionAbilityIndex: integer;
  public fusionShiny: boolean;
  public fusionVariant: Variant;
  public fusionGender: Gender;
  public fusionLuck: integer;

  private summonDataPrimer: PokemonSummonData;

  public summonData: PokemonSummonData;
  public battleData: PokemonBattleData;
  public battleSummonData: PokemonBattleSummonData;
  public turnData: PokemonTurnData;

  public fieldPosition: FieldPosition;

  public maskEnabled: boolean;
  public maskSprite: Phaser.GameObjects.Sprite;

  private shinySparkle: Phaser.GameObjects.Sprite;

  constructor(scene: BattleScene, x: number, y: number, species: PokemonSpecies, level: integer, abilityIndex?: integer, formIndex?: integer, gender?: Gender, shiny?: boolean, variant?: Variant, ivs?: integer[], nature?: Nature, dataSource?: Pokemon | PokemonData) {
    super(scene, x, y);

    if (!species.isObtainable() && this.isPlayer()) {
      throw `Cannot create a player Pokemon for species '${species.getName(formIndex)}'`;
    }

    const hiddenAbilityChance = new Utils.IntegerHolder(256);
    if (!this.hasTrainer()) {
      this.scene.applyModifiers(HiddenAbilityRateBoosterModifier, true, hiddenAbilityChance);
    }

    const hasHiddenAbility = !Utils.randSeedInt(hiddenAbilityChance.value);
    const randAbilityIndex = Utils.randSeedInt(2);

    this.species = species;
    this.pokeball = dataSource?.pokeball || PokeballType.POKEBALL;
    this.level = level;
    this.abilityIndex = abilityIndex !== undefined
      ? abilityIndex
      : (species.abilityHidden && hasHiddenAbility ? species.ability2 ? 2 : 1 : species.ability2 ? randAbilityIndex : 0);
    if (formIndex !== undefined) {
      this.formIndex = formIndex;
    }
    if (gender !== undefined) {
      this.gender = gender;
    }
    if (shiny !== undefined) {
      this.shiny = shiny;
    }
    if (variant !== undefined) {
      this.variant = variant;
    }
    this.exp = dataSource?.exp || getLevelTotalExp(this.level, species.growthRate);
    this.levelExp = dataSource?.levelExp || 0;
    if (dataSource) {
      this.id = dataSource.id;
      this.hp = dataSource.hp;
      this.stats = dataSource.stats;
      this.ivs = dataSource.ivs;
      this.passive = !!dataSource.passive;
      if (this.variant === undefined) {
        this.variant = 0;
      }
      this.nature = dataSource.nature || 0 as Nature;
      this.natureOverride = dataSource.natureOverride !== undefined ? dataSource.natureOverride : -1;
      this.moveset = dataSource.moveset;
      this.status = dataSource.status;
      this.friendship = dataSource.friendship !== undefined ? dataSource.friendship : this.species.baseFriendship;
      this.metLevel = dataSource.metLevel || 5;
      this.luck = dataSource.luck;
      this.metBiome = dataSource.metBiome;
      this.pauseEvolutions = dataSource.pauseEvolutions;
      this.pokerus = !!dataSource.pokerus;
      this.fusionSpecies = dataSource.fusionSpecies instanceof PokemonSpecies ? dataSource.fusionSpecies : getPokemonSpecies(dataSource.fusionSpecies);
      this.fusionFormIndex = dataSource.fusionFormIndex;
      this.fusionAbilityIndex = dataSource.fusionAbilityIndex;
      this.fusionShiny = dataSource.fusionShiny;
      this.fusionVariant = dataSource.fusionVariant || 0;
      this.fusionGender = dataSource.fusionGender;
      this.fusionLuck = dataSource.fusionLuck;
    } else {
      this.id = Utils.randSeedInt(4294967296);
      this.ivs = ivs || Utils.getIvsFromId(this.id);

      if (this.gender === undefined) {
        this.generateGender();
      }

      if (this.formIndex === undefined) {
        this.formIndex = this.scene.getSpeciesFormIndex(species, this.gender, this.nature, this.isPlayer());
      }

      if (this.shiny === undefined) {
        this.trySetShiny();
      }

      if (this.variant === undefined) {
        this.variant = this.shiny ? this.generateVariant() : 0;
      }

      if (nature !== undefined) {
        this.setNature(nature);
      } else {
        this.generateNature();
      }

      this.natureOverride = -1;

      this.friendship = species.baseFriendship;
      this.metLevel = level;
      this.metBiome = scene.currentBattle ? scene.arena.biomeType : -1;
      this.pokerus = false;

      if (level > 1) {
        const fused = new Utils.BooleanHolder(scene.gameMode.isSplicedOnly);
        if (!fused.value && !this.isPlayer() && !this.hasTrainer()) {
          this.scene.applyModifier(EnemyFusionChanceModifier, false, fused);
        }

        if (fused.value) {
          this.calculateStats();
          this.generateFusionSpecies();
        }
      }

      this.luck = (this.shiny ? this.variant + 1 : 0) + (this.fusionShiny ? this.fusionVariant + 1 : 0);
    }

    this.generateName();

    if (!species.isObtainable()) {
      this.shiny = false;
    }

    this.calculateStats();
  }

  init(): void {
    this.fieldPosition = FieldPosition.CENTER;

    this.initBattleInfo();

    this.scene.fieldUI.addAt(this.battleInfo, 0);

    const getSprite = (hasShadow?: boolean) => {
      const ret = this.scene.addPokemonSprite(this, 0, 0, `pkmn__${this.isPlayer() ? "back__" : ""}sub`, undefined, true);
      ret.setOrigin(0.5, 1);
      ret.setPipeline(this.scene.spritePipeline, { tone: [ 0.0, 0.0, 0.0, 0.0 ], hasShadow: !!hasShadow, teraColor: getTypeRgb(this.getTeraType()) });
      return ret;
    };

    this.setScale(this.getSpriteScale());

    const sprite = getSprite(true);
    const tintSprite = getSprite();

    tintSprite.setVisible(false);

    this.addAt(sprite, 0);
    this.addAt(tintSprite, 1);

    if (this.isShiny() && !this.shinySparkle) {
      this.initShinySparkle();
    }
  }

  abstract initBattleInfo(): void;

  isOnField(): boolean {
    if (!this.scene) {
      return false;
    }
    return this.scene.field.getIndex(this) > -1;
  }

  isFainted(checkStatus?: boolean): boolean {
    return !this.hp && (!checkStatus || this.status?.effect === StatusEffect.FAINT);
  }

  isActive(onField?: boolean): boolean {
    if (!this.scene) {
      return false;
    }
    return !this.isFainted() && !!this.scene && (!onField || this.isOnField());
  }

  getDexAttr(): bigint {
    let ret = 0n;
    ret |= this.gender !== Gender.FEMALE ? DexAttr.MALE : DexAttr.FEMALE;
    ret |= !this.shiny ? DexAttr.NON_SHINY : DexAttr.SHINY;
    ret |= this.variant >= 2 ? DexAttr.VARIANT_3 : this.variant === 1 ? DexAttr.VARIANT_2 : DexAttr.DEFAULT_VARIANT;
    ret |= this.scene.gameData.getFormAttr(this.formIndex);
    return ret;
  }

  generateName(): void {
    if (!this.fusionSpecies) {
      this.name = this.species.getName(this.formIndex);
      return;
    }
    this.name = getFusedSpeciesName(this.species.getName(this.formIndex), this.fusionSpecies.getName(this.fusionFormIndex));
    if (this.battleInfo) {
      this.updateInfo(true);
    }
  }

  abstract isPlayer(): boolean;

  abstract hasTrainer(): boolean;

  abstract getFieldIndex(): integer;

  abstract getBattlerIndex(): BattlerIndex;

  loadAssets(ignoreOverride: boolean = true): Promise<void> {
    return new Promise(resolve => {
      const moveIds = this.getMoveset().map(m => m.getMove().id);
      Promise.allSettled(moveIds.map(m => initMoveAnim(this.scene, m)))
        .then(() => {
          loadMoveAnimAssets(this.scene, moveIds);
          this.getSpeciesForm().loadAssets(this.scene, this.getGender() === Gender.FEMALE, this.formIndex, this.shiny, this.variant);
          if (this.isPlayer() || this.getFusionSpeciesForm()) {
            this.scene.loadPokemonAtlas(this.getBattleSpriteKey(true, ignoreOverride), this.getBattleSpriteAtlasPath(true, ignoreOverride));
          }
          if (this.getFusionSpeciesForm()) {
            this.getFusionSpeciesForm().loadAssets(this.scene, this.getFusionGender() === Gender.FEMALE, this.fusionFormIndex, this.fusionShiny, this.fusionVariant);
            this.scene.loadPokemonAtlas(this.getFusionBattleSpriteKey(true, ignoreOverride), this.getFusionBattleSpriteAtlasPath(true, ignoreOverride));
          }
          this.scene.load.once(Phaser.Loader.Events.COMPLETE, () => {
            if (this.isPlayer()) {
              const originalWarn = console.warn;
              // Ignore warnings for missing frames, because there will be a lot
              console.warn = () => {};
              const battleFrameNames = this.scene.anims.generateFrameNames(this.getBattleSpriteKey(), { zeroPad: 4, suffix: ".png", start: 1, end: 400 });
              console.warn = originalWarn;
              this.scene.anims.create({
                key: this.getBattleSpriteKey(),
                frames: battleFrameNames,
                frameRate: 12,
                repeat: -1
              });
            }
            this.playAnim();
            const updateFusionPaletteAndResolve = () => {
              this.updateFusionPalette();
              if (this.summonData?.speciesForm) {
                this.updateFusionPalette(true);
              }
              resolve();
            };
            if (this.shiny) {
              const populateVariantColors = (key: string, back: boolean = false): Promise<void> => {
                return new Promise(resolve => {
                  const battleSpritePath = this.getBattleSpriteAtlasPath(back, ignoreOverride).replace("variant/", "").replace(/_[1-3]$/, "");
                  let config = variantData;
                  const useExpSprite = this.scene.experimentalSprites && this.scene.hasExpSprite(this.getBattleSpriteKey(back, ignoreOverride));
                  battleSpritePath.split("/").map(p => config ? config = config[p] : null);
                  const variantSet = config as VariantSet;
                  if (variantSet && variantSet[this.variant] === 1) {
                    if (variantColorCache.hasOwnProperty(key)) {
                      return resolve();
                    }
                    this.scene.cachedFetch(`./images/pokemon/variant/${useExpSprite ? "exp/" : ""}${battleSpritePath}.json`).
                      then(res => {
                        // Prevent the JSON from processing if it failed to load
                        if (!res.ok) {
                          console.error(`Could not load ${res.url}!`);
                          return;
                        }
                        return res.json();
                      }).then(c => {
                        variantColorCache[key] = c;
                        resolve();
                      });
                  } else {
                    resolve();
                  }
                });
              };
              if (this.isPlayer()) {
                Promise.all([ populateVariantColors(this.getBattleSpriteKey(false)), populateVariantColors(this.getBattleSpriteKey(true), true) ]).then(() => updateFusionPaletteAndResolve());
              } else {
                populateVariantColors(this.getBattleSpriteKey(false)).then(() => updateFusionPaletteAndResolve());
              }
            } else {
              updateFusionPaletteAndResolve();
            }
          });
          if (!this.scene.load.isLoading()) {
            this.scene.load.start();
          }
        });
    });
  }

  getFormKey(): string {
    if (!this.species.forms.length || this.species.forms.length <= this.formIndex) {
      return "";
    }
    return this.species.forms[this.formIndex].formKey;
  }

  getFusionFormKey(): string {
    if (!this.fusionSpecies) {
      return null;
    }
    if (!this.fusionSpecies.forms.length || this.fusionSpecies.forms.length <= this.fusionFormIndex) {
      return "";
    }
    return this.fusionSpecies.forms[this.fusionFormIndex].formKey;
  }

  getSpriteAtlasPath(ignoreOverride?: boolean): string {
    const spriteId = this.getSpriteId(ignoreOverride).replace(/\_{2}/g, "/");
    return `${/_[1-3]$/.test(spriteId) ? "variant/" : ""}${spriteId}`;
  }

  getBattleSpriteAtlasPath(back?: boolean, ignoreOverride?: boolean): string {
    const spriteId = this.getBattleSpriteId(back, ignoreOverride).replace(/\_{2}/g, "/");
    return `${/_[1-3]$/.test(spriteId) ? "variant/" : ""}${spriteId}`;
  }

  getSpriteId(ignoreOverride?: boolean): string {
    return this.getSpeciesForm(ignoreOverride).getSpriteId(this.getGender(ignoreOverride) === Gender.FEMALE, this.formIndex, this.shiny, this.variant);
  }

  getBattleSpriteId(back?: boolean, ignoreOverride?: boolean): string {
    if (back === undefined) {
      back = this.isPlayer();
    }
    return this.getSpeciesForm(ignoreOverride).getSpriteId(this.getGender(ignoreOverride) === Gender.FEMALE, this.formIndex, this.shiny, this.variant, back);
  }

  getSpriteKey(ignoreOverride?: boolean): string {
    return this.getSpeciesForm(ignoreOverride).getSpriteKey(this.getGender(ignoreOverride) === Gender.FEMALE, this.formIndex, this.shiny, this.variant);
  }

  getBattleSpriteKey(back?: boolean, ignoreOverride?: boolean): string {
    return `pkmn__${this.getBattleSpriteId(back, ignoreOverride)}`;
  }

  getFusionSpriteId(ignoreOverride?: boolean): string {
    return this.getFusionSpeciesForm(ignoreOverride).getSpriteId(this.getFusionGender(ignoreOverride) === Gender.FEMALE, this.fusionFormIndex, this.fusionShiny, this.fusionVariant);
  }

  getFusionBattleSpriteId(back?: boolean, ignoreOverride?: boolean): string {
    if (back === undefined) {
      back = this.isPlayer();
    }
    return this.getFusionSpeciesForm(ignoreOverride).getSpriteId(this.getFusionGender(ignoreOverride) === Gender.FEMALE, this.fusionFormIndex, this.fusionShiny, this.fusionVariant, back);
  }

  getFusionBattleSpriteKey(back?: boolean, ignoreOverride?: boolean): string {
    return `pkmn__${this.getFusionBattleSpriteId(back, ignoreOverride)}`;
  }

  getFusionBattleSpriteAtlasPath(back?: boolean, ignoreOverride?: boolean): string {
    return this.getFusionBattleSpriteId(back, ignoreOverride).replace(/\_{2}/g, "/");
  }

  getIconAtlasKey(ignoreOverride?: boolean): string {
    return this.getSpeciesForm(ignoreOverride).getIconAtlasKey(this.formIndex, this.shiny, this.variant);
  }

  getFusionIconAtlasKey(ignoreOverride?: boolean): string {
    return this.getFusionSpeciesForm(ignoreOverride).getIconAtlasKey(this.fusionFormIndex, this.fusionShiny, this.fusionVariant);
  }

  getIconId(ignoreOverride?: boolean): string {
    return this.getSpeciesForm(ignoreOverride).getIconId(this.getGender(ignoreOverride) === Gender.FEMALE, this.formIndex, this.shiny, this.variant);
  }

  getFusionIconId(ignoreOverride?: boolean): string {
    return this.getFusionSpeciesForm(ignoreOverride).getIconId(this.getFusionGender(ignoreOverride) === Gender.FEMALE, this.fusionFormIndex, this.fusionShiny, this.fusionVariant);
  }

  getSpeciesForm(ignoreOverride?: boolean): PokemonSpeciesForm {
    if (!ignoreOverride && this.summonData?.speciesForm) {
      return this.summonData.speciesForm;
    }
    if (!this.species.forms?.length) {
      return this.species;
    }
    return this.species.forms[this.formIndex];
  }

  getFusionSpeciesForm(ignoreOverride?: boolean): PokemonSpeciesForm {
    if (!ignoreOverride && this.summonData?.speciesForm) {
      return this.summonData.fusionSpeciesForm;
    }
    if (!this.fusionSpecies?.forms?.length || this.fusionFormIndex >= this.fusionSpecies?.forms.length) {
      return this.fusionSpecies;
    }
    return this.fusionSpecies?.forms[this.fusionFormIndex];
  }

  getSprite(): Phaser.GameObjects.Sprite {
    return this.getAt(0) as Phaser.GameObjects.Sprite;
  }

  getTintSprite(): Phaser.GameObjects.Sprite {
    return !this.maskEnabled
      ? this.getAt(1) as Phaser.GameObjects.Sprite
      : this.maskSprite;
  }

  getSpriteScale(): number {
    const formKey = this.getFormKey();
    if (formKey.indexOf(SpeciesFormKey.GIGANTAMAX) > -1 || formKey.indexOf(SpeciesFormKey.ETERNAMAX) > -1) {
      return 1.5;
    }
    return 1;
  }

  getHeldItems(): PokemonHeldItemModifier[] {
    if (!this.scene) {
      return [];
    }
    return this.scene.findModifiers(m => m instanceof PokemonHeldItemModifier && (m as PokemonHeldItemModifier).pokemonId === this.id, this.isPlayer()) as PokemonHeldItemModifier[];
  }

  updateScale(): void {
    this.setScale(this.getSpriteScale());
  }

  updateSpritePipelineData(): void {
    [ this.getSprite(), this.getTintSprite() ].map(s => s.pipelineData["teraColor"] = getTypeRgb(this.getTeraType()));
    this.updateInfo(true);
  }

  initShinySparkle(): void {
    const keySuffix = this.variant ? `_${this.variant + 1}` : "";
    const key = `shiny${keySuffix}`;
    const shinySparkle = this.scene.addFieldSprite(0, 0, key);
    shinySparkle.setVisible(false);
    shinySparkle.setOrigin(0.5, 1);
    const frameNames = this.scene.anims.generateFrameNames(key, { suffix: ".png", end: 34 });
    this.scene.anims.create({
      key: `sparkle${keySuffix}`,
      frames: frameNames,
      frameRate: 32,
      showOnStart: true,
      hideOnComplete: true,
    });
    this.add(shinySparkle);

    this.shinySparkle = shinySparkle;
  }

  /**
   * Attempts to animate a given {@linkcode Phaser.GameObjects.Sprite}
   * @see {@linkcode Phaser.GameObjects.Sprite.play}
   * @param sprite {@linkcode Phaser.GameObjects.Sprite} to animate
   * @param tintSprite {@linkcode Phaser.GameObjects.Sprite} placed on top of the sprite to add a color tint
   * @param animConfig {@linkcode String} to pass to {@linkcode Phaser.GameObjects.Sprite.play}
   * @returns true if the sprite was able to be animated
   */
  tryPlaySprite(sprite: Phaser.GameObjects.Sprite, tintSprite: Phaser.GameObjects.Sprite, key: string): boolean {
    // Catch errors when trying to play an animation that doesn't exist
    try {
      sprite.play(key);
      tintSprite.play(key);
    } catch (error: unknown) {
      console.error(`Couldn't play animation for '${key}'!\nIs the image for this Pokemon missing?\n`, error);

      return false;
    }

    return true;
  }

  playAnim(): void {
    this.tryPlaySprite(this.getSprite(), this.getTintSprite(), this.getBattleSpriteKey());
  }

  getFieldPositionOffset(): [ number, number ] {
    switch (this.fieldPosition) {
    case FieldPosition.CENTER:
      return [ 0, 0 ];
    case FieldPosition.LEFT:
      return [ -32, -8 ];
    case FieldPosition.RIGHT:
      return [ 32, 0 ];
    }
  }

  setFieldPosition(fieldPosition: FieldPosition, duration?: integer): Promise<void> {
    return new Promise(resolve => {
      if (fieldPosition === this.fieldPosition) {
        resolve();
        return;
      }

      const initialOffset = this.getFieldPositionOffset();

      this.fieldPosition = fieldPosition;

      this.battleInfo.setMini(fieldPosition !== FieldPosition.CENTER);
      this.battleInfo.setOffset(fieldPosition === FieldPosition.RIGHT);

      const newOffset = this.getFieldPositionOffset();

      const relX = newOffset[0] - initialOffset[0];
      const relY = newOffset[1] - initialOffset[1];

      if (duration) {
        this.scene.tweens.add({
          targets: this,
          x: (_target, _key, value: number) => value + relX,
          y: (_target, _key, value: number) => value + relY,
          duration: duration,
          ease: "Sine.easeOut",
          onComplete: () => resolve()
        });
      } else {
        this.x += relX;
        this.y += relY;
      }
    });
  }

  getStat(stat: Stat): integer {
    return this.stats[stat];
  }

  getBattleStat(stat: Stat, opponent?: Pokemon, move?: Move, isCritical: boolean = false): integer {
    if (stat === Stat.HP) {
      return this.getStat(Stat.HP);
    }
    const battleStat = (stat - 1) as BattleStat;
    const statLevel = new Utils.IntegerHolder(this.summonData.battleStats[battleStat]);
    if (opponent) {
      if (isCritical) {
        switch (stat) {
        case Stat.ATK:
        case Stat.SPATK:
          statLevel.value = Math.max(statLevel.value, 0);
          break;
        case Stat.DEF:
        case Stat.SPDEF:
          statLevel.value = Math.min(statLevel.value, 0);
          break;
        }
      }
      applyAbAttrs(IgnoreOpponentStatChangesAbAttr, opponent, null, statLevel);
      if (move) {
        applyMoveAttrs(IgnoreOpponentStatChangesAttr, this, opponent, move, statLevel);
      }
    }
    if (this.isPlayer()) {
      this.scene.applyModifiers(TempBattleStatBoosterModifier, this.isPlayer(), battleStat as integer as TempBattleStat, statLevel);
    }
    const statValue = new Utils.NumberHolder(this.getStat(stat));
    applyBattleStatMultiplierAbAttrs(BattleStatMultiplierAbAttr, this, battleStat, statValue);
    let ret = statValue.value * (Math.max(2, 2 + statLevel.value) / Math.max(2, 2 - statLevel.value));
    switch (stat) {
    case Stat.ATK:
      if (this.getTag(BattlerTagType.SLOW_START)) {
        ret >>= 1;
      }
      break;
    case Stat.DEF:
      if (this.isOfType(Type.ICE) && this.scene.arena.weather?.weatherType === WeatherType.SNOW) {
        ret *= 1.5;
      }
      break;
    case Stat.SPATK:
      break;
    case Stat.SPDEF:
      if (this.isOfType(Type.ROCK) && this.scene.arena.weather?.weatherType === WeatherType.SANDSTORM) {
        ret *= 1.5;
      }
      break;
    case Stat.SPD:
      // Check both the player and enemy to see if Tailwind should be multiplying the speed of the Pokemon
      if    ((this.isPlayer() && this.scene.arena.getTagOnSide(ArenaTagType.TAILWIND, ArenaTagSide.PLAYER))
          ||  (!this.isPlayer() && this.scene.arena.getTagOnSide(ArenaTagType.TAILWIND, ArenaTagSide.ENEMY))) {
        ret *= 2;
      }

      if (this.getTag(BattlerTagType.SLOW_START)) {
        ret >>= 1;
      }
      if (this.status && this.status.effect === StatusEffect.PARALYSIS) {
        ret >>= 1;
      }
      break;
    }

    const highestStatBoost = this.findTag(t => t instanceof HighestStatBoostTag && (t as HighestStatBoostTag).stat === stat) as HighestStatBoostTag;
    if (highestStatBoost) {
      ret *= highestStatBoost.multiplier;
    }

    return Math.floor(ret);
  }

  calculateStats(): void {
    if (!this.stats) {
      this.stats = [ 0, 0, 0, 0, 0, 0 ];
    }
    const baseStats = this.getSpeciesForm().baseStats.slice(0);
    if (this.fusionSpecies) {
      const fusionBaseStats = this.getFusionSpeciesForm().baseStats;
      for (let s = 0; s < this.stats.length; s++) {
        baseStats[s] = Math.ceil((baseStats[s] + fusionBaseStats[s]) / 2);
      }
    } else if (this.scene.gameMode.isSplicedOnly) {
      for (let s = 0; s < this.stats.length; s++) {
        baseStats[s] = Math.ceil(baseStats[s] / 2);
      }
    }
    this.scene.applyModifiers(PokemonBaseStatModifier, this.isPlayer(), this, baseStats);
    const stats = Utils.getEnumValues(Stat);
    for (const s of stats) {
      const isHp = s === Stat.HP;
      const baseStat = baseStats[s];
      let value = Math.floor(((2 * baseStat + this.ivs[s]) * this.level) * 0.01);
      if (isHp) {
        value = value + this.level + 10;
        if (this.hasAbility(Abilities.WONDER_GUARD, false, true)) {
          value = 1;
        }
        if (this.hp > value || this.hp === undefined) {
          this.hp = value;
        } else if (this.hp) {
          const lastMaxHp = this.getMaxHp();
          if (lastMaxHp && value > lastMaxHp) {
            this.hp += value - lastMaxHp;
          }
        }
      } else {
        value += 5;
        const natureStatMultiplier = new Utils.NumberHolder(getNatureStatMultiplier(this.getNature(), s));
        this.scene.applyModifier(PokemonNatureWeightModifier, this.isPlayer(), this, natureStatMultiplier);
        if (natureStatMultiplier.value !== 1) {
          value = Math.max(Math[natureStatMultiplier.value > 1 ? "ceil" : "floor"](value * natureStatMultiplier.value), 1);
        }
      }
      this.stats[s] = value;
    }
  }

  getNature(): Nature {
    return this.natureOverride !== -1 ? this.natureOverride : this.nature;
  }

  setNature(nature: Nature): void {
    this.nature = nature;
    this.calculateStats();
  }

  generateNature(naturePool?: Nature[]): void {
    if (naturePool === undefined) {
      naturePool = Utils.getEnumValues(Nature);
    }
    const nature = naturePool[Utils.randSeedInt(naturePool.length)];
    this.setNature(nature);
  }

  getMaxHp(): integer {
    return this.getStat(Stat.HP);
  }

  getInverseHp(): integer {
    return this.getMaxHp() - this.hp;
  }

  getHpRatio(precise: boolean = false): number {
    return precise
      ? this.hp / this.getMaxHp()
      : Math.round((this.hp / this.getMaxHp()) * 100) / 100;
  }

  generateGender(): void {
    if (this.species.malePercent === null) {
      this.gender = Gender.GENDERLESS;
    } else {
      const genderChance = (this.id % 256) * 0.390625;
      if (genderChance < this.species.malePercent) {
        this.gender = Gender.MALE;
      } else {
        this.gender = Gender.FEMALE;
      }
    }
  }

  getGender(ignoreOverride?: boolean): Gender {
    if (!ignoreOverride && this.summonData?.gender !== undefined) {
      return this.summonData.gender;
    }
    return this.gender;
  }

  getFusionGender(ignoreOverride?: boolean): Gender {
    if (!ignoreOverride && this.summonData?.fusionGender !== undefined) {
      return this.summonData.fusionGender;
    }
    return this.fusionGender;
  }

  isShiny(): boolean {
    return this.shiny || (this.isFusion() && this.fusionShiny);
  }

  getVariant(): Variant {
    return !this.isFusion() ? this.variant : Math.max(this.variant, this.fusionVariant) as Variant;
  }

  getLuck(): integer {
    return this.luck + (this.isFusion() ? this.fusionLuck : 0);
  }

  isFusion(): boolean {
    return !!this.fusionSpecies;
  }

  abstract isBoss(): boolean;

  getMoveset(ignoreOverride?: boolean): PokemonMove[] {
    const ret = !ignoreOverride && this.summonData?.moveset
      ? this.summonData.moveset
      : this.moveset;

    // Overrides moveset based on arrays specified in overrides.ts
    const overrideArray: Array<Moves> = this.isPlayer() ? Overrides.MOVESET_OVERRIDE : Overrides.OPP_MOVESET_OVERRIDE;
    if (overrideArray.length > 0) {
      overrideArray.forEach((move: Moves, index: number) => {
        const ppUsed = this.moveset[index]?.ppUsed || 0;
        this.moveset[index] = new PokemonMove(move, Math.min(ppUsed, allMoves[move].pp));
      });
    }

    return ret;
  }

  getLearnableLevelMoves(): Moves[] {
    return this.getLevelMoves(1, true).map(lm => lm[1]).filter(lm => !this.moveset.filter(m => m.moveId === lm).length).filter((move: Moves, i: integer, array: Moves[]) => array.indexOf(move) === i);
  }

  getTypes(includeTeraType = false, forDefend: boolean = false, ignoreOverride?: boolean): Type[] {
    const types = [];

    if (includeTeraType) {
      const teraType = this.getTeraType();
      if (teraType !== Type.UNKNOWN) {
        types.push(teraType);
      }
    }

    if (!types.length || !includeTeraType) {
      if (!ignoreOverride && this.summonData?.types) {
        this.summonData.types.forEach(t => types.push(t));
      } else {
        const speciesForm = this.getSpeciesForm();

        types.push(speciesForm.type1);

        const fusionSpeciesForm = this.getFusionSpeciesForm();
        if (fusionSpeciesForm) {
          if (fusionSpeciesForm.type2 !== null && fusionSpeciesForm.type2 !== speciesForm.type1) {
            types.push(fusionSpeciesForm.type2);
          } else if (fusionSpeciesForm.type1 !== speciesForm.type1) {
            types.push(fusionSpeciesForm.type1);
          }
        }

        if (types.length === 1 && speciesForm.type2 !== null) {
          types.push(speciesForm.type2);
        }
      }
    }

    if (forDefend && (this.getTag(BattlerTagType.IGNORE_FLYING) || this.scene.arena.getTag(ArenaTagType.GRAVITY) || this.getTag(BattlerTagType.GROUNDED))) {
      const flyingIndex = types.indexOf(Type.FLYING);
      if (flyingIndex > -1) {
        types.splice(flyingIndex, 1);
      }
    }

    if (!types.length) { // become UNKNOWN if no types are present
      types.push(Type.UNKNOWN);
    }

    if (types.length > 1 && types.includes(Type.UNKNOWN)) { // remove UNKNOWN if other types are present
      const index = types.indexOf(Type.UNKNOWN);
      if (index !== -1) {
        types.splice(index, 1);
      }
    }

    return types;
  }

  isOfType(type: Type, forDefend: boolean = false): boolean {
    return !!this.getTypes(true, forDefend).find(t => t === type);
  }

  /**
   * Gets the non-passive ability of the pokemon. This accounts for fusions and ability changing effects.
   * This should rarely be called, most of the time {@link hasAbility} or {@link hasAbilityWithAttr} are better used as
   * those check both the passive and non-passive abilities and account for ability suppression.
   * @see {@link hasAbility} {@link hasAbilityWithAttr} Intended ways to check abilities in most cases
   * @param {boolean} ignoreOverride If true, ignore ability changing effects
   * @returns {Ability} The non-passive ability of the pokemon
   */
  getAbility(ignoreOverride?: boolean): Ability {
    if (!ignoreOverride && this.summonData?.ability) {
      return allAbilities[this.summonData.ability];
    }
    if (Overrides.ABILITY_OVERRIDE && this.isPlayer()) {
      return allAbilities[Overrides.ABILITY_OVERRIDE];
    }
    if (Overrides.OPP_ABILITY_OVERRIDE && !this.isPlayer()) {
      return allAbilities[Overrides.OPP_ABILITY_OVERRIDE];
    }
    if (this.isFusion()) {
      return allAbilities[this.getFusionSpeciesForm(ignoreOverride).getAbility(this.fusionAbilityIndex)];
    }
    let abilityId = this.getSpeciesForm(ignoreOverride).getAbility(this.abilityIndex);
    if (abilityId === Abilities.NONE) {
      abilityId = this.species.ability1;
    }
    return allAbilities[abilityId];
  }

  /**
   * Gets the passive ability of the pokemon. This should rarely be called, most of the time
   * {@link hasAbility} or {@link hasAbilityWithAttr} are better used as those check both the passive and
   * non-passive abilities and account for ability suppression.
   * @see {@link hasAbility} {@link hasAbilityWithAttr} Intended ways to check abilities in most cases
   * @returns {Ability} The passive ability of the pokemon
   */
  getPassiveAbility(): Ability {
    if (Overrides.PASSIVE_ABILITY_OVERRIDE && this.isPlayer()) {
      return allAbilities[Overrides.PASSIVE_ABILITY_OVERRIDE];
    }
    if (Overrides.OPP_PASSIVE_ABILITY_OVERRIDE && !this.isPlayer()) {
      return allAbilities[Overrides.OPP_PASSIVE_ABILITY_OVERRIDE];
    }

    let starterSpeciesId = this.species.speciesId;
    while (pokemonPrevolutions.hasOwnProperty(starterSpeciesId)) {
      starterSpeciesId = pokemonPrevolutions[starterSpeciesId];
    }
    return allAbilities[starterPassiveAbilities[starterSpeciesId]];
  }

  /**
   * Checks if a pokemon has a passive either from:
   *  - bought with starter candy
   *  - set by override
   *  - is a boss pokemon
   * @returns whether or not a pokemon should have a passive
   */
  hasPassive(): boolean {
    // returns override if valid for current case
    if ((Overrides.PASSIVE_ABILITY_OVERRIDE !== Abilities.NONE && this.isPlayer()) ||
        (Overrides.OPP_PASSIVE_ABILITY_OVERRIDE !== Abilities.NONE && !this.isPlayer())) {
      return true;
    }
    return this.passive || this.isBoss();
  }

  /**
   * Checks whether an ability of a pokemon can be currently applied. This should rarely be
   * directly called, as {@link hasAbility} and {@link hasAbilityWithAttr} already call this.
   * @see {@link hasAbility} {@link hasAbilityWithAttr} Intended ways to check abilities in most cases
   * @param {boolean} passive If true, check if passive can be applied instead of non-passive
   * @returns {Ability} The passive ability of the pokemon
   */
  canApplyAbility(passive: boolean = false): boolean {
    if (passive && !this.hasPassive()) {
      return false;
    }
    const ability = (!passive ? this.getAbility() : this.getPassiveAbility());
    if (this.isFusion() && ability.hasAttr(NoFusionAbilityAbAttr)) {
      return false;
    }
    if (this.scene?.arena.ignoreAbilities && ability.isIgnorable) {
      return false;
    }
    if (this.summonData?.abilitySuppressed && !ability.hasAttr(UnsuppressableAbilityAbAttr)) {
      return false;
    }
    if (this.isOnField() && !ability.hasAttr(SuppressFieldAbilitiesAbAttr)) {
      const suppressed = new Utils.BooleanHolder(false);
      this.scene.getField(true).map(p => {
        if (p.getAbility().hasAttr(SuppressFieldAbilitiesAbAttr) && p.canApplyAbility()) {
          p.getAbility().getAttrs(SuppressFieldAbilitiesAbAttr).map(a => a.apply(this, false, suppressed, [ability]));
        }
        if (p.getPassiveAbility().hasAttr(SuppressFieldAbilitiesAbAttr) && p.canApplyAbility(true)) {
          p.getPassiveAbility().getAttrs(SuppressFieldAbilitiesAbAttr).map(a => a.apply(this, true, suppressed, [ability]));
        }
      });
      if (suppressed.value) {
        return false;
      }
    }
    return (this.hp || ability.isBypassFaint) && !ability.conditions.find(condition => !condition(this));
  }

  /**
   * Checks whether a pokemon has the specified ability and it's in effect. Accounts for all the various
   * effects which can affect whether an ability will be present or in effect, and both passive and
   * non-passive. This is the primary way to check whether a pokemon has a particular ability.
   * @param {Abilities} ability The ability to check for
   * @param {boolean} canApply If false, it doesn't check whether the abiltiy is currently active
   * @param {boolean} ignoreOverride If true, it ignores ability changing effects
   * @returns {boolean} Whether the ability is present and active
   */
  hasAbility(ability: Abilities, canApply: boolean = true, ignoreOverride?: boolean): boolean {
    if ((!canApply || this.canApplyAbility()) && this.getAbility(ignoreOverride).id === ability) {
      return true;
    }
    if (this.hasPassive() && (!canApply || this.canApplyAbility(true)) && this.getPassiveAbility().id === ability) {
      return true;
    }
    return false;
  }

  /**
   * Checks whether a pokemon has an ability with the specified attribute and it's in effect.
   * Accounts for all the various effects which can affect whether an ability will be present or
   * in effect, and both passive and non-passive. This is one of the two primary ways to check
   * whether a pokemon has a particular ability.
   * @param {AbAttr} attrType The ability attribute to check for
   * @param {boolean} canApply If false, it doesn't check whether the abiltiy is currently active
   * @param {boolean} ignoreOverride If true, it ignores ability changing effects
   * @returns {boolean} Whether an ability with that attribute is present and active
   */
  hasAbilityWithAttr(attrType: { new(...args: any[]): AbAttr }, canApply: boolean = true, ignoreOverride?: boolean): boolean {
    if ((!canApply || this.canApplyAbility()) && this.getAbility(ignoreOverride).hasAttr(attrType)) {
      return true;
    }
    if (this.hasPassive() && (!canApply || this.canApplyAbility(true)) && this.getPassiveAbility().hasAttr(attrType)) {
      return true;
    }
    return false;
  }

  getWeight(): number {
    const weight = new Utils.NumberHolder(this.species.weight);
    // This will trigger the ability overlay so only call this function when necessary
    applyAbAttrs(WeightMultiplierAbAttr, this, null, weight);
    return weight.value;
  }

  getTeraType(): Type {
    const teraModifier = this.scene.findModifier(m => m instanceof TerastallizeModifier
      && m.pokemonId === this.id && !!m.getBattlesLeft(), this.isPlayer()) as TerastallizeModifier;
    if (teraModifier) {
      return teraModifier.teraType;
    }

    return Type.UNKNOWN;
  }

  isTerastallized(): boolean {
    return this.getTeraType() !== Type.UNKNOWN;
  }

  isGrounded(): boolean {
    return !this.isOfType(Type.FLYING, true) && !this.hasAbility(Abilities.LEVITATE);
  }

  getAttackMoveEffectiveness(source: Pokemon, move: PokemonMove): TypeDamageMultiplier {
    const typeless = !!move.getMove().getAttrs(TypelessAttr).length;
    const typeMultiplier = new Utils.NumberHolder(this.getAttackTypeEffectiveness(move.getMove().type, source));
    const cancelled = new Utils.BooleanHolder(false);
    if (!typeless) {
      applyPreDefendAbAttrs(TypeImmunityAbAttr, this, source, move, cancelled, typeMultiplier, true);
    }
    if (!cancelled.value) {
      applyPreDefendAbAttrs(MoveImmunityAbAttr, this, source, move, cancelled, typeMultiplier, true);
    }
    return (!cancelled.value ? typeMultiplier.value : 0) as TypeDamageMultiplier;
  }

  getAttackTypeEffectiveness(moveType: Type, source?: Pokemon): TypeDamageMultiplier {
    if (moveType === Type.STELLAR) {
      return this.isTerastallized() ? 2 : 1;
    }
    const types = this.getTypes(true, true);

    let multiplier = types.map(defType => {
      if (source) {
        const ignoreImmunity = new Utils.BooleanHolder(false);
        applyAbAttrs(IgnoreTypeImmunityAbAttr, source, ignoreImmunity, moveType, defType);
        if (ignoreImmunity.value) {
          return 1;
        }
      }

      return getTypeDamageMultiplier(moveType, defType);
    }).reduce((acc, cur) => acc * cur, 1) as TypeDamageMultiplier;

    // Handle strong winds lowering effectiveness of types super effective against pure flying
    if (this.scene.arena.weather?.weatherType === WeatherType.STRONG_WINDS && !this.scene.arena.weather.isEffectSuppressed(this.scene) && multiplier >= 2 && this.isOfType(Type.FLYING) && getTypeDamageMultiplier(moveType, Type.FLYING) === 2) {
      multiplier /= 2;
    }
    return multiplier;
  }

  getMatchupScore(pokemon: Pokemon): number {
    const types = this.getTypes(true);
    const enemyTypes = pokemon.getTypes(true, true);
    const outspeed = (this.isActive(true) ? this.getBattleStat(Stat.SPD, pokemon) : this.getStat(Stat.SPD)) <= pokemon.getBattleStat(Stat.SPD, this);
    let atkScore = pokemon.getAttackTypeEffectiveness(types[0], this) * (outspeed ? 1.25 : 1);
    let defScore = 1 / Math.max(this.getAttackTypeEffectiveness(enemyTypes[0], pokemon), 0.25);
    if (types.length > 1) {
      atkScore *= pokemon.getAttackTypeEffectiveness(types[1], this);
    }
    if (enemyTypes.length > 1) {
      defScore *= (1 / Math.max(this.getAttackTypeEffectiveness(enemyTypes[1], pokemon), 0.25));
    }
    let hpDiffRatio = this.getHpRatio() + (1 - pokemon.getHpRatio());
    if (outspeed) {
      hpDiffRatio = Math.min(hpDiffRatio * 1.5, 1);
    }
    return (atkScore + defScore) * hpDiffRatio;
  }

  getEvolution(): SpeciesFormEvolution {
    if (pokemonEvolutions.hasOwnProperty(this.species.speciesId)) {
      const evolutions = pokemonEvolutions[this.species.speciesId];
      for (const e of evolutions) {
        if (!e.item && this.level >= e.level && (!e.preFormKey || this.getFormKey() === e.preFormKey)) {
          if (e.condition === null || (e.condition as SpeciesEvolutionCondition).predicate(this)) {
            return e;
          }
        }
      }
    }

    if (this.isFusion() && pokemonEvolutions.hasOwnProperty(this.fusionSpecies.speciesId)) {
      const fusionEvolutions = pokemonEvolutions[this.fusionSpecies.speciesId].map(e => new FusionSpeciesFormEvolution(this.species.speciesId, e));
      for (const fe of fusionEvolutions) {
        if (!fe.item && this.level >= fe.level && (!fe.preFormKey || this.getFusionFormKey() === fe.preFormKey)) {
          if (fe.condition === null || (fe.condition as SpeciesEvolutionCondition).predicate(this)) {
            return fe;
          }
        }
      }
    }

    return null;
  }

  getLevelMoves(startingLevel?: integer, includeEvolutionMoves: boolean = false, simulateEvolutionChain: boolean = false): LevelMoves {
    const ret: LevelMoves = [];
    let levelMoves: LevelMoves = [];
    if (!startingLevel) {
      startingLevel = this.level;
    }
    if (simulateEvolutionChain) {
      const evolutionChain = this.species.getSimulatedEvolutionChain(this.level, this.hasTrainer(), this.isBoss(), this.isPlayer());
      for (let e = 0; e < evolutionChain.length; e++) {
        // TODO: Might need to pass specific form index in simulated evolution chain
        const speciesLevelMoves = getPokemonSpeciesForm(evolutionChain[e][0] as Species, this.formIndex).getLevelMoves();
        levelMoves.push(...speciesLevelMoves.filter(lm => (includeEvolutionMoves && !lm[0]) || ((!e || lm[0] > 1) && (e === evolutionChain.length - 1 || lm[0] <= evolutionChain[e + 1][1]))));
      }
      levelMoves.sort((lma: [integer, integer], lmb: [integer, integer]) => lma[0] > lmb[0] ? 1 : lma[0] < lmb[0] ? -1 : 0);
      const uniqueMoves: Moves[] = [];
      levelMoves = levelMoves.filter(lm => {
        if (uniqueMoves.find(m => m === lm[1])) {
          return false;
        }
        uniqueMoves.push(lm[1]);
        return true;
      });
    } else {
      levelMoves = this.getSpeciesForm(true).getLevelMoves();
    }
    if (this.fusionSpecies) {
      const evolutionLevelMoves = levelMoves.slice(0, Math.max(levelMoves.findIndex(lm => !!lm[0]), 0));
      const fusionLevelMoves = this.getFusionSpeciesForm(true).getLevelMoves();
      const newLevelMoves: LevelMoves = [];
      while (levelMoves.length && levelMoves[0][0] < startingLevel) {
        levelMoves.shift();
      }
      while (fusionLevelMoves.length && fusionLevelMoves[0][0] < startingLevel) {
        fusionLevelMoves.shift();
      }
      if (includeEvolutionMoves) {
        for (const elm of evolutionLevelMoves.reverse()) {
          levelMoves.unshift(elm);
        }
      }
      for (let l = includeEvolutionMoves ? 0 : startingLevel; l <= this.level; l++) {
        if (l === 1 && startingLevel > 1) {
          l = startingLevel;
        }
        while (levelMoves.length && levelMoves[0][0] === l) {
          const levelMove = levelMoves.shift();
          if (!newLevelMoves.find(lm => lm[1] === levelMove[1])) {
            newLevelMoves.push(levelMove);
          }
        }
        while (fusionLevelMoves.length && fusionLevelMoves[0][0] === l) {
          const fusionLevelMove = fusionLevelMoves.shift();
          if (!newLevelMoves.find(lm => lm[1] === fusionLevelMove[1])) {
            newLevelMoves.push(fusionLevelMove);
          }
        }
      }
      levelMoves = newLevelMoves;
    }
    if (levelMoves) {
      for (const lm of levelMoves) {
        const level = lm[0];
        if ((!includeEvolutionMoves || level) && level < startingLevel) {
          continue;
        } else if (level > this.level) {
          break;
        }
        ret.push(lm);
      }
    }

    return ret;
  }

  setMove(moveIndex: integer, moveId: Moves): void {
    const move = moveId ? new PokemonMove(moveId) : null;
    this.moveset[moveIndex] = move;
    if (this.summonData?.moveset) {
      this.summonData.moveset[moveIndex] = move;
    }
  }

  trySetShiny(thresholdOverride?: integer): boolean {
    const rand1 = Utils.binToDec(Utils.decToBin(this.id).substring(0, 16));
    const rand2 = Utils.binToDec(Utils.decToBin(this.id).substring(16, 32));

    const E = this.scene.gameData.trainerId ^ this.scene.gameData.secretId;
    const F = rand1 ^ rand2;

    const shinyThreshold = new Utils.IntegerHolder(32);
    if (thresholdOverride === undefined) {
      if (!this.hasTrainer()) {
        this.scene.applyModifiers(ShinyRateBoosterModifier, true, shinyThreshold);
      }
    } else {
      shinyThreshold.value = thresholdOverride;
    }

    this.shiny = (E ^ F) < shinyThreshold.value;
    if ((E ^ F) < 32) {
      console.log("REAL SHINY!!");
    }

    if (this.shiny) {
      this.initShinySparkle();
    }

    return this.shiny;
  }

  generateVariant(): Variant {
    if (!this.shiny || !variantData.hasOwnProperty(this.species.speciesId)) {
      return 0;
    }
    const rand = Utils.randSeedInt(10);
    if (rand > 3) {
      return 0;
    }
    if (rand) {
      return 1;
    }
    return 2;
  }

  generateFusionSpecies(forStarter?: boolean): void {
    const hiddenAbilityChance = new Utils.IntegerHolder(256);
    if (!this.hasTrainer()) {
      this.scene.applyModifiers(HiddenAbilityRateBoosterModifier, true, hiddenAbilityChance);
    }

    const hasHiddenAbility = !Utils.randSeedInt(hiddenAbilityChance.value);
    const randAbilityIndex = Utils.randSeedInt(2);

    const filter = !forStarter ? this.species.getCompatibleFusionSpeciesFilter()
      : species => {
        return pokemonEvolutions.hasOwnProperty(species.speciesId)
      && !pokemonPrevolutions.hasOwnProperty(species.speciesId)
      && !species.pseudoLegendary
      && !species.legendary
      && !species.mythical
      && !species.isTrainerForbidden()
      && species.speciesId !== this.species.speciesId;
      };

    this.fusionSpecies = this.scene.randomSpecies(this.scene.currentBattle?.waveIndex || 0, this.level, false, filter, true);
    this.fusionAbilityIndex = (this.fusionSpecies.abilityHidden && hasHiddenAbility ? this.fusionSpecies.ability2 ? 2 : 1 : this.fusionSpecies.ability2 ? randAbilityIndex : 0);
    this.fusionShiny = this.shiny;
    this.fusionVariant = this.variant;

    if (this.fusionSpecies.malePercent === null) {
      this.fusionGender = Gender.GENDERLESS;
    } else {
      const genderChance = (this.id % 256) * 0.390625;
      if (genderChance < this.fusionSpecies.malePercent) {
        this.fusionGender = Gender.MALE;
      } else {
        this.fusionGender = Gender.FEMALE;
      }
    }

    this.fusionFormIndex = this.scene.getSpeciesFormIndex(this.fusionSpecies, this.fusionGender, this.getNature(), true);
    this.fusionLuck = this.luck;

    this.generateName();
  }

  clearFusionSpecies(): void {
    this.fusionSpecies = undefined;
    this.fusionFormIndex = 0;
    this.fusionAbilityIndex = 0;
    this.fusionShiny = false;
    this.fusionVariant = 0;
    this.fusionGender = 0;
    this.fusionLuck = 0;

    this.generateName();
    this.calculateStats();
  }

  generateAndPopulateMoveset(): void {
    this.moveset = [];
    let movePool: [Moves, number][] = [];
    const allLevelMoves = this.getLevelMoves(1, true, true);
    if (!allLevelMoves) {
      console.log(this.species.speciesId, "ERROR");
      return;
    }

    for (let m = 0; m < allLevelMoves.length; m++) {
      const levelMove = allLevelMoves[m];
      if (this.level < levelMove[0]) {
        break;
      }
      let weight = levelMove[0];
      if (weight === 0) { // Evo Moves
        weight = 50;
      }
      if (weight === 1 && allMoves[levelMove[1]].power >= 80) { // Assume level 1 moves with 80+ BP are "move reminder" moves and bump their weight
        weight = 40;
      }
      if (allMoves[levelMove[1]].name.endsWith(" (N)")) {
        weight /= 100;
      } // Unimplemented level up moves are possible to generate, but 1% of their normal chance.
      if (!movePool.some(m => m[0] === levelMove[1])) {
        movePool.push([levelMove[1], weight]);
      }
    }

    if (this.hasTrainer()) {
      const tms = Object.keys(tmSpecies);
      for (const tm of tms) {
        const moveId = parseInt(tm) as Moves;
        let compatible = false;
        for (const p of tmSpecies[tm]) {
          if (Array.isArray(p)) {
            if (p[0] === this.species.speciesId || (this.fusionSpecies && p[0] === this.fusionSpecies.speciesId) && p.slice(1).indexOf(this.species.forms[this.formIndex]) > -1) {
              compatible = true;
              break;
            }
          } else if (p === this.species.speciesId || (this.fusionSpecies && p === this.fusionSpecies.speciesId)) {
            compatible = true;
            break;
          }
        }
        if (compatible && !movePool.some(m => m[0] === moveId) && !allMoves[moveId].name.endsWith(" (N)")) {
          if (tmPoolTiers[moveId] === ModifierTier.COMMON && this.level >= 15) {
            movePool.push([moveId, 4]);
          } else if (tmPoolTiers[moveId] === ModifierTier.GREAT && this.level >= 30) {
            movePool.push([moveId, 8]);
          } else if (tmPoolTiers[moveId] === ModifierTier.ULTRA && this.level >= 50) {
            movePool.push([moveId, 14]);
          }
        }
      }

      if (this.level >= 60) { // No egg moves below level 60
        for (let i = 0; i < 3; i++) {
          const moveId = speciesEggMoves[this.species.getRootSpeciesId()][i];
          if (!movePool.some(m => m[0] === moveId) && !allMoves[moveId].name.endsWith(" (N)")) {
            movePool.push([moveId, 40]);
          }
        }
        const moveId = speciesEggMoves[this.species.getRootSpeciesId()][3];
        if (this.level >= 170 && !movePool.some(m => m[0] === moveId) && !allMoves[moveId].name.endsWith(" (N)") && !this.isBoss()) { // No rare egg moves before e4
          movePool.push([moveId, 30]);
        }
        if (this.fusionSpecies) {
          for (let i = 0; i < 3; i++) {
            const moveId = speciesEggMoves[this.fusionSpecies.getRootSpeciesId()][i];
            if (!movePool.some(m => m[0] === moveId) && !allMoves[moveId].name.endsWith(" (N)")) {
              movePool.push([moveId, 40]);
            }
          }
          const moveId = speciesEggMoves[this.fusionSpecies.getRootSpeciesId()][3];
<<<<<<< HEAD
          if (this.level >= 170 && !movePool.some(m => m[0] === moveId) && !allMoves[moveId].name.endsWith(" (N)") && !this.isBoss()) { // No rare egg moves before e4
=======
          if (this.level >= 170 && !movePool.some(m => m[0] === moveId) && !allMoves[moveId].name.endsWith(" (N)") && !this.isBoss()) {// No rare egg moves before e4
>>>>>>> 62288576
            movePool.push([moveId, 30]);
          }
        }
      }
    }

    if (this.isBoss()) { // Bosses never get self ko moves
      movePool = movePool.filter(m => !allMoves[m[0]].getAttrs(SacrificialAttr).length);
    }
    movePool = movePool.filter(m => !allMoves[m[0]].getAttrs(SacrificialAttrOnHit).length);
    if (this.hasTrainer()) {
      // Trainers never get OHKO moves
      movePool = movePool.filter(m => !allMoves[m[0]].getAttrs(OneHitKOAttr).length);
      // Half the weight of self KO moves
      movePool = movePool.map(m => [m[0], m[1] * (!!allMoves[m[0]].getAttrs(SacrificialAttr).length ? 0.5 : 1)]);
      movePool = movePool.map(m => [m[0], m[1] * (!!allMoves[m[0]].getAttrs(SacrificialAttrOnHit).length ? 0.5 : 1)]);
      // Trainers get a weight bump to stat buffing moves
      movePool = movePool.map(m => [m[0], m[1] * (allMoves[m[0]].getAttrs(StatChangeAttr).some(a => (a as StatChangeAttr).levels > 1 && (a as StatChangeAttr).selfTarget) ? 1.25 : 1)]);
      // Trainers get a weight decrease to multiturn moves
      movePool = movePool.map(m => [m[0], m[1] * (!!allMoves[m[0]].getAttrs(ChargeAttr).length || !!allMoves[m[0]].getAttrs(RechargeAttr).length ? 0.7 : 1)]);
    }

    // Weight towards higher power moves, by reducing the power of moves below the highest power.
    // Caps max power at 90 to avoid something like hyper beam ruining the stats.
    // This is a pretty soft weighting factor, although it is scaled with the weight multiplier.
    const maxPower = Math.min(movePool.reduce((v, m) => Math.max(allMoves[m[0]].power, v), 40), 90);
    movePool = movePool.map(m => [m[0], m[1] * (allMoves[m[0]].category === MoveCategory.STATUS ? 1 : Math.max(Math.min(allMoves[m[0]].power/maxPower, 1), 0.5))]);

    // Weight damaging moves against the lower stat
    const worseCategory: MoveCategory = this.stats[Stat.ATK] > this.stats[Stat.SPATK] ? MoveCategory.SPECIAL : MoveCategory.PHYSICAL;
    const statRatio = worseCategory === MoveCategory.PHYSICAL ? this.stats[Stat.ATK]/this.stats[Stat.SPATK] : this.stats[Stat.SPATK]/this.stats[Stat.ATK];
    movePool = movePool.map(m => [m[0], m[1] * (allMoves[m[0]].category === worseCategory ? statRatio : 1)]);

    let weightMultiplier = 0.9; // The higher this is the more the game weights towards higher level moves. At 0 all moves are equal weight.
    if (this.hasTrainer()) {
      weightMultiplier += 0.7;
    }
    if (this.isBoss()) {
      weightMultiplier += 0.4;
    }
    const baseWeights: [Moves, number][] = movePool.map(m => [m[0], Math.ceil(Math.pow(m[1], weightMultiplier)*100)]);

    if (this.hasTrainer() || this.isBoss()) { // Trainers and bosses always force a stab move
      const stabMovePool = baseWeights.filter(m => allMoves[m[0]].category !== MoveCategory.STATUS && this.isOfType(allMoves[m[0]].type));

      if (stabMovePool.length) {
        const totalWeight = stabMovePool.reduce((v, m) => v + m[1], 0);
        let rand = Utils.randSeedInt(totalWeight);
        let index = 0;
        while (rand > stabMovePool[index][1]) {
          rand -= stabMovePool[index++][1];
        }
        this.moveset.push(new PokemonMove(stabMovePool[index][0], 0, 0));
      }
    } else { // Normal wild pokemon just force a random damaging move
      const attackMovePool = baseWeights.filter(m => allMoves[m[0]].category !== MoveCategory.STATUS);
      if (attackMovePool.length) {
        const totalWeight = attackMovePool.reduce((v, m) => v + m[1], 0);
        let rand = Utils.randSeedInt(totalWeight);
        let index = 0;
        while (rand > attackMovePool[index][1]) {
          rand -= attackMovePool[index++][1];
        }
        this.moveset.push(new PokemonMove(attackMovePool[index][0], 0, 0));
      }
    }

    while (baseWeights.length > this.moveset.length && this.moveset.length < 4) {
      if (this.hasTrainer()) {
        // Sqrt the weight of any damaging moves with overlapping types. This is about a 0.05 - 0.1 multiplier.
        // Other damaging moves 2x weight if 0-1 damaging moves, 0.5x if 2, 0.125x if 3. These weights double if STAB.
        // Status moves remain unchanged on weight, this encourages 1-2
        movePool = baseWeights.filter(m => !this.moveset.some(mo => m[0] === mo.moveId)).map(m => [m[0], this.moveset.some(mo => mo.getMove().category !== MoveCategory.STATUS && mo.getMove().type === allMoves[m[0]].type) ? Math.ceil(Math.sqrt(m[1])) : allMoves[m[0]].category !== MoveCategory.STATUS ? Math.ceil(m[1]/Math.max(Math.pow(4, this.moveset.filter(mo => mo.getMove().power > 1).length)/8,0.5) * (this.isOfType(allMoves[m[0]].type) ? 2 : 1)) : m[1]]);
      } else { // Non-trainer pokemon just use normal weights
        movePool = baseWeights.filter(m => !this.moveset.some(mo => m[0] === mo.moveId));
      }
      const totalWeight = movePool.reduce((v, m) => v + m[1], 0);
      let rand = Utils.randSeedInt(totalWeight);
      let index = 0;
      while (rand > movePool[index][1]) {
        rand -= movePool[index++][1];
      }
      this.moveset.push(new PokemonMove(movePool[index][0], 0, 0));
    }

    this.scene.triggerPokemonFormChange(this, SpeciesFormChangeMoveLearnedTrigger);
  }

  trySelectMove(moveIndex: integer, ignorePp?: boolean): boolean {
    const move = this.getMoveset().length > moveIndex
      ? this.getMoveset()[moveIndex]
      : null;
    return move?.isUsable(this, ignorePp);
  }

  showInfo(): void {
    if (!this.battleInfo.visible) {
      const otherBattleInfo = this.scene.fieldUI.getAll().slice(0, 4).filter(ui => ui instanceof BattleInfo && ((ui as BattleInfo) instanceof PlayerBattleInfo) === this.isPlayer()).find(() => true);
      if (!otherBattleInfo || !this.getFieldIndex()) {
        this.scene.fieldUI.sendToBack(this.battleInfo);
        this.scene.sendTextToBack();
      } else {
        this.scene.fieldUI.moveAbove(this.battleInfo, otherBattleInfo);
      }
      this.battleInfo.setX(this.battleInfo.x + (this.isPlayer() ? 150 : !this.isBoss() ? -150 : -198));
      this.battleInfo.setVisible(true);
      if (this.isPlayer()) {
        this.battleInfo.expMaskRect.x += 150;
      }
      this.scene.tweens.add({
        targets: [ this.battleInfo, this.battleInfo.expMaskRect ],
        x: this.isPlayer() ? "-=150" : `+=${!this.isBoss() ? 150 : 246}`,
        duration: 1000,
        ease: "Cubic.easeOut"
      });
    }
  }

  hideInfo(): Promise<void> {
    return new Promise(resolve => {
      if (this.battleInfo.visible) {
        this.scene.tweens.add({
          targets: [ this.battleInfo, this.battleInfo.expMaskRect ],
          x: this.isPlayer() ? "+=150" : `-=${!this.isBoss() ? 150 : 246}`,
          duration: 500,
          ease: "Cubic.easeIn",
          onComplete: () => {
            if (this.isPlayer()) {
              this.battleInfo.expMaskRect.x -= 150;
            }
            this.battleInfo.setVisible(false);
            this.battleInfo.setX(this.battleInfo.x - (this.isPlayer() ? 150 : !this.isBoss() ? -150 : -198));
            resolve();
          }
        });
      } else {
        resolve();
      }
    });
  }

  updateInfo(instant?: boolean): Promise<void> {
    return this.battleInfo.updateInfo(this, instant);
  }

  toggleStats(visible: boolean): void {
    this.battleInfo.toggleStats(visible);
  }

  addExp(exp: integer) {
    const maxExpLevel = this.scene.getMaxExpLevel();
    const initialExp = this.exp;
    this.exp += exp;
    while (this.level < maxExpLevel && this.exp >= getLevelTotalExp(this.level + 1, this.species.growthRate)) {
      this.level++;
    }
    if (this.level >= maxExpLevel) {
      console.log(initialExp, this.exp, getLevelTotalExp(this.level, this.species.growthRate));
      this.exp = Math.max(getLevelTotalExp(this.level, this.species.growthRate), initialExp);
    }
    this.levelExp = this.exp - getLevelTotalExp(this.level, this.species.growthRate);
  }

  getOpponent(targetIndex: integer): Pokemon {
    const ret = this.getOpponents()[targetIndex];
    if (ret.summonData) {
      return ret;
    }
    return null;
  }

  getOpponents(): Pokemon[] {
    return ((this.isPlayer() ? this.scene.getEnemyField() : this.scene.getPlayerField()) as Pokemon[]).filter(p => p.isActive());
  }

  getOpponentDescriptor(): string {
    const opponents = this.getOpponents();
    if (opponents.length === 1) {
      return opponents[0].name;
    }
    return this.isPlayer() ? "the opposing team" : "your team";
  }

  getAlly(): Pokemon {
    return (this.isPlayer() ? this.scene.getPlayerField() : this.scene.getEnemyField())[this.getFieldIndex() ? 0 : 1];
  }

  apply(source: Pokemon, battlerMove: PokemonMove): HitResult {
    let result: HitResult;
    const move = battlerMove.getMove();
    const damage = new Utils.NumberHolder(0);
    const defendingSidePlayField = this.isPlayer() ? this.scene.getPlayerField() : this.scene.getEnemyField();

    const variableCategory = new Utils.IntegerHolder(move.category);
    applyMoveAttrs(VariableMoveCategoryAttr, source, this, move, variableCategory);
    const moveCategory = variableCategory.value as MoveCategory;

    const variableType = new Utils.IntegerHolder(move.type);
    const typeChangeMovePowerMultiplier = new Utils.NumberHolder(1);
    applyMoveAttrs(VariableMoveTypeAttr, source, this, move, variableType);
    // 2nd argument is for MoveTypeChangePowerMultiplierAbAttr
    applyAbAttrs(VariableMoveTypeAbAttr, source, null, variableType, typeChangeMovePowerMultiplier);
    applyPreAttackAbAttrs(MoveTypeChangeAttr, source, this, battlerMove, variableType, typeChangeMovePowerMultiplier);
    const type = variableType.value as Type;
    const types = this.getTypes(true, true);

    const cancelled = new Utils.BooleanHolder(false);
    const typeless = !!move.getAttrs(TypelessAttr).length;
    const typeMultiplier = new Utils.NumberHolder(!typeless && (moveCategory !== MoveCategory.STATUS || move.getAttrs(StatusMoveTypeImmunityAttr).find(attr => types.includes((attr as StatusMoveTypeImmunityAttr).immuneType)))
      ? this.getAttackTypeEffectiveness(type, source)
      : 1);
    applyMoveAttrs(VariableMoveTypeMultiplierAttr, source, this, move, typeMultiplier);
    if (typeless) {
      typeMultiplier.value = 1;
    }
    if (types.find(t => move.isTypeImmune(t))) {
      typeMultiplier.value = 0;
    }

    switch (moveCategory) {
    case MoveCategory.PHYSICAL:
    case MoveCategory.SPECIAL:
      const isPhysical = moveCategory === MoveCategory.PHYSICAL;
      const power = new Utils.NumberHolder(move.power);
      const sourceTeraType = source.getTeraType();
      if (sourceTeraType !== Type.UNKNOWN && sourceTeraType === type && power.value < 60 && move.priority <= 0 && !move.getAttrs(MultiHitAttr).length && !this.scene.findModifier(m => m instanceof PokemonMultiHitModifier && m.pokemonId === source.id)) {
        power.value = 60;
      }
      applyPreAttackAbAttrs(VariableMovePowerAbAttr, source, this, battlerMove, power);
      this.scene.getField(true).map(p => applyPreAttackAbAttrs(FieldVariableMovePowerAbAttr, this, source, battlerMove, power));

      applyPreDefendAbAttrs(ReceivedMoveDamageMultiplierAbAttr, this, source, battlerMove, cancelled, power);

      power.value *= typeChangeMovePowerMultiplier.value;

      if (!typeless) {
        applyPreDefendAbAttrs(TypeImmunityAbAttr, this, source, battlerMove, cancelled, typeMultiplier);
      }
      if (!cancelled.value) {
        applyPreDefendAbAttrs(MoveImmunityAbAttr, this, source, battlerMove, cancelled, typeMultiplier);
        defendingSidePlayField.forEach((p) => applyPreDefendAbAttrs(FieldPriorityMoveImmunityAbAttr, p, source, battlerMove, cancelled, typeMultiplier));
      }

      if (cancelled.value) {
        result = HitResult.NO_EFFECT;
      } else {
        const typeBoost = source.findTag(t => t instanceof TypeBoostTag && (t as TypeBoostTag).boostedType === type) as TypeBoostTag;
        if (typeBoost) {
          power.value *= typeBoost.boostValue;
          if (typeBoost.oneUse) {
            source.removeTag(typeBoost.tagType);
          }
        }
        const arenaAttackTypeMultiplier = new Utils.NumberHolder(this.scene.arena.getAttackTypeMultiplier(type, source.isGrounded()));
        applyMoveAttrs(IgnoreWeatherTypeDebuffAttr, source, this, move, arenaAttackTypeMultiplier);
        if (this.scene.arena.getTerrainType() === TerrainType.GRASSY && this.isGrounded() && type === Type.GROUND && move.moveTarget === MoveTarget.ALL_NEAR_OTHERS) {
          power.value /= 2;
        }
        applyMoveAttrs(VariablePowerAttr, source, this, move, power);
        this.scene.applyModifiers(PokemonMultiHitModifier, source.isPlayer(), source, new Utils.IntegerHolder(0), power);
        if (!typeless) {
          this.scene.arena.applyTags(WeakenMoveTypeTag, type, power);
          this.scene.applyModifiers(AttackTypeBoosterModifier, source.isPlayer(), source, type, power);
        }
        if (source.getTag(HelpingHandTag)) {
          power.value *= 1.5;
        }
        let isCritical: boolean;
        const critOnly = new Utils.BooleanHolder(false);
        const critAlways = source.getTag(BattlerTagType.ALWAYS_CRIT);
        applyMoveAttrs(CritOnlyAttr, source, this, move, critOnly);
        applyAbAttrs(ConditionalCritAbAttr, source, null, critOnly, this, move);
        if (critOnly.value || critAlways) {
          isCritical = true;
        } else {
          const critLevel = new Utils.IntegerHolder(0);
          applyMoveAttrs(HighCritAttr, source, this, move, critLevel);
          this.scene.applyModifiers(TempBattleStatBoosterModifier, source.isPlayer(), TempBattleStat.CRIT, critLevel);
          const bonusCrit = new Utils.BooleanHolder(false);
          if (applyAbAttrs(BonusCritAbAttr, source, null, bonusCrit)) {
            if (bonusCrit.value) {
              critLevel.value += 1;
            }
          }
          if (source.getTag(BattlerTagType.CRIT_BOOST)) {
            critLevel.value += 2;
          }
          const critChance = [24, 8, 2, 1][Math.max(0, Math.min(critLevel.value, 3))];
          isCritical = !source.getTag(BattlerTagType.NO_CRIT) && (critChance === 1 || !this.scene.randBattleSeedInt(critChance));
        }
        if (isCritical) {
          const blockCrit = new Utils.BooleanHolder(false);
          applyAbAttrs(BlockCritAbAttr, this, null, blockCrit);
          if (blockCrit.value) {
            isCritical = false;
          }
        }
        const sourceAtk = new Utils.IntegerHolder(source.getBattleStat(isPhysical ? Stat.ATK : Stat.SPATK, this, null, isCritical));
        const targetDef = new Utils.IntegerHolder(this.getBattleStat(isPhysical ? Stat.DEF : Stat.SPDEF, source, move, isCritical));
        const criticalMultiplier = new Utils.NumberHolder(isCritical ? 1.5 : 1);
        applyAbAttrs(MultCritAbAttr, source, null, criticalMultiplier);
        const screenMultiplier = new Utils.NumberHolder(1);
        if (!isCritical) {
          this.scene.arena.applyTagsForSide(WeakenMoveScreenTag, this.isPlayer() ? ArenaTagSide.PLAYER : ArenaTagSide.ENEMY, move.category, this.scene.currentBattle.double, screenMultiplier);
        }
        const isTypeImmune = (typeMultiplier.value * arenaAttackTypeMultiplier.value) === 0;
        const sourceTypes = source.getTypes();
        const matchesSourceType = sourceTypes[0] === type || (sourceTypes.length > 1 && sourceTypes[1] === type);
        const stabMultiplier = new Utils.NumberHolder(1);
        if (sourceTeraType === Type.UNKNOWN && matchesSourceType) {
          stabMultiplier.value += 0.5;
        } else if (sourceTeraType !== Type.UNKNOWN && sourceTeraType === type) {
          stabMultiplier.value += 0.5;
        }

        applyAbAttrs(StabBoostAbAttr, source, null, stabMultiplier);

        if (sourceTeraType !== Type.UNKNOWN && matchesSourceType) {
          stabMultiplier.value = Math.min(stabMultiplier.value + 0.5, 2.25);
        }

        applyMoveAttrs(VariableAtkAttr, source, this, move, sourceAtk);
        applyMoveAttrs(VariableDefAttr, source, this, move, targetDef);

        if (!isTypeImmune) {
          damage.value = Math.ceil(((((2 * source.level / 5 + 2) * power.value * sourceAtk.value / targetDef.value) / 50) + 2) * stabMultiplier.value * typeMultiplier.value * arenaAttackTypeMultiplier.value * screenMultiplier.value * ((this.scene.randBattleSeedInt(15) + 85) / 100) * criticalMultiplier.value);
          if (isPhysical && source.status && source.status.effect === StatusEffect.BURN) {
            if (!move.getAttrs(BypassBurnDamageReductionAttr).length) {
              const burnDamageReductionCancelled = new Utils.BooleanHolder(false);
              applyAbAttrs(BypassBurnDamageReductionAbAttr, source, burnDamageReductionCancelled);
              if (!burnDamageReductionCancelled.value) {
                damage.value = Math.floor(damage.value / 2);
              }
            }
          }

          applyPreAttackAbAttrs(DamageBoostAbAttr, source, this, battlerMove, damage);

          /**
             * For each {@link HitsTagAttr} the move has, doubles the damage of the move if:
             *  The target has a {@link BattlerTagType} that this move interacts with
             * AND
             *  The move doubles damage when used against that tag
             * */
          move.getAttrs(HitsTagAttr).map(hta => hta as HitsTagAttr).filter(hta => hta.doubleDamage).forEach(hta => {
            if (this.getTag(hta.tagType)) {
              damage.value *= 2;
            }
          });
        }

        if (this.scene.arena.terrain?.terrainType === TerrainType.MISTY && this.isGrounded() && type === Type.DRAGON) {
          damage.value = Math.floor(damage.value / 2);
        }

        const fixedDamage = new Utils.IntegerHolder(0);
        applyMoveAttrs(FixedDamageAttr, source, this, move, fixedDamage);
        if (!isTypeImmune && fixedDamage.value) {
          damage.value = fixedDamage.value;
          isCritical = false;
          result = HitResult.EFFECTIVE;
        }

        if (!result) {
          if (!typeMultiplier.value) {
            result = move.id === Moves.SHEER_COLD ? HitResult.IMMUNE : HitResult.NO_EFFECT;
          } else {
            const oneHitKo = new Utils.BooleanHolder(false);
            applyMoveAttrs(OneHitKOAttr, source, this, move, oneHitKo);
            if (oneHitKo.value) {
              result = HitResult.ONE_HIT_KO;
              isCritical = false;
              damage.value = this.hp;
            } else if (typeMultiplier.value >= 2) {
              result = HitResult.SUPER_EFFECTIVE;
            } else if (typeMultiplier.value >= 1) {
              result = HitResult.EFFECTIVE;
            } else {
              result = HitResult.NOT_VERY_EFFECTIVE;
            }
          }
        }

        if (!fixedDamage.value) {
          if (!source.isPlayer()) {
            this.scene.applyModifiers(EnemyDamageBoosterModifier, false, damage);
          }
          if (!this.isPlayer()) {
            this.scene.applyModifiers(EnemyDamageReducerModifier, false, damage);
          }
        }

        applyMoveAttrs(ModifiedDamageAttr, source, this, move, damage);

        if (power.value === 0) {
          damage.value = 0;
        }

        console.log("damage", damage.value, move.name, power.value, sourceAtk, targetDef);

        const oneHitKo = result === HitResult.ONE_HIT_KO;
        if (damage.value) {
          if (this.getHpRatio() === 1) {
            applyPreDefendAbAttrs(PreDefendFullHpEndureAbAttr, this, source, battlerMove, cancelled, damage);
          } else if (!this.isPlayer() && damage.value >= this.hp) {
            this.scene.applyModifiers(EnemyEndureChanceModifier, false, this);
          }

          /**
             * We explicitly require to ignore the faint phase here, as we want to show the messages
             * about the critical hit and the super effective/not very effective messages before the faint phase.
             */
          damage.value = this.damageAndUpdate(damage.value, result as DamageResult, isCritical, oneHitKo, oneHitKo, true);
          this.turnData.damageTaken += damage.value;
          if (isCritical) {
            this.scene.queueMessage(i18next.t("battle:hitResultCriticalHit"));
          }
          if (source.isPlayer()) {
            this.scene.validateAchvs(DamageAchv, damage);
            if (damage.value > this.scene.gameData.gameStats.highestDamage) {
              this.scene.gameData.gameStats.highestDamage = damage.value;
            }
          }
          source.turnData.damageDealt += damage.value;
          source.turnData.currDamageDealt = damage.value;
          this.battleData.hitCount++;
          const attackResult = { move: move.id, result: result as DamageResult, damage: damage.value, critical: isCritical, sourceId: source.id };
          this.turnData.attacksReceived.unshift(attackResult);
          if (source.isPlayer() && !this.isPlayer()) {
            this.scene.applyModifiers(DamageMoneyRewardModifier, true, source, damage);
          }
        }

        if (source.turnData.hitsLeft === 1) {
          switch (result) {
          case HitResult.SUPER_EFFECTIVE:
            this.scene.queueMessage(i18next.t("battle:hitResultSuperEffective"));
            break;
          case HitResult.NOT_VERY_EFFECTIVE:
            this.scene.queueMessage(i18next.t("battle:hitResultNotVeryEffective"));
            break;
          case HitResult.NO_EFFECT:
            this.scene.queueMessage(i18next.t("battle:hitResultNoEffect", { pokemonName: this.name }));
            break;
          case HitResult.IMMUNE:
            this.scene.queueMessage(`${this.name} is unaffected!`);
            break;
          case HitResult.ONE_HIT_KO:
            this.scene.queueMessage(i18next.t("battle:hitResultOneHitKO"));
            break;
          }
        }

        if (this.isFainted()) {
          this.scene.unshiftPhase(new FaintPhase(this.scene, this.getBattlerIndex(), oneHitKo));
          this.resetSummonData();
        }

        if (damage) {
          this.scene.clearPhaseQueueSplice();
        }
      }
      break;
    case MoveCategory.STATUS:
      if (!typeless) {
        applyPreDefendAbAttrs(TypeImmunityAbAttr, this, source, battlerMove, cancelled, typeMultiplier);
      }
      if (!cancelled.value) {
        applyPreDefendAbAttrs(MoveImmunityAbAttr, this, source, battlerMove, cancelled, typeMultiplier);
        defendingSidePlayField.forEach((p) => applyPreDefendAbAttrs(FieldPriorityMoveImmunityAbAttr, p, source, battlerMove, cancelled, typeMultiplier));
      }
      if (!typeMultiplier.value) {
        this.scene.queueMessage(i18next.t("battle:hitResultNoEffect", { pokemonName: this.name }));
      }
      result = cancelled.value || !typeMultiplier.value ? HitResult.NO_EFFECT : HitResult.STATUS;
      break;
    }

    return result;
  }

  damage(damage: integer, ignoreSegments: boolean = false, preventEndure: boolean = false, ignoreFaintPhase: boolean = false): integer {
    if (this.isFainted()) {
      return 0;
    }
    const surviveDamage = new Utils.BooleanHolder(false);

    if (!preventEndure && this.hp - damage <= 0) {
      if (this.hp >= 1 && this.getTag(BattlerTagType.ENDURING)) {
        surviveDamage.value = this.lapseTag(BattlerTagType.ENDURING);
      } else if (this.hp > 1 && this.getTag(BattlerTagType.STURDY)) {
        surviveDamage.value = this.lapseTag(BattlerTagType.STURDY);
      }
      if (!surviveDamage.value) {
        this.scene.applyModifiers(SurviveDamageModifier, this.isPlayer(), this, surviveDamage);
      }
      if (surviveDamage.value) {
        damage = this.hp - 1;
      }
    }

    damage = Math.min(damage, this.hp);

    this.hp = this.hp - damage;
    if (this.isFainted() && !ignoreFaintPhase) {
      this.scene.unshiftPhase(new FaintPhase(this.scene, this.getBattlerIndex(), preventEndure));
      this.resetSummonData();
    }

    return damage;
  }

  damageAndUpdate(damage: integer, result?: DamageResult, critical: boolean = false, ignoreSegments: boolean = false, preventEndure: boolean = false, ignoreFaintPhase: boolean = false): integer {
    const damagePhase = new DamagePhase(this.scene, this.getBattlerIndex(), damage, result as DamageResult, critical);
    this.scene.unshiftPhase(damagePhase);
    damage = this.damage(damage, ignoreSegments, preventEndure, ignoreFaintPhase);
    // Damage amount may have changed, but needed to be queued before calling damage function
    damagePhase.updateAmount(damage);
    return damage;
  }

  heal(amount: integer): integer {
    const healAmount = Math.min(amount, this.getMaxHp() - this.hp);
    this.hp += healAmount;
    return healAmount;
  }

  isBossImmune(): boolean {
    return this.isBoss();
  }

  isMax(): boolean {
    const maxForms = [SpeciesFormKey.GIGANTAMAX, SpeciesFormKey.GIGANTAMAX_RAPID, SpeciesFormKey.GIGANTAMAX_SINGLE, SpeciesFormKey.ETERNAMAX] as string[];
    return maxForms.includes(this.getFormKey()) || maxForms.includes(this.getFusionFormKey());
  }

  addTag(tagType: BattlerTagType, turnCount: integer = 0, sourceMove?: Moves, sourceId?: integer): boolean {
    const existingTag = this.getTag(tagType);
    if (existingTag) {
      existingTag.onOverlap(this);
      return false;
    }

    const newTag = getBattlerTag(tagType, turnCount, sourceMove, sourceId);

    const cancelled = new Utils.BooleanHolder(false);
    applyPreApplyBattlerTagAbAttrs(PreApplyBattlerTagAbAttr, this, newTag, cancelled);

    if (!cancelled.value && newTag.canAdd(this)) {
      this.summonData.tags.push(newTag);
      newTag.onAdd(this);

      return true;
    }

    return false;
  }

  getTag(tagType: BattlerTagType | { new(...args: any[]): BattlerTag }): BattlerTag {
    if (!this.summonData) {
      return null;
    }
    return typeof(tagType) === "string"
      ? this.summonData.tags.find(t => t.tagType === tagType)
      : this.summonData.tags.find(t => t instanceof tagType);
  }

  findTag(tagFilter: ((tag: BattlerTag) => boolean)) {
    if (!this.summonData) {
      return null;
    }
    return this.summonData.tags.find(t => tagFilter(t));
  }

  getTags(tagType: BattlerTagType | { new(...args: any[]): BattlerTag }): BattlerTag[] {
    if (!this.summonData) {
      return [];
    }
    return typeof(tagType) === "string"
      ? this.summonData.tags.filter(t => t.tagType === tagType)
      : this.summonData.tags.filter(t => t instanceof tagType);
  }

  findTags(tagFilter: ((tag: BattlerTag) => boolean)): BattlerTag[] {
    if (!this.summonData) {
      return [];
    }
    return this.summonData.tags.filter(t => tagFilter(t));
  }

  lapseTag(tagType: BattlerTagType): boolean {
    const tags = this.summonData.tags;
    const tag = tags.find(t => t.tagType === tagType);
    if (tag && !(tag.lapse(this, BattlerTagLapseType.CUSTOM))) {
      tag.onRemove(this);
      tags.splice(tags.indexOf(tag), 1);
    }
    return !!tag;
  }

  lapseTags(lapseType: BattlerTagLapseType): void {
    const tags = this.summonData.tags;
    tags.filter(t => lapseType === BattlerTagLapseType.FAINT || ((t.lapseType === lapseType) && !(t.lapse(this, lapseType))) || (lapseType === BattlerTagLapseType.TURN_END && t.turnCount < 1)).forEach(t => {
      t.onRemove(this);
      tags.splice(tags.indexOf(t), 1);
    });
  }

  removeTag(tagType: BattlerTagType): boolean {
    const tags = this.summonData.tags;
    const tag = tags.find(t => t.tagType === tagType);
    if (tag) {
      tag.turnCount = 0;
      tag.onRemove(this);
      tags.splice(tags.indexOf(tag), 1);
    }
    return !!tag;
  }

  findAndRemoveTags(tagFilter: ((tag: BattlerTag) => boolean)): boolean {
    if (!this.summonData) {
      return false;
    }
    const tags = this.summonData.tags;
    const tagsToRemove = tags.filter(t => tagFilter(t));
    for (const tag of tagsToRemove) {
      tag.turnCount = 0;
      tag.onRemove(this);
      tags.splice(tags.indexOf(tag), 1);
    }
    return true;
  }

  removeTagsBySourceId(sourceId: integer): void {
    this.findAndRemoveTags(t => t.isSourceLinked() && t.sourceId === sourceId);
  }

  transferTagsBySourceId(sourceId: integer, newSourceId: integer): void {
    if (!this.summonData) {
      return;
    }
    const tags = this.summonData.tags;
    tags.filter(t => t.sourceId === sourceId).forEach(t => t.sourceId = newSourceId);
  }

  transferSummon(source: Pokemon): void {
    const battleStats = Utils.getEnumValues(BattleStat);
    for (const stat of battleStats) {
      this.summonData.battleStats[stat] = source.summonData.battleStats[stat];
    }
    for (const tag of source.summonData.tags) {
      this.summonData.tags.push(tag);
    }
    if (this instanceof PlayerPokemon && source.summonData.battleStats.find(bs => bs === 6)) {
      this.scene.validateAchv(achvs.TRANSFER_MAX_BATTLE_STAT);
    }
    this.updateInfo();
  }

  getMoveHistory(): TurnMove[] {
    return this.battleSummonData.moveHistory;
  }

  pushMoveHistory(turnMove: TurnMove) {
    turnMove.turn = this.scene.currentBattle?.turn;
    this.getMoveHistory().push(turnMove);
  }

  getLastXMoves(turnCount?: integer): TurnMove[] {
    const moveHistory = this.getMoveHistory();
    return moveHistory.slice(turnCount >= 0 ? Math.max(moveHistory.length - (turnCount || 1), 0) : 0, moveHistory.length).reverse();
  }

  getMoveQueue(): QueuedMove[] {
    return this.summonData.moveQueue;
  }

  changeForm(formChange: SpeciesFormChange): Promise<void> {
    return new Promise(resolve => {
      this.formIndex = Math.max(this.species.forms.findIndex(f => f.formKey === formChange.formKey), 0);
      this.generateName();
      const abilityCount = this.getSpeciesForm().getAbilityCount();
<<<<<<< HEAD
      if (this.abilityIndex >= abilityCount) { // Shouldn't happen
=======
      if (this.abilityIndex >= abilityCount) {// Shouldn't happen
>>>>>>> 62288576
        this.abilityIndex = abilityCount - 1;
      }
      this.scene.gameData.setPokemonSeen(this, false);
      this.setScale(this.getSpriteScale());
      this.loadAssets().then(() => {
        this.calculateStats();
        this.scene.updateModifiers(this.isPlayer(), true);
        Promise.all([ this.updateInfo(), this.scene.updateFieldScale() ]).then(() => resolve());
      });
    });
  }

  cry(soundConfig?: Phaser.Types.Sound.SoundConfig, sceneOverride?: BattleScene): AnySound {
    const scene = sceneOverride || this.scene;
    const cry = this.getSpeciesForm().cry(scene, soundConfig);
    let duration = cry.totalDuration * 1000;
    if (this.fusionSpecies && this.getSpeciesForm() !== this.getFusionSpeciesForm()) {
      let fusionCry = this.getFusionSpeciesForm().cry(scene, soundConfig, true);
      duration = Math.min(duration, fusionCry.totalDuration * 1000);
      fusionCry.destroy();
      scene.time.delayedCall(Utils.fixedInt(Math.ceil(duration * 0.4)), () => {
        try {
          SoundFade.fadeOut(scene, cry, Utils.fixedInt(Math.ceil(duration * 0.2)));
          fusionCry = this.getFusionSpeciesForm().cry(scene, Object.assign({ seek: Math.max(fusionCry.totalDuration * 0.4, 0) }, soundConfig));
          SoundFade.fadeIn(scene, fusionCry, Utils.fixedInt(Math.ceil(duration * 0.2)), scene.masterVolume * scene.seVolume, 0);
        } catch (err) {
          console.error(err);
        }
      });
    }

    return cry;
  }

  faintCry(callback: Function): void {
    if (this.fusionSpecies && this.getSpeciesForm() !== this.getFusionSpeciesForm()) {
      return this.fusionFaintCry(callback);
    }

    const key = this.getSpeciesForm().getCryKey(this.formIndex);
    let rate = 0.85;
    const cry = this.scene.playSound(key, { rate: rate }) as AnySound;
    const sprite = this.getSprite();
    const tintSprite = this.getTintSprite();

    const delay = Math.max(this.scene.sound.get(key).totalDuration * 50, 25);

    let frameProgress = 0;
    let frameThreshold: number;

    sprite.anims.pause();
    tintSprite.anims.pause();

    let faintCryTimer = this.scene.time.addEvent({
      delay: Utils.fixedInt(delay),
      repeat: -1,
      callback: () => {
        ++i;
        frameThreshold = sprite.anims.msPerFrame / rate;
        frameProgress += delay;
        while (frameProgress > frameThreshold) {
          if (sprite.anims.duration) {
            sprite.anims.nextFrame();
            tintSprite.anims.nextFrame();
          }
          frameProgress -= frameThreshold;
        }
        if (cry && !cry.pendingRemove) {
          rate *= 0.99;
          cry.setRate(rate);
        } else {
          faintCryTimer.destroy();
          faintCryTimer = null;
          if (callback) {
            callback();
          }
        }
      }
    });

    // Failsafe
    this.scene.time.delayedCall(Utils.fixedInt(3000), () => {
      if (!faintCryTimer || !this.scene) {
        return;
      }
      if (cry?.isPlaying) {
        cry.stop();
      }
      faintCryTimer.destroy();
      if (callback) {
        callback();
      }
    });
  }

  private fusionFaintCry(callback: Function): void {
    const key = this.getSpeciesForm().getCryKey(this.formIndex);
    let i = 0;
    let rate = 0.85;
    const cry = this.scene.playSound(key, { rate: rate }) as AnySound;
    const sprite = this.getSprite();
    const tintSprite = this.getTintSprite();
    let duration = cry.totalDuration * 1000;

    let fusionCry = this.scene.playSound(this.getFusionSpeciesForm().getCryKey(this.fusionFormIndex), { rate: rate }) as AnySound;
    fusionCry.stop();
    duration = Math.min(duration, fusionCry.totalDuration * 1000);
    fusionCry.destroy();

    const delay = Math.max(duration * 0.05, 25);

    let transitionIndex = 0;
    let durationProgress = 0;

    const transitionThreshold = Math.ceil(duration * 0.4);
    while (durationProgress < transitionThreshold) {
      ++i;
      durationProgress += delay * rate;
      rate *= 0.99;
    }

    transitionIndex = i;

    i = 0;
    rate = 0.85;

    let frameProgress = 0;
    let frameThreshold: number;

    sprite.anims.pause();
    tintSprite.anims.pause();

    let faintCryTimer = this.scene.time.addEvent({
      delay: Utils.fixedInt(delay),
      repeat: -1,
      callback: () => {
        ++i;
        frameThreshold = sprite.anims.msPerFrame / rate;
        frameProgress += delay;
        while (frameProgress > frameThreshold) {
          if (sprite.anims.duration) {
            sprite.anims.nextFrame();
            tintSprite.anims.nextFrame();
          }
          frameProgress -= frameThreshold;
        }
        if (i === transitionIndex) {
          SoundFade.fadeOut(this.scene, cry, Utils.fixedInt(Math.ceil((duration / rate) * 0.2)));
          fusionCry = this.scene.playSound(this.getFusionSpeciesForm().getCryKey(this.fusionFormIndex), Object.assign({ seek: Math.max(fusionCry.totalDuration * 0.4, 0), rate: rate }));
          SoundFade.fadeIn(this.scene, fusionCry, Utils.fixedInt(Math.ceil((duration / rate) * 0.2)), this.scene.masterVolume * this.scene.seVolume, 0);
        }
        rate *= 0.99;
        if (cry && !cry.pendingRemove) {
          cry.setRate(rate);
        }
        if (fusionCry && !fusionCry.pendingRemove) {
          fusionCry.setRate(rate);
        }
        if ((!cry || cry.pendingRemove) && (!fusionCry || fusionCry.pendingRemove)) {
          faintCryTimer.destroy();
          faintCryTimer = null;
          if (callback) {
            callback();
          }
        }
      }
    });

    // Failsafe
    this.scene.time.delayedCall(Utils.fixedInt(3000), () => {
      if (!faintCryTimer || !this.scene) {
        return;
      }
      if (cry?.isPlaying) {
        cry.stop();
      }
      if (fusionCry?.isPlaying) {
        fusionCry.stop();
      }
      faintCryTimer.destroy();
      if (callback) {
        callback();
      }
    });
  }

  isOppositeGender(pokemon: Pokemon): boolean {
    return this.gender !== Gender.GENDERLESS && pokemon.gender === (this.gender === Gender.MALE ? Gender.FEMALE : Gender.MALE);
  }

  canSetStatus(effect: StatusEffect, quiet: boolean = false, overrideStatus: boolean = false, sourcePokemon: Pokemon = null): boolean {
    if (effect !== StatusEffect.FAINT) {
      if (overrideStatus ? this.status?.effect === effect : this.status) {
        return false;
      }
      if (this.isGrounded() && this.scene.arena.terrain?.terrainType === TerrainType.MISTY) {
        return false;
      }
    }

    const types = this.getTypes(true, true);

    switch (effect) {
    case StatusEffect.POISON:
    case StatusEffect.TOXIC:
      // Check if the Pokemon is immune to Poison/Toxic or if the source pokemon is canceling the immunity
      const poisonImmunity = types.map(defType => {
        // Check if the Pokemon is not immune to Poison/Toxic
        if (defType !== Type.POISON && defType !== Type.STEEL) {
          return false;
        }

        // Check if the source Pokemon has an ability that cancels the Poison/Toxic immunity
        const cancelImmunity = new Utils.BooleanHolder(false);
        if (sourcePokemon) {
          applyAbAttrs(IgnoreTypeStatusEffectImmunityAbAttr, sourcePokemon, cancelImmunity, effect, defType);
          if (cancelImmunity.value) {
            return false;
          }
        }

        return true;
      });

      if (this.isOfType(Type.POISON) || this.isOfType(Type.STEEL)) {
        if (poisonImmunity.includes(true)) {
          return false;
        }
      }
      break;
    case StatusEffect.PARALYSIS:
      if (this.isOfType(Type.ELECTRIC)) {
        return false;
      }
      break;
    case StatusEffect.SLEEP:
      if (this.isGrounded() && this.scene.arena.terrain?.terrainType === TerrainType.ELECTRIC) {
        return false;
      }
      break;
    case StatusEffect.FREEZE:
      if (this.isOfType(Type.ICE) || [WeatherType.SUNNY, WeatherType.HARSH_SUN].includes(this.scene?.arena.weather?.weatherType)) {
        return false;
      }
      break;
    case StatusEffect.BURN:
      if (this.isOfType(Type.FIRE)) {
        return false;
      }
      break;
    }

    const cancelled = new Utils.BooleanHolder(false);
    applyPreSetStatusAbAttrs(StatusEffectImmunityAbAttr, this, effect, cancelled, quiet);

    if (cancelled.value) {
      return false;
    }

    return true;
  }

  trySetStatus(effect: StatusEffect, asPhase: boolean = false, sourcePokemon: Pokemon = null, cureTurn: integer = 0, sourceText: string = null): boolean {
    if (!this.canSetStatus(effect, asPhase, false, sourcePokemon)) {
      return false;
    }

    if (asPhase) {
      this.scene.unshiftPhase(new ObtainStatusEffectPhase(this.scene, this.getBattlerIndex(), effect, cureTurn, sourceText, sourcePokemon));
      return true;
    }

    let statusCureTurn: Utils.IntegerHolder;

    if (effect === StatusEffect.SLEEP) {
      statusCureTurn = new Utils.IntegerHolder(this.randSeedIntRange(2, 4));
      applyAbAttrs(ReduceStatusEffectDurationAbAttr, this, null, effect, statusCureTurn);

      this.setFrameRate(4);

      // If the user is invulnerable, lets remove their invulnerability when they fall asleep
      const invulnerableTags = [
        BattlerTagType.UNDERGROUND,
        BattlerTagType.UNDERWATER,
        BattlerTagType.HIDDEN,
        BattlerTagType.FLYING
      ];

      const tag = invulnerableTags.find((t) => this.getTag(t));

      if (tag) {
        this.removeTag(tag);
        this.getMoveQueue().pop();
      }
    }

    this.status = new Status(effect, 0, statusCureTurn?.value);

    if (effect !== StatusEffect.FAINT) {
      this.scene.triggerPokemonFormChange(this, SpeciesFormChangeStatusEffectTrigger, true);
    }

    return true;
  }

  /**
  * Resets the status of a pokemon
  * @param revive whether revive should be cured, defaults to true
  */
  resetStatus(revive: boolean = true): void {
    const lastStatus = this.status?.effect;
    if (!revive && lastStatus === StatusEffect.FAINT) {
      return;
    }
    this.status = undefined;
    if (lastStatus === StatusEffect.SLEEP) {
      this.setFrameRate(12);
      if (this.getTag(BattlerTagType.NIGHTMARE)) {
        this.lapseTag(BattlerTagType.NIGHTMARE);
      }
    }
  }

  primeSummonData(summonDataPrimer: PokemonSummonData): void {
    this.summonDataPrimer = summonDataPrimer;
  }

  resetSummonData(): void {
    if (this.summonData?.speciesForm) {
      this.summonData.speciesForm = null;
      this.updateFusionPalette();
    }
    this.summonData = new PokemonSummonData();
    if (!this.battleData) {
      this.resetBattleData();
    }
    this.resetBattleSummonData();
    if (this.summonDataPrimer) {
      for (const k of Object.keys(this.summonData)) {
        if (this.summonDataPrimer[k]) {
          this.summonData[k] = this.summonDataPrimer[k];
        }
      }
      this.summonDataPrimer = null;
    }
    this.updateInfo();
  }

  resetBattleData(): void {
    this.battleData = new PokemonBattleData();
  }

  resetBattleSummonData(): void {
    this.battleSummonData = new PokemonBattleSummonData();
    if (this.getTag(BattlerTagType.SEEDED)) {
      this.lapseTag(BattlerTagType.SEEDED);
    }
    if (this.scene) {
      this.scene.triggerPokemonFormChange(this, SpeciesFormChangePostMoveTrigger, true);
    }
  }

  resetTurnData(): void {
    this.turnData = new PokemonTurnData();
  }

  getExpValue(): integer {
    // Logic to factor in victor level has been removed for balancing purposes, so the player doesn't have to focus on EXP maxxing
    return ((this.getSpeciesForm().getBaseExp() * this.level) / 5 + 1);
  }

  setFrameRate(frameRate: integer) {
    this.scene.anims.get(this.getBattleSpriteKey()).frameRate = frameRate;
    this.getSprite().play(this.getBattleSpriteKey());
    this.getTintSprite().play(this.getBattleSpriteKey());
  }

  tint(color: number, alpha?: number, duration?: integer, ease?: string) {
    const tintSprite = this.getTintSprite();
    tintSprite.setTintFill(color);
    tintSprite.setVisible(true);

    if (duration) {
      tintSprite.setAlpha(0);

      this.scene.tweens.add({
        targets: tintSprite,
        alpha: alpha || 1,
        duration: duration,
        ease: ease || "Linear"
      });
    } else {
      tintSprite.setAlpha(alpha);
    }
  }

  untint(duration: integer, ease?: string) {
    const tintSprite = this.getTintSprite();

    if (duration) {
      this.scene.tweens.add({
        targets: tintSprite,
        alpha: 0,
        duration: duration,
        ease: ease || "Linear",
        onComplete: () => {
          tintSprite.setVisible(false);
          tintSprite.setAlpha(1);
        }
      });
    } else {
      tintSprite.setVisible(false);
      tintSprite.setAlpha(1);
    }
  }

  enableMask() {
    if (!this.maskEnabled) {
      this.maskSprite = this.getTintSprite();
      this.maskSprite.setVisible(true);
      this.maskSprite.setPosition(this.x * this.parentContainer.scale + this.parentContainer.x,
        this.y * this.parentContainer.scale + this.parentContainer.y);
      this.maskSprite.setScale(this.getSpriteScale() * this.parentContainer.scale);
      this.maskEnabled = true;
    }
  }

  disableMask() {
    if (this.maskEnabled) {
      this.maskSprite.setVisible(false);
      this.maskSprite.setPosition(0, 0);
      this.maskSprite.setScale(this.getSpriteScale());
      this.maskSprite = null;
      this.maskEnabled = false;
    }
  }

  sparkle(): void {
    if (this.shinySparkle) {
      this.shinySparkle.play(`sparkle${this.variant ? `_${this.variant + 1}` : ""}`);
      this.scene.playSound("sparkle");
    }
  }

  updateFusionPalette(ignoreOveride?: boolean): void {
    if (!this.getFusionSpeciesForm(ignoreOveride)) {
      [ this.getSprite(), this.getTintSprite() ].map(s => {
        s.pipelineData[`spriteColors${ignoreOveride && this.summonData?.speciesForm ? "Base" : ""}`] = [];
        s.pipelineData[`fusionSpriteColors${ignoreOveride && this.summonData?.speciesForm ? "Base" : ""}`] = [];
      });
      return;
    }

    const speciesForm = this.getSpeciesForm(ignoreOveride);
    const fusionSpeciesForm = this.getFusionSpeciesForm(ignoreOveride);

    const spriteKey = speciesForm.getSpriteKey(this.getGender(ignoreOveride) === Gender.FEMALE, speciesForm.formIndex, this.shiny, this.variant);
    const backSpriteKey = speciesForm.getSpriteKey(this.getGender(ignoreOveride) === Gender.FEMALE, speciesForm.formIndex, this.shiny, this.variant).replace("pkmn__", "pkmn__back__");
    const fusionSpriteKey = fusionSpeciesForm.getSpriteKey(this.getFusionGender(ignoreOveride) === Gender.FEMALE, fusionSpeciesForm.formIndex, this.fusionShiny, this.fusionVariant);
    const fusionBackSpriteKey = fusionSpeciesForm.getSpriteKey(this.getFusionGender(ignoreOveride) === Gender.FEMALE, fusionSpeciesForm.formIndex, this.fusionShiny, this.fusionVariant).replace("pkmn__", "pkmn__back__");

    const sourceTexture = this.scene.textures.get(spriteKey);
    const sourceBackTexture = this.scene.textures.get(backSpriteKey);
    const fusionTexture = this.scene.textures.get(fusionSpriteKey);
    const fusionBackTexture = this.scene.textures.get(fusionBackSpriteKey);

    const [ sourceFrame, sourceBackFrame, fusionFrame, fusionBackFrame ] = [ sourceTexture, sourceBackTexture, fusionTexture, fusionBackTexture ].map(texture => texture.frames[texture.firstFrame]);
    const [ sourceImage, sourceBackImage, fusionImage, fusionBackImage ] = [ sourceTexture, sourceBackTexture, fusionTexture, fusionBackTexture ].map(i => i.getSourceImage() as HTMLImageElement);

    const canvas = document.createElement("canvas");
    const backCanvas = document.createElement("canvas");
    const fusionCanvas = document.createElement("canvas");
    const fusionBackCanvas = document.createElement("canvas");

    const spriteColors: integer[][] = [];
    const pixelData: Uint8ClampedArray[] = [];

    [ canvas, backCanvas, fusionCanvas, fusionBackCanvas ].forEach((canv: HTMLCanvasElement, c: integer) => {
      const context = canv.getContext("2d");
      const frame = [ sourceFrame, sourceBackFrame, fusionFrame, fusionBackFrame ][c];
      canv.width = frame.width;
      canv.height = frame.height;
      context.drawImage([ sourceImage, sourceBackImage, fusionImage, fusionBackImage ][c], frame.cutX, frame.cutY, frame.width, frame.height, 0, 0, frame.width, frame.height);
      const imageData = context.getImageData(frame.cutX, frame.cutY, frame.width, frame.height);
      pixelData.push(imageData.data);
    });

    for (let f = 0; f < 2; f++) {
      const variantColors = variantColorCache[!f ? spriteKey : backSpriteKey];
      const variantColorSet = new Map<integer, integer[]>();
      if (this.shiny && variantColors && variantColors[this.variant]) {
        Object.keys(variantColors[this.variant]).forEach(k => {
          variantColorSet.set(Utils.rgbaToInt(Array.from(Object.values(Utils.rgbHexToRgba(k)))), Array.from(Object.values(Utils.rgbHexToRgba(variantColors[this.variant][k]))));
        });
      }

      for (let i = 0; i < pixelData[f].length; i += 4) {
        if (pixelData[f][i + 3]) {
          const pixel = pixelData[f].slice(i, i + 4);
          let [ r, g, b, a ] = pixel;
          if (variantColors) {
            const color = Utils.rgbaToInt([r, g, b, a]);
            if (variantColorSet.has(color)) {
              const mappedPixel = variantColorSet.get(color);
              [ r, g, b, a ] = mappedPixel;
            }
          }
          if (!spriteColors.find(c => c[0] === r && c[1] === g && c[2] === b)) {
            spriteColors.push([ r, g, b, a ]);
          }
        }
      }
    }

    const fusionSpriteColors = JSON.parse(JSON.stringify(spriteColors));

    const pixelColors = [];
    for (let f = 0; f < 2; f++) {
      for (let i = 0; i < pixelData[f].length; i += 4) {
        const total = pixelData[f].slice(i, i + 3).reduce((total: integer, value: integer) => total + value, 0);
        if (!total) {
          continue;
        }
        pixelColors.push(argbFromRgba({ r: pixelData[f][i], g: pixelData[f][i + 1], b: pixelData[f][i + 2], a: pixelData[f][i + 3] }));
      }
    }

    const fusionPixelColors = [];
    for (let f = 0; f < 2; f++) {
      const variantColors = variantColorCache[!f ? fusionSpriteKey : fusionBackSpriteKey];
      const variantColorSet = new Map<integer, integer[]>();
      if (this.fusionShiny && variantColors && variantColors[this.fusionVariant]) {
        Object.keys(variantColors[this.fusionVariant]).forEach(k => {
          variantColorSet.set(Utils.rgbaToInt(Array.from(Object.values(Utils.rgbHexToRgba(k)))), Array.from(Object.values(Utils.rgbHexToRgba(variantColors[this.fusionVariant][k]))));
        });
      }
      for (let i = 0; i < pixelData[2 + f].length; i += 4) {
        const total = pixelData[2 + f].slice(i, i + 3).reduce((total: integer, value: integer) => total + value, 0);
        if (!total) {
          continue;
        }
        let [ r, g, b, a ] = [ pixelData[2 + f][i], pixelData[2 + f][i + 1], pixelData[2 + f][i + 2], pixelData[2 + f][i + 3] ];
        if (variantColors) {
          const color = Utils.rgbaToInt([r, g, b, a]);
          if (variantColorSet.has(color)) {
            const mappedPixel = variantColorSet.get(color);
            [ r, g, b, a ] = mappedPixel;
          }
        }
        fusionPixelColors.push(argbFromRgba({ r, g, b, a }));
      }
    }

    let paletteColors: Map<number, number>;
    let fusionPaletteColors: Map<number, number>;

    const originalRandom = Math.random;
    Math.random = () => Phaser.Math.RND.realInRange(0, 1);

    this.scene.executeWithSeedOffset(() => {
      paletteColors = QuantizerCelebi.quantize(pixelColors, 4);
      fusionPaletteColors = QuantizerCelebi.quantize(fusionPixelColors, 4);
    }, 0, "This result should not vary");

    Math.random = originalRandom;

    const [ palette, fusionPalette ] = [ paletteColors, fusionPaletteColors ]
      .map(paletteColors => {
        let keys = Array.from(paletteColors.keys()).sort((a: integer, b: integer) => paletteColors.get(a) < paletteColors.get(b) ? 1 : -1);
        let rgbaColors: Map<number, integer[]>;
        let hsvColors: Map<number, number[]>;

        const mappedColors = new Map<integer, integer[]>();

        do {
          mappedColors.clear();

          rgbaColors = keys.reduce((map: Map<number, integer[]>, k: number) => {
            map.set(k, Object.values(rgbaFromArgb(k))); return map;
          }, new Map<number, integer[]>());
          hsvColors = Array.from(rgbaColors.keys()).reduce((map: Map<number, number[]>, k: number) => {
            const rgb = rgbaColors.get(k).slice(0, 3);
            map.set(k, Utils.rgbToHsv(rgb[0], rgb[1], rgb[2]));
            return map;
          }, new Map<number, number[]>());

          for (let c = keys.length - 1; c >= 0; c--) {
            const hsv = hsvColors.get(keys[c]);
            for (let c2 = 0; c2 < c; c2++) {
              const hsv2 = hsvColors.get(keys[c2]);
              const diff = Math.abs(hsv[0] - hsv2[0]);
              if (diff < 30 || diff >= 330) {
                if (mappedColors.has(keys[c])) {
                  mappedColors.get(keys[c]).push(keys[c2]);
                } else {
                  mappedColors.set(keys[c], [ keys[c2] ]);
                }
                break;
              }
            }
          }

          mappedColors.forEach((values: integer[], key: integer) => {
            const keyColor = rgbaColors.get(key);
            const valueColors = values.map(v => rgbaColors.get(v));
            const color = keyColor.slice(0);
            let count = paletteColors.get(key);
            for (const value of values) {
              const valueCount = paletteColors.get(value);
              if (!valueCount) {
                continue;
              }
              count += valueCount;
            }

            for (let c = 0; c < 3; c++) {
              color[c] *= (paletteColors.get(key) / count);
              values.forEach((value: integer, i: integer) => {
                if (paletteColors.has(value)) {
                  const valueCount = paletteColors.get(value);
                  color[c] += valueColors[i][c] * (valueCount / count);
                }
              });
              color[c] = Math.round(color[c]);
            }

            paletteColors.delete(key);
            for (const value of values) {
              paletteColors.delete(value);
              if (mappedColors.has(value)) {
                mappedColors.delete(value);
              }
            }

            paletteColors.set(argbFromRgba({ r: color[0], g: color[1], b: color[2], a: color[3] }), count);
          });

          keys = Array.from(paletteColors.keys()).sort((a: integer, b: integer) => paletteColors.get(a) < paletteColors.get(b) ? 1 : -1);
        } while (mappedColors.size);

        return keys.map(c => Object.values(rgbaFromArgb(c)));
      }
      );

    const paletteDeltas: number[][] = [];

    spriteColors.forEach((sc: integer[], i: integer) => {
      paletteDeltas.push([]);
      for (let p = 0; p < palette.length; p++) {
        paletteDeltas[i].push(Utils.deltaRgb(sc, palette[p]));
      }
    });

    const easeFunc = Phaser.Tweens.Builders.GetEaseFunction("Cubic.easeIn");

    for (let sc = 0; sc < spriteColors.length; sc++) {
      const delta = Math.min(...paletteDeltas[sc]);
      const paletteIndex = Math.min(paletteDeltas[sc].findIndex(pd => pd === delta), fusionPalette.length - 1);
      if (delta < 255) {
        const ratio = easeFunc(delta / 255);
        const color = [ 0, 0, 0, fusionSpriteColors[sc][3] ];
        for (let c = 0; c < 3; c++) {
          color[c] = Math.round((fusionSpriteColors[sc][c] * ratio) + (fusionPalette[paletteIndex][c] * (1 - ratio)));
        }
        fusionSpriteColors[sc] = color;
      }
    }

    [ this.getSprite(), this.getTintSprite() ].map(s => {
      s.pipelineData[`spriteColors${ignoreOveride && this.summonData?.speciesForm ? "Base" : ""}`] = spriteColors;
      s.pipelineData[`fusionSpriteColors${ignoreOveride && this.summonData?.speciesForm ? "Base" : ""}`] = fusionSpriteColors;
    });

    canvas.remove();
    fusionCanvas.remove();
  }

  randSeedInt(range: integer, min: integer = 0): integer {
    return this.scene.currentBattle
      ? this.scene.randBattleSeedInt(range, min)
      : Utils.randSeedInt(range, min);
  }

  randSeedIntRange(min: integer, max: integer): integer {
    return this.randSeedInt((max - min) + 1, min);
  }

  destroy(): void {
    this.battleInfo?.destroy();
    super.destroy();
  }
}

export default interface Pokemon {
  scene: BattleScene
}

export class PlayerPokemon extends Pokemon {
  public compatibleTms: Moves[];

  constructor(scene: BattleScene, species: PokemonSpecies, level: integer, abilityIndex: integer, formIndex: integer, gender: Gender, shiny: boolean, variant: Variant, ivs: integer[], nature: Nature, dataSource: Pokemon | PokemonData) {
    super(scene, 106, 148, species, level, abilityIndex, formIndex, gender, shiny, variant, ivs, nature, dataSource);

    if (Overrides.SHINY_OVERRIDE) {
      this.shiny = true;
      this.initShinySparkle();
      if (Overrides.VARIANT_OVERRIDE) {
        this.variant = Overrides.VARIANT_OVERRIDE;
      }
    }

    if (!dataSource) {
      this.generateAndPopulateMoveset();
    }
    this.generateCompatibleTms();
  }

  initBattleInfo(): void {
    this.battleInfo = new PlayerBattleInfo(this.scene);
    this.battleInfo.initInfo(this);
  }

  isPlayer(): boolean {
    return true;
  }

  hasTrainer(): boolean {
    return true;
  }

  isBoss(): boolean {
    return false;
  }

  getFieldIndex(): integer {
    return this.scene.getPlayerField().indexOf(this);
  }

  getBattlerIndex(): BattlerIndex {
    return this.getFieldIndex();
  }

  generateCompatibleTms(): void {
    this.compatibleTms = [];

    const tms = Object.keys(tmSpecies);
    for (const tm of tms) {
      const moveId = parseInt(tm) as Moves;
      let compatible = false;
      for (const p of tmSpecies[tm]) {
        if (Array.isArray(p)) {
          if (p[0] === this.species.speciesId || (this.fusionSpecies && p[0] === this.fusionSpecies.speciesId) && p.slice(1).indexOf(this.species.forms[this.formIndex]) > -1) {
            compatible = true;
            break;
          }
        } else if (p === this.species.speciesId || (this.fusionSpecies && p === this.fusionSpecies.speciesId)) {
          compatible = true;
          break;
        }
      }
      if (reverseCompatibleTms.indexOf(moveId) > -1) {
        compatible = !compatible;
      }
      if (compatible) {
        this.compatibleTms.push(moveId);
      }
    }
  }

  tryPopulateMoveset(moveset: StarterMoveset): boolean {
    if (!this.getSpeciesForm().validateStarterMoveset(moveset, this.scene.gameData.starterData[this.species.getRootSpeciesId()].eggMoves)) {
      return false;
    }

    this.moveset = moveset.map(m => new PokemonMove(m));

    return true;
  }

  switchOut(batonPass: boolean, removeFromField: boolean = false): Promise<void> {
    return new Promise(resolve => {
      this.resetTurnData();
      if (!batonPass) {
        this.resetSummonData();
      }
      this.hideInfo();
      this.setVisible(false);

      this.scene.ui.setMode(Mode.PARTY, PartyUiMode.FAINT_SWITCH, this.getFieldIndex(), (slotIndex: integer, option: PartyOption) => {
        if (slotIndex >= this.scene.currentBattle.getBattlerCount() && slotIndex < 6) {
          this.scene.unshiftPhase(new SwitchSummonPhase(this.scene, this.getFieldIndex(), slotIndex, false, batonPass));
        }
        if (removeFromField) {
          this.setVisible(false);
          this.scene.field.remove(this);
          this.scene.triggerPokemonFormChange(this, SpeciesFormChangeActiveTrigger, true);
        }
        this.scene.ui.setMode(Mode.MESSAGE).then(() => resolve());
      }, PartyUiHandler.FilterNonFainted);
    });
  }

  addFriendship(friendship: integer): void {
    const starterSpeciesId = this.species.getRootSpeciesId();
    const fusionStarterSpeciesId = this.isFusion() ? this.fusionSpecies.getRootSpeciesId() : 0;
    const starterData = [
      this.scene.gameData.starterData[starterSpeciesId],
      fusionStarterSpeciesId ? this.scene.gameData.starterData[fusionStarterSpeciesId] : null
    ].filter(d => d);
    const amount = new Utils.IntegerHolder(friendship);
    const starterAmount = new Utils.IntegerHolder(Math.floor(friendship * (this.scene.gameMode.isClassic ? 2 : 1) / (fusionStarterSpeciesId ? 2 : 1)));
    if (amount.value > 0) {
      this.scene.applyModifier(PokemonFriendshipBoosterModifier, true, this, amount);
      this.scene.applyModifier(PokemonFriendshipBoosterModifier, true, this, starterAmount);

      this.friendship = Math.min(this.friendship + amount.value, 255);
      if (this.friendship === 255) {
        this.scene.validateAchv(achvs.MAX_FRIENDSHIP);
      }
      starterData.forEach((sd: StarterDataEntry, i: integer) => {
        const speciesId = !i ? starterSpeciesId : fusionStarterSpeciesId as Species;
        sd.friendship = (sd.friendship || 0) + starterAmount.value;
        if (sd.friendship >= getStarterValueFriendshipCap(speciesStarters[speciesId])) {
          this.scene.gameData.addStarterCandy(getPokemonSpecies(speciesId), 1);
          sd.friendship = 0;
        }
      });
    } else {
      this.friendship = Math.max(this.friendship + amount.value, 0);
      for (const sd of starterData) {
        sd.friendship = Math.max((sd.friendship || 0) + starterAmount.value, 0);
      }
    }
  }
  /**
   * Handles Revival Blessing when used by player.
   * @returns Promise to revive a pokemon.
   * @see {@linkcode RevivalBlessingAttr}
   */
  revivalBlessing(): Promise<void> {
    return new Promise(resolve => {
      this.scene.ui.setMode(Mode.PARTY, PartyUiMode.REVIVAL_BLESSING, this.getFieldIndex(), (slotIndex:integer, option: PartyOption) => {
        if (slotIndex >= 0 && slotIndex<6) {
          const pokemon = this.scene.getParty()[slotIndex];
          if (!pokemon || !pokemon.isFainted()) {
            resolve();
          }

          pokemon.resetTurnData();
          pokemon.resetStatus();
          pokemon.heal(Math.min(Math.max(Math.ceil(Math.floor(0.5 * pokemon.getMaxHp())), 1), pokemon.getMaxHp()));
          this.scene.queueMessage(`${pokemon.name} was revived!`,0,true);

          if (this.scene.currentBattle.double && this.scene.getParty().length > 1) {
            const allyPokemon = this.getAlly();
            if (slotIndex<=1) {
              // Revived ally pokemon
              this.scene.unshiftPhase(new SwitchSummonPhase(this.scene, pokemon.getFieldIndex(), slotIndex, false, false, true));
              this.scene.unshiftPhase(new ToggleDoublePositionPhase(this.scene, true));
            } else if (allyPokemon.isFainted()) {
              // Revived party pokemon, and ally pokemon is fainted
              this.scene.unshiftPhase(new SwitchSummonPhase(this.scene, allyPokemon.getFieldIndex(), slotIndex, false, false, true));
              this.scene.unshiftPhase(new ToggleDoublePositionPhase(this.scene, true));
            }
          }

        }
        this.scene.ui.setMode(Mode.MESSAGE).then(() => resolve());
      }, PartyUiHandler.FilterFainted);
    });
  }

  getPossibleEvolution(evolution: SpeciesFormEvolution): Promise<Pokemon> {
    return new Promise(resolve => {
      const evolutionSpecies = getPokemonSpecies(evolution.speciesId);
      const isFusion = evolution instanceof FusionSpeciesFormEvolution;
      let ret: PlayerPokemon;
      if (isFusion) {
        const originalFusionSpecies = this.fusionSpecies;
        const originalFusionFormIndex = this.fusionFormIndex;
        this.fusionSpecies = evolutionSpecies;
        this.fusionFormIndex = evolution.evoFormKey !== null ? Math.max(evolutionSpecies.forms.findIndex(f => f.formKey === evolution.evoFormKey), 0) : this.fusionFormIndex;
        ret = this.scene.addPlayerPokemon(this.species, this.level, this.abilityIndex, this.formIndex, this.gender, this.shiny, this.variant, this.ivs, this.nature, this);
        this.fusionSpecies = originalFusionSpecies;
        this.fusionFormIndex = originalFusionFormIndex;
      } else {
        const formIndex = evolution.evoFormKey !== null && !isFusion ? Math.max(evolutionSpecies.forms.findIndex(f => f.formKey === evolution.evoFormKey), 0) : this.formIndex;
        ret = this.scene.addPlayerPokemon(!isFusion ? evolutionSpecies : this.species, this.level, this.abilityIndex, formIndex, this.gender, this.shiny, this.variant, this.ivs, this.nature, this);
      }
      ret.loadAssets().then(() => resolve(ret));
    });
  }

  evolve(evolution: SpeciesFormEvolution): Promise<void> {
    return new Promise(resolve => {
      this.pauseEvolutions = false;
      this.handleSpecialEvolutions(evolution);
      const isFusion = evolution instanceof FusionSpeciesFormEvolution;
      if (!isFusion) {
        this.species = getPokemonSpecies(evolution.speciesId);
      } else {
        this.fusionSpecies = getPokemonSpecies(evolution.speciesId);
      }
      if (evolution.preFormKey !== null) {
        const formIndex = Math.max((!isFusion ? this.species : this.fusionSpecies).forms.findIndex(f => f.formKey === evolution.evoFormKey), 0);
        if (!isFusion) {
          this.formIndex = formIndex;
        } else {
          this.fusionFormIndex = formIndex;
        }
      }
      this.generateName();
      if (!isFusion) {
        const abilityCount = this.getSpeciesForm().getAbilityCount();
        if (this.abilityIndex >= abilityCount) { // Shouldn't happen
          this.abilityIndex = abilityCount - 1;
        }
      } else {
        const abilityCount = this.getFusionSpeciesForm().getAbilityCount();
        if (this.fusionAbilityIndex >= abilityCount) {// Shouldn't happen
          this.fusionAbilityIndex = abilityCount - 1;
        }
      }
      this.compatibleTms.splice(0, this.compatibleTms.length);
      this.generateCompatibleTms();
      const updateAndResolve = () => {
        this.loadAssets().then(() => {
          this.calculateStats();
          this.updateInfo(true).then(() => resolve());
        });
      };
      if (!this.scene.gameMode.isDaily || this.metBiome > -1) {
        this.scene.gameData.updateSpeciesDexIvs(this.species.speciesId, this.ivs);
        this.scene.gameData.setPokemonSeen(this, false);
        this.scene.gameData.setPokemonCaught(this, false).then(() => updateAndResolve());
      } else {
        updateAndResolve();
      }
    });
  }

  private handleSpecialEvolutions(evolution: SpeciesFormEvolution) {
    const isFusion = evolution instanceof FusionSpeciesFormEvolution;

    const evoSpecies = (!isFusion ? this.species : this.fusionSpecies);
    if (evoSpecies.speciesId === Species.NINCADA && evolution.speciesId === Species.NINJASK) {
      const newEvolution = pokemonEvolutions[evoSpecies.speciesId][1];

      if (newEvolution.condition.predicate(this)) {
        const newPokemon = this.scene.addPlayerPokemon(this.species, this.level, this.abilityIndex, this.formIndex, undefined, this.shiny, this.variant, this.ivs, this.nature);
        newPokemon.natureOverride = this.natureOverride;
        newPokemon.passive = this.passive;
        newPokemon.moveset = this.moveset.slice();
        newPokemon.moveset = this.copyMoveset();
        newPokemon.luck = this.luck;
        newPokemon.fusionSpecies = this.fusionSpecies;
        newPokemon.fusionFormIndex = this.fusionFormIndex;
        newPokemon.fusionAbilityIndex = this.fusionAbilityIndex;
        newPokemon.fusionShiny = this.fusionShiny;
        newPokemon.fusionVariant = this.fusionVariant;
        newPokemon.fusionGender = this.fusionGender;
        newPokemon.fusionLuck = this.fusionLuck;

        this.scene.getParty().push(newPokemon);
        newPokemon.evolve(!isFusion ? newEvolution : new FusionSpeciesFormEvolution(this.id, newEvolution));
        const modifiers = this.scene.findModifiers(m => m instanceof PokemonHeldItemModifier
          && (m as PokemonHeldItemModifier).pokemonId === this.id, true) as PokemonHeldItemModifier[];
        modifiers.forEach(m => {
          const clonedModifier = m.clone() as PokemonHeldItemModifier;
          clonedModifier.pokemonId = newPokemon.id;
          this.scene.addModifier(clonedModifier, true);
        });
        this.scene.updateModifiers(true);
      }
    }
  }

  getPossibleForm(formChange: SpeciesFormChange): Promise<Pokemon> {
    return new Promise(resolve => {
      const formIndex = Math.max(this.species.forms.findIndex(f => f.formKey === formChange.formKey), 0);
      const ret = this.scene.addPlayerPokemon(this.species, this.level, this.abilityIndex, formIndex, this.gender, this.shiny, this.variant, this.ivs, this.nature, this);
      ret.loadAssets().then(() => resolve(ret));
    });
  }

  changeForm(formChange: SpeciesFormChange): Promise<void> {
    return new Promise(resolve => {
      this.formIndex = Math.max(this.species.forms.findIndex(f => f.formKey === formChange.formKey), 0);
      this.generateName();
      const abilityCount = this.getSpeciesForm().getAbilityCount();
      if (this.abilityIndex >= abilityCount) { // Shouldn't happen
        this.abilityIndex = abilityCount - 1;
      }
      this.compatibleTms.splice(0, this.compatibleTms.length);
      this.generateCompatibleTms();
      const updateAndResolve = () => {
        this.loadAssets().then(() => {
          this.calculateStats();
          this.scene.updateModifiers(true, true);
          this.updateInfo(true).then(() => resolve());
        });
      };
      if (!this.scene.gameMode.isDaily || this.metBiome > -1) {
        this.scene.gameData.setPokemonSeen(this, false);
        this.scene.gameData.setPokemonCaught(this, false).then(() => updateAndResolve());
      } else {
        updateAndResolve();
      }
    });
  }

  clearFusionSpecies(): void {
    super.clearFusionSpecies();
    this.generateCompatibleTms();
  }

  /**
  * Returns a Promise to fuse two PlayerPokemon together
  * @param pokemon The PlayerPokemon to fuse to this one
  */
  fuse(pokemon: PlayerPokemon): Promise<void> {
    return new Promise(resolve => {
      this.fusionSpecies = pokemon.species;
      this.fusionFormIndex = pokemon.formIndex;
      this.fusionAbilityIndex = pokemon.abilityIndex;
      this.fusionShiny = pokemon.shiny;
      this.fusionVariant = pokemon.variant;
      this.fusionGender = pokemon.gender;
      this.fusionLuck = pokemon.luck;

      this.scene.validateAchv(achvs.SPLICE);
      this.scene.gameData.gameStats.pokemonFused++;

      // Store the average HP% that each Pokemon has
      const newHpPercent = ((pokemon.hp / pokemon.stats[Stat.HP]) + (this.hp / this.stats[Stat.HP])) / 2;

      this.generateName();
      this.calculateStats();

      // Set this Pokemon's HP to the average % of both fusion components
      this.hp = Math.round(this.stats[Stat.HP] * newHpPercent);
      if (!this.isFainted()) {
        // If this Pokemon hasn't fainted, make sure the HP wasn't set over the new maximum
        this.hp = Math.min(this.hp, this.stats[Stat.HP]);
        this.status = getRandomStatus(this.status, pokemon.status); // Get a random valid status between the two
      } else if (!pokemon.isFainted()) {
        // If this Pokemon fainted but the other hasn't, make sure the HP wasn't set to zero
        this.hp = Math.max(this.hp, 1);
        this.status = pokemon.status; // Inherit the other Pokemon's status
      }

      this.generateCompatibleTms();
      this.updateInfo(true);
      const fusedPartyMemberIndex = this.scene.getParty().indexOf(pokemon);
      let partyMemberIndex = this.scene.getParty().indexOf(this);
      if (partyMemberIndex > fusedPartyMemberIndex) {
        partyMemberIndex--;
      }
      const fusedPartyMemberHeldModifiers = this.scene.findModifiers(m => m instanceof PokemonHeldItemModifier
        && (m as PokemonHeldItemModifier).pokemonId === pokemon.id, true) as PokemonHeldItemModifier[];
      const transferModifiers: Promise<boolean>[] = [];
      for (const modifier of fusedPartyMemberHeldModifiers) {
        transferModifiers.push(this.scene.tryTransferHeldItemModifier(modifier, this, true, false, true, true));
      }
      Promise.allSettled(transferModifiers).then(() => {
        this.scene.updateModifiers(true, true).then(() => {
          this.scene.removePartyMemberModifiers(fusedPartyMemberIndex);
          this.scene.getParty().splice(fusedPartyMemberIndex, 1)[0];
          const newPartyMemberIndex = this.scene.getParty().indexOf(this);
          pokemon.getMoveset(true).map(m => this.scene.unshiftPhase(new LearnMovePhase(this.scene, newPartyMemberIndex, m.getMove().id)));
          pokemon.destroy();
          this.updateFusionPalette();
          resolve();
        });
      });
    });
  }

  unfuse(): Promise<void> {
    return new Promise(resolve => {
      this.clearFusionSpecies();

      this.updateInfo(true).then(() => resolve());
      this.updateFusionPalette();
    });
  }

  /** Returns a deep copy of this Pokemon's moveset array */
  copyMoveset(): PokemonMove[] {
    const newMoveset = [];
    this.moveset.forEach(move =>
      newMoveset.push(new PokemonMove(move.moveId, 0, move.ppUp, move.virtual)));

    return newMoveset;
  }
}

export class EnemyPokemon extends Pokemon {
  public trainerSlot: TrainerSlot;
  public aiType: AiType;
  public bossSegments: integer;
  public bossSegmentIndex: integer;

  constructor(scene: BattleScene, species: PokemonSpecies, level: integer, trainerSlot: TrainerSlot, boss: boolean, dataSource: PokemonData) {
    super(scene, 236, 84, species, level, dataSource?.abilityIndex, dataSource?.formIndex,
      dataSource?.gender, dataSource ? dataSource.shiny : false, dataSource ? dataSource.variant : undefined, null, dataSource ? dataSource.nature : undefined, dataSource);

    this.trainerSlot = trainerSlot;
    if (boss) {
      this.setBoss();
    }

    if (!dataSource) {
      this.generateAndPopulateMoveset();

      this.trySetShiny();
      if (Overrides.OPP_SHINY_OVERRIDE) {
        this.shiny = true;
        this.initShinySparkle();
      }
      if (this.shiny) {
        this.variant = this.generateVariant();
        if (Overrides.OPP_VARIANT_OVERRIDE) {
          this.variant = Overrides.OPP_VARIANT_OVERRIDE;
        }
      }

      this.luck = (this.shiny ? this.variant + 1 : 0) + (this.fusionShiny ? this.fusionVariant + 1 : 0);

      let prevolution: Species;
      let speciesId = species.speciesId;
      while ((prevolution = pokemonPrevolutions[speciesId])) {
        const evolution = pokemonEvolutions[prevolution].find(pe => pe.speciesId === speciesId && (!pe.evoFormKey || pe.evoFormKey === this.getFormKey()));
        if (evolution.condition?.enforceFunc) {
          evolution.condition.enforceFunc(this);
        }
        speciesId = prevolution;
      }
    }

    this.aiType = boss || this.hasTrainer() ? AiType.SMART : AiType.SMART_RANDOM;
  }

  initBattleInfo(): void {
    if (!this.battleInfo) {
      this.battleInfo = new EnemyBattleInfo(this.scene);
      this.battleInfo.updateBossSegments(this);
      this.battleInfo.initInfo(this);
    } else {
      this.battleInfo.updateBossSegments(this);
    }
  }

  setBoss(boss: boolean = true, bossSegments: integer = 0): void {
    if (boss) {
      this.bossSegments = bossSegments || this.scene.getEncounterBossSegments(this.scene.currentBattle.waveIndex, this.level, this.species, true);
      this.bossSegmentIndex = this.bossSegments - 1;
    } else {
      this.bossSegments = 0;
      this.bossSegmentIndex = 0;
    }
  }

  generateAndPopulateMoveset(formIndex?: integer): void {
    switch (true) {
    case (this.species.speciesId === Species.SMEARGLE):
      this.moveset = [
        new PokemonMove(Moves.SKETCH),
        new PokemonMove(Moves.SKETCH),
        new PokemonMove(Moves.SKETCH),
        new PokemonMove(Moves.SKETCH)
      ];
      break;
    case (this.species.speciesId === Species.ETERNATUS):
      this.moveset = (formIndex !== undefined ? formIndex : this.formIndex)
        ? [
          new PokemonMove(Moves.DYNAMAX_CANNON),
          new PokemonMove(Moves.CROSS_POISON),
          new PokemonMove(Moves.FLAMETHROWER),
          new PokemonMove(Moves.RECOVER, 0, -4)
        ]
        : [
          new PokemonMove(Moves.ETERNABEAM),
          new PokemonMove(Moves.SLUDGE_BOMB),
          new PokemonMove(Moves.DRAGON_DANCE),
          new PokemonMove(Moves.COSMIC_POWER)
        ];
      break;
    default:
      super.generateAndPopulateMoveset();
      break;
    }
  }

  getNextMove(): QueuedMove {
    const queuedMove = this.getMoveQueue().length
      ? this.getMoveset().find(m => m.moveId === this.getMoveQueue()[0].move)
      : null;
    if (queuedMove) {
      if (queuedMove.isUsable(this, this.getMoveQueue()[0].ignorePP)) {
        return { move: queuedMove.moveId, targets: this.getMoveQueue()[0].targets, ignorePP: this.getMoveQueue()[0].ignorePP };
      } else {
        this.getMoveQueue().shift();
        return this.getNextMove();
      }
    }

    const movePool = this.getMoveset().filter(m => m.isUsable(this));
    if (movePool.length) {
      if (movePool.length === 1) {
        return { move: movePool[0].moveId, targets: this.getNextTargets(movePool[0].moveId) };
      }
      const encoreTag = this.getTag(EncoreTag) as EncoreTag;
      if (encoreTag) {
        const encoreMove = movePool.find(m => m.moveId === encoreTag.moveId);
        if (encoreMove) {
          return { move: encoreMove.moveId, targets: this.getNextTargets(encoreMove.moveId) };
        }
      }
      switch (this.aiType) {
      case AiType.RANDOM:
        const moveId = movePool[this.scene.randBattleSeedInt(movePool.length)].moveId;
        return { move: moveId, targets: this.getNextTargets(moveId) };
      case AiType.SMART_RANDOM:
      case AiType.SMART:
        const moveScores = movePool.map(() => 0);
        const moveTargets = Object.fromEntries(movePool.map(m => [ m.moveId, this.getNextTargets(m.moveId) ]));
        for (const m in movePool) {
          const pokemonMove = movePool[m];
          const move = pokemonMove.getMove();

          const variableType = new Utils.IntegerHolder(move.type);
          applyAbAttrs(VariableMoveTypeAbAttr, this, null, variableType);
          const moveType = variableType.value as Type;

          let moveScore = moveScores[m];
          const targetScores: integer[] = [];

          for (const mt of moveTargets[move.id]) {
            // Prevent a target score from being calculated when the target is whoever attacks the user
            if (mt === BattlerIndex.ATTACKER) {
              break;
            }

            const target = this.scene.getField()[mt];
            let targetScore = move.getUserBenefitScore(this, target, move) + move.getTargetBenefitScore(this, target, move) * (mt < BattlerIndex.ENEMY === this.isPlayer() ? 1 : -1);
            if ((move.name.endsWith(" (N)") || !move.applyConditions(this, target, move)) && ![Moves.SUCKER_PUNCH, Moves.UPPER_HAND].includes(move.id)) {
              targetScore = -20;
            } else if (move instanceof AttackMove) {
              const effectiveness = target.getAttackMoveEffectiveness(this, pokemonMove);
              if (target.isPlayer() !== this.isPlayer()) {
                targetScore *= effectiveness;
                if (this.isOfType(moveType)) {
                  targetScore *= 1.5;
                }
              } else if (effectiveness) {
                targetScore /= effectiveness;
                if (this.isOfType(moveType)) {
                  targetScore /= 1.5;
                }
              }
              if (!targetScore) {
                targetScore = -20;
              }
            }
            targetScores.push(targetScore);
          }

          moveScore += Math.max(...targetScores);

          // could make smarter by checking opponent def/spdef
          moveScores[m] = moveScore;
        }

        console.log(moveScores);

        const sortedMovePool = movePool.slice(0);
        sortedMovePool.sort((a, b) => {
          const scoreA = moveScores[movePool.indexOf(a)];
          const scoreB = moveScores[movePool.indexOf(b)];
          return scoreA < scoreB ? 1 : scoreA > scoreB ? -1 : 0;
        });
        let r = 0;
        if (this.aiType === AiType.SMART_RANDOM) {
          while (r < sortedMovePool.length - 1 && this.scene.randBattleSeedInt(8) >= 5) {
            r++;
          }
        } else if (this.aiType === AiType.SMART) {
          while (r < sortedMovePool.length - 1 && (moveScores[movePool.indexOf(sortedMovePool[r + 1])] / moveScores[movePool.indexOf(sortedMovePool[r])]) >= 0
              && this.scene.randBattleSeedInt(100) < Math.round((moveScores[movePool.indexOf(sortedMovePool[r + 1])] / moveScores[movePool.indexOf(sortedMovePool[r])]) * 50)) {
            r++;
          }
        }
        console.log(movePool.map(m => m.getName()), moveScores, r, sortedMovePool.map(m => m.getName()));
        return { move: sortedMovePool[r].moveId, targets: moveTargets[sortedMovePool[r].moveId] };
      }
    }

    return { move: Moves.STRUGGLE, targets: this.getNextTargets(Moves.STRUGGLE) };
  }

  getNextTargets(moveId: Moves): BattlerIndex[] {
    const moveTargets = getMoveTargets(this, moveId);
    const targets = this.scene.getField(true).filter(p => moveTargets.targets.indexOf(p.getBattlerIndex()) > -1);
    if (moveTargets.multiple) {
      return targets.map(p => p.getBattlerIndex());
    }

    const move = allMoves[moveId];

    const benefitScores = targets
      .map(p => [ p.getBattlerIndex(), move.getTargetBenefitScore(this, p, move) * (p.isPlayer() === this.isPlayer() ? 1 : -1) ]);

    const sortedBenefitScores = benefitScores.slice(0);
    sortedBenefitScores.sort((a, b) => {
      const scoreA = a[1];
      const scoreB = b[1];
      return scoreA < scoreB ? 1 : scoreA > scoreB ? -1 : 0;
    });

    if (!sortedBenefitScores.length) {
      // Set target to BattlerIndex.ATTACKER when using a counter move
      // This is the same as when the player does so
      if (!!move.findAttr(attr => attr instanceof CounterDamageAttr)) {
        return [BattlerIndex.ATTACKER];
      }

      return [];
    }

    let targetWeights = sortedBenefitScores.map(s => s[1]);
    const lowestWeight = targetWeights[targetWeights.length - 1];

    if (lowestWeight < 1) {
      for (let w = 0; w < targetWeights.length; w++) {
        targetWeights[w] += Math.abs(lowestWeight - 1);
      }
    }

    const benefitCutoffIndex = targetWeights.findIndex(s => s < targetWeights[0] / 2);
    if (benefitCutoffIndex > -1) {
      targetWeights = targetWeights.slice(0, benefitCutoffIndex);
    }

    const thresholds: integer[] = [];
    let totalWeight: integer;
    targetWeights.reduce((total: integer, w: integer) => {
      total += w;
      thresholds.push(total);
      totalWeight = total;
      return total;
    }, 0);

    const randValue = this.scene.randBattleSeedInt(totalWeight);
    let targetIndex: integer;

    thresholds.every((t, i) => {
      if (randValue >= t) {
        return true;
      }

      targetIndex = i;
      return false;
    });

    return [ sortedBenefitScores[targetIndex][0] ];
  }

  isPlayer() {
    return false;
  }

  hasTrainer(): boolean {
    return !!this.trainerSlot;
  }

  isBoss(): boolean {
    return !!this.bossSegments;
  }

  getBossSegmentIndex(): integer {
    const segments = (this as EnemyPokemon).bossSegments;
    const segmentSize = this.getMaxHp() / segments;
    for (let s = segments - 1; s > 0; s--) {
      const hpThreshold = Math.round(segmentSize * s);
      if (this.hp > hpThreshold) {
        return s;
      }
    }

    return 0;
  }

  damage(damage: integer, ignoreSegments: boolean = false, preventEndure: boolean = false, ignoreFaintPhase: boolean = false): integer {
    if (this.isFainted()) {
      return 0;
    }

    let clearedBossSegmentIndex = this.isBoss()
      ? this.bossSegmentIndex + 1
      : 0;

    if (this.isBoss() && !ignoreSegments) {
      const segmentSize = this.getMaxHp() / this.bossSegments;
      for (let s = this.bossSegmentIndex; s > 0; s--) {
        const hpThreshold = segmentSize * s;
        const roundedHpThreshold = Math.round(hpThreshold);
        if (this.hp >= roundedHpThreshold) {
          if (this.hp - damage <= roundedHpThreshold) {
            const hpRemainder = this.hp - roundedHpThreshold;
            let segmentsBypassed = 0;
            while (segmentsBypassed < this.bossSegmentIndex && this.canBypassBossSegments(segmentsBypassed + 1) && (damage - hpRemainder) >= Math.round(segmentSize * Math.pow(2, segmentsBypassed + 1))) {
              segmentsBypassed++;
              //console.log('damage', damage, 'segment', segmentsBypassed + 1, 'segment size', segmentSize, 'damage needed', Math.round(segmentSize * Math.pow(2, segmentsBypassed + 1)));
            }

            damage = hpRemainder + Math.round(segmentSize * segmentsBypassed);
            clearedBossSegmentIndex = s - segmentsBypassed;
          }
          break;
        }
      }
    }

    switch (this.scene.currentBattle.battleSpec) {
    case BattleSpec.FINAL_BOSS:
      if (!this.formIndex && this.bossSegmentIndex < 1) {
        damage = Math.min(damage, this.hp - 1);
      }
    }

    const ret = super.damage(damage, ignoreSegments, preventEndure, ignoreFaintPhase);

    if (this.isBoss()) {
      if (ignoreSegments) {
        const segmentSize = this.getMaxHp() / this.bossSegments;
        clearedBossSegmentIndex = Math.ceil(this.hp / segmentSize);
      }
      if (clearedBossSegmentIndex <= this.bossSegmentIndex) {
        this.handleBossSegmentCleared(clearedBossSegmentIndex);
      }
      this.battleInfo.updateBossSegments(this);
    }

    return ret;
  }

  canBypassBossSegments(segmentCount: integer = 1): boolean {
    if (this.scene.currentBattle.battleSpec === BattleSpec.FINAL_BOSS) {
      if (!this.formIndex && (this.bossSegmentIndex - segmentCount) < 1) {
        return false;
      }
    }

    return true;
  }

  handleBossSegmentCleared(segmentIndex: integer): void {
    while (segmentIndex - 1 < this.bossSegmentIndex) {
      let boostedStat = BattleStat.RAND;

      const battleStats = Utils.getEnumValues(BattleStat).slice(0, -3);
      const statWeights = new Array().fill(battleStats.length).filter((bs: BattleStat) => this.summonData.battleStats[bs] < 6).map((bs: BattleStat) => this.getStat(bs + 1));
      const statThresholds: integer[] = [];
      let totalWeight = 0;
      for (const bs of battleStats) {
        totalWeight += statWeights[bs];
        statThresholds.push(totalWeight);
      }

      const randInt = Utils.randSeedInt(totalWeight);

      for (const bs of battleStats) {
        if (randInt < statThresholds[bs]) {
          boostedStat = bs;
          break;
        }
      }

      let statLevels = 1;

      switch (segmentIndex) {
      case 1:
        if (this.bossSegments >= 3) {
          statLevels++;
        }
        break;
      case 2:
        if (this.bossSegments >= 5) {
          statLevels++;
        }
        break;
      }

      this.scene.unshiftPhase(new StatChangePhase(this.scene, this.getBattlerIndex(), true, [ boostedStat ], statLevels, true, true));

      this.bossSegmentIndex--;
    }
  }

  heal(amount: integer): integer {
    if (this.isBoss()) {
      const amountRatio = amount / this.getMaxHp();
      const segmentBypassCount = Math.floor(amountRatio / (1 / this.bossSegments));
      const segmentSize = this.getMaxHp() / this.bossSegments;
      for (let s = 1; s < this.bossSegments; s++) {
        const hpThreshold = segmentSize * s;
        if (this.hp <= Math.round(hpThreshold)) {
          const healAmount = Math.min(amount, this.getMaxHp() - this.hp, Math.round(hpThreshold + (segmentSize * segmentBypassCount) - this.hp));
          this.hp += healAmount;
          return healAmount;
        } else if (s >= this.bossSegmentIndex) {
          return super.heal(amount);
        }
      }
    }

    return super.heal(amount);
  }

  getFieldIndex(): integer {
    return this.scene.getEnemyField().indexOf(this);
  }

  getBattlerIndex(): BattlerIndex {
    return BattlerIndex.ENEMY + this.getFieldIndex();
  }

  addToParty(pokeballType: PokeballType) {
    const party = this.scene.getParty();
    let ret: PlayerPokemon = null;

    if (party.length < 6) {
      this.pokeball = pokeballType;
      this.metLevel = this.level;
      this.metBiome = this.scene.arena.biomeType;
      const newPokemon = this.scene.addPlayerPokemon(this.species, this.level, this.abilityIndex, this.formIndex, this.gender, this.shiny, this.variant, this.ivs, this.nature, this);
      party.push(newPokemon);
      ret = newPokemon;
      this.scene.triggerPokemonFormChange(newPokemon, SpeciesFormChangeActiveTrigger, true);
    }

    return ret;
  }
}

export interface TurnMove {
  move: Moves;
  targets?: BattlerIndex[];
  result: MoveResult;
  virtual?: boolean;
  turn?: integer;
}

export interface QueuedMove {
  move: Moves;
  targets: BattlerIndex[];
  ignorePP?: boolean;
}

export interface AttackMoveResult {
  move: Moves;
  result: DamageResult;
  damage: integer;
  critical: boolean;
  sourceId: integer;
}

export class PokemonSummonData {
  public battleStats: integer[] = [ 0, 0, 0, 0, 0, 0, 0 ];
  public moveQueue: QueuedMove[] = [];
  public disabledMove: Moves = Moves.NONE;
  public disabledTurns: integer = 0;
  public tags: BattlerTag[] = [];
  public abilitySuppressed: boolean = false;

  public speciesForm: PokemonSpeciesForm;
  public fusionSpeciesForm: PokemonSpeciesForm;
  public ability: Abilities = Abilities.NONE;
  public gender: Gender;
  public fusionGender: Gender;
  public stats: integer[];
  public moveset: PokemonMove[];
  public types: Type[];
}

export class PokemonBattleData {
  public hitCount: integer = 0;
  public endured: boolean = false;
  public berriesEaten: BerryType[] = [];
  public abilitiesApplied: Abilities[] = [];
}

export class PokemonBattleSummonData {
  public turnCount: integer = 1;
  public moveHistory: TurnMove[] = [];
}

export class PokemonTurnData {
  public flinched: boolean;
  public acted: boolean;
  public hitCount: integer;
  public hitsLeft: integer;
  public damageDealt: integer = 0;
  public currDamageDealt: integer = 0;
  public damageTaken: integer = 0;
  public attacksReceived: AttackMoveResult[] = [];
}

export enum AiType {
  RANDOM,
  SMART_RANDOM,
  SMART
}

export enum MoveResult {
  PENDING,
  SUCCESS,
  FAIL,
  MISS,
  OTHER
}

export enum HitResult {
  EFFECTIVE = 1,
  SUPER_EFFECTIVE,
  NOT_VERY_EFFECTIVE,
  ONE_HIT_KO,
  NO_EFFECT,
  STATUS,
  HEAL,
  FAIL,
  MISS,
  OTHER,
  IMMUNE
}

export type DamageResult = HitResult.EFFECTIVE | HitResult.SUPER_EFFECTIVE | HitResult.NOT_VERY_EFFECTIVE | HitResult.ONE_HIT_KO | HitResult.OTHER;

export class PokemonMove {
  public moveId: Moves;
  public ppUsed: integer;
  public ppUp: integer;
  public virtual: boolean;

  constructor(moveId: Moves, ppUsed?: integer, ppUp?: integer, virtual?: boolean) {
    this.moveId = moveId;
    this.ppUsed = ppUsed || 0;
    this.ppUp = ppUp || 0;
    this.virtual = !!virtual;
  }

  isUsable(pokemon: Pokemon, ignorePp?: boolean): boolean {
    if (this.moveId && pokemon.summonData?.disabledMove === this.moveId) {
      return false;
    }
    return (ignorePp || this.ppUsed < this.getMovePp() || this.getMove().pp === -1) && !this.getMove().name.endsWith(" (N)");
  }

  getMove(): Move {
    return allMoves[this.moveId];
  }

  /**
   * Sets {@link ppUsed} for this move and ensures the value does not exceed {@link getMovePp}
   * @param {number} count Amount of PP to use
   */
  usePp(count: number = 1) {
    this.ppUsed = Math.min(this.ppUsed + count, this.getMovePp());
  }

  getMovePp(): integer {
    return this.getMove().pp + this.ppUp * Math.max(Math.floor(this.getMove().pp / 5), 1);
  }

  getPpRatio(): number {
    return 1 - (this.ppUsed / this.getMovePp());
  }

  getName(): string {
    return this.getMove().name;
  }

  /**
  * Copies an existing move or creates a valid PokemonMove object from json representing one
  * @param {PokemonMove | any} source The data for the move to copy
  * @return {PokemonMove} A valid pokemonmove object
  */
  static loadMove(source: PokemonMove | any): PokemonMove {
    return new PokemonMove(source.moveId, source.ppUsed, source.ppUp, source.virtual);
  }
}<|MERGE_RESOLUTION|>--- conflicted
+++ resolved
@@ -1390,11 +1390,7 @@
             }
           }
           const moveId = speciesEggMoves[this.fusionSpecies.getRootSpeciesId()][3];
-<<<<<<< HEAD
           if (this.level >= 170 && !movePool.some(m => m[0] === moveId) && !allMoves[moveId].name.endsWith(" (N)") && !this.isBoss()) { // No rare egg moves before e4
-=======
-          if (this.level >= 170 && !movePool.some(m => m[0] === moveId) && !allMoves[moveId].name.endsWith(" (N)") && !this.isBoss()) {// No rare egg moves before e4
->>>>>>> 62288576
             movePool.push([moveId, 30]);
           }
         }
@@ -2077,11 +2073,7 @@
       this.formIndex = Math.max(this.species.forms.findIndex(f => f.formKey === formChange.formKey), 0);
       this.generateName();
       const abilityCount = this.getSpeciesForm().getAbilityCount();
-<<<<<<< HEAD
       if (this.abilityIndex >= abilityCount) { // Shouldn't happen
-=======
-      if (this.abilityIndex >= abilityCount) {// Shouldn't happen
->>>>>>> 62288576
         this.abilityIndex = abilityCount - 1;
       }
       this.scene.gameData.setPokemonSeen(this, false);
