import Phaser from "phaser";
import BattleScene, { AnySound } from "../battle-scene";
import { Variant, VariantSet, variantColorCache } from "#app/data/variant";
import { variantData } from "#app/data/variant";
import BattleInfo, { PlayerBattleInfo, EnemyBattleInfo } from "../ui/battle-info";
import Move, { HighCritAttr, HitsTagAttr, applyMoveAttrs, FixedDamageAttr, VariableAtkAttr, VariablePowerAttr, allMoves, MoveCategory, TypelessAttr, CritOnlyAttr, getMoveTargets, OneHitKOAttr, MultiHitAttr, VariableMoveTypeAttr, StatusMoveTypeImmunityAttr, MoveTarget, VariableDefAttr, AttackMove, ModifiedDamageAttr, VariableMoveTypeMultiplierAttr, IgnoreOpponentStatChangesAttr, SacrificialAttr, VariableMoveCategoryAttr, CounterDamageAttr, StatChangeAttr, RechargeAttr, ChargeAttr, IgnoreWeatherTypeDebuffAttr, BypassBurnDamageReductionAttr, SacrificialAttrOnHit, MoveFlags } from "../data/move";
import { default as PokemonSpecies, PokemonSpeciesForm, SpeciesFormKey, getFusedSpeciesName, getPokemonSpecies, getPokemonSpeciesForm, getStarterValueFriendshipCap, speciesStarters, starterPassiveAbilities } from "../data/pokemon-species";
import * as Utils from "../utils";
import { Type, TypeDamageMultiplier, getTypeDamageMultiplier, getTypeRgb } from "../data/type";
import { getLevelTotalExp } from "../data/exp";
import { Stat } from "../data/pokemon-stat";
import { AttackTypeBoosterModifier, DamageMoneyRewardModifier, EnemyDamageBoosterModifier, EnemyDamageReducerModifier, EnemyEndureChanceModifier, EnemyFusionChanceModifier, HiddenAbilityRateBoosterModifier, PokemonBaseStatModifier, PokemonFriendshipBoosterModifier, PokemonHeldItemModifier, PokemonMultiHitModifier, PokemonNatureWeightModifier, ShinyRateBoosterModifier, SurviveDamageModifier, TempBattleStatBoosterModifier, TerastallizeModifier } from "../modifier/modifier";
import { PokeballType } from "../data/pokeball";
import { Gender } from "../data/gender";
import { initMoveAnim, loadMoveAnimAssets } from "../data/battle-anims";
import { Status, StatusEffect, getRandomStatus } from "../data/status-effect";
import { pokemonEvolutions, pokemonPrevolutions, SpeciesFormEvolution, SpeciesEvolutionCondition, FusionSpeciesFormEvolution } from "../data/pokemon-evolutions";
import { reverseCompatibleTms, tmSpecies, tmPoolTiers } from "../data/tms";
import { DamagePhase, FaintPhase, LearnMovePhase, ObtainStatusEffectPhase, StatChangePhase, SwitchSummonPhase, ToggleDoublePositionPhase  } from "../phases";
import { BattleStat } from "../data/battle-stat";
import { BattlerTag, BattlerTagLapseType, EncoreTag, HelpingHandTag, HighestStatBoostTag, TypeBoostTag, getBattlerTag } from "../data/battler-tags";
import { WeatherType } from "../data/weather";
import { TempBattleStat } from "../data/temp-battle-stat";
import { ArenaTagSide, WeakenMoveScreenTag, WeakenMoveTypeTag } from "../data/arena-tag";
import { Ability, AbAttr, BattleStatMultiplierAbAttr, BlockCritAbAttr, BonusCritAbAttr, BypassBurnDamageReductionAbAttr, FieldPriorityMoveImmunityAbAttr, FieldVariableMovePowerAbAttr, IgnoreOpponentStatChangesAbAttr, MoveImmunityAbAttr, MoveTypeChangeAttr, PreApplyBattlerTagAbAttr, PreDefendFullHpEndureAbAttr, ReceivedMoveDamageMultiplierAbAttr, ReduceStatusEffectDurationAbAttr, StabBoostAbAttr, StatusEffectImmunityAbAttr, TypeImmunityAbAttr, VariableMovePowerAbAttr, WeightMultiplierAbAttr, allAbilities, applyAbAttrs, applyBattleStatMultiplierAbAttrs, applyPreApplyBattlerTagAbAttrs, applyPreAttackAbAttrs, applyPreDefendAbAttrs, applyPreSetStatusAbAttrs, UnsuppressableAbilityAbAttr, SuppressFieldAbilitiesAbAttr, NoFusionAbilityAbAttr, MultCritAbAttr, IgnoreTypeImmunityAbAttr, DamageBoostAbAttr, IgnoreTypeStatusEffectImmunityAbAttr, ConditionalCritAbAttr, applyFieldBattleStatMultiplierAbAttrs, FieldMultiplyBattleStatAbAttr } from "../data/ability";
import PokemonData from "../system/pokemon-data";
import { BattlerIndex } from "../battle";
import { Mode } from "../ui/ui";
import PartyUiHandler, { PartyOption, PartyUiMode } from "../ui/party-ui-handler";
import SoundFade from "phaser3-rex-plugins/plugins/soundfade";
import { LevelMoves } from "../data/pokemon-level-moves";
import { DamageAchv, achvs } from "../system/achv";
import { DexAttr, StarterDataEntry, StarterMoveset } from "../system/game-data";
import { QuantizerCelebi, argbFromRgba, rgbaFromArgb } from "@material/material-color-utilities";
import { Nature, getNatureStatMultiplier } from "../data/nature";
import { SpeciesFormChange, SpeciesFormChangeActiveTrigger, SpeciesFormChangeMoveLearnedTrigger, SpeciesFormChangePostMoveTrigger, SpeciesFormChangeStatusEffectTrigger } from "../data/pokemon-forms";
import { TerrainType } from "../data/terrain";
import { TrainerSlot } from "../data/trainer-config";
import * as Overrides from "../overrides";
import i18next from "../plugins/i18n";
import { speciesEggMoves } from "../data/egg-moves";
import { ModifierTier } from "../modifier/modifier-tier";
import { applyChallenges, ChallengeType } from "#app/data/challenge.js";
import { Abilities } from "#enums/abilities";
import { ArenaTagType } from "#enums/arena-tag-type";
import { BattleSpec } from "#enums/battle-spec";
import { BattlerTagType } from "#enums/battler-tag-type";
import { BerryType } from "#enums/berry-type";
import { Biome } from "#enums/biome";
import { Moves } from "#enums/moves";
import { Species } from "#enums/species";

export enum FieldPosition {
  CENTER,
  LEFT,
  RIGHT
}

export default abstract class Pokemon extends Phaser.GameObjects.Container {
  public id: integer;
  public name: string;
  public species: PokemonSpecies;
  public illusion: {active: boolean, available: boolean, species?: PokemonSpecies, name?: string, fusionSpecies?: PokemonSpecies};
  public formIndex: integer;
  public abilityIndex: integer;
  public passive: boolean;
  public shiny: boolean;
  public variant: Variant;
  public pokeball: PokeballType;
  protected battleInfo: BattleInfo;
  public level: integer;
  public exp: integer;
  public levelExp: integer;
  public gender: Gender;
  public hp: integer;
  public stats: integer[];
  public ivs: integer[];
  public nature: Nature;
  public natureOverride: Nature | -1;
  public moveset: PokemonMove[];
  public status: Status;
  public friendship: integer;
  public metLevel: integer;
  public metBiome: Biome | -1;
  public luck: integer;
  public pauseEvolutions: boolean;
  public pokerus: boolean;

  public fusionSpecies: PokemonSpecies;
  public fusionFormIndex: integer;
  public fusionAbilityIndex: integer;
  public fusionShiny: boolean;
  public fusionVariant: Variant;
  public fusionGender: Gender;
  public fusionLuck: integer;

  private summonDataPrimer: PokemonSummonData;

  public summonData: PokemonSummonData;
  public battleData: PokemonBattleData;
  public battleSummonData: PokemonBattleSummonData;
  public turnData: PokemonTurnData;

  public fieldPosition: FieldPosition;

  public maskEnabled: boolean;
  public maskSprite: Phaser.GameObjects.Sprite;

  private shinySparkle: Phaser.GameObjects.Sprite;

  constructor(scene: BattleScene, x: number, y: number, species: PokemonSpecies, level: integer, abilityIndex?: integer, formIndex?: integer, gender?: Gender, shiny?: boolean, variant?: Variant, ivs?: integer[], nature?: Nature, dataSource?: Pokemon | PokemonData) {
    super(scene, x, y);

    if (!species.isObtainable() && this.isPlayer()) {
      throw `Cannot create a player Pokemon for species '${species.getName(formIndex)}'`;
    }

    const hiddenAbilityChance = new Utils.IntegerHolder(256);
    if (!this.hasTrainer()) {
      this.scene.applyModifiers(HiddenAbilityRateBoosterModifier, true, hiddenAbilityChance);
    }

    const hasHiddenAbility = !Utils.randSeedInt(hiddenAbilityChance.value);
    const randAbilityIndex = Utils.randSeedInt(2);

    this.species = species;
    this.illusion = {active: false, available: true};

    this.pokeball = dataSource?.pokeball || PokeballType.POKEBALL;
    this.level = level;
    this.abilityIndex = abilityIndex !== undefined
      ? abilityIndex
      : (species.abilityHidden && hasHiddenAbility ? species.ability2 ? 2 : 1 : species.ability2 ? randAbilityIndex : 0);
    if (formIndex !== undefined) {
      this.formIndex = formIndex;
    }
    if (gender !== undefined) {
      this.gender = gender;
    }
    if (shiny !== undefined) {
      this.shiny = shiny;
    }
    if (variant !== undefined) {
      this.variant = variant;
    }
    this.exp = dataSource?.exp || getLevelTotalExp(this.level, species.growthRate);
    this.levelExp = dataSource?.levelExp || 0;
    if (dataSource) {
      this.id = dataSource.id;
      this.hp = dataSource.hp;
      this.stats = dataSource.stats;
      this.ivs = dataSource.ivs;
      this.passive = !!dataSource.passive;
      if (this.variant === undefined) {
        this.variant = 0;
      }
      this.nature = dataSource.nature || 0 as Nature;
      this.natureOverride = dataSource.natureOverride !== undefined ? dataSource.natureOverride : -1;
      this.moveset = dataSource.moveset;
      this.status = dataSource.status;
      this.friendship = dataSource.friendship !== undefined ? dataSource.friendship : this.species.baseFriendship;
      this.metLevel = dataSource.metLevel || 5;
      this.luck = dataSource.luck;
      this.metBiome = dataSource.metBiome;
      this.pauseEvolutions = dataSource.pauseEvolutions;
      this.pokerus = !!dataSource.pokerus;
      this.fusionSpecies = dataSource.fusionSpecies instanceof PokemonSpecies ? dataSource.fusionSpecies : getPokemonSpecies(dataSource.fusionSpecies);
      this.fusionFormIndex = dataSource.fusionFormIndex;
      this.fusionAbilityIndex = dataSource.fusionAbilityIndex;
      this.fusionShiny = dataSource.fusionShiny;
      this.fusionVariant = dataSource.fusionVariant || 0;
      this.fusionGender = dataSource.fusionGender;
      this.fusionLuck = dataSource.fusionLuck;
    } else {
      this.id = Utils.randSeedInt(4294967296);
      this.ivs = ivs || Utils.getIvsFromId(this.id);

      if (this.gender === undefined) {
        this.generateGender();
      }

      if (this.formIndex === undefined) {
        this.formIndex = this.scene.getSpeciesFormIndex(species, this.gender, this.nature, this.isPlayer());
      }

      if (this.shiny === undefined) {
        this.trySetShiny();
      }

      if (this.variant === undefined) {
        this.variant = this.shiny ? this.generateVariant() : 0;
      }

      if (nature !== undefined) {
        this.setNature(nature);
      } else {
        this.generateNature();
      }

      this.natureOverride = -1;

      this.friendship = species.baseFriendship;
      this.metLevel = level;
      this.metBiome = scene.currentBattle ? scene.arena.biomeType : -1;
      this.pokerus = false;

      if (level > 1) {
        const fused = new Utils.BooleanHolder(scene.gameMode.isSplicedOnly);
        if (!fused.value && !this.isPlayer() && !this.hasTrainer()) {
          this.scene.applyModifier(EnemyFusionChanceModifier, false, fused);
        }

        if (fused.value) {
          this.calculateStats();
          this.generateFusionSpecies();
        }
      }
      this.luck = (this.shiny ? this.variant + 1 : 0) + (this.fusionShiny ? this.fusionVariant + 1 : 0);
      this.fusionLuck = this.luck;
    }

    this.generateName();

    if (!species.isObtainable()) {
      this.shiny = false;
    }

    this.calculateStats();
  }

  init(): void {
    this.fieldPosition = FieldPosition.CENTER;

    this.initBattleInfo();

    this.scene.fieldUI.addAt(this.battleInfo, 0);

    const getSprite = (hasShadow?: boolean) => {
      const ret = this.scene.addPokemonSprite(this, 0, 0, `pkmn__${this.isPlayer() ? "back__" : ""}sub`, undefined, true);
      ret.setOrigin(0.5, 1);
      ret.setPipeline(this.scene.spritePipeline, { tone: [ 0.0, 0.0, 0.0, 0.0 ], hasShadow: !!hasShadow, teraColor: getTypeRgb(this.getTeraType()) });
      return ret;
    };

    this.setScale(this.getSpriteScale());

    const sprite = getSprite(true);
    const tintSprite = getSprite();

    tintSprite.setVisible(false);

    this.addAt(sprite, 0);
    this.addAt(tintSprite, 1);

    if (this.isShiny() && !this.shinySparkle) {
      this.initShinySparkle();
    }
  }

  abstract initBattleInfo(): void;

  isOnField(): boolean {
    if (!this.scene) {
      return false;
    }
    return this.scene.field.getIndex(this) > -1;
  }

  isFainted(checkStatus?: boolean): boolean {
    return !this.hp && (!checkStatus || this.status?.effect === StatusEffect.FAINT);
  }

  /**
   * Check if this pokemon is both not fainted and allowed to be in battle.
   * This is frequently a better alternative to {@link isFainted}
   * @returns {boolean} True if pokemon is allowed in battle
   */
  isAllowedInBattle(): boolean {
    const challengeAllowed = new Utils.BooleanHolder(true);
    applyChallenges(this.scene.gameMode, ChallengeType.POKEMON_IN_BATTLE, this, challengeAllowed);
    return !this.isFainted() && challengeAllowed.value;
  }

  isActive(onField?: boolean): boolean {
    if (!this.scene) {
      return false;
    }
    return this.isAllowedInBattle() && !!this.scene && (!onField || this.isOnField());
  }

  getDexAttr(): bigint {
    let ret = 0n;
    ret |= this.gender !== Gender.FEMALE ? DexAttr.MALE : DexAttr.FEMALE;
    ret |= !this.shiny ? DexAttr.NON_SHINY : DexAttr.SHINY;
    ret |= this.variant >= 2 ? DexAttr.VARIANT_3 : this.variant === 1 ? DexAttr.VARIANT_2 : DexAttr.DEFAULT_VARIANT;
    ret |= this.scene.gameData.getFormAttr(this.formIndex);
    return ret;
  }

  generateName(): void {
    if (!this.fusionSpecies) {
      this.name = this.species.getName(this.formIndex);
      return;
    }
    this.name = getFusedSpeciesName(this.species.getName(this.formIndex), this.fusionSpecies.getName(this.fusionFormIndex));
    if (this.battleInfo) {
      this.updateInfo(true);
    }
  }

  generateIllusion(pokemon: Pokemon, party: Pokemon[]): void {
    if (pokemon.hasTrainer()) {
      const lastPokemon: Pokemon = party.slice(-1)[0];
      const speciesId = lastPokemon.species.speciesId;
      pokemon.illusion = {
        active: true,
        available: true,
        species: getPokemonSpecies(speciesId),
        fusionSpecies: lastPokemon.fusionSpecies,
        name: pokemon.name
      };
      pokemon.name = lastPokemon.name;
      pokemon.loadAssets(false).then(() => pokemon.playAnim());
    } else {
      const availables = [Species.ENTEI, Species.RAIKOU, Species.SUICUNE];
      const randomIllusion: PokemonSpecies = getPokemonSpecies(availables[Math.floor(Math.random()*3)]);
      pokemon.illusion = {active: true, available: true, species: randomIllusion, name: pokemon.name};
      pokemon.name = randomIllusion.name;
      pokemon.loadAssets(false).then(() => pokemon.playAnim());
    }

  }

  abstract isPlayer(): boolean;

  abstract hasTrainer(): boolean;

  abstract getFieldIndex(): integer;

  abstract getBattlerIndex(): BattlerIndex;

  loadAssets(ignoreOverride: boolean = true): Promise<void> {
    return new Promise(resolve => {
      const moveIds = this.getMoveset().map(m => m.getMove().id);
      Promise.allSettled(moveIds.map(m => initMoveAnim(this.scene, m)))
        .then(() => {
          loadMoveAnimAssets(this.scene, moveIds);
          this.getSpeciesForm(false, true).loadAssets(this.scene, this.getGender() === Gender.FEMALE, this.formIndex, this.shiny, this.variant);
          if (this.isPlayer() || this.getFusionSpeciesForm()) {
            this.scene.loadPokemonAtlas(this.getBattleSpriteKey(true, ignoreOverride), this.getBattleSpriteAtlasPath(true, ignoreOverride));
          }
          if (this.getFusionSpeciesForm()) {
            this.getFusionSpeciesForm().loadAssets(this.scene, this.getFusionGender() === Gender.FEMALE, this.fusionFormIndex, this.fusionShiny, this.fusionVariant);
            this.scene.loadPokemonAtlas(this.getFusionBattleSpriteKey(true, ignoreOverride), this.getFusionBattleSpriteAtlasPath(true, ignoreOverride));
          }
          this.scene.load.once(Phaser.Loader.Events.COMPLETE, () => {
            if (this.isPlayer()) {
              const originalWarn = console.warn;
              // Ignore warnings for missing frames, because there will be a lot
              console.warn = () => {};
              const battleFrameNames = this.scene.anims.generateFrameNames(this.getBattleSpriteKey(), { zeroPad: 4, suffix: ".png", start: 1, end: 400 });
              console.warn = originalWarn;
              if (!(this.scene.anims.exists(this.getBattleSpriteKey()))) {
                this.scene.anims.create({
                  key: this.getBattleSpriteKey(),
                  frames: battleFrameNames,
                  frameRate: 12,
                  repeat: -1
                });
              }
            }
            this.playAnim();
            const updateFusionPaletteAndResolve = () => {
              this.updateFusionPalette();
              if (this.summonData?.speciesForm) {
                this.updateFusionPalette(true);
              }
              resolve();
            };
            if (this.shiny) {
              const populateVariantColors = (key: string, back: boolean = false): Promise<void> => {
                return new Promise(resolve => {
                  const battleSpritePath = this.getBattleSpriteAtlasPath(back, ignoreOverride).replace("variant/", "").replace(/_[1-3]$/, "");
                  let config = variantData;
                  const useExpSprite = this.scene.experimentalSprites && this.scene.hasExpSprite(this.getBattleSpriteKey(back, ignoreOverride));
                  battleSpritePath.split("/").map(p => config ? config = config[p] : null);
                  const variantSet: VariantSet = config as VariantSet;
                  if (variantSet && variantSet[this.variant] === 1) {
                    if (variantColorCache.hasOwnProperty(key)) {
                      return resolve();
                    }
                    this.scene.cachedFetch(`./images/pokemon/variant/${useExpSprite ? "exp/" : ""}${battleSpritePath}.json`).
                      then(res => {
                        // Prevent the JSON from processing if it failed to load
                        if (!res.ok) {
                          console.error(`Could not load ${res.url}!`);
                          return;
                        }
                        return res.json();
                      }).then(c => {
                        variantColorCache[key] = c;
                        resolve();
                      });
                  } else {
                    resolve();
                  }
                });
              };
              if (this.isPlayer()) {
                Promise.all([ populateVariantColors(this.getBattleSpriteKey(false)), populateVariantColors(this.getBattleSpriteKey(true), true) ]).then(() => updateFusionPaletteAndResolve());
              } else {
                populateVariantColors(this.getBattleSpriteKey(false)).then(() => updateFusionPaletteAndResolve());
              }
            } else {
              updateFusionPaletteAndResolve();
            }
          });
          if (!this.scene.load.isLoading()) {
            this.scene.load.start();
          }
        });
    });
  }

  getFormKey(): string {
    if (!this.species.forms.length || this.species.forms.length <= this.formIndex) {
      return "";
    }
    return this.species.forms[this.formIndex].formKey;
  }

  getFusionFormKey(): string {
    if (!this.fusionSpecies) {
      return null;
    }
    if (!this.fusionSpecies.forms.length || this.fusionSpecies.forms.length <= this.fusionFormIndex) {
      return "";
    }
    return this.fusionSpecies.forms[this.fusionFormIndex].formKey;
  }

  getSpriteAtlasPath(ignoreOverride?: boolean): string {
    const spriteId = this.getSpriteId(ignoreOverride).replace(/\_{2}/g, "/");
    return `${/_[1-3]$/.test(spriteId) ? "variant/" : ""}${spriteId}`;
  }

  getBattleSpriteAtlasPath(back?: boolean, ignoreOverride?: boolean): string {
    const spriteId = this.getBattleSpriteId(back, ignoreOverride).replace(/\_{2}/g, "/");
    return `${/_[1-3]$/.test(spriteId) ? "variant/" : ""}${spriteId}`;
  }

  getSpriteId(ignoreOverride?: boolean): string {
    return this.getSpeciesForm(ignoreOverride, true).getSpriteId(this.getGender(ignoreOverride) === Gender.FEMALE, this.formIndex, this.shiny, this.variant);
  }

  getBattleSpriteId(back?: boolean, ignoreOverride?: boolean): string {
    if (back === undefined) {
      back = this.isPlayer();
    }
    return this.getSpeciesForm(ignoreOverride, true).getSpriteId(this.getGender(ignoreOverride) === Gender.FEMALE, this.formIndex, this.shiny, this.variant, back);
  }

  getSpriteKey(ignoreOverride?: boolean): string {
    return this.getSpeciesForm(ignoreOverride, false).getSpriteKey(this.getGender(ignoreOverride) === Gender.FEMALE, this.formIndex, this.shiny, this.variant);
  }

  getBattleSpriteKey(back?: boolean, ignoreOverride?: boolean): string {
    return `pkmn__${this.getBattleSpriteId(back, ignoreOverride)}`;
  }

  getFusionSpriteId(ignoreOverride?: boolean): string {
    return this.getFusionSpeciesForm(ignoreOverride).getSpriteId(this.getFusionGender(ignoreOverride) === Gender.FEMALE, this.fusionFormIndex, this.fusionShiny, this.fusionVariant);
  }

  getFusionBattleSpriteId(back?: boolean, ignoreOverride?: boolean): string {
    if (back === undefined) {
      back = this.isPlayer();
    }
    return this.getFusionSpeciesForm(ignoreOverride).getSpriteId(this.getFusionGender(ignoreOverride) === Gender.FEMALE, this.fusionFormIndex, this.fusionShiny, this.fusionVariant, back);
  }

  getFusionBattleSpriteKey(back?: boolean, ignoreOverride?: boolean): string {
    return `pkmn__${this.getFusionBattleSpriteId(back, ignoreOverride)}`;
  }

  getFusionBattleSpriteAtlasPath(back?: boolean, ignoreOverride?: boolean): string {
    return this.getFusionBattleSpriteId(back, ignoreOverride).replace(/\_{2}/g, "/");
  }

  getIconAtlasKey(ignoreOverride?: boolean): string {
    return this.getSpeciesForm(ignoreOverride, true).getIconAtlasKey(this.formIndex, this.shiny, this.variant);
  }

  getFusionIconAtlasKey(ignoreOverride?: boolean): string {
    return this.getFusionSpeciesForm(ignoreOverride, true).getIconAtlasKey(this.fusionFormIndex, this.fusionShiny, this.fusionVariant);
  }

  getIconId(ignoreOverride?: boolean): string {
    return this.getSpeciesForm(ignoreOverride, true).getIconId(this.getGender(ignoreOverride) === Gender.FEMALE, this.formIndex, this.shiny, this.variant);
  }

  getFusionIconId(ignoreOverride?: boolean): string {
    return this.getFusionSpeciesForm(ignoreOverride, true).getIconId(this.getFusionGender(ignoreOverride) === Gender.FEMALE, this.fusionFormIndex, this.fusionShiny, this.fusionVariant);
  }

  getSpeciesForm(ignoreOverride?: boolean, illusion: boolean = false): PokemonSpeciesForm {
    const species: PokemonSpecies = illusion && this.illusion.active ? this.illusion.species : this.species;
    if (!ignoreOverride && this.summonData?.speciesForm) {
      return this.summonData.speciesForm;
    }

    if (!species.forms?.length) {
      return species;
    }
    return species.forms[this.formIndex];
  }

  getFusionSpeciesForm(ignoreOverride?: boolean, illusion: boolean = false): PokemonSpeciesForm {
    const fusionSpecies: PokemonSpecies = illusion && this.illusion.active ? (this.illusion.fusionSpecies ?? this.illusion.species) : this.fusionSpecies;
    if (!ignoreOverride && this.summonData?.speciesForm) {
      return this.summonData.fusionSpeciesForm;
    }
    if (!fusionSpecies?.forms?.length || this.fusionFormIndex >= fusionSpecies?.forms.length) {
      return fusionSpecies;
    }
    return fusionSpecies?.forms[this.fusionFormIndex];
  }

  getSprite(): Phaser.GameObjects.Sprite {
    return this.getAt(0) as Phaser.GameObjects.Sprite;
  }

  getTintSprite(): Phaser.GameObjects.Sprite {
    return !this.maskEnabled
      ? this.getAt(1) as Phaser.GameObjects.Sprite
      : this.maskSprite;
  }

  getSpriteScale(): number {
    const formKey = this.getFormKey();
    if (formKey.indexOf(SpeciesFormKey.GIGANTAMAX) > -1 || formKey.indexOf(SpeciesFormKey.ETERNAMAX) > -1) {
      return 1.5;
    }
    return 1;
  }

  getHeldItems(): PokemonHeldItemModifier[] {
    if (!this.scene) {
      return [];
    }
    return this.scene.findModifiers(m => m instanceof PokemonHeldItemModifier && (m as PokemonHeldItemModifier).pokemonId === this.id, this.isPlayer()) as PokemonHeldItemModifier[];
  }

  updateScale(): void {
    this.setScale(this.getSpriteScale());
  }

  updateSpritePipelineData(): void {
    [ this.getSprite(), this.getTintSprite() ].map(s => s.pipelineData["teraColor"] = getTypeRgb(this.getTeraType()));
    this.updateInfo(true);
  }

  initShinySparkle(): void {
    const keySuffix = this.variant ? `_${this.variant + 1}` : "";
    const key = `shiny${keySuffix}`;
    const shinySparkle = this.scene.addFieldSprite(0, 0, key);
    shinySparkle.setVisible(false);
    shinySparkle.setOrigin(0.5, 1);
    const frameNames = this.scene.anims.generateFrameNames(key, { suffix: ".png", end: 34 });
    if (!(this.scene.anims.exists(`sparkle${keySuffix}`))) {
      this.scene.anims.create({
        key: `sparkle${keySuffix}`,
        frames: frameNames,
        frameRate: 32,
        showOnStart: true,
        hideOnComplete: true,
      });
    }
    this.add(shinySparkle);

    this.shinySparkle = shinySparkle;
  }

  /**
   * Attempts to animate a given {@linkcode Phaser.GameObjects.Sprite}
   * @see {@linkcode Phaser.GameObjects.Sprite.play}
   * @param sprite {@linkcode Phaser.GameObjects.Sprite} to animate
   * @param tintSprite {@linkcode Phaser.GameObjects.Sprite} placed on top of the sprite to add a color tint
   * @param animConfig {@linkcode String} to pass to {@linkcode Phaser.GameObjects.Sprite.play}
   * @returns true if the sprite was able to be animated
   */
  tryPlaySprite(sprite: Phaser.GameObjects.Sprite, tintSprite: Phaser.GameObjects.Sprite, key: string): boolean {
    // Catch errors when trying to play an animation that doesn't exist
    try {
      sprite.play(key);
      tintSprite.play(key);
    } catch (error: unknown) {
      console.error(`Couldn't play animation for '${key}'!\nIs the image for this Pokemon missing?\n`, error);

      return false;
    }

    return true;
  }

  playAnim(): void {
    this.tryPlaySprite(this.getSprite(), this.getTintSprite(), this.getBattleSpriteKey());
  }

  getFieldPositionOffset(): [ number, number ] {
    switch (this.fieldPosition) {
    case FieldPosition.CENTER:
      return [ 0, 0 ];
    case FieldPosition.LEFT:
      return [ -32, -8 ];
    case FieldPosition.RIGHT:
      return [ 32, 0 ];
    }
  }

  setFieldPosition(fieldPosition: FieldPosition, duration?: integer): Promise<void> {
    return new Promise(resolve => {
      if (fieldPosition === this.fieldPosition) {
        resolve();
        return;
      }

      const initialOffset = this.getFieldPositionOffset();

      this.fieldPosition = fieldPosition;

      this.battleInfo.setMini(fieldPosition !== FieldPosition.CENTER);
      this.battleInfo.setOffset(fieldPosition === FieldPosition.RIGHT);

      const newOffset = this.getFieldPositionOffset();

      const relX = newOffset[0] - initialOffset[0];
      const relY = newOffset[1] - initialOffset[1];

      if (duration) {
        this.scene.tweens.add({
          targets: this,
          x: (_target, _key, value: number) => value + relX,
          y: (_target, _key, value: number) => value + relY,
          duration: duration,
          ease: "Sine.easeOut",
          onComplete: () => resolve()
        });
      } else {
        this.x += relX;
        this.y += relY;
      }
    });
  }

  getStat(stat: Stat): integer {
    return this.stats[stat];
  }

  getBattleStat(stat: Stat, opponent?: Pokemon, move?: Move, isCritical: boolean = false): integer {
    if (stat === Stat.HP) {
      return this.getStat(Stat.HP);
    }
    const battleStat = (stat - 1) as BattleStat;
    const statLevel = new Utils.IntegerHolder(this.summonData.battleStats[battleStat]);
    if (opponent) {
      if (isCritical) {
        switch (stat) {
        case Stat.ATK:
        case Stat.SPATK:
          statLevel.value = Math.max(statLevel.value, 0);
          break;
        case Stat.DEF:
        case Stat.SPDEF:
          statLevel.value = Math.min(statLevel.value, 0);
          break;
        }
      }
      applyAbAttrs(IgnoreOpponentStatChangesAbAttr, opponent, null, statLevel);
      if (move) {
        applyMoveAttrs(IgnoreOpponentStatChangesAttr, this, opponent, move, statLevel);
      }
    }
    if (this.isPlayer()) {
      this.scene.applyModifiers(TempBattleStatBoosterModifier, this.isPlayer(), battleStat as integer as TempBattleStat, statLevel);
    }
    const statValue = new Utils.NumberHolder(this.getStat(stat));
    const fieldApplied = new Utils.BooleanHolder(false);
    for (const pokemon of this.scene.getField(true)) {
      applyFieldBattleStatMultiplierAbAttrs(FieldMultiplyBattleStatAbAttr, pokemon, stat, statValue, this, fieldApplied);
      if (fieldApplied.value) {
        break;
      }
    }
    applyBattleStatMultiplierAbAttrs(BattleStatMultiplierAbAttr, this, battleStat, statValue);
    let ret = statValue.value * (Math.max(2, 2 + statLevel.value) / Math.max(2, 2 - statLevel.value));
    switch (stat) {
    case Stat.ATK:
      if (this.getTag(BattlerTagType.SLOW_START)) {
        ret >>= 1;
      }
      break;
    case Stat.DEF:
      if (this.isOfType(Type.ICE) && this.scene.arena.weather?.weatherType === WeatherType.SNOW) {
        ret *= 1.5;
      }
      break;
    case Stat.SPATK:
      break;
    case Stat.SPDEF:
      if (this.isOfType(Type.ROCK) && this.scene.arena.weather?.weatherType === WeatherType.SANDSTORM) {
        ret *= 1.5;
      }
      break;
    case Stat.SPD:
      // Check both the player and enemy to see if Tailwind should be multiplying the speed of the Pokemon
      if    ((this.isPlayer() && this.scene.arena.getTagOnSide(ArenaTagType.TAILWIND, ArenaTagSide.PLAYER))
          ||  (!this.isPlayer() && this.scene.arena.getTagOnSide(ArenaTagType.TAILWIND, ArenaTagSide.ENEMY))) {
        ret *= 2;
      }

      if (this.getTag(BattlerTagType.SLOW_START)) {
        ret >>= 1;
      }
      if (this.status && this.status.effect === StatusEffect.PARALYSIS) {
        ret >>= 1;
      }
      break;
    }

    const highestStatBoost = this.findTag(t => t instanceof HighestStatBoostTag && (t as HighestStatBoostTag).stat === stat) as HighestStatBoostTag;
    if (highestStatBoost) {
      ret *= highestStatBoost.multiplier;
    }

    return Math.floor(ret);
  }

  calculateStats(): void {
    if (!this.stats) {
      this.stats = [ 0, 0, 0, 0, 0, 0 ];
    }
    const baseStats = this.getSpeciesForm().baseStats.slice(0);
    if (this.fusionSpecies) {
      const fusionBaseStats = this.getFusionSpeciesForm().baseStats;
      for (let s = 0; s < this.stats.length; s++) {
        baseStats[s] = Math.ceil((baseStats[s] + fusionBaseStats[s]) / 2);
      }
    } else if (this.scene.gameMode.isSplicedOnly) {
      for (let s = 0; s < this.stats.length; s++) {
        baseStats[s] = Math.ceil(baseStats[s] / 2);
      }
    }
    this.scene.applyModifiers(PokemonBaseStatModifier, this.isPlayer(), this, baseStats);
    const stats = Utils.getEnumValues(Stat);
    for (const s of stats) {
      const isHp = s === Stat.HP;
      const baseStat = baseStats[s];
      let value = Math.floor(((2 * baseStat + this.ivs[s]) * this.level) * 0.01);
      if (isHp) {
        value = value + this.level + 10;
        if (this.hasAbility(Abilities.WONDER_GUARD, false, true)) {
          value = 1;
        }
        if (this.hp > value || this.hp === undefined) {
          this.hp = value;
        } else if (this.hp) {
          const lastMaxHp = this.getMaxHp();
          if (lastMaxHp && value > lastMaxHp) {
            this.hp += value - lastMaxHp;
          }
        }
      } else {
        value += 5;
        const natureStatMultiplier = new Utils.NumberHolder(getNatureStatMultiplier(this.getNature(), s));
        this.scene.applyModifier(PokemonNatureWeightModifier, this.isPlayer(), this, natureStatMultiplier);
        if (natureStatMultiplier.value !== 1) {
          value = Math.max(Math[natureStatMultiplier.value > 1 ? "ceil" : "floor"](value * natureStatMultiplier.value), 1);
        }
      }
      this.stats[s] = value;
    }
  }

  getNature(): Nature {
    return this.natureOverride !== -1 ? this.natureOverride : this.nature;
  }

  setNature(nature: Nature): void {
    this.nature = nature;
    this.calculateStats();
  }

  generateNature(naturePool?: Nature[]): void {
    if (naturePool === undefined) {
      naturePool = Utils.getEnumValues(Nature);
    }
    const nature = naturePool[Utils.randSeedInt(naturePool.length)];
    this.setNature(nature);
  }

  getMaxHp(): integer {
    return this.getStat(Stat.HP);
  }

  getInverseHp(): integer {
    return this.getMaxHp() - this.hp;
  }

  getHpRatio(precise: boolean = false): number {
    return precise
      ? this.hp / this.getMaxHp()
      : Math.round((this.hp / this.getMaxHp()) * 100) / 100;
  }

  generateGender(): void {
    if (this.species.malePercent === null) {
      this.gender = Gender.GENDERLESS;
    } else {
      const genderChance = (this.id % 256) * 0.390625;
      if (genderChance < this.species.malePercent) {
        this.gender = Gender.MALE;
      } else {
        this.gender = Gender.FEMALE;
      }
    }
  }

  getGender(ignoreOverride?: boolean): Gender {
    if (!ignoreOverride && this.summonData?.gender !== undefined) {
      return this.summonData.gender;
    }
    return this.gender;
  }

  getFusionGender(ignoreOverride?: boolean): Gender {
    if (!ignoreOverride && this.summonData?.fusionGender !== undefined) {
      return this.summonData.fusionGender;
    }
    return this.fusionGender;
  }

  isShiny(): boolean {
    return this.shiny || (this.isFusion() && this.fusionShiny);
  }

  getVariant(): Variant {
    return !this.isFusion() ? this.variant : Math.max(this.variant, this.fusionVariant) as Variant;
  }

  getLuck(): integer {
    return this.luck + (this.isFusion() ? this.fusionLuck : 0);
  }

  isFusion(): boolean {
    return !!this.fusionSpecies;
  }

  abstract isBoss(): boolean;

  getMoveset(ignoreOverride?: boolean): PokemonMove[] {
    const ret = !ignoreOverride && this.summonData?.moveset
      ? this.summonData.moveset
      : this.moveset;

    // Overrides moveset based on arrays specified in overrides.ts
    const overrideArray: Array<Moves> = this.isPlayer() ? Overrides.MOVESET_OVERRIDE : Overrides.OPP_MOVESET_OVERRIDE;
    if (overrideArray.length > 0) {
      overrideArray.forEach((move: Moves, index: number) => {
        const ppUsed = this.moveset[index]?.ppUsed || 0;
        this.moveset[index] = new PokemonMove(move, Math.min(ppUsed, allMoves[move].pp));
      });
    }

    return ret;
  }

  getLearnableLevelMoves(): Moves[] {
    return this.getLevelMoves(1, true).map(lm => lm[1]).filter(lm => !this.moveset.filter(m => m.moveId === lm).length).filter((move: Moves, i: integer, array: Moves[]) => array.indexOf(move) === i);
  }

  getTypes(includeTeraType = false, forDefend: boolean = false, ignoreOverride?: boolean, illusion: boolean | "AUTO" = "AUTO"): Type[] {
    const types: Type[] = [];
    if (includeTeraType) {
      const teraType = this.getTeraType();
      if (teraType !== Type.UNKNOWN) {
        types.push(teraType);
      }
    }
    if (!types.length || !includeTeraType) {
      if (!ignoreOverride && this.summonData?.types) {
        this.summonData.types.forEach(t => types.push(t));
      } else {
        const doIllusion: boolean = illusion === "AUTO" ? !forDefend : illusion;

        const speciesForm = this.getSpeciesForm(ignoreOverride, doIllusion);

        types.push(speciesForm.type1);
        const fusionSpeciesForm = this.getFusionSpeciesForm(ignoreOverride, doIllusion);
        if (fusionSpeciesForm) {
          if (fusionSpeciesForm.type2 !== null && fusionSpeciesForm.type2 !== speciesForm.type1) {
            types.push(fusionSpeciesForm.type2);
          } else if (fusionSpeciesForm.type1 !== speciesForm.type1) {
            types.push(fusionSpeciesForm.type1);
          }
        }
        if (types.length === 1 && speciesForm.type2 !== null) {
          types.push(speciesForm.type2);
        }
      }
    }

    if (forDefend && (this.getTag(BattlerTagType.IGNORE_FLYING) || this.scene.arena.getTag(ArenaTagType.GRAVITY) || this.getTag(BattlerTagType.GROUNDED))) {
      const flyingIndex = types.indexOf(Type.FLYING);
      if (flyingIndex > -1) {
        types.splice(flyingIndex, 1);
      }
    }

    if (!types.length) { // become UNKNOWN if no types are present
      types.push(Type.UNKNOWN);
    }

    if (types.length > 1 && types.includes(Type.UNKNOWN)) { // remove UNKNOWN if other types are present
      const index = types.indexOf(Type.UNKNOWN);
      if (index !== -1) {
        types.splice(index, 1);
      }
    }
    return types;
  }

  isOfType(type: Type, includeTeraType: boolean = true, forDefend: boolean = false, ignoreOverride?: boolean): boolean {
    return !!this.getTypes(includeTeraType, forDefend, ignoreOverride).some(t => t === type);
  }

  /**
   * Gets the non-passive ability of the pokemon. This accounts for fusions and ability changing effects.
   * This should rarely be called, most of the time {@link hasAbility} or {@link hasAbilityWithAttr} are better used as
   * those check both the passive and non-passive abilities and account for ability suppression.
   * @see {@link hasAbility} {@link hasAbilityWithAttr} Intended ways to check abilities in most cases
   * @param {boolean} ignoreOverride If true, ignore ability changing effects
   * @returns {Ability} The non-passive ability of the pokemon
   */
  getAbility(ignoreOverride?: boolean): Ability {
    if (!ignoreOverride && this.summonData?.ability) {
      return allAbilities[this.summonData.ability];
    }
    if (Overrides.ABILITY_OVERRIDE && this.isPlayer()) {
      return allAbilities[Overrides.ABILITY_OVERRIDE];
    }
    if (Overrides.OPP_ABILITY_OVERRIDE && !this.isPlayer()) {
      return allAbilities[Overrides.OPP_ABILITY_OVERRIDE];
    }
    if (this.isFusion()) {
      return allAbilities[this.getFusionSpeciesForm(ignoreOverride).getAbility(this.fusionAbilityIndex)];
    }
    let abilityId = this.getSpeciesForm(ignoreOverride).getAbility(this.abilityIndex);
    if (abilityId === Abilities.NONE) {
      abilityId = this.species.ability1;
    }
    return allAbilities[abilityId];
  }

  /**
   * Gets the passive ability of the pokemon. This should rarely be called, most of the time
   * {@link hasAbility} or {@link hasAbilityWithAttr} are better used as those check both the passive and
   * non-passive abilities and account for ability suppression.
   * @see {@link hasAbility} {@link hasAbilityWithAttr} Intended ways to check abilities in most cases
   * @returns {Ability} The passive ability of the pokemon
   */
  getPassiveAbility(): Ability {
    if (Overrides.PASSIVE_ABILITY_OVERRIDE && this.isPlayer()) {
      return allAbilities[Overrides.PASSIVE_ABILITY_OVERRIDE];
    }
    if (Overrides.OPP_PASSIVE_ABILITY_OVERRIDE && !this.isPlayer()) {
      return allAbilities[Overrides.OPP_PASSIVE_ABILITY_OVERRIDE];
    }

    let starterSpeciesId = this.species.speciesId;
    while (pokemonPrevolutions.hasOwnProperty(starterSpeciesId)) {
      starterSpeciesId = pokemonPrevolutions[starterSpeciesId];
    }
    return allAbilities[starterPassiveAbilities[starterSpeciesId]];
  }

  /**
   * Gets a list of all instances of a given ability attribute among abilities this pokemon has.
   * Accounts for all the various effects which can affect whether an ability will be present or
   * in effect, and both passive and non-passive.
   * @param attrType {@linkcode AbAttr} The ability attribute to check for.
   * @param canApply {@linkcode Boolean} If false, it doesn't check whether the ability is currently active
   * @param ignoreOverride {@linkcode Boolean} If true, it ignores ability changing effects
   * @returns {AbAttr[]} A list of all the ability attributes on this ability.
   */
  getAbilityAttrs(attrType: { new(...args: any[]): AbAttr }, canApply: boolean = true, ignoreOverride?: boolean): AbAttr[] {
    const abilityAttrs: AbAttr[] = [];

    if (!canApply || this.canApplyAbility()) {
      abilityAttrs.push(...this.getAbility(ignoreOverride).getAttrs(attrType));
    }

    if (!canApply || this.canApplyAbility(true)) {
      abilityAttrs.push(...this.getPassiveAbility().getAttrs(attrType));
    }

    return abilityAttrs;
  }

  /**
   * Checks if a pokemon has a passive either from:
   *  - bought with starter candy
   *  - set by override
   *  - is a boss pokemon
   * @returns whether or not a pokemon should have a passive
   */
  hasPassive(): boolean {
    // returns override if valid for current case
    if ((Overrides.PASSIVE_ABILITY_OVERRIDE !== Abilities.NONE && this.isPlayer()) ||
        (Overrides.OPP_PASSIVE_ABILITY_OVERRIDE !== Abilities.NONE && !this.isPlayer())) {
      return true;
    }
    return this.passive || this.isBoss();
  }

  /**
   * Checks whether an ability of a pokemon can be currently applied. This should rarely be
   * directly called, as {@link hasAbility} and {@link hasAbilityWithAttr} already call this.
   * @see {@link hasAbility} {@link hasAbilityWithAttr} Intended ways to check abilities in most cases
   * @param {boolean} passive If true, check if passive can be applied instead of non-passive
   * @returns {Ability} The passive ability of the pokemon
   */
  canApplyAbility(passive: boolean = false): boolean {
    if (passive && !this.hasPassive()) {
      return false;
    }
    const ability = (!passive ? this.getAbility() : this.getPassiveAbility());
    if (this.isFusion() && ability.hasAttr(NoFusionAbilityAbAttr)) {
      return false;
    }
    if (this.scene?.arena.ignoreAbilities && ability.isIgnorable) {
      return false;
    }
    if (this.summonData?.abilitySuppressed && !ability.hasAttr(UnsuppressableAbilityAbAttr)) {
      return false;
    }
    if (this.isOnField() && !ability.hasAttr(SuppressFieldAbilitiesAbAttr)) {
      const suppressed = new Utils.BooleanHolder(false);
      this.scene.getField(true).filter(p => p !== this).map(p => {
        if (p.getAbility().hasAttr(SuppressFieldAbilitiesAbAttr) && p.canApplyAbility()) {
          p.getAbility().getAttrs(SuppressFieldAbilitiesAbAttr).map(a => a.apply(this, false, suppressed, [ability]));
        }
        if (p.getPassiveAbility().hasAttr(SuppressFieldAbilitiesAbAttr) && p.canApplyAbility(true)) {
          p.getPassiveAbility().getAttrs(SuppressFieldAbilitiesAbAttr).map(a => a.apply(this, true, suppressed, [ability]));
        }
      });
      if (suppressed.value) {
        return false;
      }
    }
    return (this.hp || ability.isBypassFaint) && !ability.conditions.find(condition => !condition(this));
  }

  /**
   * Checks whether a pokemon has the specified ability and it's in effect. Accounts for all the various
   * effects which can affect whether an ability will be present or in effect, and both passive and
   * non-passive. This is the primary way to check whether a pokemon has a particular ability.
   * @param {Abilities} ability The ability to check for
   * @param {boolean} canApply If false, it doesn't check whether the abiltiy is currently active
   * @param {boolean} ignoreOverride If true, it ignores ability changing effects
   * @returns {boolean} Whether the ability is present and active
   */
  hasAbility(ability: Abilities, canApply: boolean = true, ignoreOverride?: boolean): boolean {
    if ((!canApply || this.canApplyAbility()) && this.getAbility(ignoreOverride).id === ability) {
      return true;
    }
    if (this.hasPassive() && (!canApply || this.canApplyAbility(true)) && this.getPassiveAbility().id === ability) {
      return true;
    }
    return false;
  }

  /**
   * Checks whether a pokemon has an ability with the specified attribute and it's in effect.
   * Accounts for all the various effects which can affect whether an ability will be present or
   * in effect, and both passive and non-passive. This is one of the two primary ways to check
   * whether a pokemon has a particular ability.
   * @param {AbAttr} attrType The ability attribute to check for
   * @param {boolean} canApply If false, it doesn't check whether the abiltiy is currently active
   * @param {boolean} ignoreOverride If true, it ignores ability changing effects
   * @returns {boolean} Whether an ability with that attribute is present and active
   */
  hasAbilityWithAttr(attrType: { new(...args: any[]): AbAttr }, canApply: boolean = true, ignoreOverride?: boolean): boolean {
    if ((!canApply || this.canApplyAbility()) && this.getAbility(ignoreOverride).hasAttr(attrType)) {
      return true;
    }
    if (this.hasPassive() && (!canApply || this.canApplyAbility(true)) && this.getPassiveAbility().hasAttr(attrType)) {
      return true;
    }
    return false;
  }

  getWeight(): number {
    const weight = new Utils.NumberHolder(this.species.weight);
    // This will trigger the ability overlay so only call this function when necessary
    applyAbAttrs(WeightMultiplierAbAttr, this, null, weight);
    return weight.value;
  }

  getTeraType(): Type {
    const teraModifier = this.scene.findModifier(m => m instanceof TerastallizeModifier
      && m.pokemonId === this.id && !!m.getBattlesLeft(), this.isPlayer()) as TerastallizeModifier;
    if (teraModifier) {
      return teraModifier.teraType;
    }

    return Type.UNKNOWN;
  }

  isTerastallized(): boolean {
    return this.getTeraType() !== Type.UNKNOWN;
  }

  isGrounded(): boolean {
    return !this.isOfType(Type.FLYING, true, true) && !this.hasAbility(Abilities.LEVITATE);
  }

  /**
   * Calculates the effectiveness of a move against the Pokémon.
   *
   * @param source - The Pokémon using the move.
   * @param move - The move being used.
   * @returns The type damage multiplier or undefined if it's a status move
   */
  getMoveEffectiveness(source: Pokemon, move: PokemonMove): TypeDamageMultiplier | undefined {
    if (move.getMove().category === MoveCategory.STATUS) {
      return undefined;
    }

    return this.getAttackMoveEffectiveness(source, move, !this.battleData?.abilityRevealed);
  }

<<<<<<< HEAD
  getAttackMoveEffectiveness(source: Pokemon, pokemonMove: PokemonMove, illusion: boolean = false): TypeDamageMultiplier {
=======
  /**
   * Calculates the effectiveness of an attack move against the Pokémon.
   *
   * @param source - The attacking Pokémon.
   * @param pokemonMove - The move being used by the attacking Pokémon.
   * @param ignoreAbility - Whether to check for abilities that might affect type effectiveness or immunity.
   * @returns The type damage multiplier, indicating the effectiveness of the move
   */
  getAttackMoveEffectiveness(source: Pokemon, pokemonMove: PokemonMove, ignoreAbility: boolean = false): TypeDamageMultiplier {
>>>>>>> f8062d95
    const move = pokemonMove.getMove();
    const typeless = move.hasAttr(TypelessAttr);
    const typeMultiplier = new Utils.NumberHolder(this.getAttackTypeEffectiveness(move.type, source, undefined, illusion));
    const cancelled = new Utils.BooleanHolder(false);
    applyMoveAttrs(VariableMoveTypeMultiplierAttr, source, this, move, typeMultiplier);
    if (!typeless && !ignoreAbility) {
      applyPreDefendAbAttrs(TypeImmunityAbAttr, this, source, move, cancelled, typeMultiplier, true);
    }
    if (!cancelled.value && !ignoreAbility) {
      applyPreDefendAbAttrs(MoveImmunityAbAttr, this, source, move, cancelled, typeMultiplier, true);
    }
    return (!cancelled.value ? typeMultiplier.value : 0) as TypeDamageMultiplier;
  }

  getAttackTypeEffectiveness(moveType: Type, source?: Pokemon, ignoreStrongWinds: boolean = false, illusion: boolean = false): TypeDamageMultiplier {
    if (moveType === Type.STELLAR) {
      return this.isTerastallized() ? 2 : 1;
    }
    const types = this.getTypes(true, true, undefined, illusion);

    let multiplier = types.map(defType => {
      if (source) {
        const ignoreImmunity = new Utils.BooleanHolder(false);
        if (source.isActive(true) && source.hasAbilityWithAttr(IgnoreTypeImmunityAbAttr)) {
          applyAbAttrs(IgnoreTypeImmunityAbAttr, source, ignoreImmunity, moveType, defType);
        }
        if (ignoreImmunity.value) {
          return 1;
        }
      }

      return getTypeDamageMultiplier(moveType, defType);
    }).reduce((acc, cur) => acc * cur, 1) as TypeDamageMultiplier;

    // Handle strong winds lowering effectiveness of types super effective against pure flying
    if (!ignoreStrongWinds && this.scene.arena.weather?.weatherType === WeatherType.STRONG_WINDS && !this.scene.arena.weather.isEffectSuppressed(this.scene) && multiplier >= 2 && this.isOfType(Type.FLYING) && getTypeDamageMultiplier(moveType, Type.FLYING) === 2) {
      multiplier /= 2;
    }
    return multiplier;
  }

  getMatchupScore(pokemon: Pokemon): number {
    const types = this.getTypes(true);
    const enemyTypes = pokemon.getTypes(true, true);
    const outspeed = (this.isActive(true) ? this.getBattleStat(Stat.SPD, pokemon) : this.getStat(Stat.SPD)) <= pokemon.getBattleStat(Stat.SPD, this);
    let atkScore = pokemon.getAttackTypeEffectiveness(types[0], this) * (outspeed ? 1.25 : 1);
    let defScore = 1 / Math.max(this.getAttackTypeEffectiveness(enemyTypes[0], pokemon), 0.25);
    if (types.length > 1) {
      atkScore *= pokemon.getAttackTypeEffectiveness(types[1], this);
    }
    if (enemyTypes.length > 1) {
      defScore *= (1 / Math.max(this.getAttackTypeEffectiveness(enemyTypes[1], pokemon), 0.25));
    }
    let hpDiffRatio = this.getHpRatio() + (1 - pokemon.getHpRatio());
    if (outspeed) {
      hpDiffRatio = Math.min(hpDiffRatio * 1.5, 1);
    }
    return (atkScore + defScore) * hpDiffRatio;
  }

  getEvolution(): SpeciesFormEvolution {
    if (pokemonEvolutions.hasOwnProperty(this.species.speciesId)) {
      const evolutions = pokemonEvolutions[this.species.speciesId];
      for (const e of evolutions) {
        if (!e.item && this.level >= e.level && (!e.preFormKey || this.getFormKey() === e.preFormKey)) {
          if (e.condition === null || (e.condition as SpeciesEvolutionCondition).predicate(this)) {
            return e;
          }
        }
      }
    }

    if (this.isFusion() && pokemonEvolutions.hasOwnProperty(this.fusionSpecies.speciesId)) {
      const fusionEvolutions = pokemonEvolutions[this.fusionSpecies.speciesId].map(e => new FusionSpeciesFormEvolution(this.species.speciesId, e));
      for (const fe of fusionEvolutions) {
        if (!fe.item && this.level >= fe.level && (!fe.preFormKey || this.getFusionFormKey() === fe.preFormKey)) {
          if (fe.condition === null || (fe.condition as SpeciesEvolutionCondition).predicate(this)) {
            return fe;
          }
        }
      }
    }

    return null;
  }

  getLevelMoves(startingLevel?: integer, includeEvolutionMoves: boolean = false, simulateEvolutionChain: boolean = false): LevelMoves {
    const ret: LevelMoves = [];
    let levelMoves: LevelMoves = [];
    if (!startingLevel) {
      startingLevel = this.level;
    }
    if (simulateEvolutionChain) {
      const evolutionChain = this.species.getSimulatedEvolutionChain(this.level, this.hasTrainer(), this.isBoss(), this.isPlayer());
      for (let e = 0; e < evolutionChain.length; e++) {
        // TODO: Might need to pass specific form index in simulated evolution chain
        const speciesLevelMoves = getPokemonSpeciesForm(evolutionChain[e][0] as Species, this.formIndex).getLevelMoves();
        levelMoves.push(...speciesLevelMoves.filter(lm => (includeEvolutionMoves && !lm[0]) || ((!e || lm[0] > 1) && (e === evolutionChain.length - 1 || lm[0] <= evolutionChain[e + 1][1]))));
      }
      levelMoves.sort((lma: [integer, integer], lmb: [integer, integer]) => lma[0] > lmb[0] ? 1 : lma[0] < lmb[0] ? -1 : 0);
      const uniqueMoves: Moves[] = [];
      levelMoves = levelMoves.filter(lm => {
        if (uniqueMoves.find(m => m === lm[1])) {
          return false;
        }
        uniqueMoves.push(lm[1]);
        return true;
      });
    } else {
      levelMoves = this.getSpeciesForm(true).getLevelMoves();
    }
    if (this.fusionSpecies) {
      const evolutionLevelMoves = levelMoves.slice(0, Math.max(levelMoves.findIndex(lm => !!lm[0]), 0));
      const fusionLevelMoves = this.getFusionSpeciesForm(true).getLevelMoves();
      const fusionEvolutionLevelMoves = fusionLevelMoves.slice(0, Math.max(fusionLevelMoves.findIndex(flm => !!flm[0]), 0));
      const newLevelMoves: LevelMoves = [];
      while (levelMoves.length && levelMoves[0][0] < startingLevel) {
        levelMoves.shift();
      }
      while (fusionLevelMoves.length && fusionLevelMoves[0][0] < startingLevel) {
        fusionLevelMoves.shift();
      }
      if (includeEvolutionMoves) {
        for (const elm of evolutionLevelMoves.reverse()) {
          levelMoves.unshift(elm);
        }
        for (const felm of fusionEvolutionLevelMoves.reverse()) {
          fusionLevelMoves.unshift(felm);
        }
      }
      for (let l = includeEvolutionMoves ? 0 : startingLevel; l <= this.level; l++) {
        if (l === 1 && startingLevel > 1) {
          l = startingLevel;
        }
        while (levelMoves.length && levelMoves[0][0] === l) {
          const levelMove = levelMoves.shift();
          if (!newLevelMoves.find(lm => lm[1] === levelMove[1])) {
            newLevelMoves.push(levelMove);
          }
        }
        while (fusionLevelMoves.length && fusionLevelMoves[0][0] === l) {
          const fusionLevelMove = fusionLevelMoves.shift();
          if (!newLevelMoves.find(lm => lm[1] === fusionLevelMove[1])) {
            newLevelMoves.push(fusionLevelMove);
          }
        }
      }
      levelMoves = newLevelMoves;
    }
    if (levelMoves) {
      for (const lm of levelMoves) {
        const level = lm[0];
        if ((!includeEvolutionMoves || level) && level < startingLevel) {
          continue;
        } else if (level > this.level) {
          break;
        }
        ret.push(lm);
      }
    }

    return ret;
  }

  setMove(moveIndex: integer, moveId: Moves): void {
    const move = moveId ? new PokemonMove(moveId) : null;
    this.moveset[moveIndex] = move;
    if (this.summonData?.moveset) {
      this.summonData.moveset[moveIndex] = move;
    }
  }

  /**
   * Function that tries to set a Pokemon shiny based on the trainer's trainer ID and secret ID
   * Endless Pokemon in the end biome are unable to be set to shiny
   *
   * The exact mechanic is that it calculates E as the XOR of the player's trainer ID and secret ID
   * F is calculated as the XOR of the first 16 bits of the Pokemon's ID with the last 16 bits
   * The XOR of E and F are then compared to the thresholdOverride (default case 32) to see whether or not to generate a shiny
   * @param thresholdOverride number that is divided by 2^16 (65536) to get the shiny chance
   * @returns true if the Pokemon has been set as a shiny, false otherwise
   */
  trySetShiny(thresholdOverride?: integer): boolean {
    // Shiny Pokemon should not spawn in the end biome in endless
    if (this.scene.gameMode.isEndless && this.scene.arena.biomeType === Biome.END) {
      return false;
    }

    const rand1 = Utils.binToDec(Utils.decToBin(this.id).substring(0, 16));
    const rand2 = Utils.binToDec(Utils.decToBin(this.id).substring(16, 32));

    const E = this.scene.gameData.trainerId ^ this.scene.gameData.secretId;
    const F = rand1 ^ rand2;

    const shinyThreshold = new Utils.IntegerHolder(32);
    if (thresholdOverride === undefined) {
      if (this.scene.eventManager.isEventActive()) {
        shinyThreshold.value *= this.scene.eventManager.getShinyMultiplier();
      }
      if (!this.hasTrainer()) {
        this.scene.applyModifiers(ShinyRateBoosterModifier, true, shinyThreshold);
      }
    } else {
      shinyThreshold.value = thresholdOverride;
    }

    this.shiny = (E ^ F) < shinyThreshold.value;
    if ((E ^ F) < 32) {
      console.log("REAL SHINY!!");
    }

    if (this.shiny) {
      this.initShinySparkle();
    }

    return this.shiny;
  }

  /**
   * Generates a variant
   * Has a 10% of returning 2 (epic variant)
   * And a 30% of returning 1 (rare variant)
   * Returns 0 (basic shiny) if there is no variant or 60% of the time otherwise
   * @returns the shiny variant
   */
  generateVariant(): Variant {
    const formIndex: number = this.formIndex;
    let variantDataIndex: string | number = this.species.speciesId;
    if (this.species.forms.length > 0) {
      const formKey = this.species.forms[formIndex]?.formKey;
      if (formKey) {
        variantDataIndex = `${variantDataIndex}-${formKey}`;
      }
    }
    // Checks if there is no variant data for both the index or index with form
    if (!this.shiny || (!variantData.hasOwnProperty(variantDataIndex) && !variantData.hasOwnProperty(this.species.speciesId))) {
      return 0;
    }
    const rand = Utils.randSeedInt(10);
    if (rand >= 4) {
      return 0;             // 6/10
    } else if (rand >= 1) {
      return 1;             // 3/10
    } else {
      return 2;             // 1/10
    }
  }

  generateFusionSpecies(forStarter?: boolean): void {
    const hiddenAbilityChance = new Utils.IntegerHolder(256);
    if (!this.hasTrainer()) {
      this.scene.applyModifiers(HiddenAbilityRateBoosterModifier, true, hiddenAbilityChance);
    }

    const hasHiddenAbility = !Utils.randSeedInt(hiddenAbilityChance.value);
    const randAbilityIndex = Utils.randSeedInt(2);

    const filter = !forStarter ? this.species.getCompatibleFusionSpeciesFilter()
      : species => {
        return pokemonEvolutions.hasOwnProperty(species.speciesId)
      && !pokemonPrevolutions.hasOwnProperty(species.speciesId)
      && !species.pseudoLegendary
      && !species.legendary
      && !species.mythical
      && !species.isTrainerForbidden()
      && species.speciesId !== this.species.speciesId;
      };

    this.fusionSpecies = this.scene.randomSpecies(this.scene.currentBattle?.waveIndex || 0, this.level, false, filter, true);
    this.fusionAbilityIndex = (this.fusionSpecies.abilityHidden && hasHiddenAbility ? this.fusionSpecies.ability2 ? 2 : 1 : this.fusionSpecies.ability2 ? randAbilityIndex : 0);
    this.fusionShiny = this.shiny;
    this.fusionVariant = this.variant;

    if (this.fusionSpecies.malePercent === null) {
      this.fusionGender = Gender.GENDERLESS;
    } else {
      const genderChance = (this.id % 256) * 0.390625;
      if (genderChance < this.fusionSpecies.malePercent) {
        this.fusionGender = Gender.MALE;
      } else {
        this.fusionGender = Gender.FEMALE;
      }
    }

    this.fusionFormIndex = this.scene.getSpeciesFormIndex(this.fusionSpecies, this.fusionGender, this.getNature(), true);
    this.fusionLuck = this.luck;

    this.generateName();
  }

  clearFusionSpecies(): void {
    this.fusionSpecies = undefined;
    this.fusionFormIndex = 0;
    this.fusionAbilityIndex = 0;
    this.fusionShiny = false;
    this.fusionVariant = 0;
    this.fusionGender = 0;
    this.fusionLuck = 0;

    this.generateName();
    this.calculateStats();
  }

  generateAndPopulateMoveset(): void {
    this.moveset = [];
    let movePool: [Moves, number][] = [];
    const allLevelMoves = this.getLevelMoves(1, true, true);
    if (!allLevelMoves) {
      console.log(this.species.speciesId, "ERROR");
      return;
    }

    for (let m = 0; m < allLevelMoves.length; m++) {
      const levelMove = allLevelMoves[m];
      if (this.level < levelMove[0]) {
        break;
      }
      let weight = levelMove[0];
      if (weight === 0) { // Evo Moves
        weight = 50;
      }
      if (weight === 1 && allMoves[levelMove[1]].power >= 80) { // Assume level 1 moves with 80+ BP are "move reminder" moves and bump their weight
        weight = 40;
      }
      if (allMoves[levelMove[1]].name.endsWith(" (N)")) {
        weight /= 100;
      } // Unimplemented level up moves are possible to generate, but 1% of their normal chance.
      if (!movePool.some(m => m[0] === levelMove[1])) {
        movePool.push([levelMove[1], weight]);
      }
    }

    if (this.hasTrainer()) {
      const tms = Object.keys(tmSpecies);
      for (const tm of tms) {
        const moveId = parseInt(tm) as Moves;
        let compatible = false;
        for (const p of tmSpecies[tm]) {
          if (Array.isArray(p)) {
            if (p[0] === this.species.speciesId || (this.fusionSpecies && p[0] === this.fusionSpecies.speciesId) && p.slice(1).indexOf(this.species.forms[this.formIndex]) > -1) {
              compatible = true;
              break;
            }
          } else if (p === this.species.speciesId || (this.fusionSpecies && p === this.fusionSpecies.speciesId)) {
            compatible = true;
            break;
          }
        }
        if (compatible && !movePool.some(m => m[0] === moveId) && !allMoves[moveId].name.endsWith(" (N)")) {
          if (tmPoolTiers[moveId] === ModifierTier.COMMON && this.level >= 15) {
            movePool.push([moveId, 4]);
          } else if (tmPoolTiers[moveId] === ModifierTier.GREAT && this.level >= 30) {
            movePool.push([moveId, 8]);
          } else if (tmPoolTiers[moveId] === ModifierTier.ULTRA && this.level >= 50) {
            movePool.push([moveId, 14]);
          }
        }
      }

      if (this.level >= 60) { // No egg moves below level 60
        for (let i = 0; i < 3; i++) {
          const moveId = speciesEggMoves[this.species.getRootSpeciesId()][i];
          if (!movePool.some(m => m[0] === moveId) && !allMoves[moveId].name.endsWith(" (N)")) {
            movePool.push([moveId, 40]);
          }
        }
        const moveId = speciesEggMoves[this.species.getRootSpeciesId()][3];
        if (this.level >= 170 && !movePool.some(m => m[0] === moveId) && !allMoves[moveId].name.endsWith(" (N)") && !this.isBoss()) { // No rare egg moves before e4
          movePool.push([moveId, 30]);
        }
        if (this.fusionSpecies) {
          for (let i = 0; i < 3; i++) {
            const moveId = speciesEggMoves[this.fusionSpecies.getRootSpeciesId()][i];
            if (!movePool.some(m => m[0] === moveId) && !allMoves[moveId].name.endsWith(" (N)")) {
              movePool.push([moveId, 40]);
            }
          }
          const moveId = speciesEggMoves[this.fusionSpecies.getRootSpeciesId()][3];
          if (this.level >= 170 && !movePool.some(m => m[0] === moveId) && !allMoves[moveId].name.endsWith(" (N)") && !this.isBoss()) {// No rare egg moves before e4
            movePool.push([moveId, 30]);
          }
        }
      }
    }

    if (this.isBoss()) { // Bosses never get self ko moves
      movePool = movePool.filter(m => !allMoves[m[0]].hasAttr(SacrificialAttr));
    }
    movePool = movePool.filter(m => !allMoves[m[0]].hasAttr(SacrificialAttrOnHit));
    if (this.hasTrainer()) {
      // Trainers never get OHKO moves
      movePool = movePool.filter(m => !allMoves[m[0]].hasAttr(OneHitKOAttr));
      // Half the weight of self KO moves
      movePool = movePool.map(m => [m[0], m[1] * (!!allMoves[m[0]].hasAttr(SacrificialAttr) ? 0.5 : 1)]);
      movePool = movePool.map(m => [m[0], m[1] * (!!allMoves[m[0]].hasAttr(SacrificialAttrOnHit) ? 0.5 : 1)]);
      // Trainers get a weight bump to stat buffing moves
      movePool = movePool.map(m => [m[0], m[1] * (allMoves[m[0]].getAttrs(StatChangeAttr).some(a => a.levels > 1 && a.selfTarget) ? 1.25 : 1)]);
      // Trainers get a weight decrease to multiturn moves
      movePool = movePool.map(m => [m[0], m[1] * (!!allMoves[m[0]].hasAttr(ChargeAttr) || !!allMoves[m[0]].hasAttr(RechargeAttr) ? 0.7 : 1)]);
    }

    // Weight towards higher power moves, by reducing the power of moves below the highest power.
    // Caps max power at 90 to avoid something like hyper beam ruining the stats.
    // This is a pretty soft weighting factor, although it is scaled with the weight multiplier.
    const maxPower = Math.min(movePool.reduce((v, m) => Math.max(allMoves[m[0]].power, v), 40), 90);
    movePool = movePool.map(m => [m[0], m[1] * (allMoves[m[0]].category === MoveCategory.STATUS ? 1 : Math.max(Math.min(allMoves[m[0]].power/maxPower, 1), 0.5))]);

    // Weight damaging moves against the lower stat
    const worseCategory: MoveCategory = this.stats[Stat.ATK] > this.stats[Stat.SPATK] ? MoveCategory.SPECIAL : MoveCategory.PHYSICAL;
    const statRatio = worseCategory === MoveCategory.PHYSICAL ? this.stats[Stat.ATK]/this.stats[Stat.SPATK] : this.stats[Stat.SPATK]/this.stats[Stat.ATK];
    movePool = movePool.map(m => [m[0], m[1] * (allMoves[m[0]].category === worseCategory ? statRatio : 1)]);

    let weightMultiplier = 0.9; // The higher this is the more the game weights towards higher level moves. At 0 all moves are equal weight.
    if (this.hasTrainer()) {
      weightMultiplier += 0.7;
    }
    if (this.isBoss()) {
      weightMultiplier += 0.4;
    }
    const baseWeights: [Moves, number][] = movePool.map(m => [m[0], Math.ceil(Math.pow(m[1], weightMultiplier)*100)]);

    if (this.hasTrainer() || this.isBoss()) { // Trainers and bosses always force a stab move
      const stabMovePool = baseWeights.filter(m => allMoves[m[0]].category !== MoveCategory.STATUS && this.isOfType(allMoves[m[0]].type));

      if (stabMovePool.length) {
        const totalWeight = stabMovePool.reduce((v, m) => v + m[1], 0);
        let rand = Utils.randSeedInt(totalWeight);
        let index = 0;
        while (rand > stabMovePool[index][1]) {
          rand -= stabMovePool[index++][1];
        }
        this.moveset.push(new PokemonMove(stabMovePool[index][0], 0, 0));
      }
    } else { // Normal wild pokemon just force a random damaging move
      const attackMovePool = baseWeights.filter(m => allMoves[m[0]].category !== MoveCategory.STATUS);
      if (attackMovePool.length) {
        const totalWeight = attackMovePool.reduce((v, m) => v + m[1], 0);
        let rand = Utils.randSeedInt(totalWeight);
        let index = 0;
        while (rand > attackMovePool[index][1]) {
          rand -= attackMovePool[index++][1];
        }
        this.moveset.push(new PokemonMove(attackMovePool[index][0], 0, 0));
      }
    }

    while (baseWeights.length > this.moveset.length && this.moveset.length < 4) {
      if (this.hasTrainer()) {
        // Sqrt the weight of any damaging moves with overlapping types. This is about a 0.05 - 0.1 multiplier.
        // Other damaging moves 2x weight if 0-1 damaging moves, 0.5x if 2, 0.125x if 3. These weights double if STAB.
        // Status moves remain unchanged on weight, this encourages 1-2
        movePool = baseWeights.filter(m => !this.moveset.some(mo => m[0] === mo.moveId)).map(m => [m[0], this.moveset.some(mo => mo.getMove().category !== MoveCategory.STATUS && mo.getMove().type === allMoves[m[0]].type) ? Math.ceil(Math.sqrt(m[1])) : allMoves[m[0]].category !== MoveCategory.STATUS ? Math.ceil(m[1]/Math.max(Math.pow(4, this.moveset.filter(mo => mo.getMove().power > 1).length)/8,0.5) * (this.isOfType(allMoves[m[0]].type) ? 2 : 1)) : m[1]]);
      } else { // Non-trainer pokemon just use normal weights
        movePool = baseWeights.filter(m => !this.moveset.some(mo => m[0] === mo.moveId));
      }
      const totalWeight = movePool.reduce((v, m) => v + m[1], 0);
      let rand = Utils.randSeedInt(totalWeight);
      let index = 0;
      while (rand > movePool[index][1]) {
        rand -= movePool[index++][1];
      }
      this.moveset.push(new PokemonMove(movePool[index][0], 0, 0));
    }

    this.scene.triggerPokemonFormChange(this, SpeciesFormChangeMoveLearnedTrigger);
  }

  trySelectMove(moveIndex: integer, ignorePp?: boolean): boolean {
    const move = this.getMoveset().length > moveIndex
      ? this.getMoveset()[moveIndex]
      : null;
    return move?.isUsable(this, ignorePp);
  }

  showInfo(): void {
    if (!this.battleInfo.visible) {
      const otherBattleInfo = this.scene.fieldUI.getAll().slice(0, 4).filter(ui => ui instanceof BattleInfo && ((ui as BattleInfo) instanceof PlayerBattleInfo) === this.isPlayer()).find(() => true);
      if (!otherBattleInfo || !this.getFieldIndex()) {
        this.scene.fieldUI.sendToBack(this.battleInfo);
        this.scene.sendTextToBack(); // Push the top right text objects behind everything else
      } else {
        this.scene.fieldUI.moveAbove(this.battleInfo, otherBattleInfo);
      }
      this.battleInfo.setX(this.battleInfo.x + (this.isPlayer() ? 150 : !this.isBoss() ? -150 : -198));
      this.battleInfo.setVisible(true);
      if (this.isPlayer()) {
        this.battleInfo.expMaskRect.x += 150;
      }
      this.scene.tweens.add({
        targets: [ this.battleInfo, this.battleInfo.expMaskRect ],
        x: this.isPlayer() ? "-=150" : `+=${!this.isBoss() ? 150 : 246}`,
        duration: 1000,
        ease: "Cubic.easeOut"
      });
    }
  }

  hideInfo(): Promise<void> {
    return new Promise(resolve => {
      if (this.battleInfo.visible) {
        this.scene.tweens.add({
          targets: [ this.battleInfo, this.battleInfo.expMaskRect ],
          x: this.isPlayer() ? "+=150" : `-=${!this.isBoss() ? 150 : 246}`,
          duration: 500,
          ease: "Cubic.easeIn",
          onComplete: () => {
            if (this.isPlayer()) {
              this.battleInfo.expMaskRect.x -= 150;
            }
            this.battleInfo.setVisible(false);
            this.battleInfo.setX(this.battleInfo.x - (this.isPlayer() ? 150 : !this.isBoss() ? -150 : -198));
            resolve();
          }
        });
      } else {
        resolve();
      }
    });
  }

  updateInfo(instant?: boolean): Promise<void> {
    return this.battleInfo.updateInfo(this, instant);
  }

  /**
   * Show or hide the type effectiveness multiplier window
   * Passing undefined will hide the window
   */
  updateEffectiveness(effectiveness?: string) {
    this.battleInfo.updateEffectiveness(effectiveness);
  }

  toggleStats(visible: boolean): void {
    this.battleInfo.toggleStats(visible);
  }

  toggleFlyout(visible: boolean): void {
    this.battleInfo.toggleFlyout(visible);
  }

  addExp(exp: integer) {
    const maxExpLevel = this.scene.getMaxExpLevel();
    const initialExp = this.exp;
    this.exp += exp;
    while (this.level < maxExpLevel && this.exp >= getLevelTotalExp(this.level + 1, this.species.growthRate)) {
      this.level++;
    }
    if (this.level >= maxExpLevel) {
      console.log(initialExp, this.exp, getLevelTotalExp(this.level, this.species.growthRate));
      this.exp = Math.max(getLevelTotalExp(this.level, this.species.growthRate), initialExp);
    }
    this.levelExp = this.exp - getLevelTotalExp(this.level, this.species.growthRate);
  }

  getOpponent(targetIndex: integer): Pokemon {
    const ret = this.getOpponents()[targetIndex];
    if (ret.summonData) {
      return ret;
    }
    return null;
  }

  getOpponents(): Pokemon[] {
    return ((this.isPlayer() ? this.scene.getEnemyField() : this.scene.getPlayerField()) as Pokemon[]).filter(p => p.isActive());
  }

  getOpponentDescriptor(): string {
    const opponents = this.getOpponents();
    if (opponents.length === 1) {
      return opponents[0].name;
    }
    return this.isPlayer() ? "the opposing team" : "your team";
  }

  getAlly(): Pokemon {
    return (this.isPlayer() ? this.scene.getPlayerField() : this.scene.getEnemyField())[this.getFieldIndex() ? 0 : 1];
  }

  apply(source: Pokemon, move: Move): HitResult {
    let result: HitResult;
    const damage = new Utils.NumberHolder(0);
    const defendingSidePlayField = this.isPlayer() ? this.scene.getPlayerField() : this.scene.getEnemyField();

    const variableCategory = new Utils.IntegerHolder(move.category);
    applyMoveAttrs(VariableMoveCategoryAttr, source, this, move, variableCategory);
    const moveCategory = variableCategory.value as MoveCategory;

    const typeChangeMovePowerMultiplier = new Utils.NumberHolder(1);
    applyMoveAttrs(VariableMoveTypeAttr, source, this, move);
    applyPreAttackAbAttrs(MoveTypeChangeAttr, source, this, move, typeChangeMovePowerMultiplier);
    const types = this.getTypes(true, true);

    const cancelled = new Utils.BooleanHolder(false);
    const typeless = move.hasAttr(TypelessAttr);
    const typeMultiplier = new Utils.NumberHolder(!typeless && (moveCategory !== MoveCategory.STATUS || move.getAttrs(StatusMoveTypeImmunityAttr).find(attr => types.includes(attr.immuneType)))
      ? this.getAttackTypeEffectiveness(move.type, source)
      : 1);
    applyMoveAttrs(VariableMoveTypeMultiplierAttr, source, this, move, typeMultiplier);
    if (typeless) {
      typeMultiplier.value = 1;
    }
    if (types.find(t => move.isTypeImmune(t))) {
      typeMultiplier.value = 0;
    }

    // Apply arena tags for conditional protection
    if (!move.hasFlag(MoveFlags.IGNORE_PROTECT) && !move.isAllyTarget()) {
      const defendingSide = this.isPlayer() ? ArenaTagSide.PLAYER : ArenaTagSide.ENEMY;
      this.scene.arena.applyTagsForSide(ArenaTagType.QUICK_GUARD, defendingSide, cancelled, this, move.priority);
      this.scene.arena.applyTagsForSide(ArenaTagType.WIDE_GUARD, defendingSide, cancelled, this, move.moveTarget);
      this.scene.arena.applyTagsForSide(ArenaTagType.MAT_BLOCK, defendingSide, cancelled, this, move.category);
      this.scene.arena.applyTagsForSide(ArenaTagType.CRAFTY_SHIELD, defendingSide, cancelled, this, move.category, move.moveTarget);
    }

    switch (moveCategory) {
    case MoveCategory.PHYSICAL:
    case MoveCategory.SPECIAL:
      const isPhysical = moveCategory === MoveCategory.PHYSICAL;
      const power = new Utils.NumberHolder(move.power);
      const sourceTeraType = source.getTeraType();
      if (sourceTeraType !== Type.UNKNOWN && sourceTeraType === move.type && power.value < 60 && move.priority <= 0 && !move.hasAttr(MultiHitAttr) && !this.scene.findModifier(m => m instanceof PokemonMultiHitModifier && m.pokemonId === source.id)) {
        power.value = 60;
      }
      applyPreAttackAbAttrs(VariableMovePowerAbAttr, source, this, move, power);
      this.scene.getField(true).map(p => applyPreAttackAbAttrs(FieldVariableMovePowerAbAttr, this, source, move, power));

      applyPreDefendAbAttrs(ReceivedMoveDamageMultiplierAbAttr, this, source, move, cancelled, power);

      power.value *= typeChangeMovePowerMultiplier.value;

      if (!typeless) {
        applyPreDefendAbAttrs(TypeImmunityAbAttr, this, source, move, cancelled, typeMultiplier);
      }
      if (!cancelled.value) {
        applyPreDefendAbAttrs(MoveImmunityAbAttr, this, source, move, cancelled, typeMultiplier);
        defendingSidePlayField.forEach((p) => applyPreDefendAbAttrs(FieldPriorityMoveImmunityAbAttr, p, source, move, cancelled, typeMultiplier));
      }

      if (cancelled.value) {
        result = HitResult.NO_EFFECT;
      } else {
        const typeBoost = source.findTag(t => t instanceof TypeBoostTag && t.boostedType === move.type) as TypeBoostTag;
        if (typeBoost) {
          power.value *= typeBoost.boostValue;
          if (typeBoost.oneUse) {
            source.removeTag(typeBoost.tagType);
          }
        }
        const arenaAttackTypeMultiplier = new Utils.NumberHolder(this.scene.arena.getAttackTypeMultiplier(move.type, source.isGrounded()));
        applyMoveAttrs(IgnoreWeatherTypeDebuffAttr, source, this, move, arenaAttackTypeMultiplier);
        if (this.scene.arena.getTerrainType() === TerrainType.GRASSY && this.isGrounded() && move.type === Type.GROUND && move.moveTarget === MoveTarget.ALL_NEAR_OTHERS) {
          power.value /= 2;
        }
        applyMoveAttrs(VariablePowerAttr, source, this, move, power);
        this.scene.applyModifiers(PokemonMultiHitModifier, source.isPlayer(), source, new Utils.IntegerHolder(0), power);
        if (!typeless) {
          this.scene.arena.applyTags(WeakenMoveTypeTag, move.type, power);
          this.scene.applyModifiers(AttackTypeBoosterModifier, source.isPlayer(), source, move.type, power);
        }
        if (source.getTag(HelpingHandTag)) {
          power.value *= 1.5;
        }
        let isCritical: boolean;
        const critOnly = new Utils.BooleanHolder(false);
        const critAlways = source.getTag(BattlerTagType.ALWAYS_CRIT);
        applyMoveAttrs(CritOnlyAttr, source, this, move, critOnly);
        applyAbAttrs(ConditionalCritAbAttr, source, null, critOnly, this, move);
        if (critOnly.value || critAlways) {
          isCritical = true;
        } else {
          const critLevel = new Utils.IntegerHolder(0);
          applyMoveAttrs(HighCritAttr, source, this, move, critLevel);
          this.scene.applyModifiers(TempBattleStatBoosterModifier, source.isPlayer(), TempBattleStat.CRIT, critLevel);
          const bonusCrit = new Utils.BooleanHolder(false);
          if (applyAbAttrs(BonusCritAbAttr, source, null, bonusCrit)) {
            if (bonusCrit.value) {
              critLevel.value += 1;
            }
          }
          if (source.getTag(BattlerTagType.CRIT_BOOST)) {
            critLevel.value += 2;
          }
          const critChance = [24, 8, 2, 1][Math.max(0, Math.min(critLevel.value, 3))];
          isCritical = !source.getTag(BattlerTagType.NO_CRIT) && (critChance === 1 || !this.scene.randBattleSeedInt(critChance));
          if (Overrides.NEVER_CRIT_OVERRIDE) {
            isCritical = false;
          }
        }
        if (isCritical) {
          const blockCrit = new Utils.BooleanHolder(false);
          applyAbAttrs(BlockCritAbAttr, this, null, blockCrit);
          if (blockCrit.value) {
            isCritical = false;
          }
        }
        const sourceAtk = new Utils.IntegerHolder(source.getBattleStat(isPhysical ? Stat.ATK : Stat.SPATK, this, null, isCritical));
        const targetDef = new Utils.IntegerHolder(this.getBattleStat(isPhysical ? Stat.DEF : Stat.SPDEF, source, move, isCritical));
        const criticalMultiplier = new Utils.NumberHolder(isCritical ? 1.5 : 1);
        applyAbAttrs(MultCritAbAttr, source, null, criticalMultiplier);
        const screenMultiplier = new Utils.NumberHolder(1);
        if (!isCritical) {
          this.scene.arena.applyTagsForSide(WeakenMoveScreenTag, this.isPlayer() ? ArenaTagSide.PLAYER : ArenaTagSide.ENEMY, move.category, this.scene.currentBattle.double, screenMultiplier);
        }
        const isTypeImmune = (typeMultiplier.value * arenaAttackTypeMultiplier.value) === 0;
        const sourceTypes = source.getTypes();
        const matchesSourceType = sourceTypes[0] === move.type || (sourceTypes.length > 1 && sourceTypes[1] === move.type);
        const stabMultiplier = new Utils.NumberHolder(1);
        if (sourceTeraType === Type.UNKNOWN && matchesSourceType) {
          stabMultiplier.value += 0.5;
        } else if (sourceTeraType !== Type.UNKNOWN && sourceTeraType === move.type) {
          stabMultiplier.value += 0.5;
        }

        applyAbAttrs(StabBoostAbAttr, source, null, stabMultiplier);

        if (sourceTeraType !== Type.UNKNOWN && matchesSourceType) {
          stabMultiplier.value = Math.min(stabMultiplier.value + 0.5, 2.25);
        }

        applyMoveAttrs(VariableAtkAttr, source, this, move, sourceAtk);
        applyMoveAttrs(VariableDefAttr, source, this, move, targetDef);

        if (!isTypeImmune) {
          damage.value = Math.ceil(((((2 * source.level / 5 + 2) * power.value * sourceAtk.value / targetDef.value) / 50) + 2) * stabMultiplier.value * typeMultiplier.value * arenaAttackTypeMultiplier.value * screenMultiplier.value * ((this.scene.randBattleSeedInt(15) + 85) / 100) * criticalMultiplier.value);
          if (isPhysical && source.status && source.status.effect === StatusEffect.BURN) {
            if (!move.hasAttr(BypassBurnDamageReductionAttr)) {
              const burnDamageReductionCancelled = new Utils.BooleanHolder(false);
              applyAbAttrs(BypassBurnDamageReductionAbAttr, source, burnDamageReductionCancelled);
              if (!burnDamageReductionCancelled.value) {
                damage.value = Math.floor(damage.value / 2);
              }
            }
          }

          applyPreAttackAbAttrs(DamageBoostAbAttr, source, this, move, damage);

          /**
           * For each {@link HitsTagAttr} the move has, doubles the damage of the move if:
           * The target has a {@link BattlerTagType} that this move interacts with
           * AND
           * The move doubles damage when used against that tag
           */
          move.getAttrs(HitsTagAttr).filter(hta => hta.doubleDamage).forEach(hta => {
            if (this.getTag(hta.tagType)) {
              damage.value *= 2;
            }
          });
        }

        if (this.scene.arena.terrain?.terrainType === TerrainType.MISTY && this.isGrounded() && move.type === Type.DRAGON) {
          damage.value = Math.floor(damage.value / 2);
        }

        const fixedDamage = new Utils.IntegerHolder(0);
        applyMoveAttrs(FixedDamageAttr, source, this, move, fixedDamage);
        if (!isTypeImmune && fixedDamage.value) {
          damage.value = fixedDamage.value;
          isCritical = false;
          result = HitResult.EFFECTIVE;
        }

        if (!result) {
          if (!typeMultiplier.value) {
            result = move.id === Moves.SHEER_COLD ? HitResult.IMMUNE : HitResult.NO_EFFECT;
          } else {
            const oneHitKo = new Utils.BooleanHolder(false);
            applyMoveAttrs(OneHitKOAttr, source, this, move, oneHitKo);
            if (oneHitKo.value) {
              result = HitResult.ONE_HIT_KO;
              isCritical = false;
              damage.value = this.hp;
            } else if (typeMultiplier.value >= 2) {
              result = HitResult.SUPER_EFFECTIVE;
            } else if (typeMultiplier.value >= 1) {
              result = HitResult.EFFECTIVE;
            } else {
              result = HitResult.NOT_VERY_EFFECTIVE;
            }
          }
        }

        if (!fixedDamage.value) {
          if (!source.isPlayer()) {
            this.scene.applyModifiers(EnemyDamageBoosterModifier, false, damage);
          }
          if (!this.isPlayer()) {
            this.scene.applyModifiers(EnemyDamageReducerModifier, false, damage);
          }
        }

        applyMoveAttrs(ModifiedDamageAttr, source, this, move, damage);

        if (power.value === 0) {
          damage.value = 0;
        }

        console.log("damage", damage.value, move.name, power.value, sourceAtk, targetDef);

        // In case of fatal damage, this tag would have gotten cleared before we could lapse it.
        const destinyTag = this.getTag(BattlerTagType.DESTINY_BOND);

        const oneHitKo = result === HitResult.ONE_HIT_KO;
        if (damage.value) {
          if (this.getHpRatio() === 1) {
            applyPreDefendAbAttrs(PreDefendFullHpEndureAbAttr, this, source, move, cancelled, damage);
          } else if (!this.isPlayer() && damage.value >= this.hp) {
            this.scene.applyModifiers(EnemyEndureChanceModifier, false, this);
          }

          /**
             * We explicitly require to ignore the faint phase here, as we want to show the messages
             * about the critical hit and the super effective/not very effective messages before the faint phase.
             */
          damage.value = this.damageAndUpdate(damage.value, result as DamageResult, isCritical, oneHitKo, oneHitKo, true);
          this.turnData.damageTaken += damage.value;
          if (isCritical) {
            this.scene.queueMessage(i18next.t("battle:hitResultCriticalHit"));
          }
          if (source.isPlayer()) {
            this.scene.validateAchvs(DamageAchv, damage);
            if (damage.value > this.scene.gameData.gameStats.highestDamage) {
              this.scene.gameData.gameStats.highestDamage = damage.value;
            }
          }
          source.turnData.damageDealt += damage.value;
          source.turnData.currDamageDealt = damage.value;
          this.battleData.hitCount++;
          const attackResult = { move: move.id, result: result as DamageResult, damage: damage.value, critical: isCritical, sourceId: source.id };
          this.turnData.attacksReceived.unshift(attackResult);
          if (source.isPlayer() && !this.isPlayer()) {
            this.scene.applyModifiers(DamageMoneyRewardModifier, true, source, damage);
          }
        }

        if (source.turnData.hitsLeft === 1) {
          switch (result) {
          case HitResult.SUPER_EFFECTIVE:
            this.scene.queueMessage(i18next.t("battle:hitResultSuperEffective"));
            break;
          case HitResult.NOT_VERY_EFFECTIVE:
            this.scene.queueMessage(i18next.t("battle:hitResultNotVeryEffective"));
            break;
          case HitResult.NO_EFFECT:
            this.scene.queueMessage(i18next.t("battle:hitResultNoEffect", { pokemonName: this.name }));
            break;
          case HitResult.IMMUNE:
            this.scene.queueMessage(`${this.name} is unaffected!`);
            break;
          case HitResult.ONE_HIT_KO:
            this.scene.queueMessage(i18next.t("battle:hitResultOneHitKO"));
            break;
          }
        }

        if (this.isFainted()) {
          this.scene.unshiftPhase(new FaintPhase(this.scene, this.getBattlerIndex(), oneHitKo));
          this.resetSummonData();
        }

        if (damage) {
          this.scene.clearPhaseQueueSplice();

          const attacker = this.scene.getPokemonById(source.id);
          destinyTag?.lapse(attacker, BattlerTagLapseType.CUSTOM);
        }
      }
      break;
    case MoveCategory.STATUS:
      if (!typeless) {
        applyPreDefendAbAttrs(TypeImmunityAbAttr, this, source, move, cancelled, typeMultiplier);
      }
      if (!cancelled.value) {
        applyPreDefendAbAttrs(MoveImmunityAbAttr, this, source, move, cancelled, typeMultiplier);
        defendingSidePlayField.forEach((p) => applyPreDefendAbAttrs(FieldPriorityMoveImmunityAbAttr, p, source, move, cancelled, typeMultiplier));
      }
      if (!typeMultiplier.value) {
        this.scene.queueMessage(i18next.t("battle:hitResultNoEffect", { pokemonName: this.name }));
      }
      result = cancelled.value || !typeMultiplier.value ? HitResult.NO_EFFECT : HitResult.STATUS;
      break;
    }

    return result;
  }

  damage(damage: integer, ignoreSegments: boolean = false, preventEndure: boolean = false, ignoreFaintPhase: boolean = false): integer {
    if (this.isFainted()) {
      return 0;
    }
    const surviveDamage = new Utils.BooleanHolder(false);

    if (!preventEndure && this.hp - damage <= 0) {
      if (this.hp >= 1 && this.getTag(BattlerTagType.ENDURING)) {
        surviveDamage.value = this.lapseTag(BattlerTagType.ENDURING);
      } else if (this.hp > 1 && this.getTag(BattlerTagType.STURDY)) {
        surviveDamage.value = this.lapseTag(BattlerTagType.STURDY);
      }
      if (!surviveDamage.value) {
        this.scene.applyModifiers(SurviveDamageModifier, this.isPlayer(), this, surviveDamage);
      }
      if (surviveDamage.value) {
        damage = this.hp - 1;
      }
    }

    damage = Math.min(damage, this.hp);

    this.hp = this.hp - damage;
    if (this.isFainted() && !ignoreFaintPhase) {
      this.scene.unshiftPhase(new FaintPhase(this.scene, this.getBattlerIndex(), preventEndure));
      this.resetSummonData();
    }

    return damage;
  }

  damageAndUpdate(damage: integer, result?: DamageResult, critical: boolean = false, ignoreSegments: boolean = false, preventEndure: boolean = false, ignoreFaintPhase: boolean = false): integer {
    const damagePhase = new DamagePhase(this.scene, this.getBattlerIndex(), damage, result as DamageResult, critical);
    this.scene.unshiftPhase(damagePhase);
    damage = this.damage(damage, ignoreSegments, preventEndure, ignoreFaintPhase);
    // Damage amount may have changed, but needed to be queued before calling damage function
    damagePhase.updateAmount(damage);
    return damage;
  }

  heal(amount: integer): integer {
    const healAmount = Math.min(amount, this.getMaxHp() - this.hp);
    this.hp += healAmount;
    return healAmount;
  }

  isBossImmune(): boolean {
    return this.isBoss();
  }

  isMax(): boolean {
    const maxForms = [SpeciesFormKey.GIGANTAMAX, SpeciesFormKey.GIGANTAMAX_RAPID, SpeciesFormKey.GIGANTAMAX_SINGLE, SpeciesFormKey.ETERNAMAX] as string[];
    return maxForms.includes(this.getFormKey()) || maxForms.includes(this.getFusionFormKey());
  }

  addTag(tagType: BattlerTagType, turnCount: integer = 0, sourceMove?: Moves, sourceId?: integer): boolean {
    const existingTag = this.getTag(tagType);
    if (existingTag) {
      existingTag.onOverlap(this);
      return false;
    }

    const newTag = getBattlerTag(tagType, turnCount, sourceMove, sourceId);

    const cancelled = new Utils.BooleanHolder(false);
    applyPreApplyBattlerTagAbAttrs(PreApplyBattlerTagAbAttr, this, newTag, cancelled);

    if (!cancelled.value && newTag.canAdd(this)) {
      this.summonData.tags.push(newTag);
      newTag.onAdd(this);

      return true;
    }

    return false;
  }

  getTag(tagType: BattlerTagType | { new(...args: any[]): BattlerTag }): BattlerTag {
    if (!this.summonData) {
      return null;
    }
    return typeof(tagType) === "string"
      ? this.summonData.tags.find(t => t.tagType === tagType)
      : this.summonData.tags.find(t => t instanceof tagType);
  }

  findTag(tagFilter: ((tag: BattlerTag) => boolean)) {
    if (!this.summonData) {
      return null;
    }
    return this.summonData.tags.find(t => tagFilter(t));
  }

  getTags(tagType: BattlerTagType | { new(...args: any[]): BattlerTag }): BattlerTag[] {
    if (!this.summonData) {
      return [];
    }
    return typeof(tagType) === "string"
      ? this.summonData.tags.filter(t => t.tagType === tagType)
      : this.summonData.tags.filter(t => t instanceof tagType);
  }

  findTags(tagFilter: ((tag: BattlerTag) => boolean)): BattlerTag[] {
    if (!this.summonData) {
      return [];
    }
    return this.summonData.tags.filter(t => tagFilter(t));
  }

  lapseTag(tagType: BattlerTagType): boolean {
    const tags = this.summonData.tags;
    const tag = tags.find(t => t.tagType === tagType);
    if (tag && !(tag.lapse(this, BattlerTagLapseType.CUSTOM))) {
      tag.onRemove(this);
      tags.splice(tags.indexOf(tag), 1);
    }
    return !!tag;
  }

  lapseTags(lapseType: BattlerTagLapseType): void {
    const tags = this.summonData.tags;
    tags.filter(t => lapseType === BattlerTagLapseType.FAINT || ((t.lapseType === lapseType) && !(t.lapse(this, lapseType))) || (lapseType === BattlerTagLapseType.TURN_END && t.turnCount < 1)).forEach(t => {
      t.onRemove(this);
      tags.splice(tags.indexOf(t), 1);
    });
  }

  removeTag(tagType: BattlerTagType): boolean {
    const tags = this.summonData.tags;
    const tag = tags.find(t => t.tagType === tagType);
    if (tag) {
      tag.turnCount = 0;
      tag.onRemove(this);
      tags.splice(tags.indexOf(tag), 1);
    }
    return !!tag;
  }

  findAndRemoveTags(tagFilter: ((tag: BattlerTag) => boolean)): boolean {
    if (!this.summonData) {
      return false;
    }
    const tags = this.summonData.tags;
    const tagsToRemove = tags.filter(t => tagFilter(t));
    for (const tag of tagsToRemove) {
      tag.turnCount = 0;
      tag.onRemove(this);
      tags.splice(tags.indexOf(tag), 1);
    }
    return true;
  }

  removeTagsBySourceId(sourceId: integer): void {
    this.findAndRemoveTags(t => t.isSourceLinked() && t.sourceId === sourceId);
  }

  transferTagsBySourceId(sourceId: integer, newSourceId: integer): void {
    if (!this.summonData) {
      return;
    }
    const tags = this.summonData.tags;
    tags.filter(t => t.sourceId === sourceId).forEach(t => t.sourceId = newSourceId);
  }

  /**
   * Transferring stat changes and Tags
   * @param source {@linkcode Pokemon} the pokemon whose stats/Tags are to be passed on from, ie: the Pokemon using Baton Pass
   */
  transferSummon(source: Pokemon): void {
    const battleStats = Utils.getEnumValues(BattleStat);
    for (const stat of battleStats) {
      this.summonData.battleStats[stat] = source.summonData.battleStats[stat];
    }
    for (const tag of source.summonData.tags) {

      // bypass yawn, and infatuation as those can not be passed via Baton Pass
      if (tag.sourceMove === Moves.YAWN || tag.tagType === BattlerTagType.INFATUATED) {
        continue;
      }

      this.summonData.tags.push(tag);
    }
    if (this instanceof PlayerPokemon && source.summonData.battleStats.find(bs => bs === 6)) {
      this.scene.validateAchv(achvs.TRANSFER_MAX_BATTLE_STAT);
    }
    this.updateInfo();
  }

  getMoveHistory(): TurnMove[] {
    return this.battleSummonData.moveHistory;
  }

  pushMoveHistory(turnMove: TurnMove) {
    turnMove.turn = this.scene.currentBattle?.turn;
    this.getMoveHistory().push(turnMove);
  }

  getLastXMoves(turnCount?: integer): TurnMove[] {
    const moveHistory = this.getMoveHistory();
    return moveHistory.slice(turnCount >= 0 ? Math.max(moveHistory.length - (turnCount || 1), 0) : 0, moveHistory.length).reverse();
  }

  getMoveQueue(): QueuedMove[] {
    return this.summonData.moveQueue;
  }

  changeForm(formChange: SpeciesFormChange): Promise<void> {
    return new Promise(resolve => {
      this.formIndex = Math.max(this.species.forms.findIndex(f => f.formKey === formChange.formKey), 0);
      this.generateName();
      const abilityCount = this.getSpeciesForm().getAbilityCount();
      if (this.abilityIndex >= abilityCount) {// Shouldn't happen
        this.abilityIndex = abilityCount - 1;
      }
      this.scene.gameData.setPokemonSeen(this, false);
      this.setScale(this.getSpriteScale());
      this.loadAssets().then(() => {
        this.calculateStats();
        this.scene.updateModifiers(this.isPlayer(), true);
        Promise.all([ this.updateInfo(), this.scene.updateFieldScale() ]).then(() => resolve());
      });
    });
  }

  cry(soundConfig?: Phaser.Types.Sound.SoundConfig, sceneOverride?: BattleScene): AnySound {
    const scene = sceneOverride || this.scene;
    const cry = this.getSpeciesForm().cry(scene, soundConfig);
    let duration = cry.totalDuration * 1000;
    if (this.fusionSpecies && this.getSpeciesForm() !== this.getFusionSpeciesForm()) {
      let fusionCry = this.getFusionSpeciesForm().cry(scene, soundConfig, true);
      duration = Math.min(duration, fusionCry.totalDuration * 1000);
      fusionCry.destroy();
      scene.time.delayedCall(Utils.fixedInt(Math.ceil(duration * 0.4)), () => {
        try {
          SoundFade.fadeOut(scene, cry, Utils.fixedInt(Math.ceil(duration * 0.2)));
          fusionCry = this.getFusionSpeciesForm().cry(scene, Object.assign({ seek: Math.max(fusionCry.totalDuration * 0.4, 0) }, soundConfig));
          SoundFade.fadeIn(scene, fusionCry, Utils.fixedInt(Math.ceil(duration * 0.2)), scene.masterVolume * scene.seVolume, 0);
        } catch (err) {
          console.error(err);
        }
      });
    }

    return cry;
  }

  faintCry(callback: Function): void {
    if (this.fusionSpecies && this.getSpeciesForm() !== this.getFusionSpeciesForm()) {
      return this.fusionFaintCry(callback);
    }

    const key = this.getSpeciesForm().getCryKey(this.formIndex);
    //eslint-disable-next-line @typescript-eslint/no-unused-vars
    let i = 0;
    let rate = 0.85;
    const cry = this.scene.playSound(key, { rate: rate }) as AnySound;
    const sprite = this.getSprite();
    const tintSprite = this.getTintSprite();
    const delay = Math.max(this.scene.sound.get(key).totalDuration * 50, 25);

    let frameProgress = 0;
    let frameThreshold: number;

    sprite.anims.pause();
    tintSprite.anims.pause();

    let faintCryTimer = this.scene.time.addEvent({
      delay: Utils.fixedInt(delay),
      repeat: -1,
      callback: () => {
        ++i;
        frameThreshold = sprite.anims.msPerFrame / rate;
        frameProgress += delay;
        while (frameProgress > frameThreshold) {
          if (sprite.anims.duration) {
            sprite.anims.nextFrame();
            tintSprite.anims.nextFrame();
          }
          frameProgress -= frameThreshold;
        }
        if (cry && !cry.pendingRemove) {
          rate *= 0.99;
          cry.setRate(rate);
        } else {
          faintCryTimer.destroy();
          faintCryTimer = null;
          if (callback) {
            callback();
          }
        }
      }
    });

    // Failsafe
    this.scene.time.delayedCall(Utils.fixedInt(3000), () => {
      if (!faintCryTimer || !this.scene) {
        return;
      }
      if (cry?.isPlaying) {
        cry.stop();
      }
      faintCryTimer.destroy();
      if (callback) {
        callback();
      }
    });
  }

  private fusionFaintCry(callback: Function): void {
    const key = this.getSpeciesForm().getCryKey(this.formIndex);
    let i = 0;
    let rate = 0.85;
    const cry = this.scene.playSound(key, { rate: rate }) as AnySound;
    const sprite = this.getSprite();
    const tintSprite = this.getTintSprite();
    let duration = cry.totalDuration * 1000;

    let fusionCry = this.scene.playSound(this.getFusionSpeciesForm().getCryKey(this.fusionFormIndex), { rate: rate }) as AnySound;
    fusionCry.stop();
    duration = Math.min(duration, fusionCry.totalDuration * 1000);
    fusionCry.destroy();

    const delay = Math.max(duration * 0.05, 25);

    let transitionIndex = 0;
    let durationProgress = 0;

    const transitionThreshold = Math.ceil(duration * 0.4);
    while (durationProgress < transitionThreshold) {
      ++i;
      durationProgress += delay * rate;
      rate *= 0.99;
    }

    transitionIndex = i;

    i = 0;
    rate = 0.85;

    let frameProgress = 0;
    let frameThreshold: number;

    sprite.anims.pause();
    tintSprite.anims.pause();

    let faintCryTimer = this.scene.time.addEvent({
      delay: Utils.fixedInt(delay),
      repeat: -1,
      callback: () => {
        ++i;
        frameThreshold = sprite.anims.msPerFrame / rate;
        frameProgress += delay;
        while (frameProgress > frameThreshold) {
          if (sprite.anims.duration) {
            sprite.anims.nextFrame();
            tintSprite.anims.nextFrame();
          }
          frameProgress -= frameThreshold;
        }
        if (i === transitionIndex) {
          SoundFade.fadeOut(this.scene, cry, Utils.fixedInt(Math.ceil((duration / rate) * 0.2)));
          fusionCry = this.scene.playSound(this.getFusionSpeciesForm().getCryKey(this.fusionFormIndex), Object.assign({ seek: Math.max(fusionCry.totalDuration * 0.4, 0), rate: rate }));
          SoundFade.fadeIn(this.scene, fusionCry, Utils.fixedInt(Math.ceil((duration / rate) * 0.2)), this.scene.masterVolume * this.scene.seVolume, 0);
        }
        rate *= 0.99;
        if (cry && !cry.pendingRemove) {
          cry.setRate(rate);
        }
        if (fusionCry && !fusionCry.pendingRemove) {
          fusionCry.setRate(rate);
        }
        if ((!cry || cry.pendingRemove) && (!fusionCry || fusionCry.pendingRemove)) {
          faintCryTimer.destroy();
          faintCryTimer = null;
          if (callback) {
            callback();
          }
        }
      }
    });

    // Failsafe
    this.scene.time.delayedCall(Utils.fixedInt(3000), () => {
      if (!faintCryTimer || !this.scene) {
        return;
      }
      if (cry?.isPlaying) {
        cry.stop();
      }
      if (fusionCry?.isPlaying) {
        fusionCry.stop();
      }
      faintCryTimer.destroy();
      if (callback) {
        callback();
      }
    });
  }

  isOppositeGender(pokemon: Pokemon): boolean {
    return this.gender !== Gender.GENDERLESS && pokemon.gender === (this.gender === Gender.MALE ? Gender.FEMALE : Gender.MALE);
  }

  canSetStatus(effect: StatusEffect, quiet: boolean = false, overrideStatus: boolean = false, sourcePokemon: Pokemon = null): boolean {
    if (effect !== StatusEffect.FAINT) {
      if (overrideStatus ? this.status?.effect === effect : this.status) {
        return false;
      }
      if (this.isGrounded() && this.scene.arena.terrain?.terrainType === TerrainType.MISTY) {
        return false;
      }
    }

    const types = this.getTypes(true, true);

    switch (effect) {
    case StatusEffect.POISON:
    case StatusEffect.TOXIC:
      // Check if the Pokemon is immune to Poison/Toxic or if the source pokemon is canceling the immunity
      const poisonImmunity = types.map(defType => {
        // Check if the Pokemon is not immune to Poison/Toxic
        if (defType !== Type.POISON && defType !== Type.STEEL) {
          return false;
        }

        // Check if the source Pokemon has an ability that cancels the Poison/Toxic immunity
        const cancelImmunity = new Utils.BooleanHolder(false);
        if (sourcePokemon) {
          applyAbAttrs(IgnoreTypeStatusEffectImmunityAbAttr, sourcePokemon, cancelImmunity, effect, defType);
          if (cancelImmunity.value) {
            return false;
          }
        }

        return true;
      });

      if (this.isOfType(Type.POISON) || this.isOfType(Type.STEEL)) {
        if (poisonImmunity.includes(true)) {
          return false;
        }
      }
      break;
    case StatusEffect.PARALYSIS:
      if (this.isOfType(Type.ELECTRIC)) {
        return false;
      }
      break;
    case StatusEffect.SLEEP:
      if (this.isGrounded() && this.scene.arena.terrain?.terrainType === TerrainType.ELECTRIC) {
        return false;
      }
      break;
    case StatusEffect.FREEZE:
      if (this.isOfType(Type.ICE) || [WeatherType.SUNNY, WeatherType.HARSH_SUN].includes(this.scene?.arena.weather?.weatherType)) {
        return false;
      }
      break;
    case StatusEffect.BURN:
      if (this.isOfType(Type.FIRE)) {
        return false;
      }
      break;
    }

    const cancelled = new Utils.BooleanHolder(false);
    applyPreSetStatusAbAttrs(StatusEffectImmunityAbAttr, this, effect, cancelled, quiet);

    if (cancelled.value) {
      return false;
    }

    return true;
  }

  trySetStatus(effect: StatusEffect, asPhase: boolean = false, sourcePokemon: Pokemon = null, cureTurn: integer = 0, sourceText: string = null): boolean {
    if (!this.canSetStatus(effect, asPhase, false, sourcePokemon)) {
      return false;
    }

    if (asPhase) {
      this.scene.unshiftPhase(new ObtainStatusEffectPhase(this.scene, this.getBattlerIndex(), effect, cureTurn, sourceText, sourcePokemon));
      return true;
    }

    let statusCureTurn: Utils.IntegerHolder;

    if (effect === StatusEffect.SLEEP) {
      statusCureTurn = new Utils.IntegerHolder(this.randSeedIntRange(2, 4));
      applyAbAttrs(ReduceStatusEffectDurationAbAttr, this, null, effect, statusCureTurn);

      this.setFrameRate(4);

      // If the user is invulnerable, lets remove their invulnerability when they fall asleep
      const invulnerableTags = [
        BattlerTagType.UNDERGROUND,
        BattlerTagType.UNDERWATER,
        BattlerTagType.HIDDEN,
        BattlerTagType.FLYING
      ];

      const tag = invulnerableTags.find((t) => this.getTag(t));

      if (tag) {
        this.removeTag(tag);
        this.getMoveQueue().pop();
      }
    }

    this.status = new Status(effect, 0, statusCureTurn?.value);

    if (effect !== StatusEffect.FAINT) {
      this.scene.triggerPokemonFormChange(this, SpeciesFormChangeStatusEffectTrigger, true);
    }

    return true;
  }

  /**
  * Resets the status of a pokemon.
  * @param revive Whether revive should be cured; defaults to true.
  * @param confusion Whether resetStatus should include confusion or not; defaults to false.
  * @param reloadAssets Whether to reload the assets or not; defaults to false.
  */
  resetStatus(revive: boolean = true, confusion: boolean = false, reloadAssets: boolean = false): void {
    const lastStatus = this.status?.effect;
    if (!revive && lastStatus === StatusEffect.FAINT) {
      return;
    }
    this.status = undefined;
    if (lastStatus === StatusEffect.SLEEP) {
      this.setFrameRate(12);
      if (this.getTag(BattlerTagType.NIGHTMARE)) {
        this.lapseTag(BattlerTagType.NIGHTMARE);
      }
    }
    if (confusion) {
      if (this.getTag(BattlerTagType.CONFUSED)) {
        this.lapseTag(BattlerTagType.CONFUSED);
      }
    }
    if (reloadAssets) {
      this.loadAssets(false).then(() => this.playAnim());
    }
  }

  primeSummonData(summonDataPrimer: PokemonSummonData): void {
    this.summonDataPrimer = summonDataPrimer;
  }

  resetSummonData(): void {
    if (this.summonData?.speciesForm) {
      this.summonData.speciesForm = null;
      this.updateFusionPalette();
    }
    this.summonData = new PokemonSummonData();
    if (!this.battleData) {
      this.resetBattleData();
    }
    this.resetBattleSummonData();
    if (this.summonDataPrimer) {
      for (const k of Object.keys(this.summonData)) {
        if (this.summonDataPrimer[k]) {
          this.summonData[k] = this.summonDataPrimer[k];
        }
      }
      this.summonDataPrimer = null;
    }
    this.updateInfo();
  }

  resetBattleData(): void {
    this.battleData = new PokemonBattleData();
  }

  resetBattleSummonData(): void {
    this.battleSummonData = new PokemonBattleSummonData();
    if (this.getTag(BattlerTagType.SEEDED)) {
      this.lapseTag(BattlerTagType.SEEDED);
    }
    if (this.scene) {
      this.scene.triggerPokemonFormChange(this, SpeciesFormChangePostMoveTrigger, true);
    }
  }

  resetTurnData(): void {
    this.turnData = new PokemonTurnData();
  }

  getExpValue(): integer {
    // Logic to factor in victor level has been removed for balancing purposes, so the player doesn't have to focus on EXP maxxing
    return ((this.getSpeciesForm().getBaseExp() * this.level) / 5 + 1);
  }

  setFrameRate(frameRate: integer) {
    this.scene.anims.get(this.getBattleSpriteKey()).frameRate = frameRate;
    this.getSprite().play(this.getBattleSpriteKey());
    this.getTintSprite().play(this.getBattleSpriteKey());
  }

  tint(color: number, alpha?: number, duration?: integer, ease?: string) {
    const tintSprite = this.getTintSprite();
    tintSprite.setTintFill(color);
    tintSprite.setVisible(true);

    if (duration) {
      tintSprite.setAlpha(0);

      this.scene.tweens.add({
        targets: tintSprite,
        alpha: alpha || 1,
        duration: duration,
        ease: ease || "Linear"
      });
    } else {
      tintSprite.setAlpha(alpha);
    }
  }

  untint(duration: integer, ease?: string) {
    const tintSprite = this.getTintSprite();

    if (duration) {
      this.scene.tweens.add({
        targets: tintSprite,
        alpha: 0,
        duration: duration,
        ease: ease || "Linear",
        onComplete: () => {
          tintSprite.setVisible(false);
          tintSprite.setAlpha(1);
        }
      });
    } else {
      tintSprite.setVisible(false);
      tintSprite.setAlpha(1);
    }
  }

  enableMask() {
    if (!this.maskEnabled) {
      this.maskSprite = this.getTintSprite();
      this.maskSprite.setVisible(true);
      this.maskSprite.setPosition(this.x * this.parentContainer.scale + this.parentContainer.x,
        this.y * this.parentContainer.scale + this.parentContainer.y);
      this.maskSprite.setScale(this.getSpriteScale() * this.parentContainer.scale);
      this.maskEnabled = true;
    }
  }

  disableMask() {
    if (this.maskEnabled) {
      this.maskSprite.setVisible(false);
      this.maskSprite.setPosition(0, 0);
      this.maskSprite.setScale(this.getSpriteScale());
      this.maskSprite = null;
      this.maskEnabled = false;
    }
  }

  sparkle(): void {
    if (this.shinySparkle) {
      this.shinySparkle.play(`sparkle${this.variant ? `_${this.variant + 1}` : ""}`);
      this.scene.playSound("sparkle");
    }
  }

  updateFusionPalette(ignoreOveride?: boolean): void {
    if (!this.getFusionSpeciesForm(ignoreOveride)) {
      [ this.getSprite(), this.getTintSprite() ].map(s => {
        s.pipelineData[`spriteColors${ignoreOveride && this.summonData?.speciesForm ? "Base" : ""}`] = [];
        s.pipelineData[`fusionSpriteColors${ignoreOveride && this.summonData?.speciesForm ? "Base" : ""}`] = [];
      });
      return;
    }

    const speciesForm = this.getSpeciesForm(ignoreOveride);
    const fusionSpeciesForm = this.getFusionSpeciesForm(ignoreOveride);

    const spriteKey = speciesForm.getSpriteKey(this.getGender(ignoreOveride) === Gender.FEMALE, speciesForm.formIndex, this.shiny, this.variant);
    const backSpriteKey = speciesForm.getSpriteKey(this.getGender(ignoreOveride) === Gender.FEMALE, speciesForm.formIndex, this.shiny, this.variant).replace("pkmn__", "pkmn__back__");
    const fusionSpriteKey = fusionSpeciesForm.getSpriteKey(this.getFusionGender(ignoreOveride) === Gender.FEMALE, fusionSpeciesForm.formIndex, this.fusionShiny, this.fusionVariant);
    const fusionBackSpriteKey = fusionSpeciesForm.getSpriteKey(this.getFusionGender(ignoreOveride) === Gender.FEMALE, fusionSpeciesForm.formIndex, this.fusionShiny, this.fusionVariant).replace("pkmn__", "pkmn__back__");

    const sourceTexture = this.scene.textures.get(spriteKey);
    const sourceBackTexture = this.scene.textures.get(backSpriteKey);
    const fusionTexture = this.scene.textures.get(fusionSpriteKey);
    const fusionBackTexture = this.scene.textures.get(fusionBackSpriteKey);

    const [ sourceFrame, sourceBackFrame, fusionFrame, fusionBackFrame ] = [ sourceTexture, sourceBackTexture, fusionTexture, fusionBackTexture ].map(texture => texture.frames[texture.firstFrame]);
    const [ sourceImage, sourceBackImage, fusionImage, fusionBackImage ] = [ sourceTexture, sourceBackTexture, fusionTexture, fusionBackTexture ].map(i => i.getSourceImage() as HTMLImageElement);

    const canvas = document.createElement("canvas");
    const backCanvas = document.createElement("canvas");
    const fusionCanvas = document.createElement("canvas");
    const fusionBackCanvas = document.createElement("canvas");

    const spriteColors: integer[][] = [];
    const pixelData: Uint8ClampedArray[] = [];

    [ canvas, backCanvas, fusionCanvas, fusionBackCanvas ].forEach((canv: HTMLCanvasElement, c: integer) => {
      const context = canv.getContext("2d");
      const frame = [ sourceFrame, sourceBackFrame, fusionFrame, fusionBackFrame ][c];
      canv.width = frame.width;
      canv.height = frame.height;
      context.drawImage([ sourceImage, sourceBackImage, fusionImage, fusionBackImage ][c], frame.cutX, frame.cutY, frame.width, frame.height, 0, 0, frame.width, frame.height);
      const imageData = context.getImageData(frame.cutX, frame.cutY, frame.width, frame.height);
      pixelData.push(imageData.data);
    });

    for (let f = 0; f < 2; f++) {
      const variantColors = variantColorCache[!f ? spriteKey : backSpriteKey];
      const variantColorSet = new Map<integer, integer[]>();
      if (this.shiny && variantColors && variantColors[this.variant]) {
        Object.keys(variantColors[this.variant]).forEach(k => {
          variantColorSet.set(Utils.rgbaToInt(Array.from(Object.values(Utils.rgbHexToRgba(k)))), Array.from(Object.values(Utils.rgbHexToRgba(variantColors[this.variant][k]))));
        });
      }

      for (let i = 0; i < pixelData[f].length; i += 4) {
        if (pixelData[f][i + 3]) {
          const pixel = pixelData[f].slice(i, i + 4);
          let [ r, g, b, a ] = pixel;
          if (variantColors) {
            const color = Utils.rgbaToInt([r, g, b, a]);
            if (variantColorSet.has(color)) {
              const mappedPixel = variantColorSet.get(color);
              [ r, g, b, a ] = mappedPixel;
            }
          }
          if (!spriteColors.find(c => c[0] === r && c[1] === g && c[2] === b)) {
            spriteColors.push([ r, g, b, a ]);
          }
        }
      }
    }

    const fusionSpriteColors = JSON.parse(JSON.stringify(spriteColors));

    const pixelColors = [];
    for (let f = 0; f < 2; f++) {
      for (let i = 0; i < pixelData[f].length; i += 4) {
        const total = pixelData[f].slice(i, i + 3).reduce((total: integer, value: integer) => total + value, 0);
        if (!total) {
          continue;
        }
        pixelColors.push(argbFromRgba({ r: pixelData[f][i], g: pixelData[f][i + 1], b: pixelData[f][i + 2], a: pixelData[f][i + 3] }));
      }
    }

    const fusionPixelColors = [];
    for (let f = 0; f < 2; f++) {
      const variantColors = variantColorCache[!f ? fusionSpriteKey : fusionBackSpriteKey];
      const variantColorSet = new Map<integer, integer[]>();
      if (this.fusionShiny && variantColors && variantColors[this.fusionVariant]) {
        Object.keys(variantColors[this.fusionVariant]).forEach(k => {
          variantColorSet.set(Utils.rgbaToInt(Array.from(Object.values(Utils.rgbHexToRgba(k)))), Array.from(Object.values(Utils.rgbHexToRgba(variantColors[this.fusionVariant][k]))));
        });
      }
      for (let i = 0; i < pixelData[2 + f].length; i += 4) {
        const total = pixelData[2 + f].slice(i, i + 3).reduce((total: integer, value: integer) => total + value, 0);
        if (!total) {
          continue;
        }
        let [ r, g, b, a ] = [ pixelData[2 + f][i], pixelData[2 + f][i + 1], pixelData[2 + f][i + 2], pixelData[2 + f][i + 3] ];
        if (variantColors) {
          const color = Utils.rgbaToInt([r, g, b, a]);
          if (variantColorSet.has(color)) {
            const mappedPixel = variantColorSet.get(color);
            [ r, g, b, a ] = mappedPixel;
          }
        }
        fusionPixelColors.push(argbFromRgba({ r, g, b, a }));
      }
    }

    let paletteColors: Map<number, number>;
    let fusionPaletteColors: Map<number, number>;

    const originalRandom = Math.random;
    Math.random = () => Phaser.Math.RND.realInRange(0, 1);

    this.scene.executeWithSeedOffset(() => {
      paletteColors = QuantizerCelebi.quantize(pixelColors, 4);
      fusionPaletteColors = QuantizerCelebi.quantize(fusionPixelColors, 4);
    }, 0, "This result should not vary");

    Math.random = originalRandom;

    const [ palette, fusionPalette ] = [ paletteColors, fusionPaletteColors ]
      .map(paletteColors => {
        let keys = Array.from(paletteColors.keys()).sort((a: integer, b: integer) => paletteColors.get(a) < paletteColors.get(b) ? 1 : -1);
        let rgbaColors: Map<number, integer[]>;
        let hsvColors: Map<number, number[]>;

        const mappedColors = new Map<integer, integer[]>();

        do {
          mappedColors.clear();

          rgbaColors = keys.reduce((map: Map<number, integer[]>, k: number) => {
            map.set(k, Object.values(rgbaFromArgb(k))); return map;
          }, new Map<number, integer[]>());
          hsvColors = Array.from(rgbaColors.keys()).reduce((map: Map<number, number[]>, k: number) => {
            const rgb = rgbaColors.get(k).slice(0, 3);
            map.set(k, Utils.rgbToHsv(rgb[0], rgb[1], rgb[2]));
            return map;
          }, new Map<number, number[]>());

          for (let c = keys.length - 1; c >= 0; c--) {
            const hsv = hsvColors.get(keys[c]);
            for (let c2 = 0; c2 < c; c2++) {
              const hsv2 = hsvColors.get(keys[c2]);
              const diff = Math.abs(hsv[0] - hsv2[0]);
              if (diff < 30 || diff >= 330) {
                if (mappedColors.has(keys[c])) {
                  mappedColors.get(keys[c]).push(keys[c2]);
                } else {
                  mappedColors.set(keys[c], [ keys[c2] ]);
                }
                break;
              }
            }
          }

          mappedColors.forEach((values: integer[], key: integer) => {
            const keyColor = rgbaColors.get(key);
            const valueColors = values.map(v => rgbaColors.get(v));
            const color = keyColor.slice(0);
            let count = paletteColors.get(key);
            for (const value of values) {
              const valueCount = paletteColors.get(value);
              if (!valueCount) {
                continue;
              }
              count += valueCount;
            }

            for (let c = 0; c < 3; c++) {
              color[c] *= (paletteColors.get(key) / count);
              values.forEach((value: integer, i: integer) => {
                if (paletteColors.has(value)) {
                  const valueCount = paletteColors.get(value);
                  color[c] += valueColors[i][c] * (valueCount / count);
                }
              });
              color[c] = Math.round(color[c]);
            }

            paletteColors.delete(key);
            for (const value of values) {
              paletteColors.delete(value);
              if (mappedColors.has(value)) {
                mappedColors.delete(value);
              }
            }

            paletteColors.set(argbFromRgba({ r: color[0], g: color[1], b: color[2], a: color[3] }), count);
          });

          keys = Array.from(paletteColors.keys()).sort((a: integer, b: integer) => paletteColors.get(a) < paletteColors.get(b) ? 1 : -1);
        } while (mappedColors.size);

        return keys.map(c => Object.values(rgbaFromArgb(c)));
      }
      );

    const paletteDeltas: number[][] = [];

    spriteColors.forEach((sc: integer[], i: integer) => {
      paletteDeltas.push([]);
      for (let p = 0; p < palette.length; p++) {
        paletteDeltas[i].push(Utils.deltaRgb(sc, palette[p]));
      }
    });

    const easeFunc = Phaser.Tweens.Builders.GetEaseFunction("Cubic.easeIn");

    for (let sc = 0; sc < spriteColors.length; sc++) {
      const delta = Math.min(...paletteDeltas[sc]);
      const paletteIndex = Math.min(paletteDeltas[sc].findIndex(pd => pd === delta), fusionPalette.length - 1);
      if (delta < 255) {
        const ratio = easeFunc(delta / 255);
        const color = [ 0, 0, 0, fusionSpriteColors[sc][3] ];
        for (let c = 0; c < 3; c++) {
          color[c] = Math.round((fusionSpriteColors[sc][c] * ratio) + (fusionPalette[paletteIndex][c] * (1 - ratio)));
        }
        fusionSpriteColors[sc] = color;
      }
    }

    [ this.getSprite(), this.getTintSprite() ].map(s => {
      s.pipelineData[`spriteColors${ignoreOveride && this.summonData?.speciesForm ? "Base" : ""}`] = spriteColors;
      s.pipelineData[`fusionSpriteColors${ignoreOveride && this.summonData?.speciesForm ? "Base" : ""}`] = fusionSpriteColors;
    });

    canvas.remove();
    fusionCanvas.remove();
  }

  randSeedInt(range: integer, min: integer = 0): integer {
    return this.scene.currentBattle
      ? this.scene.randBattleSeedInt(range, min)
      : Utils.randSeedInt(range, min);
  }

  randSeedIntRange(min: integer, max: integer): integer {
    return this.randSeedInt((max - min) + 1, min);
  }

  destroy(): void {
    this.battleInfo?.destroy();
    super.destroy();
  }

  getBattleInfo(): BattleInfo {
    return this.battleInfo;
  }
}

export default interface Pokemon {
  scene: BattleScene
}

export class PlayerPokemon extends Pokemon {
  public compatibleTms: Moves[];

  constructor(scene: BattleScene, species: PokemonSpecies, level: integer, abilityIndex: integer, formIndex: integer, gender: Gender, shiny: boolean, variant: Variant, ivs: integer[], nature: Nature, dataSource: Pokemon | PokemonData) {
    super(scene, 106, 148, species, level, abilityIndex, formIndex, gender, shiny, variant, ivs, nature, dataSource);

    if (Overrides.STATUS_OVERRIDE) {
      this.status = new Status(Overrides.STATUS_OVERRIDE);
    }

    if (Overrides.SHINY_OVERRIDE) {
      this.shiny = true;
      this.initShinySparkle();
      if (Overrides.VARIANT_OVERRIDE) {
        this.variant = Overrides.VARIANT_OVERRIDE;
      }
    }

    if (!dataSource) {
      this.generateAndPopulateMoveset();
    }
    this.generateCompatibleTms();
  }

  initBattleInfo(): void {
    this.battleInfo = new PlayerBattleInfo(this.scene);
    this.battleInfo.initInfo(this);
  }

  isPlayer(): boolean {
    return true;
  }

  hasTrainer(): boolean {
    return true;
  }

  isBoss(): boolean {
    return false;
  }

  getFieldIndex(): integer {
    return this.scene.getPlayerField().indexOf(this);
  }

  getBattlerIndex(): BattlerIndex {
    return this.getFieldIndex();
  }

  generateCompatibleTms(): void {
    this.compatibleTms = [];

    const tms = Object.keys(tmSpecies);
    for (const tm of tms) {
      const moveId = parseInt(tm) as Moves;
      let compatible = false;
      for (const p of tmSpecies[tm]) {
        if (Array.isArray(p)) {
          if (p[0] === this.species.speciesId || (this.fusionSpecies && p[0] === this.fusionSpecies.speciesId) && p.slice(1).indexOf(this.species.forms[this.formIndex]) > -1) {
            compatible = true;
            break;
          }
        } else if (p === this.species.speciesId || (this.fusionSpecies && p === this.fusionSpecies.speciesId)) {
          compatible = true;
          break;
        }
      }
      if (reverseCompatibleTms.indexOf(moveId) > -1) {
        compatible = !compatible;
      }
      if (compatible) {
        this.compatibleTms.push(moveId);
      }
    }
  }

  tryPopulateMoveset(moveset: StarterMoveset): boolean {
    if (!this.getSpeciesForm().validateStarterMoveset(moveset, this.scene.gameData.starterData[this.species.getRootSpeciesId()].eggMoves)) {
      return false;
    }

    this.moveset = moveset.map(m => new PokemonMove(m));

    return true;
  }

  switchOut(batonPass: boolean, removeFromField: boolean = false): Promise<void> {
    return new Promise(resolve => {
      this.resetTurnData();
      if (!batonPass) {
        this.resetSummonData();
      }
      this.hideInfo();
      this.setVisible(false);

      this.scene.ui.setMode(Mode.PARTY, PartyUiMode.FAINT_SWITCH, this.getFieldIndex(), (slotIndex: integer, option: PartyOption) => {
        if (slotIndex >= this.scene.currentBattle.getBattlerCount() && slotIndex < 6) {
          this.scene.unshiftPhase(new SwitchSummonPhase(this.scene, this.getFieldIndex(), slotIndex, false, batonPass));
        }
        if (removeFromField) {
          this.setVisible(false);
          this.scene.field.remove(this);
          this.scene.triggerPokemonFormChange(this, SpeciesFormChangeActiveTrigger, true);
        }
        this.scene.ui.setMode(Mode.MESSAGE).then(() => resolve());
      }, PartyUiHandler.FilterNonFainted);
    });
  }

  addFriendship(friendship: integer): void {
    const starterSpeciesId = this.species.getRootSpeciesId();
    const fusionStarterSpeciesId = this.isFusion() ? this.fusionSpecies.getRootSpeciesId() : 0;
    const starterData = [
      this.scene.gameData.starterData[starterSpeciesId],
      fusionStarterSpeciesId ? this.scene.gameData.starterData[fusionStarterSpeciesId] : null
    ].filter(d => d);
    const amount = new Utils.IntegerHolder(friendship);
    const starterAmount = new Utils.IntegerHolder(Math.floor(friendship * (this.scene.gameMode.isClassic ? 2 : 1) / (fusionStarterSpeciesId ? 2 : 1)));
    if (amount.value > 0) {
      this.scene.applyModifier(PokemonFriendshipBoosterModifier, true, this, amount);
      this.scene.applyModifier(PokemonFriendshipBoosterModifier, true, this, starterAmount);

      this.friendship = Math.min(this.friendship + amount.value, 255);
      if (this.friendship === 255) {
        this.scene.validateAchv(achvs.MAX_FRIENDSHIP);
      }
      starterData.forEach((sd: StarterDataEntry, i: integer) => {
        const speciesId = !i ? starterSpeciesId : fusionStarterSpeciesId as Species;
        sd.friendship = (sd.friendship || 0) + starterAmount.value;
        if (sd.friendship >= getStarterValueFriendshipCap(speciesStarters[speciesId])) {
          this.scene.gameData.addStarterCandy(getPokemonSpecies(speciesId), 1);
          sd.friendship = 0;
        }
      });
    } else {
      this.friendship = Math.max(this.friendship + amount.value, 0);
      for (const sd of starterData) {
        sd.friendship = Math.max((sd.friendship || 0) + starterAmount.value, 0);
      }
    }
  }
  /**
   * Handles Revival Blessing when used by player.
   * @returns Promise to revive a pokemon.
   * @see {@linkcode RevivalBlessingAttr}
   */
  revivalBlessing(): Promise<void> {
    return new Promise(resolve => {
      this.scene.ui.setMode(Mode.PARTY, PartyUiMode.REVIVAL_BLESSING, this.getFieldIndex(), (slotIndex:integer, option: PartyOption) => {
        if (slotIndex >= 0 && slotIndex<6) {
          const pokemon = this.scene.getParty()[slotIndex];
          if (!pokemon || !pokemon.isFainted()) {
            resolve();
          }

          pokemon.resetTurnData();
          pokemon.resetStatus();
          pokemon.heal(Math.min(Math.max(Math.ceil(Math.floor(0.5 * pokemon.getMaxHp())), 1), pokemon.getMaxHp()));
          this.scene.queueMessage(`${pokemon.name} was revived!`,0,true);

          if (this.scene.currentBattle.double && this.scene.getParty().length > 1) {
            const allyPokemon = this.getAlly();
            if (slotIndex<=1) {
              // Revived ally pokemon
              this.scene.unshiftPhase(new SwitchSummonPhase(this.scene, pokemon.getFieldIndex(), slotIndex, false, false, true));
              this.scene.unshiftPhase(new ToggleDoublePositionPhase(this.scene, true));
            } else if (allyPokemon.isFainted()) {
              // Revived party pokemon, and ally pokemon is fainted
              this.scene.unshiftPhase(new SwitchSummonPhase(this.scene, allyPokemon.getFieldIndex(), slotIndex, false, false, true));
              this.scene.unshiftPhase(new ToggleDoublePositionPhase(this.scene, true));
            }
          }

        }
        this.scene.ui.setMode(Mode.MESSAGE).then(() => resolve());
      }, PartyUiHandler.FilterFainted);
    });
  }

  getPossibleEvolution(evolution: SpeciesFormEvolution): Promise<Pokemon> {
    return new Promise(resolve => {
      const evolutionSpecies = getPokemonSpecies(evolution.speciesId);
      const isFusion = evolution instanceof FusionSpeciesFormEvolution;
      let ret: PlayerPokemon;
      if (isFusion) {
        const originalFusionSpecies = this.fusionSpecies;
        const originalFusionFormIndex = this.fusionFormIndex;
        this.fusionSpecies = evolutionSpecies;
        this.fusionFormIndex = evolution.evoFormKey !== null ? Math.max(evolutionSpecies.forms.findIndex(f => f.formKey === evolution.evoFormKey), 0) : this.fusionFormIndex;
        ret = this.scene.addPlayerPokemon(this.species, this.level, this.abilityIndex, this.formIndex, this.gender, this.shiny, this.variant, this.ivs, this.nature, this);
        this.fusionSpecies = originalFusionSpecies;
        this.fusionFormIndex = originalFusionFormIndex;
      } else {
        const formIndex = evolution.evoFormKey !== null && !isFusion ? Math.max(evolutionSpecies.forms.findIndex(f => f.formKey === evolution.evoFormKey), 0) : this.formIndex;
        ret = this.scene.addPlayerPokemon(!isFusion ? evolutionSpecies : this.species, this.level, this.abilityIndex, formIndex, this.gender, this.shiny, this.variant, this.ivs, this.nature, this);
      }
      ret.loadAssets().then(() => resolve(ret));
    });
  }

  evolve(evolution: SpeciesFormEvolution): Promise<void> {
    return new Promise(resolve => {
      this.pauseEvolutions = false;
      this.handleSpecialEvolutions(evolution);
      const isFusion = evolution instanceof FusionSpeciesFormEvolution;
      if (!isFusion) {
        this.species = getPokemonSpecies(evolution.speciesId);
      } else {
        this.fusionSpecies = getPokemonSpecies(evolution.speciesId);
      }
      if (evolution.preFormKey !== null) {
        const formIndex = Math.max((!isFusion ? this.species : this.fusionSpecies).forms.findIndex(f => f.formKey === evolution.evoFormKey), 0);
        if (!isFusion) {
          this.formIndex = formIndex;
        } else {
          this.fusionFormIndex = formIndex;
        }
      }
      this.generateName();
      if (!isFusion) {
        const abilityCount = this.getSpeciesForm().getAbilityCount();
        if (this.abilityIndex >= abilityCount) { // Shouldn't happen
          this.abilityIndex = abilityCount - 1;
        }
      } else {
        const abilityCount = this.getFusionSpeciesForm().getAbilityCount();
        if (this.fusionAbilityIndex >= abilityCount) {// Shouldn't happen
          this.fusionAbilityIndex = abilityCount - 1;
        }
      }
      this.compatibleTms.splice(0, this.compatibleTms.length);
      this.generateCompatibleTms();
      const updateAndResolve = () => {
        this.loadAssets().then(() => {
          this.calculateStats();
          this.updateInfo(true).then(() => resolve());
        });
      };
      if (!this.scene.gameMode.isDaily || this.metBiome > -1) {
        this.scene.gameData.updateSpeciesDexIvs(this.species.speciesId, this.ivs);
        this.scene.gameData.setPokemonSeen(this, false);
        this.scene.gameData.setPokemonCaught(this, false).then(() => updateAndResolve());
      } else {
        updateAndResolve();
      }
    });
  }

  private handleSpecialEvolutions(evolution: SpeciesFormEvolution) {
    const isFusion = evolution instanceof FusionSpeciesFormEvolution;

    const evoSpecies = (!isFusion ? this.species : this.fusionSpecies);
    if (evoSpecies.speciesId === Species.NINCADA && evolution.speciesId === Species.NINJASK) {
      const newEvolution = pokemonEvolutions[evoSpecies.speciesId][1];

      if (newEvolution.condition.predicate(this)) {
        const newPokemon = this.scene.addPlayerPokemon(this.species, this.level, this.abilityIndex, this.formIndex, undefined, this.shiny, this.variant, this.ivs, this.nature);
        newPokemon.natureOverride = this.natureOverride;
        newPokemon.passive = this.passive;
        newPokemon.moveset = this.moveset.slice();
        newPokemon.moveset = this.copyMoveset();
        newPokemon.luck = this.luck;
        newPokemon.fusionSpecies = this.fusionSpecies;
        newPokemon.fusionFormIndex = this.fusionFormIndex;
        newPokemon.fusionAbilityIndex = this.fusionAbilityIndex;
        newPokemon.fusionShiny = this.fusionShiny;
        newPokemon.fusionVariant = this.fusionVariant;
        newPokemon.fusionGender = this.fusionGender;
        newPokemon.fusionLuck = this.fusionLuck;

        this.scene.getParty().push(newPokemon);
        newPokemon.evolve(!isFusion ? newEvolution : new FusionSpeciesFormEvolution(this.id, newEvolution));
        const modifiers = this.scene.findModifiers(m => m instanceof PokemonHeldItemModifier
          && (m as PokemonHeldItemModifier).pokemonId === this.id, true) as PokemonHeldItemModifier[];
        modifiers.forEach(m => {
          const clonedModifier = m.clone() as PokemonHeldItemModifier;
          clonedModifier.pokemonId = newPokemon.id;
          this.scene.addModifier(clonedModifier, true);
        });
        this.scene.updateModifiers(true);
      }
    }
  }

  getPossibleForm(formChange: SpeciesFormChange): Promise<Pokemon> {
    return new Promise(resolve => {
      const formIndex = Math.max(this.species.forms.findIndex(f => f.formKey === formChange.formKey), 0);
      const ret = this.scene.addPlayerPokemon(this.species, this.level, this.abilityIndex, formIndex, this.gender, this.shiny, this.variant, this.ivs, this.nature, this);
      ret.loadAssets().then(() => resolve(ret));
    });
  }

  changeForm(formChange: SpeciesFormChange): Promise<void> {
    return new Promise(resolve => {
      this.formIndex = Math.max(this.species.forms.findIndex(f => f.formKey === formChange.formKey), 0);
      this.generateName();
      const abilityCount = this.getSpeciesForm().getAbilityCount();
      if (this.abilityIndex >= abilityCount) { // Shouldn't happen
        this.abilityIndex = abilityCount - 1;
      }
      this.compatibleTms.splice(0, this.compatibleTms.length);
      this.generateCompatibleTms();
      const updateAndResolve = () => {
        this.loadAssets().then(() => {
          this.calculateStats();
          this.scene.updateModifiers(true, true);
          this.updateInfo(true).then(() => resolve());
        });
      };
      if (!this.scene.gameMode.isDaily || this.metBiome > -1) {
        this.scene.gameData.setPokemonSeen(this, false);
        this.scene.gameData.setPokemonCaught(this, false).then(() => updateAndResolve());
      } else {
        updateAndResolve();
      }
    });
  }

  clearFusionSpecies(): void {
    super.clearFusionSpecies();
    this.generateCompatibleTms();
  }

  /**
  * Returns a Promise to fuse two PlayerPokemon together
  * @param pokemon The PlayerPokemon to fuse to this one
  */
  fuse(pokemon: PlayerPokemon): Promise<void> {
    return new Promise(resolve => {
      this.fusionSpecies = pokemon.species;
      this.fusionFormIndex = pokemon.formIndex;
      this.fusionAbilityIndex = pokemon.abilityIndex;
      this.fusionShiny = pokemon.shiny;
      this.fusionVariant = pokemon.variant;
      this.fusionGender = pokemon.gender;
      this.fusionLuck = pokemon.luck;

      this.scene.validateAchv(achvs.SPLICE);
      this.scene.gameData.gameStats.pokemonFused++;

      // Store the average HP% that each Pokemon has
      const newHpPercent = ((pokemon.hp / pokemon.stats[Stat.HP]) + (this.hp / this.stats[Stat.HP])) / 2;

      this.generateName();
      this.calculateStats();

      // Set this Pokemon's HP to the average % of both fusion components
      this.hp = Math.round(this.stats[Stat.HP] * newHpPercent);
      if (!this.isFainted()) {
        // If this Pokemon hasn't fainted, make sure the HP wasn't set over the new maximum
        this.hp = Math.min(this.hp, this.stats[Stat.HP]);
        this.status = getRandomStatus(this.status, pokemon.status); // Get a random valid status between the two
      } else if (!pokemon.isFainted()) {
        // If this Pokemon fainted but the other hasn't, make sure the HP wasn't set to zero
        this.hp = Math.max(this.hp, 1);
        this.status = pokemon.status; // Inherit the other Pokemon's status
      }

      this.generateCompatibleTms();
      this.updateInfo(true);
      const fusedPartyMemberIndex = this.scene.getParty().indexOf(pokemon);
      let partyMemberIndex = this.scene.getParty().indexOf(this);
      if (partyMemberIndex > fusedPartyMemberIndex) {
        partyMemberIndex--;
      }
      const fusedPartyMemberHeldModifiers = this.scene.findModifiers(m => m instanceof PokemonHeldItemModifier
        && (m as PokemonHeldItemModifier).pokemonId === pokemon.id, true) as PokemonHeldItemModifier[];
      const transferModifiers: Promise<boolean>[] = [];
      for (const modifier of fusedPartyMemberHeldModifiers) {
        transferModifiers.push(this.scene.tryTransferHeldItemModifier(modifier, this, false, modifier.getStackCount(), true, true));
      }
      Promise.allSettled(transferModifiers).then(() => {
        this.scene.updateModifiers(true, true).then(() => {
          this.scene.removePartyMemberModifiers(fusedPartyMemberIndex);
          this.scene.getParty().splice(fusedPartyMemberIndex, 1)[0];
          const newPartyMemberIndex = this.scene.getParty().indexOf(this);
          pokemon.getMoveset(true).map(m => this.scene.unshiftPhase(new LearnMovePhase(this.scene, newPartyMemberIndex, m.getMove().id)));
          pokemon.destroy();
          this.updateFusionPalette();
          resolve();
        });
      });
    });
  }

  unfuse(): Promise<void> {
    return new Promise(resolve => {
      this.clearFusionSpecies();

      this.updateInfo(true).then(() => resolve());
      this.updateFusionPalette();
    });
  }

  /** Returns a deep copy of this Pokemon's moveset array */
  copyMoveset(): PokemonMove[] {
    const newMoveset = [];
    this.moveset.forEach(move =>
      newMoveset.push(new PokemonMove(move.moveId, 0, move.ppUp, move.virtual)));

    return newMoveset;
  }
}

export class EnemyPokemon extends Pokemon {
  public trainerSlot: TrainerSlot;
  public aiType: AiType;
  public bossSegments: integer;
  public bossSegmentIndex: integer;

  constructor(scene: BattleScene, species: PokemonSpecies, level: integer, trainerSlot: TrainerSlot, boss: boolean, dataSource: PokemonData) {
    super(scene, 236, 84, species, level, dataSource?.abilityIndex, dataSource?.formIndex,
      dataSource?.gender, dataSource ? dataSource.shiny : false, dataSource ? dataSource.variant : undefined, null, dataSource ? dataSource.nature : undefined, dataSource);

    this.trainerSlot = trainerSlot;
    if (boss) {
      this.setBoss();
    }

    if (Overrides.OPP_STATUS_OVERRIDE) {
      this.status = new Status(Overrides.OPP_STATUS_OVERRIDE);
    }

    if (!dataSource) {
      this.generateAndPopulateMoveset();

      this.trySetShiny();
      if (Overrides.OPP_SHINY_OVERRIDE) {
        this.shiny = true;
        this.initShinySparkle();
      }
      if (this.shiny) {
        this.variant = this.generateVariant();
        if (Overrides.OPP_VARIANT_OVERRIDE) {
          this.variant = Overrides.OPP_VARIANT_OVERRIDE;
        }
      }

      this.luck = (this.shiny ? this.variant + 1 : 0) + (this.fusionShiny ? this.fusionVariant + 1 : 0);

      let prevolution: Species;
      let speciesId = species.speciesId;
      while ((prevolution = pokemonPrevolutions[speciesId])) {
        const evolution = pokemonEvolutions[prevolution].find(pe => pe.speciesId === speciesId && (!pe.evoFormKey || pe.evoFormKey === this.getFormKey()));
        if (evolution.condition?.enforceFunc) {
          evolution.condition.enforceFunc(this);
        }
        speciesId = prevolution;
      }
    }

    this.aiType = boss || this.hasTrainer() ? AiType.SMART : AiType.SMART_RANDOM;
  }

  initBattleInfo(): void {
    if (!this.battleInfo) {
      this.battleInfo = new EnemyBattleInfo(this.scene);
      this.battleInfo.updateBossSegments(this);
      this.battleInfo.initInfo(this);
    } else {
      this.battleInfo.updateBossSegments(this);
    }
  }

  setBoss(boss: boolean = true, bossSegments: integer = 0): void {
    if (boss) {
      this.bossSegments = bossSegments || this.scene.getEncounterBossSegments(this.scene.currentBattle.waveIndex, this.level, this.species, true);
      this.bossSegmentIndex = this.bossSegments - 1;
    } else {
      this.bossSegments = 0;
      this.bossSegmentIndex = 0;
    }
  }

  generateAndPopulateMoveset(formIndex?: integer): void {
    switch (true) {
    case (this.species.speciesId === Species.SMEARGLE):
      this.moveset = [
        new PokemonMove(Moves.SKETCH),
        new PokemonMove(Moves.SKETCH),
        new PokemonMove(Moves.SKETCH),
        new PokemonMove(Moves.SKETCH)
      ];
      break;
    case (this.species.speciesId === Species.ETERNATUS):
      this.moveset = (formIndex !== undefined ? formIndex : this.formIndex)
        ? [
          new PokemonMove(Moves.DYNAMAX_CANNON),
          new PokemonMove(Moves.CROSS_POISON),
          new PokemonMove(Moves.FLAMETHROWER),
          new PokemonMove(Moves.RECOVER, 0, -4)
        ]
        : [
          new PokemonMove(Moves.ETERNABEAM),
          new PokemonMove(Moves.SLUDGE_BOMB),
          new PokemonMove(Moves.DRAGON_DANCE),
          new PokemonMove(Moves.COSMIC_POWER)
        ];
      break;
    default:
      super.generateAndPopulateMoveset();
      break;
    }
  }

  getNextMove(): QueuedMove {
    const queuedMove = this.getMoveQueue().length
      ? this.getMoveset().find(m => m.moveId === this.getMoveQueue()[0].move)
      : null;
    if (queuedMove) {
      if (queuedMove.isUsable(this, this.getMoveQueue()[0].ignorePP)) {
        return { move: queuedMove.moveId, targets: this.getMoveQueue()[0].targets, ignorePP: this.getMoveQueue()[0].ignorePP };
      } else {
        this.getMoveQueue().shift();
        return this.getNextMove();
      }
    }

    const movePool = this.getMoveset().filter(m => m.isUsable(this));
    if (movePool.length) {
      if (movePool.length === 1) {
        return { move: movePool[0].moveId, targets: this.getNextTargets(movePool[0].moveId) };
      }
      const encoreTag = this.getTag(EncoreTag) as EncoreTag;
      if (encoreTag) {
        const encoreMove = movePool.find(m => m.moveId === encoreTag.moveId);
        if (encoreMove) {
          return { move: encoreMove.moveId, targets: this.getNextTargets(encoreMove.moveId) };
        }
      }
      switch (this.aiType) {
      case AiType.RANDOM:
        const moveId = movePool[this.scene.randBattleSeedInt(movePool.length)].moveId;
        return { move: moveId, targets: this.getNextTargets(moveId) };
      case AiType.SMART_RANDOM:
      case AiType.SMART:
        const moveScores = movePool.map(() => 0);
        const moveTargets = Object.fromEntries(movePool.map(m => [ m.moveId, this.getNextTargets(m.moveId) ]));
        for (const m in movePool) {
          const pokemonMove = movePool[m];
          const move = pokemonMove.getMove();

          let moveScore = moveScores[m];
          const targetScores: integer[] = [];

          for (const mt of moveTargets[move.id]) {
            // Prevent a target score from being calculated when the target is whoever attacks the user
            if (mt === BattlerIndex.ATTACKER) {
              break;
            }

            const target = this.scene.getField()[mt];
            let targetScore = move.getUserBenefitScore(this, target, move) + move.getTargetBenefitScore(this, target, move) * (mt < BattlerIndex.ENEMY === this.isPlayer() ? 1 : -1);
            if ((move.name.endsWith(" (N)") || !move.applyConditions(this, target, move)) && ![Moves.SUCKER_PUNCH, Moves.UPPER_HAND, Moves.THUNDERCLAP].includes(move.id)) {
              targetScore = -20;
            } else if (move instanceof AttackMove) {
              const effectiveness = target.getAttackMoveEffectiveness(this, pokemonMove, true);
              if (target.isPlayer() !== this.isPlayer()) {
                targetScore *= effectiveness;
                if (this.isOfType(move.type)) {
                  targetScore *= 1.5;
                }
              } else if (effectiveness) {
                targetScore /= effectiveness;
                if (this.isOfType(move.type)) {
                  targetScore /= 1.5;
                }
              }
              if (!targetScore) {
                targetScore = -20;
              }
            }
            targetScores.push(targetScore);
          }

          moveScore += Math.max(...targetScores);

          // could make smarter by checking opponent def/spdef
          moveScores[m] = moveScore;
        }

        console.log(moveScores);

        const sortedMovePool = movePool.slice(0);
        sortedMovePool.sort((a, b) => {
          const scoreA = moveScores[movePool.indexOf(a)];
          const scoreB = moveScores[movePool.indexOf(b)];
          return scoreA < scoreB ? 1 : scoreA > scoreB ? -1 : 0;
        });
        let r = 0;
        if (this.aiType === AiType.SMART_RANDOM) {
          while (r < sortedMovePool.length - 1 && this.scene.randBattleSeedInt(8) >= 5) {
            r++;
          }
        } else if (this.aiType === AiType.SMART) {
          while (r < sortedMovePool.length - 1 && (moveScores[movePool.indexOf(sortedMovePool[r + 1])] / moveScores[movePool.indexOf(sortedMovePool[r])]) >= 0
              && this.scene.randBattleSeedInt(100) < Math.round((moveScores[movePool.indexOf(sortedMovePool[r + 1])] / moveScores[movePool.indexOf(sortedMovePool[r])]) * 50)) {
            r++;
          }
        }
        console.log(movePool.map(m => m.getName()), moveScores, r, sortedMovePool.map(m => m.getName()));
        return { move: sortedMovePool[r].moveId, targets: moveTargets[sortedMovePool[r].moveId] };
      }
    }

    return { move: Moves.STRUGGLE, targets: this.getNextTargets(Moves.STRUGGLE) };
  }

  getNextTargets(moveId: Moves): BattlerIndex[] {
    const moveTargets = getMoveTargets(this, moveId);
    const targets = this.scene.getField(true).filter(p => moveTargets.targets.indexOf(p.getBattlerIndex()) > -1);
    if (moveTargets.multiple) {
      return targets.map(p => p.getBattlerIndex());
    }

    const move = allMoves[moveId];

    const benefitScores = targets
      .map(p => [ p.getBattlerIndex(), move.getTargetBenefitScore(this, p, move) * (p.isPlayer() === this.isPlayer() ? 1 : -1) ]);

    const sortedBenefitScores = benefitScores.slice(0);
    sortedBenefitScores.sort((a, b) => {
      const scoreA = a[1];
      const scoreB = b[1];
      return scoreA < scoreB ? 1 : scoreA > scoreB ? -1 : 0;
    });

    if (!sortedBenefitScores.length) {
      // Set target to BattlerIndex.ATTACKER when using a counter move
      // This is the same as when the player does so
      if (move.hasAttr(CounterDamageAttr)) {
        return [BattlerIndex.ATTACKER];
      }

      return [];
    }

    let targetWeights = sortedBenefitScores.map(s => s[1]);
    const lowestWeight = targetWeights[targetWeights.length - 1];

    if (lowestWeight < 1) {
      for (let w = 0; w < targetWeights.length; w++) {
        targetWeights[w] += Math.abs(lowestWeight - 1);
      }
    }

    const benefitCutoffIndex = targetWeights.findIndex(s => s < targetWeights[0] / 2);
    if (benefitCutoffIndex > -1) {
      targetWeights = targetWeights.slice(0, benefitCutoffIndex);
    }

    const thresholds: integer[] = [];
    let totalWeight: integer;
    targetWeights.reduce((total: integer, w: integer) => {
      total += w;
      thresholds.push(total);
      totalWeight = total;
      return total;
    }, 0);

    const randValue = this.scene.randBattleSeedInt(totalWeight);
    let targetIndex: integer;

    thresholds.every((t, i) => {
      if (randValue >= t) {
        return true;
      }

      targetIndex = i;
      return false;
    });

    return [ sortedBenefitScores[targetIndex][0] ];
  }

  isPlayer() {
    return false;
  }

  hasTrainer(): boolean {
    return !!this.trainerSlot;
  }

  isBoss(): boolean {
    return !!this.bossSegments;
  }

  getBossSegmentIndex(): integer {
    const segments = (this as EnemyPokemon).bossSegments;
    const segmentSize = this.getMaxHp() / segments;
    for (let s = segments - 1; s > 0; s--) {
      const hpThreshold = Math.round(segmentSize * s);
      if (this.hp > hpThreshold) {
        return s;
      }
    }

    return 0;
  }

  damage(damage: integer, ignoreSegments: boolean = false, preventEndure: boolean = false, ignoreFaintPhase: boolean = false): integer {
    if (this.isFainted()) {
      return 0;
    }

    let clearedBossSegmentIndex = this.isBoss()
      ? this.bossSegmentIndex + 1
      : 0;

    if (this.isBoss() && !ignoreSegments) {
      const segmentSize = this.getMaxHp() / this.bossSegments;
      for (let s = this.bossSegmentIndex; s > 0; s--) {
        const hpThreshold = segmentSize * s;
        const roundedHpThreshold = Math.round(hpThreshold);
        if (this.hp >= roundedHpThreshold) {
          if (this.hp - damage <= roundedHpThreshold) {
            const hpRemainder = this.hp - roundedHpThreshold;
            let segmentsBypassed = 0;
            while (segmentsBypassed < this.bossSegmentIndex && this.canBypassBossSegments(segmentsBypassed + 1) && (damage - hpRemainder) >= Math.round(segmentSize * Math.pow(2, segmentsBypassed + 1))) {
              segmentsBypassed++;
              //console.log('damage', damage, 'segment', segmentsBypassed + 1, 'segment size', segmentSize, 'damage needed', Math.round(segmentSize * Math.pow(2, segmentsBypassed + 1)));
            }

            damage = hpRemainder + Math.round(segmentSize * segmentsBypassed);
            clearedBossSegmentIndex = s - segmentsBypassed;
          }
          break;
        }
      }
    }

    switch (this.scene.currentBattle.battleSpec) {
    case BattleSpec.FINAL_BOSS:
      if (!this.formIndex && this.bossSegmentIndex < 1) {
        damage = Math.min(damage, this.hp - 1);
      }
    }

    const ret = super.damage(damage, ignoreSegments, preventEndure, ignoreFaintPhase);

    if (this.isBoss()) {
      if (ignoreSegments) {
        const segmentSize = this.getMaxHp() / this.bossSegments;
        clearedBossSegmentIndex = Math.ceil(this.hp / segmentSize);
      }
      if (clearedBossSegmentIndex <= this.bossSegmentIndex) {
        this.handleBossSegmentCleared(clearedBossSegmentIndex);
      }
      this.battleInfo.updateBossSegments(this);
    }

    return ret;
  }

  canBypassBossSegments(segmentCount: integer = 1): boolean {
    if (this.scene.currentBattle.battleSpec === BattleSpec.FINAL_BOSS) {
      if (!this.formIndex && (this.bossSegmentIndex - segmentCount) < 1) {
        return false;
      }
    }

    return true;
  }

  handleBossSegmentCleared(segmentIndex: integer): void {
    while (segmentIndex - 1 < this.bossSegmentIndex) {
      let boostedStat = BattleStat.RAND;

      const battleStats = Utils.getEnumValues(BattleStat).slice(0, -3);
      const statWeights = new Array().fill(battleStats.length).filter((bs: BattleStat) => this.summonData.battleStats[bs] < 6).map((bs: BattleStat) => this.getStat(bs + 1));
      const statThresholds: integer[] = [];
      let totalWeight = 0;
      for (const bs of battleStats) {
        totalWeight += statWeights[bs];
        statThresholds.push(totalWeight);
      }

      const randInt = Utils.randSeedInt(totalWeight);

      for (const bs of battleStats) {
        if (randInt < statThresholds[bs]) {
          boostedStat = bs;
          break;
        }
      }

      let statLevels = 1;

      switch (segmentIndex) {
      case 1:
        if (this.bossSegments >= 3) {
          statLevels++;
        }
        break;
      case 2:
        if (this.bossSegments >= 5) {
          statLevels++;
        }
        break;
      }

      this.scene.unshiftPhase(new StatChangePhase(this.scene, this.getBattlerIndex(), true, [ boostedStat ], statLevels, true, true));

      this.bossSegmentIndex--;
    }
  }

  heal(amount: integer): integer {
    if (this.isBoss()) {
      const amountRatio = amount / this.getMaxHp();
      const segmentBypassCount = Math.floor(amountRatio / (1 / this.bossSegments));
      const segmentSize = this.getMaxHp() / this.bossSegments;
      for (let s = 1; s < this.bossSegments; s++) {
        const hpThreshold = segmentSize * s;
        if (this.hp <= Math.round(hpThreshold)) {
          const healAmount = Math.min(amount, this.getMaxHp() - this.hp, Math.round(hpThreshold + (segmentSize * segmentBypassCount) - this.hp));
          this.hp += healAmount;
          return healAmount;
        } else if (s >= this.bossSegmentIndex) {
          return super.heal(amount);
        }
      }
    }

    return super.heal(amount);
  }

  getFieldIndex(): integer {
    return this.scene.getEnemyField().indexOf(this);
  }

  getBattlerIndex(): BattlerIndex {
    return BattlerIndex.ENEMY + this.getFieldIndex();
  }

  addToParty(pokeballType: PokeballType) {
    const party = this.scene.getParty();
    let ret: PlayerPokemon = null;

    if (party.length < 6) {
      this.pokeball = pokeballType;
      this.metLevel = this.level;
      this.metBiome = this.scene.arena.biomeType;
      const newPokemon = this.scene.addPlayerPokemon(this.species, this.level, this.abilityIndex, this.formIndex, this.gender, this.shiny, this.variant, this.ivs, this.nature, this);
      party.push(newPokemon);
      ret = newPokemon;
      this.scene.triggerPokemonFormChange(newPokemon, SpeciesFormChangeActiveTrigger, true);
    }

    return ret;
  }
}

export interface TurnMove {
  move: Moves;
  targets?: BattlerIndex[];
  result: MoveResult;
  virtual?: boolean;
  turn?: integer;
}

export interface QueuedMove {
  move: Moves;
  targets: BattlerIndex[];
  ignorePP?: boolean;
}

export interface AttackMoveResult {
  move: Moves;
  result: DamageResult;
  damage: integer;
  critical: boolean;
  sourceId: integer;
}

export class PokemonSummonData {
  public battleStats: integer[] = [ 0, 0, 0, 0, 0, 0, 0 ];
  public moveQueue: QueuedMove[] = [];
  public disabledMove: Moves = Moves.NONE;
  public disabledTurns: integer = 0;
  public tags: BattlerTag[] = [];
  public abilitySuppressed: boolean = false;
  public abilitiesApplied: Abilities[] = [];

  public speciesForm: PokemonSpeciesForm;
  public fusionSpeciesForm: PokemonSpeciesForm;
  public ability: Abilities = Abilities.NONE;
  public gender: Gender;
  public fusionGender: Gender;
  public stats: integer[];
  public moveset: PokemonMove[];
  // If not initialized this value will not be populated from save data.
  public types: Type[] = null;
}

export class PokemonBattleData {
  public hitCount: integer = 0;
  public endured: boolean = false;
  public berriesEaten: BerryType[] = [];
  public abilitiesApplied: Abilities[] = [];
  public abilityRevealed: boolean = false;
}

export class PokemonBattleSummonData {
  /** The number of turns the pokemon has passed since entering the battle */
  public turnCount: integer = 1;
  /** The list of moves the pokemon has used since entering the battle */
  public moveHistory: TurnMove[] = [];
}

export class PokemonTurnData {
  public flinched: boolean;
  public acted: boolean;
  public hitCount: integer;
  public hitsLeft: integer;
  public damageDealt: integer = 0;
  public currDamageDealt: integer = 0;
  public damageTaken: integer = 0;
  public attacksReceived: AttackMoveResult[] = [];
}

export enum AiType {
  RANDOM,
  SMART_RANDOM,
  SMART
}

export enum MoveResult {
  PENDING,
  SUCCESS,
  FAIL,
  MISS,
  OTHER
}

export enum HitResult {
  EFFECTIVE = 1,
  SUPER_EFFECTIVE,
  NOT_VERY_EFFECTIVE,
  ONE_HIT_KO,
  NO_EFFECT,
  STATUS,
  HEAL,
  FAIL,
  MISS,
  OTHER,
  IMMUNE
}

export type DamageResult = HitResult.EFFECTIVE | HitResult.SUPER_EFFECTIVE | HitResult.NOT_VERY_EFFECTIVE | HitResult.ONE_HIT_KO | HitResult.OTHER;

/**
 * Wrapper class for the {@linkcode Move} class for Pokemon to interact with.
 * These are the moves assigned to a {@linkcode Pokemon} object.
 * It links to {@linkcode Move} class via the move ID.
 * Compared to {@linkcode Move}, this class also tracks if a move has received.
 * PP Ups, amount of PP used, and things like that.
 * @see {@linkcode isUsable} - checks if move is disabled, out of PP, or not implemented.
 * @see {@linkcode getMove} - returns {@linkcode Move} object by looking it up via ID.
 * @see {@linkcode usePp} - removes a point of PP from the move.
 * @see {@linkcode getMovePp} - returns amount of PP a move currently has.
 * @see {@linkcode getPpRatio} - returns the current PP amount / max PP amount.
 * @see {@linkcode getName} - returns name of {@linkcode Move}.
 **/
export class PokemonMove {
  public moveId: Moves;
  public ppUsed: integer;
  public ppUp: integer;
  public virtual: boolean;

  constructor(moveId: Moves, ppUsed?: integer, ppUp?: integer, virtual?: boolean) {
    this.moveId = moveId;
    this.ppUsed = ppUsed || 0;
    this.ppUp = ppUp || 0;
    this.virtual = !!virtual;
  }

  isUsable(pokemon: Pokemon, ignorePp?: boolean): boolean {
    if (this.moveId && pokemon.summonData?.disabledMove === this.moveId) {
      return false;
    }
    return (ignorePp || this.ppUsed < this.getMovePp() || this.getMove().pp === -1) && !this.getMove().name.endsWith(" (N)");
  }

  getMove(): Move {
    return allMoves[this.moveId];
  }

  /**
   * Sets {@link ppUsed} for this move and ensures the value does not exceed {@link getMovePp}
   * @param {number} count Amount of PP to use
   */
  usePp(count: number = 1) {
    this.ppUsed = Math.min(this.ppUsed + count, this.getMovePp());
  }

  getMovePp(): integer {
    return this.getMove().pp + this.ppUp * Math.max(Math.floor(this.getMove().pp / 5), 1);
  }

  getPpRatio(): number {
    return 1 - (this.ppUsed / this.getMovePp());
  }

  getName(): string {
    return this.getMove().name;
  }

  /**
  * Copies an existing move or creates a valid PokemonMove object from json representing one
  * @param {PokemonMove | any} source The data for the move to copy
  * @return {PokemonMove} A valid pokemonmove object
  */
  static loadMove(source: PokemonMove | any): PokemonMove {
    return new PokemonMove(source.moveId, source.ppUsed, source.ppUp, source.virtual);
  }
}<|MERGE_RESOLUTION|>--- conflicted
+++ resolved
@@ -1140,9 +1140,6 @@
     return this.getAttackMoveEffectiveness(source, move, !this.battleData?.abilityRevealed);
   }
 
-<<<<<<< HEAD
-  getAttackMoveEffectiveness(source: Pokemon, pokemonMove: PokemonMove, illusion: boolean = false): TypeDamageMultiplier {
-=======
   /**
    * Calculates the effectiveness of an attack move against the Pokémon.
    *
@@ -1151,8 +1148,7 @@
    * @param ignoreAbility - Whether to check for abilities that might affect type effectiveness or immunity.
    * @returns The type damage multiplier, indicating the effectiveness of the move
    */
-  getAttackMoveEffectiveness(source: Pokemon, pokemonMove: PokemonMove, ignoreAbility: boolean = false): TypeDamageMultiplier {
->>>>>>> f8062d95
+  getAttackMoveEffectiveness(source: Pokemon, pokemonMove: PokemonMove, ignoreAbility: boolean = false, illusion: boolean = false): TypeDamageMultiplier {
     const move = pokemonMove.getMove();
     const typeless = move.hasAttr(TypelessAttr);
     const typeMultiplier = new Utils.NumberHolder(this.getAttackTypeEffectiveness(move.type, source, undefined, illusion));
