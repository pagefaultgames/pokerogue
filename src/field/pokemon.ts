--- conflicted
+++ resolved
@@ -156,16 +156,12 @@
 import { AiType } from "#enums/ai-type";
 import type { MoveResult } from "#enums/move-result";
 import { PokemonMove } from "#app/data/moves/pokemon-move";
-<<<<<<< HEAD
-import type { AbAttrMap, AbAttrString } from "#app/@types/ability-types";
+import type { AbAttrMap, AbAttrString, TypeMultiplierAbAttrParams } from "#app/@types/ability-types";
 import { TRAINER_ITEM_EFFECT } from "#app/items/trainer-item";
 import type { HeldItemConfiguration } from "#app/items/held-item-data-types";
 import { assignItemsFromConfiguration } from "#app/items/held-item-pool";
-=======
-import type { AbAttrMap, AbAttrString, TypeMultiplierAbAttrParams } from "#app/@types/ability-types";
 import { getTerrainBlockMessage } from "#app/data/terrain";
 import { LearnMoveSituation } from "#enums/learn-move-situation";
->>>>>>> c389b7ac
 
 /** Base typeclass for damage parameter methods, used for DRY */
 type damageParams = {
@@ -1342,15 +1338,9 @@
   getCritStage(source: Pokemon, move: Move): number {
     const critStage = new NumberHolder(0);
     applyMoveAttrs("HighCritAttr", source, this, move, critStage);
-<<<<<<< HEAD
     applyHeldItems(HELD_ITEM_EFFECT.CRIT_BOOST, { pokemon: source, critStage: critStage });
     globalScene.applyPlayerItems(TRAINER_ITEM_EFFECT.TEMP_CRIT_BOOSTER, { numberHolder: critStage });
-    applyAbAttrs("BonusCritAbAttr", source, null, false, critStage);
-=======
-    globalScene.applyModifiers(CritBoosterModifier, source.isPlayer(), source, critStage);
-    globalScene.applyModifiers(TempCritBoosterModifier, source.isPlayer(), critStage);
     applyAbAttrs("BonusCritAbAttr", { pokemon: source, critStage });
->>>>>>> c389b7ac
     const critBoostTag = source.getTag(CritBoostTag);
     if (critBoostTag) {
       // Dragon cheer only gives +1 crit stage to non-dragon types
@@ -1403,11 +1393,7 @@
   ): number {
     const statVal = new NumberHolder(this.getStat(stat, false));
     if (!ignoreHeldItems) {
-<<<<<<< HEAD
-      applyHeldItems(HELD_ITEM_EFFECT.STAT_BOOST, { pokemon: this, stat: stat, statValue: statValue });
-=======
-      globalScene.applyModifiers(StatBoosterModifier, this.isPlayer(), this, stat, statVal);
->>>>>>> c389b7ac
+      applyHeldItems(HELD_ITEM_EFFECT.STAT_BOOST, { pokemon: this, stat: stat, statValue: statVal });
     }
 
     // The Ruin abilities here are never ignored, but they reveal themselves on summon anyway
@@ -3761,23 +3747,12 @@
 
     /** Multiplier for moves enhanced by Multi-Lens and/or Parental Bond */
     const multiStrikeEnhancementMultiplier = new NumberHolder(1);
-<<<<<<< HEAD
     applyHeldItems(HELD_ITEM_EFFECT.MULTI_HIT, {
       pokemon: source,
       moveId: move.id,
       damageMultiplier: multiStrikeEnhancementMultiplier,
     });
-=======
-    globalScene.applyModifiers(
-      PokemonMultiHitModifier,
-      source.isPlayer(),
-      source,
-      move.id,
-      null,
-      multiStrikeEnhancementMultiplier,
-    );
-
->>>>>>> c389b7ac
+
     if (!ignoreSourceAbility) {
       applyAbAttrs("AddSecondStrikeAbAttr", {
         pokemon: source,
@@ -3901,9 +3876,6 @@
       globalScene.applyPlayerItems(TRAINER_ITEM_EFFECT.ENEMY_DAMAGE_REDUCER, { numberHolder: damage });
     }
 
-<<<<<<< HEAD
-    /** Apply this Pokemon's post-calc defensive attributes (e.g. Fur Coat) */
-=======
     const abAttrParams: PreAttackModifyDamageAbAttrParams = {
       pokemon: this,
       opponent: source,
@@ -3911,8 +3883,7 @@
       simulated,
       damage,
     };
-    /** Apply this Pokemon's post-calc defensive modifiers (e.g. Fur Coat) */
->>>>>>> c389b7ac
+    /** Apply this Pokemon's post-calc defensive attributes (e.g. Fur Coat) */
     if (!ignoreAbility) {
       applyAbAttrs("ReceivedMoveDamageMultiplierAbAttr", abAttrParams);
 
