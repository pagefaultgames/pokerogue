--- conflicted
+++ resolved
@@ -2913,16 +2913,8 @@
       if (this.isFainted()) {
         // set splice index here, so future scene queues happen before FaintedPhase
         this.scene.setPhaseQueueSplice();
-<<<<<<< HEAD
         this.scene.unshiftPhase(new FaintPhase(this.scene, this.getBattlerIndex(), isOneHitKo, destinyTag, grudgeTag, source));
-=======
-        if ((!isNullOrUndefined(destinyTag) || !isNullOrUndefined(grudgeTag)) && dmg) {
-          // Destiny Bond and Grudge will activate during FaintPhase
-          this.scene.unshiftPhase(new FaintPhase(this.scene, this.getBattlerIndex(), isOneHitKo, destinyTag ?? undefined, grudgeTag ?? undefined, source));
-        } else {
-          this.scene.unshiftPhase(new FaintPhase(this.scene, this.getBattlerIndex(), isOneHitKo));
-        }
->>>>>>> c63fdf9f
+
         this.destroySubstitute();
         this.lapseTag(BattlerTagType.COMMANDED);
         this.resetSummonData();
