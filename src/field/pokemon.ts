import Phaser from "phaser";
import BattleScene, { AnySound } from "../battle-scene";
import { Variant, VariantSet, variantColorCache } from "#app/data/variant";
import { variantData } from "#app/data/variant";
import BattleInfo, { PlayerBattleInfo, EnemyBattleInfo } from "../ui/battle-info";
import { Moves } from "../data/enums/moves";
import Move, { HighCritAttr, HitsTagAttr, applyMoveAttrs, FixedDamageAttr, VariableAtkAttr, VariablePowerAttr, allMoves, MoveCategory, TypelessAttr, CritOnlyAttr, getMoveTargets, OneHitKOAttr, MultiHitAttr, StatusMoveTypeImmunityAttr, MoveTarget, VariableDefAttr, AttackMove, ModifiedDamageAttr, VariableMoveTypeMultiplierAttr, IgnoreOpponentStatChangesAttr, SacrificialAttr, VariableMoveTypeAttr, VariableMoveCategoryAttr, CounterDamageAttr, StatChangeAttr, RechargeAttr, ChargeAttr, IgnoreWeatherTypeDebuffAttr, BypassBurnDamageReductionAttr, SacrificialAttrOnHit, MoveFlags } from "../data/move";
import { default as PokemonSpecies, PokemonSpeciesForm, SpeciesFormKey, getFusedSpeciesName, getPokemonSpecies, getPokemonSpeciesForm, getStarterValueFriendshipCap, speciesStarters, starterPassiveAbilities } from "../data/pokemon-species";
import * as Utils from "../utils";
import { Type, TypeDamageMultiplier, getTypeDamageMultiplier, getTypeRgb } from "../data/type";
import { getLevelTotalExp } from "../data/exp";
import { Stat } from "../data/pokemon-stat";
import { AttackTypeBoosterModifier, DamageMoneyRewardModifier, EnemyDamageBoosterModifier, EnemyDamageReducerModifier, EnemyEndureChanceModifier, EnemyFusionChanceModifier, HiddenAbilityRateBoosterModifier, PokemonBaseStatModifier, PokemonFriendshipBoosterModifier, PokemonHeldItemModifier, PokemonMultiHitModifier, PokemonNatureWeightModifier, ShinyRateBoosterModifier, SurviveDamageModifier, TempBattleStatBoosterModifier, TerastallizeModifier } from "../modifier/modifier";
import { PokeballType } from "../data/pokeball";
import { Gender } from "../data/gender";
import { initMoveAnim, loadMoveAnimAssets } from "../data/battle-anims";
import { Status, StatusEffect, getRandomStatus } from "../data/status-effect";
import { pokemonEvolutions, pokemonPrevolutions, SpeciesFormEvolution, SpeciesEvolutionCondition, FusionSpeciesFormEvolution } from "../data/pokemon-evolutions";
import { reverseCompatibleTms, tmSpecies, tmPoolTiers } from "../data/tms";
import { DamagePhase, FaintPhase, LearnMovePhase, ObtainStatusEffectPhase, StatChangePhase, SwitchSummonPhase, ToggleDoublePositionPhase  } from "../phases";
import { BattleStat } from "../data/battle-stat";
import { BattlerTag, BattlerTagLapseType, EncoreTag, HelpingHandTag, HighestStatBoostTag, TypeBoostTag, getBattlerTag } from "../data/battler-tags";
import { BattlerTagType } from "../data/enums/battler-tag-type";
import { Species } from "../data/enums/species";
import { WeatherType } from "../data/weather";
import { TempBattleStat } from "../data/temp-battle-stat";
import { ArenaTagSide, WeakenMoveScreenTag, WeakenMoveTypeTag } from "../data/arena-tag";
import { ArenaTagType } from "../data/enums/arena-tag-type";
import { Biome } from "../data/enums/biome";
import { Ability, AbAttr, BattleStatMultiplierAbAttr, BlockCritAbAttr, BonusCritAbAttr, BypassBurnDamageReductionAbAttr, FieldPriorityMoveImmunityAbAttr, FieldVariableMovePowerAbAttr, IgnoreOpponentStatChangesAbAttr, MoveImmunityAbAttr, MoveTypeChangeAttr, PreApplyBattlerTagAbAttr, PreDefendFullHpEndureAbAttr, ReceivedMoveDamageMultiplierAbAttr, ReduceStatusEffectDurationAbAttr, StabBoostAbAttr, StatusEffectImmunityAbAttr, TypeImmunityAbAttr, VariableMovePowerAbAttr, VariableMoveTypeAbAttr, WeightMultiplierAbAttr, allAbilities, applyAbAttrs, applyBattleStatMultiplierAbAttrs, applyPreApplyBattlerTagAbAttrs, applyPreAttackAbAttrs, applyPreDefendAbAttrs, applyPreSetStatusAbAttrs, UnsuppressableAbilityAbAttr, SuppressFieldAbilitiesAbAttr, NoFusionAbilityAbAttr, MultCritAbAttr, IgnoreTypeImmunityAbAttr, DamageBoostAbAttr, IgnoreTypeStatusEffectImmunityAbAttr, ConditionalCritAbAttr } from "../data/ability";
import { Abilities } from "#app/data/enums/abilities";
import PokemonData from "../system/pokemon-data";
import { BattlerIndex } from "../battle";
import { BattleSpec } from "../enums/battle-spec";
import { Mode } from "../ui/ui";
import PartyUiHandler, { PartyOption, PartyUiMode } from "../ui/party-ui-handler";
import SoundFade from "phaser3-rex-plugins/plugins/soundfade";
import { LevelMoves } from "../data/pokemon-level-moves";
import { DamageAchv, achvs } from "../system/achv";
import { DexAttr, StarterDataEntry, StarterMoveset } from "../system/game-data";
import { QuantizerCelebi, argbFromRgba, rgbaFromArgb } from "@material/material-color-utilities";
import { Nature, getNatureStatMultiplier } from "../data/nature";
import { SpeciesFormChange, SpeciesFormChangeActiveTrigger, SpeciesFormChangeMoveLearnedTrigger, SpeciesFormChangePostMoveTrigger, SpeciesFormChangeStatusEffectTrigger } from "../data/pokemon-forms";
import { TerrainType } from "../data/terrain";
import { TrainerSlot } from "../data/trainer-config";
import * as Overrides from "../overrides";
import { BerryType } from "../data/berry";
import i18next from "../plugins/i18n";
import { speciesEggMoves } from "../data/egg-moves";
import { ModifierTier } from "../modifier/modifier-tier";

export enum FieldPosition {
  CENTER,
  LEFT,
  RIGHT
}

export default abstract class Pokemon extends Phaser.GameObjects.Container {
  public id: integer;
  public name: string;
  public species: PokemonSpecies;
  public formIndex: integer;
  public abilityIndex: integer;
  public passive: boolean;
  public shiny: boolean;
  public variant: Variant;
  public pokeball: PokeballType;
  protected battleInfo: BattleInfo;
  public level: integer;
  public exp: integer;
  public levelExp: integer;
  public gender: Gender;
  public hp: integer;
  public stats: integer[];
  public ivs: integer[];
  public nature: Nature;
  public natureOverride: Nature | -1;
  public moveset: PokemonMove[];
  public status: Status;
  public friendship: integer;
  public metLevel: integer;
  public metBiome: Biome | -1;
  public luck: integer;
  public pauseEvolutions: boolean;
  public pokerus: boolean;

  public fusionSpecies: PokemonSpecies;
  public fusionFormIndex: integer;
  public fusionAbilityIndex: integer;
  public fusionShiny: boolean;
  public fusionVariant: Variant;
  public fusionGender: Gender;
  public fusionLuck: integer;

  private summonDataPrimer: PokemonSummonData;

  public summonData: PokemonSummonData;
  public battleData: PokemonBattleData;
  public battleSummonData: PokemonBattleSummonData;
  public turnData: PokemonTurnData;

  public fieldPosition: FieldPosition;

  public maskEnabled: boolean;
  public maskSprite: Phaser.GameObjects.Sprite;

  private shinySparkle: Phaser.GameObjects.Sprite;

  constructor(scene: BattleScene, x: number, y: number, species: PokemonSpecies, level: integer, abilityIndex?: integer, formIndex?: integer, gender?: Gender, shiny?: boolean, variant?: Variant, ivs?: integer[], nature?: Nature, dataSource?: Pokemon | PokemonData) {
    super(scene, x, y);

    if (!species.isObtainable() && this.isPlayer()) {
      throw `Cannot create a player Pokemon for species '${species.getName(formIndex)}'`;
    }

    const hiddenAbilityChance = new Utils.IntegerHolder(256);
    if (!this.hasTrainer()) {
      this.scene.applyModifiers(HiddenAbilityRateBoosterModifier, true, hiddenAbilityChance);
    }

    const hasHiddenAbility = !Utils.randSeedInt(hiddenAbilityChance.value);
    const randAbilityIndex = Utils.randSeedInt(2);

    this.species = species;
    this.pokeball = dataSource?.pokeball || PokeballType.POKEBALL;
    this.level = level;
    this.abilityIndex = abilityIndex !== undefined
      ? abilityIndex
      : (species.abilityHidden && hasHiddenAbility ? species.ability2 ? 2 : 1 : species.ability2 ? randAbilityIndex : 0);
    if (formIndex !== undefined) {
      this.formIndex = formIndex;
    }
    if (gender !== undefined) {
      this.gender = gender;
    }
    if (shiny !== undefined) {
      this.shiny = shiny;
    }
    if (variant !== undefined) {
      this.variant = variant;
    }
    this.exp = dataSource?.exp || getLevelTotalExp(this.level, species.growthRate);
    this.levelExp = dataSource?.levelExp || 0;
    if (dataSource) {
      this.id = dataSource.id;
      this.hp = dataSource.hp;
      this.stats = dataSource.stats;
      this.ivs = dataSource.ivs;
      this.passive = !!dataSource.passive;
      if (this.variant === undefined) {
        this.variant = 0;
      }
      this.nature = dataSource.nature || 0 as Nature;
      this.natureOverride = dataSource.natureOverride !== undefined ? dataSource.natureOverride : -1;
      this.moveset = dataSource.moveset;
      this.status = dataSource.status;
      this.friendship = dataSource.friendship !== undefined ? dataSource.friendship : this.species.baseFriendship;
      this.metLevel = dataSource.metLevel || 5;
      this.luck = dataSource.luck;
      this.metBiome = dataSource.metBiome;
      this.pauseEvolutions = dataSource.pauseEvolutions;
      this.pokerus = !!dataSource.pokerus;
      this.fusionSpecies = dataSource.fusionSpecies instanceof PokemonSpecies ? dataSource.fusionSpecies : getPokemonSpecies(dataSource.fusionSpecies);
      this.fusionFormIndex = dataSource.fusionFormIndex;
      this.fusionAbilityIndex = dataSource.fusionAbilityIndex;
      this.fusionShiny = dataSource.fusionShiny;
      this.fusionVariant = dataSource.fusionVariant || 0;
      this.fusionGender = dataSource.fusionGender;
      this.fusionLuck = dataSource.fusionLuck;
    } else {
      this.id = Utils.randSeedInt(4294967296);
      this.ivs = ivs || Utils.getIvsFromId(this.id);

      if (this.gender === undefined) {
        this.generateGender();
      }

      if (this.formIndex === undefined) {
        this.formIndex = this.scene.getSpeciesFormIndex(species, this.gender, this.nature, this.isPlayer());
      }

      if (this.shiny === undefined) {
        this.trySetShiny();
      }

      if (this.variant === undefined) {
        this.variant = this.shiny ? this.generateVariant() : 0;
      }

      if (nature !== undefined) {
        this.setNature(nature);
      } else {
        this.generateNature();
      }

      this.natureOverride = -1;

      this.friendship = species.baseFriendship;
      this.metLevel = level;
      this.metBiome = scene.currentBattle ? scene.arena.biomeType : -1;
      this.pokerus = false;

      if (level > 1) {
        const fused = new Utils.BooleanHolder(scene.gameMode.isSplicedOnly);
        if (!fused.value && !this.isPlayer() && !this.hasTrainer()) {
          this.scene.applyModifier(EnemyFusionChanceModifier, false, fused);
        }

        if (fused.value) {
          this.calculateStats();
          this.generateFusionSpecies();
        }
      }

      this.luck = (this.shiny ? this.variant + 1 : 0) + (this.fusionShiny ? this.fusionVariant + 1 : 0);
    }

    this.generateName();

    if (!species.isObtainable()) {
      this.shiny = false;
    }

    this.calculateStats();
  }

  init(): void {
    this.fieldPosition = FieldPosition.CENTER;

    this.initBattleInfo();

    this.scene.fieldUI.addAt(this.battleInfo, 0);

    const getSprite = (hasShadow?: boolean) => {
      const ret = this.scene.addPokemonSprite(this, 0, 0, `pkmn__${this.isPlayer() ? "back__" : ""}sub`, undefined, true);
      ret.setOrigin(0.5, 1);
      ret.setPipeline(this.scene.spritePipeline, { tone: [ 0.0, 0.0, 0.0, 0.0 ], hasShadow: !!hasShadow, teraColor: getTypeRgb(this.getTeraType()) });
      return ret;
    };

    this.setScale(this.getSpriteScale());

    const sprite = getSprite(true);
    const tintSprite = getSprite();

    tintSprite.setVisible(false);

    this.addAt(sprite, 0);
    this.addAt(tintSprite, 1);

    if (this.isShiny() && !this.shinySparkle) {
      this.initShinySparkle();
    }
  }

  abstract initBattleInfo(): void;

  isOnField(): boolean {
    if (!this.scene) {
      return false;
    }
    return this.scene.field.getIndex(this) > -1;
  }

  isFainted(checkStatus?: boolean): boolean {
    return !this.hp && (!checkStatus || this.status?.effect === StatusEffect.FAINT);
  }

  isActive(onField?: boolean): boolean {
    if (!this.scene) {
      return false;
    }
    return !this.isFainted() && !!this.scene && (!onField || this.isOnField());
  }

  getDexAttr(): bigint {
    let ret = 0n;
    ret |= this.gender !== Gender.FEMALE ? DexAttr.MALE : DexAttr.FEMALE;
    ret |= !this.shiny ? DexAttr.NON_SHINY : DexAttr.SHINY;
    ret |= this.variant >= 2 ? DexAttr.VARIANT_3 : this.variant === 1 ? DexAttr.VARIANT_2 : DexAttr.DEFAULT_VARIANT;
    ret |= this.scene.gameData.getFormAttr(this.formIndex);
    return ret;
  }

  generateName(): void {
    if (!this.fusionSpecies) {
      this.name = this.species.getName(this.formIndex);
      return;
    }
    this.name = getFusedSpeciesName(this.species.getName(this.formIndex), this.fusionSpecies.getName(this.fusionFormIndex));
    if (this.battleInfo) {
      this.updateInfo(true);
    }
  }

  abstract isPlayer(): boolean;

  abstract hasTrainer(): boolean;

  abstract getFieldIndex(): integer;

  abstract getBattlerIndex(): BattlerIndex;

  loadAssets(ignoreOverride: boolean = true): Promise<void> {
    return new Promise(resolve => {
      const moveIds = this.getMoveset().map(m => m.getMove().id);
      Promise.allSettled(moveIds.map(m => initMoveAnim(this.scene, m)))
        .then(() => {
          loadMoveAnimAssets(this.scene, moveIds);
          this.getSpeciesForm().loadAssets(this.scene, this.getGender() === Gender.FEMALE, this.formIndex, this.shiny, this.variant);
          if (this.isPlayer() || this.getFusionSpeciesForm()) {
            this.scene.loadPokemonAtlas(this.getBattleSpriteKey(true, ignoreOverride), this.getBattleSpriteAtlasPath(true, ignoreOverride));
          }
          if (this.getFusionSpeciesForm()) {
            this.getFusionSpeciesForm().loadAssets(this.scene, this.getFusionGender() === Gender.FEMALE, this.fusionFormIndex, this.fusionShiny, this.fusionVariant);
            this.scene.loadPokemonAtlas(this.getFusionBattleSpriteKey(true, ignoreOverride), this.getFusionBattleSpriteAtlasPath(true, ignoreOverride));
          }
          this.scene.load.once(Phaser.Loader.Events.COMPLETE, () => {
            if (this.isPlayer()) {
              const originalWarn = console.warn;
              // Ignore warnings for missing frames, because there will be a lot
              console.warn = () => {};
              const battleFrameNames = this.scene.anims.generateFrameNames(this.getBattleSpriteKey(), { zeroPad: 4, suffix: ".png", start: 1, end: 400 });
              console.warn = originalWarn;
              if (!(this.scene.anims.exists(this.getBattleSpriteKey()))) {
                this.scene.anims.create({
                  key: this.getBattleSpriteKey(),
                  frames: battleFrameNames,
                  frameRate: 12,
                  repeat: -1
                });
              }
            }
            this.playAnim();
            const updateFusionPaletteAndResolve = () => {
              this.updateFusionPalette();
              if (this.summonData?.speciesForm) {
                this.updateFusionPalette(true);
              }
              resolve();
            };
            if (this.shiny) {
              const populateVariantColors = (key: string, back: boolean = false): Promise<void> => {
                return new Promise(resolve => {
                  const battleSpritePath = this.getBattleSpriteAtlasPath(back, ignoreOverride).replace("variant/", "").replace(/_[1-3]$/, "");
                  let config = variantData;
                  const useExpSprite = this.scene.experimentalSprites && this.scene.hasExpSprite(this.getBattleSpriteKey(back, ignoreOverride));
                  battleSpritePath.split("/").map(p => config ? config = config[p] : null);
                  const variantSet: VariantSet = config as VariantSet;
                  if (variantSet && variantSet[this.variant] === 1) {
                    if (variantColorCache.hasOwnProperty(key)) {
                      return resolve();
                    }
                    this.scene.cachedFetch(`./images/pokemon/variant/${useExpSprite ? "exp/" : ""}${battleSpritePath}.json`).
                      then(res => {
                        // Prevent the JSON from processing if it failed to load
                        if (!res.ok) {
                          console.error(`Could not load ${res.url}!`);
                          return;
                        }
                        return res.json();
                      }).then(c => {
                        variantColorCache[key] = c;
                        resolve();
                      });
                  } else {
                    resolve();
                  }
                });
              };
              if (this.isPlayer()) {
                Promise.all([ populateVariantColors(this.getBattleSpriteKey(false)), populateVariantColors(this.getBattleSpriteKey(true), true) ]).then(() => updateFusionPaletteAndResolve());
              } else {
                populateVariantColors(this.getBattleSpriteKey(false)).then(() => updateFusionPaletteAndResolve());
              }
            } else {
              updateFusionPaletteAndResolve();
            }
          });
          if (!this.scene.load.isLoading()) {
            this.scene.load.start();
          }
        });
    });
  }

  getFormKey(): string {
    if (!this.species.forms.length || this.species.forms.length <= this.formIndex) {
      return "";
    }
    return this.species.forms[this.formIndex].formKey;
  }

  getFusionFormKey(): string {
    if (!this.fusionSpecies) {
      return null;
    }
    if (!this.fusionSpecies.forms.length || this.fusionSpecies.forms.length <= this.fusionFormIndex) {
      return "";
    }
    return this.fusionSpecies.forms[this.fusionFormIndex].formKey;
  }

  getSpriteAtlasPath(ignoreOverride?: boolean): string {
    const spriteId = this.getSpriteId(ignoreOverride).replace(/\_{2}/g, "/");
    return `${/_[1-3]$/.test(spriteId) ? "variant/" : ""}${spriteId}`;
  }

  getBattleSpriteAtlasPath(back?: boolean, ignoreOverride?: boolean): string {
    const spriteId = this.getBattleSpriteId(back, ignoreOverride).replace(/\_{2}/g, "/");
    return `${/_[1-3]$/.test(spriteId) ? "variant/" : ""}${spriteId}`;
  }

  getSpriteId(ignoreOverride?: boolean): string {
    return this.getSpeciesForm(ignoreOverride).getSpriteId(this.getGender(ignoreOverride) === Gender.FEMALE, this.formIndex, this.shiny, this.variant);
  }

  getBattleSpriteId(back?: boolean, ignoreOverride?: boolean): string {
    if (back === undefined) {
      back = this.isPlayer();
    }
    return this.getSpeciesForm(ignoreOverride).getSpriteId(this.getGender(ignoreOverride) === Gender.FEMALE, this.formIndex, this.shiny, this.variant, back);
  }

  getSpriteKey(ignoreOverride?: boolean): string {
    return this.getSpeciesForm(ignoreOverride).getSpriteKey(this.getGender(ignoreOverride) === Gender.FEMALE, this.formIndex, this.shiny, this.variant);
  }

  getBattleSpriteKey(back?: boolean, ignoreOverride?: boolean): string {
    return `pkmn__${this.getBattleSpriteId(back, ignoreOverride)}`;
  }

  getFusionSpriteId(ignoreOverride?: boolean): string {
    return this.getFusionSpeciesForm(ignoreOverride).getSpriteId(this.getFusionGender(ignoreOverride) === Gender.FEMALE, this.fusionFormIndex, this.fusionShiny, this.fusionVariant);
  }

  getFusionBattleSpriteId(back?: boolean, ignoreOverride?: boolean): string {
    if (back === undefined) {
      back = this.isPlayer();
    }
    return this.getFusionSpeciesForm(ignoreOverride).getSpriteId(this.getFusionGender(ignoreOverride) === Gender.FEMALE, this.fusionFormIndex, this.fusionShiny, this.fusionVariant, back);
  }

  getFusionBattleSpriteKey(back?: boolean, ignoreOverride?: boolean): string {
    return `pkmn__${this.getFusionBattleSpriteId(back, ignoreOverride)}`;
  }

  getFusionBattleSpriteAtlasPath(back?: boolean, ignoreOverride?: boolean): string {
    return this.getFusionBattleSpriteId(back, ignoreOverride).replace(/\_{2}/g, "/");
  }

  getIconAtlasKey(ignoreOverride?: boolean): string {
    return this.getSpeciesForm(ignoreOverride).getIconAtlasKey(this.formIndex, this.shiny, this.variant);
  }

  getFusionIconAtlasKey(ignoreOverride?: boolean): string {
    return this.getFusionSpeciesForm(ignoreOverride).getIconAtlasKey(this.fusionFormIndex, this.fusionShiny, this.fusionVariant);
  }

  getIconId(ignoreOverride?: boolean): string {
    return this.getSpeciesForm(ignoreOverride).getIconId(this.getGender(ignoreOverride) === Gender.FEMALE, this.formIndex, this.shiny, this.variant);
  }

  getFusionIconId(ignoreOverride?: boolean): string {
    return this.getFusionSpeciesForm(ignoreOverride).getIconId(this.getFusionGender(ignoreOverride) === Gender.FEMALE, this.fusionFormIndex, this.fusionShiny, this.fusionVariant);
  }

  getSpeciesForm(ignoreOverride?: boolean): PokemonSpeciesForm {
    if (!ignoreOverride && this.summonData?.speciesForm) {
      return this.summonData.speciesForm;
    }
    if (!this.species.forms?.length) {
      return this.species;
    }
    return this.species.forms[this.formIndex];
  }

  getFusionSpeciesForm(ignoreOverride?: boolean): PokemonSpeciesForm {
    if (!ignoreOverride && this.summonData?.speciesForm) {
      return this.summonData.fusionSpeciesForm;
    }
    if (!this.fusionSpecies?.forms?.length || this.fusionFormIndex >= this.fusionSpecies?.forms.length) {
      return this.fusionSpecies;
    }
    return this.fusionSpecies?.forms[this.fusionFormIndex];
  }

  getSprite(): Phaser.GameObjects.Sprite {
    return this.getAt(0) as Phaser.GameObjects.Sprite;
  }

  getTintSprite(): Phaser.GameObjects.Sprite {
    return !this.maskEnabled
      ? this.getAt(1) as Phaser.GameObjects.Sprite
      : this.maskSprite;
  }

  getSpriteScale(): number {
    const formKey = this.getFormKey();
    if (formKey.indexOf(SpeciesFormKey.GIGANTAMAX) > -1 || formKey.indexOf(SpeciesFormKey.ETERNAMAX) > -1) {
      return 1.5;
    }
    return 1;
  }

  getHeldItems(): PokemonHeldItemModifier[] {
    if (!this.scene) {
      return [];
    }
    return this.scene.findModifiers(m => m instanceof PokemonHeldItemModifier && (m as PokemonHeldItemModifier).pokemonId === this.id, this.isPlayer()) as PokemonHeldItemModifier[];
  }

  updateScale(): void {
    this.setScale(this.getSpriteScale());
  }

  updateSpritePipelineData(): void {
    [ this.getSprite(), this.getTintSprite() ].map(s => s.pipelineData["teraColor"] = getTypeRgb(this.getTeraType()));
    this.updateInfo(true);
  }

  initShinySparkle(): void {
    const keySuffix = this.variant ? `_${this.variant + 1}` : "";
    const key = `shiny${keySuffix}`;
    const shinySparkle = this.scene.addFieldSprite(0, 0, key);
    shinySparkle.setVisible(false);
    shinySparkle.setOrigin(0.5, 1);
    const frameNames = this.scene.anims.generateFrameNames(key, { suffix: ".png", end: 34 });
    if (!(this.scene.anims.exists(`sparkle${keySuffix}`))) {
      this.scene.anims.create({
        key: `sparkle${keySuffix}`,
        frames: frameNames,
        frameRate: 32,
        showOnStart: true,
        hideOnComplete: true,
      });
    }
    this.add(shinySparkle);

    this.shinySparkle = shinySparkle;
  }

  /**
   * Attempts to animate a given {@linkcode Phaser.GameObjects.Sprite}
   * @see {@linkcode Phaser.GameObjects.Sprite.play}
   * @param sprite {@linkcode Phaser.GameObjects.Sprite} to animate
   * @param tintSprite {@linkcode Phaser.GameObjects.Sprite} placed on top of the sprite to add a color tint
   * @param animConfig {@linkcode String} to pass to {@linkcode Phaser.GameObjects.Sprite.play}
   * @returns true if the sprite was able to be animated
   */
  tryPlaySprite(sprite: Phaser.GameObjects.Sprite, tintSprite: Phaser.GameObjects.Sprite, key: string): boolean {
    // Catch errors when trying to play an animation that doesn't exist
    try {
      sprite.play(key);
      tintSprite.play(key);
    } catch (error: unknown) {
      console.error(`Couldn't play animation for '${key}'!\nIs the image for this Pokemon missing?\n`, error);

      return false;
    }

    return true;
  }

  playAnim(): void {
    this.tryPlaySprite(this.getSprite(), this.getTintSprite(), this.getBattleSpriteKey());
  }

  getFieldPositionOffset(): [ number, number ] {
    switch (this.fieldPosition) {
    case FieldPosition.CENTER:
      return [ 0, 0 ];
    case FieldPosition.LEFT:
      return [ -32, -8 ];
    case FieldPosition.RIGHT:
      return [ 32, 0 ];
    }
  }

  setFieldPosition(fieldPosition: FieldPosition, duration?: integer): Promise<void> {
    return new Promise(resolve => {
      if (fieldPosition === this.fieldPosition) {
        resolve();
        return;
      }

      const initialOffset = this.getFieldPositionOffset();

      this.fieldPosition = fieldPosition;

      this.battleInfo.setMini(fieldPosition !== FieldPosition.CENTER);
      this.battleInfo.setOffset(fieldPosition === FieldPosition.RIGHT);

      const newOffset = this.getFieldPositionOffset();

      const relX = newOffset[0] - initialOffset[0];
      const relY = newOffset[1] - initialOffset[1];

      if (duration) {
        this.scene.tweens.add({
          targets: this,
          x: (_target, _key, value: number) => value + relX,
          y: (_target, _key, value: number) => value + relY,
          duration: duration,
          ease: "Sine.easeOut",
          onComplete: () => resolve()
        });
      } else {
        this.x += relX;
        this.y += relY;
      }
    });
  }

  getStat(stat: Stat): integer {
    return this.stats[stat];
  }

  getBattleStat(stat: Stat, opponent?: Pokemon, move?: Move, isCritical: boolean = false): integer {
    if (stat === Stat.HP) {
      return this.getStat(Stat.HP);
    }
    const battleStat = (stat - 1) as BattleStat;
    const statLevel = new Utils.IntegerHolder(this.summonData.battleStats[battleStat]);
    if (opponent) {
      if (isCritical) {
        switch (stat) {
        case Stat.ATK:
        case Stat.SPATK:
          statLevel.value = Math.max(statLevel.value, 0);
          break;
        case Stat.DEF:
        case Stat.SPDEF:
          statLevel.value = Math.min(statLevel.value, 0);
          break;
        }
      }
      applyAbAttrs(IgnoreOpponentStatChangesAbAttr, opponent, null, statLevel);
      if (move) {
        applyMoveAttrs(IgnoreOpponentStatChangesAttr, this, opponent, move, statLevel);
      }
    }
    if (this.isPlayer()) {
      this.scene.applyModifiers(TempBattleStatBoosterModifier, this.isPlayer(), battleStat as integer as TempBattleStat, statLevel);
    }
    const statValue = new Utils.NumberHolder(this.getStat(stat));
    applyBattleStatMultiplierAbAttrs(BattleStatMultiplierAbAttr, this, battleStat, statValue);
    let ret = statValue.value * (Math.max(2, 2 + statLevel.value) / Math.max(2, 2 - statLevel.value));
    switch (stat) {
    case Stat.ATK:
      if (this.getTag(BattlerTagType.SLOW_START)) {
        ret >>= 1;
      }
      break;
    case Stat.DEF:
      if (this.isOfType(Type.ICE) && this.scene.arena.weather?.weatherType === WeatherType.SNOW) {
        ret *= 1.5;
      }
      break;
    case Stat.SPATK:
      break;
    case Stat.SPDEF:
      if (this.isOfType(Type.ROCK) && this.scene.arena.weather?.weatherType === WeatherType.SANDSTORM) {
        ret *= 1.5;
      }
      break;
    case Stat.SPD:
      // Check both the player and enemy to see if Tailwind should be multiplying the speed of the Pokemon
      if    ((this.isPlayer() && this.scene.arena.getTagOnSide(ArenaTagType.TAILWIND, ArenaTagSide.PLAYER))
          ||  (!this.isPlayer() && this.scene.arena.getTagOnSide(ArenaTagType.TAILWIND, ArenaTagSide.ENEMY))) {
        ret *= 2;
      }

      if (this.getTag(BattlerTagType.SLOW_START)) {
        ret >>= 1;
      }
      if (this.status && this.status.effect === StatusEffect.PARALYSIS) {
        ret >>= 1;
      }
      break;
    }

    const highestStatBoost = this.findTag(t => t instanceof HighestStatBoostTag && (t as HighestStatBoostTag).stat === stat) as HighestStatBoostTag;
    if (highestStatBoost) {
      ret *= highestStatBoost.multiplier;
    }

    return Math.floor(ret);
  }

  calculateStats(): void {
    if (!this.stats) {
      this.stats = [ 0, 0, 0, 0, 0, 0 ];
    }
    const baseStats = this.getSpeciesForm().baseStats.slice(0);
    if (this.fusionSpecies) {
      const fusionBaseStats = this.getFusionSpeciesForm().baseStats;
      for (let s = 0; s < this.stats.length; s++) {
        baseStats[s] = Math.ceil((baseStats[s] + fusionBaseStats[s]) / 2);
      }
    } else if (this.scene.gameMode.isSplicedOnly) {
      for (let s = 0; s < this.stats.length; s++) {
        baseStats[s] = Math.ceil(baseStats[s] / 2);
      }
    }
    this.scene.applyModifiers(PokemonBaseStatModifier, this.isPlayer(), this, baseStats);
    const stats = Utils.getEnumValues(Stat);
    for (const s of stats) {
      const isHp = s === Stat.HP;
      const baseStat = baseStats[s];
      let value = Math.floor(((2 * baseStat + this.ivs[s]) * this.level) * 0.01);
      if (isHp) {
        value = value + this.level + 10;
        if (this.hasAbility(Abilities.WONDER_GUARD, false, true)) {
          value = 1;
        }
        if (this.hp > value || this.hp === undefined) {
          this.hp = value;
        } else if (this.hp) {
          const lastMaxHp = this.getMaxHp();
          if (lastMaxHp && value > lastMaxHp) {
            this.hp += value - lastMaxHp;
          }
        }
      } else {
        value += 5;
        const natureStatMultiplier = new Utils.NumberHolder(getNatureStatMultiplier(this.getNature(), s));
        this.scene.applyModifier(PokemonNatureWeightModifier, this.isPlayer(), this, natureStatMultiplier);
        if (natureStatMultiplier.value !== 1) {
          value = Math.max(Math[natureStatMultiplier.value > 1 ? "ceil" : "floor"](value * natureStatMultiplier.value), 1);
        }
      }
      this.stats[s] = value;
    }
  }

  getNature(): Nature {
    return this.natureOverride !== -1 ? this.natureOverride : this.nature;
  }

  setNature(nature: Nature): void {
    this.nature = nature;
    this.calculateStats();
  }

  generateNature(naturePool?: Nature[]): void {
    if (naturePool === undefined) {
      naturePool = Utils.getEnumValues(Nature);
    }
    const nature = naturePool[Utils.randSeedInt(naturePool.length)];
    this.setNature(nature);
  }

  getMaxHp(): integer {
    return this.getStat(Stat.HP);
  }

  getInverseHp(): integer {
    return this.getMaxHp() - this.hp;
  }

  getHpRatio(precise: boolean = false): number {
    return precise
      ? this.hp / this.getMaxHp()
      : Math.round((this.hp / this.getMaxHp()) * 100) / 100;
  }

  generateGender(): void {
    if (this.species.malePercent === null) {
      this.gender = Gender.GENDERLESS;
    } else {
      const genderChance = (this.id % 256) * 0.390625;
      if (genderChance < this.species.malePercent) {
        this.gender = Gender.MALE;
      } else {
        this.gender = Gender.FEMALE;
      }
    }
  }

  getGender(ignoreOverride?: boolean): Gender {
    if (!ignoreOverride && this.summonData?.gender !== undefined) {
      return this.summonData.gender;
    }
    return this.gender;
  }

  getFusionGender(ignoreOverride?: boolean): Gender {
    if (!ignoreOverride && this.summonData?.fusionGender !== undefined) {
      return this.summonData.fusionGender;
    }
    return this.fusionGender;
  }

  isShiny(): boolean {
    return this.shiny || (this.isFusion() && this.fusionShiny);
  }

  getVariant(): Variant {
    return !this.isFusion() ? this.variant : Math.max(this.variant, this.fusionVariant) as Variant;
  }

  getLuck(): integer {
    return this.luck + (this.isFusion() ? this.fusionLuck : 0);
  }

  isFusion(): boolean {
    return !!this.fusionSpecies;
  }

  abstract isBoss(): boolean;

  getMoveset(ignoreOverride?: boolean): PokemonMove[] {
    const ret = !ignoreOverride && this.summonData?.moveset
      ? this.summonData.moveset
      : this.moveset;

    // Overrides moveset based on arrays specified in overrides.ts
    const overrideArray: Array<Moves> = this.isPlayer() ? Overrides.MOVESET_OVERRIDE : Overrides.OPP_MOVESET_OVERRIDE;
    if (overrideArray.length > 0) {
      overrideArray.forEach((move: Moves, index: number) => {
        const ppUsed = this.moveset[index]?.ppUsed || 0;
        this.moveset[index] = new PokemonMove(move, Math.min(ppUsed, allMoves[move].pp));
      });
    }

    return ret;
  }

  getLearnableLevelMoves(): Moves[] {
    return this.getLevelMoves(1, true).map(lm => lm[1]).filter(lm => !this.moveset.filter(m => m.moveId === lm).length).filter((move: Moves, i: integer, array: Moves[]) => array.indexOf(move) === i);
  }

  getTypes(includeTeraType = false, forDefend: boolean = false, ignoreOverride?: boolean): Type[] {
    const types = [];

    if (includeTeraType) {
      const teraType = this.getTeraType();
      if (teraType !== Type.UNKNOWN) {
        types.push(teraType);
      }
    }

    if (!types.length || !includeTeraType) {
      if (!ignoreOverride && this.summonData?.types) {
        this.summonData.types.forEach(t => types.push(t));
      } else {
        const speciesForm = this.getSpeciesForm();

        types.push(speciesForm.type1);

        const fusionSpeciesForm = this.getFusionSpeciesForm();
        if (fusionSpeciesForm) {
          if (fusionSpeciesForm.type2 !== null && fusionSpeciesForm.type2 !== speciesForm.type1) {
            types.push(fusionSpeciesForm.type2);
          } else if (fusionSpeciesForm.type1 !== speciesForm.type1) {
            types.push(fusionSpeciesForm.type1);
          }
        }

        if (types.length === 1 && speciesForm.type2 !== null) {
          types.push(speciesForm.type2);
        }
      }
    }

    if (forDefend && (this.getTag(BattlerTagType.IGNORE_FLYING) || this.scene.arena.getTag(ArenaTagType.GRAVITY) || this.getTag(BattlerTagType.GROUNDED))) {
      const flyingIndex = types.indexOf(Type.FLYING);
      if (flyingIndex > -1) {
        types.splice(flyingIndex, 1);
      }
    }

    if (!types.length) { // become UNKNOWN if no types are present
      types.push(Type.UNKNOWN);
    }

    if (types.length > 1 && types.includes(Type.UNKNOWN)) { // remove UNKNOWN if other types are present
      const index = types.indexOf(Type.UNKNOWN);
      if (index !== -1) {
        types.splice(index, 1);
      }
    }

    return types;
  }

  isOfType(type: Type, forDefend: boolean = false): boolean {
    return !!this.getTypes(true, forDefend).find(t => t === type);
  }

  /**
   * Gets the non-passive ability of the pokemon. This accounts for fusions and ability changing effects.
   * This should rarely be called, most of the time {@link hasAbility} or {@link hasAbilityWithAttr} are better used as
   * those check both the passive and non-passive abilities and account for ability suppression.
   * @see {@link hasAbility} {@link hasAbilityWithAttr} Intended ways to check abilities in most cases
   * @param {boolean} ignoreOverride If true, ignore ability changing effects
   * @returns {Ability} The non-passive ability of the pokemon
   */
  getAbility(ignoreOverride?: boolean): Ability {
    if (!ignoreOverride && this.summonData?.ability) {
      return allAbilities[this.summonData.ability];
    }
    if (Overrides.ABILITY_OVERRIDE && this.isPlayer()) {
      return allAbilities[Overrides.ABILITY_OVERRIDE];
    }
    if (Overrides.OPP_ABILITY_OVERRIDE && !this.isPlayer()) {
      return allAbilities[Overrides.OPP_ABILITY_OVERRIDE];
    }
    if (this.isFusion()) {
      return allAbilities[this.getFusionSpeciesForm(ignoreOverride).getAbility(this.fusionAbilityIndex)];
    }
    let abilityId = this.getSpeciesForm(ignoreOverride).getAbility(this.abilityIndex);
    if (abilityId === Abilities.NONE) {
      abilityId = this.species.ability1;
    }
    return allAbilities[abilityId];
  }

  /**
   * Gets the passive ability of the pokemon. This should rarely be called, most of the time
   * {@link hasAbility} or {@link hasAbilityWithAttr} are better used as those check both the passive and
   * non-passive abilities and account for ability suppression.
   * @see {@link hasAbility} {@link hasAbilityWithAttr} Intended ways to check abilities in most cases
   * @returns {Ability} The passive ability of the pokemon
   */
  getPassiveAbility(): Ability {
    if (Overrides.PASSIVE_ABILITY_OVERRIDE && this.isPlayer()) {
      return allAbilities[Overrides.PASSIVE_ABILITY_OVERRIDE];
    }
    if (Overrides.OPP_PASSIVE_ABILITY_OVERRIDE && !this.isPlayer()) {
      return allAbilities[Overrides.OPP_PASSIVE_ABILITY_OVERRIDE];
    }

    let starterSpeciesId = this.species.speciesId;
    while (pokemonPrevolutions.hasOwnProperty(starterSpeciesId)) {
      starterSpeciesId = pokemonPrevolutions[starterSpeciesId];
    }
    return allAbilities[starterPassiveAbilities[starterSpeciesId]];
  }

  /**
   * Checks if a pokemon has a passive either from:
   *  - bought with starter candy
   *  - set by override
   *  - is a boss pokemon
   * @returns whether or not a pokemon should have a passive
   */
  hasPassive(): boolean {
    // returns override if valid for current case
    if ((Overrides.PASSIVE_ABILITY_OVERRIDE !== Abilities.NONE && this.isPlayer()) ||
        (Overrides.OPP_PASSIVE_ABILITY_OVERRIDE !== Abilities.NONE && !this.isPlayer())) {
      return true;
    }
    return this.passive || this.isBoss();
  }

  /**
   * Checks whether an ability of a pokemon can be currently applied. This should rarely be
   * directly called, as {@link hasAbility} and {@link hasAbilityWithAttr} already call this.
   * @see {@link hasAbility} {@link hasAbilityWithAttr} Intended ways to check abilities in most cases
   * @param {boolean} passive If true, check if passive can be applied instead of non-passive
   * @returns {Ability} The passive ability of the pokemon
   */
<<<<<<< HEAD
  canApplyAbility(passive: boolean = false, forceBypass: boolean = false): boolean {
    if (passive && !this.hasPassive())
=======
  canApplyAbility(passive: boolean = false): boolean {
    if (passive && !this.hasPassive()) {
>>>>>>> f24795d3
      return false;
    }
    const ability = (!passive ? this.getAbility() : this.getPassiveAbility());
    if (this.isFusion() && ability.hasAttr(NoFusionAbilityAbAttr)) {
      return false;
    }
    if (this.scene?.arena.ignoreAbilities && ability.isIgnorable) {
      return false;
    }
    if (this.summonData?.abilitySuppressed && !ability.hasAttr(UnsuppressableAbilityAbAttr)) {
      return false;
    }
    if (this.isOnField() && !ability.hasAttr(SuppressFieldAbilitiesAbAttr)) {
      const suppressed = new Utils.BooleanHolder(false);
      this.scene.getField(true).map(p => {
        if (p.getAbility().hasAttr(SuppressFieldAbilitiesAbAttr) && p.canApplyAbility()) {
          p.getAbility().getAttrs(SuppressFieldAbilitiesAbAttr).map(a => a.apply(this, false, suppressed, [ability]));
        }
        if (p.getPassiveAbility().hasAttr(SuppressFieldAbilitiesAbAttr) && p.canApplyAbility(true)) {
          p.getPassiveAbility().getAttrs(SuppressFieldAbilitiesAbAttr).map(a => a.apply(this, true, suppressed, [ability]));
        }
      });
      if (suppressed.value) {
        return false;
      }
    }
    return (this.hp || ability.isBypassFaint || forceBypass) && !ability.conditions.find(condition => !condition(this));
  }

  /**
   * Checks whether a pokemon has the specified ability and it's in effect. Accounts for all the various
   * effects which can affect whether an ability will be present or in effect, and both passive and
   * non-passive. This is the primary way to check whether a pokemon has a particular ability.
   * @param {Abilities} ability The ability to check for
   * @param {boolean} canApply If false, it doesn't check whether the abiltiy is currently active
   * @param {boolean} ignoreOverride If true, it ignores ability changing effects
   * @returns {boolean} Whether the ability is present and active
   */
  hasAbility(ability: Abilities, canApply: boolean = true, ignoreOverride?: boolean): boolean {
    if ((!canApply || this.canApplyAbility()) && this.getAbility(ignoreOverride).id === ability) {
      return true;
    }
    if (this.hasPassive() && (!canApply || this.canApplyAbility(true)) && this.getPassiveAbility().id === ability) {
      return true;
    }
    return false;
  }

  /**
   * Checks whether a pokemon has an ability with the specified attribute and it's in effect.
   * Accounts for all the various effects which can affect whether an ability will be present or
   * in effect, and both passive and non-passive. This is one of the two primary ways to check
   * whether a pokemon has a particular ability.
   * @param {AbAttr} attrType The ability attribute to check for
   * @param {boolean} canApply If false, it doesn't check whether the abiltiy is currently active
   * @param {boolean} ignoreOverride If true, it ignores ability changing effects
   * @returns {boolean} Whether an ability with that attribute is present and active
   */
  hasAbilityWithAttr(attrType: { new(...args: any[]): AbAttr }, canApply: boolean = true, ignoreOverride?: boolean): boolean {
    if ((!canApply || this.canApplyAbility()) && this.getAbility(ignoreOverride).hasAttr(attrType)) {
      return true;
    }
    if (this.hasPassive() && (!canApply || this.canApplyAbility(true)) && this.getPassiveAbility().hasAttr(attrType)) {
      return true;
    }
    return false;
  }

  getWeight(): number {
    const weight = new Utils.NumberHolder(this.species.weight);
    // This will trigger the ability overlay so only call this function when necessary
    applyAbAttrs(WeightMultiplierAbAttr, this, null, weight);
    return weight.value;
  }

  getTeraType(): Type {
    const teraModifier = this.scene.findModifier(m => m instanceof TerastallizeModifier
      && m.pokemonId === this.id && !!m.getBattlesLeft(), this.isPlayer()) as TerastallizeModifier;
    if (teraModifier) {
      return teraModifier.teraType;
    }

    return Type.UNKNOWN;
  }

  isTerastallized(): boolean {
    return this.getTeraType() !== Type.UNKNOWN;
  }

  isGrounded(): boolean {
    return !this.isOfType(Type.FLYING, true) && !this.hasAbility(Abilities.LEVITATE);
  }

  getAttackMoveEffectiveness(source: Pokemon, move: PokemonMove): TypeDamageMultiplier {
    const typeless = !!move.getMove().getAttrs(TypelessAttr).length;
    const typeMultiplier = new Utils.NumberHolder(this.getAttackTypeEffectiveness(move.getMove().type, source));
    const cancelled = new Utils.BooleanHolder(false);
    if (!typeless) {
      applyPreDefendAbAttrs(TypeImmunityAbAttr, this, source, move, cancelled, typeMultiplier, true);
    }
    if (!cancelled.value) {
      applyPreDefendAbAttrs(MoveImmunityAbAttr, this, source, move, cancelled, typeMultiplier, true);
    }
    return (!cancelled.value ? typeMultiplier.value : 0) as TypeDamageMultiplier;
  }

  getAttackTypeEffectiveness(moveType: Type, source?: Pokemon): TypeDamageMultiplier {
    if (moveType === Type.STELLAR) {
      return this.isTerastallized() ? 2 : 1;
    }
    const types = this.getTypes(true, true);

    let multiplier = types.map(defType => {
      if (source) {
        const ignoreImmunity = new Utils.BooleanHolder(false);
        applyAbAttrs(IgnoreTypeImmunityAbAttr, source, ignoreImmunity, moveType, defType);
        if (ignoreImmunity.value) {
          return 1;
        }
      }

      return getTypeDamageMultiplier(moveType, defType);
    }).reduce((acc, cur) => acc * cur, 1) as TypeDamageMultiplier;

    // Handle strong winds lowering effectiveness of types super effective against pure flying
    if (this.scene.arena.weather?.weatherType === WeatherType.STRONG_WINDS && !this.scene.arena.weather.isEffectSuppressed(this.scene) && multiplier >= 2 && this.isOfType(Type.FLYING) && getTypeDamageMultiplier(moveType, Type.FLYING) === 2) {
      multiplier /= 2;
    }
    return multiplier;
  }

  getMatchupScore(pokemon: Pokemon): number {
    const types = this.getTypes(true);
    const enemyTypes = pokemon.getTypes(true, true);
    const outspeed = (this.isActive(true) ? this.getBattleStat(Stat.SPD, pokemon) : this.getStat(Stat.SPD)) <= pokemon.getBattleStat(Stat.SPD, this);
    let atkScore = pokemon.getAttackTypeEffectiveness(types[0], this) * (outspeed ? 1.25 : 1);
    let defScore = 1 / Math.max(this.getAttackTypeEffectiveness(enemyTypes[0], pokemon), 0.25);
    if (types.length > 1) {
      atkScore *= pokemon.getAttackTypeEffectiveness(types[1], this);
    }
    if (enemyTypes.length > 1) {
      defScore *= (1 / Math.max(this.getAttackTypeEffectiveness(enemyTypes[1], pokemon), 0.25));
    }
    let hpDiffRatio = this.getHpRatio() + (1 - pokemon.getHpRatio());
    if (outspeed) {
      hpDiffRatio = Math.min(hpDiffRatio * 1.5, 1);
    }
    return (atkScore + defScore) * hpDiffRatio;
  }

  getEvolution(): SpeciesFormEvolution {
    if (pokemonEvolutions.hasOwnProperty(this.species.speciesId)) {
      const evolutions = pokemonEvolutions[this.species.speciesId];
      for (const e of evolutions) {
        if (!e.item && this.level >= e.level && (!e.preFormKey || this.getFormKey() === e.preFormKey)) {
          if (e.condition === null || (e.condition as SpeciesEvolutionCondition).predicate(this)) {
            return e;
          }
        }
      }
    }

    if (this.isFusion() && pokemonEvolutions.hasOwnProperty(this.fusionSpecies.speciesId)) {
      const fusionEvolutions = pokemonEvolutions[this.fusionSpecies.speciesId].map(e => new FusionSpeciesFormEvolution(this.species.speciesId, e));
      for (const fe of fusionEvolutions) {
        if (!fe.item && this.level >= fe.level && (!fe.preFormKey || this.getFusionFormKey() === fe.preFormKey)) {
          if (fe.condition === null || (fe.condition as SpeciesEvolutionCondition).predicate(this)) {
            return fe;
          }
        }
      }
    }

    return null;
  }

  getLevelMoves(startingLevel?: integer, includeEvolutionMoves: boolean = false, simulateEvolutionChain: boolean = false): LevelMoves {
    const ret: LevelMoves = [];
    let levelMoves: LevelMoves = [];
    if (!startingLevel) {
      startingLevel = this.level;
    }
    if (simulateEvolutionChain) {
      const evolutionChain = this.species.getSimulatedEvolutionChain(this.level, this.hasTrainer(), this.isBoss(), this.isPlayer());
      for (let e = 0; e < evolutionChain.length; e++) {
        // TODO: Might need to pass specific form index in simulated evolution chain
        const speciesLevelMoves = getPokemonSpeciesForm(evolutionChain[e][0] as Species, this.formIndex).getLevelMoves();
        levelMoves.push(...speciesLevelMoves.filter(lm => (includeEvolutionMoves && !lm[0]) || ((!e || lm[0] > 1) && (e === evolutionChain.length - 1 || lm[0] <= evolutionChain[e + 1][1]))));
      }
      levelMoves.sort((lma: [integer, integer], lmb: [integer, integer]) => lma[0] > lmb[0] ? 1 : lma[0] < lmb[0] ? -1 : 0);
      const uniqueMoves: Moves[] = [];
      levelMoves = levelMoves.filter(lm => {
        if (uniqueMoves.find(m => m === lm[1])) {
          return false;
        }
        uniqueMoves.push(lm[1]);
        return true;
      });
    } else {
      levelMoves = this.getSpeciesForm(true).getLevelMoves();
    }
    if (this.fusionSpecies) {
      const evolutionLevelMoves = levelMoves.slice(0, Math.max(levelMoves.findIndex(lm => !!lm[0]), 0));
      const fusionLevelMoves = this.getFusionSpeciesForm(true).getLevelMoves();
      const newLevelMoves: LevelMoves = [];
      while (levelMoves.length && levelMoves[0][0] < startingLevel) {
        levelMoves.shift();
      }
      while (fusionLevelMoves.length && fusionLevelMoves[0][0] < startingLevel) {
        fusionLevelMoves.shift();
      }
      if (includeEvolutionMoves) {
        for (const elm of evolutionLevelMoves.reverse()) {
          levelMoves.unshift(elm);
        }
      }
      for (let l = includeEvolutionMoves ? 0 : startingLevel; l <= this.level; l++) {
        if (l === 1 && startingLevel > 1) {
          l = startingLevel;
        }
        while (levelMoves.length && levelMoves[0][0] === l) {
          const levelMove = levelMoves.shift();
          if (!newLevelMoves.find(lm => lm[1] === levelMove[1])) {
            newLevelMoves.push(levelMove);
          }
        }
        while (fusionLevelMoves.length && fusionLevelMoves[0][0] === l) {
          const fusionLevelMove = fusionLevelMoves.shift();
          if (!newLevelMoves.find(lm => lm[1] === fusionLevelMove[1])) {
            newLevelMoves.push(fusionLevelMove);
          }
        }
      }
      levelMoves = newLevelMoves;
    }
    if (levelMoves) {
      for (const lm of levelMoves) {
        const level = lm[0];
        if ((!includeEvolutionMoves || level) && level < startingLevel) {
          continue;
        } else if (level > this.level) {
          break;
        }
        ret.push(lm);
      }
    }

    return ret;
  }

  setMove(moveIndex: integer, moveId: Moves): void {
    const move = moveId ? new PokemonMove(moveId) : null;
    this.moveset[moveIndex] = move;
    if (this.summonData?.moveset) {
      this.summonData.moveset[moveIndex] = move;
    }
  }

  trySetShiny(thresholdOverride?: integer): boolean {
    const rand1 = Utils.binToDec(Utils.decToBin(this.id).substring(0, 16));
    const rand2 = Utils.binToDec(Utils.decToBin(this.id).substring(16, 32));

    const E = this.scene.gameData.trainerId ^ this.scene.gameData.secretId;
    const F = rand1 ^ rand2;

    const shinyThreshold = new Utils.IntegerHolder(32);
    if (thresholdOverride === undefined) {
      if (!this.hasTrainer()) {
        this.scene.applyModifiers(ShinyRateBoosterModifier, true, shinyThreshold);
      }
    } else {
      shinyThreshold.value = thresholdOverride;
    }

    this.shiny = (E ^ F) < shinyThreshold.value;
    if ((E ^ F) < 32) {
      console.log("REAL SHINY!!");
    }

    if (this.shiny) {
      this.initShinySparkle();
    }

    return this.shiny;
  }

  generateVariant(): Variant {
    if (!this.shiny || !variantData.hasOwnProperty(this.species.speciesId)) {
      return 0;
    }
    const rand = Utils.randSeedInt(10);
    if (rand > 3) {
      return 0;
    }
    if (rand) {
      return 1;
    }
    return 2;
  }

  generateFusionSpecies(forStarter?: boolean): void {
    const hiddenAbilityChance = new Utils.IntegerHolder(256);
    if (!this.hasTrainer()) {
      this.scene.applyModifiers(HiddenAbilityRateBoosterModifier, true, hiddenAbilityChance);
    }

    const hasHiddenAbility = !Utils.randSeedInt(hiddenAbilityChance.value);
    const randAbilityIndex = Utils.randSeedInt(2);

    const filter = !forStarter ? this.species.getCompatibleFusionSpeciesFilter()
      : species => {
        return pokemonEvolutions.hasOwnProperty(species.speciesId)
      && !pokemonPrevolutions.hasOwnProperty(species.speciesId)
      && !species.pseudoLegendary
      && !species.legendary
      && !species.mythical
      && !species.isTrainerForbidden()
      && species.speciesId !== this.species.speciesId;
      };

    this.fusionSpecies = this.scene.randomSpecies(this.scene.currentBattle?.waveIndex || 0, this.level, false, filter, true);
    this.fusionAbilityIndex = (this.fusionSpecies.abilityHidden && hasHiddenAbility ? this.fusionSpecies.ability2 ? 2 : 1 : this.fusionSpecies.ability2 ? randAbilityIndex : 0);
    this.fusionShiny = this.shiny;
    this.fusionVariant = this.variant;

    if (this.fusionSpecies.malePercent === null) {
      this.fusionGender = Gender.GENDERLESS;
    } else {
      const genderChance = (this.id % 256) * 0.390625;
      if (genderChance < this.fusionSpecies.malePercent) {
        this.fusionGender = Gender.MALE;
      } else {
        this.fusionGender = Gender.FEMALE;
      }
    }

    this.fusionFormIndex = this.scene.getSpeciesFormIndex(this.fusionSpecies, this.fusionGender, this.getNature(), true);
    this.fusionLuck = this.luck;

    this.generateName();
  }

  clearFusionSpecies(): void {
    this.fusionSpecies = undefined;
    this.fusionFormIndex = 0;
    this.fusionAbilityIndex = 0;
    this.fusionShiny = false;
    this.fusionVariant = 0;
    this.fusionGender = 0;
    this.fusionLuck = 0;

    this.generateName();
    this.calculateStats();
  }

  generateAndPopulateMoveset(): void {
    this.moveset = [];
    let movePool: [Moves, number][] = [];
    const allLevelMoves = this.getLevelMoves(1, true, true);
    if (!allLevelMoves) {
      console.log(this.species.speciesId, "ERROR");
      return;
    }

    for (let m = 0; m < allLevelMoves.length; m++) {
      const levelMove = allLevelMoves[m];
      if (this.level < levelMove[0]) {
        break;
      }
      let weight = levelMove[0];
      if (weight === 0) { // Evo Moves
        weight = 50;
      }
      if (weight === 1 && allMoves[levelMove[1]].power >= 80) { // Assume level 1 moves with 80+ BP are "move reminder" moves and bump their weight
        weight = 40;
      }
      if (allMoves[levelMove[1]].name.endsWith(" (N)")) {
        weight /= 100;
      } // Unimplemented level up moves are possible to generate, but 1% of their normal chance.
      if (!movePool.some(m => m[0] === levelMove[1])) {
        movePool.push([levelMove[1], weight]);
      }
    }

    if (this.hasTrainer()) {
      const tms = Object.keys(tmSpecies);
      for (const tm of tms) {
        const moveId = parseInt(tm) as Moves;
        let compatible = false;
        for (const p of tmSpecies[tm]) {
          if (Array.isArray(p)) {
            if (p[0] === this.species.speciesId || (this.fusionSpecies && p[0] === this.fusionSpecies.speciesId) && p.slice(1).indexOf(this.species.forms[this.formIndex]) > -1) {
              compatible = true;
              break;
            }
          } else if (p === this.species.speciesId || (this.fusionSpecies && p === this.fusionSpecies.speciesId)) {
            compatible = true;
            break;
          }
        }
        if (compatible && !movePool.some(m => m[0] === moveId) && !allMoves[moveId].name.endsWith(" (N)")) {
          if (tmPoolTiers[moveId] === ModifierTier.COMMON && this.level >= 15) {
            movePool.push([moveId, 4]);
          } else if (tmPoolTiers[moveId] === ModifierTier.GREAT && this.level >= 30) {
            movePool.push([moveId, 8]);
          } else if (tmPoolTiers[moveId] === ModifierTier.ULTRA && this.level >= 50) {
            movePool.push([moveId, 14]);
          }
        }
      }

      if (this.level >= 60) { // No egg moves below level 60
        for (let i = 0; i < 3; i++) {
          const moveId = speciesEggMoves[this.species.getRootSpeciesId()][i];
          if (!movePool.some(m => m[0] === moveId) && !allMoves[moveId].name.endsWith(" (N)")) {
            movePool.push([moveId, 40]);
          }
        }
        const moveId = speciesEggMoves[this.species.getRootSpeciesId()][3];
        if (this.level >= 170 && !movePool.some(m => m[0] === moveId) && !allMoves[moveId].name.endsWith(" (N)") && !this.isBoss()) { // No rare egg moves before e4
          movePool.push([moveId, 30]);
        }
        if (this.fusionSpecies) {
          for (let i = 0; i < 3; i++) {
            const moveId = speciesEggMoves[this.fusionSpecies.getRootSpeciesId()][i];
            if (!movePool.some(m => m[0] === moveId) && !allMoves[moveId].name.endsWith(" (N)")) {
              movePool.push([moveId, 40]);
            }
          }
          const moveId = speciesEggMoves[this.fusionSpecies.getRootSpeciesId()][3];
          if (this.level >= 170 && !movePool.some(m => m[0] === moveId) && !allMoves[moveId].name.endsWith(" (N)") && !this.isBoss()) {// No rare egg moves before e4
            movePool.push([moveId, 30]);
          }
        }
      }
    }

    if (this.isBoss()) { // Bosses never get self ko moves
      movePool = movePool.filter(m => !allMoves[m[0]].getAttrs(SacrificialAttr).length);
    }
    movePool = movePool.filter(m => !allMoves[m[0]].getAttrs(SacrificialAttrOnHit).length);
    if (this.hasTrainer()) {
      // Trainers never get OHKO moves
      movePool = movePool.filter(m => !allMoves[m[0]].getAttrs(OneHitKOAttr).length);
      // Half the weight of self KO moves
      movePool = movePool.map(m => [m[0], m[1] * (!!allMoves[m[0]].getAttrs(SacrificialAttr).length ? 0.5 : 1)]);
      movePool = movePool.map(m => [m[0], m[1] * (!!allMoves[m[0]].getAttrs(SacrificialAttrOnHit).length ? 0.5 : 1)]);
      // Trainers get a weight bump to stat buffing moves
      movePool = movePool.map(m => [m[0], m[1] * (allMoves[m[0]].getAttrs(StatChangeAttr).some(a => (a as StatChangeAttr).levels > 1 && (a as StatChangeAttr).selfTarget) ? 1.25 : 1)]);
      // Trainers get a weight decrease to multiturn moves
      movePool = movePool.map(m => [m[0], m[1] * (!!allMoves[m[0]].getAttrs(ChargeAttr).length || !!allMoves[m[0]].getAttrs(RechargeAttr).length ? 0.7 : 1)]);
    }

    // Weight towards higher power moves, by reducing the power of moves below the highest power.
    // Caps max power at 90 to avoid something like hyper beam ruining the stats.
    // This is a pretty soft weighting factor, although it is scaled with the weight multiplier.
    const maxPower = Math.min(movePool.reduce((v, m) => Math.max(allMoves[m[0]].power, v), 40), 90);
    movePool = movePool.map(m => [m[0], m[1] * (allMoves[m[0]].category === MoveCategory.STATUS ? 1 : Math.max(Math.min(allMoves[m[0]].power/maxPower, 1), 0.5))]);

    // Weight damaging moves against the lower stat
    const worseCategory: MoveCategory = this.stats[Stat.ATK] > this.stats[Stat.SPATK] ? MoveCategory.SPECIAL : MoveCategory.PHYSICAL;
    const statRatio = worseCategory === MoveCategory.PHYSICAL ? this.stats[Stat.ATK]/this.stats[Stat.SPATK] : this.stats[Stat.SPATK]/this.stats[Stat.ATK];
    movePool = movePool.map(m => [m[0], m[1] * (allMoves[m[0]].category === worseCategory ? statRatio : 1)]);

    let weightMultiplier = 0.9; // The higher this is the more the game weights towards higher level moves. At 0 all moves are equal weight.
    if (this.hasTrainer()) {
      weightMultiplier += 0.7;
    }
    if (this.isBoss()) {
      weightMultiplier += 0.4;
    }
    const baseWeights: [Moves, number][] = movePool.map(m => [m[0], Math.ceil(Math.pow(m[1], weightMultiplier)*100)]);

    if (this.hasTrainer() || this.isBoss()) { // Trainers and bosses always force a stab move
      const stabMovePool = baseWeights.filter(m => allMoves[m[0]].category !== MoveCategory.STATUS && this.isOfType(allMoves[m[0]].type));

      if (stabMovePool.length) {
        const totalWeight = stabMovePool.reduce((v, m) => v + m[1], 0);
        let rand = Utils.randSeedInt(totalWeight);
        let index = 0;
        while (rand > stabMovePool[index][1]) {
          rand -= stabMovePool[index++][1];
        }
        this.moveset.push(new PokemonMove(stabMovePool[index][0], 0, 0));
      }
    } else { // Normal wild pokemon just force a random damaging move
      const attackMovePool = baseWeights.filter(m => allMoves[m[0]].category !== MoveCategory.STATUS);
      if (attackMovePool.length) {
        const totalWeight = attackMovePool.reduce((v, m) => v + m[1], 0);
        let rand = Utils.randSeedInt(totalWeight);
        let index = 0;
        while (rand > attackMovePool[index][1]) {
          rand -= attackMovePool[index++][1];
        }
        this.moveset.push(new PokemonMove(attackMovePool[index][0], 0, 0));
      }
    }

    while (baseWeights.length > this.moveset.length && this.moveset.length < 4) {
      if (this.hasTrainer()) {
        // Sqrt the weight of any damaging moves with overlapping types. This is about a 0.05 - 0.1 multiplier.
        // Other damaging moves 2x weight if 0-1 damaging moves, 0.5x if 2, 0.125x if 3. These weights double if STAB.
        // Status moves remain unchanged on weight, this encourages 1-2
        movePool = baseWeights.filter(m => !this.moveset.some(mo => m[0] === mo.moveId)).map(m => [m[0], this.moveset.some(mo => mo.getMove().category !== MoveCategory.STATUS && mo.getMove().type === allMoves[m[0]].type) ? Math.ceil(Math.sqrt(m[1])) : allMoves[m[0]].category !== MoveCategory.STATUS ? Math.ceil(m[1]/Math.max(Math.pow(4, this.moveset.filter(mo => mo.getMove().power > 1).length)/8,0.5) * (this.isOfType(allMoves[m[0]].type) ? 2 : 1)) : m[1]]);
      } else { // Non-trainer pokemon just use normal weights
        movePool = baseWeights.filter(m => !this.moveset.some(mo => m[0] === mo.moveId));
      }
      const totalWeight = movePool.reduce((v, m) => v + m[1], 0);
      let rand = Utils.randSeedInt(totalWeight);
      let index = 0;
      while (rand > movePool[index][1]) {
        rand -= movePool[index++][1];
      }
      this.moveset.push(new PokemonMove(movePool[index][0], 0, 0));
    }

    this.scene.triggerPokemonFormChange(this, SpeciesFormChangeMoveLearnedTrigger);
  }

  trySelectMove(moveIndex: integer, ignorePp?: boolean): boolean {
    const move = this.getMoveset().length > moveIndex
      ? this.getMoveset()[moveIndex]
      : null;
    return move?.isUsable(this, ignorePp);
  }

  showInfo(): void {
    if (!this.battleInfo.visible) {
      const otherBattleInfo = this.scene.fieldUI.getAll().slice(0, 4).filter(ui => ui instanceof BattleInfo && ((ui as BattleInfo) instanceof PlayerBattleInfo) === this.isPlayer()).find(() => true);
      if (!otherBattleInfo || !this.getFieldIndex()) {
        this.scene.fieldUI.sendToBack(this.battleInfo);
      } else {
        this.scene.fieldUI.moveAbove(this.battleInfo, otherBattleInfo);
      }
      this.battleInfo.setX(this.battleInfo.x + (this.isPlayer() ? 150 : !this.isBoss() ? -150 : -198));
      this.battleInfo.setVisible(true);
      if (this.isPlayer()) {
        this.battleInfo.expMaskRect.x += 150;
      }
      this.scene.tweens.add({
        targets: [ this.battleInfo, this.battleInfo.expMaskRect ],
        x: this.isPlayer() ? "-=150" : `+=${!this.isBoss() ? 150 : 246}`,
        duration: 1000,
        ease: "Cubic.easeOut"
      });
    }
  }

  hideInfo(): Promise<void> {
    return new Promise(resolve => {
      if (this.battleInfo.visible) {
        this.scene.tweens.add({
          targets: [ this.battleInfo, this.battleInfo.expMaskRect ],
          x: this.isPlayer() ? "+=150" : `-=${!this.isBoss() ? 150 : 246}`,
          duration: 500,
          ease: "Cubic.easeIn",
          onComplete: () => {
            if (this.isPlayer()) {
              this.battleInfo.expMaskRect.x -= 150;
            }
            this.battleInfo.setVisible(false);
            this.battleInfo.setX(this.battleInfo.x - (this.isPlayer() ? 150 : !this.isBoss() ? -150 : -198));
            resolve();
          }
        });
      } else {
        resolve();
      }
    });
  }

  updateInfo(instant?: boolean): Promise<void> {
    return this.battleInfo.updateInfo(this, instant);
  }

  toggleStats(visible: boolean): void {
    this.battleInfo.toggleStats(visible);
  }

  addExp(exp: integer) {
    const maxExpLevel = this.scene.getMaxExpLevel();
    const initialExp = this.exp;
    this.exp += exp;
    while (this.level < maxExpLevel && this.exp >= getLevelTotalExp(this.level + 1, this.species.growthRate)) {
      this.level++;
    }
    if (this.level >= maxExpLevel) {
      console.log(initialExp, this.exp, getLevelTotalExp(this.level, this.species.growthRate));
      this.exp = Math.max(getLevelTotalExp(this.level, this.species.growthRate), initialExp);
    }
    this.levelExp = this.exp - getLevelTotalExp(this.level, this.species.growthRate);
  }

  getOpponent(targetIndex: integer): Pokemon {
    const ret = this.getOpponents()[targetIndex];
    if (ret.summonData) {
      return ret;
    }
    return null;
  }

  getOpponents(): Pokemon[] {
    return ((this.isPlayer() ? this.scene.getEnemyField() : this.scene.getPlayerField()) as Pokemon[]).filter(p => p.isActive());
  }

  getOpponentDescriptor(): string {
    const opponents = this.getOpponents();
    if (opponents.length === 1) {
      return opponents[0].name;
    }
    return this.isPlayer() ? "the opposing team" : "your team";
  }

  getAlly(): Pokemon {
    return (this.isPlayer() ? this.scene.getPlayerField() : this.scene.getEnemyField())[this.getFieldIndex() ? 0 : 1];
  }

  apply(source: Pokemon, battlerMove: PokemonMove): HitResult {
    let result: HitResult;
    const move = battlerMove.getMove();
    const damage = new Utils.NumberHolder(0);
    const defendingSidePlayField = this.isPlayer() ? this.scene.getPlayerField() : this.scene.getEnemyField();

    const variableCategory = new Utils.IntegerHolder(move.category);
    applyMoveAttrs(VariableMoveCategoryAttr, source, this, move, variableCategory);
    const moveCategory = variableCategory.value as MoveCategory;

    const variableType = new Utils.IntegerHolder(move.type);
    const typeChangeMovePowerMultiplier = new Utils.NumberHolder(1);
    applyMoveAttrs(VariableMoveTypeAttr, source, this, move, variableType);
    // 2nd argument is for MoveTypeChangePowerMultiplierAbAttr
    applyAbAttrs(VariableMoveTypeAbAttr, source, null, variableType, typeChangeMovePowerMultiplier);
    applyPreAttackAbAttrs(MoveTypeChangeAttr, source, this, battlerMove, variableType, typeChangeMovePowerMultiplier);
    const type = variableType.value as Type;
    const types = this.getTypes(true, true);

    const cancelled = new Utils.BooleanHolder(false);
    const typeless = !!move.getAttrs(TypelessAttr).length;
    const typeMultiplier = new Utils.NumberHolder(!typeless && (moveCategory !== MoveCategory.STATUS || move.getAttrs(StatusMoveTypeImmunityAttr).find(attr => types.includes((attr as StatusMoveTypeImmunityAttr).immuneType)))
      ? this.getAttackTypeEffectiveness(type, source)
      : 1);
    applyMoveAttrs(VariableMoveTypeMultiplierAttr, source, this, move, typeMultiplier);
    if (typeless) {
      typeMultiplier.value = 1;
    }
    if (types.find(t => move.isTypeImmune(t))) {
      typeMultiplier.value = 0;
    }

    // Apply arena tags for conditional protection
    if (!move.hasFlag(MoveFlags.IGNORE_PROTECT) && !move.isAllyTarget()) {
      const defendingSide = this.isPlayer() ? ArenaTagSide.PLAYER : ArenaTagSide.ENEMY;
      this.scene.arena.applyTagsForSide(ArenaTagType.QUICK_GUARD, defendingSide, cancelled, this, move.priority);
      this.scene.arena.applyTagsForSide(ArenaTagType.WIDE_GUARD, defendingSide, cancelled, this, move.moveTarget);
      this.scene.arena.applyTagsForSide(ArenaTagType.MAT_BLOCK, defendingSide, cancelled, this, move.category);
      this.scene.arena.applyTagsForSide(ArenaTagType.CRAFTY_SHIELD, defendingSide, cancelled, this, move.category, move.moveTarget);
    }

    switch (moveCategory) {
    case MoveCategory.PHYSICAL:
    case MoveCategory.SPECIAL:
      const isPhysical = moveCategory === MoveCategory.PHYSICAL;
      const power = new Utils.NumberHolder(move.power);
      const sourceTeraType = source.getTeraType();
      if (sourceTeraType !== Type.UNKNOWN && sourceTeraType === type && power.value < 60 && move.priority <= 0 && !move.getAttrs(MultiHitAttr).length && !this.scene.findModifier(m => m instanceof PokemonMultiHitModifier && m.pokemonId === source.id)) {
        power.value = 60;
      }
      applyPreAttackAbAttrs(VariableMovePowerAbAttr, source, this, battlerMove, power);
      this.scene.getField(true).map(p => applyPreAttackAbAttrs(FieldVariableMovePowerAbAttr, this, source, battlerMove, power));

      applyPreDefendAbAttrs(ReceivedMoveDamageMultiplierAbAttr, this, source, battlerMove, cancelled, power);

      power.value *= typeChangeMovePowerMultiplier.value;

      if (!typeless) {
        applyPreDefendAbAttrs(TypeImmunityAbAttr, this, source, battlerMove, cancelled, typeMultiplier);
      }
      if (!cancelled.value) {
        applyPreDefendAbAttrs(MoveImmunityAbAttr, this, source, battlerMove, cancelled, typeMultiplier);
        defendingSidePlayField.forEach((p) => applyPreDefendAbAttrs(FieldPriorityMoveImmunityAbAttr, p, source, battlerMove, cancelled, typeMultiplier));
      }

      if (cancelled.value) {
        result = HitResult.NO_EFFECT;
      } else {
        const typeBoost = source.findTag(t => t instanceof TypeBoostTag && (t as TypeBoostTag).boostedType === type) as TypeBoostTag;
        if (typeBoost) {
          power.value *= typeBoost.boostValue;
          if (typeBoost.oneUse) {
            source.removeTag(typeBoost.tagType);
          }
        }
        const arenaAttackTypeMultiplier = new Utils.NumberHolder(this.scene.arena.getAttackTypeMultiplier(type, source.isGrounded()));
        applyMoveAttrs(IgnoreWeatherTypeDebuffAttr, source, this, move, arenaAttackTypeMultiplier);
        if (this.scene.arena.getTerrainType() === TerrainType.GRASSY && this.isGrounded() && type === Type.GROUND && move.moveTarget === MoveTarget.ALL_NEAR_OTHERS) {
          power.value /= 2;
        }
        applyMoveAttrs(VariablePowerAttr, source, this, move, power);
        this.scene.applyModifiers(PokemonMultiHitModifier, source.isPlayer(), source, new Utils.IntegerHolder(0), power);
        if (!typeless) {
          this.scene.arena.applyTags(WeakenMoveTypeTag, type, power);
          this.scene.applyModifiers(AttackTypeBoosterModifier, source.isPlayer(), source, type, power);
        }
        if (source.getTag(HelpingHandTag)) {
          power.value *= 1.5;
        }
        let isCritical: boolean;
        const critOnly = new Utils.BooleanHolder(false);
        const critAlways = source.getTag(BattlerTagType.ALWAYS_CRIT);
        applyMoveAttrs(CritOnlyAttr, source, this, move, critOnly);
        applyAbAttrs(ConditionalCritAbAttr, source, null, critOnly, this, move);
        if (critOnly.value || critAlways) {
          isCritical = true;
        } else {
          const critLevel = new Utils.IntegerHolder(0);
          applyMoveAttrs(HighCritAttr, source, this, move, critLevel);
          this.scene.applyModifiers(TempBattleStatBoosterModifier, source.isPlayer(), TempBattleStat.CRIT, critLevel);
          const bonusCrit = new Utils.BooleanHolder(false);
          if (applyAbAttrs(BonusCritAbAttr, source, null, bonusCrit)) {
            if (bonusCrit.value) {
              critLevel.value += 1;
            }
          }
          if (source.getTag(BattlerTagType.CRIT_BOOST)) {
            critLevel.value += 2;
          }
          const critChance = [24, 8, 2, 1][Math.max(0, Math.min(critLevel.value, 3))];
          isCritical = !source.getTag(BattlerTagType.NO_CRIT) && (critChance === 1 || !this.scene.randBattleSeedInt(critChance));
        }
        if (isCritical) {
          const blockCrit = new Utils.BooleanHolder(false);
          applyAbAttrs(BlockCritAbAttr, this, null, blockCrit);
          if (blockCrit.value) {
            isCritical = false;
          }
        }
        const sourceAtk = new Utils.IntegerHolder(source.getBattleStat(isPhysical ? Stat.ATK : Stat.SPATK, this, null, isCritical));
        const targetDef = new Utils.IntegerHolder(this.getBattleStat(isPhysical ? Stat.DEF : Stat.SPDEF, source, move, isCritical));
        const criticalMultiplier = new Utils.NumberHolder(isCritical ? 1.5 : 1);
        applyAbAttrs(MultCritAbAttr, source, null, criticalMultiplier);
        const screenMultiplier = new Utils.NumberHolder(1);
        if (!isCritical) {
          this.scene.arena.applyTagsForSide(WeakenMoveScreenTag, this.isPlayer() ? ArenaTagSide.PLAYER : ArenaTagSide.ENEMY, move.category, this.scene.currentBattle.double, screenMultiplier);
        }
        const isTypeImmune = (typeMultiplier.value * arenaAttackTypeMultiplier.value) === 0;
        const sourceTypes = source.getTypes();
        const matchesSourceType = sourceTypes[0] === type || (sourceTypes.length > 1 && sourceTypes[1] === type);
        const stabMultiplier = new Utils.NumberHolder(1);
        if (sourceTeraType === Type.UNKNOWN && matchesSourceType) {
          stabMultiplier.value += 0.5;
        } else if (sourceTeraType !== Type.UNKNOWN && sourceTeraType === type) {
          stabMultiplier.value += 0.5;
        }

        applyAbAttrs(StabBoostAbAttr, source, null, stabMultiplier);

        if (sourceTeraType !== Type.UNKNOWN && matchesSourceType) {
          stabMultiplier.value = Math.min(stabMultiplier.value + 0.5, 2.25);
        }

        applyMoveAttrs(VariableAtkAttr, source, this, move, sourceAtk);
        applyMoveAttrs(VariableDefAttr, source, this, move, targetDef);

        if (!isTypeImmune) {
          damage.value = Math.ceil(((((2 * source.level / 5 + 2) * power.value * sourceAtk.value / targetDef.value) / 50) + 2) * stabMultiplier.value * typeMultiplier.value * arenaAttackTypeMultiplier.value * screenMultiplier.value * ((this.scene.randBattleSeedInt(15) + 85) / 100) * criticalMultiplier.value);
          if (isPhysical && source.status && source.status.effect === StatusEffect.BURN) {
            if (!move.getAttrs(BypassBurnDamageReductionAttr).length) {
              const burnDamageReductionCancelled = new Utils.BooleanHolder(false);
              applyAbAttrs(BypassBurnDamageReductionAbAttr, source, burnDamageReductionCancelled);
              if (!burnDamageReductionCancelled.value) {
                damage.value = Math.floor(damage.value / 2);
              }
            }
          }

          applyPreAttackAbAttrs(DamageBoostAbAttr, source, this, battlerMove, damage);

          /**
             * For each {@link HitsTagAttr} the move has, doubles the damage of the move if:
             *  The target has a {@link BattlerTagType} that this move interacts with
             * AND
             *  The move doubles damage when used against that tag
             * */
          move.getAttrs(HitsTagAttr).map(hta => hta as HitsTagAttr).filter(hta => hta.doubleDamage).forEach(hta => {
            if (this.getTag(hta.tagType)) {
              damage.value *= 2;
            }
          });
        }

        if (this.scene.arena.terrain?.terrainType === TerrainType.MISTY && this.isGrounded() && type === Type.DRAGON) {
          damage.value = Math.floor(damage.value / 2);
        }

        const fixedDamage = new Utils.IntegerHolder(0);
        applyMoveAttrs(FixedDamageAttr, source, this, move, fixedDamage);
        if (!isTypeImmune && fixedDamage.value) {
          damage.value = fixedDamage.value;
          isCritical = false;
          result = HitResult.EFFECTIVE;
        }

        if (!result) {
          if (!typeMultiplier.value) {
            result = move.id === Moves.SHEER_COLD ? HitResult.IMMUNE : HitResult.NO_EFFECT;
          } else {
            const oneHitKo = new Utils.BooleanHolder(false);
            applyMoveAttrs(OneHitKOAttr, source, this, move, oneHitKo);
            if (oneHitKo.value) {
              result = HitResult.ONE_HIT_KO;
              isCritical = false;
              damage.value = this.hp;
            } else if (typeMultiplier.value >= 2) {
              result = HitResult.SUPER_EFFECTIVE;
            } else if (typeMultiplier.value >= 1) {
              result = HitResult.EFFECTIVE;
            } else {
              result = HitResult.NOT_VERY_EFFECTIVE;
            }
          }
        }

        if (!fixedDamage.value) {
          if (!source.isPlayer()) {
            this.scene.applyModifiers(EnemyDamageBoosterModifier, false, damage);
          }
          if (!this.isPlayer()) {
            this.scene.applyModifiers(EnemyDamageReducerModifier, false, damage);
          }
        }

        applyMoveAttrs(ModifiedDamageAttr, source, this, move, damage);

        if (power.value === 0) {
          damage.value = 0;
        }

        console.log("damage", damage.value, move.name, power.value, sourceAtk, targetDef);

        // In case of fatal damage, this tag would have gotten cleared before we could lapse it.
        const destinyTag = this.getTag(BattlerTagType.DESTINY_BOND);

        const oneHitKo = result === HitResult.ONE_HIT_KO;
        if (damage.value) {
          if (this.getHpRatio() === 1) {
            applyPreDefendAbAttrs(PreDefendFullHpEndureAbAttr, this, source, battlerMove, cancelled, damage);
          } else if (!this.isPlayer() && damage.value >= this.hp) {
            this.scene.applyModifiers(EnemyEndureChanceModifier, false, this);
          }

          /**
             * We explicitly require to ignore the faint phase here, as we want to show the messages
             * about the critical hit and the super effective/not very effective messages before the faint phase.
             */
          damage.value = this.damageAndUpdate(damage.value, result as DamageResult, isCritical, oneHitKo, oneHitKo, true);
          this.turnData.damageTaken += damage.value;
          if (isCritical) {
            this.scene.queueMessage(i18next.t("battle:hitResultCriticalHit"));
          }
          if (source.isPlayer()) {
            this.scene.validateAchvs(DamageAchv, damage);
            if (damage.value > this.scene.gameData.gameStats.highestDamage) {
              this.scene.gameData.gameStats.highestDamage = damage.value;
            }
          }
          source.turnData.damageDealt += damage.value;
          source.turnData.currDamageDealt = damage.value;
          this.battleData.hitCount++;
          const attackResult = { move: move.id, result: result as DamageResult, damage: damage.value, critical: isCritical, sourceId: source.id };
          this.turnData.attacksReceived.unshift(attackResult);
          if (source.isPlayer() && !this.isPlayer()) {
            this.scene.applyModifiers(DamageMoneyRewardModifier, true, source, damage);
          }
        }

        if (source.turnData.hitsLeft === 1) {
          switch (result) {
          case HitResult.SUPER_EFFECTIVE:
            this.scene.queueMessage(i18next.t("battle:hitResultSuperEffective"));
            break;
          case HitResult.NOT_VERY_EFFECTIVE:
            this.scene.queueMessage(i18next.t("battle:hitResultNotVeryEffective"));
            break;
          case HitResult.NO_EFFECT:
            this.scene.queueMessage(i18next.t("battle:hitResultNoEffect", { pokemonName: this.name }));
            break;
          case HitResult.IMMUNE:
            this.scene.queueMessage(`${this.name} is unaffected!`);
            break;
          case HitResult.ONE_HIT_KO:
            this.scene.queueMessage(i18next.t("battle:hitResultOneHitKO"));
            break;
          }
        }

        if (this.isFainted()) {
          this.scene.unshiftPhase(new FaintPhase(this.scene, this.getBattlerIndex(), oneHitKo));
          this.resetSummonData();
        }

        if (damage) {
          this.scene.clearPhaseQueueSplice();

          const attacker = this.scene.getPokemonById(source.id);
          destinyTag?.lapse(attacker, BattlerTagLapseType.CUSTOM);
        }
      }
      break;
    case MoveCategory.STATUS:
      if (!typeless) {
        applyPreDefendAbAttrs(TypeImmunityAbAttr, this, source, battlerMove, cancelled, typeMultiplier);
      }
      if (!cancelled.value) {
        applyPreDefendAbAttrs(MoveImmunityAbAttr, this, source, battlerMove, cancelled, typeMultiplier);
        defendingSidePlayField.forEach((p) => applyPreDefendAbAttrs(FieldPriorityMoveImmunityAbAttr, p, source, battlerMove, cancelled, typeMultiplier));
      }
      if (!typeMultiplier.value) {
        this.scene.queueMessage(i18next.t("battle:hitResultNoEffect", { pokemonName: this.name }));
      }
      result = cancelled.value || !typeMultiplier.value ? HitResult.NO_EFFECT : HitResult.STATUS;
      break;
    }

    return result;
  }

  damage(damage: integer, ignoreSegments: boolean = false, preventEndure: boolean = false, ignoreFaintPhase: boolean = false): integer {
    if (this.isFainted()) {
      return 0;
    }
    const surviveDamage = new Utils.BooleanHolder(false);

    if (!preventEndure && this.hp - damage <= 0) {
      if (this.hp >= 1 && this.getTag(BattlerTagType.ENDURING)) {
        surviveDamage.value = this.lapseTag(BattlerTagType.ENDURING);
      } else if (this.hp > 1 && this.getTag(BattlerTagType.STURDY)) {
        surviveDamage.value = this.lapseTag(BattlerTagType.STURDY);
      }
      if (!surviveDamage.value) {
        this.scene.applyModifiers(SurviveDamageModifier, this.isPlayer(), this, surviveDamage);
      }
      if (surviveDamage.value) {
        damage = this.hp - 1;
      }
    }

    damage = Math.min(damage, this.hp);

    this.hp = this.hp - damage;
    if (this.isFainted() && !ignoreFaintPhase) {
      this.scene.unshiftPhase(new FaintPhase(this.scene, this.getBattlerIndex(), preventEndure));
      this.resetSummonData();
    }

    return damage;
  }

  damageAndUpdate(damage: integer, result?: DamageResult, critical: boolean = false, ignoreSegments: boolean = false, preventEndure: boolean = false, ignoreFaintPhase: boolean = false): integer {
    const damagePhase = new DamagePhase(this.scene, this.getBattlerIndex(), damage, result as DamageResult, critical);
    this.scene.unshiftPhase(damagePhase);
    damage = this.damage(damage, ignoreSegments, preventEndure, ignoreFaintPhase);
    // Damage amount may have changed, but needed to be queued before calling damage function
    damagePhase.updateAmount(damage);
    return damage;
  }

  heal(amount: integer): integer {
    const healAmount = Math.min(amount, this.getMaxHp() - this.hp);
    this.hp += healAmount;
    return healAmount;
  }

  isBossImmune(): boolean {
    return this.isBoss();
  }

  isMax(): boolean {
    const maxForms = [SpeciesFormKey.GIGANTAMAX, SpeciesFormKey.GIGANTAMAX_RAPID, SpeciesFormKey.GIGANTAMAX_SINGLE, SpeciesFormKey.ETERNAMAX] as string[];
    return maxForms.includes(this.getFormKey()) || maxForms.includes(this.getFusionFormKey());
  }

  addTag(tagType: BattlerTagType, turnCount: integer = 0, sourceMove?: Moves, sourceId?: integer): boolean {
    const existingTag = this.getTag(tagType);
    if (existingTag) {
      existingTag.onOverlap(this);
      return false;
    }

    const newTag = getBattlerTag(tagType, turnCount, sourceMove, sourceId);

    const cancelled = new Utils.BooleanHolder(false);
    applyPreApplyBattlerTagAbAttrs(PreApplyBattlerTagAbAttr, this, newTag, cancelled);

    if (!cancelled.value && newTag.canAdd(this)) {
      this.summonData.tags.push(newTag);
      newTag.onAdd(this);

      return true;
    }

    return false;
  }

  getTag(tagType: BattlerTagType | { new(...args: any[]): BattlerTag }): BattlerTag {
    if (!this.summonData) {
      return null;
    }
    return typeof(tagType) === "string"
      ? this.summonData.tags.find(t => t.tagType === tagType)
      : this.summonData.tags.find(t => t instanceof tagType);
  }

  findTag(tagFilter: ((tag: BattlerTag) => boolean)) {
    if (!this.summonData) {
      return null;
    }
    return this.summonData.tags.find(t => tagFilter(t));
  }

  getTags(tagType: BattlerTagType | { new(...args: any[]): BattlerTag }): BattlerTag[] {
    if (!this.summonData) {
      return [];
    }
    return typeof(tagType) === "string"
      ? this.summonData.tags.filter(t => t.tagType === tagType)
      : this.summonData.tags.filter(t => t instanceof tagType);
  }

  findTags(tagFilter: ((tag: BattlerTag) => boolean)): BattlerTag[] {
    if (!this.summonData) {
      return [];
    }
    return this.summonData.tags.filter(t => tagFilter(t));
  }

  lapseTag(tagType: BattlerTagType): boolean {
    const tags = this.summonData.tags;
    const tag = tags.find(t => t.tagType === tagType);
    if (tag && !(tag.lapse(this, BattlerTagLapseType.CUSTOM))) {
      tag.onRemove(this);
      tags.splice(tags.indexOf(tag), 1);
    }
    return !!tag;
  }

  lapseTags(lapseType: BattlerTagLapseType): void {
    const tags = this.summonData.tags;
    tags.filter(t => lapseType === BattlerTagLapseType.FAINT || ((t.lapseType === lapseType) && !(t.lapse(this, lapseType))) || (lapseType === BattlerTagLapseType.TURN_END && t.turnCount < 1)).forEach(t => {
      t.onRemove(this);
      tags.splice(tags.indexOf(t), 1);
    });
  }

  removeTag(tagType: BattlerTagType): boolean {
    const tags = this.summonData.tags;
    const tag = tags.find(t => t.tagType === tagType);
    if (tag) {
      tag.turnCount = 0;
      tag.onRemove(this);
      tags.splice(tags.indexOf(tag), 1);
    }
    return !!tag;
  }

  findAndRemoveTags(tagFilter: ((tag: BattlerTag) => boolean)): boolean {
    if (!this.summonData) {
      return false;
    }
    const tags = this.summonData.tags;
    const tagsToRemove = tags.filter(t => tagFilter(t));
    for (const tag of tagsToRemove) {
      tag.turnCount = 0;
      tag.onRemove(this);
      tags.splice(tags.indexOf(tag), 1);
    }
    return true;
  }

  removeTagsBySourceId(sourceId: integer): void {
    this.findAndRemoveTags(t => t.isSourceLinked() && t.sourceId === sourceId);
  }

  transferTagsBySourceId(sourceId: integer, newSourceId: integer): void {
    if (!this.summonData) {
      return;
    }
    const tags = this.summonData.tags;
    tags.filter(t => t.sourceId === sourceId).forEach(t => t.sourceId = newSourceId);
  }

  transferSummon(source: Pokemon): void {
    const battleStats = Utils.getEnumValues(BattleStat);
    for (const stat of battleStats) {
      this.summonData.battleStats[stat] = source.summonData.battleStats[stat];
    }
    for (const tag of source.summonData.tags) {
      this.summonData.tags.push(tag);
    }
    if (this instanceof PlayerPokemon && source.summonData.battleStats.find(bs => bs === 6)) {
      this.scene.validateAchv(achvs.TRANSFER_MAX_BATTLE_STAT);
    }
    this.updateInfo();
  }

  getMoveHistory(): TurnMove[] {
    return this.battleSummonData.moveHistory;
  }

  pushMoveHistory(turnMove: TurnMove) {
    turnMove.turn = this.scene.currentBattle?.turn;
    this.getMoveHistory().push(turnMove);
  }

  getLastXMoves(turnCount?: integer): TurnMove[] {
    const moveHistory = this.getMoveHistory();
    return moveHistory.slice(turnCount >= 0 ? Math.max(moveHistory.length - (turnCount || 1), 0) : 0, moveHistory.length).reverse();
  }

  getMoveQueue(): QueuedMove[] {
    return this.summonData.moveQueue;
  }

  changeForm(formChange: SpeciesFormChange): Promise<void> {
    return new Promise(resolve => {
      this.formIndex = Math.max(this.species.forms.findIndex(f => f.formKey === formChange.formKey), 0);
      this.generateName();
      const abilityCount = this.getSpeciesForm().getAbilityCount();
      if (this.abilityIndex >= abilityCount) {// Shouldn't happen
        this.abilityIndex = abilityCount - 1;
      }
      this.scene.gameData.setPokemonSeen(this, false);
      this.setScale(this.getSpriteScale());
      this.loadAssets().then(() => {
        this.calculateStats();
        this.scene.updateModifiers(this.isPlayer(), true);
        Promise.all([ this.updateInfo(), this.scene.updateFieldScale() ]).then(() => resolve());
      });
    });
  }

  cry(soundConfig?: Phaser.Types.Sound.SoundConfig, sceneOverride?: BattleScene): AnySound {
    const scene = sceneOverride || this.scene;
    const cry = this.getSpeciesForm().cry(scene, soundConfig);
    let duration = cry.totalDuration * 1000;
    if (this.fusionSpecies && this.getSpeciesForm() !== this.getFusionSpeciesForm()) {
      let fusionCry = this.getFusionSpeciesForm().cry(scene, soundConfig, true);
      duration = Math.min(duration, fusionCry.totalDuration * 1000);
      fusionCry.destroy();
      scene.time.delayedCall(Utils.fixedInt(Math.ceil(duration * 0.4)), () => {
        try {
          SoundFade.fadeOut(scene, cry, Utils.fixedInt(Math.ceil(duration * 0.2)));
          fusionCry = this.getFusionSpeciesForm().cry(scene, Object.assign({ seek: Math.max(fusionCry.totalDuration * 0.4, 0) }, soundConfig));
          SoundFade.fadeIn(scene, fusionCry, Utils.fixedInt(Math.ceil(duration * 0.2)), scene.masterVolume * scene.seVolume, 0);
        } catch (err) {
          console.error(err);
        }
      });
    }

    return cry;
  }

  faintCry(callback: Function): void {
    if (this.fusionSpecies && this.getSpeciesForm() !== this.getFusionSpeciesForm()) {
      return this.fusionFaintCry(callback);
    }

    const key = this.getSpeciesForm().getCryKey(this.formIndex);
    //eslint-disable-next-line @typescript-eslint/no-unused-vars
    let i = 0;
    let rate = 0.85;
    const cry = this.scene.playSound(key, { rate: rate }) as AnySound;
    const sprite = this.getSprite();
    const tintSprite = this.getTintSprite();
    const delay = Math.max(this.scene.sound.get(key).totalDuration * 50, 25);

    let frameProgress = 0;
    let frameThreshold: number;

    sprite.anims.pause();
    tintSprite.anims.pause();

    let faintCryTimer = this.scene.time.addEvent({
      delay: Utils.fixedInt(delay),
      repeat: -1,
      callback: () => {
        ++i;
        frameThreshold = sprite.anims.msPerFrame / rate;
        frameProgress += delay;
        while (frameProgress > frameThreshold) {
          if (sprite.anims.duration) {
            sprite.anims.nextFrame();
            tintSprite.anims.nextFrame();
          }
          frameProgress -= frameThreshold;
        }
        if (cry && !cry.pendingRemove) {
          rate *= 0.99;
          cry.setRate(rate);
        } else {
          faintCryTimer.destroy();
          faintCryTimer = null;
          if (callback) {
            callback();
          }
        }
      }
    });

    // Failsafe
    this.scene.time.delayedCall(Utils.fixedInt(3000), () => {
      if (!faintCryTimer || !this.scene) {
        return;
      }
      if (cry?.isPlaying) {
        cry.stop();
      }
      faintCryTimer.destroy();
      if (callback) {
        callback();
      }
    });
  }

  private fusionFaintCry(callback: Function): void {
    const key = this.getSpeciesForm().getCryKey(this.formIndex);
    let i = 0;
    let rate = 0.85;
    const cry = this.scene.playSound(key, { rate: rate }) as AnySound;
    const sprite = this.getSprite();
    const tintSprite = this.getTintSprite();
    let duration = cry.totalDuration * 1000;

    let fusionCry = this.scene.playSound(this.getFusionSpeciesForm().getCryKey(this.fusionFormIndex), { rate: rate }) as AnySound;
    fusionCry.stop();
    duration = Math.min(duration, fusionCry.totalDuration * 1000);
    fusionCry.destroy();

    const delay = Math.max(duration * 0.05, 25);

    let transitionIndex = 0;
    let durationProgress = 0;

    const transitionThreshold = Math.ceil(duration * 0.4);
    while (durationProgress < transitionThreshold) {
      ++i;
      durationProgress += delay * rate;
      rate *= 0.99;
    }

    transitionIndex = i;

    i = 0;
    rate = 0.85;

    let frameProgress = 0;
    let frameThreshold: number;

    sprite.anims.pause();
    tintSprite.anims.pause();

    let faintCryTimer = this.scene.time.addEvent({
      delay: Utils.fixedInt(delay),
      repeat: -1,
      callback: () => {
        ++i;
        frameThreshold = sprite.anims.msPerFrame / rate;
        frameProgress += delay;
        while (frameProgress > frameThreshold) {
          if (sprite.anims.duration) {
            sprite.anims.nextFrame();
            tintSprite.anims.nextFrame();
          }
          frameProgress -= frameThreshold;
        }
        if (i === transitionIndex) {
          SoundFade.fadeOut(this.scene, cry, Utils.fixedInt(Math.ceil((duration / rate) * 0.2)));
          fusionCry = this.scene.playSound(this.getFusionSpeciesForm().getCryKey(this.fusionFormIndex), Object.assign({ seek: Math.max(fusionCry.totalDuration * 0.4, 0), rate: rate }));
          SoundFade.fadeIn(this.scene, fusionCry, Utils.fixedInt(Math.ceil((duration / rate) * 0.2)), this.scene.masterVolume * this.scene.seVolume, 0);
        }
        rate *= 0.99;
        if (cry && !cry.pendingRemove) {
          cry.setRate(rate);
        }
        if (fusionCry && !fusionCry.pendingRemove) {
          fusionCry.setRate(rate);
        }
        if ((!cry || cry.pendingRemove) && (!fusionCry || fusionCry.pendingRemove)) {
          faintCryTimer.destroy();
          faintCryTimer = null;
          if (callback) {
            callback();
          }
        }
      }
    });

    // Failsafe
    this.scene.time.delayedCall(Utils.fixedInt(3000), () => {
      if (!faintCryTimer || !this.scene) {
        return;
      }
      if (cry?.isPlaying) {
        cry.stop();
      }
      if (fusionCry?.isPlaying) {
        fusionCry.stop();
      }
      faintCryTimer.destroy();
      if (callback) {
        callback();
      }
    });
  }

  isOppositeGender(pokemon: Pokemon): boolean {
    return this.gender !== Gender.GENDERLESS && pokemon.gender === (this.gender === Gender.MALE ? Gender.FEMALE : Gender.MALE);
  }

  canSetStatus(effect: StatusEffect, quiet: boolean = false, overrideStatus: boolean = false, sourcePokemon: Pokemon = null): boolean {
    if (effect !== StatusEffect.FAINT) {
      if (overrideStatus ? this.status?.effect === effect : this.status) {
        return false;
      }
      if (this.isGrounded() && this.scene.arena.terrain?.terrainType === TerrainType.MISTY) {
        return false;
      }
    }

    const types = this.getTypes(true, true);

    switch (effect) {
    case StatusEffect.POISON:
    case StatusEffect.TOXIC:
      // Check if the Pokemon is immune to Poison/Toxic or if the source pokemon is canceling the immunity
      const poisonImmunity = types.map(defType => {
        // Check if the Pokemon is not immune to Poison/Toxic
        if (defType !== Type.POISON && defType !== Type.STEEL) {
          return false;
        }

        // Check if the source Pokemon has an ability that cancels the Poison/Toxic immunity
        const cancelImmunity = new Utils.BooleanHolder(false);
        if (sourcePokemon) {
          applyAbAttrs(IgnoreTypeStatusEffectImmunityAbAttr, sourcePokemon, cancelImmunity, effect, defType);
          if (cancelImmunity.value) {
            return false;
          }
        }

        return true;
      });

      if (this.isOfType(Type.POISON) || this.isOfType(Type.STEEL)) {
        if (poisonImmunity.includes(true)) {
          return false;
        }
      }
      break;
    case StatusEffect.PARALYSIS:
      if (this.isOfType(Type.ELECTRIC)) {
        return false;
      }
      break;
    case StatusEffect.SLEEP:
      if (this.isGrounded() && this.scene.arena.terrain?.terrainType === TerrainType.ELECTRIC) {
        return false;
      }
      break;
    case StatusEffect.FREEZE:
      if (this.isOfType(Type.ICE) || [WeatherType.SUNNY, WeatherType.HARSH_SUN].includes(this.scene?.arena.weather?.weatherType)) {
        return false;
      }
      break;
    case StatusEffect.BURN:
      if (this.isOfType(Type.FIRE)) {
        return false;
      }
      break;
    }

    const cancelled = new Utils.BooleanHolder(false);
    applyPreSetStatusAbAttrs(StatusEffectImmunityAbAttr, this, effect, cancelled, quiet);

    if (cancelled.value) {
      return false;
    }

    return true;
  }

  trySetStatus(effect: StatusEffect, asPhase: boolean = false, sourcePokemon: Pokemon = null, cureTurn: integer = 0, sourceText: string = null): boolean {
    if (!this.canSetStatus(effect, asPhase, false, sourcePokemon)) {
      return false;
    }

    if (asPhase) {
      this.scene.unshiftPhase(new ObtainStatusEffectPhase(this.scene, this.getBattlerIndex(), effect, cureTurn, sourceText, sourcePokemon));
      return true;
    }

    let statusCureTurn: Utils.IntegerHolder;

    if (effect === StatusEffect.SLEEP) {
      statusCureTurn = new Utils.IntegerHolder(this.randSeedIntRange(2, 4));
      applyAbAttrs(ReduceStatusEffectDurationAbAttr, this, null, effect, statusCureTurn);

      this.setFrameRate(4);

      // If the user is invulnerable, lets remove their invulnerability when they fall asleep
      const invulnerableTags = [
        BattlerTagType.UNDERGROUND,
        BattlerTagType.UNDERWATER,
        BattlerTagType.HIDDEN,
        BattlerTagType.FLYING
      ];

      const tag = invulnerableTags.find((t) => this.getTag(t));

      if (tag) {
        this.removeTag(tag);
        this.getMoveQueue().pop();
      }
    }

    this.status = new Status(effect, 0, statusCureTurn?.value);

    if (effect !== StatusEffect.FAINT) {
      this.scene.triggerPokemonFormChange(this, SpeciesFormChangeStatusEffectTrigger, true);
    }

    return true;
  }

  /**
  * Resets the status of a pokemon
  * @param revive whether revive should be cured, defaults to true
  */
  resetStatus(revive: boolean = true): void {
    const lastStatus = this.status?.effect;
    if (!revive && lastStatus === StatusEffect.FAINT) {
      return;
    }
    this.status = undefined;
    if (lastStatus === StatusEffect.SLEEP) {
      this.setFrameRate(12);
      if (this.getTag(BattlerTagType.NIGHTMARE)) {
        this.lapseTag(BattlerTagType.NIGHTMARE);
      }
    }
  }

  primeSummonData(summonDataPrimer: PokemonSummonData): void {
    this.summonDataPrimer = summonDataPrimer;
  }

  resetSummonData(): void {
    if (this.summonData?.speciesForm) {
      this.summonData.speciesForm = null;
      this.updateFusionPalette();
    }
    this.summonData = new PokemonSummonData();
    if (!this.battleData) {
      this.resetBattleData();
    }
    this.resetBattleSummonData();
    if (this.summonDataPrimer) {
      for (const k of Object.keys(this.summonData)) {
        if (this.summonDataPrimer[k]) {
          this.summonData[k] = this.summonDataPrimer[k];
        }
      }
      this.summonDataPrimer = null;
    }
    this.updateInfo();
  }

  resetBattleData(): void {
    this.battleData = new PokemonBattleData();
  }

  resetBattleSummonData(): void {
    this.battleSummonData = new PokemonBattleSummonData();
    if (this.getTag(BattlerTagType.SEEDED)) {
      this.lapseTag(BattlerTagType.SEEDED);
    }
    if (this.scene) {
      this.scene.triggerPokemonFormChange(this, SpeciesFormChangePostMoveTrigger, true);
    }
  }

  resetTurnData(): void {
    this.turnData = new PokemonTurnData();
  }

  getExpValue(): integer {
    // Logic to factor in victor level has been removed for balancing purposes, so the player doesn't have to focus on EXP maxxing
    return ((this.getSpeciesForm().getBaseExp() * this.level) / 5 + 1);
  }

  setFrameRate(frameRate: integer) {
    this.scene.anims.get(this.getBattleSpriteKey()).frameRate = frameRate;
    this.getSprite().play(this.getBattleSpriteKey());
    this.getTintSprite().play(this.getBattleSpriteKey());
  }

  tint(color: number, alpha?: number, duration?: integer, ease?: string) {
    const tintSprite = this.getTintSprite();
    tintSprite.setTintFill(color);
    tintSprite.setVisible(true);

    if (duration) {
      tintSprite.setAlpha(0);

      this.scene.tweens.add({
        targets: tintSprite,
        alpha: alpha || 1,
        duration: duration,
        ease: ease || "Linear"
      });
    } else {
      tintSprite.setAlpha(alpha);
    }
  }

  untint(duration: integer, ease?: string) {
    const tintSprite = this.getTintSprite();

    if (duration) {
      this.scene.tweens.add({
        targets: tintSprite,
        alpha: 0,
        duration: duration,
        ease: ease || "Linear",
        onComplete: () => {
          tintSprite.setVisible(false);
          tintSprite.setAlpha(1);
        }
      });
    } else {
      tintSprite.setVisible(false);
      tintSprite.setAlpha(1);
    }
  }

  enableMask() {
    if (!this.maskEnabled) {
      this.maskSprite = this.getTintSprite();
      this.maskSprite.setVisible(true);
      this.maskSprite.setPosition(this.x * this.parentContainer.scale + this.parentContainer.x,
        this.y * this.parentContainer.scale + this.parentContainer.y);
      this.maskSprite.setScale(this.getSpriteScale() * this.parentContainer.scale);
      this.maskEnabled = true;
    }
  }

  disableMask() {
    if (this.maskEnabled) {
      this.maskSprite.setVisible(false);
      this.maskSprite.setPosition(0, 0);
      this.maskSprite.setScale(this.getSpriteScale());
      this.maskSprite = null;
      this.maskEnabled = false;
    }
  }

  sparkle(): void {
    if (this.shinySparkle) {
      this.shinySparkle.play(`sparkle${this.variant ? `_${this.variant + 1}` : ""}`);
      this.scene.playSound("sparkle");
    }
  }

  updateFusionPalette(ignoreOveride?: boolean): void {
    if (!this.getFusionSpeciesForm(ignoreOveride)) {
      [ this.getSprite(), this.getTintSprite() ].map(s => {
        s.pipelineData[`spriteColors${ignoreOveride && this.summonData?.speciesForm ? "Base" : ""}`] = [];
        s.pipelineData[`fusionSpriteColors${ignoreOveride && this.summonData?.speciesForm ? "Base" : ""}`] = [];
      });
      return;
    }

    const speciesForm = this.getSpeciesForm(ignoreOveride);
    const fusionSpeciesForm = this.getFusionSpeciesForm(ignoreOveride);

    const spriteKey = speciesForm.getSpriteKey(this.getGender(ignoreOveride) === Gender.FEMALE, speciesForm.formIndex, this.shiny, this.variant);
    const backSpriteKey = speciesForm.getSpriteKey(this.getGender(ignoreOveride) === Gender.FEMALE, speciesForm.formIndex, this.shiny, this.variant).replace("pkmn__", "pkmn__back__");
    const fusionSpriteKey = fusionSpeciesForm.getSpriteKey(this.getFusionGender(ignoreOveride) === Gender.FEMALE, fusionSpeciesForm.formIndex, this.fusionShiny, this.fusionVariant);
    const fusionBackSpriteKey = fusionSpeciesForm.getSpriteKey(this.getFusionGender(ignoreOveride) === Gender.FEMALE, fusionSpeciesForm.formIndex, this.fusionShiny, this.fusionVariant).replace("pkmn__", "pkmn__back__");

    const sourceTexture = this.scene.textures.get(spriteKey);
    const sourceBackTexture = this.scene.textures.get(backSpriteKey);
    const fusionTexture = this.scene.textures.get(fusionSpriteKey);
    const fusionBackTexture = this.scene.textures.get(fusionBackSpriteKey);

    const [ sourceFrame, sourceBackFrame, fusionFrame, fusionBackFrame ] = [ sourceTexture, sourceBackTexture, fusionTexture, fusionBackTexture ].map(texture => texture.frames[texture.firstFrame]);
    const [ sourceImage, sourceBackImage, fusionImage, fusionBackImage ] = [ sourceTexture, sourceBackTexture, fusionTexture, fusionBackTexture ].map(i => i.getSourceImage() as HTMLImageElement);

    const canvas = document.createElement("canvas");
    const backCanvas = document.createElement("canvas");
    const fusionCanvas = document.createElement("canvas");
    const fusionBackCanvas = document.createElement("canvas");

    const spriteColors: integer[][] = [];
    const pixelData: Uint8ClampedArray[] = [];

    [ canvas, backCanvas, fusionCanvas, fusionBackCanvas ].forEach((canv: HTMLCanvasElement, c: integer) => {
      const context = canv.getContext("2d");
      const frame = [ sourceFrame, sourceBackFrame, fusionFrame, fusionBackFrame ][c];
      canv.width = frame.width;
      canv.height = frame.height;
      context.drawImage([ sourceImage, sourceBackImage, fusionImage, fusionBackImage ][c], frame.cutX, frame.cutY, frame.width, frame.height, 0, 0, frame.width, frame.height);
      const imageData = context.getImageData(frame.cutX, frame.cutY, frame.width, frame.height);
      pixelData.push(imageData.data);
    });

    for (let f = 0; f < 2; f++) {
      const variantColors = variantColorCache[!f ? spriteKey : backSpriteKey];
      const variantColorSet = new Map<integer, integer[]>();
      if (this.shiny && variantColors && variantColors[this.variant]) {
        Object.keys(variantColors[this.variant]).forEach(k => {
          variantColorSet.set(Utils.rgbaToInt(Array.from(Object.values(Utils.rgbHexToRgba(k)))), Array.from(Object.values(Utils.rgbHexToRgba(variantColors[this.variant][k]))));
        });
      }

      for (let i = 0; i < pixelData[f].length; i += 4) {
        if (pixelData[f][i + 3]) {
          const pixel = pixelData[f].slice(i, i + 4);
          let [ r, g, b, a ] = pixel;
          if (variantColors) {
            const color = Utils.rgbaToInt([r, g, b, a]);
            if (variantColorSet.has(color)) {
              const mappedPixel = variantColorSet.get(color);
              [ r, g, b, a ] = mappedPixel;
            }
          }
          if (!spriteColors.find(c => c[0] === r && c[1] === g && c[2] === b)) {
            spriteColors.push([ r, g, b, a ]);
          }
        }
      }
    }

    const fusionSpriteColors = JSON.parse(JSON.stringify(spriteColors));

    const pixelColors = [];
    for (let f = 0; f < 2; f++) {
      for (let i = 0; i < pixelData[f].length; i += 4) {
        const total = pixelData[f].slice(i, i + 3).reduce((total: integer, value: integer) => total + value, 0);
        if (!total) {
          continue;
        }
        pixelColors.push(argbFromRgba({ r: pixelData[f][i], g: pixelData[f][i + 1], b: pixelData[f][i + 2], a: pixelData[f][i + 3] }));
      }
    }

    const fusionPixelColors = [];
    for (let f = 0; f < 2; f++) {
      const variantColors = variantColorCache[!f ? fusionSpriteKey : fusionBackSpriteKey];
      const variantColorSet = new Map<integer, integer[]>();
      if (this.fusionShiny && variantColors && variantColors[this.fusionVariant]) {
        Object.keys(variantColors[this.fusionVariant]).forEach(k => {
          variantColorSet.set(Utils.rgbaToInt(Array.from(Object.values(Utils.rgbHexToRgba(k)))), Array.from(Object.values(Utils.rgbHexToRgba(variantColors[this.fusionVariant][k]))));
        });
      }
      for (let i = 0; i < pixelData[2 + f].length; i += 4) {
        const total = pixelData[2 + f].slice(i, i + 3).reduce((total: integer, value: integer) => total + value, 0);
        if (!total) {
          continue;
        }
        let [ r, g, b, a ] = [ pixelData[2 + f][i], pixelData[2 + f][i + 1], pixelData[2 + f][i + 2], pixelData[2 + f][i + 3] ];
        if (variantColors) {
          const color = Utils.rgbaToInt([r, g, b, a]);
          if (variantColorSet.has(color)) {
            const mappedPixel = variantColorSet.get(color);
            [ r, g, b, a ] = mappedPixel;
          }
        }
        fusionPixelColors.push(argbFromRgba({ r, g, b, a }));
      }
    }

    let paletteColors: Map<number, number>;
    let fusionPaletteColors: Map<number, number>;

    const originalRandom = Math.random;
    Math.random = () => Phaser.Math.RND.realInRange(0, 1);

    this.scene.executeWithSeedOffset(() => {
      paletteColors = QuantizerCelebi.quantize(pixelColors, 4);
      fusionPaletteColors = QuantizerCelebi.quantize(fusionPixelColors, 4);
    }, 0, "This result should not vary");

    Math.random = originalRandom;

    const [ palette, fusionPalette ] = [ paletteColors, fusionPaletteColors ]
      .map(paletteColors => {
        let keys = Array.from(paletteColors.keys()).sort((a: integer, b: integer) => paletteColors.get(a) < paletteColors.get(b) ? 1 : -1);
        let rgbaColors: Map<number, integer[]>;
        let hsvColors: Map<number, number[]>;

        const mappedColors = new Map<integer, integer[]>();

        do {
          mappedColors.clear();

          rgbaColors = keys.reduce((map: Map<number, integer[]>, k: number) => {
            map.set(k, Object.values(rgbaFromArgb(k))); return map;
          }, new Map<number, integer[]>());
          hsvColors = Array.from(rgbaColors.keys()).reduce((map: Map<number, number[]>, k: number) => {
            const rgb = rgbaColors.get(k).slice(0, 3);
            map.set(k, Utils.rgbToHsv(rgb[0], rgb[1], rgb[2]));
            return map;
          }, new Map<number, number[]>());

          for (let c = keys.length - 1; c >= 0; c--) {
            const hsv = hsvColors.get(keys[c]);
            for (let c2 = 0; c2 < c; c2++) {
              const hsv2 = hsvColors.get(keys[c2]);
              const diff = Math.abs(hsv[0] - hsv2[0]);
              if (diff < 30 || diff >= 330) {
                if (mappedColors.has(keys[c])) {
                  mappedColors.get(keys[c]).push(keys[c2]);
                } else {
                  mappedColors.set(keys[c], [ keys[c2] ]);
                }
                break;
              }
            }
          }

          mappedColors.forEach((values: integer[], key: integer) => {
            const keyColor = rgbaColors.get(key);
            const valueColors = values.map(v => rgbaColors.get(v));
            const color = keyColor.slice(0);
            let count = paletteColors.get(key);
            for (const value of values) {
              const valueCount = paletteColors.get(value);
              if (!valueCount) {
                continue;
              }
              count += valueCount;
            }

            for (let c = 0; c < 3; c++) {
              color[c] *= (paletteColors.get(key) / count);
              values.forEach((value: integer, i: integer) => {
                if (paletteColors.has(value)) {
                  const valueCount = paletteColors.get(value);
                  color[c] += valueColors[i][c] * (valueCount / count);
                }
              });
              color[c] = Math.round(color[c]);
            }

            paletteColors.delete(key);
            for (const value of values) {
              paletteColors.delete(value);
              if (mappedColors.has(value)) {
                mappedColors.delete(value);
              }
            }

            paletteColors.set(argbFromRgba({ r: color[0], g: color[1], b: color[2], a: color[3] }), count);
          });

          keys = Array.from(paletteColors.keys()).sort((a: integer, b: integer) => paletteColors.get(a) < paletteColors.get(b) ? 1 : -1);
        } while (mappedColors.size);

        return keys.map(c => Object.values(rgbaFromArgb(c)));
      }
      );

    const paletteDeltas: number[][] = [];

    spriteColors.forEach((sc: integer[], i: integer) => {
      paletteDeltas.push([]);
      for (let p = 0; p < palette.length; p++) {
        paletteDeltas[i].push(Utils.deltaRgb(sc, palette[p]));
      }
    });

    const easeFunc = Phaser.Tweens.Builders.GetEaseFunction("Cubic.easeIn");

    for (let sc = 0; sc < spriteColors.length; sc++) {
      const delta = Math.min(...paletteDeltas[sc]);
      const paletteIndex = Math.min(paletteDeltas[sc].findIndex(pd => pd === delta), fusionPalette.length - 1);
      if (delta < 255) {
        const ratio = easeFunc(delta / 255);
        const color = [ 0, 0, 0, fusionSpriteColors[sc][3] ];
        for (let c = 0; c < 3; c++) {
          color[c] = Math.round((fusionSpriteColors[sc][c] * ratio) + (fusionPalette[paletteIndex][c] * (1 - ratio)));
        }
        fusionSpriteColors[sc] = color;
      }
    }

    [ this.getSprite(), this.getTintSprite() ].map(s => {
      s.pipelineData[`spriteColors${ignoreOveride && this.summonData?.speciesForm ? "Base" : ""}`] = spriteColors;
      s.pipelineData[`fusionSpriteColors${ignoreOveride && this.summonData?.speciesForm ? "Base" : ""}`] = fusionSpriteColors;
    });

    canvas.remove();
    fusionCanvas.remove();
  }

  randSeedInt(range: integer, min: integer = 0): integer {
    return this.scene.currentBattle
      ? this.scene.randBattleSeedInt(range, min)
      : Utils.randSeedInt(range, min);
  }

  randSeedIntRange(min: integer, max: integer): integer {
    return this.randSeedInt((max - min) + 1, min);
  }

  destroy(): void {
    this.battleInfo?.destroy();
    super.destroy();
  }

  getBattleInfo(): BattleInfo {
    return this.battleInfo;
  }
}

export default interface Pokemon {
  scene: BattleScene
}

export class PlayerPokemon extends Pokemon {
  public compatibleTms: Moves[];

  constructor(scene: BattleScene, species: PokemonSpecies, level: integer, abilityIndex: integer, formIndex: integer, gender: Gender, shiny: boolean, variant: Variant, ivs: integer[], nature: Nature, dataSource: Pokemon | PokemonData) {
    super(scene, 106, 148, species, level, abilityIndex, formIndex, gender, shiny, variant, ivs, nature, dataSource);

    if (Overrides.SHINY_OVERRIDE) {
      this.shiny = true;
      this.initShinySparkle();
      if (Overrides.VARIANT_OVERRIDE) {
        this.variant = Overrides.VARIANT_OVERRIDE;
      }
    }

    if (!dataSource) {
      this.generateAndPopulateMoveset();
    }
    this.generateCompatibleTms();
  }

  initBattleInfo(): void {
    this.battleInfo = new PlayerBattleInfo(this.scene);
    this.battleInfo.initInfo(this);
  }

  isPlayer(): boolean {
    return true;
  }

  hasTrainer(): boolean {
    return true;
  }

  isBoss(): boolean {
    return false;
  }

  getFieldIndex(): integer {
    return this.scene.getPlayerField().indexOf(this);
  }

  getBattlerIndex(): BattlerIndex {
    return this.getFieldIndex();
  }

  generateCompatibleTms(): void {
    this.compatibleTms = [];

    const tms = Object.keys(tmSpecies);
    for (const tm of tms) {
      const moveId = parseInt(tm) as Moves;
      let compatible = false;
      for (const p of tmSpecies[tm]) {
        if (Array.isArray(p)) {
          if (p[0] === this.species.speciesId || (this.fusionSpecies && p[0] === this.fusionSpecies.speciesId) && p.slice(1).indexOf(this.species.forms[this.formIndex]) > -1) {
            compatible = true;
            break;
          }
        } else if (p === this.species.speciesId || (this.fusionSpecies && p === this.fusionSpecies.speciesId)) {
          compatible = true;
          break;
        }
      }
      if (reverseCompatibleTms.indexOf(moveId) > -1) {
        compatible = !compatible;
      }
      if (compatible) {
        this.compatibleTms.push(moveId);
      }
    }
  }

  tryPopulateMoveset(moveset: StarterMoveset): boolean {
    if (!this.getSpeciesForm().validateStarterMoveset(moveset, this.scene.gameData.starterData[this.species.getRootSpeciesId()].eggMoves)) {
      return false;
    }

    this.moveset = moveset.map(m => new PokemonMove(m));

    return true;
  }

  switchOut(batonPass: boolean, removeFromField: boolean = false): Promise<void> {
    return new Promise(resolve => {
      this.resetTurnData();
      if (!batonPass) {
        this.resetSummonData();
      }
      this.hideInfo();
      this.setVisible(false);

      this.scene.ui.setMode(Mode.PARTY, PartyUiMode.FAINT_SWITCH, this.getFieldIndex(), (slotIndex: integer, option: PartyOption) => {
        if (slotIndex >= this.scene.currentBattle.getBattlerCount() && slotIndex < 6) {
          this.scene.unshiftPhase(new SwitchSummonPhase(this.scene, this.getFieldIndex(), slotIndex, false, batonPass));
        }
        if (removeFromField) {
          this.setVisible(false);
          this.scene.field.remove(this);
          this.scene.triggerPokemonFormChange(this, SpeciesFormChangeActiveTrigger, true);
        }
        this.scene.ui.setMode(Mode.MESSAGE).then(() => resolve());
      }, PartyUiHandler.FilterNonFainted);
    });
  }

  addFriendship(friendship: integer): void {
    const starterSpeciesId = this.species.getRootSpeciesId();
    const fusionStarterSpeciesId = this.isFusion() ? this.fusionSpecies.getRootSpeciesId() : 0;
    const starterData = [
      this.scene.gameData.starterData[starterSpeciesId],
      fusionStarterSpeciesId ? this.scene.gameData.starterData[fusionStarterSpeciesId] : null
    ].filter(d => d);
    const amount = new Utils.IntegerHolder(friendship);
    const starterAmount = new Utils.IntegerHolder(Math.floor(friendship * (this.scene.gameMode.isClassic ? 2 : 1) / (fusionStarterSpeciesId ? 2 : 1)));
    if (amount.value > 0) {
      this.scene.applyModifier(PokemonFriendshipBoosterModifier, true, this, amount);
      this.scene.applyModifier(PokemonFriendshipBoosterModifier, true, this, starterAmount);

      this.friendship = Math.min(this.friendship + amount.value, 255);
      if (this.friendship === 255) {
        this.scene.validateAchv(achvs.MAX_FRIENDSHIP);
      }
      starterData.forEach((sd: StarterDataEntry, i: integer) => {
        const speciesId = !i ? starterSpeciesId : fusionStarterSpeciesId as Species;
        sd.friendship = (sd.friendship || 0) + starterAmount.value;
        if (sd.friendship >= getStarterValueFriendshipCap(speciesStarters[speciesId])) {
          this.scene.gameData.addStarterCandy(getPokemonSpecies(speciesId), 1);
          sd.friendship = 0;
        }
      });
    } else {
      this.friendship = Math.max(this.friendship + amount.value, 0);
      for (const sd of starterData) {
        sd.friendship = Math.max((sd.friendship || 0) + starterAmount.value, 0);
      }
    }
  }
  /**
   * Handles Revival Blessing when used by player.
   * @returns Promise to revive a pokemon.
   * @see {@linkcode RevivalBlessingAttr}
   */
  revivalBlessing(): Promise<void> {
    return new Promise(resolve => {
      this.scene.ui.setMode(Mode.PARTY, PartyUiMode.REVIVAL_BLESSING, this.getFieldIndex(), (slotIndex:integer, option: PartyOption) => {
        if (slotIndex >= 0 && slotIndex<6) {
          const pokemon = this.scene.getParty()[slotIndex];
          if (!pokemon || !pokemon.isFainted()) {
            resolve();
          }

          pokemon.resetTurnData();
          pokemon.resetStatus();
          pokemon.heal(Math.min(Math.max(Math.ceil(Math.floor(0.5 * pokemon.getMaxHp())), 1), pokemon.getMaxHp()));
          this.scene.queueMessage(`${pokemon.name} was revived!`,0,true);

          if (this.scene.currentBattle.double && this.scene.getParty().length > 1) {
            const allyPokemon = this.getAlly();
            if (slotIndex<=1) {
              // Revived ally pokemon
              this.scene.unshiftPhase(new SwitchSummonPhase(this.scene, pokemon.getFieldIndex(), slotIndex, false, false, true));
              this.scene.unshiftPhase(new ToggleDoublePositionPhase(this.scene, true));
            } else if (allyPokemon.isFainted()) {
              // Revived party pokemon, and ally pokemon is fainted
              this.scene.unshiftPhase(new SwitchSummonPhase(this.scene, allyPokemon.getFieldIndex(), slotIndex, false, false, true));
              this.scene.unshiftPhase(new ToggleDoublePositionPhase(this.scene, true));
            }
          }

        }
        this.scene.ui.setMode(Mode.MESSAGE).then(() => resolve());
      }, PartyUiHandler.FilterFainted);
    });
  }

  getPossibleEvolution(evolution: SpeciesFormEvolution): Promise<Pokemon> {
    return new Promise(resolve => {
      const evolutionSpecies = getPokemonSpecies(evolution.speciesId);
      const isFusion = evolution instanceof FusionSpeciesFormEvolution;
      let ret: PlayerPokemon;
      if (isFusion) {
        const originalFusionSpecies = this.fusionSpecies;
        const originalFusionFormIndex = this.fusionFormIndex;
        this.fusionSpecies = evolutionSpecies;
        this.fusionFormIndex = evolution.evoFormKey !== null ? Math.max(evolutionSpecies.forms.findIndex(f => f.formKey === evolution.evoFormKey), 0) : this.fusionFormIndex;
        ret = this.scene.addPlayerPokemon(this.species, this.level, this.abilityIndex, this.formIndex, this.gender, this.shiny, this.variant, this.ivs, this.nature, this);
        this.fusionSpecies = originalFusionSpecies;
        this.fusionFormIndex = originalFusionFormIndex;
      } else {
        const formIndex = evolution.evoFormKey !== null && !isFusion ? Math.max(evolutionSpecies.forms.findIndex(f => f.formKey === evolution.evoFormKey), 0) : this.formIndex;
        ret = this.scene.addPlayerPokemon(!isFusion ? evolutionSpecies : this.species, this.level, this.abilityIndex, formIndex, this.gender, this.shiny, this.variant, this.ivs, this.nature, this);
      }
      ret.loadAssets().then(() => resolve(ret));
    });
  }

  evolve(evolution: SpeciesFormEvolution): Promise<void> {
    return new Promise(resolve => {
      this.pauseEvolutions = false;
      this.handleSpecialEvolutions(evolution);
      const isFusion = evolution instanceof FusionSpeciesFormEvolution;
      if (!isFusion) {
        this.species = getPokemonSpecies(evolution.speciesId);
      } else {
        this.fusionSpecies = getPokemonSpecies(evolution.speciesId);
      }
      if (evolution.preFormKey !== null) {
        const formIndex = Math.max((!isFusion ? this.species : this.fusionSpecies).forms.findIndex(f => f.formKey === evolution.evoFormKey), 0);
        if (!isFusion) {
          this.formIndex = formIndex;
        } else {
          this.fusionFormIndex = formIndex;
        }
      }
      this.generateName();
      if (!isFusion) {
        const abilityCount = this.getSpeciesForm().getAbilityCount();
        if (this.abilityIndex >= abilityCount) { // Shouldn't happen
          this.abilityIndex = abilityCount - 1;
        }
      } else {
        const abilityCount = this.getFusionSpeciesForm().getAbilityCount();
        if (this.fusionAbilityIndex >= abilityCount) {// Shouldn't happen
          this.fusionAbilityIndex = abilityCount - 1;
        }
      }
      this.compatibleTms.splice(0, this.compatibleTms.length);
      this.generateCompatibleTms();
      const updateAndResolve = () => {
        this.loadAssets().then(() => {
          this.calculateStats();
          this.updateInfo(true).then(() => resolve());
        });
      };
      if (!this.scene.gameMode.isDaily || this.metBiome > -1) {
        this.scene.gameData.updateSpeciesDexIvs(this.species.speciesId, this.ivs);
        this.scene.gameData.setPokemonSeen(this, false);
        this.scene.gameData.setPokemonCaught(this, false).then(() => updateAndResolve());
      } else {
        updateAndResolve();
      }
    });
  }

  private handleSpecialEvolutions(evolution: SpeciesFormEvolution) {
    const isFusion = evolution instanceof FusionSpeciesFormEvolution;

    const evoSpecies = (!isFusion ? this.species : this.fusionSpecies);
    if (evoSpecies.speciesId === Species.NINCADA && evolution.speciesId === Species.NINJASK) {
      const newEvolution = pokemonEvolutions[evoSpecies.speciesId][1];

      if (newEvolution.condition.predicate(this)) {
        const newPokemon = this.scene.addPlayerPokemon(this.species, this.level, this.abilityIndex, this.formIndex, undefined, this.shiny, this.variant, this.ivs, this.nature);
        newPokemon.natureOverride = this.natureOverride;
        newPokemon.passive = this.passive;
        newPokemon.moveset = this.moveset.slice();
        newPokemon.moveset = this.copyMoveset();
        newPokemon.luck = this.luck;
        newPokemon.fusionSpecies = this.fusionSpecies;
        newPokemon.fusionFormIndex = this.fusionFormIndex;
        newPokemon.fusionAbilityIndex = this.fusionAbilityIndex;
        newPokemon.fusionShiny = this.fusionShiny;
        newPokemon.fusionVariant = this.fusionVariant;
        newPokemon.fusionGender = this.fusionGender;
        newPokemon.fusionLuck = this.fusionLuck;

        this.scene.getParty().push(newPokemon);
        newPokemon.evolve(!isFusion ? newEvolution : new FusionSpeciesFormEvolution(this.id, newEvolution));
        const modifiers = this.scene.findModifiers(m => m instanceof PokemonHeldItemModifier
          && (m as PokemonHeldItemModifier).pokemonId === this.id, true) as PokemonHeldItemModifier[];
        modifiers.forEach(m => {
          const clonedModifier = m.clone() as PokemonHeldItemModifier;
          clonedModifier.pokemonId = newPokemon.id;
          this.scene.addModifier(clonedModifier, true);
        });
        this.scene.updateModifiers(true);
      }
    }
  }

  getPossibleForm(formChange: SpeciesFormChange): Promise<Pokemon> {
    return new Promise(resolve => {
      const formIndex = Math.max(this.species.forms.findIndex(f => f.formKey === formChange.formKey), 0);
      const ret = this.scene.addPlayerPokemon(this.species, this.level, this.abilityIndex, formIndex, this.gender, this.shiny, this.variant, this.ivs, this.nature, this);
      ret.loadAssets().then(() => resolve(ret));
    });
  }

  changeForm(formChange: SpeciesFormChange): Promise<void> {
    return new Promise(resolve => {
      this.formIndex = Math.max(this.species.forms.findIndex(f => f.formKey === formChange.formKey), 0);
      this.generateName();
      const abilityCount = this.getSpeciesForm().getAbilityCount();
      if (this.abilityIndex >= abilityCount) { // Shouldn't happen
        this.abilityIndex = abilityCount - 1;
      }
      this.compatibleTms.splice(0, this.compatibleTms.length);
      this.generateCompatibleTms();
      const updateAndResolve = () => {
        this.loadAssets().then(() => {
          this.calculateStats();
          this.scene.updateModifiers(true, true);
          this.updateInfo(true).then(() => resolve());
        });
      };
      if (!this.scene.gameMode.isDaily || this.metBiome > -1) {
        this.scene.gameData.setPokemonSeen(this, false);
        this.scene.gameData.setPokemonCaught(this, false).then(() => updateAndResolve());
      } else {
        updateAndResolve();
      }
    });
  }

  clearFusionSpecies(): void {
    super.clearFusionSpecies();
    this.generateCompatibleTms();
  }

  /**
  * Returns a Promise to fuse two PlayerPokemon together
  * @param pokemon The PlayerPokemon to fuse to this one
  */
  fuse(pokemon: PlayerPokemon): Promise<void> {
    return new Promise(resolve => {
      this.fusionSpecies = pokemon.species;
      this.fusionFormIndex = pokemon.formIndex;
      this.fusionAbilityIndex = pokemon.abilityIndex;
      this.fusionShiny = pokemon.shiny;
      this.fusionVariant = pokemon.variant;
      this.fusionGender = pokemon.gender;
      this.fusionLuck = pokemon.luck;

      this.scene.validateAchv(achvs.SPLICE);
      this.scene.gameData.gameStats.pokemonFused++;

      // Store the average HP% that each Pokemon has
      const newHpPercent = ((pokemon.hp / pokemon.stats[Stat.HP]) + (this.hp / this.stats[Stat.HP])) / 2;

      this.generateName();
      this.calculateStats();

      // Set this Pokemon's HP to the average % of both fusion components
      this.hp = Math.round(this.stats[Stat.HP] * newHpPercent);
      if (!this.isFainted()) {
        // If this Pokemon hasn't fainted, make sure the HP wasn't set over the new maximum
        this.hp = Math.min(this.hp, this.stats[Stat.HP]);
        this.status = getRandomStatus(this.status, pokemon.status); // Get a random valid status between the two
      } else if (!pokemon.isFainted()) {
        // If this Pokemon fainted but the other hasn't, make sure the HP wasn't set to zero
        this.hp = Math.max(this.hp, 1);
        this.status = pokemon.status; // Inherit the other Pokemon's status
      }

      this.generateCompatibleTms();
      this.updateInfo(true);
      const fusedPartyMemberIndex = this.scene.getParty().indexOf(pokemon);
      let partyMemberIndex = this.scene.getParty().indexOf(this);
      if (partyMemberIndex > fusedPartyMemberIndex) {
        partyMemberIndex--;
      }
      const fusedPartyMemberHeldModifiers = this.scene.findModifiers(m => m instanceof PokemonHeldItemModifier
        && (m as PokemonHeldItemModifier).pokemonId === pokemon.id, true) as PokemonHeldItemModifier[];
      const transferModifiers: Promise<boolean>[] = [];
      for (const modifier of fusedPartyMemberHeldModifiers) {
        transferModifiers.push(this.scene.tryTransferHeldItemModifier(modifier, this, true, false, true, true));
      }
      Promise.allSettled(transferModifiers).then(() => {
        this.scene.updateModifiers(true, true).then(() => {
          this.scene.removePartyMemberModifiers(fusedPartyMemberIndex);
          this.scene.getParty().splice(fusedPartyMemberIndex, 1)[0];
          const newPartyMemberIndex = this.scene.getParty().indexOf(this);
          pokemon.getMoveset(true).map(m => this.scene.unshiftPhase(new LearnMovePhase(this.scene, newPartyMemberIndex, m.getMove().id)));
          pokemon.destroy();
          this.updateFusionPalette();
          resolve();
        });
      });
    });
  }

  unfuse(): Promise<void> {
    return new Promise(resolve => {
      this.clearFusionSpecies();

      this.updateInfo(true).then(() => resolve());
      this.updateFusionPalette();
    });
  }

  /** Returns a deep copy of this Pokemon's moveset array */
  copyMoveset(): PokemonMove[] {
    const newMoveset = [];
    this.moveset.forEach(move =>
      newMoveset.push(new PokemonMove(move.moveId, 0, move.ppUp, move.virtual)));

    return newMoveset;
  }
}

export class EnemyPokemon extends Pokemon {
  public trainerSlot: TrainerSlot;
  public aiType: AiType;
  public bossSegments: integer;
  public bossSegmentIndex: integer;

  constructor(scene: BattleScene, species: PokemonSpecies, level: integer, trainerSlot: TrainerSlot, boss: boolean, dataSource: PokemonData) {
    super(scene, 236, 84, species, level, dataSource?.abilityIndex, dataSource?.formIndex,
      dataSource?.gender, dataSource ? dataSource.shiny : false, dataSource ? dataSource.variant : undefined, null, dataSource ? dataSource.nature : undefined, dataSource);

    this.trainerSlot = trainerSlot;
    if (boss) {
      this.setBoss();
    }

    if (!dataSource) {
      this.generateAndPopulateMoveset();

      this.trySetShiny();
      if (Overrides.OPP_SHINY_OVERRIDE) {
        this.shiny = true;
        this.initShinySparkle();
      }
      if (this.shiny) {
        this.variant = this.generateVariant();
        if (Overrides.OPP_VARIANT_OVERRIDE) {
          this.variant = Overrides.OPP_VARIANT_OVERRIDE;
        }
      }

      this.luck = (this.shiny ? this.variant + 1 : 0) + (this.fusionShiny ? this.fusionVariant + 1 : 0);

      let prevolution: Species;
      let speciesId = species.speciesId;
      while ((prevolution = pokemonPrevolutions[speciesId])) {
        const evolution = pokemonEvolutions[prevolution].find(pe => pe.speciesId === speciesId && (!pe.evoFormKey || pe.evoFormKey === this.getFormKey()));
        if (evolution.condition?.enforceFunc) {
          evolution.condition.enforceFunc(this);
        }
        speciesId = prevolution;
      }
    }

    this.aiType = boss || this.hasTrainer() ? AiType.SMART : AiType.SMART_RANDOM;
  }

  initBattleInfo(): void {
    if (!this.battleInfo) {
      this.battleInfo = new EnemyBattleInfo(this.scene);
      this.battleInfo.updateBossSegments(this);
      this.battleInfo.initInfo(this);
    } else {
      this.battleInfo.updateBossSegments(this);
    }
  }

  setBoss(boss: boolean = true, bossSegments: integer = 0): void {
    if (boss) {
      this.bossSegments = bossSegments || this.scene.getEncounterBossSegments(this.scene.currentBattle.waveIndex, this.level, this.species, true);
      this.bossSegmentIndex = this.bossSegments - 1;
    } else {
      this.bossSegments = 0;
      this.bossSegmentIndex = 0;
    }
  }

  generateAndPopulateMoveset(formIndex?: integer): void {
    switch (true) {
    case (this.species.speciesId === Species.SMEARGLE):
      this.moveset = [
        new PokemonMove(Moves.SKETCH),
        new PokemonMove(Moves.SKETCH),
        new PokemonMove(Moves.SKETCH),
        new PokemonMove(Moves.SKETCH)
      ];
      break;
    case (this.species.speciesId === Species.ETERNATUS):
      this.moveset = (formIndex !== undefined ? formIndex : this.formIndex)
        ? [
          new PokemonMove(Moves.DYNAMAX_CANNON),
          new PokemonMove(Moves.CROSS_POISON),
          new PokemonMove(Moves.FLAMETHROWER),
          new PokemonMove(Moves.RECOVER, 0, -4)
        ]
        : [
          new PokemonMove(Moves.ETERNABEAM),
          new PokemonMove(Moves.SLUDGE_BOMB),
          new PokemonMove(Moves.DRAGON_DANCE),
          new PokemonMove(Moves.COSMIC_POWER)
        ];
      break;
    default:
      super.generateAndPopulateMoveset();
      break;
    }
  }

  getNextMove(): QueuedMove {
    const queuedMove = this.getMoveQueue().length
      ? this.getMoveset().find(m => m.moveId === this.getMoveQueue()[0].move)
      : null;
    if (queuedMove) {
      if (queuedMove.isUsable(this, this.getMoveQueue()[0].ignorePP)) {
        return { move: queuedMove.moveId, targets: this.getMoveQueue()[0].targets, ignorePP: this.getMoveQueue()[0].ignorePP };
      } else {
        this.getMoveQueue().shift();
        return this.getNextMove();
      }
    }

    const movePool = this.getMoveset().filter(m => m.isUsable(this));
    if (movePool.length) {
      if (movePool.length === 1) {
        return { move: movePool[0].moveId, targets: this.getNextTargets(movePool[0].moveId) };
      }
      const encoreTag = this.getTag(EncoreTag) as EncoreTag;
      if (encoreTag) {
        const encoreMove = movePool.find(m => m.moveId === encoreTag.moveId);
        if (encoreMove) {
          return { move: encoreMove.moveId, targets: this.getNextTargets(encoreMove.moveId) };
        }
      }
      switch (this.aiType) {
      case AiType.RANDOM:
        const moveId = movePool[this.scene.randBattleSeedInt(movePool.length)].moveId;
        return { move: moveId, targets: this.getNextTargets(moveId) };
      case AiType.SMART_RANDOM:
      case AiType.SMART:
        const moveScores = movePool.map(() => 0);
        const moveTargets = Object.fromEntries(movePool.map(m => [ m.moveId, this.getNextTargets(m.moveId) ]));
        for (const m in movePool) {
          const pokemonMove = movePool[m];
          const move = pokemonMove.getMove();

          const variableType = new Utils.IntegerHolder(move.type);
          applyAbAttrs(VariableMoveTypeAbAttr, this, null, variableType);
          const moveType = variableType.value as Type;

          let moveScore = moveScores[m];
          const targetScores: integer[] = [];

          for (const mt of moveTargets[move.id]) {
            // Prevent a target score from being calculated when the target is whoever attacks the user
            if (mt === BattlerIndex.ATTACKER) {
              break;
            }

            const target = this.scene.getField()[mt];
            let targetScore = move.getUserBenefitScore(this, target, move) + move.getTargetBenefitScore(this, target, move) * (mt < BattlerIndex.ENEMY === this.isPlayer() ? 1 : -1);
            if ((move.name.endsWith(" (N)") || !move.applyConditions(this, target, move)) && ![Moves.SUCKER_PUNCH, Moves.UPPER_HAND].includes(move.id)) {
              targetScore = -20;
            } else if (move instanceof AttackMove) {
              const effectiveness = target.getAttackMoveEffectiveness(this, pokemonMove);
              if (target.isPlayer() !== this.isPlayer()) {
                targetScore *= effectiveness;
                if (this.isOfType(moveType)) {
                  targetScore *= 1.5;
                }
              } else if (effectiveness) {
                targetScore /= effectiveness;
                if (this.isOfType(moveType)) {
                  targetScore /= 1.5;
                }
              }
              if (!targetScore) {
                targetScore = -20;
              }
            }
            targetScores.push(targetScore);
          }

          moveScore += Math.max(...targetScores);

          // could make smarter by checking opponent def/spdef
          moveScores[m] = moveScore;
        }

        console.log(moveScores);

        const sortedMovePool = movePool.slice(0);
        sortedMovePool.sort((a, b) => {
          const scoreA = moveScores[movePool.indexOf(a)];
          const scoreB = moveScores[movePool.indexOf(b)];
          return scoreA < scoreB ? 1 : scoreA > scoreB ? -1 : 0;
        });
        let r = 0;
        if (this.aiType === AiType.SMART_RANDOM) {
          while (r < sortedMovePool.length - 1 && this.scene.randBattleSeedInt(8) >= 5) {
            r++;
          }
        } else if (this.aiType === AiType.SMART) {
          while (r < sortedMovePool.length - 1 && (moveScores[movePool.indexOf(sortedMovePool[r + 1])] / moveScores[movePool.indexOf(sortedMovePool[r])]) >= 0
              && this.scene.randBattleSeedInt(100) < Math.round((moveScores[movePool.indexOf(sortedMovePool[r + 1])] / moveScores[movePool.indexOf(sortedMovePool[r])]) * 50)) {
            r++;
          }
        }
        console.log(movePool.map(m => m.getName()), moveScores, r, sortedMovePool.map(m => m.getName()));
        return { move: sortedMovePool[r].moveId, targets: moveTargets[sortedMovePool[r].moveId] };
      }
    }

    return { move: Moves.STRUGGLE, targets: this.getNextTargets(Moves.STRUGGLE) };
  }

  getNextTargets(moveId: Moves): BattlerIndex[] {
    const moveTargets = getMoveTargets(this, moveId);
    const targets = this.scene.getField(true).filter(p => moveTargets.targets.indexOf(p.getBattlerIndex()) > -1);
    if (moveTargets.multiple) {
      return targets.map(p => p.getBattlerIndex());
    }

    const move = allMoves[moveId];

    const benefitScores = targets
      .map(p => [ p.getBattlerIndex(), move.getTargetBenefitScore(this, p, move) * (p.isPlayer() === this.isPlayer() ? 1 : -1) ]);

    const sortedBenefitScores = benefitScores.slice(0);
    sortedBenefitScores.sort((a, b) => {
      const scoreA = a[1];
      const scoreB = b[1];
      return scoreA < scoreB ? 1 : scoreA > scoreB ? -1 : 0;
    });

    if (!sortedBenefitScores.length) {
      // Set target to BattlerIndex.ATTACKER when using a counter move
      // This is the same as when the player does so
      if (!!move.findAttr(attr => attr instanceof CounterDamageAttr)) {
        return [BattlerIndex.ATTACKER];
      }

      return [];
    }

    let targetWeights = sortedBenefitScores.map(s => s[1]);
    const lowestWeight = targetWeights[targetWeights.length - 1];

    if (lowestWeight < 1) {
      for (let w = 0; w < targetWeights.length; w++) {
        targetWeights[w] += Math.abs(lowestWeight - 1);
      }
    }

    const benefitCutoffIndex = targetWeights.findIndex(s => s < targetWeights[0] / 2);
    if (benefitCutoffIndex > -1) {
      targetWeights = targetWeights.slice(0, benefitCutoffIndex);
    }

    const thresholds: integer[] = [];
    let totalWeight: integer;
    targetWeights.reduce((total: integer, w: integer) => {
      total += w;
      thresholds.push(total);
      totalWeight = total;
      return total;
    }, 0);

    const randValue = this.scene.randBattleSeedInt(totalWeight);
    let targetIndex: integer;

    thresholds.every((t, i) => {
      if (randValue >= t) {
        return true;
      }

      targetIndex = i;
      return false;
    });

    return [ sortedBenefitScores[targetIndex][0] ];
  }

  isPlayer() {
    return false;
  }

  hasTrainer(): boolean {
    return !!this.trainerSlot;
  }

  isBoss(): boolean {
    return !!this.bossSegments;
  }

  getBossSegmentIndex(): integer {
    const segments = (this as EnemyPokemon).bossSegments;
    const segmentSize = this.getMaxHp() / segments;
    for (let s = segments - 1; s > 0; s--) {
      const hpThreshold = Math.round(segmentSize * s);
      if (this.hp > hpThreshold) {
        return s;
      }
    }

    return 0;
  }

  damage(damage: integer, ignoreSegments: boolean = false, preventEndure: boolean = false, ignoreFaintPhase: boolean = false): integer {
    if (this.isFainted()) {
      return 0;
    }

    let clearedBossSegmentIndex = this.isBoss()
      ? this.bossSegmentIndex + 1
      : 0;

    if (this.isBoss() && !ignoreSegments) {
      const segmentSize = this.getMaxHp() / this.bossSegments;
      for (let s = this.bossSegmentIndex; s > 0; s--) {
        const hpThreshold = segmentSize * s;
        const roundedHpThreshold = Math.round(hpThreshold);
        if (this.hp >= roundedHpThreshold) {
          if (this.hp - damage <= roundedHpThreshold) {
            const hpRemainder = this.hp - roundedHpThreshold;
            let segmentsBypassed = 0;
            while (segmentsBypassed < this.bossSegmentIndex && this.canBypassBossSegments(segmentsBypassed + 1) && (damage - hpRemainder) >= Math.round(segmentSize * Math.pow(2, segmentsBypassed + 1))) {
              segmentsBypassed++;
              //console.log('damage', damage, 'segment', segmentsBypassed + 1, 'segment size', segmentSize, 'damage needed', Math.round(segmentSize * Math.pow(2, segmentsBypassed + 1)));
            }

            damage = hpRemainder + Math.round(segmentSize * segmentsBypassed);
            clearedBossSegmentIndex = s - segmentsBypassed;
          }
          break;
        }
      }
    }

    switch (this.scene.currentBattle.battleSpec) {
    case BattleSpec.FINAL_BOSS:
      if (!this.formIndex && this.bossSegmentIndex < 1) {
        damage = Math.min(damage, this.hp - 1);
      }
    }

    const ret = super.damage(damage, ignoreSegments, preventEndure, ignoreFaintPhase);

    if (this.isBoss()) {
      if (ignoreSegments) {
        const segmentSize = this.getMaxHp() / this.bossSegments;
        clearedBossSegmentIndex = Math.ceil(this.hp / segmentSize);
      }
      if (clearedBossSegmentIndex <= this.bossSegmentIndex) {
        this.handleBossSegmentCleared(clearedBossSegmentIndex);
      }
      this.battleInfo.updateBossSegments(this);
    }

    return ret;
  }

  canBypassBossSegments(segmentCount: integer = 1): boolean {
    if (this.scene.currentBattle.battleSpec === BattleSpec.FINAL_BOSS) {
      if (!this.formIndex && (this.bossSegmentIndex - segmentCount) < 1) {
        return false;
      }
    }

    return true;
  }

  handleBossSegmentCleared(segmentIndex: integer): void {
    while (segmentIndex - 1 < this.bossSegmentIndex) {
      let boostedStat = BattleStat.RAND;

      const battleStats = Utils.getEnumValues(BattleStat).slice(0, -3);
      const statWeights = new Array().fill(battleStats.length).filter((bs: BattleStat) => this.summonData.battleStats[bs] < 6).map((bs: BattleStat) => this.getStat(bs + 1));
      const statThresholds: integer[] = [];
      let totalWeight = 0;
      for (const bs of battleStats) {
        totalWeight += statWeights[bs];
        statThresholds.push(totalWeight);
      }

      const randInt = Utils.randSeedInt(totalWeight);

      for (const bs of battleStats) {
        if (randInt < statThresholds[bs]) {
          boostedStat = bs;
          break;
        }
      }

      let statLevels = 1;

      switch (segmentIndex) {
      case 1:
        if (this.bossSegments >= 3) {
          statLevels++;
        }
        break;
      case 2:
        if (this.bossSegments >= 5) {
          statLevels++;
        }
        break;
      }

      this.scene.unshiftPhase(new StatChangePhase(this.scene, this.getBattlerIndex(), true, [ boostedStat ], statLevels, true, true));

      this.bossSegmentIndex--;
    }
  }

  heal(amount: integer): integer {
    if (this.isBoss()) {
      const amountRatio = amount / this.getMaxHp();
      const segmentBypassCount = Math.floor(amountRatio / (1 / this.bossSegments));
      const segmentSize = this.getMaxHp() / this.bossSegments;
      for (let s = 1; s < this.bossSegments; s++) {
        const hpThreshold = segmentSize * s;
        if (this.hp <= Math.round(hpThreshold)) {
          const healAmount = Math.min(amount, this.getMaxHp() - this.hp, Math.round(hpThreshold + (segmentSize * segmentBypassCount) - this.hp));
          this.hp += healAmount;
          return healAmount;
        } else if (s >= this.bossSegmentIndex) {
          return super.heal(amount);
        }
      }
    }

    return super.heal(amount);
  }

  getFieldIndex(): integer {
    return this.scene.getEnemyField().indexOf(this);
  }

  getBattlerIndex(): BattlerIndex {
    return BattlerIndex.ENEMY + this.getFieldIndex();
  }

  addToParty(pokeballType: PokeballType) {
    const party = this.scene.getParty();
    let ret: PlayerPokemon = null;

    if (party.length < 6) {
      this.pokeball = pokeballType;
      this.metLevel = this.level;
      this.metBiome = this.scene.arena.biomeType;
      const newPokemon = this.scene.addPlayerPokemon(this.species, this.level, this.abilityIndex, this.formIndex, this.gender, this.shiny, this.variant, this.ivs, this.nature, this);
      party.push(newPokemon);
      ret = newPokemon;
      this.scene.triggerPokemonFormChange(newPokemon, SpeciesFormChangeActiveTrigger, true);
    }

    return ret;
  }
}

export interface TurnMove {
  move: Moves;
  targets?: BattlerIndex[];
  result: MoveResult;
  virtual?: boolean;
  turn?: integer;
}

export interface QueuedMove {
  move: Moves;
  targets: BattlerIndex[];
  ignorePP?: boolean;
}

export interface AttackMoveResult {
  move: Moves;
  result: DamageResult;
  damage: integer;
  critical: boolean;
  sourceId: integer;
}

export class PokemonSummonData {
  public battleStats: integer[] = [ 0, 0, 0, 0, 0, 0, 0 ];
  public moveQueue: QueuedMove[] = [];
  public disabledMove: Moves = Moves.NONE;
  public disabledTurns: integer = 0;
  public tags: BattlerTag[] = [];
  public abilitySuppressed: boolean = false;

  public speciesForm: PokemonSpeciesForm;
  public fusionSpeciesForm: PokemonSpeciesForm;
  public ability: Abilities = Abilities.NONE;
  public gender: Gender;
  public fusionGender: Gender;
  public stats: integer[];
  public moveset: PokemonMove[];
  public types: Type[];
}

export class PokemonBattleData {
  public hitCount: integer = 0;
  public endured: boolean = false;
  public berriesEaten: BerryType[] = [];
  public abilitiesApplied: Abilities[] = [];
}

export class PokemonBattleSummonData {
  public turnCount: integer = 1;
  public moveHistory: TurnMove[] = [];
}

export class PokemonTurnData {
  public flinched: boolean;
  public acted: boolean;
  public hitCount: integer;
  public hitsLeft: integer;
  public damageDealt: integer = 0;
  public currDamageDealt: integer = 0;
  public damageTaken: integer = 0;
  public attacksReceived: AttackMoveResult[] = [];
}

export enum AiType {
  RANDOM,
  SMART_RANDOM,
  SMART
}

export enum MoveResult {
  PENDING,
  SUCCESS,
  FAIL,
  MISS,
  OTHER
}

export enum HitResult {
  EFFECTIVE = 1,
  SUPER_EFFECTIVE,
  NOT_VERY_EFFECTIVE,
  ONE_HIT_KO,
  NO_EFFECT,
  STATUS,
  HEAL,
  FAIL,
  MISS,
  OTHER,
  IMMUNE
}

export type DamageResult = HitResult.EFFECTIVE | HitResult.SUPER_EFFECTIVE | HitResult.NOT_VERY_EFFECTIVE | HitResult.ONE_HIT_KO | HitResult.OTHER;

export class PokemonMove {
  public moveId: Moves;
  public ppUsed: integer;
  public ppUp: integer;
  public virtual: boolean;

  constructor(moveId: Moves, ppUsed?: integer, ppUp?: integer, virtual?: boolean) {
    this.moveId = moveId;
    this.ppUsed = ppUsed || 0;
    this.ppUp = ppUp || 0;
    this.virtual = !!virtual;
  }

  isUsable(pokemon: Pokemon, ignorePp?: boolean): boolean {
    if (this.moveId && pokemon.summonData?.disabledMove === this.moveId) {
      return false;
    }
    return (ignorePp || this.ppUsed < this.getMovePp() || this.getMove().pp === -1) && !this.getMove().name.endsWith(" (N)");
  }

  getMove(): Move {
    return allMoves[this.moveId];
  }

  /**
   * Sets {@link ppUsed} for this move and ensures the value does not exceed {@link getMovePp}
   * @param {number} count Amount of PP to use
   */
  usePp(count: number = 1) {
    this.ppUsed = Math.min(this.ppUsed + count, this.getMovePp());
  }

  getMovePp(): integer {
    return this.getMove().pp + this.ppUp * Math.max(Math.floor(this.getMove().pp / 5), 1);
  }

  getPpRatio(): number {
    return 1 - (this.ppUsed / this.getMovePp());
  }

  getName(): string {
    return this.getMove().name;
  }

  /**
  * Copies an existing move or creates a valid PokemonMove object from json representing one
  * @param {PokemonMove | any} source The data for the move to copy
  * @return {PokemonMove} A valid pokemonmove object
  */
  static loadMove(source: PokemonMove | any): PokemonMove {
    return new PokemonMove(source.moveId, source.ppUsed, source.ppUp, source.virtual);
  }
}<|MERGE_RESOLUTION|>--- conflicted
+++ resolved
@@ -962,13 +962,8 @@
    * @param {boolean} passive If true, check if passive can be applied instead of non-passive
    * @returns {Ability} The passive ability of the pokemon
    */
-<<<<<<< HEAD
   canApplyAbility(passive: boolean = false, forceBypass: boolean = false): boolean {
-    if (passive && !this.hasPassive())
-=======
-  canApplyAbility(passive: boolean = false): boolean {
     if (passive && !this.hasPassive()) {
->>>>>>> f24795d3
       return false;
     }
     const ability = (!passive ? this.getAbility() : this.getPassiveAbility());
