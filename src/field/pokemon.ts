--- conflicted
+++ resolved
@@ -186,33 +186,13 @@
 import { MoveFlags } from "#enums/MoveFlags";
 import { timedEventManager } from "#app/global-event-manager";
 import { loadMoveAnimations } from "#app/sprites/pokemon-asset-loader";
-<<<<<<< HEAD
-import { ResetStatusPhase } from "#app/phases/reset-status-phase";
-import { getTerrainBlockMessage } from "#app/data/terrain";
-
-export enum LearnMoveSituation {
-  MISC,
-  LEVEL_UP,
-  RELEARN,
-  EVOLUTION,
-  EVOLUTION_FUSED, // If fusionSpecies has Evolved
-  EVOLUTION_FUSED_BASE, // If fusion's base species has Evolved
-}
-
-export enum FieldPosition {
-  CENTER,
-  LEFT,
-  RIGHT,
-}
-=======
 import { FieldPosition } from "#enums/field-position";
-import { LearnMoveSituation } from "#enums/learn-move-situation";
 import { HitResult } from "#enums/hit-result";
 import { AiType } from "#enums/ai-type";
 import type { MoveResult } from "#enums/move-result";
 import { PokemonMove } from "#app/data/moves/pokemon-move";
 import type { AbAttrMap, AbAttrString } from "#app/@types/ability-types";
->>>>>>> 73e0a290
+import { getTerrainBlockMessage } from "#app/data/terrain";
 
 /** Base typeclass for damage parameter methods, used for DRY */
 type damageParams = {
@@ -4596,10 +4576,9 @@
     if (quiet) {
       return;
     }
-<<<<<<< HEAD
-
-    let message = "";
-    if (reason === "overlap" && this) {
+
+    let message: string;
+    if (reason === "overlap") {
       // "XYZ is already XXX!"
       message = getStatusEffectOverlapText(this.status?.effect ?? StatusEffect.NONE, getPokemonNameWithAffix(this));
     } else if (typeof reason === "number") {
@@ -4613,16 +4592,7 @@
       });
     }
 
-    globalScene.queueMessage(message);
-=======
-    const message =
-      effect && this.status?.effect === effect
-        ? getStatusEffectOverlapText(effect ?? StatusEffect.NONE, getPokemonNameWithAffix(this))
-        : i18next.t("abilityTriggers:moveImmunity", {
-            pokemonNameWithAffix: getPokemonNameWithAffix(this),
-          });
     globalScene.phaseManager.queueMessage(message);
->>>>>>> 73e0a290
   }
 
   /**
