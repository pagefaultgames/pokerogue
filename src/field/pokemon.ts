--- conflicted
+++ resolved
@@ -58,19 +58,6 @@
 import { SwitchSummonPhase } from "#app/phases/switch-summon-phase";
 import { ToggleDoublePositionPhase } from "#app/phases/toggle-double-position-phase";
 import { Challenges } from "#enums/challenges";
-<<<<<<< HEAD
-import { getPokemonNameWithAffix } from "#app/messages";
-import { DamagePhase } from "#app/phases/damage-phase";
-import { FaintPhase } from "#app/phases/faint-phase";
-import { LearnMovePhase } from "#app/phases/learn-move-phase";
-import { MoveEffectPhase } from "#app/phases/move-effect-phase";
-import { MoveEndPhase } from "#app/phases/move-end-phase";
-import { ObtainStatusEffectPhase } from "#app/phases/obtain-status-effect-phase";
-import { StatChangePhase } from "#app/phases/stat-change-phase";
-import { SwitchSummonPhase } from "#app/phases/switch-summon-phase";
-import { ToggleDoublePositionPhase } from "#app/phases/toggle-double-position-phase";
-=======
->>>>>>> 200deef0
 
 export enum FieldPosition {
   CENTER,
@@ -699,11 +686,6 @@
     return this.stats;
   }
 
-<<<<<<< HEAD
-  getBattleStat(stat: Stat, opponent?: Pokemon, move?: Move, ignoreAbility: boolean = false, ignoreOppAbility: boolean = false, isCritical: boolean = false, simulated: boolean = true): integer {
-    if (stat === Stat.HP) {
-      return this.getStat(Stat.HP);
-=======
   /**
    * Retrieves the corresponding {@linkcode PermanentStat} of the {@linkcode Pokemon}.
    * @param stat the desired {@linkcode PermanentStat}
@@ -713,7 +695,6 @@
   getStat(stat: PermanentStat, bypassSummonData: boolean = true): number {
     if (!bypassSummonData && this.summonData && (this.summonData.stats[stat] !== 0)) {
       return this.summonData.stats[stat];
->>>>>>> 200deef0
     }
     return this.stats[stat];
   }
@@ -733,13 +714,6 @@
       } else {
         this.stats[stat] = value;
       }
-<<<<<<< HEAD
-      if (!ignoreOppAbility) {
-        applyAbAttrs(IgnoreOpponentStatChangesAbAttr, opponent, null, simulated, statLevel);
-      }
-      if (move) {
-        applyMoveAttrs(IgnoreOpponentStatChangesAttr, this, opponent, move, statLevel);
-=======
     }
   }
 
@@ -773,7 +747,6 @@
         this.summonData.statStages[stat - 1] = Math.min(value, 6);
       } else {
         this.summonData.statStages[stat - 1] = Math.max(value, -6);
->>>>>>> 200deef0
       }
     }
   }
@@ -817,36 +790,30 @@
    * @param stat the desired {@linkcode EffectiveStat}
    * @param opponent the target {@linkcode Pokemon}
    * @param move the {@linkcode Move} being used
+   * @param ignoreAbility determines whether this Pokemon's abilities should be ignored during the stat calculation
+   * @param ignoreOppAbility during an attack, determines whether the opposing Pokemon's abilities should be ignored during the stat calculation.
    * @param isCritical determines whether a critical hit has occurred or not (`false` by default)
+   * @param simulated if `true`, nullifies any effects that produce any changes to game state from triggering
    * @returns the final in-battle value of a stat
    */
-  getEffectiveStat(stat: EffectiveStat, opponent?: Pokemon, move?: Move, isCritical: boolean = false): integer {
+  getEffectiveStat(stat: EffectiveStat, opponent?: Pokemon, move?: Move, ignoreAbility: boolean = false, ignoreOppAbility: boolean = false, isCritical: boolean = false, simulated: boolean = true): integer {
     const statValue = new Utils.NumberHolder(this.getStat(stat, false));
     this.scene.applyModifiers(StatBoosterModifier, this.isPlayer(), this, stat, statValue);
 
     // The Ruin abilities here are never ignored, but they reveal themselves on summon anyway
     const fieldApplied = new Utils.BooleanHolder(false);
     for (const pokemon of this.scene.getField(true)) {
-<<<<<<< HEAD
-      applyFieldBattleStatMultiplierAbAttrs(FieldMultiplyBattleStatAbAttr, pokemon, stat, statValue, this, fieldApplied, simulated);
-=======
-      applyFieldStatMultiplierAbAttrs(FieldMultiplyStatAbAttr, pokemon, stat, statValue, this, fieldApplied);
->>>>>>> 200deef0
+      applyFieldStatMultiplierAbAttrs(FieldMultiplyStatAbAttr, pokemon, stat, statValue, this, fieldApplied, simulated);
       if (fieldApplied.value) {
         break;
       }
     }
-<<<<<<< HEAD
     if (!ignoreAbility) {
-      applyBattleStatMultiplierAbAttrs(BattleStatMultiplierAbAttr, this, battleStat, statValue, simulated);
-    }
-
-    let ret = statValue.value * (Math.max(2, 2 + statLevel.value) / Math.max(2, 2 - statLevel.value));
-=======
-    applyStatMultiplierAbAttrs(StatMultiplierAbAttr, this, stat, statValue);
+      applyStatMultiplierAbAttrs(StatMultiplierAbAttr, this, stat, statValue, simulated);
+    }
+
     let ret = statValue.value * this.getStatStageMultiplier(stat, opponent, move, isCritical);
 
->>>>>>> 200deef0
     switch (stat) {
     case Stat.ATK:
       if (this.getTag(BattlerTagType.SLOW_START)) {
@@ -2177,7 +2144,9 @@
     const evasionMultiplier = new Utils.NumberHolder(1);
     applyStatMultiplierAbAttrs(StatMultiplierAbAttr, target, Stat.EVA, evasionMultiplier);
 
-    return accuracyMultiplier.value / evasionMultiplier.value;
+    accuracyMultiplier.value /= evasionMultiplier.value;
+
+    return accuracyMultiplier.value;
   }
 
   /**
@@ -2257,7 +2226,6 @@
 
     // ----- BEGIN BASE DAMAGE MULTIPLIERS -----
 
-<<<<<<< HEAD
     /** A base damage multiplier based on the source's level */
     const levelMultiplier = (2 * source.level / 5 + 2);
 
@@ -2268,14 +2236,14 @@
      * The attacker's offensive stat for the given move's category.
      * Critical hits ignore negative stat stages.
      */
-    const sourceAtk = new Utils.NumberHolder(source.getBattleStat(isPhysical ? Stat.ATK : Stat.SPATK, this, undefined, ignoreSourceAbility, ignoreAbility, isCritical, simulated));
+    const sourceAtk = new Utils.NumberHolder(source.getEffectiveStat(isPhysical ? Stat.ATK : Stat.SPATK, this, undefined, ignoreSourceAbility, ignoreAbility, isCritical, simulated));
     applyMoveAttrs(VariableAtkAttr, source, this, move, sourceAtk);
 
     /**
      * This Pokemon's defensive stat for the given move's category.
      * Critical hits ignore positive stat stages.
      */
-    const targetDef = new Utils.IntegerHolder(this.getBattleStat(isPhysical ? Stat.DEF : Stat.SPDEF, source, move, ignoreAbility, ignoreSourceAbility, isCritical, simulated));
+    const targetDef = new Utils.IntegerHolder(this.getEffectiveStat(isPhysical ? Stat.DEF : Stat.SPDEF, source, move, ignoreAbility, ignoreSourceAbility, isCritical, simulated));
     applyMoveAttrs(VariableDefAttr, source, this, move, targetDef);
 
     /**
@@ -2339,41 +2307,6 @@
         const burnDamageReductionCancelled = new Utils.BooleanHolder(false);
         if (!ignoreSourceAbility) {
           applyAbAttrs(BypassBurnDamageReductionAbAttr, source, burnDamageReductionCancelled, simulated);
-=======
-        const glaiveRushModifier = new Utils.IntegerHolder(1);
-        if (this.getTag(BattlerTagType.RECEIVE_DOUBLE_DAMAGE)) {
-          glaiveRushModifier.value = 2;
-        }
-        let isCritical: boolean;
-        const critOnly = new Utils.BooleanHolder(false);
-        const critAlways = source.getTag(BattlerTagType.ALWAYS_CRIT);
-        applyMoveAttrs(CritOnlyAttr, source, this, move, critOnly);
-        applyAbAttrs(ConditionalCritAbAttr, source, null, false, critOnly, this, move);
-        if (critOnly.value || critAlways) {
-          isCritical = true;
-        } else {
-          const critChance = [24, 8, 2, 1][Math.max(0, Math.min(this.getCritStage(source, move), 3))];
-          isCritical = critChance === 1 || !this.scene.randBattleSeedInt(critChance);
-          if (Overrides.NEVER_CRIT_OVERRIDE) {
-            isCritical = false;
-          }
-        }
-        if (isCritical) {
-          const noCritTag = this.scene.arena.getTagOnSide(NoCritTag, defendingSide);
-          const blockCrit = new Utils.BooleanHolder(false);
-          applyAbAttrs(BlockCritAbAttr, this, null, false, blockCrit);
-          if (noCritTag || blockCrit.value) {
-            isCritical = false;
-          }
-        }
-        const sourceAtk = new Utils.IntegerHolder(source.getEffectiveStat(isPhysical ? Stat.ATK : Stat.SPATK, this, undefined, isCritical));
-        const targetDef = new Utils.IntegerHolder(this.getEffectiveStat(isPhysical ? Stat.DEF : Stat.SPDEF, source, move, isCritical));
-        const criticalMultiplier = new Utils.NumberHolder(isCritical ? 1.5 : 1);
-        applyAbAttrs(MultCritAbAttr, source, null, false, criticalMultiplier);
-        const screenMultiplier = new Utils.NumberHolder(1);
-        if (!isCritical) {
-          this.scene.arena.applyTagsForSide(WeakenMoveScreenTag, defendingSide, move.category, this.scene.currentBattle.double, screenMultiplier);
->>>>>>> 200deef0
         }
         if (!burnDamageReductionCancelled.value) {
           burnMultiplier.value = 0.5;
@@ -2491,27 +2424,7 @@
       if (critOnly.value || critAlways) {
         isCritical = true;
       } else {
-        const critLevel = new Utils.IntegerHolder(0);
-        applyMoveAttrs(HighCritAttr, source, this, move, critLevel);
-        this.scene.applyModifiers(CritBoosterModifier, source.isPlayer(), source, critLevel);
-        this.scene.applyModifiers(TempBattleStatBoosterModifier, source.isPlayer(), TempBattleStat.CRIT, critLevel);
-
-        const bonusCrit = new Utils.BooleanHolder(false);
-        applyAbAttrs(BonusCritAbAttr, source, null, false, bonusCrit);
-        if (bonusCrit.value) {
-          critLevel.value += 1;
-        }
-
-        const critBoostTag = source.getTag(CritBoostTag);
-        if (critBoostTag) {
-          if (critBoostTag instanceof DragonCheerTag) {
-            critLevel.value += critBoostTag.typesOnAdd.includes(Type.DRAGON) ? 2 : 1;
-          } else {
-            critLevel.value += 2;
-          }
-        }
-        console.log(`crit stage: +${critLevel.value}`);
-        const critChance = [24, 8, 2, 1][Math.max(0, Math.min(critLevel.value, 3))];
+        const critChance = [24, 8, 2, 1][Math.max(0, Math.min(this.getCritStage(source, move), 3))];
         isCritical = critChance === 1 || !this.scene.randBattleSeedInt(critChance);
       }
 
