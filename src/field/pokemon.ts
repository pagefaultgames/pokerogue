import Phaser from "phaser";
import type { AnySound } from "#app/battle-scene";
import type BattleScene from "#app/battle-scene";
import { globalScene } from "#app/global-scene";
import type { Variant } from "#app/sprites/variant";
import { populateVariantColors, variantColorCache } from "#app/sprites/variant";
import { variantData } from "#app/sprites/variant";
import BattleInfo from "#app/ui/battle-info/battle-info";
import { EnemyBattleInfo } from "#app/ui/battle-info/enemy-battle-info";
import { PlayerBattleInfo } from "#app/ui/battle-info/player-battle-info";
import type Move from "#app/data/moves/move";
import { getMoveTargets } from "#app/data/moves/move-utils";
import { applyMoveAttrs } from "#app/data/moves/apply-attrs";
import { allMoves } from "#app/data/data-lists";
import { MoveTarget } from "#enums/MoveTarget";
import { MoveCategory } from "#enums/MoveCategory";
import type { PokemonSpeciesForm } from "#app/data/pokemon-species";
import { default as PokemonSpecies, getFusedSpeciesName, getPokemonSpeciesForm } from "#app/data/pokemon-species";
import { getPokemonSpecies } from "#app/utils/pokemon-utils";
import { getStarterValueFriendshipCap, speciesStarterCosts } from "#app/data/balance/starters";
import {
  NumberHolder,
  randSeedInt,
  getIvsFromId,
  BooleanHolder,
  randSeedItem,
  isNullOrUndefined,
  getEnumValues,
  toDmgValue,
  fixedInt,
  rgbaToInt,
  rgbHexToRgba,
  rgbToHsv,
  deltaRgb,
  isBetween,
  randSeedFloat,
  type Constructor,
  randSeedIntRange,
  coerceArray,
} from "#app/utils/common";
import type { TypeDamageMultiplier } from "#app/data/type";
import { getTypeDamageMultiplier, getTypeRgb } from "#app/data/type";
import { PokemonType } from "#enums/pokemon-type";
import { getLevelTotalExp } from "#app/data/exp";
import {
  Stat,
  type PermanentStat,
  type BattleStat,
  type EffectiveStat,
  PERMANENT_STATS,
  BATTLE_STATS,
  EFFECTIVE_STATS,
} from "#enums/stat";
import {
  EnemyDamageBoosterModifier,
  EnemyDamageReducerModifier,
  EnemyFusionChanceModifier,
  HiddenAbilityRateBoosterModifier,
  BaseStatModifier,
  PokemonFriendshipBoosterModifier,
  PokemonHeldItemModifier,
  PokemonNatureWeightModifier,
  ShinyRateBoosterModifier,
  SurviveDamageModifier,
  TempStatStageBoosterModifier,
  TempCritBoosterModifier,
  StatBoosterModifier,
  CritBoosterModifier,
  PokemonBaseStatFlatModifier,
  PokemonBaseStatTotalModifier,
  PokemonIncrementingStatModifier,
  EvoTrackerModifier,
  PokemonMultiHitModifier,
} from "#app/modifier/modifier";
import { PokeballType } from "#enums/pokeball";
import { Gender } from "#app/data/gender";
import { Status, getRandomStatus } from "#app/data/status-effect";
import type { SpeciesFormEvolution } from "#app/data/balance/pokemon-evolutions";
import {
  pokemonEvolutions,
  pokemonPrevolutions,
  FusionSpeciesFormEvolution,
  validateShedinjaEvo,
} from "#app/data/balance/pokemon-evolutions";
import { reverseCompatibleTms, tmSpecies, tmPoolTiers } from "#app/data/balance/tms";
import {
  BattlerTag,
  EncoreTag,
  GroundedTag,
  HighestStatBoostTag,
  SubstituteTag,
  TypeImmuneTag,
  getBattlerTag,
  SemiInvulnerableTag,
  MoveRestrictionBattlerTag,
  ExposedTag,
  DragonCheerTag,
  CritBoostTag,
  TrappedTag,
  TarShotTag,
  AutotomizedTag,
  PowerTrickTag,
  loadBattlerTag,
  type GrudgeTag,
} from "../data/battler-tags";
import { BattlerTagLapseType } from "#enums/battler-tag-lapse-type";
import { WeatherType } from "#enums/weather-type";
import { NoCritTag, WeakenMoveScreenTag } from "#app/data/arena-tag";
import { ArenaTagSide } from "#enums/arena-tag-side";
import type { SuppressAbilitiesTag } from "#app/data/arena-tag";
import type { Ability, PreAttackModifyDamageAbAttrParams } from "#app/data/abilities/ability";
import { applyAbAttrs, applyOnGainAbAttrs, applyOnLoseAbAttrs } from "#app/data/abilities/apply-ab-attrs";
import { allAbilities } from "#app/data/data-lists";
import type PokemonData from "#app/system/pokemon-data";
import { BattlerIndex } from "#enums/battler-index";
import { UiMode } from "#enums/ui-mode";
import type { PartyOption } from "#app/ui/party-ui-handler";
import PartyUiHandler, { PartyUiMode } from "#app/ui/party-ui-handler";
import SoundFade from "phaser3-rex-plugins/plugins/soundfade";
import type { LevelMoves } from "#app/data/balance/pokemon-level-moves";
import { EVOLVE_MOVE, RELEARN_MOVE } from "#app/data/balance/pokemon-level-moves";
import { achvs } from "#app/system/achv";
import type { StarterDataEntry, StarterMoveset } from "#app/system/game-data";
import { DexAttr } from "#enums/dex-attr";
import { QuantizerCelebi, argbFromRgba, rgbaFromArgb } from "@material/material-color-utilities";
import { getNatureStatMultiplier } from "#app/data/nature";
import type { SpeciesFormChange } from "#app/data/pokemon-forms";
import {
  SpeciesFormChangeActiveTrigger,
  SpeciesFormChangeLapseTeraTrigger,
  SpeciesFormChangeMoveLearnedTrigger,
  SpeciesFormChangePostMoveTrigger,
} from "#app/data/pokemon-forms/form-change-triggers";
import { TerrainType } from "#app/data/terrain";
import type { TrainerSlot } from "#enums/trainer-slot";
import Overrides from "#app/overrides";
import i18next from "i18next";
import { speciesEggMoves } from "#app/data/balance/egg-moves";
import { ModifierTier } from "#enums/modifier-tier";
import { applyChallenges } from "#app/data/challenge";
import { ChallengeType } from "#enums/challenge-type";
import { AbilityId } from "#enums/ability-id";
import { ArenaTagType } from "#enums/arena-tag-type";
import { BattleSpec } from "#enums/battle-spec";
import { BattlerTagType } from "#enums/battler-tag-type";
import type { BerryType } from "#enums/berry-type";
import { BiomeId } from "#enums/biome-id";
import { MoveId } from "#enums/move-id";
import { SpeciesId } from "#enums/species-id";
import { getPokemonNameWithAffix } from "#app/messages";
import { Challenges } from "#enums/challenges";
import { PokemonAnimType } from "#enums/pokemon-anim-type";
import { PLAYER_PARTY_MAX_SIZE } from "#app/constants";
import { CustomPokemonData } from "#app/data/custom-pokemon-data";
import { SwitchType } from "#enums/switch-type";
import { SpeciesFormKey } from "#enums/species-form-key";
import { getStatusEffectOverlapText } from "#app/data/status-effect";
import {
  BASE_HIDDEN_ABILITY_CHANCE,
  BASE_SHINY_CHANCE,
  SHINY_EPIC_CHANCE,
  SHINY_VARIANT_CHANCE,
} from "#app/data/balance/rates";
import { Nature } from "#enums/nature";
import { StatusEffect } from "#enums/status-effect";
import { doShinySparkleAnim } from "#app/field/anims";
import { MoveFlags } from "#enums/MoveFlags";
import { timedEventManager } from "#app/global-event-manager";
import { loadMoveAnimations } from "#app/sprites/pokemon-asset-loader";
import { isVirtual, isIgnorePP, MoveUseMode } from "#enums/move-use-mode";
import { FieldPosition } from "#enums/field-position";
import { HitResult } from "#enums/hit-result";
import { AiType } from "#enums/ai-type";
import type { MoveResult } from "#enums/move-result";
import { PokemonMove } from "#app/data/moves/pokemon-move";
<<<<<<< HEAD
import type { AbAttrMap, AbAttrString } from "#app/@types/ability-types";
import { getTerrainBlockMessage } from "#app/data/terrain";
import { LearnMoveSituation } from "#enums/learn-move-situation";
=======
import type { AbAttrMap, AbAttrString, TypeMultiplierAbAttrParams } from "#app/@types/ability-types";
>>>>>>> 232f26a6

/** Base typeclass for damage parameter methods, used for DRY */
type damageParams = {
  /** The attacking {@linkcode Pokemon} */
  source: Pokemon;
  /** The move used in the attack */
  move: Move;
  /** The move's {@linkcode MoveCategory} after variable-category effects are applied */
  moveCategory: MoveCategory;
  /** If `true`, ignores this Pokemon's defensive ability effects */
  ignoreAbility?: boolean;
  /** If `true`, ignores the attacking Pokemon's ability effects */
  ignoreSourceAbility?: boolean;
  /** If `true`, ignores the ally Pokemon's ability effects */
  ignoreAllyAbility?: boolean;
  /** If `true`, ignores the ability effects of the attacking pokemon's ally */
  ignoreSourceAllyAbility?: boolean;
  /** If `true`, calculates damage for a critical hit */
  isCritical?: boolean;
  /** If `true`, suppresses changes to game state during the calculation */
  simulated?: boolean;
  /** If defined, used in place of calculated effectiveness values */
  effectiveness?: number;
};

/** Type for the parameters of {@linkcode Pokemon#getBaseDamage | getBaseDamage} */
type getBaseDamageParams = Omit<damageParams, "effectiveness">;

/** Type for the parameters of {@linkcode Pokemon#getAttackDamage | getAttackDamage} */
type getAttackDamageParams = Omit<damageParams, "moveCategory">;

export default abstract class Pokemon extends Phaser.GameObjects.Container {
  /**
   * This pokemon's {@link https://bulbapedia.bulbagarden.net/wiki/Personality_value | Personality value/PID},
   * used to determine various parameters of this Pokemon.
   * Represented as a random 32-bit unsigned integer.
   * TODO: Stop treating this like a unique ID and stop treating 0 as no pokemon
   */
  public id: number;
  public name: string;
  public nickname: string;
  public species: PokemonSpecies;
  public formIndex: number;
  public abilityIndex: number;
  public passive: boolean;
  public shiny: boolean;
  public variant: Variant;
  public pokeball: PokeballType;
  protected battleInfo: BattleInfo;
  public level: number;
  public exp: number;
  public levelExp: number;
  public gender: Gender;
  public hp: number;
  public stats: number[];
  public ivs: number[];
  public nature: Nature;
  public moveset: PokemonMove[];
  public status: Status | null;
  public friendship: number;
  public metLevel: number;
  public metBiome: BiomeId | -1;
  public metSpecies: SpeciesId;
  public metWave: number;
  public luck: number;
  public pauseEvolutions: boolean;
  public pokerus: boolean;
  public switchOutStatus = false;
  public evoCounter: number;
  public teraType: PokemonType;
  public isTerastallized: boolean;
  public stellarTypesBoosted: PokemonType[];

  public fusionSpecies: PokemonSpecies | null;
  public fusionFormIndex: number;
  public fusionAbilityIndex: number;
  public fusionShiny: boolean;
  public fusionVariant: Variant;
  public fusionGender: Gender;
  public fusionLuck: number;
  public fusionCustomPokemonData: CustomPokemonData | null;
  public fusionTeraType: PokemonType;

  public customPokemonData: CustomPokemonData = new CustomPokemonData();

  /* Pokemon data types, in vaguely decreasing order of precedence */

  /**
   * Data that resets only on *battle* end (hit count, harvest berries, etc.)
   * Kept between waves.
   */
  public battleData: PokemonBattleData = new PokemonBattleData();
  /** Data that resets on switch or battle end (stat stages, battler tags, etc.) */
  public summonData: PokemonSummonData = new PokemonSummonData();
  /** Similar to {@linkcode PokemonSummonData}, but is reset on reload (not saved to file). */
  public tempSummonData: PokemonTempSummonData = new PokemonTempSummonData();
  /** Wave data correponding to moves/ability information revealed */
  public waveData: PokemonWaveData = new PokemonWaveData();
  /** Per-turn data like hit count & flinch tracking */
  public turnData: PokemonTurnData = new PokemonTurnData();

  /** Used by Mystery Encounters to execute pokemon-specific logic (such as stat boosts) at start of battle */
  public mysteryEncounterBattleEffects?: (pokemon: Pokemon) => void;

  public fieldPosition: FieldPosition;

  public maskEnabled: boolean;
  public maskSprite: Phaser.GameObjects.Sprite | null;

  public usedTMs: MoveId[];

  private shinySparkle: Phaser.GameObjects.Sprite;

  // TODO: Rework this eventually
  constructor(
    x: number,
    y: number,
    species: PokemonSpecies,
    level: number,
    abilityIndex?: number,
    formIndex?: number,
    gender?: Gender,
    shiny?: boolean,
    variant?: Variant,
    ivs?: number[],
    nature?: Nature,
    dataSource?: Pokemon | PokemonData,
  ) {
    super(globalScene, x, y);

    if (!species.isObtainable() && this.isPlayer()) {
      throw `Cannot create a player Pokemon for species "${species.getName(formIndex)}"`;
    }

    this.species = species;
    this.pokeball = dataSource?.pokeball || PokeballType.POKEBALL;
    this.level = level;

    this.abilityIndex = abilityIndex ?? this.generateAbilityIndex();

    if (formIndex !== undefined) {
      this.formIndex = formIndex;
    }
    if (gender !== undefined) {
      this.gender = gender;
    }
    if (shiny !== undefined) {
      this.shiny = shiny;
    }
    if (variant !== undefined) {
      this.variant = variant;
    }
    this.exp = dataSource?.exp || getLevelTotalExp(this.level, species.growthRate);
    this.levelExp = dataSource?.levelExp || 0;

    if (dataSource) {
      this.id = dataSource.id;
      this.hp = dataSource.hp;
      this.stats = dataSource.stats;
      this.ivs = dataSource.ivs;
      this.passive = !!dataSource.passive;
      if (this.variant === undefined) {
        this.variant = 0;
      }
      this.nature = dataSource.nature || (0 as Nature);
      this.nickname = dataSource.nickname;
      this.moveset = dataSource.moveset;
      this.status = dataSource.status!; // TODO: is this bang correct?
      this.friendship = dataSource.friendship ?? this.species.baseFriendship;
      this.metLevel = dataSource.metLevel || 5;
      this.luck = dataSource.luck;
      this.metBiome = dataSource.metBiome;
      this.metSpecies =
        dataSource.metSpecies ?? (this.metBiome !== -1 ? this.species.speciesId : this.species.getRootSpeciesId(true));
      this.metWave = dataSource.metWave ?? (this.metBiome === -1 ? -1 : 0);
      this.pauseEvolutions = dataSource.pauseEvolutions;
      this.pokerus = !!dataSource.pokerus;
      this.fusionSpecies =
        dataSource.fusionSpecies instanceof PokemonSpecies
          ? dataSource.fusionSpecies
          : dataSource.fusionSpecies
            ? getPokemonSpecies(dataSource.fusionSpecies)
            : null;
      this.fusionFormIndex = dataSource.fusionFormIndex;
      this.fusionAbilityIndex = dataSource.fusionAbilityIndex;
      this.fusionShiny = dataSource.fusionShiny;
      this.fusionVariant = dataSource.fusionVariant || 0;
      this.fusionGender = dataSource.fusionGender;
      this.fusionLuck = dataSource.fusionLuck;
      this.fusionCustomPokemonData = dataSource.fusionCustomPokemonData;
      this.fusionTeraType = dataSource.fusionTeraType;
      this.usedTMs = dataSource.usedTMs ?? [];
      this.customPokemonData = new CustomPokemonData(dataSource.customPokemonData);
      this.teraType = dataSource.teraType;
      this.isTerastallized = dataSource.isTerastallized;
      this.stellarTypesBoosted = dataSource.stellarTypesBoosted ?? [];
    } else {
      this.id = randSeedInt(4294967296);
      this.ivs = ivs || getIvsFromId(this.id);

      if (this.gender === undefined) {
        this.generateGender();
      }

      if (this.formIndex === undefined) {
        this.formIndex = globalScene.getSpeciesFormIndex(species, this.gender, this.nature, this.isPlayer());
      }

      if (this.shiny === undefined) {
        this.trySetShiny();
      }

      if (this.variant === undefined) {
        this.variant = this.shiny ? this.generateShinyVariant() : 0;
      }

      if (nature !== undefined) {
        this.setNature(nature);
      } else {
        this.generateNature();
      }

      this.friendship = species.baseFriendship;
      this.metLevel = level;
      this.metBiome = globalScene.currentBattle ? globalScene.arena.biomeType : -1;
      this.metSpecies = species.speciesId;
      this.metWave = globalScene.currentBattle ? globalScene.currentBattle.waveIndex : -1;
      this.pokerus = false;

      if (level > 1) {
        const fused = new BooleanHolder(globalScene.gameMode.isSplicedOnly);
        if (!fused.value && this.isEnemy() && !this.hasTrainer()) {
          globalScene.applyModifier(EnemyFusionChanceModifier, false, fused);
        }

        if (fused.value) {
          this.calculateStats();
          this.generateFusionSpecies();
        }
      }
      this.luck = (this.shiny ? this.variant + 1 : 0) + (this.fusionShiny ? this.fusionVariant + 1 : 0);
      this.fusionLuck = this.luck;

      this.teraType = randSeedItem(this.getTypes(false, false, true));
      this.isTerastallized = false;
      this.stellarTypesBoosted = [];
    }

    this.summonData = new PokemonSummonData(dataSource?.summonData);
    this.battleData = new PokemonBattleData(dataSource?.battleData);

    this.generateName();

    if (!species.isObtainable()) {
      this.shiny = false;
    }

    if (!dataSource) {
      this.calculateStats();
    }
  }

  /**
   * @param useIllusion - Whether we want the fake name or the real name of the Pokemon (for Illusion ability).
   */
  getNameToRender(useIllusion = true) {
    const name: string =
      !useIllusion && this.summonData.illusion ? this.summonData.illusion.basePokemon.name : this.name;
    const nickname: string =
      !useIllusion && this.summonData.illusion ? this.summonData.illusion.basePokemon.nickname : this.nickname;
    try {
      if (nickname) {
        return decodeURIComponent(escape(atob(nickname)));
      }
      return name;
    } catch (err) {
      console.error(`Failed to decode nickname for ${name}`, err);
      return name;
    }
  }

  getPokeball(useIllusion = false) {
    if (useIllusion) {
      return this.summonData.illusion?.pokeball ?? this.pokeball;
    }
    return this.pokeball;
  }

  init(): void {
    this.fieldPosition = FieldPosition.CENTER;
    this.initBattleInfo();

    globalScene.fieldUI.addAt(this.battleInfo, 0);

    const getSprite = (hasShadow?: boolean) => {
      const ret = globalScene.addPokemonSprite(
        this,
        0,
        0,
        `pkmn__${this.isPlayer() ? "back__" : ""}sub`,
        undefined,
        true,
      );
      ret.setOrigin(0.5, 1);
      ret.setPipeline(globalScene.spritePipeline, {
        tone: [0.0, 0.0, 0.0, 0.0],
        hasShadow: !!hasShadow,
        teraColor: getTypeRgb(this.getTeraType()),
        isTerastallized: this.isTerastallized,
      });
      return ret;
    };

    this.setScale(this.getSpriteScale());

    const sprite = getSprite(true);
    const tintSprite = getSprite();

    tintSprite.setVisible(false);

    this.addAt(sprite, 0);
    this.addAt(tintSprite, 1);

    if (this.isShiny(true) && !this.shinySparkle) {
      this.initShinySparkle();
    }
  }

  abstract initBattleInfo(): void;

  isOnField(): boolean {
    if (!globalScene) {
      return false;
    }
    if (this.switchOutStatus) {
      return false;
    }
    return globalScene.field.getIndex(this) > -1;
  }

  /**
   * Checks if a pokemon is fainted (ie: its `hp <= 0`).
   * It's usually better to call {@linkcode isAllowedInBattle()}
   * @param checkStatus `true` to also check that the pokemon's status is {@linkcode StatusEffect.FAINT}
   * @returns `true` if the pokemon is fainted
   */
  public isFainted(checkStatus = false): boolean {
    return this.hp <= 0 && (!checkStatus || this.status?.effect === StatusEffect.FAINT);
  }

  /**
   * Check if this pokemon is both not fainted and allowed to be in battle based on currently active challenges.
   * @returns {boolean} `true` if pokemon is allowed in battle
   */
  public isAllowedInBattle(): boolean {
    return !this.isFainted() && this.isAllowedInChallenge();
  }

  /**
   * Check if this pokemon is allowed based on any active challenges.
   * It's usually better to call {@linkcode isAllowedInBattle()}
   * @returns {boolean} `true` if pokemon is allowed in battle
   */
  public isAllowedInChallenge(): boolean {
    const challengeAllowed = new BooleanHolder(true);
    applyChallenges(ChallengeType.POKEMON_IN_BATTLE, this, challengeAllowed);
    return challengeAllowed.value;
  }

  /**
   * Checks if this {@linkcode Pokemon} is allowed in battle (ie: not fainted, and allowed under any active challenges).
   * @param onField `true` to also check if the pokemon is currently on the field; default `false`
   * @returns `true` if the pokemon is "active", as described above.
   * Returns `false` if there is no active {@linkcode BattleScene} or the pokemon is disallowed.
   */
  public isActive(onField = false): boolean {
    if (!globalScene) {
      return false;
    }
    return this.isAllowedInBattle() && (!onField || this.isOnField());
  }

  getDexAttr(): bigint {
    let ret = 0n;
    ret |= this.gender !== Gender.FEMALE ? DexAttr.MALE : DexAttr.FEMALE;
    ret |= !this.shiny ? DexAttr.NON_SHINY : DexAttr.SHINY;
    ret |= this.variant >= 2 ? DexAttr.VARIANT_3 : this.variant === 1 ? DexAttr.VARIANT_2 : DexAttr.DEFAULT_VARIANT;
    ret |= globalScene.gameData.getFormAttr(this.formIndex);
    return ret;
  }

  /**
   * Sets the Pokemon's name. Only called when loading a Pokemon so this function needs to be called when
   * initializing hardcoded Pokemon or else it will not display the form index name properly.
   * @returns n/a
   */
  generateName(): void {
    if (!this.fusionSpecies) {
      this.name = this.species.getName(this.formIndex);
      return;
    }
    this.name = getFusedSpeciesName(
      this.species.getName(this.formIndex),
      this.fusionSpecies.getName(this.fusionFormIndex),
    );
    if (this.battleInfo) {
      this.updateInfo(true);
    }
  }

  /** Generate `abilityIndex` based on species and hidden ability if not pre-defined. */
  private generateAbilityIndex(): number {
    // Roll for hidden ability chance, applying any ability charms for enemy mons
    const hiddenAbilityChance = new NumberHolder(BASE_HIDDEN_ABILITY_CHANCE);
    if (!this.hasTrainer()) {
      globalScene.applyModifiers(HiddenAbilityRateBoosterModifier, true, hiddenAbilityChance);
    }

    // If the roll succeeded and we have one, use HA; otherwise pick a random ability
    const hasHiddenAbility = !randSeedInt(hiddenAbilityChance.value);
    if (this.species.abilityHidden && hasHiddenAbility) {
      return 2;
    }

    // only use random ability if species has a second ability
    return this.species.ability2 !== this.species.ability1 ? randSeedInt(2) : 0;
  }

  /**
   * Generate an illusion of the last pokemon in the party, as other wild pokemon in the area.
   */
  setIllusion(pokemon: Pokemon): boolean {
    if (this.summonData.illusion) {
      this.breakIllusion();
    }
    if (this.hasTrainer()) {
      const speciesId = pokemon.species.speciesId;

      this.summonData.illusion = {
        basePokemon: {
          name: this.name,
          nickname: this.nickname,
          shiny: this.shiny,
          variant: this.variant,
          fusionShiny: this.fusionShiny,
          fusionVariant: this.fusionVariant,
        },
        species: speciesId,
        formIndex: pokemon.formIndex,
        gender: pokemon.gender,
        pokeball: pokemon.pokeball,
        fusionFormIndex: pokemon.fusionFormIndex,
        fusionSpecies: pokemon.fusionSpecies || undefined,
        fusionGender: pokemon.fusionGender,
      };

      this.name = pokemon.name;
      this.nickname = pokemon.nickname;
      this.shiny = pokemon.shiny;
      this.variant = pokemon.variant;
      this.fusionVariant = pokemon.fusionVariant;
      this.fusionShiny = pokemon.fusionShiny;
      if (this.shiny) {
        this.initShinySparkle();
      }
      this.loadAssets(false, true).then(() => this.playAnim());
      this.updateInfo();
    } else {
      const randomIllusion: PokemonSpecies = globalScene.arena.randomSpecies(
        globalScene.currentBattle.waveIndex,
        this.level,
      );

      this.summonData.illusion = {
        basePokemon: {
          name: this.name,
          nickname: this.nickname,
          shiny: this.shiny,
          variant: this.variant,
          fusionShiny: this.fusionShiny,
          fusionVariant: this.fusionVariant,
        },
        species: randomIllusion.speciesId,
        formIndex: randomIllusion.formIndex,
        gender: this.gender,
        pokeball: this.pokeball,
      };

      this.name = randomIllusion.name;
      this.loadAssets(false, true).then(() => this.playAnim());
    }
    return true;
  }

  breakIllusion(): boolean {
    if (!this.summonData.illusion) {
      return false;
    }
    this.name = this.summonData.illusion.basePokemon.name;
    this.nickname = this.summonData.illusion.basePokemon.nickname;
    this.shiny = this.summonData.illusion.basePokemon.shiny;
    this.variant = this.summonData.illusion.basePokemon.variant;
    this.fusionVariant = this.summonData.illusion.basePokemon.fusionVariant;
    this.fusionShiny = this.summonData.illusion.basePokemon.fusionShiny;
    this.summonData.illusion = null;
    if (this.isOnField()) {
      globalScene.playSound("PRSFX- Transform");
    }
    if (this.shiny) {
      this.initShinySparkle();
    }
    this.loadAssets(false).then(() => this.playAnim());
    this.updateInfo(true);
    return true;
  }

  abstract isPlayer(): this is PlayerPokemon;

  abstract isEnemy(): this is EnemyPokemon;

  abstract hasTrainer(): boolean;

  abstract getFieldIndex(): number;

  abstract getBattlerIndex(): BattlerIndex;

  /**
   * @param useIllusion - Whether we want the illusion or not.
   */
  async loadAssets(ignoreOverride = true, useIllusion = false): Promise<void> {
    /** Promises that are loading assets and can be run concurrently. */
    const loadPromises: Promise<void>[] = [];
    // Assets for moves
    loadPromises.push(loadMoveAnimations(this.getMoveset().map(m => m.getMove().id)));

    // Load the assets for the species form
    const formIndex = useIllusion && this.summonData.illusion ? this.summonData.illusion.formIndex : this.formIndex;
    loadPromises.push(
      this.getSpeciesForm(false, useIllusion).loadAssets(
        this.getGender(useIllusion) === Gender.FEMALE,
        formIndex,
        this.isShiny(useIllusion),
        this.getVariant(useIllusion),
      ),
    );

    if (this.isPlayer() || this.getFusionSpeciesForm(false, useIllusion)) {
      globalScene.loadPokemonAtlas(
        this.getBattleSpriteKey(true, ignoreOverride),
        this.getBattleSpriteAtlasPath(true, ignoreOverride),
      );
    }
    if (this.getFusionSpeciesForm()) {
      const fusionFormIndex =
        useIllusion && this.summonData.illusion ? this.summonData.illusion.fusionFormIndex : this.fusionFormIndex;
      const fusionShiny =
        !useIllusion && this.summonData.illusion?.basePokemon
          ? this.summonData.illusion.basePokemon.fusionShiny
          : this.fusionShiny;
      const fusionVariant =
        !useIllusion && this.summonData.illusion?.basePokemon
          ? this.summonData.illusion.basePokemon.fusionVariant
          : this.fusionVariant;
      loadPromises.push(
        this.getFusionSpeciesForm(false, useIllusion).loadAssets(
          this.getFusionGender(false, useIllusion) === Gender.FEMALE,
          fusionFormIndex,
          fusionShiny,
          fusionVariant,
        ),
      );
      globalScene.loadPokemonAtlas(
        this.getFusionBattleSpriteKey(true, ignoreOverride),
        this.getFusionBattleSpriteAtlasPath(true, ignoreOverride),
      );
    }

    if (this.isShiny(true)) {
      loadPromises.push(populateVariantColors(this, false, ignoreOverride));
      if (this.isPlayer()) {
        loadPromises.push(populateVariantColors(this, true, ignoreOverride));
      }
    }

    await Promise.allSettled(loadPromises);

    // This must be initiated before we queue loading, otherwise the load could have finished before
    // we reach the line of code that adds the listener, causing a deadlock.
    const waitOnLoadPromise = new Promise<void>(resolve =>
      globalScene.load.once(Phaser.Loader.Events.COMPLETE, resolve),
    );

    if (!globalScene.load.isLoading()) {
      globalScene.load.start();
    }

    // Wait for the assets we queued to load to finish loading, then...
    // See https://developer.mozilla.org/en-US/docs/Web/JavaScript/Guide/Using_promises#creating_a_promise_around_an_old_callback_api
    await waitOnLoadPromise;

    // With the sprites loaded, generate the animation frame information
    if (this.isPlayer()) {
      const originalWarn = console.warn;
      // Ignore warnings for missing frames, because there will be a lot
      console.warn = () => {};
      const battleSpriteKey = this.getBattleSpriteKey(this.isPlayer(), ignoreOverride);
      const battleFrameNames = globalScene.anims.generateFrameNames(battleSpriteKey, {
        zeroPad: 4,
        suffix: ".png",
        start: 1,
        end: 400,
      });
      console.warn = originalWarn;
      if (!globalScene.anims.exists(battleSpriteKey)) {
        globalScene.anims.create({
          key: battleSpriteKey,
          frames: battleFrameNames,
          frameRate: 10,
          repeat: -1,
        });
      }
    }
    // With everything loaded, now begin playing the animation.
    this.playAnim();

    // update the fusion palette
    this.updateFusionPalette();
    if (this.summonData.speciesForm) {
      this.updateFusionPalette(true);
    }
  }

  /**
   * Gracefully handle errors loading a variant sprite. Log if it fails and attempt to fall back on
   * non-experimental sprites before giving up.
   *
   * @param cacheKey the cache key for the variant color sprite
   * @param attemptedSpritePath the sprite path that failed to load
   * @param useExpSprite was the attempted sprite experimental
   * @param battleSpritePath the filename of the sprite
   * @param optionalParams any additional params to log
   */
  async fallbackVariantColor(
    cacheKey: string,
    attemptedSpritePath: string,
    useExpSprite: boolean,
    battleSpritePath: string,
    ...optionalParams: any[]
  ) {
    console.warn(`Could not load ${attemptedSpritePath}!`, ...optionalParams);
    if (useExpSprite) {
      await this.populateVariantColorCache(cacheKey, false, battleSpritePath);
    }
  }

  /**
   * Attempt to process variant sprite.
   *
   * @param cacheKey the cache key for the variant color sprite
   * @param useExpSprite should the experimental sprite be used
   * @param battleSpritePath the filename of the sprite
   */
  async populateVariantColorCache(cacheKey: string, useExpSprite: boolean, battleSpritePath: string) {
    const spritePath = `./images/pokemon/variant/${useExpSprite ? "exp/" : ""}${battleSpritePath}.json`;
    return globalScene
      .cachedFetch(spritePath)
      .then(res => {
        // Prevent the JSON from processing if it failed to load
        if (!res.ok) {
          return this.fallbackVariantColor(
            cacheKey,
            res.url,
            useExpSprite,
            battleSpritePath,
            res.status,
            res.statusText,
          );
        }
        return res.json();
      })
      .catch(error => {
        return this.fallbackVariantColor(cacheKey, spritePath, useExpSprite, battleSpritePath, error);
      })
      .then(c => {
        if (!isNullOrUndefined(c)) {
          variantColorCache[cacheKey] = c;
        }
      });
  }

  getFormKey(): string {
    if (!this.species.forms.length || this.species.forms.length <= this.formIndex) {
      return "";
    }
    return this.species.forms[this.formIndex].formKey;
  }

  getFusionFormKey(): string | null {
    if (!this.fusionSpecies) {
      return null;
    }
    if (!this.fusionSpecies.forms.length || this.fusionSpecies.forms.length <= this.fusionFormIndex) {
      return "";
    }
    return this.fusionSpecies.forms[this.fusionFormIndex].formKey;
  }

  getSpriteAtlasPath(ignoreOverride?: boolean): string {
    const spriteId = this.getSpriteId(ignoreOverride).replace(/_{2}/g, "/");
    return `${/_[1-3]$/.test(spriteId) ? "variant/" : ""}${spriteId}`;
  }

  getBattleSpriteAtlasPath(back?: boolean, ignoreOverride?: boolean): string {
    const spriteId = this.getBattleSpriteId(back, ignoreOverride).replace(/_{2}/g, "/");
    return `${/_[1-3]$/.test(spriteId) ? "variant/" : ""}${spriteId}`;
  }

  getSpriteId(ignoreOverride?: boolean): string {
    const formIndex = this.summonData.illusion?.formIndex ?? this.formIndex;
    return this.getSpeciesForm(ignoreOverride, true).getSpriteId(
      this.getGender(ignoreOverride, true) === Gender.FEMALE,
      formIndex,
      this.shiny,
      this.variant,
    );
  }

  getBattleSpriteId(back?: boolean, ignoreOverride?: boolean): string {
    if (back === undefined) {
      back = this.isPlayer();
    }

    const formIndex = this.summonData.illusion?.formIndex ?? this.formIndex;

    return this.getSpeciesForm(ignoreOverride, true).getSpriteId(
      this.getGender(ignoreOverride, true) === Gender.FEMALE,
      formIndex,
      this.shiny,
      this.variant,
      back,
    );
  }

  getSpriteKey(ignoreOverride?: boolean): string {
    return this.getSpeciesForm(ignoreOverride, false).getSpriteKey(
      this.getGender(ignoreOverride) === Gender.FEMALE,
      this.formIndex,
      this.summonData.illusion?.basePokemon.shiny ?? this.shiny,
      this.summonData.illusion?.basePokemon.variant ?? this.variant,
    );
  }

  getBattleSpriteKey(back?: boolean, ignoreOverride?: boolean): string {
    return `pkmn__${this.getBattleSpriteId(back, ignoreOverride)}`;
  }

  getFusionSpriteId(ignoreOverride?: boolean): string {
    const fusionFormIndex = this.summonData.illusion?.fusionFormIndex ?? this.fusionFormIndex;
    return this.getFusionSpeciesForm(ignoreOverride, true).getSpriteId(
      this.getFusionGender(ignoreOverride, true) === Gender.FEMALE,
      fusionFormIndex,
      this.fusionShiny,
      this.fusionVariant,
    );
  }

  getFusionBattleSpriteId(back?: boolean, ignoreOverride?: boolean): string {
    if (back === undefined) {
      back = this.isPlayer();
    }

    const fusionFormIndex = this.summonData.illusion?.fusionFormIndex ?? this.fusionFormIndex;

    return this.getFusionSpeciesForm(ignoreOverride, true).getSpriteId(
      this.getFusionGender(ignoreOverride, true) === Gender.FEMALE,
      fusionFormIndex,
      this.fusionShiny,
      this.fusionVariant,
      back,
    );
  }

  getFusionBattleSpriteKey(back?: boolean, ignoreOverride?: boolean): string {
    return `pkmn__${this.getFusionBattleSpriteId(back, ignoreOverride)}`;
  }

  getFusionBattleSpriteAtlasPath(back?: boolean, ignoreOverride?: boolean): string {
    return this.getFusionBattleSpriteId(back, ignoreOverride).replace(/_{2}/g, "/");
  }

  getIconAtlasKey(ignoreOverride = false, useIllusion = true): string {
    // TODO: confirm the correct behavior here (is it intentional that the check fails if `illusion.formIndex` is `0`?)
    const formIndex =
      useIllusion && this.summonData.illusion?.formIndex ? this.summonData.illusion.formIndex : this.formIndex;
    const variant =
      !useIllusion && this.summonData.illusion ? this.summonData.illusion.basePokemon.variant : this.variant;
    return this.getSpeciesForm(ignoreOverride, useIllusion).getIconAtlasKey(
      formIndex,
      this.isBaseShiny(useIllusion),
      variant,
    );
  }

  getFusionIconAtlasKey(ignoreOverride = false, useIllusion = true): string {
    // TODO: confirm the correct behavior here (is it intentional that the check fails if `illusion.fusionFormIndex` is `0`?)
    const fusionFormIndex =
      useIllusion && this.summonData.illusion?.fusionFormIndex
        ? this.summonData.illusion.fusionFormIndex
        : this.fusionFormIndex;
    const fusionVariant =
      !useIllusion && this.summonData.illusion
        ? this.summonData.illusion.basePokemon.fusionVariant
        : this.fusionVariant;
    return this.getFusionSpeciesForm(ignoreOverride, useIllusion).getIconAtlasKey(
      fusionFormIndex,
      this.isFusionShiny(),
      fusionVariant,
    );
  }

  getIconId(ignoreOverride?: boolean, useIllusion = true): string {
    const formIndex =
      useIllusion && this.summonData.illusion?.formIndex ? this.summonData.illusion?.formIndex : this.formIndex;
    const variant =
      !useIllusion && !!this.summonData.illusion ? this.summonData.illusion?.basePokemon.variant : this.variant;
    return this.getSpeciesForm(ignoreOverride, useIllusion).getIconId(
      this.getGender(ignoreOverride, useIllusion) === Gender.FEMALE,
      formIndex,
      this.isBaseShiny(),
      variant,
    );
  }

  getFusionIconId(ignoreOverride?: boolean, useIllusion = true): string {
    const fusionFormIndex =
      useIllusion && this.summonData.illusion?.fusionFormIndex
        ? this.summonData.illusion?.fusionFormIndex
        : this.fusionFormIndex;
    const fusionVariant =
      !useIllusion && !!this.summonData.illusion
        ? this.summonData.illusion?.basePokemon.fusionVariant
        : this.fusionVariant;
    return this.getFusionSpeciesForm(ignoreOverride, useIllusion).getIconId(
      this.getFusionGender(ignoreOverride, useIllusion) === Gender.FEMALE,
      fusionFormIndex,
      this.isFusionShiny(),
      fusionVariant,
    );
  }

  /**
   * Get this {@linkcode Pokemon}'s {@linkcode PokemonSpeciesForm}.
   * @param ignoreOverride - Whether to ignore overridden species from {@linkcode MoveId.TRANSFORM}, default `false`.
   * This overrides `useIllusion` if `true`.
   * @param useIllusion - `true` to use the speciesForm of the illusion; default `false`.
   */
  getSpeciesForm(ignoreOverride = false, useIllusion = false): PokemonSpeciesForm {
    if (!ignoreOverride && this.summonData.speciesForm) {
      return this.summonData.speciesForm;
    }

    const species: PokemonSpecies =
      useIllusion && this.summonData.illusion ? getPokemonSpecies(this.summonData.illusion.species) : this.species;
    const formIndex = useIllusion && this.summonData.illusion ? this.summonData.illusion.formIndex : this.formIndex;

    if (species.forms && species.forms.length > 0) {
      return species.forms[formIndex];
    }

    return species;
  }

  /**
   * @param {boolean} useIllusion - Whether we want the fusionSpeciesForm of the illusion or not.
   */
  getFusionSpeciesForm(ignoreOverride?: boolean, useIllusion = false): PokemonSpeciesForm {
    const fusionSpecies: PokemonSpecies =
      useIllusion && this.summonData.illusion ? this.summonData.illusion.fusionSpecies! : this.fusionSpecies!;
    const fusionFormIndex =
      useIllusion && this.summonData.illusion ? this.summonData.illusion.fusionFormIndex! : this.fusionFormIndex;

    if (!ignoreOverride && this.summonData.fusionSpeciesForm) {
      return this.summonData.fusionSpeciesForm;
    }
    if (!fusionSpecies?.forms?.length || fusionFormIndex >= fusionSpecies?.forms.length) {
      return fusionSpecies;
    }
    return fusionSpecies?.forms[fusionFormIndex];
  }

  getSprite(): Phaser.GameObjects.Sprite {
    return this.getAt(0) as Phaser.GameObjects.Sprite;
  }

  getTintSprite(): Phaser.GameObjects.Sprite | null {
    return !this.maskEnabled ? (this.getAt(1) as Phaser.GameObjects.Sprite) : this.maskSprite;
  }

  getSpriteScale(): number {
    const formKey = this.getFormKey();
    if (
      this.isMax() === true ||
      formKey === "segin-starmobile" ||
      formKey === "schedar-starmobile" ||
      formKey === "navi-starmobile" ||
      formKey === "ruchbah-starmobile" ||
      formKey === "caph-starmobile"
    ) {
      // G-Max and starmobiles have flat 1.5x scale
      return 1.5;
    }

    // TODO: Rather than using -1 as a default... why don't we just change it to 1????????
    if (this.customPokemonData.spriteScale <= 0) {
      return 1;
    }
    return this.customPokemonData.spriteScale;
  }

  /** Resets the pokemon's field sprite properties, including position, alpha, and scale */
  resetSprite(): void {
    // Resetting properties should not be shown on the field
    this.setVisible(false);

    // Remove the offset from having a Substitute active
    if (this.isOffsetBySubstitute()) {
      this.x -= this.getSubstituteOffset()[0];
      this.y -= this.getSubstituteOffset()[1];
    }

    // Reset sprite display properties
    this.setAlpha(1);
    this.setScale(this.getSpriteScale());
  }

  getHeldItems(): PokemonHeldItemModifier[] {
    if (!globalScene) {
      return [];
    }
    return globalScene.findModifiers(
      m => m instanceof PokemonHeldItemModifier && m.pokemonId === this.id,
      this.isPlayer(),
    ) as PokemonHeldItemModifier[];
  }

  updateScale(): void {
    this.setScale(this.getSpriteScale());
  }

  updateSpritePipelineData(): void {
    [this.getSprite(), this.getTintSprite()]
      .filter(s => !!s)
      .map(s => {
        s.pipelineData["teraColor"] = getTypeRgb(this.getTeraType());
        s.pipelineData["isTerastallized"] = this.isTerastallized;
      });
    this.updateInfo(true);
  }

  initShinySparkle(): void {
    const shinySparkle = globalScene.addFieldSprite(0, 0, "shiny");
    shinySparkle.setVisible(false);
    shinySparkle.setOrigin(0.5, 1);
    this.add(shinySparkle);

    this.shinySparkle = shinySparkle;
  }

  /**
   * Attempts to animate a given {@linkcode Phaser.GameObjects.Sprite}
   * @see {@linkcode Phaser.GameObjects.Sprite.play}
   * @param sprite {@linkcode Phaser.GameObjects.Sprite} to animate
   * @param tintSprite {@linkcode Phaser.GameObjects.Sprite} placed on top of the sprite to add a color tint
   * @param animConfig {@linkcode String} to pass to {@linkcode Phaser.GameObjects.Sprite.play}
   * @returns true if the sprite was able to be animated
   */
  tryPlaySprite(sprite: Phaser.GameObjects.Sprite, tintSprite: Phaser.GameObjects.Sprite, key: string): boolean {
    // Catch errors when trying to play an animation that doesn't exist
    try {
      sprite.play(key);
      tintSprite.play(key);
    } catch (error: unknown) {
      console.error(`Couldn't play animation for '${key}'!\nIs the image for this Pokemon missing?\n`, error);

      return false;
    }

    return true;
  }

  playAnim(): void {
    this.tryPlaySprite(this.getSprite(), this.getTintSprite()!, this.getBattleSpriteKey()); // TODO: is the bang correct?
  }

  getFieldPositionOffset(): [number, number] {
    switch (this.fieldPosition) {
      case FieldPosition.CENTER:
        return [0, 0];
      case FieldPosition.LEFT:
        return [-32, -8];
      case FieldPosition.RIGHT:
        return [32, 0];
    }
  }

  /**
   * Returns the Pokemon's offset from its current field position in the event that
   * it has a Substitute doll in effect. The offset is returned in `[ x, y ]` format.
   * @see {@linkcode SubstituteTag}
   * @see {@linkcode getFieldPositionOffset}
   */
  getSubstituteOffset(): [number, number] {
    return this.isPlayer() ? [-30, 10] : [30, -10];
  }

  /**
   * Returns whether or not the Pokemon's position on the field is offset because
   * the Pokemon has a Substitute active.
   * @see {@linkcode SubstituteTag}
   */
  isOffsetBySubstitute(): boolean {
    const substitute = this.getTag(SubstituteTag);
    if (!substitute || substitute.sprite === undefined) {
      return false;
    }
    // During the Pokemon's MoveEffect phase, the offset is removed to put the Pokemon "in focus"
    const currentPhase = globalScene.phaseManager.getCurrentPhase();
    return !(currentPhase?.is("MoveEffectPhase") && currentPhase.getPokemon() === this);
  }

  /** If this Pokemon has a Substitute on the field, removes its sprite from the field. */
  destroySubstitute(): void {
    const substitute = this.getTag(SubstituteTag);
    if (substitute?.sprite) {
      substitute.sprite.destroy();
    }
  }

  setFieldPosition(fieldPosition: FieldPosition, duration?: number): Promise<void> {
    return new Promise(resolve => {
      if (fieldPosition === this.fieldPosition) {
        resolve();
        return;
      }

      const initialOffset = this.getFieldPositionOffset();

      this.fieldPosition = fieldPosition;

      this.battleInfo.setMini(fieldPosition !== FieldPosition.CENTER);
      this.battleInfo.setOffset(fieldPosition === FieldPosition.RIGHT);

      const newOffset = this.getFieldPositionOffset();

      const relX = newOffset[0] - initialOffset[0];
      const relY = newOffset[1] - initialOffset[1];

      const subTag = this.getTag(SubstituteTag);

      if (duration) {
        // TODO: can this use stricter typing?
        const targets: any[] = [this];
        if (subTag?.sprite) {
          targets.push(subTag.sprite);
        }
        globalScene.tweens.add({
          targets: targets,
          x: (_target, _key, value: number) => value + relX,
          y: (_target, _key, value: number) => value + relY,
          duration: duration,
          ease: "Sine.easeOut",
          onComplete: () => resolve(),
        });
      } else {
        this.x += relX;
        this.y += relY;
        if (subTag?.sprite) {
          subTag.sprite.x += relX;
          subTag.sprite.y += relY;
        }
      }
    });
  }

  /**
   * Retrieves the entire set of stats of this {@linkcode Pokemon}.
   * @param bypassSummonData - whether to use actual stats or in-battle overriden stats from Transform; default `true`
   * @returns the numeric values of this {@linkcode Pokemon}'s stats
   */
  getStats(bypassSummonData = true): number[] {
    if (!bypassSummonData && this.summonData.stats) {
      return this.summonData.stats;
    }
    return this.stats;
  }

  /**
   * Retrieves the corresponding {@linkcode PermanentStat} of the {@linkcode Pokemon}.
   * @param stat the desired {@linkcode PermanentStat}
   * @param bypassSummonData prefer actual stats (`true` by default) or in-battle overridden stats (`false`)
   * @returns the numeric value of the desired {@linkcode Stat}
   */
  getStat(stat: PermanentStat, bypassSummonData = true): number {
    if (!bypassSummonData && this.summonData.stats[stat] !== 0) {
      return this.summonData.stats[stat];
    }
    return this.stats[stat];
  }

  /**
   * Writes the value to the corrseponding {@linkcode PermanentStat} of the {@linkcode Pokemon}.
   *
   * Note that this does nothing if {@linkcode value} is less than 0.
   * @param stat the desired {@linkcode PermanentStat} to be overwritten
   * @param value the desired numeric value
   * @param bypassSummonData write to actual stats (`true` by default) or in-battle overridden stats (`false`)
   */
  setStat(stat: PermanentStat, value: number, bypassSummonData = true): void {
    if (value < 0) {
      return;
    }

    if (!bypassSummonData) {
      this.summonData.stats[stat] = value;
    } else {
      this.stats[stat] = value;
    }
  }

  /**
   * Retrieves the entire set of in-battle stat stages of the {@linkcode Pokemon}.
   * @returns the numeric values of the {@linkcode Pokemon}'s in-battle stat stages if available, a fresh stat stage array otherwise
   */
  getStatStages(): number[] {
    return this.summonData ? this.summonData.statStages : [0, 0, 0, 0, 0, 0, 0];
  }

  /**
   * Retrieves the in-battle stage of the specified {@linkcode BattleStat}.
   * @param stat the {@linkcode BattleStat} whose stage is desired
   * @returns the stage of the desired {@linkcode BattleStat} if available, 0 otherwise
   */
  getStatStage(stat: BattleStat): number {
    return this.summonData ? this.summonData.statStages[stat - 1] : 0;
  }

  /**
   * Writes the value to the in-battle stage of the corresponding {@linkcode BattleStat} of the {@linkcode Pokemon}.
   *
   * Note that, if the value is not within a range of [-6, 6], it will be forced to the closest range bound.
   * @param stat the {@linkcode BattleStat} whose stage is to be overwritten
   * @param value the desired numeric value
   */
  setStatStage(stat: BattleStat, value: number): void {
    if (value >= -6) {
      this.summonData.statStages[stat - 1] = Math.min(value, 6);
    } else {
      this.summonData.statStages[stat - 1] = Math.max(value, -6);
    }
  }

  /**
   * Calculate the critical-hit stage of a move used **against** this pokemon by
   * the given source.
   *
   * @param source - The {@linkcode Pokemon} using the move
   * @param move - The {@linkcode Move} being used
   * @returns The final critical-hit stage value
   */
  getCritStage(source: Pokemon, move: Move): number {
    const critStage = new NumberHolder(0);
    applyMoveAttrs("HighCritAttr", source, this, move, critStage);
    globalScene.applyModifiers(CritBoosterModifier, source.isPlayer(), source, critStage);
    globalScene.applyModifiers(TempCritBoosterModifier, source.isPlayer(), critStage);
    applyAbAttrs("BonusCritAbAttr", { pokemon: source, critStage });
    const critBoostTag = source.getTag(CritBoostTag);
    if (critBoostTag) {
      // Dragon cheer only gives +1 crit stage to non-dragon types
      critStage.value +=
        critBoostTag instanceof DragonCheerTag && !critBoostTag.typesOnAdd.includes(PokemonType.DRAGON) ? 1 : 2;
    }

    console.log(`crit stage: +${critStage.value}`);
    return critStage.value;
  }

  /**
   * Calculates the category of a move when used by this pokemon after
   * category-changing move effects are applied.
   * @param target - The {@linkcode Pokemon} using the move
   * @param move - The {@linkcode Move} being used
   * @returns The given move's final category
   */
  getMoveCategory(target: Pokemon, move: Move): MoveCategory {
    const moveCategory = new NumberHolder(move.category);
    applyMoveAttrs("VariableMoveCategoryAttr", this, target, move, moveCategory);
    return moveCategory.value;
  }

  /**
   * Calculates and retrieves the final value of a stat considering any held
   * items, move effects, opponent abilities, and whether there was a critical
   * hit.
   * @param stat the desired {@linkcode EffectiveStat}
   * @param opponent the target {@linkcode Pokemon}
   * @param move the {@linkcode Move} being used
   * @param ignoreAbility determines whether this Pokemon's abilities should be ignored during the stat calculation
   * @param ignoreOppAbility during an attack, determines whether the opposing Pokemon's abilities should be ignored during the stat calculation.
   * @param ignoreAllyAbility during an attack, determines whether the ally Pokemon's abilities should be ignored during the stat calculation.
   * @param isCritical determines whether a critical hit has occurred or not (`false` by default)
   * @param simulated if `true`, nullifies any effects that produce any changes to game state from triggering
   * @param ignoreHeldItems determines whether this Pokemon's held items should be ignored during the stat calculation, default `false`
   * @returns the final in-battle value of a stat
   */
  getEffectiveStat(
    stat: EffectiveStat,
    opponent?: Pokemon,
    move?: Move,
    ignoreAbility = false,
    ignoreOppAbility = false,
    ignoreAllyAbility = false,
    isCritical = false,
    simulated = true,
    ignoreHeldItems = false,
  ): number {
    const statVal = new NumberHolder(this.getStat(stat, false));
    if (!ignoreHeldItems) {
      globalScene.applyModifiers(StatBoosterModifier, this.isPlayer(), this, stat, statVal);
    }

    // The Ruin abilities here are never ignored, but they reveal themselves on summon anyway
    const fieldApplied = new BooleanHolder(false);
    for (const pokemon of globalScene.getField(true)) {
      applyAbAttrs("FieldMultiplyStatAbAttr", {
        pokemon,
        stat,
        statVal,
        target: this,
        hasApplied: fieldApplied,
        simulated,
      });
      if (fieldApplied.value) {
        break;
      }
    }
    if (!ignoreAbility) {
      applyAbAttrs("StatMultiplierAbAttr", {
        pokemon: this,
        stat,
        statVal,
        simulated,
        // TODO: maybe just don't call this if the move is none?
        move: move ?? allMoves[MoveId.NONE],
      });
    }

    const ally = this.getAlly();
    if (!isNullOrUndefined(ally)) {
      applyAbAttrs("AllyStatMultiplierAbAttr", {
        pokemon: ally,
        stat,
        statVal,
        simulated,
        // TODO: maybe just don't call this if the move is none?
        move: move ?? allMoves[MoveId.NONE],
        ignoreAbility: move?.hasFlag(MoveFlags.IGNORE_ABILITIES) || ignoreAllyAbility,
      });
    }

    let ret =
      statVal.value *
      this.getStatStageMultiplier(stat, opponent, move, ignoreOppAbility, isCritical, simulated, ignoreHeldItems);

    switch (stat) {
      case Stat.ATK:
        if (this.getTag(BattlerTagType.SLOW_START)) {
          ret >>= 1;
        }
        break;
      case Stat.DEF:
        if (this.isOfType(PokemonType.ICE) && globalScene.arena.weather?.weatherType === WeatherType.SNOW) {
          ret *= 1.5;
        }
        break;
      case Stat.SPATK:
        break;
      case Stat.SPDEF:
        if (this.isOfType(PokemonType.ROCK) && globalScene.arena.weather?.weatherType === WeatherType.SANDSTORM) {
          ret *= 1.5;
        }
        break;
      case Stat.SPD: {
        const side = this.isPlayer() ? ArenaTagSide.PLAYER : ArenaTagSide.ENEMY;
        if (globalScene.arena.getTagOnSide(ArenaTagType.TAILWIND, side)) {
          ret *= 2;
        }
        if (globalScene.arena.getTagOnSide(ArenaTagType.GRASS_WATER_PLEDGE, side)) {
          ret >>= 2;
        }

        if (this.getTag(BattlerTagType.SLOW_START)) {
          ret >>= 1;
        }
        if (this.status && this.status.effect === StatusEffect.PARALYSIS) {
          ret >>= 1;
        }
        if (this.getTag(BattlerTagType.UNBURDEN) && this.hasAbility(AbilityId.UNBURDEN)) {
          ret *= 2;
        }
        break;
      }
    }

    const highestStatBoost = this.findTag(
      t => t instanceof HighestStatBoostTag && (t as HighestStatBoostTag).stat === stat,
    ) as HighestStatBoostTag;
    if (highestStatBoost) {
      ret *= highestStatBoost.multiplier;
    }

    return Math.floor(ret);
  }

  calculateStats(): void {
    if (!this.stats) {
      this.stats = [0, 0, 0, 0, 0, 0];
    }

    // Get and manipulate base stats
    const baseStats = this.calculateBaseStats();
    // Using base stats, calculate and store stats one by one
    for (const s of PERMANENT_STATS) {
      const statHolder = new NumberHolder(Math.floor((2 * baseStats[s] + this.ivs[s]) * this.level * 0.01));
      if (s === Stat.HP) {
        statHolder.value = statHolder.value + this.level + 10;
        globalScene.applyModifier(PokemonIncrementingStatModifier, this.isPlayer(), this, s, statHolder);
        if (this.hasAbility(AbilityId.WONDER_GUARD, false, true)) {
          statHolder.value = 1;
        }
        if (this.hp > statHolder.value || this.hp === undefined) {
          this.hp = statHolder.value;
        } else if (this.hp) {
          const lastMaxHp = this.getMaxHp();
          if (lastMaxHp && statHolder.value > lastMaxHp) {
            this.hp += statHolder.value - lastMaxHp;
          }
        }
      } else {
        statHolder.value += 5;
        const natureStatMultiplier = new NumberHolder(getNatureStatMultiplier(this.getNature(), s));
        globalScene.applyModifier(PokemonNatureWeightModifier, this.isPlayer(), this, natureStatMultiplier);
        if (natureStatMultiplier.value !== 1) {
          statHolder.value = Math.max(
            Math[natureStatMultiplier.value > 1 ? "ceil" : "floor"](statHolder.value * natureStatMultiplier.value),
            1,
          );
        }
        globalScene.applyModifier(PokemonIncrementingStatModifier, this.isPlayer(), this, s, statHolder);
      }

      statHolder.value = Phaser.Math.Clamp(statHolder.value, 1, Number.MAX_SAFE_INTEGER);

      this.setStat(s, statHolder.value);
    }
  }

  calculateBaseStats(): number[] {
    const baseStats = this.getSpeciesForm(true).baseStats.slice(0);
    applyChallenges(ChallengeType.FLIP_STAT, this, baseStats);
    // Shuckle Juice
    globalScene.applyModifiers(PokemonBaseStatTotalModifier, this.isPlayer(), this, baseStats);
    // Old Gateau
    globalScene.applyModifiers(PokemonBaseStatFlatModifier, this.isPlayer(), this, baseStats);
    if (this.isFusion()) {
      const fusionBaseStats = this.getFusionSpeciesForm(true).baseStats;
      applyChallenges(ChallengeType.FLIP_STAT, this, fusionBaseStats);

      for (const s of PERMANENT_STATS) {
        baseStats[s] = Math.ceil((baseStats[s] + fusionBaseStats[s]) / 2);
      }
    } else if (globalScene.gameMode.isSplicedOnly) {
      for (const s of PERMANENT_STATS) {
        baseStats[s] = Math.ceil(baseStats[s] / 2);
      }
    }
    // Vitamins
    globalScene.applyModifiers(BaseStatModifier, this.isPlayer(), this, baseStats);

    return baseStats;
  }

  getNature(): Nature {
    return this.customPokemonData.nature !== -1 ? this.customPokemonData.nature : this.nature;
  }

  setNature(nature: Nature): void {
    this.nature = nature;
    this.calculateStats();
  }

  setCustomNature(nature: Nature): void {
    this.customPokemonData.nature = nature;
    this.calculateStats();
  }

  generateNature(naturePool?: Nature[]): void {
    if (naturePool === undefined) {
      naturePool = getEnumValues(Nature);
    }
    const nature = naturePool[randSeedInt(naturePool.length)];
    this.setNature(nature);
  }

  isFullHp(): boolean {
    return this.hp >= this.getMaxHp();
  }

  getMaxHp(): number {
    return this.getStat(Stat.HP);
  }

  /** Returns the amount of hp currently missing from this {@linkcode Pokemon} (max - current) */
  getInverseHp(): number {
    return this.getMaxHp() - this.hp;
  }

  getHpRatio(precise = false): number {
    return precise ? this.hp / this.getMaxHp() : Math.round((this.hp / this.getMaxHp()) * 100) / 100;
  }

  generateGender(): void {
    if (this.species.malePercent === null) {
      this.gender = Gender.GENDERLESS;
    } else {
      const genderChance = (this.id % 256) * 0.390625;
      if (genderChance < this.species.malePercent) {
        this.gender = Gender.MALE;
      } else {
        this.gender = Gender.FEMALE;
      }
    }
  }

  /**
   * @param useIllusion - Whether we want the fake or real gender (illusion ability).
   */
  getGender(ignoreOverride?: boolean, useIllusion = false): Gender {
    if (useIllusion && this.summonData.illusion) {
      return this.summonData.illusion.gender;
    }
    if (!ignoreOverride && !isNullOrUndefined(this.summonData.gender)) {
      return this.summonData.gender;
    }
    return this.gender;
  }

  /**
   * @param useIllusion - Whether we want the fake or real gender (illusion ability).
   */
  getFusionGender(ignoreOverride?: boolean, useIllusion = false): Gender {
    if (useIllusion && this.summonData.illusion?.fusionGender) {
      return this.summonData.illusion.fusionGender;
    }
    if (!ignoreOverride && !isNullOrUndefined(this.summonData.fusionGender)) {
      return this.summonData.fusionGender;
    }
    return this.fusionGender;
  }

  /**
   * @param useIllusion - Whether we want the fake or real shininess (illusion ability).
   */
  isShiny(useIllusion = false): boolean {
    if (!useIllusion && this.summonData.illusion) {
      return !!(
        this.summonData.illusion.basePokemon?.shiny ||
        (this.summonData.illusion.fusionSpecies && this.summonData.illusion.basePokemon?.fusionShiny)
      );
    }
    return this.shiny || (this.isFusion(useIllusion) && this.fusionShiny);
  }

  isBaseShiny(useIllusion = false) {
    if (!useIllusion && this.summonData.illusion) {
      return !!this.summonData.illusion.basePokemon?.shiny;
    }
    return this.shiny;
  }

  isFusionShiny(useIllusion = false) {
    if (!useIllusion && this.summonData.illusion) {
      return !!this.summonData.illusion.basePokemon?.fusionShiny;
    }
    return this.isFusion(useIllusion) && this.fusionShiny;
  }

  /**
   *
   * @param useIllusion - Whether we want the fake or real shininess (illusion ability).
   * @returns `true` if the {@linkcode Pokemon} is shiny and the fusion is shiny as well, `false` otherwise
   */
  isDoubleShiny(useIllusion = false): boolean {
    if (!useIllusion && this.summonData.illusion?.basePokemon) {
      return (
        this.isFusion(false) &&
        this.summonData.illusion.basePokemon.shiny &&
        this.summonData.illusion.basePokemon.fusionShiny
      );
    }
    return this.isFusion(useIllusion) && this.shiny && this.fusionShiny;
  }

  /**
   * @param useIllusion - Whether we want the fake or real variant (illusion ability).
   */
  getVariant(useIllusion = false): Variant {
    if (!useIllusion && this.summonData.illusion) {
      return !this.isFusion(false)
        ? this.summonData.illusion.basePokemon!.variant
        : (Math.max(this.variant, this.fusionVariant) as Variant);
    }
    return !this.isFusion(true) ? this.variant : (Math.max(this.variant, this.fusionVariant) as Variant);
  }

  getBaseVariant(doubleShiny: boolean): Variant {
    if (doubleShiny) {
      return this.summonData.illusion?.basePokemon?.variant ?? this.variant;
    }
    return this.getVariant();
  }

  getLuck(): number {
    return this.luck + (this.isFusion() ? this.fusionLuck : 0);
  }

  isFusion(useIllusion = false): boolean {
    if (useIllusion && this.summonData.illusion) {
      return !!this.summonData.illusion.fusionSpecies;
    }
    return !!this.fusionSpecies;
  }

  /**
   * @param useIllusion - Whether we want the fake name or the real name of the Pokemon (for Illusion ability).
   */
  getName(useIllusion = false): string {
    return !useIllusion && this.summonData.illusion?.basePokemon
      ? this.summonData.illusion.basePokemon.name
      : this.name;
  }

  /**
   * Checks if the {@linkcode Pokemon} has a fusion with the specified {@linkcode SpeciesId}.
   * @param species the pokemon {@linkcode SpeciesId} to check
   * @returns `true` if the {@linkcode Pokemon} has a fusion with the specified {@linkcode SpeciesId}, `false` otherwise
   */
  hasFusionSpecies(species: SpeciesId): boolean {
    return this.fusionSpecies?.speciesId === species;
  }

  /**
   * Checks if the {@linkcode Pokemon} has is the specified {@linkcode SpeciesId} or is fused with it.
   * @param species the pokemon {@linkcode SpeciesId} to check
   * @param formKey If provided, requires the species to be in that form
   * @returns `true` if the pokemon is the species or is fused with it, `false` otherwise
   */
  hasSpecies(species: SpeciesId, formKey?: string): boolean {
    if (isNullOrUndefined(formKey)) {
      return this.species.speciesId === species || this.fusionSpecies?.speciesId === species;
    }

    return (
      (this.species.speciesId === species && this.getFormKey() === formKey) ||
      (this.fusionSpecies?.speciesId === species && this.getFusionFormKey() === formKey)
    );
  }

  abstract isBoss(): boolean;

  getMoveset(ignoreOverride?: boolean): PokemonMove[] {
    const ret = !ignoreOverride && this.summonData.moveset ? this.summonData.moveset : this.moveset;

    // Overrides moveset based on arrays specified in overrides.ts
    let overrideArray: MoveId | Array<MoveId> = this.isPlayer()
      ? Overrides.MOVESET_OVERRIDE
      : Overrides.OPP_MOVESET_OVERRIDE;
    overrideArray = coerceArray(overrideArray);
    if (overrideArray.length > 0) {
      if (!this.isPlayer()) {
        this.moveset = [];
      }
      overrideArray.forEach((move: MoveId, index: number) => {
        const ppUsed = this.moveset[index]?.ppUsed ?? 0;
        this.moveset[index] = new PokemonMove(move, Math.min(ppUsed, allMoves[move].pp));
      });
    }

    return ret;
  }

  /**
   * Checks which egg moves have been unlocked for the {@linkcode Pokemon} based
   * on the species it was met at or by the first {@linkcode Pokemon} in its evolution
   * line that can act as a starter and provides those egg moves.
   * @returns an array of {@linkcode MoveId}, the length of which is determined by how many
   * egg moves are unlocked for that species.
   */
  getUnlockedEggMoves(): MoveId[] {
    const moves: MoveId[] = [];
    const species =
      this.metSpecies in speciesEggMoves ? this.metSpecies : this.getSpeciesForm(true).getRootSpeciesId(true);
    if (species in speciesEggMoves) {
      for (let i = 0; i < 4; i++) {
        if (globalScene.gameData.starterData[species].eggMoves & (1 << i)) {
          moves.push(speciesEggMoves[species][i]);
        }
      }
    }
    return moves;
  }

  /**
   * Gets all possible learnable level moves for the {@linkcode Pokemon},
   * excluding any moves already known.
   *
   * Available egg moves are only included if the {@linkcode Pokemon} was
   * in the starting party of the run and if Fresh Start is not active.
   * @returns an array of {@linkcode MoveId}, the length of which is determined
   * by how many learnable moves there are for the {@linkcode Pokemon}.
   */
  public getLearnableLevelMoves(): MoveId[] {
    let levelMoves = this.getLevelMoves(1, true, false, true).map(lm => lm[1]);
    if (this.metBiome === -1 && !globalScene.gameMode.isFreshStartChallenge() && !globalScene.gameMode.isDaily) {
      levelMoves = this.getUnlockedEggMoves().concat(levelMoves);
    }
    if (Array.isArray(this.usedTMs) && this.usedTMs.length > 0) {
      levelMoves = this.usedTMs.filter(m => !levelMoves.includes(m)).concat(levelMoves);
    }
    levelMoves = levelMoves.filter(lm => !this.moveset.some(m => m.moveId === lm));
    return levelMoves;
  }

  /**
   * Gets the types of a pokemon
   * @param includeTeraType - `true` to include tera-formed type; Default: `false`
   * @param forDefend - `true` if the pokemon is defending from an attack; Default: `false`
   * @param ignoreOverride - If `true`, ignore ability changing effects; Default: `false`
   * @param useIllusion - `true` to return the types of the illusion instead of the actual types; Default: `false`
   * @returns array of {@linkcode PokemonType}
   */
  public getTypes(
    includeTeraType = false,
    forDefend = false,
    ignoreOverride = false,
    useIllusion = false,
  ): PokemonType[] {
    const types: PokemonType[] = [];

    if (includeTeraType && this.isTerastallized) {
      const teraType = this.getTeraType();
      if (this.isTerastallized && !(forDefend && teraType === PokemonType.STELLAR)) {
        // Stellar tera uses its original types defensively
        types.push(teraType);
        if (forDefend) {
          return types;
        }
      }
    }
    if (!types.length || !includeTeraType) {
      if (
        !ignoreOverride &&
        this.summonData.types &&
        this.summonData.types.length > 0 &&
        (!this.summonData.illusion || !useIllusion)
      ) {
        this.summonData.types.forEach(t => types.push(t));
      } else {
        const speciesForm = this.getSpeciesForm(ignoreOverride, useIllusion);
        const fusionSpeciesForm = this.getFusionSpeciesForm(ignoreOverride, useIllusion);
        const customTypes = this.customPokemonData.types?.length > 0;

        // First type, checking for "permanently changed" types from ME
        const firstType =
          customTypes && this.customPokemonData.types[0] !== PokemonType.UNKNOWN
            ? this.customPokemonData.types[0]
            : speciesForm.type1;
        types.push(firstType);

        // Second type
        let secondType: PokemonType = PokemonType.UNKNOWN;

        if (fusionSpeciesForm) {
          // Check if the fusion Pokemon also has permanent changes from ME when determining the fusion types
          const fusionType1 =
            this.fusionCustomPokemonData?.types &&
            this.fusionCustomPokemonData.types.length > 0 &&
            this.fusionCustomPokemonData.types[0] !== PokemonType.UNKNOWN
              ? this.fusionCustomPokemonData.types[0]
              : fusionSpeciesForm.type1;
          const fusionType2 =
            this.fusionCustomPokemonData?.types &&
            this.fusionCustomPokemonData.types.length > 1 &&
            this.fusionCustomPokemonData.types[1] !== PokemonType.UNKNOWN
              ? this.fusionCustomPokemonData.types[1]
              : fusionSpeciesForm.type2;

          // Assign second type if the fusion can provide one
          if (fusionType2 !== null && fusionType2 !== types[0]) {
            secondType = fusionType2;
          } else if (fusionType1 !== types[0]) {
            secondType = fusionType1;
          }

          if (secondType === PokemonType.UNKNOWN && isNullOrUndefined(fusionType2)) {
            // If second pokemon was monotype and shared its primary type
            secondType =
              customTypes &&
              this.customPokemonData.types.length > 1 &&
              this.customPokemonData.types[1] !== PokemonType.UNKNOWN
                ? this.customPokemonData.types[1]
                : (speciesForm.type2 ?? PokemonType.UNKNOWN);
          }
        } else {
          // If not a fusion, just get the second type from the species, checking for permanent changes from ME
          secondType =
            customTypes &&
            this.customPokemonData.types.length > 1 &&
            this.customPokemonData.types[1] !== PokemonType.UNKNOWN
              ? this.customPokemonData.types[1]
              : (speciesForm.type2 ?? PokemonType.UNKNOWN);
        }

        if (secondType !== PokemonType.UNKNOWN) {
          types.push(secondType);
        }
      }
    }

    // become UNKNOWN if no types are present
    if (!types.length) {
      types.push(PokemonType.UNKNOWN);
    }

    // remove UNKNOWN if other types are present
    if (types.length > 1 && types.includes(PokemonType.UNKNOWN)) {
      const index = types.indexOf(PokemonType.UNKNOWN);
      if (index !== -1) {
        types.splice(index, 1);
      }
    }

    // check type added to Pokemon from moves like Forest's Curse or Trick Or Treat
    if (!ignoreOverride && this.summonData.addedType && !types.includes(this.summonData.addedType)) {
      types.push(this.summonData.addedType);
    }

    // If both types are the same (can happen in weird custom typing scenarios), reduce to single type
    if (types.length > 1 && types[0] === types[1]) {
      types.splice(0, 1);
    }

    return types;
  }

  /**
   * Checks if the pokemon's typing includes the specified type
   * @param type - {@linkcode PokemonType} to check
   * @param includeTeraType - `true` to include tera-formed type; Default: `true`
   * @param forDefend - `true` if the pokemon is defending from an attack; Default: `false`
   * @param ignoreOverride - If `true`, ignore ability changing effects; Default: `false`
   * @returns `true` if the Pokemon's type matches
   */
  public isOfType(type: PokemonType, includeTeraType = true, forDefend = false, ignoreOverride = false): boolean {
    return this.getTypes(includeTeraType, forDefend, ignoreOverride).some(t => t === type);
  }

  /**
   * Gets the non-passive ability of the pokemon. This accounts for fusions and ability changing effects.
   * This should rarely be called, most of the time {@linkcode hasAbility} or {@linkcode hasAbilityWithAttr} are better used as
   * those check both the passive and non-passive abilities and account for ability suppression.
   * @see {@linkcode hasAbility} {@linkcode hasAbilityWithAttr} Intended ways to check abilities in most cases
   * @param ignoreOverride - If `true`, ignore ability changing effects; Default: `false`
   * @returns The non-passive {@linkcode Ability} of the pokemon
   */
  public getAbility(ignoreOverride = false): Ability {
    if (!ignoreOverride && this.summonData.ability) {
      return allAbilities[this.summonData.ability];
    }
    if (Overrides.ABILITY_OVERRIDE && this.isPlayer()) {
      return allAbilities[Overrides.ABILITY_OVERRIDE];
    }
    if (Overrides.OPP_ABILITY_OVERRIDE && this.isEnemy()) {
      return allAbilities[Overrides.OPP_ABILITY_OVERRIDE];
    }
    if (this.isFusion()) {
      if (!isNullOrUndefined(this.fusionCustomPokemonData?.ability) && this.fusionCustomPokemonData.ability !== -1) {
        return allAbilities[this.fusionCustomPokemonData.ability];
      }
      return allAbilities[this.getFusionSpeciesForm(ignoreOverride).getAbility(this.fusionAbilityIndex)];
    }
    if (!isNullOrUndefined(this.customPokemonData.ability) && this.customPokemonData.ability !== -1) {
      return allAbilities[this.customPokemonData.ability];
    }
    let abilityId = this.getSpeciesForm(ignoreOverride).getAbility(this.abilityIndex);
    if (abilityId === AbilityId.NONE) {
      abilityId = this.species.ability1;
    }
    return allAbilities[abilityId];
  }

  /**
   * Gets the passive ability of the pokemon. This should rarely be called, most of the time
   * {@linkcode hasAbility} or {@linkcode hasAbilityWithAttr} are better used as those check both the passive and
   * non-passive abilities and account for ability suppression.
   * @see {@linkcode hasAbility} {@linkcode hasAbilityWithAttr} Intended ways to check abilities in most cases
   * @returns The passive {@linkcode Ability} of the pokemon
   */
  public getPassiveAbility(): Ability {
    if (Overrides.PASSIVE_ABILITY_OVERRIDE && this.isPlayer()) {
      return allAbilities[Overrides.PASSIVE_ABILITY_OVERRIDE];
    }
    if (Overrides.OPP_PASSIVE_ABILITY_OVERRIDE && this.isEnemy()) {
      return allAbilities[Overrides.OPP_PASSIVE_ABILITY_OVERRIDE];
    }
    if (!isNullOrUndefined(this.customPokemonData.passive) && this.customPokemonData.passive !== -1) {
      return allAbilities[this.customPokemonData.passive];
    }

    return allAbilities[this.species.getPassiveAbility(this.formIndex)];
  }

  /**
   * Gets a list of all instances of a given ability attribute among abilities this pokemon has.
   * Accounts for all the various effects which can affect whether an ability will be present or
   * in effect, and both passive and non-passive.
   * @param attrType - {@linkcode AbAttr} The ability attribute to check for.
   * @param canApply - Whether to check if the ability is currently active; Default `true`
   * @param ignoreOverride - Whether to ignore ability changing effects; Default `false`
   * @returns An array of all the ability attributes on this ability.
   */
  public getAbilityAttrs<T extends AbAttrString>(attrType: T, canApply = true, ignoreOverride = false): AbAttrMap[T][] {
    const abilityAttrs: AbAttrMap[T][] = [];

    if (!canApply || this.canApplyAbility()) {
      abilityAttrs.push(...this.getAbility(ignoreOverride).getAttrs(attrType));
    }

    if (!canApply || this.canApplyAbility(true)) {
      abilityAttrs.push(...this.getPassiveAbility().getAttrs(attrType));
    }

    return abilityAttrs;
  }

  /**
   * Sets the {@linkcode Pokemon}'s ability and activates it if it normally activates on summon
   *
   * Also clears primal weather if it is from the ability being changed
   * @param ability New Ability
   */
  public setTempAbility(ability: Ability, passive = false): void {
    applyOnLoseAbAttrs({ pokemon: this, passive });
    if (passive) {
      this.summonData.passiveAbility = ability.id;
    } else {
      this.summonData.ability = ability.id;
    }
    applyOnGainAbAttrs({ pokemon: this, passive });
  }

  /**
   * Suppresses an ability and calls its onlose attributes
   */
  public suppressAbility() {
    [true, false].forEach(passive => applyOnLoseAbAttrs({ pokemon: this, passive }));
    this.summonData.abilitySuppressed = true;
  }

  /**
   * Checks if a pokemon has a passive either from:
   *  - bought with starter candy
   *  - set by override
   *  - is a boss pokemon
   * @returns `true` if the Pokemon has a passive
   */
  public hasPassive(): boolean {
    // returns override if valid for current case
    if (
      (Overrides.HAS_PASSIVE_ABILITY_OVERRIDE === false && this.isPlayer()) ||
      (Overrides.OPP_HAS_PASSIVE_ABILITY_OVERRIDE === false && this.isEnemy())
    ) {
      return false;
    }
    if (
      ((Overrides.PASSIVE_ABILITY_OVERRIDE !== AbilityId.NONE || Overrides.HAS_PASSIVE_ABILITY_OVERRIDE) &&
        this.isPlayer()) ||
      ((Overrides.OPP_PASSIVE_ABILITY_OVERRIDE !== AbilityId.NONE || Overrides.OPP_HAS_PASSIVE_ABILITY_OVERRIDE) &&
        this.isEnemy())
    ) {
      return true;
    }

    // Classic Final boss and Endless Minor/Major bosses do not have passive
    const { currentBattle, gameMode } = globalScene;
    const waveIndex = currentBattle?.waveIndex;
    if (
      this.isEnemy() &&
      (currentBattle?.battleSpec === BattleSpec.FINAL_BOSS ||
        gameMode.isEndlessMinorBoss(waveIndex) ||
        gameMode.isEndlessMajorBoss(waveIndex))
    ) {
      return false;
    }

    return this.passive || this.isBoss();
  }

  /**
   * Checks whether an ability of a pokemon can be currently applied. This should rarely be
   * directly called, as {@linkcode hasAbility} and {@linkcode hasAbilityWithAttr} already call this.
   * @see {@linkcode hasAbility} {@linkcode hasAbilityWithAttr} Intended ways to check abilities in most cases
   * @param passive If true, check if passive can be applied instead of non-passive
   * @returns `true` if the ability can be applied
   */
  public canApplyAbility(passive = false): boolean {
    if (passive && !this.hasPassive()) {
      return false;
    }
    const ability = !passive ? this.getAbility() : this.getPassiveAbility();
    if (this.isFusion() && ability.hasAttr("NoFusionAbilityAbAttr")) {
      return false;
    }
    const arena = globalScene?.arena;
    if (arena.ignoreAbilities && arena.ignoringEffectSource !== this.getBattlerIndex() && ability.isIgnorable) {
      return false;
    }
    if (this.summonData.abilitySuppressed && ability.isSuppressable) {
      return false;
    }
    const suppressAbilitiesTag = arena.getTag(ArenaTagType.NEUTRALIZING_GAS) as SuppressAbilitiesTag;
    const suppressOffField = ability.hasAttr("PreSummonAbAttr");
    if ((this.isOnField() || suppressOffField) && suppressAbilitiesTag && !suppressAbilitiesTag.isBeingRemoved()) {
      const thisAbilitySuppressing = ability.hasAttr("PreLeaveFieldRemoveSuppressAbilitiesSourceAbAttr");
      const hasSuppressingAbility = this.hasAbilityWithAttr("PreLeaveFieldRemoveSuppressAbilitiesSourceAbAttr", false);
      // Neutralizing gas is up - suppress abilities unless they are unsuppressable or this pokemon is responsible for the gas
      // (Balance decided that the other ability of a neutralizing gas pokemon should not be neutralized)
      // If the ability itself is neutralizing gas, don't suppress it (handled through arena tag)
      const unsuppressable =
        !ability.isSuppressable ||
        thisAbilitySuppressing ||
        (hasSuppressingAbility && !suppressAbilitiesTag.shouldApplyToSelf());
      if (!unsuppressable) {
        return false;
      }
    }
    return (this.hp > 0 || ability.isBypassFaint) && !ability.conditions.find(condition => !condition(this));
  }

  /**
   * Checks whether a pokemon has the specified ability and it's in effect. Accounts for all the various
   * effects which can affect whether an ability will be present or in effect, and both passive and
   * non-passive. This is the primary way to check whether a pokemon has a particular ability.
   * @param ability The ability to check for
   * @param canApply - Whether to check if the ability is currently active; default `true`
   * @param ignoreOverride Whether to ignore ability changing effects; default `false`
   * @returns `true` if the ability is present and active
   */
  public hasAbility(ability: AbilityId, canApply = true, ignoreOverride = false): boolean {
    if (this.getAbility(ignoreOverride).id === ability && (!canApply || this.canApplyAbility())) {
      return true;
    }
    return this.getPassiveAbility().id === ability && this.hasPassive() && (!canApply || this.canApplyAbility(true));
  }

  /**
   * Checks whether a pokemon has an ability with the specified attribute and it's in effect.
   * Accounts for all the various effects which can affect whether an ability will be present or
   * in effect, and both passive and non-passive. This is one of the two primary ways to check
   * whether a pokemon has a particular ability.
   * @param attrType The {@link AbAttr | ability attribute} to check for
   * @param canApply - Whether to check if the ability is currently active; default `true`
   * @param ignoreOverride Whether to ignore ability changing effects; default `false`
   * @returns `true` if an ability with the given {@linkcode AbAttr} is present and active
   */
  public hasAbilityWithAttr(attrType: AbAttrString, canApply = true, ignoreOverride = false): boolean {
    if ((!canApply || this.canApplyAbility()) && this.getAbility(ignoreOverride).hasAttr(attrType)) {
      return true;
    }
    return this.hasPassive() && (!canApply || this.canApplyAbility(true)) && this.getPassiveAbility().hasAttr(attrType);
  }

  public getAbilityPriorities(): [number, number] {
    return [this.getAbility().postSummonPriority, this.getPassiveAbility().postSummonPriority];
  }

  /**
   * Gets the weight of the Pokemon with subtractive modifiers (Autotomize) happening first
   * and then multiplicative modifiers happening after (Heavy Metal and Light Metal)
   * @returns the kg of the Pokemon (minimum of 0.1)
   */
  public getWeight(): number {
    const autotomizedTag = this.getTag(AutotomizedTag);
    let weightRemoved = 0;
    if (!isNullOrUndefined(autotomizedTag)) {
      weightRemoved = 100 * autotomizedTag!.autotomizeCount;
    }
    const minWeight = 0.1;
    const weight = new NumberHolder(this.species.weight - weightRemoved);

    // This will trigger the ability overlay so only call this function when necessary
    applyAbAttrs("WeightMultiplierAbAttr", { pokemon: this, weight });
    return Math.max(minWeight, weight.value);
  }

  /**
   * @returns the pokemon's current tera {@linkcode PokemonType}
   */
  getTeraType(): PokemonType {
    if (this.hasSpecies(SpeciesId.TERAPAGOS)) {
      return PokemonType.STELLAR;
    }
    if (this.hasSpecies(SpeciesId.OGERPON)) {
      const ogerponForm = this.species.speciesId === SpeciesId.OGERPON ? this.formIndex : this.fusionFormIndex;
      switch (ogerponForm) {
        case 0:
        case 4:
          return PokemonType.GRASS;
        case 1:
        case 5:
          return PokemonType.WATER;
        case 2:
        case 6:
          return PokemonType.FIRE;
        case 3:
        case 7:
          return PokemonType.ROCK;
      }
    }
    if (this.hasSpecies(SpeciesId.SHEDINJA)) {
      return PokemonType.BUG;
    }
    return this.teraType;
  }

  public isGrounded(): boolean {
    return (
      !!this.getTag(GroundedTag) ||
      (!this.isOfType(PokemonType.FLYING, true, true) &&
        !this.hasAbility(AbilityId.LEVITATE) &&
        !this.getTag(BattlerTagType.FLOATING) &&
        !this.getTag(SemiInvulnerableTag))
    );
  }

  /**
   * Determines whether this Pokemon is prevented from running or switching due
   * to effects from moves and/or abilities.
   * @param trappedAbMessages - If defined, ability trigger messages
   * (e.g. from Shadow Tag) are forwarded through this array.
   * @param simulated - If `true`, applies abilities via simulated calls.
   * @returns `true` if the pokemon is trapped
   */
  public isTrapped(trappedAbMessages: string[] = [], simulated = true): boolean {
    const commandedTag = this.getTag(BattlerTagType.COMMANDED);
    if (commandedTag?.getSourcePokemon()?.isActive(true)) {
      return true;
    }

    if (this.isOfType(PokemonType.GHOST)) {
      return false;
    }

    /** Holds whether the pokemon is trapped due to an ability */
    const trapped = new BooleanHolder(false);
    /**
     * Contains opposing Pokemon (Enemy/Player Pokemon) depending on perspective
     * Afterwards, it filters out Pokemon that have been switched out of the field so trapped abilities/moves do not trigger
     */
    const opposingFieldUnfiltered = this.isPlayer() ? globalScene.getEnemyField() : globalScene.getPlayerField();
    const opposingField = opposingFieldUnfiltered.filter(enemyPkm => enemyPkm.switchOutStatus === false);

    for (const opponent of opposingField) {
      applyAbAttrs("CheckTrappedAbAttr", { pokemon: opponent, trapped, opponent: this, simulated }, trappedAbMessages);
    }

    const side = this.isPlayer() ? ArenaTagSide.PLAYER : ArenaTagSide.ENEMY;
    return (
      trapped.value || !!this.getTag(TrappedTag) || !!globalScene.arena.getTagOnSide(ArenaTagType.FAIRY_LOCK, side)
    );
  }

  /**
   * Calculates the type of a move when used by this Pokemon after
   * type-changing move and ability attributes have applied.
   * @param move - {@linkcode Move} The move being used.
   * @param simulated - If `true`, prevents showing abilities applied in this calculation.
   * @returns The {@linkcode PokemonType} of the move after attributes are applied
   */
  public getMoveType(move: Move, simulated = true): PokemonType {
    const moveTypeHolder = new NumberHolder(move.type);

    applyMoveAttrs("VariableMoveTypeAttr", this, null, move, moveTypeHolder);

    const power = new NumberHolder(move.power);
    applyAbAttrs("MoveTypeChangeAbAttr", {
      pokemon: this,
      move,
      simulated,
      moveType: moveTypeHolder,
      power,
      opponent: this,
    });

    // If the user is terastallized and the move is tera blast, or tera starstorm that is stellar type,
    // then bypass the check for ion deluge and electrify
    if (
      this.isTerastallized &&
      (move.id === MoveId.TERA_BLAST ||
        (move.id === MoveId.TERA_STARSTORM && moveTypeHolder.value === PokemonType.STELLAR))
    ) {
      return moveTypeHolder.value as PokemonType;
    }

    globalScene.arena.applyTags(ArenaTagType.ION_DELUGE, simulated, moveTypeHolder);
    if (this.getTag(BattlerTagType.ELECTRIFIED)) {
      moveTypeHolder.value = PokemonType.ELECTRIC;
    }

    return moveTypeHolder.value as PokemonType;
  }

  /**
   * Calculates the effectiveness of a move against the Pokémon.
   * This includes modifiers from move and ability attributes.
   * @param source {@linkcode Pokemon} The attacking Pokémon.
   * @param move {@linkcode Move} The move being used by the attacking Pokémon.
   * @param ignoreAbility Whether to ignore abilities that might affect type effectiveness or immunity (defaults to `false`).
   * @param simulated Whether to apply abilities via simulated calls (defaults to `true`)
   * @param cancelled {@linkcode BooleanHolder} Stores whether the move was cancelled by a non-type-based immunity.
   * @param useIllusion - Whether we want the attack move effectiveness on the illusion or not
   * @returns The type damage multiplier, indicating the effectiveness of the move
   */
  getMoveEffectiveness(
    source: Pokemon,
    move: Move,
    ignoreAbility = false,
    simulated = true,
    cancelled?: BooleanHolder,
    useIllusion = false,
  ): TypeDamageMultiplier {
    if (!isNullOrUndefined(this.turnData?.moveEffectiveness)) {
      return this.turnData?.moveEffectiveness;
    }

    if (move.hasAttr("TypelessAttr")) {
      return 1;
    }
    const moveType = source.getMoveType(move);

    const typeMultiplier = new NumberHolder(
      move.category !== MoveCategory.STATUS || move.hasAttr("RespectAttackTypeImmunityAttr")
        ? this.getAttackTypeEffectiveness(moveType, source, false, simulated, move, useIllusion)
        : 1,
    );

    applyMoveAttrs("VariableMoveTypeMultiplierAttr", source, this, move, typeMultiplier);
    if (this.getTypes(true, true).find(t => move.isTypeImmune(source, this, t))) {
      typeMultiplier.value = 0;
    }

    if (this.getTag(TarShotTag) && this.getMoveType(move) === PokemonType.FIRE) {
      typeMultiplier.value *= 2;
    }

    const cancelledHolder = cancelled ?? new BooleanHolder(false);
    // TypeMultiplierAbAttrParams is shared amongst the type of AbAttrs we will be invoking
    const commonAbAttrParams: TypeMultiplierAbAttrParams = {
      pokemon: this,
      opponent: source,
      move,
      cancelled: cancelledHolder,
      simulated,
      typeMultiplier,
    };
    if (!ignoreAbility) {
      applyAbAttrs("TypeImmunityAbAttr", commonAbAttrParams);

      if (!cancelledHolder.value) {
        applyAbAttrs("MoveImmunityAbAttr", commonAbAttrParams);
      }

      if (!cancelledHolder.value) {
        const defendingSidePlayField = this.isPlayer() ? globalScene.getPlayerField() : globalScene.getEnemyField();
        defendingSidePlayField.forEach(p =>
          applyAbAttrs("FieldPriorityMoveImmunityAbAttr", {
            pokemon: p,
            opponent: source,
            move,
            cancelled: cancelledHolder,
          }),
        );
      }
    }

    const immuneTags = this.findTags(tag => tag instanceof TypeImmuneTag && tag.immuneType === moveType);
    for (const tag of immuneTags) {
      if (move && !move.getAttrs("HitsTagAttr").some(attr => attr.tagType === tag.tagType)) {
        typeMultiplier.value = 0;
        break;
      }
    }

    // Apply Tera Shell's effect to attacks after all immunities are accounted for
    if (!ignoreAbility && move.category !== MoveCategory.STATUS) {
      applyAbAttrs("FullHpResistTypeAbAttr", commonAbAttrParams);
    }

    if (move.category === MoveCategory.STATUS && move.hitsSubstitute(source, this)) {
      typeMultiplier.value = 0;
    }

    return (!cancelledHolder.value ? typeMultiplier.value : 0) as TypeDamageMultiplier;
  }

  /**
   * Calculates the move's type effectiveness multiplier based on the target's type/s.
   * @param moveType {@linkcode PokemonType} the type of the move being used
   * @param source {@linkcode Pokemon} the Pokemon using the move
   * @param ignoreStrongWinds whether or not this ignores strong winds (anticipation, forewarn, stealth rocks)
   * @param simulated tag to only apply the strong winds effect message when the move is used
   * @param move (optional) the move whose type effectiveness is to be checked. Used for applying {@linkcode VariableMoveTypeChartAttr}
   * @param useIllusion - Whether we want the attack type effectiveness on the illusion or not
   * @returns a multiplier for the type effectiveness
   */
  getAttackTypeEffectiveness(
    moveType: PokemonType,
    source?: Pokemon,
    ignoreStrongWinds = false,
    simulated = true,
    move?: Move,
    useIllusion = false,
  ): TypeDamageMultiplier {
    if (moveType === PokemonType.STELLAR) {
      return this.isTerastallized ? 2 : 1;
    }
    const types = this.getTypes(true, true, undefined, useIllusion);
    const arena = globalScene.arena;

    // Handle flying v ground type immunity without removing flying type so effective types are still effective
    // Related to https://github.com/pagefaultgames/pokerogue/issues/524
    if (moveType === PokemonType.GROUND && (this.isGrounded() || arena.hasTag(ArenaTagType.GRAVITY))) {
      const flyingIndex = types.indexOf(PokemonType.FLYING);
      if (flyingIndex > -1) {
        types.splice(flyingIndex, 1);
      }
    }

    let multiplier = types
      .map(defenderType => {
        const multiplier = new NumberHolder(getTypeDamageMultiplier(moveType, defenderType));
        applyChallenges(ChallengeType.TYPE_EFFECTIVENESS, multiplier);
        if (move) {
          applyMoveAttrs("VariableMoveTypeChartAttr", null, this, move, multiplier, defenderType);
        }
        if (source) {
          const ignoreImmunity = new BooleanHolder(false);
          if (source.isActive(true) && source.hasAbilityWithAttr("IgnoreTypeImmunityAbAttr")) {
            applyAbAttrs("IgnoreTypeImmunityAbAttr", {
              pokemon: source,
              cancelled: ignoreImmunity,
              simulated,
              moveType,
              defenderType,
            });
          }
          if (ignoreImmunity.value) {
            if (multiplier.value === 0) {
              return 1;
            }
          }

          const exposedTags = this.findTags(tag => tag instanceof ExposedTag) as ExposedTag[];
          if (exposedTags.some(t => t.ignoreImmunity(defenderType, moveType))) {
            if (multiplier.value === 0) {
              return 1;
            }
          }
        }
        return multiplier.value;
      })
      .reduce((acc, cur) => acc * cur, 1) as TypeDamageMultiplier;

    const typeMultiplierAgainstFlying = new NumberHolder(getTypeDamageMultiplier(moveType, PokemonType.FLYING));
    applyChallenges(ChallengeType.TYPE_EFFECTIVENESS, typeMultiplierAgainstFlying);
    // Handle strong winds lowering effectiveness of types super effective against pure flying
    if (
      !ignoreStrongWinds &&
      arena.weather?.weatherType === WeatherType.STRONG_WINDS &&
      !arena.weather.isEffectSuppressed() &&
      this.isOfType(PokemonType.FLYING) &&
      typeMultiplierAgainstFlying.value === 2
    ) {
      multiplier /= 2;
      if (!simulated) {
        globalScene.phaseManager.queueMessage(i18next.t("weather:strongWindsEffectMessage"));
      }
    }
    return multiplier as TypeDamageMultiplier;
  }

  /**
   * Computes the given Pokemon's matchup score against this Pokemon.
   * In most cases, this score ranges from near-zero to 16, but the maximum possible matchup score is 64.
   * @param opponent {@linkcode Pokemon} The Pokemon to compare this Pokemon against
   * @returns A score value based on how favorable this Pokemon is when fighting the given Pokemon
   */
  getMatchupScore(opponent: Pokemon): number {
    const types = this.getTypes(true);

    const enemyTypes = opponent.getTypes(true, true, false, true);
    /** Is this Pokemon faster than the opponent? */
    const outspeed =
      (this.isActive(true) ? this.getEffectiveStat(Stat.SPD, opponent) : this.getStat(Stat.SPD, false)) >=
      opponent.getEffectiveStat(Stat.SPD, this);
    /**
     * Based on how effective this Pokemon's types are offensively against the opponent's types.
     * This score is increased by 25 percent if this Pokemon is faster than the opponent.
     */
    let atkScore =
      opponent.getAttackTypeEffectiveness(types[0], this, false, true, undefined, true) * (outspeed ? 1.25 : 1);
    /**
     * Based on how effectively this Pokemon defends against the opponent's types.
     * This score cannot be higher than 4.
     */
    let defScore = 1 / Math.max(this.getAttackTypeEffectiveness(enemyTypes[0], opponent), 0.25);
    if (types.length > 1) {
      atkScore *= opponent.getAttackTypeEffectiveness(types[1], this);
    }
    if (enemyTypes.length > 1) {
      defScore *=
        1 / Math.max(this.getAttackTypeEffectiveness(enemyTypes[1], opponent, false, false, undefined, true), 0.25);
    }
    atkScore *= 1.25; //give more value for the pokemon's typing
    const moveset = this.moveset;
    let moveAtkScoreLength = 0;
    for (const move of moveset) {
      if (move.getMove().category === MoveCategory.SPECIAL || move.getMove().category === MoveCategory.PHYSICAL) {
        atkScore += opponent.getAttackTypeEffectiveness(move.getMove().type, this, false, true, undefined, true);
        moveAtkScoreLength++;
      }
    }
    atkScore = atkScore / (moveAtkScoreLength + 1); //calculate the median for the attack score
    /**
     * Based on this Pokemon's HP ratio compared to that of the opponent.
     * This ratio is multiplied by 1.5 if this Pokemon outspeeds the opponent;
     * however, the final ratio cannot be higher than 1.
     */
    const hpRatio = this.getHpRatio();
    const oppHpRatio = opponent.getHpRatio();
    const isDying = hpRatio <= 0.2;
    let hpDiffRatio = hpRatio + (1 - oppHpRatio);
    if (isDying && this.isActive(true)) {
      //It might be a sacrifice candidate if hp under 20%
      const badMatchup = atkScore < 1.5 && defScore < 1.5;
      if (!outspeed && badMatchup) {
        //It might not be a worthy sacrifice if it doesn't outspeed or doesn't do enough damage
        hpDiffRatio *= 0.85;
      } else {
        hpDiffRatio = Math.min(1 - hpRatio + (outspeed ? 0.2 : 0.1), 1);
      }
    } else if (outspeed) {
      hpDiffRatio = Math.min(hpDiffRatio * 1.25, 1);
    } else if (hpRatio > 0.2 && hpRatio <= 0.4) {
      //Might be considered to be switched because it's not in low enough health
      hpDiffRatio = Math.min(hpDiffRatio * 0.5, 1);
    }
    return (atkScore + defScore) * hpDiffRatio;
  }

  getEvolution(): SpeciesFormEvolution | null {
    if (pokemonEvolutions.hasOwnProperty(this.species.speciesId)) {
      const evolutions = pokemonEvolutions[this.species.speciesId];
      for (const e of evolutions) {
        if (e.validate(this)) {
          return e;
        }
      }
    }

    if (this.isFusion() && this.fusionSpecies && pokemonEvolutions.hasOwnProperty(this.fusionSpecies.speciesId)) {
      const fusionEvolutions = pokemonEvolutions[this.fusionSpecies.speciesId].map(
        e => new FusionSpeciesFormEvolution(this.species.speciesId, e),
      );
      for (const fe of fusionEvolutions) {
        if (fe.validate(this)) {
          return fe;
        }
      }
    }

    return null;
  }

  /**
   * Gets all level up moves in a given range for a particular pokemon.
   * @param {number} startingLevel Don't include moves below this level
   * @param {boolean} includeEvolutionMoves Whether to include evolution moves
   * @param {boolean} simulateEvolutionChain Whether to include moves from prior evolutions
   * @param {boolean} includeRelearnerMoves Whether to include moves that would require a relearner. Note the move relearner inherently allows evolution moves
   * @returns {LevelMoves} A list of moves and the levels they can be learned at
   */
  getLevelMoves(
    startingLevel?: number,
    includeEvolutionMoves = false,
    simulateEvolutionChain = false,
    includeRelearnerMoves = false,
    learnSituation: LearnMoveSituation = LearnMoveSituation.MISC,
  ): LevelMoves {
    const ret: LevelMoves = [];
    let levelMoves: LevelMoves = [];
    if (!startingLevel) {
      startingLevel = this.level;
    }
    if (learnSituation === LearnMoveSituation.EVOLUTION_FUSED && this.fusionSpecies) {
      // For fusion evolutions, get ONLY the moves of the component mon that evolved
      levelMoves = this.getFusionSpeciesForm(true)
        .getLevelMoves()
        .filter(
          lm =>
            (includeEvolutionMoves && lm[0] === EVOLVE_MOVE) ||
            (includeRelearnerMoves && lm[0] === RELEARN_MOVE) ||
            lm[0] > 0,
        );
    } else {
      if (simulateEvolutionChain) {
        const evolutionChain = this.species.getSimulatedEvolutionChain(
          this.level,
          this.hasTrainer(),
          this.isBoss(),
          this.isPlayer(),
        );
        for (let e = 0; e < evolutionChain.length; e++) {
          // TODO: Might need to pass specific form index in simulated evolution chain
          const speciesLevelMoves = getPokemonSpeciesForm(evolutionChain[e][0], this.formIndex).getLevelMoves();
          if (includeRelearnerMoves) {
            levelMoves.push(...speciesLevelMoves);
          } else {
            levelMoves.push(
              ...speciesLevelMoves.filter(
                lm =>
                  (includeEvolutionMoves && lm[0] === EVOLVE_MOVE) ||
                  ((!e || lm[0] > 1) && (e === evolutionChain.length - 1 || lm[0] <= evolutionChain[e + 1][1])),
              ),
            );
          }
        }
      } else {
        levelMoves = this.getSpeciesForm(true)
          .getLevelMoves()
          .filter(
            lm =>
              (includeEvolutionMoves && lm[0] === EVOLVE_MOVE) ||
              (includeRelearnerMoves && lm[0] === RELEARN_MOVE) ||
              lm[0] > 0,
          );
      }
      if (this.fusionSpecies && learnSituation !== LearnMoveSituation.EVOLUTION_FUSED_BASE) {
        // For fusion evolutions, get ONLY the moves of the component mon that evolved
        if (simulateEvolutionChain) {
          const fusionEvolutionChain = this.fusionSpecies.getSimulatedEvolutionChain(
            this.level,
            this.hasTrainer(),
            this.isBoss(),
            this.isPlayer(),
          );
          for (let e = 0; e < fusionEvolutionChain.length; e++) {
            // TODO: Might need to pass specific form index in simulated evolution chain
            const speciesLevelMoves = getPokemonSpeciesForm(
              fusionEvolutionChain[e][0],
              this.fusionFormIndex,
            ).getLevelMoves();
            if (includeRelearnerMoves) {
              levelMoves.push(
                ...speciesLevelMoves.filter(
                  lm => (includeEvolutionMoves && lm[0] === EVOLVE_MOVE) || lm[0] !== EVOLVE_MOVE,
                ),
              );
            } else {
              levelMoves.push(
                ...speciesLevelMoves.filter(
                  lm =>
                    (includeEvolutionMoves && lm[0] === EVOLVE_MOVE) ||
                    ((!e || lm[0] > 1) &&
                      (e === fusionEvolutionChain.length - 1 || lm[0] <= fusionEvolutionChain[e + 1][1])),
                ),
              );
            }
          }
        } else {
          levelMoves.push(
            ...this.getFusionSpeciesForm(true)
              .getLevelMoves()
              .filter(
                lm =>
                  (includeEvolutionMoves && lm[0] === EVOLVE_MOVE) ||
                  (includeRelearnerMoves && lm[0] === RELEARN_MOVE) ||
                  lm[0] > 0,
              ),
          );
        }
      }
    }
    levelMoves.sort((lma: [number, number], lmb: [number, number]) => (lma[0] > lmb[0] ? 1 : lma[0] < lmb[0] ? -1 : 0));

    /**
     * Filter out moves not within the correct level range(s)
     * Includes moves below startingLevel, or of specifically level 0 if
     * includeRelearnerMoves or includeEvolutionMoves are true respectively
     */
    levelMoves = levelMoves.filter(lm => {
      const level = lm[0];
      const isRelearner = level < startingLevel;
      const allowedEvolutionMove = level === 0 && includeEvolutionMoves;

      return !(level > this.level) && (includeRelearnerMoves || !isRelearner || allowedEvolutionMove);
    });

    /**
     * This must be done AFTER filtering by level, else if the same move shows up
     * in levelMoves multiple times all but the lowest level one will be skipped.
     * This causes problems when there are intentional duplicates (i.e. Smeargle with Sketch)
     */
    if (levelMoves) {
      this.getUniqueMoves(levelMoves, ret);
    }

    return ret;
  }

  /**
   * Helper function for getLevelMoves.
   * Finds all non-duplicate items from the input, and pushes them into the output.
   * Two items count as duplicate if they have the same Move, regardless of level.
   *
   * @param levelMoves the input array to search for non-duplicates from
   * @param ret the output array to be pushed into.
   */
  private getUniqueMoves(levelMoves: LevelMoves, ret: LevelMoves): void {
    const uniqueMoves: MoveId[] = [];
    for (const lm of levelMoves) {
      if (!uniqueMoves.find(m => m === lm[1])) {
        uniqueMoves.push(lm[1]);
        ret.push(lm);
      }
    }
  }

  /**
   * Get a list of all egg moves
   *
   * @returns list of egg moves
   */
  getEggMoves(): MoveId[] | undefined {
    return speciesEggMoves[this.getSpeciesForm().getRootSpeciesId()];
  }

  setMove(moveIndex: number, moveId: MoveId): void {
    if (moveId === MoveId.NONE) {
      return;
    }
    const move = new PokemonMove(moveId);
    this.moveset[moveIndex] = move;
    if (this.summonData.moveset) {
      this.summonData.moveset[moveIndex] = move;
    }
  }

  /**
   * Function that tries to set a Pokemon shiny based on the trainer's trainer ID and secret ID.
   * Endless Pokemon in the end biome are unable to be set to shiny
   *
   * The exact mechanic is that it calculates E as the XOR of the player's trainer ID and secret ID.
   * F is calculated as the XOR of the first 16 bits of the Pokemon's ID with the last 16 bits.
   * The XOR of E and F are then compared to the {@linkcode shinyThreshold} (or {@linkcode thresholdOverride} if set) to see whether or not to generate a shiny.
   * The base shiny odds are {@linkcode BASE_SHINY_CHANCE} / 65536
   * @param thresholdOverride number that is divided by 2^16 (65536) to get the shiny chance, overrides {@linkcode shinyThreshold} if set (bypassing shiny rate modifiers such as Shiny Charm)
   * @returns true if the Pokemon has been set as a shiny, false otherwise
   */
  trySetShiny(thresholdOverride?: number): boolean {
    // Shiny Pokemon should not spawn in the end biome in endless
    if (globalScene.gameMode.isEndless && globalScene.arena.biomeType === BiomeId.END) {
      return false;
    }

    const rand1 = (this.id & 0xffff0000) >>> 16;
    const rand2 = this.id & 0x0000ffff;

    const E = globalScene.gameData.trainerId ^ globalScene.gameData.secretId;
    const F = rand1 ^ rand2;

    const shinyThreshold = new NumberHolder(BASE_SHINY_CHANCE);
    if (thresholdOverride === undefined) {
      if (timedEventManager.isEventActive()) {
        const tchance = timedEventManager.getClassicTrainerShinyChance();
        shinyThreshold.value *= timedEventManager.getShinyMultiplier();
        if (this.hasTrainer() && tchance > 0) {
          shinyThreshold.value = Math.max(tchance, shinyThreshold.value); // Choose the higher boost
        }
      }
      if (!this.hasTrainer()) {
        globalScene.applyModifiers(ShinyRateBoosterModifier, true, shinyThreshold);
      }
    } else {
      shinyThreshold.value = thresholdOverride;
    }

    this.shiny = (E ^ F) < shinyThreshold.value;

    if (this.shiny) {
      this.initShinySparkle();
    }

    return this.shiny;
  }

  /**
   * Function that tries to set a Pokemon shiny based on seed.
   * For manual use only, usually to roll a Pokemon's shiny chance a second time.
   * If it rolls shiny, or if it's already shiny, also sets a random variant and give the Pokemon the associated luck.
   *
   * The base shiny odds are {@linkcode BASE_SHINY_CHANCE} / `65536`
   * @param thresholdOverride number that is divided by `2^16` (`65536`) to get the shiny chance, overrides {@linkcode shinyThreshold} if set (bypassing shiny rate modifiers such as Shiny Charm)
   * @param applyModifiersToOverride If {@linkcode thresholdOverride} is set and this is true, will apply Shiny Charm and event modifiers to {@linkcode thresholdOverride}
   * @returns `true` if the Pokemon has been set as a shiny, `false` otherwise
   */
  public trySetShinySeed(thresholdOverride?: number, applyModifiersToOverride?: boolean): boolean {
    if (!this.shiny) {
      const shinyThreshold = new NumberHolder(thresholdOverride ?? BASE_SHINY_CHANCE);
      if (applyModifiersToOverride) {
        if (timedEventManager.isEventActive()) {
          shinyThreshold.value *= timedEventManager.getShinyMultiplier();
        }
        globalScene.applyModifiers(ShinyRateBoosterModifier, true, shinyThreshold);
      }

      this.shiny = randSeedInt(65536) < shinyThreshold.value;
    }

    if (this.shiny) {
      this.variant = this.variant ?? 0;
      this.variant = Math.max(this.generateShinyVariant(), this.variant) as Variant; // Don't set a variant lower than the current one
      this.luck = this.variant + 1 + (this.fusionShiny ? this.fusionVariant + 1 : 0);
      this.initShinySparkle();
    }

    return this.shiny;
  }

  /**
   * Generates a shiny variant
   * @returns `0-2`, with the following probabilities:
   * - Has a 10% chance of returning `2` (epic variant)
   * - Has a 30% chance of returning `1` (rare variant)
   * - Has a 60% chance of returning `0` (basic shiny)
   */
  protected generateShinyVariant(): Variant {
    const formIndex: number = this.formIndex;
    let variantDataIndex: string | number = this.species.speciesId;
    if (this.species.forms.length > 0) {
      const formKey = this.species.forms[formIndex]?.formKey;
      if (formKey) {
        variantDataIndex = `${variantDataIndex}-${formKey}`;
      }
    }
    // Checks if there is no variant data for both the index or index with form
    if (
      !this.shiny ||
      (!variantData.hasOwnProperty(variantDataIndex) && !variantData.hasOwnProperty(this.species.speciesId))
    ) {
      return 0;
    }
    const rand = new NumberHolder(0);
    globalScene.executeWithSeedOffset(
      () => {
        rand.value = randSeedInt(10);
      },
      this.id,
      globalScene.waveSeed,
    );
    if (rand.value >= SHINY_VARIANT_CHANCE) {
      return 0; // 6/10
    }
    if (rand.value >= SHINY_EPIC_CHANCE) {
      return 1; // 3/10
    }
    return 2; // 1/10
  }

  /**
   * Function that tries to set a Pokemon to have its hidden ability based on seed, if it exists.
   * For manual use only, usually to roll a Pokemon's hidden ability chance a second time.
   *
   * The base hidden ability odds are {@linkcode BASE_HIDDEN_ABILITY_CHANCE} / `65536`
   * @param thresholdOverride number that is divided by `2^16` (`65536`) to get the HA chance, overrides {@linkcode haThreshold} if set (bypassing HA rate modifiers such as Ability Charm)
   * @param applyModifiersToOverride If {@linkcode thresholdOverride} is set and this is true, will apply Ability Charm to {@linkcode thresholdOverride}
   * @returns `true` if the Pokemon has been set to have its hidden ability, `false` otherwise
   */
  public tryRerollHiddenAbilitySeed(thresholdOverride?: number, applyModifiersToOverride?: boolean): boolean {
    if (!this.species.abilityHidden) {
      return false;
    }
    const haThreshold = new NumberHolder(thresholdOverride ?? BASE_HIDDEN_ABILITY_CHANCE);
    if (applyModifiersToOverride) {
      if (!this.hasTrainer()) {
        globalScene.applyModifiers(HiddenAbilityRateBoosterModifier, true, haThreshold);
      }
    }

    if (randSeedInt(65536) < haThreshold.value) {
      this.abilityIndex = 2;
    }

    return this.abilityIndex === 2;
  }

  public generateFusionSpecies(forStarter?: boolean): void {
    const hiddenAbilityChance = new NumberHolder(BASE_HIDDEN_ABILITY_CHANCE);
    if (!this.hasTrainer()) {
      globalScene.applyModifiers(HiddenAbilityRateBoosterModifier, true, hiddenAbilityChance);
    }

    const hasHiddenAbility = !randSeedInt(hiddenAbilityChance.value);
    const randAbilityIndex = randSeedInt(2);

    const filter = !forStarter
      ? this.species.getCompatibleFusionSpeciesFilter()
      : (species: PokemonSpecies) => {
          return (
            pokemonEvolutions.hasOwnProperty(species.speciesId) &&
            !pokemonPrevolutions.hasOwnProperty(species.speciesId) &&
            !species.subLegendary &&
            !species.legendary &&
            !species.mythical &&
            !species.isTrainerForbidden() &&
            species.speciesId !== this.species.speciesId &&
            species.speciesId !== SpeciesId.DITTO
          );
        };

    let fusionOverride: PokemonSpecies | undefined;

    if (forStarter && this.isPlayer() && Overrides.STARTER_FUSION_SPECIES_OVERRIDE) {
      fusionOverride = getPokemonSpecies(Overrides.STARTER_FUSION_SPECIES_OVERRIDE);
    } else if (this.isEnemy() && Overrides.OPP_FUSION_SPECIES_OVERRIDE) {
      fusionOverride = getPokemonSpecies(Overrides.OPP_FUSION_SPECIES_OVERRIDE);
    }

    this.fusionSpecies =
      fusionOverride ??
      globalScene.randomSpecies(globalScene.currentBattle?.waveIndex || 0, this.level, false, filter, true);
    this.fusionAbilityIndex =
      this.fusionSpecies.abilityHidden && hasHiddenAbility
        ? 2
        : this.fusionSpecies.ability2 !== this.fusionSpecies.ability1
          ? randAbilityIndex
          : 0;
    this.fusionShiny = this.shiny;
    this.fusionVariant = this.variant;

    if (this.fusionSpecies.malePercent === null) {
      this.fusionGender = Gender.GENDERLESS;
    } else {
      const genderChance = (this.id % 256) * 0.390625;
      if (genderChance < this.fusionSpecies.malePercent) {
        this.fusionGender = Gender.MALE;
      } else {
        this.fusionGender = Gender.FEMALE;
      }
    }

    this.fusionFormIndex = globalScene.getSpeciesFormIndex(
      this.fusionSpecies,
      this.fusionGender,
      this.getNature(),
      true,
    );
    this.fusionLuck = this.luck;

    this.generateName();
  }

  public clearFusionSpecies(): void {
    this.fusionSpecies = null;
    this.fusionFormIndex = 0;
    this.fusionAbilityIndex = 0;
    this.fusionShiny = false;
    this.fusionVariant = 0;
    this.fusionGender = 0;
    this.fusionLuck = 0;
    this.fusionCustomPokemonData = null;

    this.generateName();
    this.calculateStats();
  }

  /** Generates a semi-random moveset for a Pokemon */
  public generateAndPopulateMoveset(): void {
    this.moveset = [];
    let movePool: [MoveId, number][] = [];
    const allLevelMoves = this.getLevelMoves(1, true, true);
    if (!allLevelMoves) {
      console.warn("Error encountered trying to generate moveset for:", this.species.name);
      return;
    }

    for (let m = 0; m < allLevelMoves.length; m++) {
      const levelMove = allLevelMoves[m];
      if (this.level < levelMove[0]) {
        break;
      }
      let weight = levelMove[0];
      // Evolution Moves
      if (weight === EVOLVE_MOVE) {
        weight = 50;
      }
      // Assume level 1 moves with 80+ BP are "move reminder" moves and bump their weight. Trainers use actual relearn moves.
      if ((weight === 1 && allMoves[levelMove[1]].power >= 80) || (weight === RELEARN_MOVE && this.hasTrainer())) {
        weight = 40;
      }
      if (!movePool.some(m => m[0] === levelMove[1]) && !allMoves[levelMove[1]].name.endsWith(" (N)")) {
        movePool.push([levelMove[1], weight]);
      }
    }

    if (this.hasTrainer()) {
      const tms = Object.keys(tmSpecies);
      for (const tm of tms) {
        const moveId = Number.parseInt(tm) as MoveId;
        let compatible = false;
        for (const p of tmSpecies[tm]) {
          if (Array.isArray(p)) {
            if (
              p[0] === this.species.speciesId ||
              (this.fusionSpecies &&
                p[0] === this.fusionSpecies.speciesId &&
                p.slice(1).indexOf(this.species.forms[this.formIndex]) > -1)
            ) {
              compatible = true;
              break;
            }
          } else if (p === this.species.speciesId || (this.fusionSpecies && p === this.fusionSpecies.speciesId)) {
            compatible = true;
            break;
          }
        }
        if (compatible && !movePool.some(m => m[0] === moveId) && !allMoves[moveId].name.endsWith(" (N)")) {
          if (tmPoolTiers[moveId] === ModifierTier.COMMON && this.level >= 15) {
            movePool.push([moveId, 4]);
          } else if (tmPoolTiers[moveId] === ModifierTier.GREAT && this.level >= 30) {
            movePool.push([moveId, 8]);
          } else if (tmPoolTiers[moveId] === ModifierTier.ULTRA && this.level >= 50) {
            movePool.push([moveId, 14]);
          }
        }
      }

      // No egg moves below level 60
      if (this.level >= 60) {
        for (let i = 0; i < 3; i++) {
          const moveId = speciesEggMoves[this.species.getRootSpeciesId()][i];
          if (!movePool.some(m => m[0] === moveId) && !allMoves[moveId].name.endsWith(" (N)")) {
            movePool.push([moveId, 40]);
          }
        }
        const moveId = speciesEggMoves[this.species.getRootSpeciesId()][3];
        // No rare egg moves before e4
        if (
          this.level >= 170 &&
          !movePool.some(m => m[0] === moveId) &&
          !allMoves[moveId].name.endsWith(" (N)") &&
          !this.isBoss()
        ) {
          movePool.push([moveId, 30]);
        }
        if (this.fusionSpecies) {
          for (let i = 0; i < 3; i++) {
            const moveId = speciesEggMoves[this.fusionSpecies.getRootSpeciesId()][i];
            if (!movePool.some(m => m[0] === moveId) && !allMoves[moveId].name.endsWith(" (N)")) {
              movePool.push([moveId, 40]);
            }
          }
          const moveId = speciesEggMoves[this.fusionSpecies.getRootSpeciesId()][3];
          // No rare egg moves before e4
          if (
            this.level >= 170 &&
            !movePool.some(m => m[0] === moveId) &&
            !allMoves[moveId].name.endsWith(" (N)") &&
            !this.isBoss()
          ) {
            movePool.push([moveId, 30]);
          }
        }
      }
    }

    // Bosses never get self ko moves or Pain Split
    if (this.isBoss()) {
      movePool = movePool.filter(
        m => !allMoves[m[0]].hasAttr("SacrificialAttr") && !allMoves[m[0]].hasAttr("HpSplitAttr"),
      );
    }
    // No one gets Memento or Final Gambit
    movePool = movePool.filter(m => !allMoves[m[0]].hasAttr("SacrificialAttrOnHit"));
    if (this.hasTrainer()) {
      // Trainers never get OHKO moves
      movePool = movePool.filter(m => !allMoves[m[0]].hasAttr("OneHitKOAttr"));
      // Half the weight of self KO moves
      movePool = movePool.map(m => [m[0], m[1] * (allMoves[m[0]].hasAttr("SacrificialAttr") ? 0.5 : 1)]);
      // Trainers get a weight bump to stat buffing moves
      movePool = movePool.map(m => [
        m[0],
        m[1] * (allMoves[m[0]].getAttrs("StatStageChangeAttr").some(a => a.stages > 1 && a.selfTarget) ? 1.25 : 1),
      ]);
      // Trainers get a weight decrease to multiturn moves
      movePool = movePool.map(m => [
        m[0],
        m[1] * (!!allMoves[m[0]].isChargingMove() || !!allMoves[m[0]].hasAttr("RechargeAttr") ? 0.7 : 1),
      ]);
    }

    // Weight towards higher power moves, by reducing the power of moves below the highest power.
    // Caps max power at 90 to avoid something like hyper beam ruining the stats.
    // This is a pretty soft weighting factor, although it is scaled with the weight multiplier.
    const maxPower = Math.min(
      movePool.reduce((v, m) => Math.max(allMoves[m[0]].calculateEffectivePower(), v), 40),
      90,
    );
    movePool = movePool.map(m => [
      m[0],
      m[1] *
        (allMoves[m[0]].category === MoveCategory.STATUS
          ? 1
          : Math.max(Math.min(allMoves[m[0]].calculateEffectivePower() / maxPower, 1), 0.5)),
    ]);

    // Weight damaging moves against the lower stat. This uses a non-linear relationship.
    // If the higher stat is 1 - 1.09x higher, no change. At higher stat ~1.38x lower stat, off-stat moves have half weight.
    // One third weight at ~1.58x higher, one quarter weight at ~1.73x higher, one fifth at ~1.87x, and one tenth at ~2.35x higher.
    const atk = this.getStat(Stat.ATK);
    const spAtk = this.getStat(Stat.SPATK);
    const worseCategory: MoveCategory = atk > spAtk ? MoveCategory.SPECIAL : MoveCategory.PHYSICAL;
    const statRatio = worseCategory === MoveCategory.PHYSICAL ? atk / spAtk : spAtk / atk;
    movePool = movePool.map(m => [
      m[0],
      m[1] * (allMoves[m[0]].category === worseCategory ? Math.min(Math.pow(statRatio, 3) * 1.3, 1) : 1),
    ]);

    /** The higher this is the more the game weights towards higher level moves. At `0` all moves are equal weight. */
    let weightMultiplier = 1.6;
    if (this.isBoss()) {
      weightMultiplier += 0.4;
    }
    const baseWeights: [MoveId, number][] = movePool.map(m => [
      m[0],
      Math.ceil(Math.pow(m[1], weightMultiplier) * 100),
    ]);

    // All Pokemon force a STAB move first
    const stabMovePool = baseWeights.filter(
      m => allMoves[m[0]].category !== MoveCategory.STATUS && this.isOfType(allMoves[m[0]].type),
    );

    if (stabMovePool.length) {
      const totalWeight = stabMovePool.reduce((v, m) => v + m[1], 0);
      let rand = randSeedInt(totalWeight);
      let index = 0;
      while (rand > stabMovePool[index][1]) {
        rand -= stabMovePool[index++][1];
      }
      this.moveset.push(new PokemonMove(stabMovePool[index][0]));
    }

    while (baseWeights.length > this.moveset.length && this.moveset.length < 4) {
      if (this.hasTrainer()) {
        // Sqrt the weight of any damaging moves with overlapping types. This is about a 0.05 - 0.1 multiplier.
        // Other damaging moves 2x weight if 0-1 damaging moves, 0.5x if 2, 0.125x if 3. These weights get 20x if STAB.
        // Status moves remain unchanged on weight, this encourages 1-2
        movePool = baseWeights
          .filter(
            m =>
              !this.moveset.some(
                mo =>
                  m[0] === mo.moveId ||
                  (allMoves[m[0]].hasAttr("SacrificialAttr") && mo.getMove().hasAttr("SacrificialAttr")), // Only one self-KO move allowed
              ),
          )
          .map(m => {
            let ret: number;
            if (
              this.moveset.some(
                mo => mo.getMove().category !== MoveCategory.STATUS && mo.getMove().type === allMoves[m[0]].type,
              )
            ) {
              ret = Math.ceil(Math.sqrt(m[1]));
            } else if (allMoves[m[0]].category !== MoveCategory.STATUS) {
              ret = Math.ceil(
                (m[1] /
                  Math.max(Math.pow(4, this.moveset.filter(mo => (mo.getMove().power ?? 0) > 1).length) / 8, 0.5)) *
                  (this.isOfType(allMoves[m[0]].type) ? 20 : 1),
              );
            } else {
              ret = m[1];
            }
            return [m[0], ret];
          });
      } else {
        // Non-trainer pokemon just use normal weights
        movePool = baseWeights.filter(
          m =>
            !this.moveset.some(
              mo =>
                m[0] === mo.moveId ||
                (allMoves[m[0]].hasAttr("SacrificialAttr") && mo.getMove().hasAttr("SacrificialAttr")), // Only one self-KO move allowed
            ),
        );
      }
      const totalWeight = movePool.reduce((v, m) => v + m[1], 0);
      let rand = randSeedInt(totalWeight);
      let index = 0;
      while (rand > movePool[index][1]) {
        rand -= movePool[index++][1];
      }
      this.moveset.push(new PokemonMove(movePool[index][0]));
    }

    // Trigger FormChange, except for enemy Pokemon during Mystery Encounters, to avoid crashes
    if (
      this.isPlayer() ||
      !globalScene.currentBattle?.isBattleMysteryEncounter() ||
      !globalScene.currentBattle?.mysteryEncounter
    ) {
      globalScene.triggerPokemonFormChange(this, SpeciesFormChangeMoveLearnedTrigger);
    }
  }

  public trySelectMove(moveIndex: number, ignorePp?: boolean): boolean {
    const move = this.getMoveset().length > moveIndex ? this.getMoveset()[moveIndex] : null;
    return move?.isUsable(this, ignorePp) ?? false;
  }

  showInfo(): void {
    if (!this.battleInfo.visible) {
      const otherBattleInfo = globalScene.fieldUI
        .getAll()
        .slice(0, 4)
        .filter(ui => ui instanceof BattleInfo && (ui as BattleInfo) instanceof PlayerBattleInfo === this.isPlayer())
        .find(() => true);
      if (!otherBattleInfo || !this.getFieldIndex()) {
        globalScene.fieldUI.sendToBack(this.battleInfo);
        globalScene.sendTextToBack(); // Push the top right text objects behind everything else
      } else {
        globalScene.fieldUI.moveAbove(this.battleInfo, otherBattleInfo);
      }
      this.battleInfo.setX(this.battleInfo.x + (this.isPlayer() ? 150 : !this.isBoss() ? -150 : -198));
      this.battleInfo.setVisible(true);
      if (this.isPlayer()) {
        // TODO: How do you get this to not require a private property access?
        this["battleInfo"].expMaskRect.x += 150;
      }
      globalScene.tweens.add({
        targets: [this.battleInfo, this.battleInfo.expMaskRect],
        x: this.isPlayer() ? "-=150" : `+=${!this.isBoss() ? 150 : 246}`,
        duration: 1000,
        ease: "Cubic.easeOut",
      });
    }
  }

  hideInfo(): Promise<void> {
    return new Promise(resolve => {
      if (this.battleInfo?.visible) {
        globalScene.tweens.add({
          targets: [this.battleInfo, this.battleInfo.expMaskRect],
          x: this.isPlayer() ? "+=150" : `-=${!this.isBoss() ? 150 : 246}`,
          duration: 500,
          ease: "Cubic.easeIn",
          onComplete: () => {
            if (this.isPlayer()) {
              // TODO: How do you get this to not require a private property access?
              this["battleInfo"].expMaskRect.x -= 150;
            }
            this.battleInfo.setVisible(false);
            this.battleInfo.setX(this.battleInfo.x - (this.isPlayer() ? 150 : !this.isBoss() ? -150 : -198));
            resolve();
          },
        });
      } else {
        resolve();
      }
    });
  }

  /**
   * sets if the pokemon is switching out (if it's a enemy wild implies it's going to flee)
   * @param status - boolean
   */
  setSwitchOutStatus(status: boolean): void {
    this.switchOutStatus = status;
  }

  updateInfo(instant?: boolean): Promise<void> {
    return this.battleInfo.updateInfo(this, instant);
  }

  toggleStats(visible: boolean): void {
    this.battleInfo.toggleStats(visible);
  }

  /**
   * Adds experience to this PlayerPokemon, subject to wave based level caps.
   * @param exp The amount of experience to add
   * @param ignoreLevelCap Whether to ignore level caps when adding experience (defaults to false)
   */
  addExp(exp: number, ignoreLevelCap = false) {
    const maxExpLevel = globalScene.getMaxExpLevel(ignoreLevelCap);
    const initialExp = this.exp;
    this.exp += exp;
    while (this.level < maxExpLevel && this.exp >= getLevelTotalExp(this.level + 1, this.species.growthRate)) {
      this.level++;
    }
    if (this.level >= maxExpLevel) {
      console.log(initialExp, this.exp, getLevelTotalExp(this.level, this.species.growthRate));
      this.exp = Math.max(getLevelTotalExp(this.level, this.species.growthRate), initialExp);
    }
    this.levelExp = this.exp - getLevelTotalExp(this.level, this.species.growthRate);
  }

  /**
   * Compares if `this` and {@linkcode target} are on the same team.
   * @param target the {@linkcode Pokemon} to compare against.
   * @returns `true` if the two pokemon are allies, `false` otherwise
   */
  public isOpponent(target: Pokemon): boolean {
    return this.isPlayer() !== target.isPlayer();
  }

  getOpponent(targetIndex: number): Pokemon | null {
    const ret = this.getOpponents()[targetIndex];
    // TODO: why does this check for summonData and can we remove it?
    if (ret.summonData) {
      return ret;
    }
    return null;
  }

  /**
   * Returns the pokemon that oppose this one and are active
   *
   * @param onField - whether to also check if the pokemon is currently on the field (defaults to true)
   */
  getOpponents(onField = true): Pokemon[] {
    return ((this.isPlayer() ? globalScene.getEnemyField() : globalScene.getPlayerField()) as Pokemon[]).filter(p =>
      p.isActive(onField),
    );
  }

  getOpponentDescriptor(): string {
    const opponents = this.getOpponents();
    if (opponents.length === 1) {
      return opponents[0].name;
    }
    return this.isPlayer() ? i18next.t("arenaTag:opposingTeam") : i18next.t("arenaTag:yourTeam");
  }

  getAlly(): Pokemon | undefined {
    return (this.isPlayer() ? globalScene.getPlayerField() : globalScene.getEnemyField())[this.getFieldIndex() ? 0 : 1];
  }

  /**
   * Gets the Pokémon on the allied field.
   *
   * @returns An array of Pokémon on the allied field.
   */
  getAlliedField(): Pokemon[] {
    return this.isPlayer() ? globalScene.getPlayerField() : globalScene.getEnemyField();
  }

  /**
   * Calculates the stat stage multiplier of the user against an opponent.
   *
   * Note that this does not apply to evasion or accuracy
   * @see {@linkcode getAccuracyMultiplier}
   * @param stat the desired {@linkcode EffectiveStat}
   * @param opponent the target {@linkcode Pokemon}
   * @param move the {@linkcode Move} being used
   * @param ignoreOppAbility determines whether the effects of the opponent's abilities (i.e. Unaware) should be ignored (`false` by default)
   * @param isCritical determines whether a critical hit has occurred or not (`false` by default)
   * @param simulated determines whether effects are applied without altering game state (`true` by default)
   * @param ignoreHeldItems determines whether this Pokemon's held items should be ignored during the stat calculation, default `false`
   * @return the stat stage multiplier to be used for effective stat calculation
   */
  getStatStageMultiplier(
    stat: EffectiveStat,
    opponent?: Pokemon,
    move?: Move,
    ignoreOppAbility = false,
    isCritical = false,
    simulated = true,
    ignoreHeldItems = false,
  ): number {
    const statStage = new NumberHolder(this.getStatStage(stat));
    const ignoreStatStage = new BooleanHolder(false);

    if (opponent) {
      if (isCritical) {
        switch (stat) {
          case Stat.ATK:
          case Stat.SPATK:
            statStage.value = Math.max(statStage.value, 0);
            break;
          case Stat.DEF:
          case Stat.SPDEF:
            statStage.value = Math.min(statStage.value, 0);
            break;
        }
      }
      if (!ignoreOppAbility) {
        applyAbAttrs("IgnoreOpponentStatStagesAbAttr", {
          pokemon: opponent,
          ignored: ignoreStatStage,
          stat,
          simulated,
        });
      }
      if (move) {
        applyMoveAttrs("IgnoreOpponentStatStagesAttr", this, opponent, move, ignoreStatStage);
      }
    }

    if (!ignoreStatStage.value) {
      const statStageMultiplier = new NumberHolder(Math.max(2, 2 + statStage.value) / Math.max(2, 2 - statStage.value));
      if (!ignoreHeldItems) {
        globalScene.applyModifiers(TempStatStageBoosterModifier, this.isPlayer(), stat, statStageMultiplier);
      }
      return Math.min(statStageMultiplier.value, 4);
    }
    return 1;
  }

  /**
   * Calculates the accuracy multiplier of the user against a target.
   *
   * This method considers various factors such as the user's accuracy level, the target's evasion level,
   * abilities, and modifiers to compute the final accuracy multiplier.
   *
   * @param target {@linkcode Pokemon} - The target Pokémon against which the move is used.
   * @param sourceMove {@linkcode Move}  - The move being used by the user.
   * @returns The calculated accuracy multiplier.
   */
  getAccuracyMultiplier(target: Pokemon, sourceMove: Move): number {
    const isOhko = sourceMove.hasAttr("OneHitKOAccuracyAttr");
    if (isOhko) {
      return 1;
    }

    const userAccStage = new NumberHolder(this.getStatStage(Stat.ACC));
    const targetEvaStage = new NumberHolder(target.getStatStage(Stat.EVA));

    const ignoreAccStatStage = new BooleanHolder(false);
    const ignoreEvaStatStage = new BooleanHolder(false);

    // TODO: consider refactoring this method to accept `simulated` and then pass simulated to these applyAbAttrs
    applyAbAttrs("IgnoreOpponentStatStagesAbAttr", { pokemon: target, stat: Stat.ACC, ignored: ignoreAccStatStage });
    applyAbAttrs("IgnoreOpponentStatStagesAbAttr", { pokemon: this, stat: Stat.EVA, ignored: ignoreEvaStatStage });
    applyMoveAttrs("IgnoreOpponentStatStagesAttr", this, target, sourceMove, ignoreEvaStatStage);

    globalScene.applyModifiers(TempStatStageBoosterModifier, this.isPlayer(), Stat.ACC, userAccStage);

    userAccStage.value = ignoreAccStatStage.value ? 0 : Math.min(userAccStage.value, 6);
    targetEvaStage.value = ignoreEvaStatStage.value ? 0 : targetEvaStage.value;

    if (target.findTag(t => t instanceof ExposedTag)) {
      targetEvaStage.value = Math.min(0, targetEvaStage.value);
    }

    const accuracyMultiplier = new NumberHolder(1);
    if (userAccStage.value !== targetEvaStage.value) {
      accuracyMultiplier.value =
        userAccStage.value > targetEvaStage.value
          ? (3 + Math.min(userAccStage.value - targetEvaStage.value, 6)) / 3
          : 3 / (3 + Math.min(targetEvaStage.value - userAccStage.value, 6));
    }

    applyAbAttrs("StatMultiplierAbAttr", {
      pokemon: this,
      stat: Stat.ACC,
      statVal: accuracyMultiplier,
      move: sourceMove,
    });

    const evasionMultiplier = new NumberHolder(1);
    applyAbAttrs("StatMultiplierAbAttr", {
      pokemon: target,
      stat: Stat.EVA,
      statVal: evasionMultiplier,
      move: sourceMove,
    });

    const ally = this.getAlly();
    if (!isNullOrUndefined(ally)) {
      const ignore =
        this.hasAbilityWithAttr("MoveAbilityBypassAbAttr") || sourceMove.hasFlag(MoveFlags.IGNORE_ABILITIES);
      applyAbAttrs("AllyStatMultiplierAbAttr", {
        pokemon: ally,
        stat: Stat.ACC,
        statVal: accuracyMultiplier,
        ignoreAbility: ignore,
        move: sourceMove,
      });

      applyAbAttrs("AllyStatMultiplierAbAttr", {
        pokemon: ally,
        stat: Stat.EVA,
        statVal: evasionMultiplier,
        ignoreAbility: ignore,
        move: sourceMove,
      });
    }

    return accuracyMultiplier.value / evasionMultiplier.value;
  }

  /**
   * Calculates the base damage of the given move against this Pokemon when attacked by the given source.
   * Used during damage calculation and for Shell Side Arm's forecasting effect.
   * @param source - The attacking {@linkcode Pokemon}.
   * @param move - The {@linkcode Move} used in the attack.
   * @param moveCategory - The move's {@linkcode MoveCategory} after variable-category effects are applied.
   * @param ignoreAbility - If `true`, ignores this Pokemon's defensive ability effects (defaults to `false`).
   * @param ignoreSourceAbility - If `true`, ignore's the attacking Pokemon's ability effects (defaults to `false`).
   * @param ignoreAllyAbility - If `true`, ignores the ally Pokemon's ability effects (defaults to `false`).
   * @param ignoreSourceAllyAbility - If `true`, ignores the attacking Pokemon's ally's ability effects (defaults to `false`).
   * @param isCritical - if `true`, calculates effective stats as if the hit were critical (defaults to `false`).
   * @param simulated - if `true`, suppresses changes to game state during calculation (defaults to `true`).
   * @returns The move's base damage against this Pokemon when used by the source Pokemon.
   */
  getBaseDamage({
    source,
    move,
    moveCategory,
    ignoreAbility = false,
    ignoreSourceAbility = false,
    ignoreAllyAbility = false,
    ignoreSourceAllyAbility = false,
    isCritical = false,
    simulated = true,
  }: getBaseDamageParams): number {
    const isPhysical = moveCategory === MoveCategory.PHYSICAL;

    /** A base damage multiplier based on the source's level */
    const levelMultiplier = (2 * source.level) / 5 + 2;

    /** The power of the move after power boosts from abilities, etc. have applied */
    const power = move.calculateBattlePower(source, this, simulated);

    /**
     * The attacker's offensive stat for the given move's category.
     * Critical hits cause negative stat stages to be ignored.
     */
    const sourceAtk = new NumberHolder(
      source.getEffectiveStat(
        isPhysical ? Stat.ATK : Stat.SPATK,
        this,
        undefined,
        ignoreSourceAbility,
        ignoreAbility,
        ignoreAllyAbility,
        isCritical,
        simulated,
      ),
    );
    applyMoveAttrs("VariableAtkAttr", source, this, move, sourceAtk);

    /**
     * This Pokemon's defensive stat for the given move's category.
     * Critical hits cause positive stat stages to be ignored.
     */
    const targetDef = new NumberHolder(
      this.getEffectiveStat(
        isPhysical ? Stat.DEF : Stat.SPDEF,
        source,
        move,
        ignoreAbility,
        ignoreSourceAbility,
        ignoreSourceAllyAbility,
        isCritical,
        simulated,
      ),
    );
    applyMoveAttrs("VariableDefAttr", source, this, move, targetDef);

    /**
     * The attack's base damage, as determined by the source's level, move power
     * and Attack stat as well as this Pokemon's Defense stat
     */
    const baseDamage = (levelMultiplier * power * sourceAtk.value) / targetDef.value / 50 + 2;

    /** Debug message for non-simulated calls (i.e. when damage is actually dealt) */
    if (!simulated) {
      console.log("base damage", baseDamage, move.name, power, sourceAtk.value, targetDef.value);
    }

    return baseDamage;
  }

  /** Determine the STAB multiplier for a move used against this pokemon.
   *
   * @param source - The attacking {@linkcode Pokemon}
   * @param move - The {@linkcode Move} used in the attack
   * @param ignoreSourceAbility - If `true`, ignores the attacking Pokemon's ability effects
   * @param simulated - If `true`, suppresses changes to game state during the calculation
   *
   * @returns The STAB multiplier for the move used against this Pokemon
   */
  calculateStabMultiplier(source: Pokemon, move: Move, ignoreSourceAbility: boolean, simulated: boolean): number {
    // If the move has the Typeless attribute, it doesn't get STAB (e.g. struggle)
    if (move.hasAttr("TypelessAttr")) {
      return 1;
    }
    const sourceTypes = source.getTypes();
    const sourceTeraType = source.getTeraType();
    const moveType = source.getMoveType(move);
    const matchesSourceType = sourceTypes.includes(source.getMoveType(move));
    const stabMultiplier = new NumberHolder(1);
    if (matchesSourceType && moveType !== PokemonType.STELLAR) {
      stabMultiplier.value += 0.5;
    }

    applyMoveAttrs("CombinedPledgeStabBoostAttr", source, this, move, stabMultiplier);

    if (!ignoreSourceAbility) {
      applyAbAttrs("StabBoostAbAttr", { pokemon: source, simulated, multiplier: stabMultiplier });
    }

    if (source.isTerastallized && sourceTeraType === moveType && moveType !== PokemonType.STELLAR) {
      stabMultiplier.value += 0.5;
    }

    if (
      source.isTerastallized &&
      source.getTeraType() === PokemonType.STELLAR &&
      (!source.stellarTypesBoosted.includes(moveType) || source.hasSpecies(SpeciesId.TERAPAGOS))
    ) {
      stabMultiplier.value += matchesSourceType ? 0.5 : 0.2;
    }

    return Math.min(stabMultiplier.value, 2.25);
  }

  /**
   * Calculates the damage of an attack made by another Pokemon against this Pokemon
   * @param source {@linkcode Pokemon} the attacking Pokemon
   * @param move The {@linkcode Move} used in the attack
   * @param ignoreAbility If `true`, ignores this Pokemon's defensive ability effects
   * @param ignoreSourceAbility If `true`, ignores the attacking Pokemon's ability effects
   * @param ignoreAllyAbility If `true`, ignores the ally Pokemon's ability effects
   * @param ignoreSourceAllyAbility If `true`, ignores the ability effects of the attacking pokemon's ally
   * @param isCritical If `true`, calculates damage for a critical hit.
   * @param simulated If `true`, suppresses changes to game state during the calculation.
   * @param effectiveness If defined, used in place of calculated effectiveness values
   * @returns The {@linkcode DamageCalculationResult}
   */
  getAttackDamage({
    source,
    move,
    ignoreAbility = false,
    ignoreSourceAbility = false,
    ignoreAllyAbility = false,
    ignoreSourceAllyAbility = false,
    isCritical = false,
    simulated = true,
    effectiveness,
  }: getAttackDamageParams): DamageCalculationResult {
    const damage = new NumberHolder(0);
    const defendingSide = this.isPlayer() ? ArenaTagSide.PLAYER : ArenaTagSide.ENEMY;

    const variableCategory = new NumberHolder(move.category);
    applyMoveAttrs("VariableMoveCategoryAttr", source, this, move, variableCategory);
    const moveCategory = variableCategory.value as MoveCategory;

    /** The move's type after type-changing effects are applied */
    const moveType = source.getMoveType(move);

    /** If `value` is `true`, cancels the move and suppresses "No Effect" messages */
    const cancelled = new BooleanHolder(false);

    /**
     * The effectiveness of the move being used. Along with type matchups, this
     * accounts for changes in effectiveness from the move's attributes and the
     * abilities of both the source and this Pokemon.
     *
     * Note that the source's abilities are not ignored here
     */
    const typeMultiplier =
      effectiveness ?? this.getMoveEffectiveness(source, move, ignoreAbility, simulated, cancelled);

    const isPhysical = moveCategory === MoveCategory.PHYSICAL;

    /** Combined damage multiplier from field effects such as weather, terrain, etc. */
    const arenaAttackTypeMultiplier = new NumberHolder(
      globalScene.arena.getAttackTypeMultiplier(moveType, source.isGrounded()),
    );
    applyMoveAttrs("IgnoreWeatherTypeDebuffAttr", source, this, move, arenaAttackTypeMultiplier);

    const isTypeImmune = typeMultiplier * arenaAttackTypeMultiplier.value === 0;

    if (cancelled.value || isTypeImmune) {
      return {
        cancelled: cancelled.value,
        result: move.id === MoveId.SHEER_COLD ? HitResult.IMMUNE : HitResult.NO_EFFECT,
        damage: 0,
      };
    }

    // If the attack deals fixed damage, return a result with that much damage
    const fixedDamage = new NumberHolder(0);
    applyMoveAttrs("FixedDamageAttr", source, this, move, fixedDamage);
    if (fixedDamage.value) {
      const multiLensMultiplier = new NumberHolder(1);
      globalScene.applyModifiers(
        PokemonMultiHitModifier,
        source.isPlayer(),
        source,
        move.id,
        null,
        multiLensMultiplier,
      );
      fixedDamage.value = toDmgValue(fixedDamage.value * multiLensMultiplier.value);

      return {
        cancelled: false,
        result: HitResult.EFFECTIVE,
        damage: fixedDamage.value,
      };
    }

    // If the attack is a one-hit KO move, return a result with damage equal to this Pokemon's HP
    const isOneHitKo = new BooleanHolder(false);
    applyMoveAttrs("OneHitKOAttr", source, this, move, isOneHitKo);
    if (isOneHitKo.value) {
      return {
        cancelled: false,
        result: HitResult.ONE_HIT_KO,
        damage: this.hp,
      };
    }

    /**
     * The attack's base damage, as determined by the source's level, move power
     * and Attack stat as well as this Pokemon's Defense stat
     */
    const baseDamage = this.getBaseDamage({
      source,
      move,
      moveCategory,
      ignoreAbility,
      ignoreSourceAbility,
      ignoreAllyAbility,
      ignoreSourceAllyAbility,
      isCritical,
      simulated,
    });

    /** 25% damage debuff on moves hitting more than one non-fainted target (regardless of immunities) */
    const { targets, multiple } = getMoveTargets(source, move.id);
    const numTargets = multiple ? targets.length : 1;
    const targetMultiplier = numTargets > 1 ? 0.75 : 1;

    /** Multiplier for moves enhanced by Multi-Lens and/or Parental Bond */
    const multiStrikeEnhancementMultiplier = new NumberHolder(1);
    globalScene.applyModifiers(
      PokemonMultiHitModifier,
      source.isPlayer(),
      source,
      move.id,
      null,
      multiStrikeEnhancementMultiplier,
    );

    if (!ignoreSourceAbility) {
      applyAbAttrs("AddSecondStrikeAbAttr", {
        pokemon: source,
        move,
        simulated,
        multiplier: multiStrikeEnhancementMultiplier,
      });
    }

    /** Doubles damage if this Pokemon's last move was Glaive Rush */
    const glaiveRushMultiplier = new NumberHolder(1);
    if (this.getTag(BattlerTagType.RECEIVE_DOUBLE_DAMAGE)) {
      glaiveRushMultiplier.value = 2;
    }

    /** The damage multiplier when the given move critically hits */
    const criticalMultiplier = new NumberHolder(isCritical ? 1.5 : 1);
    applyAbAttrs("MultCritAbAttr", { pokemon: source, simulated, critMult: criticalMultiplier });

    /**
     * A multiplier for random damage spread in the range [0.85, 1]
     * This is always 1 for simulated calls.
     */
    const randomMultiplier = simulated ? 1 : this.randBattleSeedIntRange(85, 100) / 100;

    /** A damage multiplier for when the attack is of the attacker's type and/or Tera type. */
    const stabMultiplier = this.calculateStabMultiplier(source, move, ignoreSourceAbility, simulated);

    /** Halves damage if the attacker is using a physical attack while burned */
    let burnMultiplier = 1;
    if (
      isPhysical &&
      source.status &&
      source.status.effect === StatusEffect.BURN &&
      !move.hasAttr("BypassBurnDamageReductionAttr")
    ) {
      const burnDamageReductionCancelled = new BooleanHolder(false);
      if (!ignoreSourceAbility) {
        applyAbAttrs("BypassBurnDamageReductionAbAttr", {
          pokemon: source,
          cancelled: burnDamageReductionCancelled,
          simulated,
        });
      }
      if (!burnDamageReductionCancelled.value) {
        burnMultiplier = 0.5;
      }
    }

    /** Reduces damage if this Pokemon has a relevant screen (e.g. Light Screen for special attacks) */
    const screenMultiplier = new NumberHolder(1);

    // Critical hits should bypass screens
    if (!isCritical) {
      globalScene.arena.applyTagsForSide(
        WeakenMoveScreenTag,
        defendingSide,
        simulated,
        source,
        moveCategory,
        screenMultiplier,
      );
    }

    /**
     * For each {@linkcode HitsTagAttr} the move has, doubles the damage of the move if:
     * The target has a {@linkcode BattlerTagType} that this move interacts with
     * AND
     * The move doubles damage when used against that tag
     */
    const hitsTagMultiplier = new NumberHolder(1);
    move
      .getAttrs("HitsTagAttr")
      .filter(hta => hta.doubleDamage)
      .forEach(hta => {
        if (this.getTag(hta.tagType)) {
          hitsTagMultiplier.value *= 2;
        }
      });

    /** Halves damage if this Pokemon is grounded in Misty Terrain against a Dragon-type attack */
    const mistyTerrainMultiplier =
      globalScene.arena.terrain?.terrainType === TerrainType.MISTY &&
      this.isGrounded() &&
      moveType === PokemonType.DRAGON
        ? 0.5
        : 1;

    damage.value = toDmgValue(
      baseDamage *
        targetMultiplier *
        multiStrikeEnhancementMultiplier.value *
        arenaAttackTypeMultiplier.value *
        glaiveRushMultiplier.value *
        criticalMultiplier.value *
        randomMultiplier *
        stabMultiplier *
        typeMultiplier *
        burnMultiplier *
        screenMultiplier.value *
        hitsTagMultiplier.value *
        mistyTerrainMultiplier,
    );

    /** Doubles damage if the attacker has Tinted Lens and is using a resisted move */
    if (!ignoreSourceAbility) {
      applyAbAttrs("DamageBoostAbAttr", {
        pokemon: source,
        opponent: this,
        move,
        simulated,
        damage,
      });
    }

    /** Apply the enemy's Damage and Resistance tokens */
    if (!source.isPlayer()) {
      globalScene.applyModifiers(EnemyDamageBoosterModifier, false, damage);
    }
    if (!this.isPlayer()) {
      globalScene.applyModifiers(EnemyDamageReducerModifier, false, damage);
    }

    const abAttrParams: PreAttackModifyDamageAbAttrParams = {
      pokemon: this,
      opponent: source,
      move,
      simulated,
      damage,
    };
    /** Apply this Pokemon's post-calc defensive modifiers (e.g. Fur Coat) */
    if (!ignoreAbility) {
      applyAbAttrs("ReceivedMoveDamageMultiplierAbAttr", abAttrParams);

      const ally = this.getAlly();
      /** Additionally apply friend guard damage reduction if ally has it. */
      if (globalScene.currentBattle.double && !isNullOrUndefined(ally) && ally.isActive(true)) {
        applyAbAttrs("AlliedFieldDamageReductionAbAttr", {
          ...abAttrParams,
          // Same parameters as before, except we are applying the ally's ability
          pokemon: ally,
        });
      }
    }

    // This attribute may modify damage arbitrarily, so be careful about changing its order of application.
    applyMoveAttrs("ModifiedDamageAttr", source, this, move, damage);

    if (this.isFullHp() && !ignoreAbility) {
      applyAbAttrs("PreDefendFullHpEndureAbAttr", abAttrParams);
    }

    // debug message for when damage is applied (i.e. not simulated)
    if (!simulated) {
      console.log("damage", damage.value, move.name);
    }

    let hitResult: HitResult;
    if (typeMultiplier < 1) {
      hitResult = HitResult.NOT_VERY_EFFECTIVE;
    } else if (typeMultiplier > 1) {
      hitResult = HitResult.SUPER_EFFECTIVE;
    } else {
      hitResult = HitResult.EFFECTIVE;
    }

    return {
      cancelled: cancelled.value,
      result: hitResult,
      damage: damage.value,
    };
  }

  /**
   * Determine whether the given move will score a critical hit **against** this Pokemon.
   * @param source - The {@linkcode Pokemon} using the move
   * @param move - The {@linkcode Move} being used
   * @returns Whether the move will critically hit the defender.
   */
  getCriticalHitResult(source: Pokemon, move: Move): boolean {
    if (move.hasAttr("FixedDamageAttr")) {
      // fixed damage moves (Dragon Rage, etc.) will nevet crit
      return false;
    }

    const alwaysCrit = new BooleanHolder(false);
    applyMoveAttrs("CritOnlyAttr", source, this, move, alwaysCrit);
    applyAbAttrs("ConditionalCritAbAttr", { pokemon: source, isCritical: alwaysCrit, target: this, move });
    const alwaysCritTag = !!source.getTag(BattlerTagType.ALWAYS_CRIT);
    const critChance = [24, 8, 2, 1][Phaser.Math.Clamp(this.getCritStage(source, move), 0, 3)];

    let isCritical = alwaysCrit.value || alwaysCritTag || critChance === 1;

    // If we aren't already guaranteed to crit, do a random roll & check overrides
    isCritical ||= Overrides.CRITICAL_HIT_OVERRIDE ?? globalScene.randBattleSeedInt(critChance) === 0;

    // apply crit block effects from lucky chant & co., overriding previous effects
    const blockCrit = new BooleanHolder(false);
    applyAbAttrs("BlockCritAbAttr", { pokemon: this, blockCrit });
    const blockCritTag = globalScene.arena.getTagOnSide(
      NoCritTag,
      this.isPlayer() ? ArenaTagSide.PLAYER : ArenaTagSide.ENEMY,
    );
    isCritical &&= !blockCritTag && !blockCrit.value; // need to roll a crit and not be blocked by either crit prevention effect

    return isCritical;
  }

  /**
   * Called by damageAndUpdate()
   * @param damage integer
   * @param ignoreSegments boolean, not currently used
   * @param preventEndure used to update damage if endure or sturdy
   * @param ignoreFaintPhas  flag on whether to add FaintPhase if pokemon after applying damage faints
   * @returns integer representing damage dealt
   */
  damage(damage: number, _ignoreSegments = false, preventEndure = false, ignoreFaintPhase = false): number {
    if (this.isFainted()) {
      return 0;
    }
    const surviveDamage = new BooleanHolder(false);

    // check for endure and other abilities that would prevent us from death
    if (!preventEndure && this.hp - damage <= 0) {
      if (this.hp >= 1 && this.getTag(BattlerTagType.ENDURING)) {
        surviveDamage.value = this.lapseTag(BattlerTagType.ENDURING);
      } else if (this.hp > 1 && this.getTag(BattlerTagType.STURDY)) {
        surviveDamage.value = this.lapseTag(BattlerTagType.STURDY);
      } else if (this.hp >= 1 && this.getTag(BattlerTagType.ENDURE_TOKEN)) {
        surviveDamage.value = this.lapseTag(BattlerTagType.ENDURE_TOKEN);
      }
      if (!surviveDamage.value) {
        globalScene.applyModifiers(SurviveDamageModifier, this.isPlayer(), this, surviveDamage);
      }
      if (surviveDamage.value) {
        damage = this.hp - 1;
      }
    }

    damage = Math.min(damage, this.hp);
    this.hp = this.hp - damage;
    if (this.isFainted() && !ignoreFaintPhase) {
      /**
       * When adding the FaintPhase, want to toggle future unshiftPhase() and queueMessage() calls
       * to appear before the FaintPhase (as FaintPhase will potentially end the encounter and add Phases such as
       * GameOverPhase, VictoryPhase, etc.. that will interfere with anything else that happens during this MoveEffectPhase)
       *
       * Once the MoveEffectPhase is over (and calls it's .end() function, shiftPhase() will reset the PhaseQueueSplice via clearPhaseQueueSplice() )
       */
      globalScene.phaseManager.setPhaseQueueSplice();
      globalScene.phaseManager.unshiftNew("FaintPhase", this.getBattlerIndex(), preventEndure);
      this.destroySubstitute();
      this.lapseTag(BattlerTagType.COMMANDED);
    }
    return damage;
  }

  /**
   * Given the damage, adds a new DamagePhase and update HP values, etc.
   *
   * Checks for 'Indirect' HitResults to account for Endure/Reviver Seed applying correctly
   * @param damage integer - passed to damage()
   * @param result an enum if it's super effective, not very, etc.
   * @param isCritical boolean if move is a critical hit
   * @param ignoreSegments boolean, passed to damage() and not used currently
   * @param preventEndure boolean, ignore endure properties of pokemon, passed to damage()
   * @param ignoreFaintPhase boolean to ignore adding a FaintPhase, passsed to damage()
   * @returns integer of damage done
   */
  damageAndUpdate(
    damage: number,
    {
      result = HitResult.EFFECTIVE,
      isCritical = false,
      ignoreSegments = false,
      ignoreFaintPhase = false,
      source = undefined,
    }: {
      result?: DamageResult;
      isCritical?: boolean;
      ignoreSegments?: boolean;
      ignoreFaintPhase?: boolean;
      source?: Pokemon;
    } = {},
  ): number {
    const isIndirectDamage = [HitResult.INDIRECT, HitResult.INDIRECT_KO].includes(result);
    const damagePhase = globalScene.phaseManager.create(
      "DamageAnimPhase",
      this.getBattlerIndex(),
      damage,
      result as DamageResult,
      isCritical,
    );
    globalScene.phaseManager.unshiftPhase(damagePhase);
    if (this.switchOutStatus && source) {
      damage = 0;
    }
    damage = this.damage(damage, ignoreSegments, isIndirectDamage, ignoreFaintPhase);
    // Ensure the battle-info bar's HP is updated, though only if the battle info is visible
    // TODO: When battle-info UI is refactored, make this only update the HP bar
    if (this.battleInfo.visible) {
      this.updateInfo();
    }
    // Damage amount may have changed, but needed to be queued before calling damage function
    damagePhase.updateAmount(damage);
    /**
     * Run PostDamageAbAttr from any source of damage that is not from a multi-hit
     * Multi-hits are handled in move-effect-phase.ts for PostDamageAbAttr
     */
    if (!source || source.turnData.hitCount <= 1) {
      applyAbAttrs("PostDamageAbAttr", { pokemon: this, damage, source });
    }
    return damage;
  }

  heal(amount: number): number {
    const healAmount = Math.min(amount, this.getMaxHp() - this.hp);
    this.hp += healAmount;
    return healAmount;
  }

  isBossImmune(): boolean {
    return this.isBoss();
  }

  isMax(): boolean {
    const maxForms = [
      SpeciesFormKey.GIGANTAMAX,
      SpeciesFormKey.GIGANTAMAX_RAPID,
      SpeciesFormKey.GIGANTAMAX_SINGLE,
      SpeciesFormKey.ETERNAMAX,
    ] as string[];
    return (
      maxForms.includes(this.getFormKey()) || (!!this.getFusionFormKey() && maxForms.includes(this.getFusionFormKey()!))
    );
  }

  isMega(): boolean {
    const megaForms = [
      SpeciesFormKey.MEGA,
      SpeciesFormKey.MEGA_X,
      SpeciesFormKey.MEGA_Y,
      SpeciesFormKey.PRIMAL,
    ] as string[];
    return (
      megaForms.includes(this.getFormKey()) ||
      (!!this.getFusionFormKey() && megaForms.includes(this.getFusionFormKey()!))
    );
  }

  canAddTag(tagType: BattlerTagType): boolean {
    if (this.getTag(tagType)) {
      return false;
    }

    const stubTag = new BattlerTag(tagType, 0, 0);

    const cancelled = new BooleanHolder(false);
    applyAbAttrs("BattlerTagImmunityAbAttr", { pokemon: this, tag: stubTag, cancelled, simulated: true });

    const userField = this.getAlliedField();
    userField.forEach(pokemon =>
      applyAbAttrs("UserFieldBattlerTagImmunityAbAttr", {
        pokemon,
        tag: stubTag,
        cancelled,
        simulated: true,
        target: this,
      }),
    );

    return !cancelled.value;
  }

  addTag(tagType: BattlerTagType, turnCount = 0, sourceMove?: MoveId, sourceId?: number): boolean {
    const existingTag = this.getTag(tagType);
    if (existingTag) {
      existingTag.onOverlap(this);
      return false;
    }

    const newTag = getBattlerTag(tagType, turnCount, sourceMove!, sourceId!); // TODO: are the bangs correct?

    const cancelled = new BooleanHolder(false);
    applyAbAttrs("BattlerTagImmunityAbAttr", { pokemon: this, tag: newTag, cancelled });
    if (cancelled.value) {
      return false;
    }

    for (const pokemon of this.getAlliedField()) {
      applyAbAttrs("UserFieldBattlerTagImmunityAbAttr", { pokemon, tag: newTag, cancelled, target: this });
      if (cancelled.value) {
        return false;
      }
    }

    if (newTag.canAdd(this)) {
      this.summonData.tags.push(newTag);
      newTag.onAdd(this);
      return true;
    }

    return false;
  }

  /**@overload */
  getTag(tagType: BattlerTagType.GRUDGE): GrudgeTag | undefined;

  /** @overload */
  getTag(tagType: BattlerTagType.SUBSTITUTE): SubstituteTag | undefined;

  /** @overload */
  getTag(tagType: BattlerTagType): BattlerTag | undefined;

  /** @overload */
  getTag<T extends BattlerTag>(tagType: Constructor<T>): T | undefined;

  getTag(tagType: BattlerTagType | Constructor<BattlerTag>): BattlerTag | undefined {
    return typeof tagType === "function"
      ? this.summonData.tags.find(t => t instanceof tagType)
      : this.summonData.tags.find(t => t.tagType === tagType);
  }

  findTag(tagFilter: (tag: BattlerTag) => boolean) {
    return this.summonData.tags.find(t => tagFilter(t));
  }

  findTags(tagFilter: (tag: BattlerTag) => boolean): BattlerTag[] {
    return this.summonData.tags.filter(t => tagFilter(t));
  }

  /**
   * Tick down the first {@linkcode BattlerTag} found matching the given {@linkcode BattlerTagType},
   * removing it if its duration goes below 0.
   * @param tagType the {@linkcode BattlerTagType} to check against
   * @returns `true` if the tag was present
   */
  lapseTag(tagType: BattlerTagType): boolean {
    const tags = this.summonData.tags;
    const tag = tags.find(t => t.tagType === tagType);
    if (!tag) {
      return false;
    }

    if (!tag.lapse(this, BattlerTagLapseType.CUSTOM)) {
      tag.onRemove(this);
      tags.splice(tags.indexOf(tag), 1);
    }
    return true;
  }

  /**
   * Tick down all {@linkcode BattlerTags} matching the given {@linkcode BattlerTagLapseType},
   * removing any whose durations fall below 0.
   * @param tagType the {@linkcode BattlerTagLapseType} to tick down
   */
  lapseTags(lapseType: BattlerTagLapseType): void {
    const tags = this.summonData.tags;
    tags
      .filter(
        t =>
          lapseType === BattlerTagLapseType.FAINT ||
          (t.lapseTypes.some(lType => lType === lapseType) && !t.lapse(this, lapseType)),
      )
      .forEach(t => {
        t.onRemove(this);
        tags.splice(tags.indexOf(t), 1);
      });
  }

  /**
   * Remove the first tag matching the given {@linkcode BattlerTagType}.
   * @param tagType the {@linkcode BattlerTagType} to search for and remove
   */
  removeTag(tagType: BattlerTagType): void {
    const tags = this.summonData.tags;
    const tag = tags.find(t => t.tagType === tagType);
    if (tag) {
      tag.onRemove(this);
      tags.splice(tags.indexOf(tag), 1);
    }
  }

  /**
   * Find and remove all {@linkcode BattlerTag}s matching the given function.
   * @param tagFilter a function dictating which tags to remove
   */
  findAndRemoveTags(tagFilter: (tag: BattlerTag) => boolean): void {
    const tags = this.summonData.tags;
    const tagsToRemove = tags.filter(t => tagFilter(t));
    for (const tag of tagsToRemove) {
      tag.turnCount = 0;
      tag.onRemove(this);
      tags.splice(tags.indexOf(tag), 1);
    }
  }

  removeTagsBySourceId(sourceId: number): void {
    this.findAndRemoveTags(t => t.isSourceLinked() && t.sourceId === sourceId);
  }

  transferTagsBySourceId(sourceId: number, newSourceId: number): void {
    this.summonData.tags.forEach(t => {
      if (t.sourceId === sourceId) {
        t.sourceId = newSourceId;
      }
    });
  }

  /**
   * Transferring stat changes and Tags
   * @param source {@linkcode Pokemon} the pokemon whose stats/Tags are to be passed on from, ie: the Pokemon using Baton Pass
   */
  transferSummon(source: Pokemon): void {
    // Copy all stat stages
    for (const s of BATTLE_STATS) {
      const sourceStage = source.getStatStage(s);
      if (this.isPlayer() && sourceStage === 6) {
        globalScene.validateAchv(achvs.TRANSFER_MAX_STAT_STAGE);
      }
      this.setStatStage(s, sourceStage);
    }

    for (const tag of source.summonData.tags) {
      if (
        !tag.isBatonPassable ||
        (tag.tagType === BattlerTagType.TELEKINESIS &&
          this.species.speciesId === SpeciesId.GENGAR &&
          this.getFormKey() === "mega")
      ) {
        continue;
      }

      if (tag instanceof PowerTrickTag) {
        tag.swapStat(this);
      }

      this.summonData.tags.push(tag);
    }

    this.updateInfo();
  }

  /**
   * Gets whether the given move is currently disabled for this Pokemon.
   *
   * @param moveId - The {@linkcode MoveId} ID of the move to check
   * @returns `true` if the move is disabled for this Pokemon, otherwise `false`
   *
   * @see {@linkcode MoveRestrictionBattlerTag}
   */
  public isMoveRestricted(moveId: MoveId, pokemon?: Pokemon): boolean {
    return this.getRestrictingTag(moveId, pokemon) !== null;
  }

  /**
   * Gets whether the given move is currently disabled for the user based on the player's target selection
   *
   * @param moveId - The {@linkcode MoveId} ID of the move to check
   * @param user - The move user
   * @param target - The target of the move
   *
   * @returns {boolean} `true` if the move is disabled for this Pokemon due to the player's target selection
   *
   * @see {@linkcode MoveRestrictionBattlerTag}
   */
  isMoveTargetRestricted(moveId: MoveId, user: Pokemon, target: Pokemon): boolean {
    for (const tag of this.findTags(t => t instanceof MoveRestrictionBattlerTag)) {
      if ((tag as MoveRestrictionBattlerTag).isMoveTargetRestricted(moveId, user, target)) {
        return (tag as MoveRestrictionBattlerTag) !== null;
      }
    }
    return false;
  }

  /**
   * Gets the {@link MoveRestrictionBattlerTag} that is restricting a move, if it exists.
   *
   * @param moveId - {@linkcode MoveId} ID of the move to check
   * @param user - {@linkcode Pokemon} the move user, optional and used when the target is a factor in the move's restricted status
   * @param target - {@linkcode Pokemon} the target of the move, optional and used when the target is a factor in the move's restricted status
   * @returns The first tag on this Pokemon that restricts the move, or `null` if the move is not restricted.
   */
  getRestrictingTag(moveId: MoveId, user?: Pokemon, target?: Pokemon): MoveRestrictionBattlerTag | null {
    for (const tag of this.findTags(t => t instanceof MoveRestrictionBattlerTag)) {
      if ((tag as MoveRestrictionBattlerTag).isMoveRestricted(moveId, user)) {
        return tag as MoveRestrictionBattlerTag;
      }
      if (user && target && (tag as MoveRestrictionBattlerTag).isMoveTargetRestricted(moveId, user, target)) {
        return tag as MoveRestrictionBattlerTag;
      }
    }
    return null;
  }

  public getMoveHistory(): TurnMove[] {
    return this.summonData.moveHistory;
  }

  public pushMoveHistory(turnMove: TurnMove): void {
    if (!this.isOnField()) {
      return;
    }
    turnMove.turn = globalScene.currentBattle?.turn;
    this.getMoveHistory().push(turnMove);
  }

  /**
   * Returns a list of the most recent move entries in this Pokemon's move history.
   * The retrieved move entries are sorted in order from NEWEST to OLDEST.
   * @param moveCount The number of move entries to retrieve.
   *   If negative, retrieve the Pokemon's entire move history (equivalent to reversing the output of {@linkcode getMoveHistory()}).
   *   Default is `1`.
   * @returns A list of {@linkcode TurnMove}, as specified above.
   */
  getLastXMoves(moveCount = 1): TurnMove[] {
    const moveHistory = this.getMoveHistory();
    if (moveCount >= 0) {
      return moveHistory.slice(Math.max(moveHistory.length - moveCount, 0)).reverse();
    }
    return moveHistory.slice(0).reverse();
  }

  /**
   * Return the most recently executed {@linkcode TurnMove} this {@linkcode Pokemon} has used that is:
   * - Not {@linkcode MoveId.NONE}
   * - Non-virtual ({@linkcode MoveUseMode | useMode} < {@linkcode MoveUseMode.INDIRECT})
   * @param ignoreStruggle - Whether to additionally ignore {@linkcode Moves.STRUGGLE}; default `false`
   * @param ignoreFollowUp - Whether to ignore moves with a use type of {@linkcode MoveUseMode.FOLLOW_UP}
   * (e.g. ones called by Copycat/Mirror Move); default `true`.
   * @returns The last move this Pokemon has used satisfying the aforementioned conditions,
   * or `undefined` if no applicable moves have been used since switching in.
   */
  getLastNonVirtualMove(ignoreStruggle = false, ignoreFollowUp = true): TurnMove | undefined {
    return this.getLastXMoves(-1).find(
      m =>
        m.move !== MoveId.NONE &&
        (!ignoreStruggle || m.move !== MoveId.STRUGGLE) &&
        (!isVirtual(m.useMode) || (!ignoreFollowUp && m.useMode === MoveUseMode.FOLLOW_UP)),
    );
  }

  /**
   * Return this Pokemon's move queue, consisting of all the moves it is slated to perform.
   * @returns An array of {@linkcode TurnMove}, as described above
   */
  getMoveQueue(): TurnMove[] {
    return this.summonData.moveQueue;
  }

  /**
   * Add a new entry to the end of this Pokemon's move queue.
   * @param queuedMove - A {@linkcode TurnMove} to push to this Pokemon's queue.
   */
  pushMoveQueue(queuedMove: TurnMove): void {
    this.summonData.moveQueue.push(queuedMove);
  }

  changeForm(formChange: SpeciesFormChange): Promise<void> {
    return new Promise(resolve => {
      this.formIndex = Math.max(
        this.species.forms.findIndex(f => f.formKey === formChange.formKey),
        0,
      );
      this.generateName();
      const abilityCount = this.getSpeciesForm().getAbilityCount();
      if (this.abilityIndex >= abilityCount) {
        // Shouldn't happen
        this.abilityIndex = abilityCount - 1;
      }
      globalScene.gameData.setPokemonSeen(this, false);
      this.setScale(this.getSpriteScale());
      this.loadAssets().then(() => {
        this.calculateStats();
        globalScene.updateModifiers(this.isPlayer(), true);
        Promise.all([this.updateInfo(), globalScene.updateFieldScale()]).then(() => resolve());
      });
    });
  }

  cry(soundConfig?: Phaser.Types.Sound.SoundConfig, sceneOverride?: BattleScene): AnySound {
    const scene = sceneOverride ?? globalScene; // TODO: is `sceneOverride` needed?
    const cry = this.getSpeciesForm(undefined, true).cry(soundConfig);
    let duration = cry.totalDuration * 1000;
    if (this.fusionSpecies && this.getSpeciesForm(undefined, true) !== this.getFusionSpeciesForm(undefined, true)) {
      let fusionCry = this.getFusionSpeciesForm(undefined, true).cry(soundConfig, true);
      duration = Math.min(duration, fusionCry.totalDuration * 1000);
      fusionCry.destroy();
      scene.time.delayedCall(fixedInt(Math.ceil(duration * 0.4)), () => {
        try {
          SoundFade.fadeOut(scene, cry, fixedInt(Math.ceil(duration * 0.2)));
          fusionCry = this.getFusionSpeciesForm(undefined, true).cry({
            seek: Math.max(fusionCry.totalDuration * 0.4, 0),
            ...soundConfig,
          });
          SoundFade.fadeIn(
            scene,
            fusionCry,
            fixedInt(Math.ceil(duration * 0.2)),
            scene.masterVolume * scene.fieldVolume,
            0,
          );
        } catch (err) {
          console.error(err);
        }
      });
    }

    return cry;
  }

  // biome-ignore lint: there are a ton of issues..
  faintCry(callback: Function): void {
    if (this.fusionSpecies && this.getSpeciesForm() !== this.getFusionSpeciesForm()) {
      this.fusionFaintCry(callback);
      return;
    }

    const key = this.species.getCryKey(this.formIndex);
    let rate = 0.85;
    const cry = globalScene.playSound(key, { rate: rate }) as AnySound;
    if (!cry || globalScene.fieldVolume === 0) {
      callback();
      return;
    }
    const sprite = this.getSprite();
    const tintSprite = this.getTintSprite();
    const delay = Math.max(globalScene.sound.get(key).totalDuration * 50, 25);

    let frameProgress = 0;
    let frameThreshold: number;

    sprite.anims.pause();
    tintSprite?.anims.pause();

    let faintCryTimer: Phaser.Time.TimerEvent | null = globalScene.time.addEvent({
      delay: fixedInt(delay),
      repeat: -1,
      callback: () => {
        frameThreshold = sprite.anims.msPerFrame / rate;
        frameProgress += delay;
        while (frameProgress > frameThreshold) {
          if (sprite.anims.duration) {
            sprite.anims.nextFrame();
            tintSprite?.anims.nextFrame();
          }
          frameProgress -= frameThreshold;
        }
        if (cry && !cry.pendingRemove) {
          rate *= 0.99;
          cry.setRate(rate);
        } else {
          faintCryTimer?.destroy();
          faintCryTimer = null;
          if (callback) {
            callback();
          }
        }
      },
    });

    // Failsafe
    globalScene.time.delayedCall(fixedInt(3000), () => {
      if (!faintCryTimer || !globalScene) {
        return;
      }
      if (cry?.isPlaying) {
        cry.stop();
      }
      faintCryTimer.destroy();
      if (callback) {
        callback();
      }
    });
  }

  // biome-ignore lint/complexity/noBannedTypes: Consider refactoring to change type of Function
  private fusionFaintCry(callback: Function): void {
    const key = this.species.getCryKey(this.formIndex);
    let i = 0;
    let rate = 0.85;
    const cry = globalScene.playSound(key, { rate: rate }) as AnySound;
    const sprite = this.getSprite();
    const tintSprite = this.getTintSprite();
    let duration = cry.totalDuration * 1000;

    const fusionCryKey = this.fusionSpecies!.getCryKey(this.fusionFormIndex);
    let fusionCry = globalScene.playSound(fusionCryKey, {
      rate: rate,
    }) as AnySound;
    if (!cry || !fusionCry || globalScene.fieldVolume === 0) {
      callback();
      return;
    }
    fusionCry.stop();
    duration = Math.min(duration, fusionCry.totalDuration * 1000);
    fusionCry.destroy();
    const delay = Math.max(duration * 0.05, 25);

    let transitionIndex = 0;
    let durationProgress = 0;

    const transitionThreshold = Math.ceil(duration * 0.4);
    while (durationProgress < transitionThreshold) {
      ++i;
      durationProgress += delay * rate;
      rate *= 0.99;
    }

    transitionIndex = i;

    i = 0;
    rate = 0.85;

    let frameProgress = 0;
    let frameThreshold: number;

    sprite.anims.pause();
    tintSprite?.anims.pause();

    let faintCryTimer: Phaser.Time.TimerEvent | null = globalScene.time.addEvent({
      delay: fixedInt(delay),
      repeat: -1,
      callback: () => {
        ++i;
        frameThreshold = sprite.anims.msPerFrame / rate;
        frameProgress += delay;
        while (frameProgress > frameThreshold) {
          if (sprite.anims.duration) {
            sprite.anims.nextFrame();
            tintSprite?.anims.nextFrame();
          }
          frameProgress -= frameThreshold;
        }
        if (i === transitionIndex && fusionCryKey) {
          SoundFade.fadeOut(globalScene, cry, fixedInt(Math.ceil((duration / rate) * 0.2)));
          fusionCry = globalScene.playSound(fusionCryKey, {
            seek: Math.max(fusionCry.totalDuration * 0.4, 0),
            rate: rate,
          });
          SoundFade.fadeIn(
            globalScene,
            fusionCry,
            fixedInt(Math.ceil((duration / rate) * 0.2)),
            globalScene.masterVolume * globalScene.fieldVolume,
            0,
          );
        }
        rate *= 0.99;
        if (cry && !cry.pendingRemove) {
          cry.setRate(rate);
        }
        if (fusionCry && !fusionCry.pendingRemove) {
          fusionCry.setRate(rate);
        }
        if ((!cry || cry.pendingRemove) && (!fusionCry || fusionCry.pendingRemove)) {
          faintCryTimer?.destroy();
          faintCryTimer = null;
          if (callback) {
            callback();
          }
        }
      },
    });

    // Failsafe
    globalScene.time.delayedCall(fixedInt(3000), () => {
      if (!faintCryTimer || !globalScene) {
        return;
      }
      if (cry?.isPlaying) {
        cry.stop();
      }
      if (fusionCry?.isPlaying) {
        fusionCry.stop();
      }
      faintCryTimer.destroy();
      if (callback) {
        callback();
      }
    });
  }

  isOppositeGender(pokemon: Pokemon): boolean {
    return (
      this.gender !== Gender.GENDERLESS &&
      pokemon.gender === (this.gender === Gender.MALE ? Gender.FEMALE : Gender.MALE)
    );
  }

  /**
   * Display an immunity message for a failed status application.
   * @param quiet - Whether to suppress message and return early
   * @param reason - The reason for the status application failure -
   * can be "overlap" (already has same status), "other" (generic fail message)
   * or a {@linkcode TerrainType} for terrain-based blockages.
   * Defaults to "other".
   */
  queueStatusImmuneMessage(quiet: boolean, reason: "overlap" | "other" | TerrainType = "other"): void {
    if (quiet) {
      return;
    }

    let message: string;
    if (reason === "overlap") {
      // "XYZ is already XXX!"
      message = getStatusEffectOverlapText(this.status?.effect ?? StatusEffect.NONE, getPokemonNameWithAffix(this));
    } else if (typeof reason === "number") {
      // "XYZ was protected by the XXX terrain!" /
      // "XYZ surrounds itself with a protective mist!"
      message = getTerrainBlockMessage(this, reason);
    } else {
      // "It doesn't affect XXX!"
      message = i18next.t("abilityTriggers:moveImmunity", {
        pokemonNameWithAffix: getPokemonNameWithAffix(this),
      });
    }

    globalScene.phaseManager.queueMessage(message);
  }

  /**
   * Checks if a status effect can be applied to the Pokemon.
   *
   * @param effect The {@linkcode StatusEffect} whose applicability is being checked
   * @param quiet Whether in-battle messages should trigger or not
   * @param overrideStatus Whether the Pokemon's current status can be overriden
   * @param sourcePokemon The Pokemon that is setting the status effect
   * @param ignoreField Whether any field effects (weather, terrain, etc.) should be considered
   */
  canSetStatus(
    effect: StatusEffect,
    quiet = false,
    overrideStatus = false,
    sourcePokemon: Pokemon | null = null,
    ignoreField = false,
  ): boolean {
    if (effect !== StatusEffect.FAINT) {
      if (overrideStatus ? this.status?.effect === effect : this.status) {
        this.queueStatusImmuneMessage(quiet, overrideStatus ? "overlap" : "other"); // having different status displays generic fail message
        return false;
      }
      if (this.isGrounded() && !ignoreField && globalScene.arena.terrain?.terrainType === TerrainType.MISTY) {
        this.queueStatusImmuneMessage(quiet, TerrainType.MISTY);
        return false;
      }
    }

    const types = this.getTypes(true, true);

    switch (effect) {
      case StatusEffect.POISON:
      case StatusEffect.TOXIC: {
        // Check if the Pokemon is immune to Poison/Toxic or if the source pokemon is canceling the immunity
        const poisonImmunity = types.map(defType => {
          // Check if the Pokemon is not immune to Poison/Toxic
          if (defType !== PokemonType.POISON && defType !== PokemonType.STEEL) {
            return false;
          }

          // Check if the source Pokemon has an ability that cancels the Poison/Toxic immunity
          const cancelImmunity = new BooleanHolder(false);
          // TODO: Determine if we need to pass `quiet` as the value for simulated in this call
          if (sourcePokemon) {
            applyAbAttrs("IgnoreTypeStatusEffectImmunityAbAttr", {
              pokemon: sourcePokemon,
              cancelled: cancelImmunity,
              statusEffect: effect,
              defenderType: defType,
            });
            if (cancelImmunity.value) {
              return false;
            }
          }

          return true;
        });

        if (this.isOfType(PokemonType.POISON) || this.isOfType(PokemonType.STEEL)) {
          if (poisonImmunity.includes(true)) {
            this.queueStatusImmuneMessage(quiet);
            return false;
          }
        }
        break;
      }
      case StatusEffect.PARALYSIS:
        if (this.isOfType(PokemonType.ELECTRIC)) {
          this.queueStatusImmuneMessage(quiet);
          return false;
        }
        break;
      case StatusEffect.SLEEP:
        if (this.isGrounded() && globalScene.arena.terrain?.terrainType === TerrainType.ELECTRIC) {
          this.queueStatusImmuneMessage(quiet, TerrainType.ELECTRIC);
          return false;
        }
        break;
      case StatusEffect.FREEZE:
        if (
          this.isOfType(PokemonType.ICE) ||
          (!ignoreField &&
            globalScene?.arena?.weather?.weatherType &&
            [WeatherType.SUNNY, WeatherType.HARSH_SUN].includes(globalScene.arena.weather.weatherType))
        ) {
          this.queueStatusImmuneMessage(quiet);
          return false;
        }
        break;
      case StatusEffect.BURN:
        if (this.isOfType(PokemonType.FIRE)) {
          this.queueStatusImmuneMessage(quiet);
          return false;
        }
        break;
    }

    const cancelled = new BooleanHolder(false);
    applyAbAttrs("StatusEffectImmunityAbAttr", { pokemon: this, effect, cancelled, simulated: quiet });
    if (cancelled.value) {
      return false;
    }

    for (const pokemon of this.getAlliedField()) {
      applyAbAttrs("UserFieldStatusEffectImmunityAbAttr", {
        pokemon,
        effect,
        cancelled,
        simulated: quiet,
        target: this,
        source: sourcePokemon,
      });
      if (cancelled.value) {
        break;
      }
    }

    if (cancelled.value) {
      return false;
    }

    if (sourcePokemon && sourcePokemon !== this && this.isSafeguarded(sourcePokemon)) {
      if (!quiet) {
        globalScene.phaseManager.queueMessage(
          i18next.t("moveTriggers:safeguard", { targetName: getPokemonNameWithAffix(this) }),
        );
      }
      return false;
    }

    return true;
  }

  trySetStatus(
    effect?: StatusEffect,
    asPhase = false,
    sourcePokemon: Pokemon | null = null,
    turnsRemaining = 0,
    sourceText: string | null = null,
    overrideStatus?: boolean,
    quiet = true,
  ): boolean {
    if (!effect) {
      return false;
    }
    if (!this.canSetStatus(effect, quiet, overrideStatus, sourcePokemon)) {
      return false;
    }
    if (this.isFainted() && effect !== StatusEffect.FAINT) {
      return false;
    }

    /**
     * If this Pokemon falls asleep or freezes in the middle of a multi-hit attack,
     * cancel the attack's subsequent hits.
     */
    if (effect === StatusEffect.SLEEP || effect === StatusEffect.FREEZE) {
      const currentPhase = globalScene.phaseManager.getCurrentPhase();
      if (currentPhase?.is("MoveEffectPhase") && currentPhase.getUserPokemon() === this) {
        this.turnData.hitCount = 1;
        this.turnData.hitsLeft = 1;
      }
    }

    if (asPhase) {
      if (overrideStatus) {
        this.resetStatus(false);
      }
      globalScene.phaseManager.unshiftNew(
        "ObtainStatusEffectPhase",
        this.getBattlerIndex(),
        effect,
        turnsRemaining,
        sourceText,
        sourcePokemon,
      );
      return true;
    }

    let sleepTurnsRemaining: NumberHolder;

    if (effect === StatusEffect.SLEEP) {
      sleepTurnsRemaining = new NumberHolder(this.randBattleSeedIntRange(2, 4));

      this.setFrameRate(4);

      // If the user is invulnerable, lets remove their invulnerability when they fall asleep
      const invulnerableTags = [
        BattlerTagType.UNDERGROUND,
        BattlerTagType.UNDERWATER,
        BattlerTagType.HIDDEN,
        BattlerTagType.FLYING,
      ];

      const tag = invulnerableTags.find(t => this.getTag(t));

      if (tag) {
        this.removeTag(tag);
        this.getMoveQueue().pop();
      }
    }

    sleepTurnsRemaining = sleepTurnsRemaining!; // tell TS compiler it's defined
    this.status = new Status(effect, 0, sleepTurnsRemaining?.value);

    return true;
  }

  /**
   * Resets the status of a pokemon.
   * @param revive Whether revive should be cured; defaults to true.
   * @param confusion Whether resetStatus should include confusion or not; defaults to false.
   * @param reloadAssets Whether to reload the assets or not; defaults to false.
   * @param asPhase Whether to reset the status in a phase or immediately
   */
  resetStatus(revive = true, confusion = false, reloadAssets = false, asPhase = true): void {
    const lastStatus = this.status?.effect;
    if (!revive && lastStatus === StatusEffect.FAINT) {
      return;
    }

    if (asPhase) {
      globalScene.phaseManager.unshiftNew("ResetStatusPhase", this, confusion, reloadAssets);
    } else {
      this.clearStatus(confusion, reloadAssets);
    }
  }

  /**
   * Performs the action of clearing a Pokemon's status
   *
   * This is a helper to {@linkcode resetStatus}, which should be called directly instead of this method
   */
  public clearStatus(confusion: boolean, reloadAssets: boolean) {
    const lastStatus = this.status?.effect;
    this.status = null;
    if (lastStatus === StatusEffect.SLEEP) {
      this.setFrameRate(10);
      if (this.getTag(BattlerTagType.NIGHTMARE)) {
        this.lapseTag(BattlerTagType.NIGHTMARE);
      }
    }
    if (confusion) {
      if (this.getTag(BattlerTagType.CONFUSED)) {
        this.lapseTag(BattlerTagType.CONFUSED);
      }
    }
    if (reloadAssets) {
      this.loadAssets(false).then(() => this.playAnim());
    }
    this.updateInfo(true);
  }

  /**
   * Checks if this Pokemon is protected by Safeguard
   * @param attacker the {@linkcode Pokemon} inflicting status on this Pokemon
   * @returns `true` if this Pokemon is protected by Safeguard; `false` otherwise.
   */
  isSafeguarded(attacker: Pokemon): boolean {
    const defendingSide = this.isPlayer() ? ArenaTagSide.PLAYER : ArenaTagSide.ENEMY;
    if (globalScene.arena.getTagOnSide(ArenaTagType.SAFEGUARD, defendingSide)) {
      const bypassed = new BooleanHolder(false);
      if (attacker) {
        applyAbAttrs("InfiltratorAbAttr", { pokemon: attacker, bypassed });
      }
      return !bypassed.value;
    }
    return false;
  }

  /**
   * Performs miscellaneous setup for when the Pokemon is summoned, like generating the substitute sprite
   * @param resetSummonData - Whether to additionally reset the Pokemon's summon data (default: `false`)
   */
  public fieldSetup(resetSummonData?: boolean): void {
    this.setSwitchOutStatus(false);
    if (globalScene) {
      globalScene.triggerPokemonFormChange(this, SpeciesFormChangePostMoveTrigger, true);
    }
    // If this Pokemon has a Substitute when loading in, play an animation to add its sprite
    if (this.getTag(SubstituteTag)) {
      globalScene.triggerPokemonBattleAnim(this, PokemonAnimType.SUBSTITUTE_ADD);
      this.getTag(SubstituteTag)!.sourceInFocus = false;
    }

    // If this Pokemon has Commander and Dondozo as an active ally, hide this Pokemon's sprite.
    if (
      this.hasAbilityWithAttr("CommanderAbAttr") &&
      globalScene.currentBattle.double &&
      this.getAlly()?.species.speciesId === SpeciesId.DONDOZO
    ) {
      this.setVisible(false);
    }

    if (resetSummonData) {
      this.resetSummonData();
    }
  }

  /**
   * Reset this Pokemon's {@linkcode PokemonSummonData | SummonData} and {@linkcode PokemonTempSummonData | TempSummonData}
   * in preparation for switching pokemon, as well as removing any relevant on-switch tags.
   */
  resetSummonData(): void {
    const illusion: IllusionData | null = this.summonData.illusion;
    if (this.summonData.speciesForm) {
      this.summonData.speciesForm = null;
      this.updateFusionPalette();
    }
    this.summonData = new PokemonSummonData();
    this.tempSummonData = new PokemonTempSummonData();
    this.summonData.illusion = illusion;
    this.updateInfo();
  }

  /**
   * Reset a {@linkcode Pokemon}'s per-battle {@linkcode PokemonBattleData | battleData},
   * as well as any transient {@linkcode PokemonWaveData | waveData} for the current wave.
   * Should be called once per arena transition (new biome/trainer battle/Mystery Encounter).
   */
  resetBattleAndWaveData(): void {
    this.battleData = new PokemonBattleData();
    this.resetWaveData();
  }

  /**
   * Reset a {@linkcode Pokemon}'s {@linkcode PokemonWaveData | waveData}.
   * Should be called upon starting a new wave in addition to whenever an arena transition occurs.
   * @see {@linkcode resetBattleAndWaveData()}
   */
  resetWaveData(): void {
    this.waveData = new PokemonWaveData();
  }

  resetTera(): void {
    const wasTerastallized = this.isTerastallized;
    this.isTerastallized = false;
    this.stellarTypesBoosted = [];
    if (wasTerastallized) {
      this.updateSpritePipelineData();
      globalScene.triggerPokemonFormChange(this, SpeciesFormChangeLapseTeraTrigger);
    }
  }

  resetTurnData(): void {
    this.turnData = new PokemonTurnData();
  }

  getExpValue(): number {
    // Logic to factor in victor level has been removed for balancing purposes, so the player doesn't have to focus on EXP maxxing
    return (this.getSpeciesForm().getBaseExp() * this.level) / 5 + 1;
  }

  setFrameRate(frameRate: number) {
    globalScene.anims.get(this.getBattleSpriteKey()).frameRate = frameRate;
    try {
      this.getSprite().play(this.getBattleSpriteKey());
    } catch (err: unknown) {
      console.error(`Failed to play animation for ${this.getBattleSpriteKey()}`, err);
    }
    try {
      this.getTintSprite()?.play(this.getBattleSpriteKey());
    } catch (err: unknown) {
      console.error(`Failed to play animation for ${this.getBattleSpriteKey()}`, err);
    }
  }

  tint(color: number, alpha?: number, duration?: number, ease?: string) {
    const tintSprite = this.getTintSprite();
    tintSprite?.setTintFill(color);
    tintSprite?.setVisible(true);

    if (duration) {
      tintSprite?.setAlpha(0);

      globalScene.tweens.add({
        targets: tintSprite,
        alpha: alpha || 1,
        duration: duration,
        ease: ease || "Linear",
      });
    } else {
      tintSprite?.setAlpha(alpha);
    }
  }

  untint(duration: number, ease?: string) {
    const tintSprite = this.getTintSprite();

    if (duration) {
      globalScene.tweens.add({
        targets: tintSprite,
        alpha: 0,
        duration: duration,
        ease: ease || "Linear",
        onComplete: () => {
          tintSprite?.setVisible(false);
          tintSprite?.setAlpha(1);
        },
      });
    } else {
      tintSprite?.setVisible(false);
      tintSprite?.setAlpha(1);
    }
  }

  enableMask() {
    if (!this.maskEnabled) {
      this.maskSprite = this.getTintSprite();
      this.maskSprite?.setVisible(true);
      this.maskSprite?.setPosition(
        this.x * this.parentContainer.scale + this.parentContainer.x,
        this.y * this.parentContainer.scale + this.parentContainer.y,
      );
      this.maskSprite?.setScale(this.getSpriteScale() * this.parentContainer.scale);
      this.maskEnabled = true;
    }
  }

  disableMask() {
    if (this.maskEnabled) {
      this.maskSprite?.setVisible(false);
      this.maskSprite?.setPosition(0, 0);
      this.maskSprite?.setScale(this.getSpriteScale());
      this.maskSprite = null;
      this.maskEnabled = false;
    }
  }

  sparkle(): void {
    if (this.shinySparkle) {
      doShinySparkleAnim(this.shinySparkle, this.variant);
    }
  }

  updateFusionPalette(ignoreOveride?: boolean): void {
    if (!this.getFusionSpeciesForm(ignoreOveride)) {
      [this.getSprite(), this.getTintSprite()]
        .filter(s => !!s)
        .map(s => {
          s.pipelineData[`spriteColors${ignoreOveride && this.summonData.speciesForm ? "Base" : ""}`] = [];
          s.pipelineData[`fusionSpriteColors${ignoreOveride && this.summonData.speciesForm ? "Base" : ""}`] = [];
        });
      return;
    }

    const speciesForm = this.getSpeciesForm(ignoreOveride);
    const fusionSpeciesForm = this.getFusionSpeciesForm(ignoreOveride);

    const spriteKey = speciesForm.getSpriteKey(
      this.getGender(ignoreOveride) === Gender.FEMALE,
      speciesForm.formIndex,
      this.shiny,
      this.variant,
    );
    const backSpriteKey = speciesForm
      .getSpriteKey(this.getGender(ignoreOveride) === Gender.FEMALE, speciesForm.formIndex, this.shiny, this.variant)
      .replace("pkmn__", "pkmn__back__");
    const fusionSpriteKey = fusionSpeciesForm.getSpriteKey(
      this.getFusionGender(ignoreOveride) === Gender.FEMALE,
      fusionSpeciesForm.formIndex,
      this.fusionShiny,
      this.fusionVariant,
    );
    const fusionBackSpriteKey = fusionSpeciesForm
      .getSpriteKey(
        this.getFusionGender(ignoreOveride) === Gender.FEMALE,
        fusionSpeciesForm.formIndex,
        this.fusionShiny,
        this.fusionVariant,
      )
      .replace("pkmn__", "pkmn__back__");

    const sourceTexture = globalScene.textures.get(spriteKey);
    const sourceBackTexture = globalScene.textures.get(backSpriteKey);
    const fusionTexture = globalScene.textures.get(fusionSpriteKey);
    const fusionBackTexture = globalScene.textures.get(fusionBackSpriteKey);

    const [sourceFrame, sourceBackFrame, fusionFrame, fusionBackFrame] = [
      sourceTexture,
      sourceBackTexture,
      fusionTexture,
      fusionBackTexture,
    ].map(texture => texture.frames[texture.firstFrame]);
    const [sourceImage, sourceBackImage, fusionImage, fusionBackImage] = [
      sourceTexture,
      sourceBackTexture,
      fusionTexture,
      fusionBackTexture,
    ].map(i => i.getSourceImage() as HTMLImageElement);

    const canvas = document.createElement("canvas");
    const backCanvas = document.createElement("canvas");
    const fusionCanvas = document.createElement("canvas");
    const fusionBackCanvas = document.createElement("canvas");

    const spriteColors: number[][] = [];
    const pixelData: Uint8ClampedArray[] = [];

    [canvas, backCanvas, fusionCanvas, fusionBackCanvas].forEach((canv: HTMLCanvasElement, c: number) => {
      const context = canv.getContext("2d");
      const frame = [sourceFrame, sourceBackFrame, fusionFrame, fusionBackFrame][c];
      canv.width = frame.width;
      canv.height = frame.height;

      if (context) {
        context.drawImage(
          [sourceImage, sourceBackImage, fusionImage, fusionBackImage][c],
          frame.cutX,
          frame.cutY,
          frame.width,
          frame.height,
          0,
          0,
          frame.width,
          frame.height,
        );
        const imageData = context.getImageData(frame.cutX, frame.cutY, frame.width, frame.height);
        pixelData.push(imageData.data);
      }
    });

    for (let f = 0; f < 2; f++) {
      const variantColors = variantColorCache[!f ? spriteKey : backSpriteKey];
      const variantColorSet = new Map<number, number[]>();
      if (this.shiny && variantColors && variantColors[this.variant]) {
        Object.keys(variantColors[this.variant]).forEach(k => {
          variantColorSet.set(
            rgbaToInt(Array.from(Object.values(rgbHexToRgba(k)))),
            Array.from(Object.values(rgbHexToRgba(variantColors[this.variant][k]))),
          );
        });
      }

      for (let i = 0; i < pixelData[f].length; i += 4) {
        if (pixelData[f][i + 3]) {
          const pixel = pixelData[f].slice(i, i + 4);
          let [r, g, b, a] = pixel;
          if (variantColors) {
            const color = rgbaToInt([r, g, b, a]);
            if (variantColorSet.has(color)) {
              const mappedPixel = variantColorSet.get(color);
              if (mappedPixel) {
                [r, g, b, a] = mappedPixel;
              }
            }
          }
          if (!spriteColors.find(c => c[0] === r && c[1] === g && c[2] === b)) {
            spriteColors.push([r, g, b, a]);
          }
        }
      }
    }

    const fusionSpriteColors = JSON.parse(JSON.stringify(spriteColors));

    const pixelColors: number[] = [];
    for (let f = 0; f < 2; f++) {
      for (let i = 0; i < pixelData[f].length; i += 4) {
        const total = pixelData[f].slice(i, i + 3).reduce((total: number, value: number) => total + value, 0);
        if (!total) {
          continue;
        }
        pixelColors.push(
          argbFromRgba({
            r: pixelData[f][i],
            g: pixelData[f][i + 1],
            b: pixelData[f][i + 2],
            a: pixelData[f][i + 3],
          }),
        );
      }
    }

    const fusionPixelColors: number[] = [];
    for (let f = 0; f < 2; f++) {
      const variantColors = variantColorCache[!f ? fusionSpriteKey : fusionBackSpriteKey];
      const variantColorSet = new Map<number, number[]>();
      if (this.fusionShiny && variantColors && variantColors[this.fusionVariant]) {
        for (const k of Object.keys(variantColors[this.fusionVariant])) {
          variantColorSet.set(
            rgbaToInt(Array.from(Object.values(rgbHexToRgba(k)))),
            Array.from(Object.values(rgbHexToRgba(variantColors[this.fusionVariant][k]))),
          );
        }
      }
      for (let i = 0; i < pixelData[2 + f].length; i += 4) {
        const total = pixelData[2 + f].slice(i, i + 3).reduce((total: number, value: number) => total + value, 0);
        if (!total) {
          continue;
        }
        let [r, g, b, a] = [
          pixelData[2 + f][i],
          pixelData[2 + f][i + 1],
          pixelData[2 + f][i + 2],
          pixelData[2 + f][i + 3],
        ];
        if (variantColors) {
          const color = rgbaToInt([r, g, b, a]);
          if (variantColorSet.has(color)) {
            const mappedPixel = variantColorSet.get(color);
            if (mappedPixel) {
              [r, g, b, a] = mappedPixel;
            }
          }
        }
        fusionPixelColors.push(argbFromRgba({ r, g, b, a }));
      }
    }

    if (fusionPixelColors.length === 0) {
      // ERROR HANDLING IS NOT OPTIONAL BUDDY
      console.log("Failed to create fusion palette");
      return;
    }

    let paletteColors: Map<number, number>;
    let fusionPaletteColors: Map<number, number>;

    const originalRandom = Math.random;
    Math.random = () => randSeedFloat();

    globalScene.executeWithSeedOffset(
      () => {
        paletteColors = QuantizerCelebi.quantize(pixelColors, 4);
        fusionPaletteColors = QuantizerCelebi.quantize(fusionPixelColors, 4);
      },
      0,
      "This result should not vary",
    );

    Math.random = originalRandom;

    paletteColors = paletteColors!; // erroneously tell TS compiler that paletteColors is defined!
    fusionPaletteColors = fusionPaletteColors!; // mischievously misinform TS compiler that fusionPaletteColors is defined!
    const [palette, fusionPalette] = [paletteColors, fusionPaletteColors].map(paletteColors => {
      let keys = Array.from(paletteColors.keys()).sort((a: number, b: number) =>
        paletteColors.get(a)! < paletteColors.get(b)! ? 1 : -1,
      );
      let rgbaColors: Map<number, number[]>;
      let hsvColors: Map<number, number[]>;

      const mappedColors = new Map<number, number[]>();

      do {
        mappedColors.clear();

        rgbaColors = keys.reduce((map: Map<number, number[]>, k: number) => {
          map.set(k, Object.values(rgbaFromArgb(k)));
          return map;
        }, new Map<number, number[]>());
        hsvColors = Array.from(rgbaColors.keys()).reduce((map: Map<number, number[]>, k: number) => {
          const rgb = rgbaColors.get(k)!.slice(0, 3);
          map.set(k, rgbToHsv(rgb[0], rgb[1], rgb[2]));
          return map;
        }, new Map<number, number[]>());

        for (let c = keys.length - 1; c >= 0; c--) {
          const hsv = hsvColors.get(keys[c])!;
          for (let c2 = 0; c2 < c; c2++) {
            const hsv2 = hsvColors.get(keys[c2])!;
            const diff = Math.abs(hsv[0] - hsv2[0]);
            if (diff < 30 || diff >= 330) {
              if (mappedColors.has(keys[c])) {
                mappedColors.get(keys[c])!.push(keys[c2]);
              } else {
                mappedColors.set(keys[c], [keys[c2]]);
              }
              break;
            }
          }
        }

        mappedColors.forEach((values: number[], key: number) => {
          const keyColor = rgbaColors.get(key)!;
          const valueColors = values.map(v => rgbaColors.get(v)!);
          const color = keyColor.slice(0);
          let count = paletteColors.get(key)!;
          for (const value of values) {
            const valueCount = paletteColors.get(value);
            if (!valueCount) {
              continue;
            }
            count += valueCount;
          }

          for (let c = 0; c < 3; c++) {
            color[c] *= paletteColors.get(key)! / count;
            values.forEach((value: number, i: number) => {
              if (paletteColors.has(value)) {
                const valueCount = paletteColors.get(value)!;
                color[c] += valueColors[i][c] * (valueCount / count);
              }
            });
            color[c] = Math.round(color[c]);
          }

          paletteColors.delete(key);
          for (const value of values) {
            paletteColors.delete(value);
            if (mappedColors.has(value)) {
              mappedColors.delete(value);
            }
          }

          paletteColors.set(
            argbFromRgba({
              r: color[0],
              g: color[1],
              b: color[2],
              a: color[3],
            }),
            count,
          );
        });

        keys = Array.from(paletteColors.keys()).sort((a: number, b: number) =>
          paletteColors.get(a)! < paletteColors.get(b)! ? 1 : -1,
        );
      } while (mappedColors.size);

      return keys.map(c => Object.values(rgbaFromArgb(c)));
    });

    const paletteDeltas: number[][] = [];

    spriteColors.forEach((sc: number[], i: number) => {
      paletteDeltas.push([]);
      for (let p = 0; p < palette.length; p++) {
        paletteDeltas[i].push(deltaRgb(sc, palette[p]));
      }
    });

    const easeFunc = Phaser.Tweens.Builders.GetEaseFunction("Cubic.easeIn");

    for (let sc = 0; sc < spriteColors.length; sc++) {
      const delta = Math.min(...paletteDeltas[sc]);
      const paletteIndex = Math.min(paletteDeltas[sc].indexOf(delta), fusionPalette.length - 1);
      if (delta < 255) {
        const ratio = easeFunc(delta / 255);
        const color = [0, 0, 0, fusionSpriteColors[sc][3]];
        for (let c = 0; c < 3; c++) {
          color[c] = Math.round(fusionSpriteColors[sc][c] * ratio + fusionPalette[paletteIndex][c] * (1 - ratio));
        }
        fusionSpriteColors[sc] = color;
      }
    }

    [this.getSprite(), this.getTintSprite()]
      .filter(s => !!s)
      .map(s => {
        s.pipelineData[`spriteColors${ignoreOveride && this.summonData.speciesForm ? "Base" : ""}`] = spriteColors;
        s.pipelineData[`fusionSpriteColors${ignoreOveride && this.summonData.speciesForm ? "Base" : ""}`] =
          fusionSpriteColors;
      });

    canvas.remove();
    fusionCanvas.remove();
  }

  /**
   * Generates a random number using the current battle's seed, or the global seed if `globalScene.currentBattle` is falsy
   * <!-- @import "../battle".Battle -->
   * This calls either {@linkcode BattleScene.randBattleSeedInt}({@linkcode range}, {@linkcode min}) in `src/battle-scene.ts`
   * which calls {@linkcode Battle.randSeedInt}({@linkcode range}, {@linkcode min}) in `src/battle.ts`
   * which calls {@linkcode randSeedInt randSeedInt}({@linkcode range}, {@linkcode min}) in `src/utils.ts`,
   * or it directly calls {@linkcode randSeedInt randSeedInt}({@linkcode range}, {@linkcode min}) in `src/utils.ts` if there is no current battle
   *
   * @param range How large of a range of random numbers to choose from. If {@linkcode range} <= 1, returns {@linkcode min}
   * @param min The minimum integer to pick, default `0`
   * @returns A random integer between {@linkcode min} and ({@linkcode min} + {@linkcode range} - 1)
   */
  randBattleSeedInt(range: number, min = 0): number {
    return globalScene.currentBattle ? globalScene.randBattleSeedInt(range, min) : randSeedInt(range, min);
  }

  /**
   * Generates a random number using the current battle's seed, or the global seed if `globalScene.currentBattle` is falsy
   * @param min The minimum integer to generate
   * @param max The maximum integer to generate
   * @returns a random integer between {@linkcode min} and {@linkcode max} inclusive
   */
  randBattleSeedIntRange(min: number, max: number): number {
    return globalScene.currentBattle ? globalScene.randBattleSeedInt(max - min + 1, min) : randSeedIntRange(min, max);
  }

  /**
   * Causes a Pokemon to leave the field (such as in preparation for a switch out/escape).
   * @param clearEffects Indicates if effects should be cleared (true) or passed
   * to the next pokemon, such as during a baton pass (false)
   * @param hideInfo Indicates if this should also play the animation to hide the Pokemon's
   * info container.
   */
  leaveField(clearEffects = true, hideInfo = true, destroy = false) {
    this.resetSprite();
    this.resetTurnData();
    globalScene
      .getField(true)
      .filter(p => p !== this)
      .forEach(p => p.removeTagsBySourceId(this.id));

    if (clearEffects) {
      this.destroySubstitute();
      this.resetSummonData();
    }
    if (hideInfo) {
      this.hideInfo();
    }
    // Trigger abilities that activate upon leaving the field
    applyAbAttrs("PreLeaveFieldAbAttr", { pokemon: this });
    this.setSwitchOutStatus(true);
    globalScene.triggerPokemonFormChange(this, SpeciesFormChangeActiveTrigger, true);
    globalScene.field.remove(this, destroy);
  }

  destroy(): void {
    this.battleInfo?.destroy();
    this.destroySubstitute();
    super.destroy();
  }

  getBattleInfo(): BattleInfo {
    return this.battleInfo;
  }

  /**
   * Checks whether or not the Pokemon's root form has the same ability
   * @param abilityIndex the given ability index we are checking
   * @returns true if the abilities are the same
   */
  hasSameAbilityInRootForm(abilityIndex: number): boolean {
    const currentAbilityIndex = this.abilityIndex;
    const rootForm = getPokemonSpecies(this.species.getRootSpeciesId());
    return rootForm.getAbility(abilityIndex) === rootForm.getAbility(currentAbilityIndex);
  }

  /**
   * Helper function to check if the player already owns the starter data of the Pokemon's
   * current ability
   * @param ownedAbilityAttrs the owned abilityAttr of this Pokemon's root form
   * @returns true if the player already has it, false otherwise
   */
  checkIfPlayerHasAbilityOfStarter(ownedAbilityAttrs: number): boolean {
    if ((ownedAbilityAttrs & 1) > 0 && this.hasSameAbilityInRootForm(0)) {
      return true;
    }
    if ((ownedAbilityAttrs & 2) > 0 && this.hasSameAbilityInRootForm(1)) {
      return true;
    }
    return (ownedAbilityAttrs & 4) > 0 && this.hasSameAbilityInRootForm(2);
  }

  /**
   * Reduces one of this Pokemon's held item stacks by 1, and removes the item if applicable.
   * Does nothing if this Pokemon is somehow not the owner of the held item.
   * @param heldItem The item stack to be reduced by 1.
   * @param forBattle If `false`, do not trigger in-battle effects (such as Unburden) from losing the item. For example, set this to `false` if the Pokemon is giving away the held item for a Mystery Encounter. Default is `true`.
   * @returns `true` if the item was removed successfully, `false` otherwise.
   */
  public loseHeldItem(heldItem: PokemonHeldItemModifier, forBattle = true): boolean {
    if (heldItem.pokemonId !== -1 && heldItem.pokemonId !== this.id) {
      return false;
    }

    heldItem.stackCount--;
    if (heldItem.stackCount <= 0) {
      globalScene.removeModifier(heldItem, this.isEnemy());
    }
    if (forBattle) {
      applyAbAttrs("PostItemLostAbAttr", { pokemon: this });
    }

    return true;
  }

  /**
   * Record a berry being eaten for ability and move triggers.
   * Only tracks things that proc _every_ time a berry is eaten.
   * @param berryType The type of berry being eaten.
   * @param updateHarvest Whether to track the berry for harvest; default `true`.
   */
  public recordEatenBerry(berryType: BerryType, updateHarvest = true) {
    this.battleData.hasEatenBerry = true;
    if (updateHarvest) {
      // Only track for harvest if we actually consumed the berry
      this.battleData.berriesEaten.push(berryType);
    }
    this.turnData.berriesEaten.push(berryType);
  }

  getPersistentTreasureCount(): number {
    return (
      this.getHeldItems().filter(m => m.is("DamageMoneyRewardModifier")).length +
      globalScene.findModifiers(m => m.is("MoneyMultiplierModifier") || m.is("ExtraModifierModifier")).length
    );
  }
}

export class PlayerPokemon extends Pokemon {
  protected battleInfo: PlayerBattleInfo;
  public compatibleTms: MoveId[];

  constructor(
    species: PokemonSpecies,
    level: number,
    abilityIndex?: number,
    formIndex?: number,
    gender?: Gender,
    shiny?: boolean,
    variant?: Variant,
    ivs?: number[],
    nature?: Nature,
    dataSource?: Pokemon | PokemonData,
  ) {
    super(106, 148, species, level, abilityIndex, formIndex, gender, shiny, variant, ivs, nature, dataSource);

    if (Overrides.STATUS_OVERRIDE) {
      this.status = new Status(Overrides.STATUS_OVERRIDE, 0, 4);
    }

    if (Overrides.SHINY_OVERRIDE) {
      this.shiny = true;
      this.initShinySparkle();
    } else if (Overrides.SHINY_OVERRIDE === false) {
      this.shiny = false;
    }

    if (Overrides.VARIANT_OVERRIDE !== null && this.shiny) {
      this.variant = Overrides.VARIANT_OVERRIDE;
    }

    if (!dataSource) {
      if (globalScene.gameMode.isDaily) {
        this.generateAndPopulateMoveset();
      } else {
        this.moveset = [];
      }
    }
    this.generateCompatibleTms();
  }

  initBattleInfo(): void {
    this.battleInfo = new PlayerBattleInfo();
    this.battleInfo.initInfo(this);
  }

  override isPlayer(): this is PlayerPokemon {
    return true;
  }

  override isEnemy(): this is EnemyPokemon {
    return false;
  }

  override hasTrainer(): boolean {
    return true;
  }

  override isBoss(): boolean {
    return false;
  }

  getFieldIndex(): number {
    return globalScene.getPlayerField().indexOf(this);
  }

  getBattlerIndex(): BattlerIndex {
    return this.getFieldIndex();
  }

  generateCompatibleTms(): void {
    this.compatibleTms = [];

    const tms = Object.keys(tmSpecies);
    for (const tm of tms) {
      const moveId = Number.parseInt(tm) as MoveId;
      let compatible = false;
      for (const p of tmSpecies[tm]) {
        if (Array.isArray(p)) {
          const [pkm, form] = p;
          if (
            (pkm === this.species.speciesId || (this.fusionSpecies && pkm === this.fusionSpecies.speciesId)) &&
            form === this.getFormKey()
          ) {
            compatible = true;
            break;
          }
        } else if (p === this.species.speciesId || (this.fusionSpecies && p === this.fusionSpecies.speciesId)) {
          compatible = true;
          break;
        }
      }
      if (reverseCompatibleTms.indexOf(moveId) > -1) {
        compatible = !compatible;
      }
      if (compatible) {
        this.compatibleTms.push(moveId);
      }
    }
  }

  tryPopulateMoveset(moveset: StarterMoveset): boolean {
    if (
      !this.getSpeciesForm().validateStarterMoveset(
        moveset,
        globalScene.gameData.starterData[this.species.getRootSpeciesId()].eggMoves,
      )
    ) {
      return false;
    }

    this.moveset = moveset.map(m => new PokemonMove(m));

    return true;
  }

  /**
   * Causes this mon to leave the field (via {@linkcode leaveField}) and then
   * opens the party switcher UI to switch a new mon in
   * @param switchType the {@linkcode SwitchType} for this switch-out. If this is
   * `BATON_PASS` or `SHED_TAIL`, this Pokemon's effects are not cleared upon leaving
   * the field.
   */
  switchOut(switchType: SwitchType = SwitchType.SWITCH): Promise<void> {
    return new Promise(resolve => {
      this.leaveField(switchType === SwitchType.SWITCH);

      globalScene.ui.setMode(
        UiMode.PARTY,
        PartyUiMode.FAINT_SWITCH,
        this.getFieldIndex(),
        (slotIndex: number, _option: PartyOption) => {
          if (slotIndex >= globalScene.currentBattle.getBattlerCount() && slotIndex < 6) {
            globalScene.phaseManager.prependNewToPhase(
              "MoveEndPhase",
              "SwitchSummonPhase",
              switchType,
              this.getFieldIndex(),
              slotIndex,
              false,
            );
          }
          globalScene.ui.setMode(UiMode.MESSAGE).then(resolve);
        },
        PartyUiHandler.FilterNonFainted,
      );
    });
  }

  addFriendship(friendship: number): void {
    if (friendship > 0) {
      const starterSpeciesId = this.species.getRootSpeciesId();
      const fusionStarterSpeciesId = this.isFusion() && this.fusionSpecies ? this.fusionSpecies.getRootSpeciesId() : 0;
      const starterData = [
        globalScene.gameData.starterData[starterSpeciesId],
        fusionStarterSpeciesId ? globalScene.gameData.starterData[fusionStarterSpeciesId] : null,
      ].filter(d => !!d);
      const amount = new NumberHolder(friendship);
      globalScene.applyModifier(PokemonFriendshipBoosterModifier, true, this, amount);
      const candyFriendshipMultiplier = globalScene.gameMode.isClassic
        ? timedEventManager.getClassicFriendshipMultiplier()
        : 1;
      const fusionReduction = fusionStarterSpeciesId
        ? timedEventManager.areFusionsBoosted()
          ? 1.5 // Divide candy gain for fusions by 1.5 during events
          : 2 // 2 for fusions outside events
        : 1; // 1 for non-fused mons
      const starterAmount = new NumberHolder(Math.floor((amount.value * candyFriendshipMultiplier) / fusionReduction));

      // Add friendship to this PlayerPokemon
      this.friendship = Math.min(this.friendship + amount.value, 255);
      if (this.friendship === 255) {
        globalScene.validateAchv(achvs.MAX_FRIENDSHIP);
      }
      // Add to candy progress for this mon's starter species and its fused species (if it has one)
      starterData.forEach((sd: StarterDataEntry, i: number) => {
        const speciesId = !i ? starterSpeciesId : (fusionStarterSpeciesId as SpeciesId);
        sd.friendship = (sd.friendship || 0) + starterAmount.value;
        if (sd.friendship >= getStarterValueFriendshipCap(speciesStarterCosts[speciesId])) {
          globalScene.gameData.addStarterCandy(getPokemonSpecies(speciesId), 1);
          sd.friendship = 0;
        }
      });
    } else {
      // Lose friendship upon fainting
      this.friendship = Math.max(this.friendship + friendship, 0);
    }
  }

  getPossibleEvolution(evolution: SpeciesFormEvolution | null): Promise<Pokemon> {
    if (!evolution) {
      return new Promise(resolve => resolve(this));
    }
    return new Promise(resolve => {
      const evolutionSpecies = getPokemonSpecies(evolution.speciesId);
      const isFusion = evolution instanceof FusionSpeciesFormEvolution;
      let ret: PlayerPokemon;
      if (isFusion) {
        const originalFusionSpecies = this.fusionSpecies;
        const originalFusionFormIndex = this.fusionFormIndex;
        this.fusionSpecies = evolutionSpecies;
        this.fusionFormIndex =
          evolution.evoFormKey !== null
            ? Math.max(
                evolutionSpecies.forms.findIndex(f => f.formKey === evolution.evoFormKey),
                0,
              )
            : this.fusionFormIndex;
        ret = globalScene.addPlayerPokemon(
          this.species,
          this.level,
          this.abilityIndex,
          this.formIndex,
          this.gender,
          this.shiny,
          this.variant,
          this.ivs,
          this.nature,
          this,
        );
        this.fusionSpecies = originalFusionSpecies;
        this.fusionFormIndex = originalFusionFormIndex;
      } else {
        const formIndex =
          evolution.evoFormKey !== null && !isFusion
            ? Math.max(
                evolutionSpecies.forms.findIndex(f => f.formKey === evolution.evoFormKey),
                0,
              )
            : this.formIndex;
        ret = globalScene.addPlayerPokemon(
          !isFusion ? evolutionSpecies : this.species,
          this.level,
          this.abilityIndex,
          formIndex,
          this.gender,
          this.shiny,
          this.variant,
          this.ivs,
          this.nature,
          this,
        );
      }
      ret.loadAssets().then(() => resolve(ret));
    });
  }

  evolve(evolution: SpeciesFormEvolution | null, preEvolution: PokemonSpeciesForm): Promise<void> {
    if (!evolution) {
      return new Promise(resolve => resolve());
    }
    return new Promise(resolve => {
      this.pauseEvolutions = false;
      // Handles Nincada evolving into Ninjask + Shedinja
      this.handleSpecialEvolutions(evolution);
      const isFusion = evolution instanceof FusionSpeciesFormEvolution;
      if (!isFusion) {
        this.species = getPokemonSpecies(evolution.speciesId);
      } else {
        this.fusionSpecies = getPokemonSpecies(evolution.speciesId);
      }
      if (evolution.preFormKey !== null) {
        const formIndex = Math.max(
          (!isFusion || !this.fusionSpecies ? this.species : this.fusionSpecies).forms.findIndex(
            f => f.formKey === evolution.evoFormKey,
          ),
          0,
        );
        if (!isFusion) {
          this.formIndex = formIndex;
        } else {
          this.fusionFormIndex = formIndex;
        }
      }
      this.generateName();
      if (!isFusion) {
        const abilityCount = this.getSpeciesForm().getAbilityCount();
        const preEvoAbilityCount = preEvolution.getAbilityCount();
        if ([0, 1, 2].includes(this.abilityIndex)) {
          // Handles cases where a Pokemon with 3 abilities evolves into a Pokemon with 2 abilities (ie: Eevee -> any Eeveelution)
          if (this.abilityIndex === 2 && preEvoAbilityCount === 3 && abilityCount === 2) {
            this.abilityIndex = 1;
          }
        } else {
          // Prevent pokemon with an illegal ability value from breaking things
          console.warn("this.abilityIndex is somehow an illegal value, please report this");
          console.warn(this.abilityIndex);
          this.abilityIndex = 0;
        }
      } else {
        // Do the same as above, but for fusions
        const abilityCount = this.getFusionSpeciesForm().getAbilityCount();
        const preEvoAbilityCount = preEvolution.getAbilityCount();
        if ([0, 1, 2].includes(this.fusionAbilityIndex)) {
          if (this.fusionAbilityIndex === 2 && preEvoAbilityCount === 3 && abilityCount === 2) {
            this.fusionAbilityIndex = 1;
          }
        } else {
          console.warn("this.fusionAbilityIndex is somehow an illegal value, please report this");
          console.warn(this.fusionAbilityIndex);
          this.fusionAbilityIndex = 0;
        }
      }
      this.compatibleTms.splice(0, this.compatibleTms.length);
      this.generateCompatibleTms();
      const updateAndResolve = () => {
        this.loadAssets().then(() => {
          this.calculateStats();
          this.updateInfo(true).then(() => resolve());
        });
      };
      if (preEvolution.speciesId === SpeciesId.GIMMIGHOUL) {
        const evotracker = this.getHeldItems().filter(m => m instanceof EvoTrackerModifier)[0] ?? null;
        if (evotracker) {
          globalScene.removeModifier(evotracker);
        }
      }
      if (!globalScene.gameMode.isDaily || this.metBiome > -1) {
        globalScene.gameData.updateSpeciesDexIvs(this.species.speciesId, this.ivs);
        globalScene.gameData.setPokemonSeen(this, false);
        globalScene.gameData.setPokemonCaught(this, false).then(() => updateAndResolve());
      } else {
        updateAndResolve();
      }
    });
  }

  private handleSpecialEvolutions(evolution: SpeciesFormEvolution) {
    const isFusion = evolution instanceof FusionSpeciesFormEvolution;

    const evoSpecies = !isFusion ? this.species : this.fusionSpecies;
    if (evoSpecies?.speciesId === SpeciesId.NINCADA && evolution.speciesId === SpeciesId.NINJASK) {
      const newEvolution = pokemonEvolutions[evoSpecies.speciesId][1];

      if (validateShedinjaEvo()) {
        const newPokemon = globalScene.addPlayerPokemon(
          this.species,
          this.level,
          this.abilityIndex,
          this.formIndex,
          undefined,
          this.shiny,
          this.variant,
          this.ivs,
          this.nature,
        );
        newPokemon.passive = this.passive;
        newPokemon.moveset = this.moveset.slice();
        newPokemon.moveset = this.copyMoveset();
        newPokemon.luck = this.luck;
        newPokemon.gender = Gender.GENDERLESS;
        newPokemon.metLevel = this.metLevel;
        newPokemon.metBiome = this.metBiome;
        newPokemon.metSpecies = this.metSpecies;
        newPokemon.metWave = this.metWave;
        newPokemon.fusionSpecies = this.fusionSpecies;
        newPokemon.fusionFormIndex = this.fusionFormIndex;
        newPokemon.fusionAbilityIndex = this.fusionAbilityIndex;
        newPokemon.fusionShiny = this.fusionShiny;
        newPokemon.fusionVariant = this.fusionVariant;
        newPokemon.fusionGender = this.fusionGender;
        newPokemon.fusionLuck = this.fusionLuck;
        newPokemon.fusionTeraType = this.fusionTeraType;
        newPokemon.usedTMs = this.usedTMs;

        globalScene.getPlayerParty().push(newPokemon);
        newPokemon.evolve(!isFusion ? newEvolution : new FusionSpeciesFormEvolution(this.id, newEvolution), evoSpecies);
        const modifiers = globalScene.findModifiers(
          m => m instanceof PokemonHeldItemModifier && m.pokemonId === this.id,
          true,
        ) as PokemonHeldItemModifier[];
        modifiers.forEach(m => {
          const clonedModifier = m.clone() as PokemonHeldItemModifier;
          clonedModifier.pokemonId = newPokemon.id;
          globalScene.addModifier(clonedModifier, true);
        });
        globalScene.updateModifiers(true);
      }
    }
  }

  getPossibleForm(formChange: SpeciesFormChange): Promise<Pokemon> {
    return new Promise(resolve => {
      const formIndex = Math.max(
        this.species.forms.findIndex(f => f.formKey === formChange.formKey),
        0,
      );
      const ret = globalScene.addPlayerPokemon(
        this.species,
        this.level,
        this.abilityIndex,
        formIndex,
        this.gender,
        this.shiny,
        this.variant,
        this.ivs,
        this.nature,
        this,
      );
      ret.loadAssets().then(() => resolve(ret));
    });
  }

  changeForm(formChange: SpeciesFormChange): Promise<void> {
    return new Promise(resolve => {
      this.formIndex = Math.max(
        this.species.forms.findIndex(f => f.formKey === formChange.formKey),
        0,
      );
      this.generateName();
      const abilityCount = this.getSpeciesForm().getAbilityCount();
      if (this.abilityIndex >= abilityCount) {
        // Shouldn't happen
        this.abilityIndex = abilityCount - 1;
      }

      this.compatibleTms.splice(0, this.compatibleTms.length);
      this.generateCompatibleTms();
      const updateAndResolve = () => {
        this.loadAssets().then(() => {
          this.calculateStats();
          globalScene.updateModifiers(true, true);
          this.updateInfo(true).then(() => resolve());
        });
      };
      if (!globalScene.gameMode.isDaily || this.metBiome > -1) {
        globalScene.gameData.setPokemonSeen(this, false);
        globalScene.gameData.setPokemonCaught(this, false).then(() => updateAndResolve());
      } else {
        updateAndResolve();
      }
    });
  }

  clearFusionSpecies(): void {
    super.clearFusionSpecies();
    this.generateCompatibleTms();
  }

  /**
   * Returns a Promise to fuse two PlayerPokemon together
   * @param pokemon The PlayerPokemon to fuse to this one
   */
  fuse(pokemon: PlayerPokemon): void {
    this.fusionSpecies = pokemon.species;
    this.fusionFormIndex = pokemon.formIndex;
    this.fusionAbilityIndex = pokemon.abilityIndex;
    this.fusionShiny = pokemon.shiny;
    this.fusionVariant = pokemon.variant;
    this.fusionGender = pokemon.gender;
    this.fusionLuck = pokemon.luck;
    this.fusionCustomPokemonData = pokemon.customPokemonData;
    if (pokemon.pauseEvolutions || this.pauseEvolutions) {
      this.pauseEvolutions = true;
    }

    globalScene.validateAchv(achvs.SPLICE);
    globalScene.gameData.gameStats.pokemonFused++;

    // Store the average HP% that each Pokemon has
    const maxHp = this.getMaxHp();
    const newHpPercent = (pokemon.hp / pokemon.getMaxHp() + this.hp / maxHp) / 2;

    this.generateName();
    this.calculateStats();

    // Set this Pokemon's HP to the average % of both fusion components
    this.hp = Math.round(maxHp * newHpPercent);
    if (!this.isFainted()) {
      // If this Pokemon hasn't fainted, make sure the HP wasn't set over the new maximum
      this.hp = Math.min(this.hp, maxHp);
      this.status = getRandomStatus(this.status, pokemon.status); // Get a random valid status between the two
    } else if (!pokemon.isFainted()) {
      // If this Pokemon fainted but the other hasn't, make sure the HP wasn't set to zero
      this.hp = Math.max(this.hp, 1);
      this.status = pokemon.status; // Inherit the other Pokemon's status
    }

    this.generateCompatibleTms();
    this.updateInfo(true);
    const fusedPartyMemberIndex = globalScene.getPlayerParty().indexOf(pokemon);
    let partyMemberIndex = globalScene.getPlayerParty().indexOf(this);
    if (partyMemberIndex > fusedPartyMemberIndex) {
      partyMemberIndex--;
    }

    // combine the two mons' held items
    const fusedPartyMemberHeldModifiers = globalScene.findModifiers(
      m => m instanceof PokemonHeldItemModifier && m.pokemonId === pokemon.id,
      true,
    ) as PokemonHeldItemModifier[];
    for (const modifier of fusedPartyMemberHeldModifiers) {
      globalScene.tryTransferHeldItemModifier(modifier, this, false, modifier.getStackCount(), true, true, false);
    }
    globalScene.updateModifiers(true, true);
    globalScene.removePartyMemberModifiers(fusedPartyMemberIndex);
    globalScene.getPlayerParty().splice(fusedPartyMemberIndex, 1)[0];
    const newPartyMemberIndex = globalScene.getPlayerParty().indexOf(this);
    pokemon
      .getMoveset(true)
      .map((m: PokemonMove) =>
        globalScene.phaseManager.unshiftNew("LearnMovePhase", newPartyMemberIndex, m.getMove().id),
      );
    pokemon.destroy();
    this.updateFusionPalette();
  }

  unfuse(): Promise<void> {
    return new Promise(resolve => {
      this.clearFusionSpecies();

      this.updateInfo(true).then(() => resolve());
      this.updateFusionPalette();
    });
  }

  /** Returns a deep copy of this Pokemon's moveset array */
  copyMoveset(): PokemonMove[] {
    const newMoveset: PokemonMove[] = [];
    this.moveset.forEach(move => {
      newMoveset.push(new PokemonMove(move.moveId, 0, move.ppUp, move.maxPpOverride));
    });

    return newMoveset;
  }
}

export class EnemyPokemon extends Pokemon {
  protected battleInfo: EnemyBattleInfo;
  public trainerSlot: TrainerSlot;
  public aiType: AiType;
  public bossSegments: number;
  public bossSegmentIndex: number;
  public initialTeamIndex: number;
  /** To indicate if the instance was populated with a dataSource -> e.g. loaded & populated from session data */
  public readonly isPopulatedFromDataSource: boolean;

  constructor(
    species: PokemonSpecies,
    level: number,
    trainerSlot: TrainerSlot,
    boss: boolean,
    shinyLock = false,
    dataSource?: PokemonData,
  ) {
    super(
      236,
      84,
      species,
      level,
      dataSource?.abilityIndex,
      dataSource?.formIndex,
      dataSource?.gender,
      !shinyLock && dataSource ? dataSource.shiny : false,
      !shinyLock && dataSource ? dataSource.variant : undefined,
      undefined,
      dataSource ? dataSource.nature : undefined,
      dataSource,
    );

    this.trainerSlot = trainerSlot;
    this.initialTeamIndex = globalScene.currentBattle?.enemyParty.length ?? 0;
    this.isPopulatedFromDataSource = !!dataSource; // if a dataSource is provided, then it was populated from dataSource
    if (boss) {
      this.setBoss(boss, dataSource?.bossSegments);
    }

    if (Overrides.OPP_STATUS_OVERRIDE) {
      this.status = new Status(Overrides.OPP_STATUS_OVERRIDE, 0, 4);
    }

    if (Overrides.OPP_GENDER_OVERRIDE !== null) {
      this.gender = Overrides.OPP_GENDER_OVERRIDE;
    }

    const speciesId = this.species.speciesId;

    if (
      speciesId in Overrides.OPP_FORM_OVERRIDES &&
      !isNullOrUndefined(Overrides.OPP_FORM_OVERRIDES[speciesId]) &&
      this.species.forms[Overrides.OPP_FORM_OVERRIDES[speciesId]]
    ) {
      this.formIndex = Overrides.OPP_FORM_OVERRIDES[speciesId];
    }

    if (!dataSource) {
      this.generateAndPopulateMoveset();
      if (shinyLock || Overrides.OPP_SHINY_OVERRIDE === false) {
        this.shiny = false;
      } else {
        this.trySetShiny();
      }

      if (!this.shiny && Overrides.OPP_SHINY_OVERRIDE) {
        this.shiny = true;
        this.initShinySparkle();
      }

      if (this.shiny) {
        this.variant = this.generateShinyVariant();
        if (Overrides.OPP_VARIANT_OVERRIDE !== null) {
          this.variant = Overrides.OPP_VARIANT_OVERRIDE;
        }
      }

      this.luck = (this.shiny ? this.variant + 1 : 0) + (this.fusionShiny ? this.fusionVariant + 1 : 0);

      if (this.hasTrainer() && globalScene.currentBattle) {
        const { waveIndex } = globalScene.currentBattle;
        const ivs: number[] = [];
        while (ivs.length < 6) {
          ivs.push(randSeedIntRange(Math.floor(waveIndex / 10), 31));
        }
        this.ivs = ivs;
      }
    }

    this.aiType = boss || this.hasTrainer() ? AiType.SMART : AiType.SMART_RANDOM;
  }

  initBattleInfo(): void {
    if (!this.battleInfo) {
      this.battleInfo = new EnemyBattleInfo();
      this.battleInfo.initInfo(this);
      this.battleInfo.updateBossSegments(this);
    } else {
      this.battleInfo.updateBossSegments(this);
    }
  }

  /**
   * Sets the pokemons boss status. If true initializes the boss segments either from the arguments
   * or through the the Scene.getEncounterBossSegments function
   *
   * @param boss if the pokemon is a boss
   * @param bossSegments amount of boss segments (health-bar segments)
   */
  setBoss(boss = true, bossSegments = 0): void {
    if (boss) {
      this.bossSegments =
        bossSegments ||
        globalScene.getEncounterBossSegments(globalScene.currentBattle.waveIndex, this.level, this.species, true);
      this.bossSegmentIndex = this.bossSegments - 1;
    } else {
      this.bossSegments = 0;
      this.bossSegmentIndex = 0;
    }
  }

  generateAndPopulateMoveset(formIndex?: number): void {
    switch (true) {
      case this.species.speciesId === SpeciesId.SMEARGLE:
        this.moveset = [
          new PokemonMove(MoveId.SKETCH),
          new PokemonMove(MoveId.SKETCH),
          new PokemonMove(MoveId.SKETCH),
          new PokemonMove(MoveId.SKETCH),
        ];
        break;
      case this.species.speciesId === SpeciesId.ETERNATUS:
        this.moveset = (formIndex !== undefined ? formIndex : this.formIndex)
          ? [
              new PokemonMove(MoveId.DYNAMAX_CANNON),
              new PokemonMove(MoveId.CROSS_POISON),
              new PokemonMove(MoveId.FLAMETHROWER),
              new PokemonMove(MoveId.RECOVER, 0, -4),
            ]
          : [
              new PokemonMove(MoveId.ETERNABEAM),
              new PokemonMove(MoveId.SLUDGE_BOMB),
              new PokemonMove(MoveId.FLAMETHROWER),
              new PokemonMove(MoveId.COSMIC_POWER),
            ];
        if (globalScene.gameMode.hasChallenge(Challenges.INVERSE_BATTLE)) {
          this.moveset[2] = new PokemonMove(MoveId.THUNDERBOLT);
        }
        break;
      default:
        super.generateAndPopulateMoveset();
        break;
    }
  }

  /**
   * Determines the move this Pokemon will use on the next turn, as well as
   * the Pokemon the move will target.
   * @returns this Pokemon's next move in the format {move, moveTargets}
   */
  // TODO: split this up and move it elsewhere
  getNextMove(): TurnMove {
    // If this Pokemon has a usable move already queued, return it,
    // removing all unusable moves before it in the queue.
    const moveQueue = this.getMoveQueue();
    for (const [i, queuedMove] of moveQueue.entries()) {
      const movesetMove = this.getMoveset().find(m => m.moveId === queuedMove.move);
      // If the queued move was called indirectly, ignore all PP and usability checks.
      // Otherwise, ensure that the move being used is actually usable & in our moveset.
      // TODO: What should happen if a pokemon forgets a charging move mid-use?
      if (isVirtual(queuedMove.useMode) || movesetMove?.isUsable(this, isIgnorePP(queuedMove.useMode))) {
        moveQueue.splice(0, i); // TODO: This should not be done here
        return queuedMove;
      }
    }

    // We went through the entire queue without a match; clear the entire thing.
    this.summonData.moveQueue = [];

    // Filter out any moves this Pokemon cannot use
    let movePool = this.getMoveset().filter(m => m.isUsable(this));
    // If no moves are left, use Struggle. Otherwise, continue with move selection
    if (movePool.length) {
      // If there's only 1 move in the move pool, use it.
      if (movePool.length === 1) {
        return {
          move: movePool[0].moveId,
          targets: this.getNextTargets(movePool[0].moveId),
          useMode: MoveUseMode.NORMAL,
        };
      }
      // If a move is forced because of Encore, use it.
      // Said moves are executed normally
      const encoreTag = this.getTag(EncoreTag) as EncoreTag;
      if (encoreTag) {
        const encoreMove = movePool.find(m => m.moveId === encoreTag.moveId);
        if (encoreMove) {
          return {
            move: encoreMove.moveId,
            targets: this.getNextTargets(encoreMove.moveId),
            useMode: MoveUseMode.NORMAL,
          };
        }
      }
      switch (this.aiType) {
        // No enemy should spawn with this AI type in-game
        case AiType.RANDOM: {
          const moveId = movePool[globalScene.randBattleSeedInt(movePool.length)].moveId;
          return { move: moveId, targets: this.getNextTargets(moveId), useMode: MoveUseMode.NORMAL };
        }
        case AiType.SMART_RANDOM:
        case AiType.SMART: {
          /**
           * Search this Pokemon's move pool for moves that will KO an opposing target.
           * If there are any moves that can KO an opponent (i.e. a player Pokemon),
           * those moves are the only ones considered for selection on this turn.
           */
          const koMoves = movePool.filter(pkmnMove => {
            if (!pkmnMove) {
              return false;
            }

            const move = pkmnMove.getMove()!;
            if (move.moveTarget === MoveTarget.ATTACKER) {
              return false;
            }

            const fieldPokemon = globalScene.getField();
            const moveTargets = getMoveTargets(this, move.id)
              .targets.map(ind => fieldPokemon[ind])
              .filter(p => this.isPlayer() !== p.isPlayer());
            // Only considers critical hits for crit-only moves or when this Pokemon is under the effect of Laser Focus
            const isCritical = move.hasAttr("CritOnlyAttr") || !!this.getTag(BattlerTagType.ALWAYS_CRIT);

            return (
              move.category !== MoveCategory.STATUS &&
              moveTargets.some(p => {
                const doesNotFail =
                  move.applyConditions(this, p, move) ||
                  [MoveId.SUCKER_PUNCH, MoveId.UPPER_HAND, MoveId.THUNDERCLAP].includes(move.id);
                return (
                  doesNotFail &&
                  p.getAttackDamage({
                    source: this,
                    move,
                    ignoreAbility: !p.waveData.abilityRevealed,
                    ignoreSourceAbility: false,
                    ignoreAllyAbility: !p.getAlly()?.waveData.abilityRevealed,
                    ignoreSourceAllyAbility: false,
                    isCritical,
                  }).damage >= p.hp
                );
              })
            );
          }, this);

          if (koMoves.length > 0) {
            movePool = koMoves;
          }

          /**
           * Move selection is based on the move's calculated "benefit score" against the
           * best possible target(s) (as determined by {@linkcode getNextTargets}).
           * For more information on how benefit scores are calculated, see `docs/enemy-ai.md`.
           */
          const moveScores = movePool.map(() => 0);
          const moveTargets = Object.fromEntries(movePool.map(m => [m.moveId, this.getNextTargets(m.moveId)]));
          for (const m in movePool) {
            const pokemonMove = movePool[m];
            const move = pokemonMove.getMove();

            let moveScore = moveScores[m];
            const targetScores: number[] = [];

            for (const mt of moveTargets[move.id]) {
              // Prevent a target score from being calculated when the target is whoever attacks the user
              if (mt === BattlerIndex.ATTACKER) {
                break;
              }

              const target = globalScene.getField()[mt];
              /**
               * The "target score" of a move is given by the move's user benefit score + the move's target benefit score.
               * If the target is an ally, the target benefit score is multiplied by -1.
               */
              let targetScore =
                move.getUserBenefitScore(this, target, move) +
                move.getTargetBenefitScore(this, target, move) * (mt < BattlerIndex.ENEMY === this.isPlayer() ? 1 : -1);
              if (Number.isNaN(targetScore)) {
                console.error(`Move ${move.name} returned score of NaN`);
                targetScore = 0;
              }
              /**
               * If this move is unimplemented, or the move is known to fail when used, set its
               * target score to -20
               */
              if (
                (move.name.endsWith(" (N)") || !move.applyConditions(this, target, move)) &&
                ![MoveId.SUCKER_PUNCH, MoveId.UPPER_HAND, MoveId.THUNDERCLAP].includes(move.id)
              ) {
                targetScore = -20;
              } else if (move.is("AttackMove")) {
                /**
                 * Attack moves are given extra multipliers to their base benefit score based on
                 * the move's type effectiveness against the target and whether the move is a STAB move.
                 */
                const effectiveness = target.getMoveEffectiveness(
                  this,
                  move,
                  !target.waveData.abilityRevealed,
                  undefined,
                  undefined,
                  true,
                );

                if (target.isPlayer() !== this.isPlayer()) {
                  targetScore *= effectiveness;
                  if (this.isOfType(move.type)) {
                    targetScore *= 1.5;
                  }
                } else if (effectiveness) {
                  targetScore /= effectiveness;
                  if (this.isOfType(move.type)) {
                    targetScore /= 1.5;
                  }
                }
                /** If a move has a base benefit score of 0, its benefit score is assumed to be unimplemented at this point */
                if (!targetScore) {
                  targetScore = -20;
                }
              }
              targetScores.push(targetScore);
            }
            // When a move has multiple targets, its score is equal to the maximum target score across all targets
            moveScore += Math.max(...targetScores);

            // could make smarter by checking opponent def/spdef
            moveScores[m] = moveScore;
          }

          console.log(moveScores);

          // Sort the move pool in decreasing order of move score
          const sortedMovePool = movePool.slice(0);
          sortedMovePool.sort((a, b) => {
            const scoreA = moveScores[movePool.indexOf(a)];
            const scoreB = moveScores[movePool.indexOf(b)];
            return scoreA < scoreB ? 1 : scoreA > scoreB ? -1 : 0;
          });
          let r = 0;
          if (this.aiType === AiType.SMART_RANDOM) {
            // Has a 5/8 chance to select the best move, and a 3/8 chance to advance to the next best move (and repeat this roll)
            while (r < sortedMovePool.length - 1 && globalScene.randBattleSeedInt(8) >= 5) {
              r++;
            }
          } else if (this.aiType === AiType.SMART) {
            // The chance to advance to the next best move increases when the compared moves' scores are closer to each other.
            while (
              r < sortedMovePool.length - 1 &&
              moveScores[movePool.indexOf(sortedMovePool[r + 1])] / moveScores[movePool.indexOf(sortedMovePool[r])] >=
                0 &&
              globalScene.randBattleSeedInt(100) <
                Math.round(
                  (moveScores[movePool.indexOf(sortedMovePool[r + 1])] /
                    moveScores[movePool.indexOf(sortedMovePool[r])]) *
                    50,
                )
            ) {
              r++;
            }
          }
          console.log(
            movePool.map(m => m.getName()),
            moveScores,
            r,
            sortedMovePool.map(m => m.getName()),
          );
          return {
            move: sortedMovePool[r]!.moveId,
            targets: moveTargets[sortedMovePool[r]!.moveId],
            useMode: MoveUseMode.NORMAL,
          };
        }
      }
    }

    // No moves left means struggle
    return {
      move: MoveId.STRUGGLE,
      targets: this.getNextTargets(MoveId.STRUGGLE),
      useMode: MoveUseMode.IGNORE_PP,
    };
  }

  /**
   * Determines the Pokemon the given move would target if used by this Pokemon
   * @param moveId {@linkcode MoveId} The move to be used
   * @returns The indexes of the Pokemon the given move would target
   */
  getNextTargets(moveId: MoveId): BattlerIndex[] {
    const moveTargets = getMoveTargets(this, moveId);
    const targets = globalScene.getField(true).filter(p => moveTargets.targets.indexOf(p.getBattlerIndex()) > -1);
    // If the move is multi-target, return all targets' indexes
    if (moveTargets.multiple) {
      return targets.map(p => p.getBattlerIndex());
    }

    const move = allMoves[moveId];

    /**
     * Get the move's target benefit score against each potential target.
     * For allies, this score is multiplied by -1.
     */
    const benefitScores = targets.map(p => [
      p.getBattlerIndex(),
      move.getTargetBenefitScore(this, p, move) * (p.isPlayer() === this.isPlayer() ? 1 : -1),
    ]);

    const sortedBenefitScores = benefitScores.slice(0);
    sortedBenefitScores.sort((a, b) => {
      const scoreA = a[1];
      const scoreB = b[1];
      return scoreA < scoreB ? 1 : scoreA > scoreB ? -1 : 0;
    });

    if (!sortedBenefitScores.length) {
      // Set target to BattlerIndex.ATTACKER when using a counter move
      // This is the same as when the player does so
      if (move.hasAttr("CounterDamageAttr")) {
        return [BattlerIndex.ATTACKER];
      }

      return [];
    }

    let targetWeights = sortedBenefitScores.map(s => s[1]);
    const lowestWeight = targetWeights[targetWeights.length - 1];

    // If the lowest target weight (i.e. benefit score) is negative, add abs(lowestWeight) to all target weights
    if (lowestWeight < 1) {
      for (let w = 0; w < targetWeights.length; w++) {
        targetWeights[w] += Math.abs(lowestWeight - 1);
      }
    }

    // Remove any targets whose weights are less than half the max of the target weights from consideration
    const benefitCutoffIndex = targetWeights.findIndex(s => s < targetWeights[0] / 2);
    if (benefitCutoffIndex > -1) {
      targetWeights = targetWeights.slice(0, benefitCutoffIndex);
    }

    const thresholds: number[] = [];
    let totalWeight = 0;
    targetWeights.reduce((total: number, w: number) => {
      total += w;
      thresholds.push(total);
      totalWeight = total;
      return total;
    }, 0);

    /**
     * Generate a random number from 0 to (totalWeight-1),
     * then select the first target whose cumulative weight (with all previous targets' weights)
     * is greater than that random number.
     */
    const randValue = globalScene.randBattleSeedInt(totalWeight);
    let targetIndex = 0;

    thresholds.every((t, i) => {
      if (randValue >= t) {
        return true;
      }

      targetIndex = i;
      return false;
    });

    return [sortedBenefitScores[targetIndex][0]];
  }

  override isPlayer(): this is PlayerPokemon {
    return false;
  }

  override isEnemy(): this is EnemyPokemon {
    return true;
  }

  override hasTrainer(): boolean {
    return !!this.trainerSlot;
  }

  override isBoss(): boolean {
    return !!this.bossSegments;
  }

  getBossSegmentIndex(): number {
    const segments = (this as EnemyPokemon).bossSegments;
    const segmentSize = this.getMaxHp() / segments;
    for (let s = segments - 1; s > 0; s--) {
      const hpThreshold = Math.round(segmentSize * s);
      if (this.hp > hpThreshold) {
        return s;
      }
    }

    return 0;
  }

  damage(damage: number, ignoreSegments = false, preventEndure = false, ignoreFaintPhase = false): number {
    if (this.isFainted()) {
      return 0;
    }

    let clearedBossSegmentIndex = this.isBoss() ? this.bossSegmentIndex + 1 : 0;

    if (this.isBoss() && !ignoreSegments) {
      const segmentSize = this.getMaxHp() / this.bossSegments;
      for (let s = this.bossSegmentIndex; s > 0; s--) {
        const hpThreshold = segmentSize * s;
        const roundedHpThreshold = Math.round(hpThreshold);
        if (this.hp >= roundedHpThreshold) {
          if (this.hp - damage <= roundedHpThreshold) {
            const hpRemainder = this.hp - roundedHpThreshold;
            let segmentsBypassed = 0;
            while (
              segmentsBypassed < this.bossSegmentIndex &&
              this.canBypassBossSegments(segmentsBypassed + 1) &&
              damage - hpRemainder >= Math.round(segmentSize * Math.pow(2, segmentsBypassed + 1))
            ) {
              segmentsBypassed++;
              //console.log('damage', damage, 'segment', segmentsBypassed + 1, 'segment size', segmentSize, 'damage needed', Math.round(segmentSize * Math.pow(2, segmentsBypassed + 1)));
            }

            damage = toDmgValue(this.hp - hpThreshold + segmentSize * segmentsBypassed);
            clearedBossSegmentIndex = s - segmentsBypassed;
          }
          break;
        }
      }
    }

    switch (globalScene.currentBattle.battleSpec) {
      case BattleSpec.FINAL_BOSS:
        if (!this.formIndex && this.bossSegmentIndex < 1) {
          damage = Math.min(damage, this.hp - 1);
        }
    }

    const ret = super.damage(damage, ignoreSegments, preventEndure, ignoreFaintPhase);

    if (this.isBoss()) {
      if (ignoreSegments) {
        const segmentSize = this.getMaxHp() / this.bossSegments;
        clearedBossSegmentIndex = Math.ceil(this.hp / segmentSize);
      }
      if (clearedBossSegmentIndex <= this.bossSegmentIndex) {
        this.handleBossSegmentCleared(clearedBossSegmentIndex);
      }
      this.battleInfo.updateBossSegments(this);
    }

    return ret;
  }

  canBypassBossSegments(segmentCount = 1): boolean {
    if (globalScene.currentBattle.battleSpec === BattleSpec.FINAL_BOSS) {
      if (!this.formIndex && this.bossSegmentIndex - segmentCount < 1) {
        return false;
      }
    }

    return true;
  }

  /**
   * Go through a boss' health segments and give stats boosts for each newly cleared segment
   * The base boost is 1 to a random stat that's not already maxed out per broken shield
   * For Pokemon with 3 health segments or more, breaking the last shield gives +2 instead
   * For Pokemon with 5 health segments or more, breaking the last two shields give +2 each
   * @param segmentIndex index of the segment to get down to (0 = no shield left, 1 = 1 shield left, etc.)
   */
  handleBossSegmentCleared(segmentIndex: number): void {
    while (this.bossSegmentIndex > 0 && segmentIndex - 1 < this.bossSegmentIndex) {
      // Filter out already maxed out stat stages and weigh the rest based on existing stats
      const leftoverStats = EFFECTIVE_STATS.filter((s: EffectiveStat) => this.getStatStage(s) < 6);
      const statWeights = leftoverStats.map((s: EffectiveStat) => this.getStat(s, false));

      let boostedStat: EffectiveStat;
      const statThresholds: number[] = [];
      let totalWeight = 0;

      for (const i in statWeights) {
        totalWeight += statWeights[i];
        statThresholds.push(totalWeight);
      }

      // Pick a random stat from the leftover stats to increase its stages
      const randInt = randSeedInt(totalWeight);
      for (const i in statThresholds) {
        if (randInt < statThresholds[i]) {
          boostedStat = leftoverStats[i];
          break;
        }
      }

      let stages = 1;

      // increase the boost if the boss has at least 3 segments and we passed last shield
      if (this.bossSegments >= 3 && this.bossSegmentIndex === 1) {
        stages++;
      }
      // increase the boost if the boss has at least 5 segments and we passed the second to last shield
      if (this.bossSegments >= 5 && this.bossSegmentIndex === 2) {
        stages++;
      }

      globalScene.phaseManager.unshiftNew(
        "StatStageChangePhase",
        this.getBattlerIndex(),
        true,
        [boostedStat!],
        stages,
        true,
        true,
      );
      this.bossSegmentIndex--;
    }
  }

  getFieldIndex(): number {
    return globalScene.getEnemyField().indexOf(this);
  }

  getBattlerIndex(): BattlerIndex {
    return BattlerIndex.ENEMY + this.getFieldIndex();
  }

  /**
   * Add a new pokemon to the player's party (at `slotIndex` if set).
   * The new pokemon's visibility will be set to `false`.
   * @param pokeballType the type of pokeball the pokemon was caught with
   * @param slotIndex an optional index to place the pokemon in the party
   * @returns the pokemon that was added or null if the pokemon could not be added
   */
  addToParty(pokeballType: PokeballType, slotIndex = -1) {
    const party = globalScene.getPlayerParty();
    let ret: PlayerPokemon | null = null;

    if (party.length < PLAYER_PARTY_MAX_SIZE) {
      this.pokeball = pokeballType;
      this.metLevel = this.level;
      this.metBiome = globalScene.arena.biomeType;
      this.metWave = globalScene.currentBattle.waveIndex;
      this.metSpecies = this.species.speciesId;
      const newPokemon = globalScene.addPlayerPokemon(
        this.species,
        this.level,
        this.abilityIndex,
        this.formIndex,
        this.gender,
        this.shiny,
        this.variant,
        this.ivs,
        this.nature,
        this,
      );

      if (isBetween(slotIndex, 0, PLAYER_PARTY_MAX_SIZE - 1)) {
        party.splice(slotIndex, 0, newPokemon);
      } else {
        party.push(newPokemon);
      }

      // Hide the Pokemon since it is not on the field
      newPokemon.setVisible(false);

      ret = newPokemon;
      globalScene.triggerPokemonFormChange(newPokemon, SpeciesFormChangeActiveTrigger, true);
    }

    return ret;
  }

  /**
   * Show or hide the type effectiveness multiplier window
   * Passing undefined will hide the window
   */
  updateEffectiveness(effectiveness?: string) {
    this.battleInfo.updateEffectiveness(effectiveness);
  }

  toggleFlyout(visible: boolean): void {
    this.battleInfo.toggleFlyout(visible);
  }
}

/**
 * Illusion property
 */
interface IllusionData {
  basePokemon: {
    /** The actual name of the Pokemon */
    name: string;
    /** The actual nickname of the Pokemon */
    nickname: string;
    /** Whether the base pokemon is shiny or not */
    shiny: boolean;
    /** The shiny variant of the base pokemon */
    variant: Variant;
    /** Whether the fusion species of the base pokemon is shiny or not */
    fusionShiny: boolean;
    /** The variant of the fusion species of the base pokemon */
    fusionVariant: Variant;
  };
  /** The species of the illusion */
  species: SpeciesId;
  /** The formIndex of the illusion */
  formIndex: number;
  /** The gender of the illusion */
  gender: Gender;
  /** The pokeball of the illusion */
  pokeball: PokeballType;
  /** The fusion species of the illusion if it's a fusion */
  fusionSpecies?: PokemonSpecies;
  /** The fusionFormIndex of the illusion */
  fusionFormIndex?: number;
  /** The fusionGender of the illusion if it's a fusion */
  fusionGender?: Gender;
  /** The level of the illusion (not used currently) */
  level?: number;
}

export interface TurnMove {
  move: MoveId;
  targets: BattlerIndex[];
  useMode: MoveUseMode;
  result?: MoveResult;
  turn?: number;
}

export interface AttackMoveResult {
  move: MoveId;
  result: DamageResult;
  damage: number;
  critical: boolean;
  sourceId: number;
  sourceBattlerIndex: BattlerIndex;
}

/**
 * Persistent in-battle data for a {@linkcode Pokemon}.
 * Resets on switch or new battle.
 */
export class PokemonSummonData {
  /** [Atk, Def, SpAtk, SpDef, Spd, Acc, Eva] */
  public statStages: number[] = [0, 0, 0, 0, 0, 0, 0];
  /**
   * A queue of moves yet to be executed, used by charging, recharging and frenzy moves.
   * So long as this array is nonempty, this Pokemon's corresponding `CommandPhase` will be skipped over entirely
   * in favor of using the queued move.
   * TODO: Clean up a lot of the code surrounding the move queue.
   */
  public moveQueue: TurnMove[] = [];
  public tags: BattlerTag[] = [];
  public abilitySuppressed = false;

  // Overrides for transform.
  // TODO: Move these into a separate class & add rage fist hit count
  public speciesForm: PokemonSpeciesForm | null = null;
  public fusionSpeciesForm: PokemonSpeciesForm | null = null;
  public ability: AbilityId | undefined;
  public passiveAbility: AbilityId | undefined;
  public gender: Gender | undefined;
  public fusionGender: Gender | undefined;
  public stats: number[] = [0, 0, 0, 0, 0, 0];
  public moveset: PokemonMove[] | null;

  // If not initialized this value will not be populated from save data.
  public types: PokemonType[] = [];
  public addedType: PokemonType | null = null;

  /** Data pertaining to this pokemon's illusion. */
  public illusion: IllusionData | null = null;
  public illusionBroken = false;

  /** Array containing all berries eaten in the last turn; used by {@linkcode AbilityId.CUD_CHEW} */
  public berriesEatenLast: BerryType[] = [];

  /**
   * An array of all moves this pokemon has used since entering the battle.
   * Used for most moves and abilities that check prior move usage or copy already-used moves.
   */
  public moveHistory: TurnMove[] = [];

  constructor(source?: PokemonSummonData | Partial<PokemonSummonData>) {
    if (isNullOrUndefined(source)) {
      return;
    }

    // TODO: Rework this into an actual generic function for use elsewhere
    for (const [key, value] of Object.entries(source)) {
      if (isNullOrUndefined(value) && this.hasOwnProperty(key)) {
        continue;
      }

      if (key === "moveset") {
        this.moveset = value?.map((m: any) => PokemonMove.loadMove(m));
        continue;
      }

      if (key === "tags") {
        // load battler tags
        this.tags = value.map((t: BattlerTag) => loadBattlerTag(t));
        continue;
      }
      this[key] = value;
    }
  }
}

// TODO: Merge this inside `summmonData` but exclude from save if/when a save data serializer is added
export class PokemonTempSummonData {
  /**
   * The number of turns this pokemon has spent without switching out.
   * Only currently used for positioning the battle cursor.
   */
  turnCount = 1;

  /**
   * The number of turns this pokemon has spent in the active position since the start of the wave
   * without switching out.
   * Reset on switch and new wave, but not stored in `SummonData` to avoid being written to the save file.

   * Used to evaluate "first turn only" conditions such as
   * {@linkcode MoveId.FAKE_OUT | Fake Out} and {@linkcode MoveId.FIRST_IMPRESSION | First Impression}).
   */
  waveTurnCount = 1;
}

/**
 * Persistent data for a {@linkcode Pokemon}.
 * Resets at the start of a new battle (but not on switch).
 */
export class PokemonBattleData {
  /** Counter tracking direct hits this Pokemon has received during this battle; used for {@linkcode MoveId.RAGE_FIST} */
  public hitCount = 0;
  /** Whether this Pokemon has eaten a berry this battle; used for {@linkcode MoveId.BELCH} */
  public hasEatenBerry = false;
  /** Array containing all berries eaten and not yet recovered during this current battle; used by {@linkcode AbilityId.HARVEST} */
  public berriesEaten: BerryType[] = [];

  constructor(source?: PokemonBattleData | Partial<PokemonBattleData>) {
    if (!isNullOrUndefined(source)) {
      this.hitCount = source.hitCount ?? 0;
      this.hasEatenBerry = source.hasEatenBerry ?? false;
      this.berriesEaten = source.berriesEaten ?? [];
    }
  }
}

/**
 * Temporary data for a {@linkcode Pokemon}.
 * Resets on new wave/battle start (but not on switch).
 */
export class PokemonWaveData {
  /** Whether the pokemon has endured due to a {@linkcode BattlerTagType.ENDURE_TOKEN} */
  public endured = false;
  /**
   * A set of all the abilities this {@linkcode Pokemon} has used in this wave.
   * Used to track once per battle conditions, as well as (hopefully) by the updated AI for move effectiveness.
   */
  public abilitiesApplied: Set<AbilityId> = new Set<AbilityId>();
  /** Whether the pokemon's ability has been revealed or not */
  public abilityRevealed = false;
}

/**
 * Temporary data for a {@linkcode Pokemon}.
 * Resets at the start of a new turn, as well as on switch.
 */
export class PokemonTurnData {
  public acted = false;
  /** How many times the current move should hit the target(s) */
  public hitCount = 0;
  /**
   * - `-1` = Calculate how many hits are left
   * - `0` = Move is finished
   */
  public hitsLeft = -1;
  public totalDamageDealt = 0;
  public singleHitDamageDealt = 0;
  public damageTaken = 0;
  public attacksReceived: AttackMoveResult[] = [];
  public order: number;
  public statStagesIncreased = false;
  public statStagesDecreased = false;
  public moveEffectiveness: TypeDamageMultiplier | null = null;
  public combiningPledge?: MoveId;
  public switchedInThisTurn = false;
  public failedRunAway = false;
  public joinedRound = false;
  /**
   * The amount of times this Pokemon has acted again and used a move in the current turn.
   * Used to make sure multi-hits occur properly when the user is
   * forced to act again in the same turn, and **must be incremented** by any effects that grant extra actions.
   */
  public extraTurns = 0;
  /**
   * All berries eaten by this pokemon in this turn.
   * Saved into {@linkcode PokemonSummonData | SummonData} by {@linkcode AbilityId.CUD_CHEW} on turn end.
   * @see {@linkcode PokemonSummonData.berriesEatenLast}
   */
  public berriesEaten: BerryType[] = [];
}

export type DamageResult =
  | HitResult.EFFECTIVE
  | HitResult.SUPER_EFFECTIVE
  | HitResult.NOT_VERY_EFFECTIVE
  | HitResult.ONE_HIT_KO
  | HitResult.CONFUSION
  | HitResult.INDIRECT_KO
  | HitResult.INDIRECT;

/** Interface containing the results of a damage calculation for a given move */
export interface DamageCalculationResult {
  /** `true` if the move was cancelled (thus suppressing "No Effect" messages) */
  cancelled: boolean;
  /** The effectiveness of the move */
  result: HitResult;
  /** The damage dealt by the move */
  damage: number;
}<|MERGE_RESOLUTION|>--- conflicted
+++ resolved
@@ -173,13 +173,9 @@
 import { AiType } from "#enums/ai-type";
 import type { MoveResult } from "#enums/move-result";
 import { PokemonMove } from "#app/data/moves/pokemon-move";
-<<<<<<< HEAD
-import type { AbAttrMap, AbAttrString } from "#app/@types/ability-types";
+import type { AbAttrMap, AbAttrString, TypeMultiplierAbAttrParams } from "#app/@types/ability-types";
 import { getTerrainBlockMessage } from "#app/data/terrain";
 import { LearnMoveSituation } from "#enums/learn-move-situation";
-=======
-import type { AbAttrMap, AbAttrString, TypeMultiplierAbAttrParams } from "#app/@types/ability-types";
->>>>>>> 232f26a6
 
 /** Base typeclass for damage parameter methods, used for DRY */
 type damageParams = {
@@ -4667,7 +4663,7 @@
    * or a {@linkcode TerrainType} for terrain-based blockages.
    * Defaults to "other".
    */
-  queueStatusImmuneMessage(quiet: boolean, reason: "overlap" | "other" | TerrainType = "other"): void {
+  queueStatusImmuneMessage(quiet: boolean, reason: "overlap" | "other" | Exclude<TerrainType, TerrainType.NONE> = "other"): void {
     if (quiet) {
       return;
     }
