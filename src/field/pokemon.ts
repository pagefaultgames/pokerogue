import Phaser from "phaser";
import BattleScene, { AnySound } from "#app/battle-scene";
import { Variant, VariantSet, variantColorCache } from "#app/data/variant";
import { variantData } from "#app/data/variant";
import BattleInfo, { PlayerBattleInfo, EnemyBattleInfo } from "#app/ui/battle-info";
import Move, { HighCritAttr, HitsTagAttr, applyMoveAttrs, FixedDamageAttr, VariableAtkAttr, allMoves, MoveCategory, TypelessAttr, CritOnlyAttr, getMoveTargets, OneHitKOAttr, VariableMoveTypeAttr, VariableDefAttr, AttackMove, ModifiedDamageAttr, VariableMoveTypeMultiplierAttr, IgnoreOpponentStatStagesAttr, SacrificialAttr, VariableMoveCategoryAttr, CounterDamageAttr, StatStageChangeAttr, RechargeAttr, ChargeAttr, IgnoreWeatherTypeDebuffAttr, BypassBurnDamageReductionAttr, SacrificialAttrOnHit, OneHitKOAccuracyAttr, RespectAttackTypeImmunityAttr, MoveTarget, CombinedPledgeStabBoostAttr } from "#app/data/move";
import { default as PokemonSpecies, PokemonSpeciesForm, getFusedSpeciesName, getPokemonSpecies, getPokemonSpeciesForm } from "#app/data/pokemon-species";
import { getStarterValueFriendshipCap, speciesStarterCosts } from "#app/data/balance/starters";
import { starterPassiveAbilities } from "#app/data/balance/passives";
import { Constructor, isNullOrUndefined, randSeedInt } from "#app/utils";
import * as Utils from "#app/utils";
import { Type, TypeDamageMultiplier, getTypeDamageMultiplier, getTypeRgb } from "#app/data/type";
import { getLevelTotalExp } from "#app/data/exp";
import { Stat, type PermanentStat, type BattleStat, type EffectiveStat, PERMANENT_STATS, BATTLE_STATS, EFFECTIVE_STATS } from "#enums/stat";
import { DamageMoneyRewardModifier, EnemyDamageBoosterModifier, EnemyDamageReducerModifier, EnemyEndureChanceModifier, EnemyFusionChanceModifier, HiddenAbilityRateBoosterModifier, BaseStatModifier, PokemonFriendshipBoosterModifier, PokemonHeldItemModifier, PokemonNatureWeightModifier, ShinyRateBoosterModifier, SurviveDamageModifier, TempStatStageBoosterModifier, TempCritBoosterModifier, StatBoosterModifier, CritBoosterModifier, TerastallizeModifier, PokemonBaseStatFlatModifier, PokemonBaseStatTotalModifier, PokemonIncrementingStatModifier, EvoTrackerModifier } from "#app/modifier/modifier";
import { PokeballType } from "#app/data/pokeball";
import { Gender } from "#app/data/gender";
import { initMoveAnim, loadMoveAnimAssets } from "#app/data/battle-anims";
import { Status, StatusEffect, getRandomStatus } from "#app/data/status-effect";
import { pokemonEvolutions, pokemonPrevolutions, SpeciesFormEvolution, SpeciesEvolutionCondition, FusionSpeciesFormEvolution } from "#app/data/balance/pokemon-evolutions";
import { reverseCompatibleTms, tmSpecies, tmPoolTiers } from "#app/data/balance/tms";
import { BattlerTag, BattlerTagLapseType, EncoreTag, GroundedTag, HighestStatBoostTag, SubstituteTag, TypeImmuneTag, getBattlerTag, SemiInvulnerableTag, TypeBoostTag, MoveRestrictionBattlerTag, ExposedTag, DragonCheerTag, CritBoostTag, TrappedTag, TarShotTag, AutotomizedTag } from "../data/battler-tags";
import { WeatherType } from "#app/data/weather";
import { ArenaTagSide, NoCritTag, WeakenMoveScreenTag } from "#app/data/arena-tag";
import { Ability, AbAttr, StatMultiplierAbAttr, BlockCritAbAttr, BonusCritAbAttr, BypassBurnDamageReductionAbAttr, FieldPriorityMoveImmunityAbAttr, IgnoreOpponentStatStagesAbAttr, MoveImmunityAbAttr, PreDefendFullHpEndureAbAttr, ReceivedMoveDamageMultiplierAbAttr, ReduceStatusEffectDurationAbAttr, StabBoostAbAttr, StatusEffectImmunityAbAttr, TypeImmunityAbAttr, WeightMultiplierAbAttr, allAbilities, applyAbAttrs, applyStatMultiplierAbAttrs, applyPreApplyBattlerTagAbAttrs, applyPreAttackAbAttrs, applyPreDefendAbAttrs, applyPreSetStatusAbAttrs, UnsuppressableAbilityAbAttr, SuppressFieldAbilitiesAbAttr, NoFusionAbilityAbAttr, MultCritAbAttr, IgnoreTypeImmunityAbAttr, DamageBoostAbAttr, IgnoreTypeStatusEffectImmunityAbAttr, ConditionalCritAbAttr, applyFieldStatMultiplierAbAttrs, FieldMultiplyStatAbAttr, AddSecondStrikeAbAttr, UserFieldStatusEffectImmunityAbAttr, UserFieldBattlerTagImmunityAbAttr, BattlerTagImmunityAbAttr, MoveTypeChangeAbAttr, FullHpResistTypeAbAttr, applyCheckTrappedAbAttrs, CheckTrappedAbAttr, PostSetStatusAbAttr, applyPostSetStatusAbAttrs } from "#app/data/ability";
import PokemonData from "#app/system/pokemon-data";
import { BattlerIndex } from "#app/battle";
import { Mode } from "#app/ui/ui";
import PartyUiHandler, { PartyOption, PartyUiMode } from "#app/ui/party-ui-handler";
import SoundFade from "phaser3-rex-plugins/plugins/soundfade";
import { LevelMoves } from "#app/data/balance/pokemon-level-moves";
import { DamageAchv, achvs } from "#app/system/achv";
import { DexAttr, StarterDataEntry, StarterMoveset } from "#app/system/game-data";
import { QuantizerCelebi, argbFromRgba, rgbaFromArgb } from "@material/material-color-utilities";
import { Nature, getNatureStatMultiplier } from "#app/data/nature";
import { SpeciesFormChange, SpeciesFormChangeActiveTrigger, SpeciesFormChangeMoveLearnedTrigger, SpeciesFormChangePostMoveTrigger, SpeciesFormChangeStatusEffectTrigger } from "#app/data/pokemon-forms";
import { TerrainType } from "#app/data/terrain";
import { TrainerSlot } from "#app/data/trainer-config";
import Overrides from "#app/overrides";
import i18next from "i18next";
import { speciesEggMoves } from "#app/data/balance/egg-moves";
import { ModifierTier } from "#app/modifier/modifier-tier";
import { applyChallenges, ChallengeType } from "#app/data/challenge";
import { Abilities } from "#enums/abilities";
import { ArenaTagType } from "#enums/arena-tag-type";
import { BattleSpec } from "#enums/battle-spec";
import { BattlerTagType } from "#enums/battler-tag-type";
import { BerryType } from "#enums/berry-type";
import { Biome } from "#enums/biome";
import { Moves } from "#enums/moves";
import { Species } from "#enums/species";
import { getPokemonNameWithAffix } from "#app/messages";
import { DamagePhase } from "#app/phases/damage-phase";
import { FaintPhase } from "#app/phases/faint-phase";
import { LearnMovePhase } from "#app/phases/learn-move-phase";
import { MoveEffectPhase } from "#app/phases/move-effect-phase";
import { MoveEndPhase } from "#app/phases/move-end-phase";
import { ObtainStatusEffectPhase } from "#app/phases/obtain-status-effect-phase";
import { StatStageChangePhase } from "#app/phases/stat-stage-change-phase";
import { SwitchSummonPhase } from "#app/phases/switch-summon-phase";
import { ToggleDoublePositionPhase } from "#app/phases/toggle-double-position-phase";
import { Challenges } from "#enums/challenges";
import { PokemonAnimType } from "#enums/pokemon-anim-type";
import { PLAYER_PARTY_MAX_SIZE } from "#app/constants";
import { MysteryEncounterPokemonData } from "#app/data/mystery-encounters/mystery-encounter-pokemon-data";
import { SwitchType } from "#enums/switch-type";
import { SpeciesFormKey } from "#enums/species-form-key";
import { BASE_HIDDEN_ABILITY_CHANCE, BASE_SHINY_CHANCE, SHINY_EPIC_CHANCE, SHINY_VARIANT_CHANCE } from "#app/data/balance/rates";

export enum FieldPosition {
  CENTER,
  LEFT,
  RIGHT
}

export default abstract class Pokemon extends Phaser.GameObjects.Container {
  public id: integer;
  public name: string;
  public nickname: string;
  public species: PokemonSpecies;
  public formIndex: integer;
  public abilityIndex: integer;
  public passive: boolean;
  public shiny: boolean;
  public variant: Variant;
  public pokeball: PokeballType;
  protected battleInfo: BattleInfo;
  public level: integer;
  public exp: integer;
  public levelExp: integer;
  public gender: Gender;
  public hp: integer;
  public stats: integer[];
  public ivs: integer[];
  public nature: Nature;
  public natureOverride: Nature | -1;
  public moveset: (PokemonMove | null)[];
  public status: Status | null;
  public friendship: integer;
  public metLevel: integer;
  public metBiome: Biome | -1;
  public metSpecies: Species;
  public metWave: number;
  public luck: integer;
  public pauseEvolutions: boolean;
  public pokerus: boolean;
  public switchOutStatus: boolean;
  public evoCounter: integer;

  public fusionSpecies: PokemonSpecies | null;
  public fusionFormIndex: integer;
  public fusionAbilityIndex: integer;
  public fusionShiny: boolean;
  public fusionVariant: Variant;
  public fusionGender: Gender;
  public fusionLuck: integer;
  public fusionMysteryEncounterPokemonData: MysteryEncounterPokemonData | null;

  private summonDataPrimer: PokemonSummonData | null;

  public summonData: PokemonSummonData;
  public battleData: PokemonBattleData;
  public battleSummonData: PokemonBattleSummonData;
  public turnData: PokemonTurnData;
  public mysteryEncounterPokemonData: MysteryEncounterPokemonData;

  /** Used by Mystery Encounters to execute pokemon-specific logic (such as stat boosts) at start of battle */
  public mysteryEncounterBattleEffects?: (pokemon: Pokemon) => void;

  public fieldPosition: FieldPosition;

  public maskEnabled: boolean;
  public maskSprite: Phaser.GameObjects.Sprite | null;

  public usedTMs: Moves[];

  private shinySparkle: Phaser.GameObjects.Sprite;

  constructor(scene: BattleScene, x: number, y: number, species: PokemonSpecies, level: integer, abilityIndex?: integer, formIndex?: integer, gender?: Gender, shiny?: boolean, variant?: Variant, ivs?: integer[], nature?: Nature, dataSource?: Pokemon | PokemonData) {
    super(scene, x, y);

    if (!species.isObtainable() && this.isPlayer()) {
      throw `Cannot create a player Pokemon for species '${species.getName(formIndex)}'`;
    }

    const hiddenAbilityChance = new Utils.IntegerHolder(BASE_HIDDEN_ABILITY_CHANCE);
    if (!this.hasTrainer()) {
      this.scene.applyModifiers(HiddenAbilityRateBoosterModifier, true, hiddenAbilityChance);
    }

    this.species = species;

    this.pokeball = dataSource?.pokeball || PokeballType.POKEBALL;
    this.level = level;
    this.switchOutStatus = false;

    // Determine the ability index
    if (abilityIndex !== undefined) {
      this.abilityIndex = abilityIndex; // Use the provided ability index if it is defined
    } else {
      // If abilityIndex is not provided, determine it based on species and hidden ability
      const hasHiddenAbility = !Utils.randSeedInt(hiddenAbilityChance.value);
      const randAbilityIndex = Utils.randSeedInt(2);
      if (species.abilityHidden && hasHiddenAbility) {
        // If the species has a hidden ability and the hidden ability is present
        this.abilityIndex = 2;
      } else {
        // If there is no hidden ability or species does not have a hidden ability
        this.abilityIndex = species.ability2 !== species.ability1 ? randAbilityIndex : 0; // Use random ability index if species has a second ability, otherwise use 0
      }
    }
    if (formIndex !== undefined) {
      this.formIndex = formIndex;
    }
    if (gender !== undefined) {
      this.gender = gender;
    }
    if (shiny !== undefined) {
      this.shiny = shiny;
    }
    if (variant !== undefined) {
      this.variant = variant;
    }
    this.exp = dataSource?.exp || getLevelTotalExp(this.level, species.growthRate);
    this.levelExp = dataSource?.levelExp || 0;
    if (dataSource) {
      this.id = dataSource.id;
      this.hp = dataSource.hp;
      this.stats = dataSource.stats;
      this.ivs = dataSource.ivs;
      this.passive = !!dataSource.passive;
      if (this.variant === undefined) {
        this.variant = 0;
      }
      this.nature = dataSource.nature || 0 as Nature;
      this.nickname = dataSource.nickname;
      this.natureOverride = dataSource.natureOverride !== undefined ? dataSource.natureOverride : -1;
      this.moveset = dataSource.moveset;
      this.status = dataSource.status!; // TODO: is this bang correct?
      this.friendship = dataSource.friendship !== undefined ? dataSource.friendship : this.species.baseFriendship;
      this.metLevel = dataSource.metLevel || 5;
      this.luck = dataSource.luck;
      this.metBiome = dataSource.metBiome;
      this.metSpecies = dataSource.metSpecies ?? (this.metBiome !== -1 ? this.species.speciesId : this.species.getRootSpeciesId(true));
      this.metWave = dataSource.metWave ?? (this.metBiome === -1 ? -1 : 0);
      this.pauseEvolutions = dataSource.pauseEvolutions;
      this.pokerus = !!dataSource.pokerus;
      this.evoCounter = dataSource.evoCounter ?? 0;
      this.fusionSpecies = dataSource.fusionSpecies instanceof PokemonSpecies ? dataSource.fusionSpecies : dataSource.fusionSpecies ? getPokemonSpecies(dataSource.fusionSpecies) : null;
      this.fusionFormIndex = dataSource.fusionFormIndex;
      this.fusionAbilityIndex = dataSource.fusionAbilityIndex;
      this.fusionShiny = dataSource.fusionShiny;
      this.fusionVariant = dataSource.fusionVariant || 0;
      this.fusionGender = dataSource.fusionGender;
      this.fusionLuck = dataSource.fusionLuck;
      this.fusionMysteryEncounterPokemonData = dataSource.fusionMysteryEncounterPokemonData;
      this.usedTMs = dataSource.usedTMs ?? [];
      this.mysteryEncounterPokemonData = new MysteryEncounterPokemonData(dataSource.mysteryEncounterPokemonData);
    } else {
      this.id = Utils.randSeedInt(4294967296);
      this.ivs = ivs || Utils.getIvsFromId(this.id);

      if (this.gender === undefined) {
        this.generateGender();
      }

      if (this.formIndex === undefined) {
        this.formIndex = this.scene.getSpeciesFormIndex(species, this.gender, this.nature, this.isPlayer());
      }

      if (this.shiny === undefined) {
        this.trySetShiny();
      }

      if (this.variant === undefined) {
        this.variant = this.shiny ? this.generateVariant() : 0;
      }

      this.mysteryEncounterPokemonData = new MysteryEncounterPokemonData();

      if (nature !== undefined) {
        this.setNature(nature);
      } else {
        this.generateNature();
      }

      this.natureOverride = -1;

      this.friendship = species.baseFriendship;
      this.metLevel = level;
      this.metBiome = scene.currentBattle ? scene.arena.biomeType : -1;
      this.metSpecies = species.speciesId;
      this.metWave = scene.currentBattle ? scene.currentBattle.waveIndex : -1;
      this.pokerus = false;

      if (level > 1) {
        const fused = new Utils.BooleanHolder(scene.gameMode.isSplicedOnly);
        if (!fused.value && !this.isPlayer() && !this.hasTrainer()) {
          this.scene.applyModifier(EnemyFusionChanceModifier, false, fused);
        }

        if (fused.value) {
          this.calculateStats();
          this.generateFusionSpecies();
        }
      }
      this.luck = (this.shiny ? this.variant + 1 : 0) + (this.fusionShiny ? this.fusionVariant + 1 : 0);
      this.fusionLuck = this.luck;
    }

    this.generateName();

    if (!species.isObtainable()) {
      this.shiny = false;
    }

    if (!dataSource) {
      this.calculateStats();
    }
  }


  getNameToRender(useIllusion: boolean = true) {
    const name: string = (!useIllusion && this.battleData.illusion.active) ? this.battleData.illusion.name! : this.name;
    const nickname: string = (!useIllusion && this.battleData.illusion.active) ? this.battleData.illusion.nickname! : this.nickname;
    try {
      if (nickname) {
        return decodeURIComponent(escape(atob(nickname)));
      }
      return name;
    } catch (err) {
      console.error(`Failed to decode nickname for ${name}`, err);
      return name;
    }
  }

  init(): void {
    this.fieldPosition = FieldPosition.CENTER;

    this.resetBattleData();
    this.initBattleInfo();

    this.scene.fieldUI.addAt(this.battleInfo, 0);

    const getSprite = (hasShadow?: boolean) => {
      const ret = this.scene.addPokemonSprite(this, 0, 0, `pkmn__${this.isPlayer() ? "back__" : ""}sub`, undefined, true);
      ret.setOrigin(0.5, 1);
      ret.setPipeline(this.scene.spritePipeline, { tone: [ 0.0, 0.0, 0.0, 0.0 ], hasShadow: !!hasShadow, teraColor: getTypeRgb(this.getTeraType()) });
      return ret;
    };

    this.setScale(this.getSpriteScale());

    const sprite = getSprite(true);
    const tintSprite = getSprite();

    tintSprite.setVisible(false);

    this.addAt(sprite, 0);
    this.addAt(tintSprite, 1);

    if (this.isShiny(true) && !this.shinySparkle) {
      this.initShinySparkle();
    }
  }

  abstract initBattleInfo(): void;

  isOnField(): boolean {
    if (!this.scene) {
      return false;
    }
    return this.scene.field.getIndex(this) > -1;
  }

  isFainted(checkStatus?: boolean): boolean {
    return !this.hp && (!checkStatus || this.status?.effect === StatusEffect.FAINT);
  }

  /**
   * Check if this pokemon is both not fainted (or a fled wild pokemon) and allowed to be in battle.
   * This is frequently a better alternative to {@link isFainted}
   * @returns {boolean} True if pokemon is allowed in battle
   */
  isAllowedInBattle(): boolean {
    return !this.isFainted() && this.isAllowed();
  }

  /**
   * Check if this pokemon is allowed (no challenge exclusion)
   * This is frequently a better alternative to {@link isFainted}
   * @returns {boolean} True if pokemon is allowed in battle
   */
  isAllowed(): boolean {
    const challengeAllowed = new Utils.BooleanHolder(true);
    applyChallenges(this.scene.gameMode, ChallengeType.POKEMON_IN_BATTLE, this, challengeAllowed);
    return challengeAllowed.value;
  }

  isActive(onField?: boolean): boolean {
    if (!this.scene) {
      return false;
    }
    return this.isAllowedInBattle() && !!this.scene && (!onField || this.isOnField());
  }

  getDexAttr(): bigint {
    let ret = 0n;
    ret |= this.gender !== Gender.FEMALE ? DexAttr.MALE : DexAttr.FEMALE;
    ret |= !this.shiny ? DexAttr.NON_SHINY : DexAttr.SHINY;
    ret |= this.variant >= 2 ? DexAttr.VARIANT_3 : this.variant === 1 ? DexAttr.VARIANT_2 : DexAttr.DEFAULT_VARIANT;
    ret |= this.scene.gameData.getFormAttr(this.formIndex);
    return ret;
  }

  /**
   * Sets the Pokemon's name. Only called when loading a Pokemon so this function needs to be called when
   * initializing hardcoded Pokemon or else it will not display the form index name properly.
   * @returns n/a
   */
  generateName(): void {
    if (!this.fusionSpecies) {
      this.name = this.species.getName(this.formIndex);
      return;
    }
    this.name = getFusedSpeciesName(this.species.getName(this.formIndex), this.fusionSpecies.getName(this.fusionFormIndex));
    if (this.battleInfo) {
      this.updateInfo(true);
    }
  }

  /**
   * Generate an illusion of the last pokemon in the party, as other wild pokemon in the area.
   *
   * @param {Pokemon} pokemon - The Pokemon that will create an illusion.
   * @param {Pokemon[]} party - The party of the trainer's pokemon.
   */
  generateIllusion(): boolean {
    if (this.hasTrainer()) {
      const party: Pokemon[] = (this.isPlayer() ? this.scene.getParty() : this.scene.getEnemyParty()).filter(p => p.isAllowedInBattle());
      const lastPokemon: Pokemon = party.at(-1) || this;
      const speciesId = lastPokemon.species.speciesId;

      if ( lastPokemon === this || this.battleData.illusion.active ||
        ((speciesId === Species.OGERPON || speciesId === Species.TERAPAGOS) && (lastPokemon.isTerastallized() || this.isTerastallized()))) {
        return false;
      }

      this.battleData.illusion = {
        active: true,
        available: true,
        name: this.name,
        nickname: this.nickname,
        species: getPokemonSpecies(speciesId),
        formIndex: lastPokemon.formIndex,
        shiny: this.shiny,
        variant: this.variant,
        shinySparkle: this.shinySparkle,
        gender: lastPokemon.gender,
        pokeball: lastPokemon.pokeball,
        fusionFormIndex: lastPokemon.fusionFormIndex,
        fusionSpecies: lastPokemon.fusionSpecies || undefined,
        fusionVariant: this.fusionVariant,
        fusionShiny: this.fusionShiny,
        fusionGender: lastPokemon.fusionGender
      };

      this.name = lastPokemon.name;
      this.nickname = lastPokemon.nickname;
      this.shiny = lastPokemon.shiny;
      this.variant = lastPokemon.variant;
      this.fusionVariant = lastPokemon.fusionVariant;
      this.fusionShiny = lastPokemon.fusionShiny;
      if (this.shiny) {
        this.initShinySparkle();
      }
      this.loadAssets(false, true).then(() => this.playAnim());
    } else {
      let availables: Species[] = [];
      if (this.isBoss()) {
        availables = [Species.ENTEI, Species.RAIKOU, Species.SUICUNE];
      } else {
        const area: Species[] = [
          Species.HOUNDOUR, Species.SABLEYE, Species.PURRLOIN, Species.PAWNIARD, Species.NICKIT,
          Species.IMPIDIMP, Species.MASCHIFF, Species.ABSOL, Species.SPIRITOMB, Species.DEINO,
        ];

        for (let species of area) {
          for (const evolutionLevel of getPokemonSpecies(species).getEvolutionLevels()) {
            if (evolutionLevel[1] && evolutionLevel[1] <= this.level) {
              species = evolutionLevel[0];
            }
          }
          availables.push(species);
        }
        availables.push(this.species.name === getPokemonSpecies(Species.ZORUA).name ? Species.MURKROW : Species.HONCHKROW);
      }
      const randomIllusion: PokemonSpecies = getPokemonSpecies(availables[this.randSeedInt(availables.length)]);

      this.battleData.illusion = {
        active: true,
        available: true,
        species: randomIllusion,
        formIndex: randomIllusion.formIndex,
        name: this.name,
        shiny: this.shiny,
        variant: this.variant,
        shinySparkle: this.shinySparkle,
        gender: this.gender
      };
      this.name = randomIllusion.name;
      this.loadAssets(false, true).then(() => this.playAnim());
    }
    return true;
  }

  breakIllusion(): boolean {
    if (!this.battleData.illusion.active) {
      return false;
    }

    this.name = this.battleData.illusion.name!;
    this.nickname = this.battleData.illusion.nickname!;
    this.shiny = this.battleData.illusion.shiny!;
    this.variant = this.battleData.illusion.variant!;
    this.fusionVariant = this.battleData.illusion.fusionVariant!;
    this.fusionShiny = this.battleData.illusion.fusionShiny!;
    this.battleData.illusion = {active: false, available: false};
    if (this.isOnField()) {
      this.scene.playSound("PRSFX- Transform");
    }
    if (this.shiny) {
      this.initShinySparkle();
    }
    this.loadAssets(false).then(() => this.playAnim());
    this.updateInfo(true);
    return true;
  }

  abstract isPlayer(): boolean;

  abstract hasTrainer(): boolean;

  abstract getFieldIndex(): integer;

  abstract getBattlerIndex(): BattlerIndex;

  /**
   * @param {boolean} useIllusion - Whether we want the illusion or not.
   */
  loadAssets(ignoreOverride: boolean = true, useIllusion: boolean = false): Promise<void> {
    return new Promise(resolve => {
      const moveIds = this.getMoveset().map(m => m!.getMove().id); // TODO: is this bang correct?
      Promise.allSettled(moveIds.map(m => initMoveAnim(this.scene, m)))
        .then(() => {
          loadMoveAnimAssets(this.scene, moveIds);
          const formIndex = this.battleData.illusion.active && useIllusion ? this.battleData.illusion.formIndex : this.formIndex;
          this.getSpeciesForm(false, useIllusion).loadAssets(this.scene, this.getGender(useIllusion) === Gender.FEMALE, formIndex, this.isShiny(useIllusion), this.getVariant(useIllusion));
          if (this.isPlayer() || this.getFusionSpeciesForm(false, useIllusion)) {
            this.scene.loadPokemonAtlas(this.getBattleSpriteKey(true, ignoreOverride), this.getBattleSpriteAtlasPath(true, ignoreOverride));
          }
          if (this.getFusionSpeciesForm(false, useIllusion)) {
            const fusionFormIndex = this.battleData.illusion.active && useIllusion ? this.battleData.illusion.fusionFormIndex : this.fusionFormIndex;
            const fusionShiny = this.battleData.illusion.active && !useIllusion ? this.battleData.illusion.fusionShiny : this.fusionShiny;
            const fusionVariant = this.battleData.illusion.active && !useIllusion ? this.battleData.illusion.fusionVariant : this.fusionVariant;
            this.getFusionSpeciesForm(false, useIllusion).loadAssets(this.scene, this.getFusionGender(false, useIllusion) === Gender.FEMALE, fusionFormIndex, fusionShiny, fusionVariant);
            this.scene.loadPokemonAtlas(this.getFusionBattleSpriteKey(true, ignoreOverride), this.getFusionBattleSpriteAtlasPath(true, ignoreOverride));
          }
          this.scene.load.once(Phaser.Loader.Events.COMPLETE, () => {
            if (this.isPlayer()) {
              const originalWarn = console.warn;
              // Ignore warnings for missing frames, because there will be a lot
              console.warn = () => {};
              const battleFrameNames = this.scene.anims.generateFrameNames(this.getBattleSpriteKey(), { zeroPad: 4, suffix: ".png", start: 1, end: 400 });
              console.warn = originalWarn;
              if (!(this.scene.anims.exists(this.getBattleSpriteKey()))) {
                this.scene.anims.create({
                  key: this.getBattleSpriteKey(),
                  frames: battleFrameNames,
                  frameRate: 12,
                  repeat: -1
                });
              }
            }
            this.playAnim();
            const updateFusionPaletteAndResolve = () => {
              this.updateFusionPalette();
              if (this.summonData?.speciesForm) {
                this.updateFusionPalette(true);
              }
              resolve();
            };
            if (this.shiny) {
              const populateVariantColors = (key: string, back: boolean = false): Promise<void> => {
                return new Promise(resolve => {
                  const battleSpritePath = this.getBattleSpriteAtlasPath(back, ignoreOverride).replace("variant/", "").replace(/_[1-3]$/, "");
                  let config = variantData;
                  const useExpSprite = this.scene.experimentalSprites && this.scene.hasExpSprite(this.getBattleSpriteKey(back, ignoreOverride));
                  battleSpritePath.split("/").map(p => config ? config = config[p] : null);
                  const variantSet: VariantSet = config as VariantSet;
                  if (variantSet && variantSet[this.variant] === 1) {
                    if (variantColorCache.hasOwnProperty(key)) {
                      return resolve();
                    }
                    this.scene.cachedFetch(`./images/pokemon/variant/${useExpSprite ? "exp/" : ""}${battleSpritePath}.json`).
                      then(res => {
                        // Prevent the JSON from processing if it failed to load
                        if (!res.ok) {
                          console.error(`Could not load ${res.url}!`);
                          return;
                        }
                        return res.json();
                      }).then(c => {
                        variantColorCache[key] = c;
                        resolve();
                      });
                  } else {
                    resolve();
                  }
                });
              };
              if (this.isPlayer()) {
                Promise.all([ populateVariantColors(this.getBattleSpriteKey(false)), populateVariantColors(this.getBattleSpriteKey(true), true) ]).then(() => updateFusionPaletteAndResolve());
              } else {
                populateVariantColors(this.getBattleSpriteKey(false)).then(() => updateFusionPaletteAndResolve());
              }
            } else {
              updateFusionPaletteAndResolve();
            }
          });
          if (!this.scene.load.isLoading()) {
            this.scene.load.start();
          }
        });
    });
  }

  getFormKey(): string {
    if (!this.species.forms.length || this.species.forms.length <= this.formIndex) {
      return "";
    }
    return this.species.forms[this.formIndex].formKey;
  }

  getFusionFormKey(): string | null {
    if (!this.fusionSpecies) {
      return null;
    }
    if (!this.fusionSpecies.forms.length || this.fusionSpecies.forms.length <= this.fusionFormIndex) {
      return "";
    }
    return this.fusionSpecies.forms[this.fusionFormIndex].formKey;
  }

  getSpriteAtlasPath(ignoreOverride?: boolean): string {
    const spriteId = this.getSpriteId(ignoreOverride).replace(/\_{2}/g, "/");
    return `${/_[1-3]$/.test(spriteId) ? "variant/" : ""}${spriteId}`;
  }

  getBattleSpriteAtlasPath(back?: boolean, ignoreOverride?: boolean): string {
    const spriteId = this.getBattleSpriteId(back, ignoreOverride).replace(/\_{2}/g, "/");
    return `${/_[1-3]$/.test(spriteId) ? "variant/" : ""}${spriteId}`;
  }

  getSpriteId(ignoreOverride?: boolean): string {
    const formIndex: integer = this.battleData.illusion.active ?  this.battleData.illusion.formIndex! : this.formIndex;
    return this.getSpeciesForm(ignoreOverride, true).getSpriteId(this.getGender(ignoreOverride, true) === Gender.FEMALE, formIndex, this.shiny, this.variant);
  }

  getBattleSpriteId(back?: boolean, ignoreOverride?: boolean): string {
    if (back === undefined) {
      back = this.isPlayer();
    }

    const formIndex: integer = this.battleData.illusion.active ?  this.battleData.illusion.formIndex! : this.formIndex;

    return this.getSpeciesForm(ignoreOverride, true).getSpriteId(this.getGender(ignoreOverride, true) === Gender.FEMALE, formIndex, this.shiny, this.variant, back);
  }

  getSpriteKey(ignoreOverride?: boolean): string {
    return this.getSpeciesForm(ignoreOverride, false).getSpriteKey(
      this.getGender(ignoreOverride) === Gender.FEMALE,
      this.formIndex,
      this.battleData.illusion.shiny ?? this.shiny,
      this.battleData.illusion.variant ?? this.variant
    );
  }

  getBattleSpriteKey(back?: boolean, ignoreOverride?: boolean): string {
    return `pkmn__${this.getBattleSpriteId(back, ignoreOverride)}`;
  }

  getFusionSpriteId(ignoreOverride?: boolean): string {
    const fusionFormIndex: integer = this.battleData.illusion.active ?  this.battleData.illusion.fusionFormIndex! : this.fusionFormIndex;
    return this.getFusionSpeciesForm(ignoreOverride, true).getSpriteId(this.getFusionGender(ignoreOverride, true) === Gender.FEMALE, fusionFormIndex, this.fusionShiny, this.fusionVariant);
  }

  getFusionBattleSpriteId(back?: boolean, ignoreOverride?: boolean): string {
    if (back === undefined) {
      back = this.isPlayer();
    }

    const fusionFormIndex: integer = this.battleData.illusion.active ?  this.battleData.illusion.fusionFormIndex! : this.fusionFormIndex;

    return this.getFusionSpeciesForm(ignoreOverride, true).getSpriteId(this.getFusionGender(ignoreOverride, true) === Gender.FEMALE, fusionFormIndex, this.fusionShiny, this.fusionVariant, back);
  }

  getFusionBattleSpriteKey(back?: boolean, ignoreOverride?: boolean): string {
    return `pkmn__${this.getFusionBattleSpriteId(back, ignoreOverride)}`;
  }

  getFusionBattleSpriteAtlasPath(back?: boolean, ignoreOverride?: boolean): string {
    return this.getFusionBattleSpriteId(back, ignoreOverride).replace(/\_{2}/g, "/");
  }

  getIconAtlasKey(ignoreOverride?: boolean): string {
    const formIndex: integer = this.battleData.illusion.active ?  this.battleData.illusion.formIndex! : this.formIndex;
    return this.getSpeciesForm(ignoreOverride, true).getIconAtlasKey(formIndex, this.shiny, this.variant);
  }

  getFusionIconAtlasKey(ignoreOverride?: boolean): string {
    return this.getFusionSpeciesForm(ignoreOverride, true).getIconAtlasKey(this.fusionFormIndex, this.fusionShiny, this.fusionVariant);
  }

  getIconId(ignoreOverride?: boolean): string {
    const formIndex: integer = this.battleData.illusion.active ?  this.battleData.illusion.formIndex! : this.formIndex;
    return this.getSpeciesForm(ignoreOverride, true).getIconId(this.getGender(ignoreOverride, true) === Gender.FEMALE, formIndex, this.shiny, this.variant);
  }

  getFusionIconId(ignoreOverride?: boolean): string {
    const fusionFormIndex: integer = this.battleData.illusion.active ?  this.battleData.illusion.fusionFormIndex! : this.fusionFormIndex;
    return this.getFusionSpeciesForm(ignoreOverride, true).getIconId(this.getFusionGender(ignoreOverride, true) === Gender.FEMALE, fusionFormIndex, this.fusionShiny, this.fusionVariant);
  }

  /**
   * @param {boolean} useIllusion - Whether we want the speciesForm of the illusion or not.
   */
  getSpeciesForm(ignoreOverride?: boolean, useIllusion: boolean = false): PokemonSpeciesForm {
    const species: PokemonSpecies = useIllusion && this.battleData.illusion.active ? this.battleData.illusion.species! : this.species;

    const formIndex: integer = useIllusion && this.battleData.illusion.active ? this.battleData.illusion.formIndex! : this.formIndex;

    if (!ignoreOverride && this.summonData?.speciesForm) {
      return this.summonData.speciesForm;
    }
    if (species.forms && species.forms.length > 0) {
      return species.forms[formIndex];
    }

    return species;
  }

  /**
   * @param {boolean} useIllusion - Whether we want the fusionSpeciesForm of the illusion or not.
   */
  getFusionSpeciesForm(ignoreOverride?: boolean, useIllusion: boolean = false): PokemonSpeciesForm {
    const fusionSpecies: PokemonSpecies = useIllusion && this.battleData.illusion.active ? this.battleData.illusion.fusionSpecies! : this.fusionSpecies!;
    const fusionFormIndex: integer = useIllusion && this.battleData.illusion.active ? this.battleData.illusion.fusionFormIndex! : this.fusionFormIndex;

    if (!ignoreOverride && this.summonData?.speciesForm) {
      return this.summonData.fusionSpeciesForm;
    }
    if (!fusionSpecies?.forms?.length || fusionFormIndex >= fusionSpecies?.forms.length) {
      //@ts-ignore
      return fusionSpecies; // TODO: I don't even know how to fix this... A complete cluster of classes involved + null
    }
    return fusionSpecies?.forms[fusionFormIndex];
  }

  getSprite(): Phaser.GameObjects.Sprite {
    return this.getAt(0) as Phaser.GameObjects.Sprite;
  }

  getTintSprite(): Phaser.GameObjects.Sprite | null {
    return !this.maskEnabled
      ? this.getAt(1) as Phaser.GameObjects.Sprite
      : this.maskSprite;
  }

  getSpriteScale(): number {
    const formKey = this.getFormKey();
    if (this.isMax() === true || formKey === "segin-starmobile" || formKey === "schedar-starmobile" || formKey === "navi-starmobile" || formKey === "ruchbah-starmobile" || formKey === "caph-starmobile") {
      return 1.5;
    } else if (this.mysteryEncounterPokemonData.spriteScale > 0) {
      return this.mysteryEncounterPokemonData.spriteScale;
    }
    return 1;
  }

  /** Resets the pokemon's field sprite properties, including position, alpha, and scale */
  resetSprite(): void {
    // Resetting properties should not be shown on the field
    this.setVisible(false);

    // Remove the offset from having a Substitute active
    if (this.isOffsetBySubstitute()) {
      this.x -= this.getSubstituteOffset()[0];
      this.y -= this.getSubstituteOffset()[1];
    }

    // Reset sprite display properties
    this.setAlpha(1);
    this.setScale(this.getSpriteScale());
  }

  getHeldItems(): PokemonHeldItemModifier[] {
    if (!this.scene) {
      return [];
    }
    return this.scene.findModifiers(m => m instanceof PokemonHeldItemModifier && m.pokemonId === this.id, this.isPlayer()) as PokemonHeldItemModifier[];
  }

  updateScale(): void {
    this.setScale(this.getSpriteScale());
  }

  updateSpritePipelineData(): void {
    [ this.getSprite(), this.getTintSprite() ].filter(s => !!s).map(s => s.pipelineData["teraColor"] = getTypeRgb(this.getTeraType()));
    this.updateInfo(true);
  }

  initShinySparkle(): void {
    const keySuffix = this.variant ? `_${this.variant + 1}` : "";
    const key = `shiny${keySuffix}`;
    const shinySparkle = this.scene.addFieldSprite(0, 0, key);
    shinySparkle.setVisible(false);
    shinySparkle.setOrigin(0.5, 1);
    const frameNames = this.scene.anims.generateFrameNames(key, { suffix: ".png", end: 34 });
    if (!(this.scene.anims.exists(`sparkle${keySuffix}`))) {
      this.scene.anims.create({
        key: `sparkle${keySuffix}`,
        frames: frameNames,
        frameRate: 32,
        showOnStart: true,
        hideOnComplete: true,
      });
    }
    this.add(shinySparkle);

    this.shinySparkle = shinySparkle;
  }

  /**
   * Attempts to animate a given {@linkcode Phaser.GameObjects.Sprite}
   * @see {@linkcode Phaser.GameObjects.Sprite.play}
   * @param sprite {@linkcode Phaser.GameObjects.Sprite} to animate
   * @param tintSprite {@linkcode Phaser.GameObjects.Sprite} placed on top of the sprite to add a color tint
   * @param animConfig {@linkcode String} to pass to {@linkcode Phaser.GameObjects.Sprite.play}
   * @returns true if the sprite was able to be animated
   */
  tryPlaySprite(sprite: Phaser.GameObjects.Sprite, tintSprite: Phaser.GameObjects.Sprite, key: string): boolean {
    // Catch errors when trying to play an animation that doesn't exist
    try {
      sprite.play(key);
      tintSprite.play(key);
    } catch (error: unknown) {
      console.error(`Couldn't play animation for '${key}'!\nIs the image for this Pokemon missing?\n`, error);

      return false;
    }

    return true;
  }

  playAnim(): void {
    this.tryPlaySprite(this.getSprite(), this.getTintSprite()!, this.getBattleSpriteKey()); // TODO: is the bag correct?
  }

  getFieldPositionOffset(): [ number, number ] {
    switch (this.fieldPosition) {
    case FieldPosition.CENTER:
      return [ 0, 0 ];
    case FieldPosition.LEFT:
      return [ -32, -8 ];
    case FieldPosition.RIGHT:
      return [ 32, 0 ];
    }
  }

  /**
   * Returns the Pokemon's offset from its current field position in the event that
   * it has a Substitute doll in effect. The offset is returned in `[ x, y ]` format.
   * @see {@linkcode SubstituteTag}
   * @see {@linkcode getFieldPositionOffset}
   */
  getSubstituteOffset(): [ number, number ] {
    return this.isPlayer() ? [ -30, 10 ] : [ 30, -10 ];
  }

  /**
   * Returns whether or not the Pokemon's position on the field is offset because
   * the Pokemon has a Substitute active.
   * @see {@linkcode SubstituteTag}
   */
  isOffsetBySubstitute(): boolean {
    const substitute = this.getTag(SubstituteTag);
    if (substitute) {
      if (substitute.sprite === undefined) {
        return false;
      }

      // During the Pokemon's MoveEffect phase, the offset is removed to put the Pokemon "in focus"
      const currentPhase = this.scene.getCurrentPhase();
      if (currentPhase instanceof MoveEffectPhase && currentPhase.getPokemon() === this) {
        return false;
      }
      return true;
    } else {
      return false;
    }
  }

  /** If this Pokemon has a Substitute on the field, removes its sprite from the field. */
  destroySubstitute(): void {
    const substitute = this.getTag(SubstituteTag);
    if (substitute && substitute.sprite) {
      substitute.sprite.destroy();
    }
  }

  setFieldPosition(fieldPosition: FieldPosition, duration?: integer): Promise<void> {
    return new Promise(resolve => {
      if (fieldPosition === this.fieldPosition) {
        resolve();
        return;
      }

      const initialOffset = this.getFieldPositionOffset();

      this.fieldPosition = fieldPosition;

      this.battleInfo.setMini(fieldPosition !== FieldPosition.CENTER);
      this.battleInfo.setOffset(fieldPosition === FieldPosition.RIGHT);

      const newOffset = this.getFieldPositionOffset();

      const relX = newOffset[0] - initialOffset[0];
      const relY = newOffset[1] - initialOffset[1];

      if (duration) {
        this.scene.tweens.add({
          targets: this,
          x: (_target, _key, value: number) => value + relX,
          y: (_target, _key, value: number) => value + relY,
          duration: duration,
          ease: "Sine.easeOut",
          onComplete: () => resolve()
        });
      } else {
        this.x += relX;
        this.y += relY;
      }
    });
  }

  /**
   * Retrieves the entire set of stats of the {@linkcode Pokemon}.
   * @param bypassSummonData prefer actual stats (`true` by default) or in-battle overriden stats (`false`)
   * @returns the numeric values of the {@linkcode Pokemon}'s stats
   */
  getStats(bypassSummonData: boolean = true): number[] {
    if (!bypassSummonData && this.summonData?.stats) {
      return this.summonData.stats;
    }
    return this.stats;
  }

  /**
   * Retrieves the corresponding {@linkcode PermanentStat} of the {@linkcode Pokemon}.
   * @param stat the desired {@linkcode PermanentStat}
   * @param bypassSummonData prefer actual stats (`true` by default) or in-battle overridden stats (`false`)
   * @returns the numeric value of the desired {@linkcode Stat}
   */
  getStat(stat: PermanentStat, bypassSummonData: boolean = true): number {
    if (!bypassSummonData && this.summonData && (this.summonData.stats[stat] !== 0)) {
      return this.summonData.stats[stat];
    }
    return this.stats[stat];
  }

  /**
   * Writes the value to the corrseponding {@linkcode PermanentStat} of the {@linkcode Pokemon}.
   *
   * Note that this does nothing if {@linkcode value} is less than 0.
   * @param stat the desired {@linkcode PermanentStat} to be overwritten
   * @param value the desired numeric value
   * @param bypassSummonData write to actual stats (`true` by default) or in-battle overridden stats (`false`)
   */
  setStat(stat: PermanentStat, value: number, bypassSummonData: boolean = true): void {
    if (value >= 0) {
      if (!bypassSummonData && this.summonData) {
        this.summonData.stats[stat] = value;
      } else {
        this.stats[stat] = value;
      }
    }
  }

  /**
   * Retrieves the entire set of in-battle stat stages of the {@linkcode Pokemon}.
   * @returns the numeric values of the {@linkcode Pokemon}'s in-battle stat stages if available, a fresh stat stage array otherwise
   */
  getStatStages(): number[] {
    return this.summonData ? this.summonData.statStages : [ 0, 0, 0, 0, 0, 0, 0 ];
  }

  /**
   * Retrieves the in-battle stage of the specified {@linkcode BattleStat}.
   * @param stat the {@linkcode BattleStat} whose stage is desired
   * @returns the stage of the desired {@linkcode BattleStat} if available, 0 otherwise
   */
  getStatStage(stat: BattleStat): number {
    return this.summonData ? this.summonData.statStages[stat - 1] : 0;
  }

  /**
   * Writes the value to the in-battle stage of the corresponding {@linkcode BattleStat} of the {@linkcode Pokemon}.
   *
   * Note that, if the value is not within a range of [-6, 6], it will be forced to the closest range bound.
   * @param stat the {@linkcode BattleStat} whose stage is to be overwritten
   * @param value the desired numeric value
   */
  setStatStage(stat: BattleStat, value: number): void {
    if (this.summonData) {
      if (value >= -6) {
        this.summonData.statStages[stat - 1] = Math.min(value, 6);
      } else {
        this.summonData.statStages[stat - 1] = Math.max(value, -6);
      }
    }
  }

  /**
   * Retrieves the critical-hit stage considering the move used and the Pokemon
   * who used it.
   * @param source the {@linkcode Pokemon} who using the move
   * @param move the {@linkcode Move} being used
   * @returns the final critical-hit stage value
   */
  getCritStage(source: Pokemon, move: Move): number {
    const critStage = new Utils.IntegerHolder(0);
    applyMoveAttrs(HighCritAttr, source, this, move, critStage);
    this.scene.applyModifiers(CritBoosterModifier, source.isPlayer(), source, critStage);
    this.scene.applyModifiers(TempCritBoosterModifier, source.isPlayer(), critStage);
    const bonusCrit = new Utils.BooleanHolder(false);
    //@ts-ignore
    if (applyAbAttrs(BonusCritAbAttr, source, null, false, bonusCrit)) { // TODO: resolve ts-ignore. This is a promise. Checking a promise is bogus.
      if (bonusCrit.value) {
        critStage.value += 1;
      }
    }
    const critBoostTag = source.getTag(CritBoostTag);
    if (critBoostTag) {
      if (critBoostTag instanceof DragonCheerTag) {
        critStage.value += critBoostTag.typesOnAdd.includes(Type.DRAGON) ? 2 : 1;
      } else {
        critStage.value += 2;
      }
    }

    console.log(`crit stage: +${critStage.value}`);
    return critStage.value;
  }

  /**
   * Calculates and retrieves the final value of a stat considering any held
   * items, move effects, opponent abilities, and whether there was a critical
   * hit.
   * @param stat the desired {@linkcode EffectiveStat}
   * @param opponent the target {@linkcode Pokemon}
   * @param move the {@linkcode Move} being used
   * @param ignoreAbility determines whether this Pokemon's abilities should be ignored during the stat calculation
   * @param ignoreOppAbility during an attack, determines whether the opposing Pokemon's abilities should be ignored during the stat calculation.
   * @param isCritical determines whether a critical hit has occurred or not (`false` by default)
   * @param simulated if `true`, nullifies any effects that produce any changes to game state from triggering
   * @returns the final in-battle value of a stat
   */
  getEffectiveStat(stat: EffectiveStat, opponent?: Pokemon, move?: Move, ignoreAbility: boolean = false, ignoreOppAbility: boolean = false, isCritical: boolean = false, simulated: boolean = true): integer {
    const statValue = new Utils.NumberHolder(this.getStat(stat, false));
    this.scene.applyModifiers(StatBoosterModifier, this.isPlayer(), this, stat, statValue);

    // The Ruin abilities here are never ignored, but they reveal themselves on summon anyway
    const fieldApplied = new Utils.BooleanHolder(false);
    for (const pokemon of this.scene.getField(true)) {
      applyFieldStatMultiplierAbAttrs(FieldMultiplyStatAbAttr, pokemon, stat, statValue, this, fieldApplied, simulated);
      if (fieldApplied.value) {
        break;
      }
    }
    if (!ignoreAbility) {
      applyStatMultiplierAbAttrs(StatMultiplierAbAttr, this, stat, statValue, simulated);
    }

    let ret = statValue.value * this.getStatStageMultiplier(stat, opponent, move, ignoreOppAbility, isCritical, simulated);

    switch (stat) {
    case Stat.ATK:
      if (this.getTag(BattlerTagType.SLOW_START)) {
        ret >>= 1;
      }
      break;
    case Stat.DEF:
      if (this.isOfType(Type.ICE) && this.scene.arena.weather?.weatherType === WeatherType.SNOW) {
        ret *= 1.5;
      }
      break;
    case Stat.SPATK:
      break;
    case Stat.SPDEF:
      if (this.isOfType(Type.ROCK) && this.scene.arena.weather?.weatherType === WeatherType.SANDSTORM) {
        ret *= 1.5;
      }
      break;
    case Stat.SPD:
      const side = this.isPlayer() ? ArenaTagSide.PLAYER : ArenaTagSide.ENEMY;
      if (this.scene.arena.getTagOnSide(ArenaTagType.TAILWIND, side)) {
        ret *= 2;
      }
      if (this.scene.arena.getTagOnSide(ArenaTagType.GRASS_WATER_PLEDGE, side)) {
        ret >>= 2;
      }

      if (this.getTag(BattlerTagType.SLOW_START)) {
        ret >>= 1;
      }
      if (this.status && this.status.effect === StatusEffect.PARALYSIS) {
        ret >>= 1;
      }
      break;
    }

    const highestStatBoost = this.findTag(t => t instanceof HighestStatBoostTag && (t as HighestStatBoostTag).stat === stat) as HighestStatBoostTag;
    if (highestStatBoost) {
      ret *= highestStatBoost.multiplier;
    }

    return Math.floor(ret);
  }

  calculateStats(): void {
    if (!this.stats) {
      this.stats = [ 0, 0, 0, 0, 0, 0 ];
    }

    // Get and manipulate base stats
    const baseStats = this.calculateBaseStats();
    // Using base stats, calculate and store stats one by one
    for (const s of PERMANENT_STATS) {
      const statHolder = new Utils.IntegerHolder(Math.floor(((2 * baseStats[s] + this.ivs[s]) * this.level) * 0.01));
      if (s === Stat.HP) {
        statHolder.value = statHolder.value + this.level + 10;
        this.scene.applyModifier(PokemonIncrementingStatModifier, this.isPlayer(), this, s, statHolder);
        if (this.hasAbility(Abilities.WONDER_GUARD, false, true)) {
          statHolder.value = 1;
        }
        if (this.hp > statHolder.value || this.hp === undefined) {
          this.hp = statHolder.value;
        } else if (this.hp) {
          const lastMaxHp = this.getMaxHp();
          if (lastMaxHp && statHolder.value > lastMaxHp) {
            this.hp += statHolder.value - lastMaxHp;
          }
        }
      } else {
        statHolder.value += 5;
        const natureStatMultiplier = new Utils.NumberHolder(getNatureStatMultiplier(this.getNature(), s));
        this.scene.applyModifier(PokemonNatureWeightModifier, this.isPlayer(), this, natureStatMultiplier);
        if (natureStatMultiplier.value !== 1) {
          statHolder.value = Math.max(Math[natureStatMultiplier.value > 1 ? "ceil" : "floor"](statHolder.value * natureStatMultiplier.value), 1);
        }
        this.scene.applyModifier(PokemonIncrementingStatModifier, this.isPlayer(), this, s, statHolder);
      }

      statHolder.value = Utils.clampInt(statHolder.value, 1, Number.MAX_SAFE_INTEGER);

      this.setStat(s, statHolder.value);
    }
  }

  calculateBaseStats(): number[] {
    const baseStats = this.getSpeciesForm(true).baseStats.slice(0);
    // Shuckle Juice
    this.scene.applyModifiers(PokemonBaseStatTotalModifier, this.isPlayer(), this, baseStats);
    // Old Gateau
    this.scene.applyModifiers(PokemonBaseStatFlatModifier, this.isPlayer(), this, baseStats);
    if (this.isFusion()) {
      const fusionBaseStats = this.getFusionSpeciesForm(true).baseStats;
      for (const s of PERMANENT_STATS) {
        baseStats[s] = Math.ceil((baseStats[s] + fusionBaseStats[s]) / 2);
      }
    } else if (this.scene.gameMode.isSplicedOnly) {
      for (const s of PERMANENT_STATS) {
        baseStats[s] = Math.ceil(baseStats[s] / 2);
      }
    }
    // Vitamins
    this.scene.applyModifiers(BaseStatModifier, this.isPlayer(), this, baseStats);

    return baseStats;
  }

  getNature(): Nature {
    return this.natureOverride !== -1 ? this.natureOverride : this.nature;
  }

  setNature(nature: Nature): void {
    this.nature = nature;
    this.calculateStats();
  }

  generateNature(naturePool?: Nature[]): void {
    if (naturePool === undefined) {
      naturePool = Utils.getEnumValues(Nature);
    }
    const nature = naturePool[Utils.randSeedInt(naturePool.length)];
    this.setNature(nature);
  }

  isFullHp(): boolean {
    return this.hp >= this.getMaxHp();
  }

  getMaxHp(): integer {
    return this.getStat(Stat.HP);
  }

  getInverseHp(): integer {
    return this.getMaxHp() - this.hp;
  }

  getHpRatio(precise: boolean = false): number {
    return precise
      ? this.hp / this.getMaxHp()
      : Math.round((this.hp / this.getMaxHp()) * 100) / 100;
  }

  generateGender(): void {
    if (this.species.malePercent === null) {
      this.gender = Gender.GENDERLESS;
    } else {
      const genderChance = (this.id % 256) * 0.390625;
      if (genderChance < this.species.malePercent) {
        this.gender = Gender.MALE;
      } else {
        this.gender = Gender.FEMALE;
      }
    }
  }

  /**
   * @param {boolean} useIllusion - Whether we want the gender of the illusion or not.
   */
  getGender(ignoreOverride?: boolean, useIllusion: boolean = false): Gender {
    if (useIllusion && this.battleData.illusion.active) {
      return this.battleData.illusion.gender!;
    } else if (!ignoreOverride && this.summonData?.gender !== undefined) {
      return this.summonData.gender;
    }
    return this.gender;
  }

  /**
   * @param {boolean} useIllusion - Whether we want the fusionGender of the illusion or not.
   */
  getFusionGender(ignoreOverride?: boolean, useIllusion: boolean = false): Gender {
    if (useIllusion && this.battleData.illusion.active) {
      return this.battleData.illusion.fusionGender!;
    } else if (!ignoreOverride && this.summonData?.fusionGender !== undefined) {
      return this.summonData.fusionGender;
    }
    return this.fusionGender;
  }

  isShiny(useIllusion: boolean = false): boolean {
    if (!useIllusion && this.battleData.illusion.active) {
      return this.battleData.illusion.shiny || (!!this.battleData.illusion.fusionSpecies && this.battleData.illusion.fusionShiny) || false;
    } else {
      return this.shiny || (this.isFusion(useIllusion) && this.fusionShiny);
    }
  }

  isDoubleShiny(useIllusion: boolean = false): boolean {
    if (!useIllusion && this.battleData.illusion.active) {
      return this.isFusion(false) && this.battleData.illusion.shiny! && this.battleData.illusion.fusionShiny!;
    } else {
      return this.isFusion(useIllusion) && this.shiny && this.fusionShiny;
    }
  }

  getVariant(useIllusion: boolean = false): Variant {
    if (!useIllusion && this.battleData.illusion.active) {
      return !this.isFusion(false) ? this.battleData.illusion.variant! : Math.max(this.variant, this.fusionVariant) as Variant;
    } else {
      return !this.isFusion(true) ? this.variant : Math.max(this.variant, this.fusionVariant) as Variant;
    }

  }

  getBaseVariant(doubleShiny: boolean): Variant {
    if (doubleShiny) {
      return this.battleData.illusion.active ? this.battleData.illusion.variant! : this.variant;
    } else {
      return this.getVariant();
    }
  }

  getLuck(): integer {
    return this.luck + (this.isFusion() ? this.fusionLuck : 0);
  }

  isFusion(useIllusion: boolean = false): boolean {
    if (useIllusion && this.battleData.illusion.active) {
      return !!this.battleData.illusion.fusionSpecies;
    } else {
      return !!this.fusionSpecies;
    }
  }

  getName(illusion: boolean = false): string {
    return (!illusion && this.battleData.illusion.active && this.battleData.illusion.name) ? this.battleData.illusion.name : this.name;
  }

  /**
   * Checks if the {@linkcode Pokemon} has a fusion with the specified {@linkcode Species}.
   * @param species the pokemon {@linkcode Species} to check
   * @returns `true` if the {@linkcode Pokemon} has a fusion with the specified {@linkcode Species}, `false` otherwise
   */
  hasFusionSpecies(species: Species): boolean {
    return this.fusionSpecies?.speciesId === species;
  }

  abstract isBoss(): boolean;

  getMoveset(ignoreOverride?: boolean): (PokemonMove | null)[] {
    const ret = !ignoreOverride && this.summonData?.moveset
      ? this.summonData.moveset
      : this.moveset;

    // Overrides moveset based on arrays specified in overrides.ts
    let overrideArray: Moves | Array<Moves> = this.isPlayer() ? Overrides.MOVESET_OVERRIDE : Overrides.OPP_MOVESET_OVERRIDE;
    if (!Array.isArray(overrideArray)) {
      overrideArray = [ overrideArray ];
    }
    if (overrideArray.length > 0) {
      if (!this.isPlayer()) {
        this.moveset = [];
      }
      overrideArray.forEach((move: Moves, index: number) => {
        const ppUsed = this.moveset[index]?.ppUsed ?? 0;
        this.moveset[index] = new PokemonMove(move, Math.min(ppUsed, allMoves[move].pp));
      });
    }

    return ret;
  }

  /**
   * Checks which egg moves have been unlocked for the {@linkcode Pokemon} based
   * on the species it was met at or by the first {@linkcode Pokemon} in its evolution
   * line that can act as a starter and provides those egg moves.
   * @returns an array of {@linkcode Moves}, the length of which is determined by how many
   * egg moves are unlocked for that species.
   */
  getUnlockedEggMoves(): Moves[] {
    const moves: Moves[] = [];
    const species = this.metSpecies in speciesEggMoves ? this.metSpecies : this.getSpeciesForm(true).getRootSpeciesId(true);
    if (species in speciesEggMoves) {
      for (let i = 0; i < 4; i++) {
        if (this.scene.gameData.starterData[species].eggMoves & (1 << i)) {
          moves.push(speciesEggMoves[species][i]);
        }
      }
    }
    return moves;
  }

  /**
   * Gets all possible learnable level moves for the {@linkcode Pokemon},
   * excluding any moves already known.
   *
   * Available egg moves are only included if the {@linkcode Pokemon} was
   * in the starting party of the run and if Fresh Start is not active.
   * @returns an array of {@linkcode Moves}, the length of which is determined
   * by how many learnable moves there are for the {@linkcode Pokemon}.
   */
  getLearnableLevelMoves(): Moves[] {
    let levelMoves = this.getLevelMoves(1, true, false, true).map(lm => lm[1]);
    if (this.metBiome === -1 && !this.scene.gameMode.isFreshStartChallenge() && !this.scene.gameMode.isDaily) {
      levelMoves = this.getUnlockedEggMoves().concat(levelMoves);
    }
    if (Array.isArray(this.usedTMs) && this.usedTMs.length > 0) {
      levelMoves = this.usedTMs.filter(m => !levelMoves.includes(m)).concat(levelMoves);
    }
    levelMoves = levelMoves.filter(lm => !this.moveset.some(m => m?.moveId === lm));
    return levelMoves;
  }

  /**
   * Gets the types of a pokemon
   * @param {boolean} includeTeraType to include tera-formed type, default false
   * @param {boolean} forDefend if the pokemon is defending from an attack
   * @param {boolean} ignoreOverride if true, ignore ability changing effects
   * @param {boolean} useIllusion whether we want he types of the illusion or not
   * @returns array of {@linkcode Type}
   */
  getTypes(includeTeraType = false, forDefend: boolean = false, ignoreOverride?: boolean, useIllusion: boolean | "AUTO" = "AUTO"): Type[] {
    const types: Type[] = [];

    if (includeTeraType) {
      const teraType = this.getTeraType();
      if (teraType !== Type.UNKNOWN) {
        types.push(teraType);
        if (forDefend) {
          return types;
        }
      }
    }
    if (!types.length || !includeTeraType) {
<<<<<<< HEAD

      const doIllusion: boolean = useIllusion === "AUTO" ? !forDefend : useIllusion;
      if (this.mysteryEncounterPokemonData.types && this.mysteryEncounterPokemonData.types.length > 0) {
        // "Permanent" override for a Pokemon's normal types, currently only used by Mystery Encounters
        this.mysteryEncounterPokemonData.types.forEach(t => types.push(t));
      } else if (!ignoreOverride && this.summonData?.types && this.summonData.types.length > 0 && (!this.battleData.illusion.active || !doIllusion)) {
=======
      if (!ignoreOverride && this.summonData?.types && this.summonData.types.length > 0) {
>>>>>>> f180b607
        this.summonData.types.forEach(t => types.push(t));
      } else if (this.mysteryEncounterPokemonData.types && this.mysteryEncounterPokemonData.types.length > 0) {
        // "Permanent" override for a Pokemon's normal types, currently only used by Mystery Encounters
        types.push(this.mysteryEncounterPokemonData.types[0]);

        // Fusing a Pokemon onto something with "permanently changed" types will still apply the fusion's types as normal
        const fusionSpeciesForm = this.getFusionSpeciesForm(ignoreOverride);
        if (fusionSpeciesForm) {
          // Check if the fusion Pokemon also had "permanently changed" types
          const fusionMETypes = this.fusionMysteryEncounterPokemonData?.types;
          if (fusionMETypes && fusionMETypes.length >= 2 && fusionMETypes[1] !== types[0]) {
            types.push(fusionMETypes[1]);
          } else if (fusionMETypes && fusionMETypes.length === 1 && fusionMETypes[0] !== types[0]) {
            types.push(fusionMETypes[0]);
          } else if (fusionSpeciesForm.type2 !== null && fusionSpeciesForm.type2 !== types[0]) {
            types.push(fusionSpeciesForm.type2);
          } else if (fusionSpeciesForm.type1 !== types[0]) {
            types.push(fusionSpeciesForm.type1);
          }
        }

        if (types.length === 1 && this.mysteryEncounterPokemonData.types.length >= 2) {
          types.push(this.mysteryEncounterPokemonData.types[1]);
        }
      } else {
        const speciesForm = this.getSpeciesForm(ignoreOverride, doIllusion);

        types.push(speciesForm.type1);
        const fusionSpeciesForm = this.getFusionSpeciesForm(ignoreOverride, doIllusion);
        if (fusionSpeciesForm) {
          // Check if the fusion Pokemon also had "permanently changed" types
          // Otherwise, use standard fusion type logic
          const fusionMETypes = this.fusionMysteryEncounterPokemonData?.types;
          if (fusionMETypes && fusionMETypes.length >= 2 && fusionMETypes[1] !== types[0]) {
            types.push(fusionMETypes[1]);
          } else if (fusionMETypes && fusionMETypes.length === 1 && fusionMETypes[0] !== types[0]) {
            types.push(fusionMETypes[0]);
          } else if (fusionSpeciesForm.type2 !== null && fusionSpeciesForm.type2 !== speciesForm.type1) {
            types.push(fusionSpeciesForm.type2);
          } else if (fusionSpeciesForm.type1 !== speciesForm.type1) {
            types.push(fusionSpeciesForm.type1);
          }
        }
        if (types.length === 1 && speciesForm.type2 !== null) {
          types.push(speciesForm.type2);
        }
      }
    }

    // this.scene potentially can be undefined for a fainted pokemon in doubles
    // use optional chaining to avoid runtime errors

    if (!types.length) { // become UNKNOWN if no types are present
      types.push(Type.UNKNOWN);
    }

    if (types.length > 1 && types.includes(Type.UNKNOWN)) { // remove UNKNOWN if other types are present
      const index = types.indexOf(Type.UNKNOWN);
      if (index !== -1) {
        types.splice(index, 1);
      }
    }
    return types;
  }

  isOfType(type: Type, includeTeraType: boolean = true, forDefend: boolean = false, ignoreOverride?: boolean): boolean {
    return !!this.getTypes(includeTeraType, forDefend, ignoreOverride).some(t => t === type);
  }

  /**
   * Gets the non-passive ability of the pokemon. This accounts for fusions and ability changing effects.
   * This should rarely be called, most of the time {@link hasAbility} or {@link hasAbilityWithAttr} are better used as
   * those check both the passive and non-passive abilities and account for ability suppression.
   * @see {@link hasAbility} {@link hasAbilityWithAttr} Intended ways to check abilities in most cases
   * @param {boolean} ignoreOverride If true, ignore ability changing effects
   * @returns {Ability} The non-passive ability of the pokemon
   */
  getAbility(ignoreOverride?: boolean): Ability {
    if (!ignoreOverride && this.summonData?.ability) {
      return allAbilities[this.summonData.ability];
    }
    if (Overrides.ABILITY_OVERRIDE && this.isPlayer()) {
      return allAbilities[Overrides.ABILITY_OVERRIDE];
    }
    if (Overrides.OPP_ABILITY_OVERRIDE && !this.isPlayer()) {
      return allAbilities[Overrides.OPP_ABILITY_OVERRIDE];
    }
    if (this.isFusion()) {
      if (!isNullOrUndefined(this.fusionMysteryEncounterPokemonData?.ability) && this.fusionMysteryEncounterPokemonData.ability !== -1) {
        return allAbilities[this.fusionMysteryEncounterPokemonData.ability];
      } else {
        return allAbilities[this.getFusionSpeciesForm(ignoreOverride).getAbility(this.fusionAbilityIndex)];
      }
    }
    if (!isNullOrUndefined(this.mysteryEncounterPokemonData.ability) && this.mysteryEncounterPokemonData.ability !== -1) {
      return allAbilities[this.mysteryEncounterPokemonData.ability];
    }
    let abilityId = this.getSpeciesForm(ignoreOverride).getAbility(this.abilityIndex);
    if (abilityId === Abilities.NONE) {
      abilityId = this.species.ability1;
    }
    return allAbilities[abilityId];
  }

  /**
   * Gets the passive ability of the pokemon. This should rarely be called, most of the time
   * {@link hasAbility} or {@link hasAbilityWithAttr} are better used as those check both the passive and
   * non-passive abilities and account for ability suppression.
   * @see {@link hasAbility} {@link hasAbilityWithAttr} Intended ways to check abilities in most cases
   * @returns {Ability} The passive ability of the pokemon
   */
  getPassiveAbility(): Ability {
    if (Overrides.PASSIVE_ABILITY_OVERRIDE && this.isPlayer()) {
      return allAbilities[Overrides.PASSIVE_ABILITY_OVERRIDE];
    }
    if (Overrides.OPP_PASSIVE_ABILITY_OVERRIDE && !this.isPlayer()) {
      return allAbilities[Overrides.OPP_PASSIVE_ABILITY_OVERRIDE];
    }
    if (!isNullOrUndefined(this.mysteryEncounterPokemonData.passive) && this.mysteryEncounterPokemonData.passive !== -1) {
      return allAbilities[this.mysteryEncounterPokemonData.passive];
    }

    let starterSpeciesId = this.species.speciesId;
    while (pokemonPrevolutions.hasOwnProperty(starterSpeciesId)) {
      starterSpeciesId = pokemonPrevolutions[starterSpeciesId];
    }
    return allAbilities[starterPassiveAbilities[starterSpeciesId]];
  }

  /**
   * Gets a list of all instances of a given ability attribute among abilities this pokemon has.
   * Accounts for all the various effects which can affect whether an ability will be present or
   * in effect, and both passive and non-passive.
   * @param attrType {@linkcode AbAttr} The ability attribute to check for.
   * @param canApply {@linkcode Boolean} If false, it doesn't check whether the ability is currently active
   * @param ignoreOverride {@linkcode Boolean} If true, it ignores ability changing effects
   * @returns A list of all the ability attributes on this ability.
   */
  getAbilityAttrs<T extends AbAttr = AbAttr>(attrType: { new(...args: any[]): T }, canApply: boolean = true, ignoreOverride?: boolean): T[] {
    const abilityAttrs: T[] = [];

    if (!canApply || this.canApplyAbility()) {
      abilityAttrs.push(...this.getAbility(ignoreOverride).getAttrs<T>(attrType));
    }

    if (!canApply || this.canApplyAbility(true)) {
      abilityAttrs.push(...this.getPassiveAbility().getAttrs(attrType));
    }

    return abilityAttrs;
  }

  /**
   * Checks if a pokemon has a passive either from:
   *  - bought with starter candy
   *  - set by override
   *  - is a boss pokemon
   * @returns whether or not a pokemon should have a passive
   */
  hasPassive(): boolean {
    // returns override if valid for current case
    if ((Overrides.PASSIVE_ABILITY_OVERRIDE !== Abilities.NONE && this.isPlayer()) ||
        (Overrides.OPP_PASSIVE_ABILITY_OVERRIDE !== Abilities.NONE && !this.isPlayer())) {
      return true;
    }

    // Classic Final boss and Endless Minor/Major bosses do not have passive
    const { currentBattle, gameMode } = this.scene;
    const waveIndex = currentBattle?.waveIndex;
    if (this instanceof EnemyPokemon &&
      (currentBattle?.battleSpec === BattleSpec.FINAL_BOSS ||
      gameMode.isEndlessMinorBoss(waveIndex) ||
      gameMode.isEndlessMajorBoss(waveIndex))) {
      return false;
    }

    return this.passive || this.isBoss();
  }

  /**
   * Checks whether an ability of a pokemon can be currently applied. This should rarely be
   * directly called, as {@link hasAbility} and {@link hasAbilityWithAttr} already call this.
   * @see {@link hasAbility} {@link hasAbilityWithAttr} Intended ways to check abilities in most cases
   * @param {boolean} passive If true, check if passive can be applied instead of non-passive
   * @returns {Ability} The passive ability of the pokemon
   */
  canApplyAbility(passive: boolean = false): boolean {
    if (passive && !this.hasPassive()) {
      return false;
    }
    const ability = (!passive ? this.getAbility() : this.getPassiveAbility());
    if (this.isFusion() && ability.hasAttr(NoFusionAbilityAbAttr)) {
      return false;
    }
    const arena = this.scene?.arena;
    if (arena.ignoreAbilities && arena.ignoringEffectSource !== this.getBattlerIndex() && ability.isIgnorable) {
      return false;
    }
    if (this.summonData?.abilitySuppressed && !ability.hasAttr(UnsuppressableAbilityAbAttr)) {
      return false;
    }
    if (this.isOnField() && !ability.hasAttr(SuppressFieldAbilitiesAbAttr)) {
      const suppressed = new Utils.BooleanHolder(false);
      this.scene.getField(true).filter(p => p !== this).map(p => {
        if (p.getAbility().hasAttr(SuppressFieldAbilitiesAbAttr) && p.canApplyAbility()) {
          p.getAbility().getAttrs(SuppressFieldAbilitiesAbAttr).map(a => a.apply(this, false, false, suppressed, [ ability ]));
        }
        if (p.getPassiveAbility().hasAttr(SuppressFieldAbilitiesAbAttr) && p.canApplyAbility(true)) {
          p.getPassiveAbility().getAttrs(SuppressFieldAbilitiesAbAttr).map(a => a.apply(this, true, false, suppressed, [ ability ]));
        }
      });
      if (suppressed.value) {
        return false;
      }
    }
    return (!!this.hp || ability.isBypassFaint) && !ability.conditions.find(condition => !condition(this));
  }

  /**
   * Checks whether a pokemon has the specified ability and it's in effect. Accounts for all the various
   * effects which can affect whether an ability will be present or in effect, and both passive and
   * non-passive. This is the primary way to check whether a pokemon has a particular ability.
   * @param {Abilities} ability The ability to check for
   * @param {boolean} canApply If false, it doesn't check whether the ability is currently active
   * @param {boolean} ignoreOverride If true, it ignores ability changing effects
   * @returns {boolean} Whether the ability is present and active
   */
  hasAbility(ability: Abilities, canApply: boolean = true, ignoreOverride?: boolean): boolean {
    if ((!canApply || this.canApplyAbility()) && this.getAbility(ignoreOverride).id === ability) {
      return true;
    }
    if (this.hasPassive() && (!canApply || this.canApplyAbility(true)) && this.getPassiveAbility().id === ability) {
      return true;
    }
    return false;
  }

  /**
   * Checks whether a pokemon has an ability with the specified attribute and it's in effect.
   * Accounts for all the various effects which can affect whether an ability will be present or
   * in effect, and both passive and non-passive. This is one of the two primary ways to check
   * whether a pokemon has a particular ability.
   * @param {AbAttr} attrType The ability attribute to check for
   * @param {boolean} canApply If false, it doesn't check whether the ability is currently active
   * @param {boolean} ignoreOverride If true, it ignores ability changing effects
   * @returns {boolean} Whether an ability with that attribute is present and active
   */
  hasAbilityWithAttr(attrType: Constructor<AbAttr>, canApply: boolean = true, ignoreOverride?: boolean): boolean {
    if ((!canApply || this.canApplyAbility()) && this.getAbility(ignoreOverride).hasAttr(attrType)) {
      return true;
    }
    if (this.hasPassive() && (!canApply || this.canApplyAbility(true)) && this.getPassiveAbility().hasAttr(attrType)) {
      return true;
    }
    return false;
  }

  /**
   * Gets the weight of the Pokemon with subtractive modifiers (Autotomize) happening first
   * and then multiplicative modifiers happening after (Heavy Metal and Light Metal)
   * @returns the kg of the Pokemon (minimum of 0.1)
   */
  getWeight(): number {
    const autotomizedTag = this.getTag(AutotomizedTag);
    let weightRemoved = 0;
    if (!Utils.isNullOrUndefined(autotomizedTag)) {
      weightRemoved = 100 * autotomizedTag!.autotomizeCount;
    }
    const minWeight = 0.1;
    const weight = new Utils.NumberHolder(this.species.weight - weightRemoved);

    // This will trigger the ability overlay so only call this function when necessary
    applyAbAttrs(WeightMultiplierAbAttr, this, null, false, weight);
    return Math.max(minWeight, weight.value);
  }

  /**
   * Gets the tera-formed type of the pokemon, or UNKNOWN if not present
   * @returns the {@linkcode Type}
   */
  getTeraType(): Type {
    // this.scene can be undefined for a fainted mon in doubles
    if (this.scene !== undefined) {
      const teraModifier = this.scene.findModifier(m => m instanceof TerastallizeModifier
        && m.pokemonId === this.id && !!m.getBattlesLeft(), this.isPlayer()) as TerastallizeModifier;
      // return teraType
      if (teraModifier) {
        return teraModifier.teraType;
      }
    }
    // if scene is undefined, or if teraModifier is considered false, then return unknown type
    return Type.UNKNOWN;
  }

  isTerastallized(): boolean {
    return this.getTeraType() !== Type.UNKNOWN;
  }

  isGrounded(): boolean {
    return !!this.getTag(GroundedTag) || (!this.isOfType(Type.FLYING, true, true) && !this.hasAbility(Abilities.LEVITATE) && !this.getTag(BattlerTagType.MAGNET_RISEN) && !this.getTag(SemiInvulnerableTag));
  }

  /**
   * Determines whether this Pokemon is prevented from running or switching due
   * to effects from moves and/or abilities.
   * @param trappedAbMessages `string[]` If defined, ability trigger messages
   * (e.g. from Shadow Tag) are forwarded through this array.
   * @param simulated `boolean` if `true`, applies abilities via simulated calls.
   * @returns
   */
  isTrapped(trappedAbMessages: string[] = [], simulated: boolean = true): boolean {
    if (this.isOfType(Type.GHOST)) {
      return false;
    }

    const trappedByAbility = new Utils.BooleanHolder(false);
    const opposingField = this.isPlayer() ? this.scene.getEnemyField() : this.scene.getPlayerField();

    opposingField.forEach(opponent =>
      applyCheckTrappedAbAttrs(CheckTrappedAbAttr, opponent, trappedByAbility, this, trappedAbMessages, simulated)
    );

    return (trappedByAbility.value || !!this.getTag(TrappedTag));
  }

  /**
   * Calculates the type of a move when used by this Pokemon after
   * type-changing move and ability attributes have applied.
   * @param move {@linkcode Move} The move being used.
   * @param simulated If `true`, prevents showing abilities applied in this calculation.
   * @returns the {@linkcode Type} of the move after attributes are applied
   */
  getMoveType(move: Move, simulated: boolean = true): Type {
    const moveTypeHolder = new Utils.NumberHolder(move.type);

    applyMoveAttrs(VariableMoveTypeAttr, this, null, move, moveTypeHolder);
    applyPreAttackAbAttrs(MoveTypeChangeAbAttr, this, null, move, simulated, moveTypeHolder);

    this.scene.arena.applyTags(ArenaTagType.ION_DELUGE, moveTypeHolder);
    if (this.getTag(BattlerTagType.ELECTRIFIED)) {
      moveTypeHolder.value = Type.ELECTRIC;
    }

    return moveTypeHolder.value as Type;
  }


  /**
   * Calculates the effectiveness of a move against the Pokémon.
   * This includes modifiers from move and ability attributes.
   * @param source {@linkcode Pokemon} The attacking Pokémon.
   * @param move {@linkcode Move} The move being used by the attacking Pokémon.
   * @param ignoreAbility Whether to ignore abilities that might affect type effectiveness or immunity (defaults to `false`).
   * @param simulated Whether to apply abilities via simulated calls (defaults to `true`)
   * @param cancelled {@linkcode Utils.BooleanHolder} Stores whether the move was cancelled by a non-type-based immunity.
   * @param {boolean} useIllusion - Whether we want the attack move effectiveness on the illusion or not
   * Currently only used by {@linkcode Pokemon.apply} to determine whether a "No effect" message should be shown.
   * @returns The type damage multiplier, indicating the effectiveness of the move
   */
<<<<<<< HEAD
  getMoveEffectiveness(source: Pokemon, move: Move, ignoreAbility: boolean = false, simulated: boolean = true, cancelled?: Utils.BooleanHolder, useIllusion: boolean = false): TypeDamageMultiplier {
=======
  getMoveEffectiveness(source: Pokemon, move: Move, ignoreAbility: boolean = false, simulated: boolean = true, cancelled?: Utils.BooleanHolder): TypeDamageMultiplier {
    if (!Utils.isNullOrUndefined(this.turnData?.moveEffectiveness)) {
      return this.turnData?.moveEffectiveness;
    }

>>>>>>> f180b607
    if (move.hasAttr(TypelessAttr)) {
      return 1;
    }
    const moveType = source.getMoveType(move);

    const typeMultiplier = new Utils.NumberHolder((move.category !== MoveCategory.STATUS || move.hasAttr(RespectAttackTypeImmunityAttr))
      ? this.getAttackTypeEffectiveness(moveType, source, false, simulated, useIllusion)
      : 1);

    applyMoveAttrs(VariableMoveTypeMultiplierAttr, source, this, move, typeMultiplier);
    if (this.getTypes(true, true).find(t => move.isTypeImmune(source, this, t))) {
      typeMultiplier.value = 0;
    }

    if (this.getTag(TarShotTag) && (this.getMoveType(move) === Type.FIRE)) {
      typeMultiplier.value *= 2;
    }

    const cancelledHolder = cancelled ?? new Utils.BooleanHolder(false);
    if (!ignoreAbility) {
      applyPreDefendAbAttrs(TypeImmunityAbAttr, this, source, move, cancelledHolder, simulated, typeMultiplier);

      if (!cancelledHolder.value) {
        applyPreDefendAbAttrs(MoveImmunityAbAttr, this, source, move, cancelledHolder, simulated, typeMultiplier);
      }

      if (!cancelledHolder.value) {
        const defendingSidePlayField = this.isPlayer() ? this.scene.getPlayerField() : this.scene.getEnemyField();
        defendingSidePlayField.forEach((p) => applyPreDefendAbAttrs(FieldPriorityMoveImmunityAbAttr, p, source, move, cancelledHolder));
      }
    }

    const immuneTags = this.findTags(tag => tag instanceof TypeImmuneTag && tag.immuneType === moveType);
    for (const tag of immuneTags) {
      if (move && !move.getAttrs(HitsTagAttr).some(attr => attr.tagType === tag.tagType)) {
        typeMultiplier.value = 0;
        break;
      }
    }

    // Apply Tera Shell's effect to attacks after all immunities are accounted for
    if (!ignoreAbility && move.category !== MoveCategory.STATUS) {
      applyPreDefendAbAttrs(FullHpResistTypeAbAttr, this, source, move, cancelledHolder, simulated, typeMultiplier);
    }

    if (move.category === MoveCategory.STATUS && move.hitsSubstitute(source, this)) {
      typeMultiplier.value = 0;
    }

    return (!cancelledHolder.value ? typeMultiplier.value : 0) as TypeDamageMultiplier;
  }

  /**
   * Calculates the move's type effectiveness multiplier based on the target's type/s.
   * @param moveType {@linkcode Type} the type of the move being used
   * @param source {@linkcode Pokemon} the Pokemon using the move
   * @param ignoreStrongWinds whether or not this ignores strong winds (anticipation, forewarn, stealth rocks)
   * @param simulated tag to only apply the strong winds effect message when the move is used
   * @param {boolean} useIllusion - Whether we want the attack type effectiveness on the illusion or not
   * @returns a multiplier for the type effectiveness
   */
  getAttackTypeEffectiveness(moveType: Type, source?: Pokemon, ignoreStrongWinds: boolean = false, simulated: boolean = true, useIllusion: boolean = false): TypeDamageMultiplier {
    if (moveType === Type.STELLAR) {
      return this.isTerastallized() ? 2 : 1;
    }
    const types = this.getTypes(true, true, undefined, useIllusion);
    const arena = this.scene.arena;

    // Handle flying v ground type immunity without removing flying type so effective types are still effective
    // Related to https://github.com/pagefaultgames/pokerogue/issues/524
    if (moveType === Type.GROUND && (this.isGrounded() || arena.hasTag(ArenaTagType.GRAVITY))) {
      const flyingIndex = types.indexOf(Type.FLYING);
      if (flyingIndex > -1) {
        types.splice(flyingIndex, 1);
      }
    }

    let multiplier = types.map(defType => {
      const multiplier = new Utils.NumberHolder(getTypeDamageMultiplier(moveType, defType));
      applyChallenges(this.scene.gameMode, ChallengeType.TYPE_EFFECTIVENESS, multiplier);
      if (source) {
        const ignoreImmunity = new Utils.BooleanHolder(false);
        if (source.isActive(true) && source.hasAbilityWithAttr(IgnoreTypeImmunityAbAttr)) {
          applyAbAttrs(IgnoreTypeImmunityAbAttr, source, ignoreImmunity, simulated, moveType, defType);
        }
        if (ignoreImmunity.value) {
          if (multiplier.value === 0) {
            return 1;
          }
        }

        const exposedTags = this.findTags(tag => tag instanceof ExposedTag) as ExposedTag[];
        if (exposedTags.some(t => t.ignoreImmunity(defType, moveType))) {
          if (multiplier.value === 0) {
            return 1;
          }
        }
      }
      return multiplier.value;
    }).reduce((acc, cur) => acc * cur, 1) as TypeDamageMultiplier;

    const typeMultiplierAgainstFlying = new Utils.NumberHolder(getTypeDamageMultiplier(moveType, Type.FLYING));
    applyChallenges(this.scene.gameMode, ChallengeType.TYPE_EFFECTIVENESS, typeMultiplierAgainstFlying);
    // Handle strong winds lowering effectiveness of types super effective against pure flying
    if (!ignoreStrongWinds && arena.weather?.weatherType === WeatherType.STRONG_WINDS && !arena.weather.isEffectSuppressed(this.scene) && this.isOfType(Type.FLYING) && typeMultiplierAgainstFlying.value === 2) {
      multiplier /= 2;
      if (!simulated) {
        this.scene.queueMessage(i18next.t("weather:strongWindsEffectMessage"));
      }
    }
    return multiplier as TypeDamageMultiplier;
  }

  /**
   * Computes the given Pokemon's matchup score against this Pokemon.
   * In most cases, this score ranges from near-zero to 16, but the maximum possible matchup score is 64.
   * @param opponent {@linkcode Pokemon} The Pokemon to compare this Pokemon against
   * @returns A score value based on how favorable this Pokemon is when fighting the given Pokemon
   */
  getMatchupScore(opponent: Pokemon): number {
    const types = this.getTypes(true);

    const enemyTypes = opponent.getTypes(true, true, false, true);
    /** Is this Pokemon faster than the opponent? */
    const outspeed = (this.isActive(true) ? this.getEffectiveStat(Stat.SPD, opponent) : this.getStat(Stat.SPD, false)) >= opponent.getEffectiveStat(Stat.SPD, this);
    /**
     * Based on how effective this Pokemon's types are offensively against the opponent's types.
     * This score is increased by 25 percent if this Pokemon is faster than the opponent.
     */
    let atkScore = opponent.getAttackTypeEffectiveness(types[0], this, false, false, true) * (outspeed ? 1.25 : 1);
    /**
     * Based on how effectively this Pokemon defends against the opponent's types.
     * This score cannot be higher than 4.
     */
    let defScore = 1 / Math.max(this.getAttackTypeEffectiveness(enemyTypes[0], opponent), 0.25);
    if (types.length > 1) {
      atkScore *= opponent.getAttackTypeEffectiveness(types[1], this);
    }
    if (enemyTypes.length > 1) {
      defScore *= (1 / Math.max(this.getAttackTypeEffectiveness(enemyTypes[1], opponent, false, false, true), 0.25));
    }
    /**
     * Based on this Pokemon's HP ratio compared to that of the opponent.
     * This ratio is multiplied by 1.5 if this Pokemon outspeeds the opponent;
     * however, the final ratio cannot be higher than 1.
     */
    let hpDiffRatio = this.getHpRatio() + (1 - opponent.getHpRatio());
    if (outspeed) {
      hpDiffRatio = Math.min(hpDiffRatio * 1.5, 1);
    }
    return (atkScore + defScore) * hpDiffRatio;
  }

  getEvolution(): SpeciesFormEvolution | null {
    if (pokemonEvolutions.hasOwnProperty(this.species.speciesId)) {
      const evolutions = pokemonEvolutions[this.species.speciesId];
      for (const e of evolutions) {
        if (!e.item && this.level >= e.level && (isNullOrUndefined(e.preFormKey) || this.getFormKey() === e.preFormKey)) {
          if (e.condition === null || (e.condition as SpeciesEvolutionCondition).predicate(this)) {
            return e;
          }
        }
      }
    }

    if (this.isFusion() && this.fusionSpecies && pokemonEvolutions.hasOwnProperty(this.fusionSpecies.speciesId)) {
      const fusionEvolutions = pokemonEvolutions[this.fusionSpecies.speciesId].map(e => new FusionSpeciesFormEvolution(this.species.speciesId, e));
      for (const fe of fusionEvolutions) {
        if (!fe.item && this.level >= fe.level && (isNullOrUndefined(fe.preFormKey) || this.getFusionFormKey() === fe.preFormKey)) {
          if (fe.condition === null || (fe.condition as SpeciesEvolutionCondition).predicate(this)) {
            return fe;
          }
        }
      }
    }

    return null;
  }

  /**
   * Gets all level up moves in a given range for a particular pokemon.
   * @param {integer} startingLevel Don't include moves below this level
   * @param {boolean} includeEvolutionMoves Whether to include evolution moves
   * @param {boolean} simulateEvolutionChain Whether to include moves from prior evolutions
   * @param {boolean} includeRelearnerMoves Whether to include moves that would require a relearner. Note the move relearner inherently allows evolution moves
   * @returns {LevelMoves} A list of moves and the levels they can be learned at
   */
  getLevelMoves(startingLevel?: integer, includeEvolutionMoves: boolean = false, simulateEvolutionChain: boolean = false, includeRelearnerMoves: boolean = false): LevelMoves {
    const ret: LevelMoves = [];
    let levelMoves: LevelMoves = [];
    if (!startingLevel) {
      startingLevel = this.level;
    }
    if (simulateEvolutionChain) {
      const evolutionChain = this.species.getSimulatedEvolutionChain(this.level, this.hasTrainer(), this.isBoss(), this.isPlayer());
      for (let e = 0; e < evolutionChain.length; e++) {
        // TODO: Might need to pass specific form index in simulated evolution chain
        const speciesLevelMoves = getPokemonSpeciesForm(evolutionChain[e][0], this.formIndex).getLevelMoves();
        if (includeRelearnerMoves) {
          levelMoves.push(...speciesLevelMoves);
        } else {
          levelMoves.push(...speciesLevelMoves.filter(lm => (includeEvolutionMoves && lm[0] === 0) || ((!e || lm[0] > 1) && (e === evolutionChain.length - 1 || lm[0] <= evolutionChain[e + 1][1]))));
        }
      }
    } else {
      levelMoves = this.getSpeciesForm(true).getLevelMoves().filter(lm => (includeEvolutionMoves && lm[0] === 0) || (includeRelearnerMoves && lm[0] === -1) || lm[0] > 0);
    }
    if (this.fusionSpecies) {
      if (simulateEvolutionChain) {
        const fusionEvolutionChain = this.fusionSpecies.getSimulatedEvolutionChain(this.level, this.hasTrainer(), this.isBoss(), this.isPlayer());
        for (let e = 0; e < fusionEvolutionChain.length; e++) {
          // TODO: Might need to pass specific form index in simulated evolution chain
          const speciesLevelMoves = getPokemonSpeciesForm(fusionEvolutionChain[e][0], this.fusionFormIndex).getLevelMoves();
          if (includeRelearnerMoves) {
            levelMoves.push(...speciesLevelMoves.filter(lm => (includeEvolutionMoves && lm[0] === 0) || lm[0] !== 0));
          } else {
            levelMoves.push(...speciesLevelMoves.filter(lm => (includeEvolutionMoves && lm[0] === 0) || ((!e || lm[0] > 1) && (e === fusionEvolutionChain.length - 1 || lm[0] <= fusionEvolutionChain[e + 1][1]))));
          }
        }
      } else {
        levelMoves.push(...this.getFusionSpeciesForm(true).getLevelMoves().filter(lm => (includeEvolutionMoves && lm[0] === 0) || (includeRelearnerMoves && lm[0] === -1) || lm[0] > 0));
      }
    }
    levelMoves.sort((lma: [integer, integer], lmb: [integer, integer]) => lma[0] > lmb[0] ? 1 : lma[0] < lmb[0] ? -1 : 0);


    /**
     * Filter out moves not within the correct level range(s)
     * Includes moves below startingLevel, or of specifically level 0 if
     * includeRelearnerMoves or includeEvolutionMoves are true respectively
     */
    levelMoves = levelMoves.filter(lm => {
      const level = lm[0];
      const isRelearner = level < startingLevel;
      const allowedEvolutionMove = (level === 0) && includeEvolutionMoves;

      return !(level > this.level)
          && (includeRelearnerMoves || !isRelearner || allowedEvolutionMove);
    });

    /**
     * This must be done AFTER filtering by level, else if the same move shows up
     * in levelMoves multiple times all but the lowest level one will be skipped.
     * This causes problems when there are intentional duplicates (i.e. Smeargle with Sketch)
     */
    if (levelMoves) {
      this.getUniqueMoves(levelMoves, ret);
    }

    return ret;
  }

  /**
   * Helper function for getLevelMoves.
   * Finds all non-duplicate items from the input, and pushes them into the output.
   * Two items count as duplicate if they have the same Move, regardless of level.
   *
   * @param levelMoves the input array to search for non-duplicates from
   * @param ret the output array to be pushed into.
   */
  private getUniqueMoves(levelMoves: LevelMoves, ret: LevelMoves ): void {
    const uniqueMoves : Moves[] = [];
    for (const lm of levelMoves) {
      if (!uniqueMoves.find(m => m === lm[1])) {
        uniqueMoves.push(lm[1]);
        ret.push(lm);
      }
    }
  }


  /**
   * Get a list of all egg moves
   *
   * @returns list of egg moves
   */
  getEggMoves() : Moves[] | undefined {
    return speciesEggMoves[this.getSpeciesForm().getRootSpeciesId()];
  }

  setMove(moveIndex: integer, moveId: Moves): void {
    const move = moveId ? new PokemonMove(moveId) : null;
    this.moveset[moveIndex] = move;
    if (this.summonData?.moveset) {
      this.summonData.moveset[moveIndex] = move;
    }
  }

  /**
   * Function that tries to set a Pokemon shiny based on the trainer's trainer ID and secret ID.
   * Endless Pokemon in the end biome are unable to be set to shiny
   *
   * The exact mechanic is that it calculates E as the XOR of the player's trainer ID and secret ID.
   * F is calculated as the XOR of the first 16 bits of the Pokemon's ID with the last 16 bits.
   * The XOR of E and F are then compared to the {@linkcode shinyThreshold} (or {@linkcode thresholdOverride} if set) to see whether or not to generate a shiny.
   * The base shiny odds are {@linkcode BASE_SHINY_CHANCE} / 65536
   * @param thresholdOverride number that is divided by 2^16 (65536) to get the shiny chance, overrides {@linkcode shinyThreshold} if set (bypassing shiny rate modifiers such as Shiny Charm)
   * @returns true if the Pokemon has been set as a shiny, false otherwise
   */
  trySetShiny(thresholdOverride?: integer): boolean {
    // Shiny Pokemon should not spawn in the end biome in endless
    if (this.scene.gameMode.isEndless && this.scene.arena.biomeType === Biome.END) {
      return false;
    }

    const rand1 = (this.id & 0xFFFF0000) >>> 16;
    const rand2 = (this.id & 0x0000FFFF);

    const E = this.scene.gameData.trainerId ^ this.scene.gameData.secretId;
    const F = rand1 ^ rand2;

    const shinyThreshold = new Utils.IntegerHolder(BASE_SHINY_CHANCE);
    if (thresholdOverride === undefined) {
      if (this.scene.eventManager.isEventActive()) {
        shinyThreshold.value *= this.scene.eventManager.getShinyMultiplier();
      }
      if (!this.hasTrainer()) {
        this.scene.applyModifiers(ShinyRateBoosterModifier, true, shinyThreshold);
      }
    } else {
      shinyThreshold.value = thresholdOverride;
    }

    this.shiny = (E ^ F) < shinyThreshold.value;

    if (this.shiny) {
      this.initShinySparkle();
    }

    return this.shiny;
  }

  /**
   * Function that tries to set a Pokemon shiny based on seed.
   * For manual use only, usually to roll a Pokemon's shiny chance a second time.
   *
   * The base shiny odds are {@linkcode BASE_SHINY_CHANCE} / 65536
   * @param thresholdOverride number that is divided by 2^16 (65536) to get the shiny chance, overrides {@linkcode shinyThreshold} if set (bypassing shiny rate modifiers such as Shiny Charm)
   * @param applyModifiersToOverride If {@linkcode thresholdOverride} is set and this is true, will apply Shiny Charm and event modifiers to {@linkcode thresholdOverride}
   * @returns true if the Pokemon has been set as a shiny, false otherwise
   */
  trySetShinySeed(thresholdOverride?: integer, applyModifiersToOverride?: boolean): boolean {
    const shinyThreshold = new Utils.IntegerHolder(BASE_SHINY_CHANCE);
    if (thresholdOverride === undefined || applyModifiersToOverride) {
      if (thresholdOverride !== undefined && applyModifiersToOverride) {
        shinyThreshold.value = thresholdOverride;
      }
      if (this.scene.eventManager.isEventActive()) {
        shinyThreshold.value *= this.scene.eventManager.getShinyMultiplier();
      }
      if (!this.hasTrainer()) {
        this.scene.applyModifiers(ShinyRateBoosterModifier, true, shinyThreshold);
      }
    } else {
      shinyThreshold.value = thresholdOverride;
    }

    this.shiny = randSeedInt(65536) < shinyThreshold.value;

    if (this.shiny) {
      this.initShinySparkle();
    }

    return this.shiny;
  }

  /**
   * Generates a variant
   * Has a 10% of returning 2 (epic variant)
   * And a 30% of returning 1 (rare variant)
   * Returns 0 (basic shiny) if there is no variant or 60% of the time otherwise
   * @returns the shiny variant
   */
  generateVariant(): Variant {
    const formIndex: number = this.formIndex;
    let variantDataIndex: string | number = this.species.speciesId;
    if (this.species.forms.length > 0) {
      const formKey = this.species.forms[formIndex]?.formKey;
      if (formKey) {
        variantDataIndex = `${variantDataIndex}-${formKey}`;
      }
    }
    // Checks if there is no variant data for both the index or index with form
    if (!this.shiny || (!variantData.hasOwnProperty(variantDataIndex) && !variantData.hasOwnProperty(this.species.speciesId))) {
      return 0;
    }
    const rand = new Utils.NumberHolder(0);
    this.scene.executeWithSeedOffset(() => {
      rand.value = Utils.randSeedInt(10);
    }, this.id, this.scene.waveSeed);
    if (rand.value >= SHINY_VARIANT_CHANCE) {
      return 0;             // 6/10
    } else if (rand.value >= SHINY_EPIC_CHANCE) {
      return 1;             // 3/10
    } else {
      return 2;             // 1/10
    }
  }

  generateFusionSpecies(forStarter?: boolean): void {
    const hiddenAbilityChance = new Utils.IntegerHolder(BASE_HIDDEN_ABILITY_CHANCE);
    if (!this.hasTrainer()) {
      this.scene.applyModifiers(HiddenAbilityRateBoosterModifier, true, hiddenAbilityChance);
    }

    const hasHiddenAbility = !Utils.randSeedInt(hiddenAbilityChance.value);
    const randAbilityIndex = Utils.randSeedInt(2);

    const filter = !forStarter ? this.species.getCompatibleFusionSpeciesFilter()
      : species => {
        return pokemonEvolutions.hasOwnProperty(species.speciesId)
      && !pokemonPrevolutions.hasOwnProperty(species.speciesId)
      && !species.pseudoLegendary
      && !species.legendary
      && !species.mythical
      && !species.isTrainerForbidden()
      && species.speciesId !== this.species.speciesId;
      };

    let fusionOverride: PokemonSpecies | undefined = undefined;

    if (forStarter && this instanceof PlayerPokemon && Overrides.STARTER_FUSION_SPECIES_OVERRIDE) {
      fusionOverride = getPokemonSpecies(Overrides.STARTER_FUSION_SPECIES_OVERRIDE);
    } else if (this instanceof EnemyPokemon && Overrides.OPP_FUSION_SPECIES_OVERRIDE) {
      fusionOverride = getPokemonSpecies(Overrides.OPP_FUSION_SPECIES_OVERRIDE);
    }

    this.fusionSpecies = fusionOverride ?? this.scene.randomSpecies(this.scene.currentBattle?.waveIndex || 0, this.level, false, filter, true);
    this.fusionAbilityIndex = (this.fusionSpecies.abilityHidden && hasHiddenAbility ? 2 : this.fusionSpecies.ability2 !== this.fusionSpecies.ability1 ? randAbilityIndex : 0);
    this.fusionShiny = this.shiny;
    this.fusionVariant = this.variant;

    if (this.fusionSpecies.malePercent === null) {
      this.fusionGender = Gender.GENDERLESS;
    } else {
      const genderChance = (this.id % 256) * 0.390625;
      if (genderChance < this.fusionSpecies.malePercent) {
        this.fusionGender = Gender.MALE;
      } else {
        this.fusionGender = Gender.FEMALE;
      }
    }

    this.fusionFormIndex = this.scene.getSpeciesFormIndex(this.fusionSpecies, this.fusionGender, this.getNature(), true);
    this.fusionLuck = this.luck;

    this.generateName();
  }

  clearFusionSpecies(): void {
    this.fusionSpecies = null;
    this.fusionFormIndex = 0;
    this.fusionAbilityIndex = 0;
    this.fusionShiny = false;
    this.fusionVariant = 0;
    this.fusionGender = 0;
    this.fusionLuck = 0;
    this.fusionMysteryEncounterPokemonData = null;

    this.generateName();
    this.calculateStats();
  }

  generateAndPopulateMoveset(): void {
    this.moveset = [];
    let movePool: [Moves, number][] = [];
    const allLevelMoves = this.getLevelMoves(1, true, true);
    if (!allLevelMoves) {
      console.log(this.species.speciesId, "ERROR");
      return;
    }

    for (let m = 0; m < allLevelMoves.length; m++) {
      const levelMove = allLevelMoves[m];
      if (this.level < levelMove[0]) {
        break;
      }
      let weight = levelMove[0];
      if (weight === 0) { // Evo Moves
        weight = 50;
      }
      if (weight === 1 && allMoves[levelMove[1]].power >= 80) { // Assume level 1 moves with 80+ BP are "move reminder" moves and bump their weight
        weight = 40;
      }
      if (allMoves[levelMove[1]].name.endsWith(" (N)")) {
        weight /= 100;
      } // Unimplemented level up moves are possible to generate, but 1% of their normal chance.
      if (!movePool.some(m => m[0] === levelMove[1])) {
        movePool.push([ levelMove[1], weight ]);
      }
    }

    if (this.hasTrainer()) {
      const tms = Object.keys(tmSpecies);
      for (const tm of tms) {
        const moveId = parseInt(tm) as Moves;
        let compatible = false;
        for (const p of tmSpecies[tm]) {
          if (Array.isArray(p)) {
            if (p[0] === this.species.speciesId || (this.fusionSpecies && p[0] === this.fusionSpecies.speciesId) && p.slice(1).indexOf(this.species.forms[this.formIndex]) > -1) {
              compatible = true;
              break;
            }
          } else if (p === this.species.speciesId || (this.fusionSpecies && p === this.fusionSpecies.speciesId)) {
            compatible = true;
            break;
          }
        }
        if (compatible && !movePool.some(m => m[0] === moveId) && !allMoves[moveId].name.endsWith(" (N)")) {
          if (tmPoolTiers[moveId] === ModifierTier.COMMON && this.level >= 15) {
            movePool.push([ moveId, 4 ]);
          } else if (tmPoolTiers[moveId] === ModifierTier.GREAT && this.level >= 30) {
            movePool.push([ moveId, 8 ]);
          } else if (tmPoolTiers[moveId] === ModifierTier.ULTRA && this.level >= 50) {
            movePool.push([ moveId, 14 ]);
          }
        }
      }

      if (this.level >= 60) { // No egg moves below level 60
        for (let i = 0; i < 3; i++) {
          const moveId = speciesEggMoves[this.species.getRootSpeciesId()][i];
          if (!movePool.some(m => m[0] === moveId) && !allMoves[moveId].name.endsWith(" (N)")) {
            movePool.push([ moveId, 40 ]);
          }
        }
        const moveId = speciesEggMoves[this.species.getRootSpeciesId()][3];
        if (this.level >= 170 && !movePool.some(m => m[0] === moveId) && !allMoves[moveId].name.endsWith(" (N)") && !this.isBoss()) { // No rare egg moves before e4
          movePool.push([ moveId, 30 ]);
        }
        if (this.fusionSpecies) {
          for (let i = 0; i < 3; i++) {
            const moveId = speciesEggMoves[this.fusionSpecies.getRootSpeciesId()][i];
            if (!movePool.some(m => m[0] === moveId) && !allMoves[moveId].name.endsWith(" (N)")) {
              movePool.push([ moveId, 40 ]);
            }
          }
          const moveId = speciesEggMoves[this.fusionSpecies.getRootSpeciesId()][3];
          if (this.level >= 170 && !movePool.some(m => m[0] === moveId) && !allMoves[moveId].name.endsWith(" (N)") && !this.isBoss()) {// No rare egg moves before e4
            movePool.push([ moveId, 30 ]);
          }
        }
      }
    }

    if (this.isBoss()) { // Bosses never get self ko moves
      movePool = movePool.filter(m => !allMoves[m[0]].hasAttr(SacrificialAttr));
    }
    movePool = movePool.filter(m => !allMoves[m[0]].hasAttr(SacrificialAttrOnHit));
    if (this.hasTrainer()) {
      // Trainers never get OHKO moves
      movePool = movePool.filter(m => !allMoves[m[0]].hasAttr(OneHitKOAttr));
      // Half the weight of self KO moves
      movePool = movePool.map(m => [ m[0], m[1] * (!!allMoves[m[0]].hasAttr(SacrificialAttr) ? 0.5 : 1) ]);
      movePool = movePool.map(m => [ m[0], m[1] * (!!allMoves[m[0]].hasAttr(SacrificialAttrOnHit) ? 0.5 : 1) ]);
      // Trainers get a weight bump to stat buffing moves
      movePool = movePool.map(m => [ m[0], m[1] * (allMoves[m[0]].getAttrs(StatStageChangeAttr).some(a => a.stages > 1 && a.selfTarget) ? 1.25 : 1) ]);
      // Trainers get a weight decrease to multiturn moves
      movePool = movePool.map(m => [ m[0], m[1] * (!!allMoves[m[0]].hasAttr(ChargeAttr) || !!allMoves[m[0]].hasAttr(RechargeAttr) ? 0.7 : 1) ]);
    }

    // Weight towards higher power moves, by reducing the power of moves below the highest power.
    // Caps max power at 90 to avoid something like hyper beam ruining the stats.
    // This is a pretty soft weighting factor, although it is scaled with the weight multiplier.
    const maxPower = Math.min(movePool.reduce((v, m) => Math.max(allMoves[m[0]].power, v), 40), 90);
    movePool = movePool.map(m => [ m[0], m[1] * (allMoves[m[0]].category === MoveCategory.STATUS ? 1 : Math.max(Math.min(allMoves[m[0]].power / maxPower, 1), 0.5)) ]);

    // Weight damaging moves against the lower stat
    const atk = this.getStat(Stat.ATK);
    const spAtk = this.getStat(Stat.SPATK);
    const worseCategory: MoveCategory = atk > spAtk ? MoveCategory.SPECIAL : MoveCategory.PHYSICAL;
    const statRatio = worseCategory === MoveCategory.PHYSICAL ? atk / spAtk : spAtk / atk;
    movePool = movePool.map(m => [ m[0], m[1] * (allMoves[m[0]].category === worseCategory ? statRatio : 1) ]);

    let weightMultiplier = 0.9; // The higher this is the more the game weights towards higher level moves. At 0 all moves are equal weight.
    if (this.hasTrainer()) {
      weightMultiplier += 0.7;
    }
    if (this.isBoss()) {
      weightMultiplier += 0.4;
    }
    const baseWeights: [Moves, number][] = movePool.map(m => [ m[0], Math.ceil(Math.pow(m[1], weightMultiplier) * 100) ]);

    if (this.hasTrainer() || this.isBoss()) { // Trainers and bosses always force a stab move
      const stabMovePool = baseWeights.filter(m => allMoves[m[0]].category !== MoveCategory.STATUS && this.isOfType(allMoves[m[0]].type));

      if (stabMovePool.length) {
        const totalWeight = stabMovePool.reduce((v, m) => v + m[1], 0);
        let rand = Utils.randSeedInt(totalWeight);
        let index = 0;
        while (rand > stabMovePool[index][1]) {
          rand -= stabMovePool[index++][1];
        }
        this.moveset.push(new PokemonMove(stabMovePool[index][0], 0, 0));
      }
    } else { // Normal wild pokemon just force a random damaging move
      const attackMovePool = baseWeights.filter(m => allMoves[m[0]].category !== MoveCategory.STATUS);
      if (attackMovePool.length) {
        const totalWeight = attackMovePool.reduce((v, m) => v + m[1], 0);
        let rand = Utils.randSeedInt(totalWeight);
        let index = 0;
        while (rand > attackMovePool[index][1]) {
          rand -= attackMovePool[index++][1];
        }
        this.moveset.push(new PokemonMove(attackMovePool[index][0], 0, 0));
      }
    }

    while (baseWeights.length > this.moveset.length && this.moveset.length < 4) {
      if (this.hasTrainer()) {
        // Sqrt the weight of any damaging moves with overlapping types. This is about a 0.05 - 0.1 multiplier.
        // Other damaging moves 2x weight if 0-1 damaging moves, 0.5x if 2, 0.125x if 3. These weights double if STAB.
        // Status moves remain unchanged on weight, this encourages 1-2
        movePool = baseWeights.filter(m => !this.moveset.some(mo => m[0] === mo?.moveId)).map(m => [ m[0], this.moveset.some(mo => mo?.getMove().category !== MoveCategory.STATUS && mo?.getMove().type === allMoves[m[0]].type) ? Math.ceil(Math.sqrt(m[1])) : allMoves[m[0]].category !== MoveCategory.STATUS ? Math.ceil(m[1] / Math.max(Math.pow(4, this.moveset.filter(mo => (mo?.getMove().power!) > 1).length) / 8, 0.5) * (this.isOfType(allMoves[m[0]].type) ? 2 : 1)) : m[1] ]); // TODO: is this bang correct?
      } else { // Non-trainer pokemon just use normal weights
        movePool = baseWeights.filter(m => !this.moveset.some(mo => m[0] === mo?.moveId));
      }
      const totalWeight = movePool.reduce((v, m) => v + m[1], 0);
      let rand = Utils.randSeedInt(totalWeight);
      let index = 0;
      while (rand > movePool[index][1]) {
        rand -= movePool[index++][1];
      }
      this.moveset.push(new PokemonMove(movePool[index][0], 0, 0));
    }

    this.scene.triggerPokemonFormChange(this, SpeciesFormChangeMoveLearnedTrigger);
  }

  trySelectMove(moveIndex: integer, ignorePp?: boolean): boolean {
    const move = this.getMoveset().length > moveIndex
      ? this.getMoveset()[moveIndex]
      : null;
    return move?.isUsable(this, ignorePp)!; // TODO: is this bang correct?
  }

  showInfo(): void {
    if (!this.battleInfo.visible) {
      const otherBattleInfo = this.scene.fieldUI.getAll().slice(0, 4).filter(ui => ui instanceof BattleInfo && ((ui as BattleInfo) instanceof PlayerBattleInfo) === this.isPlayer()).find(() => true);
      if (!otherBattleInfo || !this.getFieldIndex()) {
        this.scene.fieldUI.sendToBack(this.battleInfo);
        this.scene.sendTextToBack(); // Push the top right text objects behind everything else
      } else {
        this.scene.fieldUI.moveAbove(this.battleInfo, otherBattleInfo);
      }
      this.battleInfo.setX(this.battleInfo.x + (this.isPlayer() ? 150 : !this.isBoss() ? -150 : -198));
      this.battleInfo.setVisible(true);
      if (this.isPlayer()) {
        this.battleInfo.expMaskRect.x += 150;
      }
      this.scene.tweens.add({
        targets: [ this.battleInfo, this.battleInfo.expMaskRect ],
        x: this.isPlayer() ? "-=150" : `+=${!this.isBoss() ? 150 : 246}`,
        duration: 1000,
        ease: "Cubic.easeOut"
      });
    }
  }

  hideInfo(): Promise<void> {
    return new Promise(resolve => {
      if (this.battleInfo && this.battleInfo.visible) {
        this.scene.tweens.add({
          targets: [ this.battleInfo, this.battleInfo.expMaskRect ],
          x: this.isPlayer() ? "+=150" : `-=${!this.isBoss() ? 150 : 246}`,
          duration: 500,
          ease: "Cubic.easeIn",
          onComplete: () => {
            if (this.isPlayer()) {
              this.battleInfo.expMaskRect.x -= 150;
            }
            this.battleInfo.setVisible(false);
            this.battleInfo.setX(this.battleInfo.x - (this.isPlayer() ? 150 : !this.isBoss() ? -150 : -198));
            resolve();
          }
        });
      } else {
        resolve();
      }
    });
  }

  /**
   * sets if the pokemon is switching out (if it's a enemy wild implies it's going to flee)
   * @param status - boolean
   */
  setSwitchOutStatus(status: boolean): void {
    this.switchOutStatus = status;
  }

  updateInfo(instant?: boolean): Promise<void> {
    return this.battleInfo.updateInfo(this, instant);
  }

  /**
   * Show or hide the type effectiveness multiplier window
   * Passing undefined will hide the window
   */
  updateEffectiveness(effectiveness?: string) {
    this.battleInfo.updateEffectiveness(effectiveness);
  }

  toggleStats(visible: boolean): void {
    this.battleInfo.toggleStats(visible);
  }

  toggleFlyout(visible: boolean): void {
    this.battleInfo.toggleFlyout(visible);
  }

  addExp(exp: integer) {
    const maxExpLevel = this.scene.getMaxExpLevel();
    const initialExp = this.exp;
    this.exp += exp;
    while (this.level < maxExpLevel && this.exp >= getLevelTotalExp(this.level + 1, this.species.growthRate)) {
      this.level++;
    }
    if (this.level >= maxExpLevel) {
      console.log(initialExp, this.exp, getLevelTotalExp(this.level, this.species.growthRate));
      this.exp = Math.max(getLevelTotalExp(this.level, this.species.growthRate), initialExp);
    }
    this.levelExp = this.exp - getLevelTotalExp(this.level, this.species.growthRate);
  }

  getOpponent(targetIndex: integer): Pokemon | null {
    const ret = this.getOpponents()[targetIndex];
    if (ret.summonData) {
      return ret;
    }
    return null;
  }

  getOpponents(): Pokemon[] {
    return ((this.isPlayer() ? this.scene.getEnemyField() : this.scene.getPlayerField()) as Pokemon[]).filter(p => p.isActive());
  }

  getOpponentDescriptor(): string {
    const opponents = this.getOpponents();
    if (opponents.length === 1) {
      return opponents[0].name;
    }
    return this.isPlayer() ? i18next.t("arenaTag:opposingTeam") : i18next.t("arenaTag:yourTeam");
  }

  getAlly(): Pokemon {
    return (this.isPlayer() ? this.scene.getPlayerField() : this.scene.getEnemyField())[this.getFieldIndex() ? 0 : 1];
  }

  /**
   * Gets the Pokémon on the allied field.
   *
   * @returns An array of Pokémon on the allied field.
   */
  getAlliedField(): Pokemon[] {
    return this instanceof PlayerPokemon ? this.scene.getPlayerField() : this.scene.getEnemyField();
  }

  /**
   * Calculates the stat stage multiplier of the user against an opponent.
   *
   * Note that this does not apply to evasion or accuracy
   * @see {@linkcode getAccuracyMultiplier}
   * @param stat the desired {@linkcode EffectiveStat}
   * @param opponent the target {@linkcode Pokemon}
   * @param move the {@linkcode Move} being used
   * @param ignoreOppAbility determines whether the effects of the opponent's abilities (i.e. Unaware) should be ignored (`false` by default)
   * @param isCritical determines whether a critical hit has occurred or not (`false` by default)
   * @param simulated determines whether effects are applied without altering game state (`true` by default)
   * @return the stat stage multiplier to be used for effective stat calculation
   */
  getStatStageMultiplier(stat: EffectiveStat, opponent?: Pokemon, move?: Move, ignoreOppAbility: boolean = false, isCritical: boolean = false, simulated: boolean = true): number {
    const statStage = new Utils.IntegerHolder(this.getStatStage(stat));
    const ignoreStatStage = new Utils.BooleanHolder(false);

    if (opponent) {
      if (isCritical) {
        switch (stat) {
        case Stat.ATK:
        case Stat.SPATK:
          statStage.value = Math.max(statStage.value, 0);
          break;
        case Stat.DEF:
        case Stat.SPDEF:
          statStage.value = Math.min(statStage.value, 0);
          break;
        }
      }
      if (!ignoreOppAbility) {
        applyAbAttrs(IgnoreOpponentStatStagesAbAttr, opponent, null, simulated, stat, ignoreStatStage);
      }
      if (move) {
        applyMoveAttrs(IgnoreOpponentStatStagesAttr, this, opponent, move, ignoreStatStage);
      }
    }

    if (!ignoreStatStage.value) {
      const statStageMultiplier = new Utils.NumberHolder(Math.max(2, 2 + statStage.value) / Math.max(2, 2 - statStage.value));
      this.scene.applyModifiers(TempStatStageBoosterModifier, this.isPlayer(), stat, statStageMultiplier);
      return Math.min(statStageMultiplier.value, 4);
    }
    return 1;
  }

  /**
   * Calculates the accuracy multiplier of the user against a target.
   *
   * This method considers various factors such as the user's accuracy level, the target's evasion level,
   * abilities, and modifiers to compute the final accuracy multiplier.
   *
   * @param target {@linkcode Pokemon} - The target Pokémon against which the move is used.
   * @param sourceMove {@linkcode Move}  - The move being used by the user.
   * @returns The calculated accuracy multiplier.
   */
  getAccuracyMultiplier(target: Pokemon, sourceMove: Move): number {
    const isOhko = sourceMove.hasAttr(OneHitKOAccuracyAttr);
    if (isOhko) {
      return 1;
    }

    const userAccStage = new Utils.IntegerHolder(this.getStatStage(Stat.ACC));
    const targetEvaStage = new Utils.IntegerHolder(target.getStatStage(Stat.EVA));

    const ignoreAccStatStage = new Utils.BooleanHolder(false);
    const ignoreEvaStatStage = new Utils.BooleanHolder(false);

    applyAbAttrs(IgnoreOpponentStatStagesAbAttr, target, null, false, Stat.ACC, ignoreAccStatStage);
    applyAbAttrs(IgnoreOpponentStatStagesAbAttr, this, null, false, Stat.EVA, ignoreEvaStatStage);
    applyMoveAttrs(IgnoreOpponentStatStagesAttr, this, target, sourceMove, ignoreEvaStatStage);

    this.scene.applyModifiers(TempStatStageBoosterModifier, this.isPlayer(), Stat.ACC, userAccStage);

    userAccStage.value = ignoreAccStatStage.value ? 0 : Math.min(userAccStage.value, 6);
    targetEvaStage.value = ignoreEvaStatStage.value ? 0 : targetEvaStage.value;

    if (target.findTag(t => t instanceof ExposedTag)) {
      targetEvaStage.value = Math.min(0, targetEvaStage.value);
    }

    const accuracyMultiplier = new Utils.NumberHolder(1);
    if (userAccStage.value !== targetEvaStage.value) {
      accuracyMultiplier.value = userAccStage.value > targetEvaStage.value
        ? (3 + Math.min(userAccStage.value - targetEvaStage.value, 6)) / 3
        : 3 / (3 + Math.min(targetEvaStage.value - userAccStage.value, 6));
    }

    applyStatMultiplierAbAttrs(StatMultiplierAbAttr, this, Stat.ACC, accuracyMultiplier, false, sourceMove);

    const evasionMultiplier = new Utils.NumberHolder(1);
    applyStatMultiplierAbAttrs(StatMultiplierAbAttr, target, Stat.EVA, evasionMultiplier);

    return accuracyMultiplier.value / evasionMultiplier.value;
  }

  /**
   * Calculates the base damage of the given move against this Pokemon when attacked by the given source.
   * Used during damage calculation and for Shell Side Arm's forecasting effect.
   * @param source the attacking {@linkcode Pokemon}.
   * @param move the {@linkcode Move} used in the attack.
   * @param moveCategory the move's {@linkcode MoveCategory} after variable-category effects are applied.
   * @param ignoreAbility if `true`, ignores this Pokemon's defensive ability effects (defaults to `false`).
   * @param ignoreSourceAbility if `true`, ignore's the attacking Pokemon's ability effects (defaults to `false`).
   * @param isCritical if `true`, calculates effective stats as if the hit were critical (defaults to `false`).
   * @param simulated if `true`, suppresses changes to game state during calculation (defaults to `true`).
   * @returns The move's base damage against this Pokemon when used by the source Pokemon.
   */
  getBaseDamage(source: Pokemon, move: Move, moveCategory: MoveCategory, ignoreAbility: boolean = false, ignoreSourceAbility: boolean = false, isCritical: boolean = false, simulated: boolean = true): number {
    const isPhysical = moveCategory === MoveCategory.PHYSICAL;

    /** A base damage multiplier based on the source's level */
    const levelMultiplier = (2 * source.level / 5 + 2);

    /** The power of the move after power boosts from abilities, etc. have applied */
    const power = move.calculateBattlePower(source, this, simulated);

    /**
     * The attacker's offensive stat for the given move's category.
     * Critical hits cause negative stat stages to be ignored.
     */
    const sourceAtk = new Utils.NumberHolder(source.getEffectiveStat(isPhysical ? Stat.ATK : Stat.SPATK, this, undefined, ignoreSourceAbility, ignoreAbility, isCritical, simulated));
    applyMoveAttrs(VariableAtkAttr, source, this, move, sourceAtk);

    /**
     * This Pokemon's defensive stat for the given move's category.
     * Critical hits cause positive stat stages to be ignored.
     */
    const targetDef = new Utils.NumberHolder(this.getEffectiveStat(isPhysical ? Stat.DEF : Stat.SPDEF, source, move, ignoreAbility, ignoreSourceAbility, isCritical, simulated));
    applyMoveAttrs(VariableDefAttr, source, this, move, targetDef);

    /**
     * The attack's base damage, as determined by the source's level, move power
     * and Attack stat as well as this Pokemon's Defense stat
     */
    const baseDamage = ((levelMultiplier * power * sourceAtk.value / targetDef.value) / 50) + 2;

    /** Debug message for non-simulated calls (i.e. when damage is actually dealt) */
    if (!simulated) {
      console.log("base damage", baseDamage, move.name, power, sourceAtk.value, targetDef.value);
    }

    return baseDamage;
  }

  /**
   * Calculates the damage of an attack made by another Pokemon against this Pokemon
   * @param source {@linkcode Pokemon} the attacking Pokemon
   * @param move {@linkcode Pokemon} the move used in the attack
   * @param ignoreAbility If `true`, ignores this Pokemon's defensive ability effects
   * @param ignoreSourceAbility If `true`, ignores the attacking Pokemon's ability effects
   * @param isCritical If `true`, calculates damage for a critical hit.
   * @param simulated If `true`, suppresses changes to game state during the calculation.
   * @returns a {@linkcode DamageCalculationResult} object with three fields:
   * - `cancelled`: `true` if the move was cancelled by another effect.
   * - `result`: {@linkcode HitResult} indicates the attack's type effectiveness.
   * - `damage`: `number` the attack's final damage output.
   */
  getAttackDamage(source: Pokemon, move: Move, ignoreAbility: boolean = false, ignoreSourceAbility: boolean = false, isCritical: boolean = false, simulated: boolean = true): DamageCalculationResult {
    const damage = new Utils.NumberHolder(0);
    const defendingSide = this.isPlayer() ? ArenaTagSide.PLAYER : ArenaTagSide.ENEMY;

    const variableCategory = new Utils.NumberHolder(move.category);
    applyMoveAttrs(VariableMoveCategoryAttr, source, this, move, variableCategory);
    const moveCategory = variableCategory.value as MoveCategory;

    /** The move's type after type-changing effects are applied */
    const moveType = source.getMoveType(move);

    /** If `value` is `true`, cancels the move and suppresses "No Effect" messages */
    const cancelled = new Utils.BooleanHolder(false);

    /**
     * The effectiveness of the move being used. Along with type matchups, this
     * accounts for changes in effectiveness from the move's attributes and the
     * abilities of both the source and this Pokemon.
     *
     * Note that the source's abilities are not ignored here
     */
    const typeMultiplier = this.getMoveEffectiveness(source, move, ignoreAbility, simulated, cancelled);

    const isPhysical = moveCategory === MoveCategory.PHYSICAL;

    /** Combined damage multiplier from field effects such as weather, terrain, etc. */
    const arenaAttackTypeMultiplier = new Utils.NumberHolder(this.scene.arena.getAttackTypeMultiplier(moveType, source.isGrounded()));
    applyMoveAttrs(IgnoreWeatherTypeDebuffAttr, source, this, move, arenaAttackTypeMultiplier);

    const isTypeImmune = (typeMultiplier * arenaAttackTypeMultiplier.value) === 0;

    if (cancelled.value || isTypeImmune) {
      return {
        cancelled: cancelled.value,
        result: move.id === Moves.SHEER_COLD ? HitResult.IMMUNE : HitResult.NO_EFFECT,
        damage: 0
      };
    }

    // If the attack deals fixed damaged, return a result with that much damage
    const fixedDamage = new Utils.IntegerHolder(0);
    applyMoveAttrs(FixedDamageAttr, source, this, move, fixedDamage);
    if (fixedDamage.value) {
      return {
        cancelled: false,
        result: HitResult.EFFECTIVE,
        damage: fixedDamage.value
      };
    }

    // If the attack is a one-hit KO move, return a result with damage equal to this Pokemon's HP
    const isOneHitKo = new Utils.BooleanHolder(false);
    applyMoveAttrs(OneHitKOAttr, source, this, move, isOneHitKo);
    if (isOneHitKo.value) {
      return {
        cancelled: false,
        result: HitResult.ONE_HIT_KO,
        damage: this.hp
      };
    }

    /**
     * The attack's base damage, as determined by the source's level, move power
     * and Attack stat as well as this Pokemon's Defense stat
     */
    const baseDamage = this.getBaseDamage(source, move, moveCategory, ignoreAbility, ignoreSourceAbility, isCritical, simulated);

    /** 25% damage debuff on moves hitting more than one non-fainted target (regardless of immunities) */
    const { targets, multiple } = getMoveTargets(source, move.id);
    const numTargets = multiple ? targets.length : 1;
    const targetMultiplier = (numTargets > 1) ? 0.75 : 1;

    /** 0.25x multiplier if this is an added strike from the attacker's Parental Bond */
    const parentalBondMultiplier = new Utils.NumberHolder(1);
    if (!ignoreSourceAbility) {
      applyPreAttackAbAttrs(AddSecondStrikeAbAttr, source, this, move, simulated, numTargets, new Utils.IntegerHolder(0), parentalBondMultiplier);
    }

    /** Doubles damage if this Pokemon's last move was Glaive Rush */
    const glaiveRushMultiplier = new Utils.IntegerHolder(1);
    if (this.getTag(BattlerTagType.RECEIVE_DOUBLE_DAMAGE)) {
      glaiveRushMultiplier.value = 2;
    }

    /** The damage multiplier when the given move critically hits */
    const criticalMultiplier = new Utils.NumberHolder(isCritical ? 1.5 : 1);
    applyAbAttrs(MultCritAbAttr, source, null, simulated, criticalMultiplier);

    /**
     * A multiplier for random damage spread in the range [0.85, 1]
     * This is always 1 for simulated calls.
     */
    const randomMultiplier = simulated ? 1 : ((this.randSeedIntRange(85, 100)) / 100);

    const sourceTypes = source.getTypes();
    const sourceTeraType = source.getTeraType();
    const matchesSourceType = sourceTypes.includes(moveType);
    /** A damage multiplier for when the attack is of the attacker's type and/or Tera type. */
    const stabMultiplier = new Utils.NumberHolder(1);
    if (matchesSourceType) {
      stabMultiplier.value += 0.5;
    }
    applyMoveAttrs(CombinedPledgeStabBoostAttr, source, this, move, stabMultiplier);
    if (sourceTeraType !== Type.UNKNOWN && sourceTeraType === moveType) {
      stabMultiplier.value += 0.5;
    }

    if (!ignoreSourceAbility) {
      applyAbAttrs(StabBoostAbAttr, source, null, simulated, stabMultiplier);
    }

    stabMultiplier.value = Math.min(stabMultiplier.value, 2.25);

    /** Halves damage if the attacker is using a physical attack while burned */
    const burnMultiplier = new Utils.NumberHolder(1);
    if (isPhysical && source.status && source.status.effect === StatusEffect.BURN) {
      if (!move.hasAttr(BypassBurnDamageReductionAttr)) {
        const burnDamageReductionCancelled = new Utils.BooleanHolder(false);
        if (!ignoreSourceAbility) {
          applyAbAttrs(BypassBurnDamageReductionAbAttr, source, burnDamageReductionCancelled, simulated);
        }
        if (!burnDamageReductionCancelled.value) {
          burnMultiplier.value = 0.5;
        }
      }
    }

    /** Reduces damage if this Pokemon has a relevant screen (e.g. Light Screen for special attacks) */
    const screenMultiplier = new Utils.NumberHolder(1);
    this.scene.arena.applyTagsForSide(WeakenMoveScreenTag, defendingSide, move.category, this.scene.currentBattle.double, screenMultiplier);

    /**
     * For each {@linkcode HitsTagAttr} the move has, doubles the damage of the move if:
     * The target has a {@linkcode BattlerTagType} that this move interacts with
     * AND
     * The move doubles damage when used against that tag
     */
    const hitsTagMultiplier = new Utils.NumberHolder(1);
    move.getAttrs(HitsTagAttr).filter(hta => hta.doubleDamage).forEach(hta => {
      if (this.getTag(hta.tagType)) {
        hitsTagMultiplier.value *= 2;
      }
    });

    /** Halves damage if this Pokemon is grounded in Misty Terrain against a Dragon-type attack */
    const mistyTerrainMultiplier = (this.scene.arena.terrain?.terrainType === TerrainType.MISTY && this.isGrounded() && moveType === Type.DRAGON)
      ? 0.5
      : 1;

    damage.value = Utils.toDmgValue(
      baseDamage
      * targetMultiplier
      * parentalBondMultiplier.value
      * arenaAttackTypeMultiplier.value
      * glaiveRushMultiplier.value
      * criticalMultiplier.value
      * randomMultiplier
      * stabMultiplier.value
      * typeMultiplier
      * burnMultiplier.value
      * screenMultiplier.value
      * hitsTagMultiplier.value
      * mistyTerrainMultiplier
    );

    /** Doubles damage if the attacker has Tinted Lens and is using a resisted move */
    if (!ignoreSourceAbility) {
      applyPreAttackAbAttrs(DamageBoostAbAttr, source, this, move, simulated, damage);
    }

    /** Apply the enemy's Damage and Resistance tokens */
    if (!source.isPlayer()) {
      this.scene.applyModifiers(EnemyDamageBoosterModifier, false, damage);
    }
    if (!this.isPlayer()) {
      this.scene.applyModifiers(EnemyDamageReducerModifier, false, damage);
    }

    /** Apply this Pokemon's post-calc defensive modifiers (e.g. Fur Coat) */
    if (!ignoreAbility) {
      applyPreDefendAbAttrs(ReceivedMoveDamageMultiplierAbAttr, this, source, move, cancelled, simulated, damage);
    }

    // This attribute may modify damage arbitrarily, so be careful about changing its order of application.
    applyMoveAttrs(ModifiedDamageAttr, source, this, move, damage);

    if (this.isFullHp() && !ignoreAbility) {
      applyPreDefendAbAttrs(PreDefendFullHpEndureAbAttr, this, source, move, cancelled, false, damage);
    }

    // debug message for when damage is applied (i.e. not simulated)
    if (!simulated) {
      console.log("damage", damage.value, move.name);
    }

    let hitResult: HitResult;
    if (typeMultiplier < 1) {
      hitResult = HitResult.NOT_VERY_EFFECTIVE;
    } else if (typeMultiplier > 1) {
      hitResult = HitResult.SUPER_EFFECTIVE;
    } else {
      hitResult = HitResult.EFFECTIVE;
    }

    return {
      cancelled: cancelled.value,
      result: hitResult,
      damage: damage.value
    };
  }

  /**
   * Applies the results of a move to this pokemon
   * @param source The {@linkcode Pokemon} using the move
   * @param move The {@linkcode Move} being used
   * @returns The {@linkcode HitResult} of the attack
   */
  apply(source: Pokemon, move: Move): HitResult {
    const defendingSide = this.isPlayer() ? ArenaTagSide.PLAYER : ArenaTagSide.ENEMY;
    if (move.category === MoveCategory.STATUS) {
      const cancelled = new Utils.BooleanHolder(false);
      const typeMultiplier = this.getMoveEffectiveness(source, move, false, false, cancelled);

      if (!cancelled.value && typeMultiplier === 0) {
        this.scene.queueMessage(i18next.t("battle:hitResultNoEffect", { pokemonName: getPokemonNameWithAffix(this) }));
      }
      return (typeMultiplier === 0) ? HitResult.NO_EFFECT : HitResult.STATUS;
    } else {
      /** Determines whether the attack critically hits */
      let isCritical: boolean;
      const critOnly = new Utils.BooleanHolder(false);
      const critAlways = source.getTag(BattlerTagType.ALWAYS_CRIT);
      applyMoveAttrs(CritOnlyAttr, source, this, move, critOnly);
      applyAbAttrs(ConditionalCritAbAttr, source, null, false, critOnly, this, move);
      if (critOnly.value || critAlways) {
        isCritical = true;
      } else {
        const critChance = [ 24, 8, 2, 1 ][Math.max(0, Math.min(this.getCritStage(source, move), 3))];
        isCritical = critChance === 1 || !this.scene.randBattleSeedInt(critChance);
      }

      const noCritTag = this.scene.arena.getTagOnSide(NoCritTag, defendingSide);
      const blockCrit = new Utils.BooleanHolder(false);
      applyAbAttrs(BlockCritAbAttr, this, null, false, blockCrit);
      if (noCritTag || blockCrit.value || Overrides.NEVER_CRIT_OVERRIDE) {
        isCritical = false;
      }

      const { cancelled, result, damage: dmg } = this.getAttackDamage(source, move, false, false, isCritical, false);

      const typeBoost = source.findTag(t => t instanceof TypeBoostTag && t.boostedType === source.getMoveType(move)) as TypeBoostTag;
      if (typeBoost?.oneUse) {
        source.removeTag(typeBoost.tagType);
      }

      if (cancelled || result === HitResult.IMMUNE || result === HitResult.NO_EFFECT) {
        source.stopMultiHit(this);

        if (!cancelled) {
          if (result === HitResult.IMMUNE) {
            this.scene.queueMessage(i18next.t("battle:hitResultImmune", { pokemonName: getPokemonNameWithAffix(this) }));
          } else {
            this.scene.queueMessage(i18next.t("battle:hitResultNoEffect", { pokemonName: getPokemonNameWithAffix(this) }));
          }
        }
        return result;
      }

      // In case of fatal damage, this tag would have gotten cleared before we could lapse it.
      const destinyTag = this.getTag(BattlerTagType.DESTINY_BOND);

      const isOneHitKo = result === HitResult.ONE_HIT_KO;

      if (dmg) {
        this.lapseTags(BattlerTagLapseType.HIT);

        const substitute = this.getTag(SubstituteTag);
        const isBlockedBySubstitute = !!substitute && move.hitsSubstitute(source, this);
        if (isBlockedBySubstitute) {
          substitute.hp -= dmg;
        }
        if (!this.isPlayer() && dmg >= this.hp) {
          this.scene.applyModifiers(EnemyEndureChanceModifier, false, this);
        }

        /**
         * We explicitly require to ignore the faint phase here, as we want to show the messages
         * about the critical hit and the super effective/not very effective messages before the faint phase.
         */
        const damage = this.damageAndUpdate(isBlockedBySubstitute ? 0 : dmg, result as DamageResult, isCritical, isOneHitKo, isOneHitKo, true);

        if (damage > 0) {
          if (source.isPlayer()) {
            this.scene.validateAchvs(DamageAchv, new Utils.NumberHolder(damage));
            if (damage > this.scene.gameData.gameStats.highestDamage) {
              this.scene.gameData.gameStats.highestDamage = damage;
            }
          }
          source.turnData.damageDealt += damage;
          source.turnData.currDamageDealt = damage;
          this.turnData.damageTaken += damage;
          this.battleData.hitCount++;
          const attackResult = { move: move.id, result: result as DamageResult, damage: damage, critical: isCritical, sourceId: source.id, sourceBattlerIndex: source.getBattlerIndex() };
          this.turnData.attacksReceived.unshift(attackResult);
          if (source.isPlayer() && !this.isPlayer()) {
            this.scene.applyModifiers(DamageMoneyRewardModifier, true, source, new Utils.NumberHolder(damage));
          }
        }
      }

      if (isCritical) {
        this.scene.queueMessage(i18next.t("battle:hitResultCriticalHit"));
      }

      // want to include is.Fainted() in case multi hit move ends early, still want to render message
      if (source.turnData.hitsLeft === 1 || this.isFainted()) {
        switch (result) {
        case HitResult.SUPER_EFFECTIVE:
          this.scene.queueMessage(i18next.t("battle:hitResultSuperEffective"));
          break;
        case HitResult.NOT_VERY_EFFECTIVE:
          this.scene.queueMessage(i18next.t("battle:hitResultNotVeryEffective"));
          break;
        case HitResult.ONE_HIT_KO:
          this.scene.queueMessage(i18next.t("battle:hitResultOneHitKO"));
          break;
        }
      }

      if (this.isFainted()) {
        // set splice index here, so future scene queues happen before FaintedPhase
        this.scene.setPhaseQueueSplice();
        this.scene.unshiftPhase(new FaintPhase(this.scene, this.getBattlerIndex(), isOneHitKo));
        this.destroySubstitute();
        this.resetSummonData();
      }

      if (dmg) {
        destinyTag?.lapse(source, BattlerTagLapseType.CUSTOM);
      }

      return result;
    }
  }

  /**
   * Called by damageAndUpdate()
   * @param damage integer
   * @param ignoreSegments boolean, not currently used
   * @param preventEndure  used to update damage if endure or sturdy
   * @param ignoreFaintPhase  flag on wheter to add FaintPhase if pokemon after applying damage faints
   * @returns integer representing damage
   */
  damage(damage: integer, ignoreSegments: boolean = false, preventEndure: boolean = false, ignoreFaintPhase: boolean = false): integer {
    if (this.isFainted()) {
      return 0;
    }
    const surviveDamage = new Utils.BooleanHolder(false);

    if (!preventEndure && this.hp - damage <= 0) {
      if (this.hp >= 1 && this.getTag(BattlerTagType.ENDURING)) {
        surviveDamage.value = this.lapseTag(BattlerTagType.ENDURING);
      } else if (this.hp > 1 && this.getTag(BattlerTagType.STURDY)) {
        surviveDamage.value = this.lapseTag(BattlerTagType.STURDY);
      }
      if (!surviveDamage.value) {
        this.scene.applyModifiers(SurviveDamageModifier, this.isPlayer(), this, surviveDamage);
      }
      if (surviveDamage.value) {
        damage = this.hp - 1;
      }
    }

    damage = Math.min(damage, this.hp);
    this.hp = this.hp - damage;
    if (this.isFainted() && !ignoreFaintPhase) {
      /**
       * When adding the FaintPhase, want to toggle future unshiftPhase() and queueMessage() calls
       * to appear before the FaintPhase (as FaintPhase will potentially end the encounter and add Phases such as
       * GameOverPhase, VictoryPhase, etc.. that will interfere with anything else that happens during this MoveEffectPhase)
       *
       * Once the MoveEffectPhase is over (and calls it's .end() function, shiftPhase() will reset the PhaseQueueSplice via clearPhaseQueueSplice() )
       */
      this.scene.setPhaseQueueSplice();
      this.scene.unshiftPhase(new FaintPhase(this.scene, this.getBattlerIndex(), preventEndure));
      this.destroySubstitute();
      this.resetSummonData();
    }

    return damage;
  }

  /**
   * Called by apply(), given the damage, adds a new DamagePhase and actually updates HP values, etc.
   * @param damage integer - passed to damage()
   * @param result an enum if it's super effective, not very, etc.
   * @param critical boolean if move is a critical hit
   * @param ignoreSegments boolean, passed to damage() and not used currently
   * @param preventEndure boolean, ignore endure properties of pokemon, passed to damage()
   * @param ignoreFaintPhase boolean to ignore adding a FaintPhase, passsed to damage()
   * @returns integer of damage done
   */
  damageAndUpdate(damage: integer, result?: DamageResult, critical: boolean = false, ignoreSegments: boolean = false, preventEndure: boolean = false, ignoreFaintPhase: boolean = false): integer {
    const damagePhase = new DamagePhase(this.scene, this.getBattlerIndex(), damage, result as DamageResult, critical);
    this.scene.unshiftPhase(damagePhase);
    damage = this.damage(damage, ignoreSegments, preventEndure, ignoreFaintPhase);
    // Damage amount may have changed, but needed to be queued before calling damage function
    damagePhase.updateAmount(damage);
    return damage;
  }

  heal(amount: integer): integer {
    const healAmount = Math.min(amount, this.getMaxHp() - this.hp);
    this.hp += healAmount;
    return healAmount;
  }

  isBossImmune(): boolean {
    return this.isBoss();
  }

  isMax(): boolean {
    const maxForms = [ SpeciesFormKey.GIGANTAMAX, SpeciesFormKey.GIGANTAMAX_RAPID, SpeciesFormKey.GIGANTAMAX_SINGLE, SpeciesFormKey.ETERNAMAX ] as string[];
    return maxForms.includes(this.getFormKey()) || (!!this.getFusionFormKey() && maxForms.includes(this.getFusionFormKey()!));
  }

  canAddTag(tagType: BattlerTagType): boolean {
    if (this.getTag(tagType)) {
      return false;
    }

    const stubTag = new BattlerTag(tagType, 0, 0);

    const cancelled = new Utils.BooleanHolder(false);
    applyPreApplyBattlerTagAbAttrs(BattlerTagImmunityAbAttr, this, stubTag, cancelled, true);

    const userField = this.getAlliedField();
    userField.forEach(pokemon => applyPreApplyBattlerTagAbAttrs(UserFieldBattlerTagImmunityAbAttr, pokemon, stubTag, cancelled, true));

    return !cancelled.value;
  }

  addTag(tagType: BattlerTagType, turnCount: integer = 0, sourceMove?: Moves, sourceId?: integer): boolean {
    const existingTag = this.getTag(tagType);
    if (existingTag) {
      existingTag.onOverlap(this);
      return false;
    }

    const newTag = getBattlerTag(tagType, turnCount, sourceMove!, sourceId!); // TODO: are the bangs correct?

    const cancelled = new Utils.BooleanHolder(false);
    applyPreApplyBattlerTagAbAttrs(BattlerTagImmunityAbAttr, this, newTag, cancelled);

    const userField = this.getAlliedField();
    userField.forEach(pokemon => applyPreApplyBattlerTagAbAttrs(UserFieldBattlerTagImmunityAbAttr, pokemon, newTag, cancelled));

    if (!cancelled.value && newTag.canAdd(this)) {
      this.summonData.tags.push(newTag);
      newTag.onAdd(this);

      return true;
    }

    return false;
  }

  /** @overload */
  getTag(tagType: BattlerTagType): BattlerTag | null;

  /** @overload */
  getTag<T extends BattlerTag>(tagType: Constructor<T>): T | null;

  getTag(tagType: BattlerTagType | Constructor<BattlerTag>): BattlerTag | null {
    if (!this.summonData) {
      return null;
    }
    return (tagType instanceof Function
      ? this.summonData.tags.find(t => t instanceof tagType)
      : this.summonData.tags.find(t => t.tagType === tagType)
    )!; // TODO: is this bang correct?
  }

  findTag(tagFilter: ((tag: BattlerTag) => boolean)) {
    if (!this.summonData) {
      return null;
    }
    return this.summonData.tags.find(t => tagFilter(t));
  }

  findTags(tagFilter: ((tag: BattlerTag) => boolean)): BattlerTag[] {
    if (!this.summonData) {
      return [];
    }
    return this.summonData.tags.filter(t => tagFilter(t));
  }

  lapseTag(tagType: BattlerTagType): boolean {
    const tags = this.summonData.tags;
    const tag = tags.find(t => t.tagType === tagType);
    if (tag && !(tag.lapse(this, BattlerTagLapseType.CUSTOM))) {
      tag.onRemove(this);
      tags.splice(tags.indexOf(tag), 1);
    }
    return !!tag;
  }

  lapseTags(lapseType: BattlerTagLapseType): void {
    const tags = this.summonData.tags;
    tags.filter(t => lapseType === BattlerTagLapseType.FAINT || ((t.lapseTypes.some(lType => lType === lapseType)) && !(t.lapse(this, lapseType)))).forEach(t => {
      t.onRemove(this);
      tags.splice(tags.indexOf(t), 1);
    });
  }

  removeTag(tagType: BattlerTagType): boolean {
    const tags = this.summonData.tags;
    const tag = tags.find(t => t.tagType === tagType);
    if (tag) {
      tag.onRemove(this);
      tags.splice(tags.indexOf(tag), 1);
    }
    return !!tag;
  }

  findAndRemoveTags(tagFilter: ((tag: BattlerTag) => boolean)): boolean {
    if (!this.summonData) {
      return false;
    }
    const tags = this.summonData.tags;
    const tagsToRemove = tags.filter(t => tagFilter(t));
    for (const tag of tagsToRemove) {
      tag.turnCount = 0;
      tag.onRemove(this);
      tags.splice(tags.indexOf(tag), 1);
    }
    return true;
  }

  removeTagsBySourceId(sourceId: integer): void {
    this.findAndRemoveTags(t => t.isSourceLinked() && t.sourceId === sourceId);
  }

  transferTagsBySourceId(sourceId: integer, newSourceId: integer): void {
    if (!this.summonData) {
      return;
    }
    const tags = this.summonData.tags;
    tags.filter(t => t.sourceId === sourceId).forEach(t => t.sourceId = newSourceId);
  }

  /**
   * Transferring stat changes and Tags
   * @param source {@linkcode Pokemon} the pokemon whose stats/Tags are to be passed on from, ie: the Pokemon using Baton Pass
   */
  transferSummon(source: Pokemon): void {
    // Copy all stat stages
    for (const s of BATTLE_STATS) {
      const sourceStage = source.getStatStage(s);
      if ((this instanceof PlayerPokemon) && (sourceStage === 6)) {
        this.scene.validateAchv(achvs.TRANSFER_MAX_STAT_STAGE);
      }
      this.setStatStage(s, sourceStage);
    }

    for (const tag of source.summonData.tags) {
      if (!tag.isBatonPassable) {
        continue;
      }

      this.summonData.tags.push(tag);
    }

    this.updateInfo();
  }

  /**
   * Gets whether the given move is currently disabled for this Pokemon.
   *
   * @param {Moves} moveId {@linkcode Moves} ID of the move to check
   * @returns {boolean} `true` if the move is disabled for this Pokemon, otherwise `false`
   *
   * @see {@linkcode MoveRestrictionBattlerTag}
   */
  isMoveRestricted(moveId: Moves): boolean {
    return this.getRestrictingTag(moveId) !== null;
  }

  /**
   * Gets whether the given move is currently disabled for the user based on the player's target selection
   *
   * @param {Moves} moveId {@linkcode Moves} ID of the move to check
   * @param {Pokemon} user {@linkcode Pokemon} the move user
   * @param {Pokemon} target {@linkcode Pokemon} the target of the move
   *
   * @returns {boolean} `true` if the move is disabled for this Pokemon due to the player's target selection
   *
   * @see {@linkcode MoveRestrictionBattlerTag}
   */
  isMoveTargetRestricted(moveId: Moves, user: Pokemon, target: Pokemon): boolean {
    for (const tag of this.findTags(t => t instanceof MoveRestrictionBattlerTag)) {
      if ((tag as MoveRestrictionBattlerTag).isMoveTargetRestricted(moveId, user, target)) {
        return (tag as MoveRestrictionBattlerTag !== null);
      }
    }
    return false;
  }

  /**
   * Gets the {@link MoveRestrictionBattlerTag} that is restricting a move, if it exists.
   *
   * @param {Moves} moveId {@linkcode Moves} ID of the move to check
   * @param {Pokemon} user {@linkcode Pokemon} the move user, optional and used when the target is a factor in the move's restricted status
   * @param {Pokemon} target {@linkcode Pokemon} the target of the move, optional and used when the target is a factor in the move's restricted status
   * @returns {MoveRestrictionBattlerTag | null} the first tag on this Pokemon that restricts the move, or `null` if the move is not restricted.
   */
  getRestrictingTag(moveId: Moves, user?: Pokemon, target?: Pokemon): MoveRestrictionBattlerTag | null {
    for (const tag of this.findTags(t => t instanceof MoveRestrictionBattlerTag)) {
      if ((tag as MoveRestrictionBattlerTag).isMoveRestricted(moveId)) {
        return tag as MoveRestrictionBattlerTag;
      } else if (user && target && (tag as MoveRestrictionBattlerTag).isMoveTargetRestricted(moveId, user, target)) {
        return tag as MoveRestrictionBattlerTag;
      }
    }
    return null;
  }

  getMoveHistory(): TurnMove[] {
    return this.battleSummonData.moveHistory;
  }

  pushMoveHistory(turnMove: TurnMove) {
    turnMove.turn = this.scene.currentBattle?.turn;
    this.getMoveHistory().push(turnMove);
  }

  getLastXMoves(turnCount: integer = 0): TurnMove[] {
    const moveHistory = this.getMoveHistory();
    return moveHistory.slice(turnCount >= 0 ? Math.max(moveHistory.length - (turnCount || 1), 0) : 0, moveHistory.length).reverse();
  }

  getMoveQueue(): QueuedMove[] {
    return this.summonData.moveQueue;
  }

  /**
   * If this Pokemon is using a multi-hit move, cancels all subsequent strikes
   * @param {Pokemon} target If specified, this only cancels subsequent strikes against the given target
   */
  stopMultiHit(target?: Pokemon): void {
    const effectPhase = this.scene.getCurrentPhase();
    if (effectPhase instanceof MoveEffectPhase && effectPhase.getUserPokemon() === this) {
      effectPhase.stopMultiHit(target);
    }
  }

  changeForm(formChange: SpeciesFormChange): Promise<void> {
    return new Promise(resolve => {
      this.formIndex = Math.max(this.species.forms.findIndex(f => f.formKey === formChange.formKey), 0);
      this.generateName();
      const abilityCount = this.getSpeciesForm().getAbilityCount();
      if (this.abilityIndex >= abilityCount) {// Shouldn't happen
        this.abilityIndex = abilityCount - 1;
      }
      this.scene.gameData.setPokemonSeen(this, false);
      this.setScale(this.getSpriteScale());
      this.loadAssets().then(() => {
        this.calculateStats();
        this.scene.updateModifiers(this.isPlayer(), true);
        Promise.all([ this.updateInfo(), this.scene.updateFieldScale() ]).then(() => resolve());
      });
    });
  }

  cry(soundConfig?: Phaser.Types.Sound.SoundConfig, sceneOverride?: BattleScene): AnySound {
    const scene = sceneOverride || this.scene;
    const cry = this.getSpeciesForm().cry(scene, soundConfig);
    let duration = cry.totalDuration * 1000;
    if (this.fusionSpecies && this.getSpeciesForm() !== this.getFusionSpeciesForm()) {
      let fusionCry = this.getFusionSpeciesForm().cry(scene, soundConfig, true);
      duration = Math.min(duration, fusionCry.totalDuration * 1000);
      fusionCry.destroy();
      scene.time.delayedCall(Utils.fixedInt(Math.ceil(duration * 0.4)), () => {
        try {
          SoundFade.fadeOut(scene, cry, Utils.fixedInt(Math.ceil(duration * 0.2)));
          fusionCry = this.getFusionSpeciesForm().cry(scene, Object.assign({ seek: Math.max(fusionCry.totalDuration * 0.4, 0) }, soundConfig));
          SoundFade.fadeIn(scene, fusionCry, Utils.fixedInt(Math.ceil(duration * 0.2)), scene.masterVolume * scene.seVolume, 0);
        } catch (err) {
          console.error(err);
        }
      });
    }

    return cry;
  }

  faintCry(callback: Function): void {
    if (this.fusionSpecies && this.getSpeciesForm() !== this.getFusionSpeciesForm()) {
      return this.fusionFaintCry(callback);
    }

    const key = `cry/${this.species.getCryKey(this.formIndex)}`;
    //eslint-disable-next-line @typescript-eslint/no-unused-vars
    let i = 0;
    let rate = 0.85;
    const cry = this.scene.playSound(key, { rate: rate }) as AnySound;
    const sprite = this.getSprite();
    const tintSprite = this.getTintSprite();
    const delay = Math.max(this.scene.sound.get(key).totalDuration * 50, 25);

    let frameProgress = 0;
    let frameThreshold: number;

    sprite.anims.pause();
    tintSprite?.anims.pause();

    let faintCryTimer : Phaser.Time.TimerEvent | null = this.scene.time.addEvent({
      delay: Utils.fixedInt(delay),
      repeat: -1,
      callback: () => {
        ++i;
        frameThreshold = sprite.anims.msPerFrame / rate;
        frameProgress += delay;
        while (frameProgress > frameThreshold) {
          if (sprite.anims.duration) {
            sprite.anims.nextFrame();
            tintSprite?.anims.nextFrame();
          }
          frameProgress -= frameThreshold;
        }
        if (cry && !cry.pendingRemove) {
          rate *= 0.99;
          cry.setRate(rate);
        } else {
          faintCryTimer?.destroy();
          faintCryTimer = null;
          if (callback) {
            callback();
          }
        }
      }
    });

    // Failsafe
    this.scene.time.delayedCall(Utils.fixedInt(3000), () => {
      if (!faintCryTimer || !this.scene) {
        return;
      }
      if (cry?.isPlaying) {
        cry.stop();
      }
      faintCryTimer.destroy();
      if (callback) {
        callback();
      }
    });
  }

  private fusionFaintCry(callback: Function): void {
    const key = `cry/${this.species.getCryKey(this.formIndex)}`;
    let i = 0;
    let rate = 0.85;
    const cry = this.scene.playSound(key, { rate: rate }) as AnySound;
    const sprite = this.getSprite();
    const tintSprite = this.getTintSprite();
    let duration = cry.totalDuration * 1000;

    const fusionCryKey = `cry/${this.fusionSpecies?.getCryKey(this.fusionFormIndex)}`;
    let fusionCry = this.scene.playSound(fusionCryKey, { rate: rate }) as AnySound;
    fusionCry.stop();
    duration = Math.min(duration, fusionCry.totalDuration * 1000);
    fusionCry.destroy();

    const delay = Math.max(duration * 0.05, 25);

    let transitionIndex = 0;
    let durationProgress = 0;

    const transitionThreshold = Math.ceil(duration * 0.4);
    while (durationProgress < transitionThreshold) {
      ++i;
      durationProgress += delay * rate;
      rate *= 0.99;
    }

    transitionIndex = i;

    i = 0;
    rate = 0.85;

    let frameProgress = 0;
    let frameThreshold: number;

    sprite.anims.pause();
    tintSprite?.anims.pause();

    let faintCryTimer: Phaser.Time.TimerEvent | null = this.scene.time.addEvent({
      delay: Utils.fixedInt(delay),
      repeat: -1,
      callback: () => {
        ++i;
        frameThreshold = sprite.anims.msPerFrame / rate;
        frameProgress += delay;
        while (frameProgress > frameThreshold) {
          if (sprite.anims.duration) {
            sprite.anims.nextFrame();
            tintSprite?.anims.nextFrame();
          }
          frameProgress -= frameThreshold;
        }
        if (i === transitionIndex) {
          SoundFade.fadeOut(this.scene, cry, Utils.fixedInt(Math.ceil((duration / rate) * 0.2)));
          fusionCry = this.scene.playSound(fusionCryKey, Object.assign({ seek: Math.max(fusionCry.totalDuration * 0.4, 0), rate: rate }));
          SoundFade.fadeIn(this.scene, fusionCry, Utils.fixedInt(Math.ceil((duration / rate) * 0.2)), this.scene.masterVolume * this.scene.seVolume, 0);
        }
        rate *= 0.99;
        if (cry && !cry.pendingRemove) {
          cry.setRate(rate);
        }
        if (fusionCry && !fusionCry.pendingRemove) {
          fusionCry.setRate(rate);
        }
        if ((!cry || cry.pendingRemove) && (!fusionCry || fusionCry.pendingRemove)) {
          faintCryTimer?.destroy();
          faintCryTimer = null;
          if (callback) {
            callback();
          }
        }
      }
    });

    // Failsafe
    this.scene.time.delayedCall(Utils.fixedInt(3000), () => {
      if (!faintCryTimer || !this.scene) {
        return;
      }
      if (cry?.isPlaying) {
        cry.stop();
      }
      if (fusionCry?.isPlaying) {
        fusionCry.stop();
      }
      faintCryTimer.destroy();
      if (callback) {
        callback();
      }
    });
  }

  isOppositeGender(pokemon: Pokemon): boolean {
    return this.gender !== Gender.GENDERLESS && pokemon.gender === (this.gender === Gender.MALE ? Gender.FEMALE : Gender.MALE);
  }

  canSetStatus(effect: StatusEffect | undefined, quiet: boolean = false, overrideStatus: boolean = false, sourcePokemon: Pokemon | null = null): boolean {
    if (effect !== StatusEffect.FAINT) {
      if (overrideStatus ? this.status?.effect === effect : this.status) {
        return false;
      }
      if (this.isGrounded() && this.scene.arena.terrain?.terrainType === TerrainType.MISTY) {
        return false;
      }
    }

    const types = this.getTypes(true, true);

    const defendingSide = this.isPlayer() ? ArenaTagSide.PLAYER : ArenaTagSide.ENEMY;
    if (sourcePokemon && sourcePokemon !== this && this.scene.arena.getTagOnSide(ArenaTagType.SAFEGUARD, defendingSide)) {
      return false;
    }

    switch (effect) {
    case StatusEffect.POISON:
    case StatusEffect.TOXIC:
      // Check if the Pokemon is immune to Poison/Toxic or if the source pokemon is canceling the immunity
      const poisonImmunity = types.map(defType => {
        // Check if the Pokemon is not immune to Poison/Toxic
        if (defType !== Type.POISON && defType !== Type.STEEL) {
          return false;
        }

        // Check if the source Pokemon has an ability that cancels the Poison/Toxic immunity
        const cancelImmunity = new Utils.BooleanHolder(false);
        if (sourcePokemon) {
          applyAbAttrs(IgnoreTypeStatusEffectImmunityAbAttr, sourcePokemon, cancelImmunity, false, effect, defType);
          if (cancelImmunity.value) {
            return false;
          }
        }

        return true;
      });

      if (this.isOfType(Type.POISON) || this.isOfType(Type.STEEL)) {
        if (poisonImmunity.includes(true)) {
          return false;
        }
      }
      break;
    case StatusEffect.PARALYSIS:
      if (this.isOfType(Type.ELECTRIC)) {
        return false;
      }
      break;
    case StatusEffect.SLEEP:
      if (this.isGrounded() && this.scene.arena.terrain?.terrainType === TerrainType.ELECTRIC) {
        return false;
      }
      break;
    case StatusEffect.FREEZE:
      if (this.isOfType(Type.ICE) || (this.scene?.arena?.weather?.weatherType && [ WeatherType.SUNNY, WeatherType.HARSH_SUN ].includes(this.scene.arena.weather.weatherType))) {
        return false;
      }
      break;
    case StatusEffect.BURN:
      if (this.isOfType(Type.FIRE)) {
        return false;
      }
      break;
    }

    const cancelled = new Utils.BooleanHolder(false);
    applyPreSetStatusAbAttrs(StatusEffectImmunityAbAttr, this, effect, cancelled, quiet);

    const userField = this.getAlliedField();
    userField.forEach(pokemon => applyPreSetStatusAbAttrs(UserFieldStatusEffectImmunityAbAttr, pokemon, effect, cancelled, quiet));

    if (cancelled.value) {
      return false;
    }

    return true;
  }

  trySetStatus(effect: StatusEffect | undefined, asPhase: boolean = false, sourcePokemon: Pokemon | null = null, cureTurn: integer | null = 0, sourceText: string | null = null): boolean {
    if (!this.canSetStatus(effect, asPhase, false, sourcePokemon)) {
      return false;
    }

    /**
     * If this Pokemon falls asleep or freezes in the middle of a multi-hit attack,
     * cancel the attack's subsequent hits.
     */
    if (effect === StatusEffect.SLEEP || effect === StatusEffect.FREEZE) {
      this.stopMultiHit();
    }

    if (asPhase) {
      this.scene.unshiftPhase(new ObtainStatusEffectPhase(this.scene, this.getBattlerIndex(), effect, cureTurn, sourceText, sourcePokemon));
      return true;
    }

    let statusCureTurn: Utils.IntegerHolder;

    if (effect === StatusEffect.SLEEP) {
      statusCureTurn = new Utils.IntegerHolder(this.randSeedIntRange(2, 4));
      applyAbAttrs(ReduceStatusEffectDurationAbAttr, this, null, false, effect, statusCureTurn);

      this.setFrameRate(4);

      // If the user is invulnerable, lets remove their invulnerability when they fall asleep
      const invulnerableTags = [
        BattlerTagType.UNDERGROUND,
        BattlerTagType.UNDERWATER,
        BattlerTagType.HIDDEN,
        BattlerTagType.FLYING
      ];

      const tag = invulnerableTags.find((t) => this.getTag(t));

      if (tag) {
        this.removeTag(tag);
        this.getMoveQueue().pop();
      }
    }

    statusCureTurn = statusCureTurn!; // tell TS compiler it's defined
    effect = effect!; // If `effect` is undefined then `trySetStatus()` will have already returned early via the `canSetStatus()` call
    this.status = new Status(effect, 0, statusCureTurn?.value);

    if (effect !== StatusEffect.FAINT) {
      this.scene.triggerPokemonFormChange(this, SpeciesFormChangeStatusEffectTrigger, true);
      applyPostSetStatusAbAttrs(PostSetStatusAbAttr, this, effect, sourcePokemon);
    }

    return true;
  }

  /**
  * Resets the status of a pokemon.
  * @param revive Whether revive should be cured; defaults to true.
  * @param confusion Whether resetStatus should include confusion or not; defaults to false.
  * @param reloadAssets Whether to reload the assets or not; defaults to false.
  */
  resetStatus(revive: boolean = true, confusion: boolean = false, reloadAssets: boolean = false): void {
    const lastStatus = this.status?.effect;
    if (!revive && lastStatus === StatusEffect.FAINT) {
      return;
    }
    this.status = null;
    if (lastStatus === StatusEffect.SLEEP) {
      this.setFrameRate(12);
      if (this.getTag(BattlerTagType.NIGHTMARE)) {
        this.lapseTag(BattlerTagType.NIGHTMARE);
      }
    }
    if (confusion) {
      if (this.getTag(BattlerTagType.CONFUSED)) {
        this.lapseTag(BattlerTagType.CONFUSED);
      }
    }
    if (reloadAssets) {
      this.loadAssets(false).then(() => this.playAnim());
    }
  }

  primeSummonData(summonDataPrimer: PokemonSummonData): void {
    this.summonDataPrimer = summonDataPrimer;
  }

  resetSummonData(): void {
    if (this.summonData?.speciesForm) {
      this.summonData.speciesForm = null;
      this.updateFusionPalette();
    }
    this.summonData = new PokemonSummonData();
    this.setSwitchOutStatus(false);
    if (!this.battleData) {
      this.resetBattleData();
    }
    this.resetBattleSummonData();
    if (this.summonDataPrimer) {
      for (const k of Object.keys(this.summonData)) {
        if (this.summonDataPrimer[k]) {
          this.summonData[k] = this.summonDataPrimer[k];
        }
      }
      // If this Pokemon has a Substitute when loading in, play an animation to add its sprite
      if (this.getTag(SubstituteTag)) {
        this.scene.triggerPokemonBattleAnim(this, PokemonAnimType.SUBSTITUTE_ADD);
        this.getTag(SubstituteTag)!.sourceInFocus = false;
      }
      this.summonDataPrimer = null;
    }
    this.updateInfo();
  }

  resetBattleData(): void {
    this.battleData = new PokemonBattleData();
  }

  resetBattleSummonData(): void {
    this.battleSummonData = new PokemonBattleSummonData();
    if (this.getTag(BattlerTagType.SEEDED)) {
      this.lapseTag(BattlerTagType.SEEDED);
    }
    if (this.scene) {
      this.scene.triggerPokemonFormChange(this, SpeciesFormChangePostMoveTrigger, true);
    }
  }

  resetTurnData(): void {
    this.turnData = new PokemonTurnData();
  }

  getExpValue(): integer {
    // Logic to factor in victor level has been removed for balancing purposes, so the player doesn't have to focus on EXP maxxing
    return ((this.getSpeciesForm().getBaseExp() * this.level) / 5 + 1);
  }

  setFrameRate(frameRate: integer) {
    this.scene.anims.get(this.getBattleSpriteKey()).frameRate = frameRate;
    this.getSprite().play(this.getBattleSpriteKey());
    this.getTintSprite()?.play(this.getBattleSpriteKey());
  }

  tint(color: number, alpha?: number, duration?: integer, ease?: string) {
    const tintSprite = this.getTintSprite();
    tintSprite?.setTintFill(color);
    tintSprite?.setVisible(true);

    if (duration) {
      tintSprite?.setAlpha(0);

      this.scene.tweens.add({
        targets: tintSprite,
        alpha: alpha || 1,
        duration: duration,
        ease: ease || "Linear"
      });
    } else {
      tintSprite?.setAlpha(alpha);
    }
  }

  untint(duration: integer, ease?: string) {
    const tintSprite = this.getTintSprite();

    if (duration) {
      this.scene.tweens.add({
        targets: tintSprite,
        alpha: 0,
        duration: duration,
        ease: ease || "Linear",
        onComplete: () => {
          tintSprite?.setVisible(false);
          tintSprite?.setAlpha(1);
        }
      });
    } else {
      tintSprite?.setVisible(false);
      tintSprite?.setAlpha(1);
    }
  }

  enableMask() {
    if (!this.maskEnabled) {
      this.maskSprite = this.getTintSprite();
      this.maskSprite?.setVisible(true);
      this.maskSprite?.setPosition(this.x * this.parentContainer.scale + this.parentContainer.x,
        this.y * this.parentContainer.scale + this.parentContainer.y);
      this.maskSprite?.setScale(this.getSpriteScale() * this.parentContainer.scale);
      this.maskEnabled = true;
    }
  }

  disableMask() {
    if (this.maskEnabled) {
      this.maskSprite?.setVisible(false);
      this.maskSprite?.setPosition(0, 0);
      this.maskSprite?.setScale(this.getSpriteScale());
      this.maskSprite = null;
      this.maskEnabled = false;
    }
  }

  sparkle(): void {
    if (this.shinySparkle) {
      this.shinySparkle.play(`sparkle${this.variant ? `_${this.variant + 1}` : ""}`);
      this.scene.playSound("se/sparkle");
    }
  }

  updateFusionPalette(ignoreOveride?: boolean): void {
    if (!this.getFusionSpeciesForm(ignoreOveride)) {
      [ this.getSprite(), this.getTintSprite() ].filter(s => !!s).map(s => {
        s.pipelineData[`spriteColors${ignoreOveride && this.summonData?.speciesForm ? "Base" : ""}`] = [];
        s.pipelineData[`fusionSpriteColors${ignoreOveride && this.summonData?.speciesForm ? "Base" : ""}`] = [];
      });
      return;
    }

    const speciesForm = this.getSpeciesForm(ignoreOveride);
    const fusionSpeciesForm = this.getFusionSpeciesForm(ignoreOveride);

    const spriteKey = speciesForm.getSpriteKey(this.getGender(ignoreOveride) === Gender.FEMALE, speciesForm.formIndex, this.shiny, this.variant);
    const backSpriteKey = speciesForm.getSpriteKey(this.getGender(ignoreOveride) === Gender.FEMALE, speciesForm.formIndex, this.shiny, this.variant).replace("pkmn__", "pkmn__back__");
    const fusionSpriteKey = fusionSpeciesForm.getSpriteKey(this.getFusionGender(ignoreOveride) === Gender.FEMALE, fusionSpeciesForm.formIndex, this.fusionShiny, this.fusionVariant);
    const fusionBackSpriteKey = fusionSpeciesForm.getSpriteKey(this.getFusionGender(ignoreOveride) === Gender.FEMALE, fusionSpeciesForm.formIndex, this.fusionShiny, this.fusionVariant).replace("pkmn__", "pkmn__back__");

    const sourceTexture = this.scene.textures.get(spriteKey);
    const sourceBackTexture = this.scene.textures.get(backSpriteKey);
    const fusionTexture = this.scene.textures.get(fusionSpriteKey);
    const fusionBackTexture = this.scene.textures.get(fusionBackSpriteKey);

    const [ sourceFrame, sourceBackFrame, fusionFrame, fusionBackFrame ] = [ sourceTexture, sourceBackTexture, fusionTexture, fusionBackTexture ].map(texture => texture.frames[texture.firstFrame]);
    const [ sourceImage, sourceBackImage, fusionImage, fusionBackImage ] = [ sourceTexture, sourceBackTexture, fusionTexture, fusionBackTexture ].map(i => i.getSourceImage() as HTMLImageElement);

    const canvas = document.createElement("canvas");
    const backCanvas = document.createElement("canvas");
    const fusionCanvas = document.createElement("canvas");
    const fusionBackCanvas = document.createElement("canvas");

    const spriteColors: integer[][] = [];
    const pixelData: Uint8ClampedArray[] = [];

    [ canvas, backCanvas, fusionCanvas, fusionBackCanvas ].forEach((canv: HTMLCanvasElement, c: integer) => {
      const context = canv.getContext("2d");
      const frame = [ sourceFrame, sourceBackFrame, fusionFrame, fusionBackFrame ][c];
      canv.width = frame.width;
      canv.height = frame.height;

      if (context) {
        context.drawImage([ sourceImage, sourceBackImage, fusionImage, fusionBackImage ][c], frame.cutX, frame.cutY, frame.width, frame.height, 0, 0, frame.width, frame.height);
        const imageData = context.getImageData(frame.cutX, frame.cutY, frame.width, frame.height);
        pixelData.push(imageData.data);
      }
    });

    for (let f = 0; f < 2; f++) {
      const variantColors = variantColorCache[!f ? spriteKey : backSpriteKey];
      const variantColorSet = new Map<integer, integer[]>();
      if (this.shiny && variantColors && variantColors[this.variant]) {
        Object.keys(variantColors[this.variant]).forEach(k => {
          variantColorSet.set(Utils.rgbaToInt(Array.from(Object.values(Utils.rgbHexToRgba(k)))), Array.from(Object.values(Utils.rgbHexToRgba(variantColors[this.variant][k]))));
        });
      }

      for (let i = 0; i < pixelData[f].length; i += 4) {
        if (pixelData[f][i + 3]) {
          const pixel = pixelData[f].slice(i, i + 4);
          let [ r, g, b, a ] = pixel;
          if (variantColors) {
            const color = Utils.rgbaToInt([ r, g, b, a ]);
            if (variantColorSet.has(color)) {
              const mappedPixel = variantColorSet.get(color);
              if (mappedPixel) {
                [ r, g, b, a ] = mappedPixel;
              }
            }
          }
          if (!spriteColors.find(c => c[0] === r && c[1] === g && c[2] === b)) {
            spriteColors.push([ r, g, b, a ]);
          }
        }
      }
    }

    const fusionSpriteColors = JSON.parse(JSON.stringify(spriteColors));

    const pixelColors: number[] = [];
    for (let f = 0; f < 2; f++) {
      for (let i = 0; i < pixelData[f].length; i += 4) {
        const total = pixelData[f].slice(i, i + 3).reduce((total: integer, value: integer) => total + value, 0);
        if (!total) {
          continue;
        }
        pixelColors.push(argbFromRgba({ r: pixelData[f][i], g: pixelData[f][i + 1], b: pixelData[f][i + 2], a: pixelData[f][i + 3] }));
      }
    }

    const fusionPixelColors : number[] = [];
    for (let f = 0; f < 2; f++) {
      const variantColors = variantColorCache[!f ? fusionSpriteKey : fusionBackSpriteKey];
      const variantColorSet = new Map<integer, integer[]>();
      if (this.fusionShiny && variantColors && variantColors[this.fusionVariant]) {
        Object.keys(variantColors[this.fusionVariant]).forEach(k => {
          variantColorSet.set(Utils.rgbaToInt(Array.from(Object.values(Utils.rgbHexToRgba(k)))), Array.from(Object.values(Utils.rgbHexToRgba(variantColors[this.fusionVariant][k]))));
        });
      }
      for (let i = 0; i < pixelData[2 + f].length; i += 4) {
        const total = pixelData[2 + f].slice(i, i + 3).reduce((total: integer, value: integer) => total + value, 0);
        if (!total) {
          continue;
        }
        let [ r, g, b, a ] = [ pixelData[2 + f][i], pixelData[2 + f][i + 1], pixelData[2 + f][i + 2], pixelData[2 + f][i + 3] ];
        if (variantColors) {
          const color = Utils.rgbaToInt([ r, g, b, a ]);
          if (variantColorSet.has(color)) {
            const mappedPixel = variantColorSet.get(color);
            if (mappedPixel) {
              [ r, g, b, a ] = mappedPixel;
            }
          }
        }
        fusionPixelColors.push(argbFromRgba({ r, g, b, a }));
      }
    }

    let paletteColors: Map<number, number>;
    let fusionPaletteColors: Map<number, number>;

    const originalRandom = Math.random;
    Math.random = () => Phaser.Math.RND.realInRange(0, 1);

    this.scene.executeWithSeedOffset(() => {
      paletteColors = QuantizerCelebi.quantize(pixelColors, 4);
      fusionPaletteColors = QuantizerCelebi.quantize(fusionPixelColors, 4);
    }, 0, "This result should not vary");

    Math.random = originalRandom;

    paletteColors = paletteColors!; // tell TS compiler that paletteColors is defined!
    fusionPaletteColors = fusionPaletteColors!; // TS compiler that fusionPaletteColors is defined!
    const [ palette, fusionPalette ] = [ paletteColors, fusionPaletteColors ]
      .map(paletteColors => {
        let keys = Array.from(paletteColors.keys()).sort((a: integer, b: integer) => paletteColors.get(a)! < paletteColors.get(b)! ? 1 : -1);
        let rgbaColors: Map<number, integer[]>;
        let hsvColors: Map<number, number[]>;

        const mappedColors = new Map<integer, integer[]>();

        do {
          mappedColors.clear();

          rgbaColors = keys.reduce((map: Map<number, integer[]>, k: number) => {
            map.set(k, Object.values(rgbaFromArgb(k))); return map;
          }, new Map<number, integer[]>());
          hsvColors = Array.from(rgbaColors.keys()).reduce((map: Map<number, number[]>, k: number) => {
            const rgb = rgbaColors.get(k)!.slice(0, 3);
            map.set(k, Utils.rgbToHsv(rgb[0], rgb[1], rgb[2]));
            return map;
          }, new Map<number, number[]>());

          for (let c = keys.length - 1; c >= 0; c--) {
            const hsv = hsvColors.get(keys[c])!;
            for (let c2 = 0; c2 < c; c2++) {
              const hsv2 = hsvColors.get(keys[c2])!;
              const diff = Math.abs(hsv[0] - hsv2[0]);
              if (diff < 30 || diff >= 330) {
                if (mappedColors.has(keys[c])) {
                  mappedColors.get(keys[c])!.push(keys[c2]);
                } else {
                  mappedColors.set(keys[c], [ keys[c2] ]);
                }
                break;
              }
            }
          }

          mappedColors.forEach((values: integer[], key: integer) => {
            const keyColor = rgbaColors.get(key)!;
            const valueColors = values.map(v => rgbaColors.get(v)!);
            const color = keyColor.slice(0);
            let count = paletteColors.get(key)!;
            for (const value of values) {
              const valueCount = paletteColors.get(value);
              if (!valueCount) {
                continue;
              }
              count += valueCount;
            }

            for (let c = 0; c < 3; c++) {
              color[c] *= (paletteColors.get(key)! / count);
              values.forEach((value: integer, i: integer) => {
                if (paletteColors.has(value)) {
                  const valueCount = paletteColors.get(value)!;
                  color[c] += valueColors[i][c] * (valueCount / count);
                }
              });
              color[c] = Math.round(color[c]);
            }

            paletteColors.delete(key);
            for (const value of values) {
              paletteColors.delete(value);
              if (mappedColors.has(value)) {
                mappedColors.delete(value);
              }
            }

            paletteColors.set(argbFromRgba({ r: color[0], g: color[1], b: color[2], a: color[3] }), count);
          });

          keys = Array.from(paletteColors.keys()).sort((a: integer, b: integer) => paletteColors.get(a)! < paletteColors.get(b)! ? 1 : -1);
        } while (mappedColors.size);

        return keys.map(c => Object.values(rgbaFromArgb(c)));
      }
      );

    const paletteDeltas: number[][] = [];

    spriteColors.forEach((sc: integer[], i: integer) => {
      paletteDeltas.push([]);
      for (let p = 0; p < palette.length; p++) {
        paletteDeltas[i].push(Utils.deltaRgb(sc, palette[p]));
      }
    });

    const easeFunc = Phaser.Tweens.Builders.GetEaseFunction("Cubic.easeIn");

    for (let sc = 0; sc < spriteColors.length; sc++) {
      const delta = Math.min(...paletteDeltas[sc]);
      const paletteIndex = Math.min(paletteDeltas[sc].findIndex(pd => pd === delta), fusionPalette.length - 1);
      if (delta < 255) {
        const ratio = easeFunc(delta / 255);
        const color = [ 0, 0, 0, fusionSpriteColors[sc][3] ];
        for (let c = 0; c < 3; c++) {
          color[c] = Math.round((fusionSpriteColors[sc][c] * ratio) + (fusionPalette[paletteIndex][c] * (1 - ratio)));
        }
        fusionSpriteColors[sc] = color;
      }
    }

    [ this.getSprite(), this.getTintSprite() ].filter(s => !!s).map(s => {
      s.pipelineData[`spriteColors${ignoreOveride && this.summonData?.speciesForm ? "Base" : ""}`] = spriteColors;
      s.pipelineData[`fusionSpriteColors${ignoreOveride && this.summonData?.speciesForm ? "Base" : ""}`] = fusionSpriteColors;
    });

    canvas.remove();
    fusionCanvas.remove();
  }

  /**
   * Generates a random number using the current battle's seed, or the global seed if `this.scene.currentBattle` is falsy
   * <!-- @import "../battle".Battle -->
   * This calls either {@linkcode BattleScene.randBattleSeedInt}({@linkcode range}, {@linkcode min}) in `src/battle-scene.ts`
   * which calls {@linkcode Battle.randSeedInt}(`scene`, {@linkcode range}, {@linkcode min}) in `src/battle.ts`
   * which calls {@linkcode Utils.randSeedInt randSeedInt}({@linkcode range}, {@linkcode min}) in `src/utils.ts`,
   * or it directly calls {@linkcode Utils.randSeedInt randSeedInt}({@linkcode range}, {@linkcode min}) in `src/utils.ts` if there is no current battle
   *
   * @param range How large of a range of random numbers to choose from. If {@linkcode range} <= 1, returns {@linkcode min}
   * @param min The minimum integer to pick, default `0`
   * @returns A random integer between {@linkcode min} and ({@linkcode min} + {@linkcode range} - 1)
   */
  randSeedInt(range: integer, min: integer = 0): integer {
    return this.scene.currentBattle
      ? this.scene.randBattleSeedInt(range, min)
      : Utils.randSeedInt(range, min);
  }

  /**
   * Generates a random number using the current battle's seed, or the global seed if `this.scene.currentBattle` is falsy
   * @param min The minimum integer to generate
   * @param max The maximum integer to generate
   * @returns a random integer between {@linkcode min} and {@linkcode max} inclusive
   */
  randSeedIntRange(min: integer, max: integer): integer {
    return this.randSeedInt((max - min) + 1, min);
  }

  /**
   * Causes a Pokemon to leave the field (such as in preparation for a switch out/escape).
   * @param clearEffects Indicates if effects should be cleared (true) or passed
   * to the next pokemon, such as during a baton pass (false)
   * @param hideInfo Indicates if this should also play the animation to hide the Pokemon's
   * info container.
   */
  leaveField(clearEffects: boolean = true, hideInfo: boolean = true) {
    this.resetSprite();
    this.resetTurnData();
    if (clearEffects) {
      this.destroySubstitute();
      this.resetSummonData();
      this.resetBattleData();
    }
    if (hideInfo) {
      this.hideInfo();
    }
    this.scene.field.remove(this);
    this.setSwitchOutStatus(true);
    this.scene.triggerPokemonFormChange(this, SpeciesFormChangeActiveTrigger, true);
  }

  destroy(): void {
    this.battleInfo?.destroy();
    this.destroySubstitute();
    super.destroy();
  }

  getBattleInfo(): BattleInfo {
    return this.battleInfo;
  }

  /**
   * Checks whether or not the Pokemon's root form has the same ability
   * @param abilityIndex the given ability index we are checking
   * @returns true if the abilities are the same
   */
  hasSameAbilityInRootForm(abilityIndex: number): boolean {
    const currentAbilityIndex = this.abilityIndex;
    const rootForm = getPokemonSpecies(this.species.getRootSpeciesId());
    return rootForm.getAbility(abilityIndex) === rootForm.getAbility(currentAbilityIndex);
  }

  /**
   * Helper function to check if the player already owns the starter data of the Pokemon's
   * current ability
   * @param ownedAbilityAttrs the owned abilityAttr of this Pokemon's root form
   * @returns true if the player already has it, false otherwise
   */
  checkIfPlayerHasAbilityOfStarter(ownedAbilityAttrs: number): boolean {
    if ((ownedAbilityAttrs & 1) > 0 && this.hasSameAbilityInRootForm(0)) {
      return true;
    }
    if ((ownedAbilityAttrs & 2) > 0 && this.hasSameAbilityInRootForm(1)) {
      return true;
    }
    if ((ownedAbilityAttrs & 4) > 0 && this.hasSameAbilityInRootForm(2)) {
      return true;
    }
    return false;
  }
}

export default interface Pokemon {
  scene: BattleScene
}

export class PlayerPokemon extends Pokemon {
  public compatibleTms: Moves[];

  constructor(scene: BattleScene, species: PokemonSpecies, level: integer, abilityIndex?: integer, formIndex?: integer, gender?: Gender, shiny?: boolean, variant?: Variant, ivs?: integer[], nature?: Nature, dataSource?: Pokemon | PokemonData) {
    super(scene, 106, 148, species, level, abilityIndex, formIndex, gender, shiny, variant, ivs, nature, dataSource);

    if (Overrides.STATUS_OVERRIDE) {
      this.status = new Status(Overrides.STATUS_OVERRIDE);
    }

    if (Overrides.SHINY_OVERRIDE) {
      this.shiny = true;
      this.initShinySparkle();
      if (Overrides.VARIANT_OVERRIDE) {
        this.variant = Overrides.VARIANT_OVERRIDE;
      }
    }
    if (!dataSource) {
      if (this.scene.gameMode.isDaily) {
        this.generateAndPopulateMoveset();
      } else {
        this.moveset = [];
      }
    }
    this.generateCompatibleTms();
  }

  initBattleInfo(): void {
    this.battleInfo = new PlayerBattleInfo(this.scene);
    this.battleInfo.initInfo(this);
  }

  isPlayer(): boolean {
    return true;
  }

  hasTrainer(): boolean {
    return true;
  }

  isBoss(): boolean {
    return false;
  }

  getFieldIndex(): integer {
    return this.scene.getPlayerField().indexOf(this);
  }

  getBattlerIndex(): BattlerIndex {
    return this.getFieldIndex();
  }

  generateCompatibleTms(): void {
    this.compatibleTms = [];

    const tms = Object.keys(tmSpecies);
    for (const tm of tms) {
      const moveId = parseInt(tm) as Moves;
      let compatible = false;
      for (const p of tmSpecies[tm]) {
        if (Array.isArray(p)) {
          const [ pkm, form ] = p;
          if ((pkm === this.species.speciesId || this.fusionSpecies && pkm === this.fusionSpecies.speciesId) && form === this.getFormKey()) {
            compatible = true;
            break;
          }
        } else if (p === this.species.speciesId || (this.fusionSpecies && p === this.fusionSpecies.speciesId)) {
          compatible = true;
          break;
        }
      }
      if (reverseCompatibleTms.indexOf(moveId) > -1) {
        compatible = !compatible;
      }
      if (compatible) {
        this.compatibleTms.push(moveId);
      }
    }
  }

  tryPopulateMoveset(moveset: StarterMoveset): boolean {
    if (!this.getSpeciesForm().validateStarterMoveset(moveset, this.scene.gameData.starterData[this.species.getRootSpeciesId()].eggMoves)) {
      return false;
    }

    this.moveset = moveset.map(m => new PokemonMove(m));

    return true;
  }

  /**
   * Causes this mon to leave the field (via {@linkcode leaveField}) and then
   * opens the party switcher UI to switch a new mon in
   * @param switchType the {@linkcode SwitchType} for this switch-out. If this is
   * `BATON_PASS` or `SHED_TAIL`, this Pokemon's effects are not cleared upon leaving
   * the field.
   */
  switchOut(switchType: SwitchType = SwitchType.SWITCH): Promise<void> {
    return new Promise(resolve => {
      this.leaveField(switchType === SwitchType.SWITCH);

      this.scene.ui.setMode(Mode.PARTY, PartyUiMode.FAINT_SWITCH, this.getFieldIndex(), (slotIndex: integer, option: PartyOption) => {
        if (slotIndex >= this.scene.currentBattle.getBattlerCount() && slotIndex < 6) {
          this.scene.prependToPhase(new SwitchSummonPhase(this.scene, switchType, this.getFieldIndex(), slotIndex, false), MoveEndPhase);
        }
        this.scene.ui.setMode(Mode.MESSAGE).then(resolve);
      }, PartyUiHandler.FilterNonFainted);
    });
  }

  addFriendship(friendship: integer): void {
    const starterSpeciesId = this.species.getRootSpeciesId();
    const fusionStarterSpeciesId = this.isFusion() && this.fusionSpecies ? this.fusionSpecies.getRootSpeciesId() : 0;
    const starterData = [
      this.scene.gameData.starterData[starterSpeciesId],
      fusionStarterSpeciesId ? this.scene.gameData.starterData[fusionStarterSpeciesId] : null
    ].filter(d => !!d);
    const amount = new Utils.IntegerHolder(friendship);
    const starterAmount = new Utils.IntegerHolder(Math.floor(friendship * (this.scene.gameMode.isClassic && friendship > 0 ? 2 : 1) / (fusionStarterSpeciesId ? 2 : 1)));
    if (amount.value > 0) {
      this.scene.applyModifier(PokemonFriendshipBoosterModifier, true, this, amount);
      this.scene.applyModifier(PokemonFriendshipBoosterModifier, true, this, starterAmount);

      this.friendship = Math.min(this.friendship + amount.value, 255);
      if (this.friendship === 255) {
        this.scene.validateAchv(achvs.MAX_FRIENDSHIP);
      }
      starterData.forEach((sd: StarterDataEntry, i: integer) => {
        const speciesId = !i ? starterSpeciesId : fusionStarterSpeciesId as Species;
        sd.friendship = (sd.friendship || 0) + starterAmount.value;
        if (sd.friendship >= getStarterValueFriendshipCap(speciesStarterCosts[speciesId])) {
          this.scene.gameData.addStarterCandy(getPokemonSpecies(speciesId), 1);
          sd.friendship = 0;
        }
      });
    } else {
      this.friendship = Math.max(this.friendship + amount.value, 0);
      for (const sd of starterData) {
        sd.friendship = Math.max((sd.friendship || 0) + starterAmount.value, 0);
      }
    }
  }
  /**
   * Handles Revival Blessing when used by player.
   * @returns Promise to revive a pokemon.
   * @see {@linkcode RevivalBlessingAttr}
   */
  revivalBlessing(): Promise<void> {
    return new Promise(resolve => {
      this.scene.ui.setMode(Mode.PARTY, PartyUiMode.REVIVAL_BLESSING, this.getFieldIndex(), (slotIndex:integer, option: PartyOption) => {
        if (slotIndex >= 0 && slotIndex < 6) {
          const pokemon = this.scene.getParty()[slotIndex];
          if (!pokemon || !pokemon.isFainted()) {
            resolve();
          }

          pokemon.resetTurnData();
          pokemon.resetStatus();
          pokemon.heal(Math.min(Utils.toDmgValue(0.5 * pokemon.getMaxHp()), pokemon.getMaxHp()));
          this.scene.queueMessage(i18next.t("moveTriggers:revivalBlessing", { pokemonName: pokemon.name }), 0, true);

          if (this.scene.currentBattle.double && this.scene.getParty().length > 1) {
            const allyPokemon = this.getAlly();
            if (slotIndex <= 1) {
              // Revived ally pokemon
              this.scene.unshiftPhase(new SwitchSummonPhase(this.scene, SwitchType.SWITCH, pokemon.getFieldIndex(), slotIndex, false, true));
              this.scene.unshiftPhase(new ToggleDoublePositionPhase(this.scene, true));
            } else if (allyPokemon.isFainted()) {
              // Revived party pokemon, and ally pokemon is fainted
              this.scene.unshiftPhase(new SwitchSummonPhase(this.scene, SwitchType.SWITCH, allyPokemon.getFieldIndex(), slotIndex, false, true));
              this.scene.unshiftPhase(new ToggleDoublePositionPhase(this.scene, true));
            }
          }

        }
        this.scene.ui.setMode(Mode.MESSAGE).then(() => resolve());
      }, PartyUiHandler.FilterFainted);
    });
  }

  getPossibleEvolution(evolution: SpeciesFormEvolution | null): Promise<Pokemon> {
    if (!evolution) {
      return new Promise(resolve => resolve(this));
    }
    return new Promise(resolve => {
      const evolutionSpecies = getPokemonSpecies(evolution.speciesId);
      const isFusion = evolution instanceof FusionSpeciesFormEvolution;
      let ret: PlayerPokemon;
      if (isFusion) {
        const originalFusionSpecies = this.fusionSpecies;
        const originalFusionFormIndex = this.fusionFormIndex;
        this.fusionSpecies = evolutionSpecies;
        this.fusionFormIndex = evolution.evoFormKey !== null ? Math.max(evolutionSpecies.forms.findIndex(f => f.formKey === evolution.evoFormKey), 0) : this.fusionFormIndex;
        ret = this.scene.addPlayerPokemon(this.species, this.level, this.abilityIndex, this.formIndex, this.gender, this.shiny, this.variant, this.ivs, this.nature, this);
        this.fusionSpecies = originalFusionSpecies;
        this.fusionFormIndex = originalFusionFormIndex;
      } else {
        const formIndex = evolution.evoFormKey !== null && !isFusion ? Math.max(evolutionSpecies.forms.findIndex(f => f.formKey === evolution.evoFormKey), 0) : this.formIndex;
        ret = this.scene.addPlayerPokemon(!isFusion ? evolutionSpecies : this.species, this.level, this.abilityIndex, formIndex, this.gender, this.shiny, this.variant, this.ivs, this.nature, this);
      }
      ret.loadAssets().then(() => resolve(ret));
    });
  }

  evolve(evolution: SpeciesFormEvolution | null, preEvolution: PokemonSpeciesForm): Promise<void> {
    if (!evolution) {
      return new Promise(resolve => resolve());
    }
    return new Promise(resolve => {
      this.pauseEvolutions = false;
      // Handles Nincada evolving into Ninjask + Shedinja
      this.handleSpecialEvolutions(evolution);
      const isFusion = evolution instanceof FusionSpeciesFormEvolution;
      if (!isFusion) {
        this.species = getPokemonSpecies(evolution.speciesId);
      } else {
        this.fusionSpecies = getPokemonSpecies(evolution.speciesId);
      }
      if (evolution.preFormKey !== null) {
        const formIndex = Math.max((!isFusion || !this.fusionSpecies ? this.species : this.fusionSpecies).forms.findIndex(f => f.formKey === evolution.evoFormKey), 0);
        if (!isFusion) {
          this.formIndex = formIndex;
        } else {
          this.fusionFormIndex = formIndex;
        }
      }
      this.generateName();
      if (!isFusion) {
        const abilityCount = this.getSpeciesForm().getAbilityCount();
        const preEvoAbilityCount = preEvolution.getAbilityCount();
        if ([ 0, 1, 2 ].includes(this.abilityIndex)) {
          // Handles cases where a Pokemon with 3 abilities evolves into a Pokemon with 2 abilities (ie: Eevee -> any Eeveelution)
          if (this.abilityIndex === 2 && preEvoAbilityCount === 3 && abilityCount === 2) {
            this.abilityIndex = 1;
          }
        } else { // Prevent pokemon with an illegal ability value from breaking things
          console.warn("this.abilityIndex is somehow an illegal value, please report this");
          console.warn(this.abilityIndex);
          this.abilityIndex = 0;
        }
      } else { // Do the same as above, but for fusions
        const abilityCount = this.getFusionSpeciesForm().getAbilityCount();
        const preEvoAbilityCount = preEvolution.getAbilityCount();
        if ([ 0, 1, 2 ].includes(this.fusionAbilityIndex)) {
          if (this.fusionAbilityIndex === 2 && preEvoAbilityCount === 3 && abilityCount === 2) {
            this.fusionAbilityIndex = 1;
          }
        } else {
          console.warn("this.fusionAbilityIndex is somehow an illegal value, please report this");
          console.warn(this.fusionAbilityIndex);
          this.fusionAbilityIndex = 0;
        }
      }
      this.compatibleTms.splice(0, this.compatibleTms.length);
      this.generateCompatibleTms();
      const updateAndResolve = () => {
        this.loadAssets().then(() => {
          this.calculateStats();
          this.updateInfo(true).then(() => resolve());
        });
      };
      if (preEvolution.speciesId === Species.GIMMIGHOUL) {
        const evotracker = this.getHeldItems().filter(m => m instanceof EvoTrackerModifier)[0] ?? null;
        if (evotracker) {
          this.scene.removeModifier(evotracker);
        }
      }
      if (!this.scene.gameMode.isDaily || this.metBiome > -1) {
        this.scene.gameData.updateSpeciesDexIvs(this.species.speciesId, this.ivs);
        this.scene.gameData.setPokemonSeen(this, false);
        this.scene.gameData.setPokemonCaught(this, false).then(() => updateAndResolve());
      } else {
        updateAndResolve();
      }
    });
  }

  private handleSpecialEvolutions(evolution: SpeciesFormEvolution) {
    const isFusion = evolution instanceof FusionSpeciesFormEvolution;

    const evoSpecies = (!isFusion ? this.species : this.fusionSpecies);
    if (evoSpecies?.speciesId === Species.NINCADA && evolution.speciesId === Species.NINJASK) {
      const newEvolution = pokemonEvolutions[evoSpecies.speciesId][1];

      if (newEvolution.condition?.predicate(this)) {
        const newPokemon = this.scene.addPlayerPokemon(this.species, this.level, this.abilityIndex, this.formIndex, undefined, this.shiny, this.variant, this.ivs, this.nature);
        newPokemon.natureOverride = this.natureOverride;
        newPokemon.passive = this.passive;
        newPokemon.moveset = this.moveset.slice();
        newPokemon.moveset = this.copyMoveset();
        newPokemon.luck = this.luck;
        newPokemon.metLevel = this.metLevel;
        newPokemon.metBiome = this.metBiome;
        newPokemon.metSpecies = this.metSpecies;
        newPokemon.metWave = this.metWave;
        newPokemon.fusionSpecies = this.fusionSpecies;
        newPokemon.fusionFormIndex = this.fusionFormIndex;
        newPokemon.fusionAbilityIndex = this.fusionAbilityIndex;
        newPokemon.fusionShiny = this.fusionShiny;
        newPokemon.fusionVariant = this.fusionVariant;
        newPokemon.fusionGender = this.fusionGender;
        newPokemon.fusionLuck = this.fusionLuck;
        newPokemon.usedTMs = this.usedTMs;

        this.scene.getParty().push(newPokemon);
        newPokemon.evolve((!isFusion ? newEvolution : new FusionSpeciesFormEvolution(this.id, newEvolution)), evoSpecies);
        const modifiers = this.scene.findModifiers(m => m instanceof PokemonHeldItemModifier
          && m.pokemonId === this.id, true) as PokemonHeldItemModifier[];
        modifiers.forEach(m => {
          const clonedModifier = m.clone() as PokemonHeldItemModifier;
          clonedModifier.pokemonId = newPokemon.id;
          this.scene.addModifier(clonedModifier, true);
        });
        this.scene.updateModifiers(true);
      }
    }
  }

  getPossibleForm(formChange: SpeciesFormChange): Promise<Pokemon> {
    return new Promise(resolve => {
      const formIndex = Math.max(this.species.forms.findIndex(f => f.formKey === formChange.formKey), 0);
      const ret = this.scene.addPlayerPokemon(this.species, this.level, this.abilityIndex, formIndex, this.gender, this.shiny, this.variant, this.ivs, this.nature, this);
      ret.loadAssets().then(() => resolve(ret));
    });
  }

  changeForm(formChange: SpeciesFormChange): Promise<void> {
    return new Promise(resolve => {
      this.formIndex = Math.max(this.species.forms.findIndex(f => f.formKey === formChange.formKey), 0);
      this.generateName();
      const abilityCount = this.getSpeciesForm().getAbilityCount();
      if (this.abilityIndex >= abilityCount) { // Shouldn't happen
        this.abilityIndex = abilityCount - 1;
      }
      this.compatibleTms.splice(0, this.compatibleTms.length);
      this.generateCompatibleTms();
      const updateAndResolve = () => {
        this.loadAssets().then(() => {
          this.calculateStats();
          this.scene.updateModifiers(true, true);
          this.updateInfo(true).then(() => resolve());
        });
      };
      if (!this.scene.gameMode.isDaily || this.metBiome > -1) {
        this.scene.gameData.setPokemonSeen(this, false);
        this.scene.gameData.setPokemonCaught(this, false).then(() => updateAndResolve());
      } else {
        updateAndResolve();
      }
    });
  }

  clearFusionSpecies(): void {
    super.clearFusionSpecies();
    this.generateCompatibleTms();
  }

  /**
  * Returns a Promise to fuse two PlayerPokemon together
  * @param pokemon The PlayerPokemon to fuse to this one
  */
  fuse(pokemon: PlayerPokemon): Promise<void> {
    return new Promise(resolve => {
      this.fusionSpecies = pokemon.species;
      this.fusionFormIndex = pokemon.formIndex;
      this.fusionAbilityIndex = pokemon.abilityIndex;
      this.fusionShiny = pokemon.shiny;
      this.fusionVariant = pokemon.variant;
      this.fusionGender = pokemon.gender;
      this.fusionLuck = pokemon.luck;
      this.fusionMysteryEncounterPokemonData = pokemon.mysteryEncounterPokemonData;
      if ((pokemon.pauseEvolutions) || (this.pauseEvolutions)) {
        this.pauseEvolutions = true;
      }

      this.scene.validateAchv(achvs.SPLICE);
      this.scene.gameData.gameStats.pokemonFused++;

      // Store the average HP% that each Pokemon has
      const maxHp = this.getMaxHp();
      const newHpPercent = ((pokemon.hp / pokemon.getMaxHp()) + (this.hp / maxHp)) / 2;

      this.generateName();
      this.calculateStats();

      // Set this Pokemon's HP to the average % of both fusion components
      this.hp = Math.round(maxHp * newHpPercent);
      if (!this.isFainted()) {
        // If this Pokemon hasn't fainted, make sure the HP wasn't set over the new maximum
        this.hp = Math.min(this.hp, maxHp);
        this.status = getRandomStatus(this.status, pokemon.status); // Get a random valid status between the two
      } else if (!pokemon.isFainted()) {
        // If this Pokemon fainted but the other hasn't, make sure the HP wasn't set to zero
        this.hp = Math.max(this.hp, 1);
        this.status = pokemon.status; // Inherit the other Pokemon's status
      }

      this.generateCompatibleTms();
      this.updateInfo(true);
      const fusedPartyMemberIndex = this.scene.getParty().indexOf(pokemon);
      let partyMemberIndex = this.scene.getParty().indexOf(this);
      if (partyMemberIndex > fusedPartyMemberIndex) {
        partyMemberIndex--;
      }
      const fusedPartyMemberHeldModifiers = this.scene.findModifiers(m => m instanceof PokemonHeldItemModifier
        && m.pokemonId === pokemon.id, true) as PokemonHeldItemModifier[];
      const transferModifiers: Promise<boolean>[] = [];
      for (const modifier of fusedPartyMemberHeldModifiers) {
        transferModifiers.push(this.scene.tryTransferHeldItemModifier(modifier, this, false, modifier.getStackCount(), true, true));
      }
      Promise.allSettled(transferModifiers).then(() => {
        this.scene.updateModifiers(true, true).then(() => {
          this.scene.removePartyMemberModifiers(fusedPartyMemberIndex);
          this.scene.getParty().splice(fusedPartyMemberIndex, 1)[0];
          const newPartyMemberIndex = this.scene.getParty().indexOf(this);
          pokemon.getMoveset(true).map(m => this.scene.unshiftPhase(new LearnMovePhase(this.scene, newPartyMemberIndex, m!.getMove().id))); // TODO: is the bang correct?
          pokemon.destroy();
          this.updateFusionPalette();
          resolve();
        });
      });
    });
  }

  unfuse(): Promise<void> {
    return new Promise(resolve => {
      this.clearFusionSpecies();

      this.updateInfo(true).then(() => resolve());
      this.updateFusionPalette();
    });
  }

  /** Returns a deep copy of this Pokemon's moveset array */
  copyMoveset(): PokemonMove[] {
    const newMoveset : PokemonMove[] = [];
    this.moveset.forEach(move =>
      newMoveset.push(new PokemonMove(move!.moveId, 0, move!.ppUp, move!.virtual))); // TODO: are those bangs correct?

    return newMoveset;
  }
}

export class EnemyPokemon extends Pokemon {
  public trainerSlot: TrainerSlot;
  public aiType: AiType;
  public bossSegments: integer;
  public bossSegmentIndex: integer;
  /** To indicate of the instance was populated with a dataSource -> e.g. loaded & populated from session data */
  public readonly isPopulatedFromDataSource: boolean;

  constructor(scene: BattleScene, species: PokemonSpecies, level: integer, trainerSlot: TrainerSlot, boss: boolean, dataSource?: PokemonData) {
    super(scene, 236, 84, species, level, dataSource?.abilityIndex, dataSource?.formIndex,
      dataSource?.gender, dataSource ? dataSource.shiny : false, dataSource ? dataSource.variant : undefined, undefined, dataSource ? dataSource.nature : undefined, dataSource);

    this.trainerSlot = trainerSlot;
    this.isPopulatedFromDataSource = !!dataSource; // if a dataSource is provided, then it was populated from dataSource
    if (boss) {
      this.setBoss(boss, dataSource?.bossSegments);
    }

    if (Overrides.OPP_STATUS_OVERRIDE) {
      this.status = new Status(Overrides.OPP_STATUS_OVERRIDE);
    }

    if (Overrides.OPP_GENDER_OVERRIDE) {
      this.gender = Overrides.OPP_GENDER_OVERRIDE;
    }

    const speciesId = this.species.speciesId;

    if (speciesId in Overrides.OPP_FORM_OVERRIDES
      && Overrides.OPP_FORM_OVERRIDES[speciesId]
      && this.species.forms[Overrides.OPP_FORM_OVERRIDES[speciesId]]) {
      this.formIndex = Overrides.OPP_FORM_OVERRIDES[speciesId] ?? 0;
    }

    if (!dataSource) {
      this.generateAndPopulateMoveset();

      this.trySetShiny();
      if (Overrides.OPP_SHINY_OVERRIDE) {
        this.shiny = true;
        this.initShinySparkle();
      }
      if (this.shiny) {
        this.variant = this.generateVariant();
        if (Overrides.OPP_VARIANT_OVERRIDE) {
          this.variant = Overrides.OPP_VARIANT_OVERRIDE;
        }
      }

      this.luck = (this.shiny ? this.variant + 1 : 0) + (this.fusionShiny ? this.fusionVariant + 1 : 0);

      let prevolution: Species;
      let speciesId = species.speciesId;
      while ((prevolution = pokemonPrevolutions[speciesId])) {
        const evolution = pokemonEvolutions[prevolution].find(pe => pe.speciesId === speciesId && (!pe.evoFormKey || pe.evoFormKey === this.getFormKey()));
        if (evolution?.condition?.enforceFunc) {
          evolution.condition.enforceFunc(this);
        }
        speciesId = prevolution;
      }
    }

    this.aiType = boss || this.hasTrainer() ? AiType.SMART : AiType.SMART_RANDOM;
  }

  initBattleInfo(): void {
    if (!this.battleInfo) {
      this.battleInfo = new EnemyBattleInfo(this.scene);
      this.battleInfo.updateBossSegments(this);
      this.battleInfo.initInfo(this);
    } else {
      this.battleInfo.updateBossSegments(this);
    }
  }

  /**
   * Sets the pokemons boss status. If true initializes the boss segments either from the arguments
   * or through the the Scene.getEncounterBossSegments function
   *
   * @param boss if the pokemon is a boss
   * @param bossSegments amount of boss segments (health-bar segments)
   */
  setBoss(boss: boolean = true, bossSegments: integer = 0): void {
    if (boss) {
      this.bossSegments = bossSegments || this.scene.getEncounterBossSegments(this.scene.currentBattle.waveIndex, this.level, this.species, true);
      this.bossSegmentIndex = this.bossSegments - 1;
    } else {
      this.bossSegments = 0;
      this.bossSegmentIndex = 0;
    }
  }

  generateAndPopulateMoveset(formIndex?: integer): void {
    switch (true) {
    case (this.species.speciesId === Species.SMEARGLE):
      this.moveset = [
        new PokemonMove(Moves.SKETCH),
        new PokemonMove(Moves.SKETCH),
        new PokemonMove(Moves.SKETCH),
        new PokemonMove(Moves.SKETCH)
      ];
      break;
    case (this.species.speciesId === Species.ETERNATUS):
      this.moveset = (formIndex !== undefined ? formIndex : this.formIndex)
        ? [
          new PokemonMove(Moves.DYNAMAX_CANNON),
          new PokemonMove(Moves.CROSS_POISON),
          new PokemonMove(Moves.FLAMETHROWER),
          new PokemonMove(Moves.RECOVER, 0, -4)
        ]
        : [
          new PokemonMove(Moves.ETERNABEAM),
          new PokemonMove(Moves.SLUDGE_BOMB),
          new PokemonMove(Moves.FLAMETHROWER),
          new PokemonMove(Moves.COSMIC_POWER)
        ];
      if (this.scene.gameMode.hasChallenge(Challenges.INVERSE_BATTLE)) {
        this.moveset[2] = new PokemonMove(Moves.THUNDERBOLT);
      }
      break;
    default:
      super.generateAndPopulateMoveset();
      break;
    }
  }

  /**
   * Determines the move this Pokemon will use on the next turn, as well as
   * the Pokemon the move will target.
   * @returns this Pokemon's next move in the format {move, moveTargets}
   */
  getNextMove(): QueuedMove {
    // If this Pokemon has a move already queued, return it.
    const queuedMove = this.getMoveQueue().length
      ? this.getMoveset().find(m => m?.moveId === this.getMoveQueue()[0].move)
      : null;
    if (queuedMove) {
      if (queuedMove.isUsable(this, this.getMoveQueue()[0].ignorePP)) {
        return { move: queuedMove.moveId, targets: this.getMoveQueue()[0].targets, ignorePP: this.getMoveQueue()[0].ignorePP };
      } else {
        this.getMoveQueue().shift();
        return this.getNextMove();
      }
    }

    // Filter out any moves this Pokemon cannot use
    let movePool = this.getMoveset().filter(m => m?.isUsable(this));
    // If no moves are left, use Struggle. Otherwise, continue with move selection
    if (movePool.length) {
      // If there's only 1 move in the move pool, use it.
      if (movePool.length === 1) {
        return { move: movePool[0]!.moveId, targets: this.getNextTargets(movePool[0]!.moveId) }; // TODO: are the bangs correct?
      }
      // If a move is forced because of Encore, use it.
      const encoreTag = this.getTag(EncoreTag) as EncoreTag;
      if (encoreTag) {
        const encoreMove = movePool.find(m => m?.moveId === encoreTag.moveId);
        if (encoreMove) {
          return { move: encoreMove.moveId, targets: this.getNextTargets(encoreMove.moveId) };
        }
      }
      switch (this.aiType) {
      case AiType.RANDOM: // No enemy should spawn with this AI type in-game
        const moveId = movePool[this.scene.randBattleSeedInt(movePool.length)]!.moveId; // TODO: is the bang correct?
        return { move: moveId, targets: this.getNextTargets(moveId) };
      case AiType.SMART_RANDOM:
      case AiType.SMART:
        /**
         * Search this Pokemon's move pool for moves that will KO an opposing target.
         * If there are any moves that can KO an opponent (i.e. a player Pokemon),
         * those moves are the only ones considered for selection on this turn.
         */
        const koMoves = movePool.filter(pkmnMove => {
          if (!pkmnMove) {
            return false;
          }

          const move = pkmnMove.getMove()!;
          if (move.moveTarget === MoveTarget.ATTACKER) {
            return false;
          }

          const fieldPokemon = this.scene.getField();
          const moveTargets = getMoveTargets(this, move.id).targets
            .map(ind => fieldPokemon[ind])
            .filter(p => this.isPlayer() !== p.isPlayer());
          // Only considers critical hits for crit-only moves or when this Pokemon is under the effect of Laser Focus
          const isCritical = move.hasAttr(CritOnlyAttr) || !!this.getTag(BattlerTagType.ALWAYS_CRIT);

          return move.category !== MoveCategory.STATUS
            && moveTargets.some(p => {
              const doesNotFail = move.applyConditions(this, p, move) || [ Moves.SUCKER_PUNCH, Moves.UPPER_HAND, Moves.THUNDERCLAP ].includes(move.id);
              return doesNotFail && p.getAttackDamage(this, move, !p.battleData.abilityRevealed, false, isCritical).damage >= p.hp;
            });
        }, this);

        if (koMoves.length > 0) {
          movePool = koMoves;
        }

        /**
         * Move selection is based on the move's calculated "benefit score" against the
         * best possible target(s) (as determined by {@linkcode getNextTargets}).
         * For more information on how benefit scores are calculated, see `docs/enemy-ai.md`.
         */
        const moveScores = movePool.map(() => 0);
        const moveTargets = Object.fromEntries(movePool.map(m => [ m!.moveId, this.getNextTargets(m!.moveId) ])); // TODO: are those bangs correct?
        for (const m in movePool) {
          const pokemonMove = movePool[m]!; // TODO: is the bang correct?
          const move = pokemonMove.getMove();

          let moveScore = moveScores[m];
          const targetScores: integer[] = [];

          for (const mt of moveTargets[move.id]) {
            // Prevent a target score from being calculated when the target is whoever attacks the user
            if (mt === BattlerIndex.ATTACKER) {
              break;
            }

            const target = this.scene.getField()[mt];
            /**
             * The "target score" of a move is given by the move's user benefit score + the move's target benefit score.
             * If the target is an ally, the target benefit score is multiplied by -1.
             */
            let targetScore = move.getUserBenefitScore(this, target, move) + move.getTargetBenefitScore(this, target, move) * (mt < BattlerIndex.ENEMY === this.isPlayer() ? 1 : -1);
            if (Number.isNaN(targetScore)) {
              console.error(`Move ${move.name} returned score of NaN`);
              targetScore = 0;
            }
            /**
             * If this move is unimplemented, or the move is known to fail when used, set its
             * target score to -20
             */
            if ((move.name.endsWith(" (N)") || !move.applyConditions(this, target, move)) && ![ Moves.SUCKER_PUNCH, Moves.UPPER_HAND, Moves.THUNDERCLAP ].includes(move.id)) {
              targetScore = -20;
            } else if (move instanceof AttackMove) {
              /**
               * Attack moves are given extra multipliers to their base benefit score based on
               * the move's type effectiveness against the target and whether the move is a STAB move.
               */
              const effectiveness = target.getMoveEffectiveness(this, move, !target.battleData?.abilityRevealed, undefined, undefined, true);
              if (target.isPlayer() !== this.isPlayer()) {
                targetScore *= effectiveness;
                if (this.isOfType(move.type)) {
                  targetScore *= 1.5;
                }
              } else if (effectiveness) {
                targetScore /= effectiveness;
                if (this.isOfType(move.type)) {
                  targetScore /= 1.5;
                }
              }
              /** If a move has a base benefit score of 0, its benefit score is assumed to be unimplemented at this point */
              if (!targetScore) {
                targetScore = -20;
              }
            }
            targetScores.push(targetScore);
          }
          // When a move has multiple targets, its score is equal to the maximum target score across all targets
          moveScore += Math.max(...targetScores);

          // could make smarter by checking opponent def/spdef
          moveScores[m] = moveScore;
        }

        console.log(moveScores);

        // Sort the move pool in decreasing order of move score
        const sortedMovePool = movePool.slice(0);
        sortedMovePool.sort((a, b) => {
          const scoreA = moveScores[movePool.indexOf(a)];
          const scoreB = moveScores[movePool.indexOf(b)];
          return scoreA < scoreB ? 1 : scoreA > scoreB ? -1 : 0;
        });
        let r = 0;
        if (this.aiType === AiType.SMART_RANDOM) {
          // Has a 5/8 chance to select the best move, and a 3/8 chance to advance to the next best move (and repeat this roll)
          while (r < sortedMovePool.length - 1 && this.scene.randBattleSeedInt(8) >= 5) {
            r++;
          }
        } else if (this.aiType === AiType.SMART) {
          // The chance to advance to the next best move increases when the compared moves' scores are closer to each other.
          while (r < sortedMovePool.length - 1 && (moveScores[movePool.indexOf(sortedMovePool[r + 1])] / moveScores[movePool.indexOf(sortedMovePool[r])]) >= 0
              && this.scene.randBattleSeedInt(100) < Math.round((moveScores[movePool.indexOf(sortedMovePool[r + 1])] / moveScores[movePool.indexOf(sortedMovePool[r])]) * 50)) {
            r++;
          }
        }
        console.log(movePool.map(m => m!.getName()), moveScores, r, sortedMovePool.map(m => m!.getName())); // TODO: are those bangs correct?
        return { move: sortedMovePool[r]!.moveId, targets: moveTargets[sortedMovePool[r]!.moveId] };
      }
    }

    return { move: Moves.STRUGGLE, targets: this.getNextTargets(Moves.STRUGGLE) };
  }

  /**
   * Determines the Pokemon the given move would target if used by this Pokemon
   * @param moveId {@linkcode Moves} The move to be used
   * @returns The indexes of the Pokemon the given move would target
   */
  getNextTargets(moveId: Moves): BattlerIndex[] {
    const moveTargets = getMoveTargets(this, moveId);
    const targets = this.scene.getField(true).filter(p => moveTargets.targets.indexOf(p.getBattlerIndex()) > -1);
    // If the move is multi-target, return all targets' indexes
    if (moveTargets.multiple) {
      return targets.map(p => p.getBattlerIndex());
    }

    const move = allMoves[moveId];

    /**
     * Get the move's target benefit score against each potential target.
     * For allies, this score is multiplied by -1.
     */
    const benefitScores = targets
      .map(p => [ p.getBattlerIndex(), move.getTargetBenefitScore(this, p, move) * (p.isPlayer() === this.isPlayer() ? 1 : -1) ]);

    const sortedBenefitScores = benefitScores.slice(0);
    sortedBenefitScores.sort((a, b) => {
      const scoreA = a[1];
      const scoreB = b[1];
      return scoreA < scoreB ? 1 : scoreA > scoreB ? -1 : 0;
    });

    if (!sortedBenefitScores.length) {
      // Set target to BattlerIndex.ATTACKER when using a counter move
      // This is the same as when the player does so
      if (move.hasAttr(CounterDamageAttr)) {
        return [ BattlerIndex.ATTACKER ];
      }

      return [];
    }

    let targetWeights = sortedBenefitScores.map(s => s[1]);
    const lowestWeight = targetWeights[targetWeights.length - 1];

    // If the lowest target weight (i.e. benefit score) is negative, add abs(lowestWeight) to all target weights
    if (lowestWeight < 1) {
      for (let w = 0; w < targetWeights.length; w++) {
        targetWeights[w] += Math.abs(lowestWeight - 1);
      }
    }

    // Remove any targets whose weights are less than half the max of the target weights from consideration
    const benefitCutoffIndex = targetWeights.findIndex(s => s < targetWeights[0] / 2);
    if (benefitCutoffIndex > -1) {
      targetWeights = targetWeights.slice(0, benefitCutoffIndex);
    }

    const thresholds: integer[] = [];
    let totalWeight: integer = 0;
    targetWeights.reduce((total: integer, w: integer) => {
      total += w;
      thresholds.push(total);
      totalWeight = total;
      return total;
    }, 0);

    /**
     * Generate a random number from 0 to (totalWeight-1),
     * then select the first target whose cumulative weight (with all previous targets' weights)
     * is greater than that random number.
     */
    const randValue = this.scene.randBattleSeedInt(totalWeight);
    let targetIndex: integer = 0;

    thresholds.every((t, i) => {
      if (randValue >= t) {
        return true;
      }

      targetIndex = i;
      return false;
    });

    return [ sortedBenefitScores[targetIndex][0] ];
  }

  isPlayer() {
    return false;
  }

  hasTrainer(): boolean {
    return !!this.trainerSlot;
  }

  isBoss(): boolean {
    return !!this.bossSegments;
  }

  getBossSegmentIndex(): integer {
    const segments = (this as EnemyPokemon).bossSegments;
    const segmentSize = this.getMaxHp() / segments;
    for (let s = segments - 1; s > 0; s--) {
      const hpThreshold = Math.round(segmentSize * s);
      if (this.hp > hpThreshold) {
        return s;
      }
    }

    return 0;
  }

  damage(damage: integer, ignoreSegments: boolean = false, preventEndure: boolean = false, ignoreFaintPhase: boolean = false): integer {
    if (this.isFainted()) {
      return 0;
    }

    let clearedBossSegmentIndex = this.isBoss()
      ? this.bossSegmentIndex + 1
      : 0;

    if (this.isBoss() && !ignoreSegments) {
      const segmentSize = this.getMaxHp() / this.bossSegments;
      for (let s = this.bossSegmentIndex; s > 0; s--) {
        const hpThreshold = segmentSize * s;
        const roundedHpThreshold = Math.round(hpThreshold);
        if (this.hp >= roundedHpThreshold) {
          if (this.hp - damage <= roundedHpThreshold) {
            const hpRemainder = this.hp - roundedHpThreshold;
            let segmentsBypassed = 0;
            while (segmentsBypassed < this.bossSegmentIndex && this.canBypassBossSegments(segmentsBypassed + 1) && (damage - hpRemainder) >= Math.round(segmentSize * Math.pow(2, segmentsBypassed + 1))) {
              segmentsBypassed++;
              //console.log('damage', damage, 'segment', segmentsBypassed + 1, 'segment size', segmentSize, 'damage needed', Math.round(segmentSize * Math.pow(2, segmentsBypassed + 1)));
            }

            damage = Utils.toDmgValue(this.hp - hpThreshold + segmentSize * segmentsBypassed);
            clearedBossSegmentIndex = s - segmentsBypassed;
          }
          break;
        }
      }
    }

    switch (this.scene.currentBattle.battleSpec) {
    case BattleSpec.FINAL_BOSS:
      if (!this.formIndex && this.bossSegmentIndex < 1) {
        damage = Math.min(damage, this.hp - 1);
      }
    }

    const ret = super.damage(damage, ignoreSegments, preventEndure, ignoreFaintPhase);

    if (this.isBoss()) {
      if (ignoreSegments) {
        const segmentSize = this.getMaxHp() / this.bossSegments;
        clearedBossSegmentIndex = Math.ceil(this.hp / segmentSize);
      }
      if (clearedBossSegmentIndex <= this.bossSegmentIndex) {
        this.handleBossSegmentCleared(clearedBossSegmentIndex);
      }
      this.battleInfo.updateBossSegments(this);
    }

    return ret;
  }

  canBypassBossSegments(segmentCount: integer = 1): boolean {
    if (this.scene.currentBattle.battleSpec === BattleSpec.FINAL_BOSS) {
      if (!this.formIndex && (this.bossSegmentIndex - segmentCount) < 1) {
        return false;
      }
    }

    return true;
  }

  /**
   * Go through a boss' health segments and give stats boosts for each newly cleared segment
   * The base boost is 1 to a random stat that's not already maxed out per broken shield
   * For Pokemon with 3 health segments or more, breaking the last shield gives +2 instead
   * For Pokemon with 5 health segments or more, breaking the last two shields give +2 each
   * @param segmentIndex index of the segment to get down to (0 = no shield left, 1 = 1 shield left, etc.)
   */
  handleBossSegmentCleared(segmentIndex: integer): void {
    while (this.bossSegmentIndex > 0 && segmentIndex - 1 < this.bossSegmentIndex) {
      // Filter out already maxed out stat stages and weigh the rest based on existing stats
      const leftoverStats = EFFECTIVE_STATS.filter((s: EffectiveStat) => this.getStatStage(s) < 6);
      const statWeights = leftoverStats.map((s: EffectiveStat) => this.getStat(s, false));

      let boostedStat: EffectiveStat;
      const statThresholds: number[] = [];
      let totalWeight = 0;

      for (const i in statWeights) {
        totalWeight += statWeights[i];
        statThresholds.push(totalWeight);
      }

      // Pick a random stat from the leftover stats to increase its stages
      const randInt = Utils.randSeedInt(totalWeight);
      for (const i in statThresholds) {
        if (randInt < statThresholds[i]) {
          boostedStat = leftoverStats[i];
          break;
        }
      }

      let stages = 1;

      // increase the boost if the boss has at least 3 segments and we passed last shield
      if (this.bossSegments >= 3 && this.bossSegmentIndex === 1) {
        stages++;
      }
      // increase the boost if the boss has at least 5 segments and we passed the second to last shield
      if (this.bossSegments >= 5 && this.bossSegmentIndex === 2) {
        stages++;
      }

      this.scene.unshiftPhase(new StatStageChangePhase(this.scene, this.getBattlerIndex(), true, [ boostedStat! ], stages, true, true));
      this.bossSegmentIndex--;
    }
  }

  heal(amount: integer): integer {
    if (this.isBoss()) {
      const amountRatio = amount / this.getMaxHp();
      const segmentBypassCount = Math.floor(amountRatio / (1 / this.bossSegments));
      const segmentSize = this.getMaxHp() / this.bossSegments;
      for (let s = 1; s < this.bossSegments; s++) {
        const hpThreshold = segmentSize * s;
        if (this.hp <= Math.round(hpThreshold)) {
          const healAmount = Math.min(amount, this.getMaxHp() - this.hp, Math.round(hpThreshold + (segmentSize * segmentBypassCount) - this.hp));
          this.hp += healAmount;
          return healAmount;
        } else if (s >= this.bossSegmentIndex) {
          return super.heal(amount);
        }
      }
    }

    return super.heal(amount);
  }

  getFieldIndex(): integer {
    return this.scene.getEnemyField().indexOf(this);
  }

  getBattlerIndex(): BattlerIndex {
    return BattlerIndex.ENEMY + this.getFieldIndex();
  }

  /**
   * Add a new pokemon to the player's party (at `slotIndex` if set).
   * If the first slot is replaced, the new pokemon's visibility will be set to `false`.
   * @param pokeballType the type of pokeball the pokemon was caught with
   * @param slotIndex an optional index to place the pokemon in the party
   * @returns the pokemon that was added or null if the pokemon could not be added
   */
  addToParty(pokeballType: PokeballType, slotIndex: number = -1) {
    const party = this.scene.getParty();
    let ret: PlayerPokemon | null = null;

    if (party.length < PLAYER_PARTY_MAX_SIZE) {
      this.pokeball = pokeballType;
      this.metLevel = this.level;
      this.metBiome = this.scene.arena.biomeType;
      this.metWave = this.scene.currentBattle.waveIndex;
      this.metSpecies = this.species.speciesId;
      const newPokemon = this.scene.addPlayerPokemon(this.species, this.level, this.abilityIndex, this.formIndex, this.gender, this.shiny, this.variant, this.ivs, this.nature, this);

      if (Utils.isBetween(slotIndex, 0, PLAYER_PARTY_MAX_SIZE - 1)) {
        if (slotIndex === 0) {
          newPokemon.setVisible(false); // Hide if replaced with first pokemon
        }
        party.splice(slotIndex, 0, newPokemon);
      } else {
        party.push(newPokemon);
      }

      ret = newPokemon;
      this.scene.triggerPokemonFormChange(newPokemon, SpeciesFormChangeActiveTrigger, true);
    }

    return ret;
  }
}

/**
 * Illusion property
 */
interface Illusion {
  /**
   * Whether the illusion is active or not.
   * @type {boolean}
   */
  active: boolean;
  /**
   * Whether the pokemon can generate an illusion or not.
   * @type {boolean}
   */
  available: boolean;
  /**
   * The stored name of the pokemon.
   * @type {string}
   */
  name?: string;
  /**
   * The stored nickname of the pokemon.
   * @type {string}
   */
  nickname?: string;
  /**
   * The species of the illusion.
   * @type {PokemonSpecies}
   */
  species?: PokemonSpecies;
  /**
   * The formIndex of the illusion
   * @type {integer}
   */
  formIndex?: integer;
  /**
   * Store whether the base pokemon is shiny or not.
   * @type {boolean}
   */
  shiny?: boolean;
  /**
   * The shiny variant of the base pokemon.
   * @type {Variant}
   */
  variant?: Variant;
  /**
   * The shinysparkles of the base pokemon.
   * @type {Phaser.GameObjects.Sprite}
   */
  shinySparkle?: Phaser.GameObjects.Sprite;
  /**
   * The gender of the illusion
   * @type {Gender}
   */
  gender?: Gender;
  /**
   * The pokeball of the illusion.
   */
  pokeball?: PokeballType;
  /**
   * The fusionned species of the illusion if it's a fusion.
   * @type {PokemonSpecies}
   */
  fusionSpecies?: PokemonSpecies;
  /**
   * The fusionFormIndex of the illusion
   * @type {integer}
   */
  fusionFormIndex?: integer;
  /**
   * Whether the fusionned species of the base pokemon is shiny or not.
   * @type {PokemonSpecies}
   */
  fusionShiny?: boolean;
  /**
   * The variant of the fusionned species of the base pokemon.
   * @type {Variant}
   */
  fusionVariant?: Variant;
  /**
   * The fusionGender of the illusion if it's a fusion
   * @type {Gender}
   */
  fusionGender?: Gender;
}

export interface TurnMove {
  move: Moves;
  targets?: BattlerIndex[];
  result: MoveResult;
  virtual?: boolean;
  turn?: number;
}

export interface QueuedMove {
  move: Moves;
  targets: BattlerIndex[];
  ignorePP?: boolean;
}

export interface AttackMoveResult {
  move: Moves;
  result: DamageResult;
  damage: number;
  critical: boolean;
  sourceId: number;
  sourceBattlerIndex: BattlerIndex;
}

export class PokemonSummonData {
  /** [Atk, Def, SpAtk, SpDef, Spd, Acc, Eva] */
  public statStages: number[] = [ 0, 0, 0, 0, 0, 0, 0 ];
  public moveQueue: QueuedMove[] = [];
  public tags: BattlerTag[] = [];
  public abilitySuppressed: boolean = false;
  public abilitiesApplied: Abilities[] = [];

  public speciesForm: PokemonSpeciesForm | null;
  public fusionSpeciesForm: PokemonSpeciesForm;
  public ability: Abilities = Abilities.NONE;
  public passiveAbility: Abilities = Abilities.NONE;
  public gender: Gender;
  public fusionGender: Gender;
  public stats: number[] = [ 0, 0, 0, 0, 0, 0 ];
  public moveset: (PokemonMove | null)[];
  // If not initialized this value will not be populated from save data.
  public types: Type[] = [];
}

export class PokemonBattleData {
  public hitCount: number = 0;
  public endured: boolean = false;
  public berriesEaten: BerryType[] = [];
  public abilitiesApplied: Abilities[] = [];
  public abilityRevealed: boolean = false;
  public illusion: Illusion = { active: false, available: true };
}

export class PokemonBattleSummonData {
  /** The number of turns the pokemon has passed since entering the battle */
  public turnCount: number = 1;
  /** The number of turns the pokemon has passed since the start of the wave */
  public waveTurnCount: number = 1;
  /** The list of moves the pokemon has used since entering the battle */
  public moveHistory: TurnMove[] = [];
}

export class PokemonTurnData {
  public flinched: boolean = false;
  public acted: boolean = false;
  public hitCount: number = 0;
  /**
   * - `-1` = Calculate how many hits are left
   * - `0` = Move is finished
   */
  public hitsLeft: number = -1;
  public damageDealt: number = 0;
  public currDamageDealt: number = 0;
  public damageTaken: number = 0;
  public attacksReceived: AttackMoveResult[] = [];
  public order: number;
  public statStagesIncreased: boolean = false;
  public statStagesDecreased: boolean = false;
  public moveEffectiveness: TypeDamageMultiplier | null = null;
  public combiningPledge?: Moves;
}

export enum AiType {
  RANDOM,
  SMART_RANDOM,
  SMART
}

export enum MoveResult {
  PENDING,
  SUCCESS,
  FAIL,
  MISS,
  OTHER
}

export enum HitResult {
  EFFECTIVE = 1,
  SUPER_EFFECTIVE,
  NOT_VERY_EFFECTIVE,
  ONE_HIT_KO,
  NO_EFFECT,
  STATUS,
  HEAL,
  FAIL,
  MISS,
  OTHER,
  IMMUNE
}

export type DamageResult = HitResult.EFFECTIVE | HitResult.SUPER_EFFECTIVE | HitResult.NOT_VERY_EFFECTIVE | HitResult.ONE_HIT_KO | HitResult.OTHER;

/** Interface containing the results of a damage calculation for a given move */
export interface DamageCalculationResult {
  /** `true` if the move was cancelled (thus suppressing "No Effect" messages) */
  cancelled: boolean;
  /** The effectiveness of the move */
  result: HitResult;
  /** The damage dealt by the move */
  damage: number;
}

/**
 * Wrapper class for the {@linkcode Move} class for Pokemon to interact with.
 * These are the moves assigned to a {@linkcode Pokemon} object.
 * It links to {@linkcode Move} class via the move ID.
 * Compared to {@linkcode Move}, this class also tracks if a move has received.
 * PP Ups, amount of PP used, and things like that.
 * @see {@linkcode isUsable} - checks if move is restricted, out of PP, or not implemented.
 * @see {@linkcode getMove} - returns {@linkcode Move} object by looking it up via ID.
 * @see {@linkcode usePp} - removes a point of PP from the move.
 * @see {@linkcode getMovePp} - returns amount of PP a move currently has.
 * @see {@linkcode getPpRatio} - returns the current PP amount / max PP amount.
 * @see {@linkcode getName} - returns name of {@linkcode Move}.
 **/
export class PokemonMove {
  public moveId: Moves;
  public ppUsed: integer;
  public ppUp: integer;
  public virtual: boolean;

  constructor(moveId: Moves, ppUsed?: integer, ppUp?: integer, virtual?: boolean) {
    this.moveId = moveId;
    this.ppUsed = ppUsed || 0;
    this.ppUp = ppUp || 0;
    this.virtual = !!virtual;
  }

  /**
   * Checks whether the move can be selected or performed by a Pokemon, without consideration for the move's targets.
   * The move is unusable if it is out of PP, restricted by an effect, or unimplemented.
   *
   * @param {Pokemon} pokemon {@linkcode Pokemon} that would be using this move
   * @param {boolean} ignorePp If `true`, skips the PP check
   * @param {boolean} ignoreRestrictionTags If `true`, skips the check for move restriction tags (see {@link MoveRestrictionBattlerTag})
   * @returns `true` if the move can be selected and used by the Pokemon, otherwise `false`.
   */
  isUsable(pokemon: Pokemon, ignorePp: boolean = false, ignoreRestrictionTags: boolean = false): boolean {
    if (this.moveId && !ignoreRestrictionTags && pokemon.isMoveRestricted(this.moveId)) {
      return false;
    }

    if (this.getMove().name.endsWith(" (N)")) {
      return false;
    }

    return (ignorePp || this.ppUsed < this.getMovePp() || this.getMove().pp === -1);
  }

  getMove(): Move {
    return allMoves[this.moveId];
  }

  /**
   * Sets {@link ppUsed} for this move and ensures the value does not exceed {@link getMovePp}
   * @param {number} count Amount of PP to use
   */
  usePp(count: number = 1) {
    this.ppUsed = Math.min(this.ppUsed + count, this.getMovePp());
  }

  getMovePp(): integer {
    return this.getMove().pp + this.ppUp * Utils.toDmgValue(this.getMove().pp / 5);
  }

  getPpRatio(): number {
    return 1 - (this.ppUsed / this.getMovePp());
  }

  getName(): string {
    return this.getMove().name;
  }

  /**
  * Copies an existing move or creates a valid PokemonMove object from json representing one
  * @param {PokemonMove | any} source The data for the move to copy
  * @return {PokemonMove} A valid pokemonmove object
  */
  static loadMove(source: PokemonMove | any): PokemonMove {
    return new PokemonMove(source.moveId, source.ppUsed, source.ppUp, source.virtual);
  }
}<|MERGE_RESOLUTION|>--- conflicted
+++ resolved
@@ -1376,16 +1376,12 @@
       }
     }
     if (!types.length || !includeTeraType) {
-<<<<<<< HEAD
 
       const doIllusion: boolean = useIllusion === "AUTO" ? !forDefend : useIllusion;
       if (this.mysteryEncounterPokemonData.types && this.mysteryEncounterPokemonData.types.length > 0) {
         // "Permanent" override for a Pokemon's normal types, currently only used by Mystery Encounters
         this.mysteryEncounterPokemonData.types.forEach(t => types.push(t));
       } else if (!ignoreOverride && this.summonData?.types && this.summonData.types.length > 0 && (!this.battleData.illusion.active || !doIllusion)) {
-=======
-      if (!ignoreOverride && this.summonData?.types && this.summonData.types.length > 0) {
->>>>>>> f180b607
         this.summonData.types.forEach(t => types.push(t));
       } else if (this.mysteryEncounterPokemonData.types && this.mysteryEncounterPokemonData.types.length > 0) {
         // "Permanent" override for a Pokemon's normal types, currently only used by Mystery Encounters
@@ -1745,15 +1741,11 @@
    * Currently only used by {@linkcode Pokemon.apply} to determine whether a "No effect" message should be shown.
    * @returns The type damage multiplier, indicating the effectiveness of the move
    */
-<<<<<<< HEAD
   getMoveEffectiveness(source: Pokemon, move: Move, ignoreAbility: boolean = false, simulated: boolean = true, cancelled?: Utils.BooleanHolder, useIllusion: boolean = false): TypeDamageMultiplier {
-=======
-  getMoveEffectiveness(source: Pokemon, move: Move, ignoreAbility: boolean = false, simulated: boolean = true, cancelled?: Utils.BooleanHolder): TypeDamageMultiplier {
     if (!Utils.isNullOrUndefined(this.turnData?.moveEffectiveness)) {
       return this.turnData?.moveEffectiveness;
     }
 
->>>>>>> f180b607
     if (move.hasAttr(TypelessAttr)) {
       return 1;
     }
