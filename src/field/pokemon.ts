--- conflicted
+++ resolved
@@ -3,11 +3,7 @@
 import { Variant, VariantSet, variantColorCache } from "#app/data/variant";
 import { variantData } from "#app/data/variant";
 import BattleInfo, { PlayerBattleInfo, EnemyBattleInfo } from "../ui/battle-info";
-<<<<<<< HEAD
-import Move, { HighCritAttr, HitsTagAttr, applyMoveAttrs, FixedDamageAttr, VariableAtkAttr, allMoves, MoveCategory, TypelessAttr, CritOnlyAttr, getMoveTargets, OneHitKOAttr, VariableMoveTypeAttr, StatusMoveTypeImmunityAttr, VariableDefAttr, AttackMove, ModifiedDamageAttr, VariableMoveTypeMultiplierAttr, IgnoreOpponentStatChangesAttr, SacrificialAttr, VariableMoveCategoryAttr, CounterDamageAttr, StatChangeAttr, RechargeAttr, ChargeAttr, IgnoreWeatherTypeDebuffAttr, BypassBurnDamageReductionAttr, SacrificialAttrOnHit, MoveFlags, NeutralDamageAgainstFlyingTypeMultiplierAttr } from "../data/move";
-=======
 import Move, { HighCritAttr, HitsTagAttr, applyMoveAttrs, FixedDamageAttr, VariableAtkAttr, allMoves, MoveCategory, TypelessAttr, CritOnlyAttr, getMoveTargets, OneHitKOAttr, VariableMoveTypeAttr, StatusMoveTypeImmunityAttr, VariableDefAttr, AttackMove, ModifiedDamageAttr, VariableMoveTypeMultiplierAttr, IgnoreOpponentStatChangesAttr, SacrificialAttr, VariableMoveCategoryAttr, CounterDamageAttr, StatChangeAttr, RechargeAttr, ChargeAttr, IgnoreWeatherTypeDebuffAttr, BypassBurnDamageReductionAttr, SacrificialAttrOnHit, MoveFlags, NeutralDamageAgainstFlyingTypeMultiplierAttr, OneHitKOAccuracyAttr } from "../data/move";
->>>>>>> 7f8ddb51
 import { default as PokemonSpecies, PokemonSpeciesForm, SpeciesFormKey, getFusedSpeciesName, getPokemonSpecies, getPokemonSpeciesForm, getStarterValueFriendshipCap, speciesStarters, starterPassiveAbilities } from "../data/pokemon-species";
 import { Constructor } from "#app/utils";
 import * as Utils from "../utils";
@@ -27,11 +23,7 @@
 import { WeatherType } from "../data/weather";
 import { TempBattleStat } from "../data/temp-battle-stat";
 import { ArenaTagSide, WeakenMoveScreenTag } from "../data/arena-tag";
-<<<<<<< HEAD
-import { Ability, AbAttr, BattleStatMultiplierAbAttr, BlockCritAbAttr, BonusCritAbAttr, BypassBurnDamageReductionAbAttr, FieldPriorityMoveImmunityAbAttr, IgnoreOpponentStatChangesAbAttr, MoveImmunityAbAttr, PreApplyBattlerTagAbAttr, PreDefendFullHpEndureAbAttr, ReceivedMoveDamageMultiplierAbAttr, ReduceStatusEffectDurationAbAttr, StabBoostAbAttr, StatusEffectImmunityAbAttr, TypeImmunityAbAttr, WeightMultiplierAbAttr, allAbilities, applyAbAttrs, applyBattleStatMultiplierAbAttrs, applyPreApplyBattlerTagAbAttrs, applyPreAttackAbAttrs, applyPreDefendAbAttrs, applyPreSetStatusAbAttrs, UnsuppressableAbilityAbAttr, SuppressFieldAbilitiesAbAttr, NoFusionAbilityAbAttr, MultCritAbAttr, IgnoreTypeImmunityAbAttr, DamageBoostAbAttr, IgnoreTypeStatusEffectImmunityAbAttr, ConditionalCritAbAttr, applyFieldBattleStatMultiplierAbAttrs, FieldMultiplyBattleStatAbAttr, AddSecondStrikeAbAttr, IgnoreOpponentEvasionAbAttr } from "../data/ability";
-=======
 import { Ability, AbAttr, BattleStatMultiplierAbAttr, BlockCritAbAttr, BonusCritAbAttr, BypassBurnDamageReductionAbAttr, FieldPriorityMoveImmunityAbAttr, IgnoreOpponentStatChangesAbAttr, MoveImmunityAbAttr, PreDefendFullHpEndureAbAttr, ReceivedMoveDamageMultiplierAbAttr, ReduceStatusEffectDurationAbAttr, StabBoostAbAttr, StatusEffectImmunityAbAttr, TypeImmunityAbAttr, WeightMultiplierAbAttr, allAbilities, applyAbAttrs, applyBattleStatMultiplierAbAttrs, applyPreApplyBattlerTagAbAttrs, applyPreAttackAbAttrs, applyPreDefendAbAttrs, applyPreSetStatusAbAttrs, UnsuppressableAbilityAbAttr, SuppressFieldAbilitiesAbAttr, NoFusionAbilityAbAttr, MultCritAbAttr, IgnoreTypeImmunityAbAttr, DamageBoostAbAttr, IgnoreTypeStatusEffectImmunityAbAttr, ConditionalCritAbAttr, applyFieldBattleStatMultiplierAbAttrs, FieldMultiplyBattleStatAbAttr, AddSecondStrikeAbAttr, IgnoreOpponentEvasionAbAttr, UserFieldStatusEffectImmunityAbAttr, UserFieldBattlerTagImmunityAbAttr, BattlerTagImmunityAbAttr } from "../data/ability";
->>>>>>> 7f8ddb51
 import PokemonData from "../system/pokemon-data";
 import { BattlerIndex } from "../battle";
 import { Mode } from "../ui/ui";
@@ -251,7 +243,6 @@
   }
 
 
-<<<<<<< HEAD
   getNameToRender(useIllusion: boolean = true) {
     const name: string = (!useIllusion && this.illusion.active) ? this.illusion.name : this.name;
     const nickname: string = (!useIllusion && this.illusion.active) ? this.illusion.nickname : this.nickname;
@@ -263,17 +254,6 @@
     } catch (err) {
       console.error(`Failed to decode nickname for ${name}`, err);
       return name;
-=======
-  getNameToRender() {
-    try {
-      if (this.nickname) {
-        return decodeURIComponent(escape(atob(this.nickname)));
-      }
-      return this.name;
-    } catch (err) {
-      console.error(`Failed to decode nickname for ${this.name}`, err);
-      return this.name;
->>>>>>> 7f8ddb51
     }
   }
 
@@ -1394,11 +1374,7 @@
   getAttackMoveEffectiveness(source: Pokemon, pokemonMove: PokemonMove, ignoreAbility: boolean = false, useIllusion: boolean = false): TypeDamageMultiplier {
     const move = pokemonMove.getMove();
     const typeless = move.hasAttr(TypelessAttr);
-<<<<<<< HEAD
     const typeMultiplier = new Utils.NumberHolder(this.getAttackTypeEffectiveness(move, source, undefined, undefined, useIllusion));
-=======
-    const typeMultiplier = new Utils.NumberHolder(this.getAttackTypeEffectiveness(move, source));
->>>>>>> 7f8ddb51
     const cancelled = new Utils.BooleanHolder(false);
     applyMoveAttrs(VariableMoveTypeMultiplierAttr, source, this, move, typeMultiplier);
     if (!typeless && !ignoreAbility) {
@@ -1420,11 +1396,7 @@
    * @param {boolean} useIllusion - Whether we want the attack type effectiveness on the illusion or not
    * @returns a multiplier for the type effectiveness
    */
-<<<<<<< HEAD
   getAttackTypeEffectiveness(moveOrType: Move | Type, source?: Pokemon, ignoreStrongWinds: boolean = false, simulated: boolean = true, useIllusion: boolean = false): TypeDamageMultiplier {
-=======
-  getAttackTypeEffectiveness(moveOrType: Move | Type, source?: Pokemon, ignoreStrongWinds: boolean = false, simulated: boolean = true): TypeDamageMultiplier {
->>>>>>> 7f8ddb51
     const move = (moveOrType instanceof Move)
       ? moveOrType
       : undefined;
@@ -1460,23 +1432,12 @@
     }
 
     const immuneTags = this.findTags(tag => tag instanceof TypeImmuneTag && tag.immuneType === moveType);
-<<<<<<< HEAD
-    immuneTags.forEach(tag => {
-      if (move !== undefined) {
-        const hitsTagAttrs = move.getAttrs(HitsTagAttr).filter(attr => attr.tagType === tag.tagType);
-        if (hitsTagAttrs.length === 0) {
-          multiplier = 0;
-        }
-      }
-    });
-=======
     for (const tag of immuneTags) {
       if (move && !move.getAttrs(HitsTagAttr).some(attr => attr.tagType === tag.tagType)) {
         multiplier = 0;
         break;
       }
     }
->>>>>>> 7f8ddb51
 
     return multiplier;
   }
@@ -2010,8 +1971,6 @@
   }
 
   /**
-<<<<<<< HEAD
-=======
    * Gets the Pokémon on the allied field.
    *
    * @returns An array of Pokémon on the allied field.
@@ -2021,7 +1980,6 @@
   }
 
   /**
->>>>>>> 7f8ddb51
    * Calculates the accuracy multiplier of the user against a target.
    *
    * This method considers various factors such as the user's accuracy level, the target's evasion level,
@@ -2032,14 +1990,11 @@
    * @returns The calculated accuracy multiplier.
    */
   getAccuracyMultiplier(target: Pokemon, sourceMove: Move): number {
-<<<<<<< HEAD
-=======
     const isOhko = sourceMove.hasAttr(OneHitKOAccuracyAttr);
     if (isOhko) {
       return 1;
     }
 
->>>>>>> 7f8ddb51
     const userAccuracyLevel = new Utils.IntegerHolder(this.summonData.battleStats[BattleStat.ACC]);
     const targetEvasionLevel = new Utils.IntegerHolder(target.summonData.battleStats[BattleStat.EVA]);
 
@@ -2112,10 +2067,6 @@
     case MoveCategory.PHYSICAL:
     case MoveCategory.SPECIAL:
       const isPhysical = moveCategory === MoveCategory.PHYSICAL;
-<<<<<<< HEAD
-      const power = move.calculateBattlePower(source, this);
-=======
->>>>>>> 7f8ddb51
       const sourceTeraType = source.getTeraType();
 
       if (!typeless) {
@@ -2203,11 +2154,7 @@
         }
 
         const targetCount = getMoveTargets(source, move.id).targets.length;
-<<<<<<< HEAD
-        const targetMultiplier = targetCount > 1 ? 0.75 : 1;
-=======
         const targetMultiplier = targetCount > 1 ? 0.75 : 1; // 25% damage debuff on multi-target hits (even if it's immune)
->>>>>>> 7f8ddb51
 
         applyMoveAttrs(VariableAtkAttr, source, this, move, sourceAtk);
         applyMoveAttrs(VariableDefAttr, source, this, move, targetDef);
@@ -2543,11 +2490,7 @@
 
   lapseTags(lapseType: BattlerTagLapseType): void {
     const tags = this.summonData.tags;
-<<<<<<< HEAD
-    tags.filter(t => lapseType === BattlerTagLapseType.FAINT || ((t.lapseType.some(lType => lType === lapseType)) && !(t.lapse(this, lapseType)))).forEach(t => {
-=======
     tags.filter(t => lapseType === BattlerTagLapseType.FAINT || ((t.lapseTypes.some(lType => lType === lapseType)) && !(t.lapse(this, lapseType)))).forEach(t => {
->>>>>>> 7f8ddb51
       t.onRemove(this);
       tags.splice(tags.indexOf(t), 1);
     });
@@ -3603,25 +3546,7 @@
       }
       this.generateName();
       if (!isFusion) {
-        // If a pokemon has its second ability and it evolves into a pokemon that doesn't have a second ability, switch to its first ability instead of its hidden ability
-        if (this.getSpeciesForm().ability2 === Abilities.NONE && this.abilityIndex === 1) {
-          this.abilityIndex = 0;
-        }
-        // Prevent pokemon with an illegal ability value from breaking things too badly
         const abilityCount = this.getSpeciesForm().getAbilityCount();
-<<<<<<< HEAD
-        if (this.abilityIndex >= abilityCount) {
-          console.warn("this.abilityIndex is somehow an illegal value, please report this");
-          console.warn(this.abilityIndex);
-          this.abilityIndex = 0;
-        }
-      } else { // Do the same as above, but for fusions
-        if (this.getFusionSpeciesForm().ability2 === Abilities.NONE && this.fusionAbilityIndex === 1) {
-          this.fusionAbilityIndex = 0;
-        }
-        const abilityCount = this.getFusionSpeciesForm().getAbilityCount();
-        if (this.fusionAbilityIndex >= abilityCount) {
-=======
         const preEvoAbilityCount = preEvolution.getAbilityCount();
         if ([0, 1, 2].includes(this.abilityIndex)) {
           // Handles cases where a Pokemon with 3 abilities evolves into a Pokemon with 2 abilities (ie: Eevee -> any Eeveelution)
@@ -3641,7 +3566,6 @@
             this.fusionAbilityIndex = 1;
           }
         } else {
->>>>>>> 7f8ddb51
           console.warn("this.fusionAbilityIndex is somehow an illegal value, please report this");
           console.warn(this.fusionAbilityIndex);
           this.fusionAbilityIndex = 0;
