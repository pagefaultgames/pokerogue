--- conflicted
+++ resolved
@@ -482,7 +482,7 @@
       const speciesId = lastPokemon.species.speciesId;
 
       if ( lastPokemon === this || this.battleData.illusion.active ||
-        ((speciesId === Species.OGERPON || speciesId === Species.TERAPAGOS) && (lastPokemon.isTerastallized() || this.isTerastallized()))) {
+        ((speciesId === Species.OGERPON || speciesId === Species.TERAPAGOS) && (lastPokemon.isTerastallized || this.isTerastallized))) {
         return false;
       }
 
@@ -1505,14 +1505,8 @@
       if (!ignoreOverride && this.summonData?.types && this.summonData.types.length > 0 && (!this.battleData?.illusion.active || !doIllusion)) {
         this.summonData.types.forEach(t => types.push(t));
       } else {
-<<<<<<< HEAD
         const speciesForm = this.getSpeciesForm(ignoreOverride, doIllusion);
-
-        types.push(speciesForm.type1);
         const fusionSpeciesForm = this.getFusionSpeciesForm(ignoreOverride, doIllusion);
-=======
-        const speciesForm = this.getSpeciesForm(ignoreOverride);
-        const fusionSpeciesForm = this.getFusionSpeciesForm(ignoreOverride);
         const customTypes = this.customPokemonData.types?.length > 0;
 
         // First type, checking for "permanently changed" types from ME
@@ -1522,7 +1516,6 @@
         // Second type
         let secondType: Type = Type.UNKNOWN;
 
->>>>>>> 6f686a05
         if (fusionSpeciesForm) {
           // Check if the fusion Pokemon also has permanent changes from ME when determining the fusion types
           const fusionType1 = (this.fusionCustomPokemonData?.types && this.fusionCustomPokemonData.types.length > 0 && this.fusionCustomPokemonData.types[0] !== Type.UNKNOWN)
@@ -1547,14 +1540,9 @@
           secondType = (customTypes && this.customPokemonData.types.length > 1 && this.customPokemonData.types[1] !== Type.UNKNOWN)
             ? this.customPokemonData.types[1] : (speciesForm.type2 ?? Type.UNKNOWN);
         }
-<<<<<<< HEAD
-        if (types.length === 1 && speciesForm.type2 !== null) {
-          types.push(speciesForm.type2);
-=======
 
         if (secondType !== Type.UNKNOWN) {
           types.push(secondType);
->>>>>>> 6f686a05
         }
       }
     }
