--- conflicted
+++ resolved
@@ -29,7 +29,6 @@
 import { Biome } from "../data/enums/biome";
 import { Ability, AbAttr, BattleStatMultiplierAbAttr, BlockCritAbAttr, BonusCritAbAttr, BypassBurnDamageReductionAbAttr, FieldPriorityMoveImmunityAbAttr, FieldVariableMovePowerAbAttr, IgnoreOpponentStatChangesAbAttr, MoveImmunityAbAttr, MoveTypeChangeAttr, PreApplyBattlerTagAbAttr, PreDefendFullHpEndureAbAttr, ReceivedMoveDamageMultiplierAbAttr, ReduceStatusEffectDurationAbAttr, StabBoostAbAttr, StatusEffectImmunityAbAttr, TypeImmunityAbAttr, VariableMovePowerAbAttr, VariableMoveTypeAbAttr, WeightMultiplierAbAttr, allAbilities, applyAbAttrs, applyBattleStatMultiplierAbAttrs, applyPreApplyBattlerTagAbAttrs, applyPreAttackAbAttrs, applyPreDefendAbAttrs, applyPreSetStatusAbAttrs, UnsuppressableAbilityAbAttr, SuppressFieldAbilitiesAbAttr, NoFusionAbilityAbAttr, MultCritAbAttr, IgnoreTypeImmunityAbAttr, DamageBoostAbAttr, IgnoreTypeStatusEffectImmunityAbAttr, ConditionalCritAbAttr } from "../data/ability";
 import { Abilities } from "#app/data/enums/abilities";
-<<<<<<< HEAD
 import PokemonData from '../system/pokemon-data';
 import { BattlerIndex } from '../battle';
 import { BattleSpec } from "../enums/battle-spec";
@@ -50,27 +49,6 @@
 import { speciesEggMoves } from '../data/egg-moves';
 import { ModifierTier } from '../modifier/modifier-tier';
 import { GameModes} from '../game-mode';
-=======
-import PokemonData from "../system/pokemon-data";
-import { BattlerIndex } from "../battle";
-import { BattleSpec } from "../enums/battle-spec";
-import { Mode } from "../ui/ui";
-import PartyUiHandler, { PartyOption, PartyUiMode } from "../ui/party-ui-handler";
-import SoundFade from "phaser3-rex-plugins/plugins/soundfade";
-import { LevelMoves } from "../data/pokemon-level-moves";
-import { DamageAchv, achvs } from "../system/achv";
-import { DexAttr, StarterDataEntry, StarterMoveset } from "../system/game-data";
-import { QuantizerCelebi, argbFromRgba, rgbaFromArgb } from "@material/material-color-utilities";
-import { Nature, getNatureStatMultiplier } from "../data/nature";
-import { SpeciesFormChange, SpeciesFormChangeActiveTrigger, SpeciesFormChangeMoveLearnedTrigger, SpeciesFormChangePostMoveTrigger, SpeciesFormChangeStatusEffectTrigger } from "../data/pokemon-forms";
-import { TerrainType } from "../data/terrain";
-import { TrainerSlot } from "../data/trainer-config";
-import * as Overrides from "../overrides";
-import { BerryType } from "../data/berry";
-import i18next from "../plugins/i18n";
-import { speciesEggMoves } from "../data/egg-moves";
-import { ModifierTier } from "../modifier/modifier-tier";
->>>>>>> bac6c229
 
 export enum FieldPosition {
   CENTER,
@@ -1304,7 +1282,6 @@
       return 0;
     }
     const rand = Utils.randSeedInt(10);
-<<<<<<< HEAD
     if (rand >= 3) {
       return 0;             // 7/10
     } else if (rand >= 1) {
@@ -1312,15 +1289,6 @@
     } else {
       return 2;             // 1/10
     }
-=======
-    if (rand > 3) {
-      return 0;
-    }
-    if (rand) {
-      return 1;
-    }
-    return 2;
->>>>>>> bac6c229
   }
 
   generateFusionSpecies(forStarter?: boolean): void {
