import Phaser from "phaser";
import type { AnySound } from "#app/battle-scene";
import type BattleScene from "#app/battle-scene";
import { globalScene } from "#app/global-scene";
import type { Variant } from "#app/sprites/variant";
import { populateVariantColors, variantColorCache } from "#app/sprites/variant";
import { variantData } from "#app/sprites/variant";
import BattleInfo from "#app/ui/battle-info/battle-info";
import { EnemyBattleInfo } from "#app/ui/battle-info/enemy-battle-info";
import { PlayerBattleInfo } from "#app/ui/battle-info/player-battle-info";
import type Move from "#app/data/moves/move";
import { getMoveTargets } from "#app/data/moves/move-utils";
import { applyMoveAttrs } from "#app/data/moves/apply-attrs";
import { allMoves } from "#app/data/data-lists";
import { MoveTarget } from "#enums/MoveTarget";
import { MoveCategory } from "#enums/MoveCategory";
import type { PokemonSpeciesForm } from "#app/data/pokemon-species";
import { default as PokemonSpecies, getFusedSpeciesName, getPokemonSpeciesForm } from "#app/data/pokemon-species";
import { getPokemonSpecies } from "#app/utils/pokemon-utils";
import { getStarterValueFriendshipCap, speciesStarterCosts } from "#app/data/balance/starters";
import {
  NumberHolder,
  randSeedInt,
  getIvsFromId,
  BooleanHolder,
  randSeedItem,
  isNullOrUndefined,
  getEnumValues,
  toDmgValue,
  fixedInt,
  rgbaToInt,
  rgbHexToRgba,
  rgbToHsv,
  deltaRgb,
  isBetween,
  randSeedFloat,
  type Constructor,
  randSeedIntRange,
  coerceArray,
} from "#app/utils/common";
import type { TypeDamageMultiplier } from "#app/data/type";
import { getTypeDamageMultiplier, getTypeRgb } from "#app/data/type";
import { PokemonType } from "#enums/pokemon-type";
import { getLevelTotalExp } from "#app/data/exp";
import {
  Stat,
  type PermanentStat,
  type BattleStat,
  type EffectiveStat,
  PERMANENT_STATS,
  BATTLE_STATS,
  EFFECTIVE_STATS,
} from "#enums/stat";
import {
  EnemyDamageBoosterModifier,
  EnemyDamageReducerModifier,
  EnemyFusionChanceModifier,
  HiddenAbilityRateBoosterModifier,
  BaseStatModifier,
  PokemonFriendshipBoosterModifier,
  PokemonHeldItemModifier,
  PokemonNatureWeightModifier,
  ShinyRateBoosterModifier,
  SurviveDamageModifier,
  TempStatStageBoosterModifier,
  TempCritBoosterModifier,
  StatBoosterModifier,
  CritBoosterModifier,
  PokemonBaseStatFlatModifier,
  PokemonBaseStatTotalModifier,
  PokemonIncrementingStatModifier,
  EvoTrackerModifier,
  PokemonMultiHitModifier,
} from "#app/modifier/modifier";
import { PokeballType } from "#enums/pokeball";
import { Gender } from "#app/data/gender";
import { Status, getRandomStatus } from "#app/data/status-effect";
import type { SpeciesFormEvolution } from "#app/data/balance/pokemon-evolutions";
import {
  pokemonEvolutions,
  pokemonPrevolutions,
  FusionSpeciesFormEvolution,
  validateShedinjaEvo,
} from "#app/data/balance/pokemon-evolutions";
import { reverseCompatibleTms, tmSpecies, tmPoolTiers } from "#app/data/balance/tms";
import {
  BattlerTag,
  EncoreTag,
  GroundedTag,
  HighestStatBoostTag,
  SubstituteTag,
  TypeImmuneTag,
  getBattlerTag,
  SemiInvulnerableTag,
  MoveRestrictionBattlerTag,
  ExposedTag,
  DragonCheerTag,
  CritBoostTag,
  TrappedTag,
  TarShotTag,
  AutotomizedTag,
  PowerTrickTag,
  type GrudgeTag,
} from "../data/battler-tags";
import { BattlerTagLapseType } from "#enums/battler-tag-lapse-type";
import { WeatherType } from "#enums/weather-type";
import { NoCritTag, WeakenMoveScreenTag } from "#app/data/arena-tag";
import { ArenaTagSide } from "#enums/arena-tag-side";
import type { SuppressAbilitiesTag } from "#app/data/arena-tag";
import type { Ability, PreAttackModifyDamageAbAttrParams } from "#app/data/abilities/ability";
import { applyAbAttrs, applyOnGainAbAttrs, applyOnLoseAbAttrs } from "#app/data/abilities/apply-ab-attrs";
import { allAbilities } from "#app/data/data-lists";
import type PokemonData from "#app/system/pokemon-data";
import { BattlerIndex } from "#enums/battler-index";
import { UiMode } from "#enums/ui-mode";
import type { PartyOption } from "#app/ui/party-ui-handler";
import PartyUiHandler, { PartyUiMode } from "#app/ui/party-ui-handler";
import SoundFade from "phaser3-rex-plugins/plugins/soundfade";
import type { LevelMoves } from "#app/data/balance/pokemon-level-moves";
import { EVOLVE_MOVE, RELEARN_MOVE } from "#app/data/balance/pokemon-level-moves";
import { achvs } from "#app/system/achv";
import type { StarterDataEntry, StarterMoveset } from "#app/system/game-data";
import { DexAttr } from "#enums/dex-attr";
import { QuantizerCelebi, argbFromRgba, rgbaFromArgb } from "@material/material-color-utilities";
import { getNatureStatMultiplier } from "#app/data/nature";
import type { SpeciesFormChange } from "#app/data/pokemon-forms";
import {
  SpeciesFormChangeActiveTrigger,
  SpeciesFormChangeLapseTeraTrigger,
  SpeciesFormChangeMoveLearnedTrigger,
  SpeciesFormChangePostMoveTrigger,
} from "#app/data/pokemon-forms/form-change-triggers";
import { TerrainType } from "#app/data/terrain";
import type { TrainerSlot } from "#enums/trainer-slot";
import Overrides from "#app/overrides";
import i18next from "i18next";
import { speciesEggMoves } from "#app/data/balance/egg-moves";
import { ModifierTier } from "#enums/modifier-tier";
import { applyChallenges } from "#app/data/challenge";
import { ChallengeType } from "#enums/challenge-type";
import { AbilityId } from "#enums/ability-id";
import { ArenaTagType } from "#enums/arena-tag-type";
import { BattleSpec } from "#enums/battle-spec";
import { BattlerTagType } from "#enums/battler-tag-type";
import type { BerryType } from "#enums/berry-type";
import { BiomeId } from "#enums/biome-id";
import { MoveId } from "#enums/move-id";
import { SpeciesId } from "#enums/species-id";
import { getPokemonNameWithAffix } from "#app/messages";
import { Challenges } from "#enums/challenges";
import { PokemonAnimType } from "#enums/pokemon-anim-type";
import { PLAYER_PARTY_MAX_SIZE } from "#app/constants";
import {
  CustomPokemonData,
  PokemonBattleData,
  PokemonSummonData,
  PokemonTempSummonData,
  PokemonTurnData,
  PokemonWaveData,
} from "#app/data/pokemon/pokemon-data";
import { SwitchType } from "#enums/switch-type";
import { SpeciesFormKey } from "#enums/species-form-key";
import { getStatusEffectOverlapText } from "#app/data/status-effect";
import {
  BASE_HIDDEN_ABILITY_CHANCE,
  BASE_SHINY_CHANCE,
  SHINY_EPIC_CHANCE,
  SHINY_VARIANT_CHANCE,
} from "#app/data/balance/rates";
import { Nature } from "#enums/nature";
import { StatusEffect } from "#enums/status-effect";
import { doShinySparkleAnim } from "#app/field/anims";
import { MoveFlags } from "#enums/MoveFlags";
import { timedEventManager } from "#app/global-event-manager";
import { loadMoveAnimations } from "#app/sprites/pokemon-asset-loader";
import { isVirtual, isIgnorePP, MoveUseMode } from "#enums/move-use-mode";
import { FieldPosition } from "#enums/field-position";
import { HitResult } from "#enums/hit-result";
import { AiType } from "#enums/ai-type";
import { PokemonMove } from "#app/data/moves/pokemon-move";
<<<<<<< HEAD
import type { AbAttrMap, AbAttrString } from "#app/@types/ability-types";
import type { TurnCommand } from "#app/battle";
=======
import type { IllusionData } from "#app/@types/illusion-data";
import type { TurnMove } from "#app/@types/turn-move";
import type { DamageCalculationResult, DamageResult } from "#app/@types/damage-result";
import type { AbAttrMap, AbAttrString, TypeMultiplierAbAttrParams } from "#app/@types/ability-types";
import { getTerrainBlockMessage } from "#app/data/terrain";
import { LearnMoveSituation } from "#enums/learn-move-situation";
>>>>>>> 9926a6e7

/** Base typeclass for damage parameter methods, used for DRY */
type damageParams = {
  /** The attacking {@linkcode Pokemon} */
  source: Pokemon;
  /** The move used in the attack */
  move: Move;
  /** The move's {@linkcode MoveCategory} after variable-category effects are applied */
  moveCategory: MoveCategory;
  /** If `true`, ignores this Pokemon's defensive ability effects */
  ignoreAbility?: boolean;
  /** If `true`, ignores the attacking Pokemon's ability effects */
  ignoreSourceAbility?: boolean;
  /** If `true`, ignores the ally Pokemon's ability effects */
  ignoreAllyAbility?: boolean;
  /** If `true`, ignores the ability effects of the attacking pokemon's ally */
  ignoreSourceAllyAbility?: boolean;
  /** If `true`, calculates damage for a critical hit */
  isCritical?: boolean;
  /** If `true`, suppresses changes to game state during the calculation */
  simulated?: boolean;
  /** If defined, used in place of calculated effectiveness values */
  effectiveness?: number;
};

/** Type for the parameters of {@linkcode Pokemon#getBaseDamage | getBaseDamage} */
type getBaseDamageParams = Omit<damageParams, "effectiveness">;

/** Type for the parameters of {@linkcode Pokemon#getAttackDamage | getAttackDamage} */
type getAttackDamageParams = Omit<damageParams, "moveCategory">;

export default abstract class Pokemon extends Phaser.GameObjects.Container {
  /**
   * This pokemon's {@link https://bulbapedia.bulbagarden.net/wiki/Personality_value | Personality value/PID},
   * used to determine various parameters of this Pokemon.
   * Represented as a random 32-bit unsigned integer.
   * TODO: Stop treating this like a unique ID and stop treating 0 as no pokemon
   */
  public id: number;
  public name: string;
  public nickname: string;
  public species: PokemonSpecies;
  public formIndex: number;
  public abilityIndex: number;
  public passive: boolean;
  public shiny: boolean;
  public variant: Variant;
  public pokeball: PokeballType;
  protected battleInfo: BattleInfo;
  public level: number;
  public exp: number;
  public levelExp: number;
  public gender: Gender;
  public hp: number;
  public stats: number[];
  public ivs: number[];
  public nature: Nature;
  public moveset: PokemonMove[];
  public status: Status | null;
  public friendship: number;
  public metLevel: number;
  public metBiome: BiomeId | -1;
  public metSpecies: SpeciesId;
  public metWave: number;
  public luck: number;
  public pauseEvolutions: boolean;
  public pokerus: boolean;
  public switchOutStatus = false;
  public evoCounter: number;
  public teraType: PokemonType;
  public isTerastallized: boolean;
  public stellarTypesBoosted: PokemonType[];

  public fusionSpecies: PokemonSpecies | null;
  public fusionFormIndex: number;
  public fusionAbilityIndex: number;
  public fusionShiny: boolean;
  public fusionVariant: Variant;
  public fusionGender: Gender;
  public fusionLuck: number;
  public fusionCustomPokemonData: CustomPokemonData | null;
  public fusionTeraType: PokemonType;

  public customPokemonData: CustomPokemonData = new CustomPokemonData();

  /* Pokemon data types, in vaguely decreasing order of precedence */

  /**
   * Data that resets only on *battle* end (hit count, harvest berries, etc.)
   * Kept between waves.
   */
  public battleData: PokemonBattleData = new PokemonBattleData();
  /** Data that resets on switch or battle end (stat stages, battler tags, etc.) */
  public summonData: PokemonSummonData = new PokemonSummonData();
  /** Similar to {@linkcode PokemonSummonData}, but is reset on reload (not saved to file). */
  public tempSummonData: PokemonTempSummonData = new PokemonTempSummonData();
  /** Wave data correponding to moves/ability information revealed */
  public waveData: PokemonWaveData = new PokemonWaveData();
  /** Per-turn data like hit count & flinch tracking */
  public turnData: PokemonTurnData = new PokemonTurnData();

  /** Used by Mystery Encounters to execute pokemon-specific logic (such as stat boosts) at start of battle */
  public mysteryEncounterBattleEffects?: (pokemon: Pokemon) => void;

  public fieldPosition: FieldPosition;

  public maskEnabled: boolean;
  public maskSprite: Phaser.GameObjects.Sprite | null;

  public usedTMs: MoveId[];

  private shinySparkle: Phaser.GameObjects.Sprite;

  // TODO: Rework this eventually
  constructor(
    x: number,
    y: number,
    species: PokemonSpecies,
    level: number,
    abilityIndex?: number,
    formIndex?: number,
    gender?: Gender,
    shiny?: boolean,
    variant?: Variant,
    ivs?: number[],
    nature?: Nature,
    dataSource?: Pokemon | PokemonData,
  ) {
    super(globalScene, x, y);

    if (!species.isObtainable() && this.isPlayer()) {
      throw `Cannot create a player Pokemon for species "${species.getName(formIndex)}"`;
    }

    this.species = species;
    this.pokeball = dataSource?.pokeball || PokeballType.POKEBALL;
    this.level = level;

    this.abilityIndex = abilityIndex ?? this.generateAbilityIndex();

    if (formIndex !== undefined) {
      this.formIndex = formIndex;
    }
    if (gender !== undefined) {
      this.gender = gender;
    }
    if (shiny !== undefined) {
      this.shiny = shiny;
    }
    if (variant !== undefined) {
      this.variant = variant;
    }
    this.exp = dataSource?.exp || getLevelTotalExp(this.level, species.growthRate);
    this.levelExp = dataSource?.levelExp || 0;

    if (dataSource) {
      this.id = dataSource.id;
      this.hp = dataSource.hp;
      this.stats = dataSource.stats;
      this.ivs = dataSource.ivs;
      this.passive = !!dataSource.passive;
      if (this.variant === undefined) {
        this.variant = 0;
      }
      this.nature = dataSource.nature || (0 as Nature);
      this.nickname = dataSource.nickname;
      this.moveset = dataSource.moveset;
      this.status = dataSource.status!; // TODO: is this bang correct?
      this.friendship = dataSource.friendship ?? this.species.baseFriendship;
      this.metLevel = dataSource.metLevel || 5;
      this.luck = dataSource.luck;
      this.metBiome = dataSource.metBiome;
      this.metSpecies =
        dataSource.metSpecies ?? (this.metBiome !== -1 ? this.species.speciesId : this.species.getRootSpeciesId(true));
      this.metWave = dataSource.metWave ?? (this.metBiome === -1 ? -1 : 0);
      this.pauseEvolutions = dataSource.pauseEvolutions;
      this.pokerus = !!dataSource.pokerus;
      this.fusionSpecies =
        dataSource.fusionSpecies instanceof PokemonSpecies
          ? dataSource.fusionSpecies
          : dataSource.fusionSpecies
            ? getPokemonSpecies(dataSource.fusionSpecies)
            : null;
      this.fusionFormIndex = dataSource.fusionFormIndex;
      this.fusionAbilityIndex = dataSource.fusionAbilityIndex;
      this.fusionShiny = dataSource.fusionShiny;
      this.fusionVariant = dataSource.fusionVariant || 0;
      this.fusionGender = dataSource.fusionGender;
      this.fusionLuck = dataSource.fusionLuck;
      this.fusionCustomPokemonData = dataSource.fusionCustomPokemonData;
      this.fusionTeraType = dataSource.fusionTeraType;
      this.usedTMs = dataSource.usedTMs ?? [];
      this.customPokemonData = new CustomPokemonData(dataSource.customPokemonData);
      this.teraType = dataSource.teraType;
      this.isTerastallized = dataSource.isTerastallized;
      this.stellarTypesBoosted = dataSource.stellarTypesBoosted ?? [];
    } else {
      this.id = randSeedInt(4294967296);
      this.ivs = ivs || getIvsFromId(this.id);

      if (this.gender === undefined) {
        this.generateGender();
      }

      if (this.formIndex === undefined) {
        this.formIndex = globalScene.getSpeciesFormIndex(species, this.gender, this.nature, this.isPlayer());
      }

      if (this.shiny === undefined) {
        this.trySetShiny();
      }

      if (this.variant === undefined) {
        this.variant = this.shiny ? this.generateShinyVariant() : 0;
      }

      if (nature !== undefined) {
        this.setNature(nature);
      } else {
        this.generateNature();
      }

      this.friendship = species.baseFriendship;
      this.metLevel = level;
      this.metBiome = globalScene.currentBattle ? globalScene.arena.biomeType : -1;
      this.metSpecies = species.speciesId;
      this.metWave = globalScene.currentBattle ? globalScene.currentBattle.waveIndex : -1;
      this.pokerus = false;

      if (level > 1) {
        const fused = new BooleanHolder(globalScene.gameMode.isSplicedOnly);
        if (!fused.value && this.isEnemy() && !this.hasTrainer()) {
          globalScene.applyModifier(EnemyFusionChanceModifier, false, fused);
        }

        if (fused.value) {
          this.calculateStats();
          this.generateFusionSpecies();
        }
      }
      this.luck = (this.shiny ? this.variant + 1 : 0) + (this.fusionShiny ? this.fusionVariant + 1 : 0);
      this.fusionLuck = this.luck;

      this.teraType = randSeedItem(this.getTypes(false, false, true));
      this.isTerastallized = false;
      this.stellarTypesBoosted = [];
    }

    this.summonData = new PokemonSummonData(dataSource?.summonData);
    this.battleData = new PokemonBattleData(dataSource?.battleData);

    this.generateName();

    if (!species.isObtainable()) {
      this.shiny = false;
    }

    if (!dataSource) {
      this.calculateStats();
    }
  }

  /**
   * @param useIllusion - Whether we want the fake name or the real name of the Pokemon (for Illusion ability).
   */
  getNameToRender(useIllusion = true) {
    const name: string =
      !useIllusion && this.summonData.illusion ? this.summonData.illusion.basePokemon.name : this.name;
    const nickname: string =
      !useIllusion && this.summonData.illusion ? this.summonData.illusion.basePokemon.nickname : this.nickname;
    try {
      if (nickname) {
        return decodeURIComponent(escape(atob(nickname)));
      }
      return name;
    } catch (err) {
      console.error(`Failed to decode nickname for ${name}`, err);
      return name;
    }
  }

  getPokeball(useIllusion = false) {
    if (useIllusion) {
      return this.summonData.illusion?.pokeball ?? this.pokeball;
    }
    return this.pokeball;
  }

  init(): void {
    this.fieldPosition = FieldPosition.CENTER;
    this.initBattleInfo();

    globalScene.fieldUI.addAt(this.battleInfo, 0);

    const getSprite = (hasShadow?: boolean) => {
      const ret = globalScene.addPokemonSprite(
        this,
        0,
        0,
        `pkmn__${this.isPlayer() ? "back__" : ""}sub`,
        undefined,
        true,
      );
      ret.setOrigin(0.5, 1);
      ret.setPipeline(globalScene.spritePipeline, {
        tone: [0.0, 0.0, 0.0, 0.0],
        hasShadow: !!hasShadow,
        teraColor: getTypeRgb(this.getTeraType()),
        isTerastallized: this.isTerastallized,
      });
      return ret;
    };

    this.setScale(this.getSpriteScale());

    const sprite = getSprite(true);
    const tintSprite = getSprite();

    tintSprite.setVisible(false);

    this.addAt(sprite, 0);
    this.addAt(tintSprite, 1);

    if (this.isShiny(true) && !this.shinySparkle) {
      this.initShinySparkle();
    }
  }

  abstract initBattleInfo(): void;

  isOnField(): boolean {
    if (!globalScene) {
      return false;
    }
    if (this.switchOutStatus) {
      return false;
    }
    return globalScene.field.getIndex(this) > -1;
  }

  /**
   * Checks if a pokemon is fainted (ie: its `hp <= 0`).
   * It's usually better to call {@linkcode isAllowedInBattle()}
   * @param checkStatus `true` to also check that the pokemon's status is {@linkcode StatusEffect.FAINT}
   * @returns `true` if the pokemon is fainted
   */
  public isFainted(checkStatus = false): boolean {
    return this.hp <= 0 && (!checkStatus || this.status?.effect === StatusEffect.FAINT);
  }

  /**
   * Check if this pokemon is both not fainted and allowed to be in battle based on currently active challenges.
   * @returns {boolean} `true` if pokemon is allowed in battle
   */
  public isAllowedInBattle(): boolean {
    return !this.isFainted() && this.isAllowedInChallenge();
  }

  /**
   * Check if this pokemon is allowed based on any active challenges.
   * It's usually better to call {@linkcode isAllowedInBattle()}
   * @returns {boolean} `true` if pokemon is allowed in battle
   */
  public isAllowedInChallenge(): boolean {
    const challengeAllowed = new BooleanHolder(true);
    applyChallenges(ChallengeType.POKEMON_IN_BATTLE, this, challengeAllowed);
    return challengeAllowed.value;
  }

  /**
   * Checks if this {@linkcode Pokemon} is allowed in battle (ie: not fainted, and allowed under any active challenges).
   * @param onField `true` to also check if the pokemon is currently on the field; default `false`
   * @returns `true` if the pokemon is "active", as described above.
   * Returns `false` if there is no active {@linkcode BattleScene} or the pokemon is disallowed.
   */
  public isActive(onField = false): boolean {
    if (!globalScene) {
      return false;
    }
    return this.isAllowedInBattle() && (!onField || this.isOnField());
  }

  getDexAttr(): bigint {
    let ret = 0n;
    ret |= this.gender !== Gender.FEMALE ? DexAttr.MALE : DexAttr.FEMALE;
    ret |= !this.shiny ? DexAttr.NON_SHINY : DexAttr.SHINY;
    ret |= this.variant >= 2 ? DexAttr.VARIANT_3 : this.variant === 1 ? DexAttr.VARIANT_2 : DexAttr.DEFAULT_VARIANT;
    ret |= globalScene.gameData.getFormAttr(this.formIndex);
    return ret;
  }

  /**
   * Sets the Pokemon's name. Only called when loading a Pokemon so this function needs to be called when
   * initializing hardcoded Pokemon or else it will not display the form index name properly.
   * @returns n/a
   */
  generateName(): void {
    if (!this.fusionSpecies) {
      this.name = this.species.getName(this.formIndex);
      return;
    }
    this.name = getFusedSpeciesName(
      this.species.getName(this.formIndex),
      this.fusionSpecies.getName(this.fusionFormIndex),
    );
    if (this.battleInfo) {
      this.updateInfo(true);
    }
  }

  /** Generate `abilityIndex` based on species and hidden ability if not pre-defined. */
  private generateAbilityIndex(): number {
    // Roll for hidden ability chance, applying any ability charms for enemy mons
    const hiddenAbilityChance = new NumberHolder(BASE_HIDDEN_ABILITY_CHANCE);
    if (!this.hasTrainer()) {
      globalScene.applyModifiers(HiddenAbilityRateBoosterModifier, true, hiddenAbilityChance);
    }

    // If the roll succeeded and we have one, use HA; otherwise pick a random ability
    const hasHiddenAbility = !randSeedInt(hiddenAbilityChance.value);
    if (this.species.abilityHidden && hasHiddenAbility) {
      return 2;
    }

    // only use random ability if species has a second ability
    return this.species.ability2 !== this.species.ability1 ? randSeedInt(2) : 0;
  }

  /**
   * Generate an illusion of the last pokemon in the party, as other wild pokemon in the area.
   */
  setIllusion(pokemon: Pokemon): boolean {
    if (this.summonData.illusion) {
      this.breakIllusion();
    }
    if (this.hasTrainer()) {
      const speciesId = pokemon.species.speciesId;

      this.summonData.illusion = {
        basePokemon: {
          name: this.name,
          nickname: this.nickname,
          shiny: this.shiny,
          variant: this.variant,
          fusionShiny: this.fusionShiny,
          fusionVariant: this.fusionVariant,
        },
        species: speciesId,
        formIndex: pokemon.formIndex,
        gender: pokemon.gender,
        pokeball: pokemon.pokeball,
        fusionFormIndex: pokemon.fusionFormIndex,
        fusionSpecies: pokemon.fusionSpecies || undefined,
        fusionGender: pokemon.fusionGender,
      };

      this.name = pokemon.name;
      this.nickname = pokemon.nickname;
      this.shiny = pokemon.shiny;
      this.variant = pokemon.variant;
      this.fusionVariant = pokemon.fusionVariant;
      this.fusionShiny = pokemon.fusionShiny;
      if (this.shiny) {
        this.initShinySparkle();
      }
      this.loadAssets(false, true).then(() => this.playAnim());
      this.updateInfo();
    } else {
      const randomIllusion: PokemonSpecies = globalScene.arena.randomSpecies(
        globalScene.currentBattle.waveIndex,
        this.level,
      );

      this.summonData.illusion = {
        basePokemon: {
          name: this.name,
          nickname: this.nickname,
          shiny: this.shiny,
          variant: this.variant,
          fusionShiny: this.fusionShiny,
          fusionVariant: this.fusionVariant,
        },
        species: randomIllusion.speciesId,
        formIndex: randomIllusion.formIndex,
        gender: this.gender,
        pokeball: this.pokeball,
      };

      this.name = randomIllusion.name;
      this.loadAssets(false, true).then(() => this.playAnim());
    }
    return true;
  }

  breakIllusion(): boolean {
    if (!this.summonData.illusion) {
      return false;
    }
    this.name = this.summonData.illusion.basePokemon.name;
    this.nickname = this.summonData.illusion.basePokemon.nickname;
    this.shiny = this.summonData.illusion.basePokemon.shiny;
    this.variant = this.summonData.illusion.basePokemon.variant;
    this.fusionVariant = this.summonData.illusion.basePokemon.fusionVariant;
    this.fusionShiny = this.summonData.illusion.basePokemon.fusionShiny;
    this.summonData.illusion = null;
    if (this.isOnField()) {
      globalScene.playSound("PRSFX- Transform");
    }
    if (this.shiny) {
      this.initShinySparkle();
    }
    this.loadAssets(false).then(() => this.playAnim());
    this.updateInfo(true);
    return true;
  }

  abstract isPlayer(): this is PlayerPokemon;

  abstract isEnemy(): this is EnemyPokemon;

  abstract hasTrainer(): boolean;

  abstract getFieldIndex(): number;

  abstract getBattlerIndex(): BattlerIndex;

  /**
   * @param useIllusion - Whether we want the illusion or not.
   */
  async loadAssets(ignoreOverride = true, useIllusion = false): Promise<void> {
    /** Promises that are loading assets and can be run concurrently. */
    const loadPromises: Promise<void>[] = [];
    // Assets for moves
    loadPromises.push(loadMoveAnimations(this.getMoveset().map(m => m.getMove().id)));

    // Load the assets for the species form
    const formIndex = useIllusion && this.summonData.illusion ? this.summonData.illusion.formIndex : this.formIndex;
    loadPromises.push(
      this.getSpeciesForm(false, useIllusion).loadAssets(
        this.getGender(useIllusion) === Gender.FEMALE,
        formIndex,
        this.isShiny(useIllusion),
        this.getVariant(useIllusion),
      ),
    );

    if (this.isPlayer() || this.getFusionSpeciesForm(false, useIllusion)) {
      globalScene.loadPokemonAtlas(
        this.getBattleSpriteKey(true, ignoreOverride),
        this.getBattleSpriteAtlasPath(true, ignoreOverride),
      );
    }
    if (this.getFusionSpeciesForm()) {
      const fusionFormIndex =
        useIllusion && this.summonData.illusion ? this.summonData.illusion.fusionFormIndex : this.fusionFormIndex;
      const fusionShiny =
        !useIllusion && this.summonData.illusion?.basePokemon
          ? this.summonData.illusion.basePokemon.fusionShiny
          : this.fusionShiny;
      const fusionVariant =
        !useIllusion && this.summonData.illusion?.basePokemon
          ? this.summonData.illusion.basePokemon.fusionVariant
          : this.fusionVariant;
      loadPromises.push(
        this.getFusionSpeciesForm(false, useIllusion).loadAssets(
          this.getFusionGender(false, useIllusion) === Gender.FEMALE,
          fusionFormIndex,
          fusionShiny,
          fusionVariant,
        ),
      );
      globalScene.loadPokemonAtlas(
        this.getFusionBattleSpriteKey(true, ignoreOverride),
        this.getFusionBattleSpriteAtlasPath(true, ignoreOverride),
      );
    }

    if (this.isShiny(true)) {
      loadPromises.push(populateVariantColors(this, false, ignoreOverride));
      if (this.isPlayer()) {
        loadPromises.push(populateVariantColors(this, true, ignoreOverride));
      }
    }

    await Promise.allSettled(loadPromises);

    // This must be initiated before we queue loading, otherwise the load could have finished before
    // we reach the line of code that adds the listener, causing a deadlock.
    const waitOnLoadPromise = new Promise<void>(resolve =>
      globalScene.load.once(Phaser.Loader.Events.COMPLETE, resolve),
    );

    if (!globalScene.load.isLoading()) {
      globalScene.load.start();
    }

    // Wait for the assets we queued to load to finish loading, then...
    // See https://developer.mozilla.org/en-US/docs/Web/JavaScript/Guide/Using_promises#creating_a_promise_around_an_old_callback_api
    await waitOnLoadPromise;

    // With the sprites loaded, generate the animation frame information
    if (this.isPlayer()) {
      const originalWarn = console.warn;
      // Ignore warnings for missing frames, because there will be a lot
      console.warn = () => {};
      const battleSpriteKey = this.getBattleSpriteKey(this.isPlayer(), ignoreOverride);
      const battleFrameNames = globalScene.anims.generateFrameNames(battleSpriteKey, {
        zeroPad: 4,
        suffix: ".png",
        start: 1,
        end: 400,
      });
      console.warn = originalWarn;
      if (!globalScene.anims.exists(battleSpriteKey)) {
        globalScene.anims.create({
          key: battleSpriteKey,
          frames: battleFrameNames,
          frameRate: 10,
          repeat: -1,
        });
      }
    }
    // With everything loaded, now begin playing the animation.
    this.playAnim();

    // update the fusion palette
    this.updateFusionPalette();
    if (this.summonData.speciesForm) {
      this.updateFusionPalette(true);
    }
  }

  /**
   * Gracefully handle errors loading a variant sprite. Log if it fails and attempt to fall back on
   * non-experimental sprites before giving up.
   *
   * @param cacheKey the cache key for the variant color sprite
   * @param attemptedSpritePath the sprite path that failed to load
   * @param useExpSprite was the attempted sprite experimental
   * @param battleSpritePath the filename of the sprite
   * @param optionalParams any additional params to log
   */
  async fallbackVariantColor(
    cacheKey: string,
    attemptedSpritePath: string,
    useExpSprite: boolean,
    battleSpritePath: string,
    ...optionalParams: any[]
  ) {
    console.warn(`Could not load ${attemptedSpritePath}!`, ...optionalParams);
    if (useExpSprite) {
      await this.populateVariantColorCache(cacheKey, false, battleSpritePath);
    }
  }

  /**
   * Attempt to process variant sprite.
   *
   * @param cacheKey the cache key for the variant color sprite
   * @param useExpSprite should the experimental sprite be used
   * @param battleSpritePath the filename of the sprite
   */
  async populateVariantColorCache(cacheKey: string, useExpSprite: boolean, battleSpritePath: string) {
    const spritePath = `./images/pokemon/variant/${useExpSprite ? "exp/" : ""}${battleSpritePath}.json`;
    return globalScene
      .cachedFetch(spritePath)
      .then(res => {
        // Prevent the JSON from processing if it failed to load
        if (!res.ok) {
          return this.fallbackVariantColor(
            cacheKey,
            res.url,
            useExpSprite,
            battleSpritePath,
            res.status,
            res.statusText,
          );
        }
        return res.json();
      })
      .catch(error => {
        return this.fallbackVariantColor(cacheKey, spritePath, useExpSprite, battleSpritePath, error);
      })
      .then(c => {
        if (!isNullOrUndefined(c)) {
          variantColorCache[cacheKey] = c;
        }
      });
  }

  getFormKey(): string {
    if (!this.species.forms.length || this.species.forms.length <= this.formIndex) {
      return "";
    }
    return this.species.forms[this.formIndex].formKey;
  }

  getFusionFormKey(): string | null {
    if (!this.fusionSpecies) {
      return null;
    }
    if (!this.fusionSpecies.forms.length || this.fusionSpecies.forms.length <= this.fusionFormIndex) {
      return "";
    }
    return this.fusionSpecies.forms[this.fusionFormIndex].formKey;
  }

  getSpriteAtlasPath(ignoreOverride?: boolean): string {
    const spriteId = this.getSpriteId(ignoreOverride).replace(/_{2}/g, "/");
    return `${/_[1-3]$/.test(spriteId) ? "variant/" : ""}${spriteId}`;
  }

  getBattleSpriteAtlasPath(back?: boolean, ignoreOverride?: boolean): string {
    const spriteId = this.getBattleSpriteId(back, ignoreOverride).replace(/_{2}/g, "/");
    return `${/_[1-3]$/.test(spriteId) ? "variant/" : ""}${spriteId}`;
  }

  getSpriteId(ignoreOverride?: boolean): string {
    const formIndex = this.summonData.illusion?.formIndex ?? this.formIndex;
    return this.getSpeciesForm(ignoreOverride, true).getSpriteId(
      this.getGender(ignoreOverride, true) === Gender.FEMALE,
      formIndex,
      this.shiny,
      this.variant,
    );
  }

  getBattleSpriteId(back?: boolean, ignoreOverride?: boolean): string {
    if (back === undefined) {
      back = this.isPlayer();
    }

    const formIndex = this.summonData.illusion?.formIndex ?? this.formIndex;

    return this.getSpeciesForm(ignoreOverride, true).getSpriteId(
      this.getGender(ignoreOverride, true) === Gender.FEMALE,
      formIndex,
      this.shiny,
      this.variant,
      back,
    );
  }

  getSpriteKey(ignoreOverride?: boolean): string {
    return this.getSpeciesForm(ignoreOverride, false).getSpriteKey(
      this.getGender(ignoreOverride) === Gender.FEMALE,
      this.formIndex,
      this.summonData.illusion?.basePokemon.shiny ?? this.shiny,
      this.summonData.illusion?.basePokemon.variant ?? this.variant,
    );
  }

  getBattleSpriteKey(back?: boolean, ignoreOverride?: boolean): string {
    return `pkmn__${this.getBattleSpriteId(back, ignoreOverride)}`;
  }

  getFusionSpriteId(ignoreOverride?: boolean): string {
    const fusionFormIndex = this.summonData.illusion?.fusionFormIndex ?? this.fusionFormIndex;
    return this.getFusionSpeciesForm(ignoreOverride, true).getSpriteId(
      this.getFusionGender(ignoreOverride, true) === Gender.FEMALE,
      fusionFormIndex,
      this.fusionShiny,
      this.fusionVariant,
    );
  }

  getFusionBattleSpriteId(back?: boolean, ignoreOverride?: boolean): string {
    if (back === undefined) {
      back = this.isPlayer();
    }

    const fusionFormIndex = this.summonData.illusion?.fusionFormIndex ?? this.fusionFormIndex;

    return this.getFusionSpeciesForm(ignoreOverride, true).getSpriteId(
      this.getFusionGender(ignoreOverride, true) === Gender.FEMALE,
      fusionFormIndex,
      this.fusionShiny,
      this.fusionVariant,
      back,
    );
  }

  getFusionBattleSpriteKey(back?: boolean, ignoreOverride?: boolean): string {
    return `pkmn__${this.getFusionBattleSpriteId(back, ignoreOverride)}`;
  }

  getFusionBattleSpriteAtlasPath(back?: boolean, ignoreOverride?: boolean): string {
    return this.getFusionBattleSpriteId(back, ignoreOverride).replace(/_{2}/g, "/");
  }

  getIconAtlasKey(ignoreOverride = false, useIllusion = true): string {
    // TODO: confirm the correct behavior here (is it intentional that the check fails if `illusion.formIndex` is `0`?)
    const formIndex =
      useIllusion && this.summonData.illusion?.formIndex ? this.summonData.illusion.formIndex : this.formIndex;
    const variant =
      !useIllusion && this.summonData.illusion ? this.summonData.illusion.basePokemon.variant : this.variant;
    return this.getSpeciesForm(ignoreOverride, useIllusion).getIconAtlasKey(
      formIndex,
      this.isBaseShiny(useIllusion),
      variant,
    );
  }

  getFusionIconAtlasKey(ignoreOverride = false, useIllusion = true): string {
    // TODO: confirm the correct behavior here (is it intentional that the check fails if `illusion.fusionFormIndex` is `0`?)
    const fusionFormIndex =
      useIllusion && this.summonData.illusion?.fusionFormIndex
        ? this.summonData.illusion.fusionFormIndex
        : this.fusionFormIndex;
    const fusionVariant =
      !useIllusion && this.summonData.illusion
        ? this.summonData.illusion.basePokemon.fusionVariant
        : this.fusionVariant;
    return this.getFusionSpeciesForm(ignoreOverride, useIllusion).getIconAtlasKey(
      fusionFormIndex,
      this.isFusionShiny(),
      fusionVariant,
    );
  }

  getIconId(ignoreOverride?: boolean, useIllusion = true): string {
    const formIndex =
      useIllusion && this.summonData.illusion?.formIndex ? this.summonData.illusion?.formIndex : this.formIndex;
    const variant =
      !useIllusion && !!this.summonData.illusion ? this.summonData.illusion?.basePokemon.variant : this.variant;
    return this.getSpeciesForm(ignoreOverride, useIllusion).getIconId(
      this.getGender(ignoreOverride, useIllusion) === Gender.FEMALE,
      formIndex,
      this.isBaseShiny(),
      variant,
    );
  }

  getFusionIconId(ignoreOverride?: boolean, useIllusion = true): string {
    const fusionFormIndex =
      useIllusion && this.summonData.illusion?.fusionFormIndex
        ? this.summonData.illusion?.fusionFormIndex
        : this.fusionFormIndex;
    const fusionVariant =
      !useIllusion && !!this.summonData.illusion
        ? this.summonData.illusion?.basePokemon.fusionVariant
        : this.fusionVariant;
    return this.getFusionSpeciesForm(ignoreOverride, useIllusion).getIconId(
      this.getFusionGender(ignoreOverride, useIllusion) === Gender.FEMALE,
      fusionFormIndex,
      this.isFusionShiny(),
      fusionVariant,
    );
  }

  /**
   * Get this {@linkcode Pokemon}'s {@linkcode PokemonSpeciesForm}.
   * @param ignoreOverride - Whether to ignore overridden species from {@linkcode MoveId.TRANSFORM}, default `false`.
   * This overrides `useIllusion` if `true`.
   * @param useIllusion - `true` to use the speciesForm of the illusion; default `false`.
   */
  getSpeciesForm(ignoreOverride = false, useIllusion = false): PokemonSpeciesForm {
    if (!ignoreOverride && this.summonData.speciesForm) {
      return this.summonData.speciesForm;
    }

    const species: PokemonSpecies =
      useIllusion && this.summonData.illusion ? getPokemonSpecies(this.summonData.illusion.species) : this.species;
    const formIndex = useIllusion && this.summonData.illusion ? this.summonData.illusion.formIndex : this.formIndex;

    if (species.forms && species.forms.length > 0) {
      return species.forms[formIndex];
    }

    return species;
  }

  /**
   * @param {boolean} useIllusion - Whether we want the fusionSpeciesForm of the illusion or not.
   */
  getFusionSpeciesForm(ignoreOverride?: boolean, useIllusion = false): PokemonSpeciesForm {
    const fusionSpecies: PokemonSpecies =
      useIllusion && this.summonData.illusion ? this.summonData.illusion.fusionSpecies! : this.fusionSpecies!;
    const fusionFormIndex =
      useIllusion && this.summonData.illusion ? this.summonData.illusion.fusionFormIndex! : this.fusionFormIndex;

    if (!ignoreOverride && this.summonData.fusionSpeciesForm) {
      return this.summonData.fusionSpeciesForm;
    }
    if (!fusionSpecies?.forms?.length || fusionFormIndex >= fusionSpecies?.forms.length) {
      return fusionSpecies;
    }
    return fusionSpecies?.forms[fusionFormIndex];
  }

  getSprite(): Phaser.GameObjects.Sprite {
    return this.getAt(0) as Phaser.GameObjects.Sprite;
  }

  getTintSprite(): Phaser.GameObjects.Sprite | null {
    return !this.maskEnabled ? (this.getAt(1) as Phaser.GameObjects.Sprite) : this.maskSprite;
  }

  getSpriteScale(): number {
    const formKey = this.getFormKey();
    if (
      this.isMax() === true ||
      formKey === "segin-starmobile" ||
      formKey === "schedar-starmobile" ||
      formKey === "navi-starmobile" ||
      formKey === "ruchbah-starmobile" ||
      formKey === "caph-starmobile"
    ) {
      // G-Max and starmobiles have flat 1.5x scale
      return 1.5;
    }

    // TODO: Rather than using -1 as a default... why don't we just change it to 1????????
    if (this.customPokemonData.spriteScale <= 0) {
      return 1;
    }
    return this.customPokemonData.spriteScale;
  }

  /** Resets the pokemon's field sprite properties, including position, alpha, and scale */
  resetSprite(): void {
    // Resetting properties should not be shown on the field
    this.setVisible(false);

    // Remove the offset from having a Substitute active
    if (this.isOffsetBySubstitute()) {
      this.x -= this.getSubstituteOffset()[0];
      this.y -= this.getSubstituteOffset()[1];
    }

    // Reset sprite display properties
    this.setAlpha(1);
    this.setScale(this.getSpriteScale());
  }

  getHeldItems(): PokemonHeldItemModifier[] {
    if (!globalScene) {
      return [];
    }
    return globalScene.findModifiers(
      m => m instanceof PokemonHeldItemModifier && m.pokemonId === this.id,
      this.isPlayer(),
    ) as PokemonHeldItemModifier[];
  }

  updateScale(): void {
    this.setScale(this.getSpriteScale());
  }

  updateSpritePipelineData(): void {
    [this.getSprite(), this.getTintSprite()]
      .filter(s => !!s)
      .map(s => {
        s.pipelineData["teraColor"] = getTypeRgb(this.getTeraType());
        s.pipelineData["isTerastallized"] = this.isTerastallized;
      });
    this.updateInfo(true);
  }

  initShinySparkle(): void {
    const shinySparkle = globalScene.addFieldSprite(0, 0, "shiny");
    shinySparkle.setVisible(false);
    shinySparkle.setOrigin(0.5, 1);
    this.add(shinySparkle);

    this.shinySparkle = shinySparkle;
  }

  /**
   * Attempts to animate a given {@linkcode Phaser.GameObjects.Sprite}
   * @see {@linkcode Phaser.GameObjects.Sprite.play}
   * @param sprite {@linkcode Phaser.GameObjects.Sprite} to animate
   * @param tintSprite {@linkcode Phaser.GameObjects.Sprite} placed on top of the sprite to add a color tint
   * @param animConfig {@linkcode String} to pass to {@linkcode Phaser.GameObjects.Sprite.play}
   * @returns true if the sprite was able to be animated
   */
  tryPlaySprite(sprite: Phaser.GameObjects.Sprite, tintSprite: Phaser.GameObjects.Sprite, key: string): boolean {
    // Catch errors when trying to play an animation that doesn't exist
    try {
      sprite.play(key);
      tintSprite.play(key);
    } catch (error: unknown) {
      console.error(`Couldn't play animation for '${key}'!\nIs the image for this Pokemon missing?\n`, error);

      return false;
    }

    return true;
  }

  playAnim(): void {
    this.tryPlaySprite(this.getSprite(), this.getTintSprite()!, this.getBattleSpriteKey()); // TODO: is the bang correct?
  }

  getFieldPositionOffset(): [number, number] {
    switch (this.fieldPosition) {
      case FieldPosition.CENTER:
        return [0, 0];
      case FieldPosition.LEFT:
        return [-32, -8];
      case FieldPosition.RIGHT:
        return [32, 0];
    }
  }

  /**
   * Returns the Pokemon's offset from its current field position in the event that
   * it has a Substitute doll in effect. The offset is returned in `[ x, y ]` format.
   * @see {@linkcode SubstituteTag}
   * @see {@linkcode getFieldPositionOffset}
   */
  getSubstituteOffset(): [number, number] {
    return this.isPlayer() ? [-30, 10] : [30, -10];
  }

  /**
   * Returns whether or not the Pokemon's position on the field is offset because
   * the Pokemon has a Substitute active.
   * @see {@linkcode SubstituteTag}
   */
  isOffsetBySubstitute(): boolean {
    const substitute = this.getTag(SubstituteTag);
    if (!substitute || substitute.sprite === undefined) {
      return false;
    }
    // During the Pokemon's MoveEffect phase, the offset is removed to put the Pokemon "in focus"
    const currentPhase = globalScene.phaseManager.getCurrentPhase();
    return !(currentPhase?.is("MoveEffectPhase") && currentPhase.getPokemon() === this);
  }

  /** If this Pokemon has a Substitute on the field, removes its sprite from the field. */
  destroySubstitute(): void {
    const substitute = this.getTag(SubstituteTag);
    if (substitute?.sprite) {
      substitute.sprite.destroy();
    }
  }

  setFieldPosition(fieldPosition: FieldPosition, duration?: number): Promise<void> {
    return new Promise(resolve => {
      if (fieldPosition === this.fieldPosition) {
        resolve();
        return;
      }

      const initialOffset = this.getFieldPositionOffset();

      this.fieldPosition = fieldPosition;

      this.battleInfo.setMini(fieldPosition !== FieldPosition.CENTER);
      this.battleInfo.setOffset(fieldPosition === FieldPosition.RIGHT);

      const newOffset = this.getFieldPositionOffset();

      const relX = newOffset[0] - initialOffset[0];
      const relY = newOffset[1] - initialOffset[1];

      const subTag = this.getTag(SubstituteTag);

      if (duration) {
        // TODO: can this use stricter typing?
        const targets: any[] = [this];
        if (subTag?.sprite) {
          targets.push(subTag.sprite);
        }
        globalScene.tweens.add({
          targets: targets,
          x: (_target, _key, value: number) => value + relX,
          y: (_target, _key, value: number) => value + relY,
          duration: duration,
          ease: "Sine.easeOut",
          onComplete: () => resolve(),
        });
      } else {
        this.x += relX;
        this.y += relY;
        if (subTag?.sprite) {
          subTag.sprite.x += relX;
          subTag.sprite.y += relY;
        }
      }
    });
  }

  /**
   * Retrieves the entire set of stats of this {@linkcode Pokemon}.
   * @param bypassSummonData - whether to use actual stats or in-battle overriden stats from Transform; default `true`
   * @returns the numeric values of this {@linkcode Pokemon}'s stats
   */
  getStats(bypassSummonData = true): number[] {
    if (!bypassSummonData && this.summonData.stats) {
      return this.summonData.stats;
    }
    return this.stats;
  }

  /**
   * Retrieves the corresponding {@linkcode PermanentStat} of the {@linkcode Pokemon}.
   * @param stat the desired {@linkcode PermanentStat}
   * @param bypassSummonData prefer actual stats (`true` by default) or in-battle overridden stats (`false`)
   * @returns the numeric value of the desired {@linkcode Stat}
   */
  getStat(stat: PermanentStat, bypassSummonData = true): number {
    if (!bypassSummonData && this.summonData.stats[stat] !== 0) {
      return this.summonData.stats[stat];
    }
    return this.stats[stat];
  }

  /**
   * Writes the value to the corrseponding {@linkcode PermanentStat} of the {@linkcode Pokemon}.
   *
   * Note that this does nothing if {@linkcode value} is less than 0.
   * @param stat the desired {@linkcode PermanentStat} to be overwritten
   * @param value the desired numeric value
   * @param bypassSummonData write to actual stats (`true` by default) or in-battle overridden stats (`false`)
   */
  setStat(stat: PermanentStat, value: number, bypassSummonData = true): void {
    if (value < 0) {
      return;
    }

    if (!bypassSummonData) {
      this.summonData.stats[stat] = value;
    } else {
      this.stats[stat] = value;
    }
  }

  /**
   * Retrieves the entire set of in-battle stat stages of the {@linkcode Pokemon}.
   * @returns the numeric values of the {@linkcode Pokemon}'s in-battle stat stages if available, a fresh stat stage array otherwise
   */
  getStatStages(): number[] {
    return this.summonData ? this.summonData.statStages : [0, 0, 0, 0, 0, 0, 0];
  }

  /**
   * Retrieves the in-battle stage of the specified {@linkcode BattleStat}.
   * @param stat the {@linkcode BattleStat} whose stage is desired
   * @returns the stage of the desired {@linkcode BattleStat} if available, 0 otherwise
   */
  getStatStage(stat: BattleStat): number {
    return this.summonData ? this.summonData.statStages[stat - 1] : 0;
  }

  /**
   * Writes the value to the in-battle stage of the corresponding {@linkcode BattleStat} of the {@linkcode Pokemon}.
   *
   * Note that, if the value is not within a range of [-6, 6], it will be forced to the closest range bound.
   * @param stat the {@linkcode BattleStat} whose stage is to be overwritten
   * @param value the desired numeric value
   */
  setStatStage(stat: BattleStat, value: number): void {
    if (value >= -6) {
      this.summonData.statStages[stat - 1] = Math.min(value, 6);
    } else {
      this.summonData.statStages[stat - 1] = Math.max(value, -6);
    }
  }

  /**
   * Calculate the critical-hit stage of a move used **against** this pokemon by
   * the given source.
   *
   * @param source - The {@linkcode Pokemon} using the move
   * @param move - The {@linkcode Move} being used
   * @returns The final critical-hit stage value
   */
  getCritStage(source: Pokemon, move: Move): number {
    const critStage = new NumberHolder(0);
    applyMoveAttrs("HighCritAttr", source, this, move, critStage);
    globalScene.applyModifiers(CritBoosterModifier, source.isPlayer(), source, critStage);
    globalScene.applyModifiers(TempCritBoosterModifier, source.isPlayer(), critStage);
    applyAbAttrs("BonusCritAbAttr", { pokemon: source, critStage });
    const critBoostTag = source.getTag(CritBoostTag);
    if (critBoostTag) {
      // Dragon cheer only gives +1 crit stage to non-dragon types
      critStage.value +=
        critBoostTag instanceof DragonCheerTag && !critBoostTag.typesOnAdd.includes(PokemonType.DRAGON) ? 1 : 2;
    }

    console.log(`crit stage: +${critStage.value}`);
    return critStage.value;
  }

  /**
   * Calculates the category of a move when used by this pokemon after
   * category-changing move effects are applied.
   * @param target - The {@linkcode Pokemon} using the move
   * @param move - The {@linkcode Move} being used
   * @returns The given move's final category
   */
  getMoveCategory(target: Pokemon, move: Move): MoveCategory {
    const moveCategory = new NumberHolder(move.category);
    applyMoveAttrs("VariableMoveCategoryAttr", this, target, move, moveCategory);
    return moveCategory.value;
  }

  /**
   * Calculates and retrieves the final value of a stat considering any held
   * items, move effects, opponent abilities, and whether there was a critical
   * hit.
   * @param stat the desired {@linkcode EffectiveStat}
   * @param opponent the target {@linkcode Pokemon}
   * @param move the {@linkcode Move} being used
   * @param ignoreAbility determines whether this Pokemon's abilities should be ignored during the stat calculation
   * @param ignoreOppAbility during an attack, determines whether the opposing Pokemon's abilities should be ignored during the stat calculation.
   * @param ignoreAllyAbility during an attack, determines whether the ally Pokemon's abilities should be ignored during the stat calculation.
   * @param isCritical determines whether a critical hit has occurred or not (`false` by default)
   * @param simulated if `true`, nullifies any effects that produce any changes to game state from triggering
   * @param ignoreHeldItems determines whether this Pokemon's held items should be ignored during the stat calculation, default `false`
   * @returns the final in-battle value of a stat
   */
  getEffectiveStat(
    stat: EffectiveStat,
    opponent?: Pokemon,
    move?: Move,
    ignoreAbility = false,
    ignoreOppAbility = false,
    ignoreAllyAbility = false,
    isCritical = false,
    simulated = true,
    ignoreHeldItems = false,
  ): number {
    const statVal = new NumberHolder(this.getStat(stat, false));
    if (!ignoreHeldItems) {
      globalScene.applyModifiers(StatBoosterModifier, this.isPlayer(), this, stat, statVal);
    }

    // The Ruin abilities here are never ignored, but they reveal themselves on summon anyway
    const fieldApplied = new BooleanHolder(false);
    for (const pokemon of globalScene.getField(true)) {
      applyAbAttrs("FieldMultiplyStatAbAttr", {
        pokemon,
        stat,
        statVal,
        target: this,
        hasApplied: fieldApplied,
        simulated,
      });
      if (fieldApplied.value) {
        break;
      }
    }
    if (!ignoreAbility) {
      applyAbAttrs("StatMultiplierAbAttr", {
        pokemon: this,
        stat,
        statVal,
        simulated,
        // TODO: maybe just don't call this if the move is none?
        move: move ?? allMoves[MoveId.NONE],
      });
    }

    const ally = this.getAlly();
    if (!isNullOrUndefined(ally)) {
      applyAbAttrs("AllyStatMultiplierAbAttr", {
        pokemon: ally,
        stat,
        statVal,
        simulated,
        // TODO: maybe just don't call this if the move is none?
        move: move ?? allMoves[MoveId.NONE],
        ignoreAbility: move?.hasFlag(MoveFlags.IGNORE_ABILITIES) || ignoreAllyAbility,
      });
    }

    let ret =
      statVal.value *
      this.getStatStageMultiplier(stat, opponent, move, ignoreOppAbility, isCritical, simulated, ignoreHeldItems);

    switch (stat) {
      case Stat.ATK:
        if (this.getTag(BattlerTagType.SLOW_START)) {
          ret >>= 1;
        }
        break;
      case Stat.DEF:
        if (this.isOfType(PokemonType.ICE) && globalScene.arena.weather?.weatherType === WeatherType.SNOW) {
          ret *= 1.5;
        }
        break;
      case Stat.SPATK:
        break;
      case Stat.SPDEF:
        if (this.isOfType(PokemonType.ROCK) && globalScene.arena.weather?.weatherType === WeatherType.SANDSTORM) {
          ret *= 1.5;
        }
        break;
      case Stat.SPD: {
        const side = this.isPlayer() ? ArenaTagSide.PLAYER : ArenaTagSide.ENEMY;
        if (globalScene.arena.getTagOnSide(ArenaTagType.TAILWIND, side)) {
          ret *= 2;
        }
        if (globalScene.arena.getTagOnSide(ArenaTagType.GRASS_WATER_PLEDGE, side)) {
          ret >>= 2;
        }

        if (this.getTag(BattlerTagType.SLOW_START)) {
          ret >>= 1;
        }
        if (this.status && this.status.effect === StatusEffect.PARALYSIS) {
          ret >>= 1;
        }
        if (this.getTag(BattlerTagType.UNBURDEN) && this.hasAbility(AbilityId.UNBURDEN)) {
          ret *= 2;
        }
        break;
      }
    }

    const highestStatBoost = this.findTag(
      t => t instanceof HighestStatBoostTag && (t as HighestStatBoostTag).stat === stat,
    ) as HighestStatBoostTag;
    if (highestStatBoost) {
      ret *= highestStatBoost.multiplier;
    }

    return Math.floor(ret);
  }

  calculateStats(): void {
    if (!this.stats) {
      this.stats = [0, 0, 0, 0, 0, 0];
    }

    // Get and manipulate base stats
    const baseStats = this.calculateBaseStats();
    // Using base stats, calculate and store stats one by one
    for (const s of PERMANENT_STATS) {
      const statHolder = new NumberHolder(Math.floor((2 * baseStats[s] + this.ivs[s]) * this.level * 0.01));
      if (s === Stat.HP) {
        statHolder.value = statHolder.value + this.level + 10;
        globalScene.applyModifier(PokemonIncrementingStatModifier, this.isPlayer(), this, s, statHolder);
        if (this.hasAbility(AbilityId.WONDER_GUARD, false, true)) {
          statHolder.value = 1;
        }
        if (this.hp > statHolder.value || this.hp === undefined) {
          this.hp = statHolder.value;
        } else if (this.hp) {
          const lastMaxHp = this.getMaxHp();
          if (lastMaxHp && statHolder.value > lastMaxHp) {
            this.hp += statHolder.value - lastMaxHp;
          }
        }
      } else {
        statHolder.value += 5;
        const natureStatMultiplier = new NumberHolder(getNatureStatMultiplier(this.getNature(), s));
        globalScene.applyModifier(PokemonNatureWeightModifier, this.isPlayer(), this, natureStatMultiplier);
        if (natureStatMultiplier.value !== 1) {
          statHolder.value = Math.max(
            Math[natureStatMultiplier.value > 1 ? "ceil" : "floor"](statHolder.value * natureStatMultiplier.value),
            1,
          );
        }
        globalScene.applyModifier(PokemonIncrementingStatModifier, this.isPlayer(), this, s, statHolder);
      }

      statHolder.value = Phaser.Math.Clamp(statHolder.value, 1, Number.MAX_SAFE_INTEGER);

      this.setStat(s, statHolder.value);
    }
  }

  calculateBaseStats(): number[] {
    const baseStats = this.getSpeciesForm(true).baseStats.slice(0);
    applyChallenges(ChallengeType.FLIP_STAT, this, baseStats);
    // Shuckle Juice
    globalScene.applyModifiers(PokemonBaseStatTotalModifier, this.isPlayer(), this, baseStats);
    // Old Gateau
    globalScene.applyModifiers(PokemonBaseStatFlatModifier, this.isPlayer(), this, baseStats);
    if (this.isFusion()) {
      const fusionBaseStats = this.getFusionSpeciesForm(true).baseStats;
      applyChallenges(ChallengeType.FLIP_STAT, this, fusionBaseStats);

      for (const s of PERMANENT_STATS) {
        baseStats[s] = Math.ceil((baseStats[s] + fusionBaseStats[s]) / 2);
      }
    } else if (globalScene.gameMode.isSplicedOnly) {
      for (const s of PERMANENT_STATS) {
        baseStats[s] = Math.ceil(baseStats[s] / 2);
      }
    }
    // Vitamins
    globalScene.applyModifiers(BaseStatModifier, this.isPlayer(), this, baseStats);

    return baseStats;
  }

  getNature(): Nature {
    return this.customPokemonData.nature !== -1 ? this.customPokemonData.nature : this.nature;
  }

  setNature(nature: Nature): void {
    this.nature = nature;
    this.calculateStats();
  }

  setCustomNature(nature: Nature): void {
    this.customPokemonData.nature = nature;
    this.calculateStats();
  }

  generateNature(naturePool?: Nature[]): void {
    if (naturePool === undefined) {
      naturePool = getEnumValues(Nature);
    }
    const nature = naturePool[randSeedInt(naturePool.length)];
    this.setNature(nature);
  }

  isFullHp(): boolean {
    return this.hp >= this.getMaxHp();
  }

  getMaxHp(): number {
    return this.getStat(Stat.HP);
  }

  /** Returns the amount of hp currently missing from this {@linkcode Pokemon} (max - current) */
  getInverseHp(): number {
    return this.getMaxHp() - this.hp;
  }

  getHpRatio(precise = false): number {
    return precise ? this.hp / this.getMaxHp() : Math.round((this.hp / this.getMaxHp()) * 100) / 100;
  }

  generateGender(): void {
    if (this.species.malePercent === null) {
      this.gender = Gender.GENDERLESS;
    } else {
      const genderChance = (this.id % 256) * 0.390625;
      if (genderChance < this.species.malePercent) {
        this.gender = Gender.MALE;
      } else {
        this.gender = Gender.FEMALE;
      }
    }
  }

  /**
   * @param useIllusion - Whether we want the fake or real gender (illusion ability).
   */
  getGender(ignoreOverride?: boolean, useIllusion = false): Gender {
    if (useIllusion && this.summonData.illusion) {
      return this.summonData.illusion.gender;
    }
    if (!ignoreOverride && !isNullOrUndefined(this.summonData.gender)) {
      return this.summonData.gender;
    }
    return this.gender;
  }

  /**
   * @param useIllusion - Whether we want the fake or real gender (illusion ability).
   */
  getFusionGender(ignoreOverride?: boolean, useIllusion = false): Gender {
    if (useIllusion && this.summonData.illusion?.fusionGender) {
      return this.summonData.illusion.fusionGender;
    }
    if (!ignoreOverride && !isNullOrUndefined(this.summonData.fusionGender)) {
      return this.summonData.fusionGender;
    }
    return this.fusionGender;
  }

  /**
   * @param useIllusion - Whether we want the fake or real shininess (illusion ability).
   */
  isShiny(useIllusion = false): boolean {
    if (!useIllusion && this.summonData.illusion) {
      return !!(
        this.summonData.illusion.basePokemon?.shiny ||
        (this.summonData.illusion.fusionSpecies && this.summonData.illusion.basePokemon?.fusionShiny)
      );
    }
    return this.shiny || (this.isFusion(useIllusion) && this.fusionShiny);
  }

  isBaseShiny(useIllusion = false) {
    if (!useIllusion && this.summonData.illusion) {
      return !!this.summonData.illusion.basePokemon?.shiny;
    }
    return this.shiny;
  }

  isFusionShiny(useIllusion = false) {
    if (!useIllusion && this.summonData.illusion) {
      return !!this.summonData.illusion.basePokemon?.fusionShiny;
    }
    return this.isFusion(useIllusion) && this.fusionShiny;
  }

  /**
   *
   * @param useIllusion - Whether we want the fake or real shininess (illusion ability).
   * @returns `true` if the {@linkcode Pokemon} is shiny and the fusion is shiny as well, `false` otherwise
   */
  isDoubleShiny(useIllusion = false): boolean {
    if (!useIllusion && this.summonData.illusion?.basePokemon) {
      return (
        this.isFusion(false) &&
        this.summonData.illusion.basePokemon.shiny &&
        this.summonData.illusion.basePokemon.fusionShiny
      );
    }
    return this.isFusion(useIllusion) && this.shiny && this.fusionShiny;
  }

  /**
   * @param useIllusion - Whether we want the fake or real variant (illusion ability).
   */
  getVariant(useIllusion = false): Variant {
    if (!useIllusion && this.summonData.illusion) {
      return !this.isFusion(false)
        ? this.summonData.illusion.basePokemon!.variant
        : (Math.max(this.variant, this.fusionVariant) as Variant);
    }
    return !this.isFusion(true) ? this.variant : (Math.max(this.variant, this.fusionVariant) as Variant);
  }

  getBaseVariant(doubleShiny: boolean): Variant {
    if (doubleShiny) {
      return this.summonData.illusion?.basePokemon?.variant ?? this.variant;
    }
    return this.getVariant();
  }

  getLuck(): number {
    return this.luck + (this.isFusion() ? this.fusionLuck : 0);
  }

  isFusion(useIllusion = false): boolean {
    if (useIllusion && this.summonData.illusion) {
      return !!this.summonData.illusion.fusionSpecies;
    }
    return !!this.fusionSpecies;
  }

  /**
   * @param useIllusion - Whether we want the fake name or the real name of the Pokemon (for Illusion ability).
   */
  getName(useIllusion = false): string {
    return !useIllusion && this.summonData.illusion?.basePokemon
      ? this.summonData.illusion.basePokemon.name
      : this.name;
  }

  /**
   * Checks if the {@linkcode Pokemon} has a fusion with the specified {@linkcode SpeciesId}.
   * @param species the pokemon {@linkcode SpeciesId} to check
   * @returns `true` if the {@linkcode Pokemon} has a fusion with the specified {@linkcode SpeciesId}, `false` otherwise
   */
  hasFusionSpecies(species: SpeciesId): boolean {
    return this.fusionSpecies?.speciesId === species;
  }

  /**
   * Checks if the {@linkcode Pokemon} has is the specified {@linkcode SpeciesId} or is fused with it.
   * @param species the pokemon {@linkcode SpeciesId} to check
   * @param formKey If provided, requires the species to be in that form
   * @returns `true` if the pokemon is the species or is fused with it, `false` otherwise
   */
  hasSpecies(species: SpeciesId, formKey?: string): boolean {
    if (isNullOrUndefined(formKey)) {
      return this.species.speciesId === species || this.fusionSpecies?.speciesId === species;
    }

    return (
      (this.species.speciesId === species && this.getFormKey() === formKey) ||
      (this.fusionSpecies?.speciesId === species && this.getFusionFormKey() === formKey)
    );
  }

  abstract isBoss(): boolean;

  getMoveset(ignoreOverride?: boolean): PokemonMove[] {
    const ret = !ignoreOverride && this.summonData.moveset ? this.summonData.moveset : this.moveset;

    // Overrides moveset based on arrays specified in overrides.ts
    let overrideArray: MoveId | Array<MoveId> = this.isPlayer()
      ? Overrides.MOVESET_OVERRIDE
      : Overrides.OPP_MOVESET_OVERRIDE;
    overrideArray = coerceArray(overrideArray);
    if (overrideArray.length > 0) {
      if (!this.isPlayer()) {
        this.moveset = [];
      }
      overrideArray.forEach((move: MoveId, index: number) => {
        const ppUsed = this.moveset[index]?.ppUsed ?? 0;
        this.moveset[index] = new PokemonMove(move, Math.min(ppUsed, allMoves[move].pp));
      });
    }

    return ret;
  }

  /**
   * Checks which egg moves have been unlocked for the {@linkcode Pokemon} based
   * on the species it was met at or by the first {@linkcode Pokemon} in its evolution
   * line that can act as a starter and provides those egg moves.
   * @returns an array of {@linkcode MoveId}, the length of which is determined by how many
   * egg moves are unlocked for that species.
   */
  getUnlockedEggMoves(): MoveId[] {
    const moves: MoveId[] = [];
    const species =
      this.metSpecies in speciesEggMoves ? this.metSpecies : this.getSpeciesForm(true).getRootSpeciesId(true);
    if (species in speciesEggMoves) {
      for (let i = 0; i < 4; i++) {
        if (globalScene.gameData.starterData[species].eggMoves & (1 << i)) {
          moves.push(speciesEggMoves[species][i]);
        }
      }
    }
    return moves;
  }

  /**
   * Gets all possible learnable level moves for the {@linkcode Pokemon},
   * excluding any moves already known.
   *
   * Available egg moves are only included if the {@linkcode Pokemon} was
   * in the starting party of the run and if Fresh Start is not active.
   * @returns an array of {@linkcode MoveId}, the length of which is determined
   * by how many learnable moves there are for the {@linkcode Pokemon}.
   */
  public getLearnableLevelMoves(): MoveId[] {
    let levelMoves = this.getLevelMoves(1, true, false, true).map(lm => lm[1]);
    if (this.metBiome === -1 && !globalScene.gameMode.isFreshStartChallenge() && !globalScene.gameMode.isDaily) {
      levelMoves = this.getUnlockedEggMoves().concat(levelMoves);
    }
    if (Array.isArray(this.usedTMs) && this.usedTMs.length > 0) {
      levelMoves = this.usedTMs.filter(m => !levelMoves.includes(m)).concat(levelMoves);
    }
    levelMoves = levelMoves.filter(lm => !this.moveset.some(m => m.moveId === lm));
    return levelMoves;
  }

  /**
   * Gets the types of a pokemon
   * @param includeTeraType - `true` to include tera-formed type; Default: `false`
   * @param forDefend - `true` if the pokemon is defending from an attack; Default: `false`
   * @param ignoreOverride - If `true`, ignore ability changing effects; Default: `false`
   * @param useIllusion - `true` to return the types of the illusion instead of the actual types; Default: `false`
   * @returns array of {@linkcode PokemonType}
   */
  public getTypes(
    includeTeraType = false,
    forDefend = false,
    ignoreOverride = false,
    useIllusion = false,
  ): PokemonType[] {
    const types: PokemonType[] = [];

    if (includeTeraType && this.isTerastallized) {
      const teraType = this.getTeraType();
      if (this.isTerastallized && !(forDefend && teraType === PokemonType.STELLAR)) {
        // Stellar tera uses its original types defensively
        types.push(teraType);
        if (forDefend) {
          return types;
        }
      }
    }
    if (!types.length || !includeTeraType) {
      if (
        !ignoreOverride &&
        this.summonData.types &&
        this.summonData.types.length > 0 &&
        (!this.summonData.illusion || !useIllusion)
      ) {
        this.summonData.types.forEach(t => types.push(t));
      } else {
        const speciesForm = this.getSpeciesForm(ignoreOverride, useIllusion);
        const fusionSpeciesForm = this.getFusionSpeciesForm(ignoreOverride, useIllusion);
        const customTypes = this.customPokemonData.types?.length > 0;

        // First type, checking for "permanently changed" types from ME
        const firstType =
          customTypes && this.customPokemonData.types[0] !== PokemonType.UNKNOWN
            ? this.customPokemonData.types[0]
            : speciesForm.type1;
        types.push(firstType);

        // Second type
        let secondType: PokemonType = PokemonType.UNKNOWN;

        if (fusionSpeciesForm) {
          // Check if the fusion Pokemon also has permanent changes from ME when determining the fusion types
          const fusionType1 =
            this.fusionCustomPokemonData?.types &&
            this.fusionCustomPokemonData.types.length > 0 &&
            this.fusionCustomPokemonData.types[0] !== PokemonType.UNKNOWN
              ? this.fusionCustomPokemonData.types[0]
              : fusionSpeciesForm.type1;
          const fusionType2 =
            this.fusionCustomPokemonData?.types &&
            this.fusionCustomPokemonData.types.length > 1 &&
            this.fusionCustomPokemonData.types[1] !== PokemonType.UNKNOWN
              ? this.fusionCustomPokemonData.types[1]
              : fusionSpeciesForm.type2;

          // Assign second type if the fusion can provide one
          if (fusionType2 !== null && fusionType2 !== types[0]) {
            secondType = fusionType2;
          } else if (fusionType1 !== types[0]) {
            secondType = fusionType1;
          }

          if (secondType === PokemonType.UNKNOWN && isNullOrUndefined(fusionType2)) {
            // If second pokemon was monotype and shared its primary type
            secondType =
              customTypes &&
              this.customPokemonData.types.length > 1 &&
              this.customPokemonData.types[1] !== PokemonType.UNKNOWN
                ? this.customPokemonData.types[1]
                : (speciesForm.type2 ?? PokemonType.UNKNOWN);
          }
        } else {
          // If not a fusion, just get the second type from the species, checking for permanent changes from ME
          secondType =
            customTypes &&
            this.customPokemonData.types.length > 1 &&
            this.customPokemonData.types[1] !== PokemonType.UNKNOWN
              ? this.customPokemonData.types[1]
              : (speciesForm.type2 ?? PokemonType.UNKNOWN);
        }

        if (secondType !== PokemonType.UNKNOWN) {
          types.push(secondType);
        }
      }
    }

    // become UNKNOWN if no types are present
    if (!types.length) {
      types.push(PokemonType.UNKNOWN);
    }

    // remove UNKNOWN if other types are present
    if (types.length > 1 && types.includes(PokemonType.UNKNOWN)) {
      const index = types.indexOf(PokemonType.UNKNOWN);
      if (index !== -1) {
        types.splice(index, 1);
      }
    }

    // check type added to Pokemon from moves like Forest's Curse or Trick Or Treat
    if (!ignoreOverride && this.summonData.addedType && !types.includes(this.summonData.addedType)) {
      types.push(this.summonData.addedType);
    }

    // If both types are the same (can happen in weird custom typing scenarios), reduce to single type
    if (types.length > 1 && types[0] === types[1]) {
      types.splice(0, 1);
    }

    return types;
  }

  /**
   * Checks if the pokemon's typing includes the specified type
   * @param type - {@linkcode PokemonType} to check
   * @param includeTeraType - `true` to include tera-formed type; Default: `true`
   * @param forDefend - `true` if the pokemon is defending from an attack; Default: `false`
   * @param ignoreOverride - If `true`, ignore ability changing effects; Default: `false`
   * @returns `true` if the Pokemon's type matches
   */
  public isOfType(type: PokemonType, includeTeraType = true, forDefend = false, ignoreOverride = false): boolean {
    return this.getTypes(includeTeraType, forDefend, ignoreOverride).some(t => t === type);
  }

  /**
   * Gets the non-passive ability of the pokemon. This accounts for fusions and ability changing effects.
   * This should rarely be called, most of the time {@linkcode hasAbility} or {@linkcode hasAbilityWithAttr} are better used as
   * those check both the passive and non-passive abilities and account for ability suppression.
   * @see {@linkcode hasAbility} {@linkcode hasAbilityWithAttr} Intended ways to check abilities in most cases
   * @param ignoreOverride - If `true`, ignore ability changing effects; Default: `false`
   * @returns The non-passive {@linkcode Ability} of the pokemon
   */
  public getAbility(ignoreOverride = false): Ability {
    if (!ignoreOverride && this.summonData.ability) {
      return allAbilities[this.summonData.ability];
    }
    if (Overrides.ABILITY_OVERRIDE && this.isPlayer()) {
      return allAbilities[Overrides.ABILITY_OVERRIDE];
    }
    if (Overrides.OPP_ABILITY_OVERRIDE && this.isEnemy()) {
      return allAbilities[Overrides.OPP_ABILITY_OVERRIDE];
    }
    if (this.isFusion()) {
      if (!isNullOrUndefined(this.fusionCustomPokemonData?.ability) && this.fusionCustomPokemonData.ability !== -1) {
        return allAbilities[this.fusionCustomPokemonData.ability];
      }
      return allAbilities[this.getFusionSpeciesForm(ignoreOverride).getAbility(this.fusionAbilityIndex)];
    }
    if (!isNullOrUndefined(this.customPokemonData.ability) && this.customPokemonData.ability !== -1) {
      return allAbilities[this.customPokemonData.ability];
    }
    let abilityId = this.getSpeciesForm(ignoreOverride).getAbility(this.abilityIndex);
    if (abilityId === AbilityId.NONE) {
      abilityId = this.species.ability1;
    }
    return allAbilities[abilityId];
  }

  /**
   * Gets the passive ability of the pokemon. This should rarely be called, most of the time
   * {@linkcode hasAbility} or {@linkcode hasAbilityWithAttr} are better used as those check both the passive and
   * non-passive abilities and account for ability suppression.
   * @see {@linkcode hasAbility} {@linkcode hasAbilityWithAttr} Intended ways to check abilities in most cases
   * @returns The passive {@linkcode Ability} of the pokemon
   */
  public getPassiveAbility(): Ability {
    if (Overrides.PASSIVE_ABILITY_OVERRIDE && this.isPlayer()) {
      return allAbilities[Overrides.PASSIVE_ABILITY_OVERRIDE];
    }
    if (Overrides.OPP_PASSIVE_ABILITY_OVERRIDE && this.isEnemy()) {
      return allAbilities[Overrides.OPP_PASSIVE_ABILITY_OVERRIDE];
    }
    if (!isNullOrUndefined(this.customPokemonData.passive) && this.customPokemonData.passive !== -1) {
      return allAbilities[this.customPokemonData.passive];
    }

    return allAbilities[this.species.getPassiveAbility(this.formIndex)];
  }

  /**
   * Gets a list of all instances of a given ability attribute among abilities this pokemon has.
   * Accounts for all the various effects which can affect whether an ability will be present or
   * in effect, and both passive and non-passive.
   * @param attrType - {@linkcode AbAttr} The ability attribute to check for.
   * @param canApply - Whether to check if the ability is currently active; Default `true`
   * @param ignoreOverride - Whether to ignore ability changing effects; Default `false`
   * @returns An array of all the ability attributes on this ability.
   */
  public getAbilityAttrs<T extends AbAttrString>(attrType: T, canApply = true, ignoreOverride = false): AbAttrMap[T][] {
    const abilityAttrs: AbAttrMap[T][] = [];

    if (!canApply || this.canApplyAbility()) {
      abilityAttrs.push(...this.getAbility(ignoreOverride).getAttrs(attrType));
    }

    if (!canApply || this.canApplyAbility(true)) {
      abilityAttrs.push(...this.getPassiveAbility().getAttrs(attrType));
    }

    return abilityAttrs;
  }

  /**
   * Sets the {@linkcode Pokemon}'s ability and activates it if it normally activates on summon
   *
   * Also clears primal weather if it is from the ability being changed
   * @param ability New Ability
   */
  public setTempAbility(ability: Ability, passive = false): void {
    applyOnLoseAbAttrs({ pokemon: this, passive });
    if (passive) {
      this.summonData.passiveAbility = ability.id;
    } else {
      this.summonData.ability = ability.id;
    }
    applyOnGainAbAttrs({ pokemon: this, passive });
  }

  /**
   * Suppresses an ability and calls its onlose attributes
   */
  public suppressAbility() {
    [true, false].forEach(passive => applyOnLoseAbAttrs({ pokemon: this, passive }));
    this.summonData.abilitySuppressed = true;
  }

  /**
   * Checks if a pokemon has a passive either from:
   *  - bought with starter candy
   *  - set by override
   *  - is a boss pokemon
   * @returns `true` if the Pokemon has a passive
   */
  public hasPassive(): boolean {
    // returns override if valid for current case
    if (
      (Overrides.HAS_PASSIVE_ABILITY_OVERRIDE === false && this.isPlayer()) ||
      (Overrides.OPP_HAS_PASSIVE_ABILITY_OVERRIDE === false && this.isEnemy())
    ) {
      return false;
    }
    if (
      ((Overrides.PASSIVE_ABILITY_OVERRIDE !== AbilityId.NONE || Overrides.HAS_PASSIVE_ABILITY_OVERRIDE) &&
        this.isPlayer()) ||
      ((Overrides.OPP_PASSIVE_ABILITY_OVERRIDE !== AbilityId.NONE || Overrides.OPP_HAS_PASSIVE_ABILITY_OVERRIDE) &&
        this.isEnemy())
    ) {
      return true;
    }

    // Classic Final boss and Endless Minor/Major bosses do not have passive
    const { currentBattle, gameMode } = globalScene;
    const waveIndex = currentBattle?.waveIndex;
    if (
      this.isEnemy() &&
      (currentBattle?.battleSpec === BattleSpec.FINAL_BOSS ||
        gameMode.isEndlessMinorBoss(waveIndex) ||
        gameMode.isEndlessMajorBoss(waveIndex))
    ) {
      return false;
    }

    return this.passive || this.isBoss();
  }

  /**
   * Checks whether an ability of a pokemon can be currently applied. This should rarely be
   * directly called, as {@linkcode hasAbility} and {@linkcode hasAbilityWithAttr} already call this.
   * @see {@linkcode hasAbility} {@linkcode hasAbilityWithAttr} Intended ways to check abilities in most cases
   * @param passive If true, check if passive can be applied instead of non-passive
   * @returns `true` if the ability can be applied
   */
  public canApplyAbility(passive = false): boolean {
    if (passive && !this.hasPassive()) {
      return false;
    }
    const ability = !passive ? this.getAbility() : this.getPassiveAbility();
    if (this.isFusion() && ability.hasAttr("NoFusionAbilityAbAttr")) {
      return false;
    }
    const arena = globalScene?.arena;
    if (arena.ignoreAbilities && arena.ignoringEffectSource !== this.getBattlerIndex() && ability.isIgnorable) {
      return false;
    }
    if (this.summonData.abilitySuppressed && ability.isSuppressable) {
      return false;
    }
    const suppressAbilitiesTag = arena.getTag(ArenaTagType.NEUTRALIZING_GAS) as SuppressAbilitiesTag;
    const suppressOffField = ability.hasAttr("PreSummonAbAttr");
    if ((this.isOnField() || suppressOffField) && suppressAbilitiesTag && !suppressAbilitiesTag.isBeingRemoved()) {
      const thisAbilitySuppressing = ability.hasAttr("PreLeaveFieldRemoveSuppressAbilitiesSourceAbAttr");
      const hasSuppressingAbility = this.hasAbilityWithAttr("PreLeaveFieldRemoveSuppressAbilitiesSourceAbAttr", false);
      // Neutralizing gas is up - suppress abilities unless they are unsuppressable or this pokemon is responsible for the gas
      // (Balance decided that the other ability of a neutralizing gas pokemon should not be neutralized)
      // If the ability itself is neutralizing gas, don't suppress it (handled through arena tag)
      const unsuppressable =
        !ability.isSuppressable ||
        thisAbilitySuppressing ||
        (hasSuppressingAbility && !suppressAbilitiesTag.shouldApplyToSelf());
      if (!unsuppressable) {
        return false;
      }
    }
    return (this.hp > 0 || ability.isBypassFaint) && !ability.conditions.find(condition => !condition(this));
  }

  /**
   * Checks whether a pokemon has the specified ability and it's in effect. Accounts for all the various
   * effects which can affect whether an ability will be present or in effect, and both passive and
   * non-passive. This is the primary way to check whether a pokemon has a particular ability.
   * @param ability The ability to check for
   * @param canApply - Whether to check if the ability is currently active; default `true`
   * @param ignoreOverride Whether to ignore ability changing effects; default `false`
   * @returns `true` if the ability is present and active
   */
  public hasAbility(ability: AbilityId, canApply = true, ignoreOverride = false): boolean {
    if (this.getAbility(ignoreOverride).id === ability && (!canApply || this.canApplyAbility())) {
      return true;
    }
    return this.getPassiveAbility().id === ability && this.hasPassive() && (!canApply || this.canApplyAbility(true));
  }

  /**
   * Checks whether a pokemon has an ability with the specified attribute and it's in effect.
   * Accounts for all the various effects which can affect whether an ability will be present or
   * in effect, and both passive and non-passive. This is one of the two primary ways to check
   * whether a pokemon has a particular ability.
   * @param attrType The {@link AbAttr | ability attribute} to check for
   * @param canApply - Whether to check if the ability is currently active; default `true`
   * @param ignoreOverride Whether to ignore ability changing effects; default `false`
   * @returns `true` if an ability with the given {@linkcode AbAttr} is present and active
   */
  public hasAbilityWithAttr(attrType: AbAttrString, canApply = true, ignoreOverride = false): boolean {
    if ((!canApply || this.canApplyAbility()) && this.getAbility(ignoreOverride).hasAttr(attrType)) {
      return true;
    }
    return this.hasPassive() && (!canApply || this.canApplyAbility(true)) && this.getPassiveAbility().hasAttr(attrType);
  }

  public getAbilityPriorities(): [number, number] {
    return [this.getAbility().postSummonPriority, this.getPassiveAbility().postSummonPriority];
  }

  /**
   * Gets the weight of the Pokemon with subtractive modifiers (Autotomize) happening first
   * and then multiplicative modifiers happening after (Heavy Metal and Light Metal)
   * @returns the kg of the Pokemon (minimum of 0.1)
   */
  public getWeight(): number {
    const autotomizedTag = this.getTag(AutotomizedTag);
    let weightRemoved = 0;
    if (!isNullOrUndefined(autotomizedTag)) {
      weightRemoved = 100 * autotomizedTag!.autotomizeCount;
    }
    const minWeight = 0.1;
    const weight = new NumberHolder(this.species.weight - weightRemoved);

    // This will trigger the ability overlay so only call this function when necessary
    applyAbAttrs("WeightMultiplierAbAttr", { pokemon: this, weight });
    return Math.max(minWeight, weight.value);
  }

  /**
   * @returns the pokemon's current tera {@linkcode PokemonType}
   */
  getTeraType(): PokemonType {
    if (this.hasSpecies(SpeciesId.TERAPAGOS)) {
      return PokemonType.STELLAR;
    }
    if (this.hasSpecies(SpeciesId.OGERPON)) {
      const ogerponForm = this.species.speciesId === SpeciesId.OGERPON ? this.formIndex : this.fusionFormIndex;
      switch (ogerponForm) {
        case 0:
        case 4:
          return PokemonType.GRASS;
        case 1:
        case 5:
          return PokemonType.WATER;
        case 2:
        case 6:
          return PokemonType.FIRE;
        case 3:
        case 7:
          return PokemonType.ROCK;
      }
    }
    if (this.hasSpecies(SpeciesId.SHEDINJA)) {
      return PokemonType.BUG;
    }
    return this.teraType;
  }

  public isGrounded(): boolean {
    return (
      !!this.getTag(GroundedTag) ||
      (!this.isOfType(PokemonType.FLYING, true, true) &&
        !this.hasAbility(AbilityId.LEVITATE) &&
        !this.getTag(BattlerTagType.FLOATING) &&
        !this.getTag(SemiInvulnerableTag))
    );
  }

  /**
   * Determines whether this Pokemon is prevented from running or switching due
   * to effects from moves and/or abilities.
   * @param trappedAbMessages - If defined, ability trigger messages
   * (e.g. from Shadow Tag) are forwarded through this array.
   * @param simulated - If `true`, applies abilities via simulated calls.
   * @returns `true` if the pokemon is trapped
   */
  public isTrapped(trappedAbMessages: string[] = [], simulated = true): boolean {
    const commandedTag = this.getTag(BattlerTagType.COMMANDED);
    if (commandedTag?.getSourcePokemon()?.isActive(true)) {
      return true;
    }

    if (this.isOfType(PokemonType.GHOST)) {
      return false;
    }

    /** Holds whether the pokemon is trapped due to an ability */
    const trapped = new BooleanHolder(false);
    /**
     * Contains opposing Pokemon (Enemy/Player Pokemon) depending on perspective
     * Afterwards, it filters out Pokemon that have been switched out of the field so trapped abilities/moves do not trigger
     */
    const opposingFieldUnfiltered = this.isPlayer() ? globalScene.getEnemyField() : globalScene.getPlayerField();
    const opposingField = opposingFieldUnfiltered.filter(enemyPkm => enemyPkm.switchOutStatus === false);

    for (const opponent of opposingField) {
      applyAbAttrs("CheckTrappedAbAttr", { pokemon: opponent, trapped, opponent: this, simulated }, trappedAbMessages);
    }

    const side = this.isPlayer() ? ArenaTagSide.PLAYER : ArenaTagSide.ENEMY;
    return (
      trapped.value || !!this.getTag(TrappedTag) || !!globalScene.arena.getTagOnSide(ArenaTagType.FAIRY_LOCK, side)
    );
  }

  /**
   * Calculates the type of a move when used by this Pokemon after
   * type-changing move and ability attributes have applied.
   * @param move - {@linkcode Move} The move being used.
   * @param simulated - If `true`, prevents showing abilities applied in this calculation.
   * @returns The {@linkcode PokemonType} of the move after attributes are applied
   */
  public getMoveType(move: Move, simulated = true): PokemonType {
    const moveTypeHolder = new NumberHolder(move.type);

    applyMoveAttrs("VariableMoveTypeAttr", this, null, move, moveTypeHolder);

    const power = new NumberHolder(move.power);
    applyAbAttrs("MoveTypeChangeAbAttr", {
      pokemon: this,
      move,
      simulated,
      moveType: moveTypeHolder,
      power,
      opponent: this,
    });

    // If the user is terastallized and the move is tera blast, or tera starstorm that is stellar type,
    // then bypass the check for ion deluge and electrify
    if (
      this.isTerastallized &&
      (move.id === MoveId.TERA_BLAST ||
        (move.id === MoveId.TERA_STARSTORM && moveTypeHolder.value === PokemonType.STELLAR))
    ) {
      return moveTypeHolder.value as PokemonType;
    }

    globalScene.arena.applyTags(ArenaTagType.ION_DELUGE, simulated, moveTypeHolder);
    if (this.getTag(BattlerTagType.ELECTRIFIED)) {
      moveTypeHolder.value = PokemonType.ELECTRIC;
    }

    return moveTypeHolder.value as PokemonType;
  }

  /**
   * Calculates the effectiveness of a move against the Pokémon.
   * This includes modifiers from move and ability attributes.
   * @param source {@linkcode Pokemon} The attacking Pokémon.
   * @param move {@linkcode Move} The move being used by the attacking Pokémon.
   * @param ignoreAbility Whether to ignore abilities that might affect type effectiveness or immunity (defaults to `false`).
   * @param simulated Whether to apply abilities via simulated calls (defaults to `true`)
   * @param cancelled {@linkcode BooleanHolder} Stores whether the move was cancelled by a non-type-based immunity.
   * @param useIllusion - Whether we want the attack move effectiveness on the illusion or not
   * @returns The type damage multiplier, indicating the effectiveness of the move
   */
  getMoveEffectiveness(
    source: Pokemon,
    move: Move,
    ignoreAbility = false,
    simulated = true,
    cancelled?: BooleanHolder,
    useIllusion = false,
  ): TypeDamageMultiplier {
    if (!isNullOrUndefined(this.turnData?.moveEffectiveness)) {
      return this.turnData?.moveEffectiveness;
    }

    if (move.hasAttr("TypelessAttr")) {
      return 1;
    }
    const moveType = source.getMoveType(move);

    const typeMultiplier = new NumberHolder(
      move.category !== MoveCategory.STATUS || move.hasAttr("RespectAttackTypeImmunityAttr")
        ? this.getAttackTypeEffectiveness(moveType, source, false, simulated, move, useIllusion)
        : 1,
    );

    applyMoveAttrs("VariableMoveTypeMultiplierAttr", source, this, move, typeMultiplier);
    if (this.getTypes(true, true).find(t => move.isTypeImmune(source, this, t))) {
      typeMultiplier.value = 0;
    }

    if (this.getTag(TarShotTag) && this.getMoveType(move) === PokemonType.FIRE) {
      typeMultiplier.value *= 2;
    }

    const cancelledHolder = cancelled ?? new BooleanHolder(false);
    // TypeMultiplierAbAttrParams is shared amongst the type of AbAttrs we will be invoking
    const commonAbAttrParams: TypeMultiplierAbAttrParams = {
      pokemon: this,
      opponent: source,
      move,
      cancelled: cancelledHolder,
      simulated,
      typeMultiplier,
    };
    if (!ignoreAbility) {
      applyAbAttrs("TypeImmunityAbAttr", commonAbAttrParams);

      if (!cancelledHolder.value) {
        applyAbAttrs("MoveImmunityAbAttr", commonAbAttrParams);
      }

      if (!cancelledHolder.value) {
        const defendingSidePlayField = this.isPlayer() ? globalScene.getPlayerField() : globalScene.getEnemyField();
        defendingSidePlayField.forEach(p =>
          applyAbAttrs("FieldPriorityMoveImmunityAbAttr", {
            pokemon: p,
            opponent: source,
            move,
            cancelled: cancelledHolder,
          }),
        );
      }
    }

    const immuneTags = this.findTags(tag => tag instanceof TypeImmuneTag && tag.immuneType === moveType);
    for (const tag of immuneTags) {
      if (move && !move.getAttrs("HitsTagAttr").some(attr => attr.tagType === tag.tagType)) {
        typeMultiplier.value = 0;
        break;
      }
    }

    // Apply Tera Shell's effect to attacks after all immunities are accounted for
    if (!ignoreAbility && move.category !== MoveCategory.STATUS) {
      applyAbAttrs("FullHpResistTypeAbAttr", commonAbAttrParams);
    }

    if (move.category === MoveCategory.STATUS && move.hitsSubstitute(source, this)) {
      typeMultiplier.value = 0;
    }

    return (!cancelledHolder.value ? typeMultiplier.value : 0) as TypeDamageMultiplier;
  }

  /**
   * Calculates the move's type effectiveness multiplier based on the target's type/s.
   * @param moveType {@linkcode PokemonType} the type of the move being used
   * @param source {@linkcode Pokemon} the Pokemon using the move
   * @param ignoreStrongWinds whether or not this ignores strong winds (anticipation, forewarn, stealth rocks)
   * @param simulated tag to only apply the strong winds effect message when the move is used
   * @param move (optional) the move whose type effectiveness is to be checked. Used for applying {@linkcode VariableMoveTypeChartAttr}
   * @param useIllusion - Whether we want the attack type effectiveness on the illusion or not
   * @returns a multiplier for the type effectiveness
   */
  getAttackTypeEffectiveness(
    moveType: PokemonType,
    source?: Pokemon,
    ignoreStrongWinds = false,
    simulated = true,
    move?: Move,
    useIllusion = false,
  ): TypeDamageMultiplier {
    if (moveType === PokemonType.STELLAR) {
      return this.isTerastallized ? 2 : 1;
    }
    const types = this.getTypes(true, true, undefined, useIllusion);
    const arena = globalScene.arena;

    // Handle flying v ground type immunity without removing flying type so effective types are still effective
    // Related to https://github.com/pagefaultgames/pokerogue/issues/524
    if (moveType === PokemonType.GROUND && (this.isGrounded() || arena.hasTag(ArenaTagType.GRAVITY))) {
      const flyingIndex = types.indexOf(PokemonType.FLYING);
      if (flyingIndex > -1) {
        types.splice(flyingIndex, 1);
      }
    }

    let multiplier = types
      .map(defenderType => {
        const multiplier = new NumberHolder(getTypeDamageMultiplier(moveType, defenderType));
        applyChallenges(ChallengeType.TYPE_EFFECTIVENESS, multiplier);
        if (move) {
          applyMoveAttrs("VariableMoveTypeChartAttr", null, this, move, multiplier, defenderType);
        }
        if (source) {
          const ignoreImmunity = new BooleanHolder(false);
          if (source.isActive(true) && source.hasAbilityWithAttr("IgnoreTypeImmunityAbAttr")) {
            applyAbAttrs("IgnoreTypeImmunityAbAttr", {
              pokemon: source,
              cancelled: ignoreImmunity,
              simulated,
              moveType,
              defenderType,
            });
          }
          if (ignoreImmunity.value) {
            if (multiplier.value === 0) {
              return 1;
            }
          }

          const exposedTags = this.findTags(tag => tag instanceof ExposedTag) as ExposedTag[];
          if (exposedTags.some(t => t.ignoreImmunity(defenderType, moveType))) {
            if (multiplier.value === 0) {
              return 1;
            }
          }
        }
        return multiplier.value;
      })
      .reduce((acc, cur) => acc * cur, 1) as TypeDamageMultiplier;

    const typeMultiplierAgainstFlying = new NumberHolder(getTypeDamageMultiplier(moveType, PokemonType.FLYING));
    applyChallenges(ChallengeType.TYPE_EFFECTIVENESS, typeMultiplierAgainstFlying);
    // Handle strong winds lowering effectiveness of types super effective against pure flying
    if (
      !ignoreStrongWinds &&
      arena.weather?.weatherType === WeatherType.STRONG_WINDS &&
      !arena.weather.isEffectSuppressed() &&
      this.isOfType(PokemonType.FLYING) &&
      typeMultiplierAgainstFlying.value === 2
    ) {
      multiplier /= 2;
      if (!simulated) {
        globalScene.phaseManager.queueMessage(i18next.t("weather:strongWindsEffectMessage"));
      }
    }
    return multiplier as TypeDamageMultiplier;
  }

  /**
   * Computes the given Pokemon's matchup score against this Pokemon.
   * In most cases, this score ranges from near-zero to 16, but the maximum possible matchup score is 64.
   * @param opponent {@linkcode Pokemon} The Pokemon to compare this Pokemon against
   * @returns A score value based on how favorable this Pokemon is when fighting the given Pokemon
   */
  getMatchupScore(opponent: Pokemon): number {
    const types = this.getTypes(true);

    const enemyTypes = opponent.getTypes(true, true, false, true);
    /** Is this Pokemon faster than the opponent? */
    const outspeed =
      (this.isActive(true) ? this.getEffectiveStat(Stat.SPD, opponent) : this.getStat(Stat.SPD, false)) >=
      opponent.getEffectiveStat(Stat.SPD, this);
    /**
     * Based on how effective this Pokemon's types are offensively against the opponent's types.
     * This score is increased by 25 percent if this Pokemon is faster than the opponent.
     */
    let atkScore =
      opponent.getAttackTypeEffectiveness(types[0], this, false, true, undefined, true) * (outspeed ? 1.25 : 1);
    /**
     * Based on how effectively this Pokemon defends against the opponent's types.
     * This score cannot be higher than 4.
     */
    let defScore = 1 / Math.max(this.getAttackTypeEffectiveness(enemyTypes[0], opponent), 0.25);
    if (types.length > 1) {
      atkScore *= opponent.getAttackTypeEffectiveness(types[1], this);
    }
    if (enemyTypes.length > 1) {
      defScore *=
        1 / Math.max(this.getAttackTypeEffectiveness(enemyTypes[1], opponent, false, false, undefined, true), 0.25);
    }
    atkScore *= 1.25; //give more value for the pokemon's typing
    const moveset = this.moveset;
    let moveAtkScoreLength = 0;
    for (const move of moveset) {
      if (move.getMove().category === MoveCategory.SPECIAL || move.getMove().category === MoveCategory.PHYSICAL) {
        atkScore += opponent.getAttackTypeEffectiveness(move.getMove().type, this, false, true, undefined, true);
        moveAtkScoreLength++;
      }
    }
    atkScore = atkScore / (moveAtkScoreLength + 1); //calculate the median for the attack score
    /**
     * Based on this Pokemon's HP ratio compared to that of the opponent.
     * This ratio is multiplied by 1.5 if this Pokemon outspeeds the opponent;
     * however, the final ratio cannot be higher than 1.
     */
    const hpRatio = this.getHpRatio();
    const oppHpRatio = opponent.getHpRatio();
    const isDying = hpRatio <= 0.2;
    let hpDiffRatio = hpRatio + (1 - oppHpRatio);
    if (isDying && this.isActive(true)) {
      //It might be a sacrifice candidate if hp under 20%
      const badMatchup = atkScore < 1.5 && defScore < 1.5;
      if (!outspeed && badMatchup) {
        //It might not be a worthy sacrifice if it doesn't outspeed or doesn't do enough damage
        hpDiffRatio *= 0.85;
      } else {
        hpDiffRatio = Math.min(1 - hpRatio + (outspeed ? 0.2 : 0.1), 1);
      }
    } else if (outspeed) {
      hpDiffRatio = Math.min(hpDiffRatio * 1.25, 1);
    } else if (hpRatio > 0.2 && hpRatio <= 0.4) {
      //Might be considered to be switched because it's not in low enough health
      hpDiffRatio = Math.min(hpDiffRatio * 0.5, 1);
    }
    return (atkScore + defScore) * hpDiffRatio;
  }

  getEvolution(): SpeciesFormEvolution | null {
    if (pokemonEvolutions.hasOwnProperty(this.species.speciesId)) {
      const evolutions = pokemonEvolutions[this.species.speciesId];
      for (const e of evolutions) {
        if (e.validate(this)) {
          return e;
        }
      }
    }

    if (this.isFusion() && this.fusionSpecies && pokemonEvolutions.hasOwnProperty(this.fusionSpecies.speciesId)) {
      const fusionEvolutions = pokemonEvolutions[this.fusionSpecies.speciesId].map(
        e => new FusionSpeciesFormEvolution(this.species.speciesId, e),
      );
      for (const fe of fusionEvolutions) {
        if (fe.validate(this)) {
          return fe;
        }
      }
    }

    return null;
  }

  /**
   * Gets all level up moves in a given range for a particular pokemon.
   * @param {number} startingLevel Don't include moves below this level
   * @param {boolean} includeEvolutionMoves Whether to include evolution moves
   * @param {boolean} simulateEvolutionChain Whether to include moves from prior evolutions
   * @param {boolean} includeRelearnerMoves Whether to include moves that would require a relearner. Note the move relearner inherently allows evolution moves
   * @returns {LevelMoves} A list of moves and the levels they can be learned at
   */
  getLevelMoves(
    startingLevel?: number,
    includeEvolutionMoves = false,
    simulateEvolutionChain = false,
    includeRelearnerMoves = false,
    learnSituation: LearnMoveSituation = LearnMoveSituation.MISC,
  ): LevelMoves {
    const ret: LevelMoves = [];
    let levelMoves: LevelMoves = [];
    if (!startingLevel) {
      startingLevel = this.level;
    }
    if (learnSituation === LearnMoveSituation.EVOLUTION_FUSED && this.fusionSpecies) {
      // For fusion evolutions, get ONLY the moves of the component mon that evolved
      levelMoves = this.getFusionSpeciesForm(true)
        .getLevelMoves()
        .filter(
          lm =>
            (includeEvolutionMoves && lm[0] === EVOLVE_MOVE) ||
            (includeRelearnerMoves && lm[0] === RELEARN_MOVE) ||
            lm[0] > 0,
        );
    } else {
      if (simulateEvolutionChain) {
        const evolutionChain = this.species.getSimulatedEvolutionChain(
          this.level,
          this.hasTrainer(),
          this.isBoss(),
          this.isPlayer(),
        );
        for (let e = 0; e < evolutionChain.length; e++) {
          // TODO: Might need to pass specific form index in simulated evolution chain
          const speciesLevelMoves = getPokemonSpeciesForm(evolutionChain[e][0], this.formIndex).getLevelMoves();
          if (includeRelearnerMoves) {
            levelMoves.push(...speciesLevelMoves);
          } else {
            levelMoves.push(
              ...speciesLevelMoves.filter(
                lm =>
                  (includeEvolutionMoves && lm[0] === EVOLVE_MOVE) ||
                  ((!e || lm[0] > 1) && (e === evolutionChain.length - 1 || lm[0] <= evolutionChain[e + 1][1])),
              ),
            );
          }
        }
      } else {
        levelMoves = this.getSpeciesForm(true)
          .getLevelMoves()
          .filter(
            lm =>
              (includeEvolutionMoves && lm[0] === EVOLVE_MOVE) ||
              (includeRelearnerMoves && lm[0] === RELEARN_MOVE) ||
              lm[0] > 0,
          );
      }
      if (this.fusionSpecies && learnSituation !== LearnMoveSituation.EVOLUTION_FUSED_BASE) {
        // For fusion evolutions, get ONLY the moves of the component mon that evolved
        if (simulateEvolutionChain) {
          const fusionEvolutionChain = this.fusionSpecies.getSimulatedEvolutionChain(
            this.level,
            this.hasTrainer(),
            this.isBoss(),
            this.isPlayer(),
          );
          for (let e = 0; e < fusionEvolutionChain.length; e++) {
            // TODO: Might need to pass specific form index in simulated evolution chain
            const speciesLevelMoves = getPokemonSpeciesForm(
              fusionEvolutionChain[e][0],
              this.fusionFormIndex,
            ).getLevelMoves();
            if (includeRelearnerMoves) {
              levelMoves.push(
                ...speciesLevelMoves.filter(
                  lm => (includeEvolutionMoves && lm[0] === EVOLVE_MOVE) || lm[0] !== EVOLVE_MOVE,
                ),
              );
            } else {
              levelMoves.push(
                ...speciesLevelMoves.filter(
                  lm =>
                    (includeEvolutionMoves && lm[0] === EVOLVE_MOVE) ||
                    ((!e || lm[0] > 1) &&
                      (e === fusionEvolutionChain.length - 1 || lm[0] <= fusionEvolutionChain[e + 1][1])),
                ),
              );
            }
          }
        } else {
          levelMoves.push(
            ...this.getFusionSpeciesForm(true)
              .getLevelMoves()
              .filter(
                lm =>
                  (includeEvolutionMoves && lm[0] === EVOLVE_MOVE) ||
                  (includeRelearnerMoves && lm[0] === RELEARN_MOVE) ||
                  lm[0] > 0,
              ),
          );
        }
      }
    }
    levelMoves.sort((lma: [number, number], lmb: [number, number]) => (lma[0] > lmb[0] ? 1 : lma[0] < lmb[0] ? -1 : 0));

    /**
     * Filter out moves not within the correct level range(s)
     * Includes moves below startingLevel, or of specifically level 0 if
     * includeRelearnerMoves or includeEvolutionMoves are true respectively
     */
    levelMoves = levelMoves.filter(lm => {
      const level = lm[0];
      const isRelearner = level < startingLevel;
      const allowedEvolutionMove = level === 0 && includeEvolutionMoves;

      return !(level > this.level) && (includeRelearnerMoves || !isRelearner || allowedEvolutionMove);
    });

    /**
     * This must be done AFTER filtering by level, else if the same move shows up
     * in levelMoves multiple times all but the lowest level one will be skipped.
     * This causes problems when there are intentional duplicates (i.e. Smeargle with Sketch)
     */
    if (levelMoves) {
      this.getUniqueMoves(levelMoves, ret);
    }

    return ret;
  }

  /**
   * Helper function for getLevelMoves.
   * Finds all non-duplicate items from the input, and pushes them into the output.
   * Two items count as duplicate if they have the same Move, regardless of level.
   *
   * @param levelMoves the input array to search for non-duplicates from
   * @param ret the output array to be pushed into.
   */
  private getUniqueMoves(levelMoves: LevelMoves, ret: LevelMoves): void {
    const uniqueMoves: MoveId[] = [];
    for (const lm of levelMoves) {
      if (!uniqueMoves.find(m => m === lm[1])) {
        uniqueMoves.push(lm[1]);
        ret.push(lm);
      }
    }
  }

  /**
   * Get a list of all egg moves
   *
   * @returns list of egg moves
   */
  getEggMoves(): MoveId[] | undefined {
    return speciesEggMoves[this.getSpeciesForm().getRootSpeciesId()];
  }

  setMove(moveIndex: number, moveId: MoveId): void {
    if (moveId === MoveId.NONE) {
      return;
    }
    const move = new PokemonMove(moveId);
    this.moveset[moveIndex] = move;
    if (this.summonData.moveset) {
      this.summonData.moveset[moveIndex] = move;
    }
  }

  /**
   * Function that tries to set a Pokemon shiny based on the trainer's trainer ID and secret ID.
   * Endless Pokemon in the end biome are unable to be set to shiny
   *
   * The exact mechanic is that it calculates E as the XOR of the player's trainer ID and secret ID.
   * F is calculated as the XOR of the first 16 bits of the Pokemon's ID with the last 16 bits.
   * The XOR of E and F are then compared to the {@linkcode shinyThreshold} (or {@linkcode thresholdOverride} if set) to see whether or not to generate a shiny.
   * The base shiny odds are {@linkcode BASE_SHINY_CHANCE} / 65536
   * @param thresholdOverride number that is divided by 2^16 (65536) to get the shiny chance, overrides {@linkcode shinyThreshold} if set (bypassing shiny rate modifiers such as Shiny Charm)
   * @returns true if the Pokemon has been set as a shiny, false otherwise
   */
  trySetShiny(thresholdOverride?: number): boolean {
    // Shiny Pokemon should not spawn in the end biome in endless
    if (globalScene.gameMode.isEndless && globalScene.arena.biomeType === BiomeId.END) {
      return false;
    }

    const rand1 = (this.id & 0xffff0000) >>> 16;
    const rand2 = this.id & 0x0000ffff;

    const E = globalScene.gameData.trainerId ^ globalScene.gameData.secretId;
    const F = rand1 ^ rand2;

    const shinyThreshold = new NumberHolder(BASE_SHINY_CHANCE);
    if (thresholdOverride === undefined) {
      if (timedEventManager.isEventActive()) {
        const tchance = timedEventManager.getClassicTrainerShinyChance();
        shinyThreshold.value *= timedEventManager.getShinyMultiplier();
        if (this.hasTrainer() && tchance > 0) {
          shinyThreshold.value = Math.max(tchance, shinyThreshold.value); // Choose the higher boost
        }
      }
      if (!this.hasTrainer()) {
        globalScene.applyModifiers(ShinyRateBoosterModifier, true, shinyThreshold);
      }
    } else {
      shinyThreshold.value = thresholdOverride;
    }

    this.shiny = (E ^ F) < shinyThreshold.value;

    if (this.shiny) {
      this.initShinySparkle();
    }

    return this.shiny;
  }

  /**
   * Function that tries to set a Pokemon shiny based on seed.
   * For manual use only, usually to roll a Pokemon's shiny chance a second time.
   * If it rolls shiny, or if it's already shiny, also sets a random variant and give the Pokemon the associated luck.
   *
   * The base shiny odds are {@linkcode BASE_SHINY_CHANCE} / `65536`
   * @param thresholdOverride number that is divided by `2^16` (`65536`) to get the shiny chance, overrides {@linkcode shinyThreshold} if set (bypassing shiny rate modifiers such as Shiny Charm)
   * @param applyModifiersToOverride If {@linkcode thresholdOverride} is set and this is true, will apply Shiny Charm and event modifiers to {@linkcode thresholdOverride}
   * @returns `true` if the Pokemon has been set as a shiny, `false` otherwise
   */
  public trySetShinySeed(thresholdOverride?: number, applyModifiersToOverride?: boolean): boolean {
    if (!this.shiny) {
      const shinyThreshold = new NumberHolder(thresholdOverride ?? BASE_SHINY_CHANCE);
      if (applyModifiersToOverride) {
        if (timedEventManager.isEventActive()) {
          shinyThreshold.value *= timedEventManager.getShinyMultiplier();
        }
        globalScene.applyModifiers(ShinyRateBoosterModifier, true, shinyThreshold);
      }

      this.shiny = randSeedInt(65536) < shinyThreshold.value;
    }

    if (this.shiny) {
      this.variant = this.variant ?? 0;
      this.variant = Math.max(this.generateShinyVariant(), this.variant) as Variant; // Don't set a variant lower than the current one
      this.luck = this.variant + 1 + (this.fusionShiny ? this.fusionVariant + 1 : 0);
      this.initShinySparkle();
    }

    return this.shiny;
  }

  /**
   * Generates a shiny variant
   * @returns `0-2`, with the following probabilities:
   * - Has a 10% chance of returning `2` (epic variant)
   * - Has a 30% chance of returning `1` (rare variant)
   * - Has a 60% chance of returning `0` (basic shiny)
   */
  protected generateShinyVariant(): Variant {
    const formIndex: number = this.formIndex;
    let variantDataIndex: string | number = this.species.speciesId;
    if (this.species.forms.length > 0) {
      const formKey = this.species.forms[formIndex]?.formKey;
      if (formKey) {
        variantDataIndex = `${variantDataIndex}-${formKey}`;
      }
    }
    // Checks if there is no variant data for both the index or index with form
    if (
      !this.shiny ||
      (!variantData.hasOwnProperty(variantDataIndex) && !variantData.hasOwnProperty(this.species.speciesId))
    ) {
      return 0;
    }
    const rand = new NumberHolder(0);
    globalScene.executeWithSeedOffset(
      () => {
        rand.value = randSeedInt(10);
      },
      this.id,
      globalScene.waveSeed,
    );
    if (rand.value >= SHINY_VARIANT_CHANCE) {
      return 0; // 6/10
    }
    if (rand.value >= SHINY_EPIC_CHANCE) {
      return 1; // 3/10
    }
    return 2; // 1/10
  }

  /**
   * Function that tries to set a Pokemon to have its hidden ability based on seed, if it exists.
   * For manual use only, usually to roll a Pokemon's hidden ability chance a second time.
   *
   * The base hidden ability odds are {@linkcode BASE_HIDDEN_ABILITY_CHANCE} / `65536`
   * @param thresholdOverride number that is divided by `2^16` (`65536`) to get the HA chance, overrides {@linkcode haThreshold} if set (bypassing HA rate modifiers such as Ability Charm)
   * @param applyModifiersToOverride If {@linkcode thresholdOverride} is set and this is true, will apply Ability Charm to {@linkcode thresholdOverride}
   * @returns `true` if the Pokemon has been set to have its hidden ability, `false` otherwise
   */
  public tryRerollHiddenAbilitySeed(thresholdOverride?: number, applyModifiersToOverride?: boolean): boolean {
    if (!this.species.abilityHidden) {
      return false;
    }
    const haThreshold = new NumberHolder(thresholdOverride ?? BASE_HIDDEN_ABILITY_CHANCE);
    if (applyModifiersToOverride) {
      if (!this.hasTrainer()) {
        globalScene.applyModifiers(HiddenAbilityRateBoosterModifier, true, haThreshold);
      }
    }

    if (randSeedInt(65536) < haThreshold.value) {
      this.abilityIndex = 2;
    }

    return this.abilityIndex === 2;
  }

  public generateFusionSpecies(forStarter?: boolean): void {
    const hiddenAbilityChance = new NumberHolder(BASE_HIDDEN_ABILITY_CHANCE);
    if (!this.hasTrainer()) {
      globalScene.applyModifiers(HiddenAbilityRateBoosterModifier, true, hiddenAbilityChance);
    }

    const hasHiddenAbility = !randSeedInt(hiddenAbilityChance.value);
    const randAbilityIndex = randSeedInt(2);

    const filter = !forStarter
      ? this.species.getCompatibleFusionSpeciesFilter()
      : (species: PokemonSpecies) => {
          return (
            pokemonEvolutions.hasOwnProperty(species.speciesId) &&
            !pokemonPrevolutions.hasOwnProperty(species.speciesId) &&
            !species.subLegendary &&
            !species.legendary &&
            !species.mythical &&
            !species.isTrainerForbidden() &&
            species.speciesId !== this.species.speciesId &&
            species.speciesId !== SpeciesId.DITTO
          );
        };

    let fusionOverride: PokemonSpecies | undefined;

    if (forStarter && this.isPlayer() && Overrides.STARTER_FUSION_SPECIES_OVERRIDE) {
      fusionOverride = getPokemonSpecies(Overrides.STARTER_FUSION_SPECIES_OVERRIDE);
    } else if (this.isEnemy() && Overrides.OPP_FUSION_SPECIES_OVERRIDE) {
      fusionOverride = getPokemonSpecies(Overrides.OPP_FUSION_SPECIES_OVERRIDE);
    }

    this.fusionSpecies =
      fusionOverride ??
      globalScene.randomSpecies(globalScene.currentBattle?.waveIndex || 0, this.level, false, filter, true);
    this.fusionAbilityIndex =
      this.fusionSpecies.abilityHidden && hasHiddenAbility
        ? 2
        : this.fusionSpecies.ability2 !== this.fusionSpecies.ability1
          ? randAbilityIndex
          : 0;
    this.fusionShiny = this.shiny;
    this.fusionVariant = this.variant;

    if (this.fusionSpecies.malePercent === null) {
      this.fusionGender = Gender.GENDERLESS;
    } else {
      const genderChance = (this.id % 256) * 0.390625;
      if (genderChance < this.fusionSpecies.malePercent) {
        this.fusionGender = Gender.MALE;
      } else {
        this.fusionGender = Gender.FEMALE;
      }
    }

    this.fusionFormIndex = globalScene.getSpeciesFormIndex(
      this.fusionSpecies,
      this.fusionGender,
      this.getNature(),
      true,
    );
    this.fusionLuck = this.luck;

    this.generateName();
  }

  public clearFusionSpecies(): void {
    this.fusionSpecies = null;
    this.fusionFormIndex = 0;
    this.fusionAbilityIndex = 0;
    this.fusionShiny = false;
    this.fusionVariant = 0;
    this.fusionGender = 0;
    this.fusionLuck = 0;
    this.fusionCustomPokemonData = null;

    this.generateName();
    this.calculateStats();
  }

  /** Generates a semi-random moveset for a Pokemon */
  public generateAndPopulateMoveset(): void {
    this.moveset = [];
    let movePool: [MoveId, number][] = [];
    const allLevelMoves = this.getLevelMoves(1, true, true);
    if (!allLevelMoves) {
      console.warn("Error encountered trying to generate moveset for:", this.species.name);
      return;
    }

    for (let m = 0; m < allLevelMoves.length; m++) {
      const levelMove = allLevelMoves[m];
      if (this.level < levelMove[0]) {
        break;
      }
      let weight = levelMove[0];
      // Evolution Moves
      if (weight === EVOLVE_MOVE) {
        weight = 50;
      }
      // Assume level 1 moves with 80+ BP are "move reminder" moves and bump their weight. Trainers use actual relearn moves.
      if ((weight === 1 && allMoves[levelMove[1]].power >= 80) || (weight === RELEARN_MOVE && this.hasTrainer())) {
        weight = 40;
      }
      if (!movePool.some(m => m[0] === levelMove[1]) && !allMoves[levelMove[1]].name.endsWith(" (N)")) {
        movePool.push([levelMove[1], weight]);
      }
    }

    if (this.hasTrainer()) {
      const tms = Object.keys(tmSpecies);
      for (const tm of tms) {
        const moveId = Number.parseInt(tm) as MoveId;
        let compatible = false;
        for (const p of tmSpecies[tm]) {
          if (Array.isArray(p)) {
            if (
              p[0] === this.species.speciesId ||
              (this.fusionSpecies &&
                p[0] === this.fusionSpecies.speciesId &&
                p.slice(1).indexOf(this.species.forms[this.formIndex]) > -1)
            ) {
              compatible = true;
              break;
            }
          } else if (p === this.species.speciesId || (this.fusionSpecies && p === this.fusionSpecies.speciesId)) {
            compatible = true;
            break;
          }
        }
        if (compatible && !movePool.some(m => m[0] === moveId) && !allMoves[moveId].name.endsWith(" (N)")) {
          if (tmPoolTiers[moveId] === ModifierTier.COMMON && this.level >= 15) {
            movePool.push([moveId, 4]);
          } else if (tmPoolTiers[moveId] === ModifierTier.GREAT && this.level >= 30) {
            movePool.push([moveId, 8]);
          } else if (tmPoolTiers[moveId] === ModifierTier.ULTRA && this.level >= 50) {
            movePool.push([moveId, 14]);
          }
        }
      }

      // No egg moves below level 60
      if (this.level >= 60) {
        for (let i = 0; i < 3; i++) {
          const moveId = speciesEggMoves[this.species.getRootSpeciesId()][i];
          if (!movePool.some(m => m[0] === moveId) && !allMoves[moveId].name.endsWith(" (N)")) {
            movePool.push([moveId, 40]);
          }
        }
        const moveId = speciesEggMoves[this.species.getRootSpeciesId()][3];
        // No rare egg moves before e4
        if (
          this.level >= 170 &&
          !movePool.some(m => m[0] === moveId) &&
          !allMoves[moveId].name.endsWith(" (N)") &&
          !this.isBoss()
        ) {
          movePool.push([moveId, 30]);
        }
        if (this.fusionSpecies) {
          for (let i = 0; i < 3; i++) {
            const moveId = speciesEggMoves[this.fusionSpecies.getRootSpeciesId()][i];
            if (!movePool.some(m => m[0] === moveId) && !allMoves[moveId].name.endsWith(" (N)")) {
              movePool.push([moveId, 40]);
            }
          }
          const moveId = speciesEggMoves[this.fusionSpecies.getRootSpeciesId()][3];
          // No rare egg moves before e4
          if (
            this.level >= 170 &&
            !movePool.some(m => m[0] === moveId) &&
            !allMoves[moveId].name.endsWith(" (N)") &&
            !this.isBoss()
          ) {
            movePool.push([moveId, 30]);
          }
        }
      }
    }

    // Bosses never get self ko moves or Pain Split
    if (this.isBoss()) {
      movePool = movePool.filter(
        m => !allMoves[m[0]].hasAttr("SacrificialAttr") && !allMoves[m[0]].hasAttr("HpSplitAttr"),
      );
    }
    // No one gets Memento or Final Gambit
    movePool = movePool.filter(m => !allMoves[m[0]].hasAttr("SacrificialAttrOnHit"));
    if (this.hasTrainer()) {
      // Trainers never get OHKO moves
      movePool = movePool.filter(m => !allMoves[m[0]].hasAttr("OneHitKOAttr"));
      // Half the weight of self KO moves
      movePool = movePool.map(m => [m[0], m[1] * (allMoves[m[0]].hasAttr("SacrificialAttr") ? 0.5 : 1)]);
      // Trainers get a weight bump to stat buffing moves
      movePool = movePool.map(m => [
        m[0],
        m[1] * (allMoves[m[0]].getAttrs("StatStageChangeAttr").some(a => a.stages > 1 && a.selfTarget) ? 1.25 : 1),
      ]);
      // Trainers get a weight decrease to multiturn moves
      movePool = movePool.map(m => [
        m[0],
        m[1] * (!!allMoves[m[0]].isChargingMove() || !!allMoves[m[0]].hasAttr("RechargeAttr") ? 0.7 : 1),
      ]);
    }

    // Weight towards higher power moves, by reducing the power of moves below the highest power.
    // Caps max power at 90 to avoid something like hyper beam ruining the stats.
    // This is a pretty soft weighting factor, although it is scaled with the weight multiplier.
    const maxPower = Math.min(
      movePool.reduce((v, m) => Math.max(allMoves[m[0]].calculateEffectivePower(), v), 40),
      90,
    );
    movePool = movePool.map(m => [
      m[0],
      m[1] *
        (allMoves[m[0]].category === MoveCategory.STATUS
          ? 1
          : Math.max(Math.min(allMoves[m[0]].calculateEffectivePower() / maxPower, 1), 0.5)),
    ]);

    // Weight damaging moves against the lower stat. This uses a non-linear relationship.
    // If the higher stat is 1 - 1.09x higher, no change. At higher stat ~1.38x lower stat, off-stat moves have half weight.
    // One third weight at ~1.58x higher, one quarter weight at ~1.73x higher, one fifth at ~1.87x, and one tenth at ~2.35x higher.
    const atk = this.getStat(Stat.ATK);
    const spAtk = this.getStat(Stat.SPATK);
    const worseCategory: MoveCategory = atk > spAtk ? MoveCategory.SPECIAL : MoveCategory.PHYSICAL;
    const statRatio = worseCategory === MoveCategory.PHYSICAL ? atk / spAtk : spAtk / atk;
    movePool = movePool.map(m => [
      m[0],
      m[1] * (allMoves[m[0]].category === worseCategory ? Math.min(Math.pow(statRatio, 3) * 1.3, 1) : 1),
    ]);

    /** The higher this is the more the game weights towards higher level moves. At `0` all moves are equal weight. */
    let weightMultiplier = 1.6;
    if (this.isBoss()) {
      weightMultiplier += 0.4;
    }
    const baseWeights: [MoveId, number][] = movePool.map(m => [
      m[0],
      Math.ceil(Math.pow(m[1], weightMultiplier) * 100),
    ]);

    // All Pokemon force a STAB move first
    const stabMovePool = baseWeights.filter(
      m => allMoves[m[0]].category !== MoveCategory.STATUS && this.isOfType(allMoves[m[0]].type),
    );

    if (stabMovePool.length) {
      const totalWeight = stabMovePool.reduce((v, m) => v + m[1], 0);
      let rand = randSeedInt(totalWeight);
      let index = 0;
      while (rand > stabMovePool[index][1]) {
        rand -= stabMovePool[index++][1];
      }
      this.moveset.push(new PokemonMove(stabMovePool[index][0]));
    }

    while (baseWeights.length > this.moveset.length && this.moveset.length < 4) {
      if (this.hasTrainer()) {
        // Sqrt the weight of any damaging moves with overlapping types. This is about a 0.05 - 0.1 multiplier.
        // Other damaging moves 2x weight if 0-1 damaging moves, 0.5x if 2, 0.125x if 3. These weights get 20x if STAB.
        // Status moves remain unchanged on weight, this encourages 1-2
        movePool = baseWeights
          .filter(
            m =>
              !this.moveset.some(
                mo =>
                  m[0] === mo.moveId ||
                  (allMoves[m[0]].hasAttr("SacrificialAttr") && mo.getMove().hasAttr("SacrificialAttr")), // Only one self-KO move allowed
              ),
          )
          .map(m => {
            let ret: number;
            if (
              this.moveset.some(
                mo => mo.getMove().category !== MoveCategory.STATUS && mo.getMove().type === allMoves[m[0]].type,
              )
            ) {
              ret = Math.ceil(Math.sqrt(m[1]));
            } else if (allMoves[m[0]].category !== MoveCategory.STATUS) {
              ret = Math.ceil(
                (m[1] /
                  Math.max(Math.pow(4, this.moveset.filter(mo => (mo.getMove().power ?? 0) > 1).length) / 8, 0.5)) *
                  (this.isOfType(allMoves[m[0]].type) ? 20 : 1),
              );
            } else {
              ret = m[1];
            }
            return [m[0], ret];
          });
      } else {
        // Non-trainer pokemon just use normal weights
        movePool = baseWeights.filter(
          m =>
            !this.moveset.some(
              mo =>
                m[0] === mo.moveId ||
                (allMoves[m[0]].hasAttr("SacrificialAttr") && mo.getMove().hasAttr("SacrificialAttr")), // Only one self-KO move allowed
            ),
        );
      }
      const totalWeight = movePool.reduce((v, m) => v + m[1], 0);
      let rand = randSeedInt(totalWeight);
      let index = 0;
      while (rand > movePool[index][1]) {
        rand -= movePool[index++][1];
      }
      this.moveset.push(new PokemonMove(movePool[index][0]));
    }

    // Trigger FormChange, except for enemy Pokemon during Mystery Encounters, to avoid crashes
    if (
      this.isPlayer() ||
      !globalScene.currentBattle?.isBattleMysteryEncounter() ||
      !globalScene.currentBattle?.mysteryEncounter
    ) {
      globalScene.triggerPokemonFormChange(this, SpeciesFormChangeMoveLearnedTrigger);
    }
  }

  public trySelectMove(moveIndex: number, ignorePp?: boolean): boolean {
    const move = this.getMoveset().length > moveIndex ? this.getMoveset()[moveIndex] : null;
    return move?.isUsable(this, ignorePp) ?? false;
  }

  showInfo(): void {
    if (!this.battleInfo.visible) {
      const otherBattleInfo = globalScene.fieldUI
        .getAll()
        .slice(0, 4)
        .filter(ui => ui instanceof BattleInfo && (ui as BattleInfo) instanceof PlayerBattleInfo === this.isPlayer())
        .find(() => true);
      if (!otherBattleInfo || !this.getFieldIndex()) {
        globalScene.fieldUI.sendToBack(this.battleInfo);
        globalScene.sendTextToBack(); // Push the top right text objects behind everything else
      } else {
        globalScene.fieldUI.moveAbove(this.battleInfo, otherBattleInfo);
      }
      this.battleInfo.setX(this.battleInfo.x + (this.isPlayer() ? 150 : !this.isBoss() ? -150 : -198));
      this.battleInfo.setVisible(true);
      if (this.isPlayer()) {
        // TODO: How do you get this to not require a private property access?
        this["battleInfo"].expMaskRect.x += 150;
      }
      globalScene.tweens.add({
        targets: [this.battleInfo, this.battleInfo.expMaskRect],
        x: this.isPlayer() ? "-=150" : `+=${!this.isBoss() ? 150 : 246}`,
        duration: 1000,
        ease: "Cubic.easeOut",
      });
    }
  }

  hideInfo(): Promise<void> {
    return new Promise(resolve => {
      if (this.battleInfo?.visible) {
        globalScene.tweens.add({
          targets: [this.battleInfo, this.battleInfo.expMaskRect],
          x: this.isPlayer() ? "+=150" : `-=${!this.isBoss() ? 150 : 246}`,
          duration: 500,
          ease: "Cubic.easeIn",
          onComplete: () => {
            if (this.isPlayer()) {
              // TODO: How do you get this to not require a private property access?
              this["battleInfo"].expMaskRect.x -= 150;
            }
            this.battleInfo.setVisible(false);
            this.battleInfo.setX(this.battleInfo.x - (this.isPlayer() ? 150 : !this.isBoss() ? -150 : -198));
            resolve();
          },
        });
      } else {
        resolve();
      }
    });
  }

  /**
   * sets if the pokemon is switching out (if it's a enemy wild implies it's going to flee)
   * @param status - boolean
   */
  setSwitchOutStatus(status: boolean): void {
    this.switchOutStatus = status;
  }

  updateInfo(instant?: boolean): Promise<void> {
    return this.battleInfo.updateInfo(this, instant);
  }

  toggleStats(visible: boolean): void {
    this.battleInfo.toggleStats(visible);
  }

  /**
   * Adds experience to this PlayerPokemon, subject to wave based level caps.
   * @param exp The amount of experience to add
   * @param ignoreLevelCap Whether to ignore level caps when adding experience (defaults to false)
   */
  addExp(exp: number, ignoreLevelCap = false) {
    const maxExpLevel = globalScene.getMaxExpLevel(ignoreLevelCap);
    const initialExp = this.exp;
    this.exp += exp;
    while (this.level < maxExpLevel && this.exp >= getLevelTotalExp(this.level + 1, this.species.growthRate)) {
      this.level++;
    }
    if (this.level >= maxExpLevel) {
      console.log(initialExp, this.exp, getLevelTotalExp(this.level, this.species.growthRate));
      this.exp = Math.max(getLevelTotalExp(this.level, this.species.growthRate), initialExp);
    }
    this.levelExp = this.exp - getLevelTotalExp(this.level, this.species.growthRate);
  }

  /**
   * Compares if `this` and {@linkcode target} are on the same team.
   * @param target the {@linkcode Pokemon} to compare against.
   * @returns `true` if the two pokemon are allies, `false` otherwise
   */
  public isOpponent(target: Pokemon): boolean {
    return this.isPlayer() !== target.isPlayer();
  }

  getOpponent(targetIndex: number): Pokemon | null {
    const ret = this.getOpponents()[targetIndex];
    // TODO: why does this check for summonData and can we remove it?
    if (ret.summonData) {
      return ret;
    }
    return null;
  }

  /**
   * Returns the pokemon that oppose this one and are active
   *
   * @param onField - whether to also check if the pokemon is currently on the field (defaults to true)
   */
  getOpponents(onField = true): Pokemon[] {
    return ((this.isPlayer() ? globalScene.getEnemyField() : globalScene.getPlayerField()) as Pokemon[]).filter(p =>
      p.isActive(onField),
    );
  }

  getOpponentDescriptor(): string {
    const opponents = this.getOpponents();
    if (opponents.length === 1) {
      return opponents[0].name;
    }
    return this.isPlayer() ? i18next.t("arenaTag:opposingTeam") : i18next.t("arenaTag:yourTeam");
  }

  getAlly(): Pokemon | undefined {
    return (this.isPlayer() ? globalScene.getPlayerField() : globalScene.getEnemyField())[this.getFieldIndex() ? 0 : 1];
  }

  /**
   * Gets the Pokémon on the allied field.
   *
   * @returns An array of Pokémon on the allied field.
   */
  getAlliedField(): Pokemon[] {
    return this.isPlayer() ? globalScene.getPlayerField() : globalScene.getEnemyField();
  }

  /**
   * Calculates the stat stage multiplier of the user against an opponent.
   *
   * Note that this does not apply to evasion or accuracy
   * @see {@linkcode getAccuracyMultiplier}
   * @param stat the desired {@linkcode EffectiveStat}
   * @param opponent the target {@linkcode Pokemon}
   * @param move the {@linkcode Move} being used
   * @param ignoreOppAbility determines whether the effects of the opponent's abilities (i.e. Unaware) should be ignored (`false` by default)
   * @param isCritical determines whether a critical hit has occurred or not (`false` by default)
   * @param simulated determines whether effects are applied without altering game state (`true` by default)
   * @param ignoreHeldItems determines whether this Pokemon's held items should be ignored during the stat calculation, default `false`
   * @return the stat stage multiplier to be used for effective stat calculation
   */
  getStatStageMultiplier(
    stat: EffectiveStat,
    opponent?: Pokemon,
    move?: Move,
    ignoreOppAbility = false,
    isCritical = false,
    simulated = true,
    ignoreHeldItems = false,
  ): number {
    const statStage = new NumberHolder(this.getStatStage(stat));
    const ignoreStatStage = new BooleanHolder(false);

    if (opponent) {
      if (isCritical) {
        switch (stat) {
          case Stat.ATK:
          case Stat.SPATK:
            statStage.value = Math.max(statStage.value, 0);
            break;
          case Stat.DEF:
          case Stat.SPDEF:
            statStage.value = Math.min(statStage.value, 0);
            break;
        }
      }
      if (!ignoreOppAbility) {
        applyAbAttrs("IgnoreOpponentStatStagesAbAttr", {
          pokemon: opponent,
          ignored: ignoreStatStage,
          stat,
          simulated,
        });
      }
      if (move) {
        applyMoveAttrs("IgnoreOpponentStatStagesAttr", this, opponent, move, ignoreStatStage);
      }
    }

    if (!ignoreStatStage.value) {
      const statStageMultiplier = new NumberHolder(Math.max(2, 2 + statStage.value) / Math.max(2, 2 - statStage.value));
      if (!ignoreHeldItems) {
        globalScene.applyModifiers(TempStatStageBoosterModifier, this.isPlayer(), stat, statStageMultiplier);
      }
      return Math.min(statStageMultiplier.value, 4);
    }
    return 1;
  }

  /**
   * Calculates the accuracy multiplier of the user against a target.
   *
   * This method considers various factors such as the user's accuracy level, the target's evasion level,
   * abilities, and modifiers to compute the final accuracy multiplier.
   *
   * @param target {@linkcode Pokemon} - The target Pokémon against which the move is used.
   * @param sourceMove {@linkcode Move}  - The move being used by the user.
   * @returns The calculated accuracy multiplier.
   */
  getAccuracyMultiplier(target: Pokemon, sourceMove: Move): number {
    const isOhko = sourceMove.hasAttr("OneHitKOAccuracyAttr");
    if (isOhko) {
      return 1;
    }

    const userAccStage = new NumberHolder(this.getStatStage(Stat.ACC));
    const targetEvaStage = new NumberHolder(target.getStatStage(Stat.EVA));

    const ignoreAccStatStage = new BooleanHolder(false);
    const ignoreEvaStatStage = new BooleanHolder(false);

    // TODO: consider refactoring this method to accept `simulated` and then pass simulated to these applyAbAttrs
    applyAbAttrs("IgnoreOpponentStatStagesAbAttr", { pokemon: target, stat: Stat.ACC, ignored: ignoreAccStatStage });
    applyAbAttrs("IgnoreOpponentStatStagesAbAttr", { pokemon: this, stat: Stat.EVA, ignored: ignoreEvaStatStage });
    applyMoveAttrs("IgnoreOpponentStatStagesAttr", this, target, sourceMove, ignoreEvaStatStage);

    globalScene.applyModifiers(TempStatStageBoosterModifier, this.isPlayer(), Stat.ACC, userAccStage);

    userAccStage.value = ignoreAccStatStage.value ? 0 : Math.min(userAccStage.value, 6);
    targetEvaStage.value = ignoreEvaStatStage.value ? 0 : targetEvaStage.value;

    if (target.findTag(t => t instanceof ExposedTag)) {
      targetEvaStage.value = Math.min(0, targetEvaStage.value);
    }

    const accuracyMultiplier = new NumberHolder(1);
    if (userAccStage.value !== targetEvaStage.value) {
      accuracyMultiplier.value =
        userAccStage.value > targetEvaStage.value
          ? (3 + Math.min(userAccStage.value - targetEvaStage.value, 6)) / 3
          : 3 / (3 + Math.min(targetEvaStage.value - userAccStage.value, 6));
    }

    applyAbAttrs("StatMultiplierAbAttr", {
      pokemon: this,
      stat: Stat.ACC,
      statVal: accuracyMultiplier,
      move: sourceMove,
    });

    const evasionMultiplier = new NumberHolder(1);
    applyAbAttrs("StatMultiplierAbAttr", {
      pokemon: target,
      stat: Stat.EVA,
      statVal: evasionMultiplier,
      move: sourceMove,
    });

    const ally = this.getAlly();
    if (!isNullOrUndefined(ally)) {
      const ignore =
        this.hasAbilityWithAttr("MoveAbilityBypassAbAttr") || sourceMove.hasFlag(MoveFlags.IGNORE_ABILITIES);
      applyAbAttrs("AllyStatMultiplierAbAttr", {
        pokemon: ally,
        stat: Stat.ACC,
        statVal: accuracyMultiplier,
        ignoreAbility: ignore,
        move: sourceMove,
      });

      applyAbAttrs("AllyStatMultiplierAbAttr", {
        pokemon: ally,
        stat: Stat.EVA,
        statVal: evasionMultiplier,
        ignoreAbility: ignore,
        move: sourceMove,
      });
    }

    return accuracyMultiplier.value / evasionMultiplier.value;
  }

  /**
   * Calculates the base damage of the given move against this Pokemon when attacked by the given source.
   * Used during damage calculation and for Shell Side Arm's forecasting effect.
   * @param source - The attacking {@linkcode Pokemon}.
   * @param move - The {@linkcode Move} used in the attack.
   * @param moveCategory - The move's {@linkcode MoveCategory} after variable-category effects are applied.
   * @param ignoreAbility - If `true`, ignores this Pokemon's defensive ability effects (defaults to `false`).
   * @param ignoreSourceAbility - If `true`, ignore's the attacking Pokemon's ability effects (defaults to `false`).
   * @param ignoreAllyAbility - If `true`, ignores the ally Pokemon's ability effects (defaults to `false`).
   * @param ignoreSourceAllyAbility - If `true`, ignores the attacking Pokemon's ally's ability effects (defaults to `false`).
   * @param isCritical - if `true`, calculates effective stats as if the hit were critical (defaults to `false`).
   * @param simulated - if `true`, suppresses changes to game state during calculation (defaults to `true`).
   * @returns The move's base damage against this Pokemon when used by the source Pokemon.
   */
  getBaseDamage({
    source,
    move,
    moveCategory,
    ignoreAbility = false,
    ignoreSourceAbility = false,
    ignoreAllyAbility = false,
    ignoreSourceAllyAbility = false,
    isCritical = false,
    simulated = true,
  }: getBaseDamageParams): number {
    const isPhysical = moveCategory === MoveCategory.PHYSICAL;

    /** A base damage multiplier based on the source's level */
    const levelMultiplier = (2 * source.level) / 5 + 2;

    /** The power of the move after power boosts from abilities, etc. have applied */
    const power = move.calculateBattlePower(source, this, simulated);

    /**
     * The attacker's offensive stat for the given move's category.
     * Critical hits cause negative stat stages to be ignored.
     */
    const sourceAtk = new NumberHolder(
      source.getEffectiveStat(
        isPhysical ? Stat.ATK : Stat.SPATK,
        this,
        undefined,
        ignoreSourceAbility,
        ignoreAbility,
        ignoreAllyAbility,
        isCritical,
        simulated,
      ),
    );
    applyMoveAttrs("VariableAtkAttr", source, this, move, sourceAtk);

    /**
     * This Pokemon's defensive stat for the given move's category.
     * Critical hits cause positive stat stages to be ignored.
     */
    const targetDef = new NumberHolder(
      this.getEffectiveStat(
        isPhysical ? Stat.DEF : Stat.SPDEF,
        source,
        move,
        ignoreAbility,
        ignoreSourceAbility,
        ignoreSourceAllyAbility,
        isCritical,
        simulated,
      ),
    );
    applyMoveAttrs("VariableDefAttr", source, this, move, targetDef);

    /**
     * The attack's base damage, as determined by the source's level, move power
     * and Attack stat as well as this Pokemon's Defense stat
     */
    const baseDamage = (levelMultiplier * power * sourceAtk.value) / targetDef.value / 50 + 2;

    /** Debug message for non-simulated calls (i.e. when damage is actually dealt) */
    if (!simulated) {
      console.log("base damage", baseDamage, move.name, power, sourceAtk.value, targetDef.value);
    }

    return baseDamage;
  }

  /** Determine the STAB multiplier for a move used against this pokemon.
   *
   * @param source - The attacking {@linkcode Pokemon}
   * @param move - The {@linkcode Move} used in the attack
   * @param ignoreSourceAbility - If `true`, ignores the attacking Pokemon's ability effects
   * @param simulated - If `true`, suppresses changes to game state during the calculation
   *
   * @returns The STAB multiplier for the move used against this Pokemon
   */
  calculateStabMultiplier(source: Pokemon, move: Move, ignoreSourceAbility: boolean, simulated: boolean): number {
    // If the move has the Typeless attribute, it doesn't get STAB (e.g. struggle)
    if (move.hasAttr("TypelessAttr")) {
      return 1;
    }
    const sourceTypes = source.getTypes();
    const sourceTeraType = source.getTeraType();
    const moveType = source.getMoveType(move);
    const matchesSourceType = sourceTypes.includes(source.getMoveType(move));
    const stabMultiplier = new NumberHolder(1);
    if (matchesSourceType && moveType !== PokemonType.STELLAR) {
      stabMultiplier.value += 0.5;
    }

    applyMoveAttrs("CombinedPledgeStabBoostAttr", source, this, move, stabMultiplier);

    if (!ignoreSourceAbility) {
      applyAbAttrs("StabBoostAbAttr", { pokemon: source, simulated, multiplier: stabMultiplier });
    }

    if (source.isTerastallized && sourceTeraType === moveType && moveType !== PokemonType.STELLAR) {
      stabMultiplier.value += 0.5;
    }

    if (
      source.isTerastallized &&
      source.getTeraType() === PokemonType.STELLAR &&
      (!source.stellarTypesBoosted.includes(moveType) || source.hasSpecies(SpeciesId.TERAPAGOS))
    ) {
      stabMultiplier.value += matchesSourceType ? 0.5 : 0.2;
    }

    return Math.min(stabMultiplier.value, 2.25);
  }

  /**
   * Calculates the damage of an attack made by another Pokemon against this Pokemon
   * @param source {@linkcode Pokemon} the attacking Pokemon
   * @param move The {@linkcode Move} used in the attack
   * @param ignoreAbility If `true`, ignores this Pokemon's defensive ability effects
   * @param ignoreSourceAbility If `true`, ignores the attacking Pokemon's ability effects
   * @param ignoreAllyAbility If `true`, ignores the ally Pokemon's ability effects
   * @param ignoreSourceAllyAbility If `true`, ignores the ability effects of the attacking pokemon's ally
   * @param isCritical If `true`, calculates damage for a critical hit.
   * @param simulated If `true`, suppresses changes to game state during the calculation.
   * @param effectiveness If defined, used in place of calculated effectiveness values
   * @returns The {@linkcode DamageCalculationResult}
   */
  getAttackDamage({
    source,
    move,
    ignoreAbility = false,
    ignoreSourceAbility = false,
    ignoreAllyAbility = false,
    ignoreSourceAllyAbility = false,
    isCritical = false,
    simulated = true,
    effectiveness,
  }: getAttackDamageParams): DamageCalculationResult {
    const damage = new NumberHolder(0);
    const defendingSide = this.isPlayer() ? ArenaTagSide.PLAYER : ArenaTagSide.ENEMY;

    const variableCategory = new NumberHolder(move.category);
    applyMoveAttrs("VariableMoveCategoryAttr", source, this, move, variableCategory);
    const moveCategory = variableCategory.value as MoveCategory;

    /** The move's type after type-changing effects are applied */
    const moveType = source.getMoveType(move);

    /** If `value` is `true`, cancels the move and suppresses "No Effect" messages */
    const cancelled = new BooleanHolder(false);

    /**
     * The effectiveness of the move being used. Along with type matchups, this
     * accounts for changes in effectiveness from the move's attributes and the
     * abilities of both the source and this Pokemon.
     *
     * Note that the source's abilities are not ignored here
     */
    const typeMultiplier =
      effectiveness ?? this.getMoveEffectiveness(source, move, ignoreAbility, simulated, cancelled);

    const isPhysical = moveCategory === MoveCategory.PHYSICAL;

    /** Combined damage multiplier from field effects such as weather, terrain, etc. */
    const arenaAttackTypeMultiplier = new NumberHolder(
      globalScene.arena.getAttackTypeMultiplier(moveType, source.isGrounded()),
    );
    applyMoveAttrs("IgnoreWeatherTypeDebuffAttr", source, this, move, arenaAttackTypeMultiplier);

    const isTypeImmune = typeMultiplier * arenaAttackTypeMultiplier.value === 0;

    if (cancelled.value || isTypeImmune) {
      return {
        cancelled: cancelled.value,
        result: move.id === MoveId.SHEER_COLD ? HitResult.IMMUNE : HitResult.NO_EFFECT,
        damage: 0,
      };
    }

    // If the attack deals fixed damage, return a result with that much damage
    const fixedDamage = new NumberHolder(0);
    applyMoveAttrs("FixedDamageAttr", source, this, move, fixedDamage);
    if (fixedDamage.value) {
      const multiLensMultiplier = new NumberHolder(1);
      globalScene.applyModifiers(
        PokemonMultiHitModifier,
        source.isPlayer(),
        source,
        move.id,
        null,
        multiLensMultiplier,
      );
      fixedDamage.value = toDmgValue(fixedDamage.value * multiLensMultiplier.value);

      return {
        cancelled: false,
        result: HitResult.EFFECTIVE,
        damage: fixedDamage.value,
      };
    }

    // If the attack is a one-hit KO move, return a result with damage equal to this Pokemon's HP
    const isOneHitKo = new BooleanHolder(false);
    applyMoveAttrs("OneHitKOAttr", source, this, move, isOneHitKo);
    if (isOneHitKo.value) {
      return {
        cancelled: false,
        result: HitResult.ONE_HIT_KO,
        damage: this.hp,
      };
    }

    /**
     * The attack's base damage, as determined by the source's level, move power
     * and Attack stat as well as this Pokemon's Defense stat
     */
    const baseDamage = this.getBaseDamage({
      source,
      move,
      moveCategory,
      ignoreAbility,
      ignoreSourceAbility,
      ignoreAllyAbility,
      ignoreSourceAllyAbility,
      isCritical,
      simulated,
    });

    /** 25% damage debuff on moves hitting more than one non-fainted target (regardless of immunities) */
    const { targets, multiple } = getMoveTargets(source, move.id);
    const numTargets = multiple ? targets.length : 1;
    const targetMultiplier = numTargets > 1 ? 0.75 : 1;

    /** Multiplier for moves enhanced by Multi-Lens and/or Parental Bond */
    const multiStrikeEnhancementMultiplier = new NumberHolder(1);
    globalScene.applyModifiers(
      PokemonMultiHitModifier,
      source.isPlayer(),
      source,
      move.id,
      null,
      multiStrikeEnhancementMultiplier,
    );

    if (!ignoreSourceAbility) {
      applyAbAttrs("AddSecondStrikeAbAttr", {
        pokemon: source,
        move,
        simulated,
        multiplier: multiStrikeEnhancementMultiplier,
      });
    }

    /** Doubles damage if this Pokemon's last move was Glaive Rush */
    const glaiveRushMultiplier = new NumberHolder(1);
    if (this.getTag(BattlerTagType.RECEIVE_DOUBLE_DAMAGE)) {
      glaiveRushMultiplier.value = 2;
    }

    /** The damage multiplier when the given move critically hits */
    const criticalMultiplier = new NumberHolder(isCritical ? 1.5 : 1);
    applyAbAttrs("MultCritAbAttr", { pokemon: source, simulated, critMult: criticalMultiplier });

    /**
     * A multiplier for random damage spread in the range [0.85, 1]
     * This is always 1 for simulated calls.
     */
    const randomMultiplier = simulated ? 1 : this.randBattleSeedIntRange(85, 100) / 100;

    /** A damage multiplier for when the attack is of the attacker's type and/or Tera type. */
    const stabMultiplier = this.calculateStabMultiplier(source, move, ignoreSourceAbility, simulated);

    /** Halves damage if the attacker is using a physical attack while burned */
    let burnMultiplier = 1;
    if (
      isPhysical &&
      source.status &&
      source.status.effect === StatusEffect.BURN &&
      !move.hasAttr("BypassBurnDamageReductionAttr")
    ) {
      const burnDamageReductionCancelled = new BooleanHolder(false);
      if (!ignoreSourceAbility) {
        applyAbAttrs("BypassBurnDamageReductionAbAttr", {
          pokemon: source,
          cancelled: burnDamageReductionCancelled,
          simulated,
        });
      }
      if (!burnDamageReductionCancelled.value) {
        burnMultiplier = 0.5;
      }
    }

    /** Reduces damage if this Pokemon has a relevant screen (e.g. Light Screen for special attacks) */
    const screenMultiplier = new NumberHolder(1);

    // Critical hits should bypass screens
    if (!isCritical) {
      globalScene.arena.applyTagsForSide(
        WeakenMoveScreenTag,
        defendingSide,
        simulated,
        source,
        moveCategory,
        screenMultiplier,
      );
    }

    /**
     * For each {@linkcode HitsTagAttr} the move has, doubles the damage of the move if:
     * The target has a {@linkcode BattlerTagType} that this move interacts with
     * AND
     * The move doubles damage when used against that tag
     */
    const hitsTagMultiplier = new NumberHolder(1);
    move
      .getAttrs("HitsTagAttr")
      .filter(hta => hta.doubleDamage)
      .forEach(hta => {
        if (this.getTag(hta.tagType)) {
          hitsTagMultiplier.value *= 2;
        }
      });

    /** Halves damage if this Pokemon is grounded in Misty Terrain against a Dragon-type attack */
    const mistyTerrainMultiplier =
      globalScene.arena.terrain?.terrainType === TerrainType.MISTY &&
      this.isGrounded() &&
      moveType === PokemonType.DRAGON
        ? 0.5
        : 1;

    damage.value = toDmgValue(
      baseDamage *
        targetMultiplier *
        multiStrikeEnhancementMultiplier.value *
        arenaAttackTypeMultiplier.value *
        glaiveRushMultiplier.value *
        criticalMultiplier.value *
        randomMultiplier *
        stabMultiplier *
        typeMultiplier *
        burnMultiplier *
        screenMultiplier.value *
        hitsTagMultiplier.value *
        mistyTerrainMultiplier,
    );

    /** Doubles damage if the attacker has Tinted Lens and is using a resisted move */
    if (!ignoreSourceAbility) {
      applyAbAttrs("DamageBoostAbAttr", {
        pokemon: source,
        opponent: this,
        move,
        simulated,
        damage,
      });
    }

    /** Apply the enemy's Damage and Resistance tokens */
    if (!source.isPlayer()) {
      globalScene.applyModifiers(EnemyDamageBoosterModifier, false, damage);
    }
    if (!this.isPlayer()) {
      globalScene.applyModifiers(EnemyDamageReducerModifier, false, damage);
    }

    const abAttrParams: PreAttackModifyDamageAbAttrParams = {
      pokemon: this,
      opponent: source,
      move,
      simulated,
      damage,
    };
    /** Apply this Pokemon's post-calc defensive modifiers (e.g. Fur Coat) */
    if (!ignoreAbility) {
      applyAbAttrs("ReceivedMoveDamageMultiplierAbAttr", abAttrParams);

      const ally = this.getAlly();
      /** Additionally apply friend guard damage reduction if ally has it. */
      if (globalScene.currentBattle.double && !isNullOrUndefined(ally) && ally.isActive(true)) {
        applyAbAttrs("AlliedFieldDamageReductionAbAttr", {
          ...abAttrParams,
          // Same parameters as before, except we are applying the ally's ability
          pokemon: ally,
        });
      }
    }

    // This attribute may modify damage arbitrarily, so be careful about changing its order of application.
    applyMoveAttrs("ModifiedDamageAttr", source, this, move, damage);

    if (this.isFullHp() && !ignoreAbility) {
      applyAbAttrs("PreDefendFullHpEndureAbAttr", abAttrParams);
    }

    // debug message for when damage is applied (i.e. not simulated)
    if (!simulated) {
      console.log("damage", damage.value, move.name);
    }

    let hitResult: HitResult;
    if (typeMultiplier < 1) {
      hitResult = HitResult.NOT_VERY_EFFECTIVE;
    } else if (typeMultiplier > 1) {
      hitResult = HitResult.SUPER_EFFECTIVE;
    } else {
      hitResult = HitResult.EFFECTIVE;
    }

    return {
      cancelled: cancelled.value,
      result: hitResult,
      damage: damage.value,
    };
  }

  /**
   * Determine whether the given move will score a critical hit **against** this Pokemon.
   * @param source - The {@linkcode Pokemon} using the move
   * @param move - The {@linkcode Move} being used
   * @returns Whether the move will critically hit the defender.
   */
  getCriticalHitResult(source: Pokemon, move: Move): boolean {
    if (move.hasAttr("FixedDamageAttr")) {
      // fixed damage moves (Dragon Rage, etc.) will nevet crit
      return false;
    }

    const alwaysCrit = new BooleanHolder(false);
    applyMoveAttrs("CritOnlyAttr", source, this, move, alwaysCrit);
    applyAbAttrs("ConditionalCritAbAttr", { pokemon: source, isCritical: alwaysCrit, target: this, move });
    const alwaysCritTag = !!source.getTag(BattlerTagType.ALWAYS_CRIT);
    const critChance = [24, 8, 2, 1][Phaser.Math.Clamp(this.getCritStage(source, move), 0, 3)];

    let isCritical = alwaysCrit.value || alwaysCritTag || critChance === 1;

    // If we aren't already guaranteed to crit, do a random roll & check overrides
    isCritical ||= Overrides.CRITICAL_HIT_OVERRIDE ?? globalScene.randBattleSeedInt(critChance) === 0;

    // apply crit block effects from lucky chant & co., overriding previous effects
    const blockCrit = new BooleanHolder(false);
    applyAbAttrs("BlockCritAbAttr", { pokemon: this, blockCrit });
    const blockCritTag = globalScene.arena.getTagOnSide(
      NoCritTag,
      this.isPlayer() ? ArenaTagSide.PLAYER : ArenaTagSide.ENEMY,
    );
    isCritical &&= !blockCritTag && !blockCrit.value; // need to roll a crit and not be blocked by either crit prevention effect

    return isCritical;
  }

  /**
   * Called by damageAndUpdate()
   * @param damage integer
   * @param ignoreSegments boolean, not currently used
   * @param preventEndure used to update damage if endure or sturdy
   * @param ignoreFaintPhas  flag on whether to add FaintPhase if pokemon after applying damage faints
   * @returns integer representing damage dealt
   */
  damage(damage: number, _ignoreSegments = false, preventEndure = false, ignoreFaintPhase = false): number {
    if (this.isFainted()) {
      return 0;
    }
    const surviveDamage = new BooleanHolder(false);

    // check for endure and other abilities that would prevent us from death
    if (!preventEndure && this.hp - damage <= 0) {
      if (this.hp >= 1 && this.getTag(BattlerTagType.ENDURING)) {
        surviveDamage.value = this.lapseTag(BattlerTagType.ENDURING);
      } else if (this.hp > 1 && this.getTag(BattlerTagType.STURDY)) {
        surviveDamage.value = this.lapseTag(BattlerTagType.STURDY);
      } else if (this.hp >= 1 && this.getTag(BattlerTagType.ENDURE_TOKEN)) {
        surviveDamage.value = this.lapseTag(BattlerTagType.ENDURE_TOKEN);
      }
      if (!surviveDamage.value) {
        globalScene.applyModifiers(SurviveDamageModifier, this.isPlayer(), this, surviveDamage);
      }
      if (surviveDamage.value) {
        damage = this.hp - 1;
      }
    }

    damage = Math.min(damage, this.hp);
    this.hp = this.hp - damage;
    if (this.isFainted() && !ignoreFaintPhase) {
      /**
       * When adding the FaintPhase, want to toggle future unshiftPhase() and queueMessage() calls
       * to appear before the FaintPhase (as FaintPhase will potentially end the encounter and add Phases such as
       * GameOverPhase, VictoryPhase, etc.. that will interfere with anything else that happens during this MoveEffectPhase)
       *
       * Once the MoveEffectPhase is over (and calls it's .end() function, shiftPhase() will reset the PhaseQueueSplice via clearPhaseQueueSplice() )
       */
      globalScene.phaseManager.setPhaseQueueSplice();
      globalScene.phaseManager.unshiftNew("FaintPhase", this.getBattlerIndex(), preventEndure);
      this.destroySubstitute();
      this.lapseTag(BattlerTagType.COMMANDED);
    }
    return damage;
  }

  /**
   * Given the damage, adds a new DamagePhase and update HP values, etc.
   *
   * Checks for 'Indirect' HitResults to account for Endure/Reviver Seed applying correctly
   * @param damage integer - passed to damage()
   * @param result an enum if it's super effective, not very, etc.
   * @param isCritical boolean if move is a critical hit
   * @param ignoreSegments boolean, passed to damage() and not used currently
   * @param preventEndure boolean, ignore endure properties of pokemon, passed to damage()
   * @param ignoreFaintPhase boolean to ignore adding a FaintPhase, passsed to damage()
   * @returns integer of damage done
   */
  damageAndUpdate(
    damage: number,
    {
      result = HitResult.EFFECTIVE,
      isCritical = false,
      ignoreSegments = false,
      ignoreFaintPhase = false,
      source = undefined,
    }: {
      result?: DamageResult;
      isCritical?: boolean;
      ignoreSegments?: boolean;
      ignoreFaintPhase?: boolean;
      source?: Pokemon;
    } = {},
  ): number {
    const isIndirectDamage = [HitResult.INDIRECT, HitResult.INDIRECT_KO].includes(result);
    const damagePhase = globalScene.phaseManager.create(
      "DamageAnimPhase",
      this.getBattlerIndex(),
      damage,
      result as DamageResult,
      isCritical,
    );
    globalScene.phaseManager.unshiftPhase(damagePhase);
    if (this.switchOutStatus && source) {
      damage = 0;
    }
    damage = this.damage(damage, ignoreSegments, isIndirectDamage, ignoreFaintPhase);
    // Ensure the battle-info bar's HP is updated, though only if the battle info is visible
    // TODO: When battle-info UI is refactored, make this only update the HP bar
    if (this.battleInfo.visible) {
      this.updateInfo();
    }
    // Damage amount may have changed, but needed to be queued before calling damage function
    damagePhase.updateAmount(damage);
    /**
     * Run PostDamageAbAttr from any source of damage that is not from a multi-hit
     * Multi-hits are handled in move-effect-phase.ts for PostDamageAbAttr
     */
    if (!source || source.turnData.hitCount <= 1) {
      applyAbAttrs("PostDamageAbAttr", { pokemon: this, damage, source });
    }
    return damage;
  }

  heal(amount: number): number {
    const healAmount = Math.min(amount, this.getMaxHp() - this.hp);
    this.hp += healAmount;
    return healAmount;
  }

  isBossImmune(): boolean {
    return this.isBoss();
  }

  isMax(): boolean {
    const maxForms = [
      SpeciesFormKey.GIGANTAMAX,
      SpeciesFormKey.GIGANTAMAX_RAPID,
      SpeciesFormKey.GIGANTAMAX_SINGLE,
      SpeciesFormKey.ETERNAMAX,
    ] as string[];
    return (
      maxForms.includes(this.getFormKey()) || (!!this.getFusionFormKey() && maxForms.includes(this.getFusionFormKey()!))
    );
  }

  isMega(): boolean {
    const megaForms = [
      SpeciesFormKey.MEGA,
      SpeciesFormKey.MEGA_X,
      SpeciesFormKey.MEGA_Y,
      SpeciesFormKey.PRIMAL,
    ] as string[];
    return (
      megaForms.includes(this.getFormKey()) ||
      (!!this.getFusionFormKey() && megaForms.includes(this.getFusionFormKey()!))
    );
  }

  canAddTag(tagType: BattlerTagType): boolean {
    if (this.getTag(tagType)) {
      return false;
    }

    const stubTag = new BattlerTag(tagType, 0, 0);

    const cancelled = new BooleanHolder(false);
    applyAbAttrs("BattlerTagImmunityAbAttr", { pokemon: this, tag: stubTag, cancelled, simulated: true });

    const userField = this.getAlliedField();
    userField.forEach(pokemon =>
      applyAbAttrs("UserFieldBattlerTagImmunityAbAttr", {
        pokemon,
        tag: stubTag,
        cancelled,
        simulated: true,
        target: this,
      }),
    );

    return !cancelled.value;
  }

  addTag(tagType: BattlerTagType, turnCount = 0, sourceMove?: MoveId, sourceId?: number): boolean {
    const existingTag = this.getTag(tagType);
    if (existingTag) {
      existingTag.onOverlap(this);
      return false;
    }

    const newTag = getBattlerTag(tagType, turnCount, sourceMove!, sourceId!); // TODO: are the bangs correct?

    const cancelled = new BooleanHolder(false);
    applyAbAttrs("BattlerTagImmunityAbAttr", { pokemon: this, tag: newTag, cancelled });
    if (cancelled.value) {
      return false;
    }

    for (const pokemon of this.getAlliedField()) {
      applyAbAttrs("UserFieldBattlerTagImmunityAbAttr", { pokemon, tag: newTag, cancelled, target: this });
      if (cancelled.value) {
        return false;
      }
    }

    if (newTag.canAdd(this)) {
      this.summonData.tags.push(newTag);
      newTag.onAdd(this);
      return true;
    }

    return false;
  }

  /**@overload */
  getTag(tagType: BattlerTagType.GRUDGE): GrudgeTag | undefined;

  /** @overload */
  getTag(tagType: BattlerTagType.SUBSTITUTE): SubstituteTag | undefined;

  /** @overload */
  getTag(tagType: BattlerTagType): BattlerTag | undefined;

  /** @overload */
  getTag<T extends BattlerTag>(tagType: Constructor<T>): T | undefined;

  getTag(tagType: BattlerTagType | Constructor<BattlerTag>): BattlerTag | undefined {
    return typeof tagType === "function"
      ? this.summonData.tags.find(t => t instanceof tagType)
      : this.summonData.tags.find(t => t.tagType === tagType);
  }

  findTag(tagFilter: (tag: BattlerTag) => boolean) {
    return this.summonData.tags.find(t => tagFilter(t));
  }

  findTags(tagFilter: (tag: BattlerTag) => boolean): BattlerTag[] {
    return this.summonData.tags.filter(t => tagFilter(t));
  }

  /**
   * Tick down the first {@linkcode BattlerTag} found matching the given {@linkcode BattlerTagType},
   * removing it if its duration goes below 0.
   * @param tagType the {@linkcode BattlerTagType} to check against
   * @returns `true` if the tag was present
   */
  lapseTag(tagType: BattlerTagType): boolean {
    const tags = this.summonData.tags;
    const tag = tags.find(t => t.tagType === tagType);
    if (!tag) {
      return false;
    }

    if (!tag.lapse(this, BattlerTagLapseType.CUSTOM)) {
      tag.onRemove(this);
      tags.splice(tags.indexOf(tag), 1);
    }
    return true;
  }

  /**
   * Tick down all {@linkcode BattlerTags} matching the given {@linkcode BattlerTagLapseType},
   * removing any whose durations fall below 0.
   * @param tagType the {@linkcode BattlerTagLapseType} to tick down
   */
  lapseTags(lapseType: BattlerTagLapseType): void {
    const tags = this.summonData.tags;
    tags
      .filter(
        t =>
          lapseType === BattlerTagLapseType.FAINT ||
          (t.lapseTypes.some(lType => lType === lapseType) && !t.lapse(this, lapseType)),
      )
      .forEach(t => {
        t.onRemove(this);
        tags.splice(tags.indexOf(t), 1);
      });
  }

  /**
   * Remove the first tag matching the given {@linkcode BattlerTagType}.
   * @param tagType the {@linkcode BattlerTagType} to search for and remove
   */
  removeTag(tagType: BattlerTagType): void {
    const tags = this.summonData.tags;
    const tag = tags.find(t => t.tagType === tagType);
    if (tag) {
      tag.onRemove(this);
      tags.splice(tags.indexOf(tag), 1);
    }
  }

  /**
   * Find and remove all {@linkcode BattlerTag}s matching the given function.
   * @param tagFilter a function dictating which tags to remove
   */
  findAndRemoveTags(tagFilter: (tag: BattlerTag) => boolean): void {
    const tags = this.summonData.tags;
    const tagsToRemove = tags.filter(t => tagFilter(t));
    for (const tag of tagsToRemove) {
      tag.turnCount = 0;
      tag.onRemove(this);
      tags.splice(tags.indexOf(tag), 1);
    }
  }

  removeTagsBySourceId(sourceId: number): void {
    this.findAndRemoveTags(t => t.isSourceLinked() && t.sourceId === sourceId);
  }

  transferTagsBySourceId(sourceId: number, newSourceId: number): void {
    this.summonData.tags.forEach(t => {
      if (t.sourceId === sourceId) {
        t.sourceId = newSourceId;
      }
    });
  }

  /**
   * Transferring stat changes and Tags
   * @param source {@linkcode Pokemon} the pokemon whose stats/Tags are to be passed on from, ie: the Pokemon using Baton Pass
   */
  transferSummon(source: Pokemon): void {
    // Copy all stat stages
    for (const s of BATTLE_STATS) {
      const sourceStage = source.getStatStage(s);
      if (this.isPlayer() && sourceStage === 6) {
        globalScene.validateAchv(achvs.TRANSFER_MAX_STAT_STAGE);
      }
      this.setStatStage(s, sourceStage);
    }

    for (const tag of source.summonData.tags) {
      if (
        !tag.isBatonPassable ||
        (tag.tagType === BattlerTagType.TELEKINESIS &&
          this.species.speciesId === SpeciesId.GENGAR &&
          this.getFormKey() === "mega")
      ) {
        continue;
      }

      if (tag instanceof PowerTrickTag) {
        tag.swapStat(this);
      }

      this.summonData.tags.push(tag);
    }

    this.updateInfo();
  }

  /**
   * Gets whether the given move is currently disabled for this Pokemon.
   *
   * @param moveId - The {@linkcode MoveId} ID of the move to check
   * @returns `true` if the move is disabled for this Pokemon, otherwise `false`
   *
   * @see {@linkcode MoveRestrictionBattlerTag}
   */
  public isMoveRestricted(moveId: MoveId, pokemon?: Pokemon): boolean {
    return this.getRestrictingTag(moveId, pokemon) !== null;
  }

  /**
   * Gets whether the given move is currently disabled for the user based on the player's target selection
   *
   * @param moveId - The {@linkcode MoveId} ID of the move to check
   * @param user - The move user
   * @param target - The target of the move
   *
   * @returns {boolean} `true` if the move is disabled for this Pokemon due to the player's target selection
   *
   * @see {@linkcode MoveRestrictionBattlerTag}
   */
  isMoveTargetRestricted(moveId: MoveId, user: Pokemon, target: Pokemon): boolean {
    for (const tag of this.findTags(t => t instanceof MoveRestrictionBattlerTag)) {
      if ((tag as MoveRestrictionBattlerTag).isMoveTargetRestricted(moveId, user, target)) {
        return (tag as MoveRestrictionBattlerTag) !== null;
      }
    }
    return false;
  }

  /**
   * Gets the {@link MoveRestrictionBattlerTag} that is restricting a move, if it exists.
   *
   * @param moveId - {@linkcode MoveId} ID of the move to check
   * @param user - {@linkcode Pokemon} the move user, optional and used when the target is a factor in the move's restricted status
   * @param target - {@linkcode Pokemon} the target of the move, optional and used when the target is a factor in the move's restricted status
   * @returns The first tag on this Pokemon that restricts the move, or `null` if the move is not restricted.
   */
  getRestrictingTag(moveId: MoveId, user?: Pokemon, target?: Pokemon): MoveRestrictionBattlerTag | null {
    for (const tag of this.findTags(t => t instanceof MoveRestrictionBattlerTag)) {
      if ((tag as MoveRestrictionBattlerTag).isMoveRestricted(moveId, user)) {
        return tag as MoveRestrictionBattlerTag;
      }
      if (user && target && (tag as MoveRestrictionBattlerTag).isMoveTargetRestricted(moveId, user, target)) {
        return tag as MoveRestrictionBattlerTag;
      }
    }
    return null;
  }

  public getMoveHistory(): TurnMove[] {
    return this.summonData.moveHistory;
  }

  public pushMoveHistory(turnMove: TurnMove): void {
    if (!this.isOnField()) {
      return;
    }
    turnMove.turn = globalScene.currentBattle?.turn;
    this.getMoveHistory().push(turnMove);
  }

  /**
   * Returns a list of the most recent move entries in this Pokemon's move history.
   * The retrieved move entries are sorted in order from NEWEST to OLDEST.
   * @param moveCount The number of move entries to retrieve.
   *   If negative, retrieve the Pokemon's entire move history (equivalent to reversing the output of {@linkcode getMoveHistory()}).
   *   Default is `1`.
   * @returns A list of {@linkcode TurnMove}, as specified above.
   */
  getLastXMoves(moveCount = 1): TurnMove[] {
    const moveHistory = this.getMoveHistory();
    if (moveCount >= 0) {
      return moveHistory.slice(Math.max(moveHistory.length - moveCount, 0)).reverse();
    }
    return moveHistory.slice(0).reverse();
  }

  /**
   * Return the most recently executed {@linkcode TurnMove} this {@linkcode Pokemon} has used that is:
   * - Not {@linkcode MoveId.NONE}
   * - Non-virtual ({@linkcode MoveUseMode | useMode} < {@linkcode MoveUseMode.INDIRECT})
   * @param ignoreStruggle - Whether to additionally ignore {@linkcode Moves.STRUGGLE}; default `false`
   * @param ignoreFollowUp - Whether to ignore moves with a use type of {@linkcode MoveUseMode.FOLLOW_UP}
   * (e.g. ones called by Copycat/Mirror Move); default `true`.
   * @returns The last move this Pokemon has used satisfying the aforementioned conditions,
   * or `undefined` if no applicable moves have been used since switching in.
   */
  getLastNonVirtualMove(ignoreStruggle = false, ignoreFollowUp = true): TurnMove | undefined {
    return this.getLastXMoves(-1).find(
      m =>
        m.move !== MoveId.NONE &&
        (!ignoreStruggle || m.move !== MoveId.STRUGGLE) &&
        (!isVirtual(m.useMode) || (!ignoreFollowUp && m.useMode === MoveUseMode.FOLLOW_UP)),
    );
  }

  /**
   * Return this Pokemon's move queue, consisting of all the moves it is slated to perform.
   * @returns An array of {@linkcode TurnMove}, as described above
   */
  getMoveQueue(): TurnMove[] {
    return this.summonData.moveQueue;
  }

  /**
   * Add a new entry to the end of this Pokemon's move queue.
   * @param queuedMove - A {@linkcode TurnMove} to push to this Pokemon's queue.
   */
  pushMoveQueue(queuedMove: TurnMove): void {
    this.summonData.moveQueue.push(queuedMove);
  }

  changeForm(formChange: SpeciesFormChange): Promise<void> {
    return new Promise(resolve => {
      this.formIndex = Math.max(
        this.species.forms.findIndex(f => f.formKey === formChange.formKey),
        0,
      );
      this.generateName();
      const abilityCount = this.getSpeciesForm().getAbilityCount();
      if (this.abilityIndex >= abilityCount) {
        // Shouldn't happen
        this.abilityIndex = abilityCount - 1;
      }
      globalScene.gameData.setPokemonSeen(this, false);
      this.setScale(this.getSpriteScale());
      this.loadAssets().then(() => {
        this.calculateStats();
        globalScene.updateModifiers(this.isPlayer(), true);
        Promise.all([this.updateInfo(), globalScene.updateFieldScale()]).then(() => resolve());
      });
    });
  }

  cry(soundConfig?: Phaser.Types.Sound.SoundConfig, sceneOverride?: BattleScene): AnySound {
    const scene = sceneOverride ?? globalScene; // TODO: is `sceneOverride` needed?
    const cry = this.getSpeciesForm(undefined, true).cry(soundConfig);
    let duration = cry.totalDuration * 1000;
    if (this.fusionSpecies && this.getSpeciesForm(undefined, true) !== this.getFusionSpeciesForm(undefined, true)) {
      let fusionCry = this.getFusionSpeciesForm(undefined, true).cry(soundConfig, true);
      duration = Math.min(duration, fusionCry.totalDuration * 1000);
      fusionCry.destroy();
      scene.time.delayedCall(fixedInt(Math.ceil(duration * 0.4)), () => {
        try {
          SoundFade.fadeOut(scene, cry, fixedInt(Math.ceil(duration * 0.2)));
          fusionCry = this.getFusionSpeciesForm(undefined, true).cry({
            seek: Math.max(fusionCry.totalDuration * 0.4, 0),
            ...soundConfig,
          });
          SoundFade.fadeIn(
            scene,
            fusionCry,
            fixedInt(Math.ceil(duration * 0.2)),
            scene.masterVolume * scene.fieldVolume,
            0,
          );
        } catch (err) {
          console.error(err);
        }
      });
    }

    return cry;
  }

  // biome-ignore lint: there are a ton of issues..
  faintCry(callback: Function): void {
    if (this.fusionSpecies && this.getSpeciesForm() !== this.getFusionSpeciesForm()) {
      this.fusionFaintCry(callback);
      return;
    }

    const key = this.species.getCryKey(this.formIndex);
    let rate = 0.85;
    const cry = globalScene.playSound(key, { rate: rate }) as AnySound;
    if (!cry || globalScene.fieldVolume === 0) {
      callback();
      return;
    }
    const sprite = this.getSprite();
    const tintSprite = this.getTintSprite();
    const delay = Math.max(globalScene.sound.get(key).totalDuration * 50, 25);

    let frameProgress = 0;
    let frameThreshold: number;

    sprite.anims.pause();
    tintSprite?.anims.pause();

    let faintCryTimer: Phaser.Time.TimerEvent | null = globalScene.time.addEvent({
      delay: fixedInt(delay),
      repeat: -1,
      callback: () => {
        frameThreshold = sprite.anims.msPerFrame / rate;
        frameProgress += delay;
        while (frameProgress > frameThreshold) {
          if (sprite.anims.duration) {
            sprite.anims.nextFrame();
            tintSprite?.anims.nextFrame();
          }
          frameProgress -= frameThreshold;
        }
        if (cry && !cry.pendingRemove) {
          rate *= 0.99;
          cry.setRate(rate);
        } else {
          faintCryTimer?.destroy();
          faintCryTimer = null;
          if (callback) {
            callback();
          }
        }
      },
    });

    // Failsafe
    globalScene.time.delayedCall(fixedInt(3000), () => {
      if (!faintCryTimer || !globalScene) {
        return;
      }
      if (cry?.isPlaying) {
        cry.stop();
      }
      faintCryTimer.destroy();
      if (callback) {
        callback();
      }
    });
  }

  // biome-ignore lint/complexity/noBannedTypes: Consider refactoring to change type of Function
  private fusionFaintCry(callback: Function): void {
    const key = this.species.getCryKey(this.formIndex);
    let i = 0;
    let rate = 0.85;
    const cry = globalScene.playSound(key, { rate: rate }) as AnySound;
    const sprite = this.getSprite();
    const tintSprite = this.getTintSprite();
    let duration = cry.totalDuration * 1000;

    const fusionCryKey = this.fusionSpecies!.getCryKey(this.fusionFormIndex);
    let fusionCry = globalScene.playSound(fusionCryKey, {
      rate: rate,
    }) as AnySound;
    if (!cry || !fusionCry || globalScene.fieldVolume === 0) {
      callback();
      return;
    }
    fusionCry.stop();
    duration = Math.min(duration, fusionCry.totalDuration * 1000);
    fusionCry.destroy();
    const delay = Math.max(duration * 0.05, 25);

    let transitionIndex = 0;
    let durationProgress = 0;

    const transitionThreshold = Math.ceil(duration * 0.4);
    while (durationProgress < transitionThreshold) {
      ++i;
      durationProgress += delay * rate;
      rate *= 0.99;
    }

    transitionIndex = i;

    i = 0;
    rate = 0.85;

    let frameProgress = 0;
    let frameThreshold: number;

    sprite.anims.pause();
    tintSprite?.anims.pause();

    let faintCryTimer: Phaser.Time.TimerEvent | null = globalScene.time.addEvent({
      delay: fixedInt(delay),
      repeat: -1,
      callback: () => {
        ++i;
        frameThreshold = sprite.anims.msPerFrame / rate;
        frameProgress += delay;
        while (frameProgress > frameThreshold) {
          if (sprite.anims.duration) {
            sprite.anims.nextFrame();
            tintSprite?.anims.nextFrame();
          }
          frameProgress -= frameThreshold;
        }
        if (i === transitionIndex && fusionCryKey) {
          SoundFade.fadeOut(globalScene, cry, fixedInt(Math.ceil((duration / rate) * 0.2)));
          fusionCry = globalScene.playSound(fusionCryKey, {
            seek: Math.max(fusionCry.totalDuration * 0.4, 0),
            rate: rate,
          });
          SoundFade.fadeIn(
            globalScene,
            fusionCry,
            fixedInt(Math.ceil((duration / rate) * 0.2)),
            globalScene.masterVolume * globalScene.fieldVolume,
            0,
          );
        }
        rate *= 0.99;
        if (cry && !cry.pendingRemove) {
          cry.setRate(rate);
        }
        if (fusionCry && !fusionCry.pendingRemove) {
          fusionCry.setRate(rate);
        }
        if ((!cry || cry.pendingRemove) && (!fusionCry || fusionCry.pendingRemove)) {
          faintCryTimer?.destroy();
          faintCryTimer = null;
          if (callback) {
            callback();
          }
        }
      },
    });

    // Failsafe
    globalScene.time.delayedCall(fixedInt(3000), () => {
      if (!faintCryTimer || !globalScene) {
        return;
      }
      if (cry?.isPlaying) {
        cry.stop();
      }
      if (fusionCry?.isPlaying) {
        fusionCry.stop();
      }
      faintCryTimer.destroy();
      if (callback) {
        callback();
      }
    });
  }

  isOppositeGender(pokemon: Pokemon): boolean {
    return (
      this.gender !== Gender.GENDERLESS &&
      pokemon.gender === (this.gender === Gender.MALE ? Gender.FEMALE : Gender.MALE)
    );
  }

  /**
   * Display an immunity message for a failed status application.
   * @param quiet - Whether to suppress message and return early
   * @param reason - The reason for the status application failure -
   * can be "overlap" (already has same status), "other" (generic fail message)
   * or a {@linkcode TerrainType} for terrain-based blockages.
   * Defaults to "other".
   */
  queueStatusImmuneMessage(
    quiet: boolean,
    reason: "overlap" | "other" | Exclude<TerrainType, TerrainType.NONE> = "other",
  ): void {
    if (quiet) {
      return;
    }

    let message: string;
    if (reason === "overlap") {
      // "XYZ is already XXX!"
      message = getStatusEffectOverlapText(this.status?.effect ?? StatusEffect.NONE, getPokemonNameWithAffix(this));
    } else if (typeof reason === "number") {
      // "XYZ was protected by the XXX terrain!" /
      // "XYZ surrounds itself with a protective mist!"
      message = getTerrainBlockMessage(this, reason);
    } else {
      // "It doesn't affect XXX!"
      message = i18next.t("abilityTriggers:moveImmunity", {
        pokemonNameWithAffix: getPokemonNameWithAffix(this),
      });
    }

    globalScene.phaseManager.queueMessage(message);
  }

  /**
   * Checks if a status effect can be applied to the Pokemon.
   *
   * @param effect The {@linkcode StatusEffect} whose applicability is being checked
   * @param quiet Whether in-battle messages should trigger or not
   * @param overrideStatus Whether the Pokemon's current status can be overriden
   * @param sourcePokemon The Pokemon that is setting the status effect
   * @param ignoreField Whether any field effects (weather, terrain, etc.) should be considered
   */
  canSetStatus(
    effect: StatusEffect,
    quiet = false,
    overrideStatus = false,
    sourcePokemon: Pokemon | null = null,
    ignoreField = false,
  ): boolean {
    if (effect !== StatusEffect.FAINT) {
      if (overrideStatus ? this.status?.effect === effect : this.status) {
        this.queueStatusImmuneMessage(quiet, overrideStatus ? "overlap" : "other"); // having different status displays generic fail message
        return false;
      }
      if (this.isGrounded() && !ignoreField && globalScene.arena.terrain?.terrainType === TerrainType.MISTY) {
        this.queueStatusImmuneMessage(quiet, TerrainType.MISTY);
        return false;
      }
    }

    const types = this.getTypes(true, true);

    switch (effect) {
      case StatusEffect.POISON:
      case StatusEffect.TOXIC: {
        // Check if the Pokemon is immune to Poison/Toxic or if the source pokemon is canceling the immunity
        const poisonImmunity = types.map(defType => {
          // Check if the Pokemon is not immune to Poison/Toxic
          if (defType !== PokemonType.POISON && defType !== PokemonType.STEEL) {
            return false;
          }

          // Check if the source Pokemon has an ability that cancels the Poison/Toxic immunity
          const cancelImmunity = new BooleanHolder(false);
          // TODO: Determine if we need to pass `quiet` as the value for simulated in this call
          if (sourcePokemon) {
            applyAbAttrs("IgnoreTypeStatusEffectImmunityAbAttr", {
              pokemon: sourcePokemon,
              cancelled: cancelImmunity,
              statusEffect: effect,
              defenderType: defType,
            });
            if (cancelImmunity.value) {
              return false;
            }
          }

          return true;
        });

        if (this.isOfType(PokemonType.POISON) || this.isOfType(PokemonType.STEEL)) {
          if (poisonImmunity.includes(true)) {
            this.queueStatusImmuneMessage(quiet);
            return false;
          }
        }
        break;
      }
      case StatusEffect.PARALYSIS:
        if (this.isOfType(PokemonType.ELECTRIC)) {
          this.queueStatusImmuneMessage(quiet);
          return false;
        }
        break;
      case StatusEffect.SLEEP:
        if (this.isGrounded() && globalScene.arena.terrain?.terrainType === TerrainType.ELECTRIC) {
          this.queueStatusImmuneMessage(quiet, TerrainType.ELECTRIC);
          return false;
        }
        break;
      case StatusEffect.FREEZE:
        if (
          this.isOfType(PokemonType.ICE) ||
          (!ignoreField &&
            globalScene?.arena?.weather?.weatherType &&
            [WeatherType.SUNNY, WeatherType.HARSH_SUN].includes(globalScene.arena.weather.weatherType))
        ) {
          this.queueStatusImmuneMessage(quiet);
          return false;
        }
        break;
      case StatusEffect.BURN:
        if (this.isOfType(PokemonType.FIRE)) {
          this.queueStatusImmuneMessage(quiet);
          return false;
        }
        break;
    }

    const cancelled = new BooleanHolder(false);
    applyAbAttrs("StatusEffectImmunityAbAttr", { pokemon: this, effect, cancelled, simulated: quiet });
    if (cancelled.value) {
      return false;
    }

    for (const pokemon of this.getAlliedField()) {
      applyAbAttrs("UserFieldStatusEffectImmunityAbAttr", {
        pokemon,
        effect,
        cancelled,
        simulated: quiet,
        target: this,
        source: sourcePokemon,
      });
      if (cancelled.value) {
        break;
      }
    }

    if (cancelled.value) {
      return false;
    }

    if (sourcePokemon && sourcePokemon !== this && this.isSafeguarded(sourcePokemon)) {
      if (!quiet) {
        globalScene.phaseManager.queueMessage(
          i18next.t("moveTriggers:safeguard", { targetName: getPokemonNameWithAffix(this) }),
        );
      }
      return false;
    }

    return true;
  }

  trySetStatus(
    effect?: StatusEffect,
    asPhase = false,
    sourcePokemon: Pokemon | null = null,
    turnsRemaining = 0,
    sourceText: string | null = null,
    overrideStatus?: boolean,
    quiet = true,
  ): boolean {
    if (!effect) {
      return false;
    }
    if (!this.canSetStatus(effect, quiet, overrideStatus, sourcePokemon)) {
      return false;
    }
    if (this.isFainted() && effect !== StatusEffect.FAINT) {
      return false;
    }

    /**
     * If this Pokemon falls asleep or freezes in the middle of a multi-hit attack,
     * cancel the attack's subsequent hits.
     */
    if (effect === StatusEffect.SLEEP || effect === StatusEffect.FREEZE) {
      const currentPhase = globalScene.phaseManager.getCurrentPhase();
      if (currentPhase?.is("MoveEffectPhase") && currentPhase.getUserPokemon() === this) {
        this.turnData.hitCount = 1;
        this.turnData.hitsLeft = 1;
      }
    }

    if (asPhase) {
      if (overrideStatus) {
        this.resetStatus(false);
      }
      globalScene.phaseManager.unshiftNew(
        "ObtainStatusEffectPhase",
        this.getBattlerIndex(),
        effect,
        turnsRemaining,
        sourceText,
        sourcePokemon,
      );
      return true;
    }

    let sleepTurnsRemaining: NumberHolder;

    if (effect === StatusEffect.SLEEP) {
      sleepTurnsRemaining = new NumberHolder(this.randBattleSeedIntRange(2, 4));

      this.setFrameRate(4);

      // If the user is invulnerable, lets remove their invulnerability when they fall asleep
      const invulnerableTags = [
        BattlerTagType.UNDERGROUND,
        BattlerTagType.UNDERWATER,
        BattlerTagType.HIDDEN,
        BattlerTagType.FLYING,
      ];

      const tag = invulnerableTags.find(t => this.getTag(t));

      if (tag) {
        this.removeTag(tag);
        this.getMoveQueue().pop();
      }
    }

    sleepTurnsRemaining = sleepTurnsRemaining!; // tell TS compiler it's defined
    this.status = new Status(effect, 0, sleepTurnsRemaining?.value);

    return true;
  }

  /**
   * Resets the status of a pokemon.
   * @param revive Whether revive should be cured; defaults to true.
   * @param confusion Whether resetStatus should include confusion or not; defaults to false.
   * @param reloadAssets Whether to reload the assets or not; defaults to false.
   * @param asPhase Whether to reset the status in a phase or immediately
   */
  resetStatus(revive = true, confusion = false, reloadAssets = false, asPhase = true): void {
    const lastStatus = this.status?.effect;
    if (!revive && lastStatus === StatusEffect.FAINT) {
      return;
    }

    if (asPhase) {
      globalScene.phaseManager.unshiftNew("ResetStatusPhase", this, confusion, reloadAssets);
    } else {
      this.clearStatus(confusion, reloadAssets);
    }
  }

  /**
   * Performs the action of clearing a Pokemon's status
   *
   * This is a helper to {@linkcode resetStatus}, which should be called directly instead of this method
   */
  public clearStatus(confusion: boolean, reloadAssets: boolean) {
    const lastStatus = this.status?.effect;
    this.status = null;
    if (lastStatus === StatusEffect.SLEEP) {
      this.setFrameRate(10);
      if (this.getTag(BattlerTagType.NIGHTMARE)) {
        this.lapseTag(BattlerTagType.NIGHTMARE);
      }
    }
    if (confusion) {
      if (this.getTag(BattlerTagType.CONFUSED)) {
        this.lapseTag(BattlerTagType.CONFUSED);
      }
    }
    if (reloadAssets) {
      this.loadAssets(false).then(() => this.playAnim());
    }
    this.updateInfo(true);
  }

  /**
   * Checks if this Pokemon is protected by Safeguard
   * @param attacker the {@linkcode Pokemon} inflicting status on this Pokemon
   * @returns `true` if this Pokemon is protected by Safeguard; `false` otherwise.
   */
  isSafeguarded(attacker: Pokemon): boolean {
    const defendingSide = this.isPlayer() ? ArenaTagSide.PLAYER : ArenaTagSide.ENEMY;
    if (globalScene.arena.getTagOnSide(ArenaTagType.SAFEGUARD, defendingSide)) {
      const bypassed = new BooleanHolder(false);
      if (attacker) {
        applyAbAttrs("InfiltratorAbAttr", { pokemon: attacker, bypassed });
      }
      return !bypassed.value;
    }
    return false;
  }

  /**
   * Performs miscellaneous setup for when the Pokemon is summoned, like generating the substitute sprite
   * @param resetSummonData - Whether to additionally reset the Pokemon's summon data (default: `false`)
   */
  public fieldSetup(resetSummonData?: boolean): void {
    this.setSwitchOutStatus(false);
    if (globalScene) {
      globalScene.triggerPokemonFormChange(this, SpeciesFormChangePostMoveTrigger, true);
    }
    // If this Pokemon has a Substitute when loading in, play an animation to add its sprite
    if (this.getTag(SubstituteTag)) {
      globalScene.triggerPokemonBattleAnim(this, PokemonAnimType.SUBSTITUTE_ADD);
      this.getTag(SubstituteTag)!.sourceInFocus = false;
    }

    // If this Pokemon has Commander and Dondozo as an active ally, hide this Pokemon's sprite.
    if (
      this.hasAbilityWithAttr("CommanderAbAttr") &&
      globalScene.currentBattle.double &&
      this.getAlly()?.species.speciesId === SpeciesId.DONDOZO
    ) {
      this.setVisible(false);
    }

    if (resetSummonData) {
      this.resetSummonData();
    }
  }

  /**
   * Reset this Pokemon's {@linkcode PokemonSummonData | SummonData} and {@linkcode PokemonTempSummonData | TempSummonData}
   * in preparation for switching pokemon, as well as removing any relevant on-switch tags.
   */
  resetSummonData(): void {
    const illusion: IllusionData | null = this.summonData.illusion;
    if (this.summonData.speciesForm) {
      this.summonData.speciesForm = null;
      this.updateFusionPalette();
    }
    this.summonData = new PokemonSummonData();
    this.tempSummonData = new PokemonTempSummonData();
    this.summonData.illusion = illusion;
    this.updateInfo();
  }

  /**
   * Reset a {@linkcode Pokemon}'s per-battle {@linkcode PokemonBattleData | battleData},
   * as well as any transient {@linkcode PokemonWaveData | waveData} for the current wave.
   * Should be called once per arena transition (new biome/trainer battle/Mystery Encounter).
   */
  resetBattleAndWaveData(): void {
    this.battleData = new PokemonBattleData();
    this.resetWaveData();
  }

  /**
   * Reset a {@linkcode Pokemon}'s {@linkcode PokemonWaveData | waveData}.
   * Should be called upon starting a new wave in addition to whenever an arena transition occurs.
   * @see {@linkcode resetBattleAndWaveData()}
   */
  resetWaveData(): void {
    this.waveData = new PokemonWaveData();
  }

  resetTera(): void {
    const wasTerastallized = this.isTerastallized;
    this.isTerastallized = false;
    this.stellarTypesBoosted = [];
    if (wasTerastallized) {
      this.updateSpritePipelineData();
      globalScene.triggerPokemonFormChange(this, SpeciesFormChangeLapseTeraTrigger);
    }
  }

  resetTurnData(): void {
    this.turnData = new PokemonTurnData();
  }

  getExpValue(): number {
    // Logic to factor in victor level has been removed for balancing purposes, so the player doesn't have to focus on EXP maxxing
    return (this.getSpeciesForm().getBaseExp() * this.level) / 5 + 1;
  }

  setFrameRate(frameRate: number) {
    globalScene.anims.get(this.getBattleSpriteKey()).frameRate = frameRate;
    try {
      this.getSprite().play(this.getBattleSpriteKey());
    } catch (err: unknown) {
      console.error(`Failed to play animation for ${this.getBattleSpriteKey()}`, err);
    }
    try {
      this.getTintSprite()?.play(this.getBattleSpriteKey());
    } catch (err: unknown) {
      console.error(`Failed to play animation for ${this.getBattleSpriteKey()}`, err);
    }
  }

  tint(color: number, alpha?: number, duration?: number, ease?: string) {
    const tintSprite = this.getTintSprite();
    tintSprite?.setTintFill(color);
    tintSprite?.setVisible(true);

    if (duration) {
      tintSprite?.setAlpha(0);

      globalScene.tweens.add({
        targets: tintSprite,
        alpha: alpha || 1,
        duration: duration,
        ease: ease || "Linear",
      });
    } else {
      tintSprite?.setAlpha(alpha);
    }
  }

  untint(duration: number, ease?: string) {
    const tintSprite = this.getTintSprite();

    if (duration) {
      globalScene.tweens.add({
        targets: tintSprite,
        alpha: 0,
        duration: duration,
        ease: ease || "Linear",
        onComplete: () => {
          tintSprite?.setVisible(false);
          tintSprite?.setAlpha(1);
        },
      });
    } else {
      tintSprite?.setVisible(false);
      tintSprite?.setAlpha(1);
    }
  }

  enableMask() {
    if (!this.maskEnabled) {
      this.maskSprite = this.getTintSprite();
      this.maskSprite?.setVisible(true);
      this.maskSprite?.setPosition(
        this.x * this.parentContainer.scale + this.parentContainer.x,
        this.y * this.parentContainer.scale + this.parentContainer.y,
      );
      this.maskSprite?.setScale(this.getSpriteScale() * this.parentContainer.scale);
      this.maskEnabled = true;
    }
  }

  disableMask() {
    if (this.maskEnabled) {
      this.maskSprite?.setVisible(false);
      this.maskSprite?.setPosition(0, 0);
      this.maskSprite?.setScale(this.getSpriteScale());
      this.maskSprite = null;
      this.maskEnabled = false;
    }
  }

  sparkle(): void {
    if (this.shinySparkle) {
      doShinySparkleAnim(this.shinySparkle, this.variant);
    }
  }

  updateFusionPalette(ignoreOveride?: boolean): void {
    if (!this.getFusionSpeciesForm(ignoreOveride)) {
      [this.getSprite(), this.getTintSprite()]
        .filter(s => !!s)
        .map(s => {
          s.pipelineData[`spriteColors${ignoreOveride && this.summonData.speciesForm ? "Base" : ""}`] = [];
          s.pipelineData[`fusionSpriteColors${ignoreOveride && this.summonData.speciesForm ? "Base" : ""}`] = [];
        });
      return;
    }

    const speciesForm = this.getSpeciesForm(ignoreOveride);
    const fusionSpeciesForm = this.getFusionSpeciesForm(ignoreOveride);

    const spriteKey = speciesForm.getSpriteKey(
      this.getGender(ignoreOveride) === Gender.FEMALE,
      speciesForm.formIndex,
      this.shiny,
      this.variant,
    );
    const backSpriteKey = speciesForm
      .getSpriteKey(this.getGender(ignoreOveride) === Gender.FEMALE, speciesForm.formIndex, this.shiny, this.variant)
      .replace("pkmn__", "pkmn__back__");
    const fusionSpriteKey = fusionSpeciesForm.getSpriteKey(
      this.getFusionGender(ignoreOveride) === Gender.FEMALE,
      fusionSpeciesForm.formIndex,
      this.fusionShiny,
      this.fusionVariant,
    );
    const fusionBackSpriteKey = fusionSpeciesForm
      .getSpriteKey(
        this.getFusionGender(ignoreOveride) === Gender.FEMALE,
        fusionSpeciesForm.formIndex,
        this.fusionShiny,
        this.fusionVariant,
      )
      .replace("pkmn__", "pkmn__back__");

    const sourceTexture = globalScene.textures.get(spriteKey);
    const sourceBackTexture = globalScene.textures.get(backSpriteKey);
    const fusionTexture = globalScene.textures.get(fusionSpriteKey);
    const fusionBackTexture = globalScene.textures.get(fusionBackSpriteKey);

    const [sourceFrame, sourceBackFrame, fusionFrame, fusionBackFrame] = [
      sourceTexture,
      sourceBackTexture,
      fusionTexture,
      fusionBackTexture,
    ].map(texture => texture.frames[texture.firstFrame]);
    const [sourceImage, sourceBackImage, fusionImage, fusionBackImage] = [
      sourceTexture,
      sourceBackTexture,
      fusionTexture,
      fusionBackTexture,
    ].map(i => i.getSourceImage() as HTMLImageElement);

    const canvas = document.createElement("canvas");
    const backCanvas = document.createElement("canvas");
    const fusionCanvas = document.createElement("canvas");
    const fusionBackCanvas = document.createElement("canvas");

    const spriteColors: number[][] = [];
    const pixelData: Uint8ClampedArray[] = [];

    [canvas, backCanvas, fusionCanvas, fusionBackCanvas].forEach((canv: HTMLCanvasElement, c: number) => {
      const context = canv.getContext("2d");
      const frame = [sourceFrame, sourceBackFrame, fusionFrame, fusionBackFrame][c];
      canv.width = frame.width;
      canv.height = frame.height;

      if (context) {
        context.drawImage(
          [sourceImage, sourceBackImage, fusionImage, fusionBackImage][c],
          frame.cutX,
          frame.cutY,
          frame.width,
          frame.height,
          0,
          0,
          frame.width,
          frame.height,
        );
        const imageData = context.getImageData(frame.cutX, frame.cutY, frame.width, frame.height);
        pixelData.push(imageData.data);
      }
    });

    for (let f = 0; f < 2; f++) {
      const variantColors = variantColorCache[!f ? spriteKey : backSpriteKey];
      const variantColorSet = new Map<number, number[]>();
      if (this.shiny && variantColors && variantColors[this.variant]) {
        Object.keys(variantColors[this.variant]).forEach(k => {
          variantColorSet.set(
            rgbaToInt(Array.from(Object.values(rgbHexToRgba(k)))),
            Array.from(Object.values(rgbHexToRgba(variantColors[this.variant][k]))),
          );
        });
      }

      for (let i = 0; i < pixelData[f].length; i += 4) {
        if (pixelData[f][i + 3]) {
          const pixel = pixelData[f].slice(i, i + 4);
          let [r, g, b, a] = pixel;
          if (variantColors) {
            const color = rgbaToInt([r, g, b, a]);
            if (variantColorSet.has(color)) {
              const mappedPixel = variantColorSet.get(color);
              if (mappedPixel) {
                [r, g, b, a] = mappedPixel;
              }
            }
          }
          if (!spriteColors.find(c => c[0] === r && c[1] === g && c[2] === b)) {
            spriteColors.push([r, g, b, a]);
          }
        }
      }
    }

    const fusionSpriteColors = JSON.parse(JSON.stringify(spriteColors));

    const pixelColors: number[] = [];
    for (let f = 0; f < 2; f++) {
      for (let i = 0; i < pixelData[f].length; i += 4) {
        const total = pixelData[f].slice(i, i + 3).reduce((total: number, value: number) => total + value, 0);
        if (!total) {
          continue;
        }
        pixelColors.push(
          argbFromRgba({
            r: pixelData[f][i],
            g: pixelData[f][i + 1],
            b: pixelData[f][i + 2],
            a: pixelData[f][i + 3],
          }),
        );
      }
    }

    const fusionPixelColors: number[] = [];
    for (let f = 0; f < 2; f++) {
      const variantColors = variantColorCache[!f ? fusionSpriteKey : fusionBackSpriteKey];
      const variantColorSet = new Map<number, number[]>();
      if (this.fusionShiny && variantColors && variantColors[this.fusionVariant]) {
        for (const k of Object.keys(variantColors[this.fusionVariant])) {
          variantColorSet.set(
            rgbaToInt(Array.from(Object.values(rgbHexToRgba(k)))),
            Array.from(Object.values(rgbHexToRgba(variantColors[this.fusionVariant][k]))),
          );
        }
      }
      for (let i = 0; i < pixelData[2 + f].length; i += 4) {
        const total = pixelData[2 + f].slice(i, i + 3).reduce((total: number, value: number) => total + value, 0);
        if (!total) {
          continue;
        }
        let [r, g, b, a] = [
          pixelData[2 + f][i],
          pixelData[2 + f][i + 1],
          pixelData[2 + f][i + 2],
          pixelData[2 + f][i + 3],
        ];
        if (variantColors) {
          const color = rgbaToInt([r, g, b, a]);
          if (variantColorSet.has(color)) {
            const mappedPixel = variantColorSet.get(color);
            if (mappedPixel) {
              [r, g, b, a] = mappedPixel;
            }
          }
        }
        fusionPixelColors.push(argbFromRgba({ r, g, b, a }));
      }
    }

    if (fusionPixelColors.length === 0) {
      // ERROR HANDLING IS NOT OPTIONAL BUDDY
      console.log("Failed to create fusion palette");
      return;
    }

    let paletteColors: Map<number, number>;
    let fusionPaletteColors: Map<number, number>;

    const originalRandom = Math.random;
    Math.random = () => randSeedFloat();

    globalScene.executeWithSeedOffset(
      () => {
        paletteColors = QuantizerCelebi.quantize(pixelColors, 4);
        fusionPaletteColors = QuantizerCelebi.quantize(fusionPixelColors, 4);
      },
      0,
      "This result should not vary",
    );

    Math.random = originalRandom;

    paletteColors = paletteColors!; // erroneously tell TS compiler that paletteColors is defined!
    fusionPaletteColors = fusionPaletteColors!; // mischievously misinform TS compiler that fusionPaletteColors is defined!
    const [palette, fusionPalette] = [paletteColors, fusionPaletteColors].map(paletteColors => {
      let keys = Array.from(paletteColors.keys()).sort((a: number, b: number) =>
        paletteColors.get(a)! < paletteColors.get(b)! ? 1 : -1,
      );
      let rgbaColors: Map<number, number[]>;
      let hsvColors: Map<number, number[]>;

      const mappedColors = new Map<number, number[]>();

      do {
        mappedColors.clear();

        rgbaColors = keys.reduce((map: Map<number, number[]>, k: number) => {
          map.set(k, Object.values(rgbaFromArgb(k)));
          return map;
        }, new Map<number, number[]>());
        hsvColors = Array.from(rgbaColors.keys()).reduce((map: Map<number, number[]>, k: number) => {
          const rgb = rgbaColors.get(k)!.slice(0, 3);
          map.set(k, rgbToHsv(rgb[0], rgb[1], rgb[2]));
          return map;
        }, new Map<number, number[]>());

        for (let c = keys.length - 1; c >= 0; c--) {
          const hsv = hsvColors.get(keys[c])!;
          for (let c2 = 0; c2 < c; c2++) {
            const hsv2 = hsvColors.get(keys[c2])!;
            const diff = Math.abs(hsv[0] - hsv2[0]);
            if (diff < 30 || diff >= 330) {
              if (mappedColors.has(keys[c])) {
                mappedColors.get(keys[c])!.push(keys[c2]);
              } else {
                mappedColors.set(keys[c], [keys[c2]]);
              }
              break;
            }
          }
        }

        mappedColors.forEach((values: number[], key: number) => {
          const keyColor = rgbaColors.get(key)!;
          const valueColors = values.map(v => rgbaColors.get(v)!);
          const color = keyColor.slice(0);
          let count = paletteColors.get(key)!;
          for (const value of values) {
            const valueCount = paletteColors.get(value);
            if (!valueCount) {
              continue;
            }
            count += valueCount;
          }

          for (let c = 0; c < 3; c++) {
            color[c] *= paletteColors.get(key)! / count;
            values.forEach((value: number, i: number) => {
              if (paletteColors.has(value)) {
                const valueCount = paletteColors.get(value)!;
                color[c] += valueColors[i][c] * (valueCount / count);
              }
            });
            color[c] = Math.round(color[c]);
          }

          paletteColors.delete(key);
          for (const value of values) {
            paletteColors.delete(value);
            if (mappedColors.has(value)) {
              mappedColors.delete(value);
            }
          }

          paletteColors.set(
            argbFromRgba({
              r: color[0],
              g: color[1],
              b: color[2],
              a: color[3],
            }),
            count,
          );
        });

        keys = Array.from(paletteColors.keys()).sort((a: number, b: number) =>
          paletteColors.get(a)! < paletteColors.get(b)! ? 1 : -1,
        );
      } while (mappedColors.size);

      return keys.map(c => Object.values(rgbaFromArgb(c)));
    });

    const paletteDeltas: number[][] = [];

    spriteColors.forEach((sc: number[], i: number) => {
      paletteDeltas.push([]);
      for (let p = 0; p < palette.length; p++) {
        paletteDeltas[i].push(deltaRgb(sc, palette[p]));
      }
    });

    const easeFunc = Phaser.Tweens.Builders.GetEaseFunction("Cubic.easeIn");

    for (let sc = 0; sc < spriteColors.length; sc++) {
      const delta = Math.min(...paletteDeltas[sc]);
      const paletteIndex = Math.min(paletteDeltas[sc].indexOf(delta), fusionPalette.length - 1);
      if (delta < 255) {
        const ratio = easeFunc(delta / 255);
        const color = [0, 0, 0, fusionSpriteColors[sc][3]];
        for (let c = 0; c < 3; c++) {
          color[c] = Math.round(fusionSpriteColors[sc][c] * ratio + fusionPalette[paletteIndex][c] * (1 - ratio));
        }
        fusionSpriteColors[sc] = color;
      }
    }

    [this.getSprite(), this.getTintSprite()]
      .filter(s => !!s)
      .map(s => {
        s.pipelineData[`spriteColors${ignoreOveride && this.summonData.speciesForm ? "Base" : ""}`] = spriteColors;
        s.pipelineData[`fusionSpriteColors${ignoreOveride && this.summonData.speciesForm ? "Base" : ""}`] =
          fusionSpriteColors;
      });

    canvas.remove();
    fusionCanvas.remove();
  }

  /**
   * Generates a random number using the current battle's seed, or the global seed if `globalScene.currentBattle` is falsy
   * <!-- @import "../battle".Battle -->
   * This calls either {@linkcode BattleScene.randBattleSeedInt}({@linkcode range}, {@linkcode min}) in `src/battle-scene.ts`
   * which calls {@linkcode Battle.randSeedInt}({@linkcode range}, {@linkcode min}) in `src/battle.ts`
   * which calls {@linkcode randSeedInt randSeedInt}({@linkcode range}, {@linkcode min}) in `src/utils.ts`,
   * or it directly calls {@linkcode randSeedInt randSeedInt}({@linkcode range}, {@linkcode min}) in `src/utils.ts` if there is no current battle
   *
   * @param range How large of a range of random numbers to choose from. If {@linkcode range} <= 1, returns {@linkcode min}
   * @param min The minimum integer to pick, default `0`
   * @returns A random integer between {@linkcode min} and ({@linkcode min} + {@linkcode range} - 1)
   */
  randBattleSeedInt(range: number, min = 0): number {
    return globalScene.currentBattle ? globalScene.randBattleSeedInt(range, min) : randSeedInt(range, min);
  }

  /**
   * Generates a random number using the current battle's seed, or the global seed if `globalScene.currentBattle` is falsy
   * @param min The minimum integer to generate
   * @param max The maximum integer to generate
   * @returns a random integer between {@linkcode min} and {@linkcode max} inclusive
   */
  randBattleSeedIntRange(min: number, max: number): number {
    return globalScene.currentBattle ? globalScene.randBattleSeedInt(max - min + 1, min) : randSeedIntRange(min, max);
  }

  /**
   * Causes a Pokemon to leave the field (such as in preparation for a switch out/escape).
   * @param clearEffects Indicates if effects should be cleared (true) or passed
   * to the next pokemon, such as during a baton pass (false)
   * @param hideInfo Indicates if this should also play the animation to hide the Pokemon's
   * info container.
   */
  leaveField(clearEffects = true, hideInfo = true, destroy = false) {
    this.resetSprite();
    this.resetTurnData();
    globalScene
      .getField(true)
      .filter(p => p !== this)
      .forEach(p => p.removeTagsBySourceId(this.id));

    if (clearEffects) {
      this.destroySubstitute();
      this.resetSummonData();
    }
    if (hideInfo) {
      this.hideInfo();
    }
    // Trigger abilities that activate upon leaving the field
    applyAbAttrs("PreLeaveFieldAbAttr", { pokemon: this });
    this.setSwitchOutStatus(true);
    globalScene.triggerPokemonFormChange(this, SpeciesFormChangeActiveTrigger, true);
    globalScene.field.remove(this, destroy);
  }

  destroy(): void {
    this.battleInfo?.destroy();
    this.destroySubstitute();
    super.destroy();
  }

  getBattleInfo(): BattleInfo {
    return this.battleInfo;
  }

  /**
   * Checks whether or not the Pokemon's root form has the same ability
   * @param abilityIndex the given ability index we are checking
   * @returns true if the abilities are the same
   */
  hasSameAbilityInRootForm(abilityIndex: number): boolean {
    const currentAbilityIndex = this.abilityIndex;
    const rootForm = getPokemonSpecies(this.species.getRootSpeciesId());
    return rootForm.getAbility(abilityIndex) === rootForm.getAbility(currentAbilityIndex);
  }

  /**
   * Helper function to check if the player already owns the starter data of the Pokemon's
   * current ability
   * @param ownedAbilityAttrs the owned abilityAttr of this Pokemon's root form
   * @returns true if the player already has it, false otherwise
   */
  checkIfPlayerHasAbilityOfStarter(ownedAbilityAttrs: number): boolean {
    if ((ownedAbilityAttrs & 1) > 0 && this.hasSameAbilityInRootForm(0)) {
      return true;
    }
    if ((ownedAbilityAttrs & 2) > 0 && this.hasSameAbilityInRootForm(1)) {
      return true;
    }
    return (ownedAbilityAttrs & 4) > 0 && this.hasSameAbilityInRootForm(2);
  }

  /**
   * Reduces one of this Pokemon's held item stacks by 1, and removes the item if applicable.
   * Does nothing if this Pokemon is somehow not the owner of the held item.
   * @param heldItem The item stack to be reduced by 1.
   * @param forBattle If `false`, do not trigger in-battle effects (such as Unburden) from losing the item. For example, set this to `false` if the Pokemon is giving away the held item for a Mystery Encounter. Default is `true`.
   * @returns `true` if the item was removed successfully, `false` otherwise.
   */
  public loseHeldItem(heldItem: PokemonHeldItemModifier, forBattle = true): boolean {
    if (heldItem.pokemonId !== -1 && heldItem.pokemonId !== this.id) {
      return false;
    }

    heldItem.stackCount--;
    if (heldItem.stackCount <= 0) {
      globalScene.removeModifier(heldItem, this.isEnemy());
    }
    if (forBattle) {
      applyAbAttrs("PostItemLostAbAttr", { pokemon: this });
    }

    return true;
  }

  /**
   * Record a berry being eaten for ability and move triggers.
   * Only tracks things that proc _every_ time a berry is eaten.
   * @param berryType The type of berry being eaten.
   * @param updateHarvest Whether to track the berry for harvest; default `true`.
   */
  public recordEatenBerry(berryType: BerryType, updateHarvest = true) {
    this.battleData.hasEatenBerry = true;
    if (updateHarvest) {
      // Only track for harvest if we actually consumed the berry
      this.battleData.berriesEaten.push(berryType);
    }
    this.turnData.berriesEaten.push(berryType);
  }

  getPersistentTreasureCount(): number {
    return (
      this.getHeldItems().filter(m => m.is("DamageMoneyRewardModifier")).length +
      globalScene.findModifiers(m => m.is("MoneyMultiplierModifier") || m.is("ExtraModifierModifier")).length
    );
  }
}

export class PlayerPokemon extends Pokemon {
  protected battleInfo: PlayerBattleInfo;
  public compatibleTms: MoveId[];

  constructor(
    species: PokemonSpecies,
    level: number,
    abilityIndex?: number,
    formIndex?: number,
    gender?: Gender,
    shiny?: boolean,
    variant?: Variant,
    ivs?: number[],
    nature?: Nature,
    dataSource?: Pokemon | PokemonData,
  ) {
    super(106, 148, species, level, abilityIndex, formIndex, gender, shiny, variant, ivs, nature, dataSource);

    if (Overrides.STATUS_OVERRIDE) {
      this.status = new Status(Overrides.STATUS_OVERRIDE, 0, 4);
    }

    if (Overrides.SHINY_OVERRIDE) {
      this.shiny = true;
      this.initShinySparkle();
    } else if (Overrides.SHINY_OVERRIDE === false) {
      this.shiny = false;
    }

    if (Overrides.VARIANT_OVERRIDE !== null && this.shiny) {
      this.variant = Overrides.VARIANT_OVERRIDE;
    }

    if (!dataSource) {
      if (globalScene.gameMode.isDaily) {
        this.generateAndPopulateMoveset();
      } else {
        this.moveset = [];
      }
    }
    this.generateCompatibleTms();
  }

  initBattleInfo(): void {
    this.battleInfo = new PlayerBattleInfo();
    this.battleInfo.initInfo(this);
  }

  override isPlayer(): this is PlayerPokemon {
    return true;
  }

  override isEnemy(): this is EnemyPokemon {
    return false;
  }

  override hasTrainer(): boolean {
    return true;
  }

  override isBoss(): boolean {
    return false;
  }

  getFieldIndex(): number {
    return globalScene.getPlayerField().indexOf(this);
  }

  getBattlerIndex(): BattlerIndex {
    return this.getFieldIndex();
  }

  generateCompatibleTms(): void {
    this.compatibleTms = [];

    const tms = Object.keys(tmSpecies);
    for (const tm of tms) {
      const moveId = Number.parseInt(tm) as MoveId;
      let compatible = false;
      for (const p of tmSpecies[tm]) {
        if (Array.isArray(p)) {
          const [pkm, form] = p;
          if (
            (pkm === this.species.speciesId || (this.fusionSpecies && pkm === this.fusionSpecies.speciesId)) &&
            form === this.getFormKey()
          ) {
            compatible = true;
            break;
          }
        } else if (p === this.species.speciesId || (this.fusionSpecies && p === this.fusionSpecies.speciesId)) {
          compatible = true;
          break;
        }
      }
      if (reverseCompatibleTms.indexOf(moveId) > -1) {
        compatible = !compatible;
      }
      if (compatible) {
        this.compatibleTms.push(moveId);
      }
    }
  }

  tryPopulateMoveset(moveset: StarterMoveset): boolean {
    if (
      !this.getSpeciesForm().validateStarterMoveset(
        moveset,
        globalScene.gameData.starterData[this.species.getRootSpeciesId()].eggMoves,
      )
    ) {
      return false;
    }

    this.moveset = moveset.map(m => new PokemonMove(m));

    return true;
  }

  /**
   * Causes this mon to leave the field (via {@linkcode leaveField}) and then
   * opens the party switcher UI to switch a new mon in
   * @param switchType the {@linkcode SwitchType} for this switch-out. If this is
   * `BATON_PASS` or `SHED_TAIL`, this Pokemon's effects are not cleared upon leaving
   * the field.
   */
  switchOut(switchType: SwitchType = SwitchType.SWITCH): Promise<void> {
    return new Promise(resolve => {
      this.leaveField(switchType === SwitchType.SWITCH);

      globalScene.ui.setMode(
        UiMode.PARTY,
        PartyUiMode.FAINT_SWITCH,
        this.getFieldIndex(),
        (slotIndex: number, _option: PartyOption) => {
          if (slotIndex >= globalScene.currentBattle.getBattlerCount() && slotIndex < 6) {
            globalScene.phaseManager.prependNewToPhase(
              "MoveEndPhase",
              "StaticSwitchSummonPhase",
              switchType,
              this.getFieldIndex(),
              slotIndex,
              false,
            );
          }
          globalScene.ui.setMode(UiMode.MESSAGE).then(resolve);
        },
        PartyUiHandler.FilterNonFainted,
      );
    });
  }

  addFriendship(friendship: number): void {
    if (friendship > 0) {
      const starterSpeciesId = this.species.getRootSpeciesId();
      const fusionStarterSpeciesId = this.isFusion() && this.fusionSpecies ? this.fusionSpecies.getRootSpeciesId() : 0;
      const starterData = [
        globalScene.gameData.starterData[starterSpeciesId],
        fusionStarterSpeciesId ? globalScene.gameData.starterData[fusionStarterSpeciesId] : null,
      ].filter(d => !!d);
      const amount = new NumberHolder(friendship);
      globalScene.applyModifier(PokemonFriendshipBoosterModifier, true, this, amount);
      const candyFriendshipMultiplier = globalScene.gameMode.isClassic
        ? timedEventManager.getClassicFriendshipMultiplier()
        : 1;
      const fusionReduction = fusionStarterSpeciesId
        ? timedEventManager.areFusionsBoosted()
          ? 1.5 // Divide candy gain for fusions by 1.5 during events
          : 2 // 2 for fusions outside events
        : 1; // 1 for non-fused mons
      const starterAmount = new NumberHolder(Math.floor((amount.value * candyFriendshipMultiplier) / fusionReduction));

      // Add friendship to this PlayerPokemon
      this.friendship = Math.min(this.friendship + amount.value, 255);
      if (this.friendship === 255) {
        globalScene.validateAchv(achvs.MAX_FRIENDSHIP);
      }
      // Add to candy progress for this mon's starter species and its fused species (if it has one)
      starterData.forEach((sd: StarterDataEntry, i: number) => {
        const speciesId = !i ? starterSpeciesId : (fusionStarterSpeciesId as SpeciesId);
        sd.friendship = (sd.friendship || 0) + starterAmount.value;
        if (sd.friendship >= getStarterValueFriendshipCap(speciesStarterCosts[speciesId])) {
          globalScene.gameData.addStarterCandy(getPokemonSpecies(speciesId), 1);
          sd.friendship = 0;
        }
      });
    } else {
      // Lose friendship upon fainting
      this.friendship = Math.max(this.friendship + friendship, 0);
    }
  }

  getPossibleEvolution(evolution: SpeciesFormEvolution | null): Promise<Pokemon> {
    if (!evolution) {
      return new Promise(resolve => resolve(this));
    }
    return new Promise(resolve => {
      const evolutionSpecies = getPokemonSpecies(evolution.speciesId);
      const isFusion = evolution instanceof FusionSpeciesFormEvolution;
      let ret: PlayerPokemon;
      if (isFusion) {
        const originalFusionSpecies = this.fusionSpecies;
        const originalFusionFormIndex = this.fusionFormIndex;
        this.fusionSpecies = evolutionSpecies;
        this.fusionFormIndex =
          evolution.evoFormKey !== null
            ? Math.max(
                evolutionSpecies.forms.findIndex(f => f.formKey === evolution.evoFormKey),
                0,
              )
            : this.fusionFormIndex;
        ret = globalScene.addPlayerPokemon(
          this.species,
          this.level,
          this.abilityIndex,
          this.formIndex,
          this.gender,
          this.shiny,
          this.variant,
          this.ivs,
          this.nature,
          this,
        );
        this.fusionSpecies = originalFusionSpecies;
        this.fusionFormIndex = originalFusionFormIndex;
      } else {
        const formIndex =
          evolution.evoFormKey !== null && !isFusion
            ? Math.max(
                evolutionSpecies.forms.findIndex(f => f.formKey === evolution.evoFormKey),
                0,
              )
            : this.formIndex;
        ret = globalScene.addPlayerPokemon(
          !isFusion ? evolutionSpecies : this.species,
          this.level,
          this.abilityIndex,
          formIndex,
          this.gender,
          this.shiny,
          this.variant,
          this.ivs,
          this.nature,
          this,
        );
      }
      ret.loadAssets().then(() => resolve(ret));
    });
  }

  evolve(evolution: SpeciesFormEvolution | null, preEvolution: PokemonSpeciesForm): Promise<void> {
    if (!evolution) {
      return new Promise(resolve => resolve());
    }
    return new Promise(resolve => {
      this.pauseEvolutions = false;
      // Handles Nincada evolving into Ninjask + Shedinja
      this.handleSpecialEvolutions(evolution);
      const isFusion = evolution instanceof FusionSpeciesFormEvolution;
      if (!isFusion) {
        this.species = getPokemonSpecies(evolution.speciesId);
      } else {
        this.fusionSpecies = getPokemonSpecies(evolution.speciesId);
      }
      if (evolution.preFormKey !== null) {
        const formIndex = Math.max(
          (!isFusion || !this.fusionSpecies ? this.species : this.fusionSpecies).forms.findIndex(
            f => f.formKey === evolution.evoFormKey,
          ),
          0,
        );
        if (!isFusion) {
          this.formIndex = formIndex;
        } else {
          this.fusionFormIndex = formIndex;
        }
      }
      this.generateName();
      if (!isFusion) {
        const abilityCount = this.getSpeciesForm().getAbilityCount();
        const preEvoAbilityCount = preEvolution.getAbilityCount();
        if ([0, 1, 2].includes(this.abilityIndex)) {
          // Handles cases where a Pokemon with 3 abilities evolves into a Pokemon with 2 abilities (ie: Eevee -> any Eeveelution)
          if (this.abilityIndex === 2 && preEvoAbilityCount === 3 && abilityCount === 2) {
            this.abilityIndex = 1;
          }
        } else {
          // Prevent pokemon with an illegal ability value from breaking things
          console.warn("this.abilityIndex is somehow an illegal value, please report this");
          console.warn(this.abilityIndex);
          this.abilityIndex = 0;
        }
      } else {
        // Do the same as above, but for fusions
        const abilityCount = this.getFusionSpeciesForm().getAbilityCount();
        const preEvoAbilityCount = preEvolution.getAbilityCount();
        if ([0, 1, 2].includes(this.fusionAbilityIndex)) {
          if (this.fusionAbilityIndex === 2 && preEvoAbilityCount === 3 && abilityCount === 2) {
            this.fusionAbilityIndex = 1;
          }
        } else {
          console.warn("this.fusionAbilityIndex is somehow an illegal value, please report this");
          console.warn(this.fusionAbilityIndex);
          this.fusionAbilityIndex = 0;
        }
      }
      this.compatibleTms.splice(0, this.compatibleTms.length);
      this.generateCompatibleTms();
      const updateAndResolve = () => {
        this.loadAssets().then(() => {
          this.calculateStats();
          this.updateInfo(true).then(() => resolve());
        });
      };
      if (preEvolution.speciesId === SpeciesId.GIMMIGHOUL) {
        const evotracker = this.getHeldItems().filter(m => m instanceof EvoTrackerModifier)[0] ?? null;
        if (evotracker) {
          globalScene.removeModifier(evotracker);
        }
      }
      if (!globalScene.gameMode.isDaily || this.metBiome > -1) {
        globalScene.gameData.updateSpeciesDexIvs(this.species.speciesId, this.ivs);
        globalScene.gameData.setPokemonSeen(this, false);
        globalScene.gameData.setPokemonCaught(this, false).then(() => updateAndResolve());
      } else {
        updateAndResolve();
      }
    });
  }

  private handleSpecialEvolutions(evolution: SpeciesFormEvolution) {
    const isFusion = evolution instanceof FusionSpeciesFormEvolution;

    const evoSpecies = !isFusion ? this.species : this.fusionSpecies;
    if (evoSpecies?.speciesId === SpeciesId.NINCADA && evolution.speciesId === SpeciesId.NINJASK) {
      const newEvolution = pokemonEvolutions[evoSpecies.speciesId][1];

      if (validateShedinjaEvo()) {
        const newPokemon = globalScene.addPlayerPokemon(
          this.species,
          this.level,
          this.abilityIndex,
          this.formIndex,
          undefined,
          this.shiny,
          this.variant,
          this.ivs,
          this.nature,
        );
        newPokemon.passive = this.passive;
        newPokemon.moveset = this.moveset.slice();
        newPokemon.moveset = this.copyMoveset();
        newPokemon.luck = this.luck;
        newPokemon.gender = Gender.GENDERLESS;
        newPokemon.metLevel = this.metLevel;
        newPokemon.metBiome = this.metBiome;
        newPokemon.metSpecies = this.metSpecies;
        newPokemon.metWave = this.metWave;
        newPokemon.fusionSpecies = this.fusionSpecies;
        newPokemon.fusionFormIndex = this.fusionFormIndex;
        newPokemon.fusionAbilityIndex = this.fusionAbilityIndex;
        newPokemon.fusionShiny = this.fusionShiny;
        newPokemon.fusionVariant = this.fusionVariant;
        newPokemon.fusionGender = this.fusionGender;
        newPokemon.fusionLuck = this.fusionLuck;
        newPokemon.fusionTeraType = this.fusionTeraType;
        newPokemon.usedTMs = this.usedTMs;

        globalScene.getPlayerParty().push(newPokemon);
        newPokemon.evolve(!isFusion ? newEvolution : new FusionSpeciesFormEvolution(this.id, newEvolution), evoSpecies);
        const modifiers = globalScene.findModifiers(
          m => m instanceof PokemonHeldItemModifier && m.pokemonId === this.id,
          true,
        ) as PokemonHeldItemModifier[];
        modifiers.forEach(m => {
          const clonedModifier = m.clone() as PokemonHeldItemModifier;
          clonedModifier.pokemonId = newPokemon.id;
          globalScene.addModifier(clonedModifier, true);
        });
        globalScene.updateModifiers(true);
      }
    }
  }

  getPossibleForm(formChange: SpeciesFormChange): Promise<Pokemon> {
    return new Promise(resolve => {
      const formIndex = Math.max(
        this.species.forms.findIndex(f => f.formKey === formChange.formKey),
        0,
      );
      const ret = globalScene.addPlayerPokemon(
        this.species,
        this.level,
        this.abilityIndex,
        formIndex,
        this.gender,
        this.shiny,
        this.variant,
        this.ivs,
        this.nature,
        this,
      );
      ret.loadAssets().then(() => resolve(ret));
    });
  }

  changeForm(formChange: SpeciesFormChange): Promise<void> {
    return new Promise(resolve => {
      this.formIndex = Math.max(
        this.species.forms.findIndex(f => f.formKey === formChange.formKey),
        0,
      );
      this.generateName();
      const abilityCount = this.getSpeciesForm().getAbilityCount();
      if (this.abilityIndex >= abilityCount) {
        // Shouldn't happen
        this.abilityIndex = abilityCount - 1;
      }

      this.compatibleTms.splice(0, this.compatibleTms.length);
      this.generateCompatibleTms();
      const updateAndResolve = () => {
        this.loadAssets().then(() => {
          this.calculateStats();
          globalScene.updateModifiers(true, true);
          this.updateInfo(true).then(() => resolve());
        });
      };
      if (!globalScene.gameMode.isDaily || this.metBiome > -1) {
        globalScene.gameData.setPokemonSeen(this, false);
        globalScene.gameData.setPokemonCaught(this, false).then(() => updateAndResolve());
      } else {
        updateAndResolve();
      }
    });
  }

  clearFusionSpecies(): void {
    super.clearFusionSpecies();
    this.generateCompatibleTms();
  }

  /**
   * Returns a Promise to fuse two PlayerPokemon together
   * @param pokemon The PlayerPokemon to fuse to this one
   */
  fuse(pokemon: PlayerPokemon): void {
    this.fusionSpecies = pokemon.species;
    this.fusionFormIndex = pokemon.formIndex;
    this.fusionAbilityIndex = pokemon.abilityIndex;
    this.fusionShiny = pokemon.shiny;
    this.fusionVariant = pokemon.variant;
    this.fusionGender = pokemon.gender;
    this.fusionLuck = pokemon.luck;
    this.fusionCustomPokemonData = pokemon.customPokemonData;
    if (pokemon.pauseEvolutions || this.pauseEvolutions) {
      this.pauseEvolutions = true;
    }

    globalScene.validateAchv(achvs.SPLICE);
    globalScene.gameData.gameStats.pokemonFused++;

    // Store the average HP% that each Pokemon has
    const maxHp = this.getMaxHp();
    const newHpPercent = (pokemon.hp / pokemon.getMaxHp() + this.hp / maxHp) / 2;

    this.generateName();
    this.calculateStats();

    // Set this Pokemon's HP to the average % of both fusion components
    this.hp = Math.round(maxHp * newHpPercent);
    if (!this.isFainted()) {
      // If this Pokemon hasn't fainted, make sure the HP wasn't set over the new maximum
      this.hp = Math.min(this.hp, maxHp);
      this.status = getRandomStatus(this.status, pokemon.status); // Get a random valid status between the two
    } else if (!pokemon.isFainted()) {
      // If this Pokemon fainted but the other hasn't, make sure the HP wasn't set to zero
      this.hp = Math.max(this.hp, 1);
      this.status = pokemon.status; // Inherit the other Pokemon's status
    }

    this.generateCompatibleTms();
    this.updateInfo(true);
    const fusedPartyMemberIndex = globalScene.getPlayerParty().indexOf(pokemon);
    let partyMemberIndex = globalScene.getPlayerParty().indexOf(this);
    if (partyMemberIndex > fusedPartyMemberIndex) {
      partyMemberIndex--;
    }

    // combine the two mons' held items
    const fusedPartyMemberHeldModifiers = globalScene.findModifiers(
      m => m instanceof PokemonHeldItemModifier && m.pokemonId === pokemon.id,
      true,
    ) as PokemonHeldItemModifier[];
    for (const modifier of fusedPartyMemberHeldModifiers) {
      globalScene.tryTransferHeldItemModifier(modifier, this, false, modifier.getStackCount(), true, true, false);
    }
    globalScene.updateModifiers(true, true);
    globalScene.removePartyMemberModifiers(fusedPartyMemberIndex);
    globalScene.getPlayerParty().splice(fusedPartyMemberIndex, 1)[0];
    const newPartyMemberIndex = globalScene.getPlayerParty().indexOf(this);
    pokemon
      .getMoveset(true)
      .map((m: PokemonMove) =>
        globalScene.phaseManager.unshiftNew("LearnMovePhase", newPartyMemberIndex, m.getMove().id),
      );
    pokemon.destroy();
    this.updateFusionPalette();
  }

  unfuse(): Promise<void> {
    return new Promise(resolve => {
      this.clearFusionSpecies();

      this.updateInfo(true).then(() => resolve());
      this.updateFusionPalette();
    });
  }

  /** Returns a deep copy of this Pokemon's moveset array */
  copyMoveset(): PokemonMove[] {
    const newMoveset: PokemonMove[] = [];
    this.moveset.forEach(move => {
      newMoveset.push(new PokemonMove(move.moveId, 0, move.ppUp, move.maxPpOverride));
    });

    return newMoveset;
  }
}

export class EnemyPokemon extends Pokemon {
  protected battleInfo: EnemyBattleInfo;
  public trainerSlot: TrainerSlot;
  public aiType: AiType;
  public bossSegments: number;
  public bossSegmentIndex: number;
  public initialTeamIndex: number;
  /** To indicate if the instance was populated with a dataSource -> e.g. loaded & populated from session data */
  public readonly isPopulatedFromDataSource: boolean;

  constructor(
    species: PokemonSpecies,
    level: number,
    trainerSlot: TrainerSlot,
    boss: boolean,
    shinyLock = false,
    dataSource?: PokemonData,
  ) {
    super(
      236,
      84,
      species,
      level,
      dataSource?.abilityIndex,
      dataSource?.formIndex,
      dataSource?.gender,
      !shinyLock && dataSource ? dataSource.shiny : false,
      !shinyLock && dataSource ? dataSource.variant : undefined,
      undefined,
      dataSource ? dataSource.nature : undefined,
      dataSource,
    );

    this.trainerSlot = trainerSlot;
    this.initialTeamIndex = globalScene.currentBattle?.enemyParty.length ?? 0;
    this.isPopulatedFromDataSource = !!dataSource; // if a dataSource is provided, then it was populated from dataSource
    if (boss) {
      this.setBoss(boss, dataSource?.bossSegments);
    }

    if (Overrides.OPP_STATUS_OVERRIDE) {
      this.status = new Status(Overrides.OPP_STATUS_OVERRIDE, 0, 4);
    }

    if (Overrides.OPP_GENDER_OVERRIDE !== null) {
      this.gender = Overrides.OPP_GENDER_OVERRIDE;
    }

    const speciesId = this.species.speciesId;

    if (
      speciesId in Overrides.OPP_FORM_OVERRIDES &&
      !isNullOrUndefined(Overrides.OPP_FORM_OVERRIDES[speciesId]) &&
      this.species.forms[Overrides.OPP_FORM_OVERRIDES[speciesId]]
    ) {
      this.formIndex = Overrides.OPP_FORM_OVERRIDES[speciesId];
    }

    if (!dataSource) {
      this.generateAndPopulateMoveset();
      if (shinyLock || Overrides.OPP_SHINY_OVERRIDE === false) {
        this.shiny = false;
      } else {
        this.trySetShiny();
      }

      if (!this.shiny && Overrides.OPP_SHINY_OVERRIDE) {
        this.shiny = true;
        this.initShinySparkle();
      }

      if (this.shiny) {
        this.variant = this.generateShinyVariant();
        if (Overrides.OPP_VARIANT_OVERRIDE !== null) {
          this.variant = Overrides.OPP_VARIANT_OVERRIDE;
        }
      }

      this.luck = (this.shiny ? this.variant + 1 : 0) + (this.fusionShiny ? this.fusionVariant + 1 : 0);

      if (this.hasTrainer() && globalScene.currentBattle) {
        const { waveIndex } = globalScene.currentBattle;
        const ivs: number[] = [];
        while (ivs.length < 6) {
          ivs.push(randSeedIntRange(Math.floor(waveIndex / 10), 31));
        }
        this.ivs = ivs;
      }
    }

    this.aiType = boss || this.hasTrainer() ? AiType.SMART : AiType.SMART_RANDOM;
  }

  initBattleInfo(): void {
    if (!this.battleInfo) {
      this.battleInfo = new EnemyBattleInfo();
      this.battleInfo.initInfo(this);
      this.battleInfo.updateBossSegments(this);
    } else {
      this.battleInfo.updateBossSegments(this);
    }
  }

  /**
   * Sets the pokemons boss status. If true initializes the boss segments either from the arguments
   * or through the the Scene.getEncounterBossSegments function
   *
   * @param boss if the pokemon is a boss
   * @param bossSegments amount of boss segments (health-bar segments)
   */
  setBoss(boss = true, bossSegments = 0): void {
    if (boss) {
      this.bossSegments =
        bossSegments ||
        globalScene.getEncounterBossSegments(globalScene.currentBattle.waveIndex, this.level, this.species, true);
      this.bossSegmentIndex = this.bossSegments - 1;
    } else {
      this.bossSegments = 0;
      this.bossSegmentIndex = 0;
    }
  }

  generateAndPopulateMoveset(formIndex?: number): void {
    switch (true) {
      case this.species.speciesId === SpeciesId.SMEARGLE:
        this.moveset = [
          new PokemonMove(MoveId.SKETCH),
          new PokemonMove(MoveId.SKETCH),
          new PokemonMove(MoveId.SKETCH),
          new PokemonMove(MoveId.SKETCH),
        ];
        break;
      case this.species.speciesId === SpeciesId.ETERNATUS:
        this.moveset = (formIndex !== undefined ? formIndex : this.formIndex)
          ? [
              new PokemonMove(MoveId.DYNAMAX_CANNON),
              new PokemonMove(MoveId.CROSS_POISON),
              new PokemonMove(MoveId.FLAMETHROWER),
              new PokemonMove(MoveId.RECOVER, 0, -4),
            ]
          : [
              new PokemonMove(MoveId.ETERNABEAM),
              new PokemonMove(MoveId.SLUDGE_BOMB),
              new PokemonMove(MoveId.FLAMETHROWER),
              new PokemonMove(MoveId.COSMIC_POWER),
            ];
        if (globalScene.gameMode.hasChallenge(Challenges.INVERSE_BATTLE)) {
          this.moveset[2] = new PokemonMove(MoveId.THUNDERBOLT);
        }
        break;
      default:
        super.generateAndPopulateMoveset();
        break;
    }
  }

  /**
   * Determines the move this Pokemon will use on the next turn, as well as
   * the Pokemon the move will target.
   * @returns this Pokemon's next move in the format {move, moveTargets}
   */
  // TODO: split this up and move it elsewhere
  getNextMove(): TurnMove {
    // If this Pokemon has a usable move already queued, return it,
    // removing all unusable moves before it in the queue.
    const moveQueue = this.getMoveQueue();
    for (const [i, queuedMove] of moveQueue.entries()) {
      const movesetMove = this.getMoveset().find(m => m.moveId === queuedMove.move);
      // If the queued move was called indirectly, ignore all PP and usability checks.
      // Otherwise, ensure that the move being used is actually usable & in our moveset.
      // TODO: What should happen if a pokemon forgets a charging move mid-use?
      if (isVirtual(queuedMove.useMode) || movesetMove?.isUsable(this, isIgnorePP(queuedMove.useMode))) {
        moveQueue.splice(0, i); // TODO: This should not be done here
        return queuedMove;
      }
    }

    // We went through the entire queue without a match; clear the entire thing.
    this.summonData.moveQueue = [];

    // Filter out any moves this Pokemon cannot use
    let movePool = this.getMoveset().filter(m => m.isUsable(this));
    // If no moves are left, use Struggle. Otherwise, continue with move selection
    if (movePool.length) {
      // If there's only 1 move in the move pool, use it.
      if (movePool.length === 1) {
        return {
          move: movePool[0].moveId,
          targets: this.getNextTargets(movePool[0].moveId),
          useMode: MoveUseMode.NORMAL,
        };
      }
      // If a move is forced because of Encore, use it.
      // Said moves are executed normally
      const encoreTag = this.getTag(EncoreTag) as EncoreTag;
      if (encoreTag) {
        const encoreMove = movePool.find(m => m.moveId === encoreTag.moveId);
        if (encoreMove) {
          return {
            move: encoreMove.moveId,
            targets: this.getNextTargets(encoreMove.moveId),
            useMode: MoveUseMode.NORMAL,
          };
        }
      }
      switch (this.aiType) {
        // No enemy should spawn with this AI type in-game
        case AiType.RANDOM: {
          const moveId = movePool[globalScene.randBattleSeedInt(movePool.length)].moveId;
          return { move: moveId, targets: this.getNextTargets(moveId), useMode: MoveUseMode.NORMAL };
        }
        case AiType.SMART_RANDOM:
        case AiType.SMART: {
          /**
           * Search this Pokemon's move pool for moves that will KO an opposing target.
           * If there are any moves that can KO an opponent (i.e. a player Pokemon),
           * those moves are the only ones considered for selection on this turn.
           */
          const koMoves = movePool.filter(pkmnMove => {
            if (!pkmnMove) {
              return false;
            }

            const move = pkmnMove.getMove()!;
            if (move.moveTarget === MoveTarget.ATTACKER) {
              return false;
            }

            const fieldPokemon = globalScene.getField();
            const moveTargets = getMoveTargets(this, move.id)
              .targets.map(ind => fieldPokemon[ind])
              .filter(p => this.isPlayer() !== p.isPlayer());
            // Only considers critical hits for crit-only moves or when this Pokemon is under the effect of Laser Focus
            const isCritical = move.hasAttr("CritOnlyAttr") || !!this.getTag(BattlerTagType.ALWAYS_CRIT);

            return (
              move.category !== MoveCategory.STATUS &&
              moveTargets.some(p => {
                const doesNotFail =
                  move.applyConditions(this, p, move) ||
                  [MoveId.SUCKER_PUNCH, MoveId.UPPER_HAND, MoveId.THUNDERCLAP].includes(move.id);
                return (
                  doesNotFail &&
                  p.getAttackDamage({
                    source: this,
                    move,
                    ignoreAbility: !p.waveData.abilityRevealed,
                    ignoreSourceAbility: false,
                    ignoreAllyAbility: !p.getAlly()?.waveData.abilityRevealed,
                    ignoreSourceAllyAbility: false,
                    isCritical,
                  }).damage >= p.hp
                );
              })
            );
          }, this);

          if (koMoves.length > 0) {
            movePool = koMoves;
          }

          /**
           * Move selection is based on the move's calculated "benefit score" against the
           * best possible target(s) (as determined by {@linkcode getNextTargets}).
           * For more information on how benefit scores are calculated, see `docs/enemy-ai.md`.
           */
          const moveScores = movePool.map(() => 0);
          const moveTargets = Object.fromEntries(movePool.map(m => [m.moveId, this.getNextTargets(m.moveId)]));
          for (const m in movePool) {
            const pokemonMove = movePool[m];
            const move = pokemonMove.getMove();

            let moveScore = moveScores[m];
            const targetScores: number[] = [];

            for (const mt of moveTargets[move.id]) {
              // Prevent a target score from being calculated when the target is whoever attacks the user
              if (mt === BattlerIndex.ATTACKER) {
                break;
              }

              const target = globalScene.getField()[mt];
              /**
               * The "target score" of a move is given by the move's user benefit score + the move's target benefit score.
               * If the target is an ally, the target benefit score is multiplied by -1.
               */
              let targetScore =
                move.getUserBenefitScore(this, target, move) +
                move.getTargetBenefitScore(this, target, move) * (mt < BattlerIndex.ENEMY === this.isPlayer() ? 1 : -1);
              if (Number.isNaN(targetScore)) {
                console.error(`Move ${move.name} returned score of NaN`);
                targetScore = 0;
              }
              /**
               * If this move is unimplemented, or the move is known to fail when used, set its
               * target score to -20
               */
              if (
                (move.name.endsWith(" (N)") || !move.applyConditions(this, target, move)) &&
                ![MoveId.SUCKER_PUNCH, MoveId.UPPER_HAND, MoveId.THUNDERCLAP].includes(move.id)
              ) {
                targetScore = -20;
              } else if (move.is("AttackMove")) {
                /**
                 * Attack moves are given extra multipliers to their base benefit score based on
                 * the move's type effectiveness against the target and whether the move is a STAB move.
                 */
                const effectiveness = target.getMoveEffectiveness(
                  this,
                  move,
                  !target.waveData.abilityRevealed,
                  undefined,
                  undefined,
                  true,
                );

                if (target.isPlayer() !== this.isPlayer()) {
                  targetScore *= effectiveness;
                  if (this.isOfType(move.type)) {
                    targetScore *= 1.5;
                  }
                } else if (effectiveness) {
                  targetScore /= effectiveness;
                  if (this.isOfType(move.type)) {
                    targetScore /= 1.5;
                  }
                }
                /** If a move has a base benefit score of 0, its benefit score is assumed to be unimplemented at this point */
                if (!targetScore) {
                  targetScore = -20;
                }
              }
              targetScores.push(targetScore);
            }
            // When a move has multiple targets, its score is equal to the maximum target score across all targets
            moveScore += Math.max(...targetScores);

            // could make smarter by checking opponent def/spdef
            moveScores[m] = moveScore;
          }

          console.log(moveScores);

          // Sort the move pool in decreasing order of move score
          const sortedMovePool = movePool.slice(0);
          sortedMovePool.sort((a, b) => {
            const scoreA = moveScores[movePool.indexOf(a)];
            const scoreB = moveScores[movePool.indexOf(b)];
            return scoreA < scoreB ? 1 : scoreA > scoreB ? -1 : 0;
          });
          let r = 0;
          if (this.aiType === AiType.SMART_RANDOM) {
            // Has a 5/8 chance to select the best move, and a 3/8 chance to advance to the next best move (and repeat this roll)
            while (r < sortedMovePool.length - 1 && globalScene.randBattleSeedInt(8) >= 5) {
              r++;
            }
          } else if (this.aiType === AiType.SMART) {
            // The chance to advance to the next best move increases when the compared moves' scores are closer to each other.
            while (
              r < sortedMovePool.length - 1 &&
              moveScores[movePool.indexOf(sortedMovePool[r + 1])] / moveScores[movePool.indexOf(sortedMovePool[r])] >=
                0 &&
              globalScene.randBattleSeedInt(100) <
                Math.round(
                  (moveScores[movePool.indexOf(sortedMovePool[r + 1])] /
                    moveScores[movePool.indexOf(sortedMovePool[r])]) *
                    50,
                )
            ) {
              r++;
            }
          }
          console.log(
            movePool.map(m => m.getName()),
            moveScores,
            r,
            sortedMovePool.map(m => m.getName()),
          );
          return {
            move: sortedMovePool[r]!.moveId,
            targets: moveTargets[sortedMovePool[r]!.moveId],
            useMode: MoveUseMode.NORMAL,
          };
        }
      }
    }

    // No moves left means struggle
    return {
      move: MoveId.STRUGGLE,
      targets: this.getNextTargets(MoveId.STRUGGLE),
      useMode: MoveUseMode.IGNORE_PP,
    };
  }

  /**
   * Determines the Pokemon the given move would target if used by this Pokemon
   * @param moveId {@linkcode MoveId} The move to be used
   * @returns The indexes of the Pokemon the given move would target
   */
  getNextTargets(moveId: MoveId): BattlerIndex[] {
    const moveTargets = getMoveTargets(this, moveId);
    const targets = globalScene.getField(true).filter(p => moveTargets.targets.indexOf(p.getBattlerIndex()) > -1);
    // If the move is multi-target, return all targets' indexes
    if (moveTargets.multiple) {
      return targets.map(p => p.getBattlerIndex());
    }

    const move = allMoves[moveId];

    /**
     * Get the move's target benefit score against each potential target.
     * For allies, this score is multiplied by -1.
     */
    const benefitScores = targets.map(p => [
      p.getBattlerIndex(),
      move.getTargetBenefitScore(this, p, move) * (p.isPlayer() === this.isPlayer() ? 1 : -1),
    ]);

    const sortedBenefitScores = benefitScores.slice(0);
    sortedBenefitScores.sort((a, b) => {
      const scoreA = a[1];
      const scoreB = b[1];
      return scoreA < scoreB ? 1 : scoreA > scoreB ? -1 : 0;
    });

    if (!sortedBenefitScores.length) {
      // Set target to BattlerIndex.ATTACKER when using a counter move
      // This is the same as when the player does so
      if (move.hasAttr("CounterDamageAttr")) {
        return [BattlerIndex.ATTACKER];
      }

      return [];
    }

    let targetWeights = sortedBenefitScores.map(s => s[1]);
    const lowestWeight = targetWeights[targetWeights.length - 1];

    // If the lowest target weight (i.e. benefit score) is negative, add abs(lowestWeight) to all target weights
    if (lowestWeight < 1) {
      for (let w = 0; w < targetWeights.length; w++) {
        targetWeights[w] += Math.abs(lowestWeight - 1);
      }
    }

    // Remove any targets whose weights are less than half the max of the target weights from consideration
    const benefitCutoffIndex = targetWeights.findIndex(s => s < targetWeights[0] / 2);
    if (benefitCutoffIndex > -1) {
      targetWeights = targetWeights.slice(0, benefitCutoffIndex);
    }

    const thresholds: number[] = [];
    let totalWeight = 0;
    targetWeights.reduce((total: number, w: number) => {
      total += w;
      thresholds.push(total);
      totalWeight = total;
      return total;
    }, 0);

    /**
     * Generate a random number from 0 to (totalWeight-1),
     * then select the first target whose cumulative weight (with all previous targets' weights)
     * is greater than that random number.
     */
    const randValue = globalScene.randBattleSeedInt(totalWeight);
    let targetIndex = 0;

    thresholds.every((t, i) => {
      if (randValue >= t) {
        return true;
      }

      targetIndex = i;
      return false;
    });

    return [sortedBenefitScores[targetIndex][0]];
  }

  override isPlayer(): this is PlayerPokemon {
    return false;
  }

  override isEnemy(): this is EnemyPokemon {
    return true;
  }

  override hasTrainer(): boolean {
    return !!this.trainerSlot;
  }

  override isBoss(): boolean {
    return !!this.bossSegments;
  }

  getBossSegmentIndex(): number {
    const segments = (this as EnemyPokemon).bossSegments;
    const segmentSize = this.getMaxHp() / segments;
    for (let s = segments - 1; s > 0; s--) {
      const hpThreshold = Math.round(segmentSize * s);
      if (this.hp > hpThreshold) {
        return s;
      }
    }

    return 0;
  }

  damage(damage: number, ignoreSegments = false, preventEndure = false, ignoreFaintPhase = false): number {
    if (this.isFainted()) {
      return 0;
    }

    let clearedBossSegmentIndex = this.isBoss() ? this.bossSegmentIndex + 1 : 0;

    if (this.isBoss() && !ignoreSegments) {
      const segmentSize = this.getMaxHp() / this.bossSegments;
      for (let s = this.bossSegmentIndex; s > 0; s--) {
        const hpThreshold = segmentSize * s;
        const roundedHpThreshold = Math.round(hpThreshold);
        if (this.hp >= roundedHpThreshold) {
          if (this.hp - damage <= roundedHpThreshold) {
            const hpRemainder = this.hp - roundedHpThreshold;
            let segmentsBypassed = 0;
            while (
              segmentsBypassed < this.bossSegmentIndex &&
              this.canBypassBossSegments(segmentsBypassed + 1) &&
              damage - hpRemainder >= Math.round(segmentSize * Math.pow(2, segmentsBypassed + 1))
            ) {
              segmentsBypassed++;
              //console.log('damage', damage, 'segment', segmentsBypassed + 1, 'segment size', segmentSize, 'damage needed', Math.round(segmentSize * Math.pow(2, segmentsBypassed + 1)));
            }

            damage = toDmgValue(this.hp - hpThreshold + segmentSize * segmentsBypassed);
            clearedBossSegmentIndex = s - segmentsBypassed;
          }
          break;
        }
      }
    }

    switch (globalScene.currentBattle.battleSpec) {
      case BattleSpec.FINAL_BOSS:
        if (!this.formIndex && this.bossSegmentIndex < 1) {
          damage = Math.min(damage, this.hp - 1);
        }
    }

    const ret = super.damage(damage, ignoreSegments, preventEndure, ignoreFaintPhase);

    if (this.isBoss()) {
      if (ignoreSegments) {
        const segmentSize = this.getMaxHp() / this.bossSegments;
        clearedBossSegmentIndex = Math.ceil(this.hp / segmentSize);
      }
      if (clearedBossSegmentIndex <= this.bossSegmentIndex) {
        this.handleBossSegmentCleared(clearedBossSegmentIndex);
      }
      this.battleInfo.updateBossSegments(this);
    }

    return ret;
  }

  canBypassBossSegments(segmentCount = 1): boolean {
    if (globalScene.currentBattle.battleSpec === BattleSpec.FINAL_BOSS) {
      if (!this.formIndex && this.bossSegmentIndex - segmentCount < 1) {
        return false;
      }
    }

    return true;
  }

  /**
   * Go through a boss' health segments and give stats boosts for each newly cleared segment
   * The base boost is 1 to a random stat that's not already maxed out per broken shield
   * For Pokemon with 3 health segments or more, breaking the last shield gives +2 instead
   * For Pokemon with 5 health segments or more, breaking the last two shields give +2 each
   * @param segmentIndex index of the segment to get down to (0 = no shield left, 1 = 1 shield left, etc.)
   */
  handleBossSegmentCleared(segmentIndex: number): void {
    while (this.bossSegmentIndex > 0 && segmentIndex - 1 < this.bossSegmentIndex) {
      // Filter out already maxed out stat stages and weigh the rest based on existing stats
      const leftoverStats = EFFECTIVE_STATS.filter((s: EffectiveStat) => this.getStatStage(s) < 6);
      const statWeights = leftoverStats.map((s: EffectiveStat) => this.getStat(s, false));

      let boostedStat: EffectiveStat;
      const statThresholds: number[] = [];
      let totalWeight = 0;

      for (const i in statWeights) {
        totalWeight += statWeights[i];
        statThresholds.push(totalWeight);
      }

      // Pick a random stat from the leftover stats to increase its stages
      const randInt = randSeedInt(totalWeight);
      for (const i in statThresholds) {
        if (randInt < statThresholds[i]) {
          boostedStat = leftoverStats[i];
          break;
        }
      }

      let stages = 1;

      // increase the boost if the boss has at least 3 segments and we passed last shield
      if (this.bossSegments >= 3 && this.bossSegmentIndex === 1) {
        stages++;
      }
      // increase the boost if the boss has at least 5 segments and we passed the second to last shield
      if (this.bossSegments >= 5 && this.bossSegmentIndex === 2) {
        stages++;
      }

      globalScene.phaseManager.unshiftNew(
        "StatStageChangePhase",
        this.getBattlerIndex(),
        true,
        [boostedStat!],
        stages,
        true,
        true,
      );
      this.bossSegmentIndex--;
    }
  }

  getFieldIndex(): number {
    return globalScene.getEnemyField().indexOf(this);
  }

  getBattlerIndex(): BattlerIndex {
    return BattlerIndex.ENEMY + this.getFieldIndex();
  }

  /**
   * Add a new pokemon to the player's party (at `slotIndex` if set).
   * The new pokemon's visibility will be set to `false`.
   * @param pokeballType the type of pokeball the pokemon was caught with
   * @param slotIndex an optional index to place the pokemon in the party
   * @returns the pokemon that was added or null if the pokemon could not be added
   */
  addToParty(pokeballType: PokeballType, slotIndex = -1) {
    const party = globalScene.getPlayerParty();
    let ret: PlayerPokemon | null = null;

    if (party.length < PLAYER_PARTY_MAX_SIZE) {
      this.pokeball = pokeballType;
      this.metLevel = this.level;
      this.metBiome = globalScene.arena.biomeType;
      this.metWave = globalScene.currentBattle.waveIndex;
      this.metSpecies = this.species.speciesId;
      const newPokemon = globalScene.addPlayerPokemon(
        this.species,
        this.level,
        this.abilityIndex,
        this.formIndex,
        this.gender,
        this.shiny,
        this.variant,
        this.ivs,
        this.nature,
        this,
      );

      if (isBetween(slotIndex, 0, PLAYER_PARTY_MAX_SIZE - 1)) {
        party.splice(slotIndex, 0, newPokemon);
      } else {
        party.push(newPokemon);
      }

      // Hide the Pokemon since it is not on the field
      newPokemon.setVisible(false);

      ret = newPokemon;
      globalScene.triggerPokemonFormChange(newPokemon, SpeciesFormChangeActiveTrigger, true);
    }

    return ret;
  }

  /**
   * Show or hide the type effectiveness multiplier window
   * Passing undefined will hide the window
   */
  updateEffectiveness(effectiveness?: string) {
    this.battleInfo.updateEffectiveness(effectiveness);
  }

  toggleFlyout(visible: boolean): void {
    this.battleInfo.toggleFlyout(visible);
  }
<<<<<<< HEAD
}

/**
 * Illusion property
 */
interface IllusionData {
  basePokemon: {
    /** The actual name of the Pokemon */
    name: string;
    /** The actual nickname of the Pokemon */
    nickname: string;
    /** Whether the base pokemon is shiny or not */
    shiny: boolean;
    /** The shiny variant of the base pokemon */
    variant: Variant;
    /** Whether the fusion species of the base pokemon is shiny or not */
    fusionShiny: boolean;
    /** The variant of the fusion species of the base pokemon */
    fusionVariant: Variant;
  };
  /** The species of the illusion */
  species: SpeciesId;
  /** The formIndex of the illusion */
  formIndex: number;
  /** The gender of the illusion */
  gender: Gender;
  /** The pokeball of the illusion */
  pokeball: PokeballType;
  /** The fusion species of the illusion if it's a fusion */
  fusionSpecies?: PokemonSpecies;
  /** The fusionFormIndex of the illusion */
  fusionFormIndex?: number;
  /** The fusionGender of the illusion if it's a fusion */
  fusionGender?: Gender;
  /** The level of the illusion (not used currently) */
  level?: number;
}

export interface TurnMove {
  move: MoveId;
  targets: BattlerIndex[];
  useMode: MoveUseMode;
  result?: MoveResult;
  turn?: number;
}

export interface AttackMoveResult {
  move: MoveId;
  result: DamageResult;
  damage: number;
  critical: boolean;
  sourceId: number;
  sourceBattlerIndex: BattlerIndex;
}

/**
 * Persistent in-battle data for a {@linkcode Pokemon}.
 * Resets on switch or new battle.
 */
export class PokemonSummonData {
  /** [Atk, Def, SpAtk, SpDef, Spd, Acc, Eva] */
  public statStages: number[] = [0, 0, 0, 0, 0, 0, 0];
  /**
   * A queue of moves yet to be executed, used by charging, recharging and frenzy moves.
   * So long as this array is nonempty, this Pokemon's corresponding `CommandPhase` will be skipped over entirely
   * in favor of using the queued move.
   * TODO: Clean up a lot of the code surrounding the move queue.
   */
  public moveQueue: TurnMove[] = [];
  public tags: BattlerTag[] = [];
  public abilitySuppressed = false;

  // Overrides for transform.
  // TODO: Move these into a separate class & add rage fist hit count
  public speciesForm: PokemonSpeciesForm | null = null;
  public fusionSpeciesForm: PokemonSpeciesForm | null = null;
  public ability: AbilityId | undefined;
  public passiveAbility: AbilityId | undefined;
  public gender: Gender | undefined;
  public fusionGender: Gender | undefined;
  public stats: number[] = [0, 0, 0, 0, 0, 0];
  public moveset: PokemonMove[] | null;

  // If not initialized this value will not be populated from save data.
  public types: PokemonType[] = [];
  public addedType: PokemonType | null = null;

  /** Data pertaining to this pokemon's illusion. */
  public illusion: IllusionData | null = null;
  public illusionBroken = false;

  /** Array containing all berries eaten in the last turn; used by {@linkcode AbilityId.CUD_CHEW} */
  public berriesEatenLast: BerryType[] = [];

  /**
   * An array of all moves this pokemon has used since entering the battle.
   * Used for most moves and abilities that check prior move usage or copy already-used moves.
   */
  public moveHistory: TurnMove[] = [];

  constructor(source?: PokemonSummonData | Partial<PokemonSummonData>) {
    if (isNullOrUndefined(source)) {
      return;
    }

    // TODO: Rework this into an actual generic function for use elsewhere
    for (const [key, value] of Object.entries(source)) {
      if (isNullOrUndefined(value) && this.hasOwnProperty(key)) {
        continue;
      }

      if (key === "moveset") {
        this.moveset = value?.map((m: any) => PokemonMove.loadMove(m));
        continue;
      }

      if (key === "tags") {
        // load battler tags
        this.tags = value.map((t: BattlerTag) => loadBattlerTag(t));
        continue;
      }
      this[key] = value;
    }
  }
}

// TODO: Merge this inside `summmonData` but exclude from save if/when a save data serializer is added
export class PokemonTempSummonData {
  /**
   * The number of turns this pokemon has spent without switching out.
   * Only currently used for positioning the battle cursor.
   */
  turnCount = 1;

  /**
   * The number of turns this pokemon has spent in the active position since the start of the wave
   * without switching out.
   * Reset on switch and new wave, but not stored in `SummonData` to avoid being written to the save file.

   * Used to evaluate "first turn only" conditions such as
   * {@linkcode MoveId.FAKE_OUT | Fake Out} and {@linkcode MoveId.FIRST_IMPRESSION | First Impression}).
   */
  waveTurnCount = 1;
}

/**
 * Persistent data for a {@linkcode Pokemon}.
 * Resets at the start of a new battle (but not on switch).
 */
export class PokemonBattleData {
  /** Counter tracking direct hits this Pokemon has received during this battle; used for {@linkcode MoveId.RAGE_FIST} */
  public hitCount = 0;
  /** Whether this Pokemon has eaten a berry this battle; used for {@linkcode MoveId.BELCH} */
  public hasEatenBerry = false;
  /** Array containing all berries eaten and not yet recovered during this current battle; used by {@linkcode AbilityId.HARVEST} */
  public berriesEaten: BerryType[] = [];

  constructor(source?: PokemonBattleData | Partial<PokemonBattleData>) {
    if (!isNullOrUndefined(source)) {
      this.hitCount = source.hitCount ?? 0;
      this.hasEatenBerry = source.hasEatenBerry ?? false;
      this.berriesEaten = source.berriesEaten ?? [];
    }
  }
}

/**
 * Temporary data for a {@linkcode Pokemon}.
 * Resets on new wave/battle start (but not on switch).
 */
export class PokemonWaveData {
  /** Whether the pokemon has endured due to a {@linkcode BattlerTagType.ENDURE_TOKEN} */
  public endured = false;
  /**
   * A set of all the abilities this {@linkcode Pokemon} has used in this wave.
   * Used to track once per battle conditions, as well as (hopefully) by the updated AI for move effectiveness.
   */
  public abilitiesApplied: Set<AbilityId> = new Set<AbilityId>();
  /** Whether the pokemon's ability has been revealed or not */
  public abilityRevealed = false;
}

/**
 * Temporary data for a {@linkcode Pokemon}.
 * Resets at the start of a new turn, as well as on switch.
 */
export class PokemonTurnData {
  public turnCommand?: TurnCommand;
  public acted = false;
  /** How many times the current move should hit the target(s) */
  public hitCount = 0;
  /**
   * - `-1` = Calculate how many hits are left
   * - `0` = Move is finished
   */
  public hitsLeft = -1;
  public totalDamageDealt = 0;
  public singleHitDamageDealt = 0;
  public damageTaken = 0;
  public attacksReceived: AttackMoveResult[] = [];
  public statStagesIncreased = false;
  public statStagesDecreased = false;
  public moveEffectiveness: TypeDamageMultiplier | null = null;
  public combiningPledge?: MoveId;
  public switchedInThisTurn = false;
  public failedRunAway = false;
  public joinedRound = false;
  /**
   * The amount of times this Pokemon has acted again and used a move in the current turn.
   * Used to make sure multi-hits occur properly when the user is
   * forced to act again in the same turn, and **must be incremented** by any effects that grant extra actions.
   */
  public extraTurns = 0;
  /**
   * All berries eaten by this pokemon in this turn.
   * Saved into {@linkcode PokemonSummonData | SummonData} by {@linkcode AbilityId.CUD_CHEW} on turn end.
   * @see {@linkcode PokemonSummonData.berriesEatenLast}
   */
  public berriesEaten: BerryType[] = [];
}

export type DamageResult =
  | HitResult.EFFECTIVE
  | HitResult.SUPER_EFFECTIVE
  | HitResult.NOT_VERY_EFFECTIVE
  | HitResult.ONE_HIT_KO
  | HitResult.CONFUSION
  | HitResult.INDIRECT_KO
  | HitResult.INDIRECT;

/** Interface containing the results of a damage calculation for a given move */
export interface DamageCalculationResult {
  /** `true` if the move was cancelled (thus suppressing "No Effect" messages) */
  cancelled: boolean;
  /** The effectiveness of the move */
  result: HitResult;
  /** The damage dealt by the move */
  damage: number;
=======
>>>>>>> 9926a6e7
}<|MERGE_RESOLUTION|>--- conflicted
+++ resolved
@@ -178,17 +178,13 @@
 import { HitResult } from "#enums/hit-result";
 import { AiType } from "#enums/ai-type";
 import { PokemonMove } from "#app/data/moves/pokemon-move";
-<<<<<<< HEAD
-import type { AbAttrMap, AbAttrString } from "#app/@types/ability-types";
-import type { TurnCommand } from "#app/battle";
-=======
 import type { IllusionData } from "#app/@types/illusion-data";
 import type { TurnMove } from "#app/@types/turn-move";
 import type { DamageCalculationResult, DamageResult } from "#app/@types/damage-result";
 import type { AbAttrMap, AbAttrString, TypeMultiplierAbAttrParams } from "#app/@types/ability-types";
+import type { TurnCommand } from "#app/battle";
 import { getTerrainBlockMessage } from "#app/data/terrain";
 import { LearnMoveSituation } from "#enums/learn-move-situation";
->>>>>>> 9926a6e7
 
 /** Base typeclass for damage parameter methods, used for DRY */
 type damageParams = {
@@ -6824,245 +6820,4 @@
   toggleFlyout(visible: boolean): void {
     this.battleInfo.toggleFlyout(visible);
   }
-<<<<<<< HEAD
-}
-
-/**
- * Illusion property
- */
-interface IllusionData {
-  basePokemon: {
-    /** The actual name of the Pokemon */
-    name: string;
-    /** The actual nickname of the Pokemon */
-    nickname: string;
-    /** Whether the base pokemon is shiny or not */
-    shiny: boolean;
-    /** The shiny variant of the base pokemon */
-    variant: Variant;
-    /** Whether the fusion species of the base pokemon is shiny or not */
-    fusionShiny: boolean;
-    /** The variant of the fusion species of the base pokemon */
-    fusionVariant: Variant;
-  };
-  /** The species of the illusion */
-  species: SpeciesId;
-  /** The formIndex of the illusion */
-  formIndex: number;
-  /** The gender of the illusion */
-  gender: Gender;
-  /** The pokeball of the illusion */
-  pokeball: PokeballType;
-  /** The fusion species of the illusion if it's a fusion */
-  fusionSpecies?: PokemonSpecies;
-  /** The fusionFormIndex of the illusion */
-  fusionFormIndex?: number;
-  /** The fusionGender of the illusion if it's a fusion */
-  fusionGender?: Gender;
-  /** The level of the illusion (not used currently) */
-  level?: number;
-}
-
-export interface TurnMove {
-  move: MoveId;
-  targets: BattlerIndex[];
-  useMode: MoveUseMode;
-  result?: MoveResult;
-  turn?: number;
-}
-
-export interface AttackMoveResult {
-  move: MoveId;
-  result: DamageResult;
-  damage: number;
-  critical: boolean;
-  sourceId: number;
-  sourceBattlerIndex: BattlerIndex;
-}
-
-/**
- * Persistent in-battle data for a {@linkcode Pokemon}.
- * Resets on switch or new battle.
- */
-export class PokemonSummonData {
-  /** [Atk, Def, SpAtk, SpDef, Spd, Acc, Eva] */
-  public statStages: number[] = [0, 0, 0, 0, 0, 0, 0];
-  /**
-   * A queue of moves yet to be executed, used by charging, recharging and frenzy moves.
-   * So long as this array is nonempty, this Pokemon's corresponding `CommandPhase` will be skipped over entirely
-   * in favor of using the queued move.
-   * TODO: Clean up a lot of the code surrounding the move queue.
-   */
-  public moveQueue: TurnMove[] = [];
-  public tags: BattlerTag[] = [];
-  public abilitySuppressed = false;
-
-  // Overrides for transform.
-  // TODO: Move these into a separate class & add rage fist hit count
-  public speciesForm: PokemonSpeciesForm | null = null;
-  public fusionSpeciesForm: PokemonSpeciesForm | null = null;
-  public ability: AbilityId | undefined;
-  public passiveAbility: AbilityId | undefined;
-  public gender: Gender | undefined;
-  public fusionGender: Gender | undefined;
-  public stats: number[] = [0, 0, 0, 0, 0, 0];
-  public moveset: PokemonMove[] | null;
-
-  // If not initialized this value will not be populated from save data.
-  public types: PokemonType[] = [];
-  public addedType: PokemonType | null = null;
-
-  /** Data pertaining to this pokemon's illusion. */
-  public illusion: IllusionData | null = null;
-  public illusionBroken = false;
-
-  /** Array containing all berries eaten in the last turn; used by {@linkcode AbilityId.CUD_CHEW} */
-  public berriesEatenLast: BerryType[] = [];
-
-  /**
-   * An array of all moves this pokemon has used since entering the battle.
-   * Used for most moves and abilities that check prior move usage or copy already-used moves.
-   */
-  public moveHistory: TurnMove[] = [];
-
-  constructor(source?: PokemonSummonData | Partial<PokemonSummonData>) {
-    if (isNullOrUndefined(source)) {
-      return;
-    }
-
-    // TODO: Rework this into an actual generic function for use elsewhere
-    for (const [key, value] of Object.entries(source)) {
-      if (isNullOrUndefined(value) && this.hasOwnProperty(key)) {
-        continue;
-      }
-
-      if (key === "moveset") {
-        this.moveset = value?.map((m: any) => PokemonMove.loadMove(m));
-        continue;
-      }
-
-      if (key === "tags") {
-        // load battler tags
-        this.tags = value.map((t: BattlerTag) => loadBattlerTag(t));
-        continue;
-      }
-      this[key] = value;
-    }
-  }
-}
-
-// TODO: Merge this inside `summmonData` but exclude from save if/when a save data serializer is added
-export class PokemonTempSummonData {
-  /**
-   * The number of turns this pokemon has spent without switching out.
-   * Only currently used for positioning the battle cursor.
-   */
-  turnCount = 1;
-
-  /**
-   * The number of turns this pokemon has spent in the active position since the start of the wave
-   * without switching out.
-   * Reset on switch and new wave, but not stored in `SummonData` to avoid being written to the save file.
-
-   * Used to evaluate "first turn only" conditions such as
-   * {@linkcode MoveId.FAKE_OUT | Fake Out} and {@linkcode MoveId.FIRST_IMPRESSION | First Impression}).
-   */
-  waveTurnCount = 1;
-}
-
-/**
- * Persistent data for a {@linkcode Pokemon}.
- * Resets at the start of a new battle (but not on switch).
- */
-export class PokemonBattleData {
-  /** Counter tracking direct hits this Pokemon has received during this battle; used for {@linkcode MoveId.RAGE_FIST} */
-  public hitCount = 0;
-  /** Whether this Pokemon has eaten a berry this battle; used for {@linkcode MoveId.BELCH} */
-  public hasEatenBerry = false;
-  /** Array containing all berries eaten and not yet recovered during this current battle; used by {@linkcode AbilityId.HARVEST} */
-  public berriesEaten: BerryType[] = [];
-
-  constructor(source?: PokemonBattleData | Partial<PokemonBattleData>) {
-    if (!isNullOrUndefined(source)) {
-      this.hitCount = source.hitCount ?? 0;
-      this.hasEatenBerry = source.hasEatenBerry ?? false;
-      this.berriesEaten = source.berriesEaten ?? [];
-    }
-  }
-}
-
-/**
- * Temporary data for a {@linkcode Pokemon}.
- * Resets on new wave/battle start (but not on switch).
- */
-export class PokemonWaveData {
-  /** Whether the pokemon has endured due to a {@linkcode BattlerTagType.ENDURE_TOKEN} */
-  public endured = false;
-  /**
-   * A set of all the abilities this {@linkcode Pokemon} has used in this wave.
-   * Used to track once per battle conditions, as well as (hopefully) by the updated AI for move effectiveness.
-   */
-  public abilitiesApplied: Set<AbilityId> = new Set<AbilityId>();
-  /** Whether the pokemon's ability has been revealed or not */
-  public abilityRevealed = false;
-}
-
-/**
- * Temporary data for a {@linkcode Pokemon}.
- * Resets at the start of a new turn, as well as on switch.
- */
-export class PokemonTurnData {
-  public turnCommand?: TurnCommand;
-  public acted = false;
-  /** How many times the current move should hit the target(s) */
-  public hitCount = 0;
-  /**
-   * - `-1` = Calculate how many hits are left
-   * - `0` = Move is finished
-   */
-  public hitsLeft = -1;
-  public totalDamageDealt = 0;
-  public singleHitDamageDealt = 0;
-  public damageTaken = 0;
-  public attacksReceived: AttackMoveResult[] = [];
-  public statStagesIncreased = false;
-  public statStagesDecreased = false;
-  public moveEffectiveness: TypeDamageMultiplier | null = null;
-  public combiningPledge?: MoveId;
-  public switchedInThisTurn = false;
-  public failedRunAway = false;
-  public joinedRound = false;
-  /**
-   * The amount of times this Pokemon has acted again and used a move in the current turn.
-   * Used to make sure multi-hits occur properly when the user is
-   * forced to act again in the same turn, and **must be incremented** by any effects that grant extra actions.
-   */
-  public extraTurns = 0;
-  /**
-   * All berries eaten by this pokemon in this turn.
-   * Saved into {@linkcode PokemonSummonData | SummonData} by {@linkcode AbilityId.CUD_CHEW} on turn end.
-   * @see {@linkcode PokemonSummonData.berriesEatenLast}
-   */
-  public berriesEaten: BerryType[] = [];
-}
-
-export type DamageResult =
-  | HitResult.EFFECTIVE
-  | HitResult.SUPER_EFFECTIVE
-  | HitResult.NOT_VERY_EFFECTIVE
-  | HitResult.ONE_HIT_KO
-  | HitResult.CONFUSION
-  | HitResult.INDIRECT_KO
-  | HitResult.INDIRECT;
-
-/** Interface containing the results of a damage calculation for a given move */
-export interface DamageCalculationResult {
-  /** `true` if the move was cancelled (thus suppressing "No Effect" messages) */
-  cancelled: boolean;
-  /** The effectiveness of the move */
-  result: HitResult;
-  /** The damage dealt by the move */
-  damage: number;
-=======
->>>>>>> 9926a6e7
 }