import Phaser from "phaser";
import type { AnySound } from "#app/battle-scene";
import type BattleScene from "#app/battle-scene";
import { globalScene } from "#app/global-scene";
import type { Variant, VariantSet } from "#app/data/variant";
import { variantColorCache } from "#app/data/variant";
import { variantData } from "#app/data/variant";
import BattleInfo, { PlayerBattleInfo, EnemyBattleInfo } from "#app/ui/battle-info";
import type Move from "#app/data/move";
import { HighCritAttr, HitsTagAttr, applyMoveAttrs, FixedDamageAttr, VariableAtkAttr, allMoves, MoveCategory, TypelessAttr, CritOnlyAttr, getMoveTargets, OneHitKOAttr, VariableMoveTypeAttr, VariableDefAttr, AttackMove, ModifiedDamageAttr, VariableMoveTypeMultiplierAttr, IgnoreOpponentStatStagesAttr, SacrificialAttr, VariableMoveCategoryAttr, CounterDamageAttr, StatStageChangeAttr, RechargeAttr, IgnoreWeatherTypeDebuffAttr, BypassBurnDamageReductionAttr, SacrificialAttrOnHit, OneHitKOAccuracyAttr, RespectAttackTypeImmunityAttr, MoveTarget, CombinedPledgeStabBoostAttr, VariableMoveTypeChartAttr, HpSplitAttr } from "#app/data/move";
import type { PokemonSpeciesForm } from "#app/data/pokemon-species";
import { default as PokemonSpecies, getFusedSpeciesName, getPokemonSpecies, getPokemonSpeciesForm } from "#app/data/pokemon-species";
import { getStarterValueFriendshipCap, speciesStarterCosts } from "#app/data/balance/starters";
import type { Constructor } from "#app/utils";
import { isNullOrUndefined, randSeedInt, type nil } from "#app/utils";
import * as Utils from "#app/utils";
import type { TypeDamageMultiplier } from "#app/data/type";
import { getTypeDamageMultiplier, getTypeRgb } from "#app/data/type";
import { Type } from "#enums/type";
import { getLevelTotalExp } from "#app/data/exp";
import { Stat, type PermanentStat, type BattleStat, type EffectiveStat, PERMANENT_STATS, BATTLE_STATS, EFFECTIVE_STATS } from "#enums/stat";
import { DamageMoneyRewardModifier, EnemyDamageBoosterModifier, EnemyDamageReducerModifier, EnemyEndureChanceModifier, EnemyFusionChanceModifier, HiddenAbilityRateBoosterModifier, BaseStatModifier, PokemonFriendshipBoosterModifier, PokemonHeldItemModifier, PokemonNatureWeightModifier, ShinyRateBoosterModifier, SurviveDamageModifier, TempStatStageBoosterModifier, TempCritBoosterModifier, StatBoosterModifier, CritBoosterModifier, PokemonBaseStatFlatModifier, PokemonBaseStatTotalModifier, PokemonIncrementingStatModifier, EvoTrackerModifier, PokemonMultiHitModifier } from "#app/modifier/modifier";
import { PokeballType } from "#enums/pokeball";
import { Gender } from "#app/data/gender";
import { initMoveAnim, loadMoveAnimAssets } from "#app/data/battle-anims";
import { Status, getRandomStatus } from "#app/data/status-effect";
import type { SpeciesFormEvolution, SpeciesEvolutionCondition } from "#app/data/balance/pokemon-evolutions";
import { pokemonEvolutions, pokemonPrevolutions, FusionSpeciesFormEvolution } from "#app/data/balance/pokemon-evolutions";
import { reverseCompatibleTms, tmSpecies, tmPoolTiers } from "#app/data/balance/tms";
import { BattlerTag, BattlerTagLapseType, EncoreTag, GroundedTag, HighestStatBoostTag, SubstituteTag, TypeImmuneTag, getBattlerTag, SemiInvulnerableTag, TypeBoostTag, MoveRestrictionBattlerTag, ExposedTag, DragonCheerTag, CritBoostTag, TrappedTag, TarShotTag, AutotomizedTag, PowerTrickTag } from "../data/battler-tags";
import { WeatherType } from "#enums/weather-type";
import { ArenaTagSide, NoCritTag, WeakenMoveScreenTag } from "#app/data/arena-tag";
import type { Ability, AbAttr } from "#app/data/ability";
import { StatMultiplierAbAttr, BlockCritAbAttr, BonusCritAbAttr, BypassBurnDamageReductionAbAttr, FieldPriorityMoveImmunityAbAttr, IgnoreOpponentStatStagesAbAttr, MoveImmunityAbAttr, PreDefendFullHpEndureAbAttr, ReceivedMoveDamageMultiplierAbAttr, StabBoostAbAttr, StatusEffectImmunityAbAttr, TypeImmunityAbAttr, WeightMultiplierAbAttr, allAbilities, applyAbAttrs, applyStatMultiplierAbAttrs, applyPreApplyBattlerTagAbAttrs, applyPreAttackAbAttrs, applyPreDefendAbAttrs, applyPreSetStatusAbAttrs, UnsuppressableAbilityAbAttr, SuppressFieldAbilitiesAbAttr, NoFusionAbilityAbAttr, MultCritAbAttr, IgnoreTypeImmunityAbAttr, DamageBoostAbAttr, IgnoreTypeStatusEffectImmunityAbAttr, ConditionalCritAbAttr, applyFieldStatMultiplierAbAttrs, FieldMultiplyStatAbAttr, AddSecondStrikeAbAttr, UserFieldStatusEffectImmunityAbAttr, UserFieldBattlerTagImmunityAbAttr, BattlerTagImmunityAbAttr, MoveTypeChangeAbAttr, FullHpResistTypeAbAttr, applyCheckTrappedAbAttrs, CheckTrappedAbAttr, PostSetStatusAbAttr, applyPostSetStatusAbAttrs, InfiltratorAbAttr, AlliedFieldDamageReductionAbAttr, PostDamageAbAttr, applyPostDamageAbAttrs, CommanderAbAttr, applyPostItemLostAbAttrs, PostItemLostAbAttr } from "#app/data/ability";
import type PokemonData from "#app/system/pokemon-data";
import { BattlerIndex } from "#app/battle";
import { Mode } from "#app/ui/ui";
import type { PartyOption } from "#app/ui/party-ui-handler";
import PartyUiHandler, { PartyUiMode } from "#app/ui/party-ui-handler";
import SoundFade from "phaser3-rex-plugins/plugins/soundfade";
import type { LevelMoves } from "#app/data/balance/pokemon-level-moves";
import { EVOLVE_MOVE, RELEARN_MOVE } from "#app/data/balance/pokemon-level-moves";
import { DamageAchv, achvs } from "#app/system/achv";
import type { StarterDataEntry, StarterMoveset } from "#app/system/game-data";
import { DexAttr } from "#app/system/game-data";
import { QuantizerCelebi, argbFromRgba, rgbaFromArgb } from "@material/material-color-utilities";
import { getNatureStatMultiplier } from "#app/data/nature";
import type { SpeciesFormChange } from "#app/data/pokemon-forms";
import { SpeciesFormChangeActiveTrigger, SpeciesFormChangeLapseTeraTrigger, SpeciesFormChangeMoveLearnedTrigger, SpeciesFormChangePostMoveTrigger, SpeciesFormChangeStatusEffectTrigger } from "#app/data/pokemon-forms";
import { TerrainType } from "#app/data/terrain";
import type { TrainerSlot } from "#app/data/trainer-config";
import Overrides from "#app/overrides";
import i18next from "i18next";
import { speciesEggMoves } from "#app/data/balance/egg-moves";
import { ModifierTier } from "#app/modifier/modifier-tier";
import { applyChallenges, ChallengeType } from "#app/data/challenge";
import { Abilities } from "#enums/abilities";
import { ArenaTagType } from "#enums/arena-tag-type";
import { BattleSpec } from "#enums/battle-spec";
import { BattlerTagType } from "#enums/battler-tag-type";
import type { BerryType } from "#enums/berry-type";
import { Biome } from "#enums/biome";
import { Moves } from "#enums/moves";
import { Species } from "#enums/species";
import { getPokemonNameWithAffix } from "#app/messages";
import { DamageAnimPhase } from "#app/phases/damage-anim-phase";
import { FaintPhase } from "#app/phases/faint-phase";
import { LearnMovePhase } from "#app/phases/learn-move-phase";
import { MoveEffectPhase } from "#app/phases/move-effect-phase";
import { MoveEndPhase } from "#app/phases/move-end-phase";
import { ObtainStatusEffectPhase } from "#app/phases/obtain-status-effect-phase";
import { StatStageChangePhase } from "#app/phases/stat-stage-change-phase";
import { SwitchSummonPhase } from "#app/phases/switch-summon-phase";
import { ToggleDoublePositionPhase } from "#app/phases/toggle-double-position-phase";
import { Challenges } from "#enums/challenges";
import { PokemonAnimType } from "#enums/pokemon-anim-type";
import { PLAYER_PARTY_MAX_SIZE } from "#app/constants";
import { CustomPokemonData } from "#app/data/custom-pokemon-data";
import { SwitchType } from "#enums/switch-type";
import { SpeciesFormKey } from "#enums/species-form-key";
import { BASE_HIDDEN_ABILITY_CHANCE, BASE_SHINY_CHANCE, SHINY_EPIC_CHANCE, SHINY_VARIANT_CHANCE } from "#app/data/balance/rates";
import { Nature } from "#enums/nature";
import { StatusEffect } from "#enums/status-effect";
import { doShinySparkleAnim } from "#app/field/anims";

export enum LearnMoveSituation {
  MISC,
  LEVEL_UP,
  RELEARN,
  EVOLUTION,
  EVOLUTION_FUSED, // If fusionSpecies has Evolved
  EVOLUTION_FUSED_BASE // If fusion's base species has Evolved
}

export enum FieldPosition {
  CENTER,
  LEFT,
  RIGHT
}

export default abstract class Pokemon extends Phaser.GameObjects.Container {
  public id: number;
  public name: string;
  public nickname: string;
  public species: PokemonSpecies;
  public formIndex: number;
  public abilityIndex: number;
  public passive: boolean;
  public shiny: boolean;
  public variant: Variant;
  public pokeball: PokeballType;
  protected battleInfo: BattleInfo;
  public level: number;
  public exp: number;
  public levelExp: number;
  public gender: Gender;
  public hp: number;
  public stats: number[];
  public ivs: number[];
  public nature: Nature;
  public moveset: (PokemonMove | null)[];
  public status: Status | null;
  public friendship: number;
  public metLevel: number;
  public metBiome: Biome | -1;
  public metSpecies: Species;
  public metWave: number;
  public luck: number;
  public pauseEvolutions: boolean;
  public pokerus: boolean;
  public switchOutStatus: boolean;
<<<<<<< HEAD
  public evoCounter: integer;
  public teraType: Type;
  public isTerastallized: boolean;
=======
  public evoCounter: number;
>>>>>>> c363d2b9

  public fusionSpecies: PokemonSpecies | null;
  public fusionFormIndex: number;
  public fusionAbilityIndex: number;
  public fusionShiny: boolean;
  public fusionVariant: Variant;
  public fusionGender: Gender;
  public fusionLuck: number;
  public fusionCustomPokemonData: CustomPokemonData | null;
  public fusionTeraType: Type;

  private summonDataPrimer: PokemonSummonData | null;

  public summonData: PokemonSummonData;
  public battleData: PokemonBattleData;
  public battleSummonData: PokemonBattleSummonData;
  public turnData: PokemonTurnData;
  public customPokemonData: CustomPokemonData;

  /** Used by Mystery Encounters to execute pokemon-specific logic (such as stat boosts) at start of battle */
  public mysteryEncounterBattleEffects?: (pokemon: Pokemon) => void;

  public fieldPosition: FieldPosition;

  public maskEnabled: boolean;
  public maskSprite: Phaser.GameObjects.Sprite | null;

  public usedTMs: Moves[];

  private shinySparkle: Phaser.GameObjects.Sprite;

  constructor(x: number, y: number, species: PokemonSpecies, level: number, abilityIndex?: number, formIndex?: number, gender?: Gender, shiny?: boolean, variant?: Variant, ivs?: number[], nature?: Nature, dataSource?: Pokemon | PokemonData) {
    super(globalScene, x, y);

    if (!species.isObtainable() && this.isPlayer()) {
      throw `Cannot create a player Pokemon for species '${species.getName(formIndex)}'`;
    }

    const hiddenAbilityChance = new Utils.IntegerHolder(BASE_HIDDEN_ABILITY_CHANCE);
    if (!this.hasTrainer()) {
      globalScene.applyModifiers(HiddenAbilityRateBoosterModifier, true, hiddenAbilityChance);
    }

    this.species = species;
    this.pokeball = dataSource?.pokeball || PokeballType.POKEBALL;
    this.level = level;
    this.switchOutStatus = false;

    // Determine the ability index
    if (abilityIndex !== undefined) {
      this.abilityIndex = abilityIndex; // Use the provided ability index if it is defined
    } else {
      // If abilityIndex is not provided, determine it based on species and hidden ability
      const hasHiddenAbility = !Utils.randSeedInt(hiddenAbilityChance.value);
      const randAbilityIndex = Utils.randSeedInt(2);
      if (species.abilityHidden && hasHiddenAbility) {
        // If the species has a hidden ability and the hidden ability is present
        this.abilityIndex = 2;
      } else {
        // If there is no hidden ability or species does not have a hidden ability
        this.abilityIndex = species.ability2 !== species.ability1 ? randAbilityIndex : 0; // Use random ability index if species has a second ability, otherwise use 0
      }
    }
    if (formIndex !== undefined) {
      this.formIndex = formIndex;
    }
    if (gender !== undefined) {
      this.gender = gender;
    }
    if (shiny !== undefined) {
      this.shiny = shiny;
    }
    if (variant !== undefined) {
      this.variant = variant;
    }
    this.exp = dataSource?.exp || getLevelTotalExp(this.level, species.growthRate);
    this.levelExp = dataSource?.levelExp || 0;
    if (dataSource) {
      this.id = dataSource.id;
      this.hp = dataSource.hp;
      this.stats = dataSource.stats;
      this.ivs = dataSource.ivs;
      this.passive = !!dataSource.passive;
      if (this.variant === undefined) {
        this.variant = 0;
      }
      this.nature = dataSource.nature || 0 as Nature;
      this.nickname = dataSource.nickname;
      this.moveset = dataSource.moveset;
      this.status = dataSource.status!; // TODO: is this bang correct?
      this.friendship = dataSource.friendship !== undefined ? dataSource.friendship : this.species.baseFriendship;
      this.metLevel = dataSource.metLevel || 5;
      this.luck = dataSource.luck;
      this.metBiome = dataSource.metBiome;
      this.metSpecies = dataSource.metSpecies ?? (this.metBiome !== -1 ? this.species.speciesId : this.species.getRootSpeciesId(true));
      this.metWave = dataSource.metWave ?? (this.metBiome === -1 ? -1 : 0);
      this.pauseEvolutions = dataSource.pauseEvolutions;
      this.pokerus = !!dataSource.pokerus;
      this.evoCounter = dataSource.evoCounter ?? 0;
      this.fusionSpecies = dataSource.fusionSpecies instanceof PokemonSpecies ? dataSource.fusionSpecies : dataSource.fusionSpecies ? getPokemonSpecies(dataSource.fusionSpecies) : null;
      this.fusionFormIndex = dataSource.fusionFormIndex;
      this.fusionAbilityIndex = dataSource.fusionAbilityIndex;
      this.fusionShiny = dataSource.fusionShiny;
      this.fusionVariant = dataSource.fusionVariant || 0;
      this.fusionGender = dataSource.fusionGender;
      this.fusionLuck = dataSource.fusionLuck;
      this.fusionCustomPokemonData = dataSource.fusionCustomPokemonData;
      this.fusionTeraType = dataSource.teraType;
      this.usedTMs = dataSource.usedTMs ?? [];
      this.customPokemonData = new CustomPokemonData(dataSource.customPokemonData);
      this.teraType = dataSource.teraType;
      this.isTerastallized = dataSource.isTerastallized;
    } else {
      this.id = Utils.randSeedInt(4294967296);
      this.ivs = ivs || Utils.getIvsFromId(this.id);

      if (this.gender === undefined) {
        this.generateGender();
      }

      if (this.formIndex === undefined) {
        this.formIndex = globalScene.getSpeciesFormIndex(species, this.gender, this.nature, this.isPlayer());
      }

      if (this.shiny === undefined) {
        this.trySetShiny();
      }

      if (this.variant === undefined) {
        this.variant = this.shiny ? this.generateShinyVariant() : 0;
      }

      this.customPokemonData = new CustomPokemonData();

      if (nature !== undefined) {
        this.setNature(nature);
      } else {
        this.generateNature();
      }

      this.friendship = species.baseFriendship;
      this.metLevel = level;
      this.metBiome = globalScene.currentBattle ? globalScene.arena.biomeType : -1;
      this.metSpecies = species.speciesId;
      this.metWave = globalScene.currentBattle ? globalScene.currentBattle.waveIndex : -1;
      this.pokerus = false;

      if (level > 1) {
        const fused = new Utils.BooleanHolder(globalScene.gameMode.isSplicedOnly);
        if (!fused.value && !this.isPlayer() && !this.hasTrainer()) {
          globalScene.applyModifier(EnemyFusionChanceModifier, false, fused);
        }

        if (fused.value) {
          this.calculateStats();
          this.generateFusionSpecies();
        }
      }
      this.luck = (this.shiny ? this.variant + 1 : 0) + (this.fusionShiny ? this.fusionVariant + 1 : 0);
      this.fusionLuck = this.luck;

      this.teraType = Utils.randSeedItem(this.getTypes(false, false, true));
      this.isTerastallized = false;
    }

    this.generateName();

    if (!species.isObtainable()) {
      this.shiny = false;
    }

    if (!dataSource) {
      this.calculateStats();
    }
  }


  getNameToRender() {
    try {
      if (this.nickname) {
        return decodeURIComponent(escape(atob(this.nickname)));
      }
      return this.name;
    } catch (err) {
      console.error(`Failed to decode nickname for ${this.name}`, err);
      return this.name;
    }
  }

  init(): void {
    this.fieldPosition = FieldPosition.CENTER;

    this.initBattleInfo();

    globalScene.fieldUI.addAt(this.battleInfo, 0);

    const getSprite = (hasShadow?: boolean) => {
      const ret = globalScene.addPokemonSprite(this, 0, 0, `pkmn__${this.isPlayer() ? "back__" : ""}sub`, undefined, true);
      ret.setOrigin(0.5, 1);
      ret.setPipeline(globalScene.spritePipeline, { tone: [ 0.0, 0.0, 0.0, 0.0 ], hasShadow: !!hasShadow, teraColor: getTypeRgb(this.getTeraType()), isTerastallized: this.isTerastallized });
      return ret;
    };

    this.setScale(this.getSpriteScale());

    const sprite = getSprite(true);
    const tintSprite = getSprite();

    tintSprite.setVisible(false);

    this.addAt(sprite, 0);
    this.addAt(tintSprite, 1);

    if (this.isShiny() && !this.shinySparkle) {
      this.initShinySparkle();
    }
  }

  abstract initBattleInfo(): void;

  isOnField(): boolean {
    if (!globalScene) {
      return false;
    }
    if (this.switchOutStatus) {
      return false;
    }
    return globalScene.field.getIndex(this) > -1;
  }

  /**
   * Checks if a pokemon is fainted (ie: its `hp <= 0`).
   * It's usually better to call {@linkcode isAllowedInBattle()}
   * @param checkStatus `true` to also check that the pokemon's status is {@linkcode StatusEffect.FAINT}
   * @returns `true` if the pokemon is fainted
   */
  public isFainted(checkStatus: boolean = false): boolean {
    return this.hp <= 0 && (!checkStatus || this.status?.effect === StatusEffect.FAINT);
  }

  /**
   * Check if this pokemon is both not fainted and allowed to be in battle based on currently active challenges.
   * @returns {boolean} `true` if pokemon is allowed in battle
   */
  public isAllowedInBattle(): boolean {
    return !this.isFainted() && this.isAllowedInChallenge();
  }

  /**
   * Check if this pokemon is allowed based on any active challenges.
   * It's usually better to call {@linkcode isAllowedInBattle()}
   * @returns {boolean} `true` if pokemon is allowed in battle
   */
  public isAllowedInChallenge(): boolean {
    const challengeAllowed = new Utils.BooleanHolder(true);
    applyChallenges(globalScene.gameMode, ChallengeType.POKEMON_IN_BATTLE, this, challengeAllowed);
    return challengeAllowed.value;
  }

  /**
   * Checks if the pokemon is allowed in battle (ie: not fainted, and allowed under any active challenges).
   * @param onField `true` to also check if the pokemon is currently on the field, defaults to `false`
   * @returns `true` if the pokemon is "active". Returns `false` if there is no active {@linkcode BattleScene}
   */
  public isActive(onField: boolean = false): boolean {
    if (!globalScene) {
      return false;
    }
    return this.isAllowedInBattle() && (!onField || this.isOnField());
  }

  getDexAttr(): bigint {
    let ret = 0n;
    ret |= this.gender !== Gender.FEMALE ? DexAttr.MALE : DexAttr.FEMALE;
    ret |= !this.shiny ? DexAttr.NON_SHINY : DexAttr.SHINY;
    ret |= this.variant >= 2 ? DexAttr.VARIANT_3 : this.variant === 1 ? DexAttr.VARIANT_2 : DexAttr.DEFAULT_VARIANT;
    ret |= globalScene.gameData.getFormAttr(this.formIndex);
    return ret;
  }

  /**
   * Sets the Pokemon's name. Only called when loading a Pokemon so this function needs to be called when
   * initializing hardcoded Pokemon or else it will not display the form index name properly.
   * @returns n/a
   */
  generateName(): void {
    if (!this.fusionSpecies) {
      this.name = this.species.getName(this.formIndex);
      return;
    }
    this.name = getFusedSpeciesName(this.species.getName(this.formIndex), this.fusionSpecies.getName(this.fusionFormIndex));
    if (this.battleInfo) {
      this.updateInfo(true);
    }
  }

  abstract isPlayer(): boolean;

  abstract hasTrainer(): boolean;

  abstract getFieldIndex(): number;

  abstract getBattlerIndex(): BattlerIndex;

  loadAssets(ignoreOverride: boolean = true): Promise<void> {
    return new Promise(resolve => {
      const moveIds = this.getMoveset().map(m => m!.getMove().id); // TODO: is this bang correct?
      Promise.allSettled(moveIds.map(m => initMoveAnim(m)))
        .then(() => {
          loadMoveAnimAssets(moveIds);
          this.getSpeciesForm().loadAssets(this.getGender() === Gender.FEMALE, this.formIndex, this.shiny, this.variant);
          if (this.isPlayer() || this.getFusionSpeciesForm()) {
            globalScene.loadPokemonAtlas(this.getBattleSpriteKey(true, ignoreOverride), this.getBattleSpriteAtlasPath(true, ignoreOverride));
          }
          if (this.getFusionSpeciesForm()) {
            this.getFusionSpeciesForm().loadAssets(this.getFusionGender() === Gender.FEMALE, this.fusionFormIndex, this.fusionShiny, this.fusionVariant);
            globalScene.loadPokemonAtlas(this.getFusionBattleSpriteKey(true, ignoreOverride), this.getFusionBattleSpriteAtlasPath(true, ignoreOverride));
          }
          globalScene.load.once(Phaser.Loader.Events.COMPLETE, () => {
            if (this.isPlayer()) {
              const originalWarn = console.warn;
              // Ignore warnings for missing frames, because there will be a lot
              console.warn = () => {};
              const battleFrameNames = globalScene.anims.generateFrameNames(this.getBattleSpriteKey(), { zeroPad: 4, suffix: ".png", start: 1, end: 400 });
              console.warn = originalWarn;
              if (!(globalScene.anims.exists(this.getBattleSpriteKey()))) {
                globalScene.anims.create({
                  key: this.getBattleSpriteKey(),
                  frames: battleFrameNames,
                  frameRate: 10,
                  repeat: -1
                });
              }
            }
            this.playAnim();
            const updateFusionPaletteAndResolve = () => {
              this.updateFusionPalette();
              if (this.summonData?.speciesForm) {
                this.updateFusionPalette(true);
              }
              resolve();
            };
            if (this.shiny) {
              const populateVariantColors = (isBackSprite: boolean = false): Promise<void> => {
                return new Promise(async resolve => {
                  const battleSpritePath = this.getBattleSpriteAtlasPath(isBackSprite, ignoreOverride).replace("variant/", "").replace(/_[1-3]$/, "");
                  let config = variantData;
                  const useExpSprite = globalScene.experimentalSprites && globalScene.hasExpSprite(this.getBattleSpriteKey(isBackSprite, ignoreOverride));
                  battleSpritePath.split("/").map(p => config ? config = config[p] : null);
                  const variantSet: VariantSet = config as VariantSet;
                  if (variantSet && variantSet[this.variant] === 1) {
                    const cacheKey = this.getBattleSpriteKey(isBackSprite);
                    if (!variantColorCache.hasOwnProperty(cacheKey)) {
                      await this.populateVariantColorCache(cacheKey, useExpSprite, battleSpritePath);
                    }
                  }
                  resolve();
                });
              };
              if (this.isPlayer()) {
                Promise.all([ populateVariantColors(false), populateVariantColors(true) ]).then(() => updateFusionPaletteAndResolve());
              } else {
                populateVariantColors(false).then(() => updateFusionPaletteAndResolve());
              }
            } else {
              updateFusionPaletteAndResolve();
            }
          });
          if (!globalScene.load.isLoading()) {
            globalScene.load.start();
          }
        });
    });
  }

  /**
   * Gracefully handle errors loading a variant sprite. Log if it fails and attempt to fall back on
   * non-experimental sprites before giving up.
   *
   * @param cacheKey the cache key for the variant color sprite
   * @param attemptedSpritePath the sprite path that failed to load
   * @param useExpSprite was the attempted sprite experimental
   * @param battleSpritePath the filename of the sprite
   * @param optionalParams any additional params to log
   */
  async fallbackVariantColor(cacheKey: string, attemptedSpritePath: string, useExpSprite: boolean, battleSpritePath: string, ...optionalParams: any[]) {
    console.warn(`Could not load ${attemptedSpritePath}!`, ...optionalParams);
    if (useExpSprite) {
      await this.populateVariantColorCache(cacheKey, false, battleSpritePath);
    }
  }

  /**
   * Attempt to process variant sprite.
   *
   * @param cacheKey the cache key for the variant color sprite
   * @param useExpSprite should the experimental sprite be used
   * @param battleSpritePath the filename of the sprite
   */
  async populateVariantColorCache(cacheKey: string, useExpSprite: boolean, battleSpritePath: string) {
    const spritePath = `./images/pokemon/variant/${useExpSprite ? "exp/" : ""}${battleSpritePath}.json`;
    return globalScene.cachedFetch(spritePath).then(res => {
      // Prevent the JSON from processing if it failed to load
      if (!res.ok) {
        return this.fallbackVariantColor(cacheKey, res.url, useExpSprite, battleSpritePath, res.status, res.statusText);
      }
      return res.json();
    }).catch(error => {
      return this.fallbackVariantColor(cacheKey, spritePath, useExpSprite, battleSpritePath, error);
    }).then(c => {
      if (!isNullOrUndefined(c)) {
        variantColorCache[cacheKey] = c;
      }
    });
  }

  getFormKey(): string {
    if (!this.species.forms.length || this.species.forms.length <= this.formIndex) {
      return "";
    }
    return this.species.forms[this.formIndex].formKey;
  }

  getFusionFormKey(): string | null {
    if (!this.fusionSpecies) {
      return null;
    }
    if (!this.fusionSpecies.forms.length || this.fusionSpecies.forms.length <= this.fusionFormIndex) {
      return "";
    }
    return this.fusionSpecies.forms[this.fusionFormIndex].formKey;
  }

  getSpriteAtlasPath(ignoreOverride?: boolean): string {
    const spriteId = this.getSpriteId(ignoreOverride).replace(/\_{2}/g, "/");
    return `${/_[1-3]$/.test(spriteId) ? "variant/" : ""}${spriteId}`;
  }

  getBattleSpriteAtlasPath(back?: boolean, ignoreOverride?: boolean): string {
    const spriteId = this.getBattleSpriteId(back, ignoreOverride).replace(/\_{2}/g, "/");
    return `${/_[1-3]$/.test(spriteId) ? "variant/" : ""}${spriteId}`;
  }

  getSpriteId(ignoreOverride?: boolean): string {
    return this.getSpeciesForm(ignoreOverride).getSpriteId(this.getGender(ignoreOverride) === Gender.FEMALE, this.formIndex, this.shiny, this.variant);
  }

  getBattleSpriteId(back?: boolean, ignoreOverride?: boolean): string {
    if (back === undefined) {
      back = this.isPlayer();
    }
    return this.getSpeciesForm(ignoreOverride).getSpriteId(this.getGender(ignoreOverride) === Gender.FEMALE, this.formIndex, this.shiny, this.variant, back);
  }

  getSpriteKey(ignoreOverride?: boolean): string {
    return this.getSpeciesForm(ignoreOverride).getSpriteKey(this.getGender(ignoreOverride) === Gender.FEMALE, this.formIndex, this.shiny, this.variant);
  }

  getBattleSpriteKey(back?: boolean, ignoreOverride?: boolean): string {
    return `pkmn__${this.getBattleSpriteId(back, ignoreOverride)}`;
  }

  getFusionSpriteId(ignoreOverride?: boolean): string {
    return this.getFusionSpeciesForm(ignoreOverride).getSpriteId(this.getFusionGender(ignoreOverride) === Gender.FEMALE, this.fusionFormIndex, this.fusionShiny, this.fusionVariant);
  }

  getFusionBattleSpriteId(back?: boolean, ignoreOverride?: boolean): string {
    if (back === undefined) {
      back = this.isPlayer();
    }
    return this.getFusionSpeciesForm(ignoreOverride).getSpriteId(this.getFusionGender(ignoreOverride) === Gender.FEMALE, this.fusionFormIndex, this.fusionShiny, this.fusionVariant, back);
  }

  getFusionBattleSpriteKey(back?: boolean, ignoreOverride?: boolean): string {
    return `pkmn__${this.getFusionBattleSpriteId(back, ignoreOverride)}`;
  }

  getFusionBattleSpriteAtlasPath(back?: boolean, ignoreOverride?: boolean): string {
    return this.getFusionBattleSpriteId(back, ignoreOverride).replace(/\_{2}/g, "/");
  }

  getIconAtlasKey(ignoreOverride?: boolean): string {
    return this.getSpeciesForm(ignoreOverride).getIconAtlasKey(this.formIndex, this.shiny, this.variant);
  }

  getFusionIconAtlasKey(ignoreOverride?: boolean): string {
    return this.getFusionSpeciesForm(ignoreOverride).getIconAtlasKey(this.fusionFormIndex, this.fusionShiny, this.fusionVariant);
  }

  getIconId(ignoreOverride?: boolean): string {
    return this.getSpeciesForm(ignoreOverride).getIconId(this.getGender(ignoreOverride) === Gender.FEMALE, this.formIndex, this.shiny, this.variant);
  }

  getFusionIconId(ignoreOverride?: boolean): string {
    return this.getFusionSpeciesForm(ignoreOverride).getIconId(this.getFusionGender(ignoreOverride) === Gender.FEMALE, this.fusionFormIndex, this.fusionShiny, this.fusionVariant);
  }

  getSpeciesForm(ignoreOverride?: boolean): PokemonSpeciesForm {
    if (!ignoreOverride && this.summonData?.speciesForm) {
      return this.summonData.speciesForm;
    }
    if (this.species.forms && this.species.forms.length > 0) {
      return this.species.forms[this.formIndex];
    }

    return this.species;
  }

  getFusionSpeciesForm(ignoreOverride?: boolean): PokemonSpeciesForm {
    if (!ignoreOverride && this.summonData?.speciesForm) {
      return this.summonData.fusionSpeciesForm;
    }
    if (!this.fusionSpecies?.forms?.length || this.fusionFormIndex >= this.fusionSpecies?.forms.length) {
      //@ts-ignore
      return this.fusionSpecies; // TODO: I don't even know how to fix this... A complete cluster of classes involved + null
    }
    return this.fusionSpecies?.forms[this.fusionFormIndex];
  }

  getSprite(): Phaser.GameObjects.Sprite {
    return this.getAt(0) as Phaser.GameObjects.Sprite;
  }

  getTintSprite(): Phaser.GameObjects.Sprite | null {
    return !this.maskEnabled
      ? this.getAt(1) as Phaser.GameObjects.Sprite
      : this.maskSprite;
  }

  getSpriteScale(): number {
    const formKey = this.getFormKey();
    if (this.isMax() === true || formKey === "segin-starmobile" || formKey === "schedar-starmobile" || formKey === "navi-starmobile" || formKey === "ruchbah-starmobile" || formKey === "caph-starmobile") {
      return 1.5;
    } else if (this.customPokemonData.spriteScale > 0) {
      return this.customPokemonData.spriteScale;
    }
    return 1;
  }

  /** Resets the pokemon's field sprite properties, including position, alpha, and scale */
  resetSprite(): void {
    // Resetting properties should not be shown on the field
    this.setVisible(false);

    // Remove the offset from having a Substitute active
    if (this.isOffsetBySubstitute()) {
      this.x -= this.getSubstituteOffset()[0];
      this.y -= this.getSubstituteOffset()[1];
    }

    // Reset sprite display properties
    this.setAlpha(1);
    this.setScale(this.getSpriteScale());
  }

  getHeldItems(): PokemonHeldItemModifier[] {
    if (!globalScene) {
      return [];
    }
    return globalScene.findModifiers(m => m instanceof PokemonHeldItemModifier && m.pokemonId === this.id, this.isPlayer()) as PokemonHeldItemModifier[];
  }

  updateScale(): void {
    this.setScale(this.getSpriteScale());
  }

  updateSpritePipelineData(): void {
    [ this.getSprite(), this.getTintSprite() ].filter(s => !!s).map(s => {
      s.pipelineData["teraColor"] = getTypeRgb(this.getTeraType());
      s.pipelineData["isTerastallized"] = this.isTerastallized;
    });
    this.updateInfo(true);
  }

  initShinySparkle(): void {
    const shinySparkle = globalScene.addFieldSprite(0, 0, "shiny");
    shinySparkle.setVisible(false);
    shinySparkle.setOrigin(0.5, 1);
    this.add(shinySparkle);

    this.shinySparkle = shinySparkle;
  }

  /**
   * Attempts to animate a given {@linkcode Phaser.GameObjects.Sprite}
   * @see {@linkcode Phaser.GameObjects.Sprite.play}
   * @param sprite {@linkcode Phaser.GameObjects.Sprite} to animate
   * @param tintSprite {@linkcode Phaser.GameObjects.Sprite} placed on top of the sprite to add a color tint
   * @param animConfig {@linkcode String} to pass to {@linkcode Phaser.GameObjects.Sprite.play}
   * @returns true if the sprite was able to be animated
   */
  tryPlaySprite(sprite: Phaser.GameObjects.Sprite, tintSprite: Phaser.GameObjects.Sprite, key: string): boolean {
    // Catch errors when trying to play an animation that doesn't exist
    try {
      sprite.play(key);
      tintSprite.play(key);
    } catch (error: unknown) {
      console.error(`Couldn't play animation for '${key}'!\nIs the image for this Pokemon missing?\n`, error);

      return false;
    }

    return true;
  }

  playAnim(): void {
    this.tryPlaySprite(this.getSprite(), this.getTintSprite()!, this.getBattleSpriteKey()); // TODO: is the bag correct?
  }

  getFieldPositionOffset(): [ number, number ] {
    switch (this.fieldPosition) {
      case FieldPosition.CENTER:
        return [ 0, 0 ];
      case FieldPosition.LEFT:
        return [ -32, -8 ];
      case FieldPosition.RIGHT:
        return [ 32, 0 ];
    }
  }

  /**
   * Returns the Pokemon's offset from its current field position in the event that
   * it has a Substitute doll in effect. The offset is returned in `[ x, y ]` format.
   * @see {@linkcode SubstituteTag}
   * @see {@linkcode getFieldPositionOffset}
   */
  getSubstituteOffset(): [ number, number ] {
    return this.isPlayer() ? [ -30, 10 ] : [ 30, -10 ];
  }

  /**
   * Returns whether or not the Pokemon's position on the field is offset because
   * the Pokemon has a Substitute active.
   * @see {@linkcode SubstituteTag}
   */
  isOffsetBySubstitute(): boolean {
    const substitute = this.getTag(SubstituteTag);
    if (substitute) {
      if (substitute.sprite === undefined) {
        return false;
      }

      // During the Pokemon's MoveEffect phase, the offset is removed to put the Pokemon "in focus"
      const currentPhase = globalScene.getCurrentPhase();
      if (currentPhase instanceof MoveEffectPhase && currentPhase.getPokemon() === this) {
        return false;
      }
      return true;
    } else {
      return false;
    }
  }

  /** If this Pokemon has a Substitute on the field, removes its sprite from the field. */
  destroySubstitute(): void {
    const substitute = this.getTag(SubstituteTag);
    if (substitute && substitute.sprite) {
      substitute.sprite.destroy();
    }
  }

  setFieldPosition(fieldPosition: FieldPosition, duration?: number): Promise<void> {
    return new Promise(resolve => {
      if (fieldPosition === this.fieldPosition) {
        resolve();
        return;
      }

      const initialOffset = this.getFieldPositionOffset();

      this.fieldPosition = fieldPosition;

      this.battleInfo.setMini(fieldPosition !== FieldPosition.CENTER);
      this.battleInfo.setOffset(fieldPosition === FieldPosition.RIGHT);

      const newOffset = this.getFieldPositionOffset();

      const relX = newOffset[0] - initialOffset[0];
      const relY = newOffset[1] - initialOffset[1];

      const subTag = this.getTag(SubstituteTag);

      if (duration) {
        // TODO: can this use stricter typing?
        const targets: any[] = [ this ];
        if (subTag?.sprite) {
          targets.push(subTag.sprite);
        }
        globalScene.tweens.add({
          targets: targets,
          x: (_target, _key, value: number) => value + relX,
          y: (_target, _key, value: number) => value + relY,
          duration: duration,
          ease: "Sine.easeOut",
          onComplete: () => resolve()
        });
      } else {
        this.x += relX;
        this.y += relY;
        if (subTag?.sprite) {
          subTag.sprite.x += relX;
          subTag.sprite.y += relY;
        }
      }
    });
  }

  /**
   * Retrieves the entire set of stats of the {@linkcode Pokemon}.
   * @param bypassSummonData prefer actual stats (`true` by default) or in-battle overriden stats (`false`)
   * @returns the numeric values of the {@linkcode Pokemon}'s stats
   */
  getStats(bypassSummonData: boolean = true): number[] {
    if (!bypassSummonData && this.summonData?.stats) {
      return this.summonData.stats;
    }
    return this.stats;
  }

  /**
   * Retrieves the corresponding {@linkcode PermanentStat} of the {@linkcode Pokemon}.
   * @param stat the desired {@linkcode PermanentStat}
   * @param bypassSummonData prefer actual stats (`true` by default) or in-battle overridden stats (`false`)
   * @returns the numeric value of the desired {@linkcode Stat}
   */
  getStat(stat: PermanentStat, bypassSummonData: boolean = true): number {
    if (!bypassSummonData && this.summonData && (this.summonData.stats[stat] !== 0)) {
      return this.summonData.stats[stat];
    }
    return this.stats[stat];
  }

  /**
   * Writes the value to the corrseponding {@linkcode PermanentStat} of the {@linkcode Pokemon}.
   *
   * Note that this does nothing if {@linkcode value} is less than 0.
   * @param stat the desired {@linkcode PermanentStat} to be overwritten
   * @param value the desired numeric value
   * @param bypassSummonData write to actual stats (`true` by default) or in-battle overridden stats (`false`)
   */
  setStat(stat: PermanentStat, value: number, bypassSummonData: boolean = true): void {
    if (value >= 0) {
      if (!bypassSummonData && this.summonData) {
        this.summonData.stats[stat] = value;
      } else {
        this.stats[stat] = value;
      }
    }
  }

  /**
   * Retrieves the entire set of in-battle stat stages of the {@linkcode Pokemon}.
   * @returns the numeric values of the {@linkcode Pokemon}'s in-battle stat stages if available, a fresh stat stage array otherwise
   */
  getStatStages(): number[] {
    return this.summonData ? this.summonData.statStages : [ 0, 0, 0, 0, 0, 0, 0 ];
  }

  /**
   * Retrieves the in-battle stage of the specified {@linkcode BattleStat}.
   * @param stat the {@linkcode BattleStat} whose stage is desired
   * @returns the stage of the desired {@linkcode BattleStat} if available, 0 otherwise
   */
  getStatStage(stat: BattleStat): number {
    return this.summonData ? this.summonData.statStages[stat - 1] : 0;
  }

  /**
   * Writes the value to the in-battle stage of the corresponding {@linkcode BattleStat} of the {@linkcode Pokemon}.
   *
   * Note that, if the value is not within a range of [-6, 6], it will be forced to the closest range bound.
   * @param stat the {@linkcode BattleStat} whose stage is to be overwritten
   * @param value the desired numeric value
   */
  setStatStage(stat: BattleStat, value: number): void {
    if (this.summonData) {
      if (value >= -6) {
        this.summonData.statStages[stat - 1] = Math.min(value, 6);
      } else {
        this.summonData.statStages[stat - 1] = Math.max(value, -6);
      }
    }
  }

  /**
   * Retrieves the critical-hit stage considering the move used and the Pokemon
   * who used it.
   * @param source the {@linkcode Pokemon} who using the move
   * @param move the {@linkcode Move} being used
   * @returns the final critical-hit stage value
   */
  getCritStage(source: Pokemon, move: Move): number {
    const critStage = new Utils.IntegerHolder(0);
    applyMoveAttrs(HighCritAttr, source, this, move, critStage);
    globalScene.applyModifiers(CritBoosterModifier, source.isPlayer(), source, critStage);
    globalScene.applyModifiers(TempCritBoosterModifier, source.isPlayer(), critStage);
    const bonusCrit = new Utils.BooleanHolder(false);
    //@ts-ignore
    if (applyAbAttrs(BonusCritAbAttr, source, null, false, bonusCrit)) { // TODO: resolve ts-ignore. This is a promise. Checking a promise is bogus.
      if (bonusCrit.value) {
        critStage.value += 1;
      }
    }
    const critBoostTag = source.getTag(CritBoostTag);
    if (critBoostTag) {
      if (critBoostTag instanceof DragonCheerTag) {
        critStage.value += critBoostTag.typesOnAdd.includes(Type.DRAGON) ? 2 : 1;
      } else {
        critStage.value += 2;
      }
    }

    console.log(`crit stage: +${critStage.value}`);
    return critStage.value;
  }

  /**
   * Calculates and retrieves the final value of a stat considering any held
   * items, move effects, opponent abilities, and whether there was a critical
   * hit.
   * @param stat the desired {@linkcode EffectiveStat}
   * @param opponent the target {@linkcode Pokemon}
   * @param move the {@linkcode Move} being used
   * @param ignoreAbility determines whether this Pokemon's abilities should be ignored during the stat calculation
   * @param ignoreOppAbility during an attack, determines whether the opposing Pokemon's abilities should be ignored during the stat calculation.
   * @param isCritical determines whether a critical hit has occurred or not (`false` by default)
   * @param simulated if `true`, nullifies any effects that produce any changes to game state from triggering
   * @returns the final in-battle value of a stat
   */
  getEffectiveStat(stat: EffectiveStat, opponent?: Pokemon, move?: Move, ignoreAbility: boolean = false, ignoreOppAbility: boolean = false, isCritical: boolean = false, simulated: boolean = true): number {
    const statValue = new Utils.NumberHolder(this.getStat(stat, false));
    globalScene.applyModifiers(StatBoosterModifier, this.isPlayer(), this, stat, statValue);

    // The Ruin abilities here are never ignored, but they reveal themselves on summon anyway
    const fieldApplied = new Utils.BooleanHolder(false);
    for (const pokemon of globalScene.getField(true)) {
      applyFieldStatMultiplierAbAttrs(FieldMultiplyStatAbAttr, pokemon, stat, statValue, this, fieldApplied, simulated);
      if (fieldApplied.value) {
        break;
      }
    }
    if (!ignoreAbility) {
      applyStatMultiplierAbAttrs(StatMultiplierAbAttr, this, stat, statValue, simulated);
    }

    let ret = statValue.value * this.getStatStageMultiplier(stat, opponent, move, ignoreOppAbility, isCritical, simulated);

    switch (stat) {
      case Stat.ATK:
        if (this.getTag(BattlerTagType.SLOW_START)) {
          ret >>= 1;
        }
        break;
      case Stat.DEF:
        if (this.isOfType(Type.ICE) && globalScene.arena.weather?.weatherType === WeatherType.SNOW) {
          ret *= 1.5;
        }
        break;
      case Stat.SPATK:
        break;
      case Stat.SPDEF:
        if (this.isOfType(Type.ROCK) && globalScene.arena.weather?.weatherType === WeatherType.SANDSTORM) {
          ret *= 1.5;
        }
        break;
      case Stat.SPD:
        const side = this.isPlayer() ? ArenaTagSide.PLAYER : ArenaTagSide.ENEMY;
        if (globalScene.arena.getTagOnSide(ArenaTagType.TAILWIND, side)) {
          ret *= 2;
        }
        if (globalScene.arena.getTagOnSide(ArenaTagType.GRASS_WATER_PLEDGE, side)) {
          ret >>= 2;
        }

        if (this.getTag(BattlerTagType.SLOW_START)) {
          ret >>= 1;
        }
        if (this.status && this.status.effect === StatusEffect.PARALYSIS) {
          ret >>= 1;
        }
        if (this.getTag(BattlerTagType.UNBURDEN) && this.hasAbility(Abilities.UNBURDEN)) {
          ret *= 2;
        }
        break;
    }

    const highestStatBoost = this.findTag(t => t instanceof HighestStatBoostTag && (t as HighestStatBoostTag).stat === stat) as HighestStatBoostTag;
    if (highestStatBoost) {
      ret *= highestStatBoost.multiplier;
    }

    return Math.floor(ret);
  }

  calculateStats(): void {
    if (!this.stats) {
      this.stats = [ 0, 0, 0, 0, 0, 0 ];
    }

    // Get and manipulate base stats
    const baseStats = this.calculateBaseStats();
    // Using base stats, calculate and store stats one by one
    for (const s of PERMANENT_STATS) {
      const statHolder = new Utils.IntegerHolder(Math.floor(((2 * baseStats[s] + this.ivs[s]) * this.level) * 0.01));
      if (s === Stat.HP) {
        statHolder.value = statHolder.value + this.level + 10;
        globalScene.applyModifier(PokemonIncrementingStatModifier, this.isPlayer(), this, s, statHolder);
        if (this.hasAbility(Abilities.WONDER_GUARD, false, true)) {
          statHolder.value = 1;
        }
        if (this.hp > statHolder.value || this.hp === undefined) {
          this.hp = statHolder.value;
        } else if (this.hp) {
          const lastMaxHp = this.getMaxHp();
          if (lastMaxHp && statHolder.value > lastMaxHp) {
            this.hp += statHolder.value - lastMaxHp;
          }
        }
      } else {
        statHolder.value += 5;
        const natureStatMultiplier = new Utils.NumberHolder(getNatureStatMultiplier(this.getNature(), s));
        globalScene.applyModifier(PokemonNatureWeightModifier, this.isPlayer(), this, natureStatMultiplier);
        if (natureStatMultiplier.value !== 1) {
          statHolder.value = Math.max(Math[natureStatMultiplier.value > 1 ? "ceil" : "floor"](statHolder.value * natureStatMultiplier.value), 1);
        }
        globalScene.applyModifier(PokemonIncrementingStatModifier, this.isPlayer(), this, s, statHolder);
      }

      statHolder.value = Phaser.Math.Clamp(statHolder.value, 1, Number.MAX_SAFE_INTEGER);

      this.setStat(s, statHolder.value);
    }
  }

  calculateBaseStats(): number[] {
    const baseStats = this.getSpeciesForm(true).baseStats.slice(0);
    applyChallenges(globalScene.gameMode, ChallengeType.FLIP_STAT, this, baseStats);
    // Shuckle Juice
    globalScene.applyModifiers(PokemonBaseStatTotalModifier, this.isPlayer(), this, baseStats);
    // Old Gateau
    globalScene.applyModifiers(PokemonBaseStatFlatModifier, this.isPlayer(), this, baseStats);
    if (this.isFusion()) {
      const fusionBaseStats = this.getFusionSpeciesForm(true).baseStats;
      for (const s of PERMANENT_STATS) {
        baseStats[s] = Math.ceil((baseStats[s] + fusionBaseStats[s]) / 2);
      }
    } else if (globalScene.gameMode.isSplicedOnly) {
      for (const s of PERMANENT_STATS) {
        baseStats[s] = Math.ceil(baseStats[s] / 2);
      }
    }
    // Vitamins
    globalScene.applyModifiers(BaseStatModifier, this.isPlayer(), this, baseStats);

    return baseStats;
  }

  getNature(): Nature {
    return this.customPokemonData.nature !== -1 ? this.customPokemonData.nature : this.nature;
  }

  setNature(nature: Nature): void {
    this.nature = nature;
    this.calculateStats();
  }

  setCustomNature(nature: Nature): void {
    this.customPokemonData.nature = nature;
    this.calculateStats();
  }

  generateNature(naturePool?: Nature[]): void {
    if (naturePool === undefined) {
      naturePool = Utils.getEnumValues(Nature);
    }
    const nature = naturePool[Utils.randSeedInt(naturePool.length)];
    this.setNature(nature);
  }

  isFullHp(): boolean {
    return this.hp >= this.getMaxHp();
  }

  getMaxHp(): number {
    return this.getStat(Stat.HP);
  }

  /** Returns the amount of hp currently missing from this {@linkcode Pokemon} (max - current) */
  getInverseHp(): number {
    return this.getMaxHp() - this.hp;
  }

  getHpRatio(precise: boolean = false): number {
    return precise
      ? this.hp / this.getMaxHp()
      : Math.round((this.hp / this.getMaxHp()) * 100) / 100;
  }

  generateGender(): void {
    if (this.species.malePercent === null) {
      this.gender = Gender.GENDERLESS;
    } else {
      const genderChance = (this.id % 256) * 0.390625;
      if (genderChance < this.species.malePercent) {
        this.gender = Gender.MALE;
      } else {
        this.gender = Gender.FEMALE;
      }
    }
  }

  getGender(ignoreOverride?: boolean): Gender {
    if (!ignoreOverride && this.summonData?.gender !== undefined) {
      return this.summonData.gender;
    }
    return this.gender;
  }

  getFusionGender(ignoreOverride?: boolean): Gender {
    if (!ignoreOverride && this.summonData?.fusionGender !== undefined) {
      return this.summonData.fusionGender;
    }
    return this.fusionGender;
  }

  isShiny(): boolean {
    return this.shiny || (this.isFusion() && this.fusionShiny);
  }

  getVariant(): Variant {
    return !this.isFusion() ? this.variant : Math.max(this.variant, this.fusionVariant) as Variant;
  }

  getLuck(): number {
    return this.luck + (this.isFusion() ? this.fusionLuck : 0);
  }

  isFusion(): boolean {
    return !!this.fusionSpecies;
  }

  /**
   * Checks if the {@linkcode Pokemon} has a fusion with the specified {@linkcode Species}.
   * @param species the pokemon {@linkcode Species} to check
   * @returns `true` if the {@linkcode Pokemon} has a fusion with the specified {@linkcode Species}, `false` otherwise
   */
  hasFusionSpecies(species: Species): boolean {
    return this.fusionSpecies?.speciesId === species;
  }

  abstract isBoss(): boolean;

  getMoveset(ignoreOverride?: boolean): (PokemonMove | null)[] {
    const ret = !ignoreOverride && this.summonData?.moveset
      ? this.summonData.moveset
      : this.moveset;

    // Overrides moveset based on arrays specified in overrides.ts
    let overrideArray: Moves | Array<Moves> = this.isPlayer() ? Overrides.MOVESET_OVERRIDE : Overrides.OPP_MOVESET_OVERRIDE;
    if (!Array.isArray(overrideArray)) {
      overrideArray = [ overrideArray ];
    }
    if (overrideArray.length > 0) {
      if (!this.isPlayer()) {
        this.moveset = [];
      }
      overrideArray.forEach((move: Moves, index: number) => {
        const ppUsed = this.moveset[index]?.ppUsed ?? 0;
        this.moveset[index] = new PokemonMove(move, Math.min(ppUsed, allMoves[move].pp));
      });
    }

    return ret;
  }

  /**
   * Checks which egg moves have been unlocked for the {@linkcode Pokemon} based
   * on the species it was met at or by the first {@linkcode Pokemon} in its evolution
   * line that can act as a starter and provides those egg moves.
   * @returns an array of {@linkcode Moves}, the length of which is determined by how many
   * egg moves are unlocked for that species.
   */
  getUnlockedEggMoves(): Moves[] {
    const moves: Moves[] = [];
    const species = this.metSpecies in speciesEggMoves ? this.metSpecies : this.getSpeciesForm(true).getRootSpeciesId(true);
    if (species in speciesEggMoves) {
      for (let i = 0; i < 4; i++) {
        if (globalScene.gameData.starterData[species].eggMoves & (1 << i)) {
          moves.push(speciesEggMoves[species][i]);
        }
      }
    }
    return moves;
  }

  /**
   * Gets all possible learnable level moves for the {@linkcode Pokemon},
   * excluding any moves already known.
   *
   * Available egg moves are only included if the {@linkcode Pokemon} was
   * in the starting party of the run and if Fresh Start is not active.
   * @returns an array of {@linkcode Moves}, the length of which is determined
   * by how many learnable moves there are for the {@linkcode Pokemon}.
   */
  public getLearnableLevelMoves(): Moves[] {
    let levelMoves = this.getLevelMoves(1, true, false, true).map(lm => lm[1]);
    if (this.metBiome === -1 && !globalScene.gameMode.isFreshStartChallenge() && !globalScene.gameMode.isDaily) {
      levelMoves = this.getUnlockedEggMoves().concat(levelMoves);
    }
    if (Array.isArray(this.usedTMs) && this.usedTMs.length > 0) {
      levelMoves = this.usedTMs.filter(m => !levelMoves.includes(m)).concat(levelMoves);
    }
    levelMoves = levelMoves.filter(lm => !this.moveset.some(m => m?.moveId === lm));
    return levelMoves;
  }

  /**
   * Gets the types of a pokemon
   * @param includeTeraType - `true` to include tera-formed type; Default: `false`
   * @param forDefend - `true` if the pokemon is defending from an attack; Default: `false`
   * @param ignoreOverride - If `true`, ignore ability changing effects; Default: `false`
   * @returns array of {@linkcode Type}
   */
  public getTypes(includeTeraType = false, forDefend: boolean = false, ignoreOverride: boolean = false): Type[] {
    const types: Type[] = [];

    if (includeTeraType && this.isTerastallized) {
      const teraType = this.getTeraType();
      if (this.isTerastallized && !(forDefend && teraType === Type.STELLAR)) { // Stellar tera uses its original types defensively
        types.push(teraType);
        if (forDefend) {
          return types;
        }
      }
    }

    if (!types.length || !includeTeraType) {
      if (!ignoreOverride && this.summonData?.types && this.summonData.types.length > 0) {
        this.summonData.types.forEach(t => types.push(t));
      } else {
        const speciesForm = this.getSpeciesForm(ignoreOverride);
        const fusionSpeciesForm = this.getFusionSpeciesForm(ignoreOverride);
        const customTypes = this.customPokemonData.types?.length > 0;

        // First type, checking for "permanently changed" types from ME
        const firstType = (customTypes && this.customPokemonData.types[0] !== Type.UNKNOWN) ? this.customPokemonData.types[0] : speciesForm.type1;
        types.push(firstType);

        // Second type
        let secondType: Type = Type.UNKNOWN;

        if (fusionSpeciesForm) {
          // Check if the fusion Pokemon also has permanent changes from ME when determining the fusion types
          const fusionType1 = (this.fusionCustomPokemonData?.types && this.fusionCustomPokemonData.types.length > 0 && this.fusionCustomPokemonData.types[0] !== Type.UNKNOWN)
            ? this.fusionCustomPokemonData.types[0] : fusionSpeciesForm.type1;
          const fusionType2 = (this.fusionCustomPokemonData?.types && this.fusionCustomPokemonData.types.length > 1 && this.fusionCustomPokemonData.types[1] !== Type.UNKNOWN)
            ? this.fusionCustomPokemonData.types[1] : fusionSpeciesForm.type2;

          // Assign second type if the fusion can provide one
          if (fusionType2 !== null && fusionType2 !== types[0]) {
            secondType = fusionType2;
          } else if (fusionType1 !== types[0]) {
            secondType = fusionType1;
          }
        } else {
          // If not a fusion, just get the second type from the species, checking for permanent changes from ME
          secondType = (customTypes && this.customPokemonData.types.length > 1 && this.customPokemonData.types[1] !== Type.UNKNOWN)
            ? this.customPokemonData.types[1] : (speciesForm.type2 ?? Type.UNKNOWN);
        }

        if (secondType !== Type.UNKNOWN) {
          types.push(secondType);
        }
      }
    }

    // become UNKNOWN if no types are present
    if (!types.length) {
      types.push(Type.UNKNOWN);
    }

    // remove UNKNOWN if other types are present
    if (types.length > 1 && types.includes(Type.UNKNOWN)) {
      const index = types.indexOf(Type.UNKNOWN);
      if (index !== -1) {
        types.splice(index, 1);
      }
    }

    // the type added to Pokemon from moves like Forest's Curse or Trick Or Treat
    if (!ignoreOverride && this.summonData && this.summonData.addedType && !types.includes(this.summonData.addedType)) {
      types.push(this.summonData.addedType);
    }

    // If both types are the same (can happen in weird custom typing scenarios), reduce to single type
    if (types.length > 1 && types[0] === types[1]) {
      types.splice(0, 1);
    }

    return types;
  }

  /**
   * Checks if the pokemon's typing includes the specified type
   * @param type - {@linkcode Type} to check
   * @param includeTeraType - `true` to include tera-formed type; Default: `true`
   * @param forDefend - `true` if the pokemon is defending from an attack; Default: `false`
   * @param ignoreOverride - If `true`, ignore ability changing effects; Default: `false`
   * @returns `true` if the Pokemon's type matches
   */
  public isOfType(type: Type, includeTeraType: boolean = true, forDefend: boolean = false, ignoreOverride: boolean = false): boolean {
    return this.getTypes(includeTeraType, forDefend, ignoreOverride).some((t) => t === type);
  }

  /**
   * Gets the non-passive ability of the pokemon. This accounts for fusions and ability changing effects.
   * This should rarely be called, most of the time {@linkcode hasAbility} or {@linkcode hasAbilityWithAttr} are better used as
   * those check both the passive and non-passive abilities and account for ability suppression.
   * @see {@linkcode hasAbility} {@linkcode hasAbilityWithAttr} Intended ways to check abilities in most cases
   * @param ignoreOverride - If `true`, ignore ability changing effects; Default: `false`
   * @returns The non-passive {@linkcode Ability} of the pokemon
   */
  public getAbility(ignoreOverride: boolean = false): Ability {
    if (!ignoreOverride && this.summonData?.ability) {
      return allAbilities[this.summonData.ability];
    }
    if (Overrides.ABILITY_OVERRIDE && this.isPlayer()) {
      return allAbilities[Overrides.ABILITY_OVERRIDE];
    }
    if (Overrides.OPP_ABILITY_OVERRIDE && !this.isPlayer()) {
      return allAbilities[Overrides.OPP_ABILITY_OVERRIDE];
    }
    if (this.isFusion()) {
      if (!isNullOrUndefined(this.fusionCustomPokemonData?.ability) && this.fusionCustomPokemonData.ability !== -1) {
        return allAbilities[this.fusionCustomPokemonData.ability];
      } else {
        return allAbilities[this.getFusionSpeciesForm(ignoreOverride).getAbility(this.fusionAbilityIndex)];
      }
    }
    if (!isNullOrUndefined(this.customPokemonData.ability) && this.customPokemonData.ability !== -1) {
      return allAbilities[this.customPokemonData.ability];
    }
    let abilityId = this.getSpeciesForm(ignoreOverride).getAbility(this.abilityIndex);
    if (abilityId === Abilities.NONE) {
      abilityId = this.species.ability1;
    }
    return allAbilities[abilityId];
  }

  /**
   * Gets the passive ability of the pokemon. This should rarely be called, most of the time
   * {@linkcode hasAbility} or {@linkcode hasAbilityWithAttr} are better used as those check both the passive and
   * non-passive abilities and account for ability suppression.
   * @see {@linkcode hasAbility} {@linkcode hasAbilityWithAttr} Intended ways to check abilities in most cases
   * @returns The passive {@linkcode Ability} of the pokemon
   */
  public getPassiveAbility(): Ability {
    if (Overrides.PASSIVE_ABILITY_OVERRIDE && this.isPlayer()) {
      return allAbilities[Overrides.PASSIVE_ABILITY_OVERRIDE];
    }
    if (Overrides.OPP_PASSIVE_ABILITY_OVERRIDE && !this.isPlayer()) {
      return allAbilities[Overrides.OPP_PASSIVE_ABILITY_OVERRIDE];
    }
    if (!isNullOrUndefined(this.customPokemonData.passive) && this.customPokemonData.passive !== -1) {
      return allAbilities[this.customPokemonData.passive];
    }

    return allAbilities[this.species.getPassiveAbility(this.formIndex)];
  }

  /**
   * Gets a list of all instances of a given ability attribute among abilities this pokemon has.
   * Accounts for all the various effects which can affect whether an ability will be present or
   * in effect, and both passive and non-passive.
   * @param attrType - {@linkcode AbAttr} The ability attribute to check for.
   * @param canApply - If `false`, it doesn't check whether the ability is currently active; Default `true`
   * @param ignoreOverride - If `true`, it ignores ability changing effects; Default `false`
   * @returns An array of all the ability attributes on this ability.
   */
  public getAbilityAttrs<T extends AbAttr = AbAttr>(attrType: { new(...args: any[]): T }, canApply: boolean = true, ignoreOverride: boolean = false): T[] {
    const abilityAttrs: T[] = [];

    if (!canApply || this.canApplyAbility()) {
      abilityAttrs.push(...this.getAbility(ignoreOverride).getAttrs<T>(attrType));
    }

    if (!canApply || this.canApplyAbility(true)) {
      abilityAttrs.push(...this.getPassiveAbility().getAttrs(attrType));
    }

    return abilityAttrs;
  }

  /**
   * Checks if a pokemon has a passive either from:
   *  - bought with starter candy
   *  - set by override
   *  - is a boss pokemon
   * @returns `true` if the Pokemon has a passive
   */
  public hasPassive(): boolean {
    // returns override if valid for current case
    if ((Overrides.PASSIVE_ABILITY_OVERRIDE !== Abilities.NONE && this.isPlayer())
        || (Overrides.OPP_PASSIVE_ABILITY_OVERRIDE !== Abilities.NONE && !this.isPlayer())) {
      return true;
    }

    // Classic Final boss and Endless Minor/Major bosses do not have passive
    const { currentBattle, gameMode } = globalScene;
    const waveIndex = currentBattle?.waveIndex;
    if (this instanceof EnemyPokemon &&
      (currentBattle?.battleSpec === BattleSpec.FINAL_BOSS ||
      gameMode.isEndlessMinorBoss(waveIndex) ||
      gameMode.isEndlessMajorBoss(waveIndex))) {
      return false;
    }

    return this.passive || this.isBoss();
  }

  /**
   * Checks whether an ability of a pokemon can be currently applied. This should rarely be
   * directly called, as {@linkcode hasAbility} and {@linkcode hasAbilityWithAttr} already call this.
   * @see {@linkcode hasAbility} {@linkcode hasAbilityWithAttr} Intended ways to check abilities in most cases
   * @param passive If true, check if passive can be applied instead of non-passive
   * @returns `true` if the ability can be applied
   */
  public canApplyAbility(passive: boolean = false): boolean {
    if (passive && !this.hasPassive()) {
      return false;
    }
    const ability = (!passive ? this.getAbility() : this.getPassiveAbility());
    if (this.isFusion() && ability.hasAttr(NoFusionAbilityAbAttr)) {
      return false;
    }
    const arena = globalScene?.arena;
    if (arena.ignoreAbilities && arena.ignoringEffectSource !== this.getBattlerIndex() && ability.isIgnorable) {
      return false;
    }
    if (this.summonData?.abilitySuppressed && !ability.hasAttr(UnsuppressableAbilityAbAttr)) {
      return false;
    }
    if (this.isOnField() && !ability.hasAttr(SuppressFieldAbilitiesAbAttr)) {
      const suppressed = new Utils.BooleanHolder(false);
      globalScene.getField(true).filter(p => p !== this).map(p => {
        if (p.getAbility().hasAttr(SuppressFieldAbilitiesAbAttr) && p.canApplyAbility()) {
          p.getAbility().getAttrs(SuppressFieldAbilitiesAbAttr).map(a => a.apply(this, false, false, suppressed, [ ability ]));
        }
        if (p.getPassiveAbility().hasAttr(SuppressFieldAbilitiesAbAttr) && p.canApplyAbility(true)) {
          p.getPassiveAbility().getAttrs(SuppressFieldAbilitiesAbAttr).map(a => a.apply(this, true, false, suppressed, [ ability ]));
        }
      });
      if (suppressed.value) {
        return false;
      }
    }
    return (this.hp > 0 || ability.isBypassFaint) && !ability.conditions.find(condition => !condition(this));
  }

  /**
   * Checks whether a pokemon has the specified ability and it's in effect. Accounts for all the various
   * effects which can affect whether an ability will be present or in effect, and both passive and
   * non-passive. This is the primary way to check whether a pokemon has a particular ability.
   * @param {Abilities} ability The ability to check for
   * @param {boolean} canApply If false, it doesn't check whether the ability is currently active
   * @param {boolean} ignoreOverride If true, it ignores ability changing effects
   * @returns {boolean} Whether the ability is present and active
   */
  public hasAbility(ability: Abilities, canApply: boolean = true, ignoreOverride?: boolean): boolean {
    if (this.getAbility(ignoreOverride).id === ability && (!canApply || this.canApplyAbility())) {
      return true;
    }
    if (this.getPassiveAbility().id === ability && this.hasPassive() && (!canApply || this.canApplyAbility(true))) {
      return true;
    }
    return false;
  }

  /**
   * Checks whether a pokemon has an ability with the specified attribute and it's in effect.
   * Accounts for all the various effects which can affect whether an ability will be present or
   * in effect, and both passive and non-passive. This is one of the two primary ways to check
   * whether a pokemon has a particular ability.
   * @param {AbAttr} attrType The ability attribute to check for
   * @param {boolean} canApply If false, it doesn't check whether the ability is currently active
   * @param {boolean} ignoreOverride If true, it ignores ability changing effects
   * @returns {boolean} Whether an ability with that attribute is present and active
   */
  public hasAbilityWithAttr(attrType: Constructor<AbAttr>, canApply: boolean = true, ignoreOverride?: boolean): boolean {
    if ((!canApply || this.canApplyAbility()) && this.getAbility(ignoreOverride).hasAttr(attrType)) {
      return true;
    }
    if (this.hasPassive() && (!canApply || this.canApplyAbility(true)) && this.getPassiveAbility().hasAttr(attrType)) {
      return true;
    }
    return false;
  }

  /**
   * Gets the weight of the Pokemon with subtractive modifiers (Autotomize) happening first
   * and then multiplicative modifiers happening after (Heavy Metal and Light Metal)
   * @returns the kg of the Pokemon (minimum of 0.1)
   */
  public getWeight(): number {
    const autotomizedTag = this.getTag(AutotomizedTag);
    let weightRemoved = 0;
    if (!Utils.isNullOrUndefined(autotomizedTag)) {
      weightRemoved = 100 * autotomizedTag!.autotomizeCount;
    }
    const minWeight = 0.1;
    const weight = new Utils.NumberHolder(this.species.weight - weightRemoved);

    // This will trigger the ability overlay so only call this function when necessary
    applyAbAttrs(WeightMultiplierAbAttr, this, null, false, weight);
    return Math.max(minWeight, weight.value);
  }

  /**
   * @returns the pokemon's current tera {@linkcode Type}, or `Type.UNKNOWN` if the pokemon is not terastallized
   */
  getTeraType(): Type {
    if (this.species.speciesId === Species.TERAPAGOS || this.fusionSpecies?.speciesId === Species.TERAPAGOS) {
      return Type.STELLAR;
    } else if (this.species.speciesId === Species.OGERPON || this.fusionSpecies?.speciesId === Species.OGERPON) {
      const ogerponForm = this.species.speciesId === Species.OGERPON ? this.formIndex : this.fusionFormIndex;
      switch (ogerponForm) {
        case 0:
        case 4:
          return Type.GRASS;
        case 1:
        case 5:
          return Type.WATER;
        case 2:
        case 6:
          return Type.FIRE;
        case 3:
        case 7:
          return Type.ROCK;
      }
    } else if (this.species.speciesId === Species.SHEDINJA || this.fusionSpecies?.speciesId === Species.SHEDINJA) {
      return Type.BUG;
    }
    return this.teraType;
  }

  public isGrounded(): boolean {
    return !!this.getTag(GroundedTag) || (!this.isOfType(Type.FLYING, true, true) && !this.hasAbility(Abilities.LEVITATE) && !this.getTag(BattlerTagType.FLOATING) && !this.getTag(SemiInvulnerableTag));
  }

  /**
   * Determines whether this Pokemon is prevented from running or switching due
   * to effects from moves and/or abilities.
   * @param trappedAbMessages - If defined, ability trigger messages
   * (e.g. from Shadow Tag) are forwarded through this array.
   * @param simulated - If `true`, applies abilities via simulated calls.
   * @returns `true` if the pokemon is trapped
   */
  public isTrapped(trappedAbMessages: string[] = [], simulated: boolean = true): boolean {
    const commandedTag = this.getTag(BattlerTagType.COMMANDED);
    if (commandedTag?.getSourcePokemon()?.isActive(true)) {
      return true;
    }

    if (this.isOfType(Type.GHOST)) {
      return false;
    }

    const trappedByAbility = new Utils.BooleanHolder(false);
    /**
     * Contains opposing Pokemon (Enemy/Player Pokemon) depending on perspective
     * Afterwards, it filters out Pokemon that have been switched out of the field so trapped abilities/moves do not trigger
     */
    const opposingFieldUnfiltered = this.isPlayer() ? globalScene.getEnemyField() : globalScene.getPlayerField();
    const opposingField = opposingFieldUnfiltered.filter(enemyPkm => enemyPkm.switchOutStatus === false);

    opposingField.forEach((opponent) =>
      applyCheckTrappedAbAttrs(CheckTrappedAbAttr, opponent, trappedByAbility, this, trappedAbMessages, simulated)
    );

    const side = this.isPlayer() ? ArenaTagSide.PLAYER : ArenaTagSide.ENEMY;
    return (trappedByAbility.value || !!this.getTag(TrappedTag) || !!globalScene.arena.getTagOnSide(ArenaTagType.FAIRY_LOCK, side));
  }

  /**
   * Calculates the type of a move when used by this Pokemon after
   * type-changing move and ability attributes have applied.
   * @param move - {@linkcode Move} The move being used.
   * @param simulated - If `true`, prevents showing abilities applied in this calculation.
   * @returns The {@linkcode Type} of the move after attributes are applied
   */
  public getMoveType(move: Move, simulated: boolean = true): Type {
    const moveTypeHolder = new Utils.NumberHolder(move.type);

    applyMoveAttrs(VariableMoveTypeAttr, this, null, move, moveTypeHolder);
    applyPreAttackAbAttrs(MoveTypeChangeAbAttr, this, null, move, simulated, moveTypeHolder);

    globalScene.arena.applyTags(ArenaTagType.ION_DELUGE, simulated, moveTypeHolder);
    if (this.getTag(BattlerTagType.ELECTRIFIED)) {
      moveTypeHolder.value = Type.ELECTRIC;
    }

    return moveTypeHolder.value as Type;
  }


  /**
   * Calculates the effectiveness of a move against the Pokémon.
   * This includes modifiers from move and ability attributes.
   * @param source {@linkcode Pokemon} The attacking Pokémon.
   * @param move {@linkcode Move} The move being used by the attacking Pokémon.
   * @param ignoreAbility Whether to ignore abilities that might affect type effectiveness or immunity (defaults to `false`).
   * @param simulated Whether to apply abilities via simulated calls (defaults to `true`)
   * @param cancelled {@linkcode Utils.BooleanHolder} Stores whether the move was cancelled by a non-type-based immunity.
   * Currently only used by {@linkcode Pokemon.apply} to determine whether a "No effect" message should be shown.
   * @returns The type damage multiplier, indicating the effectiveness of the move
   */
  getMoveEffectiveness(source: Pokemon, move: Move, ignoreAbility: boolean = false, simulated: boolean = true, cancelled?: Utils.BooleanHolder): TypeDamageMultiplier {
    if (!Utils.isNullOrUndefined(this.turnData?.moveEffectiveness)) {
      return this.turnData?.moveEffectiveness;
    }

    if (move.hasAttr(TypelessAttr)) {
      return 1;
    }
    const moveType = source.getMoveType(move);

    const typeMultiplier = new Utils.NumberHolder((move.category !== MoveCategory.STATUS || move.hasAttr(RespectAttackTypeImmunityAttr))
      ? this.getAttackTypeEffectiveness(moveType, source, false, simulated, move)
      : 1);

    applyMoveAttrs(VariableMoveTypeMultiplierAttr, source, this, move, typeMultiplier);
    if (this.getTypes(true, true).find(t => move.isTypeImmune(source, this, t))) {
      typeMultiplier.value = 0;
    }

    if (this.getTag(TarShotTag) && (this.getMoveType(move) === Type.FIRE)) {
      typeMultiplier.value *= 2;
    }

    const cancelledHolder = cancelled ?? new Utils.BooleanHolder(false);
    if (!ignoreAbility) {
      applyPreDefendAbAttrs(TypeImmunityAbAttr, this, source, move, cancelledHolder, simulated, typeMultiplier);

      if (!cancelledHolder.value) {
        applyPreDefendAbAttrs(MoveImmunityAbAttr, this, source, move, cancelledHolder, simulated, typeMultiplier);
      }

      if (!cancelledHolder.value) {
        const defendingSidePlayField = this.isPlayer() ? globalScene.getPlayerField() : globalScene.getEnemyField();
        defendingSidePlayField.forEach((p) => applyPreDefendAbAttrs(FieldPriorityMoveImmunityAbAttr, p, source, move, cancelledHolder));
      }
    }

    const immuneTags = this.findTags(tag => tag instanceof TypeImmuneTag && tag.immuneType === moveType);
    for (const tag of immuneTags) {
      if (move && !move.getAttrs(HitsTagAttr).some(attr => attr.tagType === tag.tagType)) {
        typeMultiplier.value = 0;
        break;
      }
    }

    // Apply Tera Shell's effect to attacks after all immunities are accounted for
    if (!ignoreAbility && move.category !== MoveCategory.STATUS) {
      applyPreDefendAbAttrs(FullHpResistTypeAbAttr, this, source, move, cancelledHolder, simulated, typeMultiplier);
    }

    if (move.category === MoveCategory.STATUS && move.hitsSubstitute(source, this)) {
      typeMultiplier.value = 0;
    }

    return (!cancelledHolder.value ? typeMultiplier.value : 0) as TypeDamageMultiplier;
  }

  /**
   * Calculates the move's type effectiveness multiplier based on the target's type/s.
   * @param moveType {@linkcode Type} the type of the move being used
   * @param source {@linkcode Pokemon} the Pokemon using the move
   * @param ignoreStrongWinds whether or not this ignores strong winds (anticipation, forewarn, stealth rocks)
   * @param simulated tag to only apply the strong winds effect message when the move is used
   * @param move (optional) the move whose type effectiveness is to be checked. Used for applying {@linkcode VariableMoveTypeChartAttr}
   * @returns a multiplier for the type effectiveness
   */
  getAttackTypeEffectiveness(moveType: Type, source?: Pokemon, ignoreStrongWinds: boolean = false, simulated: boolean = true, move?: Move): TypeDamageMultiplier {
    if (moveType === Type.STELLAR) {
      return this.isTerastallized ? 2 : 1;
    }
    const types = this.getTypes(true, true);
    const arena = globalScene.arena;

    // Handle flying v ground type immunity without removing flying type so effective types are still effective
    // Related to https://github.com/pagefaultgames/pokerogue/issues/524
    if (moveType === Type.GROUND && (this.isGrounded() || arena.hasTag(ArenaTagType.GRAVITY))) {
      const flyingIndex = types.indexOf(Type.FLYING);
      if (flyingIndex > -1) {
        types.splice(flyingIndex, 1);
      }
    }

    let multiplier = types.map(defType => {
      const multiplier = new Utils.NumberHolder(getTypeDamageMultiplier(moveType, defType));
      applyChallenges(globalScene.gameMode, ChallengeType.TYPE_EFFECTIVENESS, multiplier);
      if (move) {
        applyMoveAttrs(VariableMoveTypeChartAttr, null, this, move, multiplier, defType);
      }
      if (source) {
        const ignoreImmunity = new Utils.BooleanHolder(false);
        if (source.isActive(true) && source.hasAbilityWithAttr(IgnoreTypeImmunityAbAttr)) {
          applyAbAttrs(IgnoreTypeImmunityAbAttr, source, ignoreImmunity, simulated, moveType, defType);
        }
        if (ignoreImmunity.value) {
          if (multiplier.value === 0) {
            return 1;
          }
        }

        const exposedTags = this.findTags(tag => tag instanceof ExposedTag) as ExposedTag[];
        if (exposedTags.some(t => t.ignoreImmunity(defType, moveType))) {
          if (multiplier.value === 0) {
            return 1;
          }
        }
      }
      return multiplier.value;
    }).reduce((acc, cur) => acc * cur, 1) as TypeDamageMultiplier;

    const typeMultiplierAgainstFlying = new Utils.NumberHolder(getTypeDamageMultiplier(moveType, Type.FLYING));
    applyChallenges(globalScene.gameMode, ChallengeType.TYPE_EFFECTIVENESS, typeMultiplierAgainstFlying);
    // Handle strong winds lowering effectiveness of types super effective against pure flying
    if (!ignoreStrongWinds && arena.weather?.weatherType === WeatherType.STRONG_WINDS && !arena.weather.isEffectSuppressed() && this.isOfType(Type.FLYING) && typeMultiplierAgainstFlying.value === 2) {
      multiplier /= 2;
      if (!simulated) {
        globalScene.queueMessage(i18next.t("weather:strongWindsEffectMessage"));
      }
    }
    return multiplier as TypeDamageMultiplier;
  }

  /**
   * Computes the given Pokemon's matchup score against this Pokemon.
   * In most cases, this score ranges from near-zero to 16, but the maximum possible matchup score is 64.
   * @param opponent {@linkcode Pokemon} The Pokemon to compare this Pokemon against
   * @returns A score value based on how favorable this Pokemon is when fighting the given Pokemon
   */
  getMatchupScore(opponent: Pokemon): number {
    const types = this.getTypes(true);
    const enemyTypes = opponent.getTypes(true, true);
    /** Is this Pokemon faster than the opponent? */
    const outspeed = (this.isActive(true) ? this.getEffectiveStat(Stat.SPD, opponent) : this.getStat(Stat.SPD, false)) >= opponent.getEffectiveStat(Stat.SPD, this);
    /**
     * Based on how effective this Pokemon's types are offensively against the opponent's types.
     * This score is increased by 25 percent if this Pokemon is faster than the opponent.
     */
    let atkScore = opponent.getAttackTypeEffectiveness(types[0], this) * (outspeed ? 1.25 : 1);
    /**
     * Based on how effectively this Pokemon defends against the opponent's types.
     * This score cannot be higher than 4.
     */
    let defScore = 1 / Math.max(this.getAttackTypeEffectiveness(enemyTypes[0], opponent), 0.25);
    if (types.length > 1) {
      atkScore *= opponent.getAttackTypeEffectiveness(types[1], this);
    }
    if (enemyTypes.length > 1) {
      defScore *= (1 / Math.max(this.getAttackTypeEffectiveness(enemyTypes[1], opponent), 0.25));
    }
    /**
     * Based on this Pokemon's HP ratio compared to that of the opponent.
     * This ratio is multiplied by 1.5 if this Pokemon outspeeds the opponent;
     * however, the final ratio cannot be higher than 1.
     */
    let hpDiffRatio = this.getHpRatio() + (1 - opponent.getHpRatio());
    if (outspeed) {
      hpDiffRatio = Math.min(hpDiffRatio * 1.5, 1);
    }
    return (atkScore + defScore) * hpDiffRatio;
  }

  getEvolution(): SpeciesFormEvolution | null {
    if (pokemonEvolutions.hasOwnProperty(this.species.speciesId)) {
      const evolutions = pokemonEvolutions[this.species.speciesId];
      for (const e of evolutions) {
        if (!e.item && this.level >= e.level && (isNullOrUndefined(e.preFormKey) || this.getFormKey() === e.preFormKey)) {
          if (e.condition === null || (e.condition as SpeciesEvolutionCondition).predicate(this)) {
            return e;
          }
        }
      }
    }

    if (this.isFusion() && this.fusionSpecies && pokemonEvolutions.hasOwnProperty(this.fusionSpecies.speciesId)) {
      const fusionEvolutions = pokemonEvolutions[this.fusionSpecies.speciesId].map(e => new FusionSpeciesFormEvolution(this.species.speciesId, e));
      for (const fe of fusionEvolutions) {
        if (!fe.item && this.level >= fe.level && (isNullOrUndefined(fe.preFormKey) || this.getFusionFormKey() === fe.preFormKey)) {
          if (fe.condition === null || (fe.condition as SpeciesEvolutionCondition).predicate(this)) {
            return fe;
          }
        }
      }
    }

    return null;
  }

  /**
   * Gets all level up moves in a given range for a particular pokemon.
   * @param {number} startingLevel Don't include moves below this level
   * @param {boolean} includeEvolutionMoves Whether to include evolution moves
   * @param {boolean} simulateEvolutionChain Whether to include moves from prior evolutions
   * @param {boolean} includeRelearnerMoves Whether to include moves that would require a relearner. Note the move relearner inherently allows evolution moves
   * @returns {LevelMoves} A list of moves and the levels they can be learned at
   */
  getLevelMoves(startingLevel?: number, includeEvolutionMoves: boolean = false, simulateEvolutionChain: boolean = false, includeRelearnerMoves: boolean = false, learnSituation: LearnMoveSituation = LearnMoveSituation.MISC): LevelMoves {
    const ret: LevelMoves = [];
    let levelMoves: LevelMoves = [];
    if (!startingLevel) {
      startingLevel = this.level;
    }
    if (learnSituation === LearnMoveSituation.EVOLUTION_FUSED && this.fusionSpecies) { // For fusion evolutions, get ONLY the moves of the component mon that evolved
      levelMoves = this.getFusionSpeciesForm(true).getLevelMoves().filter(lm => (includeEvolutionMoves && lm[0] === EVOLVE_MOVE) || (includeRelearnerMoves && lm[0] === RELEARN_MOVE) || lm[0] > 0);
    } else {
      if (simulateEvolutionChain) {
        const evolutionChain = this.species.getSimulatedEvolutionChain(this.level, this.hasTrainer(), this.isBoss(), this.isPlayer());
        for (let e = 0; e < evolutionChain.length; e++) {
          // TODO: Might need to pass specific form index in simulated evolution chain
          const speciesLevelMoves = getPokemonSpeciesForm(evolutionChain[e][0], this.formIndex).getLevelMoves();
          if (includeRelearnerMoves) {
            levelMoves.push(...speciesLevelMoves);
          } else {
            levelMoves.push(...speciesLevelMoves.filter(lm => (includeEvolutionMoves && lm[0] === EVOLVE_MOVE) || ((!e || lm[0] > 1) && (e === evolutionChain.length - 1 || lm[0] <= evolutionChain[e + 1][1]))));
          }
        }
      } else {
        levelMoves = this.getSpeciesForm(true).getLevelMoves().filter(lm => (includeEvolutionMoves && lm[0] === EVOLVE_MOVE) || (includeRelearnerMoves && lm[0] === RELEARN_MOVE) || lm[0] > 0);
      }
      if (this.fusionSpecies && learnSituation !== LearnMoveSituation.EVOLUTION_FUSED_BASE) {  // For fusion evolutions, get ONLY the moves of the component mon that evolved
        if (simulateEvolutionChain) {
          const fusionEvolutionChain = this.fusionSpecies.getSimulatedEvolutionChain(this.level, this.hasTrainer(), this.isBoss(), this.isPlayer());
          for (let e = 0; e < fusionEvolutionChain.length; e++) {
            // TODO: Might need to pass specific form index in simulated evolution chain
            const speciesLevelMoves = getPokemonSpeciesForm(fusionEvolutionChain[e][0], this.fusionFormIndex).getLevelMoves();
            if (includeRelearnerMoves) {
              levelMoves.push(...speciesLevelMoves.filter(lm => (includeEvolutionMoves && lm[0] === EVOLVE_MOVE) || lm[0] !== EVOLVE_MOVE));
            } else {
              levelMoves.push(...speciesLevelMoves.filter(lm => (includeEvolutionMoves && lm[0] === EVOLVE_MOVE) || ((!e || lm[0] > 1) && (e === fusionEvolutionChain.length - 1 || lm[0] <= fusionEvolutionChain[e + 1][1]))));
            }
          }
        } else {
          levelMoves.push(...this.getFusionSpeciesForm(true).getLevelMoves().filter(lm => (includeEvolutionMoves && lm[0] === EVOLVE_MOVE) || (includeRelearnerMoves && lm[0] === RELEARN_MOVE) || lm[0] > 0));
        }
      }
    }
    levelMoves.sort((lma: [number, number], lmb: [number, number]) => lma[0] > lmb[0] ? 1 : lma[0] < lmb[0] ? -1 : 0);


    /**
     * Filter out moves not within the correct level range(s)
     * Includes moves below startingLevel, or of specifically level 0 if
     * includeRelearnerMoves or includeEvolutionMoves are true respectively
     */
    levelMoves = levelMoves.filter(lm => {
      const level = lm[0];
      const isRelearner = level < startingLevel;
      const allowedEvolutionMove = (level === 0) && includeEvolutionMoves;

      return !(level > this.level)
          && (includeRelearnerMoves || !isRelearner || allowedEvolutionMove);
    });

    /**
     * This must be done AFTER filtering by level, else if the same move shows up
     * in levelMoves multiple times all but the lowest level one will be skipped.
     * This causes problems when there are intentional duplicates (i.e. Smeargle with Sketch)
     */
    if (levelMoves) {
      this.getUniqueMoves(levelMoves, ret);
    }

    return ret;
  }

  /**
   * Helper function for getLevelMoves.
   * Finds all non-duplicate items from the input, and pushes them into the output.
   * Two items count as duplicate if they have the same Move, regardless of level.
   *
   * @param levelMoves the input array to search for non-duplicates from
   * @param ret the output array to be pushed into.
   */
  private getUniqueMoves(levelMoves: LevelMoves, ret: LevelMoves ): void {
    const uniqueMoves : Moves[] = [];
    for (const lm of levelMoves) {
      if (!uniqueMoves.find(m => m === lm[1])) {
        uniqueMoves.push(lm[1]);
        ret.push(lm);
      }
    }
  }


  /**
   * Get a list of all egg moves
   *
   * @returns list of egg moves
   */
  getEggMoves() : Moves[] | undefined {
    return speciesEggMoves[this.getSpeciesForm().getRootSpeciesId()];
  }

  setMove(moveIndex: number, moveId: Moves): void {
    const move = moveId ? new PokemonMove(moveId) : null;
    this.moveset[moveIndex] = move;
    if (this.summonData?.moveset) {
      this.summonData.moveset[moveIndex] = move;
    }
  }

  /**
   * Function that tries to set a Pokemon shiny based on the trainer's trainer ID and secret ID.
   * Endless Pokemon in the end biome are unable to be set to shiny
   *
   * The exact mechanic is that it calculates E as the XOR of the player's trainer ID and secret ID.
   * F is calculated as the XOR of the first 16 bits of the Pokemon's ID with the last 16 bits.
   * The XOR of E and F are then compared to the {@linkcode shinyThreshold} (or {@linkcode thresholdOverride} if set) to see whether or not to generate a shiny.
   * The base shiny odds are {@linkcode BASE_SHINY_CHANCE} / 65536
   * @param thresholdOverride number that is divided by 2^16 (65536) to get the shiny chance, overrides {@linkcode shinyThreshold} if set (bypassing shiny rate modifiers such as Shiny Charm)
   * @returns true if the Pokemon has been set as a shiny, false otherwise
   */
  trySetShiny(thresholdOverride?: number): boolean {
    // Shiny Pokemon should not spawn in the end biome in endless
    if (globalScene.gameMode.isEndless && globalScene.arena.biomeType === Biome.END) {
      return false;
    }

    const rand1 = (this.id & 0xFFFF0000) >>> 16;
    const rand2 = (this.id & 0x0000FFFF);

    const E = globalScene.gameData.trainerId ^ globalScene.gameData.secretId;
    const F = rand1 ^ rand2;

    const shinyThreshold = new Utils.NumberHolder(BASE_SHINY_CHANCE);
    if (thresholdOverride === undefined) {
      if (globalScene.eventManager.isEventActive()) {
        shinyThreshold.value *= globalScene.eventManager.getShinyMultiplier();
      }
      if (!this.hasTrainer()) {
        globalScene.applyModifiers(ShinyRateBoosterModifier, true, shinyThreshold);
      }
    } else {
      shinyThreshold.value = thresholdOverride;
    }

    this.shiny = (E ^ F) < shinyThreshold.value;

    if (this.shiny) {
      this.initShinySparkle();
    }

    return this.shiny;
  }

  /**
   * Function that tries to set a Pokemon shiny based on seed.
   * For manual use only, usually to roll a Pokemon's shiny chance a second time.
   * If it rolls shiny, also sets a random variant and give the Pokemon the associated luck.
   *
   * The base shiny odds are {@linkcode BASE_SHINY_CHANCE} / `65536`
   * @param thresholdOverride number that is divided by `2^16` (`65536`) to get the shiny chance, overrides {@linkcode shinyThreshold} if set (bypassing shiny rate modifiers such as Shiny Charm)
   * @param applyModifiersToOverride If {@linkcode thresholdOverride} is set and this is true, will apply Shiny Charm and event modifiers to {@linkcode thresholdOverride}
   * @returns `true` if the Pokemon has been set as a shiny, `false` otherwise
   */
  public trySetShinySeed(thresholdOverride?: number, applyModifiersToOverride?: boolean): boolean {
    const shinyThreshold = new Utils.NumberHolder(BASE_SHINY_CHANCE);
    if (thresholdOverride === undefined || applyModifiersToOverride) {
      if (thresholdOverride !== undefined && applyModifiersToOverride) {
        shinyThreshold.value = thresholdOverride;
      }
      if (globalScene.eventManager.isEventActive()) {
        shinyThreshold.value *= globalScene.eventManager.getShinyMultiplier();
      }
      if (!this.hasTrainer()) {
        globalScene.applyModifiers(ShinyRateBoosterModifier, true, shinyThreshold);
      }
    } else {
      shinyThreshold.value = thresholdOverride;
    }

    this.shiny = randSeedInt(65536) < shinyThreshold.value;

    if (this.shiny) {
      this.variant = this.generateShinyVariant();
      this.luck = this.variant + 1 + (this.fusionShiny ? this.fusionVariant + 1 : 0);
      this.initShinySparkle();
    }

    return this.shiny;
  }

  /**
   * Generates a shiny variant
   * @returns `0-2`, with the following probabilities:
   * - Has a 10% chance of returning `2` (epic variant)
   * - Has a 30% chance of returning `1` (rare variant)
   * - Has a 60% chance of returning `0` (basic shiny)
   */
  protected generateShinyVariant(): Variant {
    const formIndex: number = this.formIndex;
    let variantDataIndex: string | number = this.species.speciesId;
    if (this.species.forms.length > 0) {
      const formKey = this.species.forms[formIndex]?.formKey;
      if (formKey) {
        variantDataIndex = `${variantDataIndex}-${formKey}`;
      }
    }
    // Checks if there is no variant data for both the index or index with form
    if (!this.shiny || (!variantData.hasOwnProperty(variantDataIndex) && !variantData.hasOwnProperty(this.species.speciesId))) {
      return 0;
    }
    const rand = new Utils.NumberHolder(0);
    globalScene.executeWithSeedOffset(() => {
      rand.value = Utils.randSeedInt(10);
    }, this.id, globalScene.waveSeed);
    if (rand.value >= SHINY_VARIANT_CHANCE) {
      return 0;             // 6/10
    } else if (rand.value >= SHINY_EPIC_CHANCE) {
      return 1;             // 3/10
    } else {
      return 2;             // 1/10
    }
  }

  /**
   * Function that tries to set a Pokemon to have its hidden ability based on seed, if it exists.
   * For manual use only, usually to roll a Pokemon's hidden ability chance a second time.
   *
   * The base hidden ability odds are {@linkcode BASE_HIDDEN_ABILITY_CHANCE} / `65536`
   * @param thresholdOverride number that is divided by `2^16` (`65536`) to get the HA chance, overrides {@linkcode haThreshold} if set (bypassing HA rate modifiers such as Ability Charm)
   * @param applyModifiersToOverride If {@linkcode thresholdOverride} is set and this is true, will apply Ability Charm to {@linkcode thresholdOverride}
   * @returns `true` if the Pokemon has been set to have its hidden ability, `false` otherwise
   */
  public tryRerollHiddenAbilitySeed(thresholdOverride?: number, applyModifiersToOverride?: boolean): boolean {
    if (!this.species.abilityHidden) {
      return false;
    }
    const haThreshold = new Utils.NumberHolder(BASE_HIDDEN_ABILITY_CHANCE);
    if (thresholdOverride === undefined || applyModifiersToOverride) {
      if (thresholdOverride !== undefined && applyModifiersToOverride) {
        haThreshold.value = thresholdOverride;
      }
      if (!this.hasTrainer()) {
        globalScene.applyModifiers(HiddenAbilityRateBoosterModifier, true, haThreshold);
      }
    } else {
      haThreshold.value = thresholdOverride;
    }

    if (randSeedInt(65536) < haThreshold.value) {
      this.abilityIndex = 2;
    }

    return this.abilityIndex === 2;
  }

  public generateFusionSpecies(forStarter?: boolean): void {
    const hiddenAbilityChance = new Utils.NumberHolder(BASE_HIDDEN_ABILITY_CHANCE);
    if (!this.hasTrainer()) {
      globalScene.applyModifiers(HiddenAbilityRateBoosterModifier, true, hiddenAbilityChance);
    }

    const hasHiddenAbility = !Utils.randSeedInt(hiddenAbilityChance.value);
    const randAbilityIndex = Utils.randSeedInt(2);

    const filter = !forStarter ?
      this.species.getCompatibleFusionSpeciesFilter()
      : (species: PokemonSpecies) => {
        return pokemonEvolutions.hasOwnProperty(species.speciesId)
          && !pokemonPrevolutions.hasOwnProperty(species.speciesId)
          && !species.subLegendary
          && !species.legendary
          && !species.mythical
          && !species.isTrainerForbidden()
          && species.speciesId !== this.species.speciesId
          && species.speciesId !== Species.DITTO;
      };

    let fusionOverride: PokemonSpecies | undefined = undefined;

    if (forStarter && this instanceof PlayerPokemon && Overrides.STARTER_FUSION_SPECIES_OVERRIDE) {
      fusionOverride = getPokemonSpecies(Overrides.STARTER_FUSION_SPECIES_OVERRIDE);
    } else if (this instanceof EnemyPokemon && Overrides.OPP_FUSION_SPECIES_OVERRIDE) {
      fusionOverride = getPokemonSpecies(Overrides.OPP_FUSION_SPECIES_OVERRIDE);
    }

    this.fusionSpecies = fusionOverride ?? globalScene.randomSpecies(globalScene.currentBattle?.waveIndex || 0, this.level, false, filter, true);
    this.fusionAbilityIndex = (this.fusionSpecies.abilityHidden && hasHiddenAbility ? 2 : this.fusionSpecies.ability2 !== this.fusionSpecies.ability1 ? randAbilityIndex : 0);
    this.fusionShiny = this.shiny;
    this.fusionVariant = this.variant;

    if (this.fusionSpecies.malePercent === null) {
      this.fusionGender = Gender.GENDERLESS;
    } else {
      const genderChance = (this.id % 256) * 0.390625;
      if (genderChance < this.fusionSpecies.malePercent) {
        this.fusionGender = Gender.MALE;
      } else {
        this.fusionGender = Gender.FEMALE;
      }
    }

    this.fusionFormIndex = globalScene.getSpeciesFormIndex(this.fusionSpecies, this.fusionGender, this.getNature(), true);
    this.fusionLuck = this.luck;

    this.generateName();
  }

  public clearFusionSpecies(): void {
    this.fusionSpecies = null;
    this.fusionFormIndex = 0;
    this.fusionAbilityIndex = 0;
    this.fusionShiny = false;
    this.fusionVariant = 0;
    this.fusionGender = 0;
    this.fusionLuck = 0;
    this.fusionCustomPokemonData = null;

    this.generateName();
    this.calculateStats();
  }

  /** Generates a semi-random moveset for a Pokemon */
  public generateAndPopulateMoveset(): void {
    this.moveset = [];
    let movePool: [Moves, number][] = [];
    const allLevelMoves = this.getLevelMoves(1, true, true);
    if (!allLevelMoves) {
      console.warn("Error encountered trying to generate moveset for:", this.species.name);
      return;
    }

    for (let m = 0; m < allLevelMoves.length; m++) {
      const levelMove = allLevelMoves[m];
      if (this.level < levelMove[0]) {
        break;
      }
      let weight = levelMove[0];
      // Evolution Moves
      if (weight === 0) {
        weight = 50;
      }
      // Assume level 1 moves with 80+ BP are "move reminder" moves and bump their weight
      if (weight === 1 && allMoves[levelMove[1]].power >= 80) {
        weight = 40;
      }
      if (!movePool.some(m => m[0] === levelMove[1]) && !allMoves[levelMove[1]].name.endsWith(" (N)")) {
        movePool.push([ levelMove[1], weight ]);
      }
    }

    if (this.hasTrainer()) {
      const tms = Object.keys(tmSpecies);
      for (const tm of tms) {
        const moveId = parseInt(tm) as Moves;
        let compatible = false;
        for (const p of tmSpecies[tm]) {
          if (Array.isArray(p)) {
            if (p[0] === this.species.speciesId || (this.fusionSpecies && p[0] === this.fusionSpecies.speciesId) && p.slice(1).indexOf(this.species.forms[this.formIndex]) > -1) {
              compatible = true;
              break;
            }
          } else if (p === this.species.speciesId || (this.fusionSpecies && p === this.fusionSpecies.speciesId)) {
            compatible = true;
            break;
          }
        }
        if (compatible && !movePool.some(m => m[0] === moveId) && !allMoves[moveId].name.endsWith(" (N)")) {
          if (tmPoolTiers[moveId] === ModifierTier.COMMON && this.level >= 15) {
            movePool.push([ moveId, 4 ]);
          } else if (tmPoolTiers[moveId] === ModifierTier.GREAT && this.level >= 30) {
            movePool.push([ moveId, 8 ]);
          } else if (tmPoolTiers[moveId] === ModifierTier.ULTRA && this.level >= 50) {
            movePool.push([ moveId, 14 ]);
          }
        }
      }

      // No egg moves below level 60
      if (this.level >= 60) {
        for (let i = 0; i < 3; i++) {
          const moveId = speciesEggMoves[this.species.getRootSpeciesId()][i];
          if (!movePool.some(m => m[0] === moveId) && !allMoves[moveId].name.endsWith(" (N)")) {
            movePool.push([ moveId, 40 ]);
          }
        }
        const moveId = speciesEggMoves[this.species.getRootSpeciesId()][3];
        // No rare egg moves before e4
        if (this.level >= 170 && !movePool.some(m => m[0] === moveId) && !allMoves[moveId].name.endsWith(" (N)") && !this.isBoss()) {
          movePool.push([ moveId, 30 ]);
        }
        if (this.fusionSpecies) {
          for (let i = 0; i < 3; i++) {
            const moveId = speciesEggMoves[this.fusionSpecies.getRootSpeciesId()][i];
            if (!movePool.some(m => m[0] === moveId) && !allMoves[moveId].name.endsWith(" (N)")) {
              movePool.push([ moveId, 40 ]);
            }
          }
          const moveId = speciesEggMoves[this.fusionSpecies.getRootSpeciesId()][3];
          // No rare egg moves before e4
          if (this.level >= 170 && !movePool.some(m => m[0] === moveId) && !allMoves[moveId].name.endsWith(" (N)") && !this.isBoss()) {
            movePool.push([ moveId, 30 ]);
          }
        }
      }
    }

    // Bosses never get self ko moves or Pain Split
    if (this.isBoss()) {
      movePool = movePool.filter(m => !allMoves[m[0]].hasAttr(SacrificialAttr));
      movePool = movePool.filter(m => !allMoves[m[0]].hasAttr(HpSplitAttr));
    }
    movePool = movePool.filter(m => !allMoves[m[0]].hasAttr(SacrificialAttrOnHit));
    if (this.hasTrainer()) {
      // Trainers never get OHKO moves
      movePool = movePool.filter(m => !allMoves[m[0]].hasAttr(OneHitKOAttr));
      // Half the weight of self KO moves
      movePool = movePool.map(m => [ m[0], m[1] * (!!allMoves[m[0]].hasAttr(SacrificialAttr) ? 0.5 : 1) ]);
      movePool = movePool.map(m => [ m[0], m[1] * (!!allMoves[m[0]].hasAttr(SacrificialAttrOnHit) ? 0.5 : 1) ]);
      // Trainers get a weight bump to stat buffing moves
      movePool = movePool.map(m => [ m[0], m[1] * (allMoves[m[0]].getAttrs(StatStageChangeAttr).some(a => a.stages > 1 && a.selfTarget) ? 1.25 : 1) ]);
      // Trainers get a weight decrease to multiturn moves
      movePool = movePool.map(m => [ m[0], m[1] * (!!allMoves[m[0]].isChargingMove() || !!allMoves[m[0]].hasAttr(RechargeAttr) ? 0.7 : 1) ]);
    }

    // Weight towards higher power moves, by reducing the power of moves below the highest power.
    // Caps max power at 90 to avoid something like hyper beam ruining the stats.
    // This is a pretty soft weighting factor, although it is scaled with the weight multiplier.
    const maxPower = Math.min(movePool.reduce((v, m) => Math.max(allMoves[m[0]].power, v), 40), 90);
    movePool = movePool.map(m => [ m[0], m[1] * (allMoves[m[0]].category === MoveCategory.STATUS ? 1 : Math.max(Math.min(allMoves[m[0]].power / maxPower, 1), 0.5)) ]);

    // Weight damaging moves against the lower stat
    const atk = this.getStat(Stat.ATK);
    const spAtk = this.getStat(Stat.SPATK);
    const worseCategory: MoveCategory = atk > spAtk ? MoveCategory.SPECIAL : MoveCategory.PHYSICAL;
    const statRatio = worseCategory === MoveCategory.PHYSICAL ? atk / spAtk : spAtk / atk;
    movePool = movePool.map(m => [ m[0], m[1] * (allMoves[m[0]].category === worseCategory ? statRatio : 1) ]);

    /** The higher this is the more the game weights towards higher level moves. At `0` all moves are equal weight. */
    let weightMultiplier = 0.9;
    if (this.hasTrainer()) {
      weightMultiplier += 0.7;
    }
    if (this.isBoss()) {
      weightMultiplier += 0.4;
    }
    const baseWeights: [Moves, number][] = movePool.map(m => [ m[0], Math.ceil(Math.pow(m[1], weightMultiplier) * 100) ]);

    // Trainers and bosses always force a stab move
    if (this.hasTrainer() || this.isBoss()) {
      const stabMovePool = baseWeights.filter(m => allMoves[m[0]].category !== MoveCategory.STATUS && this.isOfType(allMoves[m[0]].type));

      if (stabMovePool.length) {
        const totalWeight = stabMovePool.reduce((v, m) => v + m[1], 0);
        let rand = Utils.randSeedInt(totalWeight);
        let index = 0;
        while (rand > stabMovePool[index][1]) {
          rand -= stabMovePool[index++][1];
        }
        this.moveset.push(new PokemonMove(stabMovePool[index][0], 0, 0));
      }
    } else { // Normal wild pokemon just force a random damaging move
      const attackMovePool = baseWeights.filter(m => allMoves[m[0]].category !== MoveCategory.STATUS);
      if (attackMovePool.length) {
        const totalWeight = attackMovePool.reduce((v, m) => v + m[1], 0);
        let rand = Utils.randSeedInt(totalWeight);
        let index = 0;
        while (rand > attackMovePool[index][1]) {
          rand -= attackMovePool[index++][1];
        }
        this.moveset.push(new PokemonMove(attackMovePool[index][0], 0, 0));
      }
    }

    while (baseWeights.length > this.moveset.length && this.moveset.length < 4) {
      if (this.hasTrainer()) {
        // Sqrt the weight of any damaging moves with overlapping types. This is about a 0.05 - 0.1 multiplier.
        // Other damaging moves 2x weight if 0-1 damaging moves, 0.5x if 2, 0.125x if 3. These weights double if STAB.
        // Status moves remain unchanged on weight, this encourages 1-2
        movePool = baseWeights.filter(m => !this.moveset.some(mo => m[0] === mo?.moveId)).map((m) => {
          let ret: number;
          if (this.moveset.some(mo => mo?.getMove().category !== MoveCategory.STATUS && mo?.getMove().type === allMoves[m[0]].type)) {
            ret = Math.ceil(Math.sqrt(m[1]));
          } else if (allMoves[m[0]].category !== MoveCategory.STATUS) {
            ret = Math.ceil(m[1] / Math.max(Math.pow(4, this.moveset.filter(mo => (mo?.getMove().power ?? 0) > 1).length) / 8, 0.5) * (this.isOfType(allMoves[m[0]].type) ? 2 : 1));
          } else {
            ret = m[1];
          }
          return [ m[0], ret ];
        });
      } else {
        // Non-trainer pokemon just use normal weights
        movePool = baseWeights.filter(m => !this.moveset.some(mo => m[0] === mo?.moveId));
      }
      const totalWeight = movePool.reduce((v, m) => v + m[1], 0);
      let rand = Utils.randSeedInt(totalWeight);
      let index = 0;
      while (rand > movePool[index][1]) {
        rand -= movePool[index++][1];
      }
      this.moveset.push(new PokemonMove(movePool[index][0], 0, 0));
    }

    // Trigger FormChange, except for enemy Pokemon during Mystery Encounters, to avoid crashes
    if (this.isPlayer() || !globalScene.currentBattle?.isBattleMysteryEncounter() || !globalScene.currentBattle?.mysteryEncounter) {
      globalScene.triggerPokemonFormChange(this, SpeciesFormChangeMoveLearnedTrigger);
    }
  }

  public trySelectMove(moveIndex: number, ignorePp?: boolean): boolean {
    const move = this.getMoveset().length > moveIndex
      ? this.getMoveset()[moveIndex]
      : null;
    return move?.isUsable(this, ignorePp) ?? false;
  }

  showInfo(): void {
    if (!this.battleInfo.visible) {
      const otherBattleInfo = globalScene.fieldUI.getAll().slice(0, 4).filter(ui => ui instanceof BattleInfo && ((ui as BattleInfo) instanceof PlayerBattleInfo) === this.isPlayer()).find(() => true);
      if (!otherBattleInfo || !this.getFieldIndex()) {
        globalScene.fieldUI.sendToBack(this.battleInfo);
        globalScene.sendTextToBack(); // Push the top right text objects behind everything else
      } else {
        globalScene.fieldUI.moveAbove(this.battleInfo, otherBattleInfo);
      }
      this.battleInfo.setX(this.battleInfo.x + (this.isPlayer() ? 150 : !this.isBoss() ? -150 : -198));
      this.battleInfo.setVisible(true);
      if (this.isPlayer()) {
        this.battleInfo.expMaskRect.x += 150;
      }
      globalScene.tweens.add({
        targets: [ this.battleInfo, this.battleInfo.expMaskRect ],
        x: this.isPlayer() ? "-=150" : `+=${!this.isBoss() ? 150 : 246}`,
        duration: 1000,
        ease: "Cubic.easeOut"
      });
    }
  }

  hideInfo(): Promise<void> {
    return new Promise(resolve => {
      if (this.battleInfo && this.battleInfo.visible) {
        globalScene.tweens.add({
          targets: [ this.battleInfo, this.battleInfo.expMaskRect ],
          x: this.isPlayer() ? "+=150" : `-=${!this.isBoss() ? 150 : 246}`,
          duration: 500,
          ease: "Cubic.easeIn",
          onComplete: () => {
            if (this.isPlayer()) {
              this.battleInfo.expMaskRect.x -= 150;
            }
            this.battleInfo.setVisible(false);
            this.battleInfo.setX(this.battleInfo.x - (this.isPlayer() ? 150 : !this.isBoss() ? -150 : -198));
            resolve();
          }
        });
      } else {
        resolve();
      }
    });
  }

  /**
   * sets if the pokemon is switching out (if it's a enemy wild implies it's going to flee)
   * @param status - boolean
   */
  setSwitchOutStatus(status: boolean): void {
    this.switchOutStatus = status;
  }

  updateInfo(instant?: boolean): Promise<void> {
    return this.battleInfo.updateInfo(this, instant);
  }

  /**
   * Show or hide the type effectiveness multiplier window
   * Passing undefined will hide the window
   */
  updateEffectiveness(effectiveness?: string) {
    this.battleInfo.updateEffectiveness(effectiveness);
  }

  toggleStats(visible: boolean): void {
    this.battleInfo.toggleStats(visible);
  }

  toggleFlyout(visible: boolean): void {
    this.battleInfo.toggleFlyout(visible);
  }

  /**
   * Adds experience to this PlayerPokemon, subject to wave based level caps.
   * @param exp The amount of experience to add
   * @param ignoreLevelCap Whether to ignore level caps when adding experience (defaults to false)
   */
  addExp(exp: number, ignoreLevelCap: boolean = false) {
    const maxExpLevel = globalScene.getMaxExpLevel(ignoreLevelCap);
    const initialExp = this.exp;
    this.exp += exp;
    while (this.level < maxExpLevel && this.exp >= getLevelTotalExp(this.level + 1, this.species.growthRate)) {
      this.level++;
    }
    if (this.level >= maxExpLevel) {
      console.log(initialExp, this.exp, getLevelTotalExp(this.level, this.species.growthRate));
      this.exp = Math.max(getLevelTotalExp(this.level, this.species.growthRate), initialExp);
    }
    this.levelExp = this.exp - getLevelTotalExp(this.level, this.species.growthRate);
  }

  /**
   * Compares if `this` and {@linkcode target} are on the same team.
   * @param target the {@linkcode Pokemon} to compare against.
   * @returns `true` if the two pokemon are allies, `false` otherwise
   */
  public isOpponent(target: Pokemon): boolean {
    return this.isPlayer() !== target.isPlayer();
  }

  getOpponent(targetIndex: number): Pokemon | null {
    const ret = this.getOpponents()[targetIndex];
    if (ret.summonData) {
      return ret;
    }
    return null;
  }

  getOpponents(): Pokemon[] {
    return ((this.isPlayer() ? globalScene.getEnemyField() : globalScene.getPlayerField()) as Pokemon[]).filter(p => p.isActive());
  }

  getOpponentDescriptor(): string {
    const opponents = this.getOpponents();
    if (opponents.length === 1) {
      return opponents[0].name;
    }
    return this.isPlayer() ? i18next.t("arenaTag:opposingTeam") : i18next.t("arenaTag:yourTeam");
  }

  getAlly(): Pokemon {
    return (this.isPlayer() ? globalScene.getPlayerField() : globalScene.getEnemyField())[this.getFieldIndex() ? 0 : 1];
  }

  /**
   * Gets the Pokémon on the allied field.
   *
   * @returns An array of Pokémon on the allied field.
   */
  getAlliedField(): Pokemon[] {
    return this instanceof PlayerPokemon ? globalScene.getPlayerField() : globalScene.getEnemyField();
  }

  /**
   * Calculates the stat stage multiplier of the user against an opponent.
   *
   * Note that this does not apply to evasion or accuracy
   * @see {@linkcode getAccuracyMultiplier}
   * @param stat the desired {@linkcode EffectiveStat}
   * @param opponent the target {@linkcode Pokemon}
   * @param move the {@linkcode Move} being used
   * @param ignoreOppAbility determines whether the effects of the opponent's abilities (i.e. Unaware) should be ignored (`false` by default)
   * @param isCritical determines whether a critical hit has occurred or not (`false` by default)
   * @param simulated determines whether effects are applied without altering game state (`true` by default)
   * @return the stat stage multiplier to be used for effective stat calculation
   */
  getStatStageMultiplier(stat: EffectiveStat, opponent?: Pokemon, move?: Move, ignoreOppAbility: boolean = false, isCritical: boolean = false, simulated: boolean = true): number {
    const statStage = new Utils.IntegerHolder(this.getStatStage(stat));
    const ignoreStatStage = new Utils.BooleanHolder(false);

    if (opponent) {
      if (isCritical) {
        switch (stat) {
          case Stat.ATK:
          case Stat.SPATK:
            statStage.value = Math.max(statStage.value, 0);
            break;
          case Stat.DEF:
          case Stat.SPDEF:
            statStage.value = Math.min(statStage.value, 0);
            break;
        }
      }
      if (!ignoreOppAbility) {
        applyAbAttrs(IgnoreOpponentStatStagesAbAttr, opponent, null, simulated, stat, ignoreStatStage);
      }
      if (move) {
        applyMoveAttrs(IgnoreOpponentStatStagesAttr, this, opponent, move, ignoreStatStage);
      }
    }

    if (!ignoreStatStage.value) {
      const statStageMultiplier = new Utils.NumberHolder(Math.max(2, 2 + statStage.value) / Math.max(2, 2 - statStage.value));
      globalScene.applyModifiers(TempStatStageBoosterModifier, this.isPlayer(), stat, statStageMultiplier);
      return Math.min(statStageMultiplier.value, 4);
    }
    return 1;
  }

  /**
   * Calculates the accuracy multiplier of the user against a target.
   *
   * This method considers various factors such as the user's accuracy level, the target's evasion level,
   * abilities, and modifiers to compute the final accuracy multiplier.
   *
   * @param target {@linkcode Pokemon} - The target Pokémon against which the move is used.
   * @param sourceMove {@linkcode Move}  - The move being used by the user.
   * @returns The calculated accuracy multiplier.
   */
  getAccuracyMultiplier(target: Pokemon, sourceMove: Move): number {
    const isOhko = sourceMove.hasAttr(OneHitKOAccuracyAttr);
    if (isOhko) {
      return 1;
    }

    const userAccStage = new Utils.IntegerHolder(this.getStatStage(Stat.ACC));
    const targetEvaStage = new Utils.IntegerHolder(target.getStatStage(Stat.EVA));

    const ignoreAccStatStage = new Utils.BooleanHolder(false);
    const ignoreEvaStatStage = new Utils.BooleanHolder(false);

    applyAbAttrs(IgnoreOpponentStatStagesAbAttr, target, null, false, Stat.ACC, ignoreAccStatStage);
    applyAbAttrs(IgnoreOpponentStatStagesAbAttr, this, null, false, Stat.EVA, ignoreEvaStatStage);
    applyMoveAttrs(IgnoreOpponentStatStagesAttr, this, target, sourceMove, ignoreEvaStatStage);

    globalScene.applyModifiers(TempStatStageBoosterModifier, this.isPlayer(), Stat.ACC, userAccStage);

    userAccStage.value = ignoreAccStatStage.value ? 0 : Math.min(userAccStage.value, 6);
    targetEvaStage.value = ignoreEvaStatStage.value ? 0 : targetEvaStage.value;

    if (target.findTag(t => t instanceof ExposedTag)) {
      targetEvaStage.value = Math.min(0, targetEvaStage.value);
    }

    const accuracyMultiplier = new Utils.NumberHolder(1);
    if (userAccStage.value !== targetEvaStage.value) {
      accuracyMultiplier.value = userAccStage.value > targetEvaStage.value
        ? (3 + Math.min(userAccStage.value - targetEvaStage.value, 6)) / 3
        : 3 / (3 + Math.min(targetEvaStage.value - userAccStage.value, 6));
    }

    applyStatMultiplierAbAttrs(StatMultiplierAbAttr, this, Stat.ACC, accuracyMultiplier, false, sourceMove);

    const evasionMultiplier = new Utils.NumberHolder(1);
    applyStatMultiplierAbAttrs(StatMultiplierAbAttr, target, Stat.EVA, evasionMultiplier);

    return accuracyMultiplier.value / evasionMultiplier.value;
  }

  /**
   * Calculates the base damage of the given move against this Pokemon when attacked by the given source.
   * Used during damage calculation and for Shell Side Arm's forecasting effect.
   * @param source the attacking {@linkcode Pokemon}.
   * @param move the {@linkcode Move} used in the attack.
   * @param moveCategory the move's {@linkcode MoveCategory} after variable-category effects are applied.
   * @param ignoreAbility if `true`, ignores this Pokemon's defensive ability effects (defaults to `false`).
   * @param ignoreSourceAbility if `true`, ignore's the attacking Pokemon's ability effects (defaults to `false`).
   * @param isCritical if `true`, calculates effective stats as if the hit were critical (defaults to `false`).
   * @param simulated if `true`, suppresses changes to game state during calculation (defaults to `true`).
   * @returns The move's base damage against this Pokemon when used by the source Pokemon.
   */
  getBaseDamage(source: Pokemon, move: Move, moveCategory: MoveCategory, ignoreAbility: boolean = false, ignoreSourceAbility: boolean = false, isCritical: boolean = false, simulated: boolean = true): number {
    const isPhysical = moveCategory === MoveCategory.PHYSICAL;

    /** A base damage multiplier based on the source's level */
    const levelMultiplier = (2 * source.level / 5 + 2);

    /** The power of the move after power boosts from abilities, etc. have applied */
    const power = move.calculateBattlePower(source, this, simulated);

    /**
     * The attacker's offensive stat for the given move's category.
     * Critical hits cause negative stat stages to be ignored.
     */
    const sourceAtk = new Utils.NumberHolder(source.getEffectiveStat(isPhysical ? Stat.ATK : Stat.SPATK, this, undefined, ignoreSourceAbility, ignoreAbility, isCritical, simulated));
    applyMoveAttrs(VariableAtkAttr, source, this, move, sourceAtk);

    /**
     * This Pokemon's defensive stat for the given move's category.
     * Critical hits cause positive stat stages to be ignored.
     */
    const targetDef = new Utils.NumberHolder(this.getEffectiveStat(isPhysical ? Stat.DEF : Stat.SPDEF, source, move, ignoreAbility, ignoreSourceAbility, isCritical, simulated));
    applyMoveAttrs(VariableDefAttr, source, this, move, targetDef);

    /**
     * The attack's base damage, as determined by the source's level, move power
     * and Attack stat as well as this Pokemon's Defense stat
     */
    const baseDamage = ((levelMultiplier * power * sourceAtk.value / targetDef.value) / 50) + 2;

    /** Debug message for non-simulated calls (i.e. when damage is actually dealt) */
    if (!simulated) {
      console.log("base damage", baseDamage, move.name, power, sourceAtk.value, targetDef.value);
    }

    return baseDamage;
  }

  /**
   * Calculates the damage of an attack made by another Pokemon against this Pokemon
   * @param source {@linkcode Pokemon} the attacking Pokemon
   * @param move {@linkcode Pokemon} the move used in the attack
   * @param ignoreAbility If `true`, ignores this Pokemon's defensive ability effects
   * @param ignoreSourceAbility If `true`, ignores the attacking Pokemon's ability effects
   * @param isCritical If `true`, calculates damage for a critical hit.
   * @param simulated If `true`, suppresses changes to game state during the calculation.
   * @returns a {@linkcode DamageCalculationResult} object with three fields:
   * - `cancelled`: `true` if the move was cancelled by another effect.
   * - `result`: {@linkcode HitResult} indicates the attack's type effectiveness.
   * - `damage`: `number` the attack's final damage output.
   */
  getAttackDamage(source: Pokemon, move: Move, ignoreAbility: boolean = false, ignoreSourceAbility: boolean = false, isCritical: boolean = false, simulated: boolean = true): DamageCalculationResult {
    const damage = new Utils.NumberHolder(0);
    const defendingSide = this.isPlayer() ? ArenaTagSide.PLAYER : ArenaTagSide.ENEMY;

    const variableCategory = new Utils.NumberHolder(move.category);
    applyMoveAttrs(VariableMoveCategoryAttr, source, this, move, variableCategory);
    const moveCategory = variableCategory.value as MoveCategory;

    /** The move's type after type-changing effects are applied */
    const moveType = source.getMoveType(move);

    /** If `value` is `true`, cancels the move and suppresses "No Effect" messages */
    const cancelled = new Utils.BooleanHolder(false);

    /**
     * The effectiveness of the move being used. Along with type matchups, this
     * accounts for changes in effectiveness from the move's attributes and the
     * abilities of both the source and this Pokemon.
     *
     * Note that the source's abilities are not ignored here
     */
    const typeMultiplier = this.getMoveEffectiveness(source, move, ignoreAbility, simulated, cancelled);

    const isPhysical = moveCategory === MoveCategory.PHYSICAL;

    /** Combined damage multiplier from field effects such as weather, terrain, etc. */
    const arenaAttackTypeMultiplier = new Utils.NumberHolder(globalScene.arena.getAttackTypeMultiplier(moveType, source.isGrounded()));
    applyMoveAttrs(IgnoreWeatherTypeDebuffAttr, source, this, move, arenaAttackTypeMultiplier);

    const isTypeImmune = (typeMultiplier * arenaAttackTypeMultiplier.value) === 0;

    if (cancelled.value || isTypeImmune) {
      return {
        cancelled: cancelled.value,
        result: move.id === Moves.SHEER_COLD ? HitResult.IMMUNE : HitResult.NO_EFFECT,
        damage: 0
      };
    }

    // If the attack deals fixed damage, return a result with that much damage
    const fixedDamage = new Utils.NumberHolder(0);
    applyMoveAttrs(FixedDamageAttr, source, this, move, fixedDamage);
    if (fixedDamage.value) {
      const multiLensMultiplier = new Utils.NumberHolder(1);
      globalScene.applyModifiers(PokemonMultiHitModifier, source.isPlayer(), source, move.id, null, multiLensMultiplier);
      fixedDamage.value = Utils.toDmgValue(fixedDamage.value * multiLensMultiplier.value);

      return {
        cancelled: false,
        result: HitResult.EFFECTIVE,
        damage: fixedDamage.value
      };
    }

    // If the attack is a one-hit KO move, return a result with damage equal to this Pokemon's HP
    const isOneHitKo = new Utils.BooleanHolder(false);
    applyMoveAttrs(OneHitKOAttr, source, this, move, isOneHitKo);
    if (isOneHitKo.value) {
      return {
        cancelled: false,
        result: HitResult.ONE_HIT_KO,
        damage: this.hp
      };
    }

    /**
     * The attack's base damage, as determined by the source's level, move power
     * and Attack stat as well as this Pokemon's Defense stat
     */
    const baseDamage = this.getBaseDamage(source, move, moveCategory, ignoreAbility, ignoreSourceAbility, isCritical, simulated);

    /** 25% damage debuff on moves hitting more than one non-fainted target (regardless of immunities) */
    const { targets, multiple } = getMoveTargets(source, move.id);
    const numTargets = multiple ? targets.length : 1;
    const targetMultiplier = (numTargets > 1) ? 0.75 : 1;

    /** Multiplier for moves enhanced by Multi-Lens and/or Parental Bond */
    const multiStrikeEnhancementMultiplier = new Utils.NumberHolder(1);
    globalScene.applyModifiers(PokemonMultiHitModifier, source.isPlayer(), source, move.id, null, multiStrikeEnhancementMultiplier);
    if (!ignoreSourceAbility) {
      applyPreAttackAbAttrs(AddSecondStrikeAbAttr, source, this, move, simulated, null, multiStrikeEnhancementMultiplier);
    }

    /** Doubles damage if this Pokemon's last move was Glaive Rush */
    const glaiveRushMultiplier = new Utils.IntegerHolder(1);
    if (this.getTag(BattlerTagType.RECEIVE_DOUBLE_DAMAGE)) {
      glaiveRushMultiplier.value = 2;
    }

    /** The damage multiplier when the given move critically hits */
    const criticalMultiplier = new Utils.NumberHolder(isCritical ? 1.5 : 1);
    applyAbAttrs(MultCritAbAttr, source, null, simulated, criticalMultiplier);

    /**
     * A multiplier for random damage spread in the range [0.85, 1]
     * This is always 1 for simulated calls.
     */
    const randomMultiplier = simulated ? 1 : ((this.randSeedIntRange(85, 100)) / 100);

    const sourceTypes = source.getTypes();
    const sourceTeraType = source.getTeraType();
    const matchesSourceType = sourceTypes.includes(moveType);
    /** A damage multiplier for when the attack is of the attacker's type and/or Tera type. */
    const stabMultiplier = new Utils.NumberHolder(1);
    if (matchesSourceType) {
      stabMultiplier.value += 0.5;
    }
    applyMoveAttrs(CombinedPledgeStabBoostAttr, source, this, move, stabMultiplier);
    if (source.isTerastallized && sourceTeraType === moveType) {
      stabMultiplier.value += 0.5;
    }

    if (!ignoreSourceAbility) {
      applyAbAttrs(StabBoostAbAttr, source, null, simulated, stabMultiplier);
    }

    stabMultiplier.value = Math.min(stabMultiplier.value, 2.25);

    /** Halves damage if the attacker is using a physical attack while burned */
    const burnMultiplier = new Utils.NumberHolder(1);
    if (isPhysical && source.status && source.status.effect === StatusEffect.BURN) {
      if (!move.hasAttr(BypassBurnDamageReductionAttr)) {
        const burnDamageReductionCancelled = new Utils.BooleanHolder(false);
        if (!ignoreSourceAbility) {
          applyAbAttrs(BypassBurnDamageReductionAbAttr, source, burnDamageReductionCancelled, simulated);
        }
        if (!burnDamageReductionCancelled.value) {
          burnMultiplier.value = 0.5;
        }
      }
    }

    /** Reduces damage if this Pokemon has a relevant screen (e.g. Light Screen for special attacks) */
    const screenMultiplier = new Utils.NumberHolder(1);
    globalScene.arena.applyTagsForSide(WeakenMoveScreenTag, defendingSide, simulated, source, moveCategory, screenMultiplier);

    /**
     * For each {@linkcode HitsTagAttr} the move has, doubles the damage of the move if:
     * The target has a {@linkcode BattlerTagType} that this move interacts with
     * AND
     * The move doubles damage when used against that tag
     */
    const hitsTagMultiplier = new Utils.NumberHolder(1);
    move.getAttrs(HitsTagAttr).filter(hta => hta.doubleDamage).forEach(hta => {
      if (this.getTag(hta.tagType)) {
        hitsTagMultiplier.value *= 2;
      }
    });

    /** Halves damage if this Pokemon is grounded in Misty Terrain against a Dragon-type attack */
    const mistyTerrainMultiplier = (globalScene.arena.terrain?.terrainType === TerrainType.MISTY && this.isGrounded() && moveType === Type.DRAGON)
      ? 0.5
      : 1;

    damage.value = Utils.toDmgValue(
      baseDamage
      * targetMultiplier
      * multiStrikeEnhancementMultiplier.value
      * arenaAttackTypeMultiplier.value
      * glaiveRushMultiplier.value
      * criticalMultiplier.value
      * randomMultiplier
      * stabMultiplier.value
      * typeMultiplier
      * burnMultiplier.value
      * screenMultiplier.value
      * hitsTagMultiplier.value
      * mistyTerrainMultiplier
    );

    /** Doubles damage if the attacker has Tinted Lens and is using a resisted move */
    if (!ignoreSourceAbility) {
      applyPreAttackAbAttrs(DamageBoostAbAttr, source, this, move, simulated, damage);
    }

    /** Apply the enemy's Damage and Resistance tokens */
    if (!source.isPlayer()) {
      globalScene.applyModifiers(EnemyDamageBoosterModifier, false, damage);
    }
    if (!this.isPlayer()) {
      globalScene.applyModifiers(EnemyDamageReducerModifier, false, damage);
    }


    /** Apply this Pokemon's post-calc defensive modifiers (e.g. Fur Coat) */
    if (!ignoreAbility) {
      applyPreDefendAbAttrs(ReceivedMoveDamageMultiplierAbAttr, this, source, move, cancelled, simulated, damage);

      /** Additionally apply friend guard damage reduction if ally has it. */
      if (globalScene.currentBattle.double && this.getAlly()?.isActive(true)) {
        applyPreDefendAbAttrs(AlliedFieldDamageReductionAbAttr, this.getAlly(), source, move, cancelled, simulated, damage);
      }
    }

    // This attribute may modify damage arbitrarily, so be careful about changing its order of application.
    applyMoveAttrs(ModifiedDamageAttr, source, this, move, damage);

    if (this.isFullHp() && !ignoreAbility) {
      applyPreDefendAbAttrs(PreDefendFullHpEndureAbAttr, this, source, move, cancelled, false, damage);
    }

    // debug message for when damage is applied (i.e. not simulated)
    if (!simulated) {
      console.log("damage", damage.value, move.name);
    }

    let hitResult: HitResult;
    if (typeMultiplier < 1) {
      hitResult = HitResult.NOT_VERY_EFFECTIVE;
    } else if (typeMultiplier > 1) {
      hitResult = HitResult.SUPER_EFFECTIVE;
    } else {
      hitResult = HitResult.EFFECTIVE;
    }

    return {
      cancelled: cancelled.value,
      result: hitResult,
      damage: damage.value
    };
  }

  /**
   * Applies the results of a move to this pokemon
   * @param source The {@linkcode Pokemon} using the move
   * @param move The {@linkcode Move} being used
   * @returns The {@linkcode HitResult} of the attack
   */
  apply(source: Pokemon, move: Move): HitResult {
    const defendingSide = this.isPlayer() ? ArenaTagSide.PLAYER : ArenaTagSide.ENEMY;
    const moveCategory = new Utils.NumberHolder(move.category);
    applyMoveAttrs(VariableMoveCategoryAttr, source, this, move, moveCategory);
    if (moveCategory.value === MoveCategory.STATUS) {
      const cancelled = new Utils.BooleanHolder(false);
      const typeMultiplier = this.getMoveEffectiveness(source, move, false, false, cancelled);

      if (!cancelled.value && typeMultiplier === 0) {
        globalScene.queueMessage(i18next.t("battle:hitResultNoEffect", { pokemonName: getPokemonNameWithAffix(this) }));
      }
      return (typeMultiplier === 0) ? HitResult.NO_EFFECT : HitResult.STATUS;
    } else {
      /** Determines whether the attack critically hits */
      let isCritical: boolean;
      const critOnly = new Utils.BooleanHolder(false);
      const critAlways = source.getTag(BattlerTagType.ALWAYS_CRIT);
      applyMoveAttrs(CritOnlyAttr, source, this, move, critOnly);
      applyAbAttrs(ConditionalCritAbAttr, source, null, false, critOnly, this, move);
      if (critOnly.value || critAlways) {
        isCritical = true;
      } else {
        const critChance = [ 24, 8, 2, 1 ][Math.max(0, Math.min(this.getCritStage(source, move), 3))];
        isCritical = critChance === 1 || !globalScene.randBattleSeedInt(critChance);
      }

      const noCritTag = globalScene.arena.getTagOnSide(NoCritTag, defendingSide);
      const blockCrit = new Utils.BooleanHolder(false);
      applyAbAttrs(BlockCritAbAttr, this, null, false, blockCrit);
      if (noCritTag || blockCrit.value || Overrides.NEVER_CRIT_OVERRIDE) {
        isCritical = false;
      }

      const { cancelled, result, damage: dmg } = this.getAttackDamage(source, move, false, false, isCritical, false);

      const typeBoost = source.findTag(t => t instanceof TypeBoostTag && t.boostedType === source.getMoveType(move)) as TypeBoostTag;
      if (typeBoost?.oneUse) {
        source.removeTag(typeBoost.tagType);
      }

      if (cancelled || result === HitResult.IMMUNE || result === HitResult.NO_EFFECT) {
        source.stopMultiHit(this);

        if (!cancelled) {
          if (result === HitResult.IMMUNE) {
            globalScene.queueMessage(i18next.t("battle:hitResultImmune", { pokemonName: getPokemonNameWithAffix(this) }));
          } else {
            globalScene.queueMessage(i18next.t("battle:hitResultNoEffect", { pokemonName: getPokemonNameWithAffix(this) }));
          }
        }
        return result;
      }

      // In case of fatal damage, this tag would have gotten cleared before we could lapse it.
      const destinyTag = this.getTag(BattlerTagType.DESTINY_BOND);
      const grudgeTag = this.getTag(BattlerTagType.GRUDGE);

      const isOneHitKo = result === HitResult.ONE_HIT_KO;

      if (dmg) {
        this.lapseTags(BattlerTagLapseType.HIT);

        const substitute = this.getTag(SubstituteTag);
        const isBlockedBySubstitute = !!substitute && move.hitsSubstitute(source, this);
        if (isBlockedBySubstitute) {
          substitute.hp -= dmg;
        }
        if (!this.isPlayer() && dmg >= this.hp) {
          globalScene.applyModifiers(EnemyEndureChanceModifier, false, this);
        }

        /**
         * We explicitly require to ignore the faint phase here, as we want to show the messages
         * about the critical hit and the super effective/not very effective messages before the faint phase.
         */
        const damage = this.damageAndUpdate(isBlockedBySubstitute ? 0 : dmg, result as DamageResult, isCritical, isOneHitKo, isOneHitKo, true, source);

        if (damage > 0) {
          if (source.isPlayer()) {
            globalScene.validateAchvs(DamageAchv, new Utils.NumberHolder(damage));
            if (damage > globalScene.gameData.gameStats.highestDamage) {
              globalScene.gameData.gameStats.highestDamage = damage;
            }
          }
          source.turnData.totalDamageDealt += damage;
          source.turnData.singleHitDamageDealt = damage;
          this.turnData.damageTaken += damage;
          this.battleData.hitCount++;

          const attackResult = { move: move.id, result: result as DamageResult, damage: damage, critical: isCritical, sourceId: source.id, sourceBattlerIndex: source.getBattlerIndex() };
          this.turnData.attacksReceived.unshift(attackResult);
          if (source.isPlayer() && !this.isPlayer()) {
            globalScene.applyModifiers(DamageMoneyRewardModifier, true, source, new Utils.NumberHolder(damage));
          }
        }
      }

      if (isCritical) {
        globalScene.queueMessage(i18next.t("battle:hitResultCriticalHit"));
      }

      // want to include is.Fainted() in case multi hit move ends early, still want to render message
      if (source.turnData.hitsLeft === 1 || this.isFainted()) {
        switch (result) {
          case HitResult.SUPER_EFFECTIVE:
            globalScene.queueMessage(i18next.t("battle:hitResultSuperEffective"));
            break;
          case HitResult.NOT_VERY_EFFECTIVE:
            globalScene.queueMessage(i18next.t("battle:hitResultNotVeryEffective"));
            break;
          case HitResult.ONE_HIT_KO:
            globalScene.queueMessage(i18next.t("battle:hitResultOneHitKO"));
            break;
        }
      }

      if (this.isFainted()) {
        // set splice index here, so future scene queues happen before FaintedPhase
        globalScene.setPhaseQueueSplice();
        globalScene.unshiftPhase(new FaintPhase(this.getBattlerIndex(), isOneHitKo, destinyTag, grudgeTag, source));

        this.destroySubstitute();
        this.lapseTag(BattlerTagType.COMMANDED);
        this.resetSummonData();
      }

      return result;
    }
  }

  /**
   * Called by damageAndUpdate()
   * @param damage integer
   * @param ignoreSegments boolean, not currently used
   * @param preventEndure  used to update damage if endure or sturdy
   * @param ignoreFaintPhase  flag on wheter to add FaintPhase if pokemon after applying damage faints
   * @returns integer representing damage
   */
  damage(damage: number, ignoreSegments: boolean = false, preventEndure: boolean = false, ignoreFaintPhase: boolean = false): number {
    if (this.isFainted()) {
      return 0;
    }
    const surviveDamage = new Utils.BooleanHolder(false);

    if (!preventEndure && this.hp - damage <= 0) {
      if (this.hp >= 1 && this.getTag(BattlerTagType.ENDURING)) {
        surviveDamage.value = this.lapseTag(BattlerTagType.ENDURING);
      } else if (this.hp > 1 && this.getTag(BattlerTagType.STURDY)) {
        surviveDamage.value = this.lapseTag(BattlerTagType.STURDY);
      } else if (this.hp >= 1 && this.getTag(BattlerTagType.ENDURE_TOKEN)) {
        surviveDamage.value = this.lapseTag(BattlerTagType.ENDURE_TOKEN);
      }
      if (!surviveDamage.value) {
        globalScene.applyModifiers(SurviveDamageModifier, this.isPlayer(), this, surviveDamage);
      }
      if (surviveDamage.value) {
        damage = this.hp - 1;
      }
    }

    damage = Math.min(damage, this.hp);
    this.hp = this.hp - damage;
    if (this.isFainted() && !ignoreFaintPhase) {
      /**
       * When adding the FaintPhase, want to toggle future unshiftPhase() and queueMessage() calls
       * to appear before the FaintPhase (as FaintPhase will potentially end the encounter and add Phases such as
       * GameOverPhase, VictoryPhase, etc.. that will interfere with anything else that happens during this MoveEffectPhase)
       *
       * Once the MoveEffectPhase is over (and calls it's .end() function, shiftPhase() will reset the PhaseQueueSplice via clearPhaseQueueSplice() )
       */
      globalScene.setPhaseQueueSplice();
      globalScene.unshiftPhase(new FaintPhase(this.getBattlerIndex(), preventEndure));
      this.destroySubstitute();
      this.lapseTag(BattlerTagType.COMMANDED);
      this.resetSummonData();
    }
    return damage;
  }

  /**
   * Called by apply(), given the damage, adds a new DamagePhase and actually updates HP values, etc.
   * @param damage integer - passed to damage()
   * @param result an enum if it's super effective, not very, etc.
   * @param critical boolean if move is a critical hit
   * @param ignoreSegments boolean, passed to damage() and not used currently
   * @param preventEndure boolean, ignore endure properties of pokemon, passed to damage()
   * @param ignoreFaintPhase boolean to ignore adding a FaintPhase, passsed to damage()
   * @returns integer of damage done
   */
  damageAndUpdate(damage: number, result?: DamageResult, critical: boolean = false, ignoreSegments: boolean = false, preventEndure: boolean = false, ignoreFaintPhase: boolean = false, source?: Pokemon): number {
    const damagePhase = new DamageAnimPhase(this.getBattlerIndex(), damage, result as DamageResult, critical);
    globalScene.unshiftPhase(damagePhase);
    if (this.switchOutStatus && source) {
      damage = 0;
    }
    damage = this.damage(damage, ignoreSegments, preventEndure, ignoreFaintPhase);
    // Damage amount may have changed, but needed to be queued before calling damage function
    damagePhase.updateAmount(damage);
    /**
     * Run PostDamageAbAttr from any source of damage that is not from a multi-hit
     * Multi-hits are handled in move-effect-phase.ts for PostDamageAbAttr
     */
    if (!source || source.turnData.hitCount <= 1) {
      applyPostDamageAbAttrs(PostDamageAbAttr, this, damage, this.hasPassive(), false, [], source);
    }
    return damage;
  }

  heal(amount: number): number {
    const healAmount = Math.min(amount, this.getMaxHp() - this.hp);
    this.hp += healAmount;
    return healAmount;
  }

  isBossImmune(): boolean {
    return this.isBoss();
  }

  isMax(): boolean {
    const maxForms = [ SpeciesFormKey.GIGANTAMAX, SpeciesFormKey.GIGANTAMAX_RAPID, SpeciesFormKey.GIGANTAMAX_SINGLE, SpeciesFormKey.ETERNAMAX ] as string[];
    return maxForms.includes(this.getFormKey()) || (!!this.getFusionFormKey() && maxForms.includes(this.getFusionFormKey()!));
  }

  canAddTag(tagType: BattlerTagType): boolean {
    if (this.getTag(tagType)) {
      return false;
    }

    const stubTag = new BattlerTag(tagType, 0, 0);

    const cancelled = new Utils.BooleanHolder(false);
    applyPreApplyBattlerTagAbAttrs(BattlerTagImmunityAbAttr, this, stubTag, cancelled, true);

    const userField = this.getAlliedField();
    userField.forEach(pokemon => applyPreApplyBattlerTagAbAttrs(UserFieldBattlerTagImmunityAbAttr, pokemon, stubTag, cancelled, true));

    return !cancelled.value;
  }

  addTag(tagType: BattlerTagType, turnCount: number = 0, sourceMove?: Moves, sourceId?: number): boolean {
    const existingTag = this.getTag(tagType);
    if (existingTag) {
      existingTag.onOverlap(this);
      return false;
    }

    const newTag = getBattlerTag(tagType, turnCount, sourceMove!, sourceId!); // TODO: are the bangs correct?

    const cancelled = new Utils.BooleanHolder(false);
    applyPreApplyBattlerTagAbAttrs(BattlerTagImmunityAbAttr, this, newTag, cancelled);

    const userField = this.getAlliedField();
    userField.forEach(pokemon => applyPreApplyBattlerTagAbAttrs(UserFieldBattlerTagImmunityAbAttr, pokemon, newTag, cancelled));

    if (!cancelled.value && newTag.canAdd(this)) {
      this.summonData.tags.push(newTag);
      newTag.onAdd(this);

      return true;
    }

    return false;
  }

  /** @overload */
  getTag(tagType: BattlerTagType): BattlerTag | nil;

  /** @overload */
  getTag<T extends BattlerTag>(tagType: Constructor<T>): T | nil;

  getTag(tagType: BattlerTagType | Constructor<BattlerTag>): BattlerTag | nil {
    if (!this.summonData) {
      return null;
    }
    return (tagType instanceof Function
      ? this.summonData.tags.find(t => t instanceof tagType)
      : this.summonData.tags.find(t => t.tagType === tagType)
    );
  }

  findTag(tagFilter: ((tag: BattlerTag) => boolean)) {
    if (!this.summonData) {
      return null;
    }
    return this.summonData.tags.find(t => tagFilter(t));
  }

  findTags(tagFilter: ((tag: BattlerTag) => boolean)): BattlerTag[] {
    if (!this.summonData) {
      return [];
    }
    return this.summonData.tags.filter(t => tagFilter(t));
  }

  lapseTag(tagType: BattlerTagType): boolean {
    if (!this.summonData) {
      return false;
    }
    const tags = this.summonData.tags;
    const tag = tags.find(t => t.tagType === tagType);
    if (tag && !(tag.lapse(this, BattlerTagLapseType.CUSTOM))) {
      tag.onRemove(this);
      tags.splice(tags.indexOf(tag), 1);
    }
    return !!tag;
  }

  lapseTags(lapseType: BattlerTagLapseType): void {
    if (!this.summonData) {
      return;
    }
    const tags = this.summonData.tags;
    tags.filter(t => lapseType === BattlerTagLapseType.FAINT || ((t.lapseTypes.some(lType => lType === lapseType)) && !(t.lapse(this, lapseType)))).forEach(t => {
      t.onRemove(this);
      tags.splice(tags.indexOf(t), 1);
    });
  }

  removeTag(tagType: BattlerTagType): boolean {
    if (!this.summonData) {
      return false;
    }
    const tags = this.summonData.tags;
    const tag = tags.find(t => t.tagType === tagType);
    if (tag) {
      tag.onRemove(this);
      tags.splice(tags.indexOf(tag), 1);
    }
    return !!tag;
  }

  findAndRemoveTags(tagFilter: ((tag: BattlerTag) => boolean)): boolean {
    if (!this.summonData) {
      return false;
    }
    const tags = this.summonData.tags;
    const tagsToRemove = tags.filter(t => tagFilter(t));
    for (const tag of tagsToRemove) {
      tag.turnCount = 0;
      tag.onRemove(this);
      tags.splice(tags.indexOf(tag), 1);
    }
    return true;
  }

  removeTagsBySourceId(sourceId: number): void {
    this.findAndRemoveTags(t => t.isSourceLinked() && t.sourceId === sourceId);
  }

  transferTagsBySourceId(sourceId: number, newSourceId: number): void {
    if (!this.summonData) {
      return;
    }
    const tags = this.summonData.tags;
    tags.filter(t => t.sourceId === sourceId).forEach(t => t.sourceId = newSourceId);
  }

  /**
   * Transferring stat changes and Tags
   * @param source {@linkcode Pokemon} the pokemon whose stats/Tags are to be passed on from, ie: the Pokemon using Baton Pass
   */
  transferSummon(source: Pokemon): void {
    // Copy all stat stages
    for (const s of BATTLE_STATS) {
      const sourceStage = source.getStatStage(s);
      if ((this instanceof PlayerPokemon) && (sourceStage === 6)) {
        globalScene.validateAchv(achvs.TRANSFER_MAX_STAT_STAGE);
      }
      this.setStatStage(s, sourceStage);
    }

    for (const tag of source.summonData.tags) {
      if (!tag.isBatonPassable) {
        continue;
      }

      if (tag instanceof PowerTrickTag) {
        tag.swapStat(this);
      }

      this.summonData.tags.push(tag);
    }

    this.updateInfo();
  }

  /**
   * Gets whether the given move is currently disabled for this Pokemon.
   *
   * @param {Moves} moveId {@linkcode Moves} ID of the move to check
   * @returns {boolean} `true` if the move is disabled for this Pokemon, otherwise `false`
   *
   * @see {@linkcode MoveRestrictionBattlerTag}
   */
  public isMoveRestricted(moveId: Moves, pokemon?: Pokemon): boolean {
    return this.getRestrictingTag(moveId, pokemon) !== null;
  }

  /**
   * Gets whether the given move is currently disabled for the user based on the player's target selection
   *
   * @param {Moves} moveId {@linkcode Moves} ID of the move to check
   * @param {Pokemon} user {@linkcode Pokemon} the move user
   * @param {Pokemon} target {@linkcode Pokemon} the target of the move
   *
   * @returns {boolean} `true` if the move is disabled for this Pokemon due to the player's target selection
   *
   * @see {@linkcode MoveRestrictionBattlerTag}
   */
  isMoveTargetRestricted(moveId: Moves, user: Pokemon, target: Pokemon): boolean {
    for (const tag of this.findTags(t => t instanceof MoveRestrictionBattlerTag)) {
      if ((tag as MoveRestrictionBattlerTag).isMoveTargetRestricted(moveId, user, target)) {
        return (tag as MoveRestrictionBattlerTag !== null);
      }
    }
    return false;
  }

  /**
   * Gets the {@link MoveRestrictionBattlerTag} that is restricting a move, if it exists.
   *
   * @param {Moves} moveId {@linkcode Moves} ID of the move to check
   * @param {Pokemon} user {@linkcode Pokemon} the move user, optional and used when the target is a factor in the move's restricted status
   * @param {Pokemon} target {@linkcode Pokemon} the target of the move, optional and used when the target is a factor in the move's restricted status
   * @returns {MoveRestrictionBattlerTag | null} the first tag on this Pokemon that restricts the move, or `null` if the move is not restricted.
   */
  getRestrictingTag(moveId: Moves, user?: Pokemon, target?: Pokemon): MoveRestrictionBattlerTag | null {
    for (const tag of this.findTags(t => t instanceof MoveRestrictionBattlerTag)) {
      if ((tag as MoveRestrictionBattlerTag).isMoveRestricted(moveId, user)) {
        return tag as MoveRestrictionBattlerTag;
      } else if (user && target && (tag as MoveRestrictionBattlerTag).isMoveTargetRestricted(moveId, user, target)) {
        return tag as MoveRestrictionBattlerTag;
      }
    }
    return null;
  }

  public getMoveHistory(): TurnMove[] {
    return this.battleSummonData.moveHistory;
  }

  public pushMoveHistory(turnMove: TurnMove): void {
    if (!this.isOnField()) {
      return;
    }
    turnMove.turn = globalScene.currentBattle?.turn;
    this.getMoveHistory().push(turnMove);
  }

  /**
   * Returns a list of the most recent move entries in this Pokemon's move history.
   * The retrieved move entries are sorted in order from NEWEST to OLDEST.
   * @param moveCount The number of move entries to retrieve.
   *   If negative, retrieve the Pokemon's entire move history (equivalent to reversing the output of {@linkcode getMoveHistory()}).
   *   Default is `1`.
   * @returns A list of {@linkcode TurnMove}, as specified above.
   */
  getLastXMoves(moveCount: number = 1): TurnMove[] {
    const moveHistory = this.getMoveHistory();
    if (moveCount >= 0) {
      return moveHistory.slice(Math.max(moveHistory.length - moveCount, 0)).reverse();
    } else {
      return moveHistory.slice(0).reverse();
    }
  }

  getMoveQueue(): TurnMove[] {
    return this.summonData.moveQueue;
  }

  /**
   * If this Pokemon is using a multi-hit move, cancels all subsequent strikes
   * @param {Pokemon} target If specified, this only cancels subsequent strikes against the given target
   */
  stopMultiHit(target?: Pokemon): void {
    const effectPhase = globalScene.getCurrentPhase();
    if (effectPhase instanceof MoveEffectPhase && effectPhase.getUserPokemon() === this) {
      effectPhase.stopMultiHit(target);
    }
  }

  changeForm(formChange: SpeciesFormChange): Promise<void> {
    return new Promise(resolve => {
      this.formIndex = Math.max(this.species.forms.findIndex(f => f.formKey === formChange.formKey), 0);
      this.generateName();
      const abilityCount = this.getSpeciesForm().getAbilityCount();
      if (this.abilityIndex >= abilityCount) {// Shouldn't happen
        this.abilityIndex = abilityCount - 1;
      }
      globalScene.gameData.setPokemonSeen(this, false);
      this.setScale(this.getSpriteScale());
      this.loadAssets().then(() => {
        this.calculateStats();
        globalScene.updateModifiers(this.isPlayer(), true);
        Promise.all([ this.updateInfo(), globalScene.updateFieldScale() ]).then(() => resolve());
      });
    });
  }

  cry(soundConfig?: Phaser.Types.Sound.SoundConfig, sceneOverride?: BattleScene): AnySound {
    const scene = sceneOverride ?? globalScene; // TODO: is `sceneOverride` needed?
    const cry = this.getSpeciesForm().cry(soundConfig);
    let duration = cry.totalDuration * 1000;
    if (this.fusionSpecies && this.getSpeciesForm() !== this.getFusionSpeciesForm()) {
      let fusionCry = this.getFusionSpeciesForm().cry(soundConfig, true);
      duration = Math.min(duration, fusionCry.totalDuration * 1000);
      fusionCry.destroy();
      scene.time.delayedCall(Utils.fixedInt(Math.ceil(duration * 0.4)), () => {
        try {
          SoundFade.fadeOut(scene, cry, Utils.fixedInt(Math.ceil(duration * 0.2)));
          fusionCry = this.getFusionSpeciesForm().cry(Object.assign({ seek: Math.max(fusionCry.totalDuration * 0.4, 0) }, soundConfig));
          SoundFade.fadeIn(scene, fusionCry, Utils.fixedInt(Math.ceil(duration * 0.2)), scene.masterVolume * scene.fieldVolume, 0);
        } catch (err) {
          console.error(err);
        }
      });
    }

    return cry;
  }

  faintCry(callback: Function): void {
    if (this.fusionSpecies && this.getSpeciesForm() !== this.getFusionSpeciesForm()) {
      return this.fusionFaintCry(callback);
    }

    const key = this.species.getCryKey(this.formIndex);
    let rate = 0.85;
    const cry = globalScene.playSound(key, { rate: rate }) as AnySound;
    if (!cry || globalScene.fieldVolume === 0) {
      return callback();
    }
    const sprite = this.getSprite();
    const tintSprite = this.getTintSprite();
    const delay = Math.max(globalScene.sound.get(key).totalDuration * 50, 25);

    let frameProgress = 0;
    let frameThreshold: number;

    sprite.anims.pause();
    tintSprite?.anims.pause();

    let faintCryTimer : Phaser.Time.TimerEvent | null = globalScene.time.addEvent({
      delay: Utils.fixedInt(delay),
      repeat: -1,
      callback: () => {
        frameThreshold = sprite.anims.msPerFrame / rate;
        frameProgress += delay;
        while (frameProgress > frameThreshold) {
          if (sprite.anims.duration) {
            sprite.anims.nextFrame();
            tintSprite?.anims.nextFrame();
          }
          frameProgress -= frameThreshold;
        }
        if (cry && !cry.pendingRemove) {
          rate *= 0.99;
          cry.setRate(rate);
        } else {
          faintCryTimer?.destroy();
          faintCryTimer = null;
          if (callback) {
            callback();
          }
        }
      }
    });

    // Failsafe
    globalScene.time.delayedCall(Utils.fixedInt(3000), () => {
      if (!faintCryTimer || !globalScene) {
        return;
      }
      if (cry?.isPlaying) {
        cry.stop();
      }
      faintCryTimer.destroy();
      if (callback) {
        callback();
      }
    });
  }

  private fusionFaintCry(callback: Function): void {
    const key = this.species.getCryKey(this.formIndex);
    let i = 0;
    let rate = 0.85;
    const cry = globalScene.playSound(key, { rate: rate }) as AnySound;
    const sprite = this.getSprite();
    const tintSprite = this.getTintSprite();
    let duration = cry.totalDuration * 1000;

    const fusionCryKey = this.fusionSpecies!.getCryKey(this.fusionFormIndex);
    let fusionCry = globalScene.playSound(fusionCryKey, { rate: rate }) as AnySound;
    if (!cry || !fusionCry || globalScene.fieldVolume === 0) {
      return callback();
    }
    fusionCry.stop();
    duration = Math.min(duration, fusionCry.totalDuration * 1000);
    fusionCry.destroy();
    const delay = Math.max(duration * 0.05, 25);

    let transitionIndex = 0;
    let durationProgress = 0;

    const transitionThreshold = Math.ceil(duration * 0.4);
    while (durationProgress < transitionThreshold) {
      ++i;
      durationProgress += delay * rate;
      rate *= 0.99;
    }

    transitionIndex = i;

    i = 0;
    rate = 0.85;

    let frameProgress = 0;
    let frameThreshold: number;

    sprite.anims.pause();
    tintSprite?.anims.pause();

    let faintCryTimer: Phaser.Time.TimerEvent | null = globalScene.time.addEvent({
      delay: Utils.fixedInt(delay),
      repeat: -1,
      callback: () => {
        ++i;
        frameThreshold = sprite.anims.msPerFrame / rate;
        frameProgress += delay;
        while (frameProgress > frameThreshold) {
          if (sprite.anims.duration) {
            sprite.anims.nextFrame();
            tintSprite?.anims.nextFrame();
          }
          frameProgress -= frameThreshold;
        }
        if (i === transitionIndex && fusionCryKey) {
          SoundFade.fadeOut(globalScene, cry, Utils.fixedInt(Math.ceil((duration / rate) * 0.2)));
          fusionCry = globalScene.playSound(fusionCryKey, Object.assign({ seek: Math.max(fusionCry.totalDuration * 0.4, 0), rate: rate }));
          SoundFade.fadeIn(globalScene, fusionCry, Utils.fixedInt(Math.ceil((duration / rate) * 0.2)), globalScene.masterVolume * globalScene.fieldVolume, 0);
        }
        rate *= 0.99;
        if (cry && !cry.pendingRemove) {
          cry.setRate(rate);
        }
        if (fusionCry && !fusionCry.pendingRemove) {
          fusionCry.setRate(rate);
        }
        if ((!cry || cry.pendingRemove) && (!fusionCry || fusionCry.pendingRemove)) {
          faintCryTimer?.destroy();
          faintCryTimer = null;
          if (callback) {
            callback();
          }
        }
      }
    });

    // Failsafe
    globalScene.time.delayedCall(Utils.fixedInt(3000), () => {
      if (!faintCryTimer || !globalScene) {
        return;
      }
      if (cry?.isPlaying) {
        cry.stop();
      }
      if (fusionCry?.isPlaying) {
        fusionCry.stop();
      }
      faintCryTimer.destroy();
      if (callback) {
        callback();
      }
    });
  }

  isOppositeGender(pokemon: Pokemon): boolean {
    return this.gender !== Gender.GENDERLESS && pokemon.gender === (this.gender === Gender.MALE ? Gender.FEMALE : Gender.MALE);
  }

  /**
   * Checks if a status effect can be applied to the Pokemon.
   *
   * @param effect The {@linkcode StatusEffect} whose applicability is being checked
   * @param quiet Whether in-battle messages should trigger or not
   * @param overrideStatus Whether the Pokemon's current status can be overriden
   * @param sourcePokemon The Pokemon that is setting the status effect
   * @param ignoreField Whether any field effects (weather, terrain, etc.) should be considered
   */
  canSetStatus(effect: StatusEffect | undefined, quiet: boolean = false, overrideStatus: boolean = false, sourcePokemon: Pokemon | null = null, ignoreField: boolean = false): boolean {
    if (effect !== StatusEffect.FAINT) {
      if (overrideStatus ? this.status?.effect === effect : this.status) {
        return false;
      }
      if (this.isGrounded() && (!ignoreField && globalScene.arena.terrain?.terrainType === TerrainType.MISTY)) {
        return false;
      }
    }

    if (sourcePokemon && sourcePokemon !== this && this.isSafeguarded(sourcePokemon)) {
      return false;
    }

    const types = this.getTypes(true, true);

    switch (effect) {
      case StatusEffect.POISON:
      case StatusEffect.TOXIC:
      // Check if the Pokemon is immune to Poison/Toxic or if the source pokemon is canceling the immunity
        const poisonImmunity = types.map(defType => {
        // Check if the Pokemon is not immune to Poison/Toxic
          if (defType !== Type.POISON && defType !== Type.STEEL) {
            return false;
          }

          // Check if the source Pokemon has an ability that cancels the Poison/Toxic immunity
          const cancelImmunity = new Utils.BooleanHolder(false);
          if (sourcePokemon) {
            applyAbAttrs(IgnoreTypeStatusEffectImmunityAbAttr, sourcePokemon, cancelImmunity, false, effect, defType);
            if (cancelImmunity.value) {
              return false;
            }
          }

          return true;
        });

        if (this.isOfType(Type.POISON) || this.isOfType(Type.STEEL)) {
          if (poisonImmunity.includes(true)) {
            return false;
          }
        }
        break;
      case StatusEffect.PARALYSIS:
        if (this.isOfType(Type.ELECTRIC)) {
          return false;
        }
        break;
      case StatusEffect.SLEEP:
        if (this.isGrounded() && globalScene.arena.terrain?.terrainType === TerrainType.ELECTRIC) {
          return false;
        }
        break;
      case StatusEffect.FREEZE:
        if (this.isOfType(Type.ICE) || (!ignoreField && (globalScene?.arena?.weather?.weatherType && [ WeatherType.SUNNY, WeatherType.HARSH_SUN ].includes(globalScene.arena.weather.weatherType)))) {
          return false;
        }
        break;
      case StatusEffect.BURN:
        if (this.isOfType(Type.FIRE)) {
          return false;
        }
        break;
    }

    const cancelled = new Utils.BooleanHolder(false);
    applyPreSetStatusAbAttrs(StatusEffectImmunityAbAttr, this, effect, cancelled, quiet);

    const userField = this.getAlliedField();
    userField.forEach(pokemon => applyPreSetStatusAbAttrs(UserFieldStatusEffectImmunityAbAttr, pokemon, effect, cancelled, quiet));

    if (cancelled.value) {
      return false;
    }

    return true;
  }

  trySetStatus(effect?: StatusEffect, asPhase: boolean = false, sourcePokemon: Pokemon | null = null, turnsRemaining: number = 0, sourceText: string | null = null): boolean {
    if (!this.canSetStatus(effect, asPhase, false, sourcePokemon)) {
      return false;
    }
    if (this.isFainted() && effect !== StatusEffect.FAINT) {
      return false;
    }

    /**
     * If this Pokemon falls asleep or freezes in the middle of a multi-hit attack,
     * cancel the attack's subsequent hits.
     */
    if (effect === StatusEffect.SLEEP || effect === StatusEffect.FREEZE) {
      this.stopMultiHit();
    }

    if (asPhase) {
      globalScene.unshiftPhase(new ObtainStatusEffectPhase(this.getBattlerIndex(), effect, turnsRemaining, sourceText, sourcePokemon));
      return true;
    }

    let sleepTurnsRemaining: Utils.NumberHolder;

    if (effect === StatusEffect.SLEEP) {
      sleepTurnsRemaining = new Utils.NumberHolder(this.randSeedIntRange(2, 4));

      this.setFrameRate(4);

      // If the user is invulnerable, lets remove their invulnerability when they fall asleep
      const invulnerableTags = [
        BattlerTagType.UNDERGROUND,
        BattlerTagType.UNDERWATER,
        BattlerTagType.HIDDEN,
        BattlerTagType.FLYING
      ];

      const tag = invulnerableTags.find((t) => this.getTag(t));

      if (tag) {
        this.removeTag(tag);
        this.getMoveQueue().pop();
      }
    }

    sleepTurnsRemaining = sleepTurnsRemaining!; // tell TS compiler it's defined
    effect = effect!; // If `effect` is undefined then `trySetStatus()` will have already returned early via the `canSetStatus()` call
    this.status = new Status(effect, 0, sleepTurnsRemaining?.value);

    if (effect !== StatusEffect.FAINT) {
      globalScene.triggerPokemonFormChange(this, SpeciesFormChangeStatusEffectTrigger, true);
      applyPostSetStatusAbAttrs(PostSetStatusAbAttr, this, effect, sourcePokemon);
    }

    return true;
  }

  /**
  * Resets the status of a pokemon.
  * @param revive Whether revive should be cured; defaults to true.
  * @param confusion Whether resetStatus should include confusion or not; defaults to false.
  * @param reloadAssets Whether to reload the assets or not; defaults to false.
  */
  resetStatus(revive: boolean = true, confusion: boolean = false, reloadAssets: boolean = false): void {
    const lastStatus = this.status?.effect;
    if (!revive && lastStatus === StatusEffect.FAINT) {
      return;
    }
    this.status = null;
    if (lastStatus === StatusEffect.SLEEP) {
      this.setFrameRate(10);
      if (this.getTag(BattlerTagType.NIGHTMARE)) {
        this.lapseTag(BattlerTagType.NIGHTMARE);
      }
    }
    if (confusion) {
      if (this.getTag(BattlerTagType.CONFUSED)) {
        this.lapseTag(BattlerTagType.CONFUSED);
      }
    }
    if (reloadAssets) {
      this.loadAssets(false).then(() => this.playAnim());
    }
  }

  /**
   * Checks if this Pokemon is protected by Safeguard
   * @param attacker the {@linkcode Pokemon} inflicting status on this Pokemon
   * @returns `true` if this Pokemon is protected by Safeguard; `false` otherwise.
   */
  isSafeguarded(attacker: Pokemon): boolean {
    const defendingSide = this.isPlayer() ? ArenaTagSide.PLAYER : ArenaTagSide.ENEMY;
    if (globalScene.arena.getTagOnSide(ArenaTagType.SAFEGUARD, defendingSide)) {
      const bypassed = new Utils.BooleanHolder(false);
      if (attacker) {
        applyAbAttrs(InfiltratorAbAttr, attacker, null, false, bypassed);
      }
      return !bypassed.value;
    }
    return false;
  }

  primeSummonData(summonDataPrimer: PokemonSummonData): void {
    this.summonDataPrimer = summonDataPrimer;
  }

  resetSummonData(): void {
    if (this.summonData?.speciesForm) {
      this.summonData.speciesForm = null;
      this.updateFusionPalette();
    }
    this.summonData = new PokemonSummonData();
    this.setSwitchOutStatus(false);
    if (!this.battleData) {
      this.resetBattleData();
    }
    this.resetBattleSummonData();
    if (this.summonDataPrimer) {
      for (const k of Object.keys(this.summonData)) {
        if (this.summonDataPrimer[k]) {
          this.summonData[k] = this.summonDataPrimer[k];
        }
      }
      // If this Pokemon has a Substitute when loading in, play an animation to add its sprite
      if (this.getTag(SubstituteTag)) {
        globalScene.triggerPokemonBattleAnim(this, PokemonAnimType.SUBSTITUTE_ADD);
        this.getTag(SubstituteTag)!.sourceInFocus = false;
      }

      // If this Pokemon has Commander and Dondozo as an active ally, hide this Pokemon's sprite.
      if (this.hasAbilityWithAttr(CommanderAbAttr)
          && globalScene.currentBattle.double
          && this.getAlly()?.species.speciesId === Species.DONDOZO) {
        this.setVisible(false);
      }
      this.summonDataPrimer = null;
    }
    this.updateInfo();
  }

  resetBattleData(): void {
    this.battleData = new PokemonBattleData();
  }

  resetBattleSummonData(): void {
    this.battleSummonData = new PokemonBattleSummonData();
    if (this.getTag(BattlerTagType.SEEDED)) {
      this.lapseTag(BattlerTagType.SEEDED);
    }
    if (globalScene) {
      globalScene.triggerPokemonFormChange(this, SpeciesFormChangePostMoveTrigger, true);
    }
  }

  resetTera(): void {
    const wasTerastallized = this.isTerastallized;
    this.isTerastallized = false;
    if (wasTerastallized) {
      this.updateSpritePipelineData();
      globalScene.triggerPokemonFormChange(this, SpeciesFormChangeLapseTeraTrigger);
    }
  }

  resetTurnData(): void {
    this.turnData = new PokemonTurnData();
  }

  getExpValue(): number {
    // Logic to factor in victor level has been removed for balancing purposes, so the player doesn't have to focus on EXP maxxing
    return ((this.getSpeciesForm().getBaseExp() * this.level) / 5 + 1);
  }

  setFrameRate(frameRate: number) {
    globalScene.anims.get(this.getBattleSpriteKey()).frameRate = frameRate;
    try {
      this.getSprite().play(this.getBattleSpriteKey());
    } catch (err: unknown) {
      console.error(`Failed to play animation for ${this.getBattleSpriteKey()}`, err);
    }
    try {
      this.getTintSprite()?.play(this.getBattleSpriteKey());
    } catch (err: unknown) {
      console.error(`Failed to play animation for ${this.getBattleSpriteKey()}`, err);
    }
  }

  tint(color: number, alpha?: number, duration?: number, ease?: string) {
    const tintSprite = this.getTintSprite();
    tintSprite?.setTintFill(color);
    tintSprite?.setVisible(true);

    if (duration) {
      tintSprite?.setAlpha(0);

      globalScene.tweens.add({
        targets: tintSprite,
        alpha: alpha || 1,
        duration: duration,
        ease: ease || "Linear"
      });
    } else {
      tintSprite?.setAlpha(alpha);
    }
  }

  untint(duration: number, ease?: string) {
    const tintSprite = this.getTintSprite();

    if (duration) {
      globalScene.tweens.add({
        targets: tintSprite,
        alpha: 0,
        duration: duration,
        ease: ease || "Linear",
        onComplete: () => {
          tintSprite?.setVisible(false);
          tintSprite?.setAlpha(1);
        }
      });
    } else {
      tintSprite?.setVisible(false);
      tintSprite?.setAlpha(1);
    }
  }

  enableMask() {
    if (!this.maskEnabled) {
      this.maskSprite = this.getTintSprite();
      this.maskSprite?.setVisible(true);
      this.maskSprite?.setPosition(this.x * this.parentContainer.scale + this.parentContainer.x,
        this.y * this.parentContainer.scale + this.parentContainer.y);
      this.maskSprite?.setScale(this.getSpriteScale() * this.parentContainer.scale);
      this.maskEnabled = true;
    }
  }

  disableMask() {
    if (this.maskEnabled) {
      this.maskSprite?.setVisible(false);
      this.maskSprite?.setPosition(0, 0);
      this.maskSprite?.setScale(this.getSpriteScale());
      this.maskSprite = null;
      this.maskEnabled = false;
    }
  }

  sparkle(): void {
    if (this.shinySparkle) {
      doShinySparkleAnim(this.shinySparkle, this.variant);
    }
  }

  updateFusionPalette(ignoreOveride?: boolean): void {
    if (!this.getFusionSpeciesForm(ignoreOveride)) {
      [ this.getSprite(), this.getTintSprite() ].filter(s => !!s).map(s => {
        s.pipelineData[`spriteColors${ignoreOveride && this.summonData?.speciesForm ? "Base" : ""}`] = [];
        s.pipelineData[`fusionSpriteColors${ignoreOveride && this.summonData?.speciesForm ? "Base" : ""}`] = [];
      });
      return;
    }

    const speciesForm = this.getSpeciesForm(ignoreOveride);
    const fusionSpeciesForm = this.getFusionSpeciesForm(ignoreOveride);

    const spriteKey = speciesForm.getSpriteKey(this.getGender(ignoreOveride) === Gender.FEMALE, speciesForm.formIndex, this.shiny, this.variant);
    const backSpriteKey = speciesForm.getSpriteKey(this.getGender(ignoreOveride) === Gender.FEMALE, speciesForm.formIndex, this.shiny, this.variant).replace("pkmn__", "pkmn__back__");
    const fusionSpriteKey = fusionSpeciesForm.getSpriteKey(this.getFusionGender(ignoreOveride) === Gender.FEMALE, fusionSpeciesForm.formIndex, this.fusionShiny, this.fusionVariant);
    const fusionBackSpriteKey = fusionSpeciesForm.getSpriteKey(this.getFusionGender(ignoreOveride) === Gender.FEMALE, fusionSpeciesForm.formIndex, this.fusionShiny, this.fusionVariant).replace("pkmn__", "pkmn__back__");

    const sourceTexture = globalScene.textures.get(spriteKey);
    const sourceBackTexture = globalScene.textures.get(backSpriteKey);
    const fusionTexture = globalScene.textures.get(fusionSpriteKey);
    const fusionBackTexture = globalScene.textures.get(fusionBackSpriteKey);

    const [ sourceFrame, sourceBackFrame, fusionFrame, fusionBackFrame ] = [ sourceTexture, sourceBackTexture, fusionTexture, fusionBackTexture ].map(texture => texture.frames[texture.firstFrame]);
    const [ sourceImage, sourceBackImage, fusionImage, fusionBackImage ] = [ sourceTexture, sourceBackTexture, fusionTexture, fusionBackTexture ].map(i => i.getSourceImage() as HTMLImageElement);

    const canvas = document.createElement("canvas");
    const backCanvas = document.createElement("canvas");
    const fusionCanvas = document.createElement("canvas");
    const fusionBackCanvas = document.createElement("canvas");

    const spriteColors: number[][] = [];
    const pixelData: Uint8ClampedArray[] = [];

    [ canvas, backCanvas, fusionCanvas, fusionBackCanvas ].forEach((canv: HTMLCanvasElement, c: number) => {
      const context = canv.getContext("2d");
      const frame = [ sourceFrame, sourceBackFrame, fusionFrame, fusionBackFrame ][c];
      canv.width = frame.width;
      canv.height = frame.height;

      if (context) {
        context.drawImage([ sourceImage, sourceBackImage, fusionImage, fusionBackImage ][c], frame.cutX, frame.cutY, frame.width, frame.height, 0, 0, frame.width, frame.height);
        const imageData = context.getImageData(frame.cutX, frame.cutY, frame.width, frame.height);
        pixelData.push(imageData.data);
      }
    });

    for (let f = 0; f < 2; f++) {
      const variantColors = variantColorCache[!f ? spriteKey : backSpriteKey];
      const variantColorSet = new Map<number, number[]>();
      if (this.shiny && variantColors && variantColors[this.variant]) {
        Object.keys(variantColors[this.variant]).forEach(k => {
          variantColorSet.set(Utils.rgbaToInt(Array.from(Object.values(Utils.rgbHexToRgba(k)))), Array.from(Object.values(Utils.rgbHexToRgba(variantColors[this.variant][k]))));
        });
      }

      for (let i = 0; i < pixelData[f].length; i += 4) {
        if (pixelData[f][i + 3]) {
          const pixel = pixelData[f].slice(i, i + 4);
          let [ r, g, b, a ] = pixel;
          if (variantColors) {
            const color = Utils.rgbaToInt([ r, g, b, a ]);
            if (variantColorSet.has(color)) {
              const mappedPixel = variantColorSet.get(color);
              if (mappedPixel) {
                [ r, g, b, a ] = mappedPixel;
              }
            }
          }
          if (!spriteColors.find(c => c[0] === r && c[1] === g && c[2] === b)) {
            spriteColors.push([ r, g, b, a ]);
          }
        }
      }
    }

    const fusionSpriteColors = JSON.parse(JSON.stringify(spriteColors));

    const pixelColors: number[] = [];
    for (let f = 0; f < 2; f++) {
      for (let i = 0; i < pixelData[f].length; i += 4) {
        const total = pixelData[f].slice(i, i + 3).reduce((total: number, value: number) => total + value, 0);
        if (!total) {
          continue;
        }
        pixelColors.push(argbFromRgba({ r: pixelData[f][i], g: pixelData[f][i + 1], b: pixelData[f][i + 2], a: pixelData[f][i + 3] }));
      }
    }

    const fusionPixelColors : number[] = [];
    for (let f = 0; f < 2; f++) {
      const variantColors = variantColorCache[!f ? fusionSpriteKey : fusionBackSpriteKey];
      const variantColorSet = new Map<number, number[]>();
      if (this.fusionShiny && variantColors && variantColors[this.fusionVariant]) {
        Object.keys(variantColors[this.fusionVariant]).forEach(k => {
          variantColorSet.set(Utils.rgbaToInt(Array.from(Object.values(Utils.rgbHexToRgba(k)))), Array.from(Object.values(Utils.rgbHexToRgba(variantColors[this.fusionVariant][k]))));
        });
      }
      for (let i = 0; i < pixelData[2 + f].length; i += 4) {
        const total = pixelData[2 + f].slice(i, i + 3).reduce((total: number, value: number) => total + value, 0);
        if (!total) {
          continue;
        }
        let [ r, g, b, a ] = [ pixelData[2 + f][i], pixelData[2 + f][i + 1], pixelData[2 + f][i + 2], pixelData[2 + f][i + 3] ];
        if (variantColors) {
          const color = Utils.rgbaToInt([ r, g, b, a ]);
          if (variantColorSet.has(color)) {
            const mappedPixel = variantColorSet.get(color);
            if (mappedPixel) {
              [ r, g, b, a ] = mappedPixel;
            }
          }
        }
        fusionPixelColors.push(argbFromRgba({ r, g, b, a }));
      }
    }

    let paletteColors: Map<number, number>;
    let fusionPaletteColors: Map<number, number>;

    const originalRandom = Math.random;
    Math.random = () => Phaser.Math.RND.realInRange(0, 1);

    globalScene.executeWithSeedOffset(() => {
      paletteColors = QuantizerCelebi.quantize(pixelColors, 4);
      fusionPaletteColors = QuantizerCelebi.quantize(fusionPixelColors, 4);
    }, 0, "This result should not vary");

    Math.random = originalRandom;

    paletteColors = paletteColors!; // tell TS compiler that paletteColors is defined!
    fusionPaletteColors = fusionPaletteColors!; // TS compiler that fusionPaletteColors is defined!
    const [ palette, fusionPalette ] = [ paletteColors, fusionPaletteColors ]
      .map(paletteColors => {
        let keys = Array.from(paletteColors.keys()).sort((a: number, b: number) => paletteColors.get(a)! < paletteColors.get(b)! ? 1 : -1);
        let rgbaColors: Map<number, number[]>;
        let hsvColors: Map<number, number[]>;

        const mappedColors = new Map<number, number[]>();

        do {
          mappedColors.clear();

          rgbaColors = keys.reduce((map: Map<number, number[]>, k: number) => {
            map.set(k, Object.values(rgbaFromArgb(k))); return map;
          }, new Map<number, number[]>());
          hsvColors = Array.from(rgbaColors.keys()).reduce((map: Map<number, number[]>, k: number) => {
            const rgb = rgbaColors.get(k)!.slice(0, 3);
            map.set(k, Utils.rgbToHsv(rgb[0], rgb[1], rgb[2]));
            return map;
          }, new Map<number, number[]>());

          for (let c = keys.length - 1; c >= 0; c--) {
            const hsv = hsvColors.get(keys[c])!;
            for (let c2 = 0; c2 < c; c2++) {
              const hsv2 = hsvColors.get(keys[c2])!;
              const diff = Math.abs(hsv[0] - hsv2[0]);
              if (diff < 30 || diff >= 330) {
                if (mappedColors.has(keys[c])) {
                  mappedColors.get(keys[c])!.push(keys[c2]);
                } else {
                  mappedColors.set(keys[c], [ keys[c2] ]);
                }
                break;
              }
            }
          }

          mappedColors.forEach((values: number[], key: number) => {
            const keyColor = rgbaColors.get(key)!;
            const valueColors = values.map(v => rgbaColors.get(v)!);
            const color = keyColor.slice(0);
            let count = paletteColors.get(key)!;
            for (const value of values) {
              const valueCount = paletteColors.get(value);
              if (!valueCount) {
                continue;
              }
              count += valueCount;
            }

            for (let c = 0; c < 3; c++) {
              color[c] *= (paletteColors.get(key)! / count);
              values.forEach((value: number, i: number) => {
                if (paletteColors.has(value)) {
                  const valueCount = paletteColors.get(value)!;
                  color[c] += valueColors[i][c] * (valueCount / count);
                }
              });
              color[c] = Math.round(color[c]);
            }

            paletteColors.delete(key);
            for (const value of values) {
              paletteColors.delete(value);
              if (mappedColors.has(value)) {
                mappedColors.delete(value);
              }
            }

            paletteColors.set(argbFromRgba({ r: color[0], g: color[1], b: color[2], a: color[3] }), count);
          });

          keys = Array.from(paletteColors.keys()).sort((a: number, b: number) => paletteColors.get(a)! < paletteColors.get(b)! ? 1 : -1);
        } while (mappedColors.size);

        return keys.map(c => Object.values(rgbaFromArgb(c)));
      }
      );

    const paletteDeltas: number[][] = [];

    spriteColors.forEach((sc: number[], i: number) => {
      paletteDeltas.push([]);
      for (let p = 0; p < palette.length; p++) {
        paletteDeltas[i].push(Utils.deltaRgb(sc, palette[p]));
      }
    });

    const easeFunc = Phaser.Tweens.Builders.GetEaseFunction("Cubic.easeIn");

    for (let sc = 0; sc < spriteColors.length; sc++) {
      const delta = Math.min(...paletteDeltas[sc]);
      const paletteIndex = Math.min(paletteDeltas[sc].findIndex(pd => pd === delta), fusionPalette.length - 1);
      if (delta < 255) {
        const ratio = easeFunc(delta / 255);
        const color = [ 0, 0, 0, fusionSpriteColors[sc][3] ];
        for (let c = 0; c < 3; c++) {
          color[c] = Math.round((fusionSpriteColors[sc][c] * ratio) + (fusionPalette[paletteIndex][c] * (1 - ratio)));
        }
        fusionSpriteColors[sc] = color;
      }
    }

    [ this.getSprite(), this.getTintSprite() ].filter(s => !!s).map(s => {
      s.pipelineData[`spriteColors${ignoreOveride && this.summonData?.speciesForm ? "Base" : ""}`] = spriteColors;
      s.pipelineData[`fusionSpriteColors${ignoreOveride && this.summonData?.speciesForm ? "Base" : ""}`] = fusionSpriteColors;
    });

    canvas.remove();
    fusionCanvas.remove();
  }

  /**
   * Generates a random number using the current battle's seed, or the global seed if `globalScene.currentBattle` is falsy
   * <!-- @import "../battle".Battle -->
   * This calls either {@linkcode BattleScene.randBattleSeedInt}({@linkcode range}, {@linkcode min}) in `src/battle-scene.ts`
   * which calls {@linkcode Battle.randSeedInt}({@linkcode range}, {@linkcode min}) in `src/battle.ts`
   * which calls {@linkcode Utils.randSeedInt randSeedInt}({@linkcode range}, {@linkcode min}) in `src/utils.ts`,
   * or it directly calls {@linkcode Utils.randSeedInt randSeedInt}({@linkcode range}, {@linkcode min}) in `src/utils.ts` if there is no current battle
   *
   * @param range How large of a range of random numbers to choose from. If {@linkcode range} <= 1, returns {@linkcode min}
   * @param min The minimum integer to pick, default `0`
   * @returns A random integer between {@linkcode min} and ({@linkcode min} + {@linkcode range} - 1)
   */
  randSeedInt(range: number, min: number = 0): number {
    return globalScene.currentBattle
      ? globalScene.randBattleSeedInt(range, min)
      : Utils.randSeedInt(range, min);
  }

  /**
   * Generates a random number using the current battle's seed, or the global seed if `globalScene.currentBattle` is falsy
   * @param min The minimum integer to generate
   * @param max The maximum integer to generate
   * @returns a random integer between {@linkcode min} and {@linkcode max} inclusive
   */
  randSeedIntRange(min: number, max: number): number {
    return this.randSeedInt((max - min) + 1, min);
  }

  /**
   * Causes a Pokemon to leave the field (such as in preparation for a switch out/escape).
   * @param clearEffects Indicates if effects should be cleared (true) or passed
   * to the next pokemon, such as during a baton pass (false)
   * @param hideInfo Indicates if this should also play the animation to hide the Pokemon's
   * info container.
   */
  leaveField(clearEffects: boolean = true, hideInfo: boolean = true) {
    this.resetSprite();
    this.resetTurnData();
    if (clearEffects) {
      this.destroySubstitute();
      this.resetSummonData(); // this also calls `resetBattleSummonData`
    }
    if (hideInfo) {
      this.hideInfo();
    }
    globalScene.field.remove(this);
    this.setSwitchOutStatus(true);
    globalScene.triggerPokemonFormChange(this, SpeciesFormChangeActiveTrigger, true);
  }

  destroy(): void {
    this.battleInfo?.destroy();
    this.destroySubstitute();
    super.destroy();
  }

  getBattleInfo(): BattleInfo {
    return this.battleInfo;
  }

  /**
   * Checks whether or not the Pokemon's root form has the same ability
   * @param abilityIndex the given ability index we are checking
   * @returns true if the abilities are the same
   */
  hasSameAbilityInRootForm(abilityIndex: number): boolean {
    const currentAbilityIndex = this.abilityIndex;
    const rootForm = getPokemonSpecies(this.species.getRootSpeciesId());
    return rootForm.getAbility(abilityIndex) === rootForm.getAbility(currentAbilityIndex);
  }

  /**
   * Helper function to check if the player already owns the starter data of the Pokemon's
   * current ability
   * @param ownedAbilityAttrs the owned abilityAttr of this Pokemon's root form
   * @returns true if the player already has it, false otherwise
   */
  checkIfPlayerHasAbilityOfStarter(ownedAbilityAttrs: number): boolean {
    if ((ownedAbilityAttrs & 1) > 0 && this.hasSameAbilityInRootForm(0)) {
      return true;
    }
    if ((ownedAbilityAttrs & 2) > 0 && this.hasSameAbilityInRootForm(1)) {
      return true;
    }
    if ((ownedAbilityAttrs & 4) > 0 && this.hasSameAbilityInRootForm(2)) {
      return true;
    }
    return false;
  }

  /**
   * Reduces one of this Pokemon's held item stacks by 1, and removes the item if applicable.
   * Does nothing if this Pokemon is somehow not the owner of the held item.
   * @param heldItem The item stack to be reduced by 1.
   * @param forBattle If `false`, do not trigger in-battle effects (such as Unburden) from losing the item. For example, set this to `false` if the Pokemon is giving away the held item for a Mystery Encounter. Default is `true`.
   * @returns `true` if the item was removed successfully, `false` otherwise.
   */
  public loseHeldItem(heldItem: PokemonHeldItemModifier, forBattle: boolean = true): boolean {
    if (heldItem.pokemonId === -1 || heldItem.pokemonId === this.id) {
      heldItem.stackCount--;
      if (heldItem.stackCount <= 0) {
        globalScene.removeModifier(heldItem, !this.isPlayer());
      }
      if (forBattle) {
        applyPostItemLostAbAttrs(PostItemLostAbAttr, this, false);
      }
      return true;
    } else {
      return false;
    }
  }
}

export class PlayerPokemon extends Pokemon {
  public compatibleTms: Moves[];

  constructor(species: PokemonSpecies, level: number, abilityIndex?: number, formIndex?: number, gender?: Gender, shiny?: boolean, variant?: Variant, ivs?: number[], nature?: Nature, dataSource?: Pokemon | PokemonData) {
    super(106, 148, species, level, abilityIndex, formIndex, gender, shiny, variant, ivs, nature, dataSource);

    if (Overrides.STATUS_OVERRIDE) {
      this.status = new Status(Overrides.STATUS_OVERRIDE, 0, 4);
    }

    if (Overrides.SHINY_OVERRIDE) {
      this.shiny = true;
      this.initShinySparkle();
    } else if (Overrides.SHINY_OVERRIDE === false) {
      this.shiny = false;
    }

    if (Overrides.VARIANT_OVERRIDE !== null && this.shiny) {
      this.variant = Overrides.VARIANT_OVERRIDE;
    }

    if (!dataSource) {
      if (globalScene.gameMode.isDaily) {
        this.generateAndPopulateMoveset();
      } else {
        this.moveset = [];
      }
    }
    this.generateCompatibleTms();
  }

  initBattleInfo(): void {
    this.battleInfo = new PlayerBattleInfo();
    this.battleInfo.initInfo(this);
  }

  isPlayer(): boolean {
    return true;
  }

  hasTrainer(): boolean {
    return true;
  }

  isBoss(): boolean {
    return false;
  }

  getFieldIndex(): number {
    return globalScene.getPlayerField().indexOf(this);
  }

  getBattlerIndex(): BattlerIndex {
    return this.getFieldIndex();
  }

  generateCompatibleTms(): void {
    this.compatibleTms = [];

    const tms = Object.keys(tmSpecies);
    for (const tm of tms) {
      const moveId = parseInt(tm) as Moves;
      let compatible = false;
      for (const p of tmSpecies[tm]) {
        if (Array.isArray(p)) {
          const [ pkm, form ] = p;
          if ((pkm === this.species.speciesId || this.fusionSpecies && pkm === this.fusionSpecies.speciesId) && form === this.getFormKey()) {
            compatible = true;
            break;
          }
        } else if (p === this.species.speciesId || (this.fusionSpecies && p === this.fusionSpecies.speciesId)) {
          compatible = true;
          break;
        }
      }
      if (reverseCompatibleTms.indexOf(moveId) > -1) {
        compatible = !compatible;
      }
      if (compatible) {
        this.compatibleTms.push(moveId);
      }
    }
  }

  tryPopulateMoveset(moveset: StarterMoveset): boolean {
    if (!this.getSpeciesForm().validateStarterMoveset(moveset, globalScene.gameData.starterData[this.species.getRootSpeciesId()].eggMoves)) {
      return false;
    }

    this.moveset = moveset.map(m => new PokemonMove(m));

    return true;
  }

  /**
   * Causes this mon to leave the field (via {@linkcode leaveField}) and then
   * opens the party switcher UI to switch a new mon in
   * @param switchType the {@linkcode SwitchType} for this switch-out. If this is
   * `BATON_PASS` or `SHED_TAIL`, this Pokemon's effects are not cleared upon leaving
   * the field.
   */
  switchOut(switchType: SwitchType = SwitchType.SWITCH): Promise<void> {
    return new Promise(resolve => {
      this.leaveField(switchType === SwitchType.SWITCH);

      globalScene.ui.setMode(Mode.PARTY, PartyUiMode.FAINT_SWITCH, this.getFieldIndex(), (slotIndex: number, option: PartyOption) => {
        if (slotIndex >= globalScene.currentBattle.getBattlerCount() && slotIndex < 6) {
          globalScene.prependToPhase(new SwitchSummonPhase(switchType, this.getFieldIndex(), slotIndex, false), MoveEndPhase);
        }
        globalScene.ui.setMode(Mode.MESSAGE).then(resolve);
      }, PartyUiHandler.FilterNonFainted);
    });
  }

  addFriendship(friendship: number): void {
    if (friendship > 0) {
      const starterSpeciesId = this.species.getRootSpeciesId();
      const fusionStarterSpeciesId = this.isFusion() && this.fusionSpecies ? this.fusionSpecies.getRootSpeciesId() : 0;
      const starterData = [
        globalScene.gameData.starterData[starterSpeciesId],
        fusionStarterSpeciesId ? globalScene.gameData.starterData[fusionStarterSpeciesId] : null
      ].filter(d => !!d);
      const amount = new Utils.NumberHolder(friendship);
      globalScene.applyModifier(PokemonFriendshipBoosterModifier, true, this, amount);
      const candyFriendshipMultiplier = globalScene.eventManager.getClassicFriendshipMultiplier();
      const starterAmount = new Utils.NumberHolder(Math.floor(amount.value * (globalScene.gameMode.isClassic ? candyFriendshipMultiplier : 1) / (fusionStarterSpeciesId ? 2 : 1)));

      // Add friendship to this PlayerPokemon
      this.friendship = Math.min(this.friendship + amount.value, 255);
      if (this.friendship === 255) {
        globalScene.validateAchv(achvs.MAX_FRIENDSHIP);
      }
      // Add to candy progress for this mon's starter species and its fused species (if it has one)
      starterData.forEach((sd: StarterDataEntry, i: number) => {
        const speciesId = !i ? starterSpeciesId : fusionStarterSpeciesId as Species;
        sd.friendship = (sd.friendship || 0) + starterAmount.value;
        if (sd.friendship >= getStarterValueFriendshipCap(speciesStarterCosts[speciesId])) {
          globalScene.gameData.addStarterCandy(getPokemonSpecies(speciesId), 1);
          sd.friendship = 0;
        }
      });
    } else {
      // Lose friendship upon fainting
      this.friendship = Math.max(this.friendship + friendship, 0);
    }
  }
  /**
   * Handles Revival Blessing when used by player.
   * @returns Promise to revive a pokemon.
   * @see {@linkcode RevivalBlessingAttr}
   */
  revivalBlessing(): Promise<void> {
    return new Promise(resolve => {
      globalScene.ui.setMode(Mode.PARTY, PartyUiMode.REVIVAL_BLESSING, this.getFieldIndex(), (slotIndex:number, option: PartyOption) => {
        if (slotIndex >= 0 && slotIndex < 6) {
          const pokemon = globalScene.getPlayerParty()[slotIndex];
          if (!pokemon || !pokemon.isFainted()) {
            resolve();
          }

          pokemon.resetTurnData();
          pokemon.resetStatus();
          pokemon.heal(Math.min(Utils.toDmgValue(0.5 * pokemon.getMaxHp()), pokemon.getMaxHp()));
          globalScene.queueMessage(i18next.t("moveTriggers:revivalBlessing", { pokemonName: pokemon.name }), 0, true);

          if (globalScene.currentBattle.double && globalScene.getPlayerParty().length > 1) {
            const allyPokemon = this.getAlly();
            if (slotIndex <= 1) {
              // Revived ally pokemon
              globalScene.unshiftPhase(new SwitchSummonPhase(SwitchType.SWITCH, pokemon.getFieldIndex(), slotIndex, false, true));
              globalScene.unshiftPhase(new ToggleDoublePositionPhase(true));
            } else if (allyPokemon.isFainted()) {
              // Revived party pokemon, and ally pokemon is fainted
              globalScene.unshiftPhase(new SwitchSummonPhase(SwitchType.SWITCH, allyPokemon.getFieldIndex(), slotIndex, false, true));
              globalScene.unshiftPhase(new ToggleDoublePositionPhase(true));
            }
          }

        }
        globalScene.ui.setMode(Mode.MESSAGE).then(() => resolve());
      }, PartyUiHandler.FilterFainted);
    });
  }

  getPossibleEvolution(evolution: SpeciesFormEvolution | null): Promise<Pokemon> {
    if (!evolution) {
      return new Promise(resolve => resolve(this));
    }
    return new Promise(resolve => {
      const evolutionSpecies = getPokemonSpecies(evolution.speciesId);
      const isFusion = evolution instanceof FusionSpeciesFormEvolution;
      let ret: PlayerPokemon;
      if (isFusion) {
        const originalFusionSpecies = this.fusionSpecies;
        const originalFusionFormIndex = this.fusionFormIndex;
        this.fusionSpecies = evolutionSpecies;
        this.fusionFormIndex = evolution.evoFormKey !== null ? Math.max(evolutionSpecies.forms.findIndex(f => f.formKey === evolution.evoFormKey), 0) : this.fusionFormIndex;
        ret = globalScene.addPlayerPokemon(this.species, this.level, this.abilityIndex, this.formIndex, this.gender, this.shiny, this.variant, this.ivs, this.nature, this);
        this.fusionSpecies = originalFusionSpecies;
        this.fusionFormIndex = originalFusionFormIndex;
      } else {
        const formIndex = evolution.evoFormKey !== null && !isFusion ? Math.max(evolutionSpecies.forms.findIndex(f => f.formKey === evolution.evoFormKey), 0) : this.formIndex;
        ret = globalScene.addPlayerPokemon(!isFusion ? evolutionSpecies : this.species, this.level, this.abilityIndex, formIndex, this.gender, this.shiny, this.variant, this.ivs, this.nature, this);
      }
      ret.loadAssets().then(() => resolve(ret));
    });
  }

  evolve(evolution: SpeciesFormEvolution | null, preEvolution: PokemonSpeciesForm): Promise<void> {
    if (!evolution) {
      return new Promise(resolve => resolve());
    }
    return new Promise(resolve => {
      this.pauseEvolutions = false;
      // Handles Nincada evolving into Ninjask + Shedinja
      this.handleSpecialEvolutions(evolution);
      const isFusion = evolution instanceof FusionSpeciesFormEvolution;
      if (!isFusion) {
        this.species = getPokemonSpecies(evolution.speciesId);
      } else {
        this.fusionSpecies = getPokemonSpecies(evolution.speciesId);
      }
      if (evolution.preFormKey !== null) {
        const formIndex = Math.max((!isFusion || !this.fusionSpecies ? this.species : this.fusionSpecies).forms.findIndex(f => f.formKey === evolution.evoFormKey), 0);
        if (!isFusion) {
          this.formIndex = formIndex;
        } else {
          this.fusionFormIndex = formIndex;
        }
      }
      this.generateName();
      if (!isFusion) {
        const abilityCount = this.getSpeciesForm().getAbilityCount();
        const preEvoAbilityCount = preEvolution.getAbilityCount();
        if ([ 0, 1, 2 ].includes(this.abilityIndex)) {
          // Handles cases where a Pokemon with 3 abilities evolves into a Pokemon with 2 abilities (ie: Eevee -> any Eeveelution)
          if (this.abilityIndex === 2 && preEvoAbilityCount === 3 && abilityCount === 2) {
            this.abilityIndex = 1;
          }
        } else { // Prevent pokemon with an illegal ability value from breaking things
          console.warn("this.abilityIndex is somehow an illegal value, please report this");
          console.warn(this.abilityIndex);
          this.abilityIndex = 0;
        }
      } else { // Do the same as above, but for fusions
        const abilityCount = this.getFusionSpeciesForm().getAbilityCount();
        const preEvoAbilityCount = preEvolution.getAbilityCount();
        if ([ 0, 1, 2 ].includes(this.fusionAbilityIndex)) {
          if (this.fusionAbilityIndex === 2 && preEvoAbilityCount === 3 && abilityCount === 2) {
            this.fusionAbilityIndex = 1;
          }
        } else {
          console.warn("this.fusionAbilityIndex is somehow an illegal value, please report this");
          console.warn(this.fusionAbilityIndex);
          this.fusionAbilityIndex = 0;
        }
      }
      this.compatibleTms.splice(0, this.compatibleTms.length);
      this.generateCompatibleTms();
      const updateAndResolve = () => {
        this.loadAssets().then(() => {
          this.calculateStats();
          this.updateInfo(true).then(() => resolve());
        });
      };
      if (preEvolution.speciesId === Species.GIMMIGHOUL) {
        const evotracker = this.getHeldItems().filter(m => m instanceof EvoTrackerModifier)[0] ?? null;
        if (evotracker) {
          globalScene.removeModifier(evotracker);
        }
      }
      if (!globalScene.gameMode.isDaily || this.metBiome > -1) {
        globalScene.gameData.updateSpeciesDexIvs(this.species.speciesId, this.ivs);
        globalScene.gameData.setPokemonSeen(this, false);
        globalScene.gameData.setPokemonCaught(this, false).then(() => updateAndResolve());
      } else {
        updateAndResolve();
      }
    });
  }

  private handleSpecialEvolutions(evolution: SpeciesFormEvolution) {
    const isFusion = evolution instanceof FusionSpeciesFormEvolution;

    const evoSpecies = (!isFusion ? this.species : this.fusionSpecies);
    if (evoSpecies?.speciesId === Species.NINCADA && evolution.speciesId === Species.NINJASK) {
      const newEvolution = pokemonEvolutions[evoSpecies.speciesId][1];

      if (newEvolution.condition?.predicate(this)) {
        const newPokemon = globalScene.addPlayerPokemon(this.species, this.level, this.abilityIndex, this.formIndex, undefined, this.shiny, this.variant, this.ivs, this.nature);
        newPokemon.passive = this.passive;
        newPokemon.moveset = this.moveset.slice();
        newPokemon.moveset = this.copyMoveset();
        newPokemon.luck = this.luck;
        newPokemon.gender = Gender.GENDERLESS;
        newPokemon.metLevel = this.metLevel;
        newPokemon.metBiome = this.metBiome;
        newPokemon.metSpecies = this.metSpecies;
        newPokemon.metWave = this.metWave;
        newPokemon.fusionSpecies = this.fusionSpecies;
        newPokemon.fusionFormIndex = this.fusionFormIndex;
        newPokemon.fusionAbilityIndex = this.fusionAbilityIndex;
        newPokemon.fusionShiny = this.fusionShiny;
        newPokemon.fusionVariant = this.fusionVariant;
        newPokemon.fusionGender = this.fusionGender;
        newPokemon.fusionLuck = this.fusionLuck;
        newPokemon.fusionTeraType = this.teraType;
        newPokemon.usedTMs = this.usedTMs;

        globalScene.getPlayerParty().push(newPokemon);
        newPokemon.evolve((!isFusion ? newEvolution : new FusionSpeciesFormEvolution(this.id, newEvolution)), evoSpecies);
        const modifiers = globalScene.findModifiers(m => m instanceof PokemonHeldItemModifier
          && m.pokemonId === this.id, true) as PokemonHeldItemModifier[];
        modifiers.forEach(m => {
          const clonedModifier = m.clone() as PokemonHeldItemModifier;
          clonedModifier.pokemonId = newPokemon.id;
          globalScene.addModifier(clonedModifier, true);
        });
        globalScene.updateModifiers(true);
      }
    }
  }

  getPossibleForm(formChange: SpeciesFormChange): Promise<Pokemon> {
    return new Promise(resolve => {
      const formIndex = Math.max(this.species.forms.findIndex(f => f.formKey === formChange.formKey), 0);
      const ret = globalScene.addPlayerPokemon(this.species, this.level, this.abilityIndex, formIndex, this.gender, this.shiny, this.variant, this.ivs, this.nature, this);
      ret.loadAssets().then(() => resolve(ret));
    });
  }

  changeForm(formChange: SpeciesFormChange): Promise<void> {
    return new Promise(resolve => {
      this.formIndex = Math.max(this.species.forms.findIndex(f => f.formKey === formChange.formKey), 0);
      this.generateName();
      const abilityCount = this.getSpeciesForm().getAbilityCount();
      if (this.abilityIndex >= abilityCount) { // Shouldn't happen
        this.abilityIndex = abilityCount - 1;
      }

      this.compatibleTms.splice(0, this.compatibleTms.length);
      this.generateCompatibleTms();
      const updateAndResolve = () => {
        this.loadAssets().then(() => {
          this.calculateStats();
          globalScene.updateModifiers(true, true);
          this.updateInfo(true).then(() => resolve());
        });
      };
      if (!globalScene.gameMode.isDaily || this.metBiome > -1) {
        globalScene.gameData.setPokemonSeen(this, false);
        globalScene.gameData.setPokemonCaught(this, false).then(() => updateAndResolve());
      } else {
        updateAndResolve();
      }
    });
  }

  clearFusionSpecies(): void {
    super.clearFusionSpecies();
    this.generateCompatibleTms();
  }

  /**
  * Returns a Promise to fuse two PlayerPokemon together
  * @param pokemon The PlayerPokemon to fuse to this one
  */
  fuse(pokemon: PlayerPokemon): Promise<void> {
    return new Promise(resolve => {
      this.fusionSpecies = pokemon.species;
      this.fusionFormIndex = pokemon.formIndex;
      this.fusionAbilityIndex = pokemon.abilityIndex;
      this.fusionShiny = pokemon.shiny;
      this.fusionVariant = pokemon.variant;
      this.fusionGender = pokemon.gender;
      this.fusionLuck = pokemon.luck;
      this.fusionCustomPokemonData = pokemon.customPokemonData;
      if ((pokemon.pauseEvolutions) || (this.pauseEvolutions)) {
        this.pauseEvolutions = true;
      }

      globalScene.validateAchv(achvs.SPLICE);
      globalScene.gameData.gameStats.pokemonFused++;

      // Store the average HP% that each Pokemon has
      const maxHp = this.getMaxHp();
      const newHpPercent = ((pokemon.hp / pokemon.getMaxHp()) + (this.hp / maxHp)) / 2;

      this.generateName();
      this.calculateStats();

      // Set this Pokemon's HP to the average % of both fusion components
      this.hp = Math.round(maxHp * newHpPercent);
      if (!this.isFainted()) {
        // If this Pokemon hasn't fainted, make sure the HP wasn't set over the new maximum
        this.hp = Math.min(this.hp, maxHp);
        this.status = getRandomStatus(this.status, pokemon.status); // Get a random valid status between the two
      } else if (!pokemon.isFainted()) {
        // If this Pokemon fainted but the other hasn't, make sure the HP wasn't set to zero
        this.hp = Math.max(this.hp, 1);
        this.status = pokemon.status; // Inherit the other Pokemon's status
      }

      this.generateCompatibleTms();
      this.updateInfo(true);
      const fusedPartyMemberIndex = globalScene.getPlayerParty().indexOf(pokemon);
      let partyMemberIndex = globalScene.getPlayerParty().indexOf(this);
      if (partyMemberIndex > fusedPartyMemberIndex) {
        partyMemberIndex--;
      }
      const fusedPartyMemberHeldModifiers = globalScene.findModifiers(m => m instanceof PokemonHeldItemModifier
        && m.pokemonId === pokemon.id, true) as PokemonHeldItemModifier[];
      const transferModifiers: Promise<boolean>[] = [];
      for (const modifier of fusedPartyMemberHeldModifiers) {
        transferModifiers.push(globalScene.tryTransferHeldItemModifier(modifier, this, false, modifier.getStackCount(), true, true, false));
      }
      Promise.allSettled(transferModifiers).then(() => {
        globalScene.updateModifiers(true, true).then(() => {
          globalScene.removePartyMemberModifiers(fusedPartyMemberIndex);
          globalScene.getPlayerParty().splice(fusedPartyMemberIndex, 1)[0];
          const newPartyMemberIndex = globalScene.getPlayerParty().indexOf(this);
          pokemon.getMoveset(true).map((m: PokemonMove) => globalScene.unshiftPhase(new LearnMovePhase(newPartyMemberIndex, m.getMove().id)));
          pokemon.destroy();
          this.updateFusionPalette();
          resolve();
        });
      });
    });
  }

  unfuse(): Promise<void> {
    return new Promise(resolve => {
      this.clearFusionSpecies();

      this.updateInfo(true).then(() => resolve());
      this.updateFusionPalette();
    });
  }

  /** Returns a deep copy of this Pokemon's moveset array */
  copyMoveset(): PokemonMove[] {
    const newMoveset : PokemonMove[] = [];
    this.moveset.forEach((move) => {
      // TODO: refactor `moveset` to not accept `null`s
      if (move) {
        newMoveset.push(new PokemonMove(move.moveId, 0, move.ppUp, move.virtual, move.maxPpOverride));
      }
    });

    return newMoveset;
  }
}

export class EnemyPokemon extends Pokemon {
  public trainerSlot: TrainerSlot;
  public aiType: AiType;
<<<<<<< HEAD
  public bossSegments: integer;
  public bossSegmentIndex: integer;
  public initialTeamIndex: integer;
=======
  public bossSegments: number;
  public bossSegmentIndex: number;
>>>>>>> c363d2b9
  /** To indicate if the instance was populated with a dataSource -> e.g. loaded & populated from session data */
  public readonly isPopulatedFromDataSource: boolean;

  constructor(species: PokemonSpecies, level: number, trainerSlot: TrainerSlot, boss: boolean, shinyLock: boolean = false, dataSource?: PokemonData) {
    super(236, 84, species, level, dataSource?.abilityIndex, dataSource?.formIndex, dataSource?.gender,
      (!shinyLock && dataSource) ? dataSource.shiny : false, (!shinyLock && dataSource) ? dataSource.variant : undefined,
      undefined, dataSource ? dataSource.nature : undefined, dataSource);

    this.trainerSlot = trainerSlot;
    this.initialTeamIndex = globalScene.currentBattle?.enemyParty.length ?? 0;
    this.isPopulatedFromDataSource = !!dataSource; // if a dataSource is provided, then it was populated from dataSource
    if (boss) {
      this.setBoss(boss, dataSource?.bossSegments);
    }

    if (Overrides.OPP_STATUS_OVERRIDE) {
      this.status = new Status(Overrides.OPP_STATUS_OVERRIDE, 0, 4);
    }

    if (Overrides.OPP_GENDER_OVERRIDE !== null) {
      this.gender = Overrides.OPP_GENDER_OVERRIDE;
    }

    const speciesId = this.species.speciesId;

    if (
      speciesId in Overrides.OPP_FORM_OVERRIDES
      && Overrides.OPP_FORM_OVERRIDES[speciesId]
      && this.species.forms[Overrides.OPP_FORM_OVERRIDES[speciesId]]
    ) {
      this.formIndex = Overrides.OPP_FORM_OVERRIDES[speciesId] ?? 0;
    }

    if (!dataSource) {
      this.generateAndPopulateMoveset();

      if (shinyLock || Overrides.OPP_SHINY_OVERRIDE === false) {
        this.shiny = false;
      } else {
        this.trySetShiny();
      }

      if (!this.shiny && Overrides.OPP_SHINY_OVERRIDE) {
        this.shiny = true;
        this.initShinySparkle();
      }

      if (this.shiny) {
        this.variant = this.generateShinyVariant();
        if (Overrides.OPP_VARIANT_OVERRIDE !== null) {
          this.variant = Overrides.OPP_VARIANT_OVERRIDE;
        }
      }

      this.luck = (this.shiny ? this.variant + 1 : 0) + (this.fusionShiny ? this.fusionVariant + 1 : 0);

      let prevolution: Species;
      let speciesId = species.speciesId;
      while ((prevolution = pokemonPrevolutions[speciesId])) {
        const evolution = pokemonEvolutions[prevolution].find(pe => pe.speciesId === speciesId && (!pe.evoFormKey || pe.evoFormKey === this.getFormKey()));
        if (evolution?.condition?.enforceFunc) {
          evolution.condition.enforceFunc(this);
        }
        speciesId = prevolution;
      }
    }

    this.aiType = boss || this.hasTrainer() ? AiType.SMART : AiType.SMART_RANDOM;
  }

  initBattleInfo(): void {
    if (!this.battleInfo) {
      this.battleInfo = new EnemyBattleInfo();
      this.battleInfo.updateBossSegments(this);
      this.battleInfo.initInfo(this);
    } else {
      this.battleInfo.updateBossSegments(this);
    }
  }

  /**
   * Sets the pokemons boss status. If true initializes the boss segments either from the arguments
   * or through the the Scene.getEncounterBossSegments function
   *
   * @param boss if the pokemon is a boss
   * @param bossSegments amount of boss segments (health-bar segments)
   */
  setBoss(boss: boolean = true, bossSegments: number = 0): void {
    if (boss) {
      this.bossSegments = bossSegments || globalScene.getEncounterBossSegments(globalScene.currentBattle.waveIndex, this.level, this.species, true);
      this.bossSegmentIndex = this.bossSegments - 1;
    } else {
      this.bossSegments = 0;
      this.bossSegmentIndex = 0;
    }
  }

  generateAndPopulateMoveset(formIndex?: number): void {
    switch (true) {
      case (this.species.speciesId === Species.SMEARGLE):
        this.moveset = [
          new PokemonMove(Moves.SKETCH),
          new PokemonMove(Moves.SKETCH),
          new PokemonMove(Moves.SKETCH),
          new PokemonMove(Moves.SKETCH)
        ];
        break;
      case (this.species.speciesId === Species.ETERNATUS):
        this.moveset = (formIndex !== undefined ? formIndex : this.formIndex)
          ? [
            new PokemonMove(Moves.DYNAMAX_CANNON),
            new PokemonMove(Moves.CROSS_POISON),
            new PokemonMove(Moves.FLAMETHROWER),
            new PokemonMove(Moves.RECOVER, 0, -4)
          ]
          : [
            new PokemonMove(Moves.ETERNABEAM),
            new PokemonMove(Moves.SLUDGE_BOMB),
            new PokemonMove(Moves.FLAMETHROWER),
            new PokemonMove(Moves.COSMIC_POWER)
          ];
        if (globalScene.gameMode.hasChallenge(Challenges.INVERSE_BATTLE)) {
          this.moveset[2] = new PokemonMove(Moves.THUNDERBOLT);
        }
        break;
      default:
        super.generateAndPopulateMoveset();
        break;
    }
  }

  /**
   * Determines the move this Pokemon will use on the next turn, as well as
   * the Pokemon the move will target.
   * @returns this Pokemon's next move in the format {move, moveTargets}
   */
  getNextMove(): TurnMove {
    // If this Pokemon has a move already queued, return it.
    const moveQueue = this.getMoveQueue();
    if (moveQueue.length !== 0) {
      const queuedMove = moveQueue[0];
      if (queuedMove) {
        const moveIndex = this.getMoveset().findIndex(m => m?.moveId === queuedMove.move);
        if ((moveIndex > -1 && this.getMoveset()[moveIndex]!.isUsable(this, queuedMove.ignorePP)) || queuedMove.virtual) {
          return queuedMove;
        } else {
          this.getMoveQueue().shift();
          return this.getNextMove();
        }
      }
    }

    // Filter out any moves this Pokemon cannot use
    let movePool = this.getMoveset().filter(m => m?.isUsable(this));
    // If no moves are left, use Struggle. Otherwise, continue with move selection
    if (movePool.length) {
      // If there's only 1 move in the move pool, use it.
      if (movePool.length === 1) {
        return { move: movePool[0]!.moveId, targets: this.getNextTargets(movePool[0]!.moveId) }; // TODO: are the bangs correct?
      }
      // If a move is forced because of Encore, use it.
      const encoreTag = this.getTag(EncoreTag) as EncoreTag;
      if (encoreTag) {
        const encoreMove = movePool.find(m => m?.moveId === encoreTag.moveId);
        if (encoreMove) {
          return { move: encoreMove.moveId, targets: this.getNextTargets(encoreMove.moveId) };
        }
      }
      switch (this.aiType) {
        case AiType.RANDOM: // No enemy should spawn with this AI type in-game
          const moveId = movePool[globalScene.randBattleSeedInt(movePool.length)]!.moveId; // TODO: is the bang correct?
          return { move: moveId, targets: this.getNextTargets(moveId) };
        case AiType.SMART_RANDOM:
        case AiType.SMART:
        /**
         * Search this Pokemon's move pool for moves that will KO an opposing target.
         * If there are any moves that can KO an opponent (i.e. a player Pokemon),
         * those moves are the only ones considered for selection on this turn.
         */
          const koMoves = movePool.filter(pkmnMove => {
            if (!pkmnMove) {
              return false;
            }

            const move = pkmnMove.getMove()!;
            if (move.moveTarget === MoveTarget.ATTACKER) {
              return false;
            }

            const fieldPokemon = globalScene.getField();
            const moveTargets = getMoveTargets(this, move.id).targets
              .map(ind => fieldPokemon[ind])
              .filter(p => this.isPlayer() !== p.isPlayer());
            // Only considers critical hits for crit-only moves or when this Pokemon is under the effect of Laser Focus
            const isCritical = move.hasAttr(CritOnlyAttr) || !!this.getTag(BattlerTagType.ALWAYS_CRIT);

            return move.category !== MoveCategory.STATUS
            && moveTargets.some(p => {
              const doesNotFail = move.applyConditions(this, p, move) || [ Moves.SUCKER_PUNCH, Moves.UPPER_HAND, Moves.THUNDERCLAP ].includes(move.id);
              return doesNotFail && p.getAttackDamage(this, move, !p.battleData.abilityRevealed, false, isCritical).damage >= p.hp;
            });
          }, this);

          if (koMoves.length > 0) {
            movePool = koMoves;
          }

          /**
         * Move selection is based on the move's calculated "benefit score" against the
         * best possible target(s) (as determined by {@linkcode getNextTargets}).
         * For more information on how benefit scores are calculated, see `docs/enemy-ai.md`.
         */
          const moveScores = movePool.map(() => 0);
          const moveTargets = Object.fromEntries(movePool.map(m => [ m!.moveId, this.getNextTargets(m!.moveId) ])); // TODO: are those bangs correct?
          for (const m in movePool) {
            const pokemonMove = movePool[m]!; // TODO: is the bang correct?
            const move = pokemonMove.getMove();

            let moveScore = moveScores[m];
            const targetScores: number[] = [];

            for (const mt of moveTargets[move.id]) {
            // Prevent a target score from being calculated when the target is whoever attacks the user
              if (mt === BattlerIndex.ATTACKER) {
                break;
              }

              const target = globalScene.getField()[mt];
              /**
             * The "target score" of a move is given by the move's user benefit score + the move's target benefit score.
             * If the target is an ally, the target benefit score is multiplied by -1.
             */
              let targetScore = move.getUserBenefitScore(this, target, move) + move.getTargetBenefitScore(this, target, move) * (mt < BattlerIndex.ENEMY === this.isPlayer() ? 1 : -1);
              if (Number.isNaN(targetScore)) {
                console.error(`Move ${move.name} returned score of NaN`);
                targetScore = 0;
              }
              /**
             * If this move is unimplemented, or the move is known to fail when used, set its
             * target score to -20
             */
              if ((move.name.endsWith(" (N)") || !move.applyConditions(this, target, move)) && ![ Moves.SUCKER_PUNCH, Moves.UPPER_HAND, Moves.THUNDERCLAP ].includes(move.id)) {
                targetScore = -20;
              } else if (move instanceof AttackMove) {
              /**
               * Attack moves are given extra multipliers to their base benefit score based on
               * the move's type effectiveness against the target and whether the move is a STAB move.
               */
                const effectiveness = target.getMoveEffectiveness(this, move, !target.battleData?.abilityRevealed);
                if (target.isPlayer() !== this.isPlayer()) {
                  targetScore *= effectiveness;
                  if (this.isOfType(move.type)) {
                    targetScore *= 1.5;
                  }
                } else if (effectiveness) {
                  targetScore /= effectiveness;
                  if (this.isOfType(move.type)) {
                    targetScore /= 1.5;
                  }
                }
                /** If a move has a base benefit score of 0, its benefit score is assumed to be unimplemented at this point */
                if (!targetScore) {
                  targetScore = -20;
                }
              }
              targetScores.push(targetScore);
            }
            // When a move has multiple targets, its score is equal to the maximum target score across all targets
            moveScore += Math.max(...targetScores);

            // could make smarter by checking opponent def/spdef
            moveScores[m] = moveScore;
          }

          console.log(moveScores);

          // Sort the move pool in decreasing order of move score
          const sortedMovePool = movePool.slice(0);
          sortedMovePool.sort((a, b) => {
            const scoreA = moveScores[movePool.indexOf(a)];
            const scoreB = moveScores[movePool.indexOf(b)];
            return scoreA < scoreB ? 1 : scoreA > scoreB ? -1 : 0;
          });
          let r = 0;
          if (this.aiType === AiType.SMART_RANDOM) {
          // Has a 5/8 chance to select the best move, and a 3/8 chance to advance to the next best move (and repeat this roll)
            while (r < sortedMovePool.length - 1 && globalScene.randBattleSeedInt(8) >= 5) {
              r++;
            }
          } else if (this.aiType === AiType.SMART) {
          // The chance to advance to the next best move increases when the compared moves' scores are closer to each other.
            while (r < sortedMovePool.length - 1 && (moveScores[movePool.indexOf(sortedMovePool[r + 1])] / moveScores[movePool.indexOf(sortedMovePool[r])]) >= 0
              && globalScene.randBattleSeedInt(100) < Math.round((moveScores[movePool.indexOf(sortedMovePool[r + 1])] / moveScores[movePool.indexOf(sortedMovePool[r])]) * 50)) {
              r++;
            }
          }
          console.log(movePool.map(m => m!.getName()), moveScores, r, sortedMovePool.map(m => m!.getName())); // TODO: are those bangs correct?
          return { move: sortedMovePool[r]!.moveId, targets: moveTargets[sortedMovePool[r]!.moveId] };
      }
    }

    return { move: Moves.STRUGGLE, targets: this.getNextTargets(Moves.STRUGGLE) };
  }

  /**
   * Determines the Pokemon the given move would target if used by this Pokemon
   * @param moveId {@linkcode Moves} The move to be used
   * @returns The indexes of the Pokemon the given move would target
   */
  getNextTargets(moveId: Moves): BattlerIndex[] {
    const moveTargets = getMoveTargets(this, moveId);
    const targets = globalScene.getField(true).filter(p => moveTargets.targets.indexOf(p.getBattlerIndex()) > -1);
    // If the move is multi-target, return all targets' indexes
    if (moveTargets.multiple) {
      return targets.map(p => p.getBattlerIndex());
    }

    const move = allMoves[moveId];

    /**
     * Get the move's target benefit score against each potential target.
     * For allies, this score is multiplied by -1.
     */
    const benefitScores = targets
      .map(p => [ p.getBattlerIndex(), move.getTargetBenefitScore(this, p, move) * (p.isPlayer() === this.isPlayer() ? 1 : -1) ]);

    const sortedBenefitScores = benefitScores.slice(0);
    sortedBenefitScores.sort((a, b) => {
      const scoreA = a[1];
      const scoreB = b[1];
      return scoreA < scoreB ? 1 : scoreA > scoreB ? -1 : 0;
    });

    if (!sortedBenefitScores.length) {
      // Set target to BattlerIndex.ATTACKER when using a counter move
      // This is the same as when the player does so
      if (move.hasAttr(CounterDamageAttr)) {
        return [ BattlerIndex.ATTACKER ];
      }

      return [];
    }

    let targetWeights = sortedBenefitScores.map(s => s[1]);
    const lowestWeight = targetWeights[targetWeights.length - 1];

    // If the lowest target weight (i.e. benefit score) is negative, add abs(lowestWeight) to all target weights
    if (lowestWeight < 1) {
      for (let w = 0; w < targetWeights.length; w++) {
        targetWeights[w] += Math.abs(lowestWeight - 1);
      }
    }

    // Remove any targets whose weights are less than half the max of the target weights from consideration
    const benefitCutoffIndex = targetWeights.findIndex(s => s < targetWeights[0] / 2);
    if (benefitCutoffIndex > -1) {
      targetWeights = targetWeights.slice(0, benefitCutoffIndex);
    }

    const thresholds: number[] = [];
    let totalWeight: number = 0;
    targetWeights.reduce((total: number, w: number) => {
      total += w;
      thresholds.push(total);
      totalWeight = total;
      return total;
    }, 0);

    /**
     * Generate a random number from 0 to (totalWeight-1),
     * then select the first target whose cumulative weight (with all previous targets' weights)
     * is greater than that random number.
     */
    const randValue = globalScene.randBattleSeedInt(totalWeight);
    let targetIndex: number = 0;

    thresholds.every((t, i) => {
      if (randValue >= t) {
        return true;
      }

      targetIndex = i;
      return false;
    });

    return [ sortedBenefitScores[targetIndex][0] ];
  }

  isPlayer() {
    return false;
  }

  hasTrainer(): boolean {
    return !!this.trainerSlot;
  }

  isBoss(): boolean {
    return !!this.bossSegments;
  }

  getBossSegmentIndex(): number {
    const segments = (this as EnemyPokemon).bossSegments;
    const segmentSize = this.getMaxHp() / segments;
    for (let s = segments - 1; s > 0; s--) {
      const hpThreshold = Math.round(segmentSize * s);
      if (this.hp > hpThreshold) {
        return s;
      }
    }

    return 0;
  }

  damage(damage: number, ignoreSegments: boolean = false, preventEndure: boolean = false, ignoreFaintPhase: boolean = false): number {
    if (this.isFainted()) {
      return 0;
    }

    let clearedBossSegmentIndex = this.isBoss()
      ? this.bossSegmentIndex + 1
      : 0;

    if (this.isBoss() && !ignoreSegments) {
      const segmentSize = this.getMaxHp() / this.bossSegments;
      for (let s = this.bossSegmentIndex; s > 0; s--) {
        const hpThreshold = segmentSize * s;
        const roundedHpThreshold = Math.round(hpThreshold);
        if (this.hp >= roundedHpThreshold) {
          if (this.hp - damage <= roundedHpThreshold) {
            const hpRemainder = this.hp - roundedHpThreshold;
            let segmentsBypassed = 0;
            while (segmentsBypassed < this.bossSegmentIndex && this.canBypassBossSegments(segmentsBypassed + 1) && (damage - hpRemainder) >= Math.round(segmentSize * Math.pow(2, segmentsBypassed + 1))) {
              segmentsBypassed++;
              //console.log('damage', damage, 'segment', segmentsBypassed + 1, 'segment size', segmentSize, 'damage needed', Math.round(segmentSize * Math.pow(2, segmentsBypassed + 1)));
            }

            damage = Utils.toDmgValue(this.hp - hpThreshold + segmentSize * segmentsBypassed);
            clearedBossSegmentIndex = s - segmentsBypassed;
          }
          break;
        }
      }
    }

    switch (globalScene.currentBattle.battleSpec) {
      case BattleSpec.FINAL_BOSS:
        if (!this.formIndex && this.bossSegmentIndex < 1) {
          damage = Math.min(damage, this.hp - 1);
        }
    }

    const ret = super.damage(damage, ignoreSegments, preventEndure, ignoreFaintPhase);

    if (this.isBoss()) {
      if (ignoreSegments) {
        const segmentSize = this.getMaxHp() / this.bossSegments;
        clearedBossSegmentIndex = Math.ceil(this.hp / segmentSize);
      }
      if (clearedBossSegmentIndex <= this.bossSegmentIndex) {
        this.handleBossSegmentCleared(clearedBossSegmentIndex);
      }
      this.battleInfo.updateBossSegments(this);
    }

    return ret;
  }

  canBypassBossSegments(segmentCount: number = 1): boolean {
    if (globalScene.currentBattle.battleSpec === BattleSpec.FINAL_BOSS) {
      if (!this.formIndex && (this.bossSegmentIndex - segmentCount) < 1) {
        return false;
      }
    }

    return true;
  }

  /**
   * Go through a boss' health segments and give stats boosts for each newly cleared segment
   * The base boost is 1 to a random stat that's not already maxed out per broken shield
   * For Pokemon with 3 health segments or more, breaking the last shield gives +2 instead
   * For Pokemon with 5 health segments or more, breaking the last two shields give +2 each
   * @param segmentIndex index of the segment to get down to (0 = no shield left, 1 = 1 shield left, etc.)
   */
  handleBossSegmentCleared(segmentIndex: number): void {
    while (this.bossSegmentIndex > 0 && segmentIndex - 1 < this.bossSegmentIndex) {
      // Filter out already maxed out stat stages and weigh the rest based on existing stats
      const leftoverStats = EFFECTIVE_STATS.filter((s: EffectiveStat) => this.getStatStage(s) < 6);
      const statWeights = leftoverStats.map((s: EffectiveStat) => this.getStat(s, false));

      let boostedStat: EffectiveStat;
      const statThresholds: number[] = [];
      let totalWeight = 0;

      for (const i in statWeights) {
        totalWeight += statWeights[i];
        statThresholds.push(totalWeight);
      }

      // Pick a random stat from the leftover stats to increase its stages
      const randInt = Utils.randSeedInt(totalWeight);
      for (const i in statThresholds) {
        if (randInt < statThresholds[i]) {
          boostedStat = leftoverStats[i];
          break;
        }
      }

      let stages = 1;

      // increase the boost if the boss has at least 3 segments and we passed last shield
      if (this.bossSegments >= 3 && this.bossSegmentIndex === 1) {
        stages++;
      }
      // increase the boost if the boss has at least 5 segments and we passed the second to last shield
      if (this.bossSegments >= 5 && this.bossSegmentIndex === 2) {
        stages++;
      }

      globalScene.unshiftPhase(new StatStageChangePhase(this.getBattlerIndex(), true, [ boostedStat! ], stages, true, true));
      this.bossSegmentIndex--;
    }
  }

  getFieldIndex(): number {
    return globalScene.getEnemyField().indexOf(this);
  }

  getBattlerIndex(): BattlerIndex {
    return BattlerIndex.ENEMY + this.getFieldIndex();
  }

  /**
   * Add a new pokemon to the player's party (at `slotIndex` if set).
   * The new pokemon's visibility will be set to `false`.
   * @param pokeballType the type of pokeball the pokemon was caught with
   * @param slotIndex an optional index to place the pokemon in the party
   * @returns the pokemon that was added or null if the pokemon could not be added
   */
  addToParty(pokeballType: PokeballType, slotIndex: number = -1) {
    const party = globalScene.getPlayerParty();
    let ret: PlayerPokemon | null = null;

    if (party.length < PLAYER_PARTY_MAX_SIZE) {
      this.pokeball = pokeballType;
      this.metLevel = this.level;
      this.metBiome = globalScene.arena.biomeType;
      this.metWave = globalScene.currentBattle.waveIndex;
      this.metSpecies = this.species.speciesId;
      const newPokemon = globalScene.addPlayerPokemon(this.species, this.level, this.abilityIndex, this.formIndex, this.gender, this.shiny, this.variant, this.ivs, this.nature, this);

      if (Utils.isBetween(slotIndex, 0, PLAYER_PARTY_MAX_SIZE - 1)) {
        party.splice(slotIndex, 0, newPokemon);
      } else {
        party.push(newPokemon);
      }

      // Hide the Pokemon since it is not on the field
      newPokemon.setVisible(false);

      ret = newPokemon;
      globalScene.triggerPokemonFormChange(newPokemon, SpeciesFormChangeActiveTrigger, true);
    }

    return ret;
  }
}

export interface TurnMove {
  move: Moves;
  targets: BattlerIndex[];
  result?: MoveResult;
  virtual?: boolean;
  turn?: number;
  ignorePP?: boolean;
}

export interface AttackMoveResult {
  move: Moves;
  result: DamageResult;
  damage: number;
  critical: boolean;
  sourceId: number;
  sourceBattlerIndex: BattlerIndex;
}

export class PokemonSummonData {
  /** [Atk, Def, SpAtk, SpDef, Spd, Acc, Eva] */
  public statStages: number[] = [ 0, 0, 0, 0, 0, 0, 0 ];
  public moveQueue: TurnMove[] = [];
  public tags: BattlerTag[] = [];
  public abilitySuppressed: boolean = false;
  public abilitiesApplied: Abilities[] = [];
  public speciesForm: PokemonSpeciesForm | null;
  public fusionSpeciesForm: PokemonSpeciesForm;
  public ability: Abilities = Abilities.NONE;
  public passiveAbility: Abilities = Abilities.NONE;
  public gender: Gender;
  public fusionGender: Gender;
  public stats: number[] = [ 0, 0, 0, 0, 0, 0 ];
  public moveset: (PokemonMove | null)[];
  // If not initialized this value will not be populated from save data.
  public types: Type[] = [];
  public addedType: Type | null = null;
}

export class PokemonBattleData {
  /** counts the hits the pokemon received */
  public hitCount: number = 0;
  /** used for {@linkcode Moves.RAGE_FIST} in order to save hit Counts received before Rage Fist is applied */
  public prevHitCount: number = 0;
  public endured: boolean = false;
  public berriesEaten: BerryType[] = [];
  public abilitiesApplied: Abilities[] = [];
  public abilityRevealed: boolean = false;
}

export class PokemonBattleSummonData {
  /** The number of turns the pokemon has passed since entering the battle */
  public turnCount: number = 1;
  /** The number of turns the pokemon has passed since the start of the wave */
  public waveTurnCount: number = 1;
  /** The list of moves the pokemon has used since entering the battle */
  public moveHistory: TurnMove[] = [];
}

export class PokemonTurnData {
  public flinched: boolean = false;
  public acted: boolean = false;
  /** How many times the move should hit the target(s) */
  public hitCount: number = 0;
  /**
   * - `-1` = Calculate how many hits are left
   * - `0` = Move is finished
   */
  public hitsLeft: number = -1;
  public totalDamageDealt: number = 0;
  public singleHitDamageDealt: number = 0;
  public damageTaken: number = 0;
  public attacksReceived: AttackMoveResult[] = [];
  public order: number;
  public statStagesIncreased: boolean = false;
  public statStagesDecreased: boolean = false;
  public moveEffectiveness: TypeDamageMultiplier | null = null;
  public combiningPledge?: Moves;
  public switchedInThisTurn: boolean = false;
  public failedRunAway: boolean = false;
  public joinedRound: boolean = false;
  /**
   * Used to make sure multi-hits occur properly when the user is
   * forced to act again in the same turn
   */
  public extraTurns: number = 0;
}

export enum AiType {
  RANDOM,
  SMART_RANDOM,
  SMART
}

export enum MoveResult {
  PENDING,
  SUCCESS,
  FAIL,
  MISS,
  OTHER
}

export enum HitResult {
  EFFECTIVE = 1,
  SUPER_EFFECTIVE,
  NOT_VERY_EFFECTIVE,
  ONE_HIT_KO,
  NO_EFFECT,
  STATUS,
  HEAL,
  FAIL,
  MISS,
  OTHER,
  IMMUNE
}

export type DamageResult = HitResult.EFFECTIVE | HitResult.SUPER_EFFECTIVE | HitResult.NOT_VERY_EFFECTIVE | HitResult.ONE_HIT_KO | HitResult.OTHER;

/** Interface containing the results of a damage calculation for a given move */
export interface DamageCalculationResult {
  /** `true` if the move was cancelled (thus suppressing "No Effect" messages) */
  cancelled: boolean;
  /** The effectiveness of the move */
  result: HitResult;
  /** The damage dealt by the move */
  damage: number;
}

/**
 * Wrapper class for the {@linkcode Move} class for Pokemon to interact with.
 * These are the moves assigned to a {@linkcode Pokemon} object.
 * It links to {@linkcode Move} class via the move ID.
 * Compared to {@linkcode Move}, this class also tracks if a move has received.
 * PP Ups, amount of PP used, and things like that.
 * @see {@linkcode isUsable} - checks if move is restricted, out of PP, or not implemented.
 * @see {@linkcode getMove} - returns {@linkcode Move} object by looking it up via ID.
 * @see {@linkcode usePp} - removes a point of PP from the move.
 * @see {@linkcode getMovePp} - returns amount of PP a move currently has.
 * @see {@linkcode getPpRatio} - returns the current PP amount / max PP amount.
 * @see {@linkcode getName} - returns name of {@linkcode Move}.
 **/
export class PokemonMove {
  public moveId: Moves;
  public ppUsed: number;
  public ppUp: number;
  public virtual: boolean;

  /**
   * If defined and nonzero, overrides the maximum PP of the move (e.g., due to move being copied by Transform).
   * This also nullifies all effects of `ppUp`.
   */
  public maxPpOverride?: number;

  constructor(moveId: Moves, ppUsed: number = 0, ppUp: number = 0, virtual: boolean = false, maxPpOverride?: number) {
    this.moveId = moveId;
    this.ppUsed = ppUsed;
    this.ppUp = ppUp;
    this.virtual = virtual;
    this.maxPpOverride = maxPpOverride;
  }

  /**
   * Checks whether the move can be selected or performed by a Pokemon, without consideration for the move's targets.
   * The move is unusable if it is out of PP, restricted by an effect, or unimplemented.
   *
   * @param {Pokemon} pokemon {@linkcode Pokemon} that would be using this move
   * @param {boolean} ignorePp If `true`, skips the PP check
   * @param {boolean} ignoreRestrictionTags If `true`, skips the check for move restriction tags (see {@link MoveRestrictionBattlerTag})
   * @returns `true` if the move can be selected and used by the Pokemon, otherwise `false`.
   */
  isUsable(pokemon: Pokemon, ignorePp: boolean = false, ignoreRestrictionTags: boolean = false): boolean {
    if (this.moveId && !ignoreRestrictionTags && pokemon.isMoveRestricted(this.moveId, pokemon)) {
      return false;
    }

    if (this.getMove().name.endsWith(" (N)")) {
      return false;
    }

    return (ignorePp || this.ppUsed < this.getMovePp() || this.getMove().pp === -1);
  }

  getMove(): Move {
    return allMoves[this.moveId];
  }

  /**
   * Sets {@link ppUsed} for this move and ensures the value does not exceed {@link getMovePp}
   * @param {number} count Amount of PP to use
   */
  usePp(count: number = 1) {
    this.ppUsed = Math.min(this.ppUsed + count, this.getMovePp());
  }

  getMovePp(): number {
    return this.maxPpOverride || (this.getMove().pp + this.ppUp * Utils.toDmgValue(this.getMove().pp / 5));
  }

  getPpRatio(): number {
    return 1 - (this.ppUsed / this.getMovePp());
  }

  getName(): string {
    return this.getMove().name;
  }

  /**
  * Copies an existing move or creates a valid PokemonMove object from json representing one
  * @param {PokemonMove | any} source The data for the move to copy
  * @return {PokemonMove} A valid pokemonmove object
  */
  static loadMove(source: PokemonMove | any): PokemonMove {
    return new PokemonMove(source.moveId, source.ppUsed, source.ppUp, source.virtual, source.maxPpOverride);
  }
}<|MERGE_RESOLUTION|>--- conflicted
+++ resolved
@@ -129,13 +129,9 @@
   public pauseEvolutions: boolean;
   public pokerus: boolean;
   public switchOutStatus: boolean;
-<<<<<<< HEAD
-  public evoCounter: integer;
+  public evoCounter: number;
   public teraType: Type;
   public isTerastallized: boolean;
-=======
-  public evoCounter: number;
->>>>>>> c363d2b9
 
   public fusionSpecies: PokemonSpecies | null;
   public fusionFormIndex: number;
@@ -4709,14 +4705,9 @@
 export class EnemyPokemon extends Pokemon {
   public trainerSlot: TrainerSlot;
   public aiType: AiType;
-<<<<<<< HEAD
-  public bossSegments: integer;
-  public bossSegmentIndex: integer;
-  public initialTeamIndex: integer;
-=======
   public bossSegments: number;
   public bossSegmentIndex: number;
->>>>>>> c363d2b9
+  public initialTeamIndex: number;
   /** To indicate if the instance was populated with a dataSource -> e.g. loaded & populated from session data */
   public readonly isPopulatedFromDataSource: boolean;
 
