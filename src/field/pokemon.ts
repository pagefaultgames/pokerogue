import Phaser from "phaser";
import BattleScene, { AnySound } from "../battle-scene";
import { Variant, VariantSet, variantColorCache } from "#app/data/variant";
import { variantData } from "#app/data/variant";
import BattleInfo, { PlayerBattleInfo, EnemyBattleInfo } from "../ui/battle-info";
import Move, { HighCritAttr, HitsTagAttr, applyMoveAttrs, FixedDamageAttr, VariableAtkAttr, allMoves, MoveCategory, TypelessAttr, CritOnlyAttr, getMoveTargets, OneHitKOAttr, VariableMoveTypeAttr, VariableDefAttr, AttackMove, ModifiedDamageAttr, VariableMoveTypeMultiplierAttr, IgnoreOpponentStatStagesAttr, SacrificialAttr, VariableMoveCategoryAttr, CounterDamageAttr, StatStageChangeAttr, RechargeAttr, ChargeAttr, IgnoreWeatherTypeDebuffAttr, BypassBurnDamageReductionAttr, SacrificialAttrOnHit, OneHitKOAccuracyAttr, RespectAttackTypeImmunityAttr } from "../data/move";
import { default as PokemonSpecies, PokemonSpeciesForm, SpeciesFormKey, getFusedSpeciesName, getPokemonSpecies, getPokemonSpeciesForm, getStarterValueFriendshipCap, speciesStarters, starterPassiveAbilities } from "../data/pokemon-species";
import { Constructor } from "#app/utils";
import * as Utils from "../utils";
import { Type, TypeDamageMultiplier, getTypeDamageMultiplier, getTypeRgb } from "../data/type";
import { getLevelTotalExp } from "../data/exp";
<<<<<<< HEAD
import { Stat } from "../data/pokemon-stat";
import { DamageMoneyRewardModifier, EnemyDamageBoosterModifier, EnemyDamageReducerModifier, EnemyEndureChanceModifier, EnemyFusionChanceModifier, HiddenAbilityRateBoosterModifier, PokemonBaseStatModifier, PokemonFriendshipBoosterModifier, PokemonHeldItemModifier, PokemonNatureWeightModifier, ShinyRateBoosterModifier, SurviveDamageModifier, TempBattleStatBoosterModifier, StatBoosterModifier, CritBoosterModifier, TerastallizeModifier, PokemonBaseStatTotalModifier, PokemonIncrementingStatModifier, PokemonBaseStatFlatModifier } from "../modifier/modifier";
=======
import { Stat, type PermanentStat, type BattleStat, type EffectiveStat, PERMANENT_STATS, BATTLE_STATS, EFFECTIVE_STATS } from "#enums/stat";
import { DamageMoneyRewardModifier, EnemyDamageBoosterModifier, EnemyDamageReducerModifier, EnemyEndureChanceModifier, EnemyFusionChanceModifier, HiddenAbilityRateBoosterModifier, BaseStatModifier, PokemonFriendshipBoosterModifier, PokemonHeldItemModifier, PokemonNatureWeightModifier, ShinyRateBoosterModifier, SurviveDamageModifier, TempStatStageBoosterModifier, TempCritBoosterModifier, StatBoosterModifier, CritBoosterModifier, TerastallizeModifier } from "../modifier/modifier";
>>>>>>> 4e3a24c2
import { PokeballType } from "../data/pokeball";
import { Gender } from "../data/gender";
import { initMoveAnim, loadMoveAnimAssets } from "../data/battle-anims";
import { Status, StatusEffect, getRandomStatus } from "../data/status-effect";
import { pokemonEvolutions, pokemonPrevolutions, SpeciesFormEvolution, SpeciesEvolutionCondition, FusionSpeciesFormEvolution } from "../data/pokemon-evolutions";
import { reverseCompatibleTms, tmSpecies, tmPoolTiers } from "../data/tms";
import { BattlerTag, BattlerTagLapseType, EncoreTag, GroundedTag, HighestStatBoostTag, TypeImmuneTag, getBattlerTag, SemiInvulnerableTag, TypeBoostTag, ExposedTag, DragonCheerTag, CritBoostTag, TrappedTag } from "../data/battler-tags";
import { WeatherType } from "../data/weather";
import { ArenaTagSide, NoCritTag, WeakenMoveScreenTag } from "../data/arena-tag";
import { Ability, AbAttr, StatMultiplierAbAttr, BlockCritAbAttr, BonusCritAbAttr, BypassBurnDamageReductionAbAttr, FieldPriorityMoveImmunityAbAttr, IgnoreOpponentStatStagesAbAttr, MoveImmunityAbAttr, PreDefendFullHpEndureAbAttr, ReceivedMoveDamageMultiplierAbAttr, ReduceStatusEffectDurationAbAttr, StabBoostAbAttr, StatusEffectImmunityAbAttr, TypeImmunityAbAttr, WeightMultiplierAbAttr, allAbilities, applyAbAttrs, applyStatMultiplierAbAttrs, applyPreApplyBattlerTagAbAttrs, applyPreAttackAbAttrs, applyPreDefendAbAttrs, applyPreSetStatusAbAttrs, UnsuppressableAbilityAbAttr, SuppressFieldAbilitiesAbAttr, NoFusionAbilityAbAttr, MultCritAbAttr, IgnoreTypeImmunityAbAttr, DamageBoostAbAttr, IgnoreTypeStatusEffectImmunityAbAttr, ConditionalCritAbAttr, applyFieldStatMultiplierAbAttrs, FieldMultiplyStatAbAttr, AddSecondStrikeAbAttr, UserFieldStatusEffectImmunityAbAttr, UserFieldBattlerTagImmunityAbAttr, BattlerTagImmunityAbAttr, MoveTypeChangeAbAttr, FullHpResistTypeAbAttr, applyCheckTrappedAbAttrs, CheckTrappedAbAttr } from "../data/ability";
import PokemonData from "../system/pokemon-data";
import { BattlerIndex } from "../battle";
import { Mode } from "../ui/ui";
import PartyUiHandler, { PartyOption, PartyUiMode } from "../ui/party-ui-handler";
import SoundFade from "phaser3-rex-plugins/plugins/soundfade";
import { LevelMoves } from "../data/pokemon-level-moves";
import { DamageAchv, achvs } from "../system/achv";
import { DexAttr, StarterDataEntry, StarterMoveset } from "../system/game-data";
import { QuantizerCelebi, argbFromRgba, rgbaFromArgb } from "@material/material-color-utilities";
import { Nature, getNatureStatMultiplier } from "../data/nature";
import { SpeciesFormChange, SpeciesFormChangeActiveTrigger, SpeciesFormChangeMoveLearnedTrigger, SpeciesFormChangePostMoveTrigger, SpeciesFormChangeStatusEffectTrigger } from "../data/pokemon-forms";
import { TerrainType } from "../data/terrain";
import { TrainerSlot } from "../data/trainer-config";
import Overrides from "#app/overrides";
import i18next from "i18next";
import { speciesEggMoves } from "../data/egg-moves";
import { ModifierTier } from "../modifier/modifier-tier";
import { applyChallenges, ChallengeType } from "#app/data/challenge";
import { Abilities } from "#enums/abilities";
import { ArenaTagType } from "#enums/arena-tag-type";
import { BattleSpec } from "#enums/battle-spec";
import { BattlerTagType } from "#enums/battler-tag-type";
import { BerryType } from "#enums/berry-type";
import { Biome } from "#enums/biome";
import { Moves } from "#enums/moves";
import { Species } from "#enums/species";
<<<<<<< HEAD
import { getPokemonNameWithAffix } from "#app/messages.js";
import { DamagePhase } from "#app/phases/damage-phase.js";
import { FaintPhase } from "#app/phases/faint-phase.js";
import { LearnMovePhase } from "#app/phases/learn-move-phase.js";
import { MoveEffectPhase } from "#app/phases/move-effect-phase.js";
import { MoveEndPhase } from "#app/phases/move-end-phase.js";
import { ObtainStatusEffectPhase } from "#app/phases/obtain-status-effect-phase.js";
import { StatChangePhase } from "#app/phases/stat-change-phase.js";
import { SwitchSummonPhase } from "#app/phases/switch-summon-phase.js";
import { ToggleDoublePositionPhase } from "#app/phases/toggle-double-position-phase.js";
import { MysteryEncounterPokemonData } from "#app/data/mystery-encounters/mystery-encounter-pokemon-data";
=======
import { getPokemonNameWithAffix } from "#app/messages";
import { DamagePhase } from "#app/phases/damage-phase";
import { FaintPhase } from "#app/phases/faint-phase";
import { LearnMovePhase } from "#app/phases/learn-move-phase";
import { MoveEffectPhase } from "#app/phases/move-effect-phase";
import { MoveEndPhase } from "#app/phases/move-end-phase";
import { ObtainStatusEffectPhase } from "#app/phases/obtain-status-effect-phase";
import { StatStageChangePhase } from "#app/phases/stat-stage-change-phase";
import { SwitchSummonPhase } from "#app/phases/switch-summon-phase";
import { ToggleDoublePositionPhase } from "#app/phases/toggle-double-position-phase";
import { Challenges } from "#enums/challenges";
>>>>>>> 4e3a24c2

export enum FieldPosition {
  CENTER,
  LEFT,
  RIGHT
}

export default abstract class Pokemon extends Phaser.GameObjects.Container {
  public id: integer;
  public name: string;
  public nickname: string;
  public species: PokemonSpecies;
  public formIndex: integer;
  public abilityIndex: integer;
  public passive: boolean;
  public shiny: boolean;
  public variant: Variant;
  public pokeball: PokeballType;
  protected battleInfo: BattleInfo;
  public level: integer;
  public exp: integer;
  public levelExp: integer;
  public gender: Gender;
  public hp: integer;
  public stats: integer[];
  public ivs: integer[];
  public nature: Nature;
  public natureOverride: Nature | -1;
  public moveset: (PokemonMove | null)[];
  public status: Status | null;
  public friendship: integer;
  public metLevel: integer;
  public metBiome: Biome | -1;
  public metSpecies: Species;
  public luck: integer;
  public pauseEvolutions: boolean;
  public pokerus: boolean;
  public wildFlee: boolean;

  public fusionSpecies: PokemonSpecies | null;
  public fusionFormIndex: integer;
  public fusionAbilityIndex: integer;
  public fusionShiny: boolean;
  public fusionVariant: Variant;
  public fusionGender: Gender;
  public fusionLuck: integer;

  private summonDataPrimer: PokemonSummonData | null;

  public summonData: PokemonSummonData;
  public battleData: PokemonBattleData;
  public battleSummonData: PokemonBattleSummonData;
  public turnData: PokemonTurnData;
  public mysteryEncounterData: MysteryEncounterPokemonData;

  /** Used by Mystery Encounters to execute pokemon-specific logic (such as stat boosts) at start of battle */
  public mysteryEncounterBattleEffects?: (pokemon: Pokemon) => void;

  public fieldPosition: FieldPosition;

  public maskEnabled: boolean;
  public maskSprite: Phaser.GameObjects.Sprite | null;

  public usedTMs: Moves[];

  private shinySparkle: Phaser.GameObjects.Sprite;

  constructor(scene: BattleScene, x: number, y: number, species: PokemonSpecies, level: integer, abilityIndex?: integer, formIndex?: integer, gender?: Gender, shiny?: boolean, variant?: Variant, ivs?: integer[], nature?: Nature, dataSource?: Pokemon | PokemonData) {
    super(scene, x, y);

    if (!species.isObtainable() && this.isPlayer()) {
      throw `Cannot create a player Pokemon for species '${species.getName(formIndex)}'`;
    }

    const hiddenAbilityChance = new Utils.IntegerHolder(256);
    if (!this.hasTrainer()) {
      this.scene.applyModifiers(HiddenAbilityRateBoosterModifier, true, hiddenAbilityChance);
    }

    this.species = species;
    this.pokeball = dataSource?.pokeball || PokeballType.POKEBALL;
    this.level = level;
    this.wildFlee = false;

    // Determine the ability index
    if (abilityIndex !== undefined) {
      this.abilityIndex = abilityIndex; // Use the provided ability index if it is defined
    } else {
      // If abilityIndex is not provided, determine it based on species and hidden ability
      const hasHiddenAbility = !Utils.randSeedInt(hiddenAbilityChance.value);
      const randAbilityIndex = Utils.randSeedInt(2);
      if (species.abilityHidden && hasHiddenAbility) {
        // If the species has a hidden ability and the hidden ability is present
        this.abilityIndex = 2;
      } else {
        // If there is no hidden ability or species does not have a hidden ability
        this.abilityIndex = species.ability2 !== species.ability1 ? randAbilityIndex : 0; // Use random ability index if species has a second ability, otherwise use 0
      }
    }
    if (formIndex !== undefined) {
      this.formIndex = formIndex;
    }
    if (gender !== undefined) {
      this.gender = gender;
    }
    if (shiny !== undefined) {
      this.shiny = shiny;
    }
    if (variant !== undefined) {
      this.variant = variant;
    }
    this.exp = dataSource?.exp || getLevelTotalExp(this.level, species.growthRate);
    this.levelExp = dataSource?.levelExp || 0;
    if (dataSource) {
      this.id = dataSource.id;
      this.hp = dataSource.hp;
      this.stats = dataSource.stats;
      this.ivs = dataSource.ivs;
      this.passive = !!dataSource.passive;
      if (this.variant === undefined) {
        this.variant = 0;
      }
      this.nature = dataSource.nature || 0 as Nature;
      this.nickname = dataSource.nickname;
      this.natureOverride = dataSource.natureOverride !== undefined ? dataSource.natureOverride : -1;
      this.moveset = dataSource.moveset;
      this.status = dataSource.status!; // TODO: is this bang correct?
      this.friendship = dataSource.friendship !== undefined ? dataSource.friendship : this.species.baseFriendship;
      this.metLevel = dataSource.metLevel || 5;
      this.luck = dataSource.luck;
      this.metBiome = dataSource.metBiome;
      this.metSpecies = dataSource.metSpecies ?? (this.metBiome !== -1 ? this.species.speciesId : this.species.getRootSpeciesId(true));
      this.pauseEvolutions = dataSource.pauseEvolutions;
      this.pokerus = !!dataSource.pokerus;
      this.fusionSpecies = dataSource.fusionSpecies instanceof PokemonSpecies ? dataSource.fusionSpecies : dataSource.fusionSpecies ? getPokemonSpecies(dataSource.fusionSpecies) : null;
      this.fusionFormIndex = dataSource.fusionFormIndex;
      this.fusionAbilityIndex = dataSource.fusionAbilityIndex;
      this.fusionShiny = dataSource.fusionShiny;
      this.fusionVariant = dataSource.fusionVariant || 0;
      this.fusionGender = dataSource.fusionGender;
      this.fusionLuck = dataSource.fusionLuck;
<<<<<<< HEAD
      this.mysteryEncounterData = dataSource.mysteryEncounterData;
=======
      this.usedTMs = dataSource.usedTMs ?? [];
>>>>>>> 4e3a24c2
    } else {
      this.id = Utils.randSeedInt(4294967296);
      this.ivs = ivs || Utils.getIvsFromId(this.id);

      if (this.gender === undefined) {
        this.generateGender();
      }

      if (this.formIndex === undefined) {
        this.formIndex = this.scene.getSpeciesFormIndex(species, this.gender, this.nature, this.isPlayer());
      }

      if (this.shiny === undefined) {
        this.trySetShiny();
      }

      if (this.variant === undefined) {
        this.variant = this.shiny ? this.generateVariant() : 0;
      }

      if (nature !== undefined) {
        this.setNature(nature);
      } else {
        this.generateNature();
      }

      this.natureOverride = -1;

      this.friendship = species.baseFriendship;
      this.metLevel = level;
      this.metBiome = scene.currentBattle ? scene.arena.biomeType : -1;
      this.metSpecies = species.speciesId;
      this.pokerus = false;

      if (level > 1) {
        const fused = new Utils.BooleanHolder(scene.gameMode.isSplicedOnly);
        if (!fused.value && !this.isPlayer() && !this.hasTrainer()) {
          this.scene.applyModifier(EnemyFusionChanceModifier, false, fused);
        }

        if (fused.value) {
          this.calculateStats();
          this.generateFusionSpecies();
        }
      }
      this.luck = (this.shiny ? this.variant + 1 : 0) + (this.fusionShiny ? this.fusionVariant + 1 : 0);
      this.fusionLuck = this.luck;
      this.mysteryEncounterData = new MysteryEncounterPokemonData();
    }

    this.generateName();

    if (!species.isObtainable()) {
      this.shiny = false;
    }

    if (!dataSource) {
      this.calculateStats();
    }
  }


  getNameToRender() {
    try {
      if (this.nickname) {
        return decodeURIComponent(escape(atob(this.nickname)));
      }
      return this.name;
    } catch (err) {
      console.error(`Failed to decode nickname for ${this.name}`, err);
      return this.name;
    }
  }

  init(): void {
    this.fieldPosition = FieldPosition.CENTER;

    this.initBattleInfo();

    this.scene.fieldUI.addAt(this.battleInfo, 0);

    const getSprite = (hasShadow?: boolean) => {
      const ret = this.scene.addPokemonSprite(this, 0, 0, `pkmn__${this.isPlayer() ? "back__" : ""}sub`, undefined, true);
      ret.setOrigin(0.5, 1);
      ret.setPipeline(this.scene.spritePipeline, { tone: [ 0.0, 0.0, 0.0, 0.0 ], hasShadow: !!hasShadow, teraColor: getTypeRgb(this.getTeraType()) });
      return ret;
    };

    this.setScale(this.getSpriteScale());

    const sprite = getSprite(true);
    const tintSprite = getSprite();

    tintSprite.setVisible(false);

    this.addAt(sprite, 0);
    this.addAt(tintSprite, 1);

    if (this.isShiny() && !this.shinySparkle) {
      this.initShinySparkle();
    }
  }

  abstract initBattleInfo(): void;

  isOnField(): boolean {
    if (!this.scene) {
      return false;
    }
    return this.scene.field.getIndex(this) > -1;
  }

  isFainted(checkStatus?: boolean): boolean {
    return !this.hp && (!checkStatus || this.status?.effect === StatusEffect.FAINT);
  }

  /**
   * Check if this pokemon is both not fainted (or a fled wild pokemon) and allowed to be in battle.
   * This is frequently a better alternative to {@link isFainted}
   * @returns {boolean} True if pokemon is allowed in battle
   */
  isAllowedInBattle(): boolean {
    return !this.isFainted() && this.isAllowed();
  }

  /**
   * Check if this pokemon is allowed (no challenge exclusion)
   * This is frequently a better alternative to {@link isFainted}
   * @returns {boolean} True if pokemon is allowed in battle
   */
  isAllowed(): boolean {
    const challengeAllowed = new Utils.BooleanHolder(true);
    applyChallenges(this.scene.gameMode, ChallengeType.POKEMON_IN_BATTLE, this, challengeAllowed);
    return !this.isFainted() && !this.wildFlee && challengeAllowed.value;
  }

  isActive(onField?: boolean): boolean {
    if (!this.scene) {
      return false;
    }
    return this.isAllowedInBattle() && !!this.scene && (!onField || this.isOnField());
  }

  getDexAttr(): bigint {
    let ret = 0n;
    ret |= this.gender !== Gender.FEMALE ? DexAttr.MALE : DexAttr.FEMALE;
    ret |= !this.shiny ? DexAttr.NON_SHINY : DexAttr.SHINY;
    ret |= this.variant >= 2 ? DexAttr.VARIANT_3 : this.variant === 1 ? DexAttr.VARIANT_2 : DexAttr.DEFAULT_VARIANT;
    ret |= this.scene.gameData.getFormAttr(this.formIndex);
    return ret;
  }

  /**
   * Sets the Pokemon's name. Only called when loading a Pokemon so this function needs to be called when
   * initializing hardcoded Pokemon or else it will not display the form index name properly.
   * @returns n/a
   */
  generateName(): void {
    if (!this.fusionSpecies) {
      this.name = this.species.getName(this.formIndex);
      return;
    }
    this.name = getFusedSpeciesName(this.species.getName(this.formIndex), this.fusionSpecies.getName(this.fusionFormIndex));
    if (this.battleInfo) {
      this.updateInfo(true);
    }
  }

  abstract isPlayer(): boolean;

  abstract hasTrainer(): boolean;

  abstract getFieldIndex(): integer;

  abstract getBattlerIndex(): BattlerIndex;

  loadAssets(ignoreOverride: boolean = true): Promise<void> {
    return new Promise(resolve => {
      const moveIds = this.getMoveset().map(m => m!.getMove().id); // TODO: is this bang correct?
      Promise.allSettled(moveIds.map(m => initMoveAnim(this.scene, m)))
        .then(() => {
          loadMoveAnimAssets(this.scene, moveIds);
          this.getSpeciesForm().loadAssets(this.scene, this.getGender() === Gender.FEMALE, this.formIndex, this.shiny, this.variant);
          if (this.isPlayer() || this.getFusionSpeciesForm()) {
            this.scene.loadPokemonAtlas(this.getBattleSpriteKey(true, ignoreOverride), this.getBattleSpriteAtlasPath(true, ignoreOverride));
          }
          if (this.getFusionSpeciesForm()) {
            this.getFusionSpeciesForm().loadAssets(this.scene, this.getFusionGender() === Gender.FEMALE, this.fusionFormIndex, this.fusionShiny, this.fusionVariant);
            this.scene.loadPokemonAtlas(this.getFusionBattleSpriteKey(true, ignoreOverride), this.getFusionBattleSpriteAtlasPath(true, ignoreOverride));
          }
          this.scene.load.once(Phaser.Loader.Events.COMPLETE, () => {
            if (this.isPlayer()) {
              const originalWarn = console.warn;
              // Ignore warnings for missing frames, because there will be a lot
              console.warn = () => {};
              const battleFrameNames = this.scene.anims.generateFrameNames(this.getBattleSpriteKey(), { zeroPad: 4, suffix: ".png", start: 1, end: 400 });
              console.warn = originalWarn;
              if (!(this.scene.anims.exists(this.getBattleSpriteKey()))) {
                this.scene.anims.create({
                  key: this.getBattleSpriteKey(),
                  frames: battleFrameNames,
                  frameRate: 12,
                  repeat: -1
                });
              }
            }
            this.playAnim();
            const updateFusionPaletteAndResolve = () => {
              this.updateFusionPalette();
              if (this.summonData?.speciesForm) {
                this.updateFusionPalette(true);
              }
              resolve();
            };
            if (this.shiny) {
              const populateVariantColors = (key: string, back: boolean = false): Promise<void> => {
                return new Promise(resolve => {
                  const battleSpritePath = this.getBattleSpriteAtlasPath(back, ignoreOverride).replace("variant/", "").replace(/_[1-3]$/, "");
                  let config = variantData;
                  const useExpSprite = this.scene.experimentalSprites && this.scene.hasExpSprite(this.getBattleSpriteKey(back, ignoreOverride));
                  battleSpritePath.split("/").map(p => config ? config = config[p] : null);
                  const variantSet: VariantSet = config as VariantSet;
                  if (variantSet && variantSet[this.variant] === 1) {
                    if (variantColorCache.hasOwnProperty(key)) {
                      return resolve();
                    }
                    this.scene.cachedFetch(`./images/pokemon/variant/${useExpSprite ? "exp/" : ""}${battleSpritePath}.json`).
                      then(res => {
                        // Prevent the JSON from processing if it failed to load
                        if (!res.ok) {
                          console.error(`Could not load ${res.url}!`);
                          return;
                        }
                        return res.json();
                      }).then(c => {
                        variantColorCache[key] = c;
                        resolve();
                      });
                  } else {
                    resolve();
                  }
                });
              };
              if (this.isPlayer()) {
                Promise.all([ populateVariantColors(this.getBattleSpriteKey(false)), populateVariantColors(this.getBattleSpriteKey(true), true) ]).then(() => updateFusionPaletteAndResolve());
              } else {
                populateVariantColors(this.getBattleSpriteKey(false)).then(() => updateFusionPaletteAndResolve());
              }
            } else {
              updateFusionPaletteAndResolve();
            }
          });
          if (!this.scene.load.isLoading()) {
            this.scene.load.start();
          }
        });
    });
  }

  getFormKey(): string {
    if (!this.species.forms.length || this.species.forms.length <= this.formIndex) {
      return "";
    }
    return this.species.forms[this.formIndex].formKey;
  }

  getFusionFormKey(): string | null {
    if (!this.fusionSpecies) {
      return null;
    }
    if (!this.fusionSpecies.forms.length || this.fusionSpecies.forms.length <= this.fusionFormIndex) {
      return "";
    }
    return this.fusionSpecies.forms[this.fusionFormIndex].formKey;
  }

  getSpriteAtlasPath(ignoreOverride?: boolean): string {
    const spriteId = this.getSpriteId(ignoreOverride).replace(/\_{2}/g, "/");
    return `${/_[1-3]$/.test(spriteId) ? "variant/" : ""}${spriteId}`;
  }

  getBattleSpriteAtlasPath(back?: boolean, ignoreOverride?: boolean): string {
    const spriteId = this.getBattleSpriteId(back, ignoreOverride).replace(/\_{2}/g, "/");
    return `${/_[1-3]$/.test(spriteId) ? "variant/" : ""}${spriteId}`;
  }

  getSpriteId(ignoreOverride?: boolean): string {
    return this.getSpeciesForm(ignoreOverride).getSpriteId(this.getGender(ignoreOverride) === Gender.FEMALE, this.formIndex, this.shiny, this.variant);
  }

  getBattleSpriteId(back?: boolean, ignoreOverride?: boolean): string {
    if (back === undefined) {
      back = this.isPlayer();
    }
    return this.getSpeciesForm(ignoreOverride).getSpriteId(this.getGender(ignoreOverride) === Gender.FEMALE, this.formIndex, this.shiny, this.variant, back);
  }

  getSpriteKey(ignoreOverride?: boolean): string {
    return this.getSpeciesForm(ignoreOverride).getSpriteKey(this.getGender(ignoreOverride) === Gender.FEMALE, this.formIndex, this.shiny, this.variant);
  }

  getBattleSpriteKey(back?: boolean, ignoreOverride?: boolean): string {
    return `pkmn__${this.getBattleSpriteId(back, ignoreOverride)}`;
  }

  getFusionSpriteId(ignoreOverride?: boolean): string {
    return this.getFusionSpeciesForm(ignoreOverride).getSpriteId(this.getFusionGender(ignoreOverride) === Gender.FEMALE, this.fusionFormIndex, this.fusionShiny, this.fusionVariant);
  }

  getFusionBattleSpriteId(back?: boolean, ignoreOverride?: boolean): string {
    if (back === undefined) {
      back = this.isPlayer();
    }
    return this.getFusionSpeciesForm(ignoreOverride).getSpriteId(this.getFusionGender(ignoreOverride) === Gender.FEMALE, this.fusionFormIndex, this.fusionShiny, this.fusionVariant, back);
  }

  getFusionBattleSpriteKey(back?: boolean, ignoreOverride?: boolean): string {
    return `pkmn__${this.getFusionBattleSpriteId(back, ignoreOverride)}`;
  }

  getFusionBattleSpriteAtlasPath(back?: boolean, ignoreOverride?: boolean): string {
    return this.getFusionBattleSpriteId(back, ignoreOverride).replace(/\_{2}/g, "/");
  }

  getIconAtlasKey(ignoreOverride?: boolean): string {
    return this.getSpeciesForm(ignoreOverride).getIconAtlasKey(this.formIndex, this.shiny, this.variant);
  }

  getFusionIconAtlasKey(ignoreOverride?: boolean): string {
    return this.getFusionSpeciesForm(ignoreOverride).getIconAtlasKey(this.fusionFormIndex, this.fusionShiny, this.fusionVariant);
  }

  getIconId(ignoreOverride?: boolean): string {
    return this.getSpeciesForm(ignoreOverride).getIconId(this.getGender(ignoreOverride) === Gender.FEMALE, this.formIndex, this.shiny, this.variant);
  }

  getFusionIconId(ignoreOverride?: boolean): string {
    return this.getFusionSpeciesForm(ignoreOverride).getIconId(this.getFusionGender(ignoreOverride) === Gender.FEMALE, this.fusionFormIndex, this.fusionShiny, this.fusionVariant);
  }

  getSpeciesForm(ignoreOverride?: boolean): PokemonSpeciesForm {
    if (!ignoreOverride && this.summonData?.speciesForm) {
      return this.summonData.speciesForm;
    }
    if (!this.species.forms?.length) {
      return this.species;
    }
    return this.species.forms[this.formIndex];
  }

  getFusionSpeciesForm(ignoreOverride?: boolean): PokemonSpeciesForm {
    if (!ignoreOverride && this.summonData?.speciesForm) {
      return this.summonData.fusionSpeciesForm;
    }
    if (!this.fusionSpecies?.forms?.length || this.fusionFormIndex >= this.fusionSpecies?.forms.length) {
      //@ts-ignore
      return this.fusionSpecies; // TODO: I don't even know how to fix this... A complete cluster of classes involved + null
    }
    return this.fusionSpecies?.forms[this.fusionFormIndex];
  }

  getSprite(): Phaser.GameObjects.Sprite {
    return this.getAt(0) as Phaser.GameObjects.Sprite;
  }

  getTintSprite(): Phaser.GameObjects.Sprite | null {
    return !this.maskEnabled
      ? this.getAt(1) as Phaser.GameObjects.Sprite
      : this.maskSprite;
  }

  getSpriteScale(): number {
    const formKey = this.getFormKey();
    if (formKey.indexOf(SpeciesFormKey.GIGANTAMAX) > -1 || formKey.indexOf(SpeciesFormKey.ETERNAMAX) > -1) {
      return 1.5;
    } else if (this?.mysteryEncounterData?.spriteScale) {
      return this.mysteryEncounterData.spriteScale;
    }
    return 1;
  }

  getHeldItems(): PokemonHeldItemModifier[] {
    if (!this.scene) {
      return [];
    }
    return this.scene.findModifiers(m => m instanceof PokemonHeldItemModifier && m.pokemonId === this.id, this.isPlayer()) as PokemonHeldItemModifier[];
  }

  updateScale(): void {
    this.setScale(this.getSpriteScale());
  }

  updateSpritePipelineData(): void {
    [ this.getSprite(), this.getTintSprite() ].filter(s => !!s).map(s => s.pipelineData["teraColor"] = getTypeRgb(this.getTeraType()));
    this.updateInfo(true);
  }

  initShinySparkle(): void {
    const keySuffix = this.variant ? `_${this.variant + 1}` : "";
    const key = `shiny${keySuffix}`;
    const shinySparkle = this.scene.addFieldSprite(0, 0, key);
    shinySparkle.setVisible(false);
    shinySparkle.setOrigin(0.5, 1);
    const frameNames = this.scene.anims.generateFrameNames(key, { suffix: ".png", end: 34 });
    if (!(this.scene.anims.exists(`sparkle${keySuffix}`))) {
      this.scene.anims.create({
        key: `sparkle${keySuffix}`,
        frames: frameNames,
        frameRate: 32,
        showOnStart: true,
        hideOnComplete: true,
      });
    }
    this.add(shinySparkle);

    this.shinySparkle = shinySparkle;
  }

  /**
   * Attempts to animate a given {@linkcode Phaser.GameObjects.Sprite}
   * @see {@linkcode Phaser.GameObjects.Sprite.play}
   * @param sprite {@linkcode Phaser.GameObjects.Sprite} to animate
   * @param tintSprite {@linkcode Phaser.GameObjects.Sprite} placed on top of the sprite to add a color tint
   * @param animConfig {@linkcode String} to pass to {@linkcode Phaser.GameObjects.Sprite.play}
   * @returns true if the sprite was able to be animated
   */
  tryPlaySprite(sprite: Phaser.GameObjects.Sprite, tintSprite: Phaser.GameObjects.Sprite, key: string): boolean {
    // Catch errors when trying to play an animation that doesn't exist
    try {
      sprite.play(key);
      tintSprite.play(key);
    } catch (error: unknown) {
      console.error(`Couldn't play animation for '${key}'!\nIs the image for this Pokemon missing?\n`, error);

      return false;
    }

    return true;
  }

  playAnim(): void {
    this.tryPlaySprite(this.getSprite(), this.getTintSprite()!, this.getBattleSpriteKey()); // TODO: is the bag correct?
  }

  getFieldPositionOffset(): [ number, number ] {
    switch (this.fieldPosition) {
    case FieldPosition.CENTER:
      return [ 0, 0 ];
    case FieldPosition.LEFT:
      return [ -32, -8 ];
    case FieldPosition.RIGHT:
      return [ 32, 0 ];
    }
  }

  setFieldPosition(fieldPosition: FieldPosition, duration?: integer): Promise<void> {
    return new Promise(resolve => {
      if (fieldPosition === this.fieldPosition) {
        resolve();
        return;
      }

      const initialOffset = this.getFieldPositionOffset();

      this.fieldPosition = fieldPosition;

      this.battleInfo.setMini(fieldPosition !== FieldPosition.CENTER);
      this.battleInfo.setOffset(fieldPosition === FieldPosition.RIGHT);

      const newOffset = this.getFieldPositionOffset();

      const relX = newOffset[0] - initialOffset[0];
      const relY = newOffset[1] - initialOffset[1];

      if (duration) {
        this.scene.tweens.add({
          targets: this,
          x: (_target, _key, value: number) => value + relX,
          y: (_target, _key, value: number) => value + relY,
          duration: duration,
          ease: "Sine.easeOut",
          onComplete: () => resolve()
        });
      } else {
        this.x += relX;
        this.y += relY;
      }
    });
  }

  /**
   * Retrieves the entire set of stats of the {@linkcode Pokemon}.
   * @param bypassSummonData prefer actual stats (`true` by default) or in-battle overriden stats (`false`)
   * @returns the numeric values of the {@linkcode Pokemon}'s stats
   */
  getStats(bypassSummonData: boolean = true): number[] {
    if (!bypassSummonData && this.summonData?.stats) {
      return this.summonData.stats;
    }
    return this.stats;
  }

  /**
   * Retrieves the corresponding {@linkcode PermanentStat} of the {@linkcode Pokemon}.
   * @param stat the desired {@linkcode PermanentStat}
   * @param bypassSummonData prefer actual stats (`true` by default) or in-battle overridden stats (`false`)
   * @returns the numeric value of the desired {@linkcode Stat}
   */
  getStat(stat: PermanentStat, bypassSummonData: boolean = true): number {
    if (!bypassSummonData && this.summonData && (this.summonData.stats[stat] !== 0)) {
      return this.summonData.stats[stat];
    }
    return this.stats[stat];
  }

  /**
   * Writes the value to the corrseponding {@linkcode PermanentStat} of the {@linkcode Pokemon}.
   *
   * Note that this does nothing if {@linkcode value} is less than 0.
   * @param stat the desired {@linkcode PermanentStat} to be overwritten
   * @param value the desired numeric value
   * @param bypassSummonData write to actual stats (`true` by default) or in-battle overridden stats (`false`)
   */
  setStat(stat: PermanentStat, value: number, bypassSummonData: boolean = true): void {
    if (value >= 0) {
      if (!bypassSummonData && this.summonData) {
        this.summonData.stats[stat] = value;
      } else {
        this.stats[stat] = value;
      }
    }
  }

  /**
   * Retrieves the entire set of in-battle stat stages of the {@linkcode Pokemon}.
   * @returns the numeric values of the {@linkcode Pokemon}'s in-battle stat stages if available, a fresh stat stage array otherwise
   */
  getStatStages(): number[] {
    return this.summonData ? this.summonData.statStages : [ 0, 0, 0, 0, 0, 0, 0 ];
  }

  /**
   * Retrieves the in-battle stage of the specified {@linkcode BattleStat}.
   * @param stat the {@linkcode BattleStat} whose stage is desired
   * @returns the stage of the desired {@linkcode BattleStat} if available, 0 otherwise
   */
  getStatStage(stat: BattleStat): number {
    return this.summonData ? this.summonData.statStages[stat - 1] : 0;
  }

  /**
   * Writes the value to the in-battle stage of the corresponding {@linkcode BattleStat} of the {@linkcode Pokemon}.
   *
   * Note that, if the value is not within a range of [-6, 6], it will be forced to the closest range bound.
   * @param stat the {@linkcode BattleStat} whose stage is to be overwritten
   * @param value the desired numeric value
   */
  setStatStage(stat: BattleStat, value: number): void {
    if (this.summonData) {
      if (value >= -6) {
        this.summonData.statStages[stat - 1] = Math.min(value, 6);
      } else {
        this.summonData.statStages[stat - 1] = Math.max(value, -6);
      }
    }
  }

  /**
   * Retrieves the critical-hit stage considering the move used and the Pokemon
   * who used it.
   * @param source the {@linkcode Pokemon} who using the move
   * @param move the {@linkcode Move} being used
   * @returns the final critical-hit stage value
   */
  getCritStage(source: Pokemon, move: Move): number {
    const critStage = new Utils.IntegerHolder(0);
    applyMoveAttrs(HighCritAttr, source, this, move, critStage);
    this.scene.applyModifiers(CritBoosterModifier, source.isPlayer(), source, critStage);
    this.scene.applyModifiers(TempCritBoosterModifier, source.isPlayer(), critStage);
    const bonusCrit = new Utils.BooleanHolder(false);
    //@ts-ignore
    if (applyAbAttrs(BonusCritAbAttr, source, null, false, bonusCrit)) { // TODO: resolve ts-ignore. This is a promise. Checking a promise is bogus.
      if (bonusCrit.value) {
        critStage.value += 1;
      }
    }
    const critBoostTag = source.getTag(CritBoostTag);
    if (critBoostTag) {
      if (critBoostTag instanceof DragonCheerTag) {
        critStage.value += critBoostTag.typesOnAdd.includes(Type.DRAGON) ? 2 : 1;
      } else {
        critStage.value += 2;
      }
    }

    console.log(`crit stage: +${critStage.value}`);
    return critStage.value;
  }

  /**
   * Calculates and retrieves the final value of a stat considering any held
   * items, move effects, opponent abilities, and whether there was a critical
   * hit.
   * @param stat the desired {@linkcode EffectiveStat}
   * @param opponent the target {@linkcode Pokemon}
   * @param move the {@linkcode Move} being used
   * @param isCritical determines whether a critical hit has occurred or not (`false` by default)
   * @returns the final in-battle value of a stat
   */
  getEffectiveStat(stat: EffectiveStat, opponent?: Pokemon, move?: Move, isCritical: boolean = false): integer {
    const statValue = new Utils.NumberHolder(this.getStat(stat, false));
    this.scene.applyModifiers(StatBoosterModifier, this.isPlayer(), this, stat, statValue);

    const fieldApplied = new Utils.BooleanHolder(false);
    for (const pokemon of this.scene.getField(true)) {
      applyFieldStatMultiplierAbAttrs(FieldMultiplyStatAbAttr, pokemon, stat, statValue, this, fieldApplied);
      if (fieldApplied.value) {
        break;
      }
    }
    applyStatMultiplierAbAttrs(StatMultiplierAbAttr, this, stat, statValue);
    let ret = statValue.value * this.getStatStageMultiplier(stat, opponent, move, isCritical);

    switch (stat) {
    case Stat.ATK:
      if (this.getTag(BattlerTagType.SLOW_START)) {
        ret >>= 1;
      }
      break;
    case Stat.DEF:
      if (this.isOfType(Type.ICE) && this.scene.arena.weather?.weatherType === WeatherType.SNOW) {
        ret *= 1.5;
      }
      break;
    case Stat.SPATK:
      break;
    case Stat.SPDEF:
      if (this.isOfType(Type.ROCK) && this.scene.arena.weather?.weatherType === WeatherType.SANDSTORM) {
        ret *= 1.5;
      }
      break;
    case Stat.SPD:
      // Check both the player and enemy to see if Tailwind should be multiplying the speed of the Pokemon
      if    ((this.isPlayer() && this.scene.arena.getTagOnSide(ArenaTagType.TAILWIND, ArenaTagSide.PLAYER))
          ||  (!this.isPlayer() && this.scene.arena.getTagOnSide(ArenaTagType.TAILWIND, ArenaTagSide.ENEMY))) {
        ret *= 2;
      }

      if (this.getTag(BattlerTagType.SLOW_START)) {
        ret >>= 1;
      }
      if (this.status && this.status.effect === StatusEffect.PARALYSIS) {
        ret >>= 1;
      }
      break;
    }

    const highestStatBoost = this.findTag(t => t instanceof HighestStatBoostTag && (t as HighestStatBoostTag).stat === stat) as HighestStatBoostTag;
    if (highestStatBoost) {
      ret *= highestStatBoost.multiplier;
    }

    return Math.floor(ret);
  }

  calculateStats(): void {
    if (!this.stats) {
      this.stats = [ 0, 0, 0, 0, 0, 0 ];
    }
<<<<<<< HEAD
    const baseStats = this.calculateBaseStats();
    const stats = Utils.getEnumValues(Stat);
    for (const s of stats) {
      const isHp = s === Stat.HP;
      const baseStat = baseStats[s];
      let value = Math.floor(((2 * baseStat + this.ivs[s]) * this.level) * 0.01);
      if (isHp) {
=======

    // Get and manipulate base stats
    const baseStats = this.getSpeciesForm(true).baseStats.slice();
    if (this.isFusion()) {
      const fusionBaseStats = this.getFusionSpeciesForm(true).baseStats;
      for (const s of PERMANENT_STATS) {
        baseStats[s] = Math.ceil((baseStats[s] + fusionBaseStats[s]) / 2);
      }
    } else if (this.scene.gameMode.isSplicedOnly) {
      for (const s of PERMANENT_STATS) {
        baseStats[s] = Math.ceil(baseStats[s] / 2);
      }
    }
    this.scene.applyModifiers(BaseStatModifier, this.isPlayer(), this, baseStats);

    // Using base stats, calculate and store stats one by one
    for (const s of PERMANENT_STATS) {
      let value = Math.floor(((2 * baseStats[s] + this.ivs[s]) * this.level) * 0.01);
      if (s === Stat.HP) {
>>>>>>> 4e3a24c2
        value = value + this.level + 10;
        if (this.hasAbility(Abilities.WONDER_GUARD, false, true)) {
          value = 1;
        }
        if (this.hp > value || this.hp === undefined) {
          this.hp = value;
        } else if (this.hp) {
          const lastMaxHp = this.getMaxHp();
          if (lastMaxHp && value > lastMaxHp) {
            this.hp += value - lastMaxHp;
          }
        }
      } else {
        value += 5;
        const natureStatMultiplier = new Utils.NumberHolder(getNatureStatMultiplier(this.getNature(), s));
        this.scene.applyModifier(PokemonNatureWeightModifier, this.isPlayer(), this, natureStatMultiplier);
        if (natureStatMultiplier.value !== 1) {
          value = Math.max(Math[natureStatMultiplier.value > 1 ? "ceil" : "floor"](value * natureStatMultiplier.value), 1);
        }
      }

      this.setStat(s, value);
    }
    this.scene.applyModifier(PokemonIncrementingStatModifier, this.isPlayer(), this, this.stats);
  }

  calculateBaseStats(): number[] {
    const baseStats = this.getSpeciesForm().baseStats.slice(0);
    // Shuckle Juice
    this.scene.applyModifiers(PokemonBaseStatTotalModifier, this.isPlayer(), this, baseStats);
    // Old Gateau
    this.scene.applyModifiers(PokemonBaseStatFlatModifier, this.isPlayer(), this, baseStats);
    if (this.fusionSpecies) {
      const fusionBaseStats = this.getFusionSpeciesForm().baseStats;
      for (let s = 0; s < this.stats.length; s++) {
        baseStats[s] = Math.ceil((baseStats[s] + fusionBaseStats[s]) / 2);
      }
    } else if (this.scene.gameMode.isSplicedOnly) {
      for (let s = 0; s < this.stats.length; s++) {
        baseStats[s] = Math.ceil(baseStats[s] / 2);
      }
    }
    // Vitamins
    this.scene.applyModifiers(PokemonBaseStatModifier, this.isPlayer(), this, baseStats);
    return baseStats;
  }

  getNature(): Nature {
    return this.natureOverride !== -1 ? this.natureOverride : this.nature;
  }

  setNature(nature: Nature): void {
    this.nature = nature;
    this.calculateStats();
  }

  generateNature(naturePool?: Nature[]): void {
    if (naturePool === undefined) {
      naturePool = Utils.getEnumValues(Nature);
    }
    const nature = naturePool[Utils.randSeedInt(naturePool.length)];
    this.setNature(nature);
  }

  isFullHp(): boolean {
    return this.hp >= this.getMaxHp();
  }

  getMaxHp(): integer {
    return this.getStat(Stat.HP);
  }

  getInverseHp(): integer {
    return this.getMaxHp() - this.hp;
  }

  getHpRatio(precise: boolean = false): number {
    return precise
      ? this.hp / this.getMaxHp()
      : Math.round((this.hp / this.getMaxHp()) * 100) / 100;
  }

  generateGender(): void {
    if (this.species.malePercent === null) {
      this.gender = Gender.GENDERLESS;
    } else {
      const genderChance = (this.id % 256) * 0.390625;
      if (genderChance < this.species.malePercent) {
        this.gender = Gender.MALE;
      } else {
        this.gender = Gender.FEMALE;
      }
    }
  }

  getGender(ignoreOverride?: boolean): Gender {
    if (!ignoreOverride && this.summonData?.gender !== undefined) {
      return this.summonData.gender;
    }
    return this.gender;
  }

  getFusionGender(ignoreOverride?: boolean): Gender {
    if (!ignoreOverride && this.summonData?.fusionGender !== undefined) {
      return this.summonData.fusionGender;
    }
    return this.fusionGender;
  }

  isShiny(): boolean {
    return this.shiny || (this.isFusion() && this.fusionShiny);
  }

  getVariant(): Variant {
    return !this.isFusion() ? this.variant : Math.max(this.variant, this.fusionVariant) as Variant;
  }

  getLuck(): integer {
    return this.luck + (this.isFusion() ? this.fusionLuck : 0);
  }

  isFusion(): boolean {
    return !!this.fusionSpecies;
  }

  abstract isBoss(): boolean;

  getMoveset(ignoreOverride?: boolean): (PokemonMove | null)[] {
    const ret = !ignoreOverride && this.summonData?.moveset
      ? this.summonData.moveset
      : this.moveset;

    // Overrides moveset based on arrays specified in overrides.ts
    const overrideArray: Array<Moves> = this.isPlayer() ? Overrides.MOVESET_OVERRIDE : Overrides.OPP_MOVESET_OVERRIDE;
    if (overrideArray.length > 0) {
      overrideArray.forEach((move: Moves, index: number) => {
        const ppUsed = this.moveset[index]?.ppUsed || 0;
        this.moveset[index] = new PokemonMove(move, Math.min(ppUsed, allMoves[move].pp));
      });
    }

    return ret;
  }

  /**
   * Checks which egg moves have been unlocked for the {@linkcode Pokemon} based
   * on the species it was met at or by the first {@linkcode Pokemon} in its evolution
   * line that can act as a starter and provides those egg moves.
   * @returns an array of {@linkcode Moves}, the length of which is determined by how many
   * egg moves are unlocked for that species.
   */
  getUnlockedEggMoves(): Moves[] {
    const moves: Moves[] = [];
    const species = this.metSpecies in speciesEggMoves ? this.metSpecies : this.getSpeciesForm(true).getRootSpeciesId(true);
    if (species in speciesEggMoves) {
      for (let i = 0; i < 4; i++) {
        if (this.scene.gameData.starterData[species].eggMoves & (1 << i)) {
          moves.push(speciesEggMoves[species][i]);
        }
      }
    }
    return moves;
  }

  /**
   * Gets all possible learnable level moves for the {@linkcode Pokemon},
   * excluding any moves already known.
   *
   * Available egg moves are only included if the {@linkcode Pokemon} was
   * in the starting party of the run and if Fresh Start is not active.
   * @returns an array of {@linkcode Moves}, the length of which is determined
   * by how many learnable moves there are for the {@linkcode Pokemon}.
   */
  getLearnableLevelMoves(): Moves[] {
    let levelMoves = this.getLevelMoves(1, true, false, true).map(lm => lm[1]);
    if (this.metBiome === -1 && !this.scene.gameMode.isFreshStartChallenge() && !this.scene.gameMode.isDaily) {
      levelMoves = this.getUnlockedEggMoves().concat(levelMoves);
    }
    if (Array.isArray(this.usedTMs) && this.usedTMs.length > 0) {
      levelMoves = this.usedTMs.filter(m => !levelMoves.includes(m)).concat(levelMoves);
    }
    levelMoves = levelMoves.filter(lm => !this.moveset.some(m => m?.moveId === lm));
    return levelMoves;
  }

  /**
   * Gets the types of a pokemon
   * @param includeTeraType boolean to include tera-formed type, default false
   * @param forDefend boolean if the pokemon is defending from an attack
   * @param ignoreOverride boolean if true, ignore ability changing effects
   * @returns array of {@linkcode Type}
   */
  getTypes(includeTeraType = false, forDefend: boolean = false, ignoreOverride?: boolean): Type[] {
    const types : Type[] = [];

    if (includeTeraType) {
      const teraType = this.getTeraType();
      if (teraType !== Type.UNKNOWN) {
        types.push(teraType);
      }
    }

    if (!types.length || !includeTeraType) {
      if (this.mysteryEncounterData?.types && this.mysteryEncounterData.types.length > 0) {
        // "Permanent" override for a Pokemon's normal types, currently only used by Mystery Encounters
        this.mysteryEncounterData.types.forEach(t => types.push(t));
      } else if (!ignoreOverride && this.summonData?.types && this.summonData.types.length > 0) {
        this.summonData.types.forEach(t => types.push(t));
      } else {
        const speciesForm = this.getSpeciesForm(ignoreOverride);

        types.push(speciesForm.type1);

        const fusionSpeciesForm = this.getFusionSpeciesForm(ignoreOverride);
        if (fusionSpeciesForm) {
          if (fusionSpeciesForm.type2 !== null && fusionSpeciesForm.type2 !== speciesForm.type1) {
            types.push(fusionSpeciesForm.type2);
          } else if (fusionSpeciesForm.type1 !== speciesForm.type1) {
            types.push(fusionSpeciesForm.type1);
          }
        }

        if (types.length === 1 && speciesForm.type2 !== null) {
          types.push(speciesForm.type2);
        }
      }
    }

    // this.scene potentially can be undefined for a fainted pokemon in doubles
    // use optional chaining to avoid runtime errors

    if (!types.length) { // become UNKNOWN if no types are present
      types.push(Type.UNKNOWN);
    }

    if (types.length > 1 && types.includes(Type.UNKNOWN)) { // remove UNKNOWN if other types are present
      const index = types.indexOf(Type.UNKNOWN);
      if (index !== -1) {
        types.splice(index, 1);
      }
    }

    return types;
  }

  isOfType(type: Type, includeTeraType: boolean = true, forDefend: boolean = false, ignoreOverride?: boolean): boolean {
    return !!this.getTypes(includeTeraType, forDefend, ignoreOverride).some(t => t === type);
  }

  /**
   * Gets the non-passive ability of the pokemon. This accounts for fusions and ability changing effects.
   * This should rarely be called, most of the time {@link hasAbility} or {@link hasAbilityWithAttr} are better used as
   * those check both the passive and non-passive abilities and account for ability suppression.
   * @see {@link hasAbility} {@link hasAbilityWithAttr} Intended ways to check abilities in most cases
   * @param {boolean} ignoreOverride If true, ignore ability changing effects
   * @returns {Ability} The non-passive ability of the pokemon
   */
  getAbility(ignoreOverride?: boolean): Ability {
    if (!ignoreOverride && this.summonData?.ability) {
      return allAbilities[this.summonData.ability];
    }
    if (Overrides.ABILITY_OVERRIDE && this.isPlayer()) {
      return allAbilities[Overrides.ABILITY_OVERRIDE];
    }
    if (Overrides.OPP_ABILITY_OVERRIDE && !this.isPlayer()) {
      return allAbilities[Overrides.OPP_ABILITY_OVERRIDE];
    }
    if (this.mysteryEncounterData?.ability) {
      return allAbilities[this.mysteryEncounterData.ability];
    }
    if (this.isFusion()) {
      return allAbilities[this.getFusionSpeciesForm(ignoreOverride).getAbility(this.fusionAbilityIndex)];
    }
    let abilityId = this.getSpeciesForm(ignoreOverride).getAbility(this.abilityIndex);
    if (abilityId === Abilities.NONE) {
      abilityId = this.species.ability1;
    }
    return allAbilities[abilityId];
  }

  /**
   * Gets the passive ability of the pokemon. This should rarely be called, most of the time
   * {@link hasAbility} or {@link hasAbilityWithAttr} are better used as those check both the passive and
   * non-passive abilities and account for ability suppression.
   * @see {@link hasAbility} {@link hasAbilityWithAttr} Intended ways to check abilities in most cases
   * @returns {Ability} The passive ability of the pokemon
   */
  getPassiveAbility(): Ability {
    if (Overrides.PASSIVE_ABILITY_OVERRIDE && this.isPlayer()) {
      return allAbilities[Overrides.PASSIVE_ABILITY_OVERRIDE];
    }
    if (Overrides.OPP_PASSIVE_ABILITY_OVERRIDE && !this.isPlayer()) {
      return allAbilities[Overrides.OPP_PASSIVE_ABILITY_OVERRIDE];
    }
    if (this.mysteryEncounterData?.passive) {
      return allAbilities[this.mysteryEncounterData.passive];
    }

    let starterSpeciesId = this.species.speciesId;
    while (pokemonPrevolutions.hasOwnProperty(starterSpeciesId)) {
      starterSpeciesId = pokemonPrevolutions[starterSpeciesId];
    }
    return allAbilities[starterPassiveAbilities[starterSpeciesId]];
  }

  /**
   * Gets a list of all instances of a given ability attribute among abilities this pokemon has.
   * Accounts for all the various effects which can affect whether an ability will be present or
   * in effect, and both passive and non-passive.
   * @param attrType {@linkcode AbAttr} The ability attribute to check for.
   * @param canApply {@linkcode Boolean} If false, it doesn't check whether the ability is currently active
   * @param ignoreOverride {@linkcode Boolean} If true, it ignores ability changing effects
   * @returns {AbAttr[]} A list of all the ability attributes on this ability.
   */
  getAbilityAttrs(attrType: { new(...args: any[]): AbAttr }, canApply: boolean = true, ignoreOverride?: boolean): AbAttr[] {
    const abilityAttrs: AbAttr[] = [];

    if (!canApply || this.canApplyAbility()) {
      abilityAttrs.push(...this.getAbility(ignoreOverride).getAttrs(attrType));
    }

    if (!canApply || this.canApplyAbility(true)) {
      abilityAttrs.push(...this.getPassiveAbility().getAttrs(attrType));
    }

    return abilityAttrs;
  }

  /**
   * Checks if a pokemon has a passive either from:
   *  - bought with starter candy
   *  - set by override
   *  - is a boss pokemon
   * @returns whether or not a pokemon should have a passive
   */
  hasPassive(): boolean {
    // returns override if valid for current case
    if ((Overrides.PASSIVE_ABILITY_OVERRIDE !== Abilities.NONE && this.isPlayer()) ||
        (Overrides.OPP_PASSIVE_ABILITY_OVERRIDE !== Abilities.NONE && !this.isPlayer())) {
      return true;
    }

    // Classic Final boss and Endless Minor/Major bosses do not have passive
    const { currentBattle, gameMode } = this.scene;
    const waveIndex = currentBattle?.waveIndex;
    if (this instanceof EnemyPokemon &&
      (currentBattle?.battleSpec === BattleSpec.FINAL_BOSS ||
      gameMode.isEndlessMinorBoss(waveIndex) ||
      gameMode.isEndlessMajorBoss(waveIndex))) {
      return false;
    }

    return this.passive || this.isBoss();
  }

  /**
   * Checks whether an ability of a pokemon can be currently applied. This should rarely be
   * directly called, as {@link hasAbility} and {@link hasAbilityWithAttr} already call this.
   * @see {@link hasAbility} {@link hasAbilityWithAttr} Intended ways to check abilities in most cases
   * @param {boolean} passive If true, check if passive can be applied instead of non-passive
   * @returns {Ability} The passive ability of the pokemon
   */
  canApplyAbility(passive: boolean = false): boolean {
    if (passive && !this.hasPassive()) {
      return false;
    }
    const ability = (!passive ? this.getAbility() : this.getPassiveAbility());
    if (this.isFusion() && ability.hasAttr(NoFusionAbilityAbAttr)) {
      return false;
    }
    if (this.scene?.arena.ignoreAbilities && ability.isIgnorable) {
      return false;
    }
    if (this.summonData?.abilitySuppressed && !ability.hasAttr(UnsuppressableAbilityAbAttr)) {
      return false;
    }
    if (this.isOnField() && !ability.hasAttr(SuppressFieldAbilitiesAbAttr)) {
      const suppressed = new Utils.BooleanHolder(false);
      this.scene.getField(true).filter(p => p !== this).map(p => {
        if (p.getAbility().hasAttr(SuppressFieldAbilitiesAbAttr) && p.canApplyAbility()) {
          p.getAbility().getAttrs(SuppressFieldAbilitiesAbAttr).map(a => a.apply(this, false, false, suppressed, [ability]));
        }
        if (p.getPassiveAbility().hasAttr(SuppressFieldAbilitiesAbAttr) && p.canApplyAbility(true)) {
          p.getPassiveAbility().getAttrs(SuppressFieldAbilitiesAbAttr).map(a => a.apply(this, true, false, suppressed, [ability]));
        }
      });
      if (suppressed.value) {
        return false;
      }
    }
    return (!!this.hp || ability.isBypassFaint) && !ability.conditions.find(condition => !condition(this));
  }

  /**
   * Checks whether a pokemon has the specified ability and it's in effect. Accounts for all the various
   * effects which can affect whether an ability will be present or in effect, and both passive and
   * non-passive. This is the primary way to check whether a pokemon has a particular ability.
   * @param {Abilities} ability The ability to check for
   * @param {boolean} canApply If false, it doesn't check whether the ability is currently active
   * @param {boolean} ignoreOverride If true, it ignores ability changing effects
   * @returns {boolean} Whether the ability is present and active
   */
  hasAbility(ability: Abilities, canApply: boolean = true, ignoreOverride?: boolean): boolean {
    if ((!canApply || this.canApplyAbility()) && this.getAbility(ignoreOverride).id === ability) {
      return true;
    }
    if (this.hasPassive() && (!canApply || this.canApplyAbility(true)) && this.getPassiveAbility().id === ability) {
      return true;
    }
    return false;
  }

  /**
   * Checks whether a pokemon has an ability with the specified attribute and it's in effect.
   * Accounts for all the various effects which can affect whether an ability will be present or
   * in effect, and both passive and non-passive. This is one of the two primary ways to check
   * whether a pokemon has a particular ability.
   * @param {AbAttr} attrType The ability attribute to check for
   * @param {boolean} canApply If false, it doesn't check whether the ability is currently active
   * @param {boolean} ignoreOverride If true, it ignores ability changing effects
   * @returns {boolean} Whether an ability with that attribute is present and active
   */
  hasAbilityWithAttr(attrType: Constructor<AbAttr>, canApply: boolean = true, ignoreOverride?: boolean): boolean {
    if ((!canApply || this.canApplyAbility()) && this.getAbility(ignoreOverride).hasAttr(attrType)) {
      return true;
    }
    if (this.hasPassive() && (!canApply || this.canApplyAbility(true)) && this.getPassiveAbility().hasAttr(attrType)) {
      return true;
    }
    return false;
  }

  getWeight(): number {
    const weight = new Utils.NumberHolder(this.species.weight);
    // This will trigger the ability overlay so only call this function when necessary
    applyAbAttrs(WeightMultiplierAbAttr, this, null, false, weight);
    return weight.value;
  }

  /**
   * Gets the tera-formed type of the pokemon, or UNKNOWN if not present
   * @returns the {@linkcode Type}
   */
  getTeraType(): Type {
    // this.scene can be undefined for a fainted mon in doubles
    if (this.scene !== undefined) {
      const teraModifier = this.scene.findModifier(m => m instanceof TerastallizeModifier
        && m.pokemonId === this.id && !!m.getBattlesLeft(), this.isPlayer()) as TerastallizeModifier;
      // return teraType
      if (teraModifier) {
        return teraModifier.teraType;
      }
    }
    // if scene is undefined, or if teraModifier is considered false, then return unknown type
    return Type.UNKNOWN;
  }

  isTerastallized(): boolean {
    return this.getTeraType() !== Type.UNKNOWN;
  }

  isGrounded(): boolean {
    return !!this.getTag(GroundedTag) || (!this.isOfType(Type.FLYING, true, true) && !this.hasAbility(Abilities.LEVITATE) && !this.getTag(BattlerTagType.MAGNET_RISEN) && !this.getTag(SemiInvulnerableTag));
  }

  /**
   * Determines whether this Pokemon is prevented from running or switching due
   * to effects from moves and/or abilities.
   * @param trappedAbMessages `string[]` If defined, ability trigger messages
   * (e.g. from Shadow Tag) are forwarded through this array.
   * @param simulated `boolean` if `true`, applies abilities via simulated calls.
   * @returns
   */
  isTrapped(trappedAbMessages: string[] = [], simulated: boolean = true): boolean {
    if (this.isOfType(Type.GHOST)) {
      return false;
    }

    const trappedByAbility = new Utils.BooleanHolder(false);

    this.scene.getEnemyField()!.forEach(enemyPokemon =>
      applyCheckTrappedAbAttrs(CheckTrappedAbAttr, enemyPokemon, trappedByAbility, this, trappedAbMessages, simulated)
    );

    return (trappedByAbility.value || !!this.getTag(TrappedTag));
  }

  /**
   * Calculates the type of a move when used by this Pokemon after
   * type-changing move and ability attributes have applied.
   * @param move {@linkcode Move} The move being used.
   * @param simulated If `true`, prevents showing abilities applied in this calculation.
   * @returns the {@linkcode Type} of the move after attributes are applied
   */
  getMoveType(move: Move, simulated: boolean = true): Type {
    const moveTypeHolder = new Utils.NumberHolder(move.type);

    applyMoveAttrs(VariableMoveTypeAttr, this, null, move, moveTypeHolder);
    applyPreAttackAbAttrs(MoveTypeChangeAbAttr, this, null, move, simulated, moveTypeHolder);

    return moveTypeHolder.value as Type;
  }



  /**
   * Calculates the effectiveness of a move against the Pokémon.
   *
   * @param source {@linkcode Pokemon} The attacking Pokémon.
   * @param move {@linkcode Move} The move being used by the attacking Pokémon.
   * @param ignoreAbility Whether to ignore abilities that might affect type effectiveness or immunity (defaults to `false`).
   * @param simulated Whether to apply abilities via simulated calls (defaults to `true`)
   * @param cancelled {@linkcode Utils.BooleanHolder} Stores whether the move was cancelled by a non-type-based immunity.
   * Currently only used by {@linkcode Pokemon.apply} to determine whether a "No effect" message should be shown.
   * @returns The type damage multiplier, indicating the effectiveness of the move
   */
  getMoveEffectiveness(source: Pokemon, move: Move, ignoreAbility: boolean = false, simulated: boolean = true, cancelled?: Utils.BooleanHolder): TypeDamageMultiplier {
    if (move.hasAttr(TypelessAttr)) {
      return 1;
    }
    const moveType = source.getMoveType(move);

    const typeMultiplier = new Utils.NumberHolder((move.category !== MoveCategory.STATUS || move.hasAttr(RespectAttackTypeImmunityAttr))
      ? this.getAttackTypeEffectiveness(moveType, source, false, simulated)
      : 1);

    applyMoveAttrs(VariableMoveTypeMultiplierAttr, source, this, move, typeMultiplier);
    if (this.getTypes().find(t => move.isTypeImmune(source, this, t))) {
      typeMultiplier.value = 0;
    }

    const cancelledHolder = cancelled ?? new Utils.BooleanHolder(false);
    if (!ignoreAbility) {
      applyPreDefendAbAttrs(TypeImmunityAbAttr, this, source, move, cancelledHolder, simulated, typeMultiplier);

      if (!cancelledHolder.value) {
        applyPreDefendAbAttrs(MoveImmunityAbAttr, this, source, move, cancelledHolder, simulated, typeMultiplier);
      }

      if (!cancelledHolder.value) {
        const defendingSidePlayField = this.isPlayer() ? this.scene.getPlayerField() : this.scene.getEnemyField();
        defendingSidePlayField.forEach((p) => applyPreDefendAbAttrs(FieldPriorityMoveImmunityAbAttr, p, source, move, cancelledHolder));
      }
    }

    const immuneTags = this.findTags(tag => tag instanceof TypeImmuneTag && tag.immuneType === moveType);
    for (const tag of immuneTags) {
      if (move && !move.getAttrs(HitsTagAttr).some(attr => attr.tagType === tag.tagType)) {
        typeMultiplier.value = 0;
        break;
      }
    }

    // Apply Tera Shell's effect to attacks after all immunities are accounted for
    if (!ignoreAbility && move.category !== MoveCategory.STATUS) {
      applyPreDefendAbAttrs(FullHpResistTypeAbAttr, this, source, move, cancelledHolder, simulated, typeMultiplier);
    }

    return (!cancelledHolder.value ? typeMultiplier.value : 0) as TypeDamageMultiplier;
  }

  /**
   * Calculates the type effectiveness multiplier for an attack type
   * @param moveType {@linkcode Type} the type of the move being used
   * @param source {@linkcode Pokemon} the Pokemon using the move
   * @param ignoreStrongWinds whether or not this ignores strong winds (anticipation, forewarn, stealth rocks)
   * @param simulated tag to only apply the strong winds effect message when the move is used
   * @returns a multiplier for the type effectiveness
   */
  getAttackTypeEffectiveness(moveType: Type, source?: Pokemon, ignoreStrongWinds: boolean = false, simulated: boolean = true): TypeDamageMultiplier {
    if (moveType === Type.STELLAR) {
      return this.isTerastallized() ? 2 : 1;
    }
    const types = this.getTypes(true, true);
    const arena = this.scene.arena;

    // Handle flying v ground type immunity without removing flying type so effective types are still effective
    // Related to https://github.com/pagefaultgames/pokerogue/issues/524
    if (moveType === Type.GROUND && (this.isGrounded() || arena.hasTag(ArenaTagType.GRAVITY))) {
      const flyingIndex = types.indexOf(Type.FLYING);
      if (flyingIndex > -1) {
        types.splice(flyingIndex, 1);
      }
    }

    let multiplier = types.map(defType => {
      if (source) {
        const ignoreImmunity = new Utils.BooleanHolder(false);
        if (source.isActive(true) && source.hasAbilityWithAttr(IgnoreTypeImmunityAbAttr)) {
          applyAbAttrs(IgnoreTypeImmunityAbAttr, source, ignoreImmunity, simulated, moveType, defType);
        }
        if (ignoreImmunity.value) {
          return 1;
        }

        const exposedTags = this.findTags(tag => tag instanceof ExposedTag) as ExposedTag[];
        if (exposedTags.some(t => t.ignoreImmunity(defType, moveType))) {
          return 1;
        }
      }
      const multiplier = new Utils.NumberHolder(getTypeDamageMultiplier(moveType, defType));
      applyChallenges(this.scene.gameMode, ChallengeType.TYPE_EFFECTIVENESS, multiplier);
      return multiplier.value;
    }).reduce((acc, cur) => acc * cur, 1) as TypeDamageMultiplier;

    const typeMultiplierAgainstFlying = new Utils.NumberHolder(getTypeDamageMultiplier(moveType, Type.FLYING));
    applyChallenges(this.scene.gameMode, ChallengeType.TYPE_EFFECTIVENESS, typeMultiplierAgainstFlying);
    // Handle strong winds lowering effectiveness of types super effective against pure flying
    if (!ignoreStrongWinds && arena.weather?.weatherType === WeatherType.STRONG_WINDS && !arena.weather.isEffectSuppressed(this.scene) && this.isOfType(Type.FLYING) && typeMultiplierAgainstFlying.value === 2) {
      multiplier /= 2;
      if (!simulated) {
        this.scene.queueMessage(i18next.t("weather:strongWindsEffectMessage"));
      }
    }
    return multiplier as TypeDamageMultiplier;
  }

  /**
   * Computes the given Pokemon's matchup score against this Pokemon.
   * In most cases, this score ranges from near-zero to 16, but the maximum possible matchup score is 64.
   * @param opponent {@linkcode Pokemon} The Pokemon to compare this Pokemon against
   * @returns A score value based on how favorable this Pokemon is when fighting the given Pokemon
   */
  getMatchupScore(opponent: Pokemon): number {
    const types = this.getTypes(true);
    const enemyTypes = opponent.getTypes(true, true);
    /** Is this Pokemon faster than the opponent? */
    const outspeed = (this.isActive(true) ? this.getEffectiveStat(Stat.SPD, opponent) : this.getStat(Stat.SPD, false)) >= opponent.getEffectiveStat(Stat.SPD, this);
    /**
     * Based on how effective this Pokemon's types are offensively against the opponent's types.
     * This score is increased by 25 percent if this Pokemon is faster than the opponent.
     */
    let atkScore = opponent.getAttackTypeEffectiveness(types[0], this) * (outspeed ? 1.25 : 1);
    /**
     * Based on how effectively this Pokemon defends against the opponent's types.
     * This score cannot be higher than 4.
     */
    let defScore = 1 / Math.max(this.getAttackTypeEffectiveness(enemyTypes[0], opponent), 0.25);
    if (types.length > 1) {
      atkScore *= opponent.getAttackTypeEffectiveness(types[1], this);
    }
    if (enemyTypes.length > 1) {
      defScore *= (1 / Math.max(this.getAttackTypeEffectiveness(enemyTypes[1], opponent), 0.25));
    }
    /**
     * Based on this Pokemon's HP ratio compared to that of the opponent.
     * This ratio is multiplied by 1.5 if this Pokemon outspeeds the opponent;
     * however, the final ratio cannot be higher than 1.
     */
    let hpDiffRatio = this.getHpRatio() + (1 - opponent.getHpRatio());
    if (outspeed) {
      hpDiffRatio = Math.min(hpDiffRatio * 1.5, 1);
    }
    return (atkScore + defScore) * hpDiffRatio;
  }

  getEvolution(): SpeciesFormEvolution | null {
    if (pokemonEvolutions.hasOwnProperty(this.species.speciesId)) {
      const evolutions = pokemonEvolutions[this.species.speciesId];
      for (const e of evolutions) {
        if (!e.item && this.level >= e.level && (!e.preFormKey || this.getFormKey() === e.preFormKey)) {
          if (e.condition === null || (e.condition as SpeciesEvolutionCondition).predicate(this)) {
            return e;
          }
        }
      }
    }

    if (this.isFusion() && this.fusionSpecies && pokemonEvolutions.hasOwnProperty(this.fusionSpecies.speciesId)) {
      const fusionEvolutions = pokemonEvolutions[this.fusionSpecies.speciesId].map(e => new FusionSpeciesFormEvolution(this.species.speciesId, e));
      for (const fe of fusionEvolutions) {
        if (!fe.item && this.level >= fe.level && (!fe.preFormKey || this.getFusionFormKey() === fe.preFormKey)) {
          if (fe.condition === null || (fe.condition as SpeciesEvolutionCondition).predicate(this)) {
            return fe;
          }
        }
      }
    }

    return null;
  }

  /**
   * Gets all level up moves in a given range for a particular pokemon.
   * @param {integer} startingLevel Don't include moves below this level
   * @param {boolean} includeEvolutionMoves Whether to include evolution moves
   * @param {boolean} simulateEvolutionChain Whether to include moves from prior evolutions
   * @param {boolean} includeRelearnerMoves Whether to include moves that would require a relearner. Note the move relearner inherently allows evolution moves
   * @returns {LevelMoves} A list of moves and the levels they can be learned at
   */
  getLevelMoves(startingLevel?: integer, includeEvolutionMoves: boolean = false, simulateEvolutionChain: boolean = false, includeRelearnerMoves: boolean = false): LevelMoves {
    const ret: LevelMoves = [];
    let levelMoves: LevelMoves = [];
    if (!startingLevel) {
      startingLevel = this.level;
    }
    if (simulateEvolutionChain) {
      const evolutionChain = this.species.getSimulatedEvolutionChain(this.level, this.hasTrainer(), this.isBoss(), this.isPlayer());
      for (let e = 0; e < evolutionChain.length; e++) {
        // TODO: Might need to pass specific form index in simulated evolution chain
        const speciesLevelMoves = getPokemonSpeciesForm(evolutionChain[e][0], this.formIndex).getLevelMoves();
        if (includeRelearnerMoves) {
          levelMoves.push(...speciesLevelMoves);
        } else {
          levelMoves.push(...speciesLevelMoves.filter(lm => (includeEvolutionMoves && lm[0] === 0) || ((!e || lm[0] > 1) && (e === evolutionChain.length - 1 || lm[0] <= evolutionChain[e + 1][1]))));
        }
      }
    } else {
      levelMoves = this.getSpeciesForm(true).getLevelMoves().filter(lm => (includeEvolutionMoves && lm[0] === 0) || (includeRelearnerMoves && lm[0] === -1) || lm[0] > 0);
    }
    if (this.fusionSpecies) {
      if (simulateEvolutionChain) {
        const fusionEvolutionChain = this.fusionSpecies.getSimulatedEvolutionChain(this.level, this.hasTrainer(), this.isBoss(), this.isPlayer());
        for (let e = 0; e < fusionEvolutionChain.length; e++) {
          // TODO: Might need to pass specific form index in simulated evolution chain
          const speciesLevelMoves = getPokemonSpeciesForm(fusionEvolutionChain[e][0], this.fusionFormIndex).getLevelMoves();
          if (includeRelearnerMoves) {
            levelMoves.push(...speciesLevelMoves.filter(lm => (includeEvolutionMoves && lm[0] === 0) || lm[0] !== 0));
          } else {
            levelMoves.push(...speciesLevelMoves.filter(lm => (includeEvolutionMoves && lm[0] === 0) || ((!e || lm[0] > 1) && (e === fusionEvolutionChain.length - 1 || lm[0] <= fusionEvolutionChain[e + 1][1]))));
          }
        }
      } else {
        levelMoves.push(...this.getFusionSpeciesForm(true).getLevelMoves().filter(lm => (includeEvolutionMoves && lm[0] === 0) || (includeRelearnerMoves && lm[0] === -1) || lm[0] > 0));
      }
    }
    levelMoves.sort((lma: [integer, integer], lmb: [integer, integer]) => lma[0] > lmb[0] ? 1 : lma[0] < lmb[0] ? -1 : 0);


    /**
     * Filter out moves not within the correct level range(s)
     * Includes moves below startingLevel, or of specifically level 0 if
     * includeRelearnerMoves or includeEvolutionMoves are true respectively
     */
    levelMoves = levelMoves.filter(lm => {
      const level = lm[0];
      const isRelearner = level < startingLevel;
      const allowedEvolutionMove = (level === 0) && includeEvolutionMoves;

      return !(level > this.level)
          && (includeRelearnerMoves || !isRelearner || allowedEvolutionMove);
    });

    /**
     * This must be done AFTER filtering by level, else if the same move shows up
     * in levelMoves multiple times all but the lowest level one will be skipped.
     * This causes problems when there are intentional duplicates (i.e. Smeargle with Sketch)
     */
    if (levelMoves) {
      this.getUniqueMoves(levelMoves, ret);
    }

    return ret;
  }

  /**
   * Helper function for getLevelMoves.
   * Finds all non-duplicate items from the input, and pushes them into the output.
   * Two items count as duplicate if they have the same Move, regardless of level.
   *
   * @param levelMoves the input array to search for non-duplicates from
   * @param ret the output array to be pushed into.
   */
  private getUniqueMoves(levelMoves: LevelMoves, ret: LevelMoves ): void {
    const uniqueMoves : Moves[] = [];
    for (const lm of levelMoves) {
      if (!uniqueMoves.find(m => m === lm[1])) {
        uniqueMoves.push(lm[1]);
        ret.push(lm);
      }
    }
  }


  /**
   * Get a list of all egg moves
   *
   * @returns list of egg moves
   */
  getEggMoves() : Moves[] {
    return speciesEggMoves[this.species.speciesId];
  }

  setMove(moveIndex: integer, moveId: Moves): void {
    const move = moveId ? new PokemonMove(moveId) : null;
    this.moveset[moveIndex] = move;
    if (this.summonData?.moveset) {
      this.summonData.moveset[moveIndex] = move;
    }
  }

  /**
   * Function that tries to set a Pokemon shiny based on the trainer's trainer ID and secret ID.
   * Endless Pokemon in the end biome are unable to be set to shiny
   *
   * The exact mechanic is that it calculates E as the XOR of the player's trainer ID and secret ID.
   * F is calculated as the XOR of the first 16 bits of the Pokemon's ID with the last 16 bits.
   * The XOR of E and F are then compared to the {@linkcode shinyThreshold} (or {@linkcode thresholdOverride} if set) to see whether or not to generate a shiny.
   * The base shiny odds are {@linkcode baseShinyChance} / 65536
   * @param thresholdOverride number that is divided by 2^16 (65536) to get the shiny chance, overrides {@linkcode shinyThreshold} if set (bypassing shiny rate modifiers such as Shiny Charm)
   * @returns true if the Pokemon has been set as a shiny, false otherwise
   */
  trySetShiny(thresholdOverride?: integer): boolean {
    // Shiny Pokemon should not spawn in the end biome in endless
    if (this.scene.gameMode.isEndless && this.scene.arena.biomeType === Biome.END) {
      return false;
    }

    const rand1 = (this.id & 0xFFFF0000) >>> 16;
    const rand2 = (this.id & 0x0000FFFF);

    const E = this.scene.gameData.trainerId ^ this.scene.gameData.secretId;
    const F = rand1 ^ rand2;

    /** `64/65536 -> 1/1024` */
    const baseShinyChance = 64;
    const shinyThreshold = new Utils.IntegerHolder(baseShinyChance);
    if (thresholdOverride === undefined) {
      if (this.scene.eventManager.isEventActive()) {
        shinyThreshold.value *= this.scene.eventManager.getShinyMultiplier();
      }
      if (!this.hasTrainer()) {
        this.scene.applyModifiers(ShinyRateBoosterModifier, true, shinyThreshold);
      }
    } else {
      shinyThreshold.value = thresholdOverride;
    }

    this.shiny = (E ^ F) < shinyThreshold.value;

    if (this.shiny) {
      this.initShinySparkle();
    }

    return this.shiny;
  }

  /**
   * Generates a variant
   * Has a 10% of returning 2 (epic variant)
   * And a 30% of returning 1 (rare variant)
   * Returns 0 (basic shiny) if there is no variant or 60% of the time otherwise
   * @returns the shiny variant
   */
  generateVariant(): Variant {
    const formIndex: number = this.formIndex;
    let variantDataIndex: string | number = this.species.speciesId;
    if (this.species.forms.length > 0) {
      const formKey = this.species.forms[formIndex]?.formKey;
      if (formKey) {
        variantDataIndex = `${variantDataIndex}-${formKey}`;
      }
    }
    // Checks if there is no variant data for both the index or index with form
    if (!this.shiny || (!variantData.hasOwnProperty(variantDataIndex) && !variantData.hasOwnProperty(this.species.speciesId))) {
      return 0;
    }
    const rand = Utils.randSeedInt(10);
    if (rand >= 4) {
      return 0;             // 6/10
    } else if (rand >= 1) {
      return 1;             // 3/10
    } else {
      return 2;             // 1/10
    }
  }

  generateFusionSpecies(forStarter?: boolean): void {
    const hiddenAbilityChance = new Utils.IntegerHolder(256);
    if (!this.hasTrainer()) {
      this.scene.applyModifiers(HiddenAbilityRateBoosterModifier, true, hiddenAbilityChance);
    }

    const hasHiddenAbility = !Utils.randSeedInt(hiddenAbilityChance.value);
    const randAbilityIndex = Utils.randSeedInt(2);

    const filter = !forStarter ? this.species.getCompatibleFusionSpeciesFilter()
      : species => {
        return pokemonEvolutions.hasOwnProperty(species.speciesId)
      && !pokemonPrevolutions.hasOwnProperty(species.speciesId)
      && !species.pseudoLegendary
      && !species.legendary
      && !species.mythical
      && !species.isTrainerForbidden()
      && species.speciesId !== this.species.speciesId;
      };

    this.fusionSpecies = this.scene.randomSpecies(this.scene.currentBattle?.waveIndex || 0, this.level, false, filter, true);
    this.fusionAbilityIndex = (this.fusionSpecies.abilityHidden && hasHiddenAbility ? this.fusionSpecies.ability2 ? 2 : 1 : this.fusionSpecies.ability2 ? randAbilityIndex : 0);
    this.fusionShiny = this.shiny;
    this.fusionVariant = this.variant;

    if (this.fusionSpecies.malePercent === null) {
      this.fusionGender = Gender.GENDERLESS;
    } else {
      const genderChance = (this.id % 256) * 0.390625;
      if (genderChance < this.fusionSpecies.malePercent) {
        this.fusionGender = Gender.MALE;
      } else {
        this.fusionGender = Gender.FEMALE;
      }
    }

    this.fusionFormIndex = this.scene.getSpeciesFormIndex(this.fusionSpecies, this.fusionGender, this.getNature(), true);
    this.fusionLuck = this.luck;

    this.generateName();
  }

  clearFusionSpecies(): void {
    this.fusionSpecies = null;
    this.fusionFormIndex = 0;
    this.fusionAbilityIndex = 0;
    this.fusionShiny = false;
    this.fusionVariant = 0;
    this.fusionGender = 0;
    this.fusionLuck = 0;

    this.generateName();
    this.calculateStats();
  }

  generateAndPopulateMoveset(): void {
    this.moveset = [];
    let movePool: [Moves, number][] = [];
    const allLevelMoves = this.getLevelMoves(1, true, true);
    if (!allLevelMoves) {
      console.log(this.species.speciesId, "ERROR");
      return;
    }

    for (let m = 0; m < allLevelMoves.length; m++) {
      const levelMove = allLevelMoves[m];
      if (this.level < levelMove[0]) {
        break;
      }
      let weight = levelMove[0];
      if (weight === 0) { // Evo Moves
        weight = 50;
      }
      if (weight === 1 && allMoves[levelMove[1]].power >= 80) { // Assume level 1 moves with 80+ BP are "move reminder" moves and bump their weight
        weight = 40;
      }
      if (allMoves[levelMove[1]].name.endsWith(" (N)")) {
        weight /= 100;
      } // Unimplemented level up moves are possible to generate, but 1% of their normal chance.
      if (!movePool.some(m => m[0] === levelMove[1])) {
        movePool.push([levelMove[1], weight]);
      }
    }

    if (this.hasTrainer()) {
      const tms = Object.keys(tmSpecies);
      for (const tm of tms) {
        const moveId = parseInt(tm) as Moves;
        let compatible = false;
        for (const p of tmSpecies[tm]) {
          if (Array.isArray(p)) {
            if (p[0] === this.species.speciesId || (this.fusionSpecies && p[0] === this.fusionSpecies.speciesId) && p.slice(1).indexOf(this.species.forms[this.formIndex]) > -1) {
              compatible = true;
              break;
            }
          } else if (p === this.species.speciesId || (this.fusionSpecies && p === this.fusionSpecies.speciesId)) {
            compatible = true;
            break;
          }
        }
        if (compatible && !movePool.some(m => m[0] === moveId) && !allMoves[moveId].name.endsWith(" (N)")) {
          if (tmPoolTiers[moveId] === ModifierTier.COMMON && this.level >= 15) {
            movePool.push([moveId, 4]);
          } else if (tmPoolTiers[moveId] === ModifierTier.GREAT && this.level >= 30) {
            movePool.push([moveId, 8]);
          } else if (tmPoolTiers[moveId] === ModifierTier.ULTRA && this.level >= 50) {
            movePool.push([moveId, 14]);
          }
        }
      }

      if (this.level >= 60) { // No egg moves below level 60
        for (let i = 0; i < 3; i++) {
          const moveId = speciesEggMoves[this.species.getRootSpeciesId()][i];
          if (!movePool.some(m => m[0] === moveId) && !allMoves[moveId].name.endsWith(" (N)")) {
            movePool.push([moveId, 40]);
          }
        }
        const moveId = speciesEggMoves[this.species.getRootSpeciesId()][3];
        if (this.level >= 170 && !movePool.some(m => m[0] === moveId) && !allMoves[moveId].name.endsWith(" (N)") && !this.isBoss()) { // No rare egg moves before e4
          movePool.push([moveId, 30]);
        }
        if (this.fusionSpecies) {
          for (let i = 0; i < 3; i++) {
            const moveId = speciesEggMoves[this.fusionSpecies.getRootSpeciesId()][i];
            if (!movePool.some(m => m[0] === moveId) && !allMoves[moveId].name.endsWith(" (N)")) {
              movePool.push([moveId, 40]);
            }
          }
          const moveId = speciesEggMoves[this.fusionSpecies.getRootSpeciesId()][3];
          if (this.level >= 170 && !movePool.some(m => m[0] === moveId) && !allMoves[moveId].name.endsWith(" (N)") && !this.isBoss()) {// No rare egg moves before e4
            movePool.push([moveId, 30]);
          }
        }
      }
    }

    if (this.isBoss()) { // Bosses never get self ko moves
      movePool = movePool.filter(m => !allMoves[m[0]].hasAttr(SacrificialAttr));
    }
    movePool = movePool.filter(m => !allMoves[m[0]].hasAttr(SacrificialAttrOnHit));
    if (this.hasTrainer()) {
      // Trainers never get OHKO moves
      movePool = movePool.filter(m => !allMoves[m[0]].hasAttr(OneHitKOAttr));
      // Half the weight of self KO moves
      movePool = movePool.map(m => [m[0], m[1] * (!!allMoves[m[0]].hasAttr(SacrificialAttr) ? 0.5 : 1)]);
      movePool = movePool.map(m => [m[0], m[1] * (!!allMoves[m[0]].hasAttr(SacrificialAttrOnHit) ? 0.5 : 1)]);
      // Trainers get a weight bump to stat buffing moves
      movePool = movePool.map(m => [m[0], m[1] * (allMoves[m[0]].getAttrs(StatStageChangeAttr).some(a => a.stages > 1 && a.selfTarget) ? 1.25 : 1)]);
      // Trainers get a weight decrease to multiturn moves
      movePool = movePool.map(m => [m[0], m[1] * (!!allMoves[m[0]].hasAttr(ChargeAttr) || !!allMoves[m[0]].hasAttr(RechargeAttr) ? 0.7 : 1)]);
    }

    // Weight towards higher power moves, by reducing the power of moves below the highest power.
    // Caps max power at 90 to avoid something like hyper beam ruining the stats.
    // This is a pretty soft weighting factor, although it is scaled with the weight multiplier.
    const maxPower = Math.min(movePool.reduce((v, m) => Math.max(allMoves[m[0]].power, v), 40), 90);
    movePool = movePool.map(m => [m[0], m[1] * (allMoves[m[0]].category === MoveCategory.STATUS ? 1 : Math.max(Math.min(allMoves[m[0]].power/maxPower, 1), 0.5))]);

    // Weight damaging moves against the lower stat
    const atk = this.getStat(Stat.ATK);
    const spAtk = this.getStat(Stat.SPATK);
    const worseCategory: MoveCategory = atk > spAtk ? MoveCategory.SPECIAL : MoveCategory.PHYSICAL;
    const statRatio = worseCategory === MoveCategory.PHYSICAL ? atk / spAtk : spAtk / atk;
    movePool = movePool.map(m => [m[0], m[1] * (allMoves[m[0]].category === worseCategory ? statRatio : 1)]);

    let weightMultiplier = 0.9; // The higher this is the more the game weights towards higher level moves. At 0 all moves are equal weight.
    if (this.hasTrainer()) {
      weightMultiplier += 0.7;
    }
    if (this.isBoss()) {
      weightMultiplier += 0.4;
    }
    const baseWeights: [Moves, number][] = movePool.map(m => [m[0], Math.ceil(Math.pow(m[1], weightMultiplier)*100)]);

    if (this.hasTrainer() || this.isBoss()) { // Trainers and bosses always force a stab move
      const stabMovePool = baseWeights.filter(m => allMoves[m[0]].category !== MoveCategory.STATUS && this.isOfType(allMoves[m[0]].type));

      if (stabMovePool.length) {
        const totalWeight = stabMovePool.reduce((v, m) => v + m[1], 0);
        let rand = Utils.randSeedInt(totalWeight);
        let index = 0;
        while (rand > stabMovePool[index][1]) {
          rand -= stabMovePool[index++][1];
        }
        this.moveset.push(new PokemonMove(stabMovePool[index][0], 0, 0));
      }
    } else { // Normal wild pokemon just force a random damaging move
      const attackMovePool = baseWeights.filter(m => allMoves[m[0]].category !== MoveCategory.STATUS);
      if (attackMovePool.length) {
        const totalWeight = attackMovePool.reduce((v, m) => v + m[1], 0);
        let rand = Utils.randSeedInt(totalWeight);
        let index = 0;
        while (rand > attackMovePool[index][1]) {
          rand -= attackMovePool[index++][1];
        }
        this.moveset.push(new PokemonMove(attackMovePool[index][0], 0, 0));
      }
    }

    while (baseWeights.length > this.moveset.length && this.moveset.length < 4) {
      if (this.hasTrainer()) {
        // Sqrt the weight of any damaging moves with overlapping types. This is about a 0.05 - 0.1 multiplier.
        // Other damaging moves 2x weight if 0-1 damaging moves, 0.5x if 2, 0.125x if 3. These weights double if STAB.
        // Status moves remain unchanged on weight, this encourages 1-2
        movePool = baseWeights.filter(m => !this.moveset.some(mo => m[0] === mo?.moveId)).map(m => [m[0], this.moveset.some(mo => mo?.getMove().category !== MoveCategory.STATUS && mo?.getMove().type === allMoves[m[0]].type) ? Math.ceil(Math.sqrt(m[1])) : allMoves[m[0]].category !== MoveCategory.STATUS ? Math.ceil(m[1]/Math.max(Math.pow(4, this.moveset.filter(mo => (mo?.getMove().power!) > 1).length)/8, 0.5) * (this.isOfType(allMoves[m[0]].type) ? 2 : 1)) : m[1]]); // TODO: is this bang correct?
      } else { // Non-trainer pokemon just use normal weights
        movePool = baseWeights.filter(m => !this.moveset.some(mo => m[0] === mo?.moveId));
      }
      const totalWeight = movePool.reduce((v, m) => v + m[1], 0);
      let rand = Utils.randSeedInt(totalWeight);
      let index = 0;
      while (rand > movePool[index][1]) {
        rand -= movePool[index++][1];
      }
      this.moveset.push(new PokemonMove(movePool[index][0], 0, 0));
    }

    this.scene.triggerPokemonFormChange(this, SpeciesFormChangeMoveLearnedTrigger);
  }

  trySelectMove(moveIndex: integer, ignorePp?: boolean): boolean {
    const move = this.getMoveset().length > moveIndex
      ? this.getMoveset()[moveIndex]
      : null;
    return move?.isUsable(this, ignorePp)!; // TODO: is this bang correct?
  }

  showInfo(): void {
    if (!this.battleInfo.visible) {
      const otherBattleInfo = this.scene.fieldUI.getAll().slice(0, 4).filter(ui => ui instanceof BattleInfo && ((ui as BattleInfo) instanceof PlayerBattleInfo) === this.isPlayer()).find(() => true);
      if (!otherBattleInfo || !this.getFieldIndex()) {
        this.scene.fieldUI.sendToBack(this.battleInfo);
        this.scene.sendTextToBack(); // Push the top right text objects behind everything else
      } else {
        this.scene.fieldUI.moveAbove(this.battleInfo, otherBattleInfo);
      }
      this.battleInfo.setX(this.battleInfo.x + (this.isPlayer() ? 150 : !this.isBoss() ? -150 : -198));
      this.battleInfo.setVisible(true);
      if (this.isPlayer()) {
        this.battleInfo.expMaskRect.x += 150;
      }
      this.scene.tweens.add({
        targets: [ this.battleInfo, this.battleInfo.expMaskRect ],
        x: this.isPlayer() ? "-=150" : `+=${!this.isBoss() ? 150 : 246}`,
        duration: 1000,
        ease: "Cubic.easeOut"
      });
    }
  }

  hideInfo(): Promise<void> {
    return new Promise(resolve => {
      if (this.battleInfo && this.battleInfo.visible) {
        this.scene.tweens.add({
          targets: [ this.battleInfo, this.battleInfo.expMaskRect ],
          x: this.isPlayer() ? "+=150" : `-=${!this.isBoss() ? 150 : 246}`,
          duration: 500,
          ease: "Cubic.easeIn",
          onComplete: () => {
            if (this.isPlayer()) {
              this.battleInfo.expMaskRect.x -= 150;
            }
            this.battleInfo.setVisible(false);
            this.battleInfo.setX(this.battleInfo.x - (this.isPlayer() ? 150 : !this.isBoss() ? -150 : -198));
            resolve();
          }
        });
      } else {
        resolve();
      }
    });
  }

  /**
   * sets if the pokemon has fled (implies it's a wild pokemon)
   * @param status - boolean
   */
  setWildFlee(status: boolean): void {
    this.wildFlee = status;
  }

  updateInfo(instant?: boolean): Promise<void> {
    return this.battleInfo.updateInfo(this, instant);
  }

  /**
   * Show or hide the type effectiveness multiplier window
   * Passing undefined will hide the window
   */
  updateEffectiveness(effectiveness?: string) {
    this.battleInfo.updateEffectiveness(effectiveness);
  }

  toggleStats(visible: boolean): void {
    this.battleInfo.toggleStats(visible);
  }

  toggleFlyout(visible: boolean): void {
    this.battleInfo.toggleFlyout(visible);
  }

  addExp(exp: integer) {
    const maxExpLevel = this.scene.getMaxExpLevel();
    const initialExp = this.exp;
    this.exp += exp;
    while (this.level < maxExpLevel && this.exp >= getLevelTotalExp(this.level + 1, this.species.growthRate)) {
      this.level++;
    }
    if (this.level >= maxExpLevel) {
      console.log(initialExp, this.exp, getLevelTotalExp(this.level, this.species.growthRate));
      this.exp = Math.max(getLevelTotalExp(this.level, this.species.growthRate), initialExp);
    }
    this.levelExp = this.exp - getLevelTotalExp(this.level, this.species.growthRate);
  }

  getOpponent(targetIndex: integer): Pokemon | null {
    const ret = this.getOpponents()[targetIndex];
    if (ret.summonData) {
      return ret;
    }
    return null;
  }

  getOpponents(): Pokemon[] {
    return ((this.isPlayer() ? this.scene.getEnemyField() : this.scene.getPlayerField()) as Pokemon[]).filter(p => p.isActive());
  }

  getOpponentDescriptor(): string {
    const opponents = this.getOpponents();
    if (opponents.length === 1) {
      return opponents[0].name;
    }
    return this.isPlayer() ? i18next.t("arenaTag:opposingTeam") : i18next.t("arenaTag:yourTeam");
  }

  getAlly(): Pokemon {
    return (this.isPlayer() ? this.scene.getPlayerField() : this.scene.getEnemyField())[this.getFieldIndex() ? 0 : 1];
  }

  /**
   * Gets the Pokémon on the allied field.
   *
   * @returns An array of Pokémon on the allied field.
   */
  getAlliedField(): Pokemon[] {
    return this instanceof PlayerPokemon ? this.scene.getPlayerField() : this.scene.getEnemyField();
  }

  /**
   * Calculates the stat stage multiplier of the user against an opponent.
   *
   * Note that this does not apply to evasion or accuracy
   * @see {@linkcode getAccuracyMultiplier}
   * @param stat the desired {@linkcode EffectiveStat}
   * @param opponent the target {@linkcode Pokemon}
   * @param move the {@linkcode Move} being used
   * @param isCritical determines whether a critical hit has occurred or not (`false` by default)
   * @return the stat stage multiplier to be used for effective stat calculation
   */
  getStatStageMultiplier(stat: EffectiveStat, opponent?: Pokemon, move?: Move, isCritical: boolean = false): number {
    const statStage = new Utils.IntegerHolder(this.getStatStage(stat));
    const ignoreStatStage = new Utils.BooleanHolder(false);

    if (opponent) {
      if (isCritical) {
        switch (stat) {
        case Stat.ATK:
        case Stat.SPATK:
          statStage.value = Math.max(statStage.value, 0);
          break;
        case Stat.DEF:
        case Stat.SPDEF:
          statStage.value = Math.min(statStage.value, 0);
          break;
        }
      }
      applyAbAttrs(IgnoreOpponentStatStagesAbAttr, opponent, null, false, stat, ignoreStatStage);
      if (move) {
        applyMoveAttrs(IgnoreOpponentStatStagesAttr, this, opponent, move, ignoreStatStage);
      }
    }

    if (!ignoreStatStage.value) {
      const statStageMultiplier = new Utils.NumberHolder(Math.max(2, 2 + statStage.value) / Math.max(2, 2 - statStage.value));
      this.scene.applyModifiers(TempStatStageBoosterModifier, this.isPlayer(), stat, statStageMultiplier);
      return Math.min(statStageMultiplier.value, 4);
    }
    return 1;
  }

  /**
   * Calculates the accuracy multiplier of the user against a target.
   *
   * This method considers various factors such as the user's accuracy level, the target's evasion level,
   * abilities, and modifiers to compute the final accuracy multiplier.
   *
   * @param target {@linkcode Pokemon} - The target Pokémon against which the move is used.
   * @param sourceMove {@linkcode Move}  - The move being used by the user.
   * @returns The calculated accuracy multiplier.
   */
  getAccuracyMultiplier(target: Pokemon, sourceMove: Move): number {
    const isOhko = sourceMove.hasAttr(OneHitKOAccuracyAttr);
    if (isOhko) {
      return 1;
    }

    const userAccStage = new Utils.IntegerHolder(this.getStatStage(Stat.ACC));
    const targetEvaStage = new Utils.IntegerHolder(target.getStatStage(Stat.EVA));

    const ignoreAccStatStage = new Utils.BooleanHolder(false);
    const ignoreEvaStatStage = new Utils.BooleanHolder(false);

    applyAbAttrs(IgnoreOpponentStatStagesAbAttr, target, null, false, Stat.ACC, ignoreAccStatStage);
    applyAbAttrs(IgnoreOpponentStatStagesAbAttr, this, null, false, Stat.EVA, ignoreEvaStatStage);
    applyMoveAttrs(IgnoreOpponentStatStagesAttr, this, target, sourceMove, ignoreEvaStatStage);

    this.scene.applyModifiers(TempStatStageBoosterModifier, this.isPlayer(), Stat.ACC, userAccStage);

    userAccStage.value = ignoreAccStatStage.value ? 0 : Math.min(userAccStage.value, 6);
    targetEvaStage.value = ignoreEvaStatStage.value ? 0 : targetEvaStage.value;

    if (target.findTag(t => t instanceof ExposedTag)) {
      targetEvaStage.value = Math.min(0, targetEvaStage.value);
    }

    const accuracyMultiplier = new Utils.NumberHolder(1);
    if (userAccStage.value !== targetEvaStage.value) {
      accuracyMultiplier.value = userAccStage.value > targetEvaStage.value
        ? (3 + Math.min(userAccStage.value - targetEvaStage.value, 6)) / 3
        : 3 / (3 + Math.min(targetEvaStage.value - userAccStage.value, 6));
    }

    applyStatMultiplierAbAttrs(StatMultiplierAbAttr, this, Stat.ACC, accuracyMultiplier, false, sourceMove);

    const evasionMultiplier = new Utils.NumberHolder(1);
    applyStatMultiplierAbAttrs(StatMultiplierAbAttr, target, Stat.EVA, evasionMultiplier);

    return accuracyMultiplier.value / evasionMultiplier.value;
  }

  /**
  * Apply the results of a move to this pokemon
  * @param {Pokemon} source The pokemon using the move
  * @param {PokemonMove} battlerMove The move being used
  * @returns {HitResult} The result of the attack
  */
  apply(source: Pokemon, move: Move): HitResult {
    let result: HitResult;
    const damage = new Utils.NumberHolder(0);
    const defendingSide = this.isPlayer() ? ArenaTagSide.PLAYER : ArenaTagSide.ENEMY;

    const variableCategory = new Utils.NumberHolder(move.category);
    applyMoveAttrs(VariableMoveCategoryAttr, source, this, move, variableCategory);
    const moveCategory = variableCategory.value as MoveCategory;

    /** The move's type after type-changing effects are applied */
    const moveType = source.getMoveType(move);

    /** If `value` is `true`, cancels the move and suppresses "No Effect" messages */
    const cancelled = new Utils.BooleanHolder(false);

    /**
     * The effectiveness of the move being used. Along with type matchups, this
     * accounts for changes in effectiveness from the move's attributes and the
     * abilities of both the source and this Pokemon.
     */
    const typeMultiplier = this.getMoveEffectiveness(source, move, false, false, cancelled);

    switch (moveCategory) {
    case MoveCategory.PHYSICAL:
    case MoveCategory.SPECIAL:
      const isPhysical = moveCategory === MoveCategory.PHYSICAL;
      const sourceTeraType = source.getTeraType();

      const power = move.calculateBattlePower(source, this);

      if (cancelled.value) {
        // Cancelled moves fail silently
        source.stopMultiHit(this);
        return HitResult.NO_EFFECT;
      } else {
        const typeBoost = source.findTag(t => t instanceof TypeBoostTag && t.boostedType === moveType) as TypeBoostTag;
        if (typeBoost?.oneUse) {
          source.removeTag(typeBoost.tagType);
        }

        /** Combined damage multiplier from field effects such as weather, terrain, etc. */
        const arenaAttackTypeMultiplier = new Utils.NumberHolder(this.scene.arena.getAttackTypeMultiplier(moveType, source.isGrounded()));
        applyMoveAttrs(IgnoreWeatherTypeDebuffAttr, source, this, move, arenaAttackTypeMultiplier);

        /**
         * Whether or not this Pokemon is immune to the incoming move.
         * Note that this isn't fully resolved in `getMoveEffectiveness` because
         * of possible type-suppressing field effects (e.g. Desolate Land's effect on Water-type attacks).
         */
        const isTypeImmune = (typeMultiplier * arenaAttackTypeMultiplier.value) === 0;
        if (isTypeImmune) {
          // Moves with no effect that were not cancelled queue a "no effect" message before failing
          source.stopMultiHit(this);
          result = (move.id === Moves.SHEER_COLD)
            ? HitResult.IMMUNE
            : HitResult.NO_EFFECT;

          if (result === HitResult.IMMUNE) {
            this.scene.queueMessage(i18next.t("battle:hitResultImmune", { pokemonName: this.name }));
          } else {
            this.scene.queueMessage(i18next.t("battle:hitResultNoEffect", { pokemonName: getPokemonNameWithAffix(this) }));
          }

          return result;
        }

        const glaiveRushModifier = new Utils.IntegerHolder(1);
        if (this.getTag(BattlerTagType.RECEIVE_DOUBLE_DAMAGE)) {
          glaiveRushModifier.value = 2;
        }
        let isCritical: boolean;
        const critOnly = new Utils.BooleanHolder(false);
        const critAlways = source.getTag(BattlerTagType.ALWAYS_CRIT);
        applyMoveAttrs(CritOnlyAttr, source, this, move, critOnly);
        applyAbAttrs(ConditionalCritAbAttr, source, null, false, critOnly, this, move);
        if (critOnly.value || critAlways) {
          isCritical = true;
        } else {
          const critChance = [24, 8, 2, 1][Math.max(0, Math.min(this.getCritStage(source, move), 3))];
          isCritical = critChance === 1 || !this.scene.randBattleSeedInt(critChance);
          if (Overrides.NEVER_CRIT_OVERRIDE) {
            isCritical = false;
          }
        }
        if (isCritical) {
          const noCritTag = this.scene.arena.getTagOnSide(NoCritTag, defendingSide);
          const blockCrit = new Utils.BooleanHolder(false);
          applyAbAttrs(BlockCritAbAttr, this, null, false, blockCrit);
          if (noCritTag || blockCrit.value) {
            isCritical = false;
          }
        }
        const sourceAtk = new Utils.IntegerHolder(source.getEffectiveStat(isPhysical ? Stat.ATK : Stat.SPATK, this, undefined, isCritical));
        const targetDef = new Utils.IntegerHolder(this.getEffectiveStat(isPhysical ? Stat.DEF : Stat.SPDEF, source, move, isCritical));
        const criticalMultiplier = new Utils.NumberHolder(isCritical ? 1.5 : 1);
        applyAbAttrs(MultCritAbAttr, source, null, false, criticalMultiplier);
        const screenMultiplier = new Utils.NumberHolder(1);
        if (!isCritical) {
          this.scene.arena.applyTagsForSide(WeakenMoveScreenTag, defendingSide, move.category, this.scene.currentBattle.double, screenMultiplier);
        }
        const sourceTypes = source.getTypes();
        const matchesSourceType = sourceTypes[0] === moveType || (sourceTypes.length > 1 && sourceTypes[1] === moveType);
        const stabMultiplier = new Utils.NumberHolder(1);
        if (sourceTeraType === Type.UNKNOWN && matchesSourceType) {
          stabMultiplier.value += 0.5;
        } else if (sourceTeraType !== Type.UNKNOWN && sourceTeraType === moveType) {
          stabMultiplier.value += 0.5;
        }

        applyAbAttrs(StabBoostAbAttr, source, null, false, stabMultiplier);

        if (sourceTeraType !== Type.UNKNOWN && matchesSourceType) {
          stabMultiplier.value = Math.min(stabMultiplier.value + 0.5, 2.25);
        }

        // 25% damage debuff on moves hitting more than one non-fainted target (regardless of immunities)
        const { targets, multiple } = getMoveTargets(source, move.id);
        const targetMultiplier = (multiple && targets.length > 1) ? 0.75 : 1;

        applyMoveAttrs(VariableAtkAttr, source, this, move, sourceAtk);
        applyMoveAttrs(VariableDefAttr, source, this, move, targetDef);

        const effectPhase = this.scene.getCurrentPhase();
        let numTargets = 1;
        if (effectPhase instanceof MoveEffectPhase) {
          numTargets = effectPhase.getTargets().length;
        }
        const twoStrikeMultiplier = new Utils.NumberHolder(1);
        applyPreAttackAbAttrs(AddSecondStrikeAbAttr, source, this, move, false, numTargets, new Utils.IntegerHolder(0), twoStrikeMultiplier);

        if (!isTypeImmune) {
          const levelMultiplier = (2 * source.level / 5 + 2);
          const randomMultiplier = ((this.scene.randBattleSeedInt(16) + 85) / 100);
          damage.value = Utils.toDmgValue((((levelMultiplier * power * sourceAtk.value / targetDef.value) / 50) + 2)
                                   * stabMultiplier.value
                                   * typeMultiplier
                                   * arenaAttackTypeMultiplier.value
                                   * screenMultiplier.value
                                   * twoStrikeMultiplier.value
                                   * targetMultiplier
                                   * criticalMultiplier.value
                                   * glaiveRushModifier.value
                                   * randomMultiplier);

          if (isPhysical && source.status && source.status.effect === StatusEffect.BURN) {
            if (!move.hasAttr(BypassBurnDamageReductionAttr)) {
              const burnDamageReductionCancelled = new Utils.BooleanHolder(false);
              applyAbAttrs(BypassBurnDamageReductionAbAttr, source, burnDamageReductionCancelled, false);
              if (!burnDamageReductionCancelled.value) {
                damage.value = Utils.toDmgValue(damage.value / 2);
              }
            }
          }

          applyPreAttackAbAttrs(DamageBoostAbAttr, source, this, move, false, damage);

          /**
           * For each {@link HitsTagAttr} the move has, doubles the damage of the move if:
           * The target has a {@link BattlerTagType} that this move interacts with
           * AND
           * The move doubles damage when used against that tag
           */
          move.getAttrs(HitsTagAttr).filter(hta => hta.doubleDamage).forEach(hta => {
            if (this.getTag(hta.tagType)) {
              damage.value *= 2;
            }
          });
        }

        if (this.scene.arena.terrain?.terrainType === TerrainType.MISTY && this.isGrounded() && moveType === Type.DRAGON) {
          damage.value = Utils.toDmgValue(damage.value / 2);
        }

        const fixedDamage = new Utils.IntegerHolder(0);
        applyMoveAttrs(FixedDamageAttr, source, this, move, fixedDamage);
        if (!isTypeImmune && fixedDamage.value) {
          damage.value = fixedDamage.value;
          isCritical = false;
          result = HitResult.EFFECTIVE;
        }
        result = result!; // telling TS compiler that result is defined!

        if (!result) {
          const isOneHitKo = new Utils.BooleanHolder(false);
          applyMoveAttrs(OneHitKOAttr, source, this, move, isOneHitKo);
          if (isOneHitKo.value) {
            result = HitResult.ONE_HIT_KO;
            isCritical = false;
            damage.value = this.hp;
          } else if (typeMultiplier >= 2) {
            result = HitResult.SUPER_EFFECTIVE;
          } else if (typeMultiplier >= 1) {
            result = HitResult.EFFECTIVE;
          } else {
            result = HitResult.NOT_VERY_EFFECTIVE;
          }
        }

        const isOneHitKo = result === HitResult.ONE_HIT_KO;

        if (!fixedDamage.value && !isOneHitKo) {
          if (!source.isPlayer()) {
            this.scene.applyModifiers(EnemyDamageBoosterModifier, false, damage);
          }
          if (!this.isPlayer()) {
            this.scene.applyModifiers(EnemyDamageReducerModifier, false, damage);
          }

          applyPreDefendAbAttrs(ReceivedMoveDamageMultiplierAbAttr, this, source, move, cancelled, false, damage);
        }

        // This attribute may modify damage arbitrarily, so be careful about changing its order of application.
        applyMoveAttrs(ModifiedDamageAttr, source, this, move, damage);

        console.log("damage", damage.value, move.name, power, sourceAtk, targetDef);

        // In case of fatal damage, this tag would have gotten cleared before we could lapse it.
        const destinyTag = this.getTag(BattlerTagType.DESTINY_BOND);

        if (damage.value) {
          if (this.isFullHp()) {
            applyPreDefendAbAttrs(PreDefendFullHpEndureAbAttr, this, source, move, cancelled, false, damage);
          } else if (!this.isPlayer() && damage.value >= this.hp) {
            this.scene.applyModifiers(EnemyEndureChanceModifier, false, this);
          }

          /**
           * We explicitly require to ignore the faint phase here, as we want to show the messages
           * about the critical hit and the super effective/not very effective messages before the faint phase.
           */
          damage.value = this.damageAndUpdate(damage.value, result as DamageResult, isCritical, isOneHitKo, isOneHitKo, true);
          this.turnData.damageTaken += damage.value;

          if (isCritical) {
            this.scene.queueMessage(i18next.t("battle:hitResultCriticalHit"));
          }
          if (source.isPlayer()) {
            this.scene.validateAchvs(DamageAchv, damage);
            if (damage.value > this.scene.gameData.gameStats.highestDamage) {
              this.scene.gameData.gameStats.highestDamage = damage.value;
            }
          }
          source.turnData.damageDealt += damage.value;
          source.turnData.currDamageDealt = damage.value;
          this.battleData.hitCount++;
          const attackResult = { move: move.id, result: result as DamageResult, damage: damage.value, critical: isCritical, sourceId: source.id, sourceBattlerIndex: source.getBattlerIndex() };
          this.turnData.attacksReceived.unshift(attackResult);
          if (source.isPlayer() && !this.isPlayer()) {
            this.scene.applyModifiers(DamageMoneyRewardModifier, true, source, damage);
          }
        }

        // want to include is.Fainted() in case multi hit move ends early, still want to render message
        if (source.turnData.hitsLeft === 1 || this.isFainted()) {
          switch (result) {
          case HitResult.SUPER_EFFECTIVE:
            this.scene.queueMessage(i18next.t("battle:hitResultSuperEffective"));
            break;
          case HitResult.NOT_VERY_EFFECTIVE:
            this.scene.queueMessage(i18next.t("battle:hitResultNotVeryEffective"));
            break;
          case HitResult.ONE_HIT_KO:
            this.scene.queueMessage(i18next.t("battle:hitResultOneHitKO"));
            break;
          case HitResult.IMMUNE:
          case HitResult.NO_EFFECT:
            console.error("Unhandled move immunity!");
            break;
          }
        }

        if (this.isFainted()) {
          // set splice index here, so future scene queues happen before FaintedPhase
          this.scene.setPhaseQueueSplice();
          this.scene.unshiftPhase(new FaintPhase(this.scene, this.getBattlerIndex(), isOneHitKo));
          this.resetSummonData();
        }

        if (damage) {
          destinyTag?.lapse(source, BattlerTagLapseType.CUSTOM);
        }
      }
      break;
    case MoveCategory.STATUS:
      if (!cancelled.value && typeMultiplier === 0) {
        this.scene.queueMessage(i18next.t("battle:hitResultNoEffect", { pokemonName: getPokemonNameWithAffix(this) }));
      }
      result = (typeMultiplier === 0) ? HitResult.NO_EFFECT : HitResult.STATUS;
      break;
    }

    return result;
  }

  /**
   * Called by damageAndUpdate()
   * @param damage integer
   * @param ignoreSegments boolean, not currently used
   * @param preventEndure  used to update damage if endure or sturdy
   * @param ignoreFaintPhase  flag on wheter to add FaintPhase if pokemon after applying damage faints
   * @returns integer representing damage
   */
  damage(damage: integer, ignoreSegments: boolean = false, preventEndure: boolean = false, ignoreFaintPhase: boolean = false): integer {
    if (this.isFainted()) {
      return 0;
    }
    const surviveDamage = new Utils.BooleanHolder(false);

    if (!preventEndure && this.hp - damage <= 0) {
      if (this.hp >= 1 && this.getTag(BattlerTagType.ENDURING)) {
        surviveDamage.value = this.lapseTag(BattlerTagType.ENDURING);
      } else if (this.hp > 1 && this.getTag(BattlerTagType.STURDY)) {
        surviveDamage.value = this.lapseTag(BattlerTagType.STURDY);
      }
      if (!surviveDamage.value) {
        this.scene.applyModifiers(SurviveDamageModifier, this.isPlayer(), this, surviveDamage);
      }
      if (surviveDamage.value) {
        damage = this.hp - 1;
      }
    }

    damage = Math.min(damage, this.hp);
    this.hp = this.hp - damage;
    if (this.isFainted() && !ignoreFaintPhase) {
      /**
       * When adding the FaintPhase, want to toggle future unshiftPhase() and queueMessage() calls
       * to appear before the FaintPhase (as FaintPhase will potentially end the encounter and add Phases such as
       * GameOverPhase, VictoryPhase, etc.. that will interfere with anything else that happens during this MoveEffectPhase)
       *
       * Once the MoveEffectPhase is over (and calls it's .end() function, shiftPhase() will reset the PhaseQueueSplice via clearPhaseQueueSplice() )
       */
      this.scene.setPhaseQueueSplice();
      this.scene.unshiftPhase(new FaintPhase(this.scene, this.getBattlerIndex(), preventEndure));
      this.resetSummonData();
    }

    return damage;
  }

  /**
   * Called by apply(), given the damage, adds a new DamagePhase and actually updates HP values, etc.
   * @param damage integer - passed to damage()
   * @param result an enum if it's super effective, not very, etc.
   * @param critical boolean if move is a critical hit
   * @param ignoreSegments boolean, passed to damage() and not used currently
   * @param preventEndure boolean, ignore endure properties of pokemon, passed to damage()
   * @param ignoreFaintPhase boolean to ignore adding a FaintPhase, passsed to damage()
   * @returns integer of damage done
   */
  damageAndUpdate(damage: integer, result?: DamageResult, critical: boolean = false, ignoreSegments: boolean = false, preventEndure: boolean = false, ignoreFaintPhase: boolean = false): integer {
    const damagePhase = new DamagePhase(this.scene, this.getBattlerIndex(), damage, result as DamageResult, critical);
    this.scene.unshiftPhase(damagePhase);
    damage = this.damage(damage, ignoreSegments, preventEndure, ignoreFaintPhase);
    // Damage amount may have changed, but needed to be queued before calling damage function
    damagePhase.updateAmount(damage);
    return damage;
  }

  heal(amount: integer): integer {
    const healAmount = Math.min(amount, this.getMaxHp() - this.hp);
    this.hp += healAmount;
    return healAmount;
  }

  isBossImmune(): boolean {
    return this.isBoss();
  }

  isMax(): boolean {
    const maxForms = [SpeciesFormKey.GIGANTAMAX, SpeciesFormKey.GIGANTAMAX_RAPID, SpeciesFormKey.GIGANTAMAX_SINGLE, SpeciesFormKey.ETERNAMAX] as string[];
    return maxForms.includes(this.getFormKey()) || (!!this.getFusionFormKey() && maxForms.includes(this.getFusionFormKey()!));
  }

  canAddTag(tagType: BattlerTagType): boolean {
    if (this.getTag(tagType)) {
      return false;
    }

    const stubTag = new BattlerTag(tagType, 0, 0);

    const cancelled = new Utils.BooleanHolder(false);
    applyPreApplyBattlerTagAbAttrs(BattlerTagImmunityAbAttr, this, stubTag, cancelled, true);

    const userField = this.getAlliedField();
    userField.forEach(pokemon => applyPreApplyBattlerTagAbAttrs(UserFieldBattlerTagImmunityAbAttr, pokemon, stubTag, cancelled, true));

    return !cancelled.value;
  }

  addTag(tagType: BattlerTagType, turnCount: integer = 0, sourceMove?: Moves, sourceId?: integer): boolean {
    const existingTag = this.getTag(tagType);
    if (existingTag) {
      existingTag.onOverlap(this);
      return false;
    }

    const newTag = getBattlerTag(tagType, turnCount, sourceMove!, sourceId!); // TODO: are the bangs correct?

    const cancelled = new Utils.BooleanHolder(false);
    applyPreApplyBattlerTagAbAttrs(BattlerTagImmunityAbAttr, this, newTag, cancelled);

    const userField = this.getAlliedField();
    userField.forEach(pokemon => applyPreApplyBattlerTagAbAttrs(UserFieldBattlerTagImmunityAbAttr, pokemon, newTag, cancelled));

    if (!cancelled.value && newTag.canAdd(this)) {
      this.summonData.tags.push(newTag);
      newTag.onAdd(this);

      return true;
    }

    return false;
  }

  /** @overload */
  getTag(tagType: BattlerTagType): BattlerTag | null;

  /** @overload */
  getTag<T extends BattlerTag>(tagType: Constructor<T>): T | null;

  getTag(tagType: BattlerTagType | Constructor<BattlerTag>): BattlerTag | null {
    if (!this.summonData) {
      return null;
    }
    return (tagType instanceof Function
      ? this.summonData.tags.find(t => t instanceof tagType)
      : this.summonData.tags.find(t => t.tagType === tagType)
    )!; // TODO: is this bang correct?
  }

  findTag(tagFilter: ((tag: BattlerTag) => boolean)) {
    if (!this.summonData) {
      return null;
    }
    return this.summonData.tags.find(t => tagFilter(t));
  }

  findTags(tagFilter: ((tag: BattlerTag) => boolean)): BattlerTag[] {
    if (!this.summonData) {
      return [];
    }
    return this.summonData.tags.filter(t => tagFilter(t));
  }

  lapseTag(tagType: BattlerTagType): boolean {
    const tags = this.summonData.tags;
    const tag = tags.find(t => t.tagType === tagType);
    if (tag && !(tag.lapse(this, BattlerTagLapseType.CUSTOM))) {
      tag.onRemove(this);
      tags.splice(tags.indexOf(tag), 1);
    }
    return !!tag;
  }

  lapseTags(lapseType: BattlerTagLapseType): void {
    const tags = this.summonData.tags;
    tags.filter(t => lapseType === BattlerTagLapseType.FAINT || ((t.lapseTypes.some(lType => lType === lapseType)) && !(t.lapse(this, lapseType)))).forEach(t => {
      t.onRemove(this);
      tags.splice(tags.indexOf(t), 1);
    });
  }

  removeTag(tagType: BattlerTagType): boolean {
    const tags = this.summonData.tags;
    const tag = tags.find(t => t.tagType === tagType);
    if (tag) {
      tag.onRemove(this);
      tags.splice(tags.indexOf(tag), 1);
    }
    return !!tag;
  }

  findAndRemoveTags(tagFilter: ((tag: BattlerTag) => boolean)): boolean {
    if (!this.summonData) {
      return false;
    }
    const tags = this.summonData.tags;
    const tagsToRemove = tags.filter(t => tagFilter(t));
    for (const tag of tagsToRemove) {
      tag.turnCount = 0;
      tag.onRemove(this);
      tags.splice(tags.indexOf(tag), 1);
    }
    return true;
  }

  removeTagsBySourceId(sourceId: integer): void {
    this.findAndRemoveTags(t => t.isSourceLinked() && t.sourceId === sourceId);
  }

  transferTagsBySourceId(sourceId: integer, newSourceId: integer): void {
    if (!this.summonData) {
      return;
    }
    const tags = this.summonData.tags;
    tags.filter(t => t.sourceId === sourceId).forEach(t => t.sourceId = newSourceId);
  }

  /**
   * Transferring stat changes and Tags
   * @param source {@linkcode Pokemon} the pokemon whose stats/Tags are to be passed on from, ie: the Pokemon using Baton Pass
   */
  transferSummon(source: Pokemon): void {
    // Copy all stat stages
    for (const s of BATTLE_STATS) {
      const sourceStage = source.getStatStage(s);
      if ((this instanceof PlayerPokemon) && (sourceStage === 6)) {
        this.scene.validateAchv(achvs.TRANSFER_MAX_STAT_STAGE);
      }
      this.setStatStage(s, sourceStage);
    }

    for (const tag of source.summonData.tags) {

      // bypass those can not be passed via Baton Pass
      const excludeTagTypes = new Set([BattlerTagType.DROWSY, BattlerTagType.INFATUATED, BattlerTagType.FIRE_BOOST]);

      if (excludeTagTypes.has(tag.tagType)) {
        continue;
      }

      this.summonData.tags.push(tag);
    }

    this.updateInfo();
  }

  getMoveHistory(): TurnMove[] {
    return this.battleSummonData.moveHistory;
  }

  pushMoveHistory(turnMove: TurnMove) {
    turnMove.turn = this.scene.currentBattle?.turn;
    this.getMoveHistory().push(turnMove);
  }

  getLastXMoves(turnCount: integer = 0): TurnMove[] {
    const moveHistory = this.getMoveHistory();
    return moveHistory.slice(turnCount >= 0 ? Math.max(moveHistory.length - (turnCount || 1), 0) : 0, moveHistory.length).reverse();
  }

  getMoveQueue(): QueuedMove[] {
    return this.summonData.moveQueue;
  }

  /**
   * If this Pokemon is using a multi-hit move, cancels all subsequent strikes
   * @param {Pokemon} target If specified, this only cancels subsequent strikes against the given target
   */
  stopMultiHit(target?: Pokemon): void {
    const effectPhase = this.scene.getCurrentPhase();
    if (effectPhase instanceof MoveEffectPhase && effectPhase.getUserPokemon() === this) {
      effectPhase.stopMultiHit(target);
    }
  }

  changeForm(formChange: SpeciesFormChange): Promise<void> {
    return new Promise(resolve => {
      this.formIndex = Math.max(this.species.forms.findIndex(f => f.formKey === formChange.formKey), 0);
      this.generateName();
      const abilityCount = this.getSpeciesForm().getAbilityCount();
      if (this.abilityIndex >= abilityCount) {// Shouldn't happen
        this.abilityIndex = abilityCount - 1;
      }
      this.scene.gameData.setPokemonSeen(this, false);
      this.setScale(this.getSpriteScale());
      this.loadAssets().then(() => {
        this.calculateStats();
        this.scene.updateModifiers(this.isPlayer(), true);
        Promise.all([ this.updateInfo(), this.scene.updateFieldScale() ]).then(() => resolve());
      });
    });
  }

  cry(soundConfig?: Phaser.Types.Sound.SoundConfig, sceneOverride?: BattleScene): AnySound {
    const scene = sceneOverride || this.scene;
    const cry = this.getSpeciesForm().cry(scene, soundConfig);
    let duration = cry.totalDuration * 1000;
    if (this.fusionSpecies && this.getSpeciesForm() !== this.getFusionSpeciesForm()) {
      let fusionCry = this.getFusionSpeciesForm().cry(scene, soundConfig, true);
      duration = Math.min(duration, fusionCry.totalDuration * 1000);
      fusionCry.destroy();
      scene.time.delayedCall(Utils.fixedInt(Math.ceil(duration * 0.4)), () => {
        try {
          SoundFade.fadeOut(scene, cry, Utils.fixedInt(Math.ceil(duration * 0.2)));
          fusionCry = this.getFusionSpeciesForm().cry(scene, Object.assign({ seek: Math.max(fusionCry.totalDuration * 0.4, 0) }, soundConfig));
          SoundFade.fadeIn(scene, fusionCry, Utils.fixedInt(Math.ceil(duration * 0.2)), scene.masterVolume * scene.seVolume, 0);
        } catch (err) {
          console.error(err);
        }
      });
    }

    return cry;
  }

  faintCry(callback: Function): void {
    if (this.fusionSpecies && this.getSpeciesForm() !== this.getFusionSpeciesForm()) {
      return this.fusionFaintCry(callback);
    }

    const key = `cry/${this.getSpeciesForm().getCryKey(this.formIndex)}`;
    //eslint-disable-next-line @typescript-eslint/no-unused-vars
    let i = 0;
    let rate = 0.85;
    const cry = this.scene.playSound(key, { rate: rate }) as AnySound;
    const sprite = this.getSprite();
    const tintSprite = this.getTintSprite();
    const delay = Math.max(this.scene.sound.get(key).totalDuration * 50, 25);

    let frameProgress = 0;
    let frameThreshold: number;

    sprite.anims.pause();
    tintSprite?.anims.pause();

    let faintCryTimer : Phaser.Time.TimerEvent | null = this.scene.time.addEvent({
      delay: Utils.fixedInt(delay),
      repeat: -1,
      callback: () => {
        ++i;
        frameThreshold = sprite.anims.msPerFrame / rate;
        frameProgress += delay;
        while (frameProgress > frameThreshold) {
          if (sprite.anims.duration) {
            sprite.anims.nextFrame();
            tintSprite?.anims.nextFrame();
          }
          frameProgress -= frameThreshold;
        }
        if (cry && !cry.pendingRemove) {
          rate *= 0.99;
          cry.setRate(rate);
        } else {
          faintCryTimer?.destroy();
          faintCryTimer = null;
          if (callback) {
            callback();
          }
        }
      }
    });

    // Failsafe
    this.scene.time.delayedCall(Utils.fixedInt(3000), () => {
      if (!faintCryTimer || !this.scene) {
        return;
      }
      if (cry?.isPlaying) {
        cry.stop();
      }
      faintCryTimer.destroy();
      if (callback) {
        callback();
      }
    });
  }

  private fusionFaintCry(callback: Function): void {
    const key = `cry/${this.getSpeciesForm().getCryKey(this.formIndex)}`;
    let i = 0;
    let rate = 0.85;
    const cry = this.scene.playSound(key, { rate: rate }) as AnySound;
    const sprite = this.getSprite();
    const tintSprite = this.getTintSprite();
    let duration = cry.totalDuration * 1000;

    const fusionCryKey = `cry/${this.getFusionSpeciesForm().getCryKey(this.fusionFormIndex)}`;
    let fusionCry = this.scene.playSound(fusionCryKey, { rate: rate }) as AnySound;
    fusionCry.stop();
    duration = Math.min(duration, fusionCry.totalDuration * 1000);
    fusionCry.destroy();

    const delay = Math.max(duration * 0.05, 25);

    let transitionIndex = 0;
    let durationProgress = 0;

    const transitionThreshold = Math.ceil(duration * 0.4);
    while (durationProgress < transitionThreshold) {
      ++i;
      durationProgress += delay * rate;
      rate *= 0.99;
    }

    transitionIndex = i;

    i = 0;
    rate = 0.85;

    let frameProgress = 0;
    let frameThreshold: number;

    sprite.anims.pause();
    tintSprite?.anims.pause();

    let faintCryTimer: Phaser.Time.TimerEvent | null = this.scene.time.addEvent({
      delay: Utils.fixedInt(delay),
      repeat: -1,
      callback: () => {
        ++i;
        frameThreshold = sprite.anims.msPerFrame / rate;
        frameProgress += delay;
        while (frameProgress > frameThreshold) {
          if (sprite.anims.duration) {
            sprite.anims.nextFrame();
            tintSprite?.anims.nextFrame();
          }
          frameProgress -= frameThreshold;
        }
        if (i === transitionIndex) {
          SoundFade.fadeOut(this.scene, cry, Utils.fixedInt(Math.ceil((duration / rate) * 0.2)));
          fusionCry = this.scene.playSound(fusionCryKey, Object.assign({ seek: Math.max(fusionCry.totalDuration * 0.4, 0), rate: rate }));
          SoundFade.fadeIn(this.scene, fusionCry, Utils.fixedInt(Math.ceil((duration / rate) * 0.2)), this.scene.masterVolume * this.scene.seVolume, 0);
        }
        rate *= 0.99;
        if (cry && !cry.pendingRemove) {
          cry.setRate(rate);
        }
        if (fusionCry && !fusionCry.pendingRemove) {
          fusionCry.setRate(rate);
        }
        if ((!cry || cry.pendingRemove) && (!fusionCry || fusionCry.pendingRemove)) {
          faintCryTimer?.destroy();
          faintCryTimer = null;
          if (callback) {
            callback();
          }
        }
      }
    });

    // Failsafe
    this.scene.time.delayedCall(Utils.fixedInt(3000), () => {
      if (!faintCryTimer || !this.scene) {
        return;
      }
      if (cry?.isPlaying) {
        cry.stop();
      }
      if (fusionCry?.isPlaying) {
        fusionCry.stop();
      }
      faintCryTimer.destroy();
      if (callback) {
        callback();
      }
    });
  }

  isOppositeGender(pokemon: Pokemon): boolean {
    return this.gender !== Gender.GENDERLESS && pokemon.gender === (this.gender === Gender.MALE ? Gender.FEMALE : Gender.MALE);
  }

  canSetStatus(effect: StatusEffect | undefined, quiet: boolean = false, overrideStatus: boolean = false, sourcePokemon: Pokemon | null = null): boolean {
    if (effect !== StatusEffect.FAINT) {
      if (overrideStatus ? this.status?.effect === effect : this.status) {
        return false;
      }
      if (this.isGrounded() && this.scene.arena.terrain?.terrainType === TerrainType.MISTY) {
        return false;
      }
    }

    const types = this.getTypes(true, true);

    const defendingSide = this.isPlayer() ? ArenaTagSide.PLAYER : ArenaTagSide.ENEMY;
    if (sourcePokemon && sourcePokemon !== this && this.scene.arena.getTagOnSide(ArenaTagType.SAFEGUARD, defendingSide)) {
      return false;
    }

    switch (effect) {
    case StatusEffect.POISON:
    case StatusEffect.TOXIC:
      // Check if the Pokemon is immune to Poison/Toxic or if the source pokemon is canceling the immunity
      const poisonImmunity = types.map(defType => {
        // Check if the Pokemon is not immune to Poison/Toxic
        if (defType !== Type.POISON && defType !== Type.STEEL) {
          return false;
        }

        // Check if the source Pokemon has an ability that cancels the Poison/Toxic immunity
        const cancelImmunity = new Utils.BooleanHolder(false);
        if (sourcePokemon) {
          applyAbAttrs(IgnoreTypeStatusEffectImmunityAbAttr, sourcePokemon, cancelImmunity, false, effect, defType);
          if (cancelImmunity.value) {
            return false;
          }
        }

        return true;
      });

      if (this.isOfType(Type.POISON) || this.isOfType(Type.STEEL)) {
        if (poisonImmunity.includes(true)) {
          return false;
        }
      }
      break;
    case StatusEffect.PARALYSIS:
      if (this.isOfType(Type.ELECTRIC)) {
        return false;
      }
      break;
    case StatusEffect.SLEEP:
      if (this.isGrounded() && this.scene.arena.terrain?.terrainType === TerrainType.ELECTRIC) {
        return false;
      }
      break;
    case StatusEffect.FREEZE:
      if (this.isOfType(Type.ICE) || (this.scene?.arena?.weather?.weatherType &&[WeatherType.SUNNY, WeatherType.HARSH_SUN].includes(this.scene.arena.weather.weatherType))) {
        return false;
      }
      break;
    case StatusEffect.BURN:
      if (this.isOfType(Type.FIRE)) {
        return false;
      }
      break;
    }

    const cancelled = new Utils.BooleanHolder(false);
    applyPreSetStatusAbAttrs(StatusEffectImmunityAbAttr, this, effect, cancelled, quiet);

    const userField = this.getAlliedField();
    userField.forEach(pokemon => applyPreSetStatusAbAttrs(UserFieldStatusEffectImmunityAbAttr, pokemon, effect, cancelled, quiet));

    if (cancelled.value) {
      return false;
    }

    return true;
  }

  trySetStatus(effect: StatusEffect | undefined, asPhase: boolean = false, sourcePokemon: Pokemon | null = null, cureTurn: integer | null = 0, sourceText: string | null = null): boolean {
    if (!this.canSetStatus(effect, asPhase, false, sourcePokemon)) {
      return false;
    }

    /**
     * If this Pokemon falls asleep or freezes in the middle of a multi-hit attack,
     * cancel the attack's subsequent hits.
     */
    if (effect === StatusEffect.SLEEP || effect === StatusEffect.FREEZE) {
      this.stopMultiHit();
    }

    if (asPhase) {
      this.scene.unshiftPhase(new ObtainStatusEffectPhase(this.scene, this.getBattlerIndex(), effect, cureTurn, sourceText!, sourcePokemon!)); // TODO: are these bangs correct?
      return true;
    }

    let statusCureTurn: Utils.IntegerHolder;

    if (effect === StatusEffect.SLEEP) {
      statusCureTurn = new Utils.IntegerHolder(this.randSeedIntRange(2, 4));
      applyAbAttrs(ReduceStatusEffectDurationAbAttr, this, null, false, effect, statusCureTurn);

      this.setFrameRate(4);

      // If the user is invulnerable, lets remove their invulnerability when they fall asleep
      const invulnerableTags = [
        BattlerTagType.UNDERGROUND,
        BattlerTagType.UNDERWATER,
        BattlerTagType.HIDDEN,
        BattlerTagType.FLYING
      ];

      const tag = invulnerableTags.find((t) => this.getTag(t));

      if (tag) {
        this.removeTag(tag);
        this.getMoveQueue().pop();
      }
    }

    statusCureTurn = statusCureTurn!; // tell TS compiler it's defined
    effect = effect!; // If `effect` is undefined then `trySetStatus()` will have already returned early via the `canSetStatus()` call
    this.status = new Status(effect, 0, statusCureTurn?.value);

    if (effect !== StatusEffect.FAINT) {
      this.scene.triggerPokemonFormChange(this, SpeciesFormChangeStatusEffectTrigger, true);
    }

    return true;
  }

  /**
  * Resets the status of a pokemon.
  * @param revive Whether revive should be cured; defaults to true.
  * @param confusion Whether resetStatus should include confusion or not; defaults to false.
  * @param reloadAssets Whether to reload the assets or not; defaults to false.
  */
  resetStatus(revive: boolean = true, confusion: boolean = false, reloadAssets: boolean = false): void {
    const lastStatus = this.status?.effect;
    if (!revive && lastStatus === StatusEffect.FAINT) {
      return;
    }
    this.status = null;
    if (lastStatus === StatusEffect.SLEEP) {
      this.setFrameRate(12);
      if (this.getTag(BattlerTagType.NIGHTMARE)) {
        this.lapseTag(BattlerTagType.NIGHTMARE);
      }
    }
    if (confusion) {
      if (this.getTag(BattlerTagType.CONFUSED)) {
        this.lapseTag(BattlerTagType.CONFUSED);
      }
    }
    if (reloadAssets) {
      this.loadAssets(false).then(() => this.playAnim());
    }
  }

  primeSummonData(summonDataPrimer: PokemonSummonData): void {
    this.summonDataPrimer = summonDataPrimer;
  }

  resetSummonData(): void {
    if (this.summonData?.speciesForm) {
      this.summonData.speciesForm = null;
      this.updateFusionPalette();
    }
    this.summonData = new PokemonSummonData();
    if (!this.battleData) {
      this.resetBattleData();
    }
    this.resetBattleSummonData();
    if (this.summonDataPrimer) {
      for (const k of Object.keys(this.summonData)) {
        if (this.summonDataPrimer[k]) {
          this.summonData[k] = this.summonDataPrimer[k];
        }
      }
      this.summonDataPrimer = null;
    }
    this.updateInfo();
  }

  resetBattleData(): void {
    this.battleData = new PokemonBattleData();
  }

  resetBattleSummonData(): void {
    this.battleSummonData = new PokemonBattleSummonData();
    if (this.getTag(BattlerTagType.SEEDED)) {
      this.lapseTag(BattlerTagType.SEEDED);
    }
    if (this.scene) {
      this.scene.triggerPokemonFormChange(this, SpeciesFormChangePostMoveTrigger, true);
    }
  }

  resetTurnData(): void {
    this.turnData = new PokemonTurnData();
  }

  getExpValue(): integer {
    // Logic to factor in victor level has been removed for balancing purposes, so the player doesn't have to focus on EXP maxxing
    return ((this.getSpeciesForm().getBaseExp() * this.level) / 5 + 1);
  }

  setFrameRate(frameRate: integer) {
    this.scene.anims.get(this.getBattleSpriteKey()).frameRate = frameRate;
    this.getSprite().play(this.getBattleSpriteKey());
    this.getTintSprite()?.play(this.getBattleSpriteKey());
  }

  tint(color: number, alpha?: number, duration?: integer, ease?: string) {
    const tintSprite = this.getTintSprite();
    tintSprite?.setTintFill(color);
    tintSprite?.setVisible(true);

    if (duration) {
      tintSprite?.setAlpha(0);

      this.scene.tweens.add({
        targets: tintSprite,
        alpha: alpha || 1,
        duration: duration,
        ease: ease || "Linear"
      });
    } else {
      tintSprite?.setAlpha(alpha);
    }
  }

  untint(duration: integer, ease?: string) {
    const tintSprite = this.getTintSprite();

    if (duration) {
      this.scene.tweens.add({
        targets: tintSprite,
        alpha: 0,
        duration: duration,
        ease: ease || "Linear",
        onComplete: () => {
          tintSprite?.setVisible(false);
          tintSprite?.setAlpha(1);
        }
      });
    } else {
      tintSprite?.setVisible(false);
      tintSprite?.setAlpha(1);
    }
  }

  enableMask() {
    if (!this.maskEnabled) {
      this.maskSprite = this.getTintSprite();
      this.maskSprite?.setVisible(true);
      this.maskSprite?.setPosition(this.x * this.parentContainer.scale + this.parentContainer.x,
        this.y * this.parentContainer.scale + this.parentContainer.y);
      this.maskSprite?.setScale(this.getSpriteScale() * this.parentContainer.scale);
      this.maskEnabled = true;
    }
  }

  disableMask() {
    if (this.maskEnabled) {
      this.maskSprite?.setVisible(false);
      this.maskSprite?.setPosition(0, 0);
      this.maskSprite?.setScale(this.getSpriteScale());
      this.maskSprite = null;
      this.maskEnabled = false;
    }
  }

  sparkle(): void {
    if (this.shinySparkle) {
      this.shinySparkle.play(`sparkle${this.variant ? `_${this.variant + 1}` : ""}`);
      this.scene.playSound("se/sparkle");
    }
  }

  updateFusionPalette(ignoreOveride?: boolean): void {
    if (!this.getFusionSpeciesForm(ignoreOveride)) {
      [ this.getSprite(), this.getTintSprite() ].filter(s => !!s).map(s => {
        s.pipelineData[`spriteColors${ignoreOveride && this.summonData?.speciesForm ? "Base" : ""}`] = [];
        s.pipelineData[`fusionSpriteColors${ignoreOveride && this.summonData?.speciesForm ? "Base" : ""}`] = [];
      });
      return;
    }

    const speciesForm = this.getSpeciesForm(ignoreOveride);
    const fusionSpeciesForm = this.getFusionSpeciesForm(ignoreOveride);

    const spriteKey = speciesForm.getSpriteKey(this.getGender(ignoreOveride) === Gender.FEMALE, speciesForm.formIndex, this.shiny, this.variant);
    const backSpriteKey = speciesForm.getSpriteKey(this.getGender(ignoreOveride) === Gender.FEMALE, speciesForm.formIndex, this.shiny, this.variant).replace("pkmn__", "pkmn__back__");
    const fusionSpriteKey = fusionSpeciesForm.getSpriteKey(this.getFusionGender(ignoreOveride) === Gender.FEMALE, fusionSpeciesForm.formIndex, this.fusionShiny, this.fusionVariant);
    const fusionBackSpriteKey = fusionSpeciesForm.getSpriteKey(this.getFusionGender(ignoreOveride) === Gender.FEMALE, fusionSpeciesForm.formIndex, this.fusionShiny, this.fusionVariant).replace("pkmn__", "pkmn__back__");

    const sourceTexture = this.scene.textures.get(spriteKey);
    const sourceBackTexture = this.scene.textures.get(backSpriteKey);
    const fusionTexture = this.scene.textures.get(fusionSpriteKey);
    const fusionBackTexture = this.scene.textures.get(fusionBackSpriteKey);

    const [ sourceFrame, sourceBackFrame, fusionFrame, fusionBackFrame ] = [ sourceTexture, sourceBackTexture, fusionTexture, fusionBackTexture ].map(texture => texture.frames[texture.firstFrame]);
    const [ sourceImage, sourceBackImage, fusionImage, fusionBackImage ] = [ sourceTexture, sourceBackTexture, fusionTexture, fusionBackTexture ].map(i => i.getSourceImage() as HTMLImageElement);

    const canvas = document.createElement("canvas");
    const backCanvas = document.createElement("canvas");
    const fusionCanvas = document.createElement("canvas");
    const fusionBackCanvas = document.createElement("canvas");

    const spriteColors: integer[][] = [];
    const pixelData: Uint8ClampedArray[] = [];

    [ canvas, backCanvas, fusionCanvas, fusionBackCanvas ].forEach((canv: HTMLCanvasElement, c: integer) => {
      const context = canv.getContext("2d");
      const frame = [ sourceFrame, sourceBackFrame, fusionFrame, fusionBackFrame ][c];
      canv.width = frame.width;
      canv.height = frame.height;

      if (context) {
        context.drawImage([ sourceImage, sourceBackImage, fusionImage, fusionBackImage ][c], frame.cutX, frame.cutY, frame.width, frame.height, 0, 0, frame.width, frame.height);
        const imageData = context.getImageData(frame.cutX, frame.cutY, frame.width, frame.height);
        pixelData.push(imageData.data);
      }
    });

    for (let f = 0; f < 2; f++) {
      const variantColors = variantColorCache[!f ? spriteKey : backSpriteKey];
      const variantColorSet = new Map<integer, integer[]>();
      if (this.shiny && variantColors && variantColors[this.variant]) {
        Object.keys(variantColors[this.variant]).forEach(k => {
          variantColorSet.set(Utils.rgbaToInt(Array.from(Object.values(Utils.rgbHexToRgba(k)))), Array.from(Object.values(Utils.rgbHexToRgba(variantColors[this.variant][k]))));
        });
      }

      for (let i = 0; i < pixelData[f].length; i += 4) {
        if (pixelData[f][i + 3]) {
          const pixel = pixelData[f].slice(i, i + 4);
          let [ r, g, b, a ] = pixel;
          if (variantColors) {
            const color = Utils.rgbaToInt([r, g, b, a]);
            if (variantColorSet.has(color)) {
              const mappedPixel = variantColorSet.get(color);
              if (mappedPixel) {
                [ r, g, b, a ] = mappedPixel;
              }
            }
          }
          if (!spriteColors.find(c => c[0] === r && c[1] === g && c[2] === b)) {
            spriteColors.push([ r, g, b, a ]);
          }
        }
      }
    }

    const fusionSpriteColors = JSON.parse(JSON.stringify(spriteColors));

    const pixelColors: number[] = [];
    for (let f = 0; f < 2; f++) {
      for (let i = 0; i < pixelData[f].length; i += 4) {
        const total = pixelData[f].slice(i, i + 3).reduce((total: integer, value: integer) => total + value, 0);
        if (!total) {
          continue;
        }
        pixelColors.push(argbFromRgba({ r: pixelData[f][i], g: pixelData[f][i + 1], b: pixelData[f][i + 2], a: pixelData[f][i + 3] }));
      }
    }

    const fusionPixelColors : number[] = [];
    for (let f = 0; f < 2; f++) {
      const variantColors = variantColorCache[!f ? fusionSpriteKey : fusionBackSpriteKey];
      const variantColorSet = new Map<integer, integer[]>();
      if (this.fusionShiny && variantColors && variantColors[this.fusionVariant]) {
        Object.keys(variantColors[this.fusionVariant]).forEach(k => {
          variantColorSet.set(Utils.rgbaToInt(Array.from(Object.values(Utils.rgbHexToRgba(k)))), Array.from(Object.values(Utils.rgbHexToRgba(variantColors[this.fusionVariant][k]))));
        });
      }
      for (let i = 0; i < pixelData[2 + f].length; i += 4) {
        const total = pixelData[2 + f].slice(i, i + 3).reduce((total: integer, value: integer) => total + value, 0);
        if (!total) {
          continue;
        }
        let [ r, g, b, a ] = [ pixelData[2 + f][i], pixelData[2 + f][i + 1], pixelData[2 + f][i + 2], pixelData[2 + f][i + 3] ];
        if (variantColors) {
          const color = Utils.rgbaToInt([r, g, b, a]);
          if (variantColorSet.has(color)) {
            const mappedPixel = variantColorSet.get(color);
            if (mappedPixel) {
              [ r, g, b, a ] = mappedPixel;
            }
          }
        }
        fusionPixelColors.push(argbFromRgba({ r, g, b, a }));
      }
    }

    let paletteColors: Map<number, number>;
    let fusionPaletteColors: Map<number, number>;

    const originalRandom = Math.random;
    Math.random = () => Phaser.Math.RND.realInRange(0, 1);

    this.scene.executeWithSeedOffset(() => {
      paletteColors = QuantizerCelebi.quantize(pixelColors, 4);
      fusionPaletteColors = QuantizerCelebi.quantize(fusionPixelColors, 4);
    }, 0, "This result should not vary");

    Math.random = originalRandom;

    paletteColors = paletteColors!; // tell TS compiler that paletteColors is defined!
    fusionPaletteColors = fusionPaletteColors!; // TS compiler that fusionPaletteColors is defined!
    const [ palette, fusionPalette ] = [ paletteColors, fusionPaletteColors ]
      .map(paletteColors => {
        let keys = Array.from(paletteColors.keys()).sort((a: integer, b: integer) => paletteColors.get(a)! < paletteColors.get(b)! ? 1 : -1);
        let rgbaColors: Map<number, integer[]>;
        let hsvColors: Map<number, number[]>;

        const mappedColors = new Map<integer, integer[]>();

        do {
          mappedColors.clear();

          rgbaColors = keys.reduce((map: Map<number, integer[]>, k: number) => {
            map.set(k, Object.values(rgbaFromArgb(k))); return map;
          }, new Map<number, integer[]>());
          hsvColors = Array.from(rgbaColors.keys()).reduce((map: Map<number, number[]>, k: number) => {
            const rgb = rgbaColors.get(k)!.slice(0, 3);
            map.set(k, Utils.rgbToHsv(rgb[0], rgb[1], rgb[2]));
            return map;
          }, new Map<number, number[]>());

          for (let c = keys.length - 1; c >= 0; c--) {
            const hsv = hsvColors.get(keys[c])!;
            for (let c2 = 0; c2 < c; c2++) {
              const hsv2 = hsvColors.get(keys[c2])!;
              const diff = Math.abs(hsv[0] - hsv2[0]);
              if (diff < 30 || diff >= 330) {
                if (mappedColors.has(keys[c])) {
                  mappedColors.get(keys[c])!.push(keys[c2]);
                } else {
                  mappedColors.set(keys[c], [ keys[c2] ]);
                }
                break;
              }
            }
          }

          mappedColors.forEach((values: integer[], key: integer) => {
            const keyColor = rgbaColors.get(key)!;
            const valueColors = values.map(v => rgbaColors.get(v)!);
            const color = keyColor.slice(0);
            let count = paletteColors.get(key)!;
            for (const value of values) {
              const valueCount = paletteColors.get(value);
              if (!valueCount) {
                continue;
              }
              count += valueCount;
            }

            for (let c = 0; c < 3; c++) {
              color[c] *= (paletteColors.get(key)! / count);
              values.forEach((value: integer, i: integer) => {
                if (paletteColors.has(value)) {
                  const valueCount = paletteColors.get(value)!;
                  color[c] += valueColors[i][c] * (valueCount / count);
                }
              });
              color[c] = Math.round(color[c]);
            }

            paletteColors.delete(key);
            for (const value of values) {
              paletteColors.delete(value);
              if (mappedColors.has(value)) {
                mappedColors.delete(value);
              }
            }

            paletteColors.set(argbFromRgba({ r: color[0], g: color[1], b: color[2], a: color[3] }), count);
          });

          keys = Array.from(paletteColors.keys()).sort((a: integer, b: integer) => paletteColors.get(a)! < paletteColors.get(b)! ? 1 : -1);
        } while (mappedColors.size);

        return keys.map(c => Object.values(rgbaFromArgb(c)));
      }
      );

    const paletteDeltas: number[][] = [];

    spriteColors.forEach((sc: integer[], i: integer) => {
      paletteDeltas.push([]);
      for (let p = 0; p < palette.length; p++) {
        paletteDeltas[i].push(Utils.deltaRgb(sc, palette[p]));
      }
    });

    const easeFunc = Phaser.Tweens.Builders.GetEaseFunction("Cubic.easeIn");

    for (let sc = 0; sc < spriteColors.length; sc++) {
      const delta = Math.min(...paletteDeltas[sc]);
      const paletteIndex = Math.min(paletteDeltas[sc].findIndex(pd => pd === delta), fusionPalette.length - 1);
      if (delta < 255) {
        const ratio = easeFunc(delta / 255);
        const color = [ 0, 0, 0, fusionSpriteColors[sc][3] ];
        for (let c = 0; c < 3; c++) {
          color[c] = Math.round((fusionSpriteColors[sc][c] * ratio) + (fusionPalette[paletteIndex][c] * (1 - ratio)));
        }
        fusionSpriteColors[sc] = color;
      }
    }

    [ this.getSprite(), this.getTintSprite() ].filter(s => !!s).map(s => {
      s.pipelineData[`spriteColors${ignoreOveride && this.summonData?.speciesForm ? "Base" : ""}`] = spriteColors;
      s.pipelineData[`fusionSpriteColors${ignoreOveride && this.summonData?.speciesForm ? "Base" : ""}`] = fusionSpriteColors;
    });

    canvas.remove();
    fusionCanvas.remove();
  }

  randSeedInt(range: integer, min: integer = 0): integer {
    return this.scene.currentBattle
      ? this.scene.randBattleSeedInt(range, min)
      : Utils.randSeedInt(range, min);
  }

  randSeedIntRange(min: integer, max: integer): integer {
    return this.randSeedInt((max - min) + 1, min);
  }

  /**
   * Causes a Pokemon to leave the field (such as in preparation for a switch out/escape).
   * @param clearEffects Indicates if effects should be cleared (true) or passed
   * to the next pokemon, such as during a baton pass (false)
   * @param hideInfo Indicates if this should also play the animation to hide the Pokemon's
   * info container.
   */
  leaveField(clearEffects: boolean = true, hideInfo: boolean = true) {
    this.resetTurnData();
    if (clearEffects) {
      this.resetSummonData();
      this.resetBattleData();
    }
    if (hideInfo) {
      this.hideInfo();
    }
    this.setVisible(false);
    this.scene.field.remove(this);
    this.scene.triggerPokemonFormChange(this, SpeciesFormChangeActiveTrigger, true);
  }

  destroy(): void {
    this.battleInfo?.destroy();
    super.destroy();
  }

  getBattleInfo(): BattleInfo {
    return this.battleInfo;
  }

  /**
   * Checks whether or not the Pokemon's root form has the same ability
   * @param abilityIndex the given ability index we are checking
   * @returns true if the abilities are the same
   */
  hasSameAbilityInRootForm(abilityIndex: number): boolean {
    const currentAbilityIndex = this.abilityIndex;
    const rootForm = getPokemonSpecies(this.species.getRootSpeciesId());
    return rootForm.getAbility(abilityIndex) === rootForm.getAbility(currentAbilityIndex);
  }
}

export default interface Pokemon {
  scene: BattleScene
}

export class PlayerPokemon extends Pokemon {
  public compatibleTms: Moves[];
  public usedTms: Moves[];

  constructor(scene: BattleScene, species: PokemonSpecies, level: integer, abilityIndex?: integer, formIndex?: integer, gender?: Gender, shiny?: boolean, variant?: Variant, ivs?: integer[], nature?: Nature, dataSource?: Pokemon | PokemonData) {
    super(scene, 106, 148, species, level, abilityIndex, formIndex, gender, shiny, variant, ivs, nature, dataSource);

    if (Overrides.STATUS_OVERRIDE) {
      this.status = new Status(Overrides.STATUS_OVERRIDE);
    }

    if (Overrides.SHINY_OVERRIDE) {
      this.shiny = true;
      this.initShinySparkle();
      if (Overrides.VARIANT_OVERRIDE) {
        this.variant = Overrides.VARIANT_OVERRIDE;
      }
    }
    if (!dataSource) {
      if (this.scene.gameMode.isDaily) {
        this.generateAndPopulateMoveset();
      } else {
        this.moveset = [];
      }
    }
    this.generateCompatibleTms();
    this.usedTms = [];
  }

  initBattleInfo(): void {
    this.battleInfo = new PlayerBattleInfo(this.scene);
    this.battleInfo.initInfo(this);
  }

  isPlayer(): boolean {
    return true;
  }

  hasTrainer(): boolean {
    return true;
  }

  isBoss(): boolean {
    return false;
  }

  getFieldIndex(): integer {
    return this.scene.getPlayerField().indexOf(this);
  }

  getBattlerIndex(): BattlerIndex {
    return this.getFieldIndex();
  }

  generateCompatibleTms(): void {
    this.compatibleTms = [];

    const tms = Object.keys(tmSpecies);
    for (const tm of tms) {
      const moveId = parseInt(tm) as Moves;
      let compatible = false;
      for (const p of tmSpecies[tm]) {
        if (Array.isArray(p)) {
          if (p[0] === this.species.speciesId || (this.fusionSpecies && p[0] === this.fusionSpecies.speciesId) && p.slice(1).indexOf(this.species.forms[this.formIndex]) > -1) {
            compatible = true;
            break;
          }
        } else if (p === this.species.speciesId || (this.fusionSpecies && p === this.fusionSpecies.speciesId)) {
          compatible = true;
          break;
        }
      }
      if (reverseCompatibleTms.indexOf(moveId) > -1) {
        compatible = !compatible;
      }
      if (compatible) {
        this.compatibleTms.push(moveId);
      }
    }
  }

  tryPopulateMoveset(moveset: StarterMoveset): boolean {
    if (!this.getSpeciesForm().validateStarterMoveset(moveset, this.scene.gameData.starterData[this.species.getRootSpeciesId()].eggMoves)) {
      return false;
    }

    this.moveset = moveset.map(m => new PokemonMove(m));

    return true;
  }

  /**
   * Causes this mon to leave the field (via {@linkcode leaveField}) and then
   * opens the party switcher UI to switch a new mon in
   * @param batonPass Indicates if this switch was caused by a baton pass (and
   * thus should maintain active mon effects)
   */
  switchOut(batonPass: boolean): Promise<void> {
    return new Promise(resolve => {
      this.leaveField(!batonPass);

      this.scene.ui.setMode(Mode.PARTY, PartyUiMode.FAINT_SWITCH, this.getFieldIndex(), (slotIndex: integer, option: PartyOption) => {
        if (slotIndex >= this.scene.currentBattle.getBattlerCount() && slotIndex < 6) {
          this.scene.prependToPhase(new SwitchSummonPhase(this.scene, this.getFieldIndex(), slotIndex, false, batonPass), MoveEndPhase);
        }
        this.scene.ui.setMode(Mode.MESSAGE).then(resolve);
      }, PartyUiHandler.FilterNonFainted);
    });
  }

  addFriendship(friendship: integer): void {
    const starterSpeciesId = this.species.getRootSpeciesId();
    const fusionStarterSpeciesId = this.isFusion() && this.fusionSpecies ? this.fusionSpecies.getRootSpeciesId() : 0;
    const starterData = [
      this.scene.gameData.starterData[starterSpeciesId],
      fusionStarterSpeciesId ? this.scene.gameData.starterData[fusionStarterSpeciesId] : null
    ].filter(d => !!d);
    const amount = new Utils.IntegerHolder(friendship);
    const starterAmount = new Utils.IntegerHolder(Math.floor(friendship * (this.scene.gameMode.isClassic && friendship > 0 ? 2 : 1) / (fusionStarterSpeciesId ? 2 : 1)));
    if (amount.value > 0) {
      this.scene.applyModifier(PokemonFriendshipBoosterModifier, true, this, amount);
      this.scene.applyModifier(PokemonFriendshipBoosterModifier, true, this, starterAmount);

      this.friendship = Math.min(this.friendship + amount.value, 255);
      if (this.friendship === 255) {
        this.scene.validateAchv(achvs.MAX_FRIENDSHIP);
      }
      starterData.forEach((sd: StarterDataEntry, i: integer) => {
        const speciesId = !i ? starterSpeciesId : fusionStarterSpeciesId as Species;
        sd.friendship = (sd.friendship || 0) + starterAmount.value;
        if (sd.friendship >= getStarterValueFriendshipCap(speciesStarters[speciesId])) {
          this.scene.gameData.addStarterCandy(getPokemonSpecies(speciesId), 1);
          sd.friendship = 0;
        }
      });
    } else {
      this.friendship = Math.max(this.friendship + amount.value, 0);
      for (const sd of starterData) {
        sd.friendship = Math.max((sd.friendship || 0) + starterAmount.value, 0);
      }
    }
  }
  /**
   * Handles Revival Blessing when used by player.
   * @returns Promise to revive a pokemon.
   * @see {@linkcode RevivalBlessingAttr}
   */
  revivalBlessing(): Promise<void> {
    return new Promise(resolve => {
      this.scene.ui.setMode(Mode.PARTY, PartyUiMode.REVIVAL_BLESSING, this.getFieldIndex(), (slotIndex:integer, option: PartyOption) => {
        if (slotIndex >= 0 && slotIndex<6) {
          const pokemon = this.scene.getParty()[slotIndex];
          if (!pokemon || !pokemon.isFainted()) {
            resolve();
          }

          pokemon.resetTurnData();
          pokemon.resetStatus();
          pokemon.heal(Math.min(Utils.toDmgValue(0.5 * pokemon.getMaxHp()), pokemon.getMaxHp()));
          this.scene.queueMessage(i18next.t("moveTriggers:revivalBlessing", {pokemonName: pokemon.name}), 0, true);

          if (this.scene.currentBattle.double && this.scene.getParty().length > 1) {
            const allyPokemon = this.getAlly();
            if (slotIndex<=1) {
              // Revived ally pokemon
              this.scene.unshiftPhase(new SwitchSummonPhase(this.scene, pokemon.getFieldIndex(), slotIndex, false, false, true));
              this.scene.unshiftPhase(new ToggleDoublePositionPhase(this.scene, true));
            } else if (allyPokemon.isFainted()) {
              // Revived party pokemon, and ally pokemon is fainted
              this.scene.unshiftPhase(new SwitchSummonPhase(this.scene, allyPokemon.getFieldIndex(), slotIndex, false, false, true));
              this.scene.unshiftPhase(new ToggleDoublePositionPhase(this.scene, true));
            }
          }

        }
        this.scene.ui.setMode(Mode.MESSAGE).then(() => resolve());
      }, PartyUiHandler.FilterFainted);
    });
  }

  getPossibleEvolution(evolution: SpeciesFormEvolution | null): Promise<Pokemon> {
    if (!evolution) {
      return new Promise(resolve => resolve(this));
    }
    return new Promise(resolve => {
      const evolutionSpecies = getPokemonSpecies(evolution.speciesId);
      const isFusion = evolution instanceof FusionSpeciesFormEvolution;
      let ret: PlayerPokemon;
      if (isFusion) {
        const originalFusionSpecies = this.fusionSpecies;
        const originalFusionFormIndex = this.fusionFormIndex;
        this.fusionSpecies = evolutionSpecies;
        this.fusionFormIndex = evolution.evoFormKey !== null ? Math.max(evolutionSpecies.forms.findIndex(f => f.formKey === evolution.evoFormKey), 0) : this.fusionFormIndex;
        ret = this.scene.addPlayerPokemon(this.species, this.level, this.abilityIndex, this.formIndex, this.gender, this.shiny, this.variant, this.ivs, this.nature, this);
        this.fusionSpecies = originalFusionSpecies;
        this.fusionFormIndex = originalFusionFormIndex;
      } else {
        const formIndex = evolution.evoFormKey !== null && !isFusion ? Math.max(evolutionSpecies.forms.findIndex(f => f.formKey === evolution.evoFormKey), 0) : this.formIndex;
        ret = this.scene.addPlayerPokemon(!isFusion ? evolutionSpecies : this.species, this.level, this.abilityIndex, formIndex, this.gender, this.shiny, this.variant, this.ivs, this.nature, this);
      }
      ret.loadAssets().then(() => resolve(ret));
    });
  }

  evolve(evolution: SpeciesFormEvolution | null, preEvolution: PokemonSpeciesForm): Promise<void> {
    if (!evolution) {
      return new Promise(resolve => resolve());
    }
    return new Promise(resolve => {
      this.pauseEvolutions = false;
      // Handles Nincada evolving into Ninjask + Shedinja
      this.handleSpecialEvolutions(evolution);
      const isFusion = evolution instanceof FusionSpeciesFormEvolution;
      if (!isFusion) {
        this.species = getPokemonSpecies(evolution.speciesId);
      } else {
        this.fusionSpecies = getPokemonSpecies(evolution.speciesId);
      }
      if (evolution.preFormKey !== null) {
        const formIndex = Math.max((!isFusion || !this.fusionSpecies ? this.species : this.fusionSpecies).forms.findIndex(f => f.formKey === evolution.evoFormKey), 0);
        if (!isFusion) {
          this.formIndex = formIndex;
        } else {
          this.fusionFormIndex = formIndex;
        }
      }
      this.generateName();
      if (!isFusion) {
        const abilityCount = this.getSpeciesForm().getAbilityCount();
        const preEvoAbilityCount = preEvolution.getAbilityCount();
        if ([0, 1, 2].includes(this.abilityIndex)) {
          // Handles cases where a Pokemon with 3 abilities evolves into a Pokemon with 2 abilities (ie: Eevee -> any Eeveelution)
          if (this.abilityIndex === 2 && preEvoAbilityCount === 3 && abilityCount === 2) {
            this.abilityIndex = 1;
          }
        } else { // Prevent pokemon with an illegal ability value from breaking things
          console.warn("this.abilityIndex is somehow an illegal value, please report this");
          console.warn(this.abilityIndex);
          this.abilityIndex = 0;
        }
      } else { // Do the same as above, but for fusions
        const abilityCount = this.getFusionSpeciesForm().getAbilityCount();
        const preEvoAbilityCount = preEvolution.getAbilityCount();
        if ([0, 1, 2].includes(this.fusionAbilityIndex)) {
          if (this.fusionAbilityIndex === 2 && preEvoAbilityCount === 3 && abilityCount === 2) {
            this.fusionAbilityIndex = 1;
          }
        } else {
          console.warn("this.fusionAbilityIndex is somehow an illegal value, please report this");
          console.warn(this.fusionAbilityIndex);
          this.fusionAbilityIndex = 0;
        }
      }
      this.compatibleTms.splice(0, this.compatibleTms.length);
      this.generateCompatibleTms();
      const updateAndResolve = () => {
        this.loadAssets().then(() => {
          this.calculateStats();
          this.updateInfo(true).then(() => resolve());
        });
      };
      if (!this.scene.gameMode.isDaily || this.metBiome > -1) {
        this.scene.gameData.updateSpeciesDexIvs(this.species.speciesId, this.ivs);
        this.scene.gameData.setPokemonSeen(this, false);
        this.scene.gameData.setPokemonCaught(this, false).then(() => updateAndResolve());
      } else {
        updateAndResolve();
      }
    });
  }

  private handleSpecialEvolutions(evolution: SpeciesFormEvolution) {
    const isFusion = evolution instanceof FusionSpeciesFormEvolution;

    const evoSpecies = (!isFusion ? this.species : this.fusionSpecies);
    if (evoSpecies?.speciesId === Species.NINCADA && evolution.speciesId === Species.NINJASK) {
      const newEvolution = pokemonEvolutions[evoSpecies.speciesId][1];

      if (newEvolution.condition?.predicate(this)) {
        const newPokemon = this.scene.addPlayerPokemon(this.species, this.level, this.abilityIndex, this.formIndex, undefined, this.shiny, this.variant, this.ivs, this.nature);
        newPokemon.natureOverride = this.natureOverride;
        newPokemon.passive = this.passive;
        newPokemon.moveset = this.moveset.slice();
        newPokemon.moveset = this.copyMoveset();
        newPokemon.luck = this.luck;
        newPokemon.metLevel = this.metLevel;
        newPokemon.metBiome = this.metBiome;
        newPokemon.metSpecies = this.metSpecies;
        newPokemon.fusionSpecies = this.fusionSpecies;
        newPokemon.fusionFormIndex = this.fusionFormIndex;
        newPokemon.fusionAbilityIndex = this.fusionAbilityIndex;
        newPokemon.fusionShiny = this.fusionShiny;
        newPokemon.fusionVariant = this.fusionVariant;
        newPokemon.fusionGender = this.fusionGender;
        newPokemon.fusionLuck = this.fusionLuck;

        this.scene.getParty().push(newPokemon);
        newPokemon.evolve((!isFusion ? newEvolution : new FusionSpeciesFormEvolution(this.id, newEvolution)), evoSpecies);
        const modifiers = this.scene.findModifiers(m => m instanceof PokemonHeldItemModifier
          && m.pokemonId === this.id, true) as PokemonHeldItemModifier[];
        modifiers.forEach(m => {
          const clonedModifier = m.clone() as PokemonHeldItemModifier;
          clonedModifier.pokemonId = newPokemon.id;
          this.scene.addModifier(clonedModifier, true);
        });
        this.scene.updateModifiers(true);
      }
    }
  }

  getPossibleForm(formChange: SpeciesFormChange): Promise<Pokemon> {
    return new Promise(resolve => {
      const formIndex = Math.max(this.species.forms.findIndex(f => f.formKey === formChange.formKey), 0);
      const ret = this.scene.addPlayerPokemon(this.species, this.level, this.abilityIndex, formIndex, this.gender, this.shiny, this.variant, this.ivs, this.nature, this);
      ret.loadAssets().then(() => resolve(ret));
    });
  }

  changeForm(formChange: SpeciesFormChange): Promise<void> {
    return new Promise(resolve => {
      this.formIndex = Math.max(this.species.forms.findIndex(f => f.formKey === formChange.formKey), 0);
      this.generateName();
      const abilityCount = this.getSpeciesForm().getAbilityCount();
      if (this.abilityIndex >= abilityCount) { // Shouldn't happen
        this.abilityIndex = abilityCount - 1;
      }
      this.compatibleTms.splice(0, this.compatibleTms.length);
      this.generateCompatibleTms();
      const updateAndResolve = () => {
        this.loadAssets().then(() => {
          this.calculateStats();
          this.scene.updateModifiers(true, true);
          this.updateInfo(true).then(() => resolve());
        });
      };
      if (!this.scene.gameMode.isDaily || this.metBiome > -1) {
        this.scene.gameData.setPokemonSeen(this, false);
        this.scene.gameData.setPokemonCaught(this, false).then(() => updateAndResolve());
      } else {
        updateAndResolve();
      }
    });
  }

  clearFusionSpecies(): void {
    super.clearFusionSpecies();
    this.generateCompatibleTms();
  }

  /**
  * Returns a Promise to fuse two PlayerPokemon together
  * @param pokemon The PlayerPokemon to fuse to this one
  */
  fuse(pokemon: PlayerPokemon): Promise<void> {
    return new Promise(resolve => {
      this.fusionSpecies = pokemon.species;
      this.fusionFormIndex = pokemon.formIndex;
      this.fusionAbilityIndex = pokemon.abilityIndex;
      this.fusionShiny = pokemon.shiny;
      this.fusionVariant = pokemon.variant;
      this.fusionGender = pokemon.gender;
      this.fusionLuck = pokemon.luck;

      this.scene.validateAchv(achvs.SPLICE);
      this.scene.gameData.gameStats.pokemonFused++;

      // Store the average HP% that each Pokemon has
      const maxHp = this.getMaxHp();
      const newHpPercent = ((pokemon.hp / pokemon.getMaxHp()) + (this.hp / maxHp)) / 2;

      this.generateName();
      this.calculateStats();

      // Set this Pokemon's HP to the average % of both fusion components
      this.hp = Math.round(maxHp * newHpPercent);
      if (!this.isFainted()) {
        // If this Pokemon hasn't fainted, make sure the HP wasn't set over the new maximum
        this.hp = Math.min(this.hp, maxHp);
        this.status = getRandomStatus(this.status, pokemon.status); // Get a random valid status between the two
      } else if (!pokemon.isFainted()) {
        // If this Pokemon fainted but the other hasn't, make sure the HP wasn't set to zero
        this.hp = Math.max(this.hp, 1);
        this.status = pokemon.status; // Inherit the other Pokemon's status
      }

      this.generateCompatibleTms();
      this.updateInfo(true);
      const fusedPartyMemberIndex = this.scene.getParty().indexOf(pokemon);
      let partyMemberIndex = this.scene.getParty().indexOf(this);
      if (partyMemberIndex > fusedPartyMemberIndex) {
        partyMemberIndex--;
      }
      const fusedPartyMemberHeldModifiers = this.scene.findModifiers(m => m instanceof PokemonHeldItemModifier
        && m.pokemonId === pokemon.id, true) as PokemonHeldItemModifier[];
      const transferModifiers: Promise<boolean>[] = [];
      for (const modifier of fusedPartyMemberHeldModifiers) {
        transferModifiers.push(this.scene.tryTransferHeldItemModifier(modifier, this, false, modifier.getStackCount(), true, true));
      }
      Promise.allSettled(transferModifiers).then(() => {
        this.scene.updateModifiers(true, true).then(() => {
          this.scene.removePartyMemberModifiers(fusedPartyMemberIndex);
          this.scene.getParty().splice(fusedPartyMemberIndex, 1)[0];
          const newPartyMemberIndex = this.scene.getParty().indexOf(this);
          pokemon.getMoveset(true).map(m => this.scene.unshiftPhase(new LearnMovePhase(this.scene, newPartyMemberIndex, m!.getMove().id))); // TODO: is the bang correct?
          pokemon.destroy();
          this.updateFusionPalette();
          resolve();
        });
      });
    });
  }

  unfuse(): Promise<void> {
    return new Promise(resolve => {
      this.clearFusionSpecies();

      this.updateInfo(true).then(() => resolve());
      this.updateFusionPalette();
    });
  }

  /** Returns a deep copy of this Pokemon's moveset array */
  copyMoveset(): PokemonMove[] {
    const newMoveset : PokemonMove[] = [];
    this.moveset.forEach(move =>
      newMoveset.push(new PokemonMove(move!.moveId, 0, move!.ppUp, move!.virtual))); // TODO: are those bangs correct?

    return newMoveset;
  }
}

export class EnemyPokemon extends Pokemon {
  public trainerSlot: TrainerSlot;
  public aiType: AiType;
  public bossSegments: integer;
  public bossSegmentIndex: integer;
  /** To indicate of the instance was populated with a dataSource -> e.g. loaded & populated from session data */
  public readonly isPopulatedFromDataSource: boolean;

  constructor(scene: BattleScene, species: PokemonSpecies, level: integer, trainerSlot: TrainerSlot, boss: boolean, dataSource?: PokemonData) {
    super(scene, 236, 84, species, level, dataSource?.abilityIndex, dataSource?.formIndex,
      dataSource?.gender, dataSource ? dataSource.shiny : false, dataSource ? dataSource.variant : undefined, undefined, dataSource ? dataSource.nature : undefined, dataSource);

    this.trainerSlot = trainerSlot;
    this.isPopulatedFromDataSource = !!dataSource; // if a dataSource is provided, then it was populated from dataSource
    if (boss) {
      this.setBoss(boss, dataSource?.bossSegments);
    }

    if (Overrides.OPP_STATUS_OVERRIDE) {
      this.status = new Status(Overrides.OPP_STATUS_OVERRIDE);
    }

    if (Overrides.OPP_GENDER_OVERRIDE) {
      this.gender = Overrides.OPP_GENDER_OVERRIDE;
    }

    const speciesId = this.species.speciesId;

    if (speciesId in Overrides.OPP_FORM_OVERRIDES
      && Overrides.OPP_FORM_OVERRIDES[speciesId]
      && this.species.forms[Overrides.OPP_FORM_OVERRIDES[speciesId]]) {
      this.formIndex = Overrides.OPP_FORM_OVERRIDES[speciesId] ?? 0;
    }

    if (!dataSource) {
      this.generateAndPopulateMoveset();

      this.trySetShiny();
      if (Overrides.OPP_SHINY_OVERRIDE) {
        this.shiny = true;
        this.initShinySparkle();
      }
      if (this.shiny) {
        this.variant = this.generateVariant();
        if (Overrides.OPP_VARIANT_OVERRIDE) {
          this.variant = Overrides.OPP_VARIANT_OVERRIDE;
        }
      }

      this.luck = (this.shiny ? this.variant + 1 : 0) + (this.fusionShiny ? this.fusionVariant + 1 : 0);

      let prevolution: Species;
      let speciesId = species.speciesId;
      while ((prevolution = pokemonPrevolutions[speciesId])) {
        const evolution = pokemonEvolutions[prevolution].find(pe => pe.speciesId === speciesId && (!pe.evoFormKey || pe.evoFormKey === this.getFormKey()));
        if (evolution?.condition?.enforceFunc) {
          evolution.condition.enforceFunc(this);
        }
        speciesId = prevolution;
      }
    }

    this.aiType = boss || this.hasTrainer() ? AiType.SMART : AiType.SMART_RANDOM;
  }

  initBattleInfo(): void {
    if (!this.battleInfo) {
      this.battleInfo = new EnemyBattleInfo(this.scene);
      this.battleInfo.updateBossSegments(this);
      this.battleInfo.initInfo(this);
    } else {
      this.battleInfo.updateBossSegments(this);
    }
  }

  /**
   * Sets the pokemons boss status. If true initializes the boss segments either from the arguments
   * or through the the Scene.getEncounterBossSegments function
   *
   * @param boss if the pokemon is a boss
   * @param bossSegments amount of boss segments (health-bar segments)
   */
  setBoss(boss: boolean = true, bossSegments: integer = 0): void {
    if (boss) {
      this.bossSegments = bossSegments || this.scene.getEncounterBossSegments(this.scene.currentBattle.waveIndex, this.level, this.species, true);
      this.bossSegmentIndex = this.bossSegments - 1;
    } else {
      this.bossSegments = 0;
      this.bossSegmentIndex = 0;
    }
  }

  generateAndPopulateMoveset(formIndex?: integer): void {
    switch (true) {
    case (this.species.speciesId === Species.SMEARGLE):
      this.moveset = [
        new PokemonMove(Moves.SKETCH),
        new PokemonMove(Moves.SKETCH),
        new PokemonMove(Moves.SKETCH),
        new PokemonMove(Moves.SKETCH)
      ];
      break;
    case (this.species.speciesId === Species.ETERNATUS):
      this.moveset = (formIndex !== undefined ? formIndex : this.formIndex)
        ? [
          new PokemonMove(Moves.DYNAMAX_CANNON),
          new PokemonMove(Moves.CROSS_POISON),
          new PokemonMove(Moves.FLAMETHROWER),
          new PokemonMove(Moves.RECOVER, 0, -4)
        ]
        : [
          new PokemonMove(Moves.ETERNABEAM),
          new PokemonMove(Moves.SLUDGE_BOMB),
          new PokemonMove(Moves.FLAMETHROWER),
          new PokemonMove(Moves.COSMIC_POWER)
        ];
      if (this.scene.gameMode.hasChallenge(Challenges.INVERSE_BATTLE)) {
        this.moveset[2] = new PokemonMove(Moves.THUNDERBOLT);
      }
      break;
    default:
      super.generateAndPopulateMoveset();
      break;
    }
  }

  /**
   * Determines the move this Pokemon will use on the next turn, as well as
   * the Pokemon the move will target.
   * @returns this Pokemon's next move in the format {move, moveTargets}
   */
  getNextMove(): QueuedMove {
    // If this Pokemon has a move already queued, return it.
    const queuedMove = this.getMoveQueue().length
      ? this.getMoveset().find(m => m?.moveId === this.getMoveQueue()[0].move)
      : null;
    if (queuedMove) {
      if (queuedMove.isUsable(this, this.getMoveQueue()[0].ignorePP)) {
        return { move: queuedMove.moveId, targets: this.getMoveQueue()[0].targets, ignorePP: this.getMoveQueue()[0].ignorePP };
      } else {
        this.getMoveQueue().shift();
        return this.getNextMove();
      }
    }

    // Filter out any moves this Pokemon cannot use
    const movePool = this.getMoveset().filter(m => m?.isUsable(this));
    // If no moves are left, use Struggle. Otherwise, continue with move selection
    if (movePool.length) {
      // If there's only 1 move in the move pool, use it.
      if (movePool.length === 1) {
        return { move: movePool[0]!.moveId, targets: this.getNextTargets(movePool[0]!.moveId) }; // TODO: are the bangs correct?
      }
      // If a move is forced because of Encore, use it.
      const encoreTag = this.getTag(EncoreTag) as EncoreTag;
      if (encoreTag) {
        const encoreMove = movePool.find(m => m?.moveId === encoreTag.moveId);
        if (encoreMove) {
          return { move: encoreMove.moveId, targets: this.getNextTargets(encoreMove.moveId) };
        }
      }
      switch (this.aiType) {
      case AiType.RANDOM: // No enemy should spawn with this AI type in-game
        const moveId = movePool[this.scene.randBattleSeedInt(movePool.length)]!.moveId; // TODO: is the bang correct?
        return { move: moveId, targets: this.getNextTargets(moveId) };
      case AiType.SMART_RANDOM:
      case AiType.SMART:
        /**
         * Move selection is based on the move's calculated "benefit score" against the
         * best possible target(s) (as determined by {@linkcode getNextTargets}).
         * For more information on how benefit scores are calculated, see `docs/enemy-ai.md`.
         */
        const moveScores = movePool.map(() => 0);
        const moveTargets = Object.fromEntries(movePool.map(m => [ m!.moveId, this.getNextTargets(m!.moveId) ])); // TODO: are those bangs correct?
        for (const m in movePool) {
          const pokemonMove = movePool[m]!; // TODO: is the bang correct?
          const move = pokemonMove.getMove();

          let moveScore = moveScores[m];
          const targetScores: integer[] = [];

          for (const mt of moveTargets[move.id]) {
            // Prevent a target score from being calculated when the target is whoever attacks the user
            if (mt === BattlerIndex.ATTACKER) {
              break;
            }

            const target = this.scene.getField()[mt];
            /**
             * The "target score" of a move is given by the move's user benefit score + the move's target benefit score.
             * If the target is an ally, the target benefit score is multiplied by -1.
             */
            let targetScore = move.getUserBenefitScore(this, target, move) + move.getTargetBenefitScore(this, target, move) * (mt < BattlerIndex.ENEMY === this.isPlayer() ? 1 : -1);
            if (Number.isNaN(targetScore)) {
              console.error(`Move ${move.name} returned score of NaN`);
              targetScore = 0;
            }
            /**
             * If this move is unimplemented, or the move is known to fail when used, set its
             * target score to -20
             */
            if ((move.name.endsWith(" (N)") || !move.applyConditions(this, target, move)) && ![Moves.SUCKER_PUNCH, Moves.UPPER_HAND, Moves.THUNDERCLAP].includes(move.id)) {
              targetScore = -20;
            } else if (move instanceof AttackMove) {
              /**
               * Attack moves are given extra multipliers to their base benefit score based on
               * the move's type effectiveness against the target and whether the move is a STAB move.
               */
              const effectiveness = target.getMoveEffectiveness(this, move, !target.battleData?.abilityRevealed);
              if (target.isPlayer() !== this.isPlayer()) {
                targetScore *= effectiveness;
                if (this.isOfType(move.type)) {
                  targetScore *= 1.5;
                }
              } else if (effectiveness) {
                targetScore /= effectiveness;
                if (this.isOfType(move.type)) {
                  targetScore /= 1.5;
                }
              }
              /** If a move has a base benefit score of 0, its benefit score is assumed to be unimplemented at this point */
              if (!targetScore) {
                targetScore = -20;
              }
            }
            targetScores.push(targetScore);
          }
          // When a move has multiple targets, its score is equal to the maximum target score across all targets
          moveScore += Math.max(...targetScores);

          // could make smarter by checking opponent def/spdef
          moveScores[m] = moveScore;
        }

        console.log(moveScores);

        // Sort the move pool in decreasing order of move score
        const sortedMovePool = movePool.slice(0);
        sortedMovePool.sort((a, b) => {
          const scoreA = moveScores[movePool.indexOf(a)];
          const scoreB = moveScores[movePool.indexOf(b)];
          return scoreA < scoreB ? 1 : scoreA > scoreB ? -1 : 0;
        });
        let r = 0;
        if (this.aiType === AiType.SMART_RANDOM) {
          // Has a 5/8 chance to select the best move, and a 3/8 chance to advance to the next best move (and repeat this roll)
          while (r < sortedMovePool.length - 1 && this.scene.randBattleSeedInt(8) >= 5) {
            r++;
          }
        } else if (this.aiType === AiType.SMART) {
          // The chance to advance to the next best move increases when the compared moves' scores are closer to each other.
          while (r < sortedMovePool.length - 1 && (moveScores[movePool.indexOf(sortedMovePool[r + 1])] / moveScores[movePool.indexOf(sortedMovePool[r])]) >= 0
              && this.scene.randBattleSeedInt(100) < Math.round((moveScores[movePool.indexOf(sortedMovePool[r + 1])] / moveScores[movePool.indexOf(sortedMovePool[r])]) * 50)) {
            r++;
          }
        }
        console.log(movePool.map(m => m!.getName()), moveScores, r, sortedMovePool.map(m => m!.getName())); // TODO: are those bangs correct?
        return { move: sortedMovePool[r]!.moveId, targets: moveTargets[sortedMovePool[r]!.moveId] };
      }
    }

    return { move: Moves.STRUGGLE, targets: this.getNextTargets(Moves.STRUGGLE) };
  }

  /**
   * Determines the Pokemon the given move would target if used by this Pokemon
   * @param moveId {@linkcode Moves} The move to be used
   * @returns The indexes of the Pokemon the given move would target
   */
  getNextTargets(moveId: Moves): BattlerIndex[] {
    const moveTargets = getMoveTargets(this, moveId);
    const targets = this.scene.getField(true).filter(p => moveTargets.targets.indexOf(p.getBattlerIndex()) > -1);
    // If the move is multi-target, return all targets' indexes
    if (moveTargets.multiple) {
      return targets.map(p => p.getBattlerIndex());
    }

    const move = allMoves[moveId];

    /**
     * Get the move's target benefit score against each potential target.
     * For allies, this score is multiplied by -1.
     */
    const benefitScores = targets
      .map(p => [ p.getBattlerIndex(), move.getTargetBenefitScore(this, p, move) * (p.isPlayer() === this.isPlayer() ? 1 : -1) ]);

    const sortedBenefitScores = benefitScores.slice(0);
    sortedBenefitScores.sort((a, b) => {
      const scoreA = a[1];
      const scoreB = b[1];
      return scoreA < scoreB ? 1 : scoreA > scoreB ? -1 : 0;
    });

    if (!sortedBenefitScores.length) {
      // Set target to BattlerIndex.ATTACKER when using a counter move
      // This is the same as when the player does so
      if (move.hasAttr(CounterDamageAttr)) {
        return [BattlerIndex.ATTACKER];
      }

      return [];
    }

    let targetWeights = sortedBenefitScores.map(s => s[1]);
    const lowestWeight = targetWeights[targetWeights.length - 1];

    // If the lowest target weight (i.e. benefit score) is negative, add abs(lowestWeight) to all target weights
    if (lowestWeight < 1) {
      for (let w = 0; w < targetWeights.length; w++) {
        targetWeights[w] += Math.abs(lowestWeight - 1);
      }
    }

    // Remove any targets whose weights are less than half the max of the target weights from consideration
    const benefitCutoffIndex = targetWeights.findIndex(s => s < targetWeights[0] / 2);
    if (benefitCutoffIndex > -1) {
      targetWeights = targetWeights.slice(0, benefitCutoffIndex);
    }

    const thresholds: integer[] = [];
    let totalWeight: integer = 0;
    targetWeights.reduce((total: integer, w: integer) => {
      total += w;
      thresholds.push(total);
      totalWeight = total;
      return total;
    }, 0);

    /**
     * Generate a random number from 0 to (totalWeight-1),
     * then select the first target whose cumulative weight (with all previous targets' weights)
     * is greater than that random number.
     */
    const randValue = this.scene.randBattleSeedInt(totalWeight);
    let targetIndex: integer = 0;

    thresholds.every((t, i) => {
      if (randValue >= t) {
        return true;
      }

      targetIndex = i;
      return false;
    });

    return [ sortedBenefitScores[targetIndex][0] ];
  }

  isPlayer() {
    return false;
  }

  hasTrainer(): boolean {
    return !!this.trainerSlot;
  }

  isBoss(): boolean {
    return !!this.bossSegments;
  }

  getBossSegmentIndex(): integer {
    const segments = (this as EnemyPokemon).bossSegments;
    const segmentSize = this.getMaxHp() / segments;
    for (let s = segments - 1; s > 0; s--) {
      const hpThreshold = Math.round(segmentSize * s);
      if (this.hp > hpThreshold) {
        return s;
      }
    }

    return 0;
  }

  damage(damage: integer, ignoreSegments: boolean = false, preventEndure: boolean = false, ignoreFaintPhase: boolean = false): integer {
    if (this.isFainted()) {
      return 0;
    }

    let clearedBossSegmentIndex = this.isBoss()
      ? this.bossSegmentIndex + 1
      : 0;

    if (this.isBoss() && !ignoreSegments) {
      const segmentSize = this.getMaxHp() / this.bossSegments;
      for (let s = this.bossSegmentIndex; s > 0; s--) {
        const hpThreshold = segmentSize * s;
        const roundedHpThreshold = Math.round(hpThreshold);
        if (this.hp >= roundedHpThreshold) {
          if (this.hp - damage <= roundedHpThreshold) {
            const hpRemainder = this.hp - roundedHpThreshold;
            let segmentsBypassed = 0;
            while (segmentsBypassed < this.bossSegmentIndex && this.canBypassBossSegments(segmentsBypassed + 1) && (damage - hpRemainder) >= Math.round(segmentSize * Math.pow(2, segmentsBypassed + 1))) {
              segmentsBypassed++;
              //console.log('damage', damage, 'segment', segmentsBypassed + 1, 'segment size', segmentSize, 'damage needed', Math.round(segmentSize * Math.pow(2, segmentsBypassed + 1)));
            }

            damage = Utils.toDmgValue(this.hp - hpThreshold + segmentSize * segmentsBypassed);
            clearedBossSegmentIndex = s - segmentsBypassed;
          }
          break;
        }
      }
    }

    switch (this.scene.currentBattle.battleSpec) {
    case BattleSpec.FINAL_BOSS:
      if (!this.formIndex && this.bossSegmentIndex < 1) {
        damage = Math.min(damage, this.hp - 1);
      }
    }

    const ret = super.damage(damage, ignoreSegments, preventEndure, ignoreFaintPhase);

    if (this.isBoss()) {
      if (ignoreSegments) {
        const segmentSize = this.getMaxHp() / this.bossSegments;
        clearedBossSegmentIndex = Math.ceil(this.hp / segmentSize);
      }
      if (clearedBossSegmentIndex <= this.bossSegmentIndex) {
        this.handleBossSegmentCleared(clearedBossSegmentIndex);
      }
      this.battleInfo.updateBossSegments(this);
    }

    return ret;
  }

  canBypassBossSegments(segmentCount: integer = 1): boolean {
    if (this.scene.currentBattle.battleSpec === BattleSpec.FINAL_BOSS) {
      if (!this.formIndex && (this.bossSegmentIndex - segmentCount) < 1) {
        return false;
      }
    }

    return true;
  }

  handleBossSegmentCleared(segmentIndex: integer): void {
    while (segmentIndex - 1 < this.bossSegmentIndex) {
      // Filter out already maxed out stat stages and weigh the rest based on existing stats
      const leftoverStats = EFFECTIVE_STATS.filter((s: EffectiveStat) => this.getStatStage(s) < 6);
      const statWeights = leftoverStats.map((s: EffectiveStat) => this.getStat(s, false));

      let boostedStat: EffectiveStat;
      const statThresholds: number[] = [];
      let totalWeight = 0;

      for (const i in statWeights) {
        totalWeight += statWeights[i];
        statThresholds.push(totalWeight);
      }

      // Pick a random stat from the leftover stats to increase its stages
      const randInt = Utils.randSeedInt(totalWeight);
      for (const i in statThresholds) {
        if (randInt < statThresholds[i]) {
          boostedStat = leftoverStats[i];
          break;
        }
      }

      let stages = 1;

      // increase the boost if the boss has at least 3 segments and we passed last shield
      if (this.bossSegments >= 3 && this.bossSegmentIndex === 1) {
        stages++;
      }
      // increase the boost if the boss has at least 5 segments and we passed the second to last shield
      if (this.bossSegments >= 5 && this.bossSegmentIndex === 2) {
        stages++;
      }

      this.scene.unshiftPhase(new StatStageChangePhase(this.scene, this.getBattlerIndex(), true, [ boostedStat! ], stages, true, true));
      this.bossSegmentIndex--;
    }
  }

  heal(amount: integer): integer {
    if (this.isBoss()) {
      const amountRatio = amount / this.getMaxHp();
      const segmentBypassCount = Math.floor(amountRatio / (1 / this.bossSegments));
      const segmentSize = this.getMaxHp() / this.bossSegments;
      for (let s = 1; s < this.bossSegments; s++) {
        const hpThreshold = segmentSize * s;
        if (this.hp <= Math.round(hpThreshold)) {
          const healAmount = Math.min(amount, this.getMaxHp() - this.hp, Math.round(hpThreshold + (segmentSize * segmentBypassCount) - this.hp));
          this.hp += healAmount;
          return healAmount;
        } else if (s >= this.bossSegmentIndex) {
          return super.heal(amount);
        }
      }
    }

    return super.heal(amount);
  }

  getFieldIndex(): integer {
    return this.scene.getEnemyField().indexOf(this);
  }

  getBattlerIndex(): BattlerIndex {
    return BattlerIndex.ENEMY + this.getFieldIndex();
  }

  addToParty(pokeballType: PokeballType) {
    const party = this.scene.getParty();
    let ret: PlayerPokemon | null = null;

    if (party.length < 6) {
      this.pokeball = pokeballType;
      this.metLevel = this.level;
      this.metBiome = this.scene.arena.biomeType;
      this.metSpecies = this.species.speciesId;
      const newPokemon = this.scene.addPlayerPokemon(this.species, this.level, this.abilityIndex, this.formIndex, this.gender, this.shiny, this.variant, this.ivs, this.nature, this);
      party.push(newPokemon);
      ret = newPokemon;
      this.scene.triggerPokemonFormChange(newPokemon, SpeciesFormChangeActiveTrigger, true);
    }

    return ret;
  }
}

export interface TurnMove {
  move: Moves;
  targets?: BattlerIndex[];
  result: MoveResult;
  virtual?: boolean;
  turn?: number;
}

export interface QueuedMove {
  move: Moves;
  targets: BattlerIndex[];
  ignorePP?: boolean;
}

export interface AttackMoveResult {
  move: Moves;
  result: DamageResult;
  damage: number;
  critical: boolean;
  sourceId: number;
  sourceBattlerIndex: BattlerIndex;
}

export class PokemonSummonData {
  public statStages: number[] = [ 0, 0, 0, 0, 0, 0, 0 ];
  public moveQueue: QueuedMove[] = [];
  public disabledMove: Moves = Moves.NONE;
  public disabledTurns: number = 0;
  public tags: BattlerTag[] = [];
  public abilitySuppressed: boolean = false;
  public abilitiesApplied: Abilities[] = [];

  public speciesForm: PokemonSpeciesForm | null;
  public fusionSpeciesForm: PokemonSpeciesForm;
  public ability: Abilities = Abilities.NONE;
  public passiveAbility: Abilities = Abilities.NONE;
  public gender: Gender;
  public fusionGender: Gender;
  public stats: number[] = [ 0, 0, 0, 0, 0, 0 ];
  public moveset: (PokemonMove | null)[];
  // If not initialized this value will not be populated from save data.
  public types: Type[] = [];
}

export class PokemonBattleData {
  public hitCount: number = 0;
  public endured: boolean = false;
  public berriesEaten: BerryType[] = [];
  public abilitiesApplied: Abilities[] = [];
  public abilityRevealed: boolean = false;
}

export class PokemonBattleSummonData {
  /** The number of turns the pokemon has passed since entering the battle */
  public turnCount: number = 1;
  /** The list of moves the pokemon has used since entering the battle */
  public moveHistory: TurnMove[] = [];
}

export class PokemonTurnData {
  public flinched: boolean = false;
  public acted: boolean = false;
  public hitCount: number;
  public hitsLeft: number;
  public damageDealt: number = 0;
  public currDamageDealt: number = 0;
  public damageTaken: number = 0;
  public attacksReceived: AttackMoveResult[] = [];
  public order: number;
  public statStagesIncreased: boolean = false;
  public statStagesDecreased: boolean = false;
}

export enum AiType {
  RANDOM,
  SMART_RANDOM,
  SMART
}

export enum MoveResult {
  PENDING,
  SUCCESS,
  FAIL,
  MISS,
  OTHER
}

export enum HitResult {
  EFFECTIVE = 1,
  SUPER_EFFECTIVE,
  NOT_VERY_EFFECTIVE,
  ONE_HIT_KO,
  NO_EFFECT,
  STATUS,
  HEAL,
  FAIL,
  MISS,
  OTHER,
  IMMUNE
}

export type DamageResult = HitResult.EFFECTIVE | HitResult.SUPER_EFFECTIVE | HitResult.NOT_VERY_EFFECTIVE | HitResult.ONE_HIT_KO | HitResult.OTHER;

/**
 * Wrapper class for the {@linkcode Move} class for Pokemon to interact with.
 * These are the moves assigned to a {@linkcode Pokemon} object.
 * It links to {@linkcode Move} class via the move ID.
 * Compared to {@linkcode Move}, this class also tracks if a move has received.
 * PP Ups, amount of PP used, and things like that.
 * @see {@linkcode isUsable} - checks if move is disabled, out of PP, or not implemented.
 * @see {@linkcode getMove} - returns {@linkcode Move} object by looking it up via ID.
 * @see {@linkcode usePp} - removes a point of PP from the move.
 * @see {@linkcode getMovePp} - returns amount of PP a move currently has.
 * @see {@linkcode getPpRatio} - returns the current PP amount / max PP amount.
 * @see {@linkcode getName} - returns name of {@linkcode Move}.
 **/
export class PokemonMove {
  public moveId: Moves;
  public ppUsed: integer;
  public ppUp: integer;
  public virtual: boolean;

  constructor(moveId: Moves, ppUsed?: integer, ppUp?: integer, virtual?: boolean) {
    this.moveId = moveId;
    this.ppUsed = ppUsed || 0;
    this.ppUp = ppUp || 0;
    this.virtual = !!virtual;
  }

  isUsable(pokemon: Pokemon, ignorePp?: boolean): boolean {
    if (this.moveId && pokemon.summonData?.disabledMove === this.moveId) {
      return false;
    }
    return (ignorePp || this.ppUsed < this.getMovePp() || this.getMove().pp === -1) && !this.getMove().name.endsWith(" (N)");
  }

  getMove(): Move {
    return allMoves[this.moveId];
  }

  /**
   * Sets {@link ppUsed} for this move and ensures the value does not exceed {@link getMovePp}
   * @param {number} count Amount of PP to use
   */
  usePp(count: number = 1) {
    this.ppUsed = Math.min(this.ppUsed + count, this.getMovePp());
  }

  getMovePp(): integer {
    return this.getMove().pp + this.ppUp * Utils.toDmgValue(this.getMove().pp / 5);
  }

  getPpRatio(): number {
    return 1 - (this.ppUsed / this.getMovePp());
  }

  getName(): string {
    return this.getMove().name;
  }

  /**
  * Copies an existing move or creates a valid PokemonMove object from json representing one
  * @param {PokemonMove | any} source The data for the move to copy
  * @return {PokemonMove} A valid pokemonmove object
  */
  static loadMove(source: PokemonMove | any): PokemonMove {
    return new PokemonMove(source.moveId, source.ppUsed, source.ppUp, source.virtual);
  }
}<|MERGE_RESOLUTION|>--- conflicted
+++ resolved
@@ -9,13 +9,8 @@
 import * as Utils from "../utils";
 import { Type, TypeDamageMultiplier, getTypeDamageMultiplier, getTypeRgb } from "../data/type";
 import { getLevelTotalExp } from "../data/exp";
-<<<<<<< HEAD
-import { Stat } from "../data/pokemon-stat";
-import { DamageMoneyRewardModifier, EnemyDamageBoosterModifier, EnemyDamageReducerModifier, EnemyEndureChanceModifier, EnemyFusionChanceModifier, HiddenAbilityRateBoosterModifier, PokemonBaseStatModifier, PokemonFriendshipBoosterModifier, PokemonHeldItemModifier, PokemonNatureWeightModifier, ShinyRateBoosterModifier, SurviveDamageModifier, TempBattleStatBoosterModifier, StatBoosterModifier, CritBoosterModifier, TerastallizeModifier, PokemonBaseStatTotalModifier, PokemonIncrementingStatModifier, PokemonBaseStatFlatModifier } from "../modifier/modifier";
-=======
 import { Stat, type PermanentStat, type BattleStat, type EffectiveStat, PERMANENT_STATS, BATTLE_STATS, EFFECTIVE_STATS } from "#enums/stat";
-import { DamageMoneyRewardModifier, EnemyDamageBoosterModifier, EnemyDamageReducerModifier, EnemyEndureChanceModifier, EnemyFusionChanceModifier, HiddenAbilityRateBoosterModifier, BaseStatModifier, PokemonFriendshipBoosterModifier, PokemonHeldItemModifier, PokemonNatureWeightModifier, ShinyRateBoosterModifier, SurviveDamageModifier, TempStatStageBoosterModifier, TempCritBoosterModifier, StatBoosterModifier, CritBoosterModifier, TerastallizeModifier } from "../modifier/modifier";
->>>>>>> 4e3a24c2
+import { DamageMoneyRewardModifier, EnemyDamageBoosterModifier, EnemyDamageReducerModifier, EnemyEndureChanceModifier, EnemyFusionChanceModifier, HiddenAbilityRateBoosterModifier, BaseStatModifier, PokemonFriendshipBoosterModifier, PokemonHeldItemModifier, PokemonNatureWeightModifier, ShinyRateBoosterModifier, SurviveDamageModifier, TempStatStageBoosterModifier, TempCritBoosterModifier, StatBoosterModifier, CritBoosterModifier, TerastallizeModifier, PokemonBaseStatFlatModifier, PokemonBaseStatTotalModifier, PokemonIncrementingStatModifier } from "../modifier/modifier";
 import { PokeballType } from "../data/pokeball";
 import { Gender } from "../data/gender";
 import { initMoveAnim, loadMoveAnimAssets } from "../data/battle-anims";
@@ -52,19 +47,6 @@
 import { Biome } from "#enums/biome";
 import { Moves } from "#enums/moves";
 import { Species } from "#enums/species";
-<<<<<<< HEAD
-import { getPokemonNameWithAffix } from "#app/messages.js";
-import { DamagePhase } from "#app/phases/damage-phase.js";
-import { FaintPhase } from "#app/phases/faint-phase.js";
-import { LearnMovePhase } from "#app/phases/learn-move-phase.js";
-import { MoveEffectPhase } from "#app/phases/move-effect-phase.js";
-import { MoveEndPhase } from "#app/phases/move-end-phase.js";
-import { ObtainStatusEffectPhase } from "#app/phases/obtain-status-effect-phase.js";
-import { StatChangePhase } from "#app/phases/stat-change-phase.js";
-import { SwitchSummonPhase } from "#app/phases/switch-summon-phase.js";
-import { ToggleDoublePositionPhase } from "#app/phases/toggle-double-position-phase.js";
-import { MysteryEncounterPokemonData } from "#app/data/mystery-encounters/mystery-encounter-pokemon-data";
-=======
 import { getPokemonNameWithAffix } from "#app/messages";
 import { DamagePhase } from "#app/phases/damage-phase";
 import { FaintPhase } from "#app/phases/faint-phase";
@@ -76,7 +58,7 @@
 import { SwitchSummonPhase } from "#app/phases/switch-summon-phase";
 import { ToggleDoublePositionPhase } from "#app/phases/toggle-double-position-phase";
 import { Challenges } from "#enums/challenges";
->>>>>>> 4e3a24c2
+import { MysteryEncounterPokemonData } from "#app/data/mystery-encounters/mystery-encounter-pokemon-data";
 
 export enum FieldPosition {
   CENTER,
@@ -218,11 +200,8 @@
       this.fusionVariant = dataSource.fusionVariant || 0;
       this.fusionGender = dataSource.fusionGender;
       this.fusionLuck = dataSource.fusionLuck;
-<<<<<<< HEAD
+      this.usedTMs = dataSource.usedTMs ?? [];
       this.mysteryEncounterData = dataSource.mysteryEncounterData;
-=======
-      this.usedTMs = dataSource.usedTMs ?? [];
->>>>>>> 4e3a24c2
     } else {
       this.id = Utils.randSeedInt(4294967296);
       this.ivs = ivs || Utils.getIvsFromId(this.id);
@@ -892,35 +871,13 @@
     if (!this.stats) {
       this.stats = [ 0, 0, 0, 0, 0, 0 ];
     }
-<<<<<<< HEAD
+
+    // Get and manipulate base stats
     const baseStats = this.calculateBaseStats();
-    const stats = Utils.getEnumValues(Stat);
-    for (const s of stats) {
-      const isHp = s === Stat.HP;
-      const baseStat = baseStats[s];
-      let value = Math.floor(((2 * baseStat + this.ivs[s]) * this.level) * 0.01);
-      if (isHp) {
-=======
-
-    // Get and manipulate base stats
-    const baseStats = this.getSpeciesForm(true).baseStats.slice();
-    if (this.isFusion()) {
-      const fusionBaseStats = this.getFusionSpeciesForm(true).baseStats;
-      for (const s of PERMANENT_STATS) {
-        baseStats[s] = Math.ceil((baseStats[s] + fusionBaseStats[s]) / 2);
-      }
-    } else if (this.scene.gameMode.isSplicedOnly) {
-      for (const s of PERMANENT_STATS) {
-        baseStats[s] = Math.ceil(baseStats[s] / 2);
-      }
-    }
-    this.scene.applyModifiers(BaseStatModifier, this.isPlayer(), this, baseStats);
-
     // Using base stats, calculate and store stats one by one
     for (const s of PERMANENT_STATS) {
       let value = Math.floor(((2 * baseStats[s] + this.ivs[s]) * this.level) * 0.01);
       if (s === Stat.HP) {
->>>>>>> 4e3a24c2
         value = value + this.level + 10;
         if (this.hasAbility(Abilities.WONDER_GUARD, false, true)) {
           value = 1;
@@ -948,23 +905,24 @@
   }
 
   calculateBaseStats(): number[] {
-    const baseStats = this.getSpeciesForm().baseStats.slice(0);
+    const baseStats = this.getSpeciesForm(true).baseStats.slice(0);
     // Shuckle Juice
     this.scene.applyModifiers(PokemonBaseStatTotalModifier, this.isPlayer(), this, baseStats);
     // Old Gateau
     this.scene.applyModifiers(PokemonBaseStatFlatModifier, this.isPlayer(), this, baseStats);
-    if (this.fusionSpecies) {
-      const fusionBaseStats = this.getFusionSpeciesForm().baseStats;
-      for (let s = 0; s < this.stats.length; s++) {
+    if (this.isFusion()) {
+      const fusionBaseStats = this.getFusionSpeciesForm(true).baseStats;
+      for (const s of PERMANENT_STATS) {
         baseStats[s] = Math.ceil((baseStats[s] + fusionBaseStats[s]) / 2);
       }
     } else if (this.scene.gameMode.isSplicedOnly) {
-      for (let s = 0; s < this.stats.length; s++) {
+      for (const s of PERMANENT_STATS) {
         baseStats[s] = Math.ceil(baseStats[s] / 2);
       }
     }
     // Vitamins
-    this.scene.applyModifiers(PokemonBaseStatModifier, this.isPlayer(), this, baseStats);
+    this.scene.applyModifiers(BaseStatModifier, this.isPlayer(), this, baseStats);
+
     return baseStats;
   }
 
