--- conflicted
+++ resolved
@@ -1360,11 +1360,7 @@
   getAttackMoveEffectiveness(source: Pokemon, pokemonMove: PokemonMove, ignoreAbility: boolean = false, useIllusion: boolean = false): TypeDamageMultiplier {
     const move = pokemonMove.getMove();
     const typeless = move.hasAttr(TypelessAttr);
-<<<<<<< HEAD
-    const typeMultiplier = new Utils.NumberHolder(this.getAttackTypeEffectiveness(move.type, source, undefined, undefined, useIllusion));
-=======
-    const typeMultiplier = new Utils.NumberHolder(this.getAttackTypeEffectiveness(move, source));
->>>>>>> 4a04ef50
+    const typeMultiplier = new Utils.NumberHolder(this.getAttackTypeEffectiveness(move, source, undefined, undefined, useIllusion));
     const cancelled = new Utils.BooleanHolder(false);
     applyMoveAttrs(VariableMoveTypeMultiplierAttr, source, this, move, typeMultiplier);
     if (!typeless && !ignoreAbility) {
@@ -1386,10 +1382,7 @@
    * @param {boolean} useIllusion - Whether we want the attack type effectiveness on the illusion or not
    * @returns a multiplier for the type effectiveness
    */
-<<<<<<< HEAD
-  getAttackTypeEffectiveness(moveType: Type, source?: Pokemon, ignoreStrongWinds: boolean = false, simulated: boolean = true, useIllusion: boolean = false): TypeDamageMultiplier {
-=======
-  getAttackTypeEffectiveness(moveOrType: Move | Type, source?: Pokemon, ignoreStrongWinds: boolean = false, simulated: boolean = true): TypeDamageMultiplier {
+  getAttackTypeEffectiveness(moveOrType: Move | Type, source?: Pokemon, ignoreStrongWinds: boolean = false, simulated: boolean = true, useIllusion: boolean = false): TypeDamageMultiplier {
     const move = (moveOrType instanceof Move)
       ? moveOrType
       : undefined;
@@ -1397,7 +1390,6 @@
       ? move.type
       : moveOrType;
 
->>>>>>> 4a04ef50
     if (moveType === Type.STELLAR) {
       return this.isTerastallized() ? 2 : 1;
     }
