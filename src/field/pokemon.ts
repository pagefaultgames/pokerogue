import Phaser from "phaser";
import BattleScene, { AnySound } from "../battle-scene";
import { Variant, VariantSet, variantColorCache } from "#app/data/variant";
import { variantData } from "#app/data/variant";
import BattleInfo, { PlayerBattleInfo, EnemyBattleInfo } from "../ui/battle-info";
import Move, { HighCritAttr, HitsTagAttr, applyMoveAttrs, FixedDamageAttr, VariableAtkAttr, allMoves, MoveCategory, TypelessAttr, CritOnlyAttr, getMoveTargets, OneHitKOAttr, VariableMoveTypeAttr, VariableDefAttr, AttackMove, ModifiedDamageAttr, VariableMoveTypeMultiplierAttr, IgnoreOpponentStatChangesAttr, SacrificialAttr, VariableMoveCategoryAttr, CounterDamageAttr, StatChangeAttr, RechargeAttr, ChargeAttr, IgnoreWeatherTypeDebuffAttr, BypassBurnDamageReductionAttr, SacrificialAttrOnHit, OneHitKOAccuracyAttr, RespectAttackTypeImmunityAttr } from "../data/move";
import { default as PokemonSpecies, PokemonSpeciesForm, SpeciesFormKey, getFusedSpeciesName, getPokemonSpecies, getPokemonSpeciesForm, getStarterValueFriendshipCap, speciesStarters, starterPassiveAbilities } from "../data/pokemon-species";
import { Constructor } from "#app/utils";
import * as Utils from "../utils";
import { Type, TypeDamageMultiplier, getTypeDamageMultiplier, getTypeRgb } from "../data/type";
import { getLevelTotalExp } from "../data/exp";
import { Stat } from "../data/pokemon-stat";
import { DamageMoneyRewardModifier, EnemyDamageBoosterModifier, EnemyDamageReducerModifier, EnemyEndureChanceModifier, EnemyFusionChanceModifier, HiddenAbilityRateBoosterModifier, PokemonBaseStatModifier, PokemonFriendshipBoosterModifier, PokemonHeldItemModifier, PokemonNatureWeightModifier, ShinyRateBoosterModifier, SurviveDamageModifier, TempBattleStatBoosterModifier, StatBoosterModifier, CritBoosterModifier, TerastallizeModifier } from "../modifier/modifier";
import { PokeballType } from "../data/pokeball";
import { Gender } from "../data/gender";
import { initMoveAnim, loadMoveAnimAssets } from "../data/battle-anims";
import { Status, StatusEffect, getRandomStatus } from "../data/status-effect";
import { pokemonEvolutions, pokemonPrevolutions, SpeciesFormEvolution, SpeciesEvolutionCondition, FusionSpeciesFormEvolution } from "../data/pokemon-evolutions";
import { reverseCompatibleTms, tmSpecies, tmPoolTiers } from "../data/tms";
import { BattleStat } from "../data/battle-stat";
import { BattlerTag, BattlerTagLapseType, EncoreTag, GroundedTag, HighestStatBoostTag, TypeImmuneTag, getBattlerTag, SemiInvulnerableTag, TypeBoostTag, ExposedTag, DragonCheerTag, CritBoostTag, TrappedTag } from "../data/battler-tags";
import { WeatherType } from "../data/weather";
import { TempBattleStat } from "../data/temp-battle-stat";
import { ArenaTagSide, NoCritTag, WeakenMoveScreenTag } from "../data/arena-tag";
import { Ability, AbAttr, BattleStatMultiplierAbAttr, BlockCritAbAttr, BonusCritAbAttr, BypassBurnDamageReductionAbAttr, FieldPriorityMoveImmunityAbAttr, IgnoreOpponentStatChangesAbAttr, MoveImmunityAbAttr, PreDefendFullHpEndureAbAttr, ReceivedMoveDamageMultiplierAbAttr, ReduceStatusEffectDurationAbAttr, StabBoostAbAttr, StatusEffectImmunityAbAttr, TypeImmunityAbAttr, WeightMultiplierAbAttr, allAbilities, applyAbAttrs, applyBattleStatMultiplierAbAttrs, applyPreApplyBattlerTagAbAttrs, applyPreAttackAbAttrs, applyPreDefendAbAttrs, applyPreSetStatusAbAttrs, UnsuppressableAbilityAbAttr, SuppressFieldAbilitiesAbAttr, NoFusionAbilityAbAttr, MultCritAbAttr, IgnoreTypeImmunityAbAttr, DamageBoostAbAttr, IgnoreTypeStatusEffectImmunityAbAttr, ConditionalCritAbAttr, applyFieldBattleStatMultiplierAbAttrs, FieldMultiplyBattleStatAbAttr, AddSecondStrikeAbAttr, IgnoreOpponentEvasionAbAttr, UserFieldStatusEffectImmunityAbAttr, UserFieldBattlerTagImmunityAbAttr, BattlerTagImmunityAbAttr, MoveTypeChangeAbAttr, FullHpResistTypeAbAttr, applyCheckTrappedAbAttrs, CheckTrappedAbAttr } from "../data/ability";
import PokemonData from "../system/pokemon-data";
import { BattlerIndex } from "../battle";
import { Mode } from "../ui/ui";
import PartyUiHandler, { PartyOption, PartyUiMode } from "../ui/party-ui-handler";
import SoundFade from "phaser3-rex-plugins/plugins/soundfade";
import { LevelMoves } from "../data/pokemon-level-moves";
import { DamageAchv, achvs } from "../system/achv";
import { DexAttr, StarterDataEntry, StarterMoveset } from "../system/game-data";
import { QuantizerCelebi, argbFromRgba, rgbaFromArgb } from "@material/material-color-utilities";
import { Nature, getNatureStatMultiplier } from "../data/nature";
import { SpeciesFormChange, SpeciesFormChangeActiveTrigger, SpeciesFormChangeMoveLearnedTrigger, SpeciesFormChangePostMoveTrigger, SpeciesFormChangeStatusEffectTrigger } from "../data/pokemon-forms";
import { TerrainType } from "../data/terrain";
import { TrainerSlot } from "../data/trainer-config";
import Overrides from "#app/overrides";
import i18next from "i18next";
import { speciesEggMoves } from "../data/egg-moves";
import { ModifierTier } from "../modifier/modifier-tier";
import { applyChallenges, ChallengeType } from "#app/data/challenge.js";
import { Abilities } from "#enums/abilities";
import { ArenaTagType } from "#enums/arena-tag-type";
import { BattleSpec } from "#enums/battle-spec";
import { BattlerTagType } from "#enums/battler-tag-type";
import { BerryType } from "#enums/berry-type";
import { Biome } from "#enums/biome";
import { Moves } from "#enums/moves";
import { Species } from "#enums/species";
import { Challenges } from "#enums/challenges";
import { getPokemonNameWithAffix } from "#app/messages.js";
import { DamagePhase } from "#app/phases/damage-phase.js";
import { FaintPhase } from "#app/phases/faint-phase.js";
import { LearnMovePhase } from "#app/phases/learn-move-phase.js";
import { MoveEffectPhase } from "#app/phases/move-effect-phase.js";
import { MoveEndPhase } from "#app/phases/move-end-phase.js";
import { ObtainStatusEffectPhase } from "#app/phases/obtain-status-effect-phase.js";
import { StatChangePhase } from "#app/phases/stat-change-phase.js";
import { SwitchSummonPhase } from "#app/phases/switch-summon-phase.js";
import { ToggleDoublePositionPhase } from "#app/phases/toggle-double-position-phase.js";

export enum FieldPosition {
  CENTER,
  LEFT,
  RIGHT
}

export default abstract class Pokemon extends Phaser.GameObjects.Container {
  public id: integer;
  public name: string;
  public nickname: string;
  public species: PokemonSpecies;
  public formIndex: integer;
  public abilityIndex: integer;
  public passive: boolean;
  public shiny: boolean;
  public variant: Variant;
  public pokeball: PokeballType;
  protected battleInfo: BattleInfo;
  public level: integer;
  public exp: integer;
  public levelExp: integer;
  public gender: Gender;
  public hp: integer;
  public stats: integer[];
  public ivs: integer[];
  public nature: Nature;
  public natureOverride: Nature | -1;
  public moveset: (PokemonMove | null)[];
  public status: Status | null;
  public friendship: integer;
  public metLevel: integer;
  public metBiome: Biome | -1;
  public metSpecies: Species;
  public luck: integer;
  public pauseEvolutions: boolean;
  public pokerus: boolean;
  public wildFlee: boolean;

  public fusionSpecies: PokemonSpecies | null;
  public fusionFormIndex: integer;
  public fusionAbilityIndex: integer;
  public fusionShiny: boolean;
  public fusionVariant: Variant;
  public fusionGender: Gender;
  public fusionLuck: integer;

  private summonDataPrimer: PokemonSummonData | null;

  public summonData: PokemonSummonData;
  public battleData: PokemonBattleData;
  public battleSummonData: PokemonBattleSummonData;
  public turnData: PokemonTurnData;

  public fieldPosition: FieldPosition;

  public maskEnabled: boolean;
  public maskSprite: Phaser.GameObjects.Sprite | null;

  private shinySparkle: Phaser.GameObjects.Sprite;

  constructor(scene: BattleScene, x: number, y: number, species: PokemonSpecies, level: integer, abilityIndex?: integer, formIndex?: integer, gender?: Gender, shiny?: boolean, variant?: Variant, ivs?: integer[], nature?: Nature, dataSource?: Pokemon | PokemonData) {
    super(scene, x, y);

    if (!species.isObtainable() && this.isPlayer()) {
      throw `Cannot create a player Pokemon for species '${species.getName(formIndex)}'`;
    }

    const hiddenAbilityChance = new Utils.IntegerHolder(256);
    if (!this.hasTrainer()) {
      this.scene.applyModifiers(HiddenAbilityRateBoosterModifier, true, hiddenAbilityChance);
    }

    this.species = species;
    this.pokeball = dataSource?.pokeball || PokeballType.POKEBALL;
    this.level = level;
    this.wildFlee = false;

    // Determine the ability index
    if (abilityIndex !== undefined) {
      this.abilityIndex = abilityIndex; // Use the provided ability index if it is defined
    } else {
      // If abilityIndex is not provided, determine it based on species and hidden ability
      const hasHiddenAbility = !Utils.randSeedInt(hiddenAbilityChance.value);
      const randAbilityIndex = Utils.randSeedInt(2);
      if (species.abilityHidden && hasHiddenAbility) {
        // If the species has a hidden ability and the hidden ability is present
        this.abilityIndex = 2;
      } else {
        // If there is no hidden ability or species does not have a hidden ability
        this.abilityIndex = species.ability2 !== species.ability1 ? randAbilityIndex : 0; // Use random ability index if species has a second ability, otherwise use 0
      }
    }
    if (formIndex !== undefined) {
      this.formIndex = formIndex;
    }
    if (gender !== undefined) {
      this.gender = gender;
    }
    if (shiny !== undefined) {
      this.shiny = shiny;
    }
    if (variant !== undefined) {
      this.variant = variant;
    }
    this.exp = dataSource?.exp || getLevelTotalExp(this.level, species.growthRate);
    this.levelExp = dataSource?.levelExp || 0;
    if (dataSource) {
      this.id = dataSource.id;
      this.hp = dataSource.hp;
      this.stats = dataSource.stats;
      this.ivs = dataSource.ivs;
      this.passive = !!dataSource.passive;
      if (this.variant === undefined) {
        this.variant = 0;
      }
      this.nature = dataSource.nature || 0 as Nature;
      this.nickname = dataSource.nickname;
      this.natureOverride = dataSource.natureOverride !== undefined ? dataSource.natureOverride : -1;
      this.moveset = dataSource.moveset;
      this.status = dataSource.status!; // TODO: is this bang correct?
      this.friendship = dataSource.friendship !== undefined ? dataSource.friendship : this.species.baseFriendship;
      this.metLevel = dataSource.metLevel || 5;
      this.luck = dataSource.luck;
      this.metBiome = dataSource.metBiome;
      this.metSpecies = dataSource.metSpecies ?? (this.metBiome !== -1 ? this.species.speciesId : this.species.getRootSpeciesId(true));
      this.pauseEvolutions = dataSource.pauseEvolutions;
      this.pokerus = !!dataSource.pokerus;
      this.fusionSpecies = dataSource.fusionSpecies instanceof PokemonSpecies ? dataSource.fusionSpecies : dataSource.fusionSpecies ? getPokemonSpecies(dataSource.fusionSpecies) : null;
      this.fusionFormIndex = dataSource.fusionFormIndex;
      this.fusionAbilityIndex = dataSource.fusionAbilityIndex;
      this.fusionShiny = dataSource.fusionShiny;
      this.fusionVariant = dataSource.fusionVariant || 0;
      this.fusionGender = dataSource.fusionGender;
      this.fusionLuck = dataSource.fusionLuck;
    } else {
      this.id = Utils.randSeedInt(4294967296);
      this.ivs = ivs || Utils.getIvsFromId(this.id);

      if (this.gender === undefined) {
        this.generateGender();
      }

      if (this.formIndex === undefined) {
        this.formIndex = this.scene.getSpeciesFormIndex(species, this.gender, this.nature, this.isPlayer());
      }

      if (this.shiny === undefined) {
        this.trySetShiny();
      }

      if (this.variant === undefined) {
        this.variant = this.shiny ? this.generateVariant() : 0;
      }

      if (nature !== undefined) {
        this.setNature(nature);
      } else {
        this.generateNature();
      }

      this.natureOverride = -1;

      this.friendship = species.baseFriendship;
      this.metLevel = level;
      this.metBiome = scene.currentBattle ? scene.arena.biomeType : -1;
      this.metSpecies = species.speciesId;
      this.pokerus = false;

      if (level > 1) {
        const fused = new Utils.BooleanHolder(scene.gameMode.isSplicedOnly);
        if (!fused.value && !this.isPlayer() && !this.hasTrainer()) {
          this.scene.applyModifier(EnemyFusionChanceModifier, false, fused);
        }

        if (fused.value) {
          this.calculateStats();
          this.generateFusionSpecies();
        }
      }
      this.luck = (this.shiny ? this.variant + 1 : 0) + (this.fusionShiny ? this.fusionVariant + 1 : 0);
      this.fusionLuck = this.luck;
    }

    this.generateName();

    if (!species.isObtainable()) {
      this.shiny = false;
    }

    if (!dataSource) {
      this.calculateStats();
    }
  }


  getNameToRender() {
    try {
      if (this.nickname) {
        return decodeURIComponent(escape(atob(this.nickname)));
      }
      return this.name;
    } catch (err) {
      console.error(`Failed to decode nickname for ${this.name}`, err);
      return this.name;
    }
  }

  init(): void {
    this.fieldPosition = FieldPosition.CENTER;

    this.initBattleInfo();

    this.scene.fieldUI.addAt(this.battleInfo, 0);

    const getSprite = (hasShadow?: boolean) => {
      const ret = this.scene.addPokemonSprite(this, 0, 0, `pkmn__${this.isPlayer() ? "back__" : ""}sub`, undefined, true);
      ret.setOrigin(0.5, 1);
      ret.setPipeline(this.scene.spritePipeline, { tone: [ 0.0, 0.0, 0.0, 0.0 ], hasShadow: !!hasShadow, teraColor: getTypeRgb(this.getTeraType()) });
      return ret;
    };

    this.setScale(this.getSpriteScale());

    const sprite = getSprite(true);
    const tintSprite = getSprite();

    tintSprite.setVisible(false);

    this.addAt(sprite, 0);
    this.addAt(tintSprite, 1);

    if (this.isShiny() && !this.shinySparkle) {
      this.initShinySparkle();
    }
  }

  abstract initBattleInfo(): void;

  isOnField(): boolean {
    if (!this.scene) {
      return false;
    }
    return this.scene.field.getIndex(this) > -1;
  }

  isFainted(checkStatus?: boolean): boolean {
    return !this.hp && (!checkStatus || this.status?.effect === StatusEffect.FAINT);
  }

  /**
   * Check if this pokemon is both not fainted (or a fled wild pokemon) and allowed to be in battle.
   * This is frequently a better alternative to {@link isFainted}
   * @returns {boolean} True if pokemon is allowed in battle
   */
  isAllowedInBattle(): boolean {
    const challengeAllowed = new Utils.BooleanHolder(true);
    applyChallenges(this.scene.gameMode, ChallengeType.POKEMON_IN_BATTLE, this, challengeAllowed);
    return !this.isFainted() && !this.wildFlee && challengeAllowed.value;
  }

  isActive(onField?: boolean): boolean {
    if (!this.scene) {
      return false;
    }
    return this.isAllowedInBattle() && !!this.scene && (!onField || this.isOnField());
  }

  getDexAttr(): bigint {
    let ret = 0n;
    ret |= this.gender !== Gender.FEMALE ? DexAttr.MALE : DexAttr.FEMALE;
    ret |= !this.shiny ? DexAttr.NON_SHINY : DexAttr.SHINY;
    ret |= this.variant >= 2 ? DexAttr.VARIANT_3 : this.variant === 1 ? DexAttr.VARIANT_2 : DexAttr.DEFAULT_VARIANT;
    ret |= this.scene.gameData.getFormAttr(this.formIndex);
    return ret;
  }

  /**
   * Sets the Pokemon's name. Only called when loading a Pokemon so this function needs to be called when
   * initializing hardcoded Pokemon or else it will not display the form index name properly.
   * @returns n/a
   */
  generateName(): void {
    if (!this.fusionSpecies) {
      this.name = this.species.getName(this.formIndex);
      return;
    }
    this.name = getFusedSpeciesName(this.species.getName(this.formIndex), this.fusionSpecies.getName(this.fusionFormIndex));
    if (this.battleInfo) {
      this.updateInfo(true);
    }
  }

  abstract isPlayer(): boolean;

  abstract hasTrainer(): boolean;

  abstract getFieldIndex(): integer;

  abstract getBattlerIndex(): BattlerIndex;

  loadAssets(ignoreOverride: boolean = true): Promise<void> {
    return new Promise(resolve => {
      const moveIds = this.getMoveset().map(m => m!.getMove().id); // TODO: is this bang correct?
      Promise.allSettled(moveIds.map(m => initMoveAnim(this.scene, m)))
        .then(() => {
          loadMoveAnimAssets(this.scene, moveIds);
          this.getSpeciesForm().loadAssets(this.scene, this.getGender() === Gender.FEMALE, this.formIndex, this.shiny, this.variant);
          if (this.isPlayer() || this.getFusionSpeciesForm()) {
            this.scene.loadPokemonAtlas(this.getBattleSpriteKey(true, ignoreOverride), this.getBattleSpriteAtlasPath(true, ignoreOverride));
          }
          if (this.getFusionSpeciesForm()) {
            this.getFusionSpeciesForm().loadAssets(this.scene, this.getFusionGender() === Gender.FEMALE, this.fusionFormIndex, this.fusionShiny, this.fusionVariant);
            this.scene.loadPokemonAtlas(this.getFusionBattleSpriteKey(true, ignoreOverride), this.getFusionBattleSpriteAtlasPath(true, ignoreOverride));
          }
          this.scene.load.once(Phaser.Loader.Events.COMPLETE, () => {
            if (this.isPlayer()) {
              const originalWarn = console.warn;
              // Ignore warnings for missing frames, because there will be a lot
              console.warn = () => {};
              const battleFrameNames = this.scene.anims.generateFrameNames(this.getBattleSpriteKey(), { zeroPad: 4, suffix: ".png", start: 1, end: 400 });
              console.warn = originalWarn;
              if (!(this.scene.anims.exists(this.getBattleSpriteKey()))) {
                this.scene.anims.create({
                  key: this.getBattleSpriteKey(),
                  frames: battleFrameNames,
                  frameRate: 12,
                  repeat: -1
                });
              }
            }
            this.playAnim();
            const updateFusionPaletteAndResolve = () => {
              this.updateFusionPalette();
              if (this.summonData?.speciesForm) {
                this.updateFusionPalette(true);
              }
              resolve();
            };
            if (this.shiny) {
              const populateVariantColors = (key: string, back: boolean = false): Promise<void> => {
                return new Promise(resolve => {
                  const battleSpritePath = this.getBattleSpriteAtlasPath(back, ignoreOverride).replace("variant/", "").replace(/_[1-3]$/, "");
                  let config = variantData;
                  const useExpSprite = this.scene.experimentalSprites && this.scene.hasExpSprite(this.getBattleSpriteKey(back, ignoreOverride));
                  battleSpritePath.split("/").map(p => config ? config = config[p] : null);
                  const variantSet: VariantSet = config as VariantSet;
                  if (variantSet && variantSet[this.variant] === 1) {
                    if (variantColorCache.hasOwnProperty(key)) {
                      return resolve();
                    }
                    this.scene.cachedFetch(`./images/pokemon/variant/${useExpSprite ? "exp/" : ""}${battleSpritePath}.json`).
                      then(res => {
                        // Prevent the JSON from processing if it failed to load
                        if (!res.ok) {
                          console.error(`Could not load ${res.url}!`);
                          return;
                        }
                        return res.json();
                      }).then(c => {
                        variantColorCache[key] = c;
                        resolve();
                      });
                  } else {
                    resolve();
                  }
                });
              };
              if (this.isPlayer()) {
                Promise.all([ populateVariantColors(this.getBattleSpriteKey(false)), populateVariantColors(this.getBattleSpriteKey(true), true) ]).then(() => updateFusionPaletteAndResolve());
              } else {
                populateVariantColors(this.getBattleSpriteKey(false)).then(() => updateFusionPaletteAndResolve());
              }
            } else {
              updateFusionPaletteAndResolve();
            }
          });
          if (!this.scene.load.isLoading()) {
            this.scene.load.start();
          }
        });
    });
  }

  getFormKey(): string {
    if (!this.species.forms.length || this.species.forms.length <= this.formIndex) {
      return "";
    }
    return this.species.forms[this.formIndex].formKey;
  }

  getFusionFormKey(): string | null {
    if (!this.fusionSpecies) {
      return null;
    }
    if (!this.fusionSpecies.forms.length || this.fusionSpecies.forms.length <= this.fusionFormIndex) {
      return "";
    }
    return this.fusionSpecies.forms[this.fusionFormIndex].formKey;
  }

  getSpriteAtlasPath(ignoreOverride?: boolean): string {
    const spriteId = this.getSpriteId(ignoreOverride).replace(/\_{2}/g, "/");
    return `${/_[1-3]$/.test(spriteId) ? "variant/" : ""}${spriteId}`;
  }

  getBattleSpriteAtlasPath(back?: boolean, ignoreOverride?: boolean): string {
    const spriteId = this.getBattleSpriteId(back, ignoreOverride).replace(/\_{2}/g, "/");
    return `${/_[1-3]$/.test(spriteId) ? "variant/" : ""}${spriteId}`;
  }

  getSpriteId(ignoreOverride?: boolean): string {
    return this.getSpeciesForm(ignoreOverride).getSpriteId(this.getGender(ignoreOverride) === Gender.FEMALE, this.formIndex, this.shiny, this.variant);
  }

  getBattleSpriteId(back?: boolean, ignoreOverride?: boolean): string {
    if (back === undefined) {
      back = this.isPlayer();
    }
    return this.getSpeciesForm(ignoreOverride).getSpriteId(this.getGender(ignoreOverride) === Gender.FEMALE, this.formIndex, this.shiny, this.variant, back);
  }

  getSpriteKey(ignoreOverride?: boolean): string {
    return this.getSpeciesForm(ignoreOverride).getSpriteKey(this.getGender(ignoreOverride) === Gender.FEMALE, this.formIndex, this.shiny, this.variant);
  }

  getBattleSpriteKey(back?: boolean, ignoreOverride?: boolean): string {
    return `pkmn__${this.getBattleSpriteId(back, ignoreOverride)}`;
  }

  getFusionSpriteId(ignoreOverride?: boolean): string {
    return this.getFusionSpeciesForm(ignoreOverride).getSpriteId(this.getFusionGender(ignoreOverride) === Gender.FEMALE, this.fusionFormIndex, this.fusionShiny, this.fusionVariant);
  }

  getFusionBattleSpriteId(back?: boolean, ignoreOverride?: boolean): string {
    if (back === undefined) {
      back = this.isPlayer();
    }
    return this.getFusionSpeciesForm(ignoreOverride).getSpriteId(this.getFusionGender(ignoreOverride) === Gender.FEMALE, this.fusionFormIndex, this.fusionShiny, this.fusionVariant, back);
  }

  getFusionBattleSpriteKey(back?: boolean, ignoreOverride?: boolean): string {
    return `pkmn__${this.getFusionBattleSpriteId(back, ignoreOverride)}`;
  }

  getFusionBattleSpriteAtlasPath(back?: boolean, ignoreOverride?: boolean): string {
    return this.getFusionBattleSpriteId(back, ignoreOverride).replace(/\_{2}/g, "/");
  }

  getIconAtlasKey(ignoreOverride?: boolean): string {
    return this.getSpeciesForm(ignoreOverride).getIconAtlasKey(this.formIndex, this.shiny, this.variant);
  }

  getFusionIconAtlasKey(ignoreOverride?: boolean): string {
    return this.getFusionSpeciesForm(ignoreOverride).getIconAtlasKey(this.fusionFormIndex, this.fusionShiny, this.fusionVariant);
  }

  getIconId(ignoreOverride?: boolean): string {
    return this.getSpeciesForm(ignoreOverride).getIconId(this.getGender(ignoreOverride) === Gender.FEMALE, this.formIndex, this.shiny, this.variant);
  }

  getFusionIconId(ignoreOverride?: boolean): string {
    return this.getFusionSpeciesForm(ignoreOverride).getIconId(this.getFusionGender(ignoreOverride) === Gender.FEMALE, this.fusionFormIndex, this.fusionShiny, this.fusionVariant);
  }

  getSpeciesForm(ignoreOverride?: boolean): PokemonSpeciesForm {
    if (!ignoreOverride && this.summonData?.speciesForm) {
      return this.summonData.speciesForm;
    }
    if (!this.species.forms?.length) {
      return this.species;
    }
    return this.species.forms[this.formIndex];
  }

  getFusionSpeciesForm(ignoreOverride?: boolean): PokemonSpeciesForm {
    if (!ignoreOverride && this.summonData?.speciesForm) {
      return this.summonData.fusionSpeciesForm;
    }
    if (!this.fusionSpecies?.forms?.length || this.fusionFormIndex >= this.fusionSpecies?.forms.length) {
      //@ts-ignore
      return this.fusionSpecies; // TODO: I don't even know how to fix this... A complete cluster of classes involved + null
    }
    return this.fusionSpecies?.forms[this.fusionFormIndex];
  }

  getSprite(): Phaser.GameObjects.Sprite {
    return this.getAt(0) as Phaser.GameObjects.Sprite;
  }

  getTintSprite(): Phaser.GameObjects.Sprite | null {
    return !this.maskEnabled
      ? this.getAt(1) as Phaser.GameObjects.Sprite
      : this.maskSprite;
  }

  getSpriteScale(): number {
    const formKey = this.getFormKey();
    if (formKey.indexOf(SpeciesFormKey.GIGANTAMAX) > -1 || formKey.indexOf(SpeciesFormKey.ETERNAMAX) > -1) {
      return 1.5;
    }
    return 1;
  }

  getHeldItems(): PokemonHeldItemModifier[] {
    if (!this.scene) {
      return [];
    }
    return this.scene.findModifiers(m => m instanceof PokemonHeldItemModifier && m.pokemonId === this.id, this.isPlayer()) as PokemonHeldItemModifier[];
  }

  updateScale(): void {
    this.setScale(this.getSpriteScale());
  }

  updateSpritePipelineData(): void {
    [ this.getSprite(), this.getTintSprite() ].filter(s => !!s).map(s => s.pipelineData["teraColor"] = getTypeRgb(this.getTeraType()));
    this.updateInfo(true);
  }

  initShinySparkle(): void {
    const keySuffix = this.variant ? `_${this.variant + 1}` : "";
    const key = `shiny${keySuffix}`;
    const shinySparkle = this.scene.addFieldSprite(0, 0, key);
    shinySparkle.setVisible(false);
    shinySparkle.setOrigin(0.5, 1);
    const frameNames = this.scene.anims.generateFrameNames(key, { suffix: ".png", end: 34 });
    if (!(this.scene.anims.exists(`sparkle${keySuffix}`))) {
      this.scene.anims.create({
        key: `sparkle${keySuffix}`,
        frames: frameNames,
        frameRate: 32,
        showOnStart: true,
        hideOnComplete: true,
      });
    }
    this.add(shinySparkle);

    this.shinySparkle = shinySparkle;
  }

  /**
   * Attempts to animate a given {@linkcode Phaser.GameObjects.Sprite}
   * @see {@linkcode Phaser.GameObjects.Sprite.play}
   * @param sprite {@linkcode Phaser.GameObjects.Sprite} to animate
   * @param tintSprite {@linkcode Phaser.GameObjects.Sprite} placed on top of the sprite to add a color tint
   * @param animConfig {@linkcode String} to pass to {@linkcode Phaser.GameObjects.Sprite.play}
   * @returns true if the sprite was able to be animated
   */
  tryPlaySprite(sprite: Phaser.GameObjects.Sprite, tintSprite: Phaser.GameObjects.Sprite, key: string): boolean {
    // Catch errors when trying to play an animation that doesn't exist
    try {
      sprite.play(key);
      tintSprite.play(key);
    } catch (error: unknown) {
      console.error(`Couldn't play animation for '${key}'!\nIs the image for this Pokemon missing?\n`, error);

      return false;
    }

    return true;
  }

  playAnim(): void {
    this.tryPlaySprite(this.getSprite(), this.getTintSprite()!, this.getBattleSpriteKey()); // TODO: is the bag correct?
  }

  getFieldPositionOffset(): [ number, number ] {
    switch (this.fieldPosition) {
    case FieldPosition.CENTER:
      return [ 0, 0 ];
    case FieldPosition.LEFT:
      return [ -32, -8 ];
    case FieldPosition.RIGHT:
      return [ 32, 0 ];
    }
  }

  setFieldPosition(fieldPosition: FieldPosition, duration?: integer): Promise<void> {
    return new Promise(resolve => {
      if (fieldPosition === this.fieldPosition) {
        resolve();
        return;
      }

      const initialOffset = this.getFieldPositionOffset();

      this.fieldPosition = fieldPosition;

      this.battleInfo.setMini(fieldPosition !== FieldPosition.CENTER);
      this.battleInfo.setOffset(fieldPosition === FieldPosition.RIGHT);

      const newOffset = this.getFieldPositionOffset();

      const relX = newOffset[0] - initialOffset[0];
      const relY = newOffset[1] - initialOffset[1];

      if (duration) {
        this.scene.tweens.add({
          targets: this,
          x: (_target, _key, value: number) => value + relX,
          y: (_target, _key, value: number) => value + relY,
          duration: duration,
          ease: "Sine.easeOut",
          onComplete: () => resolve()
        });
      } else {
        this.x += relX;
        this.y += relY;
      }
    });
  }

  getStat(stat: Stat): integer {
    return this.stats[stat];
  }

  getBattleStat(stat: Stat, opponent?: Pokemon, move?: Move, isCritical: boolean = false): integer {
    if (stat === Stat.HP) {
      return this.getStat(Stat.HP);
    }
    const battleStat = (stat - 1) as BattleStat;
    const statLevel = new Utils.IntegerHolder(this.summonData.battleStats[battleStat]);
    if (opponent) {
      if (isCritical) {
        switch (stat) {
        case Stat.ATK:
        case Stat.SPATK:
          statLevel.value = Math.max(statLevel.value, 0);
          break;
        case Stat.DEF:
        case Stat.SPDEF:
          statLevel.value = Math.min(statLevel.value, 0);
          break;
        }
      }
      applyAbAttrs(IgnoreOpponentStatChangesAbAttr, opponent, null, false, statLevel);
      if (move) {
        applyMoveAttrs(IgnoreOpponentStatChangesAttr, this, opponent, move, statLevel);
      }
    }
    if (this.isPlayer()) {
      this.scene.applyModifiers(TempBattleStatBoosterModifier, this.isPlayer(), battleStat as integer as TempBattleStat, statLevel);
    }
    const statValue = new Utils.NumberHolder(this.getStat(stat));
    this.scene.applyModifiers(StatBoosterModifier, this.isPlayer(), this, stat, statValue);

    const fieldApplied = new Utils.BooleanHolder(false);
    for (const pokemon of this.scene.getField(true)) {
      applyFieldBattleStatMultiplierAbAttrs(FieldMultiplyBattleStatAbAttr, pokemon, stat, statValue, this, fieldApplied);
      if (fieldApplied.value) {
        break;
      }
    }
    applyBattleStatMultiplierAbAttrs(BattleStatMultiplierAbAttr, this, battleStat, statValue);
    let ret = statValue.value * (Math.max(2, 2 + statLevel.value) / Math.max(2, 2 - statLevel.value));
    switch (stat) {
    case Stat.ATK:
      if (this.getTag(BattlerTagType.SLOW_START)) {
        ret >>= 1;
      }
      break;
    case Stat.DEF:
      if (this.isOfType(Type.ICE) && this.scene.arena.weather?.weatherType === WeatherType.SNOW) {
        ret *= 1.5;
      }
      break;
    case Stat.SPATK:
      break;
    case Stat.SPDEF:
      if (this.isOfType(Type.ROCK) && this.scene.arena.weather?.weatherType === WeatherType.SANDSTORM) {
        ret *= 1.5;
      }
      break;
    case Stat.SPD:
      // Check both the player and enemy to see if Tailwind should be multiplying the speed of the Pokemon
      if    ((this.isPlayer() && this.scene.arena.getTagOnSide(ArenaTagType.TAILWIND, ArenaTagSide.PLAYER))
          ||  (!this.isPlayer() && this.scene.arena.getTagOnSide(ArenaTagType.TAILWIND, ArenaTagSide.ENEMY))) {
        ret *= 2;
      }

      if (this.getTag(BattlerTagType.SLOW_START)) {
        ret >>= 1;
      }
      if (this.status && this.status.effect === StatusEffect.PARALYSIS) {
        ret >>= 1;
      }
      break;
    }

    const highestStatBoost = this.findTag(t => t instanceof HighestStatBoostTag && (t as HighestStatBoostTag).stat === stat) as HighestStatBoostTag;
    if (highestStatBoost) {
      ret *= highestStatBoost.multiplier;
    }

    return Math.floor(ret);
  }

  calculateStats(): void {
    if (!this.stats) {
      this.stats = [ 0, 0, 0, 0, 0, 0 ];
    }
    const baseStats = this.getSpeciesForm().baseStats.slice(0);
    if (this.fusionSpecies) {
      const fusionBaseStats = this.getFusionSpeciesForm().baseStats;
      for (let s = 0; s < this.stats.length; s++) {
        baseStats[s] = Math.ceil((baseStats[s] + fusionBaseStats[s]) / 2);
      }
    } else if (this.scene.gameMode.isSplicedOnly) {
      for (let s = 0; s < this.stats.length; s++) {
        baseStats[s] = Math.ceil(baseStats[s] / 2);
      }
    }
    this.scene.applyModifiers(PokemonBaseStatModifier, this.isPlayer(), this, baseStats);
    const stats = Utils.getEnumValues(Stat);
    for (const s of stats) {
      const isHp = s === Stat.HP;
      const baseStat = baseStats[s];
      let value = Math.floor(((2 * baseStat + this.ivs[s]) * this.level) * 0.01);
      if (isHp) {
        value = value + this.level + 10;
        if (this.hasAbility(Abilities.WONDER_GUARD, false, true)) {
          value = 1;
        }
        if (this.hp > value || this.hp === undefined) {
          this.hp = value;
        } else if (this.hp) {
          const lastMaxHp = this.getMaxHp();
          if (lastMaxHp && value > lastMaxHp) {
            this.hp += value - lastMaxHp;
          }
        }
      } else {
        value += 5;
        const natureStatMultiplier = new Utils.NumberHolder(getNatureStatMultiplier(this.getNature(), s));
        this.scene.applyModifier(PokemonNatureWeightModifier, this.isPlayer(), this, natureStatMultiplier);
        if (natureStatMultiplier.value !== 1) {
          value = Math.max(Math[natureStatMultiplier.value > 1 ? "ceil" : "floor"](value * natureStatMultiplier.value), 1);
        }
      }
      this.stats[s] = value;
    }
  }

  getNature(): Nature {
    return this.natureOverride !== -1 ? this.natureOverride : this.nature;
  }

  setNature(nature: Nature): void {
    this.nature = nature;
    this.calculateStats();
  }

  generateNature(naturePool?: Nature[]): void {
    if (naturePool === undefined) {
      naturePool = Utils.getEnumValues(Nature);
    }
    const nature = naturePool[Utils.randSeedInt(naturePool.length)];
    this.setNature(nature);
  }

  isFullHp(): boolean {
    return this.hp >= this.getMaxHp();
  }

  getMaxHp(): integer {
    return this.getStat(Stat.HP);
  }

  getInverseHp(): integer {
    return this.getMaxHp() - this.hp;
  }

  getHpRatio(precise: boolean = false): number {
    return precise
      ? this.hp / this.getMaxHp()
      : Math.round((this.hp / this.getMaxHp()) * 100) / 100;
  }

  generateGender(): void {
    if (this.species.malePercent === null) {
      this.gender = Gender.GENDERLESS;
    } else {
      const genderChance = (this.id % 256) * 0.390625;
      if (genderChance < this.species.malePercent) {
        this.gender = Gender.MALE;
      } else {
        this.gender = Gender.FEMALE;
      }
    }
  }

  getGender(ignoreOverride?: boolean): Gender {
    if (!ignoreOverride && this.summonData?.gender !== undefined) {
      return this.summonData.gender;
    }
    return this.gender;
  }

  getFusionGender(ignoreOverride?: boolean): Gender {
    if (!ignoreOverride && this.summonData?.fusionGender !== undefined) {
      return this.summonData.fusionGender;
    }
    return this.fusionGender;
  }

  isShiny(): boolean {
    return this.shiny || (this.isFusion() && this.fusionShiny);
  }

  getVariant(): Variant {
    return !this.isFusion() ? this.variant : Math.max(this.variant, this.fusionVariant) as Variant;
  }

  getLuck(): integer {
    return this.luck + (this.isFusion() ? this.fusionLuck : 0);
  }

  isFusion(): boolean {
    return !!this.fusionSpecies;
  }

  abstract isBoss(): boolean;

  getMoveset(ignoreOverride?: boolean): (PokemonMove | null)[] {
    const ret = !ignoreOverride && this.summonData?.moveset
      ? this.summonData.moveset
      : this.moveset;

    // Overrides moveset based on arrays specified in overrides.ts
    const overrideArray: Array<Moves> = this.isPlayer() ? Overrides.MOVESET_OVERRIDE : Overrides.OPP_MOVESET_OVERRIDE;
    if (overrideArray.length > 0) {
      overrideArray.forEach((move: Moves, index: number) => {
        const ppUsed = this.moveset[index]?.ppUsed || 0;
        this.moveset[index] = new PokemonMove(move, Math.min(ppUsed, allMoves[move].pp));
      });
    }

    return ret;
  }

  /**
   * Checks which egg moves have been unlocked for the {@linkcode Pokemon} based
   * on the species it was met at or by the first {@linkcode Pokemon} in its evolution
   * line that can act as a starter and provides those egg moves.
   * @returns an array of {@linkcode Moves}, the length of which is determined by how many
   * egg moves are unlocked for that species.
   */
  getUnlockedEggMoves(): Moves[] {
    const moves: Moves[] = [];
    const species = this.metSpecies in speciesEggMoves ? this.metSpecies : this.getSpeciesForm(true).getRootSpeciesId(true);
    if (species in speciesEggMoves) {
      for (let i = 0; i < 4; i++) {
        if (this.scene.gameData.starterData[species].eggMoves & (1 << i)) {
          moves.push(speciesEggMoves[species][i]);
        }
      }
    }
    return moves;
  }

  /**
   * Gets all possible learnable level moves for the {@linkcode Pokemon},
   * excluding any moves already known.
   *
   * Available egg moves are only included if the {@linkcode Pokemon} was
   * in the starting party of the run and if Fresh Start is not active.
   * @returns an array of {@linkcode Moves}, the length of which is determined
   * by how many learnable moves there are for the {@linkcode Pokemon}.
   */
  getLearnableLevelMoves(): Moves[] {
    let levelMoves = this.getLevelMoves(1, true, false, true).map(lm => lm[1]);
    if (this.metBiome === -1 && !this.scene.gameMode.isFreshStartChallenge() && !this.scene.gameMode.isDaily) {
      levelMoves = this.getUnlockedEggMoves().concat(levelMoves);
    }
    return levelMoves.filter(lm => !this.moveset.some(m => m?.moveId === lm));
  }

  /**
   * Gets the types of a pokemon
   * @param includeTeraType boolean to include tera-formed type, default false
   * @param forDefend boolean if the pokemon is defending from an attack
   * @param ignoreOverride boolean if true, ignore ability changing effects
   * @returns array of {@linkcode Type}
   */
  getTypes(includeTeraType = false, forDefend: boolean = false, ignoreOverride?: boolean): Type[] {
    const types : Type[] = [];

    if (includeTeraType) {
      const teraType = this.getTeraType();
      if (teraType !== Type.UNKNOWN) {
        types.push(teraType);
      }
    }

    if (!types.length || !includeTeraType) {
      if (!ignoreOverride && this.summonData?.types && this.summonData.types.length !== 0) {
        this.summonData.types.forEach(t => types.push(t));
      } else {
        const speciesForm = this.getSpeciesForm(ignoreOverride);

        types.push(speciesForm.type1);

        const fusionSpeciesForm = this.getFusionSpeciesForm(ignoreOverride);
        if (fusionSpeciesForm) {
          if (fusionSpeciesForm.type2 !== null && fusionSpeciesForm.type2 !== speciesForm.type1) {
            types.push(fusionSpeciesForm.type2);
          } else if (fusionSpeciesForm.type1 !== speciesForm.type1) {
            types.push(fusionSpeciesForm.type1);
          }
        }

        if (types.length === 1 && speciesForm.type2 !== null) {
          types.push(speciesForm.type2);
        }
      }
    }

    // this.scene potentially can be undefined for a fainted pokemon in doubles
    // use optional chaining to avoid runtime errors

    if (!types.length) { // become UNKNOWN if no types are present
      types.push(Type.UNKNOWN);
    }

    if (types.length > 1 && types.includes(Type.UNKNOWN)) { // remove UNKNOWN if other types are present
      const index = types.indexOf(Type.UNKNOWN);
      if (index !== -1) {
        types.splice(index, 1);
      }
    }

    return types;
  }

  isOfType(type: Type, includeTeraType: boolean = true, forDefend: boolean = false, ignoreOverride?: boolean): boolean {
    return !!this.getTypes(includeTeraType, forDefend, ignoreOverride).some(t => t === type);
  }

  /**
   * Gets the non-passive ability of the pokemon. This accounts for fusions and ability changing effects.
   * This should rarely be called, most of the time {@link hasAbility} or {@link hasAbilityWithAttr} are better used as
   * those check both the passive and non-passive abilities and account for ability suppression.
   * @see {@link hasAbility} {@link hasAbilityWithAttr} Intended ways to check abilities in most cases
   * @param {boolean} ignoreOverride If true, ignore ability changing effects
   * @returns {Ability} The non-passive ability of the pokemon
   */
  getAbility(ignoreOverride?: boolean): Ability {
    if (!ignoreOverride && this.summonData?.ability) {
      return allAbilities[this.summonData.ability];
    }
    if (Overrides.ABILITY_OVERRIDE && this.isPlayer()) {
      return allAbilities[Overrides.ABILITY_OVERRIDE];
    }
    if (Overrides.OPP_ABILITY_OVERRIDE && !this.isPlayer()) {
      return allAbilities[Overrides.OPP_ABILITY_OVERRIDE];
    }
    if (this.isFusion()) {
      return allAbilities[this.getFusionSpeciesForm(ignoreOverride).getAbility(this.fusionAbilityIndex)];
    }
    let abilityId = this.getSpeciesForm(ignoreOverride).getAbility(this.abilityIndex);
    if (abilityId === Abilities.NONE) {
      abilityId = this.species.ability1;
    }
    return allAbilities[abilityId];
  }

  /**
   * Gets the passive ability of the pokemon. This should rarely be called, most of the time
   * {@link hasAbility} or {@link hasAbilityWithAttr} are better used as those check both the passive and
   * non-passive abilities and account for ability suppression.
   * @see {@link hasAbility} {@link hasAbilityWithAttr} Intended ways to check abilities in most cases
   * @returns {Ability} The passive ability of the pokemon
   */
  getPassiveAbility(): Ability {
    if (Overrides.PASSIVE_ABILITY_OVERRIDE && this.isPlayer()) {
      return allAbilities[Overrides.PASSIVE_ABILITY_OVERRIDE];
    }
    if (Overrides.OPP_PASSIVE_ABILITY_OVERRIDE && !this.isPlayer()) {
      return allAbilities[Overrides.OPP_PASSIVE_ABILITY_OVERRIDE];
    }

    let starterSpeciesId = this.species.speciesId;
    while (pokemonPrevolutions.hasOwnProperty(starterSpeciesId)) {
      starterSpeciesId = pokemonPrevolutions[starterSpeciesId];
    }
    return allAbilities[starterPassiveAbilities[starterSpeciesId]];
  }

  /**
   * Gets a list of all instances of a given ability attribute among abilities this pokemon has.
   * Accounts for all the various effects which can affect whether an ability will be present or
   * in effect, and both passive and non-passive.
   * @param attrType {@linkcode AbAttr} The ability attribute to check for.
   * @param canApply {@linkcode Boolean} If false, it doesn't check whether the ability is currently active
   * @param ignoreOverride {@linkcode Boolean} If true, it ignores ability changing effects
   * @returns {AbAttr[]} A list of all the ability attributes on this ability.
   */
  getAbilityAttrs(attrType: { new(...args: any[]): AbAttr }, canApply: boolean = true, ignoreOverride?: boolean): AbAttr[] {
    const abilityAttrs: AbAttr[] = [];

    if (!canApply || this.canApplyAbility()) {
      abilityAttrs.push(...this.getAbility(ignoreOverride).getAttrs(attrType));
    }

    if (!canApply || this.canApplyAbility(true)) {
      abilityAttrs.push(...this.getPassiveAbility().getAttrs(attrType));
    }

    return abilityAttrs;
  }

  /**
   * Checks if a pokemon has a passive either from:
   *  - bought with starter candy
   *  - set by override
   *  - is a boss pokemon
   * @returns whether or not a pokemon should have a passive
   */
  hasPassive(): boolean {
    // returns override if valid for current case
    if ((Overrides.PASSIVE_ABILITY_OVERRIDE !== Abilities.NONE && this.isPlayer()) ||
        (Overrides.OPP_PASSIVE_ABILITY_OVERRIDE !== Abilities.NONE && !this.isPlayer())) {
      return true;
    }

    // Classic Final boss and Endless Minor/Major bosses do not have passive
    const { currentBattle, gameMode } = this.scene;
    const waveIndex = currentBattle?.waveIndex;
    if (this instanceof EnemyPokemon &&
      (currentBattle?.battleSpec === BattleSpec.FINAL_BOSS ||
      gameMode.isEndlessMinorBoss(waveIndex) ||
      gameMode.isEndlessMajorBoss(waveIndex))) {
      return false;
    }

    return this.passive || this.isBoss();
  }

  /**
   * Checks whether an ability of a pokemon can be currently applied. This should rarely be
   * directly called, as {@link hasAbility} and {@link hasAbilityWithAttr} already call this.
   * @see {@link hasAbility} {@link hasAbilityWithAttr} Intended ways to check abilities in most cases
   * @param {boolean} passive If true, check if passive can be applied instead of non-passive
   * @returns {Ability} The passive ability of the pokemon
   */
  canApplyAbility(passive: boolean = false): boolean {
    if (passive && !this.hasPassive()) {
      return false;
    }
    const ability = (!passive ? this.getAbility() : this.getPassiveAbility());
    if (this.isFusion() && ability.hasAttr(NoFusionAbilityAbAttr)) {
      return false;
    }
    if (this.scene?.arena.ignoreAbilities && ability.isIgnorable) {
      return false;
    }
    if (this.summonData?.abilitySuppressed && !ability.hasAttr(UnsuppressableAbilityAbAttr)) {
      return false;
    }
    if (this.isOnField() && !ability.hasAttr(SuppressFieldAbilitiesAbAttr)) {
      const suppressed = new Utils.BooleanHolder(false);
      this.scene.getField(true).filter(p => p !== this).map(p => {
        if (p.getAbility().hasAttr(SuppressFieldAbilitiesAbAttr) && p.canApplyAbility()) {
          p.getAbility().getAttrs(SuppressFieldAbilitiesAbAttr).map(a => a.apply(this, false, false, suppressed, [ability]));
        }
        if (p.getPassiveAbility().hasAttr(SuppressFieldAbilitiesAbAttr) && p.canApplyAbility(true)) {
          p.getPassiveAbility().getAttrs(SuppressFieldAbilitiesAbAttr).map(a => a.apply(this, true, false, suppressed, [ability]));
        }
      });
      if (suppressed.value) {
        return false;
      }
    }
    return (!!this.hp || ability.isBypassFaint) && !ability.conditions.find(condition => !condition(this));
  }

  /**
   * Checks whether a pokemon has the specified ability and it's in effect. Accounts for all the various
   * effects which can affect whether an ability will be present or in effect, and both passive and
   * non-passive. This is the primary way to check whether a pokemon has a particular ability.
   * @param {Abilities} ability The ability to check for
   * @param {boolean} canApply If false, it doesn't check whether the ability is currently active
   * @param {boolean} ignoreOverride If true, it ignores ability changing effects
   * @returns {boolean} Whether the ability is present and active
   */
  hasAbility(ability: Abilities, canApply: boolean = true, ignoreOverride?: boolean): boolean {
    if ((!canApply || this.canApplyAbility()) && this.getAbility(ignoreOverride).id === ability) {
      return true;
    }
    if (this.hasPassive() && (!canApply || this.canApplyAbility(true)) && this.getPassiveAbility().id === ability) {
      return true;
    }
    return false;
  }

  /**
   * Checks whether a pokemon has an ability with the specified attribute and it's in effect.
   * Accounts for all the various effects which can affect whether an ability will be present or
   * in effect, and both passive and non-passive. This is one of the two primary ways to check
   * whether a pokemon has a particular ability.
   * @param {AbAttr} attrType The ability attribute to check for
   * @param {boolean} canApply If false, it doesn't check whether the ability is currently active
   * @param {boolean} ignoreOverride If true, it ignores ability changing effects
   * @returns {boolean} Whether an ability with that attribute is present and active
   */
  hasAbilityWithAttr(attrType: Constructor<AbAttr>, canApply: boolean = true, ignoreOverride?: boolean): boolean {
    if ((!canApply || this.canApplyAbility()) && this.getAbility(ignoreOverride).hasAttr(attrType)) {
      return true;
    }
    if (this.hasPassive() && (!canApply || this.canApplyAbility(true)) && this.getPassiveAbility().hasAttr(attrType)) {
      return true;
    }
    return false;
  }

  getWeight(): number {
    const weight = new Utils.NumberHolder(this.species.weight);
    // This will trigger the ability overlay so only call this function when necessary
    applyAbAttrs(WeightMultiplierAbAttr, this, null, false, weight);
    return weight.value;
  }

  /**
   * Gets the tera-formed type of the pokemon, or UNKNOWN if not present
   * @returns the {@linkcode Type}
   */
  getTeraType(): Type {
    // this.scene can be undefined for a fainted mon in doubles
    if (this.scene !== undefined) {
      const teraModifier = this.scene.findModifier(m => m instanceof TerastallizeModifier
        && m.pokemonId === this.id && !!m.getBattlesLeft(), this.isPlayer()) as TerastallizeModifier;
      // return teraType
      if (teraModifier) {
        return teraModifier.teraType;
      }
    }
    // if scene is undefined, or if teraModifier is considered false, then return unknown type
    return Type.UNKNOWN;
  }

  isTerastallized(): boolean {
    return this.getTeraType() !== Type.UNKNOWN;
  }

  isGrounded(): boolean {
    return !!this.getTag(GroundedTag) || (!this.isOfType(Type.FLYING, true, true) && !this.hasAbility(Abilities.LEVITATE) && !this.getTag(BattlerTagType.MAGNET_RISEN) && !this.getTag(SemiInvulnerableTag));
  }

  /**
   * Determines whether this Pokemon is prevented from running or switching due
   * to effects from moves and/or abilities.
   * @param trappedAbMessages `string[]` If defined, ability trigger messages
   * (e.g. from Shadow Tag) are forwarded through this array.
   * @param simulated `boolean` if `true`, applies abilities via simulated calls.
   * @returns
   */
  isTrapped(trappedAbMessages: string[] = [], simulated: boolean = true): boolean {
    if (this.isOfType(Type.GHOST)) {
      return false;
    }

    const trappedByAbility = new Utils.BooleanHolder(false);

    this.scene.getEnemyField()!.forEach(enemyPokemon =>
      applyCheckTrappedAbAttrs(CheckTrappedAbAttr, enemyPokemon, trappedByAbility, this, trappedAbMessages, simulated)
    );

    return (trappedByAbility.value || !!this.getTag(TrappedTag));
  }

  /**
   * Calculates the type of a move when used by this Pokemon after
   * type-changing move and ability attributes have applied.
   * @param move {@linkcode Move} The move being used.
   * @param simulated If `true`, prevents showing abilities applied in this calculation.
   * @returns the {@linkcode Type} of the move after attributes are applied
   */
  getMoveType(move: Move, simulated: boolean = true): Type {
    const moveTypeHolder = new Utils.NumberHolder(move.type);

    applyMoveAttrs(VariableMoveTypeAttr, this, null, move, moveTypeHolder);
    applyPreAttackAbAttrs(MoveTypeChangeAbAttr, this, null, move, simulated, moveTypeHolder);

    return moveTypeHolder.value as Type;
  }



  /**
   * Calculates the effectiveness of a move against the Pokémon.
   *
   * @param source {@linkcode Pokemon} The attacking Pokémon.
   * @param move {@linkcode Move} The move being used by the attacking Pokémon.
   * @param ignoreAbility Whether to ignore abilities that might affect type effectiveness or immunity (defaults to `false`).
   * @param simulated Whether to apply abilities via simulated calls (defaults to `true`)
   * @param cancelled {@linkcode Utils.BooleanHolder} Stores whether the move was cancelled by a non-type-based immunity.
   * Currently only used by {@linkcode Pokemon.apply} to determine whether a "No effect" message should be shown.
   * @returns The type damage multiplier, indicating the effectiveness of the move
   */
  getMoveEffectiveness(source: Pokemon, move: Move, ignoreAbility: boolean = false, simulated: boolean = true, cancelled?: Utils.BooleanHolder): TypeDamageMultiplier {
    if (move.hasAttr(TypelessAttr)) {
      return 1;
    }
    const moveType = source.getMoveType(move);

    const typeMultiplier = new Utils.NumberHolder((move.category !== MoveCategory.STATUS || move.hasAttr(RespectAttackTypeImmunityAttr))
      ? this.getAttackTypeEffectiveness(moveType, source, false, simulated)
      : 1);

    applyMoveAttrs(VariableMoveTypeMultiplierAttr, source, this, move, typeMultiplier);
    if (this.getTypes().find(t => move.isTypeImmune(source, this, t))) {
      typeMultiplier.value = 0;
    }

    const cancelledHolder = cancelled ?? new Utils.BooleanHolder(false);
    if (!ignoreAbility) {
      applyPreDefendAbAttrs(TypeImmunityAbAttr, this, source, move, cancelledHolder, simulated, typeMultiplier);

      if (!cancelledHolder.value) {
        applyPreDefendAbAttrs(MoveImmunityAbAttr, this, source, move, cancelledHolder, simulated, typeMultiplier);
      }

      if (!cancelledHolder.value) {
        const defendingSidePlayField = this.isPlayer() ? this.scene.getPlayerField() : this.scene.getEnemyField();
        defendingSidePlayField.forEach((p) => applyPreDefendAbAttrs(FieldPriorityMoveImmunityAbAttr, p, source, move, cancelledHolder));
      }
    }

    const immuneTags = this.findTags(tag => tag instanceof TypeImmuneTag && tag.immuneType === moveType);
    for (const tag of immuneTags) {
      if (move && !move.getAttrs(HitsTagAttr).some(attr => attr.tagType === tag.tagType)) {
        typeMultiplier.value = 0;
        break;
      }
    }

    // Apply Tera Shell's effect to attacks after all immunities are accounted for
    if (!ignoreAbility && move.category !== MoveCategory.STATUS) {
      applyPreDefendAbAttrs(FullHpResistTypeAbAttr, this, source, move, cancelledHolder, simulated, typeMultiplier);
    }

    return (!cancelledHolder.value ? typeMultiplier.value : 0) as TypeDamageMultiplier;
  }

  /**
   * Calculates the type effectiveness multiplier for an attack type
   * @param moveType {@linkcode Type} the type of the move being used
   * @param source {@linkcode Pokemon} the Pokemon using the move
   * @param ignoreStrongWinds whether or not this ignores strong winds (anticipation, forewarn, stealth rocks)
   * @param simulated tag to only apply the strong winds effect message when the move is used
   * @returns a multiplier for the type effectiveness
   */
  getAttackTypeEffectiveness(moveType: Type, source?: Pokemon, ignoreStrongWinds: boolean = false, simulated: boolean = true): TypeDamageMultiplier {
    if (moveType === Type.STELLAR) {
      return this.isTerastallized() ? 2 : 1;
    }
    const types = this.getTypes(true, true);
    const arena = this.scene.arena;

    // Handle flying v ground type immunity without removing flying type so effective types are still effective
    // Related to https://github.com/pagefaultgames/pokerogue/issues/524
    if (moveType === Type.GROUND && (this.isGrounded() || arena.hasTag(ArenaTagType.GRAVITY))) {
      const flyingIndex = types.indexOf(Type.FLYING);
      if (flyingIndex > -1) {
        types.splice(flyingIndex, 1);
      }
    }

    let multiplier = types.map(defType => {
      if (source) {
        const ignoreImmunity = new Utils.BooleanHolder(false);
        if (source.isActive(true) && source.hasAbilityWithAttr(IgnoreTypeImmunityAbAttr)) {
          applyAbAttrs(IgnoreTypeImmunityAbAttr, source, ignoreImmunity, simulated, moveType, defType);
        }
        if (ignoreImmunity.value) {
          return 1;
        }

        const exposedTags = this.findTags(tag => tag instanceof ExposedTag) as ExposedTag[];
        if (exposedTags.some(t => t.ignoreImmunity(defType, moveType))) {
          return 1;
        }
      }
      const multiplier = new Utils.NumberHolder(getTypeDamageMultiplier(moveType, defType));
      applyChallenges(this.scene.gameMode, ChallengeType.TYPE_EFFECTIVENESS, multiplier);
      return multiplier.value;
    }).reduce((acc, cur) => acc * cur, 1) as TypeDamageMultiplier;

    const typeMultiplierAgainstFlying = new Utils.NumberHolder(getTypeDamageMultiplier(moveType, Type.FLYING));
    applyChallenges(this.scene.gameMode, ChallengeType.TYPE_EFFECTIVENESS, typeMultiplierAgainstFlying);
    // Handle strong winds lowering effectiveness of types super effective against pure flying
    if (!ignoreStrongWinds && arena.weather?.weatherType === WeatherType.STRONG_WINDS && !arena.weather.isEffectSuppressed(this.scene) && this.isOfType(Type.FLYING) && typeMultiplierAgainstFlying.value === 2) {
      multiplier /= 2;
      if (!simulated) {
        this.scene.queueMessage(i18next.t("weather:strongWindsEffectMessage"));
      }
    }
    return multiplier as TypeDamageMultiplier;
  }

  /**
   * Computes the given Pokemon's matchup score against this Pokemon.
   * In most cases, this score ranges from near-zero to 16, but the maximum possible matchup score is 64.
   * @param opponent {@linkcode Pokemon} The Pokemon to compare this Pokemon against
   * @returns A score value based on how favorable this Pokemon is when fighting the given Pokemon
   */
  getMatchupScore(opponent: Pokemon): number {
    const types = this.getTypes(true);
    const enemyTypes = opponent.getTypes(true, true);
    /** Is this Pokemon faster than the opponent? */
    const outspeed = (this.isActive(true) ? this.getBattleStat(Stat.SPD, opponent) : this.getStat(Stat.SPD)) >= opponent.getBattleStat(Stat.SPD, this);
    /**
     * Based on how effective this Pokemon's types are offensively against the opponent's types.
     * This score is increased by 25 percent if this Pokemon is faster than the opponent.
     */
    let atkScore = opponent.getAttackTypeEffectiveness(types[0], this) * (outspeed ? 1.25 : 1);
    /**
     * Based on how effectively this Pokemon defends against the opponent's types.
     * This score cannot be higher than 4.
     */
    let defScore = 1 / Math.max(this.getAttackTypeEffectiveness(enemyTypes[0], opponent), 0.25);
    if (types.length > 1) {
      atkScore *= opponent.getAttackTypeEffectiveness(types[1], this);
    }
    if (enemyTypes.length > 1) {
      defScore *= (1 / Math.max(this.getAttackTypeEffectiveness(enemyTypes[1], opponent), 0.25));
    }
    /**
     * Based on this Pokemon's HP ratio compared to that of the opponent.
     * This ratio is multiplied by 1.5 if this Pokemon outspeeds the opponent;
     * however, the final ratio cannot be higher than 1.
     */
    let hpDiffRatio = this.getHpRatio() + (1 - opponent.getHpRatio());
    if (outspeed) {
      hpDiffRatio = Math.min(hpDiffRatio * 1.5, 1);
    }
    return (atkScore + defScore) * hpDiffRatio;
  }

  getEvolution(): SpeciesFormEvolution | null {
    if (pokemonEvolutions.hasOwnProperty(this.species.speciesId)) {
      const evolutions = pokemonEvolutions[this.species.speciesId];
      for (const e of evolutions) {
        if (!e.item && this.level >= e.level && (!e.preFormKey || this.getFormKey() === e.preFormKey)) {
          if (e.condition === null || (e.condition as SpeciesEvolutionCondition).predicate(this)) {
            return e;
          }
        }
      }
    }

    if (this.isFusion() && this.fusionSpecies && pokemonEvolutions.hasOwnProperty(this.fusionSpecies.speciesId)) {
      const fusionEvolutions = pokemonEvolutions[this.fusionSpecies.speciesId].map(e => new FusionSpeciesFormEvolution(this.species.speciesId, e));
      for (const fe of fusionEvolutions) {
        if (!fe.item && this.level >= fe.level && (!fe.preFormKey || this.getFusionFormKey() === fe.preFormKey)) {
          if (fe.condition === null || (fe.condition as SpeciesEvolutionCondition).predicate(this)) {
            return fe;
          }
        }
      }
    }

    return null;
  }

  /**
   * Gets all level up moves in a given range for a particular pokemon.
   * @param {integer} startingLevel Don't include moves below this level
   * @param {boolean} includeEvolutionMoves Whether to include evolution moves
   * @param {boolean} simulateEvolutionChain Whether to include moves from prior evolutions
   * @param {boolean} includeRelearnerMoves Whether to include moves that would require a relearner. Note the move relearner inherently allows evolution moves
   * @returns {LevelMoves} A list of moves and the levels they can be learned at
   */
  getLevelMoves(startingLevel?: integer, includeEvolutionMoves: boolean = false, simulateEvolutionChain: boolean = false, includeRelearnerMoves: boolean = false): LevelMoves {
    const ret: LevelMoves = [];
    let levelMoves: LevelMoves = [];
    if (!startingLevel) {
      startingLevel = this.level;
    }
    if (simulateEvolutionChain) {
      const evolutionChain = this.species.getSimulatedEvolutionChain(this.level, this.hasTrainer(), this.isBoss(), this.isPlayer());
      for (let e = 0; e < evolutionChain.length; e++) {
        // TODO: Might need to pass specific form index in simulated evolution chain
        const speciesLevelMoves = getPokemonSpeciesForm(evolutionChain[e][0], this.formIndex).getLevelMoves();
        if (includeRelearnerMoves) {
          levelMoves.push(...speciesLevelMoves);
        } else {
          levelMoves.push(...speciesLevelMoves.filter(lm => (includeEvolutionMoves && lm[0] === 0) || ((!e || lm[0] > 1) && (e === evolutionChain.length - 1 || lm[0] <= evolutionChain[e + 1][1]))));
        }
      }
    } else {
      levelMoves = this.getSpeciesForm(true).getLevelMoves().filter(lm => (includeEvolutionMoves && lm[0] === 0) || (includeRelearnerMoves && lm[0] === -1) || lm[0] > 0);
    }
    if (this.fusionSpecies) {
      if (simulateEvolutionChain) {
        const fusionEvolutionChain = this.fusionSpecies.getSimulatedEvolutionChain(this.level, this.hasTrainer(), this.isBoss(), this.isPlayer());
        for (let e = 0; e < fusionEvolutionChain.length; e++) {
          // TODO: Might need to pass specific form index in simulated evolution chain
          const speciesLevelMoves = getPokemonSpeciesForm(fusionEvolutionChain[e][0], this.fusionFormIndex).getLevelMoves();
          if (includeRelearnerMoves) {
            levelMoves.push(...speciesLevelMoves.filter(lm => (includeEvolutionMoves && lm[0] === 0) || lm[0] !== 0));
          } else {
            levelMoves.push(...speciesLevelMoves.filter(lm => (includeEvolutionMoves && lm[0] === 0) || ((!e || lm[0] > 1) && (e === fusionEvolutionChain.length - 1 || lm[0] <= fusionEvolutionChain[e + 1][1]))));
          }
        }
      } else {
        levelMoves.push(...this.getFusionSpeciesForm(true).getLevelMoves().filter(lm => (includeEvolutionMoves && lm[0] === 0) || (includeRelearnerMoves && lm[0] === -1) || lm[0] > 0));
      }
    }
    levelMoves.sort((lma: [integer, integer], lmb: [integer, integer]) => lma[0] > lmb[0] ? 1 : lma[0] < lmb[0] ? -1 : 0);


    /**
     * Filter out moves not within the correct level range(s)
     * Includes moves below startingLevel, or of specifically level 0 if
     * includeRelearnerMoves or includeEvolutionMoves are true respectively
     */
    levelMoves = levelMoves.filter(lm => {
      const level = lm[0];
      const isRelearner = level < startingLevel;
      const allowedEvolutionMove = (level === 0) && includeEvolutionMoves;

      return !(level > this.level)
          && (includeRelearnerMoves || !isRelearner || allowedEvolutionMove);
    });

    /**
     * This must be done AFTER filtering by level, else if the same move shows up
     * in levelMoves multiple times all but the lowest level one will be skipped.
     * This causes problems when there are intentional duplicates (i.e. Smeargle with Sketch)
     */
    if (levelMoves) {
      this.getUniqueMoves(levelMoves, ret);
    }

    return ret;
  }

  /**
   * Helper function for getLevelMoves.
   * Finds all non-duplicate items from the input, and pushes them into the output.
   * Two items count as duplicate if they have the same Move, regardless of level.
   *
   * @param levelMoves the input array to search for non-duplicates from
   * @param ret the output array to be pushed into.
   */
  private getUniqueMoves(levelMoves: LevelMoves, ret: LevelMoves ): void {
    const uniqueMoves : Moves[] = [];
    for (const lm of levelMoves) {
      if (!uniqueMoves.find(m => m === lm[1])) {
        uniqueMoves.push(lm[1]);
        ret.push(lm);
      }
    }
  }


  setMove(moveIndex: integer, moveId: Moves): void {
    const move = moveId ? new PokemonMove(moveId) : null;
    this.moveset[moveIndex] = move;
    if (this.summonData?.moveset) {
      this.summonData.moveset[moveIndex] = move;
    }
  }

  /**
   * Function that tries to set a Pokemon shiny based on the trainer's trainer ID and secret ID.
   * Endless Pokemon in the end biome are unable to be set to shiny
   *
   * The exact mechanic is that it calculates E as the XOR of the player's trainer ID and secret ID.
   * F is calculated as the XOR of the first 16 bits of the Pokemon's ID with the last 16 bits.
   * The XOR of E and F are then compared to the {@linkcode shinyThreshold} (or {@linkcode thresholdOverride} if set) to see whether or not to generate a shiny.
   * The base shiny odds are {@linkcode baseShinyChance} / 65536
   * @param thresholdOverride number that is divided by 2^16 (65536) to get the shiny chance, overrides {@linkcode shinyThreshold} if set (bypassing shiny rate modifiers such as Shiny Charm)
   * @returns true if the Pokemon has been set as a shiny, false otherwise
   */
  trySetShiny(thresholdOverride?: integer): boolean {
    // Shiny Pokemon should not spawn in the end biome in endless
    if (this.scene.gameMode.isEndless && this.scene.arena.biomeType === Biome.END) {
      return false;
    }

    const rand1 = (this.id & 0xFFFF0000) >>> 16;
    const rand2 = (this.id & 0x0000FFFF);

    const E = this.scene.gameData.trainerId ^ this.scene.gameData.secretId;
    const F = rand1 ^ rand2;

    /** `64/65536 -> 1/1024` */
    const baseShinyChance = 64;
    const shinyThreshold = new Utils.IntegerHolder(baseShinyChance);
    if (thresholdOverride === undefined) {
      if (this.scene.eventManager.isEventActive()) {
        shinyThreshold.value *= this.scene.eventManager.getShinyMultiplier();
      }
      if (!this.hasTrainer()) {
        this.scene.applyModifiers(ShinyRateBoosterModifier, true, shinyThreshold);
      }
    } else {
      shinyThreshold.value = thresholdOverride;
    }

    this.shiny = (E ^ F) < shinyThreshold.value;

    if (this.shiny) {
      this.initShinySparkle();
    }

    return this.shiny;
  }

  /**
   * Generates a variant
   * Has a 10% of returning 2 (epic variant)
   * And a 30% of returning 1 (rare variant)
   * Returns 0 (basic shiny) if there is no variant or 60% of the time otherwise
   * @returns the shiny variant
   */
  generateVariant(): Variant {
    const formIndex: number = this.formIndex;
    let variantDataIndex: string | number = this.species.speciesId;
    if (this.species.forms.length > 0) {
      const formKey = this.species.forms[formIndex]?.formKey;
      if (formKey) {
        variantDataIndex = `${variantDataIndex}-${formKey}`;
      }
    }
    // Checks if there is no variant data for both the index or index with form
    if (!this.shiny || (!variantData.hasOwnProperty(variantDataIndex) && !variantData.hasOwnProperty(this.species.speciesId))) {
      return 0;
    }
    const rand = Utils.randSeedInt(10);
    if (rand >= 4) {
      return 0;             // 6/10
    } else if (rand >= 1) {
      return 1;             // 3/10
    } else {
      return 2;             // 1/10
    }
  }

  generateFusionSpecies(forStarter?: boolean): void {
    const hiddenAbilityChance = new Utils.IntegerHolder(256);
    if (!this.hasTrainer()) {
      this.scene.applyModifiers(HiddenAbilityRateBoosterModifier, true, hiddenAbilityChance);
    }

    const hasHiddenAbility = !Utils.randSeedInt(hiddenAbilityChance.value);
    const randAbilityIndex = Utils.randSeedInt(2);

    const filter = !forStarter ? this.species.getCompatibleFusionSpeciesFilter()
      : species => {
        return pokemonEvolutions.hasOwnProperty(species.speciesId)
      && !pokemonPrevolutions.hasOwnProperty(species.speciesId)
      && !species.pseudoLegendary
      && !species.legendary
      && !species.mythical
      && !species.isTrainerForbidden()
      && species.speciesId !== this.species.speciesId;
      };

    this.fusionSpecies = this.scene.randomSpecies(this.scene.currentBattle?.waveIndex || 0, this.level, false, filter, true);
    this.fusionAbilityIndex = (this.fusionSpecies.abilityHidden && hasHiddenAbility ? 2 : this.fusionSpecies.ability2 !== this.fusionSpecies.ability1 ? randAbilityIndex : 0);
    this.fusionShiny = this.shiny;
    this.fusionVariant = this.variant;

    if (this.fusionSpecies.malePercent === null) {
      this.fusionGender = Gender.GENDERLESS;
    } else {
      const genderChance = (this.id % 256) * 0.390625;
      if (genderChance < this.fusionSpecies.malePercent) {
        this.fusionGender = Gender.MALE;
      } else {
        this.fusionGender = Gender.FEMALE;
      }
    }

    this.fusionFormIndex = this.scene.getSpeciesFormIndex(this.fusionSpecies, this.fusionGender, this.getNature(), true);
    this.fusionLuck = this.luck;

    this.generateName();
  }

  clearFusionSpecies(): void {
    this.fusionSpecies = null;
    this.fusionFormIndex = 0;
    this.fusionAbilityIndex = 0;
    this.fusionShiny = false;
    this.fusionVariant = 0;
    this.fusionGender = 0;
    this.fusionLuck = 0;

    this.generateName();
    this.calculateStats();
  }

  generateAndPopulateMoveset(): void {
    this.moveset = [];
    let movePool: [Moves, number][] = [];
    const allLevelMoves = this.getLevelMoves(1, true, true);
    if (!allLevelMoves) {
      console.log(this.species.speciesId, "ERROR");
      return;
    }

    for (let m = 0; m < allLevelMoves.length; m++) {
      const levelMove = allLevelMoves[m];
      if (this.level < levelMove[0]) {
        break;
      }
      let weight = levelMove[0];
      if (weight === 0) { // Evo Moves
        weight = 50;
      }
      if (weight === 1 && allMoves[levelMove[1]].power >= 80) { // Assume level 1 moves with 80+ BP are "move reminder" moves and bump their weight
        weight = 40;
      }
      if (allMoves[levelMove[1]].name.endsWith(" (N)")) {
        weight /= 100;
      } // Unimplemented level up moves are possible to generate, but 1% of their normal chance.
      if (!movePool.some(m => m[0] === levelMove[1])) {
        movePool.push([levelMove[1], weight]);
      }
    }

    if (this.hasTrainer()) {
      const tms = Object.keys(tmSpecies);
      for (const tm of tms) {
        const moveId = parseInt(tm) as Moves;
        let compatible = false;
        for (const p of tmSpecies[tm]) {
          if (Array.isArray(p)) {
            if (p[0] === this.species.speciesId || (this.fusionSpecies && p[0] === this.fusionSpecies.speciesId) && p.slice(1).indexOf(this.species.forms[this.formIndex]) > -1) {
              compatible = true;
              break;
            }
          } else if (p === this.species.speciesId || (this.fusionSpecies && p === this.fusionSpecies.speciesId)) {
            compatible = true;
            break;
          }
        }
        if (compatible && !movePool.some(m => m[0] === moveId) && !allMoves[moveId].name.endsWith(" (N)")) {
          if (tmPoolTiers[moveId] === ModifierTier.COMMON && this.level >= 15) {
            movePool.push([moveId, 4]);
          } else if (tmPoolTiers[moveId] === ModifierTier.GREAT && this.level >= 30) {
            movePool.push([moveId, 8]);
          } else if (tmPoolTiers[moveId] === ModifierTier.ULTRA && this.level >= 50) {
            movePool.push([moveId, 14]);
          }
        }
      }

      if (this.level >= 60) { // No egg moves below level 60
        for (let i = 0; i < 3; i++) {
          const moveId = speciesEggMoves[this.species.getRootSpeciesId()][i];
          if (!movePool.some(m => m[0] === moveId) && !allMoves[moveId].name.endsWith(" (N)")) {
            movePool.push([moveId, 40]);
          }
        }
        const moveId = speciesEggMoves[this.species.getRootSpeciesId()][3];
        if (this.level >= 170 && !movePool.some(m => m[0] === moveId) && !allMoves[moveId].name.endsWith(" (N)") && !this.isBoss()) { // No rare egg moves before e4
          movePool.push([moveId, 30]);
        }
        if (this.fusionSpecies) {
          for (let i = 0; i < 3; i++) {
            const moveId = speciesEggMoves[this.fusionSpecies.getRootSpeciesId()][i];
            if (!movePool.some(m => m[0] === moveId) && !allMoves[moveId].name.endsWith(" (N)")) {
              movePool.push([moveId, 40]);
            }
          }
          const moveId = speciesEggMoves[this.fusionSpecies.getRootSpeciesId()][3];
          if (this.level >= 170 && !movePool.some(m => m[0] === moveId) && !allMoves[moveId].name.endsWith(" (N)") && !this.isBoss()) {// No rare egg moves before e4
            movePool.push([moveId, 30]);
          }
        }
      }
    }

    if (this.isBoss()) { // Bosses never get self ko moves
      movePool = movePool.filter(m => !allMoves[m[0]].hasAttr(SacrificialAttr));
    }
    movePool = movePool.filter(m => !allMoves[m[0]].hasAttr(SacrificialAttrOnHit));
    if (this.hasTrainer()) {
      // Trainers never get OHKO moves
      movePool = movePool.filter(m => !allMoves[m[0]].hasAttr(OneHitKOAttr));
      // Half the weight of self KO moves
      movePool = movePool.map(m => [m[0], m[1] * (!!allMoves[m[0]].hasAttr(SacrificialAttr) ? 0.5 : 1)]);
      movePool = movePool.map(m => [m[0], m[1] * (!!allMoves[m[0]].hasAttr(SacrificialAttrOnHit) ? 0.5 : 1)]);
      // Trainers get a weight bump to stat buffing moves
      movePool = movePool.map(m => [m[0], m[1] * (allMoves[m[0]].getAttrs(StatChangeAttr).some(a => a.levels > 1 && a.selfTarget) ? 1.25 : 1)]);
      // Trainers get a weight decrease to multiturn moves
      movePool = movePool.map(m => [m[0], m[1] * (!!allMoves[m[0]].hasAttr(ChargeAttr) || !!allMoves[m[0]].hasAttr(RechargeAttr) ? 0.7 : 1)]);
    }

    // Weight towards higher power moves, by reducing the power of moves below the highest power.
    // Caps max power at 90 to avoid something like hyper beam ruining the stats.
    // This is a pretty soft weighting factor, although it is scaled with the weight multiplier.
    const maxPower = Math.min(movePool.reduce((v, m) => Math.max(allMoves[m[0]].power, v), 40), 90);
    movePool = movePool.map(m => [m[0], m[1] * (allMoves[m[0]].category === MoveCategory.STATUS ? 1 : Math.max(Math.min(allMoves[m[0]].power/maxPower, 1), 0.5))]);

    // Weight damaging moves against the lower stat
    const worseCategory: MoveCategory = this.stats[Stat.ATK] > this.stats[Stat.SPATK] ? MoveCategory.SPECIAL : MoveCategory.PHYSICAL;
    const statRatio = worseCategory === MoveCategory.PHYSICAL ? this.stats[Stat.ATK]/this.stats[Stat.SPATK] : this.stats[Stat.SPATK]/this.stats[Stat.ATK];
    movePool = movePool.map(m => [m[0], m[1] * (allMoves[m[0]].category === worseCategory ? statRatio : 1)]);

    let weightMultiplier = 0.9; // The higher this is the more the game weights towards higher level moves. At 0 all moves are equal weight.
    if (this.hasTrainer()) {
      weightMultiplier += 0.7;
    }
    if (this.isBoss()) {
      weightMultiplier += 0.4;
    }
    const baseWeights: [Moves, number][] = movePool.map(m => [m[0], Math.ceil(Math.pow(m[1], weightMultiplier)*100)]);

    if (this.hasTrainer() || this.isBoss()) { // Trainers and bosses always force a stab move
      const stabMovePool = baseWeights.filter(m => allMoves[m[0]].category !== MoveCategory.STATUS && this.isOfType(allMoves[m[0]].type));

      if (stabMovePool.length) {
        const totalWeight = stabMovePool.reduce((v, m) => v + m[1], 0);
        let rand = Utils.randSeedInt(totalWeight);
        let index = 0;
        while (rand > stabMovePool[index][1]) {
          rand -= stabMovePool[index++][1];
        }
        this.moveset.push(new PokemonMove(stabMovePool[index][0], 0, 0));
      }
    } else { // Normal wild pokemon just force a random damaging move
      const attackMovePool = baseWeights.filter(m => allMoves[m[0]].category !== MoveCategory.STATUS);
      if (attackMovePool.length) {
        const totalWeight = attackMovePool.reduce((v, m) => v + m[1], 0);
        let rand = Utils.randSeedInt(totalWeight);
        let index = 0;
        while (rand > attackMovePool[index][1]) {
          rand -= attackMovePool[index++][1];
        }
        this.moveset.push(new PokemonMove(attackMovePool[index][0], 0, 0));
      }
    }

    while (baseWeights.length > this.moveset.length && this.moveset.length < 4) {
      if (this.hasTrainer()) {
        // Sqrt the weight of any damaging moves with overlapping types. This is about a 0.05 - 0.1 multiplier.
        // Other damaging moves 2x weight if 0-1 damaging moves, 0.5x if 2, 0.125x if 3. These weights double if STAB.
        // Status moves remain unchanged on weight, this encourages 1-2
        movePool = baseWeights.filter(m => !this.moveset.some(mo => m[0] === mo?.moveId)).map(m => [m[0], this.moveset.some(mo => mo?.getMove().category !== MoveCategory.STATUS && mo?.getMove().type === allMoves[m[0]].type) ? Math.ceil(Math.sqrt(m[1])) : allMoves[m[0]].category !== MoveCategory.STATUS ? Math.ceil(m[1]/Math.max(Math.pow(4, this.moveset.filter(mo => (mo?.getMove().power!) > 1).length)/8, 0.5) * (this.isOfType(allMoves[m[0]].type) ? 2 : 1)) : m[1]]); // TODO: is this bang correct?
      } else { // Non-trainer pokemon just use normal weights
        movePool = baseWeights.filter(m => !this.moveset.some(mo => m[0] === mo?.moveId));
      }
      const totalWeight = movePool.reduce((v, m) => v + m[1], 0);
      let rand = Utils.randSeedInt(totalWeight);
      let index = 0;
      while (rand > movePool[index][1]) {
        rand -= movePool[index++][1];
      }
      this.moveset.push(new PokemonMove(movePool[index][0], 0, 0));
    }

    this.scene.triggerPokemonFormChange(this, SpeciesFormChangeMoveLearnedTrigger);
  }

  trySelectMove(moveIndex: integer, ignorePp?: boolean): boolean {
    const move = this.getMoveset().length > moveIndex
      ? this.getMoveset()[moveIndex]
      : null;
    return move?.isUsable(this, ignorePp)!; // TODO: is this bang correct?
  }

  showInfo(): void {
    if (!this.battleInfo.visible) {
      const otherBattleInfo = this.scene.fieldUI.getAll().slice(0, 4).filter(ui => ui instanceof BattleInfo && ((ui as BattleInfo) instanceof PlayerBattleInfo) === this.isPlayer()).find(() => true);
      if (!otherBattleInfo || !this.getFieldIndex()) {
        this.scene.fieldUI.sendToBack(this.battleInfo);
        this.scene.sendTextToBack(); // Push the top right text objects behind everything else
      } else {
        this.scene.fieldUI.moveAbove(this.battleInfo, otherBattleInfo);
      }
      this.battleInfo.setX(this.battleInfo.x + (this.isPlayer() ? 150 : !this.isBoss() ? -150 : -198));
      this.battleInfo.setVisible(true);
      if (this.isPlayer()) {
        this.battleInfo.expMaskRect.x += 150;
      }
      this.scene.tweens.add({
        targets: [ this.battleInfo, this.battleInfo.expMaskRect ],
        x: this.isPlayer() ? "-=150" : `+=${!this.isBoss() ? 150 : 246}`,
        duration: 1000,
        ease: "Cubic.easeOut"
      });
    }
  }

  hideInfo(): Promise<void> {
    return new Promise(resolve => {
      if (this.battleInfo.visible) {
        this.scene.tweens.add({
          targets: [ this.battleInfo, this.battleInfo.expMaskRect ],
          x: this.isPlayer() ? "+=150" : `-=${!this.isBoss() ? 150 : 246}`,
          duration: 500,
          ease: "Cubic.easeIn",
          onComplete: () => {
            if (this.isPlayer()) {
              this.battleInfo.expMaskRect.x -= 150;
            }
            this.battleInfo.setVisible(false);
            this.battleInfo.setX(this.battleInfo.x - (this.isPlayer() ? 150 : !this.isBoss() ? -150 : -198));
            resolve();
          }
        });
      } else {
        resolve();
      }
    });
  }

  /**
   * sets if the pokemon has fled (implies it's a wild pokemon)
   * @param status - boolean
   */
  setWildFlee(status: boolean): void {
    this.wildFlee = status;
  }

  updateInfo(instant?: boolean): Promise<void> {
    return this.battleInfo.updateInfo(this, instant);
  }

  /**
   * Show or hide the type effectiveness multiplier window
   * Passing undefined will hide the window
   */
  updateEffectiveness(effectiveness?: string) {
    this.battleInfo.updateEffectiveness(effectiveness);
  }

  toggleStats(visible: boolean): void {
    this.battleInfo.toggleStats(visible);
  }

  toggleFlyout(visible: boolean): void {
    this.battleInfo.toggleFlyout(visible);
  }

  addExp(exp: integer) {
    const maxExpLevel = this.scene.getMaxExpLevel();
    const initialExp = this.exp;
    this.exp += exp;
    while (this.level < maxExpLevel && this.exp >= getLevelTotalExp(this.level + 1, this.species.growthRate)) {
      this.level++;
    }
    if (this.level >= maxExpLevel) {
      console.log(initialExp, this.exp, getLevelTotalExp(this.level, this.species.growthRate));
      this.exp = Math.max(getLevelTotalExp(this.level, this.species.growthRate), initialExp);
    }
    this.levelExp = this.exp - getLevelTotalExp(this.level, this.species.growthRate);
  }

  getOpponent(targetIndex: integer): Pokemon | null {
    const ret = this.getOpponents()[targetIndex];
    if (ret.summonData) {
      return ret;
    }
    return null;
  }

  getOpponents(): Pokemon[] {
    return ((this.isPlayer() ? this.scene.getEnemyField() : this.scene.getPlayerField()) as Pokemon[]).filter(p => p.isActive());
  }

  getOpponentDescriptor(): string {
    const opponents = this.getOpponents();
    if (opponents.length === 1) {
      return opponents[0].name;
    }
    return this.isPlayer() ? i18next.t("arenaTag:opposingTeam") : i18next.t("arenaTag:yourTeam");
  }

  getAlly(): Pokemon {
    return (this.isPlayer() ? this.scene.getPlayerField() : this.scene.getEnemyField())[this.getFieldIndex() ? 0 : 1];
  }

  /**
   * Gets the Pokémon on the allied field.
   *
   * @returns An array of Pokémon on the allied field.
   */
  getAlliedField(): Pokemon[] {
    return this instanceof PlayerPokemon ? this.scene.getPlayerField() : this.scene.getEnemyField();
  }

  /**
   * Calculates the accuracy multiplier of the user against a target.
   *
   * This method considers various factors such as the user's accuracy level, the target's evasion level,
   * abilities, and modifiers to compute the final accuracy multiplier.
   *
   * @param target {@linkcode Pokemon} - The target Pokémon against which the move is used.
   * @param sourceMove {@linkcode Move}  - The move being used by the user.
   * @returns The calculated accuracy multiplier.
   */
  getAccuracyMultiplier(target: Pokemon, sourceMove: Move): number {
    const isOhko = sourceMove.hasAttr(OneHitKOAccuracyAttr);
    if (isOhko) {
      return 1;
    }

    const userAccuracyLevel = new Utils.IntegerHolder(this.summonData.battleStats[BattleStat.ACC]);
    const targetEvasionLevel = new Utils.IntegerHolder(target.summonData.battleStats[BattleStat.EVA]);

    applyAbAttrs(IgnoreOpponentStatChangesAbAttr, target, null, false, userAccuracyLevel);
    applyAbAttrs(IgnoreOpponentStatChangesAbAttr, this, null, false, targetEvasionLevel);
    applyAbAttrs(IgnoreOpponentEvasionAbAttr, this, null, false, targetEvasionLevel);
    applyMoveAttrs(IgnoreOpponentStatChangesAttr, this, target, sourceMove, targetEvasionLevel);
    this.scene.applyModifiers(TempBattleStatBoosterModifier, this.isPlayer(), TempBattleStat.ACC, userAccuracyLevel);

    if (target.findTag(t => t instanceof ExposedTag)) {
      targetEvasionLevel.value = Math.min(0, targetEvasionLevel.value);
    }

    const accuracyMultiplier = new Utils.NumberHolder(1);
    if (userAccuracyLevel.value !== targetEvasionLevel.value) {
      accuracyMultiplier.value = userAccuracyLevel.value > targetEvasionLevel.value
        ? (3 + Math.min(userAccuracyLevel.value - targetEvasionLevel.value, 6)) / 3
        : 3 / (3 + Math.min(targetEvasionLevel.value - userAccuracyLevel.value, 6));
    }

    applyBattleStatMultiplierAbAttrs(BattleStatMultiplierAbAttr, this, BattleStat.ACC, accuracyMultiplier, false, sourceMove);

    const evasionMultiplier = new Utils.NumberHolder(1);
    applyBattleStatMultiplierAbAttrs(BattleStatMultiplierAbAttr, target, BattleStat.EVA, evasionMultiplier);

    accuracyMultiplier.value /= evasionMultiplier.value;

    return accuracyMultiplier.value;
  }

  /**
  * Apply the results of a move to this pokemon
  * @param {Pokemon} source The pokemon using the move
  * @param {PokemonMove} battlerMove The move being used
  * @returns {HitResult} The result of the attack
  */
  apply(source: Pokemon, move: Move): HitResult {
    let result: HitResult;
    const damage = new Utils.NumberHolder(0);
    const defendingSide = this.isPlayer() ? ArenaTagSide.PLAYER : ArenaTagSide.ENEMY;

    const variableCategory = new Utils.NumberHolder(move.category);
    applyMoveAttrs(VariableMoveCategoryAttr, source, this, move, variableCategory);
    const moveCategory = variableCategory.value as MoveCategory;

    /** The move's type after type-changing effects are applied */
    const moveType = source.getMoveType(move);

    /** If `value` is `true`, cancels the move and suppresses "No Effect" messages */
    const cancelled = new Utils.BooleanHolder(false);

    /**
     * The effectiveness of the move being used. Along with type matchups, this
     * accounts for changes in effectiveness from the move's attributes and the
     * abilities of both the source and this Pokemon.
     */
    const typeMultiplier = this.getMoveEffectiveness(source, move, false, false, cancelled);

    switch (moveCategory) {
    case MoveCategory.PHYSICAL:
    case MoveCategory.SPECIAL:
      const isPhysical = moveCategory === MoveCategory.PHYSICAL;
      const sourceTeraType = source.getTeraType();

      const power = move.calculateBattlePower(source, this);

      if (cancelled.value) {
        // Cancelled moves fail silently
        source.stopMultiHit(this);
        return HitResult.NO_EFFECT;
      } else {
        const typeBoost = source.findTag(t => t instanceof TypeBoostTag && t.boostedType === moveType) as TypeBoostTag;
        if (typeBoost?.oneUse) {
          source.removeTag(typeBoost.tagType);
        }

        /** Combined damage multiplier from field effects such as weather, terrain, etc. */
        const arenaAttackTypeMultiplier = new Utils.NumberHolder(this.scene.arena.getAttackTypeMultiplier(moveType, source.isGrounded()));
        applyMoveAttrs(IgnoreWeatherTypeDebuffAttr, source, this, move, arenaAttackTypeMultiplier);

        /**
         * Whether or not this Pokemon is immune to the incoming move.
         * Note that this isn't fully resolved in `getMoveEffectiveness` because
         * of possible type-suppressing field effects (e.g. Desolate Land's effect on Water-type attacks).
         */
        const isTypeImmune = (typeMultiplier * arenaAttackTypeMultiplier.value) === 0;
        if (isTypeImmune) {
          // Moves with no effect that were not cancelled queue a "no effect" message before failing
          source.stopMultiHit(this);
          result = (move.id === Moves.SHEER_COLD)
            ? HitResult.IMMUNE
            : HitResult.NO_EFFECT;

          if (result === HitResult.IMMUNE) {
            this.scene.queueMessage(i18next.t("battle:hitResultImmune", { pokemonName: this.name }));
          } else {
            this.scene.queueMessage(i18next.t("battle:hitResultNoEffect", { pokemonName: getPokemonNameWithAffix(this) }));
          }

          return result;
        }

        const glaiveRushModifier = new Utils.IntegerHolder(1);
        if (this.getTag(BattlerTagType.RECEIVE_DOUBLE_DAMAGE)) {
          glaiveRushModifier.value = 2;
        }
        let isCritical: boolean;
        const critOnly = new Utils.BooleanHolder(false);
        const critAlways = source.getTag(BattlerTagType.ALWAYS_CRIT);
        applyMoveAttrs(CritOnlyAttr, source, this, move, critOnly);
        applyAbAttrs(ConditionalCritAbAttr, source, null, false, critOnly, this, move);
        if (critOnly.value || critAlways) {
          isCritical = true;
        } else {
          const critLevel = new Utils.IntegerHolder(0);
          applyMoveAttrs(HighCritAttr, source, this, move, critLevel);
          this.scene.applyModifiers(CritBoosterModifier, source.isPlayer(), source, critLevel);
          this.scene.applyModifiers(TempBattleStatBoosterModifier, source.isPlayer(), TempBattleStat.CRIT, critLevel);
          const bonusCrit = new Utils.BooleanHolder(false);
          //@ts-ignore
          if (applyAbAttrs(BonusCritAbAttr, source, null, false, bonusCrit)) { // TODO: resolve ts-ignore. This is a promise. Checking a promise is bogus.
            if (bonusCrit.value) {
              critLevel.value += 1;
            }
          }

          const critBoostTag = source.getTag(CritBoostTag);
          if (critBoostTag) {
            if (critBoostTag instanceof DragonCheerTag) {
              critLevel.value += critBoostTag.typesOnAdd.includes(Type.DRAGON) ? 2 : 1;
            } else {
              critLevel.value += 2;
            }
          }

          console.log(`crit stage: +${critLevel.value}`);
          const critChance = [24, 8, 2, 1][Math.max(0, Math.min(critLevel.value, 3))];
          isCritical = critChance === 1 || !this.scene.randBattleSeedInt(critChance);
          if (Overrides.NEVER_CRIT_OVERRIDE) {
            isCritical = false;
          }
        }
        if (isCritical) {
          const noCritTag = this.scene.arena.getTagOnSide(NoCritTag, defendingSide);
          const blockCrit = new Utils.BooleanHolder(false);
          applyAbAttrs(BlockCritAbAttr, this, null, false, blockCrit);
          if (noCritTag || blockCrit.value) {
            isCritical = false;
          }
        }
        const sourceAtk = new Utils.IntegerHolder(source.getBattleStat(isPhysical ? Stat.ATK : Stat.SPATK, this, undefined, isCritical));
        const targetDef = new Utils.IntegerHolder(this.getBattleStat(isPhysical ? Stat.DEF : Stat.SPDEF, source, move, isCritical));
        const criticalMultiplier = new Utils.NumberHolder(isCritical ? 1.5 : 1);
        applyAbAttrs(MultCritAbAttr, source, null, false, criticalMultiplier);
        const screenMultiplier = new Utils.NumberHolder(1);
        if (!isCritical) {
          this.scene.arena.applyTagsForSide(WeakenMoveScreenTag, defendingSide, move.category, this.scene.currentBattle.double, screenMultiplier);
        }
        const sourceTypes = source.getTypes();
        const matchesSourceType = sourceTypes[0] === moveType || (sourceTypes.length > 1 && sourceTypes[1] === moveType);
        const stabMultiplier = new Utils.NumberHolder(1);
        if (sourceTeraType === Type.UNKNOWN && matchesSourceType) {
          stabMultiplier.value += 0.5;
        } else if (sourceTeraType !== Type.UNKNOWN && sourceTeraType === moveType) {
          stabMultiplier.value += 0.5;
        }

        applyAbAttrs(StabBoostAbAttr, source, null, false, stabMultiplier);

        if (sourceTeraType !== Type.UNKNOWN && matchesSourceType) {
          stabMultiplier.value = Math.min(stabMultiplier.value + 0.5, 2.25);
        }

        // 25% damage debuff on moves hitting more than one non-fainted target (regardless of immunities)
        const { targets, multiple } = getMoveTargets(source, move.id);
        const targetMultiplier = (multiple && targets.length > 1) ? 0.75 : 1;

        applyMoveAttrs(VariableAtkAttr, source, this, move, sourceAtk);
        applyMoveAttrs(VariableDefAttr, source, this, move, targetDef);

        const effectPhase = this.scene.getCurrentPhase();
        let numTargets = 1;
        if (effectPhase instanceof MoveEffectPhase) {
          numTargets = effectPhase.getTargets().length;
        }
        const twoStrikeMultiplier = new Utils.NumberHolder(1);
        applyPreAttackAbAttrs(AddSecondStrikeAbAttr, source, this, move, false, numTargets, new Utils.IntegerHolder(0), twoStrikeMultiplier);

        if (!isTypeImmune) {
          const levelMultiplier = (2 * source.level / 5 + 2);
<<<<<<< HEAD
          const randomMultiplier = (this.randSeedIntRange(85, 100) / 100);
          damage.value = Math.ceil((((levelMultiplier * power * sourceAtk.value / targetDef.value) / 50) + 2)
=======
          const randomMultiplier = ((this.scene.randBattleSeedInt(16) + 85) / 100);
          damage.value = Utils.toDmgValue((((levelMultiplier * power * sourceAtk.value / targetDef.value) / 50) + 2)
>>>>>>> c20f37bc
                                   * stabMultiplier.value
                                   * typeMultiplier
                                   * arenaAttackTypeMultiplier.value
                                   * screenMultiplier.value
                                   * twoStrikeMultiplier.value
                                   * targetMultiplier
                                   * criticalMultiplier.value
                                   * glaiveRushModifier.value
                                   * randomMultiplier);

          if (isPhysical && source.status && source.status.effect === StatusEffect.BURN) {
            if (!move.hasAttr(BypassBurnDamageReductionAttr)) {
              const burnDamageReductionCancelled = new Utils.BooleanHolder(false);
              applyAbAttrs(BypassBurnDamageReductionAbAttr, source, burnDamageReductionCancelled, false);
              if (!burnDamageReductionCancelled.value) {
                damage.value = Utils.toDmgValue(damage.value / 2);
              }
            }
          }

          applyPreAttackAbAttrs(DamageBoostAbAttr, source, this, move, false, damage);

          /**
           * For each {@link HitsTagAttr} the move has, doubles the damage of the move if:
           * The target has a {@link BattlerTagType} that this move interacts with
           * AND
           * The move doubles damage when used against that tag
           */
          move.getAttrs(HitsTagAttr).filter(hta => hta.doubleDamage).forEach(hta => {
            if (this.getTag(hta.tagType)) {
              damage.value *= 2;
            }
          });
        }

        if (this.scene.arena.terrain?.terrainType === TerrainType.MISTY && this.isGrounded() && moveType === Type.DRAGON) {
          damage.value = Utils.toDmgValue(damage.value / 2);
        }

        const fixedDamage = new Utils.IntegerHolder(0);
        applyMoveAttrs(FixedDamageAttr, source, this, move, fixedDamage);
        if (!isTypeImmune && fixedDamage.value) {
          damage.value = fixedDamage.value;
          isCritical = false;
          result = HitResult.EFFECTIVE;
        }
        result = result!; // telling TS compiler that result is defined!

        if (!result) {
          const isOneHitKo = new Utils.BooleanHolder(false);
          applyMoveAttrs(OneHitKOAttr, source, this, move, isOneHitKo);
          if (isOneHitKo.value) {
            result = HitResult.ONE_HIT_KO;
            isCritical = false;
            damage.value = this.hp;
          } else if (typeMultiplier >= 2) {
            result = HitResult.SUPER_EFFECTIVE;
          } else if (typeMultiplier >= 1) {
            result = HitResult.EFFECTIVE;
          } else {
            result = HitResult.NOT_VERY_EFFECTIVE;
          }
        }

        const isOneHitKo = result === HitResult.ONE_HIT_KO;

        if (!fixedDamage.value && !isOneHitKo) {
          if (!source.isPlayer()) {
            this.scene.applyModifiers(EnemyDamageBoosterModifier, false, damage);
          }
          if (!this.isPlayer()) {
            this.scene.applyModifiers(EnemyDamageReducerModifier, false, damage);
          }

          applyPreDefendAbAttrs(ReceivedMoveDamageMultiplierAbAttr, this, source, move, cancelled, false, damage);
        }

        // This attribute may modify damage arbitrarily, so be careful about changing its order of application.
        applyMoveAttrs(ModifiedDamageAttr, source, this, move, damage);

        console.log("damage", damage.value, move.name, power, sourceAtk, targetDef);

        // In case of fatal damage, this tag would have gotten cleared before we could lapse it.
        const destinyTag = this.getTag(BattlerTagType.DESTINY_BOND);

        if (damage.value) {
          if (this.isFullHp()) {
            applyPreDefendAbAttrs(PreDefendFullHpEndureAbAttr, this, source, move, cancelled, false, damage);
          } else if (!this.isPlayer() && damage.value >= this.hp) {
            this.scene.applyModifiers(EnemyEndureChanceModifier, false, this);
          }

          /**
           * We explicitly require to ignore the faint phase here, as we want to show the messages
           * about the critical hit and the super effective/not very effective messages before the faint phase.
           */
          damage.value = this.damageAndUpdate(damage.value, result as DamageResult, isCritical, isOneHitKo, isOneHitKo, true);
          this.turnData.damageTaken += damage.value;

          if (isCritical) {
            this.scene.queueMessage(i18next.t("battle:hitResultCriticalHit"));
          }
          if (source.isPlayer()) {
            this.scene.validateAchvs(DamageAchv, damage);
            if (damage.value > this.scene.gameData.gameStats.highestDamage) {
              this.scene.gameData.gameStats.highestDamage = damage.value;
            }
          }
          source.turnData.damageDealt += damage.value;
          source.turnData.currDamageDealt = damage.value;
          this.battleData.hitCount++;
          const attackResult = { move: move.id, result: result as DamageResult, damage: damage.value, critical: isCritical, sourceId: source.id, sourceBattlerIndex: source.getBattlerIndex() };
          this.turnData.attacksReceived.unshift(attackResult);
          if (source.isPlayer() && !this.isPlayer()) {
            this.scene.applyModifiers(DamageMoneyRewardModifier, true, source, damage);
          }
        }

        // want to include is.Fainted() in case multi hit move ends early, still want to render message
        if (source.turnData.hitsLeft === 1 || this.isFainted()) {
          switch (result) {
          case HitResult.SUPER_EFFECTIVE:
            this.scene.queueMessage(i18next.t("battle:hitResultSuperEffective"));
            break;
          case HitResult.NOT_VERY_EFFECTIVE:
            this.scene.queueMessage(i18next.t("battle:hitResultNotVeryEffective"));
            break;
          case HitResult.ONE_HIT_KO:
            this.scene.queueMessage(i18next.t("battle:hitResultOneHitKO"));
            break;
          case HitResult.IMMUNE:
          case HitResult.NO_EFFECT:
            console.error("Unhandled move immunity!");
            break;
          }
        }

        if (this.isFainted()) {
          // set splice index here, so future scene queues happen before FaintedPhase
          this.scene.setPhaseQueueSplice();
          this.scene.unshiftPhase(new FaintPhase(this.scene, this.getBattlerIndex(), isOneHitKo));
          this.resetSummonData();
        }

        if (damage) {
          destinyTag?.lapse(source, BattlerTagLapseType.CUSTOM);
        }
      }
      break;
    case MoveCategory.STATUS:
      if (!cancelled.value && typeMultiplier === 0) {
        this.scene.queueMessage(i18next.t("battle:hitResultNoEffect", { pokemonName: getPokemonNameWithAffix(this) }));
      }
      result = (typeMultiplier === 0) ? HitResult.NO_EFFECT : HitResult.STATUS;
      break;
    }

    return result;
  }

  /**
   * Called by damageAndUpdate()
   * @param damage integer
   * @param ignoreSegments boolean, not currently used
   * @param preventEndure  used to update damage if endure or sturdy
   * @param ignoreFaintPhase  flag on wheter to add FaintPhase if pokemon after applying damage faints
   * @returns integer representing damage
   */
  damage(damage: integer, ignoreSegments: boolean = false, preventEndure: boolean = false, ignoreFaintPhase: boolean = false): integer {
    if (this.isFainted()) {
      return 0;
    }
    const surviveDamage = new Utils.BooleanHolder(false);

    if (!preventEndure && this.hp - damage <= 0) {
      if (this.hp >= 1 && this.getTag(BattlerTagType.ENDURING)) {
        surviveDamage.value = this.lapseTag(BattlerTagType.ENDURING);
      } else if (this.hp > 1 && this.getTag(BattlerTagType.STURDY)) {
        surviveDamage.value = this.lapseTag(BattlerTagType.STURDY);
      }
      if (!surviveDamage.value) {
        this.scene.applyModifiers(SurviveDamageModifier, this.isPlayer(), this, surviveDamage);
      }
      if (surviveDamage.value) {
        damage = this.hp - 1;
      }
    }

    damage = Math.min(damage, this.hp);
    this.hp = this.hp - damage;
    if (this.isFainted() && !ignoreFaintPhase) {
      /**
       * When adding the FaintPhase, want to toggle future unshiftPhase() and queueMessage() calls
       * to appear before the FaintPhase (as FaintPhase will potentially end the encounter and add Phases such as
       * GameOverPhase, VictoryPhase, etc.. that will interfere with anything else that happens during this MoveEffectPhase)
       *
       * Once the MoveEffectPhase is over (and calls it's .end() function, shiftPhase() will reset the PhaseQueueSplice via clearPhaseQueueSplice() )
       */
      this.scene.setPhaseQueueSplice();
      this.scene.unshiftPhase(new FaintPhase(this.scene, this.getBattlerIndex(), preventEndure));
      this.resetSummonData();
    }

    return damage;
  }

  /**
   * Called by apply(), given the damage, adds a new DamagePhase and actually updates HP values, etc.
   * @param damage integer - passed to damage()
   * @param result an enum if it's super effective, not very, etc.
   * @param critical boolean if move is a critical hit
   * @param ignoreSegments boolean, passed to damage() and not used currently
   * @param preventEndure boolean, ignore endure properties of pokemon, passed to damage()
   * @param ignoreFaintPhase boolean to ignore adding a FaintPhase, passsed to damage()
   * @returns integer of damage done
   */
  damageAndUpdate(damage: integer, result?: DamageResult, critical: boolean = false, ignoreSegments: boolean = false, preventEndure: boolean = false, ignoreFaintPhase: boolean = false): integer {
    const damagePhase = new DamagePhase(this.scene, this.getBattlerIndex(), damage, result as DamageResult, critical);
    this.scene.unshiftPhase(damagePhase);
    damage = this.damage(damage, ignoreSegments, preventEndure, ignoreFaintPhase);
    // Damage amount may have changed, but needed to be queued before calling damage function
    damagePhase.updateAmount(damage);
    return damage;
  }

  heal(amount: integer): integer {
    const healAmount = Math.min(amount, this.getMaxHp() - this.hp);
    this.hp += healAmount;
    return healAmount;
  }

  isBossImmune(): boolean {
    return this.isBoss();
  }

  isMax(): boolean {
    const maxForms = [SpeciesFormKey.GIGANTAMAX, SpeciesFormKey.GIGANTAMAX_RAPID, SpeciesFormKey.GIGANTAMAX_SINGLE, SpeciesFormKey.ETERNAMAX] as string[];
    return maxForms.includes(this.getFormKey()) || (!!this.getFusionFormKey() && maxForms.includes(this.getFusionFormKey()!));
  }

  canAddTag(tagType: BattlerTagType): boolean {
    if (this.getTag(tagType)) {
      return false;
    }

    const stubTag = new BattlerTag(tagType, 0, 0);

    const cancelled = new Utils.BooleanHolder(false);
    applyPreApplyBattlerTagAbAttrs(BattlerTagImmunityAbAttr, this, stubTag, cancelled, true);

    const userField = this.getAlliedField();
    userField.forEach(pokemon => applyPreApplyBattlerTagAbAttrs(UserFieldBattlerTagImmunityAbAttr, pokemon, stubTag, cancelled, true));

    return !cancelled.value;
  }

  addTag(tagType: BattlerTagType, turnCount: integer = 0, sourceMove?: Moves, sourceId?: integer): boolean {
    const existingTag = this.getTag(tagType);
    if (existingTag) {
      existingTag.onOverlap(this);
      return false;
    }

    const newTag = getBattlerTag(tagType, turnCount, sourceMove!, sourceId!); // TODO: are the bangs correct?

    const cancelled = new Utils.BooleanHolder(false);
    applyPreApplyBattlerTagAbAttrs(BattlerTagImmunityAbAttr, this, newTag, cancelled);

    const userField = this.getAlliedField();
    userField.forEach(pokemon => applyPreApplyBattlerTagAbAttrs(UserFieldBattlerTagImmunityAbAttr, pokemon, newTag, cancelled));

    if (!cancelled.value && newTag.canAdd(this)) {
      this.summonData.tags.push(newTag);
      newTag.onAdd(this);

      return true;
    }

    return false;
  }

  /** @overload */
  getTag(tagType: BattlerTagType): BattlerTag | null;

  /** @overload */
  getTag<T extends BattlerTag>(tagType: Constructor<T>): T | null;

  getTag(tagType: BattlerTagType | Constructor<BattlerTag>): BattlerTag | null {
    if (!this.summonData) {
      return null;
    }
    return (tagType instanceof Function
      ? this.summonData.tags.find(t => t instanceof tagType)
      : this.summonData.tags.find(t => t.tagType === tagType)
    )!; // TODO: is this bang correct?
  }

  findTag(tagFilter: ((tag: BattlerTag) => boolean)) {
    if (!this.summonData) {
      return null;
    }
    return this.summonData.tags.find(t => tagFilter(t));
  }

  findTags(tagFilter: ((tag: BattlerTag) => boolean)): BattlerTag[] {
    if (!this.summonData) {
      return [];
    }
    return this.summonData.tags.filter(t => tagFilter(t));
  }

  lapseTag(tagType: BattlerTagType): boolean {
    const tags = this.summonData.tags;
    const tag = tags.find(t => t.tagType === tagType);
    if (tag && !(tag.lapse(this, BattlerTagLapseType.CUSTOM))) {
      tag.onRemove(this);
      tags.splice(tags.indexOf(tag), 1);
    }
    return !!tag;
  }

  lapseTags(lapseType: BattlerTagLapseType): void {
    const tags = this.summonData.tags;
    tags.filter(t => lapseType === BattlerTagLapseType.FAINT || ((t.lapseTypes.some(lType => lType === lapseType)) && !(t.lapse(this, lapseType)))).forEach(t => {
      t.onRemove(this);
      tags.splice(tags.indexOf(t), 1);
    });
  }

  removeTag(tagType: BattlerTagType): boolean {
    const tags = this.summonData.tags;
    const tag = tags.find(t => t.tagType === tagType);
    if (tag) {
      tag.onRemove(this);
      tags.splice(tags.indexOf(tag), 1);
    }
    return !!tag;
  }

  findAndRemoveTags(tagFilter: ((tag: BattlerTag) => boolean)): boolean {
    if (!this.summonData) {
      return false;
    }
    const tags = this.summonData.tags;
    const tagsToRemove = tags.filter(t => tagFilter(t));
    for (const tag of tagsToRemove) {
      tag.turnCount = 0;
      tag.onRemove(this);
      tags.splice(tags.indexOf(tag), 1);
    }
    return true;
  }

  removeTagsBySourceId(sourceId: integer): void {
    this.findAndRemoveTags(t => t.isSourceLinked() && t.sourceId === sourceId);
  }

  transferTagsBySourceId(sourceId: integer, newSourceId: integer): void {
    if (!this.summonData) {
      return;
    }
    const tags = this.summonData.tags;
    tags.filter(t => t.sourceId === sourceId).forEach(t => t.sourceId = newSourceId);
  }

  /**
   * Transferring stat changes and Tags
   * @param source {@linkcode Pokemon} the pokemon whose stats/Tags are to be passed on from, ie: the Pokemon using Baton Pass
   */
  transferSummon(source: Pokemon): void {
    const battleStats = Utils.getEnumValues(BattleStat);
    for (const stat of battleStats) {
      this.summonData.battleStats[stat] = source.summonData.battleStats[stat];
    }
    for (const tag of source.summonData.tags) {

      // bypass those can not be passed via Baton Pass
      const excludeTagTypes = new Set([BattlerTagType.DROWSY, BattlerTagType.INFATUATED, BattlerTagType.FIRE_BOOST]);

      if (excludeTagTypes.has(tag.tagType)) {
        continue;
      }

      this.summonData.tags.push(tag);
    }
    if (this instanceof PlayerPokemon && source.summonData.battleStats.find(bs => bs === 6)) {
      this.scene.validateAchv(achvs.TRANSFER_MAX_BATTLE_STAT);
    }
    this.updateInfo();
  }

  getMoveHistory(): TurnMove[] {
    return this.battleSummonData.moveHistory;
  }

  pushMoveHistory(turnMove: TurnMove) {
    turnMove.turn = this.scene.currentBattle?.turn;
    this.getMoveHistory().push(turnMove);
  }

  getLastXMoves(turnCount: integer = 0): TurnMove[] {
    const moveHistory = this.getMoveHistory();
    return moveHistory.slice(turnCount >= 0 ? Math.max(moveHistory.length - (turnCount || 1), 0) : 0, moveHistory.length).reverse();
  }

  getMoveQueue(): QueuedMove[] {
    return this.summonData.moveQueue;
  }

  /**
   * If this Pokemon is using a multi-hit move, cancels all subsequent strikes
   * @param {Pokemon} target If specified, this only cancels subsequent strikes against the given target
   */
  stopMultiHit(target?: Pokemon): void {
    const effectPhase = this.scene.getCurrentPhase();
    if (effectPhase instanceof MoveEffectPhase && effectPhase.getUserPokemon() === this) {
      effectPhase.stopMultiHit(target);
    }
  }

  changeForm(formChange: SpeciesFormChange): Promise<void> {
    return new Promise(resolve => {
      this.formIndex = Math.max(this.species.forms.findIndex(f => f.formKey === formChange.formKey), 0);
      this.generateName();
      const abilityCount = this.getSpeciesForm().getAbilityCount();
      if (this.abilityIndex >= abilityCount) {// Shouldn't happen
        this.abilityIndex = abilityCount - 1;
      }
      this.scene.gameData.setPokemonSeen(this, false);
      this.setScale(this.getSpriteScale());
      this.loadAssets().then(() => {
        this.calculateStats();
        this.scene.updateModifiers(this.isPlayer(), true);
        Promise.all([ this.updateInfo(), this.scene.updateFieldScale() ]).then(() => resolve());
      });
    });
  }

  cry(soundConfig?: Phaser.Types.Sound.SoundConfig, sceneOverride?: BattleScene): AnySound {
    const scene = sceneOverride || this.scene;
    const cry = this.getSpeciesForm().cry(scene, soundConfig);
    let duration = cry.totalDuration * 1000;
    if (this.fusionSpecies && this.getSpeciesForm() !== this.getFusionSpeciesForm()) {
      let fusionCry = this.getFusionSpeciesForm().cry(scene, soundConfig, true);
      duration = Math.min(duration, fusionCry.totalDuration * 1000);
      fusionCry.destroy();
      scene.time.delayedCall(Utils.fixedInt(Math.ceil(duration * 0.4)), () => {
        try {
          SoundFade.fadeOut(scene, cry, Utils.fixedInt(Math.ceil(duration * 0.2)));
          fusionCry = this.getFusionSpeciesForm().cry(scene, Object.assign({ seek: Math.max(fusionCry.totalDuration * 0.4, 0) }, soundConfig));
          SoundFade.fadeIn(scene, fusionCry, Utils.fixedInt(Math.ceil(duration * 0.2)), scene.masterVolume * scene.seVolume, 0);
        } catch (err) {
          console.error(err);
        }
      });
    }

    return cry;
  }

  faintCry(callback: Function): void {
    if (this.fusionSpecies && this.getSpeciesForm() !== this.getFusionSpeciesForm()) {
      return this.fusionFaintCry(callback);
    }

    const key = `cry/${this.getSpeciesForm().getCryKey(this.formIndex)}`;
    //eslint-disable-next-line @typescript-eslint/no-unused-vars
    let i = 0;
    let rate = 0.85;
    const cry = this.scene.playSound(key, { rate: rate }) as AnySound;
    const sprite = this.getSprite();
    const tintSprite = this.getTintSprite();
    const delay = Math.max(this.scene.sound.get(key).totalDuration * 50, 25);

    let frameProgress = 0;
    let frameThreshold: number;

    sprite.anims.pause();
    tintSprite?.anims.pause();

    let faintCryTimer : Phaser.Time.TimerEvent | null = this.scene.time.addEvent({
      delay: Utils.fixedInt(delay),
      repeat: -1,
      callback: () => {
        ++i;
        frameThreshold = sprite.anims.msPerFrame / rate;
        frameProgress += delay;
        while (frameProgress > frameThreshold) {
          if (sprite.anims.duration) {
            sprite.anims.nextFrame();
            tintSprite?.anims.nextFrame();
          }
          frameProgress -= frameThreshold;
        }
        if (cry && !cry.pendingRemove) {
          rate *= 0.99;
          cry.setRate(rate);
        } else {
          faintCryTimer?.destroy();
          faintCryTimer = null;
          if (callback) {
            callback();
          }
        }
      }
    });

    // Failsafe
    this.scene.time.delayedCall(Utils.fixedInt(3000), () => {
      if (!faintCryTimer || !this.scene) {
        return;
      }
      if (cry?.isPlaying) {
        cry.stop();
      }
      faintCryTimer.destroy();
      if (callback) {
        callback();
      }
    });
  }

  private fusionFaintCry(callback: Function): void {
    const key = `cry/${this.getSpeciesForm().getCryKey(this.formIndex)}`;
    let i = 0;
    let rate = 0.85;
    const cry = this.scene.playSound(key, { rate: rate }) as AnySound;
    const sprite = this.getSprite();
    const tintSprite = this.getTintSprite();
    let duration = cry.totalDuration * 1000;

    const fusionCryKey = `cry/${this.getFusionSpeciesForm().getCryKey(this.fusionFormIndex)}`;
    let fusionCry = this.scene.playSound(fusionCryKey, { rate: rate }) as AnySound;
    fusionCry.stop();
    duration = Math.min(duration, fusionCry.totalDuration * 1000);
    fusionCry.destroy();

    const delay = Math.max(duration * 0.05, 25);

    let transitionIndex = 0;
    let durationProgress = 0;

    const transitionThreshold = Math.ceil(duration * 0.4);
    while (durationProgress < transitionThreshold) {
      ++i;
      durationProgress += delay * rate;
      rate *= 0.99;
    }

    transitionIndex = i;

    i = 0;
    rate = 0.85;

    let frameProgress = 0;
    let frameThreshold: number;

    sprite.anims.pause();
    tintSprite?.anims.pause();

    let faintCryTimer: Phaser.Time.TimerEvent | null = this.scene.time.addEvent({
      delay: Utils.fixedInt(delay),
      repeat: -1,
      callback: () => {
        ++i;
        frameThreshold = sprite.anims.msPerFrame / rate;
        frameProgress += delay;
        while (frameProgress > frameThreshold) {
          if (sprite.anims.duration) {
            sprite.anims.nextFrame();
            tintSprite?.anims.nextFrame();
          }
          frameProgress -= frameThreshold;
        }
        if (i === transitionIndex) {
          SoundFade.fadeOut(this.scene, cry, Utils.fixedInt(Math.ceil((duration / rate) * 0.2)));
          fusionCry = this.scene.playSound(fusionCryKey, Object.assign({ seek: Math.max(fusionCry.totalDuration * 0.4, 0), rate: rate }));
          SoundFade.fadeIn(this.scene, fusionCry, Utils.fixedInt(Math.ceil((duration / rate) * 0.2)), this.scene.masterVolume * this.scene.seVolume, 0);
        }
        rate *= 0.99;
        if (cry && !cry.pendingRemove) {
          cry.setRate(rate);
        }
        if (fusionCry && !fusionCry.pendingRemove) {
          fusionCry.setRate(rate);
        }
        if ((!cry || cry.pendingRemove) && (!fusionCry || fusionCry.pendingRemove)) {
          faintCryTimer?.destroy();
          faintCryTimer = null;
          if (callback) {
            callback();
          }
        }
      }
    });

    // Failsafe
    this.scene.time.delayedCall(Utils.fixedInt(3000), () => {
      if (!faintCryTimer || !this.scene) {
        return;
      }
      if (cry?.isPlaying) {
        cry.stop();
      }
      if (fusionCry?.isPlaying) {
        fusionCry.stop();
      }
      faintCryTimer.destroy();
      if (callback) {
        callback();
      }
    });
  }

  isOppositeGender(pokemon: Pokemon): boolean {
    return this.gender !== Gender.GENDERLESS && pokemon.gender === (this.gender === Gender.MALE ? Gender.FEMALE : Gender.MALE);
  }

  canSetStatus(effect: StatusEffect | undefined, quiet: boolean = false, overrideStatus: boolean = false, sourcePokemon: Pokemon | null = null): boolean {
    if (effect !== StatusEffect.FAINT) {
      if (overrideStatus ? this.status?.effect === effect : this.status) {
        return false;
      }
      if (this.isGrounded() && this.scene.arena.terrain?.terrainType === TerrainType.MISTY) {
        return false;
      }
    }

    const types = this.getTypes(true, true);

    const defendingSide = this.isPlayer() ? ArenaTagSide.PLAYER : ArenaTagSide.ENEMY;
    if (sourcePokemon && sourcePokemon !== this && this.scene.arena.getTagOnSide(ArenaTagType.SAFEGUARD, defendingSide)) {
      return false;
    }

    switch (effect) {
    case StatusEffect.POISON:
    case StatusEffect.TOXIC:
      // Check if the Pokemon is immune to Poison/Toxic or if the source pokemon is canceling the immunity
      const poisonImmunity = types.map(defType => {
        // Check if the Pokemon is not immune to Poison/Toxic
        if (defType !== Type.POISON && defType !== Type.STEEL) {
          return false;
        }

        // Check if the source Pokemon has an ability that cancels the Poison/Toxic immunity
        const cancelImmunity = new Utils.BooleanHolder(false);
        if (sourcePokemon) {
          applyAbAttrs(IgnoreTypeStatusEffectImmunityAbAttr, sourcePokemon, cancelImmunity, false, effect, defType);
          if (cancelImmunity.value) {
            return false;
          }
        }

        return true;
      });

      if (this.isOfType(Type.POISON) || this.isOfType(Type.STEEL)) {
        if (poisonImmunity.includes(true)) {
          return false;
        }
      }
      break;
    case StatusEffect.PARALYSIS:
      if (this.isOfType(Type.ELECTRIC)) {
        return false;
      }
      break;
    case StatusEffect.SLEEP:
      if (this.isGrounded() && this.scene.arena.terrain?.terrainType === TerrainType.ELECTRIC) {
        return false;
      }
      break;
    case StatusEffect.FREEZE:
      if (this.isOfType(Type.ICE) || (this.scene?.arena?.weather?.weatherType &&[WeatherType.SUNNY, WeatherType.HARSH_SUN].includes(this.scene.arena.weather.weatherType))) {
        return false;
      }
      break;
    case StatusEffect.BURN:
      if (this.isOfType(Type.FIRE)) {
        return false;
      }
      break;
    }

    const cancelled = new Utils.BooleanHolder(false);
    applyPreSetStatusAbAttrs(StatusEffectImmunityAbAttr, this, effect, cancelled, quiet);

    const userField = this.getAlliedField();
    userField.forEach(pokemon => applyPreSetStatusAbAttrs(UserFieldStatusEffectImmunityAbAttr, pokemon, effect, cancelled, quiet));

    if (cancelled.value) {
      return false;
    }

    return true;
  }

  trySetStatus(effect: StatusEffect | undefined, asPhase: boolean = false, sourcePokemon: Pokemon | null = null, cureTurn: integer | null = 0, sourceText: string | null = null): boolean {
    if (!this.canSetStatus(effect, asPhase, false, sourcePokemon)) {
      return false;
    }

    /**
     * If this Pokemon falls asleep or freezes in the middle of a multi-hit attack,
     * cancel the attack's subsequent hits.
     */
    if (effect === StatusEffect.SLEEP || effect === StatusEffect.FREEZE) {
      this.stopMultiHit();
    }

    if (asPhase) {
      this.scene.unshiftPhase(new ObtainStatusEffectPhase(this.scene, this.getBattlerIndex(), effect, cureTurn, sourceText!, sourcePokemon!)); // TODO: are these bangs correct?
      return true;
    }

    let statusCureTurn: Utils.IntegerHolder;

    if (effect === StatusEffect.SLEEP) {
      statusCureTurn = new Utils.IntegerHolder(this.randSeedIntRange(2, 4));
      applyAbAttrs(ReduceStatusEffectDurationAbAttr, this, null, false, effect, statusCureTurn);

      this.setFrameRate(4);

      // If the user is invulnerable, lets remove their invulnerability when they fall asleep
      const invulnerableTags = [
        BattlerTagType.UNDERGROUND,
        BattlerTagType.UNDERWATER,
        BattlerTagType.HIDDEN,
        BattlerTagType.FLYING
      ];

      const tag = invulnerableTags.find((t) => this.getTag(t));

      if (tag) {
        this.removeTag(tag);
        this.getMoveQueue().pop();
      }
    }

    statusCureTurn = statusCureTurn!; // tell TS compiler it's defined
    effect = effect!; // If `effect` is undefined then `trySetStatus()` will have already returned early via the `canSetStatus()` call
    this.status = new Status(effect, 0, statusCureTurn?.value);

    if (effect !== StatusEffect.FAINT) {
      this.scene.triggerPokemonFormChange(this, SpeciesFormChangeStatusEffectTrigger, true);
    }

    return true;
  }

  /**
  * Resets the status of a pokemon.
  * @param revive Whether revive should be cured; defaults to true.
  * @param confusion Whether resetStatus should include confusion or not; defaults to false.
  * @param reloadAssets Whether to reload the assets or not; defaults to false.
  */
  resetStatus(revive: boolean = true, confusion: boolean = false, reloadAssets: boolean = false): void {
    const lastStatus = this.status?.effect;
    if (!revive && lastStatus === StatusEffect.FAINT) {
      return;
    }
    this.status = null;
    if (lastStatus === StatusEffect.SLEEP) {
      this.setFrameRate(12);
      if (this.getTag(BattlerTagType.NIGHTMARE)) {
        this.lapseTag(BattlerTagType.NIGHTMARE);
      }
    }
    if (confusion) {
      if (this.getTag(BattlerTagType.CONFUSED)) {
        this.lapseTag(BattlerTagType.CONFUSED);
      }
    }
    if (reloadAssets) {
      this.loadAssets(false).then(() => this.playAnim());
    }
  }

  primeSummonData(summonDataPrimer: PokemonSummonData): void {
    this.summonDataPrimer = summonDataPrimer;
  }

  resetSummonData(): void {
    if (this.summonData?.speciesForm) {
      this.summonData.speciesForm = null;
      this.updateFusionPalette();
    }
    this.summonData = new PokemonSummonData();
    if (!this.battleData) {
      this.resetBattleData();
    }
    this.resetBattleSummonData();
    if (this.summonDataPrimer) {
      for (const k of Object.keys(this.summonData)) {
        if (this.summonDataPrimer[k]) {
          this.summonData[k] = this.summonDataPrimer[k];
        }
      }
      this.summonDataPrimer = null;
    }
    this.updateInfo();
  }

  resetBattleData(): void {
    this.battleData = new PokemonBattleData();
  }

  resetBattleSummonData(): void {
    this.battleSummonData = new PokemonBattleSummonData();
    if (this.getTag(BattlerTagType.SEEDED)) {
      this.lapseTag(BattlerTagType.SEEDED);
    }
    if (this.scene) {
      this.scene.triggerPokemonFormChange(this, SpeciesFormChangePostMoveTrigger, true);
    }
  }

  resetTurnData(): void {
    this.turnData = new PokemonTurnData();
  }

  getExpValue(): integer {
    // Logic to factor in victor level has been removed for balancing purposes, so the player doesn't have to focus on EXP maxxing
    return ((this.getSpeciesForm().getBaseExp() * this.level) / 5 + 1);
  }

  setFrameRate(frameRate: integer) {
    this.scene.anims.get(this.getBattleSpriteKey()).frameRate = frameRate;
    this.getSprite().play(this.getBattleSpriteKey());
    this.getTintSprite()?.play(this.getBattleSpriteKey());
  }

  tint(color: number, alpha?: number, duration?: integer, ease?: string) {
    const tintSprite = this.getTintSprite();
    tintSprite?.setTintFill(color);
    tintSprite?.setVisible(true);

    if (duration) {
      tintSprite?.setAlpha(0);

      this.scene.tweens.add({
        targets: tintSprite,
        alpha: alpha || 1,
        duration: duration,
        ease: ease || "Linear"
      });
    } else {
      tintSprite?.setAlpha(alpha);
    }
  }

  untint(duration: integer, ease?: string) {
    const tintSprite = this.getTintSprite();

    if (duration) {
      this.scene.tweens.add({
        targets: tintSprite,
        alpha: 0,
        duration: duration,
        ease: ease || "Linear",
        onComplete: () => {
          tintSprite?.setVisible(false);
          tintSprite?.setAlpha(1);
        }
      });
    } else {
      tintSprite?.setVisible(false);
      tintSprite?.setAlpha(1);
    }
  }

  enableMask() {
    if (!this.maskEnabled) {
      this.maskSprite = this.getTintSprite();
      this.maskSprite?.setVisible(true);
      this.maskSprite?.setPosition(this.x * this.parentContainer.scale + this.parentContainer.x,
        this.y * this.parentContainer.scale + this.parentContainer.y);
      this.maskSprite?.setScale(this.getSpriteScale() * this.parentContainer.scale);
      this.maskEnabled = true;
    }
  }

  disableMask() {
    if (this.maskEnabled) {
      this.maskSprite?.setVisible(false);
      this.maskSprite?.setPosition(0, 0);
      this.maskSprite?.setScale(this.getSpriteScale());
      this.maskSprite = null;
      this.maskEnabled = false;
    }
  }

  sparkle(): void {
    if (this.shinySparkle) {
      this.shinySparkle.play(`sparkle${this.variant ? `_${this.variant + 1}` : ""}`);
      this.scene.playSound("se/sparkle");
    }
  }

  updateFusionPalette(ignoreOveride?: boolean): void {
    if (!this.getFusionSpeciesForm(ignoreOveride)) {
      [ this.getSprite(), this.getTintSprite() ].filter(s => !!s).map(s => {
        s.pipelineData[`spriteColors${ignoreOveride && this.summonData?.speciesForm ? "Base" : ""}`] = [];
        s.pipelineData[`fusionSpriteColors${ignoreOveride && this.summonData?.speciesForm ? "Base" : ""}`] = [];
      });
      return;
    }

    const speciesForm = this.getSpeciesForm(ignoreOveride);
    const fusionSpeciesForm = this.getFusionSpeciesForm(ignoreOveride);

    const spriteKey = speciesForm.getSpriteKey(this.getGender(ignoreOveride) === Gender.FEMALE, speciesForm.formIndex, this.shiny, this.variant);
    const backSpriteKey = speciesForm.getSpriteKey(this.getGender(ignoreOveride) === Gender.FEMALE, speciesForm.formIndex, this.shiny, this.variant).replace("pkmn__", "pkmn__back__");
    const fusionSpriteKey = fusionSpeciesForm.getSpriteKey(this.getFusionGender(ignoreOveride) === Gender.FEMALE, fusionSpeciesForm.formIndex, this.fusionShiny, this.fusionVariant);
    const fusionBackSpriteKey = fusionSpeciesForm.getSpriteKey(this.getFusionGender(ignoreOveride) === Gender.FEMALE, fusionSpeciesForm.formIndex, this.fusionShiny, this.fusionVariant).replace("pkmn__", "pkmn__back__");

    const sourceTexture = this.scene.textures.get(spriteKey);
    const sourceBackTexture = this.scene.textures.get(backSpriteKey);
    const fusionTexture = this.scene.textures.get(fusionSpriteKey);
    const fusionBackTexture = this.scene.textures.get(fusionBackSpriteKey);

    const [ sourceFrame, sourceBackFrame, fusionFrame, fusionBackFrame ] = [ sourceTexture, sourceBackTexture, fusionTexture, fusionBackTexture ].map(texture => texture.frames[texture.firstFrame]);
    const [ sourceImage, sourceBackImage, fusionImage, fusionBackImage ] = [ sourceTexture, sourceBackTexture, fusionTexture, fusionBackTexture ].map(i => i.getSourceImage() as HTMLImageElement);

    const canvas = document.createElement("canvas");
    const backCanvas = document.createElement("canvas");
    const fusionCanvas = document.createElement("canvas");
    const fusionBackCanvas = document.createElement("canvas");

    const spriteColors: integer[][] = [];
    const pixelData: Uint8ClampedArray[] = [];

    [ canvas, backCanvas, fusionCanvas, fusionBackCanvas ].forEach((canv: HTMLCanvasElement, c: integer) => {
      const context = canv.getContext("2d");
      const frame = [ sourceFrame, sourceBackFrame, fusionFrame, fusionBackFrame ][c];
      canv.width = frame.width;
      canv.height = frame.height;

      if (context) {
        context.drawImage([ sourceImage, sourceBackImage, fusionImage, fusionBackImage ][c], frame.cutX, frame.cutY, frame.width, frame.height, 0, 0, frame.width, frame.height);
        const imageData = context.getImageData(frame.cutX, frame.cutY, frame.width, frame.height);
        pixelData.push(imageData.data);
      }
    });

    for (let f = 0; f < 2; f++) {
      const variantColors = variantColorCache[!f ? spriteKey : backSpriteKey];
      const variantColorSet = new Map<integer, integer[]>();
      if (this.shiny && variantColors && variantColors[this.variant]) {
        Object.keys(variantColors[this.variant]).forEach(k => {
          variantColorSet.set(Utils.rgbaToInt(Array.from(Object.values(Utils.rgbHexToRgba(k)))), Array.from(Object.values(Utils.rgbHexToRgba(variantColors[this.variant][k]))));
        });
      }

      for (let i = 0; i < pixelData[f].length; i += 4) {
        if (pixelData[f][i + 3]) {
          const pixel = pixelData[f].slice(i, i + 4);
          let [ r, g, b, a ] = pixel;
          if (variantColors) {
            const color = Utils.rgbaToInt([r, g, b, a]);
            if (variantColorSet.has(color)) {
              const mappedPixel = variantColorSet.get(color);
              if (mappedPixel) {
                [ r, g, b, a ] = mappedPixel;
              }
            }
          }
          if (!spriteColors.find(c => c[0] === r && c[1] === g && c[2] === b)) {
            spriteColors.push([ r, g, b, a ]);
          }
        }
      }
    }

    const fusionSpriteColors = JSON.parse(JSON.stringify(spriteColors));

    const pixelColors: number[] = [];
    for (let f = 0; f < 2; f++) {
      for (let i = 0; i < pixelData[f].length; i += 4) {
        const total = pixelData[f].slice(i, i + 3).reduce((total: integer, value: integer) => total + value, 0);
        if (!total) {
          continue;
        }
        pixelColors.push(argbFromRgba({ r: pixelData[f][i], g: pixelData[f][i + 1], b: pixelData[f][i + 2], a: pixelData[f][i + 3] }));
      }
    }

    const fusionPixelColors : number[] = [];
    for (let f = 0; f < 2; f++) {
      const variantColors = variantColorCache[!f ? fusionSpriteKey : fusionBackSpriteKey];
      const variantColorSet = new Map<integer, integer[]>();
      if (this.fusionShiny && variantColors && variantColors[this.fusionVariant]) {
        Object.keys(variantColors[this.fusionVariant]).forEach(k => {
          variantColorSet.set(Utils.rgbaToInt(Array.from(Object.values(Utils.rgbHexToRgba(k)))), Array.from(Object.values(Utils.rgbHexToRgba(variantColors[this.fusionVariant][k]))));
        });
      }
      for (let i = 0; i < pixelData[2 + f].length; i += 4) {
        const total = pixelData[2 + f].slice(i, i + 3).reduce((total: integer, value: integer) => total + value, 0);
        if (!total) {
          continue;
        }
        let [ r, g, b, a ] = [ pixelData[2 + f][i], pixelData[2 + f][i + 1], pixelData[2 + f][i + 2], pixelData[2 + f][i + 3] ];
        if (variantColors) {
          const color = Utils.rgbaToInt([r, g, b, a]);
          if (variantColorSet.has(color)) {
            const mappedPixel = variantColorSet.get(color);
            if (mappedPixel) {
              [ r, g, b, a ] = mappedPixel;
            }
          }
        }
        fusionPixelColors.push(argbFromRgba({ r, g, b, a }));
      }
    }

    let paletteColors: Map<number, number>;
    let fusionPaletteColors: Map<number, number>;

    const originalRandom = Math.random;
    Math.random = () => Phaser.Math.RND.realInRange(0, 1);

    this.scene.executeWithSeedOffset(() => {
      paletteColors = QuantizerCelebi.quantize(pixelColors, 4);
      fusionPaletteColors = QuantizerCelebi.quantize(fusionPixelColors, 4);
    }, 0, "This result should not vary");

    Math.random = originalRandom;

    paletteColors = paletteColors!; // tell TS compiler that paletteColors is defined!
    fusionPaletteColors = fusionPaletteColors!; // TS compiler that fusionPaletteColors is defined!
    const [ palette, fusionPalette ] = [ paletteColors, fusionPaletteColors ]
      .map(paletteColors => {
        let keys = Array.from(paletteColors.keys()).sort((a: integer, b: integer) => paletteColors.get(a)! < paletteColors.get(b)! ? 1 : -1);
        let rgbaColors: Map<number, integer[]>;
        let hsvColors: Map<number, number[]>;

        const mappedColors = new Map<integer, integer[]>();

        do {
          mappedColors.clear();

          rgbaColors = keys.reduce((map: Map<number, integer[]>, k: number) => {
            map.set(k, Object.values(rgbaFromArgb(k))); return map;
          }, new Map<number, integer[]>());
          hsvColors = Array.from(rgbaColors.keys()).reduce((map: Map<number, number[]>, k: number) => {
            const rgb = rgbaColors.get(k)!.slice(0, 3);
            map.set(k, Utils.rgbToHsv(rgb[0], rgb[1], rgb[2]));
            return map;
          }, new Map<number, number[]>());

          for (let c = keys.length - 1; c >= 0; c--) {
            const hsv = hsvColors.get(keys[c])!;
            for (let c2 = 0; c2 < c; c2++) {
              const hsv2 = hsvColors.get(keys[c2])!;
              const diff = Math.abs(hsv[0] - hsv2[0]);
              if (diff < 30 || diff >= 330) {
                if (mappedColors.has(keys[c])) {
                  mappedColors.get(keys[c])!.push(keys[c2]);
                } else {
                  mappedColors.set(keys[c], [ keys[c2] ]);
                }
                break;
              }
            }
          }

          mappedColors.forEach((values: integer[], key: integer) => {
            const keyColor = rgbaColors.get(key)!;
            const valueColors = values.map(v => rgbaColors.get(v)!);
            const color = keyColor.slice(0);
            let count = paletteColors.get(key)!;
            for (const value of values) {
              const valueCount = paletteColors.get(value);
              if (!valueCount) {
                continue;
              }
              count += valueCount;
            }

            for (let c = 0; c < 3; c++) {
              color[c] *= (paletteColors.get(key)! / count);
              values.forEach((value: integer, i: integer) => {
                if (paletteColors.has(value)) {
                  const valueCount = paletteColors.get(value)!;
                  color[c] += valueColors[i][c] * (valueCount / count);
                }
              });
              color[c] = Math.round(color[c]);
            }

            paletteColors.delete(key);
            for (const value of values) {
              paletteColors.delete(value);
              if (mappedColors.has(value)) {
                mappedColors.delete(value);
              }
            }

            paletteColors.set(argbFromRgba({ r: color[0], g: color[1], b: color[2], a: color[3] }), count);
          });

          keys = Array.from(paletteColors.keys()).sort((a: integer, b: integer) => paletteColors.get(a)! < paletteColors.get(b)! ? 1 : -1);
        } while (mappedColors.size);

        return keys.map(c => Object.values(rgbaFromArgb(c)));
      }
      );

    const paletteDeltas: number[][] = [];

    spriteColors.forEach((sc: integer[], i: integer) => {
      paletteDeltas.push([]);
      for (let p = 0; p < palette.length; p++) {
        paletteDeltas[i].push(Utils.deltaRgb(sc, palette[p]));
      }
    });

    const easeFunc = Phaser.Tweens.Builders.GetEaseFunction("Cubic.easeIn");

    for (let sc = 0; sc < spriteColors.length; sc++) {
      const delta = Math.min(...paletteDeltas[sc]);
      const paletteIndex = Math.min(paletteDeltas[sc].findIndex(pd => pd === delta), fusionPalette.length - 1);
      if (delta < 255) {
        const ratio = easeFunc(delta / 255);
        const color = [ 0, 0, 0, fusionSpriteColors[sc][3] ];
        for (let c = 0; c < 3; c++) {
          color[c] = Math.round((fusionSpriteColors[sc][c] * ratio) + (fusionPalette[paletteIndex][c] * (1 - ratio)));
        }
        fusionSpriteColors[sc] = color;
      }
    }

    [ this.getSprite(), this.getTintSprite() ].filter(s => !!s).map(s => {
      s.pipelineData[`spriteColors${ignoreOveride && this.summonData?.speciesForm ? "Base" : ""}`] = spriteColors;
      s.pipelineData[`fusionSpriteColors${ignoreOveride && this.summonData?.speciesForm ? "Base" : ""}`] = fusionSpriteColors;
    });

    canvas.remove();
    fusionCanvas.remove();
  }

  randSeedInt(range: integer, min: integer = 0): integer {
    return this.scene.currentBattle
      ? this.scene.randBattleSeedInt(range, min)
      : Utils.randSeedInt(range, min);
  }

  randSeedIntRange(min: integer, max: integer): integer {
    return this.randSeedInt((max - min) + 1, min);
  }

  /**
   * Causes a Pokemon to leave the field (such as in preparation for a switch out/escape).
   * @param clearEffects Indicates if effects should be cleared (true) or passed
   * to the next pokemon, such as during a baton pass (false)
   * @param hideInfo Indicates if this should also play the animation to hide the Pokemon's
   * info container.
   */
  leaveField(clearEffects: boolean = true, hideInfo: boolean = true) {
    this.resetTurnData();
    if (clearEffects) {
      this.resetSummonData();
      this.resetBattleData();
    }
    if (hideInfo) {
      this.hideInfo();
    }
    this.setVisible(false);
    this.scene.field.remove(this);
    this.scene.triggerPokemonFormChange(this, SpeciesFormChangeActiveTrigger, true);
  }

  destroy(): void {
    this.battleInfo?.destroy();
    super.destroy();
  }

  getBattleInfo(): BattleInfo {
    return this.battleInfo;
  }

  /**
   * Checks whether or not the Pokemon's root form has the same ability
   * @param abilityIndex the given ability index we are checking
   * @returns true if the abilities are the same
   */
  hasSameAbilityInRootForm(abilityIndex: number): boolean {
    const currentAbilityIndex = this.abilityIndex;
    const rootForm = getPokemonSpecies(this.species.getRootSpeciesId());
    return rootForm.getAbility(abilityIndex) === rootForm.getAbility(currentAbilityIndex);
  }
}

export default interface Pokemon {
  scene: BattleScene
}

export class PlayerPokemon extends Pokemon {
  public compatibleTms: Moves[];

  constructor(scene: BattleScene, species: PokemonSpecies, level: integer, abilityIndex?: integer, formIndex?: integer, gender?: Gender, shiny?: boolean, variant?: Variant, ivs?: integer[], nature?: Nature, dataSource?: Pokemon | PokemonData) {
    super(scene, 106, 148, species, level, abilityIndex, formIndex, gender, shiny, variant, ivs, nature, dataSource);

    if (Overrides.STATUS_OVERRIDE) {
      this.status = new Status(Overrides.STATUS_OVERRIDE);
    }

    if (Overrides.SHINY_OVERRIDE) {
      this.shiny = true;
      this.initShinySparkle();
      if (Overrides.VARIANT_OVERRIDE) {
        this.variant = Overrides.VARIANT_OVERRIDE;
      }
    }
    if (!dataSource) {
      if (this.scene.gameMode.isDaily) {
        this.generateAndPopulateMoveset();
      } else {
        this.moveset = [];
      }
    }
    this.generateCompatibleTms();
  }

  initBattleInfo(): void {
    this.battleInfo = new PlayerBattleInfo(this.scene);
    this.battleInfo.initInfo(this);
  }

  isPlayer(): boolean {
    return true;
  }

  hasTrainer(): boolean {
    return true;
  }

  isBoss(): boolean {
    return false;
  }

  getFieldIndex(): integer {
    return this.scene.getPlayerField().indexOf(this);
  }

  getBattlerIndex(): BattlerIndex {
    return this.getFieldIndex();
  }

  generateCompatibleTms(): void {
    this.compatibleTms = [];

    const tms = Object.keys(tmSpecies);
    for (const tm of tms) {
      const moveId = parseInt(tm) as Moves;
      let compatible = false;
      for (const p of tmSpecies[tm]) {
        if (Array.isArray(p)) {
          if (p[0] === this.species.speciesId || (this.fusionSpecies && p[0] === this.fusionSpecies.speciesId) && p.slice(1).indexOf(this.species.forms[this.formIndex]) > -1) {
            compatible = true;
            break;
          }
        } else if (p === this.species.speciesId || (this.fusionSpecies && p === this.fusionSpecies.speciesId)) {
          compatible = true;
          break;
        }
      }
      if (reverseCompatibleTms.indexOf(moveId) > -1) {
        compatible = !compatible;
      }
      if (compatible) {
        this.compatibleTms.push(moveId);
      }
    }
  }

  tryPopulateMoveset(moveset: StarterMoveset): boolean {
    if (!this.getSpeciesForm().validateStarterMoveset(moveset, this.scene.gameData.starterData[this.species.getRootSpeciesId()].eggMoves)) {
      return false;
    }

    this.moveset = moveset.map(m => new PokemonMove(m));

    return true;
  }

  /**
   * Causes this mon to leave the field (via {@linkcode leaveField}) and then
   * opens the party switcher UI to switch a new mon in
   * @param batonPass Indicates if this switch was caused by a baton pass (and
   * thus should maintain active mon effects)
   */
  switchOut(batonPass: boolean): Promise<void> {
    return new Promise(resolve => {
      this.leaveField(!batonPass);

      this.scene.ui.setMode(Mode.PARTY, PartyUiMode.FAINT_SWITCH, this.getFieldIndex(), (slotIndex: integer, option: PartyOption) => {
        if (slotIndex >= this.scene.currentBattle.getBattlerCount() && slotIndex < 6) {
          this.scene.prependToPhase(new SwitchSummonPhase(this.scene, this.getFieldIndex(), slotIndex, false, batonPass), MoveEndPhase);
        }
        this.scene.ui.setMode(Mode.MESSAGE).then(resolve);
      }, PartyUiHandler.FilterNonFainted);
    });
  }

  addFriendship(friendship: integer): void {
    const starterSpeciesId = this.species.getRootSpeciesId();
    const fusionStarterSpeciesId = this.isFusion() && this.fusionSpecies ? this.fusionSpecies.getRootSpeciesId() : 0;
    const starterData = [
      this.scene.gameData.starterData[starterSpeciesId],
      fusionStarterSpeciesId ? this.scene.gameData.starterData[fusionStarterSpeciesId] : null
    ].filter(d => !!d);
    const amount = new Utils.IntegerHolder(friendship);
    const starterAmount = new Utils.IntegerHolder(Math.floor(friendship * (this.scene.gameMode.isClassic && friendship > 0 ? 2 : 1) / (fusionStarterSpeciesId ? 2 : 1)));
    if (amount.value > 0) {
      this.scene.applyModifier(PokemonFriendshipBoosterModifier, true, this, amount);
      this.scene.applyModifier(PokemonFriendshipBoosterModifier, true, this, starterAmount);

      this.friendship = Math.min(this.friendship + amount.value, 255);
      if (this.friendship === 255) {
        this.scene.validateAchv(achvs.MAX_FRIENDSHIP);
      }
      starterData.forEach((sd: StarterDataEntry, i: integer) => {
        const speciesId = !i ? starterSpeciesId : fusionStarterSpeciesId as Species;
        sd.friendship = (sd.friendship || 0) + starterAmount.value;
        if (sd.friendship >= getStarterValueFriendshipCap(speciesStarters[speciesId])) {
          this.scene.gameData.addStarterCandy(getPokemonSpecies(speciesId), 1);
          sd.friendship = 0;
        }
      });
    } else {
      this.friendship = Math.max(this.friendship + amount.value, 0);
      for (const sd of starterData) {
        sd.friendship = Math.max((sd.friendship || 0) + starterAmount.value, 0);
      }
    }
  }
  /**
   * Handles Revival Blessing when used by player.
   * @returns Promise to revive a pokemon.
   * @see {@linkcode RevivalBlessingAttr}
   */
  revivalBlessing(): Promise<void> {
    return new Promise(resolve => {
      this.scene.ui.setMode(Mode.PARTY, PartyUiMode.REVIVAL_BLESSING, this.getFieldIndex(), (slotIndex:integer, option: PartyOption) => {
        if (slotIndex >= 0 && slotIndex<6) {
          const pokemon = this.scene.getParty()[slotIndex];
          if (!pokemon || !pokemon.isFainted()) {
            resolve();
          }

          pokemon.resetTurnData();
          pokemon.resetStatus();
          pokemon.heal(Math.min(Utils.toDmgValue(0.5 * pokemon.getMaxHp()), pokemon.getMaxHp()));
          this.scene.queueMessage(i18next.t("moveTriggers:revivalBlessing", {pokemonName: pokemon.name}), 0, true);

          if (this.scene.currentBattle.double && this.scene.getParty().length > 1) {
            const allyPokemon = this.getAlly();
            if (slotIndex<=1) {
              // Revived ally pokemon
              this.scene.unshiftPhase(new SwitchSummonPhase(this.scene, pokemon.getFieldIndex(), slotIndex, false, false, true));
              this.scene.unshiftPhase(new ToggleDoublePositionPhase(this.scene, true));
            } else if (allyPokemon.isFainted()) {
              // Revived party pokemon, and ally pokemon is fainted
              this.scene.unshiftPhase(new SwitchSummonPhase(this.scene, allyPokemon.getFieldIndex(), slotIndex, false, false, true));
              this.scene.unshiftPhase(new ToggleDoublePositionPhase(this.scene, true));
            }
          }

        }
        this.scene.ui.setMode(Mode.MESSAGE).then(() => resolve());
      }, PartyUiHandler.FilterFainted);
    });
  }

  getPossibleEvolution(evolution: SpeciesFormEvolution | null): Promise<Pokemon> {
    if (!evolution) {
      return new Promise(resolve => resolve(this));
    }
    return new Promise(resolve => {
      const evolutionSpecies = getPokemonSpecies(evolution.speciesId);
      const isFusion = evolution instanceof FusionSpeciesFormEvolution;
      let ret: PlayerPokemon;
      if (isFusion) {
        const originalFusionSpecies = this.fusionSpecies;
        const originalFusionFormIndex = this.fusionFormIndex;
        this.fusionSpecies = evolutionSpecies;
        this.fusionFormIndex = evolution.evoFormKey !== null ? Math.max(evolutionSpecies.forms.findIndex(f => f.formKey === evolution.evoFormKey), 0) : this.fusionFormIndex;
        ret = this.scene.addPlayerPokemon(this.species, this.level, this.abilityIndex, this.formIndex, this.gender, this.shiny, this.variant, this.ivs, this.nature, this);
        this.fusionSpecies = originalFusionSpecies;
        this.fusionFormIndex = originalFusionFormIndex;
      } else {
        const formIndex = evolution.evoFormKey !== null && !isFusion ? Math.max(evolutionSpecies.forms.findIndex(f => f.formKey === evolution.evoFormKey), 0) : this.formIndex;
        ret = this.scene.addPlayerPokemon(!isFusion ? evolutionSpecies : this.species, this.level, this.abilityIndex, formIndex, this.gender, this.shiny, this.variant, this.ivs, this.nature, this);
      }
      ret.loadAssets().then(() => resolve(ret));
    });
  }

  evolve(evolution: SpeciesFormEvolution | null, preEvolution: PokemonSpeciesForm): Promise<void> {
    if (!evolution) {
      return new Promise(resolve => resolve());
    }
    return new Promise(resolve => {
      this.pauseEvolutions = false;
      // Handles Nincada evolving into Ninjask + Shedinja
      this.handleSpecialEvolutions(evolution);
      const isFusion = evolution instanceof FusionSpeciesFormEvolution;
      if (!isFusion) {
        this.species = getPokemonSpecies(evolution.speciesId);
      } else {
        this.fusionSpecies = getPokemonSpecies(evolution.speciesId);
      }
      if (evolution.preFormKey !== null) {
        const formIndex = Math.max((!isFusion || !this.fusionSpecies ? this.species : this.fusionSpecies).forms.findIndex(f => f.formKey === evolution.evoFormKey), 0);
        if (!isFusion) {
          this.formIndex = formIndex;
        } else {
          this.fusionFormIndex = formIndex;
        }
      }
      this.generateName();
      if (!isFusion) {
        const abilityCount = this.getSpeciesForm().getAbilityCount();
        const preEvoAbilityCount = preEvolution.getAbilityCount();
        if ([0, 1, 2].includes(this.abilityIndex)) {
          // Handles cases where a Pokemon with 3 abilities evolves into a Pokemon with 2 abilities (ie: Eevee -> any Eeveelution)
          if (this.abilityIndex === 2 && preEvoAbilityCount === 3 && abilityCount === 2) {
            this.abilityIndex = 1;
          }
        } else { // Prevent pokemon with an illegal ability value from breaking things
          console.warn("this.abilityIndex is somehow an illegal value, please report this");
          console.warn(this.abilityIndex);
          this.abilityIndex = 0;
        }
      } else { // Do the same as above, but for fusions
        const abilityCount = this.getFusionSpeciesForm().getAbilityCount();
        const preEvoAbilityCount = preEvolution.getAbilityCount();
        if ([0, 1, 2].includes(this.fusionAbilityIndex)) {
          if (this.fusionAbilityIndex === 2 && preEvoAbilityCount === 3 && abilityCount === 2) {
            this.fusionAbilityIndex = 1;
          }
        } else {
          console.warn("this.fusionAbilityIndex is somehow an illegal value, please report this");
          console.warn(this.fusionAbilityIndex);
          this.fusionAbilityIndex = 0;
        }
      }
      this.compatibleTms.splice(0, this.compatibleTms.length);
      this.generateCompatibleTms();
      const updateAndResolve = () => {
        this.loadAssets().then(() => {
          this.calculateStats();
          this.updateInfo(true).then(() => resolve());
        });
      };
      if (!this.scene.gameMode.isDaily || this.metBiome > -1) {
        this.scene.gameData.updateSpeciesDexIvs(this.species.speciesId, this.ivs);
        this.scene.gameData.setPokemonSeen(this, false);
        this.scene.gameData.setPokemonCaught(this, false).then(() => updateAndResolve());
      } else {
        updateAndResolve();
      }
    });
  }

  private handleSpecialEvolutions(evolution: SpeciesFormEvolution) {
    const isFusion = evolution instanceof FusionSpeciesFormEvolution;

    const evoSpecies = (!isFusion ? this.species : this.fusionSpecies);
    if (evoSpecies?.speciesId === Species.NINCADA && evolution.speciesId === Species.NINJASK) {
      const newEvolution = pokemonEvolutions[evoSpecies.speciesId][1];

      if (newEvolution.condition?.predicate(this)) {
        const newPokemon = this.scene.addPlayerPokemon(this.species, this.level, this.abilityIndex, this.formIndex, undefined, this.shiny, this.variant, this.ivs, this.nature);
        newPokemon.natureOverride = this.natureOverride;
        newPokemon.passive = this.passive;
        newPokemon.moveset = this.moveset.slice();
        newPokemon.moveset = this.copyMoveset();
        newPokemon.luck = this.luck;
        newPokemon.fusionSpecies = this.fusionSpecies;
        newPokemon.fusionFormIndex = this.fusionFormIndex;
        newPokemon.fusionAbilityIndex = this.fusionAbilityIndex;
        newPokemon.fusionShiny = this.fusionShiny;
        newPokemon.fusionVariant = this.fusionVariant;
        newPokemon.fusionGender = this.fusionGender;
        newPokemon.fusionLuck = this.fusionLuck;

        this.scene.getParty().push(newPokemon);
        newPokemon.evolve((!isFusion ? newEvolution : new FusionSpeciesFormEvolution(this.id, newEvolution)), evoSpecies);
        const modifiers = this.scene.findModifiers(m => m instanceof PokemonHeldItemModifier
          && m.pokemonId === this.id, true) as PokemonHeldItemModifier[];
        modifiers.forEach(m => {
          const clonedModifier = m.clone() as PokemonHeldItemModifier;
          clonedModifier.pokemonId = newPokemon.id;
          this.scene.addModifier(clonedModifier, true);
        });
        this.scene.updateModifiers(true);
      }
    }
  }

  getPossibleForm(formChange: SpeciesFormChange): Promise<Pokemon> {
    return new Promise(resolve => {
      const formIndex = Math.max(this.species.forms.findIndex(f => f.formKey === formChange.formKey), 0);
      const ret = this.scene.addPlayerPokemon(this.species, this.level, this.abilityIndex, formIndex, this.gender, this.shiny, this.variant, this.ivs, this.nature, this);
      ret.loadAssets().then(() => resolve(ret));
    });
  }

  changeForm(formChange: SpeciesFormChange): Promise<void> {
    return new Promise(resolve => {
      this.formIndex = Math.max(this.species.forms.findIndex(f => f.formKey === formChange.formKey), 0);
      this.generateName();
      const abilityCount = this.getSpeciesForm().getAbilityCount();
      if (this.abilityIndex >= abilityCount) { // Shouldn't happen
        this.abilityIndex = abilityCount - 1;
      }
      this.compatibleTms.splice(0, this.compatibleTms.length);
      this.generateCompatibleTms();
      const updateAndResolve = () => {
        this.loadAssets().then(() => {
          this.calculateStats();
          this.scene.updateModifiers(true, true);
          this.updateInfo(true).then(() => resolve());
        });
      };
      if (!this.scene.gameMode.isDaily || this.metBiome > -1) {
        this.scene.gameData.setPokemonSeen(this, false);
        this.scene.gameData.setPokemonCaught(this, false).then(() => updateAndResolve());
      } else {
        updateAndResolve();
      }
    });
  }

  clearFusionSpecies(): void {
    super.clearFusionSpecies();
    this.generateCompatibleTms();
  }

  /**
  * Returns a Promise to fuse two PlayerPokemon together
  * @param pokemon The PlayerPokemon to fuse to this one
  */
  fuse(pokemon: PlayerPokemon): Promise<void> {
    return new Promise(resolve => {
      this.fusionSpecies = pokemon.species;
      this.fusionFormIndex = pokemon.formIndex;
      this.fusionAbilityIndex = pokemon.abilityIndex;
      this.fusionShiny = pokemon.shiny;
      this.fusionVariant = pokemon.variant;
      this.fusionGender = pokemon.gender;
      this.fusionLuck = pokemon.luck;

      this.scene.validateAchv(achvs.SPLICE);
      this.scene.gameData.gameStats.pokemonFused++;

      // Store the average HP% that each Pokemon has
      const newHpPercent = ((pokemon.hp / pokemon.stats[Stat.HP]) + (this.hp / this.stats[Stat.HP])) / 2;

      this.generateName();
      this.calculateStats();

      // Set this Pokemon's HP to the average % of both fusion components
      this.hp = Math.round(this.stats[Stat.HP] * newHpPercent);
      if (!this.isFainted()) {
        // If this Pokemon hasn't fainted, make sure the HP wasn't set over the new maximum
        this.hp = Math.min(this.hp, this.stats[Stat.HP]);
        this.status = getRandomStatus(this.status, pokemon.status); // Get a random valid status between the two
      } else if (!pokemon.isFainted()) {
        // If this Pokemon fainted but the other hasn't, make sure the HP wasn't set to zero
        this.hp = Math.max(this.hp, 1);
        this.status = pokemon.status; // Inherit the other Pokemon's status
      }

      this.generateCompatibleTms();
      this.updateInfo(true);
      const fusedPartyMemberIndex = this.scene.getParty().indexOf(pokemon);
      let partyMemberIndex = this.scene.getParty().indexOf(this);
      if (partyMemberIndex > fusedPartyMemberIndex) {
        partyMemberIndex--;
      }
      const fusedPartyMemberHeldModifiers = this.scene.findModifiers(m => m instanceof PokemonHeldItemModifier
        && m.pokemonId === pokemon.id, true) as PokemonHeldItemModifier[];
      const transferModifiers: Promise<boolean>[] = [];
      for (const modifier of fusedPartyMemberHeldModifiers) {
        transferModifiers.push(this.scene.tryTransferHeldItemModifier(modifier, this, false, modifier.getStackCount(), true, true));
      }
      Promise.allSettled(transferModifiers).then(() => {
        this.scene.updateModifiers(true, true).then(() => {
          this.scene.removePartyMemberModifiers(fusedPartyMemberIndex);
          this.scene.getParty().splice(fusedPartyMemberIndex, 1)[0];
          const newPartyMemberIndex = this.scene.getParty().indexOf(this);
          pokemon.getMoveset(true).map(m => this.scene.unshiftPhase(new LearnMovePhase(this.scene, newPartyMemberIndex, m!.getMove().id))); // TODO: is the bang correct?
          pokemon.destroy();
          this.updateFusionPalette();
          resolve();
        });
      });
    });
  }

  unfuse(): Promise<void> {
    return new Promise(resolve => {
      this.clearFusionSpecies();

      this.updateInfo(true).then(() => resolve());
      this.updateFusionPalette();
    });
  }

  /** Returns a deep copy of this Pokemon's moveset array */
  copyMoveset(): PokemonMove[] {
    const newMoveset : PokemonMove[] = [];
    this.moveset.forEach(move =>
      newMoveset.push(new PokemonMove(move!.moveId, 0, move!.ppUp, move!.virtual))); // TODO: are those bangs correct?

    return newMoveset;
  }
}

export class EnemyPokemon extends Pokemon {
  public trainerSlot: TrainerSlot;
  public aiType: AiType;
  public bossSegments: integer;
  public bossSegmentIndex: integer;
  /** To indicate of the instance was populated with a dataSource -> e.g. loaded & populated from session data */
  public readonly isPopulatedFromDataSource: boolean;

  constructor(scene: BattleScene, species: PokemonSpecies, level: integer, trainerSlot: TrainerSlot, boss: boolean, dataSource?: PokemonData) {
    super(scene, 236, 84, species, level, dataSource?.abilityIndex, dataSource?.formIndex,
      dataSource?.gender, dataSource ? dataSource.shiny : false, dataSource ? dataSource.variant : undefined, undefined, dataSource ? dataSource.nature : undefined, dataSource);

    this.trainerSlot = trainerSlot;
    this.isPopulatedFromDataSource = !!dataSource; // if a dataSource is provided, then it was populated from dataSource
    if (boss) {
      this.setBoss(boss, dataSource?.bossSegments);
    }

    if (Overrides.OPP_STATUS_OVERRIDE) {
      this.status = new Status(Overrides.OPP_STATUS_OVERRIDE);
    }

    if (Overrides.OPP_GENDER_OVERRIDE) {
      this.gender = Overrides.OPP_GENDER_OVERRIDE;
    }

    const speciesId = this.species.speciesId;

    if (speciesId in Overrides.OPP_FORM_OVERRIDES
      && Overrides.OPP_FORM_OVERRIDES[speciesId]
      && this.species.forms[Overrides.OPP_FORM_OVERRIDES[speciesId]]) {
      this.formIndex = Overrides.OPP_FORM_OVERRIDES[speciesId] ?? 0;
    }

    if (!dataSource) {
      this.generateAndPopulateMoveset();

      this.trySetShiny();
      if (Overrides.OPP_SHINY_OVERRIDE) {
        this.shiny = true;
        this.initShinySparkle();
      }
      if (this.shiny) {
        this.variant = this.generateVariant();
        if (Overrides.OPP_VARIANT_OVERRIDE) {
          this.variant = Overrides.OPP_VARIANT_OVERRIDE;
        }
      }

      this.luck = (this.shiny ? this.variant + 1 : 0) + (this.fusionShiny ? this.fusionVariant + 1 : 0);

      let prevolution: Species;
      let speciesId = species.speciesId;
      while ((prevolution = pokemonPrevolutions[speciesId])) {
        const evolution = pokemonEvolutions[prevolution].find(pe => pe.speciesId === speciesId && (!pe.evoFormKey || pe.evoFormKey === this.getFormKey()));
        if (evolution?.condition?.enforceFunc) {
          evolution.condition.enforceFunc(this);
        }
        speciesId = prevolution;
      }
    }

    this.aiType = boss || this.hasTrainer() ? AiType.SMART : AiType.SMART_RANDOM;
  }

  initBattleInfo(): void {
    if (!this.battleInfo) {
      this.battleInfo = new EnemyBattleInfo(this.scene);
      this.battleInfo.updateBossSegments(this);
      this.battleInfo.initInfo(this);
    } else {
      this.battleInfo.updateBossSegments(this);
    }
  }

  /**
   * Sets the pokemons boss status. If true initializes the boss segments either from the arguments
   * or through the the Scene.getEncounterBossSegments function
   *
   * @param boss if the pokemon is a boss
   * @param bossSegments amount of boss segments (health-bar segments)
   */
  setBoss(boss: boolean = true, bossSegments: integer = 0): void {
    if (boss) {
      this.bossSegments = bossSegments || this.scene.getEncounterBossSegments(this.scene.currentBattle.waveIndex, this.level, this.species, true);
      this.bossSegmentIndex = this.bossSegments - 1;
    } else {
      this.bossSegments = 0;
      this.bossSegmentIndex = 0;
    }
  }

  generateAndPopulateMoveset(formIndex?: integer): void {
    switch (true) {
    case (this.species.speciesId === Species.SMEARGLE):
      this.moveset = [
        new PokemonMove(Moves.SKETCH),
        new PokemonMove(Moves.SKETCH),
        new PokemonMove(Moves.SKETCH),
        new PokemonMove(Moves.SKETCH)
      ];
      break;
    case (this.species.speciesId === Species.ETERNATUS):
      this.moveset = (formIndex !== undefined ? formIndex : this.formIndex)
        ? [
          new PokemonMove(Moves.DYNAMAX_CANNON),
          new PokemonMove(Moves.CROSS_POISON),
          new PokemonMove(Moves.FLAMETHROWER),
          new PokemonMove(Moves.RECOVER, 0, -4)
        ]
        : [
          new PokemonMove(Moves.ETERNABEAM),
          new PokemonMove(Moves.SLUDGE_BOMB),
          new PokemonMove(Moves.FLAMETHROWER),
          new PokemonMove(Moves.COSMIC_POWER)
        ];
      if (this.scene.gameMode.hasChallenge(Challenges.INVERSE_BATTLE)) {
        this.moveset[2] = new PokemonMove(Moves.THUNDERBOLT);
      }
      break;
    default:
      super.generateAndPopulateMoveset();
      break;
    }
  }

  /**
   * Determines the move this Pokemon will use on the next turn, as well as
   * the Pokemon the move will target.
   * @returns this Pokemon's next move in the format {move, moveTargets}
   */
  getNextMove(): QueuedMove {
    // If this Pokemon has a move already queued, return it.
    const queuedMove = this.getMoveQueue().length
      ? this.getMoveset().find(m => m?.moveId === this.getMoveQueue()[0].move)
      : null;
    if (queuedMove) {
      if (queuedMove.isUsable(this, this.getMoveQueue()[0].ignorePP)) {
        return { move: queuedMove.moveId, targets: this.getMoveQueue()[0].targets, ignorePP: this.getMoveQueue()[0].ignorePP };
      } else {
        this.getMoveQueue().shift();
        return this.getNextMove();
      }
    }

    // Filter out any moves this Pokemon cannot use
    const movePool = this.getMoveset().filter(m => m?.isUsable(this));
    // If no moves are left, use Struggle. Otherwise, continue with move selection
    if (movePool.length) {
      // If there's only 1 move in the move pool, use it.
      if (movePool.length === 1) {
        return { move: movePool[0]!.moveId, targets: this.getNextTargets(movePool[0]!.moveId) }; // TODO: are the bangs correct?
      }
      // If a move is forced because of Encore, use it.
      const encoreTag = this.getTag(EncoreTag) as EncoreTag;
      if (encoreTag) {
        const encoreMove = movePool.find(m => m?.moveId === encoreTag.moveId);
        if (encoreMove) {
          return { move: encoreMove.moveId, targets: this.getNextTargets(encoreMove.moveId) };
        }
      }
      switch (this.aiType) {
      case AiType.RANDOM: // No enemy should spawn with this AI type in-game
        const moveId = movePool[this.scene.randBattleSeedInt(movePool.length)]!.moveId; // TODO: is the bang correct?
        return { move: moveId, targets: this.getNextTargets(moveId) };
      case AiType.SMART_RANDOM:
      case AiType.SMART:
        /**
         * Move selection is based on the move's calculated "benefit score" against the
         * best possible target(s) (as determined by {@linkcode getNextTargets}).
         * For more information on how benefit scores are calculated, see `docs/enemy-ai.md`.
         */
        const moveScores = movePool.map(() => 0);
        const moveTargets = Object.fromEntries(movePool.map(m => [ m!.moveId, this.getNextTargets(m!.moveId) ])); // TODO: are those bangs correct?
        for (const m in movePool) {
          const pokemonMove = movePool[m]!; // TODO: is the bang correct?
          const move = pokemonMove.getMove();

          let moveScore = moveScores[m];
          const targetScores: integer[] = [];

          for (const mt of moveTargets[move.id]) {
            // Prevent a target score from being calculated when the target is whoever attacks the user
            if (mt === BattlerIndex.ATTACKER) {
              break;
            }

            const target = this.scene.getField()[mt];
            /**
             * The "target score" of a move is given by the move's user benefit score + the move's target benefit score.
             * If the target is an ally, the target benefit score is multiplied by -1.
             */
            let targetScore = move.getUserBenefitScore(this, target, move) + move.getTargetBenefitScore(this, target, move) * (mt < BattlerIndex.ENEMY === this.isPlayer() ? 1 : -1);
            if (Number.isNaN(targetScore)) {
              console.error(`Move ${move.name} returned score of NaN`);
              targetScore = 0;
            }
            /**
             * If this move is unimplemented, or the move is known to fail when used, set its
             * target score to -20
             */
            if ((move.name.endsWith(" (N)") || !move.applyConditions(this, target, move)) && ![Moves.SUCKER_PUNCH, Moves.UPPER_HAND, Moves.THUNDERCLAP].includes(move.id)) {
              targetScore = -20;
            } else if (move instanceof AttackMove) {
              /**
               * Attack moves are given extra multipliers to their base benefit score based on
               * the move's type effectiveness against the target and whether the move is a STAB move.
               */
              const effectiveness = target.getMoveEffectiveness(this, move, !target.battleData?.abilityRevealed);
              if (target.isPlayer() !== this.isPlayer()) {
                targetScore *= effectiveness;
                if (this.isOfType(move.type)) {
                  targetScore *= 1.5;
                }
              } else if (effectiveness) {
                targetScore /= effectiveness;
                if (this.isOfType(move.type)) {
                  targetScore /= 1.5;
                }
              }
              /** If a move has a base benefit score of 0, its benefit score is assumed to be unimplemented at this point */
              if (!targetScore) {
                targetScore = -20;
              }
            }
            targetScores.push(targetScore);
          }
          // When a move has multiple targets, its score is equal to the maximum target score across all targets
          moveScore += Math.max(...targetScores);

          // could make smarter by checking opponent def/spdef
          moveScores[m] = moveScore;
        }

        console.log(moveScores);

        // Sort the move pool in decreasing order of move score
        const sortedMovePool = movePool.slice(0);
        sortedMovePool.sort((a, b) => {
          const scoreA = moveScores[movePool.indexOf(a)];
          const scoreB = moveScores[movePool.indexOf(b)];
          return scoreA < scoreB ? 1 : scoreA > scoreB ? -1 : 0;
        });
        let r = 0;
        if (this.aiType === AiType.SMART_RANDOM) {
          // Has a 5/8 chance to select the best move, and a 3/8 chance to advance to the next best move (and repeat this roll)
          while (r < sortedMovePool.length - 1 && this.scene.randBattleSeedInt(8) >= 5) {
            r++;
          }
        } else if (this.aiType === AiType.SMART) {
          // The chance to advance to the next best move increases when the compared moves' scores are closer to each other.
          while (r < sortedMovePool.length - 1 && (moveScores[movePool.indexOf(sortedMovePool[r + 1])] / moveScores[movePool.indexOf(sortedMovePool[r])]) >= 0
              && this.scene.randBattleSeedInt(100) < Math.round((moveScores[movePool.indexOf(sortedMovePool[r + 1])] / moveScores[movePool.indexOf(sortedMovePool[r])]) * 50)) {
            r++;
          }
        }
        console.log(movePool.map(m => m!.getName()), moveScores, r, sortedMovePool.map(m => m!.getName())); // TODO: are those bangs correct?
        return { move: sortedMovePool[r]!.moveId, targets: moveTargets[sortedMovePool[r]!.moveId] };
      }
    }

    return { move: Moves.STRUGGLE, targets: this.getNextTargets(Moves.STRUGGLE) };
  }

  /**
   * Determines the Pokemon the given move would target if used by this Pokemon
   * @param moveId {@linkcode Moves} The move to be used
   * @returns The indexes of the Pokemon the given move would target
   */
  getNextTargets(moveId: Moves): BattlerIndex[] {
    const moveTargets = getMoveTargets(this, moveId);
    const targets = this.scene.getField(true).filter(p => moveTargets.targets.indexOf(p.getBattlerIndex()) > -1);
    // If the move is multi-target, return all targets' indexes
    if (moveTargets.multiple) {
      return targets.map(p => p.getBattlerIndex());
    }

    const move = allMoves[moveId];

    /**
     * Get the move's target benefit score against each potential target.
     * For allies, this score is multiplied by -1.
     */
    const benefitScores = targets
      .map(p => [ p.getBattlerIndex(), move.getTargetBenefitScore(this, p, move) * (p.isPlayer() === this.isPlayer() ? 1 : -1) ]);

    const sortedBenefitScores = benefitScores.slice(0);
    sortedBenefitScores.sort((a, b) => {
      const scoreA = a[1];
      const scoreB = b[1];
      return scoreA < scoreB ? 1 : scoreA > scoreB ? -1 : 0;
    });

    if (!sortedBenefitScores.length) {
      // Set target to BattlerIndex.ATTACKER when using a counter move
      // This is the same as when the player does so
      if (move.hasAttr(CounterDamageAttr)) {
        return [BattlerIndex.ATTACKER];
      }

      return [];
    }

    let targetWeights = sortedBenefitScores.map(s => s[1]);
    const lowestWeight = targetWeights[targetWeights.length - 1];

    // If the lowest target weight (i.e. benefit score) is negative, add abs(lowestWeight) to all target weights
    if (lowestWeight < 1) {
      for (let w = 0; w < targetWeights.length; w++) {
        targetWeights[w] += Math.abs(lowestWeight - 1);
      }
    }

    // Remove any targets whose weights are less than half the max of the target weights from consideration
    const benefitCutoffIndex = targetWeights.findIndex(s => s < targetWeights[0] / 2);
    if (benefitCutoffIndex > -1) {
      targetWeights = targetWeights.slice(0, benefitCutoffIndex);
    }

    const thresholds: integer[] = [];
    let totalWeight: integer = 0;
    targetWeights.reduce((total: integer, w: integer) => {
      total += w;
      thresholds.push(total);
      totalWeight = total;
      return total;
    }, 0);

    /**
     * Generate a random number from 0 to (totalWeight-1),
     * then select the first target whose cumulative weight (with all previous targets' weights)
     * is greater than that random number.
     */
    const randValue = this.scene.randBattleSeedInt(totalWeight);
    let targetIndex: integer = 0;

    thresholds.every((t, i) => {
      if (randValue >= t) {
        return true;
      }

      targetIndex = i;
      return false;
    });

    return [ sortedBenefitScores[targetIndex][0] ];
  }

  isPlayer() {
    return false;
  }

  hasTrainer(): boolean {
    return !!this.trainerSlot;
  }

  isBoss(): boolean {
    return !!this.bossSegments;
  }

  getBossSegmentIndex(): integer {
    const segments = (this as EnemyPokemon).bossSegments;
    const segmentSize = this.getMaxHp() / segments;
    for (let s = segments - 1; s > 0; s--) {
      const hpThreshold = Math.round(segmentSize * s);
      if (this.hp > hpThreshold) {
        return s;
      }
    }

    return 0;
  }

  damage(damage: integer, ignoreSegments: boolean = false, preventEndure: boolean = false, ignoreFaintPhase: boolean = false): integer {
    if (this.isFainted()) {
      return 0;
    }

    let clearedBossSegmentIndex = this.isBoss()
      ? this.bossSegmentIndex + 1
      : 0;

    if (this.isBoss() && !ignoreSegments) {
      const segmentSize = this.getMaxHp() / this.bossSegments;
      for (let s = this.bossSegmentIndex; s > 0; s--) {
        const hpThreshold = segmentSize * s;
        const roundedHpThreshold = Math.round(hpThreshold);
        if (this.hp >= roundedHpThreshold) {
          if (this.hp - damage <= roundedHpThreshold) {
            const hpRemainder = this.hp - roundedHpThreshold;
            let segmentsBypassed = 0;
            while (segmentsBypassed < this.bossSegmentIndex && this.canBypassBossSegments(segmentsBypassed + 1) && (damage - hpRemainder) >= Math.round(segmentSize * Math.pow(2, segmentsBypassed + 1))) {
              segmentsBypassed++;
              //console.log('damage', damage, 'segment', segmentsBypassed + 1, 'segment size', segmentSize, 'damage needed', Math.round(segmentSize * Math.pow(2, segmentsBypassed + 1)));
            }

            damage = hpRemainder + Math.round(segmentSize * segmentsBypassed);
            clearedBossSegmentIndex = s - segmentsBypassed;
          }
          break;
        }
      }
    }

    switch (this.scene.currentBattle.battleSpec) {
    case BattleSpec.FINAL_BOSS:
      if (!this.formIndex && this.bossSegmentIndex < 1) {
        damage = Math.min(damage, this.hp - 1);
      }
    }

    const ret = super.damage(damage, ignoreSegments, preventEndure, ignoreFaintPhase);

    if (this.isBoss()) {
      if (ignoreSegments) {
        const segmentSize = this.getMaxHp() / this.bossSegments;
        clearedBossSegmentIndex = Math.ceil(this.hp / segmentSize);
      }
      if (clearedBossSegmentIndex <= this.bossSegmentIndex) {
        this.handleBossSegmentCleared(clearedBossSegmentIndex);
      }
      this.battleInfo.updateBossSegments(this);
    }

    return ret;
  }

  canBypassBossSegments(segmentCount: integer = 1): boolean {
    if (this.scene.currentBattle.battleSpec === BattleSpec.FINAL_BOSS) {
      if (!this.formIndex && (this.bossSegmentIndex - segmentCount) < 1) {
        return false;
      }
    }

    return true;
  }

  handleBossSegmentCleared(segmentIndex: integer): void {
    while (segmentIndex - 1 < this.bossSegmentIndex) {
      let boostedStat = BattleStat.RAND;

      const battleStats = Utils.getEnumValues(BattleStat).slice(0, -3);
      const statWeights = new Array().fill(battleStats.length).filter((bs: BattleStat) => this.summonData.battleStats[bs] < 6).map((bs: BattleStat) => this.getStat(bs + 1));
      const statThresholds: integer[] = [];
      let totalWeight = 0;
      for (const bs of battleStats) {
        totalWeight += statWeights[bs];
        statThresholds.push(totalWeight);
      }

      const randInt = Utils.randSeedInt(totalWeight);

      for (const bs of battleStats) {
        if (randInt < statThresholds[bs]) {
          boostedStat = bs;
          break;
        }
      }

      let statLevels = 1;

      switch (segmentIndex) {
      case 1:
        if (this.bossSegments >= 3) {
          statLevels++;
        }
        break;
      case 2:
        if (this.bossSegments >= 5) {
          statLevels++;
        }
        break;
      }

      this.scene.unshiftPhase(new StatChangePhase(this.scene, this.getBattlerIndex(), true, [ boostedStat ], statLevels, true, true));

      this.bossSegmentIndex--;
    }
  }

  heal(amount: integer): integer {
    if (this.isBoss()) {
      const amountRatio = amount / this.getMaxHp();
      const segmentBypassCount = Math.floor(amountRatio / (1 / this.bossSegments));
      const segmentSize = this.getMaxHp() / this.bossSegments;
      for (let s = 1; s < this.bossSegments; s++) {
        const hpThreshold = segmentSize * s;
        if (this.hp <= Math.round(hpThreshold)) {
          const healAmount = Math.min(amount, this.getMaxHp() - this.hp, Math.round(hpThreshold + (segmentSize * segmentBypassCount) - this.hp));
          this.hp += healAmount;
          return healAmount;
        } else if (s >= this.bossSegmentIndex) {
          return super.heal(amount);
        }
      }
    }

    return super.heal(amount);
  }

  getFieldIndex(): integer {
    return this.scene.getEnemyField().indexOf(this);
  }

  getBattlerIndex(): BattlerIndex {
    return BattlerIndex.ENEMY + this.getFieldIndex();
  }

  addToParty(pokeballType: PokeballType) {
    const party = this.scene.getParty();
    let ret: PlayerPokemon | null = null;

    if (party.length < 6) {
      this.pokeball = pokeballType;
      this.metLevel = this.level;
      this.metBiome = this.scene.arena.biomeType;
      this.metSpecies = this.species.speciesId;
      const newPokemon = this.scene.addPlayerPokemon(this.species, this.level, this.abilityIndex, this.formIndex, this.gender, this.shiny, this.variant, this.ivs, this.nature, this);
      party.push(newPokemon);
      ret = newPokemon;
      this.scene.triggerPokemonFormChange(newPokemon, SpeciesFormChangeActiveTrigger, true);
    }

    return ret;
  }
}

export interface TurnMove {
  move: Moves;
  targets?: BattlerIndex[];
  result: MoveResult;
  virtual?: boolean;
  turn?: number;
}

export interface QueuedMove {
  move: Moves;
  targets: BattlerIndex[];
  ignorePP?: boolean;
}

export interface AttackMoveResult {
  move: Moves;
  result: DamageResult;
  damage: number;
  critical: boolean;
  sourceId: number;
  sourceBattlerIndex: BattlerIndex;
}

export class PokemonSummonData {
  public battleStats: number[] = [ 0, 0, 0, 0, 0, 0, 0 ];
  public moveQueue: QueuedMove[] = [];
  public disabledMove: Moves = Moves.NONE;
  public disabledTurns: number = 0;
  public tags: BattlerTag[] = [];
  public abilitySuppressed: boolean = false;
  public abilitiesApplied: Abilities[] = [];

  public speciesForm: PokemonSpeciesForm | null;
  public fusionSpeciesForm: PokemonSpeciesForm;
  public ability: Abilities = Abilities.NONE;
  public gender: Gender;
  public fusionGender: Gender;
  public stats: number[];
  public moveset: (PokemonMove | null)[];
  // If not initialized this value will not be populated from save data.
  public types: Type[] = [];
}

export class PokemonBattleData {
  public hitCount: number = 0;
  public endured: boolean = false;
  public berriesEaten: BerryType[] = [];
  public abilitiesApplied: Abilities[] = [];
  public abilityRevealed: boolean = false;
}

export class PokemonBattleSummonData {
  /** The number of turns the pokemon has passed since entering the battle */
  public turnCount: number = 1;
  /** The list of moves the pokemon has used since entering the battle */
  public moveHistory: TurnMove[] = [];
}

export class PokemonTurnData {
  public flinched: boolean = false;
  public acted: boolean = false;
  public hitCount: number;
  public hitsLeft: number;
  public damageDealt: number = 0;
  public currDamageDealt: number = 0;
  public damageTaken: number = 0;
  public attacksReceived: AttackMoveResult[] = [];
  public order: number;
  public battleStatsIncreased: boolean = false;
  public battleStatsDecreased: boolean = false;
}

export enum AiType {
  RANDOM,
  SMART_RANDOM,
  SMART
}

export enum MoveResult {
  PENDING,
  SUCCESS,
  FAIL,
  MISS,
  OTHER
}

export enum HitResult {
  EFFECTIVE = 1,
  SUPER_EFFECTIVE,
  NOT_VERY_EFFECTIVE,
  ONE_HIT_KO,
  NO_EFFECT,
  STATUS,
  HEAL,
  FAIL,
  MISS,
  OTHER,
  IMMUNE
}

export type DamageResult = HitResult.EFFECTIVE | HitResult.SUPER_EFFECTIVE | HitResult.NOT_VERY_EFFECTIVE | HitResult.ONE_HIT_KO | HitResult.OTHER;

/**
 * Wrapper class for the {@linkcode Move} class for Pokemon to interact with.
 * These are the moves assigned to a {@linkcode Pokemon} object.
 * It links to {@linkcode Move} class via the move ID.
 * Compared to {@linkcode Move}, this class also tracks if a move has received.
 * PP Ups, amount of PP used, and things like that.
 * @see {@linkcode isUsable} - checks if move is disabled, out of PP, or not implemented.
 * @see {@linkcode getMove} - returns {@linkcode Move} object by looking it up via ID.
 * @see {@linkcode usePp} - removes a point of PP from the move.
 * @see {@linkcode getMovePp} - returns amount of PP a move currently has.
 * @see {@linkcode getPpRatio} - returns the current PP amount / max PP amount.
 * @see {@linkcode getName} - returns name of {@linkcode Move}.
 **/
export class PokemonMove {
  public moveId: Moves;
  public ppUsed: integer;
  public ppUp: integer;
  public virtual: boolean;

  constructor(moveId: Moves, ppUsed?: integer, ppUp?: integer, virtual?: boolean) {
    this.moveId = moveId;
    this.ppUsed = ppUsed || 0;
    this.ppUp = ppUp || 0;
    this.virtual = !!virtual;
  }

  isUsable(pokemon: Pokemon, ignorePp?: boolean): boolean {
    if (this.moveId && pokemon.summonData?.disabledMove === this.moveId) {
      return false;
    }
    return (ignorePp || this.ppUsed < this.getMovePp() || this.getMove().pp === -1) && !this.getMove().name.endsWith(" (N)");
  }

  getMove(): Move {
    return allMoves[this.moveId];
  }

  /**
   * Sets {@link ppUsed} for this move and ensures the value does not exceed {@link getMovePp}
   * @param {number} count Amount of PP to use
   */
  usePp(count: number = 1) {
    this.ppUsed = Math.min(this.ppUsed + count, this.getMovePp());
  }

  getMovePp(): integer {
    return this.getMove().pp + this.ppUp * Utils.toDmgValue(this.getMove().pp / 5);
  }

  getPpRatio(): number {
    return 1 - (this.ppUsed / this.getMovePp());
  }

  getName(): string {
    return this.getMove().name;
  }

  /**
  * Copies an existing move or creates a valid PokemonMove object from json representing one
  * @param {PokemonMove | any} source The data for the move to copy
  * @return {PokemonMove} A valid pokemonmove object
  */
  static loadMove(source: PokemonMove | any): PokemonMove {
    return new PokemonMove(source.moveId, source.ppUsed, source.ppUp, source.virtual);
  }
}<|MERGE_RESOLUTION|>--- conflicted
+++ resolved
@@ -2155,13 +2155,8 @@
 
         if (!isTypeImmune) {
           const levelMultiplier = (2 * source.level / 5 + 2);
-<<<<<<< HEAD
           const randomMultiplier = (this.randSeedIntRange(85, 100) / 100);
-          damage.value = Math.ceil((((levelMultiplier * power * sourceAtk.value / targetDef.value) / 50) + 2)
-=======
-          const randomMultiplier = ((this.scene.randBattleSeedInt(16) + 85) / 100);
           damage.value = Utils.toDmgValue((((levelMultiplier * power * sourceAtk.value / targetDef.value) / 50) + 2)
->>>>>>> c20f37bc
                                    * stabMultiplier.value
                                    * typeMultiplier
                                    * arenaAttackTypeMultiplier.value
