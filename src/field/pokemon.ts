--- conflicted
+++ resolved
@@ -1026,10 +1026,6 @@
     return this.getLevelMoves(1, true).map(lm => lm[1]).filter(lm => !this.moveset.filter(m => m.moveId === lm).length).filter((move: Moves, i: integer, array: Moves[]) => array.indexOf(move) === i);
   }
 
-<<<<<<< HEAD
-  getTypes(includeTeraType = false, forDefend: boolean = false, ignoreOverride?: boolean, illusion: boolean | "AUTO" = "AUTO"): Type[] {
-    const types: Type[] = [];
-=======
   /**
    * Gets the types of a pokemon
    * @param includeTeraType boolean to include tera-formed type, default false
@@ -1037,10 +1033,8 @@
    * @param ignoreOverride boolean if true, ignore ability changing effects
    * @returns array of {@linkcode Type}
    */
-  getTypes(includeTeraType = false, forDefend: boolean = false, ignoreOverride?: boolean): Type[] {
-    const types = [];
-
->>>>>>> 13b23289
+  getTypes(includeTeraType = false, forDefend: boolean = false, ignoreOverride?: boolean, illusion: boolean | "AUTO" = "AUTO"): Type[] {
+    const types: Type[] = [];
     if (includeTeraType) {
       const teraType = this.getTeraType();
       if (teraType !== Type.UNKNOWN) {
