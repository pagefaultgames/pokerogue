--- conflicted
+++ resolved
@@ -744,8 +744,7 @@
         types.splice(flyingIndex, 1);
     }
 
-<<<<<<< HEAD
-    if (!types.length) // become typeless if no types are present
+    if (!types.length) // become UNKNOWN if no types are present
       types.push(Type.UNKNOWN);
 
     if (types.length > 1 && types.includes(Type.UNKNOWN)) { // remove UNKNOWN if other types are present
@@ -754,10 +753,6 @@
           types.splice(index, 1);
       }
     }
-=======
-    if (!types.length)
-      types.push(Type.UNKNOWN);
->>>>>>> d5e462ba
 
     return types;
   }
