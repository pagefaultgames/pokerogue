--- conflicted
+++ resolved
@@ -4483,12 +4483,7 @@
 }
 
 export class PokemonSummonData {
-<<<<<<< HEAD
-  public battleStats: integer[] = [ 0, 0, 0, 0, 0, 0, 0 ]; // [Atk, Def, SpAtk, SpDef, Spd, Acc]
-  public statStages: number[] = [ 0, 0, 0, 0, 0, 0, 0 ];
-=======
   public battleStats: integer[] = [ 0, 0, 0, 0, 0, 0, 0 ]; // [Atk, Def, SpAtk, SpDef, Spd, Acc, Eva]
->>>>>>> 01594cc3
   public moveQueue: QueuedMove[] = [];
   public tags: BattlerTag[] = [];
   public abilitySuppressed: boolean = false;
